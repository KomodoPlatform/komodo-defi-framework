--- conflicted
+++ resolved
@@ -117,13 +117,9 @@
         uses: ./.github/actions/cargo-cache
 
       - name: Test
-<<<<<<< HEAD
         run: |
           wget -O - https://raw.githubusercontent.com/KomodoPlatform/komodo/master/zcutil/fetch-params-alt.sh | bash
-          cargo test --test 'mm2_tests_main'
-=======
-        run: cargo test --test 'mm2_tests_main' --no-fail-fast
->>>>>>> 54dce3c6
+          cargo test --test 'mm2_tests_main' --no-fail-fast
 
   # https://docs.github.com/en/actions/learn-github-actions/usage-limits-billing-and-administration#usage-limits
   # https://github.com/KomodoPlatform/atomicDEX-API/actions/runs/4419618128/jobs/7748266141#step:4:1790
@@ -167,14 +163,10 @@
         uses: ./.github/actions/cargo-cache
 
       - name: Test
-<<<<<<< HEAD
         run: |
           Invoke-WebRequest -Uri https://github.com/KomodoPlatform/komodo/raw/d456be35acd1f8584e1e4f971aea27bd0644d5c5/zcutil/wget64.exe -OutFile \wget64.exe
           Invoke-WebRequest -Uri https://raw.githubusercontent.com/KomodoPlatform/komodo/master/zcutil/fetch-params-alt.bat -OutFile \cmd.bat && \cmd.bat
-          cargo test --test 'mm2_tests_main'
-=======
-        run: cargo test --test 'mm2_tests_main' --no-fail-fast
->>>>>>> 54dce3c6
+          cargo test --test 'mm2_tests_main' --no-fail-fast
 
   docker-tests:
     timeout-minutes: 90
