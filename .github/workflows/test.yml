name: Test
on:
  push:
    branches-ignore:
      - main

concurrency:
  group: ${{ github.workflow }}-${{ github.event.pull_request.number || github.ref }}
  cancel-in-progress: true

env:
  FROM_SHARED_RUNNER: true

jobs:
  linux-x86-64-unit:
    timeout-minutes: 90
    runs-on: ubuntu-latest
    env:
      BOB_PASSPHRASE: ${{ secrets.BOB_PASSPHRASE_LINUX }}
      BOB_USERPASS: ${{ secrets.BOB_USERPASS_LINUX }}
      ALICE_PASSPHRASE: ${{ secrets.ALICE_PASSPHRASE_LINUX }}
      ALICE_USERPASS: ${{ secrets.ALICE_USERPASS_LINUX }}
      TELEGRAM_API_KEY: ${{ secrets.TELEGRAM_API_KEY }}
    steps:
      - uses: actions/checkout@v3
      - name: Install toolchain
        run: |
          rustup toolchain install nightly-2023-06-01 --no-self-update --profile=minimal
          rustup default nightly-2023-06-01

      - name: Install build deps
        uses: ./.github/actions/deps-install
        with:
          deps: ('protoc')

      - name: Cargo cache
        uses: ./.github/actions/cargo-cache

      - name: Test
        run: |
          cargo test --bins --lib --no-fail-fast --features enable-sia

  mac-x86-64-unit:
    timeout-minutes: 90
    runs-on: macos-latest
    env:
      BOB_PASSPHRASE: ${{ secrets.BOB_PASSPHRASE_MACOS }}
      BOB_USERPASS: ${{ secrets.BOB_USERPASS_MACOS }}
      ALICE_PASSPHRASE: ${{ secrets.ALICE_PASSPHRASE_MACOS }}
      ALICE_USERPASS: ${{ secrets.ALICE_USERPASS_MACOS }}
      TELEGRAM_API_KEY: ${{ secrets.TELEGRAM_API_KEY }}
    steps:
      - uses: actions/checkout@v3
      - name: Install toolchain
        run: |
          rustup toolchain install nightly-2023-06-01 --no-self-update --profile=minimal
          rustup default nightly-2023-06-01

      - name: Install build deps
        uses: ./.github/actions/deps-install
        with:
          deps: ('protoc')

      - name: Cargo cache
        uses: ./.github/actions/cargo-cache

      - name: Test
        run: |
          cargo test --bins --lib --no-fail-fast --features enable-sia

  win-x86-64-unit:
    timeout-minutes: 90
    runs-on: windows-latest
    env:
      BOB_PASSPHRASE: ${{ secrets.BOB_PASSPHRASE_WIN }}
      BOB_USERPASS: ${{ secrets.BOB_USERPASS_WIN }}
      ALICE_PASSPHRASE: ${{ secrets.ALICE_PASSPHRASE_WIN }}
      ALICE_USERPASS: ${{ secrets.ALICE_USERPASS_WIN }}
      TELEGRAM_API_KEY: ${{ secrets.TELEGRAM_API_KEY }}
    steps:
      - uses: actions/checkout@v3
      - name: Install toolchain
        run: |
          rustup toolchain install nightly-2023-06-01 --no-self-update --profile=minimal
          rustup default nightly-2023-06-01

      - name: Install build deps
        uses: ./.github/actions/deps-install
        with:
          deps: ('protoc')

      - name: Cargo cache
        uses: ./.github/actions/cargo-cache

      - name: Test
        run: |
          cargo test --bins --lib --no-fail-fast --features enable-sia

  linux-x86-64-kdf-integration:
    timeout-minutes: 90
    runs-on: ubuntu-latest
    env:
      BOB_PASSPHRASE: ${{ secrets.BOB_PASSPHRASE_LINUX }}
      BOB_USERPASS: ${{ secrets.BOB_USERPASS_LINUX }}
      ALICE_PASSPHRASE: ${{ secrets.ALICE_PASSPHRASE_LINUX }}
      ALICE_USERPASS: ${{ secrets.ALICE_USERPASS_LINUX }}
      TELEGRAM_API_KEY: ${{ secrets.TELEGRAM_API_KEY }}
    steps:
      - uses: actions/checkout@v3
      - name: Install toolchain
        run: |
          rustup toolchain install nightly-2023-06-01 --no-self-update --profile=minimal
          rustup default nightly-2023-06-01

      - name: Install build deps
        uses: ./.github/actions/deps-install
        with:
          deps: ('protoc')

      - name: Cargo cache
        uses: ./.github/actions/cargo-cache

      - name: Test
        run: |
<<<<<<< HEAD
          wget -O - https://raw.githubusercontent.com/KomodoPlatform/komodo/master/zcutil/fetch-params-alt.sh | bash
          cargo test --test 'mm2_tests_main' --no-fail-fast --features enable-sia
=======
          wget -O - https://raw.githubusercontent.com/KomodoPlatform/komodo/0adeeabdd484ef40539d1275c6a765f5c530ea79/zcutil/fetch-params-alt.sh | bash
          cargo test --test 'mm2_tests_main' --no-fail-fast
>>>>>>> 4e8bc50a

  mac-x86-64-kdf-integration:
    timeout-minutes: 90
    runs-on: macos-latest
    env:
      BOB_PASSPHRASE: ${{ secrets.BOB_PASSPHRASE_MACOS }}
      BOB_USERPASS: ${{ secrets.BOB_USERPASS_MACOS }}
      ALICE_PASSPHRASE: ${{ secrets.ALICE_PASSPHRASE_MACOS }}
      ALICE_USERPASS: ${{ secrets.ALICE_USERPASS_MACOS }}
      TELEGRAM_API_KEY: ${{ secrets.TELEGRAM_API_KEY }}
    steps:
      - uses: actions/checkout@v3
      - name: Install toolchain
        run: |
          rustup toolchain install nightly-2023-06-01 --no-self-update --profile=minimal
          rustup default nightly-2023-06-01

      - name: Install build deps
        uses: ./.github/actions/deps-install
        with:
          deps: ('protoc')

      - name: Set loopback address
        run: ./scripts/ci/lo0_config.sh

      - name: Cargo cache
        uses: ./.github/actions/cargo-cache

      - name: Test
        run: |
<<<<<<< HEAD
          wget -O - https://raw.githubusercontent.com/KomodoPlatform/komodo/master/zcutil/fetch-params-alt.sh | bash
          cargo test --test 'mm2_tests_main' --no-fail-fast --features enable-sia
=======
          wget -O - https://raw.githubusercontent.com/KomodoPlatform/komodo/0adeeabdd484ef40539d1275c6a765f5c530ea79/zcutil/fetch-params-alt.sh | bash
          cargo test --test 'mm2_tests_main' --no-fail-fast
>>>>>>> 4e8bc50a

  win-x86-64-kdf-integration:
    timeout-minutes: 90
    runs-on: windows-latest
    env:
      BOB_PASSPHRASE: ${{ secrets.BOB_PASSPHRASE_WIN }}
      BOB_USERPASS: ${{ secrets.BOB_USERPASS_WIN }}
      ALICE_PASSPHRASE: ${{ secrets.ALICE_PASSPHRASE_WIN }}
      ALICE_USERPASS: ${{ secrets.ALICE_USERPASS_WIN }}
      TELEGRAM_API_KEY: ${{ secrets.TELEGRAM_API_KEY }}
    steps:
      - uses: actions/checkout@v3
      - name: Install toolchain
        run: |
          rustup toolchain install nightly-2023-06-01 --no-self-update --profile=minimal
          rustup default nightly-2023-06-01

      - name: Install build deps
        uses: ./.github/actions/deps-install
        with:
          deps: ('protoc')

      - name: Cargo cache
        uses: ./.github/actions/cargo-cache

      - name: Download wget64
        uses: ./.github/actions/download-and-verify
        with:
          url: "https://github.com/KomodoPlatform/komodo/raw/d456be35acd1f8584e1e4f971aea27bd0644d5c5/zcutil/wget64.exe"
          output_file: "/wget64.exe"
          checksum: "d80719431dc22b0e4a070f61fab982b113a4ed9a6d4cf25e64b5be390dcadb94"

      - name: Test
        run: |
<<<<<<< HEAD
          Invoke-WebRequest -Uri https://github.com/KomodoPlatform/komodo/raw/d456be35acd1f8584e1e4f971aea27bd0644d5c5/zcutil/wget64.exe -OutFile \wget64.exe
          Invoke-WebRequest -Uri https://raw.githubusercontent.com/KomodoPlatform/komodo/master/zcutil/fetch-params-alt.bat -OutFile \cmd.bat && \cmd.bat
          cargo test --test 'mm2_tests_main' --no-fail-fast --features enable-sia
=======
          Invoke-WebRequest -Uri https://raw.githubusercontent.com/KomodoPlatform/komodo/0adeeabdd484ef40539d1275c6a765f5c530ea79/zcutil/fetch-params-alt.bat -OutFile \cmd.bat && \cmd.bat
          cargo test --test 'mm2_tests_main' --no-fail-fast
>>>>>>> 4e8bc50a

  docker-tests:
    timeout-minutes: 90
    runs-on: ubuntu-latest
    env:
      BOB_PASSPHRASE: ${{ secrets.BOB_PASSPHRASE_LINUX }}
      BOB_USERPASS: ${{ secrets.BOB_USERPASS_LINUX }}
      ALICE_PASSPHRASE: ${{ secrets.ALICE_PASSPHRASE_LINUX }}
      ALICE_USERPASS: ${{ secrets.ALICE_USERPASS_LINUX }}
      TELEGRAM_API_KEY: ${{ secrets.TELEGRAM_API_KEY }}
    steps:
      - uses: actions/checkout@v3
      - name: Install toolchain
        run: |
          rustup toolchain install nightly-2023-06-01 --no-self-update --profile=minimal
          rustup default nightly-2023-06-01

      - name: Install build deps
        uses: ./.github/actions/deps-install
        with:
          deps: ('protoc')

      - name: Cargo cache
        uses: ./.github/actions/cargo-cache

      - name: Test
        run: |
          wget -O - https://raw.githubusercontent.com/KomodoPlatform/komodo/v0.8.1//zcutil/fetch-params-alt.sh | bash
          cargo test --test 'docker_tests_main' --features run-docker-tests --no-fail-fast

  wasm:
    timeout-minutes: 90
    runs-on: ubuntu-latest
    env:
      BOB_PASSPHRASE: ${{ secrets.BOB_PASSPHRASE_LINUX }}
      BOB_USERPASS: ${{ secrets.BOB_USERPASS_LINUX }}
      ALICE_PASSPHRASE: ${{ secrets.ALICE_PASSPHRASE_LINUX }}
      ALICE_USERPASS: ${{ secrets.ALICE_USERPASS_LINUX }}
      TELEGRAM_API_KEY: ${{ secrets.TELEGRAM_API_KEY }}
    steps:
      - uses: actions/checkout@v3
      - name: Install toolchain
        run: |
          rustup toolchain install nightly-2023-06-01 --no-self-update --profile=minimal
          rustup default nightly-2023-06-01
          rustup target add wasm32-unknown-unknown

      - name: Install build deps
        uses: ./.github/actions/deps-install
        with:
          deps: ('protoc')

      - name: Install wasm-pack
        run: curl https://rustwasm.github.io/wasm-pack/installer/init.sh -sSf | sh

      - name: Download geckodriver
        uses: ./.github/actions/download-and-verify
        with:
          url: "https://github.com/mozilla/geckodriver/releases/download/v0.32.2/geckodriver-v0.32.2-linux64.tar.gz"
          output_file: "geckodriver-v0.32.2-linux64.tar.gz"
          checksum: "1eab226bf009599f5aa1d77d9ed4c374e10a03fd848b500be1b32cefd2cbec64"

      - name: Install firefox and geckodriver
        run: |
          sudo apt-get update -y
          sudo apt-get install -y firefox
          sudo tar -xzvf geckodriver-v0.32.2-linux64.tar.gz -C /bin
          sudo chmod +x /bin/geckodriver

      - name: Cargo cache
        uses: ./.github/actions/cargo-cache

      - name: Test
        run: WASM_BINDGEN_TEST_TIMEOUT=480 GECKODRIVER=/bin/geckodriver wasm-pack test --firefox --headless mm2src/mm2_main --features enable-sia<|MERGE_RESOLUTION|>--- conflicted
+++ resolved
@@ -122,13 +122,8 @@
 
       - name: Test
         run: |
-<<<<<<< HEAD
-          wget -O - https://raw.githubusercontent.com/KomodoPlatform/komodo/master/zcutil/fetch-params-alt.sh | bash
+          wget -O - https://raw.githubusercontent.com/KomodoPlatform/komodo/0adeeabdd484ef40539d1275c6a765f5c530ea79/zcutil/fetch-params-alt.sh | bash
           cargo test --test 'mm2_tests_main' --no-fail-fast --features enable-sia
-=======
-          wget -O - https://raw.githubusercontent.com/KomodoPlatform/komodo/0adeeabdd484ef40539d1275c6a765f5c530ea79/zcutil/fetch-params-alt.sh | bash
-          cargo test --test 'mm2_tests_main' --no-fail-fast
->>>>>>> 4e8bc50a
 
   mac-x86-64-kdf-integration:
     timeout-minutes: 90
@@ -159,13 +154,8 @@
 
       - name: Test
         run: |
-<<<<<<< HEAD
-          wget -O - https://raw.githubusercontent.com/KomodoPlatform/komodo/master/zcutil/fetch-params-alt.sh | bash
+          wget -O - https://raw.githubusercontent.com/KomodoPlatform/komodo/0adeeabdd484ef40539d1275c6a765f5c530ea79/zcutil/fetch-params-alt.sh | bash
           cargo test --test 'mm2_tests_main' --no-fail-fast --features enable-sia
-=======
-          wget -O - https://raw.githubusercontent.com/KomodoPlatform/komodo/0adeeabdd484ef40539d1275c6a765f5c530ea79/zcutil/fetch-params-alt.sh | bash
-          cargo test --test 'mm2_tests_main' --no-fail-fast
->>>>>>> 4e8bc50a
 
   win-x86-64-kdf-integration:
     timeout-minutes: 90
@@ -200,14 +190,8 @@
 
       - name: Test
         run: |
-<<<<<<< HEAD
-          Invoke-WebRequest -Uri https://github.com/KomodoPlatform/komodo/raw/d456be35acd1f8584e1e4f971aea27bd0644d5c5/zcutil/wget64.exe -OutFile \wget64.exe
-          Invoke-WebRequest -Uri https://raw.githubusercontent.com/KomodoPlatform/komodo/master/zcutil/fetch-params-alt.bat -OutFile \cmd.bat && \cmd.bat
+          Invoke-WebRequest -Uri https://raw.githubusercontent.com/KomodoPlatform/komodo/0adeeabdd484ef40539d1275c6a765f5c530ea79/zcutil/fetch-params-alt.bat -OutFile \cmd.bat && \cmd.bat
           cargo test --test 'mm2_tests_main' --no-fail-fast --features enable-sia
-=======
-          Invoke-WebRequest -Uri https://raw.githubusercontent.com/KomodoPlatform/komodo/0adeeabdd484ef40539d1275c6a765f5c530ea79/zcutil/fetch-params-alt.bat -OutFile \cmd.bat && \cmd.bat
-          cargo test --test 'mm2_tests_main' --no-fail-fast
->>>>>>> 4e8bc50a
 
   docker-tests:
     timeout-minutes: 90
