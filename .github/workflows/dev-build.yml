--- conflicted
+++ resolved
@@ -58,15 +58,10 @@
         run: |
           NAME="mm2_$KDF_BUILD_TAG-linux-x86-64.zip"
           zip $NAME target/release/mm2 -j
-<<<<<<< HEAD
-          mkdir $BRANCH_NAME
-          mv $NAME ./$BRANCH_NAME/
-          shasum -a 256 ./$BRANCH_NAME/$NAME | tee ./$BRANCH_NAME/$NAME.sha256
-=======
-          SAFE_DIR_NAME=$(echo "$BRANCH_NAME" | tr '/' '-')
-          mkdir $SAFE_DIR_NAME
-          mv $NAME ./$SAFE_DIR_NAME/
->>>>>>> f3f4bc35
+          SAFE_DIR_NAME=$(echo "$BRANCH_NAME" | tr '/' '-')
+          mkdir $SAFE_DIR_NAME
+          mv $NAME ./$SAFE_DIR_NAME/
+          shasum -a 256 ./$SAFE_DIR_NAME/$NAME | tee ./$SAFE_DIR_NAME/$NAME.sha256
 
       - name: Compress kdf build output
         env:
@@ -75,13 +70,9 @@
         run: |
           NAME="kdf_$KDF_BUILD_TAG-linux-x86-64.zip"
           zip $NAME target/release/kdf -j
-<<<<<<< HEAD
-          mv $NAME ./$BRANCH_NAME/
-          shasum -a 256 ./$BRANCH_NAME/$NAME | tee ./$BRANCH_NAME/$NAME.sha256
-=======
-          SAFE_DIR_NAME=$(echo "$BRANCH_NAME" | tr '/' '-')
-          mv $NAME ./$SAFE_DIR_NAME/
->>>>>>> f3f4bc35
+          SAFE_DIR_NAME=$(echo "$BRANCH_NAME" | tr '/' '-')
+          mv $NAME ./$SAFE_DIR_NAME/
+          shasum -a 256 ./$SAFE_DIR_NAME/$NAME | tee ./$SAFE_DIR_NAME/$NAME.sha256
 
       - name: Upload build artifact
         env:
@@ -143,16 +134,10 @@
         run: |
           NAME="mm2_$KDF_BUILD_TAG-mac-x86-64.zip"
           zip $NAME target/x86_64-apple-darwin/release/mm2 -j
-<<<<<<< HEAD
-          mkdir $BRANCH_NAME
-          mv $NAME ./$BRANCH_NAME/
-          shasum -a 256 ./$BRANCH_NAME/$NAME | tee ./$BRANCH_NAME/$NAME.sha256
-
-=======
-          SAFE_DIR_NAME=$(echo "$BRANCH_NAME" | tr '/' '-')
-          mkdir $SAFE_DIR_NAME
-          mv $NAME ./$SAFE_DIR_NAME/
->>>>>>> f3f4bc35
+          SAFE_DIR_NAME=$(echo "$BRANCH_NAME" | tr '/' '-')
+          mkdir $SAFE_DIR_NAME
+          mv $NAME ./$SAFE_DIR_NAME/
+          shasum -a 256 ./$SAFE_DIR_NAME/$NAME | tee ./$SAFE_DIR_NAME/$NAME.sha256
       - name: Compress kdf build output
         env:
           AVAILABLE: ${{ secrets.FILE_SERVER_KEY }}
@@ -160,13 +145,9 @@
         run: |
           NAME="kdf_$KDF_BUILD_TAG-mac-x86-64.zip"
           zip $NAME target/x86_64-apple-darwin/release/kdf -j
-<<<<<<< HEAD
-          mv $NAME ./$BRANCH_NAME/
-          shasum -a 256 ./$BRANCH_NAME/$NAME | tee ./$BRANCH_NAME/$NAME.sha256
-=======
-          SAFE_DIR_NAME=$(echo "$BRANCH_NAME" | tr '/' '-')
-          mv $NAME ./$SAFE_DIR_NAME/
->>>>>>> f3f4bc35
+          SAFE_DIR_NAME=$(echo "$BRANCH_NAME" | tr '/' '-')
+          mv $NAME ./$SAFE_DIR_NAME/
+          shasum -a 256 ./$SAFE_DIR_NAME/$NAME | tee ./$SAFE_DIR_NAME/$NAME.sha256
 
       - name: Upload build artifact
         env:
@@ -216,15 +197,10 @@
         run: |
           NAME="mm2_$KDF_BUILD_TAG-mac-arm64.zip"
           zip $NAME target/aarch64-apple-darwin/release/mm2 -j
-<<<<<<< HEAD
-          mkdir $BRANCH_NAME
-          mv $NAME ./$BRANCH_NAME/
-          shasum -a 256 ./$BRANCH_NAME/$NAME | tee ./$BRANCH_NAME/$NAME.sha256
-=======
-          SAFE_DIR_NAME=$(echo "$BRANCH_NAME" | tr '/' '-')
-          mkdir $SAFE_DIR_NAME
-          mv $NAME ./$SAFE_DIR_NAME/
->>>>>>> f3f4bc35
+          SAFE_DIR_NAME=$(echo "$BRANCH_NAME" | tr '/' '-')
+          mkdir $SAFE_DIR_NAME
+          mv $NAME ./$SAFE_DIR_NAME/
+          shasum -a 256 ./$SAFE_DIR_NAME/$NAME | tee ./$SAFE_DIR_NAME/$NAME.sha256
 
       - name: Compress kdf build output
         env:
@@ -233,13 +209,9 @@
         run: |
           NAME="kdf_$KDF_BUILD_TAG-mac-arm64.zip"
           zip $NAME target/aarch64-apple-darwin/release/kdf -j
-<<<<<<< HEAD
-          mv $NAME ./$BRANCH_NAME/
-          shasum -a 256 ./$BRANCH_NAME/$NAME | tee ./$BRANCH_NAME/$NAME.sha256
-=======
-          SAFE_DIR_NAME=$(echo "$BRANCH_NAME" | tr '/' '-')
-          mv $NAME ./$SAFE_DIR_NAME/
->>>>>>> f3f4bc35
+          SAFE_DIR_NAME=$(echo "$BRANCH_NAME" | tr '/' '-')
+          mv $NAME ./$SAFE_DIR_NAME/
+          shasum -a 256 ./$SAFE_DIR_NAME/$NAME | tee ./$SAFE_DIR_NAME/$NAME.sha256
 
       - name: Upload build artifact
         env:
@@ -288,25 +260,15 @@
         run: |
           $NAME="mm2_$Env:KDF_BUILD_TAG-win-x86-64.zip"
           7z a $NAME .\target\release\mm2.exe .\target\release\*.dll
-<<<<<<< HEAD
-      
+          $SAFE_DIR_NAME = $Env:BRANCH_NAME -replace '/', '-'
+          mkdir $SAFE_DIR_NAME
+          mv $NAME ./$SAFE_DIR_NAME/
+
           # Generate the SHA256 hash for the zip file
-          Get-FileHash $NAME -Algorithm SHA256 | Format-Table Hash | Out-File "$NAME.sha256" -Encoding ascii
-      
-          # Display the SHA256 hash
-          Get-Content "$NAME.sha256"
-      
-          # Create branch directory if it doesn't exist
-          New-Item -Path $Env:BRANCH_NAME -ItemType Directory -Force
-          
-          # Move the zip file and the SHA256 file to the branch directory
-          Move-Item $NAME ./$Env:BRANCH_NAME/
-          Move-Item "$NAME.sha256" ./$Env:BRANCH_NAME/
-=======
-          $SAFE_DIR_NAME = $Env:BRANCH_NAME -replace '/', '-'
-          mkdir $SAFE_DIR_NAME
-          mv $NAME ./$SAFE_DIR_NAME/
->>>>>>> f3f4bc35
+          Get-FileHash ./$SAFE_DIR_NAME/$NAME -Algorithm SHA256 | Format-Table Hash | Out-File "./$SAFE_DIR_NAME/$NAME.sha256" -Encoding ascii
+
+          # Display the SHA256 hash in Actions logs
+          Get-Content "./$SAFE_DIR_NAME/$NAME.sha256"
 
       - name: Compress kdf build output
         env:
@@ -315,22 +277,14 @@
         run: |
           $NAME="kdf_$Env:KDF_BUILD_TAG-win-x86-64.zip"
           7z a $NAME .\target\release\kdf.exe .\target\release\*.dll
-<<<<<<< HEAD
-      
+          $SAFE_DIR_NAME = $Env:BRANCH_NAME -replace '/', '-'
+          mv $NAME ./$SAFE_DIR_NAME/
+
           # Generate the SHA256 hash for the zip file
-          Get-FileHash $NAME -Algorithm SHA256 | Format-Table Hash | Out-File "$NAME.sha256" -Encoding ascii
-      
-          # Display the SHA256 hash
-          Get-Content "$NAME.sha256"
-      
-          # Move the zip file and the SHA256 file to the branch directory
-          New-Item -Path $Env:BRANCH_NAME -ItemType Directory -Force
-          Move-Item $NAME ./$Env:BRANCH_NAME/
-          Move-Item "$NAME.sha256" ./$Env:BRANCH_NAME/
-=======
-          $SAFE_DIR_NAME = $Env:BRANCH_NAME -replace '/', '-'
-          mv $NAME ./$SAFE_DIR_NAME/
->>>>>>> f3f4bc35
+          Get-FileHash ./$SAFE_DIR_NAME/$NAME -Algorithm SHA256 | Format-Table Hash | Out-File "./$SAFE_DIR_NAME/$NAME.sha256" -Encoding ascii
+
+          # Display the SHA256 hash in Actions logs
+          Get-Content "./$SAFE_DIR_NAME/$NAME.sha256"
 
       - name: Upload build artifact
         env:
@@ -381,15 +335,10 @@
           NAME="mm2_$KDF_BUILD_TAG-mac-dylib-x86-64.zip"
           cp target/x86_64-apple-darwin/release/libkdflib.a target/x86_64-apple-darwin/release/libmm2.a
           zip $NAME target/x86_64-apple-darwin/release/libmm2.a -j
-<<<<<<< HEAD
-          mkdir $BRANCH_NAME
-          mv $NAME ./$BRANCH_NAME/
-          shasum -a 256 ./$BRANCH_NAME/$NAME | tee ./$BRANCH_NAME/$NAME.sha256
-=======
-          SAFE_DIR_NAME=$(echo "$BRANCH_NAME" | tr '/' '-')
-          mkdir $SAFE_DIR_NAME
-          mv $NAME ./$SAFE_DIR_NAME/
->>>>>>> f3f4bc35
+          SAFE_DIR_NAME=$(echo "$BRANCH_NAME" | tr '/' '-')
+          mkdir $SAFE_DIR_NAME
+          mv $NAME ./$SAFE_DIR_NAME/
+          shasum -a 256 ./$SAFE_DIR_NAME/$NAME | tee ./$SAFE_DIR_NAME/$NAME.sha256
 
       - name: Compress kdf build output
         env:
@@ -399,13 +348,9 @@
           NAME="kdf_$KDF_BUILD_TAG-mac-dylib-x86-64.zip"
           mv target/x86_64-apple-darwin/release/libkdflib.a target/x86_64-apple-darwin/release/libkdf.a
           zip $NAME target/x86_64-apple-darwin/release/libkdf.a -j
-<<<<<<< HEAD
-          mv $NAME ./$BRANCH_NAME/
-          shasum -a 256 ./$BRANCH_NAME/$NAME | tee ./$BRANCH_NAME/$NAME.sha256
-=======
-          SAFE_DIR_NAME=$(echo "$BRANCH_NAME" | tr '/' '-')
-          mv $NAME ./$SAFE_DIR_NAME/
->>>>>>> f3f4bc35
+          SAFE_DIR_NAME=$(echo "$BRANCH_NAME" | tr '/' '-')
+          mv $NAME ./$SAFE_DIR_NAME/
+          shasum -a 256 ./$SAFE_DIR_NAME/$NAME | tee ./$SAFE_DIR_NAME/$NAME.sha256
 
       - name: Upload build artifact
         env:
@@ -468,15 +413,10 @@
         run: |
           NAME="kdf_$KDF_BUILD_TAG-wasm.zip"
           (cd ./target/target-wasm-release && zip -r - .) > $NAME
-<<<<<<< HEAD
-          mkdir $BRANCH_NAME
-          mv $NAME ./$BRANCH_NAME/
-          shasum -a 256 ./$BRANCH_NAME/$NAME | tee ./$BRANCH_NAME/$NAME.sha256
-=======
-          SAFE_DIR_NAME=$(echo "$BRANCH_NAME" | tr '/' '-')
-          mkdir $SAFE_DIR_NAME
-          mv $NAME ./$SAFE_DIR_NAME/
->>>>>>> f3f4bc35
+          SAFE_DIR_NAME=$(echo "$BRANCH_NAME" | tr '/' '-')
+          mkdir $SAFE_DIR_NAME
+          mv $NAME ./$SAFE_DIR_NAME/
+          shasum -a 256 ./$SAFE_DIR_NAME/$NAME | tee ./$SAFE_DIR_NAME/$NAME.sha256
 
       - name: Upload build artifact
         env:
@@ -527,16 +467,10 @@
           NAME="mm2_$KDF_BUILD_TAG-ios-aarch64.zip"
           cp target/aarch64-apple-ios/release/libkdflib.a target/aarch64-apple-ios/release/libmm2.a
           zip $NAME target/aarch64-apple-ios/release/libmm2.a -j
-<<<<<<< HEAD
-          mkdir $BRANCH_NAME
-          mv $NAME ./$BRANCH_NAME/
-          shasum -a 256 ./$BRANCH_NAME/$NAME | tee ./$BRANCH_NAME/$NAME.sha256
-
-=======
-          SAFE_DIR_NAME=$(echo "$BRANCH_NAME" | tr '/' '-')
-          mkdir $SAFE_DIR_NAME
-          mv $NAME ./$SAFE_DIR_NAME/
->>>>>>> f3f4bc35
+          SAFE_DIR_NAME=$(echo "$BRANCH_NAME" | tr '/' '-')
+          mkdir $SAFE_DIR_NAME
+          mv $NAME ./$SAFE_DIR_NAME/
+          shasum -a 256 ./$SAFE_DIR_NAME/$NAME | tee ./$SAFE_DIR_NAME/$NAME.sha256
 
       - name: Compress kdf build output
         env:
@@ -546,13 +480,9 @@
           NAME="kdf_$KDF_BUILD_TAG-ios-aarch64.zip"
           mv target/aarch64-apple-ios/release/libkdflib.a target/aarch64-apple-ios/release/libkdf.a
           zip $NAME target/aarch64-apple-ios/release/libkdf.a -j
-<<<<<<< HEAD
-          mv $NAME ./$BRANCH_NAME/
-          shasum -a 256 ./$BRANCH_NAME/$NAME | tee ./$BRANCH_NAME/$NAME.sha256
-=======
-          SAFE_DIR_NAME=$(echo "$BRANCH_NAME" | tr '/' '-')
-          mv $NAME ./$SAFE_DIR_NAME/
->>>>>>> f3f4bc35
+          SAFE_DIR_NAME=$(echo "$BRANCH_NAME" | tr '/' '-')
+          mv $NAME ./$SAFE_DIR_NAME/
+          shasum -a 256 ./$SAFE_DIR_NAME/$NAME | tee ./$SAFE_DIR_NAME/$NAME.sha256
 
       - name: Upload build artifact
         env:
@@ -617,15 +547,10 @@
           NAME="mm2_$KDF_BUILD_TAG-android-aarch64.zip"
           cp target/aarch64-linux-android/release/libkdflib.a target/aarch64-linux-android/release/libmm2.a
           zip $NAME target/aarch64-linux-android/release/libmm2.a -j
-<<<<<<< HEAD
-          mkdir $BRANCH_NAME
-          mv $NAME ./$BRANCH_NAME/
-          shasum -a 256 ./$BRANCH_NAME/$NAME | tee ./$BRANCH_NAME/$NAME.sha256
-=======
-          SAFE_DIR_NAME=$(echo "$BRANCH_NAME" | tr '/' '-')
-          mkdir $SAFE_DIR_NAME
-          mv $NAME ./$SAFE_DIR_NAME/
->>>>>>> f3f4bc35
+          SAFE_DIR_NAME=$(echo "$BRANCH_NAME" | tr '/' '-')
+          mkdir $SAFE_DIR_NAME
+          mv $NAME ./$SAFE_DIR_NAME/
+          shasum -a 256 ./$SAFE_DIR_NAME/$NAME | tee ./$SAFE_DIR_NAME/$NAME.sha256
 
       - name: Compress kdf build output
         env:
@@ -635,13 +560,9 @@
           NAME="kdf_$KDF_BUILD_TAG-android-aarch64.zip"
           mv target/aarch64-linux-android/release/libkdflib.a target/aarch64-linux-android/release/libkdf.a
           zip $NAME target/aarch64-linux-android/release/libkdf.a -j
-<<<<<<< HEAD
-          mv $NAME ./$BRANCH_NAME/
-          shasum -a 256 ./$BRANCH_NAME/$NAME | tee ./$BRANCH_NAME/$NAME.sha256
-=======
-          SAFE_DIR_NAME=$(echo "$BRANCH_NAME" | tr '/' '-')
-          mv $NAME ./$SAFE_DIR_NAME/
->>>>>>> f3f4bc35
+          SAFE_DIR_NAME=$(echo "$BRANCH_NAME" | tr '/' '-')
+          mv $NAME ./$SAFE_DIR_NAME/
+          shasum -a 256 ./$SAFE_DIR_NAME/$NAME | tee ./$SAFE_DIR_NAME/$NAME.sha256
 
       - name: Upload build artifact
         env:
@@ -706,15 +627,10 @@
           NAME="mm2_$KDF_BUILD_TAG-android-armv7.zip"
           cp target/armv7-linux-androideabi/release/libkdflib.a target/armv7-linux-androideabi/release/libmm2.a
           zip $NAME target/armv7-linux-androideabi/release/libmm2.a -j
-<<<<<<< HEAD
-          mkdir $BRANCH_NAME
-          mv $NAME ./$BRANCH_NAME/
-          shasum -a 256 ./$BRANCH_NAME/$NAME | tee ./$BRANCH_NAME/$NAME.sha256
-=======
-          SAFE_DIR_NAME=$(echo "$BRANCH_NAME" | tr '/' '-')
-          mkdir $SAFE_DIR_NAME
-          mv $NAME ./$SAFE_DIR_NAME/
->>>>>>> f3f4bc35
+          SAFE_DIR_NAME=$(echo "$BRANCH_NAME" | tr '/' '-')
+          mkdir $SAFE_DIR_NAME
+          mv $NAME ./$SAFE_DIR_NAME/
+          shasum -a 256 ./$SAFE_DIR_NAME/$NAME | tee ./$SAFE_DIR_NAME/$NAME.sha256
 
       - name: Compress kdf build output
         env:
@@ -724,13 +640,9 @@
           NAME="kdf_$KDF_BUILD_TAG-android-armv7.zip"
           mv target/armv7-linux-androideabi/release/libkdflib.a target/armv7-linux-androideabi/release/libkdf.a
           zip $NAME target/armv7-linux-androideabi/release/libkdf.a -j
-<<<<<<< HEAD
-          mv $NAME ./$BRANCH_NAME/
-          shasum -a 256 ./$BRANCH_NAME/$NAME | tee ./$BRANCH_NAME/$NAME.sha256
-=======
-          SAFE_DIR_NAME=$(echo "$BRANCH_NAME" | tr '/' '-')
-          mv $NAME ./$SAFE_DIR_NAME/
->>>>>>> f3f4bc35
+          SAFE_DIR_NAME=$(echo "$BRANCH_NAME" | tr '/' '-')
+          mv $NAME ./$SAFE_DIR_NAME/
+          shasum -a 256 ./$SAFE_DIR_NAME/$NAME | tee ./$SAFE_DIR_NAME/$NAME.sha256
 
       - name: Upload build artifact
         env:
