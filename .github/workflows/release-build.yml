--- conflicted
+++ resolved
@@ -49,14 +49,10 @@
         uses: ./.github/actions/build-cache
 
       - name: Build
-<<<<<<< HEAD
         run: |
           rm -f ./MM_VERSION
           echo $COMMIT_HASH > ./MM_VERSION
           cargo build --features "enable-sia" --release
-=======
-        run: cargo build --release
->>>>>>> 25503b1f
 
       - name: Compress mm2 build output
         run: |
@@ -117,14 +113,10 @@
         uses: ./.github/actions/build-cache
 
       - name: Build
-<<<<<<< HEAD
         run: |
           rm -f ./MM_VERSION
           echo $COMMIT_HASH > ./MM_VERSION
           cargo build --features "enable-sia" --release --target x86_64-apple-darwin
-=======
-        run: cargo build --release --target x86_64-apple-darwin
->>>>>>> 25503b1f
 
       - name: Compress mm2 build output
         run: |
@@ -176,14 +168,10 @@
         uses: ./.github/actions/build-cache
 
       - name: Build
-<<<<<<< HEAD
         run: |
           rm -f ./MM_VERSION
           echo $COMMIT_HASH > ./MM_VERSION
           cargo build --features "enable-sia" --release --target aarch64-apple-darwin
-=======
-        run: cargo build --release --target aarch64-apple-darwin
->>>>>>> 25503b1f
 
       - name: Compress mm2 build output
         run: |
@@ -234,16 +222,12 @@
         uses: ./.github/actions/build-cache
 
       - name: Build
-<<<<<<< HEAD
         run: |
           if (test-path "./MM_VERSION") {
             remove-item "./MM_VERSION"
           }
           echo $Env:COMMIT_HASH > ./MM_VERSION
           cargo build --features "enable-sia" --release
-=======
-        run: cargo build --release
->>>>>>> 25503b1f
 
       - name: Compress mm2 build output
         run: |
@@ -294,14 +278,10 @@
         uses: ./.github/actions/build-cache
 
       - name: Build
-<<<<<<< HEAD
         run: |
           rm -f ./MM_VERSION
           echo $COMMIT_HASH > ./MM_VERSION
           cargo rustc --features "enable-sia" --target x86_64-apple-darwin --lib --release --package mm2_bin_lib --crate-type=staticlib
-=======
-        run: cargo rustc --target x86_64-apple-darwin --lib --release --package mm2_bin_lib --crate-type=staticlib
->>>>>>> 25503b1f
 
       - name: Compress mm2 build output
         run: |
@@ -414,14 +394,10 @@
         uses: ./.github/actions/build-cache
 
       - name: Build
-<<<<<<< HEAD
         run: |
           rm -f ./MM_VERSION
           echo $COMMIT_HASH > ./MM_VERSION
           cargo rustc --features "enable-sia" --target aarch64-apple-ios --lib --release --package mm2_bin_lib --crate-type=staticlib
-=======
-        run: cargo rustc --target aarch64-apple-ios --lib --release --package mm2_bin_lib --crate-type=staticlib
->>>>>>> 25503b1f
 
       - name: Compress mm2 build output
         run: |
