/******************************************************************************
 * Copyright © 2014-2018 The SuperNET Developers.                             *
 *                                                                            *
 * See the AUTHORS, DEVELOPER-AGREEMENT and LICENSE files at                  *
 * the top-level directory of this distribution for the individual copyright  *
 * holder information and the developer policies on copyright and licensing.  *
 *                                                                            *
 * Unless otherwise agreed in a custom licensing agreement, no part of the    *
 * SuperNET software, including this file may be copied, modified, propagated *
 * or distributed except according to the terms contained in the LICENSE file *
 *                                                                            *
 * Removal or modification of this copyright notice is prohibited.            *
 *                                                                            *
 ******************************************************************************/

// iguana_OS has functions that invoke system calls. Whenever possible stdio and similar functions are use and most functions are fully portable and in this file. For things that require OS specific, the call is routed to iguana_OS_portable_*  Usually, all but one OS can be handled with the same code, so iguana_OS_portable.c has most of this shared logic and an #ifdef iguana_OS_nonportable.c

// time functions are treated separately due to the confusions even in unix

#include "OS_portable.h"
#include <sys/stat.h>

#ifndef _WIN32
#include <sys/select.h>
#endif

<<<<<<< HEAD
#ifdef __unix__
=======
#ifdef __APPLE__
# include "TargetConditionals.h"
#endif

#if defined(__unix__) || defined(TARGET_OS_IPHONE)
>>>>>>> b9b02304
# include <pthread.h>
#endif

typedef struct queue
{
	struct queueitem *list;
	portable_mutex_t mutex;
    char name[64],initflag;
} queue_t;

struct OS_memspace
{
    portable_mutex_t mutex; long used,totalsize; struct OS_mappedptr M; char name[64]; void *ptr;
    int32_t alignflag,counter,maxheight,openfiles,lastcounter,threadsafe,allocated:1,mapped:1,external:1;
#ifdef IGUANA_PEERALLOC
    int32_t outofptrs,numptrs,availptrs;
    void *ptrs[4096]; int32_t allocsizes[4096],maxsizes[4096];
#endif
};

#ifndef MAP_FILE
#define MAP_FILE        0
#endif

char *OS_mvstr()
{
#ifdef _WIN32
    return("rename");
#else
    return("mv");
#endif
}

void OS_randombytes(unsigned char *x,long xlen)
{
    OS_portable_randombytes(x,xlen);
}

static double _kb(double n) { return(n / 1024.); }
static double _mb(double n) { return(n / (1024.*1024.)); }
static double _gb(double n) { return(n / (1024.*1024.*1024.)); }

char *mbstr(char *str,double n)
{
	if ( n < 1024*1024*10 )
		sprintf(str,"%.3fkb",_kb(n));
	else if ( n < 1024*1024*1024 )
		sprintf(str,"%.1fMB",_mb(n));
	else
		sprintf(str,"%.2fGB",_gb(n));
	return(str);
}

long myallocated(uint8_t type,long change)
{
    static int64_t Total_allocated,HWM_allocated,Type_allocated[256];
    int32_t i; int64_t total = 0; char buf[2049],str[65];
    buf[0] = 0;
    if ( type == 0 && change <= 0 )
    {
        for (i=0; i<256; i++)
        {
            if ( Type_allocated[i] != 0 )
            {
                total += Type_allocated[i];
                if ( change == 0 )
                    sprintf(buf+strlen(buf),"(%c %s) ",i,mbstr(str,Type_allocated[i]));
            }
        }
        if ( change == 0 )
        {
            sprintf(buf + strlen(buf),"-> total %lld %s",(long long)total,mbstr(str,total));
            printf("%s\n",buf);
        }
    }
    else
    {
        Type_allocated[type] += change;
        Total_allocated += change;
        if ( Total_allocated > HWM_allocated )
        {
            HWM_allocated = Total_allocated * 1.5;
            printf("HWM allocated %ld %s\n",(long)Total_allocated,mbstr(str,Total_allocated));
        }
    }
    return(total);
}

void *mycalloc(uint8_t type,int32_t n,long itemsize)
{
#ifdef USE_MYCALLOC
    //static portable_mutex_t MEMmutex;
    struct allocitem *item; int64_t allocsize = ((uint64_t)n * itemsize);
    if ( type == 0 && n == 0 && itemsize == 0 )
    {
        //portable_mutex_init(&MEMmutex);
        myfree(mycalloc('t',1024,1024 * 32),1024*1024*32);
        return(0);
    }
    //portable_mutex_lock(&MEMmutex);
    myallocated(type,allocsize);
    while ( (item= calloc(1,sizeof(struct allocitem) + allocsize + 16)) == 0 )
    {
        char str[65];
        printf("mycalloc.%c: need to wait for memory.(%d,%ld) %s to be available\n",type,n,itemsize,mbstr(str,allocsize));
        sleep(1);
    }
    //printf("calloc origptr.%p retptr.%p size.%ld\n",item,(void *)(long)item + sizeof(*item),allocsize);
    item->allocsize = (uint32_t)allocsize;
    item->type = type;
    //portable_mutex_unlock(&MEMmutex);
    return((void *)((long)item + sizeof(*item)));
#else
    return(calloc(n,itemsize));
#endif
}

struct queueitem *queueitem(char *str)
{
    /*struct queueitem *item; int32_t n,allocsize; char *data; uint8_t type = 'y';
     //portable_mutex_lock(&MEMmutex);
     n = (uint32_t)strlen(str) + 1;
     allocsize = (uint32_t)(sizeof(struct queueitem) + n);
     myallocated(type,allocsize);
     while ( (item= calloc(1,allocsize)) == 0 )
     {
     char str[65];
     printf("queueitem: need to wait for memory.(%d,%ld) %s to be available\n",n,(long)sizeof(*item),mbstr(str,allocsize));
     sleep(1);
     }
     item->allocsize = (uint32_t)allocsize;
     item->type = type;
     data = (void *)(long)((long)item + sizeof(*item));
     memcpy(data,str,n);
     //printf("(%c) queueitem.%p itemdata.%p n.%d allocsize.%d\n",type,item,data,n,allocsize);
     //portable_mutex_unlock(&MEMmutex);
     return(data);*/
    struct stritem *sitem; int32_t len;
    len = (int32_t)strlen(str);
    sitem = calloc(1,sizeof(*sitem) + len + 16);
    memcpy(sitem->str,str,len);
    return(&sitem->DL);
}

#ifdef USE_MYCALLOC
void _myfree(uint8_t type,int32_t origallocsize,void *origptr,int32_t allocsize)
{
    //portable_mutex_lock(&MEMmutex);
    if ( allocsize == origallocsize )
    {
        myallocated(type,-allocsize);
        // Type_allocated[type & 0xff] -= allocsize;
        // Total_allocated -= allocsize;
        //printf("myfree.%p size.%d %d type %x\n",origptr,allocsize,origallocsize,type);
        free(origptr);
    }
    else
    {
        printf("myfree size error %d vs %d at %p\n",allocsize,origallocsize,origptr);
        static int32_t y,z;
        printf("div by zero! %d\n",y/z);
        getchar();
    }
    //portable_mutex_unlock(&MEMmutex);
}

void myfree(void *_ptr,long allocsize)
{
    struct allocitem *item = (void *)((long)_ptr - sizeof(struct allocitem));
    if  ( allocsize == 0 )
    {
        printf("myfree zero allocsize %p?\n",_ptr);
        return;
    }
    _myfree(item->type,item->allocsize,item,(uint32_t)allocsize);
}

/*void free_queueitem(void *itemdata)
 {
 struct queueitem *item = (void *)((long)itemdata - sizeof(struct queueitem));
 //printf("freeq item.%p itemdata.%p size.%d\n",item,itemdata,item->allocsize);
 _myfree(item->type,item->allocsize,item,item->allocsize);
 }*/

void *myrealloc(uint8_t type,void *oldptr,long oldsize,long newsize)
{
    void *newptr;
    newptr = mycalloc(type,1,newsize);
    //printf("newptr.%p type.%c oldsize.%ld newsize.%ld\n",newptr,type,oldsize,newsize);
    if ( oldptr != 0 )
    {
        memcpy(newptr,oldptr,oldsize < newsize ? oldsize : newsize);
        myfree(oldptr,oldsize);
    }
    return(newptr);
}
#else
void myfree(void *_ptr,long allocsize)
{
    free(_ptr);
}

void *myrealloc(uint8_t type,void *oldptr,long oldsize,long newsize)
{
    return(realloc(oldptr,newsize));
}
#endif

static uint64_t _align16(uint64_t ptrval) { if ( (ptrval & 15) != 0 ) ptrval += 16 - (ptrval & 15); return(ptrval); }

void *myaligned_alloc(uint64_t allocsize)
{
    void *ptr,*realptr; uint64_t tmp;
#if defined(_M_X64)
	realptr = mycalloc('A', 1, (uint64_t)(allocsize + 16 + sizeof(realptr)));
#else
    realptr = mycalloc('A',1,(long)(allocsize + 16 + sizeof(realptr)));
#endif
    tmp = _align16((long)realptr + sizeof(ptr));
    memcpy(&ptr,&tmp,sizeof(ptr));
#if defined(_M_X64)
	memcpy((void *)((unsigned char *)ptr - sizeof(realptr)), &realptr, sizeof(realptr));
#else
    memcpy((void *)((long)ptr - sizeof(realptr)),&realptr,sizeof(realptr));
#endif
    //printf("aligned_alloc(%llu) realptr.%p -> ptr.%p, diff.%ld\n",(long long)allocsize,realptr,ptr,((long)ptr - (long)realptr));
    return(ptr);
}

int32_t myaligned_free(void *ptr,long size)
{
    void *realptr;
    long diff;
    if ( ((long)ptr & 0xf) != 0 )
    {
        printf("misaligned ptr.%p being aligned_free\n",ptr);
        return(-1);
    }
    memcpy(&realptr,(void *)((long)ptr - sizeof(realptr)),sizeof(realptr));
    diff = ((long)ptr - (long)realptr);
    if ( diff < (long)sizeof(ptr) || diff > 32 )
    {
        printf("ptr %p and realptr %p too far apart %ld\n",ptr,realptr,diff);
        return(-2);
    }
    //printf("aligned_free: ptr %p -> realptr %p %ld\n",ptr,realptr,diff);
    myfree(realptr,size + 16 + sizeof(realptr));
    return(0);
}

void lock_queue(queue_t *queue)
{
    if ( queue->initflag == 0 )
    {
        portable_mutex_init(&queue->mutex);
        queue->initflag = 1;
    }
	portable_mutex_lock(&queue->mutex);
}

void queue_enqueue(char *name,queue_t *queue,struct queueitem *item)//,int32_t offsetflag)
{
    //struct queueitem *item;
    if ( queue->name[0] == 0 && name != 0 && name[0] != 0 )
        strcpy(queue->name,name);//,sizeof(queue->name));
    //fprintf(stderr,"enqueue.(%s) %p\n",queue->name,item);
    lock_queue(queue);
    //item = (struct queueitem *)((long)origitem - offsetflag*sizeof(struct queueitem));
    DL_APPEND(queue->list,item);
    portable_mutex_unlock(&queue->mutex);
    //printf("queue_enqueue name.(%s) origitem.%p append.%p list.%p\n",name,origitem,item,queue->list);
}

void *queue_dequeue(queue_t *queue)//,int32_t offsetflag)
{
    struct queueitem *item = 0;
    lock_queue(queue);
    if ( queue->list != 0 )
    {
        item = queue->list;
        //printf("queue_dequeue name.(%s) dequeue.%p list.%p\n",queue->name,item,queue->list);
        DL_DELETE(queue->list,item);
    }
	portable_mutex_unlock(&queue->mutex);
    //if ( item != 0 && offsetflag != 0 )
    //    return((void *)((long)item + sizeof(struct queueitem)));
    //else
    return(item);
}

void *queue_delete(queue_t *queue,struct queueitem *copy,int32_t copysize,int32_t freeitem)
{
    struct allocitem *ptr;
    struct queueitem *tmp,*item = 0;
    lock_queue(queue);
    if ( queue->list != 0 )
    {
        DL_FOREACH_SAFE(queue->list,item,tmp)
        {
            ptr = (void *)((long)item - sizeof(struct allocitem));
            if ( item == copy || (ptr->allocsize == copysize && memcmp((void *)((long)item + sizeof(struct queueitem)),(void *)((long)item + sizeof(struct queueitem)),copysize) == 0) )
            {
                DL_DELETE(queue->list,item);
                portable_mutex_unlock(&queue->mutex);
                //printf("name.(%s) deleted item.%p list.%p\n",queue->name,item,queue->list);
                //if ( freeitem != 0 )
                //    myfree(item,copysize);
                return(item);
            }
        }
    }
	portable_mutex_unlock(&queue->mutex);
    return(0);
}

void *queue_free(queue_t *queue)
{
    struct queueitem *tmp,*item = 0;
    lock_queue(queue);
    if ( queue->list != 0 )
    {
        DL_FOREACH_SAFE(queue->list,item,tmp)
        {
            DL_DELETE(queue->list,item);
            myfree(item,sizeof(struct queueitem));
        }
        //printf("name.(%s) dequeue.%p list.%p\n",queue->name,item,queue->list);
    }
	portable_mutex_unlock(&queue->mutex);
    return(0);
}

void *queue_clone(queue_t *clone,queue_t *queue,int32_t size)
{
    struct queueitem *ptr,*tmp,*item = 0;
    lock_queue(queue);
    if ( queue->list != 0 )
    {
        DL_FOREACH_SAFE(queue->list,item,tmp)
        {
            ptr = mycalloc('c',1,sizeof(*ptr));
            memcpy(ptr,item,size);
            queue_enqueue(queue->name,clone,ptr);
        }
        //printf("name.(%s) dequeue.%p list.%p\n",queue->name,item,queue->list);
    }
	portable_mutex_unlock(&queue->mutex);
    return(0);
}

int32_t queue_size(queue_t *queue)
{
    int32_t count = 0;
    struct queueitem *tmp;
    lock_queue(queue);
    DL_COUNT(queue->list,tmp,count);
    portable_mutex_unlock(&queue->mutex);
	return count;
}

void iguana_memreset(struct OS_memspace *mem)
{
    mem->used = 0;
#ifdef IGUANA_PEERALLOC
    mem->availptrs = mem->outofptrs = mem->numptrs = 0;
    memset(mem->ptrs,0,sizeof(mem->ptrs));
    memset(mem->maxsizes,0,sizeof(mem->maxsizes));
    memset(mem->allocsizes,0,sizeof(mem->allocsizes));
#endif
    if ( mem->threadsafe != 0 )
        portable_mutex_init(&mem->mutex);
}

void iguana_mempurge(struct OS_memspace *mem)
{
    if ( mem->allocated != 0 && mem->ptr != 0 )//&& mem->totalsize > 0 )
    {
        //printf("mempurge.(%s) %ld\n",mem->name,(long)mem->totalsize);
        myfree(mem->ptr,mem->totalsize), mem->ptr = 0;
    }
    iguana_memreset(mem);
    mem->totalsize = 0;
}

void *iguana_meminit(struct OS_memspace *mem,char *name,void *ptr,int64_t totalsize,int32_t threadsafe)
{
    strcpy(mem->name,name);
    if ( ptr == 0 )
    {
        if ( mem->ptr != 0 && mem->totalsize < totalsize )
        {
            iguana_mempurge(mem);
            mem->totalsize = 0;
            //printf("memptr.%p totalsize.%ld vs totalsize.%ld\n",mem->ptr,(long)mem->totalsize,(long)totalsize);
        } //else printf("mem->ptr.%p mem->totalsize %ld\n",mem->ptr,(long)mem->totalsize);
        if ( mem->ptr == 0 )
        {
            //static long alloc;
            //alloc += totalsize;
            //char str[65]; printf("iguana_meminit.(%s) alloc %s\n",name,mbstr(str,totalsize));
            if ( (mem->ptr= mycalloc('d',1,totalsize)) == 0 )
            {
                printf("iguana_meminit: cant get %d bytes\n",(int32_t)totalsize);
                exit(-1);
                return(0);
            }
            mem->totalsize = totalsize;
        } //else printf("memptr.%p\n",mem->ptr);
        //printf("meminit.(%s) %d vs %ld\n",mem->name,(int32_t)totalsize,(long)mem->totalsize);
        mem->allocated = 1;
    }
    else
    {
        iguana_mempurge(mem);
        mem->ptr = ptr;
        mem->totalsize = totalsize;
    }
    mem->threadsafe = threadsafe;
    mem->alignflag = 4;
    iguana_memreset(mem);
    if ( mem->totalsize == 0 )
        printf("meminit.%s ILLEGAL STATE null size\n",mem->name), getchar();
    return(mem->ptr);
}

int64_t iguana_memallocated(struct OS_memspace *mem)
{
    int64_t avail = (mem->totalsize - mem->used);
#ifdef IGUANA_PEERALLOC
    int32_t i;
    for (i=0; i<mem->numptrs; i++)
        if ( mem->allocsizes[i] == 0 )
            avail += mem->maxsizes[i];
#endif
    return(avail);
}

void *iguana_memalloc(struct OS_memspace *mem,long size,int32_t clearflag)
{
    int32_t modval; void *ptr = 0;
    if ( mem->ptr == 0 )
        return(0);
    //printf("iguana_memalloc.%s size.%ld used.%llu of %llu, numptrs.%d avail.%d %lld\n",mem->name,size,(long long)mem->used,(long long)mem->totalsize,mem->numptrs,mem->availptrs,(long long)iguana_memallocated(mem));
    //if ( mem->threadsafe != 0 )
    //    portable_mutex_lock(&mem->mutex);
#ifdef IGUANA_PEERALLOC
    if ( mem->availptrs == mem->numptrs && mem->used > (mem->totalsize >> 1) )
        iguana_memreset(mem);
#endif
    if ( (mem->used + size) <= mem->totalsize )
    {
		/* 
		* solution to calculate memory address in a portable way
		* in all platform sizeof(char) / sizeof(uchar) == 1
		* @author - fadedreamz@gmail.com
		*/
#if defined(_M_X64)
		ptr = (void *)((unsigned char *)mem->ptr + mem->used);
#else
        ptr = (void *)(long)(((long)mem->ptr + mem->used));
#endif
        mem->used += size;
        if ( size*clearflag != 0 )
            memset(ptr,0,size);
        if ( mem->alignflag != 0 )
        {
            if ( (modval= (mem->used % mem->alignflag)) != 0 )
                mem->used += mem->alignflag - modval;
        }
#ifdef IGUANA_PEERALLOC
        if ( mem->numptrs < sizeof(mem->ptrs)/sizeof(*mem->ptrs) )
        {
            mem->allocsizes[mem->numptrs] = mem->maxsizes[mem->numptrs] = (int32_t)size;
            mem->ptrs[mem->numptrs++] = ptr;
        }
        else
        {
            mem->outofptrs++;
            printf("iguana_memalloc: numptrs.%d outofptrs.%d\n",mem->numptrs,mem->outofptrs);
        }
#endif
        //printf(">>>>>>>>> USED.%s alloc %ld used %ld alloc.%ld -> %s %p\n",mem->name,size,(long)mem->used,(long)mem->totalsize,mem->name,ptr);
    }
    else
    {
        printf("error memalloc mem.%p (%s) alloc %ld used %ld totalsize.%ld -> %s %p\n",mem,mem->name,size,(long)mem->used,(long)mem->totalsize,mem->name,ptr);
        ptr = calloc(1,size);
    }
    //if ( mem->threadsafe != 0 )
    //    portable_mutex_unlock(&mem->mutex);
    return(ptr);
}

int64_t iguana_memfree(struct OS_memspace *mem,void *ptr,int32_t size)
{
#ifdef IGUANA_PEERALLOC
    int32_t i; int64_t avail = -1;
    if ( mem->threadsafe != 0 )
        portable_mutex_lock(&mem->mutex);
    for (i=0; i<mem->numptrs; i++)
    {
        if ( ptr == mem->ptrs[i] )
        {
            if ( mem->allocsizes[i] == size )
            {
                mem->availptrs++;
                mem->allocsizes[i] = 0;
                avail = (mem->totalsize - mem->used);
                //printf("avail %llu\n",(long long)avail);
            } else printf("iguana_memfree.%s: mismatched size %d for ptr.%p %d\n",mem->name,size,ptr,mem->allocsizes[i]);
            if ( mem->threadsafe != 0 )
                portable_mutex_unlock(&mem->mutex);
            return(avail);
        }
    }
    if ( mem->threadsafe != 0 )
        portable_mutex_unlock(&mem->mutex);
    printf("iguana_memfree: cant find ptr.%p %d\n",ptr,size);
    return(avail);
#else
    printf("iguana_free not supported without #define IGUANA_PEERALLOC\n");
    return(0);
#endif
}

int32_t OS_truncate(char *fname,long filesize)
{
    return(OS_portable_truncate(fname,filesize));
}

char *OS_compatible_path(char *str)
{
    return(OS_portable_path(str));
}

int32_t OS_renamefile(char *fname,char *newfname)
{
    return(OS_portable_renamefile(fname,newfname));
}

int32_t OS_removefile(char *fname,int32_t scrubflag)
{
    FILE *fp; long i,fpos; char tmp[512];
    strcpy(tmp,fname);
    OS_compatible_path(tmp);
    if ( (fp= fopen(tmp,"rb+")) != 0 )
    {
        //printf("delete(%s)\n",fname);
        if ( scrubflag != 0 )
        {
            fseek(fp,0,SEEK_END);
            fpos = ftell(fp);
            rewind(fp);
            for (i=0; i<fpos; i++)
                fputc(0xff,fp);
            fflush(fp);
        }
        fclose(fp);
        if ( (fp= fopen(tmp,"wb")) != 0 )
            fclose(fp);
        return(OS_portable_removefile(fname));
    }
    return(0);
}

void OS_remove_directory(char *dirname)
{
    FILE *fp; char buf[1024];
    sprintf(buf,"%s/.tmpmarker",dirname);
    if ( (fp= fopen(OS_compatible_path(buf),"rb")) != 0 )
    {
        OS_removefile(buf,0);
        fclose(fp);
    }
}

void OS_ensure_directory(char *dirname)
{
    FILE *fp; int32_t retval; char fname[512];
    if ( (0) && OS_removefile(dirname,0) < 0 )
    {
        sprintf(fname,"tmp/%d",rand());
        OS_renamefile(dirname,fname);
    }
    sprintf(fname,"%s/.tmpmarker",dirname);
    if ( (fp= fopen(OS_compatible_path(fname),"rb")) == 0 )
    {
        if ( (fp= fopen(OS_compatible_path(dirname),"rb")) == 0 )
        {
            retval = mkdir(dirname
#ifndef _WIN32
                           ,511
#endif
                           );
            //printf("mkdir.(%s) retval.%d errno.%d %s\n",dirname,retval,errno,strerror(errno));
        } else fclose(fp);//, printf("dirname.(%s) exists\n",dirname);
        if ( (fp= fopen(fname,"wb")) != 0 )
            fclose(fp);//, printf("created.(%s)\n",fname);
        else printf("cant create.(%s) errno.%d %s\n",fname,errno,strerror(errno));
    } else fclose(fp);//, printf("%s exists\n",fname);
}

unsigned long OS_filesize(char *fname)
{
    FILE *fp; unsigned long fsize = 0;
    if ( (fp= fopen(fname,"rb")) != 0 )
    {
        fseek(fp,0,SEEK_END);
        fsize = ftell(fp);
        fclose(fp);
    }
    return(fsize);
}

int32_t OS_compare_files(char *fname,char *fname2)
{
    int32_t offset,errs = 0;
    long len,len2;
    char buf[8192],buf2[8192];
    FILE *fp,*fp2;
    if ( (fp= fopen(OS_compatible_path(fname),"rb")) != 0 )
    {
        if ( (fp2= fopen(OS_compatible_path(fname2),"rb")) != 0 )
        {
            while ( (len= fread(buf,1,sizeof(buf),fp)) > 0 && (len2= fread(buf2,1,sizeof(buf2),fp2)) == len )
                if ( (offset= memcmp(buf,buf2,len)) != 0 )
                    printf("compare error at offset.%d: (%s) src.%ld vs. (%s) dest.%ld\n",offset,fname,ftell(fp),fname2,ftell(fp2)), errs++;
            fclose(fp2);
        }
        fclose(fp);
    }
    return(errs);
}

int64_t OS_copyfile(char *src,char *dest,int32_t cmpflag)
{
    int64_t allocsize,len = -1;
    char *buf;
    FILE *srcfp,*destfp;
    if ( (srcfp= fopen(OS_compatible_path(src),"rb")) != 0 )
    {
        if ( (destfp= fopen(OS_compatible_path(dest),"wb")) != 0 )
        {
#ifdef _WIN32
			allocsize = 1024 * 1024 * 8L;
#else
            allocsize = 1024 * 1024 * 128L;
#endif
            buf = mycalloc('F',1,allocsize);
            while ( (len= fread(buf,1,allocsize,srcfp)) > 0 )
                if ( (long)fwrite(buf,1,len,destfp) != len )
                    printf("write error at (%s) src.%ld vs. (%s) dest.%ld\n",src,ftell(srcfp),dest,ftell(destfp));
            len = ftell(destfp);
            fclose(destfp);
            myfree(buf,allocsize);
        }
        fclose(srcfp);
    }
    if ( len < 0 || (cmpflag != 0 && OS_compare_files(src,dest) != 0) )
        printf("Error copying files (%s) -> (%s)\n",src,dest), len = -1;
    return(len);
}

int32_t OS_releasemap(void *ptr,unsigned long filesize)
{
	int32_t retval;
    if ( ptr == 0 )
	{
		printf("release_map_file: null ptr\n");
		return(-1);
	}
	retval = munmap(ptr,filesize);
	if ( retval != 0 )
		printf("release_map_file: munmap error %p %llu: err %d\n",ptr,(long long)filesize,retval);
	return(retval);
}

void _OS_closemap(struct OS_mappedptr *mp)
{
	if ( mp->actually_allocated != 0 && mp->fileptr != 0 )
        myaligned_free(mp->fileptr,mp->allocsize);
	else if ( mp->fileptr != 0 )
		OS_releasemap(mp->fileptr,mp->allocsize);
	mp->fileptr = 0;
    mp->closetime = (uint32_t)time(NULL);
    mp->opentime = 0;
}

void OS_closemap(struct OS_mappedptr *mp)
{
	struct OS_mappedptr tmp;
	tmp = *mp;
	_OS_closemap(mp);
	memset(mp,0,sizeof(*mp));
	mp->actually_allocated = tmp.actually_allocated;
	mp->allocsize = tmp.allocsize;
	mp->rwflag = tmp.rwflag;
	strcpy(mp->fname,tmp.fname);
}

long OS_ensurefilesize(char *fname,long filesize,int32_t truncateflag)
{
    FILE *fp;
    char *zeroes;
    long i,n,allocsize = 0;
    //printf("ensure_filesize.(%s) %ld %s | ",fname,filesize,mbstr(filesize));
    if ( (fp= fopen(OS_compatible_path(fname),"rb")) != 0 )
    {
        fseek(fp,0,SEEK_END);
        allocsize = ftell(fp);
        fclose(fp);
        //printf("(%s) exists size.%ld\n",fname,allocsize);
    }
    else
    {
        //printf("try to create.(%s)\n",fname);
        if ( (fp= fopen(OS_compatible_path(fname),"wb")) != 0 )
            fclose(fp);
    }
    if ( allocsize < filesize )
    {
        //printf("filesize.%ld is less than %ld\n",filesize,allocsize);
        if ( (fp= fopen(OS_compatible_path(fname),"ab")) != 0 )
        {
			zeroes = myaligned_alloc(16L*1024*1024);
            memset(zeroes,0,16*1024*1024);
            n = filesize - allocsize;
            while ( n > 16*1024*1024 )
            {
                fwrite(zeroes,1,16*1024*1024,fp);
                n -= 16*1024*1024;
                fprintf(stderr,"+");
            }
            for (i=0; i<n; i++)
                fputc(0,fp);
            fclose(fp);
			myaligned_free(zeroes,16L*1024*1024);
        }
        return(filesize);
    }
    else if ( allocsize*truncateflag > filesize )
    {
        OS_truncate(fname,filesize);
        return(filesize);
    }
    else return(allocsize);
}

int32_t OS_openmap(struct OS_mappedptr *mp)
{
	unsigned long allocsize = mp->allocsize;
    if ( mp->actually_allocated != 0 )
	{
		if ( mp->fileptr == 0 )
			mp->fileptr = myaligned_alloc(mp->allocsize);
		else memset(mp->fileptr,0,mp->allocsize);
		return(0);
	}
	else
	{
		if ( mp->fileptr != 0 )
		{
			//printf("opening already open mappedptr, pending %p\n",mp->pending);
			OS_closemap(mp);
		}
        mp->allocsize = allocsize;
		// printf("calling map_file with expected %ld\n",mp->allocsize);
		mp->fileptr = OS_mapfile(mp->fname,&mp->allocsize,mp->rwflag);
		if ( mp->fileptr == 0 || mp->allocsize != allocsize )
		{
			//printf("error mapping(%s) ptr %p mapped %ld vs allocsize %ld\n",mp->fname,mp->fileptr,mp->allocsize,allocsize);
			return(-1);
		}
        mp->closetime = 0;
        mp->opentime = (uint32_t)time(NULL);
	}
	return(0);
}

void *OS_mappedptr(void **ptrp,struct OS_mappedptr *mp,unsigned long allocsize,int32_t rwflag,char *fname)
{
	unsigned long filesize;
	mp->actually_allocated = 0;//!os_supports_mappedfiles();
    if ( fname != 0 )
	{
		if ( strcmp(mp->fname,fname) == 0 )
		{
			if ( mp->fileptr != 0 )
			{
				OS_releasemap(mp->fileptr,mp->allocsize);
				mp->fileptr = 0;
			}
			OS_openmap(mp);
			if ( ptrp != 0 )
				(*ptrp) = mp->fileptr;
			return(mp->fileptr);
		}
		strcpy(mp->fname,fname);
	}
	else mp->actually_allocated = 1;
	mp->rwflag = rwflag;
	mp->allocsize = allocsize;
    if ( rwflag != 0 && mp->actually_allocated == 0 && allocsize != 0 )
        allocsize = OS_ensurefilesize(fname,allocsize,0);
	if ( OS_openmap(mp) != 0 )
	{
        char str[65];
        //printf("init_mappedptr %s.rwflag.%d | ",fname,rwflag);
        if ( allocsize != 0 )
			printf("error mapping(%s) rwflag.%d ptr %p mapped %llu vs allocsize %llu %s\n",fname,rwflag,mp->fileptr,(long long)mp->allocsize,(long long)allocsize,mbstr(str,allocsize));
        else allocsize = mp->allocsize;
		if ( rwflag != 0 && allocsize != mp->allocsize )
		{
			filesize = mp->allocsize;
			if  ( mp->fileptr != 0 )
				OS_releasemap(mp->fileptr,mp->allocsize);
			mp->allocsize = allocsize;
			mp->changedsize = (allocsize - filesize);
			OS_openmap(mp);
			if ( mp->fileptr == 0 || mp->allocsize != allocsize )
            {
				printf("SECOND error mapping(%s) ptr %p mapped %llu vs allocsize %llu\n",fname,mp->fileptr,(long long)mp->allocsize,(long long)allocsize);
                exit(-1);
            }
		}
	}
	if ( ptrp != 0 )
		(*ptrp) = mp->fileptr;
    return(mp->fileptr);
}

void *OS_filealloc(struct OS_mappedptr *M,char *fname,struct OS_memspace *mem,long size)
{
    //printf("mem->used %ld size.%ld | size.%ld\n",mem->used,size,mem->size);
    //printf("filemalloc.(%s) new space.%ld %s\n",fname,mem->size,mbstr(size));
    memset(M,0,sizeof(*M));
    mem->totalsize = size;
    if ( OS_mappedptr(0,M,mem->totalsize,1,fname) == 0 )
    {
        printf("couldnt create mapped file.(%s)\n",fname);
        exit(-1);
    }
    mem->ptr = M->fileptr;
    mem->used = 0;
    return(M->fileptr);
}

void *OS_loadfile(char *fname,char **bufp,long *lenp,long *allocsizep)
{
    FILE *fp;
    long  filesize,buflen = *allocsizep;
    char *buf = *bufp;
    *lenp = 0;
    if ( (fp= fopen(OS_compatible_path(fname),"rb")) != 0 )
    {
        fseek(fp,0,SEEK_END);
        filesize = ftell(fp);
        if ( filesize == 0 )
        {
            fclose(fp);
            *lenp = 0;
            //printf("OS_loadfile null size.(%s)\n",fname);
            return(0);
        }
        if ( filesize > buflen-1 )
        {
            *allocsizep = filesize+1;
            *bufp = buf = realloc(buf,(long)*allocsizep);
        }
        rewind(fp);
        if ( buf == 0 )
            printf("Null buf ???\n");
        else
        {
            if ( fread(buf,1,(long)filesize,fp) != (unsigned long)filesize )
                printf("error reading filesize.%ld\n",(long)filesize);
            buf[filesize] = 0;
        }
        fclose(fp);
        *lenp = filesize;
        //printf("loaded.(%s)\n",buf);
    } //else printf("OS_loadfile couldnt load.(%s)\n",fname);
    return(buf);
}

void *OS_filestr(long *allocsizep,char *_fname)
{
    long filesize = 0; char *fname,*buf = 0; void *retptr;
    *allocsizep = 0;
    fname = malloc(strlen(_fname)+1);
    strcpy(fname,_fname);
    retptr = OS_loadfile(fname,&buf,&filesize,allocsizep);
    free(fname);
    return(retptr);
}

// following functions cant be fully implemented in one or more OS
void *OS_mapfile(char *fname,long *filesizep,int32_t enablewrite) // win and pnacl dont have mmap64
{
	return(OS_portable_mapfile(fname,filesizep,enablewrite));
}

/*int32_t OS_syncmap(struct OS_mappedptr *mp,long len) // pnacl doesnt implement sync
 {
 return(OS_portable_syncmap(mp,len));
 }
 
 void *OS_tmpalloc(char *dirname,char *name,struct OS_memspace *mem,long origsize) // no syncmap no tmpalloc
 {
 return(OS_portable_tmpalloc(dirname,name,mem,origsize));
 }*/

void OS_init()
{
    extern bits256 GENESIS_PUBKEY,GENESIS_PRIVKEY;
    tai_now();
    decode_hex(GENESIS_PUBKEY.bytes,sizeof(GENESIS_PUBKEY),GENESIS_PUBKEYSTR);
    decode_hex(GENESIS_PRIVKEY.bytes,sizeof(GENESIS_PRIVKEY),GENESIS_PRIVKEYSTR);
    SaM_PrepareIndices();
    OS_portable_init();
}

int32_t OS_getline(int32_t waitflag,char *line,int32_t max,char *dispstr)
{
    if ( dispstr != 0 && dispstr[0] != 0 )
        fprintf(stderr,"%s",dispstr);
    line[0] = 0;
#ifndef _WIN32
    if ( waitflag == 0 )
    {
        static char prevline[1024];
        struct timeval timeout;
        fd_set fdset;
        int32_t s;
        line[0] = 0;
        FD_ZERO(&fdset);
        FD_SET(STDIN_FILENO,&fdset);
        timeout.tv_sec = 0, timeout.tv_usec = 10000;
        if ( (s= select(1,&fdset,NULL,NULL,&timeout)) < 0 )
            fprintf(stderr,"wait_for_input: error select s.%d\n",s);
        else
        {
            if ( FD_ISSET(STDIN_FILENO,&fdset) > 0 && fgets(line,max,stdin) == line )
            {
                line[strlen(line)-1] = 0;
                if ( line[0] == 0 || (line[0] == '.' && line[1] == 0) )
                    strcpy(line,prevline);
                else strcpy(prevline,line);
            }
        }
        return((int32_t)strlen(line));
    }
#endif
    if ( fgets(line,max,stdin) != 0 )
        line[strlen(line)-1] = 0;
    return((int32_t)strlen(line));
}


//////////// test suite for:
/*
 int64_t OS_filesize(char *fname);
 void OS_ensure_directory(char *dirname);
 long OS_ensurefilesize(char *fname,long filesize,int32_t truncateflag);
 int32_t OS_truncate(char *fname,long filesize);
 int32_t OS_renamefile(char *fname,char *newfname);
 int32_t OS_removefile(char *fname,int32_t scrubflag);
 
 void *OS_mapfile(char *fname,long *filesizep,int32_t enablewrite);
 int32_t OS_releasemap(void *ptr,uint64_t filesize);
 
 double OS_milliseconds();
 void OS_randombytes(uint8_t *x,long xlen);
 */

int32_t iguana_OStests()
{
    static uint16_t pairs[0x100][0x100],mappairs[0x100][0x100];
    uint8_t buf[4096],*bufptr; int32_t val,min,minij,maxij,max,i,j,histo[0x100],retval = 0,n=0; double startmilli,endmilli; FILE *fp; char *name,*name2,*dirname; long filesize; void *fileptr;
    startmilli = OS_milliseconds();
    printf("\n>>>>>>>>>> starting tests. Please count the seconds (or use stopwatch)\n");
    name = "OStests";
    name2 = "OStests2";
    dirname = "tmp";
    fp = fopen(name,"wb");
    memset(histo,0,sizeof(histo));
    memset(pairs,0,sizeof(pairs));
    memset(mappairs,0,sizeof(mappairs));
    for (i=0; i<4096; i++)
    {
        OS_randombytes(buf,sizeof(buf));
        for (j=0; j<sizeof(buf); j++)
        {
            if ( (n++ % 100000) == 0 )
                printf("%02x ",buf[j]);
            if ( fp != 0 )
                fputc(buf[j],fp);
            histo[buf[j]]++;
            if ( j > 0 )
                pairs[buf[j-1]][buf[j]]++;
        }
    }
    fclose(fp);
    printf("\nend of random bytes\n\n");
    if ( OS_filesize(name) != n )
        printf("FAIL OS_filesize %lld != %d error and if OS_filesize doesnt work, nothing else will work\n",(long long)OS_filesize(name),n), retval--;
    else
    {
        printf("PASS OS_filesize.(%s) matches %d\n",name,n);
        OS_renamefile(name,name2);
        if ( OS_filesize(name2) != n )
            printf("FAIL OS_renamefile returns filesize %lld != %d\n",(long long)OS_filesize(name2),n), retval--;
        else printf("PASS OS_renamefile (%s) -> (%s) worked\n",name,name2);
        if ( (fileptr= OS_mapfile(name2,&filesize,0)) == 0 )
            printf("FAIL OS_mapfile.(%s) returns null\n",name2), retval--;
        else if ( filesize != n )
            printf("FAIL OS_mapfile.(%s) returns %ld != %d\n",name2,filesize,n), retval--;
        else
        {
            bufptr = fileptr;
            for (i=0; i<4096; i++)
            {
                memcpy(buf,bufptr,sizeof(buf));
                bufptr += sizeof(buf);
                for (j=1; j<sizeof(buf); j++)
                    mappairs[buf[j-1]][buf[j]]++;
            }
            if ( memcmp(pairs,mappairs,sizeof(pairs)) != 0 )
                printf("FAIL OS_mapfile.(%s) %ld data error pairs[][] != mappairs[][]\n",name2,filesize), retval--;
            else printf("PASS OS_mapfile.(%s) %ld regenerated identical pairs[][]\n",name2,filesize);
            if ( OS_releasemap(fileptr,filesize) != 0 )
                printf("FAIL OS_releasemap.(%s) %ld returns error\n",name2,filesize), retval--;
            else printf("PASS OS_releasemap.(%s) %ld returns success\n",name2,filesize);
        }
        
        OS_removefile(name2,0);
        if ( OS_filesize(name2) == n )
            printf("FAIL OS_removefile.(%s) didnt work\n",name2), retval--;
        else if ( (fp= fopen(name2,"rb")) != 0 )
            printf("FAIL OS_removefile.(%s) didnt work fopen fp.%p\n",name2,fp), fclose(fp), retval--;
        else printf("PASS OS_removefile.(%s) worked\n",name2);
    }
    minij = min = (1 << 30);
    maxij = max = -1;
    for (i=0; i<0x100; i++)
    {
        if ( (val= histo[i]) > max )
            max = val;
        else if ( val < min )
            min = val;
        for (j=0; j<0x100; j++)
        {
            if ( (val= pairs[i][j]) > maxij )
                maxij = val;
            else if ( val < minij )
                minij = val;
        }
    }
    endmilli = OS_milliseconds();
    printf("\n\nDid that take %.3f seconds? If not, there is a problem with OS_milliseconds\n\nMake sure above numbers look random and the min/max are within specified range:\n<3%% %.2f%% min %d max %d | <75%% %.3f%% minij %d maxij %d\n",(endmilli - startmilli)/1000.,100*(double)max/min - 100.,min,max,100*(double)maxij/minij - 100.,minij,maxij);
    return(retval);
}<|MERGE_RESOLUTION|>--- conflicted
+++ resolved
@@ -24,15 +24,11 @@
 #include <sys/select.h>
 #endif
 
-<<<<<<< HEAD
-#ifdef __unix__
-=======
 #ifdef __APPLE__
 # include "TargetConditionals.h"
 #endif
 
 #if defined(__unix__) || defined(TARGET_OS_IPHONE)
->>>>>>> b9b02304
 # include <pthread.h>
 #endif
 
