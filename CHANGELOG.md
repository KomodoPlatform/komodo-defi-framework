## v1.0.2-beta - 2023-04-11

**Features:**
<<<<<<< HEAD
- Swap watcher nodes [#1750](https://github.com/KomodoPlatform/atomicDEX-API/pull/1750)
  - PoC for ETH/UTXO and ERC20/UTXO swaps with rewards
  - Improved protocol to let only the taker pay the reward
=======
- `adex-cli` command line utility was introduced that supplies commands: `init`, `start`, `stop`, `status` [#1729](https://github.com/KomodoPlatform/atomicDEX-API/pull/1729)
>>>>>>> 8ce972da

**Enhancements/Fixes:**
- CI/CD workflow logics are improved [#1736](https://github.com/KomodoPlatform/atomicDEX-API/pull/1736)
- Project root is simplified/refactored [#1738](https://github.com/KomodoPlatform/atomicDEX-API/pull/1738)
- Created base image to provide more glibc compatible pre-built binaries for linux [#1741](https://github.com/KomodoPlatform/atomicDEX-API/pull/1741)
- Set default log level as "info" [#1747](https://github.com/KomodoPlatform/atomicDEX-API/pull/1747)
- Refactor `native_log` module  [#1751](https://github.com/KomodoPlatform/atomicDEX-API/pull/1751)
  - implement stdout/err streaming to persistent file without dependencies
  - Add new parameter `silent_console` to mm conf


## v1.0.1-beta - 2023-03-17

**Features:**
- NFT integration `WIP` [#900](https://github.com/KomodoPlatform/atomicDEX-API/issues/900)
  - NFT integration PoC added. Includes ERC721 support for ETH and BSC [#1652](https://github.com/KomodoPlatform/atomicDEX-API/pull/1652)
  - Withdraw ERC1155 and EVM based chains support added for NFT PoC [#1704](https://github.com/KomodoPlatform/atomicDEX-API/pull/1704)
- Swap watcher nodes [#1431](https://github.com/KomodoPlatform/atomicDEX-API/issues/1431)
  - Watcher rewards for ETH swaps were added [#1658](https://github.com/KomodoPlatform/atomicDEX-API/pull/1658)
- Cosmos integration `WIP` [#1432](https://github.com/KomodoPlatform/atomicDEX-API/issues/1432)
  - `ibc_withdraw`, `ibc_chains` and `ibc_transfer_channels` RPC methods were added [#1636](https://github.com/KomodoPlatform/atomicDEX-API/pull/1636)
- Lightning integration `WIP` [#1045](https://github.com/KomodoPlatform/atomicDEX-API/issues/1045)
  - [rust-lightning](https://github.com/lightningdevkit/rust-lightning) was updated to [v0.0.113](https://github.com/lightningdevkit/rust-lightning/releases/tag/v0.0.113) in [#1655](https://github.com/KomodoPlatform/atomicDEX-API/pull/1655)
  - Channel `current_confirmations` and `required_confirmations` were added to channel details RPCs in [#1655](https://github.com/KomodoPlatform/atomicDEX-API/pull/1655)
  - `Uuid` is now used for internal channel id instead of `u64` [#1655](https://github.com/KomodoPlatform/atomicDEX-API/pull/1655)
  - Some unit tests were added for multi path payments in [#1655](https://github.com/KomodoPlatform/atomicDEX-API/pull/1655)
  - Some unit tests for claiming swaps on-chain for closed channels were added in [#1655](https://github.com/KomodoPlatform/atomicDEX-API/pull/1655), these unit tests are currently failing.
  - `protocol_info` fields are now used to check if a lightning order can be matched or not in [#1655](https://github.com/KomodoPlatform/atomicDEX-API/pull/1655)
  - 2 issues discovered while executing a KMD/LNBTC swap were fixed in [#1655](https://github.com/KomodoPlatform/atomicDEX-API/pull/1655), these issues were:
    - When electrums were down, if a channel was closed, the channel closing transaction wasn't broadcasted. A check for a network error to rebroadcast the tx after a delay was added.
    - If an invoice payment failed, retring paying the same invoice would cause the payment to not be updated to successful in the DB even if it were successful. A method to update the payment in the DB was added to fix this.
  - `mm2_git` crate was added to provide an abstraction layer on Git for doing query/parse operations over the repositories [#1636](https://github.com/KomodoPlatform/atomicDEX-API/pull/1636)

**Enhancements/Fixes:**
- Use `env_logger` to achieve flexible log filtering [#1725](https://github.com/KomodoPlatform/atomicDEX-API/pull/1725)
- IndexedDB Cursor can now iterate over the items step-by-step [#1678](https://github.com/KomodoPlatform/atomicDEX-API/pull/1678)
- Uuid lib was update from v0.7.4 to v1.2.2 in [#1655](https://github.com/KomodoPlatform/atomicDEX-API/pull/1655)
- A bug was fixed in [#1706](https://github.com/KomodoPlatform/atomicDEX-API/pull/1706) where EVM swap transactions were failing if sent before the approval transaction confirmation.
- Tendermint account sequence problem due to running multiple instances were fixed in [#1694](https://github.com/KomodoPlatform/atomicDEX-API/pull/1694)
- Maker/taker pubkeys were added to new columns in `stats_swaps` table in [#1665](https://github.com/KomodoPlatform/atomicDEX-API/pull/1665) and [#1717](https://github.com/KomodoPlatform/atomicDEX-API/pull/1717)
- Get rid of unnecessary / old dependencies: `crossterm`, `crossterm_winapi`, `mio 0.7.13`, `miow`, `ntapi`, `signal-hook`, `signal-hook-mio` in [#1710](https://github.com/KomodoPlatform/atomicDEX-API/pull/1710)
- A bug that caused EVM swap payments validation to fail because the tx was not available yet in the RPC node when calling `eth_getTransactionByHash` was fixed in [#1716](https://github.com/KomodoPlatform/atomicDEX-API/pull/1716). `eth_getTransactionByHash` in now retried in `wait_for_confirmations` until tx is found in the RPC node, this makes sure that the transaction is returned from `eth_getTransactionByHash` later when validating.
- CI/CD migrated from Azure to Github runners [#1699](https://github.com/KomodoPlatform/atomicDEX-API/pull/1699)
- CI tests are much stabilized [#1699](https://github.com/KomodoPlatform/atomicDEX-API/pull/1699)
- Integration and unit tests are seperated on CI stack [#1699](https://github.com/KomodoPlatform/atomicDEX-API/pull/1699)
- Codebase is updated in linting rules at wasm and test stack [#1699](https://github.com/KomodoPlatform/atomicDEX-API/pull/1699)
- `crossbeam` bumped to `0.8` from `0.7` [#1699](https://github.com/KomodoPlatform/atomicDEX-API/pull/1699)
- Un-used/Unstable parts of mm2 excluded from build outputs which avoids mm2 runtime from potential UB [#1699](https://github.com/KomodoPlatform/atomicDEX-API/pull/1699)
- Build time optimizations applied such as sharing generics instead of duplicating them in binary (which reduces output sizes) [#1699](https://github.com/KomodoPlatform/atomicDEX-API/pull/1699)
- `RUSTSEC-2020-0036`, `RUSTSEC-2021-0139` and `RUSTSEC-2023-0018` resolved [#1699](https://github.com/KomodoPlatform/atomicDEX-API/pull/1699)
- Enabled linting checks for wasm and test stack on CI [#1699](https://github.com/KomodoPlatform/atomicDEX-API/pull/1699)
- Release container base image updated to debian stable from ubuntu bionic [#1699](https://github.com/KomodoPlatform/atomicDEX-API/pull/1699)
- Fix dylib linking error of rusb [#1699](https://github.com/KomodoPlatform/atomicDEX-API/pull/1699)
- `OperationFailure::Other` error was expanded. New error variants were matched with `HwRpcError`, so error type will be `HwError`, not `InternalError` [#1719](https://github.com/KomodoPlatform/atomicDEX-API/pull/1719)
- RPC calls for evm chains was reduced in `wait_for_confirmations` function in [#1724](https://github.com/KomodoPlatform/atomicDEX-API/pull/1724)
- A possible endless loop in evm `wait_for_htlc_tx_spend` was fixed in [#1724](https://github.com/KomodoPlatform/atomicDEX-API/pull/1724)
- Wait time for taker fee validation was increased from 30 to 60 seconds in [#1730](https://github.com/KomodoPlatform/atomicDEX-API/pull/1730) to give the fee tx more time to appear in most nodes mempools.

## v1.0.0-beta - 2023-03-08

**Features:**
- ARRR integration [#927](https://github.com/KomodoPlatform/atomicDEX-API/issues/927):
  - Zcoin native mode support was added [#1438](https://github.com/KomodoPlatform/atomicDEX-API/pull/1438)
  - Multi lightwalletd servers support was added [#1472](https://github.com/KomodoPlatform/atomicDEX-API/pull/1472)
  - Allow passing Zcash params file path to activation request [#1538](https://github.com/KomodoPlatform/atomicDEX-API/pull/1538)
  - Checksum verification of Zcash params files was added  [#1549](https://github.com/KomodoPlatform/atomicDEX-API/pull/1549)
- Tendermint integration [#1432](https://github.com/KomodoPlatform/atomicDEX-API/issues/1432)
  - Tendermint HTLC implementation [#1454](https://github.com/KomodoPlatform/atomicDEX-API/pull/1454)
  - Tendermint swap support (POC level) [#1468](https://github.com/KomodoPlatform/atomicDEX-API/pull/1454)
  - Complete tendermint support for swaps and tx history implementation [#1526](https://github.com/KomodoPlatform/atomicDEX-API/pull/1526)
  - Improve rpc client rotation of tendermint [#1675](https://github.com/KomodoPlatform/atomicDEX-API/pull/1675)
- HD Wallet [#740](https://github.com/KomodoPlatform/atomicDEX-API/issues/740)
  - Implement Global HD account activation mode [#1512](https://github.com/KomodoPlatform/atomicDEX-API/pull/1512)
  - `mm2_rmd160` property was removed from the HD account table. Now, either Iguana or an HD account share the same HD account records [#1672](https://github.com/KomodoPlatform/atomicDEX-API/pull/1672)
- Hardware Wallet [#964](https://github.com/KomodoPlatform/atomicDEX-API/issues/964)
  - Implement TX history V2 for UTXO coins activated with a Hardware wallet [#1467](https://github.com/KomodoPlatform/atomicDEX-API/pull/1467)
  - Fix KMD withdraw with Trezor [#1628](https://github.com/KomodoPlatform/atomicDEX-API/pull/1628)
  - `task::get_new_address::*` RPCs were added to replace the legacy `get_new_address` RPC [#1672](https://github.com/KomodoPlatform/atomicDEX-API/pull/1672)
  - `trezor_connection_status` RPC was added to allow the GUI to poll the Trezor connection status [#1672](https://github.com/KomodoPlatform/atomicDEX-API/pull/1672)
- Simple Payment Verification [#1612](https://github.com/KomodoPlatform/atomicDEX-API/issues/1612)
  - Implement unit test for `Block header UTXO Loop` [#1519](https://github.com/KomodoPlatform/atomicDEX-API/pull/1519)
  - `SPV` with minimal storage requirements and fast block headers sync time was implemented [#1585](https://github.com/KomodoPlatform/atomicDEX-API/pull/1585)
  - Block headers storage was implemented for `IndexedDB` [#1644](https://github.com/KomodoPlatform/atomicDEX-API/pull/1644)
  - `SPV` was re-enabled in `WASM` [#1644](https://github.com/KomodoPlatform/atomicDEX-API/pull/1644)
- New RPCs
  - gui-auth and `enable_eth_with_tokens` `enable_erc20` RPCs were added [#1335](https://github.com/KomodoPlatform/atomicDEX-API/pull/1335)
  - `get_current_mtp` RPC was added [#1340](https://github.com/KomodoPlatform/atomicDEX-API/pull/1340)
  - `max_maker_vol` RPC was added [#1618](https://github.com/KomodoPlatform/atomicDEX-API/pull/1618)
- Lightning integration `WIP` [#1045](https://github.com/KomodoPlatform/atomicDEX-API/issues/1045)
  - [rust-lightning](https://github.com/lightningdevkit/rust-lightning) was updated to [v0.0.110](https://github.com/lightningdevkit/rust-lightning/releases/tag/v0.0.110) in [#1452](https://github.com/KomodoPlatform/atomicDEX-API/pull/1452)
  - Inbound channels details was added to SQL channels history in [#1339](https://github.com/KomodoPlatform/atomicDEX-API/pull/1339)
  - Blocking was fixed for sync rust-lightning functions that calls other I/O functions or that has mutexes that can be held for some time in [#1452](https://github.com/KomodoPlatform/atomicDEX-API/pull/1452)
  - Default fees are retrieved from rpc instead of config when starting lightning [#1452](https://github.com/KomodoPlatform/atomicDEX-API/pull/1452)
  - 0 confirmations channels feature was added in [#1452](https://github.com/KomodoPlatform/atomicDEX-API/pull/1452)
  - An `update_channel` RPC was added that updates a channel that is open without closing it in [#1452](https://github.com/KomodoPlatform/atomicDEX-API/pull/1452)
  - Lightning RPCs now use the `lightning::` namespace in [#1497](https://github.com/KomodoPlatform/atomicDEX-API/pull/1497)
  - `TakerFee` and `MakerPayment` swap messages were modified to include payment instructions for the other side, in the case of lightning this payment instructions is a lightning invoice [#1497](https://github.com/KomodoPlatform/atomicDEX-API/pull/1497)
  - `MakerPaymentInstructionsReceived`/`TakerPaymentInstructionsReceived` events are added to `MakerSwapEvent`/`TakerSwapEvent` in [#1497](https://github.com/KomodoPlatform/atomicDEX-API/pull/1497), for more info check this [comment](https://github.com/KomodoPlatform/atomicDEX-API/issues/1045#issuecomment-1410449770)
  - Lightning swaps were implemented in [#1497](https://github.com/KomodoPlatform/atomicDEX-API/pull/1497), [#1557
    ](https://github.com/KomodoPlatform/atomicDEX-API/pull/1557)
  - Lightning swap refunds were implemented in [#1592](https://github.com/KomodoPlatform/atomicDEX-API/pull/1592)
  - `MakerPaymentRefundStarted`, `TakerPaymentRefundStarted`, `MakerPaymentRefundFinished`, `TakerPaymentRefundFinished` events were added to swap error events in [#1592](https://github.com/KomodoPlatform/atomicDEX-API/pull/1592), for more info check this [comment](https://github.com/KomodoPlatform/atomicDEX-API/issues/1045#issuecomment-1410449770)
  - Enabling lightning now uses the task manager [#1513](https://github.com/KomodoPlatform/atomicDEX-API/pull/1513)
  - Disabling lightning coin or calling `stop` RPC now drops the `BackgroundProcessor` which persists the latest network graph and scorer to disk [#1513](https://github.com/KomodoPlatform/atomicDEX-API/pull/1513), [#1490](https://github.com/KomodoPlatform/atomicDEX-API/pull/1490)
  - `avg_blocktime` from platform/utxo coin is used for l2/lightning estimating of the number of blocks swap payments are locked for [#1606](https://github.com/KomodoPlatform/atomicDEX-API/pull/1606)
- MetaMask `WIP` [#1167](https://github.com/KomodoPlatform/atomicDEX-API/issues/1167)
  - Login with a MetaMask wallet [#1551](https://github.com/KomodoPlatform/atomicDEX-API/pull/1551)
  - Check if corresponding ETH chain is known by MetaMask wallet on coin activation using `wallet_switchEthereumChain` [#1674](https://github.com/KomodoPlatform/atomicDEX-API/pull/1674)
  - Refactor ETH/ERC20 withdraw taking into account that the only way to sign a transaction is to send it using `eth_sendTransaction` [#1674](https://github.com/KomodoPlatform/atomicDEX-API/pull/1674)
  - Extract address's public key using `eth_singTypedDataV4` [#1674](https://github.com/KomodoPlatform/atomicDEX-API/pull/1674)
  - Perform swaps with coins activated with MetaMask [#1674](https://github.com/KomodoPlatform/atomicDEX-API/pull/1674)
   
**Enhancements/Fixes:**
- Update `rust-web3` crate [#1674](https://github.com/KomodoPlatform/atomicDEX-API/pull/1674)
- Custom enum from stringify derive macro to derive From implementations for enums  [#1502](https://github.com/KomodoPlatform/atomicDEX-API/pull/1502)
- Validate that  `input_tx` is calling `'receiverSpend'` in `eth::extract_secret` [#1596](https://github.com/KomodoPlatform/atomicDEX-API/pull/1596)
- Validate all Swap parameters at the Negotiation stage [#1475](https://github.com/KomodoPlatform/atomicDEX-API/pull/1475)
- created safe number type castings [#1517](https://github.com/KomodoPlatform/atomicDEX-API/pull/1517)
- Improve `stop` functionality [#1490](https://github.com/KomodoPlatform/atomicDEX-API/pull/1490)
- A possible seednode p2p thread panicking attack due to `GetKnownPeers` msg was fixed in [#1445](https://github.com/KomodoPlatform/atomicDEX-API/pull/1445)
- NAV `cold_staking` script type was added to fix a problem in NAV tx history in [#1466](https://github.com/KomodoPlatform/atomicDEX-API/pull/1466)
- SPV was temporarily disabled in WASM in [#1479](https://github.com/KomodoPlatform/atomicDEX-API/pull/1479)
- `BTC-segwit` swap locktimes was fixed in [#1548](https://github.com/KomodoPlatform/atomicDEX-API/pull/1548) by using orderbook ticker instead of ticker in swap locktimes calculations.
- BTC block headers deserialization was fixed for version 4 and `KAWPOW_VERSION` in [#1452](https://github.com/KomodoPlatform/atomicDEX-API/pull/1452)
- Error messages for failing swaps due to a time difference between maker and taker are now more informative after [#1677](https://github.com/KomodoPlatform/atomicDEX-API/pull/1677)
- Fix `LBC` block header deserialization bug [#1343](https://github.com/KomodoPlatform/atomicDEX-API/pull/1343)
- Fix `NMC` block header deserialization bug [#1409](https://github.com/KomodoPlatform/atomicDEX-API/pull/1409)
- Refactor mm2 error handling for some structures [#1444](https://github.com/KomodoPlatform/atomicDEX-API/pull/1444)
- Tx wait for confirmation timeout fix [#1446](https://github.com/KomodoPlatform/atomicDEX-API/pull/1446)
- Retry tx wait confirmation if not on chain [#1474](https://github.com/KomodoPlatform/atomicDEX-API/pull/1474)
- Fix electrum "response is too large (over 2M bytes)" error for block header download [#1506](https://github.com/KomodoPlatform/atomicDEX-API/pull/1506)
- Deactivate tokens with platform coin [#1525](https://github.com/KomodoPlatform/atomicDEX-API/pull/1525)
- Enhanced logging in` spv` and `rpc_client` mods [#1594](https://github.com/KomodoPlatform/atomicDEX-API/pull/1594)
- Update metrics related dep && refactoring [#1312](https://github.com/KomodoPlatform/atomicDEX-API/pull/1312)
- Fix rick and morty genesis block deserialization [#1647](https://github.com/KomodoPlatform/atomicDEX-API/pull/1647)
- In `librustzcash` bumped `bech32` to `0.9.1`(which we already have in mm2, so we will not have 2 versions of `bech32`)
- Use dev branch as a target branch for Dependabot [#1424](https://github.com/KomodoPlatform/atomicDEX-API/pull/1424)
- Fixed Zhtlc orders is_mine bug (orders had "is_mine":false)  [#1489](https://github.com/KomodoPlatform/atomicDEX-API/pull/1489)
- Grouped SwapOps method arguments into new groups(structures) [#1529](https://github.com/KomodoPlatform/atomicDEX-API/pull/1529)
- Handling multiple rpcs optimization [#1480](https://github.com/KomodoPlatform/atomicDEX-API/issues/1480)
  - Tendermint multiple rpcs optimization [#1568](https://github.com/KomodoPlatform/atomicDEX-API/pull/1568)
  - Multiple rpcs optimization for `z_rpc` and `http_transport` [#1653](https://github.com/KomodoPlatform/atomicDEX-API/pull/1653)
  - Refactor p2p message processing flow (related with one of the security problem) [#1436](https://github.com/KomodoPlatform/atomicDEX-API/pull/1436)
- Solana tests are disabled [#1660](https://github.com/KomodoPlatform/atomicDEX-API/pull/1660)
- Some of vulnerable dependencies(tokio, libp2p) are fixed [#1666](https://github.com/KomodoPlatform/atomicDEX-API/pull/1666)
- Add `mm2_stop` WASM FFI [#1628](https://github.com/KomodoPlatform/atomicDEX-API/pull/1628)
- Use `futures_timer` crate and fix some unstable tests [#1511](https://github.com/KomodoPlatform/atomicDEX-API/pull/1511)
- Fix `Timer::sleep_ms` in WASM [#1514](https://github.com/KomodoPlatform/atomicDEX-API/pull/1514)
- Fix a race condition in `AbortableQueue` [#1528](https://github.com/KomodoPlatform/atomicDEX-API/pull/1528)
- Spawn `process_json_request` so the RPC requests can be processed asynchronously [#1620](https://github.com/KomodoPlatform/atomicDEX-API/pull/1620)
- Fix `task::-::cancel` if the RPC task is an awaiting status [#1582](https://github.com/KomodoPlatform/atomicDEX-API/pull/1582)
- `disable_coin` should fail if there are tokens dependent on the platform [#1651](https://github.com/KomodoPlatform/atomicDEX-API/pull/1651)
- Implement a repeatable future [#1564](https://github.com/KomodoPlatform/atomicDEX-API/pull/1564)
- Version handling was enhanced [#1686](https://github.com/KomodoPlatform/atomicDEX-API/pull/1686)
  - Version of `mm2_bin_lib` from cargo manifest is now used for the API version
  - `--version`, `-v`, `version` arguments now print the mm2 version
- Workflow for VirusTotal results was added to CI [#1676](https://github.com/KomodoPlatform/atomicDEX-API/pull/1676)
- `parity-ethereum` and `testcontainers-rs` crates from KomodoPlatform repo are now used [#1690](https://github.com/KomodoPlatform/atomicDEX-API/pull/1690)
- Testnet node of atom was updated, RUSTSEC-2023-0018 was ignored [#1692](https://github.com/KomodoPlatform/atomicDEX-API/pull/1692)
- Timestamp value sent from the peer in `PubkeyKeepAlive` msg was ignored and the received timestamp was used instead [#1668](https://github.com/KomodoPlatform/atomicDEX-API/pull/1668)
- Change release branch from mm2.1 to main in CI [#1697](https://github.com/KomodoPlatform/atomicDEX-API/pull/1697)
- CHANGELOG.md was introduced to have a complete log of code changes [#1680](https://github.com/KomodoPlatform/atomicDEX-API/pull/1680)
- Small fixes [#1518](https://github.com/KomodoPlatform/atomicDEX-API/pull/1518), [#1515](https://github.com/KomodoPlatform/atomicDEX-API/pull/1515), [#1550](https://github.com/KomodoPlatform/atomicDEX-API/pull/1657), [#1657](https://github.com/KomodoPlatform/atomicDEX-API/pull/1657)

**NB - Backwards compatibility breaking changes:**
- Because of [#1548](https://github.com/KomodoPlatform/atomicDEX-API/pull/1548), old nodes will not be able to swap BTC segwit with new nodes since locktimes are exchanged and validated in the negotiation messages.<|MERGE_RESOLUTION|>--- conflicted
+++ resolved
@@ -1,13 +1,10 @@
 ## v1.0.2-beta - 2023-04-11
 
 **Features:**
-<<<<<<< HEAD
 - Swap watcher nodes [#1750](https://github.com/KomodoPlatform/atomicDEX-API/pull/1750)
   - PoC for ETH/UTXO and ERC20/UTXO swaps with rewards
   - Improved protocol to let only the taker pay the reward
-=======
 - `adex-cli` command line utility was introduced that supplies commands: `init`, `start`, `stop`, `status` [#1729](https://github.com/KomodoPlatform/atomicDEX-API/pull/1729)
->>>>>>> 8ce972da
 
 **Enhancements/Fixes:**
 - CI/CD workflow logics are improved [#1736](https://github.com/KomodoPlatform/atomicDEX-API/pull/1736)
