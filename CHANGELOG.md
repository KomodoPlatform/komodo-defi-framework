--- conflicted
+++ resolved
@@ -12,11 +12,8 @@
   - PoC for ETH/UTXO and ERC20/UTXO swaps with rewards
   - Improved protocol to let only the taker pay the reward
 - Add passive parent coin state for keeping tokens active when platform is disabled [#1763](https://github.com/KomodoPlatform/atomicDEX-API/pull/1763)
-<<<<<<< HEAD
+- Optimize release compilation profile for mm2 [#1821](https://github.com/KomodoPlatform/atomicDEX-API/pull/1821)
 - CI flows for `adex-cli` added [#1818](https://github.com/KomodoPlatform/atomicDEX-API/pull/1818)
-=======
-- Optimize release compilation profile for mm2 [#1821](https://github.com/KomodoPlatform/atomicDEX-API/pull/1821)
->>>>>>> 6339139b
 - Detect a chain reorganization, if it occurs, redownload and revalidate the new best chain headers for SPV  [#1728](https://github.com/KomodoPlatform/atomicDEX-API/pull/1728)
 - Fix moralis request in wasm target, add moralis tests [#1817](https://github.com/KomodoPlatform/atomicDEX-API/pull/1817)
 
