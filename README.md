<p align="center">
    <a href="https://atomicdex.io" alt="Contributors">
        <img src="https://user-images.githubusercontent.com/35845239/147651230-827e8c0f-baf0-4f28-8be0-e08624baad37.png" />
    </a>
</p>

<p align="center">
    <a href="https://github.com/komodoplatform/atomicdex-api/graphs/contributors" alt="Contributors">
        <img src="https://img.shields.io/github/contributors/komodoplatform/atomicdex-api" />
    </a>
    <a href="https://github.com/komodoplatform/atomicdex-api/releases">
        <img src="https://img.shields.io/github/downloads/komodoplatform/atomicdex-api/total" alt="downloads">
    </a>
    <a href="https://github.com/komodoplatform/atomicdex-api/">
        <img src="https://img.shields.io/github/last-commit/komodoplatform/atomicdex-api" alt="last commit">
    </a>
    <a href="https://github.com/komodoplatform/atomicdex-api/pulse" alt="Activity">
        <img src="https://img.shields.io/github/commit-activity/m/komodoplatform/atomicdex-api" />
    </a>
    <br/>
    <a href="https://github.com/komodoplatform/atomicdex-api/issues">
        <img src="https://img.shields.io/github/issues-raw/komodoplatform/atomicdex-api" alt="issues">
    </a>
    <a href="https://github.com/komodoplatform/atomicdex-api/issues?q=is%3Aissue+is%3Aclosed">
        <img src="https://img.shields.io/github/issues-closed-raw/komodoplatform/atomicdex-api" alt="issues closed">
    </a>
    <a href="https://github.com/komodoplatform/atomicdex-api/pulls">
        <img src="https://img.shields.io/github/issues-pr/komodoplatform/atomicdex-api" alt="pulls">
    </a>
    <a href="https://github.com/komodoplatform/atomicdex-api/pulls?q=is%3Apr+is%3Aclosed">
        <img src="https://img.shields.io/github/issues-pr-closed/komodoplatform/atomicdex-api" alt="pulls closed">
    </a>
    <br/>
    <a href="https://dev.azure.com/ortgma/Marketmaker/_build?definitionId=2">
        <img src="https://img.shields.io/azure-devops/build/ortgma/marketmaker/2/mm2.1" alt="build status">
    </a>
    <a href="https://github.com/KomodoPlatform/atomicdex-api/releases">
        <img src="https://img.shields.io/github/v/release/komodoplatform/atomicdex-api" alt="release version">
    </a>
    <a href="https://discord.gg/3rzDPAr">
        <img src="https://img.shields.io/discord/412898016371015680?logo=discord" alt="chat on Discord">
    </a>
    <a href="https://twitter.com/intent/follow?screen_name=https://twitter.com/atomicdex">
        <img src="https://img.shields.io/twitter/follow/atomicdex?style=social&logo=twitter" alt="follow on Twitter">
    </a>
</p>


## What is the AtomicDEX-API?

The AtomicDEX API core is open-source [atomic-swap](https://komodoplatform.com/en/academy/atomic-swaps/) software for seamless, decentralised, peer to peer trading between almost every blockchain asset in existence. This software works with propagation of orderbooks and swap states through the [libp2p](https://libp2p.io/) protocol and uses [Hash Time Lock Contracts (HTLCs)](https://en.bitcoinwiki.org/wiki/Hashed_Timelock_Contracts) for ensuring that the two parties in a swap either mutually complete a trade, or funds return to thier original owner.

There is no 3rd party intermediatary, no proxy tokens, and at all times users remain in sole possession of their private keys.

A [well documented API](https://developers.komodoplatform.com/basic-docs/atomicdex/introduction-to-atomicdex.html) offers simple access to the underlying services using simple language agnostic JSON structured methods and parameters such that users can communicate with the core in a variety of methods such as [curl](https://developers.komodoplatform.com/basic-docs/atomicdex-api-legacy/buy.html) in CLI, or fully functioning [desktop and mobile applications](https://atomicdex.io/) like [AtomicDEX Desktop](https://github.com/KomodoPlatform/atomicDEX-Desktop).

For a curated list of AtomicDEX based projects and resources, check out [Awesome AtomicDEX](https://github.com/KomodoPlatform/awesome-atomicdex).


## Features

- Perform blockchain transactions without a local native chain (e.g. via Electrum servers)
- Query orderbooks for all pairs within the [supported coins](https://github.com/KomodoPlatform/coins/blob/master/coins)
- Buy/sell from the orderbook, or create maker orders
- Configure automated ["makerbot" trading](https://developers.komodoplatform.com/basic-docs/atomicdex-api-20-dev/start_simple_market_maker_bot.html) with periodic price updates and optional [telegram](https://telegram.org/) alerts
 

## System Requirements

- 64-bit MacOS, Windows, or Linux operating system
- 2GB of free RAM (or more)
- User account with admin/root privileges

## Building from source

[Pre-built release binaries](https://developers.komodoplatform.com/basic-docs/atomicdex/atomicdex-setup/get-started-atomicdex.html) are available for OSX, Linux or Windows.

If you want to build from source, the following prerequisites are required:
- [Rustup](https://rustup.rs/)
- [Cmake](https://cmake.org/download/) version 3.12 or higher
- OS specific build tools (e.g. [build-essential](https://linuxhint.com/install-build-essential-ubuntu/) on Linux, [XCode](https://apps.apple.com/us/app/xcode/id497799835?mt=12) on OSX or [MSVC](https://docs.microsoft.com/en-us/cpp/build/vscpp-step-0-installation?view=vs-2017) on Win)
- (Optional) OSX: install [openssl](https://www.openssl.org/), e.g. `brew install openssl`.  
- (Optional) OSX: run `LIBRARY_PATH=/usr/local/opt/openssl/lib`
- Additional Rust Components
    ```
    rustup install nightly-2021-05-17
    rustup default nightly-2021-05-17
    rustup component add rustfmt-preview
    ```
        
To build, run `cargo build` (or `cargo build -vv` to get verbose build output).

For more detailed instructions, please refer to the [Installation Guide](https://developers.komodoplatform.com/basic-docs/atomicdex/atomicdex-setup/get-started-atomicdex.html). 


## Configuration

Basic config is contained in two files, `MM2.json` and `coins`

The user configuration [MM2.json file](https://developers.komodoplatform.com/basic-docs/atomicdex/atomicdex-setup/configure-mm2-json.html) contains rpc credentials, your mnemonic seed phrase, a `netid` (7777 is the current main network) and some extra [optional parameters](https://developers.komodoplatform.com/basic-docs/atomicdex/atomicdex-setup/get-started-atomicdex.html).

For example:
```json
{
  "gui": "core_readme",
  "netid": 7777,
  "rpc_password": "Ent3r_Un1Qu3_Pa$$w0rd",
  "passphrase": "ENTER_UNIQUE_SEED_PHRASE_DONT_USE_THIS_CHANGE_IT_OR_FUNDS_NOT_SAFU"
}
```

The coins file contains information about the coins and tokens you want to trade. A regularly updated version is maintained in the [Komodo Platform coins repository](https://github.com/KomodoPlatform/coins/blob/master/coins). Pull Requests to add any coins not yet included are welcome.

<<<<<<< HEAD
## Building for Android

[ANDROID](docs/ANDROID.md)

## Help and troubleshooting
=======
>>>>>>> dbacb816

## Usage

To launch the AtomicDEX API, run `./mm2` (or `mm2.exe` in Windows)

To activate a coin:
```bash
curl --url "http://127.0.0.1:7783" --data '{
	"coin": "KMD",
	"method": "electrum",
	"servers": [
		{"url": "electrum1.cipig.net:10001"},
		{"url": "electrum2.cipig.net:10001"},
		{"url": "electrum3.cipig.net:10001"}
	],
	"required_confirmations":10,
	"requires_notarization":true,
	"mm2":1,
	"userpass": "$userpass"
}'
```

To view the orderbook for a pair:
```bash
curl --url "http://127.0.0.1:7783" --data '{
    "userpass":"$userpass",
    "method":"orderbook",
    "base":"KMD",
    "rel":"BTC"
}'
```

To place a buy order:
```bash
curl --url "http://127.0.0.1:7783" --data '{
  "userpass": "$userpass",
  "method": "buy",
  "base": "KMD",
  "rel": "DOGE",
  "volume": "10",
  "price": "4"
}'
```

Refer to the [Komodo Developer Docs](https://developers.komodoplatform.com/basic-docs/atomicdex/introduction-to-atomicdex.html) for details of additional RPC methods and parameters


## Project structure

[mm2src](mm2src) - Rust code, contains some parts ported from C `as is` (e.g. `lp_ordermatch`) to reach the most essential/error prone code. Some other modules/crates are reimplemented from scratch.


## Additional docs for developers

- [Contribution guide](./CONTRIBUTING.md)  
- [Setting up the environment to run the full tests suite](./docs/DEV_ENVIRONMENT.md)  
- [Git flow and general workflow](./docs/GIT_FLOW_AND_WORKING_PROCESS.md)  
- [Komodo Developer Docs](https://developers.komodoplatform.com/basic-docs/atomicdex/introduction-to-atomicdex.html)


## Disclaimer

This repository contains the `work in progress` code of the brand new AtomicDEX API core (mm2) built mainly on Rust.  
The current state can be considered as a alpha version.

**<b>WARNING: Use with test coins only or with assets which value does not exceed an amount you are willing to lose. This is alpha stage software! </b>**


## Help and troubleshooting

If you have any question/want to report a bug/suggest an improvement feel free to [open an issue](https://github.com/artemii235/SuperNET/issues/new) or join the  [Komodo Platform Discord](https://discord.gg/PGxVm2y) `dev-marketmaker` channel.  
<|MERGE_RESOLUTION|>--- conflicted
+++ resolved
@@ -111,14 +111,6 @@
 
 The coins file contains information about the coins and tokens you want to trade. A regularly updated version is maintained in the [Komodo Platform coins repository](https://github.com/KomodoPlatform/coins/blob/master/coins). Pull Requests to add any coins not yet included are welcome.
 
-<<<<<<< HEAD
-## Building for Android
-
-[ANDROID](docs/ANDROID.md)
-
-## Help and troubleshooting
-=======
->>>>>>> dbacb816
 
 ## Usage
 
