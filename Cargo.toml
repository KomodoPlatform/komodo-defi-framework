[workspace]
members = [
    "mm2src/coins",
    "mm2src/coins/utxo_signer",
    "mm2src/coins_activation",
    "mm2src/common/shared_ref_counter",
    "mm2src/crypto",
    "mm2src/db_common",
    "mm2src/derives/enum_from",
    "mm2src/derives/ser_error",
    "mm2src/derives/ser_error_derive",
    "mm2src/floodsub",
    "mm2src/gossipsub",
    "mm2src/mm2_gui_storage",
    "mm2src/hw_common",
    "mm2src/mm2_bin_lib",
    "mm2src/mm2_bitcoin/crypto",
    "mm2src/mm2_bitcoin/chain",
    "mm2src/mm2_bitcoin/keys",
    "mm2src/mm2_bitcoin/rpc",
    "mm2src/mm2_bitcoin/primitives",
    "mm2src/mm2_bitcoin/script",
    "mm2src/mm2_bitcoin/serialization",
    "mm2src/mm2_bitcoin/serialization_derive",
    "mm2src/mm2_bitcoin/test_helpers",
    "mm2src/mm2_core",
    "mm2src/mm2_db",
    "mm2src/mm2_err_handle",
<<<<<<< HEAD
    "mm2src/mm2_git",
=======
    "mm2src/mm2_eth",
>>>>>>> a6f9a0ea
    "mm2src/mm2_io",
    "mm2src/mm2_libp2p",
    "mm2src/mm2_metamask",
    "mm2src/mm2_metrics",
    "mm2src/mm2_main",
    "mm2src/mm2_net",
    "mm2src/mm2_number",
    "mm2src/mm2_rpc",
    "mm2src/rpc_task",
    "mm2src/mm2_test_helpers",
    "mm2src/trezor",
]

# https://doc.rust-lang.org/beta/cargo/reference/features.html#feature-resolver-version-2
resolver = "2"

[profile.release]
debug = 1
debug-assertions = false
# For some reason, opt-level 3 started causing infinite Windows builds after Cosmos integration
# TODO troubleshoot it
opt-level = 2

[profile.test]
# required to avoid a long running process of librustcash additional chain validation that is enabled with debug assertions
debug-assertions = false

[profile.release.overrides."*"]
# Turns debugging symbols off for the out-of-workspace dependencies.
debug = false

[profile.ci]
inherits = "dev"
# full debug info is not required
debug = 1
debug-assertions = false<|MERGE_RESOLUTION|>--- conflicted
+++ resolved
@@ -26,11 +26,8 @@
     "mm2src/mm2_core",
     "mm2src/mm2_db",
     "mm2src/mm2_err_handle",
-<<<<<<< HEAD
+    "mm2src/mm2_eth",
     "mm2src/mm2_git",
-=======
-    "mm2src/mm2_eth",
->>>>>>> a6f9a0ea
     "mm2src/mm2_io",
     "mm2src/mm2_libp2p",
     "mm2src/mm2_metamask",
