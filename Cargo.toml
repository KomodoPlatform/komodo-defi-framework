--- conflicted
+++ resolved
@@ -12,11 +12,8 @@
 [features]
 # Deprecated
 native = []
-<<<<<<< HEAD
 wallet-only = []
-=======
 zhtlc = ["coins/zhtlc"]
->>>>>>> 572f7a1b
 
 [[bin]]
 name = "mm2"
