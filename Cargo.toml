--- conflicted
+++ resolved
@@ -93,10 +93,7 @@
 hash256-std-hasher = "0.15.2"
 hash-db = "0.15.2"
 hex = "0.3.2"
-<<<<<<< HEAD
-=======
 hex-literal = "0.3.1"
->>>>>>> b72a4bf0
 http = "0.2"
 hyper = { version = "0.13", optional = true }
 hyper-rustls = { version = "0.21", optional = true }
