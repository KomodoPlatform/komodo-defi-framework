[workspace]
# https://doc.rust-lang.org/beta/cargo/reference/features.html#feature-resolver-version-2
resolver = "2"
members = [
    "mm2src/coins_activation",
    "mm2src/coins",
    "mm2src/coins/utxo_signer",
    "mm2src/common/shared_ref_counter",
    "mm2src/crypto",
    "mm2src/db_common",
    "mm2src/derives/enum_derives",
    "mm2src/derives/ser_error_derive",
    "mm2src/derives/ser_error",
    "mm2src/hw_common",
    "mm2src/kdf_walletconnect",
    "mm2src/mm2_bin_lib",
    "mm2src/mm2_bitcoin/chain",
    "mm2src/mm2_bitcoin/crypto",
    "mm2src/mm2_bitcoin/keys",
    "mm2src/mm2_bitcoin/primitives",
    "mm2src/mm2_bitcoin/rpc",
    "mm2src/mm2_bitcoin/script",
    "mm2src/mm2_bitcoin/serialization_derive",
    "mm2src/mm2_bitcoin/serialization",
    "mm2src/mm2_bitcoin/test_helpers",
    "mm2src/mm2_core",
    "mm2src/mm2_db",
    "mm2src/mm2_err_handle",
    "mm2src/mm2_eth",
    "mm2src/mm2_event_stream",
    "mm2src/mm2_git",
    "mm2src/mm2_gui_storage",
    "mm2src/mm2_io",
    "mm2src/mm2_main",
    "mm2src/mm2_metamask",
    "mm2src/mm2_metrics",
    "mm2src/mm2_net",
    "mm2src/mm2_number",
    "mm2src/mm2_p2p",
    "mm2src/mm2_rpc",
    "mm2src/mm2_state_machine",
    "mm2src/proxy_signature",
    "mm2src/rpc_task",
    "mm2src/trezor",
    "mm2src/trading_api",
]

exclude = [
    "mm2src/adex_cli",
    "mm2src/mm2_test_helpers",
]

[workspace.dependencies]
aes = "0.8.3"
argon2 = { version = "0.5.2", features = ["zeroize"] }
arrayref = "0.3"
anyhow = "1.0.89"
async-std = "1.5"
async-trait = "0.1.52"
async-stream = "0.3"
backtrace = "0.3"
base64 = "0.21.2"
bech32 = "0.9.1"
bs58 = "0.4.0"
bigdecimal = { version = "0.3", features = ["serde"] }
bip32 = { version = "0.2.2", default-features = false, features = ["alloc", "secp256k1-ffi"] }
bip39 = { version = "2.0.0", features = ["rand_core", "zeroize"], default-features = false }
bitcoin = "0.29"
bitcoin_hashes = "0.11"
blake2 = "0.10.6"
blake2b_simd = "0.5.10"
bytes = "1.1"
byteorder = "1.3"
cbc = "0.1.2"
cc = "1.0"
cipher = "0.4.4"
chrono = "0.4.23"
cfg-if = "1.0"
clap = { version = "4.2", features = ["derive"] }
cosmrs = { version = "0.16", default-features = false }
crossbeam = "0.8"
crossbeam-channel = "0.5.1"
compatible-time = { version = "1.1.0", package = "web-time" }
crc32fast = { version = "1.3.2", features = ["std", "nightly"] }
derive_more = "0.99.20"
directories = "5.0"
dirs = "1"
ed25519-dalek = { version = "1.0.1", features = ["serde"] }
either = "1.6"
enum-primitive-derive = "0.2"
env_logger = "0.9.3"
ethabi = "17.0.0"
ethcore-transaction = { git = "https://github.com/KomodoPlatform/mm2-parity-ethereum.git", rev = "mm2-v2.1.1" }
ethereum-types = { version = "0.13", default-features = false, features = ["std", "serialize"] }
ethkey = { git = "https://github.com/KomodoPlatform/mm2-parity-ethereum.git", rev = "mm2-v2.1.1" }
# Waiting for https://github.com/rust-lang/rust/issues/54725 to use on Stable.
#enum_dispatch = "0.1"
ff = "0.8"
findshlibs = "0.5"
# using select macro requires the crate to be named futures, compilation failed with futures03 name
futures = { version = "0.3.1", default-features = false }
futures01 = { version = "0.1", package = "futures" }
futures-rustls = { version = "0.24", default-features = false }
futures-ticker = "0.0.3"
futures-timer = "3.0"
futures-util = { version = "0.3", default-features = false, features = ["sink", "std"] }
fnv = "1.0.6"
group = "0.8.0"
gstuff = { version = "0.7", features = ["nightly"] }
hash256-std-hasher = "0.15.2"
hash-db = "0.15.2"
hex = "0.4.2"
hmac = "0.12.1"
hkdf = "0.12.4"
http = "0.2"
http-body = "0.4"
httparse = "1.8.0"
hyper = "0.14.26"
hyper-rustls = { version = "0.24", default-features = false }
indexmap = "1.7.0"
inquire = "0.6"
itertools = "0.10"
jemallocator = "0.5.0"
jubjub = "0.5.1"
js-sys = "0.3.27"
# Same version as `web3` depends on.
jsonrpc-core = "18.0.0"
lazy_static = "1.4"
libc = "0.2"
libp2p = { git = "https://github.com/KomodoPlatform/rust-libp2p.git", tag = "k-0.52.12", default-features = false }
lightning = "0.0.113"
lightning-background-processor = "0.0.113"
lightning-invoice = { version = "0.21.0", features = ["serde"] }
lightning-net-tokio = "0.0.113"
instant = "0.1.12"
log = "0.4"
metrics = "0.21"
metrics-exporter-prometheus = "0.12.1"
metrics-util = "0.15"
mocktopus = "0.8.0"
nom = "6.1.2"
num-bigint = { version = "0.4", features = ["serde", "std"] }
num-rational = { version = "0.4", features = ["serde"] }
parity-util-mem = "0.11"
num-traits = "0.2"
pairing_api = { git = "https://github.com/komodoplatform/walletconnectrust", tag = "k-0.1.3" }
parking_lot = { version = "0.12.0", default-features = false }
parking_lot_core = { version = "0.6", features = ["nightly"] }
passwords = "3.1"
paste = "1.0"
pin-project = "1.1.2"
primitive-types = "0.11.1"
prost = "0.12"
prost-build = { version = "0.12", default-features = false }
protobuf = "2.20"
proc-macro2 = "1.0"
quote = "1.0"
regex = "1"
relay_client = { git = "https://github.com/komodoplatform/walletconnectrust", tag = "k-0.1.3" }
relay_rpc = { git = "https://github.com/komodoplatform/walletconnectrust", tag = "k-0.1.3" }
reqwest = { version = "0.11.9", default-features = false, features = ["json"] }
rand = { version = "0.7", default-features = false, features = ["std", "small_rng", "wasm-bindgen"] }
rcgen = "0.10"
ripemd160 = "0.9.0"
rlp = "0.5"
rmp-serde = "0.14.3"
rusb = { version = "0.7.0", features = ["vendored"] }
rustc-hash = "2.0"
rustc-hex = "2"
rust-ini = "0.13"
rustls = { version = "0.21", default-features = false }
rustls-pemfile = "1.0.2"
rusqlite = { version = "0.28", features = ["bundled"] }
secp256k1 = "0.20"
secp256k1v24 = { version = "0.24", package = "secp256k1" }
serde = { version = "1", default-features = false }
serde_bytes = "0.11.5"
serde_derive = { version = "1", default-features = false }
serde_json = { version = "1.0.140", features = ["preserve_order", "raw_value"] }
serde_with = "1.14.0"
serde_repr = "0.1.6"
serde-wasm-bindgen = "0.4.3"
sha-1 = "0.9"
sha2 = "0.10"
sha3 = "0.9"
sia-rust = { git = "https://github.com/KomodoPlatform/sia-rust", rev = "9f188b80b3213bcb604e7619275251ce08fae808" }
siphasher = "0.1.1"
smallvec = "1.6.1"
sp-runtime-interface = { version = "6.0.0", default-features = false, features = ["disable_target_static_assertions"] }
sp-trie = { version = "6.0", default-features = false }
sql-builder = "3.1.1"
syn = "1.0"
sysinfo = "0.28"
tempfile = "3.4.0"
# using the same version as cosmrs
tendermint-rpc = { version = "0.35", default-features = false }
testcontainers = "0.15.0"
tiny-bip39 = "0.8.0"
thiserror = "1.0.40"
<<<<<<< HEAD
time = "0.3.20"
timed-map = { version = "1.5", features = ["rustc-hash", "serde", "wasm"] }
=======
time = "0.3.36"
timed-map = { version = "1.4", features = ["rustc-hash", "serde", "wasm"] }
>>>>>>> 7d51c5a6
tokio = { version = "1.20",  default-features = false }
tokio-rustls = { version = "0.24", default-features = false }
tokio-tungstenite-wasm = { git = "https://github.com/KomodoPlatform/tokio-tungstenite-wasm", rev = "8fc7e2f", defautl-features = false, features = ["rustls-tls-native-roots"]}
tonic = { version = "0.10", default-features = false }
tonic-build = { version = "0.10", default-features = false, features = ["prost"] }
tower-service = "0.3"
trie-db = { version = "0.23.1", default-features = false }
trie-root = "0.16.0"
url = { version = "2.2.2", features = ["serde"] }
uint = "0.9.3"
uuid = { version = "1.2.2", features = ["fast-rng", "serde", "v4"] }
void = "1.0"
wagyu-zcash-parameters = { version = "0.2" }
wasm-bindgen = "0.2.86"
wasm-bindgen-futures = "0.4.21"
wasm-bindgen-test = "0.3.2"
wc_common = { git = "https://github.com/komodoplatform/walletconnectrust", tag = "k-0.1.3" }
webpki-roots = "0.25"
web-sys = {version = "0.3.55", default-features = false }
# we don't need the default web3 features at all since we added our own web3 transport using shared httparse.workspace = true instance.
# one of web3 dependencies is the old `tokio-uds 0.1.7` which fails cross-compiling to arm.
# we don't need the default web3 features at all since we added our own web3 transport using shared hyper instance.
web3 = { git = "https://github.com/komodoplatform/rust-web3", tag = "v0.20.0", default-features = false }
winapi = "0.3"
zbase32 = "0.1.2"
zcash_client_backend = { git = "https://github.com/komodoplatform/librustzcash.git", tag = "k-1.4.2" }
zcash_client_sqlite = { git = "https://github.com/KomodoPlatform/librustzcash.git", tag = "k-1.4.2" }
zcash_extras = { git = "https://github.com/komodoplatform/librustzcash.git", tag = "k-1.4.2" }
zcash_primitives =  { git = "https://github.com/komodoplatform/librustzcash.git", tag = "k-1.4.2", features = ["transparent-inputs"] }
zcash_proofs = { git = "https://github.com/KomodoPlatform/librustzcash.git", tag = "k-1.4.2", default-features = false }
x25519-dalek = { version = "2.0", features = ["static_secrets"] }
zeroize = { version = "1.8.1", features = ["zeroize_derive"] }

[profile.release]
debug = 0
debug-assertions = false
opt-level = 3
strip = true
codegen-units = 1
# lto = true
panic = 'unwind'

[profile.dev]
opt-level = 0
debug = 1
debug-assertions = false
panic = 'unwind'
incremental = true
codegen-units = 256

[profile.release.package.mocktopus]
opt-level = 1 # TODO: MIR fails on optimizing this dependency, remove that..<|MERGE_RESOLUTION|>--- conflicted
+++ resolved
@@ -197,13 +197,8 @@
 testcontainers = "0.15.0"
 tiny-bip39 = "0.8.0"
 thiserror = "1.0.40"
-<<<<<<< HEAD
-time = "0.3.20"
+time = "0.3.36"
 timed-map = { version = "1.5", features = ["rustc-hash", "serde", "wasm"] }
-=======
-time = "0.3.36"
-timed-map = { version = "1.4", features = ["rustc-hash", "serde", "wasm"] }
->>>>>>> 7d51c5a6
 tokio = { version = "1.20",  default-features = false }
 tokio-rustls = { version = "0.24", default-features = false }
 tokio-tungstenite-wasm = { git = "https://github.com/KomodoPlatform/tokio-tungstenite-wasm", rev = "8fc7e2f", defautl-features = false, features = ["rustls-tls-native-roots"]}
