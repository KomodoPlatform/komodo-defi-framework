[workspace]
members = [
    "mm2src/coins",
    "mm2src/coins/lightning_persister",
    "mm2src/coins/lightning_background_processor",
    "mm2src/coins/utxo_signer",
    "mm2src/coins_activation",
    "mm2src/common/shared_ref_counter",
    "mm2src/crypto",
    "mm2src/db_common",
    "mm2src/derives/ser_error",
    "mm2src/derives/ser_error_derive",
    "mm2src/floodsub",
    "mm2src/gossipsub",
    "mm2src/hw_common",
    "mm2src/mm2_bitcoin/crypto",
    "mm2src/mm2_bitcoin/chain",
    "mm2src/mm2_bitcoin/keys",
    "mm2src/mm2_bitcoin/rpc",
    "mm2src/mm2_bitcoin/primitives",
    "mm2src/mm2_bitcoin/script",
    "mm2src/mm2_bitcoin/serialization",
    "mm2src/mm2_bitcoin/serialization_derive",
    "mm2src/mm2_bitcoin/test_helpers",
    "mm2src/mm2_core",
    "mm2src/mm2_db",
    "mm2src/mm2_err_handle",
    "mm2src/mm2_io",
    "mm2src/mm2_libp2p",
    "mm2src/mm2_main",
    "mm2src/mm2_net",
<<<<<<< HEAD
=======
    "mm2src/mm2_number",
    "mm2src/mm2_io",
>>>>>>> e48e0af1
    "mm2src/mm2_rpc",
    "mm2src/rpc_task",
    "mm2src/mm2_test_helpers",
    "mm2src/trezor",
]
# Exclude `mm2src/gui_storage` dependency from the workspace not to compile it
# if the `gui-storage` feature is not enabled.
exclude = ["mm2src/gui_storage"]

# https://doc.rust-lang.org/beta/cargo/reference/features.html#feature-resolver-version-2
resolver = "2"

[profile.release]
# Due to the "overrides" only affects our workspace crates, as intended.
debug = true
debug-assertions = false
# For better or worse, might affect the stack traces in our portion of the code.
#opt-level = 1

[profile.test]
# required to avoid a long running process of librustcash additional chain validation that is enabled with debug assertions
debug-assertions = false

[profile.release.overrides."*"]
# Turns debugging symbols off for the out-of-workspace dependencies.
debug = false

# The backtrace disables build.define("HAVE_DL_ITERATE_PHDR", "1"); for android which results in "unknown" function
# names being printed, but dl_iterate_phdr is present since API version 21 https://github.com/rust-lang/rust/issues/17520#issuecomment-344885468
# We're using 21 version for Android build so we're fine to use the patch.
# Consider removing once this issue is solved and fix applied to upstream repository
# https://github.com/rust-lang/backtrace-rs/issues/227
[patch.crates-io]
backtrace = { git = "https://github.com/artemii235/backtrace-rs.git" }
backtrace-sys = { git = "https://github.com/artemii235/backtrace-rs.git" }<|MERGE_RESOLUTION|>--- conflicted
+++ resolved
@@ -29,11 +29,7 @@
     "mm2src/mm2_libp2p",
     "mm2src/mm2_main",
     "mm2src/mm2_net",
-<<<<<<< HEAD
-=======
     "mm2src/mm2_number",
-    "mm2src/mm2_io",
->>>>>>> e48e0af1
     "mm2src/mm2_rpc",
     "mm2src/rpc_task",
     "mm2src/mm2_test_helpers",
