
/******************************************************************************
 * Copyright © 2014-2018 The SuperNET Developers.                             *
 *                                                                            *
 * See the AUTHORS, DEVELOPER-AGREEMENT and LICENSE files at                  *
 * the top-level directory of this distribution for the individual copyright  *
 * holder information and the developer policies on copyright and licensing.  *
 *                                                                            *
 * Unless otherwise agreed in a custom licensing agreement, no part of the    *
 * SuperNET software, including this file may be copied, modified, propagated *
 * or distributed except according to the terms contained in the LICENSE file *
 *                                                                            *
 * Removal or modification of this copyright notice is prohibited.            *
 *                                                                            *
 ******************************************************************************/
//
//  LP_nativeDEX.c
//  marketmaker
//
// portfolio to set prices from historical
// portfolio value based on ask?
// else claim path
//
// WONTFIX:
// dPoW security -> 4: KMD notarized, 5: BTC notarized, after next notary elections
// bigendian architectures need to use little endian for sighash calcs
// improve critical section detection when parallel trades
// use electrum in case of addr change in swap
// locktime claiming on sporadic assetchains
// there is an issue about waiting for notarization for a swap that never starts (expiration ok)

#include <stdio.h>
#ifndef MM_VERSION
#define MM_VERSION "UNKNOWN"
#endif

<<<<<<< HEAD
#ifdef __unix__
# include <pthread.h>
#endif

=======
#ifndef NATIVE_WINDOWS
# include <pthread.h>
#endif

#ifdef __APPLE__
# include "TargetConditionals.h"
#endif

>>>>>>> b9b02304
typedef struct queue
{
	struct queueitem *list;
	pthread_mutex_t mutex;
    char name[64],initflag;
} queue_t;

<<<<<<< HEAD
=======
void queue_enqueue(char *name,queue_t *queue,struct queueitem *origitem);

>>>>>>> b9b02304
struct electrum_info
{
    queue_t sendQ,pendingQ;
    pthread_mutex_t mutex,txmutex;
    struct electrum_info *prev;
    int32_t bufsize,sock,*heightp,numerrors;
    struct iguana_info *coin;
    uint32_t stratumid,lasttime,keepalive,pending,*heighttimep;
    char ipaddr[64],symbol[66];
    uint16_t port;
    uint8_t buf[];
};

struct rpcrequest_info
{
    struct rpcrequest_info *next,*prev;
    pthread_t T;
    int32_t sock;
    uint32_t ipbits;
    uint16_t port,pad;
};

long LP_cjson_allocated,LP_cjson_total,LP_cjson_count;

struct LP_millistats
{
    double lastmilli,millisum,threshold;
    uint32_t count;
    char name[64];
} LP_psockloop_stats,LP_reserved_msgs_stats,utxosQ_loop_stats,command_rpcloop_stats,queue_loop_stats,prices_loop_stats,LP_coinsloop_stats,LP_coinsloopBTC_stats,LP_coinsloopKMD_stats,LP_pubkeysloop_stats,LP_swapsloop_stats,LP_gcloop_stats,LP_tradesloop_stats;
extern int32_t IAMLP;
char LP_methodstr[64];

int32_t bits256_nonz(bits256 a) {
    return (((a).ulongs[0] | (a).ulongs[1] | (a).ulongs[2] | (a).ulongs[3]) != 0);
}

void LP_millistats_update(struct LP_millistats *mp)
{
    double elapsed,millis;
    if ( mp == 0 )
    {
        if ( IAMLP != 0 )
        {
            mp = &LP_psockloop_stats, printf("%32s lag %10.2f millis, threshold %10.2f, ave %10.2f millis, count.%u\n",mp->name,OS_milliseconds() - mp->lastmilli,mp->threshold,mp->millisum/(mp->count > 0 ? mp->count: 1),mp->count);
        }
        mp = &LP_reserved_msgs_stats, printf("%32s lag %10.2f millis, threshold %10.2f, ave %10.2f millis, count.%u\n",mp->name,OS_milliseconds() - mp->lastmilli,mp->threshold,mp->millisum/(mp->count > 0 ? mp->count: 1),mp->count);
        mp = &utxosQ_loop_stats, printf("%32s lag %10.2f millis, threshold %10.2f, ave %10.2f millis, count.%u\n",mp->name,OS_milliseconds() - mp->lastmilli,mp->threshold,mp->millisum/(mp->count > 0 ? mp->count: 1),mp->count);
        mp = &command_rpcloop_stats, printf("%32s lag %10.2f millis, threshold %10.2f, ave %10.2f millis, count.%u\n",mp->name,OS_milliseconds() - mp->lastmilli,mp->threshold,mp->millisum/(mp->count > 0 ? mp->count: 1),mp->count);
        mp = &queue_loop_stats, printf("%32s lag %10.2f millis, threshold %10.2f, ave %10.2f millis, count.%u\n",mp->name,OS_milliseconds() - mp->lastmilli,mp->threshold,mp->millisum/(mp->count > 0 ? mp->count: 1),mp->count);
        mp = &prices_loop_stats, printf("%32s lag %10.2f millis, threshold %10.2f, ave %10.2f millis, count.%u\n",mp->name,OS_milliseconds() - mp->lastmilli,mp->threshold,mp->millisum/(mp->count > 0 ? mp->count: 1),mp->count);
        mp = &LP_coinsloop_stats, printf("%32s lag %10.2f millis, threshold %10.2f, ave %10.2f millis, count.%u\n",mp->name,OS_milliseconds() - mp->lastmilli,mp->threshold,mp->millisum/(mp->count > 0 ? mp->count: 1),mp->count);
        mp = &LP_coinsloopBTC_stats, printf("%32s lag %10.2f millis, threshold %10.2f, ave %10.2f millis, count.%u\n",mp->name,OS_milliseconds() - mp->lastmilli,mp->threshold,mp->millisum/(mp->count > 0 ? mp->count: 1),mp->count);
        mp = &LP_coinsloopKMD_stats, printf("%32s lag %10.2f millis, threshold %10.2f, ave %10.2f millis, count.%u\n",mp->name,OS_milliseconds() - mp->lastmilli,mp->threshold,mp->millisum/(mp->count > 0 ? mp->count: 1),mp->count);
        mp = &LP_pubkeysloop_stats, printf("%32s lag %10.2f millis, threshold %10.2f, ave %10.2f millis, count.%u\n",mp->name,OS_milliseconds() - mp->lastmilli,mp->threshold,mp->millisum/(mp->count > 0 ? mp->count: 1),mp->count);
        mp = &LP_tradesloop_stats, printf("%32s lag %10.2f millis, threshold %10.2f, ave %10.2f millis, count.%u\n",mp->name,OS_milliseconds() - mp->lastmilli,mp->threshold,mp->millisum/(mp->count > 0 ? mp->count: 1),mp->count);
        mp = &LP_swapsloop_stats, printf("%32s lag %10.2f millis, threshold %10.2f, ave %10.2f millis, count.%u\n",mp->name,OS_milliseconds() - mp->lastmilli,mp->threshold,mp->millisum/(mp->count > 0 ? mp->count: 1),mp->count);
        mp = &LP_gcloop_stats, printf("%32s lag %10.2f millis, threshold %10.2f, ave %10.2f millis, count.%u\n",mp->name,OS_milliseconds() - mp->lastmilli,mp->threshold,mp->millisum/(mp->count > 0 ? mp->count: 1),mp->count);
    }
    else
    {
        if ( mp->lastmilli == 0. )
            mp->lastmilli = OS_milliseconds();
        else
        {
            mp->count++;
            millis = OS_milliseconds();
            elapsed = (millis - mp->lastmilli);
            mp->millisum += elapsed;
            if ( mp->threshold != 0. && elapsed > mp->threshold )
            {
                //if ( IAMLP == 0 )
                    printf("%32s elapsed %10.2f millis > threshold %10.2f, ave %10.2f millis, count.%u %s\n",mp->name,elapsed,mp->threshold,mp->millisum/mp->count,mp->count,LP_methodstr);
            }
            mp->lastmilli = millis;
        }
    }
}

#include "LP_include.h"

portable_mutex_t LP_peermutex,LP_UTXOmutex,LP_utxomutex,LP_commandmutex,LP_cachemutex,LP_swaplistmutex,LP_forwardmutex,LP_pubkeymutex,LP_networkmutex,LP_psockmutex,LP_coinmutex,LP_messagemutex,LP_portfoliomutex,LP_electrummutex,LP_butxomutex,LP_reservedmutex,LP_nanorecvsmutex,LP_tradebotsmutex,LP_gcmutex,LP_inusemutex,LP_cJSONmutex,LP_logmutex,LP_statslogmutex,LP_tradesmutex,LP_commandQmutex,LP_blockinit_mutex,LP_pendswap_mutex,LP_listmutex,LP_gtcmutex;
int32_t LP_canbind;
char *Broadcaststr,*Reserved_msgs[2][1000];
int32_t num_Reserved_msgs[2],max_Reserved_msgs[2];
struct LP_peerinfo  *LP_peerinfos,*LP_mypeer;
struct LP_forwardinfo *LP_forwardinfos;
struct iguana_info *LP_coins;
struct LP_pubkey_info *LP_pubkeyinfos;
struct rpcrequest_info *LP_garbage_collector;
struct LP_address_utxo *LP_garbage_collector2;
struct LP_trade *LP_trades,*LP_tradesQ;

//uint32_t LP_deadman_switch;
uint16_t LP_fixed_pairport;//,LP_publicport;
uint32_t LP_lastnonce,LP_swap_endcritical,LP_swap_critical,LP_RTcount,LP_swapscount;
int32_t LP_STOP_RECEIVED,LP_numactive_LP;//,LP_mybussock = -1;
int32_t LP_mypubsock = -1,IPC_ENDPOINT = -1;
int32_t LP_cmdcount,LP_mypullsock = -1;
int32_t LP_numfinished,LP_showwif,IAMLP = 0;
double LP_profitratio = 1.;

uint32_t LP_rand()
{
    uint32_t retval;
    retval = rand();
    retval = (retval << 7) ^ (retval >> 17) ^ rand();
    retval = (retval << 13) ^ (retval >> 13) ^ rand();
    retval = (retval << 17) ^ (retval >> 7) ^ rand();
    return(retval);
}

#include "LP_network.c"

char *activecoins[] = { "BTC", "KMD" };
char GLOBAL_DBDIR[512] = { "DB" };
char LP_myipaddr[64],USERHOME[512] = { "/root" };
uint8_t LP_myipaddr_from_command_line = 0;
char LP_gui[65] = { "cli" };

// cf. `P2P_SEED_NODES`
char *default_LPnodes[] = { "5.9.253.195", "173.212.225.176", "136.243.45.140", "23.254.202.142", "45.32.19.196"
    //"24.54.206.138", "107.72.162.127", "72.50.16.86", "51.15.202.191", "173.228.198.88",
    //"51.15.203.171", "51.15.86.136", "51.15.94.249", "51.15.80.18", "51.15.91.40", "51.15.54.2", "51.15.86.31", "51.15.82.29", "51.15.89.155", "173.212.225.176", "136.243.45.140"
};

// stubs

char *LP_getdatadir()
{
    return(USERHOME);
}

char *blocktrail_listtransactions(char *symbol,char *coinaddr,int32_t num,int32_t skip)
{
    return(0);
}

int32_t LP_merkleproof(struct iguana_info *coin,char *coinaddr,struct electrum_info *ep,bits256 txid,int32_t height);

#include "LP_mmjson.c"
#include "LP_socket.c"
#include "LP_secp.c"
#include "LP_bitcoin.c"
#include "LP_coins.c"
#include "LP_rpc.c"
#include "LP_mpnet.c"
#include "LP_cache.c"
#include "LP_RTmetrics.c"
#include "LP_utxo.c"
#include "LP_prices.c"
#include "LP_scan.c"
#include "LP_transaction.c"
#include "LP_stats.c"
#include "LP_remember.c"
#include "LP_instantdex.c"
#include "LP_swap.c"
#include "LP_peers.c"
#include "LP_privkey.c"
#include "LP_forwarding.c"
#include "LP_signatures.c"
#include "LP_ordermatch.c"
#include "LP_tradebots.c"
#include "LP_portfolio.c"
#include "LP_commands.c"

char *LP_decrypt(uint8_t decoded[LP_ENCRYPTED_MAXSIZE + crypto_box_ZEROBYTES],uint8_t *ptr,int32_t *recvlenp)
{
    uint8_t *nonce,*cipher; int32_t recvlen,cipherlen; char *jsonstr = 0;
    recvlen = *recvlenp;
    nonce = &ptr[2];
    cipher = &ptr[2 + crypto_box_NONCEBYTES];
    cipherlen = recvlen - (2 + crypto_box_NONCEBYTES);
    if ( cipherlen > 0 && cipherlen <= LP_ENCRYPTED_MAXSIZE + crypto_box_ZEROBYTES )
    {
        if ( (jsonstr= (char *)_SuperNET_decipher(nonce,cipher,decoded,cipherlen,GENESIS_PUBKEY,G.LP_mypriv25519)) != 0 )
        {
            recvlen = (cipherlen - crypto_box_ZEROBYTES);
            if ( strlen(jsonstr)+1 != recvlen )
            {
                printf("unexpected len %d vs recvlen.%d\n",(int32_t)strlen(jsonstr)+1,recvlen);
                jsonstr = 0;
            } //else printf("decrypted (%s)\n",jsonstr);
        }
    } else printf("cipher.%d too big for %d\n",cipherlen,LP_ENCRYPTED_MAXSIZE + crypto_box_ZEROBYTES);
    *recvlenp = recvlen;
    return(jsonstr);
}

char *LP_process_message(void *ctx,char *typestr,char *myipaddr,int32_t pubsock,uint8_t *ptr,int32_t recvlen,int32_t recvsock)
{
    static uint32_t dup,uniq;
    uint8_t jdecoded[LP_ENCRYPTED_MAXSIZE + crypto_box_ZEROBYTES]; int32_t i,len,cipherlen,datalen=0,duplicate=0,encrypted=0; char *method,*method2,*tmp,*cipherstr,*retstr=0,*jsonstr=0; cJSON *argjson; uint32_t crc32;
    //double millis = OS_milliseconds();
    crc32 = calc_crc32(0,&ptr[2],recvlen-2);
    if ( (crc32 & 0xff) == ptr[0] && ((crc32>>8) & 0xff) == ptr[1] )
        encrypted = 1;
    i = LP_crc32find(&duplicate,-1,crc32);
    if ( duplicate != 0 )
        dup++;
    else uniq++;
    portable_mutex_lock(&LP_commandmutex);
    if ( (LP_rand() % 100000) == 0 )
        printf("%s dup.%d (%u / %u) %.1f%% encrypted.%d recv.%u [%02x %02x] vs %02x %02x\n",typestr,duplicate,dup,dup+uniq,(double)100*dup/(dup+uniq),encrypted,crc32,ptr[0],ptr[1],crc32&0xff,(crc32>>8)&0xff);
    if ( duplicate == 0 )
    {
        if ( i >= 0 )
            LP_crc32find(&duplicate,i,crc32);
        if ( encrypted != 0 )
            jsonstr = LP_decrypt(jdecoded,ptr,&recvlen);
        else if ( (datalen= is_hexstr((char *)ptr,0)) > 0 )
        {
            datalen >>= 1;
            jsonstr = malloc(datalen + 1);
            decode_hex((void *)jsonstr,datalen,(char *)ptr);
            jsonstr[datalen] = 0;
        } else jsonstr = (char *)ptr;
        if ( jsonstr != 0 && (argjson= cJSON_Parse(jsonstr)) != 0 )
        {
            uint8_t decoded[LP_ENCRYPTED_MAXSIZE + crypto_box_ZEROBYTES];
            //printf("[%s]\n",jsonstr);
            cipherlen = 0;
            if ( (cipherstr= jstr(argjson,"cipher")) != 0 && (cipherlen= is_hexstr(cipherstr,0)) > 32 && cipherlen <= sizeof(decoded)*2 )
            {
                method2 = jstr(argjson,"method2");
                if ( (method= jstr(argjson,"method")) != 0 && (strcmp(method,"encrypted") == 0 ||(method2 != 0 && strcmp(method2,"encrypted") == 0)) )
                {
                    cipherlen >>= 1;
                    decode_hex(decoded,cipherlen,cipherstr);
                    crc32 = calc_crc32(0,&decoded[2],cipherlen-2);
                    if ( (tmp= LP_decrypt(jdecoded,decoded,&cipherlen)) != 0 )
                    {
                        jsonstr = tmp;
                        free_json(argjson);
                        argjson = cJSON_Parse(jsonstr);
                        recvlen = cipherlen;
                        encrypted = 1;
                        if ( (crc32 & 0xff) == decoded[0] && ((crc32>>8) & 0xff) == decoded[1] )
                        {
                            i = LP_crc32find(&duplicate,-1,crc32);
                            if ( duplicate == 0 && i >= 0 )
                                LP_crc32find(&duplicate,i,crc32);
                        }
                        printf("%02x %02x %08x duplicate.%d decrypted.(%s)\n",decoded[0],decoded[1],crc32,duplicate,jsonstr);
                    }
                    else
                    {
                        //printf("packet not for this node %u\n",crc32);
                    }
                } else printf("error (%s) method is %s\n",jsonstr,method);
            }
            if ( jsonstr != 0 && argjson != 0 )
            {
                len = (int32_t)strlen(jsonstr) + 1;
                if ( (method= jstr(argjson,"method")) != 0 && strcmp(method,"gettradestatus") != 0 && strcmp(method,"psock") != 0 && strcmp(method,"broadcast") == 0 )
                {
                    bits256 zero; cJSON *reqjson; char *cipherstr; int32_t cipherlen; uint8_t cipher[LP_ENCRYPTED_MAXSIZE];
                    if ( (reqjson= LP_dereference(argjson,"broadcast")) != 0 )
                    {
                        Broadcaststr = jprint(reqjson,0);
                        if ( (cipherstr= jstr(reqjson,"cipher")) != 0 )
                        {
                            cipherlen = (int32_t)strlen(cipherstr) >> 1;
                            if ( cipherlen <= sizeof(cipher) )
                            {
                                decode_hex(cipher,cipherlen,cipherstr);
                                LP_queuesend(calc_crc32(0,&cipher[2],cipherlen-2),LP_mypubsock,"","",cipher,cipherlen);
                            } else retstr = clonestr("{\"error\":\"cipher too big\"}");
                        }
                        else
                        {
                            memset(zero.bytes,0,sizeof(zero));
                            if ( 0 && (method= jstr(reqjson,"method")) != 0 && (strcmp(method,"tradestatus") == 0) )
                                    printf("broadcast.(%s)\n",Broadcaststr);
                            LP_reserved_msg(0,zero,jprint(reqjson,0));
                        }
                        retstr = clonestr("{\"result\":\"success\"}");
                        free_json(reqjson);
                    } else retstr = clonestr("{\"error\":\"couldnt dereference sendmessage\"}");
                }
                else
                {
                    LP_QUEUE_COMMAND(0,jsonstr,pubsock,0,0);
                    //if ( (retstr= LP_command_process(ctx,myipaddr,pubsock,argjson,&((uint8_t *)ptr)[len],recvlen - len)) != 0 )
                    //{
                    //}
                }
            }
            if ( argjson != 0 )
                free_json(argjson);
        }
    } //else printf("DUPLICATE.(%s)\n",(char *)ptr);
    portable_mutex_unlock(&LP_commandmutex);
    if ( jsonstr != 0 && (void *)jsonstr != (void *)ptr && encrypted == 0 )
        free(jsonstr);
    return(retstr);
}

int32_t LP_sock_check(char *typestr,void *ctx,char *myipaddr,int32_t pubsock,int32_t sock,char *remoteaddr,int32_t maxdepth)
{
    static char *line;
    int32_t recvlen=1,msglen,nonz = 0; cJSON *recvjson; void *ptr,*msg; char methodstr[64],*decodestr,*retstr,*str; struct nn_pollfd pfd;
    if ( line == 0 )
        line = calloc(1,1024*1024);
    if ( sock >= 0 )
    {
        while ( nonz < maxdepth && recvlen > 0 )
        {
            decodestr = 0;
            nonz++;
            memset(&pfd,0,sizeof(pfd));
            pfd.fd = sock;
            pfd.events = NN_POLLIN;
            if ( nn_poll(&pfd,1,1) != 1 )
                break;
            ptr = 0;
            if ( (recvlen= nn_recv(sock,&ptr,NN_MSG,0)) > 0 )
            {
                //printf("%s nn_recv.%d\n",typestr,recvlen);
                decodestr = 0;
                if ( recvlen > 32768 )
                {
                    printf("unexpectedly large packet\n");
                }
                else
                {
                    msg = ptr;
                    msglen = recvlen;
                    if ( (recvjson= cJSON_Parse((char *)ptr)) == 0 )
                    {
                        if ( (decodestr= MMJSON_decode(ptr,recvlen)) != 0 )
                        {
                            if ( (recvjson= cJSON_Parse(decodestr)) != 0 )
                            {
                                msg = decodestr;
                                msglen = (int32_t)strlen(decodestr) + 1;
                            }
                            //printf("decoded.(%s)\n",decodestr);
                        } else printf("couldnt decode linebuf[%d]\n",recvlen);
                    }
                    methodstr[0] = 0;
                    if ( recvjson != 0 )
                    {
                        // AG: Uncomment to debug the ordermatch communications:
                        //printf("LP_sock_check] from %i, %s: %s\n", sock, remoteaddr, cJSON_Print(recvjson));
                        safecopy(LP_methodstr,jstr(recvjson,"method"),sizeof(LP_methodstr));
                        free_json(recvjson);
                    }
                    int32_t validreq = 1;
                    /*if ( strlen((char *)ptr)+sizeof(bits256) <= recvlen )
                     {
                     if ( LP_magic_check(ptr,recvlen,remoteaddr) <= 0 )
                     {
                     //printf("magic check error\n");
                     } else validreq = 1;
                     recvlen -= sizeof(bits256);
                     }*/
                    if ( validreq != 0 )
                    {
                        if ( (retstr= LP_process_message(ctx,typestr,myipaddr,pubsock,msg,msglen,sock)) != 0 )
                            free(retstr);
                        
                        if ( Broadcaststr != 0 )
                        {
                            //printf("self broadcast.(%s)\n",Broadcaststr);
                            str = Broadcaststr;
                            Broadcaststr = 0;
                            LP_QUEUE_COMMAND(0,str,pubsock,0,0);
                            /*if ( (argjson= cJSON_Parse(str)) != 0 )
                            {
                                //portable_mutex_lock(&LP_commandmutex);
                                if ( LP_tradecommand(0,ctx,myipaddr,pubsock,argjson,0,0) <= 0 )
                                {
                                    if ( (retstr= stats_JSON(ctx,0,myipaddr,pubsock,argjson,remoteaddr,0)) != 0 )
                                        free(retstr);
                                }
                                //portable_mutex_unlock(&LP_commandmutex);
                                free_json(argjson);
                            }*/
                            free(str);
                        }
                    }
                }
            }
            if ( ptr != 0 )
            {
                nn_freemsg(ptr), ptr = 0;
                //free(buf);
            }
            if ( decodestr != 0 )
                free(decodestr);
        }
    }
    return(nonz);
}

int32_t LP_nanomsg_recvs(void *ctx)
{
    int32_t n=0,nonz = 0; char *origipaddr; struct LP_peerinfo *peer,*tmp;
    if ( (origipaddr= LP_myipaddr) == 0 )
        origipaddr = "127.0.0.1";
    portable_mutex_lock(&LP_nanorecvsmutex);
    HASH_ITER(hh,LP_peerinfos,peer,tmp)
    {
        if ( n++ > 0 && peer->errors >= LP_MAXPEER_ERRORS )
        {
            if ( (LP_rand() % 10000) == 0 )
                peer->errors--;
            else
            {
                //printf("skip %s\n",peer->ipaddr);
                continue;
            }
        }
        nonz += LP_sock_check("SUB",ctx,origipaddr,LP_mypubsock,peer->subsock,peer->ipaddr,1);
    }
    /*HASH_ITER(hh,LP_coins,coin,ctmp) // firstrefht,firstscanht,lastscanht
     {
     if ( coin->inactive != 0 )
     continue;
     if ( coin->bussock >= 0 )
     nonz += LP_sock_check(coin->symbol,ctx,origipaddr,-1,coin->bussock,LP_profitratio - 1.);
     }*/
    if ( LP_mypullsock >= 0 )
    {
        nonz += LP_sock_check("PULL",ctx,origipaddr,-1,LP_mypullsock,"127.0.0.1",1);
    }
    portable_mutex_unlock(&LP_nanorecvsmutex);
    //if ( G.mpnet != 0 )
        LP_mpnet_check(ctx,origipaddr,LP_mypubsock);
    return(nonz);
}

void command_rpcloop(void *ctx)
{
    int32_t nonz = 0;
    strcpy(command_rpcloop_stats.name,"command_rpcloop");
    command_rpcloop_stats.threshold = 2500.;
    while ( LP_STOP_RECEIVED == 0 )
    {
        if ( G.initializing != 0 )
        {
            sleep(1);
            continue;
        }
        LP_millistats_update(&command_rpcloop_stats);
        nonz = LP_nanomsg_recvs(ctx);
        //if ( LP_mybussock >= 0 )
        //    nonz += LP_sock_check("BUS",ctx,origipaddr,-1,LP_mybussock);
        if ( nonz == 0 )
        {
            if ( IAMLP != 0 )
                usleep(10000);
            else usleep(50000);
        }
        else if ( IAMLP == 0 )
            usleep(1000);
    }
}

void LP_coinsloop(void *_coins)
{
    static int32_t didfilescreate;
    struct LP_address *ap=0; struct LP_transaction *tx; cJSON *retjson; struct LP_address_utxo *up,*tmp; struct iguana_info *coin,*ctmp; char str[65],*retstr,*hexstr,*txidstr; struct electrum_info *ep,*backupep=0; bits256 zero; int32_t notarized,oldht,j,nonz; char *coins = _coins;
    if ( strcmp("BTC",coins) == 0 )
    {
        strcpy(LP_coinsloopBTC_stats.name,"BTC coin loop");
        LP_coinsloopBTC_stats.threshold = 200000.;
    }
    else if ( strcmp("KMD",coins) == 0 )
    {
        strcpy(LP_coinsloopKMD_stats.name,"KMD coin loop");
        LP_coinsloopKMD_stats.threshold = 100000.;
    }
    else
    {
        strcpy(LP_coinsloop_stats.name,"other coins loop");
        LP_coinsloop_stats.threshold = 50000.;
    }
    while ( LP_STOP_RECEIVED == 0 )
    {
        if ( G.initializing != 0 )
        {
            sleep(1);
            continue;
        }
        if ( strcmp("BTC",coins) == 0 )
            LP_millistats_update(&LP_coinsloopBTC_stats);
        else if ( strcmp("KMD",coins) == 0 )
            LP_millistats_update(&LP_coinsloopKMD_stats);
        else LP_millistats_update(&LP_coinsloop_stats);
        nonz = 0;
        HASH_ITER(hh,LP_coins,coin,ctmp) // firstrefht,firstscanht,lastscanht
        {
            if ( coins != 0 )
            {
                if ( coins[0] != 0 )
                {
                    if ( strcmp(coins,coin->symbol) != 0 )
                        continue;
                }
                else // avoid hardcode special case LP_coinsloop
                {
                    if ( strcmp("BTC",coin->symbol) == 0 || strcmp("KMD",coin->symbol) == 0 )
                        continue;
                }
            }
            if ( coin->smartaddr[0] == 0 )
            {
                //printf("%s has no smartaddress??\n",coin->symbol);
                continue;
            }
            if ( didfilescreate == 0 && strcmp("KMD",coin->symbol) == 0 )
            {
                LP_instantdex_filescreate(coin->smartaddr);
                didfilescreate = 1;
            }
            memset(&zero,0,sizeof(zero));
            if ( coin->inactive != 0 )
                continue;
            //free_json(LP_address_balance(coin,coin->smartaddr,1)); expensive invoking gettxout
            if ( coin->do_autofill_merge != 0 )
            {
                if ( (retstr= LP_autofillbob(coin,coin->do_autofill_merge*1.02)) != 0 )
                {
                    if ( (retjson= cJSON_Parse(retstr)) != 0 )
                    {
                        if ( (hexstr= jstr(retjson,"hex")) != 0 )
                        {
                            if ( (txidstr= LP_sendrawtransaction(coin->symbol,hexstr,0)) != 0 )
                            {
                                printf("autofill created %s\n",txidstr);
                                free(txidstr);
                                coin->fillsatoshis = coin->do_autofill_merge;
                                coin->do_autofill_merge = 0;
                                coin->bobfillheight = LP_getheight(&notarized,coin);
                            }
                        }
                        free_json(retjson);
                    }
                    free(retstr);
                }
            }
            if ( coin->longestchain == 1 ) // special init value
                coin->longestchain = LP_getheight(&notarized,coin);
            if ( (ep= coin->electrum) != 0 )
            {
                if ( (backupep= ep->prev) == 0 )
                    backupep = ep;
                if ( (retjson= electrum_address_listunspent(coin->symbol,ep,&retjson,coin->smartaddr,1,zero,zero)) != 0 )
                    free_json(retjson);
                if ( (ap= LP_addressfind(coin,coin->smartaddr)) != 0 )
                {
                    DL_FOREACH_SAFE(ap->utxos,up,tmp)
                    {
                        if ( up->U.height > 0 && up->spendheight < 0 )
                        {
                            if ( up->SPV == 0 )
                            {
                                nonz++;
                                up->SPV = LP_merkleproof(coin,coin->smartaddr,backupep,up->U.txid,up->U.height);
                                if ( up->SPV > 0 )
                                {
                                    if ( (tx= LP_transactionfind(coin,up->U.txid)) != 0 && tx->SPV == 0 )
                                    {
                                        tx->SPV = up->SPV;
                                        //printf("%s %s: SPV.%d\n",coin->symbol,bits256_str(str,up->U.txid),up->SPV);
                                    }
                                }
                            }
                            else if ( up->SPV == -1 )
                            {
                                nonz++;
                                printf("SPV failure for %s %s\n",coin->symbol,bits256_str(str,up->U.txid));
                                oldht = up->U.height;
                                LP_txheight_check(coin,ap->coinaddr,up->U.txid);
                                if ( oldht != up->U.height )
                                    up->SPV = LP_merkleproof(coin,coin->smartaddr,backupep,up->U.txid,up->U.height);
                                if ( up->SPV <= 0 )
                                    up->SPV = -2;
                                else printf("%s %s: corrected SPV.%d\n",coin->symbol,bits256_str(str,up->U.txid),up->SPV);
                            }
                        }
                    }
                }
                while ( ep != 0 )
                {
                    if ( time(NULL) > ep->keepalive+LP_ELECTRUM_KEEPALIVE )
                    {
                        //printf("%s electrum.%p needs a keepalive: lag.%d\n",ep->symbol,ep,(int32_t)(time(NULL) - ep->keepalive));
                        if ( (retjson= electrum_banner(coin->symbol,ep,&retjson)) != 0 )
                            free_json(retjson);
                        ep->keepalive = (uint32_t)time(NULL);
                    }
                    ep = ep->prev;
                }
                continue;
            }
            if ( coin->firstrefht == 0 )
                continue;
            else if ( coin->firstscanht == 0 )
                coin->lastscanht = coin->firstscanht = coin->firstrefht;
            else if ( coin->firstrefht < coin->firstscanht )
            {
                printf("detected %s firstrefht.%d < firstscanht.%d\n",coin->symbol,coin->firstrefht,coin->firstscanht);
                coin->lastscanht = coin->firstscanht = coin->firstrefht;
            }
            if ( coin->lastscanht == coin->longestchain+1 )
            {
                //printf("%s lastscanht.%d is longest.%d + 1\n",coin->symbol,coin->lastscanht,coin->longestchain);
                continue;
            }
            else if ( coin->lastscanht > coin->longestchain+1 )
            {
                printf("detected chain rewind lastscanht.%d vs longestchain.%d, first.%d ref.%d\n",coin->lastscanht,coin->longestchain,coin->firstscanht,coin->firstrefht);
                LP_undospends(coin,coin->longestchain-1);
                //LP_mempoolscan(coin->symbol,zero);
                coin->lastscanht = coin->longestchain - 1;
                if ( coin->firstscanht < coin->lastscanht )
                    coin->lastscanht = coin->firstscanht;
                continue;
            }
            //if ( strcmp(coin->symbol,"BTC") != 0 && strcmp(coin->symbol,"KMD") != 0 ) // SPV as backup
            if ( coin->lastscanht < coin->longestchain )
            {
                nonz++;
                if ( strcmp("BTC",coins) == 0 )//&& coin->lastscanht < coin->longestchain-3 )
                    printf("[%s]: %s ref.%d scan.%d to %d, longest.%d\n",coins,coin->symbol,coin->firstrefht,coin->firstscanht,coin->lastscanht,coin->longestchain);
                for (j=0; j<100; j++)
                {
                    if ( LP_blockinit(coin,coin->lastscanht) < 0 )
                    {
                        printf("please ignore this blockinit.%s %d error\n",coin->symbol,coin->lastscanht);
                        sleep(10);
                        break;
                    }
                    coin->lastscanht++;
                    if ( coin->lastscanht == coin->longestchain+1 || strcmp("BTC",coins) == 0 )
                        break;
                }
                if ( strcmp("BTC",coins) == 0 )
                    printf("done [%s]: %s ref.%d scan.%d to %d, longest.%d\n",coins,coin->symbol,coin->firstrefht,coin->firstscanht,coin->lastscanht,coin->longestchain);
            }
        }
        if ( coins == 0 )
            return;
        //if ( nonz == 0 )
            usleep(100000);
    }
}

int32_t LP_mainloop_iter(void *ctx,char *myipaddr,struct LP_peerinfo *mypeer,int32_t pubsock)
{
    static uint32_t counter;//,didinstantdex;
    struct iguana_info *coin,*ctmp; char *origipaddr; uint32_t now; int32_t notarized,height,nonz = 0;
    if ( (origipaddr= myipaddr) == 0 )
        origipaddr = "127.0.0.1";
    if ( mypeer == 0 )
        myipaddr = "127.0.0.1";
    HASH_ITER(hh,LP_coins,coin,ctmp) // firstrefht,firstscanht,lastscanht
    {
        now = (uint32_t)time(NULL);
#ifdef bruteforce
        if ( IAMLP != 0 && coin->inactive == 0 && coin->electrum == 0 && didinstantdex == 0 && strcmp("KMD",coin->symbol) == 0 )
        {
            LP_instantdex_deposits(coin);
            didinstantdex = now;
        }
#endif
        /*if ( (coin->addr_listunspent_requested != 0 && now > coin->lastpushtime+LP_ORDERBOOK_DURATION*.5) || now > coin->lastpushtime+LP_ORDERBOOK_DURATION*5 )
        {
            //printf("PUSH addr_listunspent_requested %u\n",coin->addr_listunspent_requested);
            coin->lastpushtime = (uint32_t)now;
            LP_smartutxos_push(coin);
            coin->addr_listunspent_requested = 0;
        }*/
        if ( coin->electrum == 0 && coin->inactive == 0 && now > coin->lastgetinfo+LP_GETINFO_INCR )
        {
            nonz++;
            if ( (height= LP_getheight(&notarized,coin)) > coin->longestchain )
            {
                coin->longestchain = height;
                if ( notarized != 0 && notarized > coin->notarized )
                {
                    coin->notarized = notarized;
                    if ( IAMLP != 0 )
                        LP_dPoW_broadcast(coin);
                }
                if ( 0 && coin->firstrefht != 0 )
                    printf(">>>>>>>>>> set %s longestchain %d (ref.%d [%d, %d])\n",coin->symbol,height,coin->firstrefht,coin->firstscanht,coin->lastscanht);
            } //else LP_mempoolscan(coin->symbol,zero);
            coin->lastgetinfo = (uint32_t)now;
        }
    }
    counter++;
    return(nonz);
}

int my_strncasecmp(const char *s1,const char *s2,size_t n)
{
    size_t i = 0;
    while ( i < n )
    {
        char c1 = s1[i];
        char c2 = s2[i];
        if ( c1 >= 'A' && c1 <= 'Z')
            c1 = (c1 - 'A') + 'a';
        if ( c2 >= 'A' && c2 <= 'Z')
            c2 = (c2 - 'A') + 'a';
        if ( c1 < c2 )
            return(-1);
        if ( c1 > c2 )
            return(1);
        if ( c1 == 0 )
            return(0);
        ++i;
    }
    return(0);
}

void bech32_tests()
{
    //char *test = "an83characterlonghumanreadablepartthatcontainsthenumber1andtheexcludedcharactersbio1tt5tgs";
    //char *test = "bitcoincash:qpm2qsznhks23z7629mms6s4cwef74vcwvy22gdx6a";
    //char *test = "bitcoincash:qr95sy3j9xwd2ap32xkykttr4cvcu7as4y0qverfuy";
    //char *test = "prefix:x64nx6hz";
    char *test = "bitcoincash:pq4p38fll9uuh2mzkesqhmgt66du4u0zzy92jchqqa"; // 35Xbnq3kLoNsjN67knFewiRc9fqewrCzMW
    uint8_t data[82],data2[64],rmd160[21],addrtype; char rebuild[92],hrp[84]; int32_t data_len,data_len2; int32_t i;
    if ( bech32_decode(hrp,data,&data_len,test) == 0 )
    {
        printf("bech32_decode fails: '%s'\n",test);
    }
    else
    {
        bitcoin_addr2rmd160("BCH",0,&addrtype,rmd160,"pq4p38fll9uuh2mzkesqhmgt66du4u0zzy92jchqqa");
        bitcoin_address("BTC",rebuild,0,5,rmd160,20);
        for (i=0; i<20; i++)
            printf("%02x",rmd160[i]);
        printf("addr2rmd160 %d -> %s\n",addrtype,rebuild);
        
        data_len2 = 0;
        if ( bech32_convert_bits(data2,&data_len2,8,data,data_len,5,0) == 0 )
            printf("error converting data5\n");
        for (i=0; i<data_len2; i++)
            printf("%02x",data2[i]);
        printf(" compacted 5's -> %d\n",data_len2);
        bitcoin_addr2rmd160("BTC",0,&addrtype,rmd160+1,"35Xbnq3kLoNsjN67knFewiRc9fqewrCzMW");
        for (i=0; i<data_len; i++)
            printf("%02x",data[i]);
        printf(" datalen.%d <- %s (%s) -> ",(int32_t)data_len,test,"35Xbnq3kLoNsjN67knFewiRc9fqewrCzMW");
        for (i=0; i<20; i++)
            printf("%02x",rmd160[i+1]);
        printf("\n");
    }
    data_len2 = 0;
    rmd160[0] = (1 << 3);
    bech32_convert_bits(data2,&data_len2,5,rmd160,21,8,1);
    for (i=0; i<data_len2; i++)
        printf("%02x",data2[i]);
    printf(" converted bits.%d\n",(int32_t)data_len2);
    if ( bech32_encode(rebuild,hrp,data2,data_len2) == 0 )
    {
        for (i=0; i<data_len; i++)
            printf("%02x",data[i]);
        printf(" bech32_encode fails: '%s' -> hrp.(%s) datalen.%d\n",test,hrp,(int32_t)data_len);
    }
    if ( my_strncasecmp(rebuild,test,92))
    {
        printf("bech32_encode produces incorrect result: '%s' vs (%s)\n",test,rebuild);
    }
    printf("end of bech32 tests\n");
}

char *Notaries_elected1[][4] =
{
    {"0dev1_jl777", "03b7621b44118017a16043f19b30cc8a4cfe068ac4e42417bae16ba460c80f3828", "RNJmgYaFF5DbnrNUX6pMYz9rcnDKC2tuAc", "GWsW2A1ud72KoKJZysVLtEAYmgYZZzbMxG" },
    {"0dev2_kolo", "030f34af4b908fb8eb2099accb56b8d157d49f6cfb691baa80fdd34f385efed961" },
    {"0dev3_kolo", "025af9d2b2a05338478159e9ac84543968fd18c45fd9307866b56f33898653b014" },
    {"0dev4_decker", "028eea44a09674dda00d88ffd199a09c9b75ba9782382cc8f1e97c0fd565fe5707" },
    {"a-team_SH", "03b59ad322b17cb94080dc8e6dc10a0a865de6d47c16fb5b1a0b5f77f9507f3cce" },
    {"artik_AR", "029acf1dcd9f5ff9c455f8bb717d4ae0c703e089d16cf8424619c491dff5994c90" },
    {"artik_EU", "03f54b2c24f82632e3cdebe4568ba0acf487a80f8a89779173cdb78f74514847ce" },
    {"artik_NA", "0224e31f93eff0cc30eaf0b2389fbc591085c0e122c4d11862c1729d090106c842" },
    {"artik_SH", "02bdd8840a34486f38305f311c0e2ae73e84046f6e9c3dd3571e32e58339d20937" },
    {"badass_EU", "0209d48554768dd8dada988b98aca23405057ac4b5b46838a9378b95c3e79b9b9e" },
    {"badass_NA", "02afa1a9f948e1634a29dc718d218e9d150c531cfa852843a1643a02184a63c1a7" }, // 10
    {"batman_AR", "033ecb640ec5852f42be24c3bf33ca123fb32ced134bed6aa2ba249cf31b0f2563" },
    {"batman_SH", "02ca5898931181d0b8aafc75ef56fce9c43656c0b6c9f64306e7c8542f6207018c" },
    {"ca333_EU", "03fc87b8c804f12a6bd18efd43b0ba2828e4e38834f6b44c0bfee19f966a12ba99" },
    {"chainmakers_EU", "02f3b08938a7f8d2609d567aebc4989eeded6e2e880c058fdf092c5da82c3bc5ee" },
    {"chainmakers_NA", "0276c6d1c65abc64c8559710b8aff4b9e33787072d3dda4ec9a47b30da0725f57a" },
    {"chainstrike_SH", "0370bcf10575d8fb0291afad7bf3a76929734f888228bc49e35c5c49b336002153" },
    {"cipi_AR", "02c4f89a5b382750836cb787880d30e23502265054e1c327a5bfce67116d757ce8" },
    {"cipi_NA", "02858904a2a1a0b44df4c937b65ee1f5b66186ab87a751858cf270dee1d5031f18" },
    {"crackers_EU", "03bc819982d3c6feb801ec3b720425b017d9b6ee9a40746b84422cbbf929dc73c3" },
    {"crackers_NA", "03205049103113d48c7c7af811b4c8f194dafc43a50d5313e61a22900fc1805b45" }, // 20
    {"dwy_EU", "0259c646288580221fdf0e92dbeecaee214504fdc8bbdf4a3019d6ec18b7540424" },
    {"emmanux_SH", "033f316114d950497fc1d9348f03770cd420f14f662ab2db6172df44c389a2667a" },
    {"etszombi_EU", "0281b1ad28d238a2b217e0af123ce020b79e91b9b10ad65a7917216eda6fe64bf7" },
    {"fullmoon_AR", "03380314c4f42fa854df8c471618751879f9e8f0ff5dbabda2bd77d0f96cb35676" },
    {"fullmoon_NA", "030216211d8e2a48bae9e5d7eb3a42ca2b7aae8770979a791f883869aea2fa6eef" },
    {"fullmoon_SH", "03f34282fa57ecc7aba8afaf66c30099b5601e98dcbfd0d8a58c86c20d8b692c64" },
    {"goldenman_EU", "02d6f13a8f745921cdb811e32237bb98950af1a5952be7b3d429abd9152f8e388d" },
    {"indenodes_AR", "02ec0fa5a40f47fd4a38ea5c89e375ad0b6ddf4807c99733c9c3dc15fb978ee147" },
    {"indenodes_EU", "0221387ff95c44cb52b86552e3ec118a3c311ca65b75bf807c6c07eaeb1be8303c" },
    {"indenodes_NA", "02698c6f1c9e43b66e82dbb163e8df0e5a2f62f3a7a882ca387d82f86e0b3fa988" }, // 30
    {"indenodes_SH", "0334e6e1ec8285c4b85bd6dae67e17d67d1f20e7328efad17ce6fd24ae97cdd65e" },
    {"jackson_AR", "038ff7cfe34cb13b524e0941d5cf710beca2ffb7e05ddf15ced7d4f14fbb0a6f69" },
    {"jeezy_EU", "023cb3e593fb85c5659688528e9a4f1c4c7f19206edc7e517d20f794ba686fd6d6" },
    {"karasugoi_NA", "02a348b03b9c1a8eac1b56f85c402b041c9bce918833f2ea16d13452309052a982" },
    {"komodoninja_EU", "038e567b99806b200b267b27bbca2abf6a3e8576406df5f872e3b38d30843cd5ba" },
    {"komodoninja_SH", "033178586896915e8456ebf407b1915351a617f46984001790f0cce3d6f3ada5c2" },
    {"komodopioneers_SH", "033ace50aedf8df70035b962a805431363a61cc4e69d99d90726a2d48fb195f68c" },
    {"libscott_SH", "03301a8248d41bc5dc926088a8cf31b65e2daf49eed7eb26af4fb03aae19682b95" },
    {"lukechilds_AR", "031aa66313ee024bbee8c17915cf7d105656d0ace5b4a43a3ab5eae1e14ec02696" },
    {"madmax_AR", "03891555b4a4393d655bf76f0ad0fb74e5159a615b6925907678edc2aac5e06a75" }, // 40
    {"meshbits_AR", "02957fd48ae6cb361b8a28cdb1b8ccf5067ff68eb1f90cba7df5f7934ed8eb4b2c" },
    {"meshbits_SH", "025c6e94877515dfd7b05682b9cc2fe4a49e076efe291e54fcec3add78183c1edb" },
    {"metaphilibert_AR", "02adad675fae12b25fdd0f57250b0caf7f795c43f346153a31fe3e72e7db1d6ac6" },
    {"metaphilibert_SH", "0284af1a5ef01503e6316a2ca4abf8423a794e9fc17ac6846f042b6f4adedc3309" },
    {"patchkez_SH", "0296270f394140640f8fa15684fc11255371abb6b9f253416ea2734e34607799c4" },
    {"pbca26_NA", "0276aca53a058556c485bbb60bdc54b600efe402a8b97f0341a7c04803ce204cb5" },
    {"peer2cloud_AR", "034e5563cb885999ae1530bd66fab728e580016629e8377579493b386bf6cebb15" },
    {"peer2cloud_SH", "03396ac453b3f23e20f30d4793c5b8ab6ded6993242df4f09fd91eb9a4f8aede84" },
    {"polycryptoblog_NA", "02708dcda7c45fb54b78469673c2587bfdd126e381654819c4c23df0e00b679622" },
    {"hyper_AR", "020f2f984d522051bd5247b61b080b4374a7ab389d959408313e8062acad3266b4" }, // 50
    {"hyper_EU", "03d00cf9ceace209c59fb013e112a786ad583d7de5ca45b1e0df3b4023bb14bf51" },
    {"hyper_SH", "0383d0b37f59f4ee5e3e98a47e461c861d49d0d90c80e9e16f7e63686a2dc071f3" },
    {"hyper_NA", "03d91c43230336c0d4b769c9c940145a8c53168bf62e34d1bccd7f6cfc7e5592de" },
    {"popcornbag_AR", "02761f106fb34fbfc5ddcc0c0aa831ed98e462a908550b280a1f7bd32c060c6fa3" },
    {"popcornbag_NA", "03c6085c7fdfff70988fda9b197371f1caf8397f1729a844790e421ee07b3a93e8" },
    {"alien_AR", "0348d9b1fc6acf81290405580f525ee49b4749ed4637b51a28b18caa26543b20f0" },
    {"alien_EU", "020aab8308d4df375a846a9e3b1c7e99597b90497efa021d50bcf1bbba23246527" },
    {"thegaltmines_NA", "031bea28bec98b6380958a493a703ddc3353d7b05eb452109a773eefd15a32e421" },
    {"titomane_AR", "029d19215440d8cb9cc6c6b7a4744ae7fb9fb18d986e371b06aeb34b64845f9325" },
    {"titomane_EU", "0360b4805d885ff596f94312eed3e4e17cb56aa8077c6dd78d905f8de89da9499f" }, // 60
    {"titomane_SH", "03573713c5b20c1e682a2e8c0f8437625b3530f278e705af9b6614de29277a435b" },
    {"webworker01_NA", "03bb7d005e052779b1586f071834c5facbb83470094cff5112f0072b64989f97d7" },
    {"xrobesx_NA", "03f0cc6d142d14a40937f12dbd99dbd9021328f45759e26f1877f2a838876709e1" },
};

void gameaddrs()
{
    struct iguana_info *gamecoin,*kmdcoin; int32_t i; uint8_t pubkey33[33]; char gameaddr[64],kmdaddr[64];
    gamecoin = LP_coinfind("GAME");
    kmdcoin = LP_coinfind("KMD");
    if ( gamecoin != 0 && kmdcoin != 0 )
    {
        for (i=0; i<64; i++)
        {
            decode_hex(pubkey33,33,Notaries_elected1[i][1]);
            bitcoin_address(gamecoin->symbol,gameaddr,gamecoin->taddr,gamecoin->pubtype,pubkey33,33);
            bitcoin_address(kmdcoin->symbol,kmdaddr,kmdcoin->taddr,kmdcoin->pubtype,pubkey33,33);
            printf("{\"%s\", \"%s\", \"%s\", \"%s\"},\n",Notaries_elected1[i][0],Notaries_elected1[i][1],kmdaddr,gameaddr);
        }
    }
}

void LP_pubkeysloop(void *ctx)
{
    static uint32_t lasttime;
    strcpy(LP_pubkeysloop_stats.name,"LP_pubkeysloop");
    LP_pubkeysloop_stats.threshold = 15000.;
    sleep(10);
    while ( LP_STOP_RECEIVED == 0 )
    {
        if ( G.initializing != 0 )
        {
            sleep(1);
            continue;
        }
        {
            LP_millistats_update(&LP_pubkeysloop_stats);
            if ( time(NULL) > lasttime+20 )
            {
                //printf("LP_pubkeysloop %u\n",(uint32_t)time(NULL));
                LP_notify_pubkeys(ctx,LP_mypubsock);
                lasttime = (uint32_t)time(NULL);
            }
        }
        sleep(3);
    }
}

struct LP_pendswap
{
    struct LP_pendswap *next,*prev;
    uint32_t expiration,requestid,quoteid,finished;
};

struct LP_pendswap *LP_pendingswaps;

void LP_pendswap_add(uint32_t expiration,uint32_t requestid,uint32_t quoteid)
{
    struct LP_pendswap *sp;
    printf("LP_pendswap_add expiration.%u %u-%u\n",expiration,requestid,quoteid);
    portable_mutex_lock(&LP_pendswap_mutex);
    sp = calloc(1,sizeof(*sp));
    sp->expiration = expiration;
    sp->requestid = requestid;
    sp->quoteid = quoteid;
    DL_APPEND(LP_pendingswaps,sp);
    portable_mutex_unlock(&LP_pendswap_mutex);
}

void LP_swapsloop(void *ctx)
{
    char *retstr; cJSON *retjson; uint32_t requestid,quoteid; int32_t i,nonz; struct LP_pendswap *sp,*tmp;
    strcpy(LP_swapsloop_stats.name,"LP_swapsloop");
    LP_swapsloop_stats.threshold = 605000.;
    if ( (retstr= basilisk_swapentry(0,0,0,1)) != 0 )
    {
        if ( (retjson= cJSON_Parse(retstr)) != 0 )
        {
            if ( (requestid= juint(retjson,"requestid")) != 0 && (quoteid= juint(retjson,"quoteid")) != 0 && jobj(retjson,"error") == 0 )
                LP_pendswap_add(0,requestid,quoteid);
        }
        free(retstr);
    }
    while ( LP_STOP_RECEIVED == 0 )
    {
        if ( G.initializing != 0 )
        {
            sleep(1);
            continue;
        }
        LP_millistats_update(&LP_swapsloop_stats);
        nonz = 0;
        if ( nonz == 0 )
        {
            for (i=0; i<10; i++)
            {
                //fprintf(stderr,"check on alice expiration\n");
                LP_alice_eligible((uint32_t)time(NULL));
                sleep(6);
            }
        } else sleep(10);
        LP_gtc_iteration(ctx,LP_myipaddr,LP_mypubsock);
    }
}

void gc_loop(void *ctx)
{
    uint32_t now; struct LP_address_utxo *up,*utmp; struct rpcrequest_info *req,*rtmp; int32_t flag = 0;
    strcpy(LP_gcloop_stats.name,"gc_loop");
    LP_gcloop_stats.threshold = 11000.;
    while ( LP_STOP_RECEIVED == 0 )
    {
        if ( G.initializing != 0 )
        {
            sleep(1);
            continue;
        }
        flag = 0;
        LP_millistats_update(&LP_gcloop_stats);
        portable_mutex_lock(&LP_gcmutex);
        DL_FOREACH_SAFE(LP_garbage_collector,req,rtmp)
        {
            DL_DELETE(LP_garbage_collector,req);
            //printf("garbage collect ipbits.%x\n",req->ipbits);
            free(req);
            flag++;
        }
        now = (uint32_t)time(NULL);
        DL_FOREACH_SAFE(LP_garbage_collector2,up,utmp)
        {
            if ( now > (uint32_t)up->spendheight+120 )
            {
                DL_DELETE(LP_garbage_collector2,up);
                //char str[65]; printf("garbage collect %s/v%d lag.%d\n",bits256_str(str,up->U.txid),up->U.vout,now-up->spendheight);
                free(up);
            }
            flag++;
        }
        portable_mutex_unlock(&LP_gcmutex);
        if ( 0 && flag != 0 )
            printf("gc_loop.%d\n",flag);
        sleep(10);
    }
}

void queue_loop(void *ctx)
{
    struct LP_queue *ptr,*tmp; cJSON *json; uint8_t linebuf[32768]; int32_t k,sentbytes,nonz,flag,duplicate,n=0;
    strcpy(queue_loop_stats.name,"queue_loop");
    queue_loop_stats.threshold = 1000.;
    while ( LP_STOP_RECEIVED == 0 )
    {
        if ( G.initializing != 0 )
        {
            sleep(1);
            continue;
        }
        //LP_millistats_update(&queue_loop_stats);
        n = nonz = flag = 0;
        DL_FOREACH_SAFE(LP_Q,ptr,tmp)
        {
            n++;
            flag = 0;
            if ( ptr->sock >= 0 )
            {
                //printf("sock.%d len.%d notready.%d\n",ptr->sock,ptr->msglen,ptr->notready);
                if ( ptr->notready == 0 || (LP_rand() % ptr->notready) == 0 )
                {
                    if ( LP_sockcheck(ptr->sock) > 0 )
                    {
                        //bits256 magic;
                        //magic = LP_calc_magic(ptr->msg,(int32_t)(ptr->msglen - sizeof(bits256)));
                        //memcpy(&ptr->msg[ptr->msglen - sizeof(bits256)],&magic,sizeof(magic));
                        if ( 0 )
                        {
                            static FILE *fp;
                            if ( fp == 0 )
                                fp = fopen("packet.log","wb");
                            if ( fp != 0 )
                            {
                                fprintf(fp,"%s\n",(char *)ptr->msg);
                                fflush(fp);
                            }
                        }
                        if ( (json= cJSON_Parse((char *)ptr->msg)) != 0 )
                        {
                            if ( ptr->msglen < sizeof(linebuf) )
                            {
                                if ( (k= MMJSON_encode(linebuf,(char *)ptr->msg)) > 0 )
                                {
                                    if ( (sentbytes= nn_send(ptr->sock,linebuf,k,0)) != k )
                                        printf("%d LP_send mmjson sent %d instead of %d\n",n,sentbytes,k);
                                    else
                                    {
                                        flag++;
                                        ptr->sock = -1;
                                    }
                                }
                                //printf("k.%d flag.%d SEND.(%s) sock.%d\n",k,flag,(char *)ptr->msg,ptr->sock);
                            }
                            free_json(json);
                        }
                        if ( flag == 0 )
                        {
                           // printf("non-encoded len.%d SEND.(%s) sock.%d\n",ptr->msglen,(char *)ptr->msg,ptr->sock);
                            if ( (sentbytes= nn_send(ptr->sock,ptr->msg,ptr->msglen,0)) != ptr->msglen )
                                printf("%d LP_send sent %d instead of %d\n",n,sentbytes,ptr->msglen);
                            else
                            {
                                flag++;
                                ptr->sock = -1;
                            }
                        }
                        if ( ptr->peerind > 0 )
                            ptr->starttime = (uint32_t)time(NULL);
                    }
                    else
                    {
                        if ( ptr->notready++ > 100 )
                        {
                            flag = 1;
                            //printf("queue_loop sock.%d len.%d notready.%d, skip\n",ptr->sock,ptr->msglen,ptr->notready);
                            ptr->sock = -1;
                        }
                    }
                }
            }
            else if ( 0 && time(NULL) > ptr->starttime+13 )
            {
                LP_crc32find(&duplicate,-1,ptr->crc32);
                if ( duplicate > 0 )
                {
                    LP_Qfound++;
                    if ( (LP_Qfound % 100) == 0 )
                        printf("found.%u Q.%d err.%d match.%d\n",ptr->crc32,LP_Qenqueued,LP_Qerrors,LP_Qfound);
                    flag++;
                }
                else if ( 0 ) // too much beyond duplicate filter when network is busy
                {
                    printf("couldnt find.%u peerind.%d Q.%d err.%d match.%d\n",ptr->crc32,ptr->peerind,LP_Qenqueued,LP_Qerrors,LP_Qfound);
                    ptr->peerind++;
                    if ( (ptr->sock= LP_peerindsock(&ptr->peerind)) < 0 )
                    {
                        printf("%d no more peers to try at peerind.%d %p Q_LP.%p\n",n,ptr->peerind,ptr,LP_Q);
                        flag++;
                        LP_Qerrors++;
                    }
                }
            }
            if ( flag != 0 )
            {
                nonz++;
                portable_mutex_lock(&LP_networkmutex);
                DL_DELETE(LP_Q,ptr);
                portable_mutex_unlock(&LP_networkmutex);
                free(ptr);
                ptr = 0;
                break;
            }
        }
        if ( nonz == 0 )
        {
            if ( IAMLP == 0 )
                usleep(50000);
            else usleep(10000);
        }
    }
}

void LP_reserved_msgs(void *ignore)
{
    bits256 zero; int32_t flag,nonz; struct nn_pollfd pfd;
    memset(zero.bytes,0,sizeof(zero));
    strcpy(LP_reserved_msgs_stats.name,"LP_reserved_msgs");
    LP_reserved_msgs_stats.threshold = 1000.;
    while ( LP_STOP_RECEIVED == 0 )
    {
        if ( G.initializing != 0 )
        {
            sleep(1);
            continue;
        }
        nonz = 0;
        LP_millistats_update(&LP_reserved_msgs_stats);
        if ( num_Reserved_msgs[1] > 0 )
        {
            nonz++;
            portable_mutex_lock(&LP_reservedmutex);
            if ( num_Reserved_msgs[1] > 0 )
            {
                num_Reserved_msgs[1]--;
                //printf("PRIORITY BROADCAST.(%s)\n",Reserved_msgs[1][num_Reserved_msgs[1]]);
                LP_broadcast_message(LP_mypubsock,"","",zero,Reserved_msgs[1][num_Reserved_msgs[1]]);
                Reserved_msgs[1][num_Reserved_msgs[1]] = 0;
            }
            portable_mutex_unlock(&LP_reservedmutex);
        }
        else if ( num_Reserved_msgs[0] > 0 )
        {
            nonz++;
            flag = 0;
            if ( flag == 0 && LP_mypubsock >= 0 )
            {
                memset(&pfd,0,sizeof(pfd));
                pfd.fd = LP_mypubsock;
                pfd.events = NN_POLLOUT;
                if ( nn_poll(&pfd,1,1) == 1 )
                    flag = 1;
            } else flag = 1;
            if ( flag == 1 )
            {
                portable_mutex_lock(&LP_reservedmutex);
                num_Reserved_msgs[0]--;
                //printf("BROADCAST.(%s)\n",Reserved_msgs[0][num_Reserved_msgs[0]]);
                LP_broadcast_message(LP_mypubsock,"","",zero,Reserved_msgs[0][num_Reserved_msgs[0]]);
                Reserved_msgs[0][num_Reserved_msgs[0]] = 0;
                portable_mutex_unlock(&LP_reservedmutex);
            }
        }
        if ( ignore == 0 )
            break;
        if ( nonz == 0 )
            usleep(5000);
    }
}

int32_t LP_reserved_msg(int32_t priority,bits256 pubkey,char *msg)
{
    struct LP_pubkey_info *pubp; uint32_t timestamp; char *method; cJSON *argjson; int32_t skip,sentbytes,n = 0;
    skip = 0;
    if ( (argjson= cJSON_Parse(msg)) != 0 )
    {
        if ( (method= jstr(argjson,"method")) != 0 )
        {
            if ( strcmp(method,"gettradestatus") == 0 || strcmp(method,"wantnotify") == 0 || strcmp(method,"getdPoW") == 0 )
                skip = 1;
        }
        if ( (timestamp= juint(argjson,"timestamp")) != 0 && time(NULL) > timestamp+60 )
            skip = 1;
        free_json(argjson);
    }
    if ( skip != 0 )
        return(-1);
    //if ( strcmp(G.USERPASS,"1d8b27b21efabcd96571cd56f91a40fb9aa4cc623d273c63bf9223dc6f8cd81f") == 0 )
    //    return(-1);
    if ( priority > 0 && bits256_nonz(pubkey) != 0 )
    {
        if ( (pubp= LP_pubkeyfind(pubkey)) != 0 )
        {
            if ( pubp->pairsock >= 0 )
            {
                if ( (sentbytes= nn_send(pubp->pairsock,msg,(int32_t)strlen(msg)+1,0)) < 0 )
                {
                    //pubp->pairsock = -1;
                    //LP_peer_pairsock(pubkey);
                    //printf("mark cmdchannel %d closed sentbytes.%d\n",pubp->pairsock,sentbytes);
                }
                else
                {
                    printf("sent %d bytes to cmdchannel.%d\n",sentbytes,pubp->pairsock);
                    return(sentbytes);
                }
            }
        }
    }
    portable_mutex_lock(&LP_reservedmutex);
    if ( num_Reserved_msgs[priority] < sizeof(Reserved_msgs[priority])/sizeof(*Reserved_msgs[priority]) )
    {
        Reserved_msgs[priority][num_Reserved_msgs[priority]++] = msg;
        n = num_Reserved_msgs[priority];
    } //else LP_broadcast_message(LP_mypubsock,base,rel,pubkey,msg);
    if ( num_Reserved_msgs[priority] > max_Reserved_msgs[priority] )
    {
        max_Reserved_msgs[priority] = num_Reserved_msgs[priority];
        //if ( (max_Reserved_msgs[priority] % 100) == 0 )
            printf("New priority.%d max_Reserved_msgs.%d\n",priority,max_Reserved_msgs[priority]);
    }
    portable_mutex_unlock(&LP_reservedmutex);
    return(n);
}

extern int32_t bitcoind_RPC_inittime;

void LP_coin_curl_init(struct iguana_info* coin) {
    coin->curl_handle = 0; // curl_easy_init();
    //portable_mutex_init(&coin->curl_mutex);

    // From the former LP_coinadd:
    coin->_txmutex = calloc (1, sizeof (portable_mutex_t));
    portable_mutex_init(coin->_txmutex);
    coin->_addrmutex = calloc (1, sizeof (portable_mutex_t));
    portable_mutex_init(coin->_addrmutex);
    coin->_addressutxo_mutex = calloc (1, sizeof (portable_mutex_t));
    portable_mutex_init(coin->_addressutxo_mutex);
    strcpy(coin->validateaddress,"validateaddress");
    strcpy(coin->getinfostr,"getinfo");
    strcpy(coin->estimatefeestr,"estimatefee");
}

void LP_mutex_init() {
    portable_mutex_init(&LP_peermutex);
    portable_mutex_init(&LP_utxomutex);
    portable_mutex_init(&LP_UTXOmutex);
    portable_mutex_init(&LP_commandmutex);
    portable_mutex_init(&LP_swaplistmutex);
    portable_mutex_init(&LP_cachemutex);
    portable_mutex_init(&LP_networkmutex);
    portable_mutex_init(&LP_gcmutex);
    portable_mutex_init(&LP_forwardmutex);
    portable_mutex_init(&LP_inusemutex);
    portable_mutex_init(&LP_psockmutex);
    portable_mutex_init(&LP_coinmutex);
    portable_mutex_init(&LP_pubkeymutex);
    portable_mutex_init(&LP_electrummutex);
    portable_mutex_init(&LP_messagemutex);
    portable_mutex_init(&LP_portfoliomutex);
    portable_mutex_init(&LP_butxomutex);
    portable_mutex_init(&LP_reservedmutex);
    portable_mutex_init(&LP_nanorecvsmutex);
    portable_mutex_init(&LP_tradebotsmutex);
    portable_mutex_init(&LP_cJSONmutex);
    portable_mutex_init(&LP_logmutex);
    portable_mutex_init(&LP_statslogmutex);
    portable_mutex_init(&LP_tradesmutex);
    portable_mutex_init(&LP_commandQmutex);
    portable_mutex_init(&LP_blockinit_mutex);
    portable_mutex_init(&LP_pendswap_mutex);
    portable_mutex_init(&LP_listmutex);
    portable_mutex_init(&LP_gtcmutex);
}

void* r_btc_ctx(uint32_t mm_ctx_id);

void LPinit(char* myipaddr,uint16_t mypullport,uint16_t mypubport,char *passphrase,cJSON *argjson, uint32_t mm_ctx_id)
{
    long filesize; int32_t valid,timeout; struct LP_peerinfo *mypeer=0; char pushaddr[128],subaddr[128],bindaddr[128],*coins_str=0; cJSON *coinsjson=0; void* ctx;

#ifndef FROM_JS
    if ( OS_thread_create(malloc(sizeof(pthread_t)),NULL,(void *)LP_psockloop,(void *)myipaddr) != 0 )
    {
        printf("error launching LP_psockloop for (%s)\n",myipaddr);
        exit(-1);
    }
    if ( OS_thread_create(malloc(sizeof(pthread_t)),NULL,(void *)LP_reserved_msgs,(void *)myipaddr) != 0 )
    {
        printf("error launching LP_reserved_msgs for (%s)\n",myipaddr);
        exit(-1);
    }
    if ((ctx = r_btc_ctx(mm_ctx_id)) == 0) return;
    if ( OS_thread_create(malloc(sizeof(pthread_t)),NULL,(void *)command_rpcloop,ctx) != 0 )
    {
        printf("error launching command_rpcloop for ctx.%p\n",ctx);
        exit(-1);
    }
    if ( OS_thread_create(malloc(sizeof(pthread_t)),NULL,(void *)queue_loop,ctx) != 0 )
    {
        printf("error launching queue_loop for ctx.%p\n",ctx);
        exit(-1);
    }
    if ( OS_thread_create(malloc(sizeof(pthread_t)),NULL,(void *)gc_loop,ctx) != 0 )
    {
        printf("error launching gc_loop for port.%p\n",ctx);
        exit(-1);
    }
    if ( OS_thread_create(malloc(sizeof(pthread_t)),NULL,(void *)LP_coinsloop,(void *)"") != 0 )
    {
        printf("error launching LP_coinsloop for (%s)\n","");
        exit(-1);
    }
    if ( OS_thread_create(malloc(sizeof(pthread_t)),NULL,(void *)LP_coinsloop,(void *)"BTC") != 0 )
    {
        printf("error launching LP_coinsloop for (%s)\n","BTC");
        exit(-1);
    }
    if ( OS_thread_create(malloc(sizeof(pthread_t)),NULL,(void *)LP_coinsloop,(void *)"KMD") != 0 )
    {
        printf("error launching LP_coinsloop for (%s)\n","KMD");
        exit(-1);
    }
    if ( OS_thread_create(malloc(sizeof(pthread_t)),NULL,(void *)LP_pubkeysloop,ctx) != 0 )
    {
        printf("error launching LP_pubkeysloop for ctx.%p\n",ctx);
        exit(-1);
    }
    if ( OS_thread_create(malloc(sizeof(pthread_t)),NULL,(void *)LP_swapsloop,ctx) != 0 )
    {
        printf("error launching LP_swapsloop for ctx.%p\n",ctx);
        exit(-1);
    }
    int32_t nonz,didremote=0;
    LP_statslog_parse();
    bitcoind_RPC_inittime = 0;

    if (SPAWN_RPC != 0) SPAWN_RPC(mm_ctx_id);
    else
    {
        printf("SPAWN_RPC is not initialized!\n");
        exit(-1);
    }

    //LP_mpnet_init(); seems better to have the GUI send in persistent orders, exit mm is a cancel all
    while ( LP_STOP_RECEIVED == 0 )
    {
        nonz = 0;
        G.waiting = 1;
        while ( G.initializing != 0 ) //&& strcmp(G.USERPASS,"1d8b27b21efabcd96571cd56f91a40fb9aa4cc623d273c63bf9223dc6f8cd81f") == 0 )
        {
            //fprintf(stderr,".");
            sleep(3);
        }
        if ( G.initializing != 0 )
        {
            sleep(1);
            continue;
        }
        if ((ctx = r_btc_ctx(mm_ctx_id)) == 0) return;
        if ( LP_mainloop_iter(ctx,myipaddr,mypeer,LP_mypubsock) != 0 )
            nonz++;
        if ( IAMLP != 0 && didremote == 0 && LP_cmdcount > 0 )
        {
            didremote = 1;
            uint16_t myport2 = RPC_port-1;
            printf("start remote port\n");
        }
        if ( nonz == 0 )
            usleep(1000);
        else if ( IAMLP == 0 )
            usleep(1000);
    }
#endif
    printf("marketmaker exiting in 5 seconds\n");
    sleep(5);
}

#ifdef FROM_JS
extern void *Nanomsg_threadarg;
void *nn_thread_main_routine(void *arg);

void emscripten_usleep(int32_t x)
{
}

char *bitcoind_RPC(char **retstrp,char *debugstr,char *url,char *userpass,char *command,char *params,int32_t timeout)
{
    static uint32_t counter; char fname[512],*retstr; long fsize;
    if ( strncmp("http://",url,strlen("http://")) != 0 )
        return(clonestr("{\"error\":\"only http allowed\"}"));
    sprintf(fname,"bitcoind_RPC/request.%d",counter % 10);
    counter++;
    //printf("issue.(%s)\n",url);
    emscripten_wget(url,fname);
    retstr = OS_filestr(&fsize,fname);
    //printf("bitcoind_RPC(%s) -> fname.(%s) %s\n",url,fname,retstr);
    return(retstr);
}

char *barterDEX(char *argstr)
{
    static void *ctx;
    cJSON *argjson; char *retstr;
    if ( ctx == 0 )
        ctx = bitcoin_ctx();
    printf("barterDEX.(%s)\n",argstr);
    if ( (argjson= cJSON_Parse(argstr)) != 0 )
    {
        LP_queuecommand(&retstr,argstr,LP_mypubsock);
        //retstr = LP_command_process(ctx,LP_myipaddr,LP_mypubsock,argjson,(uint8_t *)argstr,(int32_t)strlen(argstr));
        while ( retstr == 0 )
            usleep(50000);
        free_json(argjson);
    } else retstr = clonestr("{\"error\":\"couldnt parse request\"}");
    return(retstr);
}

void LP_fromjs_iter()
{
    static void *ctx; char *retstr;
    if ( G.initializing != 0 )
    {
        printf("LP_fromjs_iter during G.initializing, skip\n");
        return;
    }
    if ( ctx == 0 )
        ctx = bitcoin_ctx();
    //if ( Nanomsg_threadarg != 0 )
    //    nn_thread_main_routine(Nanomsg_threadarg);
    //LP_pubkeys_query();
    //LP_utxosQ_process();
    //LP_nanomsg_recvs(ctx);
    LP_mainloop_iter(ctx,LP_myipaddr,0,LP_mypubsock);
    //queue_loop(0);
    if ( 0 ) // 10 seconds
    {
        LP_coinsloop(0);
        if ( 0 ) // 100 seconds
        {
            LP_notify_pubkeys(ctx,LP_mypubsock);
            LP_privkey_updates(ctx,LP_mypubsock,0);
            if ( (retstr= basilisk_swapentry(0,0,0,0)) != 0 )
                free(retstr);
        }
    }
}

#endif

#undef calloc
#undef free
#undef realloc
#undef clonestr

struct LP_memory_list
{
    struct LP_memory_list *next,*prev;
    uint32_t timestamp,len;
    void *ptr;
} *LP_memory_list;
int32_t zeroval() { return(0); }<|MERGE_RESOLUTION|>--- conflicted
+++ resolved
@@ -34,12 +34,6 @@
 #define MM_VERSION "UNKNOWN"
 #endif
 
-<<<<<<< HEAD
-#ifdef __unix__
-# include <pthread.h>
-#endif
-
-=======
 #ifndef NATIVE_WINDOWS
 # include <pthread.h>
 #endif
@@ -48,7 +42,6 @@
 # include "TargetConditionals.h"
 #endif
 
->>>>>>> b9b02304
 typedef struct queue
 {
 	struct queueitem *list;
@@ -56,11 +49,8 @@
     char name[64],initflag;
 } queue_t;
 
-<<<<<<< HEAD
-=======
 void queue_enqueue(char *name,queue_t *queue,struct queueitem *origitem);
 
->>>>>>> b9b02304
 struct electrum_info
 {
     queue_t sendQ,pendingQ;
