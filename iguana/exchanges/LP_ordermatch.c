
/******************************************************************************
 * Copyright © 2014-2017 The SuperNET Developers.                             *
 *                                                                            *
 * See the AUTHORS, DEVELOPER-AGREEMENT and LICENSE files at                  *
 * the top-level directory of this distribution for the individual copyright  *
 * holder information and the developer policies on copyright and licensing.  *
 *                                                                            *
 * Unless otherwise agreed in a custom licensing agreement, no part of the    *
 * SuperNET software, including this file may be copied, modified, propagated *
 * or distributed except according to the terms contained in the LICENSE file *
 *                                                                            *
 * Removal or modification of this copyright notice is prohibited.            *
 *                                                                            *
 ******************************************************************************/

//
//  LP_ordermatch.c
//  marketmaker
//
struct LP_quoteinfo LP_Alicequery,LP_Alicereserved;
double LP_Alicemaxprice;
bits256 LP_Alicedestpubkey,LP_bobs_reserved;
uint32_t Alice_expiration,Bob_expiration;
struct { uint64_t aliceid; double bestprice; uint32_t starttime,counter; } Bob_competition[512];

double LP_bob_competition(int32_t *counterp,uint64_t aliceid,double price,int32_t counter)
{
    int32_t i,firsti = -1; uint32_t now = (uint32_t)time(NULL);
    *counterp = 0;
    for (i=0; i<sizeof(Bob_competition)/sizeof(*Bob_competition); i++)
    {
        if ( Bob_competition[i].aliceid == aliceid )
        {
            if ( counter < 0 || now > Bob_competition[i].starttime+LP_AUTOTRADE_TIMEOUT )
            {
                //printf("aliceid.%llu expired\n",(long long)aliceid);
                Bob_competition[i].bestprice = 0.;
                Bob_competition[i].starttime = now;
                Bob_competition[i].counter = 0;
            }
            if ( price != 0. && (Bob_competition[i].bestprice == 0. || price < Bob_competition[i].bestprice) )
            {
                Bob_competition[i].bestprice = price;
                //printf("Bob competition aliceid.%llu <- bestprice %.8f\n",(long long)aliceid,price);
            }
            Bob_competition[i].counter += counter;
            *counterp = Bob_competition[i].counter;
            return(Bob_competition[i].bestprice);
        }
        else if ( Bob_competition[i].aliceid == 0 )
            firsti = i;
    }
    if ( firsti < 0 )
        firsti = (LP_rand() % (sizeof(Bob_competition)/sizeof(*Bob_competition)));
    Bob_competition[firsti].starttime = (uint32_t)time(NULL);
    Bob_competition[firsti].counter = counter;
    Bob_competition[firsti].aliceid = aliceid;
    Bob_competition[firsti].bestprice = price;
    *counterp = counter;
    //printf("Bob competition aliceid.%llu %.8f\n",(long long)aliceid,price);
    return(price);
}

uint64_t LP_txfeecalc(struct iguana_info *coin,uint64_t txfee,int32_t txlen)
{
    if ( coin != 0 )
    {
        if ( strcmp(coin->symbol,"BTC") == 0 )
        {
            if ( txlen == 0 )
                txlen = LP_AVETXSIZE;
            coin->rate = LP_getestimatedrate(coin);
            if ( (txfee= SATOSHIDEN * coin->rate * txlen) <= 10000 )
            {
                //coin->rate = -1.;
                coin->rate = _LP_getestimatedrate(coin);
                if ( (txfee= SATOSHIDEN * coin->rate * txlen) <= 10000 )
                    txfee = 10000;
            }
        } else txfee = coin->txfee;
        if ( txfee < LP_MIN_TXFEE )
            txfee = LP_MIN_TXFEE;
    }
    return(txfee);
}

int32_t LP_quote_checkmempool(struct LP_quoteinfo *qp,struct LP_utxoinfo *autxo,struct LP_utxoinfo *butxo)
{
    int32_t selector,spendvini; bits256 spendtxid;
    if ( butxo != 0 && (selector= LP_mempool_vinscan(&spendtxid,&spendvini,qp->srccoin,qp->coinaddr,qp->txid,qp->vout,qp->txid2,qp->vout2)) >= 0 )
    {
        char str[65]; printf("LP_tradecommand selector.%d in mempool %s vini.%d",selector,bits256_str(str,spendtxid),spendvini);
        return(-1);
    }
    if ( autxo != 0 && (selector= LP_mempool_vinscan(&spendtxid,&spendvini,qp->destcoin,qp->destaddr,qp->desttxid,qp->destvout,qp->feetxid,qp->feevout)) >= 0 )
    {
        char str[65]; printf("LP_tradecommand dest selector.%d in mempool %s vini.%d",selector,bits256_str(str,spendtxid),spendvini);
        return(-1);
    }
    return(0);
}

double LP_quote_validate(struct LP_utxoinfo *autxo,struct LP_utxoinfo *butxo,struct LP_quoteinfo *qp,int32_t iambob)
{
    double qprice=0.; char str[65],srccoin[65],destcoin[65],bobtomic[64],alicetomic[64]; cJSON *txout; uint64_t txfee,desttxfee,srcvalue=0,srcvalue2=0,destvalue=0,destvalue2=0;
    LP_etomicsymbol(srccoin,bobtomic,qp->srccoin);
    LP_etomicsymbol(destcoin,alicetomic,qp->destcoin);
  //printf(">>>>>>> quote satoshis.(%.8f %.8f) %s %.8f -> %s %.8f\n",dstr(qp->satoshis),dstr(qp->destsatoshis),qp->srccoin,dstr(qp->satoshis),qp->destcoin,dstr(qp->destsatoshis));
    if ( butxo != 0 )
    {
        if ( LP_iseligible(&srcvalue,&srcvalue2,1,srccoin,qp->txid,qp->vout,qp->satoshis,qp->txid2,qp->vout2) == 0 )
        {
            //printf("bob not eligible %s (%.8f %.8f)\n",jprint(LP_quotejson(qp),1),dstr(srcvalue),dstr(srcvalue2));
            return(-2);
        }
        if ( (txout= LP_gettxout(srccoin,qp->coinaddr,qp->txid,qp->vout)) != 0 )
            free_json(txout);
        else
        {
            printf("%s %s payment %s/v%d is spent\n",srccoin,qp->coinaddr,bits256_str(str,qp->txid),qp->vout);
            return(-21);
        }
        if ( (txout= LP_gettxout(srccoin,qp->coinaddr,qp->txid2,qp->vout2)) != 0 )
            free_json(txout);
        else
        {
            printf("%s %s deposit %s/v%d is spent\n",srccoin,qp->coinaddr,bits256_str(str,qp->txid2),qp->vout2);
            return(-22);
        }
        if ( bits256_cmp(butxo->deposit.txid,qp->txid2) != 0 || butxo->deposit.vout != qp->vout2 )
        {
            char str[65],str2[65]; printf("%s != %s v%d != %d\n",bits256_str(str,butxo->deposit.txid),bits256_str(str2,qp->txid2),butxo->deposit.vout,qp->vout2);
            return(-6);
        }
        if ( strcmp(butxo->coinaddr,qp->coinaddr) != 0 )
        {
            printf("(%s) != (%s)\n",butxo->coinaddr,qp->coinaddr);
            return(-7);
        }
    }
    if ( autxo != 0 )
    {
        if ( LP_iseligible(&destvalue,&destvalue2,0,destcoin,qp->desttxid,qp->destvout,qp->destsatoshis,qp->feetxid,qp->feevout) == 0 )
        {
            //alice not eligible 0.36893923 -> dest 0.55020000 1.49130251 (0.61732249 0.00104324) 14b8b74808d2d34a70e5eddd1cad47d855858f8b23cac802576d4d37b5f8af8f/v1 abec6e76169bcb738235ca67fab02cc55390f39e422aa71f1badf8747c290cc4/v1
            //char str[65],str2[65]; printf("alice not eligible %.8f -> dest %.8f %.8f (%.8f %.8f) %s/v%d %s/v%d\n",dstr(qp->satoshis),dstr(qp->destsatoshis),(double)qp->destsatoshis/qp->satoshis,dstr(destvalue),dstr(destvalue2),bits256_str(str,qp->desttxid),qp->destvout,bits256_str(str2,qp->feetxid),qp->feevout);
            return(-3);
        }
        if ( (txout= LP_gettxout(destcoin,qp->destaddr,qp->desttxid,qp->destvout)) != 0 )
            free_json(txout);
        else
        {
            printf("%s %s Apayment %s/v%d is spent\n",destcoin,qp->destaddr,bits256_str(str,qp->desttxid),qp->destvout);
            return(-23);
        }
        if ( (txout= LP_gettxout(destcoin,qp->destaddr,qp->feetxid,qp->feevout)) != 0 )
            free_json(txout);
        else
        {
            printf("%s %s dexfee %s/v%d is spent\n",destcoin,qp->destaddr,bits256_str(str,qp->feetxid),qp->feevout);
            return(-24);
        }
    }
    //printf("checked autxo and butxo\n");
    if ( LP_quote_checkmempool(qp,autxo,butxo) < 0 )
        return(-4);
    if ( iambob == 0 && autxo != 0 )
    {
        if ( bits256_cmp(autxo->fee.txid,qp->feetxid) != 0 || autxo->fee.vout != qp->feevout )
            return(-9);
        if ( strcmp(autxo->coinaddr,qp->destaddr) != 0 )
            return(-10);
    }
    if ( autxo != 0 && destvalue < qp->desttxfee+qp->destsatoshis )
    {
        printf("destvalue %.8f  destsatoshis %.8f is too small txfee %.8f?\n",dstr(destvalue),dstr(qp->destsatoshis),dstr(qp->desttxfee));
        return(-11);
    }
    if ( butxo != 0 && srcvalue < qp->txfee+qp->satoshis )
    {
        printf("srcvalue %.8f [%.8f] satoshis %.8f is too small txfee %.8f?\n",dstr(srcvalue),dstr(srcvalue) - dstr(qp->txfee+qp->satoshis),dstr(qp->satoshis),dstr(qp->txfee));
        return(-33);
    }
    LP_txfees(&txfee,&desttxfee,qp->srccoin,qp->destcoin);
    if ( txfee < qp->txfee )
        txfee = qp->txfee;
    if ( desttxfee < qp->desttxfee )
        desttxfee = qp->desttxfee;
    if ( qp->satoshis != 0 )
        qprice = ((double)qp->destsatoshis / (qp->satoshis-qp->txfee));
    //printf("qprice %.8f <- %.8f/%.8f txfees.(%.8f %.8f) vs (%.8f %.8f)\n",qprice,dstr(qp->destsatoshis),dstr(qp->satoshis),dstr(qp->txfee),dstr(qp->desttxfee),dstr(txfee),dstr(desttxfee));
    if ( qp->txfee < LP_REQUIRED_TXFEE*txfee || qp->desttxfee < LP_REQUIRED_TXFEE*desttxfee )
    {
        printf("error -14: txfee %.8f < %.8f or desttxfee %.8f < %.8f\n",dstr(qp->txfee),dstr(LP_REQUIRED_TXFEE*txfee),dstr(qp->desttxfee),dstr(LP_REQUIRED_TXFEE*desttxfee));
        return(-14);
    }
    if ( butxo != 0 )
    {
        if ( qp->satoshis < (srcvalue / LP_MINVOL) || srcvalue < qp->txfee*LP_MINSIZE_TXFEEMULT )
        {
            printf("utxo payment %.8f is less than %f covered by Q %.8f or <10x txfee %.8f [%d %d]\n",dstr(srcvalue),1./LP_MINVOL,dstr(qp->satoshis),dstr(qp->txfee),qp->satoshis < (srcvalue / LP_MINVOL),srcvalue < qp->txfee*LP_MINSIZE_TXFEEMULT);
            return(-12);
        }
    }
    if ( autxo != 0 )
    {
        if ( qp->destsatoshis < (destvalue / LP_MINCLIENTVOL) || destvalue < qp->desttxfee*LP_MINSIZE_TXFEEMULT )
        {
            printf("destsatoshis %.8f is less than %f of value %.8f or < 10x txfee %.8f\n",dstr(qp->destsatoshis),1./LP_MINCLIENTVOL,dstr(destvalue),dstr(qp->desttxfee));
            return(-13);
        }
    }
    return(qprice);
}

int32_t LP_arrayfind(cJSON *array,bits256 txid,int32_t vout)
{
    int32_t i,n = cJSON_GetArraySize(array); cJSON *item;
    for (i=0; i<n; i++)
    {
        item = jitem(array,i);
        if ( vout == jint(item,"vout") && bits256_cmp(txid,jbits256(item,"txid")) == 0 )
            return(i);
    }
    return(-1);
}

int32_t LP_nanobind(void *ctx,char *pairstr)
{
    int32_t i,r,pairsock = -1; uint16_t mypullport; char bindaddr[128];
    if ( LP_canbind != 0 )
    {
        if ( (pairsock= nn_socket(AF_SP,NN_PAIR)) < 0 )
            printf("error creating utxo->pair\n");
        else
        {
            for (i=0; i<10000; i++)
            {
                r = (10000 + (LP_rand() % 50000)) & 0xffff;
                if ( LP_fixed_pairport != 0 )
                    r = LP_fixed_pairport;
                nanomsg_transportname(0,pairstr,LP_myipaddr,r);
                nanomsg_transportname(1,bindaddr,LP_myipaddr,r);
                if ( nn_bind(pairsock,bindaddr) >= 0 )
                {
                    //timeout = 1;
                    //nn_setsockopt(pairsock,NN_SOL_SOCKET,NN_SNDTIMEO,&timeout,sizeof(timeout));
                    //nn_setsockopt(pairsock,NN_SOL_SOCKET,NN_RCVTIMEO,&timeout,sizeof(timeout));
                    //printf("nanobind %s to %d\n",pairstr,pairsock);
                    return(pairsock);
                } // else printf("error binding to %s for %s\n",bindaddr,pairstr);
                if ( LP_fixed_pairport != 0 )
                    break;
            }
            printf("%d ports all used\n",i);
            nn_close(pairsock);
            pairsock = -1;
        }
    } else pairsock = LP_initpublicaddr(ctx,&mypullport,pairstr,"127.0.0.1",0,1);
    return(pairsock);
}

int32_t LP_nearest_utxovalue(struct iguana_info *coin,char *coinaddr,struct LP_address_utxo **utxos,int32_t n,uint64_t targetval)
{
    int32_t i,replacei,bestheight,mini = -1; struct LP_address_utxo *up,*bestup; struct electrum_info *backupep=0,*ep; int64_t dist,bestdist; uint64_t mindist = (1LL << 60);
    if ( (ep= coin->electrum) != 0 )
    {
        if ( (backupep= ep->prev) == 0 )
            backupep = ep;
    }
    //printf("LP_nearest_utxovalue %s %s utxos[%d] target %.8f\n",coin->symbol,coinaddr,n,dstr(targetval));
    for (i=0; i<n; i++)
    {
        if ( (up= utxos[i]) != 0 )
        {
            dist = (up->U.value - targetval);
            //printf("nearest i.%d target %.8f val %.8f dist %.8f mindist %.8f mini.%d spent.%d\n",i,dstr(targetval),dstr(up->U.value),dstr(dist),dstr(mindist),mini,up->spendheight);
            if ( up->spendheight <= 0 )
            {
                if ( dist >= 0 && dist < mindist )
                {
                    //printf("(%.8f %.8f %.8f).%d ",dstr(up->U.value),dstr(dist),dstr(mindist),mini);
                    mini = i;
                    mindist = dist;
                }
            }
        }
    }
    if ( mini >= 0 && (bestup= utxos[mini]) != 0 )
    {
        bestdist = (bestup->U.value - targetval);
        replacei = -1;
        bestheight = bestup->U.height;
        for (i=0; i<n; i++)
        {
            if ( i != mini && (up= utxos[i]) != 0 )
            {
                dist = (up->U.value - targetval);
                if ( dist > 0 && up->U.height < bestheight )
                {
                    if ( (double)dist/bestdist < sqrt(((double)bestheight - up->U.height)/1000) )
                    {
                        replacei = i;
                        bestheight = up->U.height;
                    } //else printf("almost ratio %.3f dist %.8f vs best %.8f, ht %d vs best ht %d\n",(double)dist/bestdist,dstr(dist),dstr(bestdist),up->U.height,bestheight);
                }
            }
        }
        if ( replacei >= 0 )
        {
            //printf("REPLACE bestdist %.8f height %d with dist %.8f height %d\n",dstr(bestdist),bestup->U.height,dstr(utxos[replacei]->U.value - targetval),utxos[replacei]->U.height);
            return(replacei);
        }
    }
    //printf("return mini.%d\n",mini);
    return(mini);
}

void LP_butxo_set(struct LP_utxoinfo *butxo,int32_t iambob,struct iguana_info *coin,struct LP_address_utxo *up,struct LP_address_utxo *up2,int64_t satoshis)
{
    butxo->pubkey = G.LP_mypub25519;
    safecopy(butxo->coin,coin->symbol,sizeof(butxo->coin));
    safecopy(butxo->coinaddr,coin->smartaddr,sizeof(butxo->coinaddr));
    butxo->payment.txid = up->U.txid;
    butxo->payment.vout = up->U.vout;
    butxo->payment.value = up->U.value;
    if ( (butxo->iambob= iambob) != 0 )
    {
        butxo->deposit.txid = up2->U.txid;
        butxo->deposit.vout = up2->U.vout;
        butxo->deposit.value = up2->U.value;
    }
    else
    {
        butxo->fee.txid = up2->U.txid;
        butxo->fee.vout = up2->U.vout;
        butxo->fee.value = up2->U.value;
    }
    butxo->swap_satoshis = satoshis;
}

void LP_abutxo_set(struct LP_utxoinfo *autxo,struct LP_utxoinfo *butxo,struct LP_quoteinfo *qp)
{
    if ( butxo != 0 )
    {
        memset(butxo,0,sizeof(*butxo));
        butxo->pubkey = qp->srchash;
        safecopy(butxo->coin,qp->srccoin,sizeof(butxo->coin));
        safecopy(butxo->coinaddr,qp->coinaddr,sizeof(butxo->coinaddr));
        butxo->payment.txid = qp->txid;
        butxo->payment.vout = qp->vout;
        //butxo->payment.value = qp->value;
        butxo->iambob = 1;
        butxo->deposit.txid = qp->txid2;
        butxo->deposit.vout = qp->vout2;
        //butxo->deposit.value = up2->U.value;
        butxo->swap_satoshis = qp->satoshis;
    }
    if ( autxo != 0 )
    {
        memset(autxo,0,sizeof(*autxo));
        autxo->pubkey = qp->desthash;
        safecopy(autxo->coin,qp->destcoin,sizeof(autxo->coin));
        safecopy(autxo->coinaddr,qp->destaddr,sizeof(autxo->coinaddr));
        autxo->payment.txid = qp->desttxid;
        autxo->payment.vout = qp->destvout;
        //autxo->payment.value = qp->value;
        autxo->iambob = 0;
        autxo->fee.txid = qp->feetxid;
        autxo->fee.vout = qp->feevout;
        //autxo->deposit.value = up2->U.value;
        autxo->swap_satoshis = qp->destsatoshis;
    }
}

uint64_t LP_basesatoshis(double relvolume,double price,uint64_t txfee,uint64_t desttxfee)
{
    //printf("basesatoshis %.8f (rel %.8f / price %.8f)\n",dstr(SATOSHIDEN * ((relvolume) / price) + 2*txfee),relvolume,price);
    if ( relvolume > dstr(desttxfee) && price > SMALLVAL )
        return(SATOSHIDEN * (relvolume / price) + 2*txfee);
    else return(0);
}

struct LP_utxoinfo *LP_address_myutxopair(struct LP_utxoinfo *butxo,int32_t iambob,struct LP_address_utxo **utxos,int32_t max,struct iguana_info *coin,char *coinaddr,uint64_t txfee,double relvolume,double price,uint64_t desttxfee)
{
    struct LP_address *ap; uint64_t fee,targetval,targetval2; int32_t m,mini; struct LP_address_utxo *up,*up2; double ratio;
    if ( coin->etomic[0] != 0 )
    {
        if ( (coin= LP_coinfind("ETOMIC")) != 0 )
            coinaddr = coin->smartaddr;
    }
    if ( coin == 0 )
        return(0);
    memset(butxo,0,sizeof(*butxo));
    if ( iambob != 0 )
    {
        targetval = LP_basesatoshis(relvolume,price,txfee,desttxfee) + 3*txfee;
        targetval2 = (targetval / 8) * 9 + 3*txfee;
        fee = txfee;
        ratio = LP_MINVOL;
    }
    else
    {
        targetval = relvolume*SATOSHIDEN + 3*desttxfee;
        targetval2 = (targetval / 777) + 3*desttxfee;
        fee = desttxfee;
        ratio = LP_MINCLIENTVOL;
    }
    if ( coin != 0 && (ap= LP_address(coin,coinaddr)) != 0 )
    {
        if ( (m= LP_address_utxo_ptrs(coin,iambob,utxos,max,ap,coinaddr)) > 1 )
        {
            if ( 0 )
            {
                int32_t i;
                for (i=0; i<m; i++)
                    if ( utxos[i]->U.value >= targetval )
                        printf("%.8f ",dstr(utxos[i]->U.value));
                printf("targetval %.8f vol %.8f price %.8f txfee %.8f %s %s\n",dstr(targetval),relvolume,price,dstr(fee),coin->symbol,coinaddr);
            }
            while ( 1 )
            {
                mini = -1;
                if ( targetval != 0 && (mini= LP_nearest_utxovalue(coin,coinaddr,utxos,m,targetval+fee)) >= 0 )
                {
                    up = utxos[mini];
                    utxos[mini] = 0;
                    //printf("found mini.%d %.8f for targetval %.8f -> targetval2 %.8f, ratio %.2f\n",mini,dstr(up->U.value),dstr(targetval),dstr(targetval2),(double)up->U.value/targetval);
                    if ( (double)up->U.value/targetval < ratio-1 )
                        
                    {
                        if ( 0 )
                        {
                            int32_t i;
                            for (i=0; i<m; i++)
                                if ( utxos[i] != 0 && utxos[i]->U.value >= targetval2 )
                                    printf("%.8f ",dstr(utxos[i]->U.value));
                            printf("targetval2 %.8f vol %.8f price %.8f txfee %.8f %s %s\n",dstr(targetval2),relvolume,price,dstr(fee),coin->symbol,coinaddr);
                        }
                        if ( (mini= LP_nearest_utxovalue(coin,coinaddr,utxos,m,(targetval2+2*fee) * 1.01)) >= 0 )
                        {
                            if ( up != 0 && (up2= utxos[mini]) != 0 )
                            {
                                LP_butxo_set(butxo,iambob,coin,up,up2,targetval);
                                return(butxo);
                            } else printf("cant find utxos[mini %d]\n",mini);
                        } //else printf("cant find targetval2 %.8f\n",dstr(targetval2));
                    } //else printf("failed ratio test %.8f\n",(double)up->U.value/targetval);
                } else if ( targetval != 0 && mini >= 0 )
                    printf("targetval %.8f mini.%d\n",dstr(targetval),mini);
                if ( targetval == 0 || mini < 0 )
                    break;
            }
<<<<<<< HEAD
        } else printf("no %s %s utxos pass LP_address_utxo_ptrs filter targets %.8f %.8f\n",coin->symbol,coinaddr,dstr(targetval),dstr(targetval2));
    } else printf("address_myutxopair couldnt find %s %s\n",coin->symbol,coinaddr);
=======
        } //else printf("no %s %s utxos pass LP_address_utxo_ptrs filter %.8f %.8f\n",coin->symbol,coinaddr,dstr(targetval),dstr(targetval2));
    }
    printf("address_myutxopair couldnt find %s %s targets %.8f %.8f\n",coin->symbol,coinaddr,dstr(targetval),dstr(targetval2));
>>>>>>> 61ac3bcb
    return(0);
}

int32_t LP_connectstartbob(void *ctx,int32_t pubsock,char *base,char *rel,double price,struct LP_quoteinfo *qp)
{
<<<<<<< HEAD
    char pairstr[512],otheraddr[64]; cJSON *reqjson; bits256 privkey; int32_t pair=-1,retval = -1,DEXselector = 0; int64_t dtrust; struct basilisk_swap *swap; struct iguana_info *ecoin,*coin,*kmdcoin;
=======
    char pairstr[512],otheraddr[64]; cJSON *reqjson; bits256 privkey; int32_t i,pair=-1,retval = -1,DEXselector = 0; int64_t dtrust; struct basilisk_swap *swap; struct iguana_info *coin,*kmdcoin;
>>>>>>> 61ac3bcb
    qp->quotetime = (uint32_t)time(NULL);
    if ( (coin= LP_coinfind(qp->srccoin)) == 0 )
    {
        printf("cant find coin.%s\n",qp->srccoin);
        return(-1);
    }
    privkey = LP_privkey(coin->symbol,coin->smartaddr,coin->taddr);
    if ( coin->etomic[0] != 0 )
    {
        if ( (ecoin= LP_coinfind("ETOMIC")) != 0 )
            privkey = LP_privkey(ecoin->symbol,ecoin->smartaddr,ecoin->taddr);
    }
    if ( bits256_nonz(privkey) != 0 && bits256_cmp(G.LP_mypub25519,qp->srchash) == 0 )
    {
        LP_requestinit(&qp->R,qp->srchash,qp->desthash,base,qp->satoshis-qp->txfee,rel,qp->destsatoshis-qp->desttxfee,qp->timestamp,qp->quotetime,DEXselector);
        /*if ( LP_pendingswap(qp->R.requestid,qp->R.quoteid) > 0 )
        {
            printf("requestid.%u quoteid.%u is already in progres\n",qp->R.requestid,qp->R.quoteid);
            return(-1);
        }*/
        dtrust = LP_dynamictrust(qp->othercredits,qp->desthash,LP_kmdvalue(qp->destcoin,qp->destsatoshis));
        if ( (swap= LP_swapinit(1,0,privkey,&qp->R,qp,dtrust > 0)) == 0 )
        {
            printf("cant initialize swap\n");
            return(-1);
        }
        if ( (pair= LP_nanobind(ctx,pairstr)) >= 0 )
        {
            swap->N.pair = pair;
            if ( OS_thread_create(malloc(sizeof(pthread_t)),NULL,(void *)LP_bobloop,(void *)swap) == 0 )
            {
                reqjson = LP_quotejson(qp);
                jaddstr(reqjson,"method","connected");
                jaddstr(reqjson,"pair",pairstr);
                if ( (kmdcoin= LP_coinfind("KMD")) != 0 )
                    jadd(reqjson,"proof",LP_instantdex_txids(0,kmdcoin->smartaddr));
                //char str[65]; printf("BOB pubsock.%d binds to %d (%s)\n",pubsock,pair,bits256_str(str,qp->desthash));
                bits256 zero;
                memset(zero.bytes,0,sizeof(zero));
                for (i=0; i<10; i++)
                {
                    LP_reserved_msg(1,qp->srccoin,qp->destcoin,qp->desthash,jprint(reqjson,0));
                    sleep(3);
                    if ( swap->received != 0 )
                    {
                        printf("swap %u-%u has started t%u\n",swap->I.req.requestid,swap->I.req.quoteid,swap->received);
                        break;
                    }
                    printf("bob tries %u-%u again i.%d\n",swap->I.req.requestid,swap->I.req.quoteid,i);
                    LP_reserved_msg(1,qp->srccoin,qp->destcoin,zero,jprint(reqjson,0));
                }
                free_json(reqjson);
                LP_importaddress(qp->destcoin,qp->destaddr);
                LP_otheraddress(qp->srccoin,otheraddr,qp->destcoin,qp->destaddr);
                LP_importaddress(qp->srccoin,otheraddr);
                retval = 0;
            } else printf("error launching swaploop\n");
        } else printf("couldnt bind to any port %s\n",pairstr);
    } else printf("cant find privkey for %s\n",coin->smartaddr);
    if ( retval < 0 )
    {
        if ( pair >= 0 )
            nn_close(pair);
        LP_availableset(qp->txid,qp->vout);
        LP_availableset(qp->txid2,qp->vout2);
    }
    return(retval);
}

char *LP_trade(void *ctx,char *myipaddr,int32_t mypubsock,struct LP_quoteinfo *qp,double maxprice,int32_t timeout,int32_t duration,uint32_t tradeid,bits256 destpubkey)
{
    double price;
    price = 0.;
    memset(qp->txid.bytes,0,sizeof(qp->txid));
    qp->txid2 = qp->txid;
    qp->aliceid = LP_aliceid_calc(qp->desttxid,qp->destvout,qp->feetxid,qp->feevout);
    if ( (qp->tradeid= tradeid) == 0 )
        qp->tradeid = LP_rand();
    qp->srchash = destpubkey;
    LP_query(ctx,myipaddr,mypubsock,"request",qp);
    LP_Alicequery = *qp, LP_Alicemaxprice = maxprice, Alice_expiration = qp->timestamp + timeout, LP_Alicedestpubkey = destpubkey;
    char str[65]; printf("LP_trade %s/%s %.8f vol %.8f dest.(%s) maxprice %.8f etomicdest.(%s)\n",qp->srccoin,qp->destcoin,dstr(qp->satoshis),dstr(qp->destsatoshis),bits256_str(str,LP_Alicedestpubkey),maxprice,qp->etomicdest);
    return(LP_recent_swaps(0));
}

int32_t LP_quotecmp(int32_t strictflag,struct LP_quoteinfo *qp,struct LP_quoteinfo *qp2)
{
    if ( bits256_nonz(LP_Alicedestpubkey) != 0 )
    {
        if (bits256_cmp(LP_Alicedestpubkey,qp->srchash) != 0 )
        {
            printf("reject quote from non-matching pubkey\n");
            return(-1);
        } else printf("dont reject quote from destpubkey\n");
    }
    if ( bits256_cmp(qp->desthash,qp2->desthash) == 0 && strcmp(qp->srccoin,qp2->srccoin) == 0 && strcmp(qp->destcoin,qp2->destcoin) == 0 && bits256_cmp(qp->desttxid,qp2->desttxid) == 0 && qp->destvout == qp2->destvout && bits256_cmp(qp->feetxid,qp2->feetxid) == 0 && qp->feevout == qp2->feevout && qp->destsatoshis == qp2->destsatoshis && qp->txfee >= qp2->txfee && qp->desttxfee == qp2->desttxfee )
    {
        if ( strictflag == 0 || (qp->aliceid == qp2->aliceid && qp->R.requestid == qp2->R.requestid && qp->R.quoteid == qp2->R.quoteid && qp->vout == qp2->vout && qp->vout2 == qp2->vout2 && qp->satoshis == qp2->satoshis && bits256_cmp(qp->txid,qp2->txid) == 0 && bits256_cmp(qp->txid2,qp2->txid2) == 0 && bits256_cmp(qp->srchash,qp2->srchash) == 0) )
            return(0);
        else printf("strict compare failure\n");
    }
    return(-1);
}

void LP_alicequery_clear()
{
    memset(&LP_Alicequery,0,sizeof(LP_Alicequery));
    memset(&LP_Alicedestpubkey,0,sizeof(LP_Alicedestpubkey));
    LP_Alicemaxprice = 0.;
    Alice_expiration = 0;
}

int32_t LP_alice_eligible(uint32_t quotetime)
{
    if ( Alice_expiration != 0 && quotetime > Alice_expiration )
    {
        printf("time expired for Alice_request\n");
        LP_alicequery_clear();
    }
    return(Alice_expiration == 0 || time(NULL) < Alice_expiration);
}

char *LP_connectedalice(struct LP_quoteinfo *qp,char *pairstr) // alice
{
    cJSON *retjson; char otheraddr[64]; double bid,ask,price,qprice; int32_t pairsock = -1; int32_t DEXselector = 0; struct LP_utxoinfo *autxo,A,B,*butxo; struct basilisk_swap *swap; struct iguana_info *coin;
    /*if ( LP_quoteparse(&Q,argjson) < 0 )
    {
        LP_aliceid(Q.tradeid,Q.aliceid,"error0",0,0);
        clonestr("{\"error\":\"cant parse quote\"}");
    }*/
    if ( bits256_cmp(qp->desthash,G.LP_mypub25519) != 0 )
    {
        LP_aliceid(qp->tradeid,qp->aliceid,"error1",0,0);
        return(clonestr("{\"result\",\"update stats\"}"));
    }
    printf("CONNECTED numpending.%d tradeid.%u requestid.%u quoteid.%u pairstr.%s\n",G.LP_pendingswaps,qp->tradeid,qp->R.requestid,qp->R.quoteid,pairstr!=0?pairstr:"");
    LP_requestinit(&qp->R,qp->srchash,qp->desthash,qp->srccoin,qp->satoshis-qp->txfee,qp->destcoin,qp->destsatoshis-qp->desttxfee,qp->timestamp,qp->quotetime,DEXselector);
    //printf("calculated requestid.%u quoteid.%u\n",qp->R.requestid,qp->R.quoteid);
    /*if ( LP_pendingswap(qp->R.requestid,qp->R.quoteid) > 0 )
    {
        printf("requestid.%u quoteid.%u is already in progres\n",qp->R.requestid,qp->R.quoteid);
        retjson = cJSON_CreateObject();
        jaddstr(retjson,"error","swap already in progress");
        return(jprint(retjson,1));
    }*/
    /*if ( LP_quotecmp(1,qp,&LP_Alicereserved) == 0 )
    {
        printf("mismatched between reserved and connected\n");
    }*/
    memset(&LP_Alicereserved,0,sizeof(LP_Alicereserved));
    LP_aliceid(qp->tradeid,qp->aliceid,"connected",qp->R.requestid,qp->R.quoteid);
    autxo = &A;
    butxo = &B;
    memset(autxo,0,sizeof(*autxo));
    memset(butxo,0,sizeof(*butxo));
    LP_abutxo_set(autxo,butxo,qp);
    if ( (qprice= LP_quote_validate(autxo,butxo,qp,0)) <= SMALLVAL )
    {
        LP_availableset(qp->desttxid,qp->vout);
        LP_availableset(qp->feetxid,qp->feevout);
        LP_aliceid(qp->tradeid,qp->aliceid,"error4",0,0);
        printf("quote %s/%s validate error %.0f\n",qp->srccoin,qp->destcoin,qprice);
        return(clonestr("{\"error\":\"quote validation error\"}"));
    }
    if ( LP_myprice(&bid,&ask,qp->srccoin,qp->destcoin) <= SMALLVAL || bid <= SMALLVAL )
    {
        printf("this node has no price for %s/%s (%.8f %.8f)\n",qp->destcoin,qp->srccoin,bid,ask);
        LP_availableset(qp->desttxid,qp->vout);
        LP_availableset(qp->feetxid,qp->feevout);
        LP_aliceid(qp->tradeid,qp->aliceid,"error5",0,0);
        return(clonestr("{\"error\":\"no price set\"}"));
    }
    //LP_RTmetrics_update(qp->srccoin,qp->destcoin);
    printf("%s/%s bid %.8f ask %.8f values %.8f %.8f\n",qp->srccoin,qp->destcoin,bid,ask,dstr(butxo->payment.value),dstr(butxo->deposit.value));
    price = bid;
    if ( (coin= LP_coinfind(qp->destcoin)) == 0 )
    {
        LP_aliceid(qp->tradeid,qp->aliceid,"error6",0,0);
        return(clonestr("{\"error\":\"cant get alicecoin\"}"));
    }
    qp->privkey = LP_privkey(coin->symbol,qp->destaddr,coin->taddr);
    if ( bits256_nonz(qp->privkey) != 0 )//&& qp->quotetime >= qp->timestamp-3 )
    {
        retjson = cJSON_CreateObject();
        if ( (swap= LP_swapinit(0,0,qp->privkey,&qp->R,qp,LP_dynamictrust(qp->othercredits,qp->srchash,LP_kmdvalue(qp->srccoin,qp->satoshis)) > 0)) == 0 )
        {
            jaddstr(retjson,"error","couldnt swapinit");
            LP_availableset(qp->desttxid,qp->vout);
            LP_availableset(qp->feetxid,qp->feevout);
            LP_aliceid(qp->tradeid,qp->aliceid,"error7",qp->R.requestid,qp->R.quoteid);
            return(jprint(retjson,1));
        }
        if ( pairstr == 0 || pairstr[0] == 0 || (pairsock= nn_socket(AF_SP,NN_PAIR)) < 0 )
        {
            LP_aliceid(qp->tradeid,qp->aliceid,"error8",qp->R.requestid,qp->R.quoteid);
            jaddstr(retjson,"error","couldnt create pairsock");
        }
        else if ( nn_connect(pairsock,pairstr) >= 0 )
        {
            //timeout = 1;
            //nn_setsockopt(pairsock,NN_SOL_SOCKET,NN_SNDTIMEO,&timeout,sizeof(timeout));
            //nn_setsockopt(pairsock,NN_SOL_SOCKET,NN_RCVTIMEO,&timeout,sizeof(timeout));
            swap->tradeid = qp->tradeid;
            swap->N.pair = pairsock;
            //autxo->S.swap = swap;
            //swap->utxo = autxo;
            LP_importaddress(qp->srccoin,qp->coinaddr);
            LP_otheraddress(qp->destcoin,otheraddr,qp->srccoin,qp->coinaddr);
            LP_importaddress(qp->srccoin,otheraddr);
            LP_aliceid(qp->tradeid,qp->aliceid,"started",qp->R.requestid,qp->R.quoteid);
            printf("alice pairstr.(%s) pairsock.%d pthread_t %ld\n",pairstr,pairsock,sizeof(pthread_t));
            if ( OS_thread_create(malloc(sizeof(pthread_t)),NULL,(void *)LP_aliceloop,(void *)swap) == 0 )
            {
                retjson = LP_quotejson(qp);
                jaddstr(retjson,"result","success");
                //jaddnum(retjson,"requestid",qp->R.requestid);
                //jaddnum(retjson,"quoteid",qp->R.quoteid);
            }
            else
            {
                LP_aliceid(qp->tradeid,qp->aliceid,"error9",qp->R.requestid,qp->R.quoteid);
                jaddstr(retjson,"error","couldnt aliceloop");
            }
        }
        else
        {
            LP_aliceid(qp->tradeid,qp->aliceid,"error10",qp->R.requestid,qp->R.quoteid);
            printf("connect error %s\n",nn_strerror(nn_errno()));
        }
        //printf("connected result.(%s)\n",jprint(retjson,0));
        if ( jobj(retjson,"error") != 0 )
        {
            LP_availableset(qp->desttxid,qp->vout);
            LP_availableset(qp->feetxid,qp->feevout);
        }
        return(jprint(retjson,1));
    }
    else
    {
        LP_availableset(qp->desttxid,qp->vout);
        LP_availableset(qp->feetxid,qp->feevout);
        LP_aliceid(qp->tradeid,qp->aliceid,"error11",0,0);
        printf("no privkey found coin.%s %s taddr.%u\n",qp->destcoin,qp->destaddr,coin->taddr);
        return(clonestr("{\"error\",\"no privkey\"}"));
    }
}

int32_t LP_aliceonly(char *symbol)
{
    if ( strcmp(symbol,"GAME") == 0 )
        return(1);
    else return(0);
}

int32_t LP_validSPV(char *symbol,char *coinaddr,bits256 txid,int32_t vout)
{
    struct electrum_info *ep,*backupep; cJSON *txobj; struct LP_address_utxo *up; struct iguana_info *coin; int32_t height; struct LP_transaction *tx;
    coin = LP_coinfind(symbol);
    if ( coin != 0 && (ep= coin->electrum) != 0 )
    {
        if ( (up= LP_address_utxofind(coin,coinaddr,txid,vout)) == 0 )
        {
            if ( (txobj= electrum_transaction(&height,symbol,ep,&txobj,txid,coinaddr)) != 0 )
                free_json(txobj);
            if ( (tx= LP_transactionfind(coin,txid)) != 0 )
            {
                if ( vout < tx->numvouts && tx->height > 0 )
                {
                    printf("added missing utxo for SPV checking\n");
                    LP_address_utxoadd(0,(uint32_t)time(NULL),"LP_validSPV",coin,coinaddr,txid,vout,tx->outpoints[vout].value,tx->height,-1);
                }
            }
        }
        if ( (up= LP_address_utxofind(coin,coinaddr,txid,vout)) != 0 )
        {
            if ( up->SPV > 0 )
                return(0);
            if ( up->SPV < 0 )
                return(-1);
            if ( (backupep= ep->prev) == 0 )
                backupep = ep;
            up->SPV = LP_merkleproof(coin,coinaddr,backupep,up->U.txid,up->U.height);
            if ( up->SPV < 0 )
                return(-1);
        }
    }
    return(0);
}

double LP_trades_alicevalidate(void *ctx,struct LP_quoteinfo *qp)
{
    double qprice; struct LP_utxoinfo A,B,*autxo,*butxo; char str[65];
    autxo = &A;
    butxo = &B;
    memset(autxo,0,sizeof(*autxo));
    memset(butxo,0,sizeof(*butxo));
    LP_abutxo_set(autxo,butxo,qp);
    if ( (qprice= LP_quote_validate(autxo,butxo,qp,0)) <= SMALLVAL )
    {
        printf("reserved quote validate error %.0f\n",qprice);
        return((int32_t)qprice);
    }
    if ( LP_validSPV(qp->srccoin,qp->coinaddr,qp->txid,qp->vout) < 0 )
    {
        sleep(1);
        if ( LP_validSPV(qp->srccoin,qp->coinaddr,qp->txid,qp->vout) < 0 )
        {
            printf("LP_trades_alicevalidate %s src %s failed SPV check\n",qp->srccoin,bits256_str(str,qp->txid));
            return(-44);
        }
    }
    else if ( LP_validSPV(qp->srccoin,qp->coinaddr,qp->txid2,qp->vout2) < 0 )
    {
        sleep(1);
        if ( LP_validSPV(qp->srccoin,qp->coinaddr,qp->txid2,qp->vout2) < 0 )
        {
            printf("LP_trades_alicevalidate %s src2 %s failed SPV check\n",qp->srccoin,bits256_str(str,qp->txid2));
            return(-55);
        }
    }
    return(qprice);
}

void LP_reserved(void *ctx,char *myipaddr,int32_t mypubsock,struct LP_quoteinfo *qp)
{
    double price=0.,maxprice = LP_Alicemaxprice;
    //if ( LP_quotecmp(0,qp,&LP_Alicequery) == 0 )
    {
        price = LP_pricecache(qp,qp->srccoin,qp->destcoin,qp->txid,qp->vout);
        if ( LP_pricevalid(price) > 0 && maxprice > SMALLVAL && price <= maxprice )
        {
            qp->tradeid = LP_Alicequery.tradeid;
            LP_Alicereserved = *qp;
            LP_alicequery_clear();
            //printf("send CONNECT\n");
            LP_query(ctx,myipaddr,mypubsock,"connect",qp);
        } else printf("LP_reserved %llu price %.8f vs maxprice %.8f\n",(long long)qp->aliceid,price,maxprice);
    } //else printf("probably a timeout, reject reserved due to not eligible.%d or mismatched quote price %.8f vs maxprice %.8f\n",LP_alice_eligible(qp->quotetime),price,maxprice);
}

double LP_trades_bobprice(double *bidp,double *askp,struct LP_quoteinfo *qp)
{
    double price; struct iguana_info *coin; char str[65];
    price = LP_myprice(bidp,askp,qp->srccoin,qp->destcoin);
    if ( (coin= LP_coinfind(qp->srccoin)) == 0 || price <= SMALLVAL || *askp <= SMALLVAL )
    {
        //printf("this node has no price for %s/%s\n",qp->srccoin,qp->destcoin);
        return(0.);
    }
    price = *askp;
    //printf("MYPRICE %s/%s %.8f vs qprice %.8f\n",qp->srccoin,qp->destcoin,price,(double)qp->destsatoshis/qp->satoshis);
    if ( LP_validSPV(qp->destcoin,qp->destaddr,qp->desttxid,qp->destvout) < 0 )
    {
        printf("LP_trades_bobprice %s dest %s failed SPV check\n",qp->destcoin,bits256_str(str,qp->desttxid));
        return(0.);
    }
    else if (LP_validSPV(qp->destcoin,qp->destaddr,qp->feetxid,qp->feevout) < 0 )
    {
        printf("LP_trades_bobprice %s dexfee %s failed SPV check\n",qp->destcoin,bits256_str(str,qp->feetxid));
        return(0.);
    }
    return(*askp);
}

double LP_trades_pricevalidate(struct LP_quoteinfo *qp,struct iguana_info *coin,double price)
{
    double qprice; struct LP_utxoinfo A,B,*autxo,*butxo;
    autxo = &A;
    butxo = &B;
    memset(autxo,0,sizeof(*autxo));
    memset(butxo,0,sizeof(*butxo));
    LP_abutxo_set(autxo,butxo,qp);
    if ( coin->etomic[0] == 0 && strcmp(qp->coinaddr,coin->smartaddr) != 0 )
    {
        printf("bob is patching qp->coinaddr %s mismatch != %s\n",qp->coinaddr,coin->smartaddr);
        strcpy(qp->coinaddr,coin->smartaddr);
    }
    if ( butxo == 0 || bits256_nonz(butxo->payment.txid) == 0 || bits256_nonz(butxo->deposit.txid) == 0 || butxo->payment.vout < 0 || butxo->deposit.vout < 0 )
    {
        char str[65],str2[65]; printf("couldnt find bob utxos for autxo %s/v%d %s/v%d %.8f -> %.8f\n",bits256_str(str,qp->txid),qp->vout,bits256_str(str2,qp->txid2),qp->vout2,dstr(qp->satoshis),dstr(qp->destsatoshis));
        return(-66);
    }
    if ( (qprice= LP_quote_validate(autxo,butxo,qp,1)) <= SMALLVAL )
    {
        printf("quote %s/%s validate error %.0f\n",qp->srccoin,qp->destcoin,qprice);
        return(-3);
    }
    if ( qprice < (price - 0.00000001) * 0.998 )
    {
        printf(" quote price %.8f (%llu/%llu %.8f) too low vs %.8f for %s/%s price %.8f %.8f\n",qprice,(long long)qp->destsatoshis,(long long)(qp->satoshis-qp->txfee),(double)qp->destsatoshis/(qp->satoshis-qp->txfee),price,qp->srccoin,qp->destcoin,price,(price - 0.00000001) * 0.998);
        return(-77);
    }
    return(qprice);
}

struct LP_quoteinfo *LP_trades_gotrequest(void *ctx,struct LP_quoteinfo *qp,struct LP_quoteinfo *newqp,char *pairstr)
{
<<<<<<< HEAD
    double price,qprice,myprice,bestprice,range,bid,ask; struct iguana_info *coin,*othercoin; struct LP_utxoinfo A,B,*autxo,*butxo; cJSON *reqjson; char str[65]; struct LP_address_utxo *utxos[1000]; int32_t r,counter,max = (int32_t)(sizeof(utxos)/sizeof(*utxos));
=======
    double price=0.,p=0.,qprice,myprice,bestprice,range,bid,ask; struct iguana_info *coin; struct LP_utxoinfo A,B,*autxo,*butxo; cJSON *reqjson; char str[65]; struct LP_address_utxo *utxos[1000]; int32_t i,r,counter,max = (int32_t)(sizeof(utxos)/sizeof(*utxos));
>>>>>>> 61ac3bcb
    *newqp = *qp;
    qp = newqp;
    printf("bob %s received REQUEST.(%llu)\n",bits256_str(str,G.LP_mypub25519),(long long)qp->aliceid);
    if ( (coin= LP_coinfind(qp->srccoin)) == 0 || (othercoin= LP_coinfind(qp->destcoin)) == 0 )
        return(0);
    if ( (myprice= LP_trades_bobprice(&bid,&ask,qp)) == 0. )
    {
        printf("myprice %.8f bid %.8f ask %.8f\n",myprice,bid,ask);
        return(0);
    }
    printf("myprice %.8f\n",myprice);
    autxo = &A;
    butxo = &B;
    memset(autxo,0,sizeof(*autxo));
    memset(butxo,0,sizeof(*butxo));
    LP_abutxo_set(autxo,butxo,qp);
    strcpy(qp->coinaddr,coin->smartaddr);
    if ( bits256_nonz(qp->srchash) == 0 || bits256_cmp(qp->srchash,G.LP_mypub25519) == 0 )
    {
        qprice = (double)qp->destsatoshis / (qp->satoshis - qp->txfee);
        strcpy(qp->gui,G.gui);
        if ( coin->etomic[0] != 0 )
            strcpy(qp->etomicsrc,coin->smartaddr);
        else if ( othercoin->etomic[0] != 0 )
            strcpy(qp->etomicsrc,othercoin->smartaddr);
        if ( coin->etomic[0] != 0 )//|| othercoin->etomic[0] != 0 )
        {
            struct iguana_info *ecoin;
            if ( (ecoin= LP_coinfind("ETOMIC")) != 0 )
                strcpy(qp->coinaddr,ecoin->smartaddr);
            else
            {
                printf("ETOMIC coin not found\n");
                return(0);
            }
        }
        strcpy(butxo->coinaddr,qp->coinaddr);
        qp->srchash = G.LP_mypub25519;
        memset(&qp->txid,0,sizeof(qp->txid));
        memset(&qp->txid2,0,sizeof(qp->txid2));
        qp->vout = qp->vout2 = -1;
    } else return(0);
<<<<<<< HEAD
    printf("qprice %.8f vs myprice %.8f\n",qprice,myprice);
    if ( qprice > myprice )
=======
    if ( qprice >= myprice )
>>>>>>> 61ac3bcb
    {
        r = (LP_rand() % 90) + 10;
        range = (qprice - myprice);
        price = myprice + ((r * range) / 100.);
        bestprice = LP_bob_competition(&counter,qp->aliceid,price,0);
        printf("%llu >>>>>>> myprice %.8f qprice %.8f r.%d range %.8f -> %.8f, bestprice %.8f counter.%d\n",(long long)qp->aliceid,myprice,qprice,r,range,price,bestprice,counter);
        if ( counter > 3 && price > bestprice+SMALLVAL ) // skip if late or bad price
            return(0);
    }
    else
    {
        printf("ignore as qprice %.8f vs myprice %.8f\n",qprice,myprice);
        return(0);
    }
    //LP_RTmetrics_update(qp->srccoin,qp->destcoin);
    if ( LP_RTmetrics_blacklisted(qp->desthash) >= 0 )
    {
        printf("request from blacklisted %s, ignore\n",bits256_str(str,qp->desthash));
        return(0);
    }
    //printf("LP_address_utxo_reset.%s\n",coin->symbol);
    //LP_address_utxo_reset(coin);
    //printf("done LP_address_utxo_reset.%s\n",coin->symbol);
<<<<<<< HEAD
    if ( coin->etomic[0] != 0 )
        strcpy(qp->etomicsrc,coin->smartaddr);
    else if ( othercoin->etomic[0] != 0 )
        strcpy(qp->etomicsrc,othercoin->smartaddr);
    if ( coin->etomic[0] != 0 )//|| othercoin->etomic[0] != 0 )
    {
        struct iguana_info *ecoin;
        if ( (ecoin= LP_coinfind("ETOMIC")) != 0 )
            strcpy(qp->coinaddr,ecoin->smartaddr);
        else
        {
            printf("ETOMIC coin not found\n");
            return(0);
        }
    }
    if ( (butxo= LP_address_myutxopair(butxo,1,utxos,max,LP_coinfind(qp->srccoin),qp->coinaddr,qp->txfee,dstr(qp->destsatoshis),price,qp->desttxfee)) != 0 )
    {
        strcpy(qp->gui,G.gui);
        //strcpy(qp->coinaddr,coin->smartaddr);
        qp->srchash = G.LP_mypub25519;
        qp->txid = butxo->payment.txid;
        qp->vout = butxo->payment.vout;
        qp->txid2 = butxo->deposit.txid;
        qp->vout2 = butxo->deposit.vout;
        qp->satoshis = butxo->swap_satoshis;// + qp->txfee;
        qp->quotetime = (uint32_t)time(NULL);
    }
    else
    {
        printf("cant find utxopair aliceid.%llu %s/%s %.8f -> relvol %.8f\n",(long long)qp->aliceid,qp->srccoin,qp->destcoin,dstr(LP_basesatoshis(dstr(qp->destsatoshis),price,qp->txfee,qp->desttxfee)),dstr(qp->destsatoshis));
        return(0);
=======
    i = 0;
    while ( i < 33 && price >= myprice )
    {
        if ( (butxo= LP_address_myutxopair(butxo,1,utxos,max,LP_coinfind(qp->srccoin),qp->coinaddr,qp->txfee,dstr(qp->destsatoshis),price,qp->desttxfee)) != 0 )
        {
            strcpy(qp->gui,G.gui);
            strcpy(qp->coinaddr,coin->smartaddr);
            qp->srchash = G.LP_mypub25519;
            qp->txid = butxo->payment.txid;
            qp->vout = butxo->payment.vout;
            qp->txid2 = butxo->deposit.txid;
            qp->vout2 = butxo->deposit.vout;
            qp->satoshis = butxo->swap_satoshis;// + qp->txfee;
            qp->quotetime = (uint32_t)time(NULL);
        }
        else
        {
            printf("i.%d cant find utxopair aliceid.%llu %s/%s %.8f -> relvol %.8f\n",i,(long long)qp->aliceid,qp->srccoin,qp->destcoin,dstr(LP_basesatoshis(dstr(qp->destsatoshis),price,qp->txfee,qp->desttxfee)),dstr(qp->destsatoshis));
            return(0);
        }
        if ( qp->satoshis <= qp->txfee )
            return(0);
        p = (double)qp->destsatoshis / (qp->satoshis - qp->txfee);
        if ( LP_trades_pricevalidate(qp,coin,p) < 0. )
            return(0);
        if ( p >= qprice )
            break;
        price /= 0.99;
        i++;
>>>>>>> 61ac3bcb
    }
    printf("i.%d qprice %.8f myprice %.8f price %.8f [%.8f]\n",i,qprice,myprice,price,p);
    if ( LP_allocated(qp->txid,qp->vout) == 0 && LP_allocated(qp->txid2,qp->vout2) == 0 )
    {
        printf("found unallocated txids\n");
        reqjson = LP_quotejson(qp);
        LP_unavailableset(qp->txid,qp->vout,qp->timestamp + LP_RESERVETIME,qp->desthash);
        LP_unavailableset(qp->txid2,qp->vout2,qp->timestamp + LP_RESERVETIME,qp->desthash);
        if ( qp->quotetime == 0 )
            qp->quotetime = (uint32_t)time(NULL);
        jaddnum(reqjson,"quotetime",qp->quotetime);
        jaddnum(reqjson,"pending",qp->timestamp + LP_RESERVETIME);
        jaddstr(reqjson,"method","reserved");
        LP_reserved_msg(1,qp->srccoin,qp->destcoin,qp->desthash,jprint(reqjson,0));
        bits256 zero;
        memset(zero.bytes,0,sizeof(zero));
        LP_reserved_msg(1,qp->srccoin,qp->destcoin,zero,jprint(reqjson,0));
        free_json(reqjson);
        printf("Send RESERVED id.%llu\n",(long long)qp->aliceid);
        return(qp);
    } else printf("request processing selected ineligible utxos?\n");
    return(0);
}

struct LP_quoteinfo *LP_trades_gotreserved(void *ctx,struct LP_quoteinfo *qp,struct LP_quoteinfo *newqp)
{
    char *retstr; double qprice;
    char str[65]; printf("alice %s received RESERVED.(%llu) %.8f\n",bits256_str(str,G.LP_mypub25519),(long long)qp->aliceid,(double)qp->destsatoshis/(qp->satoshis+1));
    *newqp = *qp;
    qp = newqp;
    if ( (qprice= LP_trades_alicevalidate(ctx,qp)) > 0. )
    {
        printf("got qprice %.8f\n",qprice);
        LP_aliceid(qp->tradeid,qp->aliceid,"reserved",0,0);
        if ( (retstr= LP_quotereceived(qp)) != 0 )
            free(retstr);
        return(qp);
    }
    return(0);
}

struct LP_quoteinfo *LP_trades_gotconnect(void *ctx,struct LP_quoteinfo *qp,struct LP_quoteinfo *newqp,char *pairstr)
{
    double myprice,qprice,bid,ask; struct iguana_info *coin;
    char str[65]; printf("bob %s received CONNECT.(%llu)\n",bits256_str(str,G.LP_mypub25519),(long long)qp->aliceid);
    *newqp = *qp;
    qp = newqp;
    if ( (coin= LP_coinfind(qp->srccoin)) == 0 )
       return(0);
    if ( (myprice= LP_trades_bobprice(&bid,&ask,qp)) == 0. )
        return(0);
    if ( (qprice= LP_trades_pricevalidate(qp,coin,myprice)) < 0. )
        return(0);
    if ( LP_reservation_check(qp->txid,qp->vout,qp->desthash) == 0 && LP_reservation_check(qp->txid2,qp->vout2,qp->desthash) == 0  )
    {
        printf("CONNECT STARTBOB!\n");
        LP_connectstartbob(ctx,LP_mypubsock,qp->srccoin,qp->destcoin,qprice,qp);
        return(qp);
    } else printf("connect message from non-reserved (%llu)\n",(long long)qp->aliceid);
    return(0);
}

struct LP_quoteinfo *LP_trades_gotconnected(void *ctx,struct LP_quoteinfo *qp,struct LP_quoteinfo *newqp,char *pairstr)
{
    char *retstr; int32_t changed;
<<<<<<< HEAD
    char str[65]; printf("alice %s received CONNECTED.(%llu)\n",bits256_str(str,G.LP_mypub25519),(long long)qp->aliceid);
=======
    //char str[65]; printf("alice %s received CONNECTED.(%llu)\n",bits256_str(str,G.LP_mypub25519),(long long)qp->aliceid);
>>>>>>> 61ac3bcb
    *newqp = *qp;
    qp = newqp;
    if ( LP_trades_alicevalidate(ctx,qp) > 0. )
    {
        printf("CONNECTED ALICE\n");
        LP_aliceid(qp->tradeid,qp->aliceid,"connected",0,0);
        if ( (retstr= LP_connectedalice(qp,pairstr)) != 0 )
            free(retstr);
        LP_mypriceset(&changed,qp->destcoin,qp->srccoin,0.);
        LP_alicequery_clear();
        return(qp);
    }
    //printf("LP_trades_alicevalidate error\n");
    return(0);
}

int32_t LP_trades_bestpricecheck(void *ctx,struct LP_trade *tp)
{
    double qprice; int32_t flag = 0; struct LP_quoteinfo Q; int64_t dynamictrust; char *retstr; struct LP_pubkey_info *pubp;
    Q = tp->Q;
    //printf("check bestprice %.8f vs new price %.8f\n",tp->bestprice,(double)Q.destsatoshis/Q.satoshis);
    if ( Q.satoshis != 0 && (pubp= LP_pubkeyadd(Q.srchash)) != 0 )//(qprice= LP_trades_alicevalidate(ctx,&Q)) > 0. )
    {
        qprice = (double)Q.destsatoshis / (Q.satoshis - Q.txfee);
        LP_aliceid(Q.tradeid,tp->aliceid,"reserved",0,0);
        if ( (retstr= LP_quotereceived(&Q)) != 0 )
            free(retstr);
        //LP_trades_gotreserved(ctx,&Q,&tp->Qs[LP_RESERVED]);
        dynamictrust = LP_dynamictrust(Q.othercredits,Q.srchash,LP_kmdvalue(Q.srccoin,Q.satoshis));
        if ( tp->bestprice == 0. )
            flag = 1;
        else if ( qprice < tp->bestprice && pubp->slowresponse <= tp->bestresponse*1.05 )
            flag = 1;
        else if ( qprice < tp->bestprice*1.01 && dynamictrust > tp->besttrust && pubp->slowresponse <= tp->bestresponse*1.1 )
            flag = 1;
        else if ( qprice <= tp->bestprice && pubp->unconfcredits > tp->bestunconfcredits && pubp->slowresponse <= tp->bestresponse )
            flag = 1;
        if ( flag != 0 )
        {
            tp->Qs[LP_CONNECT] = tp->Q;
            tp->bestprice = qprice;
            tp->besttrust = dynamictrust;
            tp->bestunconfcredits = pubp->unconfcredits;
            tp->bestresponse = pubp->slowresponse;
            printf("aliceid.%llu got new bestprice %.8f dynamictrust %.8f (unconf %.8f) slowresponse.%d\n",(long long)tp->aliceid,tp->bestprice,dstr(dynamictrust),dstr(tp->bestunconfcredits),tp->bestresponse);
            return(qprice);
        } //else printf("qprice %.8f dynamictrust %.8f not good enough\n",qprice,dstr(dynamictrust));
    } else printf("alice didnt validate\n");
    return(0);
}

void LP_tradesloop(void *ctx)
{
    struct LP_trade *qtp,*tp,*tmp; struct LP_quoteinfo *qp,Q; uint32_t now; int32_t timeout,funcid,flag,nonz; struct iguana_info *coin; struct LP_pubkey_info *pubp;
    strcpy(LP_tradesloop_stats.name,"LP_tradesloop");
    LP_tradesloop_stats.threshold = 30000;
    sleep(5);
    while ( LP_STOP_RECEIVED == 0 )
    {
        LP_millistats_update(&LP_tradesloop_stats);
        nonz = 0;
        HASH_ITER(hh,LP_trades,tp,tmp)
        {
            if ( tp->negotiationdone != 0 )
                continue;
            timeout = LP_AUTOTRADE_TIMEOUT;
            if ( (coin= LP_coinfind(tp->Q.srccoin)) != 0 && coin->electrum != 0 )
                timeout += LP_AUTOTRADE_TIMEOUT * .5;
            if ( (coin= LP_coinfind(tp->Q.destcoin)) != 0 && coin->electrum != 0 )
                timeout += LP_AUTOTRADE_TIMEOUT * .5;
            now = (uint32_t)time(NULL);
            if ( now > tp->lastprocessed )
            {
                if ( tp->iambob == 0 )
                {
                    if ( tp->bestprice > 0. )
                    {
                        if ( tp->connectsent == 0 )
                        {
                            LP_Alicemaxprice = tp->bestprice;
                            LP_reserved(ctx,LP_myipaddr,LP_mypubsock,&tp->Qs[LP_CONNECT]); // send LP_CONNECT
                            tp->connectsent = now;
                            //printf("send LP_connect aliceid.%llu %.8f\n",(long long)tp->aliceid,tp->bestprice);
                        }
                        else if ( now < tp->firstprocessed+timeout && ((tp->firstprocessed - now) % 20) == 19 )
                        {
                            //LP_Alicemaxprice = tp->bestprice;
                            //LP_reserved(ctx,LP_myipaddr,LP_mypubsock,&tp->Qs[LP_CONNECT]); // send LP_CONNECT
                            //printf("mark slow LP_connect aliceid.%llu %.8f\n",(long long)tp->aliceid,tp->bestprice);
                            if ( (pubp= LP_pubkeyfind(tp->Qs[LP_CONNECT].srchash)) != 0 )
                                pubp->slowresponse++;
                        }
                    }
                }
            }
        }
        now = (uint32_t)time(NULL);
        HASH_ITER(hh,LP_trades,tp,tmp)
        {
            timeout = LP_AUTOTRADE_TIMEOUT;
            if ( (coin= LP_coinfind(tp->Q.srccoin)) != 0 && coin->electrum != 0 )
                timeout += LP_AUTOTRADE_TIMEOUT * .5;
            if ( (coin= LP_coinfind(tp->Q.destcoin)) != 0 && coin->electrum != 0 )
                timeout += LP_AUTOTRADE_TIMEOUT * .5;
            if ( now > tp->firstprocessed+timeout*10 )
            {
                //printf("purge swap aliceid.%llu\n",(long long)tp->aliceid);
                portable_mutex_lock(&LP_tradesmutex);
                HASH_DELETE(hh,LP_trades,tp);
                portable_mutex_unlock(&LP_tradesmutex);
                free(tp);
            }
        }
        DL_FOREACH_SAFE(LP_tradesQ,qtp,tmp)
        {
            now = (uint32_t)time(NULL);
            Q = qtp->Q;
            funcid = qtp->funcid;
//printf("dequeue %p funcid.%d aliceid.%llu iambob.%d\n",qtp,funcid,(long long)qtp->aliceid,qtp->iambob);
            portable_mutex_lock(&LP_tradesmutex);
            DL_DELETE(LP_tradesQ,qtp);
            HASH_FIND(hh,LP_trades,&qtp->aliceid,sizeof(qtp->aliceid),tp);
            if ( tp == 0 )
            {
                if ( now > Q.timestamp+LP_AUTOTRADE_TIMEOUT*2 ) // eat expired
                    free(qtp);
                else
                {
                    tp = qtp;
                    HASH_ADD(hh,LP_trades,aliceid,sizeof(tp->aliceid),tp);
                    portable_mutex_unlock(&LP_tradesmutex);
                    if ( tp->iambob != 0 && funcid == LP_REQUEST ) // bob maybe sends LP_RESERVED
                    {
                        if ( (qp= LP_trades_gotrequest(ctx,&Q,&tp->Qs[LP_REQUEST],tp->pairstr)) != 0 )
                            tp->Qs[LP_RESERVED] = Q;
                    }
                    else if ( tp->iambob == 0 && funcid == LP_RESERVED ) // alice maybe sends LP_CONNECT
                    {
                        LP_trades_bestpricecheck(ctx,tp);
                    }
                    else if ( tp->iambob == 0 && funcid == LP_CONNECTED )
                    {
                        tp->negotiationdone = now;
                        //printf("alice sets negotiationdone.%u\n",now);
                        LP_trades_gotconnected(ctx,&tp->Q,&tp->Qs[LP_CONNECTED],tp->pairstr);
                    }
                    nonz++;
                    tp->firstprocessed = tp->lastprocessed = (uint32_t)time(NULL);
                    if ( funcid == LP_CONNECT && tp->negotiationdone == 0 ) // bob all done
                    {
                        tp->negotiationdone = now;
                        //printf("bob sets negotiationdone.%u\n",now);
                        LP_trades_gotconnect(ctx,&tp->Q,&tp->Qs[LP_CONNECT],tp->pairstr);
                    }
                }
                continue;
            }
            portable_mutex_unlock(&LP_tradesmutex);
            tp->Q = qtp->Q;
            if ( qtp->iambob == tp->iambob && qtp->pairstr[0] != 0 )
                safecopy(tp->pairstr,qtp->pairstr,sizeof(tp->pairstr));
//printf("finished dequeue %p funcid.%d aliceid.%llu iambob.%d/%d done.%u\n",qtp,funcid,(long long)qtp->aliceid,qtp->iambob,tp->iambob,tp->negotiationdone);
            free(qtp);
            flag = 0;
            if ( tp->iambob == 0 )
            {
                if ( funcid == LP_RESERVED )
                {
                    if ( tp->connectsent == 0 )
                        flag = LP_trades_bestpricecheck(ctx,tp);
                }
                else if ( funcid == LP_CONNECTED && tp->negotiationdone == 0 ) // alice all done  tp->connectsent != 0 &&
                {
                    flag = 1;
                    tp->negotiationdone = now;
                    LP_trades_gotconnected(ctx,&tp->Q,&tp->Qs[LP_CONNECTED],tp->pairstr);
                }
            }
            else
            {
                if ( funcid == LP_REQUEST ) // bob maybe sends LP_RESERVED
                {
                    if ( (qp= LP_trades_gotrequest(ctx,&Q,&tp->Qs[LP_REQUEST],tp->pairstr)) != 0 )
                    {
                        tp->Qs[LP_RESERVED] = Q;
                        flag = 1;
                    }
                }
                else if ( funcid == LP_CONNECT && tp->negotiationdone == 0 ) // bob all done
                {
                    flag = 1;
                    tp->negotiationdone = now;
                    //printf("bob sets negotiationdone.%u\n",now);
                    LP_trades_gotconnect(ctx,&tp->Q,&tp->Qs[LP_CONNECT],tp->pairstr);
                }
            }
            if ( flag != 0 )
            {
                tp->lastprocessed = (uint32_t)time(NULL);
                nonz++;
            }
        }
        if ( nonz == 0 )
            sleep(1);
    }
}

void LP_tradecommandQ(struct LP_quoteinfo *qp,char *pairstr,int32_t funcid)
{
    struct LP_trade *qtp; uint64_t aliceid; int32_t iambob;
    if ( funcid < 0 || funcid >= sizeof(qtp->Qs)/sizeof(*qtp->Qs) )
        return;
    if ( funcid == LP_REQUEST || funcid == LP_CONNECT )
        iambob = 1;
    else iambob = 0;
    aliceid = qp->aliceid;
    portable_mutex_lock(&LP_tradesmutex);
    qtp = calloc(1,sizeof(*qtp));
    qtp->funcid = funcid;
    qtp->iambob = iambob;
    qtp->aliceid = aliceid;
    qtp->newtime = (uint32_t)time(NULL);
    qtp->Q = *qp;
    if ( pairstr != 0 )
        safecopy(qtp->pairstr,pairstr,sizeof(qtp->pairstr));
    DL_APPEND(LP_tradesQ,qtp);
    portable_mutex_unlock(&LP_tradesmutex);
    //printf("queue.%d %p\n",funcid,qtp);
}

int32_t LP_tradecommand(void *ctx,char *myipaddr,int32_t pubsock,cJSON *argjson,uint8_t *data,int32_t datalen)
{
    int32_t Qtrades = 1;
    char *method,str[65]; int32_t i,num,DEXselector = 0; uint64_t aliceid; double qprice,bestprice,price,bid,ask; cJSON *proof; uint64_t rq; struct iguana_info *coin; struct LP_quoteinfo Q,Q2; int32_t counter,retval=-1;
    if ( (method= jstr(argjson,"method")) != 0 && (strcmp(method,"reserved") == 0 ||strcmp(method,"connected") == 0 || strcmp(method,"request") == 0 || strcmp(method,"connect") == 0) )
    {
<<<<<<< HEAD
        if ( LP_quoteparse(&Q,argjson) < 0 )
        {
            printf("ERROR parsing.(%s)\n",jprint(argjson,0));
            return(1);
        }
=======
        LP_quoteparse(&Q,argjson);
        if ( Q.satoshis < Q.txfee )
            return(1);
>>>>>>> 61ac3bcb
        LP_requestinit(&Q.R,Q.srchash,Q.desthash,Q.srccoin,Q.satoshis-Q.txfee,Q.destcoin,Q.destsatoshis-Q.desttxfee,Q.timestamp,Q.quotetime,DEXselector);
        LP_tradecommand_log(argjson);
        rq = ((uint64_t)Q.R.requestid << 32) | Q.R.quoteid;
        if ( Q.timestamp > 0 && time(NULL) > Q.timestamp + LP_AUTOTRADE_TIMEOUT*20 ) // eat expired packets, some old timestamps floating about?
        {
            printf("aliceid.%llu is expired by %d\n",(long long)Q.aliceid,(uint32_t)time(NULL) - (Q.timestamp + LP_AUTOTRADE_TIMEOUT*20));
            return(1);
        }
<<<<<<< HEAD
        printf("%-4d (%-10u %10u) %12s id.%-20llu %5s/%-5s %12.8f -> %12.8f (%11.8f) | RT.%d %d n%d\n",(uint32_t)time(NULL) % 3600,Q.R.requestid,Q.R.quoteid,method,(long long)Q.aliceid,Q.srccoin,Q.destcoin,dstr(Q.satoshis),dstr(Q.destsatoshis),(double)Q.destsatoshis/Q.satoshis,LP_RTcount,LP_swapscount,G.netid);
=======
        qprice = (double)Q.destsatoshis / (Q.satoshis - Q.txfee); //jdouble(argjson,"price");
        //printf("%s\n",jprint(argjson,0));
        printf("%-4d (%-10u %10u) %12s id.%-20llu %5s/%-5s %12.8f -> %12.8f (%11.8f) | RT.%d %d n%d\n",(uint32_t)time(NULL) % 3600,Q.R.requestid,Q.R.quoteid,method,(long long)Q.aliceid,Q.srccoin,Q.destcoin,dstr(Q.satoshis),dstr(Q.destsatoshis),qprice,LP_RTcount,LP_swapscount,G.netid);
>>>>>>> 61ac3bcb
        retval = 1;
        aliceid = j64bits(argjson,"aliceid");
        if ( strcmp(method,"reserved") == 0 )
        {
            bestprice = LP_bob_competition(&counter,aliceid,qprice,1);
            //printf("%s lag %ld: aliceid.%llu price %.8f -> bestprice %.8f Alice max %.8f\n",jprint(argjson,0),Q.quotetime - (time(NULL)-20),(long long)aliceid,qprice,bestprice,LP_Alicemaxprice);
            if ( 1 )
            {
                if ( LP_Alicemaxprice == 0. )
                    return(retval);
                if ( bits256_nonz(LP_Alicedestpubkey) != 0 )
                {
                    if (bits256_cmp(LP_Alicedestpubkey,Q.srchash) != 0 )
                    {
                        printf("got reserved response from different node %s\n",bits256_str(str,Q.srchash));
                        return(retval);
                    } else printf("got reserved response from destpubkey %s\n",bits256_str(str,Q.srchash));
                }
            }
            if ( bits256_cmp(G.LP_mypub25519,Q.desthash) == 0 && bits256_cmp(G.LP_mypub25519,Q.srchash) != 0 ) // alice
            {
                if ( Qtrades == 0 )
                {
                    if ( Q.quotetime > time(NULL)-20 && LP_alice_eligible(Q.quotetime) > 0 )
                    {
                        LP_trades_gotreserved(ctx,&Q,&Q2);
                        if ( LP_quotecmp(0,&Q,&LP_Alicequery) == 0 )
                            LP_reserved(ctx,LP_myipaddr,LP_mypubsock,&Q);
                    }
                } else LP_tradecommandQ(&Q,jstr(argjson,"pair"),LP_RESERVED);
            }
        }
        else if ( strcmp(method,"connected") == 0 )
        {
            bestprice = LP_bob_competition(&counter,aliceid,qprice,1000);
            if ( bits256_cmp(G.LP_mypub25519,Q.desthash) == 0 && bits256_cmp(G.LP_mypub25519,Q.srchash) != 0 ) // alice
            {
                static uint64_t rqs[1024];
                for (i=0; i<sizeof(rqs)/sizeof(*rqs); i++)
                    if ( rq == rqs[i] )
                        return(retval);
                for (i=0; i<sizeof(rqs)/sizeof(*rqs); i++)
                    if ( rqs[i] == 0 )
                        break;
                if ( i == sizeof(rqs)/sizeof(*rqs) )
                    i = (rand() % (sizeof(rqs)/sizeof(*rqs)));
                rqs[i] = rq;
  //printf("CONNECTED.(%s)\n",jprint(argjson,0));
                if ( (proof= jarray(&num,argjson,"proof")) != 0 && num > 0 )
                    Q.othercredits = LP_instantdex_proofcheck(Q.srccoin,Q.coinaddr,proof,num);
                if ( Qtrades == 0 )
                    LP_trades_gotconnected(ctx,&Q,&Q2,jstr(argjson,"pair"));
                else LP_tradecommandQ(&Q,jstr(argjson,"pair"),LP_CONNECTED);
            }
        }
        price = LP_myprice(&bid,&ask,Q.srccoin,Q.destcoin);
        if ( (coin= LP_coinfind(Q.srccoin)) == 0 || coin->inactive != 0 )
        {
            //printf("%s is not active\n",Q.srccoin);
            return(retval);
        }
        if ( price <= SMALLVAL || ask <= SMALLVAL )
        {
            //printf("this node has no price for %s/%s\n",Q.srccoin,Q.destcoin);
            return(retval);
        }
        if ( LP_aliceonly(Q.srccoin) > 0 )
        {
            printf("{\"error\":\"GAME can only be alice coin\"}\n");
            return(retval);
        }
        if ( strcmp(method,"request") == 0 ) // bob
        {
            bestprice = LP_bob_competition(&counter,aliceid,qprice,-1);
            if ( Qtrades == 0 )//|| (bits256_cmp(Q.srchash,G.LP_mypub25519) == 0 && bits256_cmp(G.LP_mypub25519,Q.desthash) != 0) )
                LP_trades_gotrequest(ctx,&Q,&Q2,jstr(argjson,"pair"));
            else LP_tradecommandQ(&Q,jstr(argjson,"pair"),LP_REQUEST);
        }
        else if ( strcmp(method,"connect") == 0 )
        {
            LP_bob_competition(&counter,aliceid,qprice,1000);
            if ( bits256_cmp(G.LP_mypub25519,Q.srchash) == 0 && bits256_cmp(G.LP_mypub25519,Q.desthash) != 0 ) // bob
            {
                static uint64_t rqs[1024];
                for (i=0; i<sizeof(rqs)/sizeof(*rqs); i++)
                    if ( rq == rqs[i] )
                        return(retval);
                for (i=0; i<sizeof(rqs)/sizeof(*rqs); i++)
                    if ( rqs[i] == 0 )
                        break;
                if ( i == sizeof(rqs)/sizeof(*rqs) )
                    i = (rand() % (sizeof(rqs)/sizeof(*rqs)));
                rqs[i] = rq;
                //printf("CONNECT.(%s)\n",jprint(argjson,0));
                if ( (proof= jarray(&num,argjson,"proof")) != 0 && num > 0 )
                    Q.othercredits = LP_instantdex_proofcheck(Q.destcoin,Q.destaddr,proof,num);
                if ( Qtrades == 0 )
                    LP_trades_gotconnect(ctx,&Q,&Q2,jstr(argjson,"pair"));
                else LP_tradecommandQ(&Q,jstr(argjson,"pair"),LP_CONNECT);
            }
        }
        return(retval);
    }
    return(retval);
}

char *LP_autobuy(void *ctx,char *myipaddr,int32_t mypubsock,char *base,char *rel,double maxprice,double relvolume,int32_t timeout,int32_t duration,char *gui,uint32_t nonce,bits256 destpubkey,uint32_t tradeid)
{
    uint64_t desttxfee,txfee; uint32_t lastnonce; int64_t bestsatoshis=0,destsatoshis; struct iguana_info *basecoin,*relcoin; struct LP_utxoinfo *autxo,B,A; struct LP_quoteinfo Q; bits256 pubkeys[100]; struct LP_address_utxo *utxos[1000]; int32_t max=(int32_t)(sizeof(utxos)/sizeof(*utxos));
    basecoin = LP_coinfind(base);
    relcoin = LP_coinfind(rel);
    if ( gui == 0 )
        gui = "nogui";
    if ( basecoin == 0 || basecoin->inactive != 0 || relcoin == 0 || relcoin->inactive != 0 )
        return(clonestr("{\"error\":\"base or rel not found or inactive\"}"));
    if ( LP_aliceonly(base) > 0 )
        return(clonestr("{\"error\":\"GAME can only be alice coin\"}"));
    printf("LP_autobuy %s/%s price %.8f vol %.8f nonce %u\n",base,rel,maxprice,relvolume,nonce);
    if ( (lastnonce= LP_lastnonce) != 0 && nonce <= lastnonce )
    {
        printf("nonce.%u not bigger than lastnonce.%u\n",nonce,lastnonce);
        return(clonestr("{\"error\":\"invalid nonce\"}"));
    }
    LP_lastnonce = nonce;
    if ( duration <= 0 )
        duration = LP_ORDERBOOK_DURATION;
    if ( timeout <= 0 )
        timeout = LP_AUTOTRADE_TIMEOUT;
    if ( basecoin->electrum != 0 && relcoin->electrum != 0 )
    {
        if ( timeout < 2*LP_AUTOTRADE_TIMEOUT )
            timeout = 2*LP_AUTOTRADE_TIMEOUT;
    }
    else if ( basecoin->electrum != 0 || relcoin->electrum != 0 )
    {
        if ( timeout < 1.5*LP_AUTOTRADE_TIMEOUT )
            timeout = 1.5*LP_AUTOTRADE_TIMEOUT;
    }
    if ( time(NULL) < Alice_expiration )
    {
        cJSON *retjson = cJSON_CreateObject();
        jaddstr(retjson,"error","only one pending request at a time");
        jaddnum(retjson,"wait",Alice_expiration-time(NULL));
        return(jprint(retjson,1));
    } else LP_alicequery_clear();
    if ( maxprice <= 0. || relvolume <= 0. || LP_priceinfofind(base) == 0 || LP_priceinfofind(rel) == 0 )
        return(clonestr("{\"error\":\"invalid parameter\"}"));
    if ( strcmp("BTC",rel) == 0 )
        maxprice *= 1.01;
    else maxprice *= 1.001;
    memset(pubkeys,0,sizeof(pubkeys));
    LP_txfees(&txfee,&desttxfee,base,rel);
    destsatoshis = SATOSHIDEN * relvolume + 2*desttxfee;
    memset(&A,0,sizeof(A));
    LP_address_utxo_reset(relcoin);
    if ( (autxo= LP_address_myutxopair(&A,0,utxos,max,relcoin,relcoin->smartaddr,txfee,dstr(destsatoshis),maxprice,desttxfee)) == 0 )
        return(clonestr("{\"error\":\"cant find a deposit that is close enough in size. make another deposit that is just a bit larger than what you want to trade\"}"));
    //printf("bestfit selected alice (%.8f %.8f) for %.8f sats %.8f\n",dstr(autxo->payment.value),dstr(autxo->fee.value),dstr(destsatoshis),dstr(autxo->swap_satoshis));
    if ( destsatoshis - desttxfee < autxo->swap_satoshis )
    {
        destsatoshis -= desttxfee;
        autxo->swap_satoshis = destsatoshis;
        //printf("first path dest %.8f from %.8f\n",dstr(destsatoshis),dstr(autxo->swap_satoshis));
    }
    else if ( autxo->swap_satoshis - desttxfee < destsatoshis )
    {
        autxo->swap_satoshis -= desttxfee;
        destsatoshis = autxo->swap_satoshis;
        printf("second path dest %.8f from %.8f\n",dstr(destsatoshis),dstr(autxo->swap_satoshis));
    }
    if ( destsatoshis < (autxo->payment.value / LP_MINCLIENTVOL) || autxo->payment.value < desttxfee*LP_MINSIZE_TXFEEMULT )
    {
        printf("destsatoshis %.8f vs utxo %.8f this would have triggered an quote error -13\n",dstr(destsatoshis),dstr(autxo->payment.value));
        return(clonestr("{\"error\":\"cant find a deposit that is close enough in size. make another deposit that is a bit larger than what you want to trade\"}"));
    }
    bestsatoshis = 1.001 * LP_basesatoshis(dstr(destsatoshis),maxprice,txfee,desttxfee);
    memset(&B,0,sizeof(B));
    strcpy(B.coin,base);
    if ( LP_quoteinfoinit(&Q,&B,rel,maxprice,bestsatoshis,destsatoshis) < 0 )
        return(clonestr("{\"error\":\"cant set ordermatch quote\"}"));
    if ( LP_quotedestinfo(&Q,autxo->payment.txid,autxo->payment.vout,autxo->fee.txid,autxo->fee.vout,G.LP_mypub25519,autxo->coinaddr) < 0 )
        return(clonestr("{\"error\":\"cant set ordermatch quote info\"}"));
    if ( relcoin->etomic[0] != 0 || basecoin->etomic[0] != 0 )
    {
        struct iguana_info *coin;
        if ( relcoin->etomic[0] != 0 )
            strcpy(Q.etomicdest,relcoin->smartaddr);
        else if (basecoin->etomic[0] != 0 )
        {
            strcpy(Q.etomicdest,basecoin->smartaddr);
            printf("Q.etomicdest (%s)\n",Q.etomicdest);
        }
        if ( relcoin->etomic[0] != 0 )
        {
            if ((coin= LP_coinfind("ETOMIC")) != 0 )
                strcpy(Q.destaddr,coin->smartaddr);
            else return(clonestr("{\"error\":\"cant find ETOMIC\"}"));
        }
    }
    int32_t changed;
<<<<<<< HEAD
    LP_mypriceset(&changed,rel,base,1. / maxprice);
    LP_mypriceset(&changed,base,rel,0.);
=======
    if ( strcmp(base,"BTC") == 0 || strcmp("BTC",rel) == 0 )
        printf("%s/%s maxprice %.8f qprice %.8f txfee %.8f desttxfee %.8f\n",base,rel,maxprice,(double)destsatoshis/(bestsatoshis - txfee),dstr(txfee),dstr(desttxfee));
    LP_mypriceset(&changed,autxo->coin,base,1. / maxprice);
    LP_mypriceset(&changed,base,autxo->coin,0.);
>>>>>>> 61ac3bcb
    return(LP_trade(ctx,myipaddr,mypubsock,&Q,maxprice,timeout,duration,tradeid,destpubkey));
}

<|MERGE_RESOLUTION|>--- conflicted
+++ resolved
@@ -452,24 +452,15 @@
                 if ( targetval == 0 || mini < 0 )
                     break;
             }
-<<<<<<< HEAD
-        } else printf("no %s %s utxos pass LP_address_utxo_ptrs filter targets %.8f %.8f\n",coin->symbol,coinaddr,dstr(targetval),dstr(targetval2));
-    } else printf("address_myutxopair couldnt find %s %s\n",coin->symbol,coinaddr);
-=======
         } //else printf("no %s %s utxos pass LP_address_utxo_ptrs filter %.8f %.8f\n",coin->symbol,coinaddr,dstr(targetval),dstr(targetval2));
     }
     printf("address_myutxopair couldnt find %s %s targets %.8f %.8f\n",coin->symbol,coinaddr,dstr(targetval),dstr(targetval2));
->>>>>>> 61ac3bcb
     return(0);
 }
 
 int32_t LP_connectstartbob(void *ctx,int32_t pubsock,char *base,char *rel,double price,struct LP_quoteinfo *qp)
 {
-<<<<<<< HEAD
-    char pairstr[512],otheraddr[64]; cJSON *reqjson; bits256 privkey; int32_t pair=-1,retval = -1,DEXselector = 0; int64_t dtrust; struct basilisk_swap *swap; struct iguana_info *ecoin,*coin,*kmdcoin;
-=======
-    char pairstr[512],otheraddr[64]; cJSON *reqjson; bits256 privkey; int32_t i,pair=-1,retval = -1,DEXselector = 0; int64_t dtrust; struct basilisk_swap *swap; struct iguana_info *coin,*kmdcoin;
->>>>>>> 61ac3bcb
+    char pairstr[512],otheraddr[64]; cJSON *reqjson; bits256 privkey; int32_t i,pair=-1,retval = -1,DEXselector = 0; int64_t dtrust; struct basilisk_swap *swap; struct iguana_info *ecoin,*coin,*kmdcoin;
     qp->quotetime = (uint32_t)time(NULL);
     if ( (coin= LP_coinfind(qp->srccoin)) == 0 )
     {
@@ -867,11 +858,7 @@
 
 struct LP_quoteinfo *LP_trades_gotrequest(void *ctx,struct LP_quoteinfo *qp,struct LP_quoteinfo *newqp,char *pairstr)
 {
-<<<<<<< HEAD
-    double price,qprice,myprice,bestprice,range,bid,ask; struct iguana_info *coin,*othercoin; struct LP_utxoinfo A,B,*autxo,*butxo; cJSON *reqjson; char str[65]; struct LP_address_utxo *utxos[1000]; int32_t r,counter,max = (int32_t)(sizeof(utxos)/sizeof(*utxos));
-=======
-    double price=0.,p=0.,qprice,myprice,bestprice,range,bid,ask; struct iguana_info *coin; struct LP_utxoinfo A,B,*autxo,*butxo; cJSON *reqjson; char str[65]; struct LP_address_utxo *utxos[1000]; int32_t i,r,counter,max = (int32_t)(sizeof(utxos)/sizeof(*utxos));
->>>>>>> 61ac3bcb
+    double price=0.,p=0.,qprice,myprice,bestprice,range,bid,ask; struct iguana_info *coin,*othercoin; struct LP_utxoinfo A,B,*autxo,*butxo; cJSON *reqjson; char str[65]; struct LP_address_utxo *utxos[1000]; int32_t i,r,counter,max = (int32_t)(sizeof(utxos)/sizeof(*utxos));
     *newqp = *qp;
     qp = newqp;
     printf("bob %s received REQUEST.(%llu)\n",bits256_str(str,G.LP_mypub25519),(long long)qp->aliceid);
@@ -914,12 +901,7 @@
         memset(&qp->txid2,0,sizeof(qp->txid2));
         qp->vout = qp->vout2 = -1;
     } else return(0);
-<<<<<<< HEAD
-    printf("qprice %.8f vs myprice %.8f\n",qprice,myprice);
-    if ( qprice > myprice )
-=======
     if ( qprice >= myprice )
->>>>>>> 61ac3bcb
     {
         r = (LP_rand() % 90) + 10;
         range = (qprice - myprice);
@@ -943,7 +925,6 @@
     //printf("LP_address_utxo_reset.%s\n",coin->symbol);
     //LP_address_utxo_reset(coin);
     //printf("done LP_address_utxo_reset.%s\n",coin->symbol);
-<<<<<<< HEAD
     if ( coin->etomic[0] != 0 )
         strcpy(qp->etomicsrc,coin->smartaddr);
     else if ( othercoin->etomic[0] != 0 )
@@ -959,23 +940,6 @@
             return(0);
         }
     }
-    if ( (butxo= LP_address_myutxopair(butxo,1,utxos,max,LP_coinfind(qp->srccoin),qp->coinaddr,qp->txfee,dstr(qp->destsatoshis),price,qp->desttxfee)) != 0 )
-    {
-        strcpy(qp->gui,G.gui);
-        //strcpy(qp->coinaddr,coin->smartaddr);
-        qp->srchash = G.LP_mypub25519;
-        qp->txid = butxo->payment.txid;
-        qp->vout = butxo->payment.vout;
-        qp->txid2 = butxo->deposit.txid;
-        qp->vout2 = butxo->deposit.vout;
-        qp->satoshis = butxo->swap_satoshis;// + qp->txfee;
-        qp->quotetime = (uint32_t)time(NULL);
-    }
-    else
-    {
-        printf("cant find utxopair aliceid.%llu %s/%s %.8f -> relvol %.8f\n",(long long)qp->aliceid,qp->srccoin,qp->destcoin,dstr(LP_basesatoshis(dstr(qp->destsatoshis),price,qp->txfee,qp->desttxfee)),dstr(qp->destsatoshis));
-        return(0);
-=======
     i = 0;
     while ( i < 33 && price >= myprice )
     {
@@ -1005,7 +969,6 @@
             break;
         price /= 0.99;
         i++;
->>>>>>> 61ac3bcb
     }
     printf("i.%d qprice %.8f myprice %.8f price %.8f [%.8f]\n",i,qprice,myprice,price,p);
     if ( LP_allocated(qp->txid,qp->vout) == 0 && LP_allocated(qp->txid2,qp->vout2) == 0 )
@@ -1071,11 +1034,7 @@
 struct LP_quoteinfo *LP_trades_gotconnected(void *ctx,struct LP_quoteinfo *qp,struct LP_quoteinfo *newqp,char *pairstr)
 {
     char *retstr; int32_t changed;
-<<<<<<< HEAD
-    char str[65]; printf("alice %s received CONNECTED.(%llu)\n",bits256_str(str,G.LP_mypub25519),(long long)qp->aliceid);
-=======
     //char str[65]; printf("alice %s received CONNECTED.(%llu)\n",bits256_str(str,G.LP_mypub25519),(long long)qp->aliceid);
->>>>>>> 61ac3bcb
     *newqp = *qp;
     qp = newqp;
     if ( LP_trades_alicevalidate(ctx,qp) > 0. )
@@ -1312,17 +1271,13 @@
     char *method,str[65]; int32_t i,num,DEXselector = 0; uint64_t aliceid; double qprice,bestprice,price,bid,ask; cJSON *proof; uint64_t rq; struct iguana_info *coin; struct LP_quoteinfo Q,Q2; int32_t counter,retval=-1;
     if ( (method= jstr(argjson,"method")) != 0 && (strcmp(method,"reserved") == 0 ||strcmp(method,"connected") == 0 || strcmp(method,"request") == 0 || strcmp(method,"connect") == 0) )
     {
-<<<<<<< HEAD
         if ( LP_quoteparse(&Q,argjson) < 0 )
         {
             printf("ERROR parsing.(%s)\n",jprint(argjson,0));
             return(1);
         }
-=======
-        LP_quoteparse(&Q,argjson);
         if ( Q.satoshis < Q.txfee )
             return(1);
->>>>>>> 61ac3bcb
         LP_requestinit(&Q.R,Q.srchash,Q.desthash,Q.srccoin,Q.satoshis-Q.txfee,Q.destcoin,Q.destsatoshis-Q.desttxfee,Q.timestamp,Q.quotetime,DEXselector);
         LP_tradecommand_log(argjson);
         rq = ((uint64_t)Q.R.requestid << 32) | Q.R.quoteid;
@@ -1331,13 +1286,9 @@
             printf("aliceid.%llu is expired by %d\n",(long long)Q.aliceid,(uint32_t)time(NULL) - (Q.timestamp + LP_AUTOTRADE_TIMEOUT*20));
             return(1);
         }
-<<<<<<< HEAD
-        printf("%-4d (%-10u %10u) %12s id.%-20llu %5s/%-5s %12.8f -> %12.8f (%11.8f) | RT.%d %d n%d\n",(uint32_t)time(NULL) % 3600,Q.R.requestid,Q.R.quoteid,method,(long long)Q.aliceid,Q.srccoin,Q.destcoin,dstr(Q.satoshis),dstr(Q.destsatoshis),(double)Q.destsatoshis/Q.satoshis,LP_RTcount,LP_swapscount,G.netid);
-=======
         qprice = (double)Q.destsatoshis / (Q.satoshis - Q.txfee); //jdouble(argjson,"price");
         //printf("%s\n",jprint(argjson,0));
         printf("%-4d (%-10u %10u) %12s id.%-20llu %5s/%-5s %12.8f -> %12.8f (%11.8f) | RT.%d %d n%d\n",(uint32_t)time(NULL) % 3600,Q.R.requestid,Q.R.quoteid,method,(long long)Q.aliceid,Q.srccoin,Q.destcoin,dstr(Q.satoshis),dstr(Q.destsatoshis),qprice,LP_RTcount,LP_swapscount,G.netid);
->>>>>>> 61ac3bcb
         retval = 1;
         aliceid = j64bits(argjson,"aliceid");
         if ( strcmp(method,"reserved") == 0 )
@@ -1538,15 +1489,8 @@
         }
     }
     int32_t changed;
-<<<<<<< HEAD
     LP_mypriceset(&changed,rel,base,1. / maxprice);
     LP_mypriceset(&changed,base,rel,0.);
-=======
-    if ( strcmp(base,"BTC") == 0 || strcmp("BTC",rel) == 0 )
-        printf("%s/%s maxprice %.8f qprice %.8f txfee %.8f desttxfee %.8f\n",base,rel,maxprice,(double)destsatoshis/(bestsatoshis - txfee),dstr(txfee),dstr(desttxfee));
-    LP_mypriceset(&changed,autxo->coin,base,1. / maxprice);
-    LP_mypriceset(&changed,base,autxo->coin,0.);
->>>>>>> 61ac3bcb
     return(LP_trade(ctx,myipaddr,mypubsock,&Q,maxprice,timeout,duration,tradeid,destpubkey));
 }
 
