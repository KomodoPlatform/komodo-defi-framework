
/******************************************************************************
 * Copyright © 2014-2018 The SuperNET Developers.                             *
 *                                                                            *
 * See the AUTHORS, DEVELOPER-AGREEMENT and LICENSE files at                  *
 * the top-level directory of this distribution for the individual copyright  *
 * holder information and the developer policies on copyright and licensing.  *
 *                                                                            *
 * Unless otherwise agreed in a custom licensing agreement, no part of the    *
 * SuperNET software, including this file may be copied, modified, propagated *
 * or distributed except according to the terms contained in the LICENSE file *
 *                                                                            *
 * Removal or modification of this copyright notice is prohibited.            *
 *                                                                            *
 ******************************************************************************/
//
//  LP_prices.c
//  marketmaker
//

struct LP_orderbookentry
{
    bits256 pubkey;
    double price;
    int64_t avesatoshis,maxsatoshis,depth,dynamictrust;
    uint32_t timestamp;
    int32_t numutxos;
    char coinaddr[64];
};

int32_t LP_numpriceinfos;

struct LP_cacheinfo
{
    UT_hash_handle hh;
    struct LP_quoteinfo Q;
    uint8_t key[sizeof(bits256)+sizeof(uint64_t)*2+sizeof(int32_t)];
    double price;
    uint32_t timestamp;
} *LP_cacheinfos;

void LP_priceinfos_clear()
{
    int32_t i; struct LP_priceinfo *pp;
    for (i=0; i<LP_numpriceinfos; i++)
    {
        pp = &LP_priceinfos[i];
        memset(pp->myprices,0,sizeof(pp->myprices));
        memset(pp->minprices,0,sizeof(pp->minprices));
        memset(pp->fixedprices,0,sizeof(pp->fixedprices));
        memset(pp->buymargins,0,sizeof(pp->buymargins));
        memset(pp->sellmargins,0,sizeof(pp->sellmargins));
        memset(pp->offsets,0,sizeof(pp->offsets));
        memset(pp->factors,0,sizeof(pp->factors));
    }
}

float LP_pubkey_price(int32_t *numutxosp,int64_t *avesatoshisp,int64_t *maxsatoshisp,struct LP_pubkey_info *pubp,uint32_t baseind,uint32_t relind)
{
    struct LP_pubkey_quote *pq,*tmp; int32_t scale; int64_t scale64;
    *numutxosp = 0;
    *avesatoshisp = *maxsatoshisp = 0;
    DL_FOREACH_SAFE(pubp->quotes,pq,tmp)
    {
        if ( baseind == pq->baseind && relind == pq->relind )
        {
            if ( (scale= pq->scale) == 0 )
                pq->scale = scale = 6;
            scale64 = 1;
            while ( scale > 0 )
            {
                scale64 *= 10;
                scale--;
            }
            *maxsatoshisp = pq->balance * SATOSHIDEN;
            return(pq->price);
        }
    }
    return(0);
}

void LP_pubkey_update(struct LP_pubkey_info *pubp,uint32_t baseind,uint32_t relind,float price,double balance)
{
    struct LP_pubkey_quote *pq,*tmp;
    DL_FOREACH_SAFE(pubp->quotes,pq,tmp)
    {
        if ( baseind == pq->baseind && relind == pq->relind )
            break;
        pq = 0;
    }
    if ( pq == 0 && price > 0. && balance > 0. )
    {
        pq = calloc(1,sizeof(*pq));
        pq->baseind = baseind;
        pq->relind = relind;
        pq->scale = 6; // millions of SATOSHIS, ie. 0.01
        pq->price = price;
        pq->balance = balance;
        DL_APPEND(pubp->quotes,pq); // already serialized as only path is via stats_JSON()
        //printf("create pubp quotes %d/%d\n",baseind,relind);
    } else if (pq != 0 && balance == 0.) {
        DL_DELETE(pubp->quotes, pq);
    } else if (pq != 0 && price > 0. && balance > 0. ) {
        pq->price = price;
        pq->balance = balance;
    }
//printf("%d/%d price %.8f balance %.8f %s num.%d min %.8f max %.8f\n",baseind,relind,price,dstr(balance),utxocoin,numutxos,dstr(minutxo),dstr(maxutxo))
    pubp->timestamp = (uint32_t)time(NULL);
}

struct LP_priceinfo *LP_priceinfo(int32_t ind)
{
    if ( ind < 0 || ind >= LP_MAXPRICEINFOS )
        return(0);
    else return(&LP_priceinfos[ind]);
}

char *LP_priceinfostr(int32_t ind)
{
    if ( ind < 0 || ind >= LP_MAXPRICEINFOS )
        return("UNKNOWN");
    else return(LP_priceinfos[ind].symbol);
}

int32_t LP_pricevalid(double price)
{
    if ( price > SMALLVAL && isnan(price) == 0 && price < SATOSHIDEN )
        return(1);
    else return(0);
}

struct LP_priceinfo *LP_priceinfofind(char *symbol)
{
    int32_t i; struct LP_priceinfo *pp; uint64_t coinbits;
    if ( symbol == 0 || symbol[0] == 0 )
        return(0);
    if ( LP_numpriceinfos > 0 )
    {
        coinbits = stringbits(symbol);
        pp = LP_priceinfos;
        for (i=0; i<LP_numpriceinfos; i++,pp++)
            if ( pp->coinbits == coinbits )
                return(pp);
    }
    return(0);
}

int32_t LP_priceinfoind(char *symbol)
{
    struct LP_priceinfo *pp;
    if ( (pp= LP_priceinfofind(symbol)) != 0 )
        return(pp->ind);
    else return(-1);
}

struct LP_priceinfo *LP_priceinfoptr(int32_t *indp,char *base,char *rel)
{
    struct LP_priceinfo *basepp,*relpp;
    if ( (basepp= LP_priceinfofind(base)) != 0 && (relpp= LP_priceinfofind(rel)) != 0 )
    {
        *indp = relpp->ind;
        return(basepp);
    }
    else
    {
        *indp = -1;
        return(0);
    }
}

int32_t LP_cachekey(uint8_t *key,char *base,char *rel,bits256 txid,int32_t vout)
{
    uint64_t basebits,relbits; int32_t offset = 0;
    basebits = stringbits(base);
    relbits = stringbits(rel);
    memcpy(&key[offset],&basebits,sizeof(basebits)), offset += sizeof(basebits);
    memcpy(&key[offset],&relbits,sizeof(relbits)), offset += sizeof(relbits);
    memcpy(&key[offset],&txid,sizeof(txid)), offset += sizeof(txid);
    memcpy(&key[offset],&vout,sizeof(vout)), offset += sizeof(vout);
    return(offset);
}

struct LP_cacheinfo *LP_cachefind(char *base,char *rel,bits256 txid,int32_t vout)
{
    struct LP_cacheinfo *ptr=0; uint8_t key[sizeof(bits256)+sizeof(uint64_t)*2+sizeof(vout)];
    if ( base == 0 || rel == 0 )
        return(0);
    if ( LP_cachekey(key,base,rel,txid,vout) == sizeof(key) )
    {
        portable_mutex_lock(&LP_cachemutex);
        HASH_FIND(hh,LP_cacheinfos,key,sizeof(key),ptr);
        portable_mutex_unlock(&LP_cachemutex);
    } else printf("LP_cachefind keysize mismatch?\n");
    if ( 0 && ptr != 0 && ptr->timestamp != 0 && ptr->timestamp < time(NULL)-LP_CACHEDURATION )
    {
        printf("expire price %.8f\n",ptr->price);
        ptr->price = 0.;
        ptr->timestamp = 0;
        memset(&ptr->Q,0,sizeof(ptr->Q));
    }
    return(ptr);
}

struct LP_pubkey_info *LP_pubkey_rmd160find(uint8_t rmd160[20])
{
    struct LP_pubkey_info *pubp=0,*tmp;
    portable_mutex_lock(&LP_pubkeymutex);
    HASH_ITER(hh,LP_pubkeyinfos,pubp,tmp)
    {
        if ( memcmp(rmd160,pubp->rmd160,sizeof(pubp->rmd160)) == 0 )
            break;
        pubp = 0;
    }
    portable_mutex_unlock(&LP_pubkeymutex);
    return(pubp);
}

struct LP_address *_LP_addressfind(struct iguana_info *coin,char *coinaddr)
{
    uint8_t rmd160[20],addrtype; struct LP_address *ap; struct LP_pubkey_info *pubp;
    HASH_FIND(hh,coin->addresses,coinaddr,strlen(coinaddr),ap);
    if ( ap != 0 && bits256_nonz(ap->pubkey) == 0 )
    {
        bitcoin_addr2rmd160(coin->symbol,coin->taddr,&addrtype,rmd160,coinaddr);
        if ( (pubp= LP_pubkey_rmd160find(rmd160)) != 0 )
        {
            ap->pubkey = pubp->pubkey;
            memcpy(ap->pubsecp,pubp->pubsecp,sizeof(ap->pubsecp));
        }
    }
    return(ap);
}

struct LP_address *_LP_addressadd(struct iguana_info *coin,char *coinaddr)
{
    uint8_t rmd160[20],addrtype; struct LP_address *ap; struct LP_pubkey_info *pubp;
    ap = calloc(1,sizeof(*ap));
    safecopy(ap->coinaddr,coinaddr,sizeof(ap->coinaddr));
    bitcoin_addr2rmd160(coin->symbol,coin->taddr,&addrtype,rmd160,coinaddr);
    if ( (pubp= LP_pubkey_rmd160find(rmd160)) != 0 )
    {
        ap->pubkey = pubp->pubkey;
        memcpy(ap->pubsecp,pubp->pubsecp,sizeof(ap->pubsecp));
    }
    //printf("LP_ADDRESS %s ADD.(%s)\n",coin->symbol,coinaddr);
    HASH_ADD_KEYPTR(hh,coin->addresses,ap->coinaddr,strlen(ap->coinaddr),ap);
    return(ap);
}

struct LP_pubkey_info *LP_pubkeyfind(bits256 pubkey)
{
    struct LP_pubkey_info *pubp=0;
    portable_mutex_lock(&LP_pubkeymutex);
    HASH_FIND(hh,LP_pubkeyinfos,&pubkey,sizeof(pubkey),pubp);
    portable_mutex_unlock(&LP_pubkeymutex);
    return(pubp);
}

struct LP_pubkey_info *LP_pubkeyadd(bits256 pubkey)
{
    char str[65]; struct LP_pubkey_info *pubp=0;
    portable_mutex_lock(&LP_pubkeymutex);
    HASH_FIND(hh,LP_pubkeyinfos,&pubkey,sizeof(pubkey),pubp);
    if ( pubp == 0 )
    {
        pubp = calloc(1,sizeof(*pubp));
        pubp->pubkey = pubkey;
        pubp->pairsock = -1;
        if ( bits256_cmp(G.LP_mypub25519,pubkey) == 0 )
        {
            memcpy(pubp->rmd160,G.LP_myrmd160,sizeof(pubp->rmd160));
            memcpy(pubp->pubsecp,G.LP_pubsecp,sizeof(pubp->pubsecp));
        }
        HASH_ADD_KEYPTR(hh,LP_pubkeyinfos,&pubp->pubkey,sizeof(pubp->pubkey),pubp);
        HASH_FIND(hh,LP_pubkeyinfos,&pubkey,sizeof(pubkey),pubp);
        if ( pubp == 0 )
            printf("pubkeyadd find %s error after add\n",bits256_str(str,pubp->pubkey));
    }
    portable_mutex_unlock(&LP_pubkeymutex);
    return(pubp);
}

int32_t LP_pubkey_istrusted(bits256 pubkey)
{
    struct LP_pubkey_info *pubp;
    if ( (pubp= LP_pubkeyadd(pubkey)) != 0 )
        return(pubp->istrusted != 0);
    return(0);
}

char *LP_pubkey_trustset(bits256 pubkey,uint32_t trustval)
{
    struct LP_pubkey_info *pubp;
    if ( (pubp= LP_pubkeyadd(pubkey)) != 0 )
    {
        pubp->istrusted = trustval;
        return(clonestr("{\"result\":\"success\"}"));
    }
    return(clonestr("{\"error\":\"pubkey not found\"}"));
}

char *LP_pubkey_trusted()
{
    struct LP_pubkey_info *pubp,*tmp; cJSON *array = cJSON_CreateArray();
    HASH_ITER(hh,LP_pubkeyinfos,pubp,tmp)
    {
        if ( pubp->istrusted != 0 )
            jaddibits256(array,pubp->pubkey);
    }
    return(jprint(array,1));
}

cJSON *LP_pubkeyjson(struct LP_pubkey_info *pubp)
{
    int32_t baseid,relid,numutxos; int64_t avesatoshis,maxsatoshis; char *base,hexstr[67],hexstr2[67],sigstr[256]; double price; cJSON *item,*array,*obj;
    obj = cJSON_CreateObject();
    array = cJSON_CreateArray();
    for (baseid=0; baseid<LP_numpriceinfos; baseid++)
    {
        base = LP_priceinfos[baseid].symbol;
        for (relid=0; relid<LP_numpriceinfos; relid++)
        {
            price = LP_pubkey_price(&numutxos,&avesatoshis,&maxsatoshis,pubp,baseid,relid);//pubp->matrix[baseid][relid];
            if ( LP_pricevalid(price) > 0 )
            {
                item = cJSON_CreateArray();
                jaddistr(item,base);
                jaddistr(item,LP_priceinfos[relid].symbol);
                jaddinum(item,price);
                jaddi(array,item);
            }
        }
    }
    jaddbits256(obj,"pubkey",pubp->pubkey);
    init_hexbytes_noT(hexstr,pubp->rmd160,sizeof(pubp->rmd160));
    jaddstr(obj,"rmd160",hexstr);
    init_hexbytes_noT(hexstr2,pubp->pubsecp,sizeof(pubp->pubsecp));
    jaddstr(obj,"pubsecp",hexstr2);
    init_hexbytes_noT(sigstr,pubp->sig,pubp->siglen);
    jaddstr(obj,"sig",sigstr);
    jaddnum(obj,"timestamp",pubp->timestamp);
    jadd(obj,"asks",array);
    if ( pubp->istrusted != 0 )
        jaddnum(obj,"istrusted",pubp->istrusted);
    return(obj);
}

char *LP_prices()
{
    struct LP_pubkey_info *pubp,*tmp; cJSON *array = cJSON_CreateArray();
    HASH_ITER(hh,LP_pubkeyinfos,pubp,tmp)
    {
        jaddi(array,LP_pubkeyjson(pubp));
    }
    return(jprint(array,1));
}

double LP_pricecache(struct LP_quoteinfo *qp,char *base,char *rel,bits256 txid,int32_t vout)
{
    struct LP_cacheinfo *ptr;
    if ( (ptr= LP_cachefind(base,rel,txid,vout)) != 0 )
    {
        if ( qp != 0 )
            (*qp) = ptr->Q;
        if ( ptr->price == 0. && ptr->Q.satoshis > ptr->Q.txfee )
        {
            ptr->price = (double)ptr->Q.destsatoshis / (ptr->Q.satoshis - ptr->Q.txfee);
            if ( LP_pricevalid(ptr->price) <= 0 )
                ptr->price = 0.;
            printf("LP_pricecache: set %s/%s ptr->price %.8f\n",base,rel,ptr->price);
        }
        //printf(">>>>>>>>>> found %s/%s %.8f\n",base,rel,ptr->price);
        return(ptr->price);
    }
    //char str[65]; printf("cachemiss %s/%s %s/v%d\n",base,rel,bits256_str(str,txid),vout);
    return(0.);
}

void LP_priceinfoupdate(char *base,char *rel,double price)
{
    struct LP_priceinfo *basepp,*relpp;
    if ( LP_pricevalid(price) > 0 )
    {
        if ( (basepp= LP_priceinfofind(base)) != 0 && (relpp= LP_priceinfofind(rel)) != 0 )
        {
            dxblend(&basepp->relvals[relpp->ind],price,0.9);
            dxblend(&relpp->relvals[basepp->ind],1. / price,0.9);
            //basepp->relvals[relpp->ind] = price;
            //relpp->relvals[basepp->ind] = 1. / price;
        }
    }
}

double LP_myprice(double *bidp,double *askp,char *base,char *rel)
{
    struct LP_priceinfo *basepp,*relpp; double val;
    *bidp = *askp = 0.;
    if ( (basepp= LP_priceinfofind(base)) != 0 && (relpp= LP_priceinfofind(rel)) != 0 )
    {
        *askp = basepp->myprices[relpp->ind];
        if ( LP_pricevalid(*askp) > 0 )
        {
            val = relpp->myprices[basepp->ind];
            if ( LP_pricevalid(val) > 0 )
            {
                *bidp = 1. / val;
                return((*askp + *bidp) * 0.5);
            }
            else
            {
                *bidp = 0.;
                return(*askp);
            }
        }
        else
        {
            val = relpp->myprices[basepp->ind];
            if ( LP_pricevalid(val) > 0 )
            {
                *bidp = 1. / val;
                *askp = 0.;
                return(*bidp);
            }
        }
    }
    return(0.);
}

int32_t LP_mypriceset(char *base,char *rel,double price,double_t balance) {
    struct LP_priceinfo *basepp = 0, *relpp = 0;
    struct LP_pubkey_info *pubp;
    double minprice, maxprice, margin, buymargin, sellmargin;
    //if ( strcmp("DEX",base) == 0 || strcmp("DEX",rel) == 0 )
    //    printf("%s/%s setprice %.8f\n",base,rel,price);
    if (base != 0 && rel != 0 && (basepp = LP_priceinfofind(base)) != 0 && (relpp = LP_priceinfofind(rel)) != 0) {

        sellmargin = relpp->sellmargins[basepp->ind];
        buymargin = relpp->buymargins[basepp->ind];
        margin = (sellmargin + buymargin) * 0.5;
        if (price == 0.) {
            relpp->minprices[basepp->ind] = 0.;
            relpp->fixedprices[basepp->ind] = 0.;
            relpp->buymargins[basepp->ind] = 0.;
            relpp->sellmargins[basepp->ind] = 0.;
            relpp->offsets[basepp->ind] = 0.;
            relpp->factors[basepp->ind] = 0.;
            LP_autoref_clear(base, rel);
            margin = 0.;
        } else if ((minprice = basepp->minprices[relpp->ind]) > SMALLVAL && price < minprice) {
            //printf("%s/%s price %.8f less than minprice %.8f\n",base,rel,price,minprice);
            price = minprice * (1. - margin);
        } else if ((maxprice = relpp->minprices[basepp->ind]) > SMALLVAL) {
            if (price > (1. / maxprice)) {
                //printf("%s/%s price %.8f less than maxprice %.8f, more than %.8f\n",base,rel,price,maxprice,1./maxprice);
                price = (1. / maxprice) * (1. + margin);
            }
        }
        /*else if ( basepp->myprices[relpp->ind] > SMALLVAL )
        {
            price = (basepp->myprices[relpp->ind] * 0.9) + (0.1 * price);
        }*/
        basepp->myprices[relpp->ind] = price;          // ask
        //printf("LP_mypriceset base.%s rel.%s <- price %.8f\n",base,rel,price);
        //relpp->myprices[basepp->ind] = (1. / price);   // bid, but best to do one dir at a time
        if ((pubp = LP_pubkeyadd(G.LP_mypub25519)) != 0) {
            pubp->timestamp = (uint32_t) time(NULL);
            LP_pubkey_update(pubp, basepp->ind, relpp->ind, price, balance);
            //pubp->matrix[basepp->ind][relpp->ind] = price;
            //pubp->timestamps[basepp->ind][relpp->ind] = pubp->timestamp;
            //pubp->matrix[relpp->ind][basepp->ind] = (1. / price);
        }
        return (0);
    }
    printf("LP_mypriceset] base.%s rel.%s %p %p price %.8f error case\n", base != 0 ? base : "", rel != 0 ? rel : "",
           basepp, relpp, price);
    return (-1);
}

double LP_price(int32_t iambob,char *base,char *rel)
{
    struct LP_priceinfo *basepp; int32_t relind; double price = 0.;
    if ( (basepp= LP_priceinfoptr(&relind,base,rel)) != 0 )
    {
        if ( (price= basepp->myprices[relind]) == 0. )
        {
            price = basepp->relvals[relind];
        }
    }
    return(price);
}

double LP_getmyprice(int32_t iambob,char *base,char *rel)
{
    struct LP_priceinfo *basepp; int32_t relind; double price = 0.;
    if ( (basepp= LP_priceinfoptr(&relind,base,rel)) != 0 )
    {
        if ( (price= basepp->myprices[relind]) == 0. )
        {
        }
    }
    return(price);
}

cJSON *LP_priceinfomatrix(int32_t iambob,int32_t usemyprices)
{
    int32_t i,j,n,m; double total,sum,val; struct LP_priceinfo *pp; uint32_t now; struct LP_cacheinfo *ptr,*tmp; cJSON *vectorjson = cJSON_CreateObject();
    now = (uint32_t)time(NULL);
    HASH_ITER(hh,LP_cacheinfos,ptr,tmp)
    {
        if ( ptr->timestamp < now-3600*2 || ptr->price == 0. )
            continue;
        LP_priceinfoupdate(ptr->Q.srccoin,ptr->Q.destcoin,ptr->price);
    }
    pp = LP_priceinfos;
    total = m = 0;
    for (i=0; i<LP_numpriceinfos; i++,pp++)
    {
        pp->diagval = sum = n = 0;
        for (j=0; j<LP_numpriceinfos; j++)
        {
            if ( usemyprices == 0 || (val= pp->myprices[j]) == 0. )
                val = pp->relvals[j];
            if ( val > SMALLVAL )
            {
                sum += val;
                n++;
            }
        }
        if ( n > 0 )
        {
            pp->diagval = sum / n;
            total += pp->diagval, m++;
        }
    }
    if ( m > 0 )
    {
        pp = LP_priceinfos;
        for (i=0; i<LP_numpriceinfos; i++,pp++)
        {
            if ( pp->diagval > SMALLVAL )
            {
                pp->diagval /= total;
                jaddnum(vectorjson,pp->symbol,pp->diagval);
            }
        }
    }
    return(vectorjson);
}

struct LP_priceinfo *LP_priceinfoadd(char *symbol)
{
    struct LP_priceinfo *pp; cJSON *retjson;
    if ( symbol == 0 )
        return(0);
    if ( (pp= LP_priceinfofind(symbol)) != 0 )
    {
        printf("%s already there\n",symbol);
        return(pp);
    }
    if ( LP_numpriceinfos >= sizeof(LP_priceinfos)/sizeof(*LP_priceinfos) )
    {
        printf("cant add any more priceinfos than %d\n",LP_numpriceinfos);
        return(0);
    }
    pp = &LP_priceinfos[LP_numpriceinfos];
    memset(pp,0,sizeof(*pp));
    safecopy(pp->symbol,symbol,sizeof(pp->symbol));
    pp->coinbits = stringbits(symbol);
    pp->ind = LP_numpriceinfos++;
    //LP_numpriceinfos++;
    if ( (retjson= LP_priceinfomatrix(1,0)) != 0 )
        free_json(retjson);
    return(pp);
}

static int _cmp_orderbook(const void *a,const void *b)
{
    int32_t retval = 0;
#define ptr_a (*(struct LP_orderbookentry **)a)->price
#define ptr_b (*(struct LP_orderbookentry **)b)->price
    if ( ptr_b > ptr_a )
        retval = -1;
    else if ( ptr_b < ptr_a )
        retval = 1;
    else
    {
#undef ptr_a
#undef ptr_b
#define ptr_a ((struct LP_orderbookentry *)a)->maxsatoshis
#define ptr_b ((struct LP_orderbookentry *)b)->maxsatoshis
        if ( ptr_b > ptr_a )
            return(-1);
        else if ( ptr_b < ptr_a )
            return(1);
    }
    // printf("%.8f vs %.8f -> %d\n",ptr_a,ptr_b,retval);
    return(retval);
#undef ptr_a
#undef ptr_b
}

static int _revcmp_orderbook(const void *a,const void *b)
{
    int32_t retval = 0;
#define ptr_a (*(struct LP_orderbookentry **)a)->price
#define ptr_b (*(struct LP_orderbookentry **)b)->price
    if ( ptr_b > ptr_a )
        retval = 1;
    else if ( ptr_b < ptr_a )
        retval = -1;
    else
    {
#undef ptr_a
#undef ptr_b
#define ptr_a ((struct LP_orderbookentry *)a)->maxsatoshis
#define ptr_b ((struct LP_orderbookentry *)b)->maxsatoshis
        if ( ptr_b > ptr_a )
            return(-1);
        else if ( ptr_b < ptr_a )
            return(1);
    }
    // printf("%.8f vs %.8f -> %d\n",ptr_a,ptr_b,retval);
    return(retval);
#undef ptr_a
#undef ptr_b
}

cJSON *LP_orderbookjson(char *symbol,struct LP_orderbookentry *op)
{
    cJSON *item = cJSON_CreateObject();
    if ( LP_pricevalid(op->price) > 0 )
    {
        jaddstr(item,"coin",symbol);
        jaddstr(item,"address",op->coinaddr);
        jaddnum(item,"price",op->price);
        jaddnum(item,"numutxos",op->numutxos);
        jaddnum(item,"avevolume",dstr(op->avesatoshis));
        jaddnum(item,"maxvolume",dstr(op->maxsatoshis));
        jaddnum(item,"depth",dstr(op->depth));
        jaddbits256(item,"pubkey",op->pubkey);
        jaddnum(item,"age",time(NULL)-op->timestamp);
        jaddnum(item,"zcredits",dstr(op->dynamictrust));
    }
    return(item);
}

struct LP_orderbookentry *LP_orderbookentry(char *address,char *base,char *rel,double price,int32_t numutxos,int64_t avesatoshis,int64_t maxsatoshis,bits256 pubkey,uint32_t timestamp,int64_t balance,int64_t dynamictrust)
{
    struct LP_orderbookentry *op;
    if ( (op= calloc(1,sizeof(*op))) != 0 )
    {
        safecopy(op->coinaddr,address,sizeof(op->coinaddr));
        op->price = price;
        op->numutxos = numutxos;
        op->avesatoshis = avesatoshis;
        op->maxsatoshis = maxsatoshis;
        op->pubkey = pubkey;
        op->timestamp = timestamp;
        op->depth = balance;
        op->dynamictrust = dynamictrust;
    }
    return(op);
}

#include <inttypes.h>;
int32_t LP_orderbook_utxoentries(uint32_t now,int32_t polarity,char *base,char *rel,struct LP_orderbookentry *(**arrayp),int32_t num,int32_t cachednum,int32_t duration)
{
    char coinaddr[64]; uint8_t zeroes[20]; struct LP_pubkey_info *pubp=0,*tmp; struct LP_priceinfo *basepp; struct LP_orderbookentry *op; struct LP_address *ap; struct iguana_info *basecoin; uint32_t oldest; double price; int32_t baseid,relid,n; int64_t maxsatoshis,balance,avesatoshis;
    if ( (basepp= LP_priceinfoptr(&relid,base,rel)) != 0 )
        baseid = basepp->ind;
    else return(num);
    if ( (basecoin= LP_coinfind(base)) == 0 )
        return(-1);
    now = (uint32_t)time(NULL);
    oldest = now - duration;
    memset(zeroes,0,sizeof(zeroes));
    HASH_ITER(hh,LP_pubkeyinfos,pubp,tmp)
    {
        if ( pubp->timestamp < oldest ) {
            printf("skip pubp timestamp %d < oldest %d\n", pubp->timestamp, oldest);
            continue;
        }
        bitcoin_address(base,coinaddr,basecoin->taddr,basecoin->pubtype,pubp->pubsecp,33);
        avesatoshis = maxsatoshis = n = 0;
        ap = 0;
        if ( (price= LP_pubkey_price(&n,&avesatoshis,&maxsatoshis,pubp,baseid,relid)) > SMALLVAL ) //pubp->matrix[baseid][relid]) > SMALLVAL )//&& pubp->timestamps[baseid][relid] >= oldest )
        {
            balance = avesatoshis * n;
            if ( (op= LP_orderbookentry(coinaddr,base,rel,polarity > 0 ? price : 1./price,n,avesatoshis,maxsatoshis,pubp->pubkey,pubp->timestamp,balance,pubp->dynamictrust)) != 0 )
            {
                *arrayp = realloc(*arrayp,sizeof(*(*arrayp)) * (num+1));
                (*arrayp)[num++] = op;
            }
        }
    }
    return(num);
}

char *LP_orderbook(char *base,char *rel,int32_t duration)
{
    uint32_t now,i; int64_t depth,askdepth=0,biddepth=0; struct LP_priceinfo *basepp=0,*relpp=0; struct LP_orderbookentry **bids = 0,**asks = 0; cJSON *retjson,*array; struct iguana_info *basecoin,*relcoin; int32_t n,numbids=0,numasks=0,cachenumbids,cachenumasks,baseid,relid,suppress_prefetch=0;
    basecoin = LP_coinfind(base);
    relcoin = LP_coinfind(rel);
    if ( basecoin == 0 || relcoin == 0 )
        return(clonestr("{\"error\":\"base or rel not added\"}"));
    if ( (basepp= LP_priceinfofind(base)) == 0 || (relpp= LP_priceinfofind(rel)) == 0 )
        return(clonestr("{\"error\":\"base or rel not added\"}"));
    if ( duration <= 0 )
    {
        if ( duration < 0 )
            suppress_prefetch = 1;
        duration = LP_ORDERBOOK_DURATION;
    }
    //LP_pubkeys_query();
    baseid = basepp->ind;
    relid = relpp->ind;
    now = (uint32_t)time(NULL);
    basecoin->obooktime = now;
    relcoin->obooktime = now;
    cachenumbids = numbids, cachenumasks = numasks;
    //printf("start cache.(%d %d) numbids.%d numasks.%d\n",cachenumbids,cachenumasks,numbids,numasks);
    numasks = LP_orderbook_utxoentries(now,1,base,rel,&asks,numasks,cachenumasks,duration);
    numbids = LP_orderbook_utxoentries(now,-1,rel,base,&bids,numbids,cachenumbids,duration);
    retjson = cJSON_CreateObject();
    array = cJSON_CreateArray();
    if ( numbids > 1 )
    {
        qsort(bids,numbids,sizeof(*bids),_revcmp_orderbook);
        depth = 0;
        for (i=0; i<numbids; i++)
        {
            depth += bids[i]->depth;
            bids[i]->depth = depth;
        }
    }
    if ( numasks > 1 )
    {
        qsort(asks,numasks,sizeof(*asks),_cmp_orderbook);
        depth = 0;
        for (i=0; i<numasks; i++)
        {
            depth += asks[i]->depth;
            asks[i]->depth = depth;
        }
    }
    for (i=n=0; i<numbids; i++)
    {
        biddepth = bids[i]->depth;
        jaddi(array,LP_orderbookjson(rel,bids[i]));
        if ( suppress_prefetch == 0 && n < 3 && bids[i]->numutxos == 0 )
        {
            //printf("bid ping %s %s\n",rel,bids[i]->coinaddr);
            LP_address(relcoin,bids[i]->coinaddr);
            /*if ( 0 && relcoin->electrum == 0 )
            {
                LP_listunspent_issue(rel,bids[i]->coinaddr,0);
            //else if ( (tmpjson= LP_listunspent(rel,bids[i]->coinaddr)) != 0 )
            //    free_json(tmpjson);
                LP_listunspent_query(rel,bids[i]->coinaddr);
            }*/
            n++;
        }
        if ( i == 0 )
        {
            LP_priceinfoupdate(rel,base,1. / bids[i]->price);
            //printf("update %s/%s %.8f [%.8f]\n",rel,base,1./bids[i]->price,bids[i]->price);
        }
        free(bids[i]);
        bids[i] = 0;
    }
    if ( n > 0 && relcoin->lastmonitor > 3600 )
        relcoin->lastmonitor -= 3600;
    jadd(retjson,"bids",array);
    jaddnum(retjson,"numbids",numbids);
    jaddnum(retjson,"biddepth",dstr(biddepth));
    array = cJSON_CreateArray();
    for (i=n=0; i<numasks; i++)
    {
        askdepth = asks[i]->depth;
        jaddi(array,LP_orderbookjson(base,asks[i]));
        if ( suppress_prefetch == 0 && n < 3 && asks[i]->numutxos == 0 )
        {
            //printf("ask ping %s %s\n",base,asks[i]->coinaddr);
            LP_address(basecoin,asks[i]->coinaddr);
            /*if ( 0 && basecoin->electrum == 0 )
            {
                LP_listunspent_issue(base,asks[i]->coinaddr,0);
            //else if ( (tmpjson= LP_listunspent(base,asks[i]->coinaddr)) != 0 )
            //    free_json(tmpjson);
                LP_listunspent_query(base,asks[i]->coinaddr);
            }*/
            n++;
        }
        if ( i == 0 )
        {
            LP_priceinfoupdate(base,rel,asks[i]->price);
            //printf("update %s/%s %.8f [%.8f]\n",base,rel,asks[i]->price,1./asks[i]->price);
        }
        free(asks[i]);
        asks[i] = 0;
    }
    if ( n > 0 && basecoin->lastmonitor > 3600 )
        basecoin->lastmonitor -= 3600;
    jadd(retjson,"asks",array);
    jaddnum(retjson,"numasks",numasks);
    jaddnum(retjson,"askdepth",dstr(askdepth));
    jaddstr(retjson,"base",base);
    jaddstr(retjson,"rel",rel);
    jaddnum(retjson,"timestamp",now);
    jaddnum(retjson,"netid",G.netid);
    if ( bids != 0 )
        free(bids);
    if ( asks != 0 )
        free(asks);
    return(jprint(retjson,1));
}

double LP_fomoprice(char *base,char *rel,double *relvolumep)
{
    char *retstr; cJSON *retjson,*asks,*item; int32_t i,numasks; double maxvol=0.,relvolume,biggest,price,fomoprice = 0.;
    relvolume = *relvolumep;
    if ( (retstr= LP_orderbook(base,rel,0)) != 0 )
    {
        if ( (retjson= cJSON_Parse(retstr)) != 0 )
        {
            if ( (asks= jarray(&numasks,retjson,"asks")) != 0 && numasks > 0 )
            {
                for (i=0; i<numasks; i++)
                {
                    item = jitem(asks,i);
                    biggest = jdouble(item,"maxvolume");
                    price = jdouble(item,"price");
                    if ( biggest > maxvol )
                    {
                        maxvol = biggest;
                        fomoprice = price;
                    }
                    printf("fomoprice (%.8f) i.%d %.8f vol %.8f [max %.8f @ %.8f]\n",relvolume,i,price,biggest,maxvol,fomoprice);
                }
            }
            free_json(retjson);
        }
        free(retstr);
    }
    if ( maxvol > 0. && fomoprice > 0. )
    {
        if ( maxvol < relvolume )
            relvolume = maxvol * 0.98;
        fomoprice /= 0.95;
    } else fomoprice = 0.;
    *relvolumep = relvolume;
    return(fomoprice);
}

int64_t LP_KMDvalue(struct iguana_info *coin,int64_t balance)
{
    double price = 0.; int64_t KMDvalue=0;
    if ( balance != 0 )
    {
        if ( strcmp(coin->symbol,"KMD") == 0 )
            KMDvalue = balance;
        else
        {
            if ( (price= LP_price(1,coin->symbol,"KMD")) > SMALLVAL )
                KMDvalue = price * balance;
        }
    }
    return(KMDvalue);
<<<<<<< HEAD
}

int64_t LP_kmdvalue(char *symbol,int64_t satoshis)
{
    struct iguana_info *coin; int64_t kmdvalue = 0;
    if ( (coin= LP_coinfind(symbol)) != 0 )
        kmdvalue = LP_KMDvalue(coin,satoshis);
    if ( kmdvalue == 0 )
        kmdvalue = satoshis;
    return(kmdvalue);
}

void LP_priceupdate(char *base,char *rel,double price,double avebid,double aveask,double highbid,double lowask,double PAXPRICES[32])
{
    LP_priceinfoupdate(base,rel,price);
}

void LP_pricefname(char *fname,char *base,char *rel)
{
    sprintf(fname,"%s/PRICES/%s_%s",GLOBAL_DBDIR,base,rel);
    OS_compatible_path(fname);
}

void LP_priceitemadd(cJSON *retarray,uint32_t timestamp,double avebid,double aveask,double highbid,double lowask)
{
    cJSON *item = cJSON_CreateArray();
    jaddinum(item,timestamp);
    jaddinum(item,avebid);
    jaddinum(item,aveask);
    jaddinum(item,highbid);
    jaddinum(item,lowask);
    jaddi(retarray,item);
}

cJSON *LP_pricearray(char *base,char *rel,uint32_t firsttime,uint32_t lasttime,int32_t timescale)
{
    cJSON *retarray; char askfname[1024],bidfname[1024]; int64_t bidprice64,askprice64; uint32_t bidnow,asknow,bidi,aski,lastbidi,lastaski; int32_t numbids,numasks; double bidemit,askemit,bidsum,asksum,bid,ask,highbid,lowbid,highask,lowask,bidemit2,askemit2; FILE *askfp=0,*bidfp=0;
    if ( timescale <= 0 )
        timescale = 60;
    if ( lasttime == 0 )
        lasttime = (uint32_t)-1;
    LP_pricefname(askfname,base,rel);
    LP_pricefname(bidfname,rel,base);
    retarray = cJSON_CreateArray();
    lastbidi = lastaski = 0;
    numbids = numasks = 0;
    bidsum = asksum = askemit = bidemit = highbid = lowbid = highask = lowask = 0.;
    if ( (bidfp= fopen(bidfname,"rb")) != 0 && (askfp= fopen(askfname,"rb")) != 0 )
    {
        while ( bidfp != 0 || askfp != 0 )
        {
            bidi = aski = 0;
            bidemit = askemit = bidemit2 = askemit2 = 0.;
            if ( bidfp != 0 && fread(&bidnow,1,sizeof(bidnow),bidfp) == sizeof(bidnow) && fread(&bidprice64,1,sizeof(bidprice64),bidfp) == sizeof(bidprice64) )
            {
                //printf("bidnow.%u %.8f\n",bidnow,dstr(bidprice64));
                if ( bidnow != 0 && bidprice64 != 0 && bidnow >= firsttime && bidnow <= lasttime )
                {
                    bidi = bidnow / timescale;
                    if ( bidi != lastbidi )
                    {
                        if ( bidsum != 0. && numbids != 0 )
                        {
                            bidemit = bidsum / numbids;
                            bidemit2 = highbid;
                        }
                        bidsum = highbid = lowbid = 0.;
                        numbids = 0;
                    }
                    if ( (bid= 1. / dstr(bidprice64)) != 0. )
                    {
                        if ( bid > highbid )
                            highbid = bid;
                        if ( lowbid == 0. || bid < lowbid )
                            lowbid = bid;
                        bidsum += bid;
                        numbids++;
                        //printf("bidi.%u num.%d %.8f [%.8f %.8f]\n",bidi,numbids,bid,lowbid,highbid);
                    }
                }
            } else fclose(bidfp), bidfp = 0;
            if ( askfp != 0 && fread(&asknow,1,sizeof(asknow),askfp) == sizeof(asknow) && fread(&askprice64,1,sizeof(askprice64),askfp) == sizeof(askprice64) )
            {
                //printf("asknow.%u %.8f\n",asknow,dstr(askprice64));
                if ( asknow != 0 && askprice64 != 0 && asknow >= firsttime && asknow <= lasttime )
                {
                    aski = asknow / timescale;
                    if ( aski != lastaski )
                    {
                        if ( asksum != 0. && numasks != 0 )
                        {
                            askemit = asksum / numasks;
                            askemit2 = lowask;
                        }
                        asksum = highask = lowask = 0.;
                        numasks = 0;
                    }
                    if ( (ask= dstr(askprice64)) != 0. )
                    {
                        if ( ask > highask )
                            highask = ask;
                        if ( lowask == 0. || ask < lowask )
                            lowask = ask;
                        asksum += ask;
                        numasks++;
                        //printf("aski.%u num.%d %.8f [%.8f %.8f]\n",aski,numasks,ask,lowask,highask);
                    }
                }
            } else fclose(askfp), askfp = 0;
            if ( bidemit != 0. || askemit != 0. )
            {
                if ( bidemit != 0. && askemit != 0. && lastbidi == lastaski )
                {
                    LP_priceitemadd(retarray,lastbidi * timescale,bidemit,askemit,bidemit2,askemit2);
                    highbid = lowbid = highask = lowask = 0.;
                }
                else
                {
                    if ( bidemit != 0. )
                    {
                        printf("bidonly %.8f %.8f\n",bidemit,highbid);
                        LP_priceitemadd(retarray,lastbidi * timescale,bidemit,0.,bidemit2,0.);
                        highbid = lowbid = 0.;
                    }
                    if ( askemit != 0. )
                    {
                        printf("askonly %.8f %.8f\n",askemit,lowask);
                        LP_priceitemadd(retarray,lastaski * timescale,0.,askemit,0.,askemit2);
                        highask = lowask = 0.;
                    }
                }
            }
            if ( bidi != 0 )
                lastbidi = bidi;
            if ( aski != 0 )
                lastaski = aski;
        }
    } else printf("couldnt open either %s %p or %s %p\n",bidfname,bidfp,askfname,askfp);
    if ( bidfp != 0 )
        fclose(bidfp);
    if ( askfp != 0 )
        fclose(askfp);
    return(retarray);
}

void LP_pricefeedupdate(bits256 pubkey,char *base,char *rel,double price,double balance,int64_t unconfcredits)
{
    struct LP_priceinfo *basepp,*relpp; uint32_t now; int64_t price64; struct LP_pubkey_info *pubp = 0; char str[65],fname[512]; FILE *fp;
//printf("check PRICEFEED UPDATE.(%s/%s) %.8f %s balance %.8f min %.8f max %.8f\n",base,rel,price,bits256_str(str,pubkey),dstr(balance),dstr(minutxo),dstr(maxutxo));
    if ( (basepp= LP_priceinfofind(base)) != 0 && (relpp= LP_priceinfofind(rel)) != 0 )
    {
        //if ( (fp= basepp->fps[relpp->ind]) == 0 )
        {
            LP_pricefname(fname,base,rel);
            fp = OS_appendfile(fname); //basepp->fps[relpp->ind] =
        }
        if ( fp != 0 )
        {
            now = (uint32_t)time(NULL);
            price64 = price * SATOSHIDEN;
            fwrite(&now,1,sizeof(now),fp);
            fwrite(&price64,1,sizeof(price64),fp);
            fclose(fp);
        }
        //if ( (fp= relpp->fps[basepp->ind]) == 0 )
        {
            sprintf(fname,"%s/PRICES/%s_%s",GLOBAL_DBDIR,rel,base);
            fp = OS_appendfile(fname); //relpp->fps[basepp->ind] =
        }
        if ( fp != 0 )
        {
            now = (uint32_t)time(NULL);
            price64 = (1. / price) * SATOSHIDEN;
            fwrite(&now,1,sizeof(now),fp);
            fwrite(&price64,1,sizeof(price64),fp);
            fclose(fp);
        }
        HASH_FIND(hh,LP_pubkeyinfos,&pubkey,sizeof(pubkey),pubp);
        if ( pubp != 0 ) {
            if ((LP_rand() % 1000) == 0)
                printf("PRICEFEED UPDATE.(%-6s/%6s) %12.8f %s %12.8f\n", base, rel, price, bits256_str(str, pubkey),
                       1. / price);
            if (unconfcredits > pubp->unconfcredits)
                pubp->unconfcredits = unconfcredits;
            pubp->timestamp = (uint32_t) time(NULL);
            LP_pubkey_update(pubp, basepp->ind, relpp->ind, price, balance);
            //pubp->depthinfo[basepp->ind][relpp->ind] = LP_depthinfo_compact();
            //if ( fabs(pubp->matrix[basepp->ind][relpp->ind] - price) > SMALLVAL )
            {
                //pubp->matrix[basepp->ind][relpp->ind] = price;
                //pubp->timestamps[basepp->ind][relpp->ind] = pubp->timestamp;
                dxblend(&basepp->relvals[relpp->ind], price, 0.9);
                dxblend(&relpp->relvals[basepp->ind], 1. / price, 0.9);
            }
        } else printf("error finding pubkey entry %s, ok if rare\n",bits256_str(str,pubkey));
    }
    //else if ( (rand() % 100) == 0 )
    //    printf("error finding %s/%s %.8f\n",base,rel,price);
=======
>>>>>>> 38ed05e9
}<|MERGE_RESOLUTION|>--- conflicted
+++ resolved
@@ -866,205 +866,4 @@
         }
     }
     return(KMDvalue);
-<<<<<<< HEAD
-}
-
-int64_t LP_kmdvalue(char *symbol,int64_t satoshis)
-{
-    struct iguana_info *coin; int64_t kmdvalue = 0;
-    if ( (coin= LP_coinfind(symbol)) != 0 )
-        kmdvalue = LP_KMDvalue(coin,satoshis);
-    if ( kmdvalue == 0 )
-        kmdvalue = satoshis;
-    return(kmdvalue);
-}
-
-void LP_priceupdate(char *base,char *rel,double price,double avebid,double aveask,double highbid,double lowask,double PAXPRICES[32])
-{
-    LP_priceinfoupdate(base,rel,price);
-}
-
-void LP_pricefname(char *fname,char *base,char *rel)
-{
-    sprintf(fname,"%s/PRICES/%s_%s",GLOBAL_DBDIR,base,rel);
-    OS_compatible_path(fname);
-}
-
-void LP_priceitemadd(cJSON *retarray,uint32_t timestamp,double avebid,double aveask,double highbid,double lowask)
-{
-    cJSON *item = cJSON_CreateArray();
-    jaddinum(item,timestamp);
-    jaddinum(item,avebid);
-    jaddinum(item,aveask);
-    jaddinum(item,highbid);
-    jaddinum(item,lowask);
-    jaddi(retarray,item);
-}
-
-cJSON *LP_pricearray(char *base,char *rel,uint32_t firsttime,uint32_t lasttime,int32_t timescale)
-{
-    cJSON *retarray; char askfname[1024],bidfname[1024]; int64_t bidprice64,askprice64; uint32_t bidnow,asknow,bidi,aski,lastbidi,lastaski; int32_t numbids,numasks; double bidemit,askemit,bidsum,asksum,bid,ask,highbid,lowbid,highask,lowask,bidemit2,askemit2; FILE *askfp=0,*bidfp=0;
-    if ( timescale <= 0 )
-        timescale = 60;
-    if ( lasttime == 0 )
-        lasttime = (uint32_t)-1;
-    LP_pricefname(askfname,base,rel);
-    LP_pricefname(bidfname,rel,base);
-    retarray = cJSON_CreateArray();
-    lastbidi = lastaski = 0;
-    numbids = numasks = 0;
-    bidsum = asksum = askemit = bidemit = highbid = lowbid = highask = lowask = 0.;
-    if ( (bidfp= fopen(bidfname,"rb")) != 0 && (askfp= fopen(askfname,"rb")) != 0 )
-    {
-        while ( bidfp != 0 || askfp != 0 )
-        {
-            bidi = aski = 0;
-            bidemit = askemit = bidemit2 = askemit2 = 0.;
-            if ( bidfp != 0 && fread(&bidnow,1,sizeof(bidnow),bidfp) == sizeof(bidnow) && fread(&bidprice64,1,sizeof(bidprice64),bidfp) == sizeof(bidprice64) )
-            {
-                //printf("bidnow.%u %.8f\n",bidnow,dstr(bidprice64));
-                if ( bidnow != 0 && bidprice64 != 0 && bidnow >= firsttime && bidnow <= lasttime )
-                {
-                    bidi = bidnow / timescale;
-                    if ( bidi != lastbidi )
-                    {
-                        if ( bidsum != 0. && numbids != 0 )
-                        {
-                            bidemit = bidsum / numbids;
-                            bidemit2 = highbid;
-                        }
-                        bidsum = highbid = lowbid = 0.;
-                        numbids = 0;
-                    }
-                    if ( (bid= 1. / dstr(bidprice64)) != 0. )
-                    {
-                        if ( bid > highbid )
-                            highbid = bid;
-                        if ( lowbid == 0. || bid < lowbid )
-                            lowbid = bid;
-                        bidsum += bid;
-                        numbids++;
-                        //printf("bidi.%u num.%d %.8f [%.8f %.8f]\n",bidi,numbids,bid,lowbid,highbid);
-                    }
-                }
-            } else fclose(bidfp), bidfp = 0;
-            if ( askfp != 0 && fread(&asknow,1,sizeof(asknow),askfp) == sizeof(asknow) && fread(&askprice64,1,sizeof(askprice64),askfp) == sizeof(askprice64) )
-            {
-                //printf("asknow.%u %.8f\n",asknow,dstr(askprice64));
-                if ( asknow != 0 && askprice64 != 0 && asknow >= firsttime && asknow <= lasttime )
-                {
-                    aski = asknow / timescale;
-                    if ( aski != lastaski )
-                    {
-                        if ( asksum != 0. && numasks != 0 )
-                        {
-                            askemit = asksum / numasks;
-                            askemit2 = lowask;
-                        }
-                        asksum = highask = lowask = 0.;
-                        numasks = 0;
-                    }
-                    if ( (ask= dstr(askprice64)) != 0. )
-                    {
-                        if ( ask > highask )
-                            highask = ask;
-                        if ( lowask == 0. || ask < lowask )
-                            lowask = ask;
-                        asksum += ask;
-                        numasks++;
-                        //printf("aski.%u num.%d %.8f [%.8f %.8f]\n",aski,numasks,ask,lowask,highask);
-                    }
-                }
-            } else fclose(askfp), askfp = 0;
-            if ( bidemit != 0. || askemit != 0. )
-            {
-                if ( bidemit != 0. && askemit != 0. && lastbidi == lastaski )
-                {
-                    LP_priceitemadd(retarray,lastbidi * timescale,bidemit,askemit,bidemit2,askemit2);
-                    highbid = lowbid = highask = lowask = 0.;
-                }
-                else
-                {
-                    if ( bidemit != 0. )
-                    {
-                        printf("bidonly %.8f %.8f\n",bidemit,highbid);
-                        LP_priceitemadd(retarray,lastbidi * timescale,bidemit,0.,bidemit2,0.);
-                        highbid = lowbid = 0.;
-                    }
-                    if ( askemit != 0. )
-                    {
-                        printf("askonly %.8f %.8f\n",askemit,lowask);
-                        LP_priceitemadd(retarray,lastaski * timescale,0.,askemit,0.,askemit2);
-                        highask = lowask = 0.;
-                    }
-                }
-            }
-            if ( bidi != 0 )
-                lastbidi = bidi;
-            if ( aski != 0 )
-                lastaski = aski;
-        }
-    } else printf("couldnt open either %s %p or %s %p\n",bidfname,bidfp,askfname,askfp);
-    if ( bidfp != 0 )
-        fclose(bidfp);
-    if ( askfp != 0 )
-        fclose(askfp);
-    return(retarray);
-}
-
-void LP_pricefeedupdate(bits256 pubkey,char *base,char *rel,double price,double balance,int64_t unconfcredits)
-{
-    struct LP_priceinfo *basepp,*relpp; uint32_t now; int64_t price64; struct LP_pubkey_info *pubp = 0; char str[65],fname[512]; FILE *fp;
-//printf("check PRICEFEED UPDATE.(%s/%s) %.8f %s balance %.8f min %.8f max %.8f\n",base,rel,price,bits256_str(str,pubkey),dstr(balance),dstr(minutxo),dstr(maxutxo));
-    if ( (basepp= LP_priceinfofind(base)) != 0 && (relpp= LP_priceinfofind(rel)) != 0 )
-    {
-        //if ( (fp= basepp->fps[relpp->ind]) == 0 )
-        {
-            LP_pricefname(fname,base,rel);
-            fp = OS_appendfile(fname); //basepp->fps[relpp->ind] =
-        }
-        if ( fp != 0 )
-        {
-            now = (uint32_t)time(NULL);
-            price64 = price * SATOSHIDEN;
-            fwrite(&now,1,sizeof(now),fp);
-            fwrite(&price64,1,sizeof(price64),fp);
-            fclose(fp);
-        }
-        //if ( (fp= relpp->fps[basepp->ind]) == 0 )
-        {
-            sprintf(fname,"%s/PRICES/%s_%s",GLOBAL_DBDIR,rel,base);
-            fp = OS_appendfile(fname); //relpp->fps[basepp->ind] =
-        }
-        if ( fp != 0 )
-        {
-            now = (uint32_t)time(NULL);
-            price64 = (1. / price) * SATOSHIDEN;
-            fwrite(&now,1,sizeof(now),fp);
-            fwrite(&price64,1,sizeof(price64),fp);
-            fclose(fp);
-        }
-        HASH_FIND(hh,LP_pubkeyinfos,&pubkey,sizeof(pubkey),pubp);
-        if ( pubp != 0 ) {
-            if ((LP_rand() % 1000) == 0)
-                printf("PRICEFEED UPDATE.(%-6s/%6s) %12.8f %s %12.8f\n", base, rel, price, bits256_str(str, pubkey),
-                       1. / price);
-            if (unconfcredits > pubp->unconfcredits)
-                pubp->unconfcredits = unconfcredits;
-            pubp->timestamp = (uint32_t) time(NULL);
-            LP_pubkey_update(pubp, basepp->ind, relpp->ind, price, balance);
-            //pubp->depthinfo[basepp->ind][relpp->ind] = LP_depthinfo_compact();
-            //if ( fabs(pubp->matrix[basepp->ind][relpp->ind] - price) > SMALLVAL )
-            {
-                //pubp->matrix[basepp->ind][relpp->ind] = price;
-                //pubp->timestamps[basepp->ind][relpp->ind] = pubp->timestamp;
-                dxblend(&basepp->relvals[relpp->ind], price, 0.9);
-                dxblend(&relpp->relvals[basepp->ind], 1. / price, 0.9);
-            }
-        } else printf("error finding pubkey entry %s, ok if rare\n",bits256_str(str,pubkey));
-    }
-    //else if ( (rand() % 100) == 0 )
-    //    printf("error finding %s/%s %.8f\n",base,rel,price);
-=======
->>>>>>> 38ed05e9
 }