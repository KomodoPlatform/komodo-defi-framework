--- conflicted
+++ resolved
@@ -10,11 +10,7 @@
 async-trait.workspace = true
 common = { path = "../common" }
 db_common = { path = "../db_common" }
-<<<<<<< HEAD
-derive_more = "0.99.20"
-=======
 derive_more.workspace = true
->>>>>>> e42a9af8
 mm2_core = { path = "../mm2_core" }
 mm2_err_handle = { path = "../mm2_err_handle" }
 mm2_number = { path = "../mm2_number" }
