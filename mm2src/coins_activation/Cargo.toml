[package]
name = "coins_activation"
version = "0.1.0"
edition = "2018"

[lib]
doctest = false

[features]
enable-sia = []
default = []
for-tests = []

[dependencies]
async-trait.workspace = true
coins = { path = "../coins" }
common = { path = "../common" }
crypto = { path = "../crypto" }
<<<<<<< HEAD
derive_more = "0.99.20"
ethereum-types = { version = "0.13", default-features = false, features = ["std", "serialize"] }
futures = { version = "0.3", package = "futures", features = ["compat", "async-await"] }
hex = "0.4.2"
=======
derive_more.workspace = true
ethereum-types.workspace = true
futures = { workspace = true, features = ["compat", "async-await"] }
hex.workspace = true
>>>>>>> e42a9af8
mm2_core = { path = "../mm2_core" }
mm2_err_handle = { path = "../mm2_err_handle" }
mm2_event_stream = { path = "../mm2_event_stream" }
mm2_metrics = { path = "../mm2_metrics" }
mm2_number = { path = "../mm2_number" }
parking_lot = { workspace = true, features = ["nightly"] }
rpc = { path = "../mm2_bitcoin/rpc" }
rpc_task = { path = "../rpc_task" }
secp256k1 = { version = "0.24" }
ser_error = { path = "../derives/ser_error" }
ser_error_derive = { path = "../derives/ser_error_derive" }
serde.workspace = true
serde_derive.workspace = true
serde_json = { workspace = true, features = ["preserve_order", "raw_value"] }
url.workspace = true

[target.'cfg(target_arch = "wasm32")'.dependencies]
mm2_metamask = { path = "../mm2_metamask" }

[target.'cfg(not(target_arch = "wasm32"))'.dependencies]
lightning.workspace = true
lightning-background-processor.workspace = true
lightning-invoice.workspace = true<|MERGE_RESOLUTION|>--- conflicted
+++ resolved
@@ -16,17 +16,10 @@
 coins = { path = "../coins" }
 common = { path = "../common" }
 crypto = { path = "../crypto" }
-<<<<<<< HEAD
-derive_more = "0.99.20"
-ethereum-types = { version = "0.13", default-features = false, features = ["std", "serialize"] }
-futures = { version = "0.3", package = "futures", features = ["compat", "async-await"] }
-hex = "0.4.2"
-=======
 derive_more.workspace = true
 ethereum-types.workspace = true
 futures = { workspace = true, features = ["compat", "async-await"] }
 hex.workspace = true
->>>>>>> e42a9af8
 mm2_core = { path = "../mm2_core" }
 mm2_err_handle = { path = "../mm2_err_handle" }
 mm2_event_stream = { path = "../mm2_event_stream" }
