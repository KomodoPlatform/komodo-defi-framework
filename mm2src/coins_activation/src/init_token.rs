--- conflicted
+++ resolved
@@ -307,48 +307,32 @@
 pub enum InitTokenError {
     #[display(fmt = "No such task '{_0}'")]
     NoSuchTask(TaskId),
-<<<<<<< HEAD
-    #[display(fmt = "Initialization task has timed out {:?}", duration)]
+    #[display(fmt = "Initialization task has timed out {duration:?}")]
     TaskTimedOut {
         duration: Duration,
     },
-    #[display(fmt = "Token {} is activated already", ticker)]
+    #[display(fmt = "Token {ticker} is activated already")]
     TokenIsAlreadyActivated {
         ticker: String,
     },
-    #[display(fmt = "Token {} config is not found", _0)]
+    #[display(fmt = "Token {_0} config is not found")]
     TokenConfigIsNotFound(String),
-    #[display(fmt = "Token {} protocol parsing failed: {}", ticker, error)]
+    #[display(fmt = "Token {ticker} protocol parsing failed: {error}")]
     TokenProtocolParseError {
         ticker: String,
         error: String,
     },
-    #[display(fmt = "Unexpected platform protocol {} for {}", protocol, ticker)]
+    #[display(fmt = "Unexpected platform protocol {protocol} for {ticker}")]
     UnexpectedTokenProtocol {
         ticker: String,
         protocol: Json,
     },
-    #[display(fmt = "Error on platform coin {} creation: {}", ticker, error)]
+    #[display(fmt = "Error on platform coin {ticker} creation: {error}")]
     TokenCreationError {
         ticker: String,
         error: String,
     },
-    #[display(fmt = "Could not fetch balance: {}", _0)]
-=======
-    #[display(fmt = "Initialization task has timed out {duration:?}")]
-    TaskTimedOut { duration: Duration },
-    #[display(fmt = "Token {ticker} is activated already")]
-    TokenIsAlreadyActivated { ticker: String },
-    #[display(fmt = "Token {_0} config is not found")]
-    TokenConfigIsNotFound(String),
-    #[display(fmt = "Token {ticker} protocol parsing failed: {error}")]
-    TokenProtocolParseError { ticker: String, error: String },
-    #[display(fmt = "Unexpected platform protocol {protocol} for {ticker}")]
-    UnexpectedTokenProtocol { ticker: String, protocol: Json },
-    #[display(fmt = "Error on platform coin {ticker} creation: {error}")]
-    TokenCreationError { ticker: String, error: String },
     #[display(fmt = "Could not fetch balance: {_0}")]
->>>>>>> 68bc4ebf
     CouldNotFetchBalance(String),
     #[display(fmt = "Platform coin {_0} is not activated")]
     PlatformCoinIsNotActivated(String),
