--- conflicted
+++ resolved
@@ -63,11 +63,7 @@
         _protocol_info: Self::StandaloneProtocol,
         task_handle: UtxoStandardRpcTaskHandleShared,
     ) -> MmResult<Self, InitUtxoStandardError> {
-<<<<<<< HEAD
-        let priv_key_policy = priv_key_build_policy(&ctx, &activation_request.priv_key_policy)?;
-=======
-        let priv_key_policy = priv_key_build_policy(&ctx, activation_request.priv_key_policy).map_mm_err()?;
->>>>>>> 8a2ccf66
+        let priv_key_policy = priv_key_build_policy(&ctx, &activation_request.priv_key_policy).map_mm_err()?;
 
         let coin = UtxoArcBuilder::new(
             &ctx,
