--- conflicted
+++ resolved
@@ -62,11 +62,7 @@
         _protocol_info: Self::StandaloneProtocol,
         _task_handle: QtumRpcTaskHandleShared,
     ) -> Result<Self, MmError<Self::ActivationError>> {
-<<<<<<< HEAD
-        let priv_key_policy = priv_key_build_policy(&ctx, &activation_request.priv_key_policy)?;
-=======
-        let priv_key_policy = priv_key_build_policy(&ctx, activation_request.priv_key_policy).map_mm_err()?;
->>>>>>> 8a2ccf66
+        let priv_key_policy = priv_key_build_policy(&ctx, &activation_request.priv_key_policy).map_mm_err()?;
 
         let coin = QtumCoinBuilder::new(&ctx, &ticker, &coin_conf, activation_request, priv_key_policy)
             .build()
