--- conflicted
+++ resolved
@@ -77,12 +77,8 @@
                 error: format!("Couldn't parse cash address prefix: {e:?}"),
             }
         })?;
-<<<<<<< HEAD
-        let priv_key_policy = priv_key_build_policy(&ctx, &activation_request.utxo_params.priv_key_policy)?;
-=======
         let priv_key_policy =
-            priv_key_build_policy(&ctx, activation_request.utxo_params.priv_key_policy).map_mm_err()?;
->>>>>>> 8a2ccf66
+            priv_key_build_policy(&ctx, &activation_request.utxo_params.priv_key_policy).map_mm_err()?;
 
         let bchd_urls = activation_request.bchd_urls.clone();
         let constructor = { move |utxo_arc| BchCoin::new(utxo_arc, prefix.clone(), bchd_urls.clone()) };
