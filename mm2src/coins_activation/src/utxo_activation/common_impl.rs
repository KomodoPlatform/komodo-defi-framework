use crate::standalone_coin::{InitStandaloneCoinActivationOps, InitStandaloneCoinTaskHandleShared};
use crate::utxo_activation::init_utxo_standard_activation_error::InitUtxoStandardError;
use crate::utxo_activation::init_utxo_standard_statuses::{UtxoStandardAwaitingStatus, UtxoStandardInProgressStatus,
                                                          UtxoStandardUserAction};
use crate::utxo_activation::utxo_standard_activation_result::UtxoStandardActivationResult;
use coins::coin_balance::EnableCoinBalanceOps;
use coins::hd_pubkey::RpcTaskXPubExtractor;
use coins::my_tx_history_v2::TxHistoryStorage;
use coins::utxo::utxo_tx_history_v2::{utxo_history_loop, UtxoTxHistoryOps};
use coins::utxo::{UtxoActivationParams, UtxoCoinFields};
use coins::{CoinFutSpawner, MarketCoinOps, PrivKeyActivationPolicy, PrivKeyBuildPolicy};
use common::executor::{AbortSettings, SpawnAbortable};
use crypto::hw_rpc_task::HwConnectStatuses;
use crypto::{CryptoCtxError, HwRpcError};
use futures::compat::Future01CompatExt;
use mm2_core::mm_ctx::MmArc;
use mm2_err_handle::prelude::*;
use mm2_metrics::MetricsArc;
use mm2_number::BigDecimal;
use std::collections::HashMap;

pub(crate) async fn get_activation_result<Coin>(
    ctx: &MmArc,
    coin: &Coin,
    task_handle: InitStandaloneCoinTaskHandleShared<Coin>,
    activation_params: &UtxoActivationParams,
) -> MmResult<UtxoStandardActivationResult, InitUtxoStandardError>
where
    Coin: InitStandaloneCoinActivationOps<
            ActivationError = InitUtxoStandardError,
            InProgressStatus = UtxoStandardInProgressStatus,
            AwaitingStatus = UtxoStandardAwaitingStatus,
            UserAction = UtxoStandardUserAction,
        > + EnableCoinBalanceOps
        + MarketCoinOps,
{
    let ticker = coin.ticker().to_owned();
    let current_block = coin
        .current_block()
        .compat()
        .await
        .map_to_mm(InitUtxoStandardError::Transport)?;

<<<<<<< HEAD
    let xpub_extractor = if coin.is_trezor() {
        Some(
            RpcTaskXPubExtractor::new(ctx, task_handle, xpub_extractor_rpc_statuses())
                .mm_err(|_| InitUtxoStandardError::HwError(HwRpcError::NotInitialized))?,
        )
    } else {
        None
    };
=======
    // Construct an Xpub extractor without checking if the MarketMaker supports HD wallet ops.
    // [`EnableCoinBalanceOps::enable_coin_balance`] won't just use `xpub_extractor`
    // if the coin has been initialized with an Iguana priv key.
    let xpub_extractor = RpcTaskXPubExtractor::new_unchecked(ctx, task_handle.clone(), xpub_extractor_rpc_statuses());
>>>>>>> 8635ed94
    task_handle.update_in_progress_status(UtxoStandardInProgressStatus::RequestingWalletBalance)?;
    let wallet_balance = coin
        .enable_coin_balance(
            xpub_extractor,
            activation_params.enable_params.clone(),
            &activation_params.path_to_address,
        )
        .await
        .mm_err(|enable_err| InitUtxoStandardError::from_enable_coin_balance_err(enable_err, ticker.clone()))?;
    task_handle.update_in_progress_status(UtxoStandardInProgressStatus::ActivatingCoin)?;

    let result = UtxoStandardActivationResult {
        ticker,
        current_block,
        wallet_balance,
    };
    Ok(result)
}

pub(crate) fn xpub_extractor_rpc_statuses(
) -> HwConnectStatuses<UtxoStandardInProgressStatus, UtxoStandardAwaitingStatus> {
    HwConnectStatuses {
        on_connect: UtxoStandardInProgressStatus::WaitingForTrezorToConnect,
        on_connected: UtxoStandardInProgressStatus::ActivatingCoin,
        on_connection_failed: UtxoStandardInProgressStatus::Finishing,
        on_button_request: UtxoStandardInProgressStatus::FollowHwDeviceInstructions,
        on_pin_request: UtxoStandardAwaitingStatus::EnterTrezorPin,
        on_passphrase_request: UtxoStandardAwaitingStatus::EnterTrezorPassphrase,
        on_ready: UtxoStandardInProgressStatus::ActivatingCoin,
    }
}

pub(crate) fn priv_key_build_policy(
    ctx: &MmArc,
    activation_policy: PrivKeyActivationPolicy,
) -> MmResult<PrivKeyBuildPolicy, CryptoCtxError> {
    match activation_policy {
        PrivKeyActivationPolicy::ContextPrivKey => PrivKeyBuildPolicy::detect_priv_key_policy(ctx),
        PrivKeyActivationPolicy::Trezor => Ok(PrivKeyBuildPolicy::Trezor),
    }
}

pub(crate) fn start_history_background_fetching<Coin>(
    coin: Coin,
    metrics: MetricsArc,
    storage: impl TxHistoryStorage,
    current_balances: HashMap<String, BigDecimal>,
) where
    Coin: AsRef<UtxoCoinFields> + UtxoTxHistoryOps,
{
    let spawner = CoinFutSpawner::new(&coin.as_ref().abortable_system);

    let msg = format!("'utxo_history_loop' has been aborted for {}", coin.ticker());
    let fut = utxo_history_loop(coin, storage, metrics, current_balances);

    let settings = AbortSettings::info_on_abort(msg);
    spawner.spawn_with_settings(fut, settings);
}<|MERGE_RESOLUTION|>--- conflicted
+++ resolved
@@ -41,21 +41,14 @@
         .await
         .map_to_mm(InitUtxoStandardError::Transport)?;
 
-<<<<<<< HEAD
     let xpub_extractor = if coin.is_trezor() {
         Some(
-            RpcTaskXPubExtractor::new(ctx, task_handle, xpub_extractor_rpc_statuses())
+            RpcTaskXPubExtractor::new(ctx, task_handle.clone(), xpub_extractor_rpc_statuses())
                 .mm_err(|_| InitUtxoStandardError::HwError(HwRpcError::NotInitialized))?,
         )
     } else {
         None
     };
-=======
-    // Construct an Xpub extractor without checking if the MarketMaker supports HD wallet ops.
-    // [`EnableCoinBalanceOps::enable_coin_balance`] won't just use `xpub_extractor`
-    // if the coin has been initialized with an Iguana priv key.
-    let xpub_extractor = RpcTaskXPubExtractor::new_unchecked(ctx, task_handle.clone(), xpub_extractor_rpc_statuses());
->>>>>>> 8635ed94
     task_handle.update_in_progress_status(UtxoStandardInProgressStatus::RequestingWalletBalance)?;
     let wallet_balance = coin
         .enable_coin_balance(
