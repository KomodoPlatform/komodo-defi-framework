--- conflicted
+++ resolved
@@ -43,18 +43,13 @@
 
     let xpub_extractor = if coin.is_trezor() {
         Some(
-<<<<<<< HEAD
             RpcTaskXPubExtractor::new_trezor_extractor(
                 ctx,
-                task_handle,
+                task_handle.clone(),
                 xpub_extractor_rpc_statuses(),
                 coins::CoinProtocol::UTXO,
             )
             .mm_err(|_| InitUtxoStandardError::HwError(HwRpcError::NotInitialized))?,
-=======
-            RpcTaskXPubExtractor::new(ctx, task_handle.clone(), xpub_extractor_rpc_statuses())
-                .mm_err(|_| InitUtxoStandardError::HwError(HwRpcError::NotInitialized))?,
->>>>>>> 63def736
         )
     } else {
         None
