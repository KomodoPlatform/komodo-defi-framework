--- conflicted
+++ resolved
@@ -4,25 +4,17 @@
                                                          InitStandaloneCoinStatusError,
                                                          InitStandaloneCoinUserActionError};
 use async_trait::async_trait;
-<<<<<<< HEAD
 use coins::my_tx_history_v2::TxHistoryStorage;
 use coins::tx_history_storage::{CreateTxHistoryStorageError, TxHistoryStorageBuilder};
-use coins::{lp_coinfind, lp_register_coin, MmCoinEnum, RegisterCoinError, RegisterCoinParams};
-=======
 use coins::{disable_coin, lp_coinfind, lp_register_coin, MmCoinEnum, RegisterCoinError, RegisterCoinParams};
->>>>>>> 1438bf91
 use common::{log, SuccessResponse};
 use crypto::trezor::trezor_rpc_task::RpcTaskHandle;
 use futures::future::AbortHandle;
 use mm2_core::mm_ctx::MmArc;
 use mm2_err_handle::prelude::*;
-<<<<<<< HEAD
 use mm2_metrics::MetricsArc;
 use mm2_number::BigDecimal;
-use rpc_task::rpc_common::{InitRpcTaskResponse, RpcTaskStatusRequest, RpcTaskUserActionRequest};
-=======
 use rpc_task::rpc_common::{CancelRpcTaskRequest, InitRpcTaskResponse, RpcTaskStatusRequest, RpcTaskUserActionRequest};
->>>>>>> 1438bf91
 use rpc_task::{RpcTask, RpcTaskManager, RpcTaskManagerShared, RpcTaskStatus, RpcTaskTypes};
 use serde_derive::Deserialize;
 use serde_json::Value as Json;
@@ -42,13 +34,8 @@
 
 #[async_trait]
 pub trait InitStandaloneCoinActivationOps: Into<MmCoinEnum> + Send + Sync + 'static {
-<<<<<<< HEAD
     type ActivationRequest: TxHistory + Clone + Send + Sync;
-    type StandaloneProtocol: TryFromCoinProtocol + Send;
-=======
-    type ActivationRequest: TxHistory + Sync + Send;
     type StandaloneProtocol: TryFromCoinProtocol + Clone + Send + Sync;
->>>>>>> 1438bf91
     // The following types are related to `RpcTask` management.
     type ActivationResult: serde::Serialize + Clone + CurrentBlock + GetAddressesBalances + Send + Sync + 'static;
     type ActivationError: From<RegisterCoinError>
