use crate::context::CoinsActivationContext;
use crate::prelude::*;
use crate::standalone_coin::init_standalone_coin_error::{InitStandaloneCoinError, InitStandaloneCoinStatusError,
                                                         InitStandaloneCoinUserActionError};
use async_trait::async_trait;
<<<<<<< HEAD
use coins::{lp_coinfind, lp_register_coin, MmCoinEnum, PrivKeyBuildPolicy, RegisterCoinError, RegisterCoinParams};
=======
use coins::{lp_coinfind, MmCoinEnum};
>>>>>>> 98e28828
use common::mm_ctx::MmArc;
use common::mm_error::prelude::*;
use common::{log, NotSame, SuccessResponse};
use crypto::trezor::trezor_rpc_task::RpcTaskHandle;
use rpc_task::rpc_common::{InitRpcTaskResponse, RpcTaskStatusRequest, RpcTaskUserActionRequest};
use rpc_task::{RpcTask, RpcTaskManager, RpcTaskManagerShared, RpcTaskStatus, RpcTaskTypes};
use serde_derive::Deserialize;
use serde_json::Value as Json;

pub type InitStandaloneCoinResponse = InitRpcTaskResponse;
pub type InitStandaloneCoinStatusRequest = RpcTaskStatusRequest;
pub type InitStandaloneCoinUserActionRequest<UserAction> = RpcTaskUserActionRequest<UserAction>;
pub type InitStandaloneCoinTaskManagerShared<Standalone> = RpcTaskManagerShared<InitStandaloneCoinTask<Standalone>>;
pub type InitStandaloneCoinTaskHandle<Standalone> = RpcTaskHandle<InitStandaloneCoinTask<Standalone>>;

#[derive(Debug, Deserialize)]
pub struct InitStandaloneCoinReq<T> {
    ticker: String,
    activation_params: T,
}

#[async_trait]
pub trait InitStandaloneCoinActivationOps: Into<MmCoinEnum> + Send + Sync + 'static {
    type ActivationRequest: TxHistoryEnabled + Sync + Send;
    type StandaloneProtocol: TryFromCoinProtocol + Send;
    // The following types are related to `RpcTask` management.
    type ActivationResult: serde::Serialize + Clone + Send + Sync + 'static + GetCurrentBlock;
    type ActivationError: From<RegisterCoinError>
        + Into<InitStandaloneCoinError>
        + SerMmErrorType
        + NotSame
        + NotMmError
        + Clone
        + Send
        + Sync
        + 'static;
    type InProgressStatus: InitStandaloneCoinInitialStatus + serde::Serialize + Clone + Send + Sync + 'static;
    type AwaitingStatus: serde::Serialize + Clone + Send + Sync + 'static;
    type UserAction: serde::de::DeserializeOwned + NotMmError + Send + Sync + 'static;

    fn rpc_task_manager(activation_ctx: &CoinsActivationContext) -> &InitStandaloneCoinTaskManagerShared<Self>;

    /// Initialization of the standalone coin spawned as `RpcTask`.
    async fn init_standalone_coin(
        ctx: MmArc,
        ticker: String,
        coin_conf: Json,
        activation_request: &Self::ActivationRequest,
        protocol_info: Self::StandaloneProtocol,
        task_handle: &InitStandaloneCoinTaskHandle<Self>,
    ) -> Result<Self, MmError<Self::ActivationError>>;

    async fn get_activation_result(
        &self,
        ctx: MmArc,
        task_handle: &InitStandaloneCoinTaskHandle<Self>,
        activation_request: &Self::ActivationRequest,
    ) -> Result<Self::ActivationResult, MmError<Self::ActivationError>>;
}

pub async fn init_standalone_coin<Standalone>(
    ctx: MmArc,
    request: InitStandaloneCoinReq<Standalone::ActivationRequest>,
) -> MmResult<InitStandaloneCoinResponse, InitStandaloneCoinError>
where
    Standalone: InitStandaloneCoinActivationOps + Send + Sync + 'static,
    Standalone::InProgressStatus: InitStandaloneCoinInitialStatus,
    InitStandaloneCoinError: From<Standalone::ActivationError>,
    (Standalone::ActivationError, InitStandaloneCoinError): NotSame,
{
    if let Ok(Some(_)) = lp_coinfind(&ctx, &request.ticker).await {
        return MmError::err(InitStandaloneCoinError::CoinIsAlreadyActivated { ticker: request.ticker });
    }

    let (coin_conf, protocol_info) = coin_conf_with_protocol(&ctx, &request.ticker)?;

    let coins_act_ctx = CoinsActivationContext::from_ctx(&ctx).map_to_mm(InitStandaloneCoinError::Internal)?;
    let task = InitStandaloneCoinTask::<Standalone> {
        ctx,
        request,
        coin_conf,
        protocol_info,
    };
    let task_manager = Standalone::rpc_task_manager(&coins_act_ctx);

    let task_id = RpcTaskManager::spawn_rpc_task(task_manager, task)
        .mm_err(|e| InitStandaloneCoinError::Internal(e.to_string()))?;

    Ok(InitStandaloneCoinResponse { task_id })
}

pub async fn init_standalone_coin_status<Standalone: InitStandaloneCoinActivationOps>(
    ctx: MmArc,
    req: InitStandaloneCoinStatusRequest,
) -> MmResult<
    RpcTaskStatus<
        Standalone::ActivationResult,
        InitStandaloneCoinError,
        Standalone::InProgressStatus,
        Standalone::AwaitingStatus,
    >,
    InitStandaloneCoinStatusError,
>
where
    InitStandaloneCoinError: From<Standalone::ActivationError>,
{
    let coins_act_ctx = CoinsActivationContext::from_ctx(&ctx).map_to_mm(InitStandaloneCoinStatusError::Internal)?;
    let mut task_manager = Standalone::rpc_task_manager(&coins_act_ctx)
        .lock()
        .map_to_mm(|poison| InitStandaloneCoinStatusError::Internal(poison.to_string()))?;
    task_manager
        .task_status(req.task_id, req.forget_if_finished)
        .or_mm_err(|| InitStandaloneCoinStatusError::NoSuchTask(req.task_id))
        .map(|rpc_task| rpc_task.map_err(InitStandaloneCoinError::from))
}

pub async fn init_standalone_coin_user_action<Standalone: InitStandaloneCoinActivationOps>(
    ctx: MmArc,
    req: InitStandaloneCoinUserActionRequest<Standalone::UserAction>,
) -> MmResult<SuccessResponse, InitStandaloneCoinUserActionError> {
    let coins_act_ctx =
        CoinsActivationContext::from_ctx(&ctx).map_to_mm(InitStandaloneCoinUserActionError::Internal)?;
    let mut task_manager = Standalone::rpc_task_manager(&coins_act_ctx)
        .lock()
        .map_to_mm(|poison| InitStandaloneCoinUserActionError::Internal(poison.to_string()))?;
    task_manager.on_user_action(req.task_id, req.user_action)?;
    Ok(SuccessResponse::new())
}

pub struct InitStandaloneCoinTask<Standalone: InitStandaloneCoinActivationOps> {
    ctx: MmArc,
    request: InitStandaloneCoinReq<Standalone::ActivationRequest>,
    coin_conf: Json,
    protocol_info: Standalone::StandaloneProtocol,
}

impl<Standalone: InitStandaloneCoinActivationOps> RpcTaskTypes for InitStandaloneCoinTask<Standalone> {
    type Item = Standalone::ActivationResult;
    type Error = Standalone::ActivationError;
    type InProgressStatus = Standalone::InProgressStatus;
    type AwaitingStatus = Standalone::AwaitingStatus;
    type UserAction = Standalone::UserAction;
}

#[async_trait]
impl<Standalone> RpcTask for InitStandaloneCoinTask<Standalone>
where
    Standalone: InitStandaloneCoinActivationOps,
{
    fn initial_status(&self) -> Self::InProgressStatus {
        <Standalone::InProgressStatus as InitStandaloneCoinInitialStatus>::initial_status()
    }

    async fn run(self, task_handle: &RpcTaskHandle<Self>) -> Result<Self::Item, MmError<Self::Error>> {
<<<<<<< HEAD
        let ticker = self.request.ticker.clone();
        let priv_key_policy = PrivKeyBuildPolicy::from_crypto_ctx(&self.crypto_ctx);
=======
>>>>>>> 98e28828
        let coin = Standalone::init_standalone_coin(
            self.ctx.clone(),
            ticker.clone(),
            self.coin_conf,
            &self.request.activation_params,
            self.protocol_info,
            task_handle,
        )
        .await?;

        let result = coin
            .get_activation_result(self.ctx.clone(), task_handle, &self.request.activation_params)
            .await?;
        log::info!("{} current block {}", ticker, result.get_current_block());

        let tx_history = self.request.activation_params.tx_history_enabled();

        lp_register_coin(&self.ctx, coin.into(), RegisterCoinParams { ticker, tx_history }).await?;

        Ok(result)
    }
}

pub trait InitStandaloneCoinInitialStatus {
    fn initial_status() -> Self;
}<|MERGE_RESOLUTION|>--- conflicted
+++ resolved
@@ -3,11 +3,7 @@
 use crate::standalone_coin::init_standalone_coin_error::{InitStandaloneCoinError, InitStandaloneCoinStatusError,
                                                          InitStandaloneCoinUserActionError};
 use async_trait::async_trait;
-<<<<<<< HEAD
-use coins::{lp_coinfind, lp_register_coin, MmCoinEnum, PrivKeyBuildPolicy, RegisterCoinError, RegisterCoinParams};
-=======
 use coins::{lp_coinfind, MmCoinEnum};
->>>>>>> 98e28828
 use common::mm_ctx::MmArc;
 use common::mm_error::prelude::*;
 use common::{log, NotSame, SuccessResponse};
@@ -162,11 +158,7 @@
     }
 
     async fn run(self, task_handle: &RpcTaskHandle<Self>) -> Result<Self::Item, MmError<Self::Error>> {
-<<<<<<< HEAD
         let ticker = self.request.ticker.clone();
-        let priv_key_policy = PrivKeyBuildPolicy::from_crypto_ctx(&self.crypto_ctx);
-=======
->>>>>>> 98e28828
         let coin = Standalone::init_standalone_coin(
             self.ctx.clone(),
             ticker.clone(),
