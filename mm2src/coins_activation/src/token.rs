// Contains token activation traits and their implementations for various coins

use crate::platform_coin_with_tokens::{self, RegisterTokenInfo};
use crate::prelude::*;
use async_trait::async_trait;
use coins::utxo::rpc_clients::UtxoRpcError;
use coins::{lp_coinfind, lp_coinfind_or_err, BalanceError, CoinProtocol, CoinsContext, MmCoinEnum, RegisterCoinError,
            UnexpectedDerivationMethod};
use common::{HttpStatusCode, StatusCode};
use derive_more::Display;
use mm2_core::mm_ctx::MmArc;
use mm2_err_handle::prelude::*;
use ser_error_derive::SerializeErrorType;
use serde_derive::{Deserialize, Serialize};

pub trait TokenProtocolParams {
    fn platform_coin_ticker(&self) -> &str;
}

#[async_trait]
pub trait TokenActivationOps: Into<MmCoinEnum> + platform_coin_with_tokens::TokenOf {
    type ActivationParams;
    type ProtocolInfo: TokenProtocolParams + TryFromCoinProtocol;
    type ActivationResult;
    type ActivationError: NotMmError;

    async fn enable_token(
        ticker: String,
        platform_coin: Self::PlatformCoin,
        activation_params: Self::ActivationParams,
        protocol_conf: Self::ProtocolInfo,
    ) -> Result<(Self, Self::ActivationResult), MmError<Self::ActivationError>>;
}

#[derive(Debug, Display, Serialize, SerializeErrorType)]
#[serde(tag = "error_type", content = "error_data")]
pub enum EnableTokenError {
    #[display(fmt = "Token {} is already activated", _0)]
    TokenIsAlreadyActivated(String),
    #[display(fmt = "Token {} config is not found", _0)]
    TokenConfigIsNotFound(String),
    #[display(fmt = "Token {} protocol parsing failed: {}", ticker, error)]
    TokenProtocolParseError {
        ticker: String,
        error: String,
    },
    #[display(fmt = "Unexpected token protocol {:?} for {}", protocol, ticker)]
    UnexpectedTokenProtocol {
        ticker: String,
        protocol: CoinProtocol,
    },
    #[display(fmt = "Platform coin {} is not activated", _0)]
    PlatformCoinIsNotActivated(String),
    #[display(fmt = "{} is not a platform coin for token {}", platform_coin_ticker, token_ticker)]
    UnsupportedPlatformCoin {
        platform_coin_ticker: String,
        token_ticker: String,
    },
    #[display(fmt = "{}", _0)]
    UnexpectedDerivationMethod(UnexpectedDerivationMethod),
    CouldNotFetchBalance(String),
    Transport(String),
    InvalidConfig(String),
    Internal(String),
}

impl From<RegisterCoinError> for EnableTokenError {
    fn from(err: RegisterCoinError) -> Self {
        match err {
            RegisterCoinError::CoinIsInitializedAlready { coin } => Self::TokenIsAlreadyActivated(coin),
            RegisterCoinError::Internal(err) => Self::Internal(err),
        }
    }
}

impl From<CoinConfWithProtocolError> for EnableTokenError {
    fn from(err: CoinConfWithProtocolError) -> Self {
        match err {
            CoinConfWithProtocolError::ConfigIsNotFound(ticker) => EnableTokenError::TokenConfigIsNotFound(ticker),
            CoinConfWithProtocolError::CoinProtocolParseError { ticker, err } => {
                EnableTokenError::TokenProtocolParseError {
                    ticker,
                    error: err.to_string(),
                }
            },
            CoinConfWithProtocolError::UnexpectedProtocol { ticker, protocol } => {
                EnableTokenError::UnexpectedTokenProtocol { ticker, protocol }
            },
        }
    }
}

impl From<BalanceError> for EnableTokenError {
    fn from(e: BalanceError) -> Self {
        match e {
            BalanceError::Transport(e) | BalanceError::InvalidResponse(e) => EnableTokenError::Transport(e),
            BalanceError::UnexpectedDerivationMethod(e) => EnableTokenError::UnexpectedDerivationMethod(e),
            BalanceError::Internal(e) | BalanceError::WalletStorageError(e) => EnableTokenError::Internal(e),
        }
    }
}

#[derive(Debug, Deserialize)]
pub struct EnableTokenRequest<T> {
    ticker: String,
    activation_params: T,
}

pub async fn enable_token<Token>(
    ctx: MmArc,
    req: EnableTokenRequest<Token::ActivationParams>,
) -> Result<Token::ActivationResult, MmError<EnableTokenError>>
where
    Token: TokenActivationOps + Clone,
    EnableTokenError: From<Token::ActivationError>,
    (Token::ActivationError, EnableTokenError): NotEqual,
{
    if let Ok(Some(_)) = lp_coinfind(&ctx, &req.ticker).await {
        return MmError::err(EnableTokenError::TokenIsAlreadyActivated(req.ticker));
    }

    let (_, token_protocol): (_, Token::ProtocolInfo) = coin_conf_with_protocol(&ctx, &req.ticker)?;

    let platform_coin = lp_coinfind_or_err(&ctx, token_protocol.platform_coin_ticker())
        .await
        .mm_err(|_| EnableTokenError::PlatformCoinIsNotActivated(token_protocol.platform_coin_ticker().to_owned()))?;

    let platform_coin = Token::PlatformCoin::try_from_mm_coin(platform_coin).or_mm_err(|| {
        EnableTokenError::UnsupportedPlatformCoin {
            platform_coin_ticker: token_protocol.platform_coin_ticker().into(),
            token_ticker: req.ticker.clone(),
        }
    })?;

    let (token, activation_result) =
        Token::enable_token(req.ticker, platform_coin.clone(), req.activation_params, token_protocol).await?;

    let coins_ctx = CoinsContext::from_ctx(&ctx).unwrap();
<<<<<<< HEAD
    coins_ctx.add_token(token.into()).await?;
=======
    coins_ctx
        .add_coin(token.clone().into())
        .await
        .mm_err(|e| EnableTokenError::TokenIsAlreadyActivated(e.ticker))?;
>>>>>>> 15ff4c59

    platform_coin.register_token_info(&token);

    Ok(activation_result)
}

impl From<UtxoRpcError> for EnableTokenError {
    fn from(err: UtxoRpcError) -> Self {
        match err {
            UtxoRpcError::Transport(e) | UtxoRpcError::ResponseParseError(e) => {
                EnableTokenError::Transport(e.to_string())
            },
            UtxoRpcError::InvalidResponse(e) => EnableTokenError::Transport(e),
            UtxoRpcError::Internal(e) => EnableTokenError::Internal(e),
        }
    }
}

impl HttpStatusCode for EnableTokenError {
    fn status_code(&self) -> StatusCode {
        match self {
            EnableTokenError::TokenIsAlreadyActivated(_)
            | EnableTokenError::PlatformCoinIsNotActivated(_)
            | EnableTokenError::TokenConfigIsNotFound { .. }
            | EnableTokenError::UnexpectedTokenProtocol { .. } => StatusCode::BAD_REQUEST,
            EnableTokenError::TokenProtocolParseError { .. }
            | EnableTokenError::UnsupportedPlatformCoin { .. }
            | EnableTokenError::UnexpectedDerivationMethod(_)
            | EnableTokenError::Transport(_)
            | EnableTokenError::CouldNotFetchBalance(_)
            | EnableTokenError::InvalidConfig(_)
            | EnableTokenError::Internal(_) => StatusCode::INTERNAL_SERVER_ERROR,
        }
    }
}<|MERGE_RESOLUTION|>--- conflicted
+++ resolved
@@ -136,14 +136,7 @@
         Token::enable_token(req.ticker, platform_coin.clone(), req.activation_params, token_protocol).await?;
 
     let coins_ctx = CoinsContext::from_ctx(&ctx).unwrap();
-<<<<<<< HEAD
     coins_ctx.add_token(token.into()).await?;
-=======
-    coins_ctx
-        .add_coin(token.clone().into())
-        .await
-        .mm_err(|e| EnableTokenError::TokenIsAlreadyActivated(e.ticker))?;
->>>>>>> 15ff4c59
 
     platform_coin.register_token_info(&token);
 
