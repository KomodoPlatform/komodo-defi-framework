--- conflicted
+++ resolved
@@ -176,13 +176,8 @@
                         ));
                     }
                     let nft_global = match &nft_init_params.provider {
-<<<<<<< HEAD
                         NftProviderEnum::Moralis { url, komodo_proxy } => {
-                            platform_coin.global_nft_from_platform_coin(url, *komodo_proxy).await?
-=======
-                        NftProviderEnum::Moralis { url, proxy_auth } => {
-                            platform_coin.initialize_global_nft(url, proxy_auth).await?
->>>>>>> 62dd72de
+                            platform_coin.initialize_global_nft(url, *komodo_proxy).await?
                         },
                     };
                     let nfts = nft_global.nfts_infos.lock().await.clone();
