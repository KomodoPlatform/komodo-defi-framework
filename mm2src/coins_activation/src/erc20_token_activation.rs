use crate::{prelude::{TryFromCoinProtocol, TryPlatformCoinFromMmCoinEnum},
            token::{EnableTokenError, TokenActivationOps, TokenProtocolParams}};
use async_trait::async_trait;
<<<<<<< HEAD
use coins::{eth::{display_eth_address,
                  v2_activation::{Erc20Protocol, Erc20TokenActivationError, Erc20TokenActivationRequest},
=======
use coins::eth::v2_activation::{EthTokenActivationParams, EthTokenProtocol, NftProtocol, NftProviderEnum};
use coins::nft::nft_structs::NftInfo;
use coins::{eth::{v2_activation::{Erc20Protocol, EthTokenActivationError},
>>>>>>> 97f6bd60
                  valid_addr_from_str, EthCoin},
            CoinBalance, CoinProtocol, CoinWithDerivationMethod, MarketCoinOps, MmCoin, MmCoinEnum};
use common::Future01CompatExt;
use mm2_err_handle::prelude::MmError;
use serde::Serialize;
use std::collections::HashMap;

#[derive(Debug, Serialize)]
#[serde(untagged)]
pub enum EthTokenInitResult {
    Erc20(Erc20InitResult),
    Nft(NftInitResult),
}

#[derive(Debug, Serialize)]
pub struct Erc20InitResult {
    balances: HashMap<String, CoinBalance>,
    platform_coin: String,
    token_contract_address: String,
    required_confirmations: u64,
}

#[derive(Debug, Serialize)]
pub struct NftInitResult {
    nfts: HashMap<String, NftInfo>,
    platform_coin: String,
}

impl From<EthTokenActivationError> for EnableTokenError {
    fn from(err: EthTokenActivationError) -> Self {
        match err {
<<<<<<< HEAD
            Erc20TokenActivationError::InternalError(e) => EnableTokenError::Internal(e),
            Erc20TokenActivationError::CouldNotFetchBalance(e)
            | Erc20TokenActivationError::ClientConnectionFailed(e) => EnableTokenError::Transport(e),
            Erc20TokenActivationError::UnexpectedDerivationMethod(e) => EnableTokenError::UnexpectedDerivationMethod(e),
=======
            EthTokenActivationError::InternalError(e) => EnableTokenError::Internal(e),
            EthTokenActivationError::CouldNotFetchBalance(e)
            | EthTokenActivationError::Transport(e)
            | EthTokenActivationError::ClientConnectionFailed(e) => EnableTokenError::Transport(e),
            EthTokenActivationError::InvalidPayload(e) => EnableTokenError::InvalidPayload(e),
>>>>>>> 97f6bd60
        }
    }
}

impl TryPlatformCoinFromMmCoinEnum for EthCoin {
    fn try_from_mm_coin(coin: MmCoinEnum) -> Option<Self>
    where
        Self: Sized,
    {
        match coin {
            MmCoinEnum::EthCoin(coin) => Some(coin),
            _ => None,
        }
    }
}

impl TryFromCoinProtocol for Erc20Protocol {
    fn try_from_coin_protocol(proto: CoinProtocol) -> Result<Self, MmError<CoinProtocol>>
    where
        Self: Sized,
    {
        match proto {
            CoinProtocol::ERC20 {
                platform,
                contract_address,
            } => {
                let token_addr = valid_addr_from_str(&contract_address).map_err(|_| CoinProtocol::ERC20 {
                    platform: platform.clone(),
                    contract_address,
                })?;

                Ok(Erc20Protocol { platform, token_addr })
            },
            proto => MmError::err(proto),
        }
    }
}

impl TryFromCoinProtocol for EthTokenProtocol {
    fn try_from_coin_protocol(proto: CoinProtocol) -> Result<Self, MmError<CoinProtocol>>
    where
        Self: Sized,
    {
        match proto {
            CoinProtocol::ERC20 { .. } => {
                let erc20_protocol = Erc20Protocol::try_from_coin_protocol(proto)?;
                Ok(EthTokenProtocol::Erc20(erc20_protocol))
            },
            CoinProtocol::Nft { platform } => Ok(EthTokenProtocol::Nft(NftProtocol { platform })),
            proto => MmError::err(proto),
        }
    }
}

impl TokenProtocolParams for Erc20Protocol {
    fn platform_coin_ticker(&self) -> &str { &self.platform }
}

impl TokenProtocolParams for EthTokenProtocol {
    fn platform_coin_ticker(&self) -> &str {
        match self {
            EthTokenProtocol::Erc20(erc20_protocol) => erc20_protocol.platform_coin_ticker(),
            EthTokenProtocol::Nft(nft_protocol) => &nft_protocol.platform,
        }
    }
}

#[async_trait]
impl TokenActivationOps for EthCoin {
    type ActivationParams = EthTokenActivationParams;
    type ProtocolInfo = EthTokenProtocol;
    type ActivationResult = EthTokenInitResult;
    type ActivationError = EthTokenActivationError;

    async fn enable_token(
        ticker: String,
        platform_coin: Self::PlatformCoin,
        activation_params: Self::ActivationParams,
        protocol_conf: Self::ProtocolInfo,
    ) -> Result<(Self, Self::ActivationResult), MmError<Self::ActivationError>> {
<<<<<<< HEAD
        let token = platform_coin
            .initialize_erc20_token(activation_params, protocol_conf, ticker)
            .await?;

        // Todo: We only return the enabled address for swaps in the response for now, init_token method should allow scanning and returning all addresses with balances
        let address = display_eth_address(&token.derivation_method().single_addr_or_err().await?);
        let token_contract_address = token
            .erc20_token_address()
            .ok_or_else(|| Erc20TokenActivationError::InternalError("Token contract address is missing".to_string()))?;

        let balance = token
            .my_balance()
            .compat()
            .await
            .map_err(|e| Erc20TokenActivationError::CouldNotFetchBalance(e.to_string()))?;

        let balances = HashMap::from([(address, balance)]);

        let init_result = Erc20InitResult {
            balances,
            platform_coin: token.platform_ticker().to_owned(),
            required_confirmations: token.required_confirmations(),
            token_contract_address: format!("{:#02x}", token_contract_address),
        };

        Ok((token, init_result))
=======
        match activation_params {
            EthTokenActivationParams::Erc20(erc20_init_params) => match protocol_conf {
                EthTokenProtocol::Erc20(erc20_protocol) => {
                    let token = platform_coin
                        .initialize_erc20_token(erc20_init_params, erc20_protocol, ticker)
                        .await?;

                    let address = token.my_address()?;
                    let token_contract_address = token.erc20_token_address().ok_or_else(|| {
                        EthTokenActivationError::InternalError("Token contract address is missing".to_string())
                    })?;

                    let balance = token
                        .my_balance()
                        .compat()
                        .await
                        .map_err(|e| EthTokenActivationError::CouldNotFetchBalance(e.to_string()))?;

                    let balances = HashMap::from([(address, balance)]);

                    let init_result = EthTokenInitResult::Erc20(Erc20InitResult {
                        balances,
                        platform_coin: token.platform_ticker().to_owned(),
                        required_confirmations: token.required_confirmations(),
                        token_contract_address: format!("{:#02x}", token_contract_address),
                    });

                    Ok((token, init_result))
                },
                _ => Err(MmError::new(EthTokenActivationError::InternalError(
                    "Mismatched protocol info for ERC-20".to_string(),
                ))),
            },
            EthTokenActivationParams::Nft(nft_init_params) => match protocol_conf {
                EthTokenProtocol::Nft(nft_protocol) => {
                    if nft_protocol.platform != platform_coin.ticker() {
                        return MmError::err(EthTokenActivationError::InternalError(
                            "NFT platform coin ticker does not match the expected platform".to_string(),
                        ));
                    }
                    let nft_global = match &nft_init_params.provider {
                        NftProviderEnum::Moralis { url } => platform_coin.global_nft_from_platform_coin(url).await?,
                    };
                    let nfts = nft_global.nfts_infos.lock().await.clone();
                    let init_result = EthTokenInitResult::Nft(NftInitResult {
                        nfts,
                        platform_coin: platform_coin.ticker().to_owned(),
                    });
                    Ok((nft_global, init_result))
                },
                _ => Err(MmError::new(EthTokenActivationError::InternalError(
                    "Mismatched protocol info for NFT".to_string(),
                ))),
            },
        }
>>>>>>> 97f6bd60
    }
}<|MERGE_RESOLUTION|>--- conflicted
+++ resolved
@@ -1,14 +1,10 @@
 use crate::{prelude::{TryFromCoinProtocol, TryPlatformCoinFromMmCoinEnum},
             token::{EnableTokenError, TokenActivationOps, TokenProtocolParams}};
 use async_trait::async_trait;
-<<<<<<< HEAD
-use coins::{eth::{display_eth_address,
-                  v2_activation::{Erc20Protocol, Erc20TokenActivationError, Erc20TokenActivationRequest},
-=======
+use coins::eth::display_eth_address;
 use coins::eth::v2_activation::{EthTokenActivationParams, EthTokenProtocol, NftProtocol, NftProviderEnum};
 use coins::nft::nft_structs::NftInfo;
 use coins::{eth::{v2_activation::{Erc20Protocol, EthTokenActivationError},
->>>>>>> 97f6bd60
                   valid_addr_from_str, EthCoin},
             CoinBalance, CoinProtocol, CoinWithDerivationMethod, MarketCoinOps, MmCoin, MmCoinEnum};
 use common::Future01CompatExt;
@@ -40,18 +36,12 @@
 impl From<EthTokenActivationError> for EnableTokenError {
     fn from(err: EthTokenActivationError) -> Self {
         match err {
-<<<<<<< HEAD
-            Erc20TokenActivationError::InternalError(e) => EnableTokenError::Internal(e),
-            Erc20TokenActivationError::CouldNotFetchBalance(e)
-            | Erc20TokenActivationError::ClientConnectionFailed(e) => EnableTokenError::Transport(e),
-            Erc20TokenActivationError::UnexpectedDerivationMethod(e) => EnableTokenError::UnexpectedDerivationMethod(e),
-=======
             EthTokenActivationError::InternalError(e) => EnableTokenError::Internal(e),
             EthTokenActivationError::CouldNotFetchBalance(e)
             | EthTokenActivationError::Transport(e)
             | EthTokenActivationError::ClientConnectionFailed(e) => EnableTokenError::Transport(e),
             EthTokenActivationError::InvalidPayload(e) => EnableTokenError::InvalidPayload(e),
->>>>>>> 97f6bd60
+            EthTokenActivationError::UnexpectedDerivationMethod(e) => EnableTokenError::UnexpectedDerivationMethod(e),
         }
     }
 }
@@ -132,34 +122,6 @@
         activation_params: Self::ActivationParams,
         protocol_conf: Self::ProtocolInfo,
     ) -> Result<(Self, Self::ActivationResult), MmError<Self::ActivationError>> {
-<<<<<<< HEAD
-        let token = platform_coin
-            .initialize_erc20_token(activation_params, protocol_conf, ticker)
-            .await?;
-
-        // Todo: We only return the enabled address for swaps in the response for now, init_token method should allow scanning and returning all addresses with balances
-        let address = display_eth_address(&token.derivation_method().single_addr_or_err().await?);
-        let token_contract_address = token
-            .erc20_token_address()
-            .ok_or_else(|| Erc20TokenActivationError::InternalError("Token contract address is missing".to_string()))?;
-
-        let balance = token
-            .my_balance()
-            .compat()
-            .await
-            .map_err(|e| Erc20TokenActivationError::CouldNotFetchBalance(e.to_string()))?;
-
-        let balances = HashMap::from([(address, balance)]);
-
-        let init_result = Erc20InitResult {
-            balances,
-            platform_coin: token.platform_ticker().to_owned(),
-            required_confirmations: token.required_confirmations(),
-            token_contract_address: format!("{:#02x}", token_contract_address),
-        };
-
-        Ok((token, init_result))
-=======
         match activation_params {
             EthTokenActivationParams::Erc20(erc20_init_params) => match protocol_conf {
                 EthTokenProtocol::Erc20(erc20_protocol) => {
@@ -167,7 +129,8 @@
                         .initialize_erc20_token(erc20_init_params, erc20_protocol, ticker)
                         .await?;
 
-                    let address = token.my_address()?;
+                    // Todo: We only return the enabled address for swaps in the response for now, init_token method should allow scanning and returning all addresses with balances
+                    let address = display_eth_address(&token.derivation_method().single_addr_or_err().await?);
                     let token_contract_address = token.erc20_token_address().ok_or_else(|| {
                         EthTokenActivationError::InternalError("Token contract address is missing".to_string())
                     })?;
@@ -215,6 +178,5 @@
                 ))),
             },
         }
->>>>>>> 97f6bd60
     }
 }