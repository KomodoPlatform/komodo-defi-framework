--- conflicted
+++ resolved
@@ -35,17 +35,13 @@
 impl From<EthTokenActivationError> for EnableTokenError {
     fn from(err: EthTokenActivationError) -> Self {
         match err {
-<<<<<<< HEAD
             EthTokenActivationError::InternalError(e) => EnableTokenError::Internal(e),
-            EthTokenActivationError::CouldNotFetchBalance(e) | EthTokenActivationError::Transport(e) => {
+            EthTokenActivationError::CouldNotFetchBalance(e)
+            | EthTokenActivationError::Transport(e)
+            | EthTokenActivationError::ClientConnectionFailed(e) => {
                 EnableTokenError::Transport(e)
             },
             EthTokenActivationError::InvalidPayload(e) => EnableTokenError::InvalidPayload(e),
-=======
-            Erc20TokenActivationError::InternalError(e) => EnableTokenError::Internal(e),
-            Erc20TokenActivationError::CouldNotFetchBalance(e)
-            | Erc20TokenActivationError::ClientConnectionFailed(e) => EnableTokenError::Transport(e),
->>>>>>> 6aa5d66a
         }
     }
 }
