use crate::platform_coin_with_tokens::{EnablePlatformCoinWithTokensError, GetPlatformBalance,
                                       InitTokensAsMmCoinsError, PlatformWithTokensActivationOps, RegisterTokenInfo,
                                       TokenActivationParams, TokenActivationRequest, TokenAsMmCoinInitializer,
                                       TokenInitializer, TokenOf};
use crate::prelude::*;
use async_trait::async_trait;
<<<<<<< HEAD
use coins::coin_balance::{EnableCoinBalanceOps, EnableCoinScanPolicy};
use coins::eth::v2_activation::{eth_coin_from_conf_and_request_v2, Erc20Protocol, Erc20TokenActivationError,
                                Erc20TokenActivationRequest, EthActivationV2Error, EthActivationV2Request,
                                EthPrivKeyActivationPolicy};
use coins::eth::{display_eth_address, Erc20TokenInfo, EthCoin, EthCoinType, EthPrivKeyBuildPolicy};
use coins::hd_wallet::RpcTaskXPubExtractor;
use coins::my_tx_history_v2::TxHistoryStorage;
use coins::{CoinBalance, CoinProtocol, CoinWithDerivationMethod, MarketCoinOps, MmCoin, MmCoinEnum};
=======
use coins::eth::v2_activation::{NftActivationRequest, NftProviderEnum};
use coins::eth::EthPrivKeyBuildPolicy;
use coins::nft::nft_structs::NftInfo;
use coins::{eth::v2_activation::EthPrivKeyActivationPolicy, MmCoinEnum};
use coins::{eth::{v2_activation::{eth_coin_from_conf_and_request_v2, Erc20Protocol, Erc20TokenActivationRequest,
                                  EthActivationV2Error, EthActivationV2Request, EthTokenActivationError},
                  Erc20TokenInfo, EthCoin, EthCoinType},
            my_tx_history_v2::TxHistoryStorage,
            CoinBalance, CoinProtocol, MarketCoinOps, MmCoin};
>>>>>>> 97f6bd60
use common::Future01CompatExt;
use common::{drop_mutability, true_f};
use crypto::hw_rpc_task::{HwRpcTaskAwaitingStatus, HwRpcTaskUserAction};
use mm2_core::mm_ctx::MmArc;
use mm2_err_handle::prelude::*;
use mm2_event_stream::EventStreamConfiguration;
#[cfg(target_arch = "wasm32")]
use mm2_metamask::MetamaskRpcError;
use mm2_number::BigDecimal;
use rpc_task::{RpcTask, RpcTaskHandleShared, RpcTaskTypes};
use serde::{Deserialize, Serialize};
use serde_json::Value as Json;
use std::collections::{HashMap, HashSet};

impl From<EthActivationV2Error> for EnablePlatformCoinWithTokensError {
    fn from(err: EthActivationV2Error) -> Self {
        match err {
            EthActivationV2Error::InvalidPayload(e)
            | EthActivationV2Error::InvalidSwapContractAddr(e)
            | EthActivationV2Error::InvalidFallbackSwapContract(e)
            | EthActivationV2Error::ErrorDeserializingDerivationPath(e) => {
                EnablePlatformCoinWithTokensError::InvalidPayload(e)
            },
            EthActivationV2Error::InvalidPathToAddress(e) => EnablePlatformCoinWithTokensError::InvalidPayload(e),
            #[cfg(target_arch = "wasm32")]
            EthActivationV2Error::ExpectedRpcChainId => {
                EnablePlatformCoinWithTokensError::InvalidPayload(err.to_string())
            },
            EthActivationV2Error::ActivationFailed { ticker, error } => {
                EnablePlatformCoinWithTokensError::PlatformCoinCreationError { ticker, error }
            },
            EthActivationV2Error::AtLeastOneNodeRequired => EnablePlatformCoinWithTokensError::AtLeastOneNodeRequired(
                "Enable request for ETH coin must have at least 1 node".to_string(),
            ),
            EthActivationV2Error::CouldNotFetchBalance(e) | EthActivationV2Error::UnreachableNodes(e) => {
                EnablePlatformCoinWithTokensError::Transport(e)
            },
            EthActivationV2Error::PrivKeyPolicyNotAllowed(e) => {
                EnablePlatformCoinWithTokensError::PrivKeyPolicyNotAllowed(e)
            },
            EthActivationV2Error::FailedSpawningBalanceEvents(e) => {
                EnablePlatformCoinWithTokensError::FailedSpawningBalanceEvents(e)
            },
            EthActivationV2Error::HDWalletStorageError(e) => EnablePlatformCoinWithTokensError::Internal(e),
            #[cfg(target_arch = "wasm32")]
            EthActivationV2Error::MetamaskError(metamask) => {
                EnablePlatformCoinWithTokensError::Transport(metamask.to_string())
            },
            EthActivationV2Error::InternalError(e) => EnablePlatformCoinWithTokensError::Internal(e),
            EthActivationV2Error::Transport(e) => EnablePlatformCoinWithTokensError::Transport(e),
        }
    }
}

impl TryFromCoinProtocol for EthCoinType {
    fn try_from_coin_protocol(proto: CoinProtocol) -> Result<Self, MmError<CoinProtocol>>
    where
        Self: Sized,
    {
        match proto {
            CoinProtocol::ETH => Ok(EthCoinType::Eth),
            protocol => MmError::err(protocol),
        }
    }
}

pub struct Erc20Initializer {
    platform_coin: EthCoin,
}

impl From<EthTokenActivationError> for InitTokensAsMmCoinsError {
    fn from(error: EthTokenActivationError) -> Self {
        match error {
<<<<<<< HEAD
            Erc20TokenActivationError::InternalError(e) => InitTokensAsMmCoinsError::Internal(e),
            Erc20TokenActivationError::CouldNotFetchBalance(e)
            | Erc20TokenActivationError::ClientConnectionFailed(e) => InitTokensAsMmCoinsError::CouldNotFetchBalance(e),
            Erc20TokenActivationError::UnexpectedDerivationMethod(e) => {
                InitTokensAsMmCoinsError::UnexpectedDerivationMethod(e)
            },
=======
            EthTokenActivationError::InternalError(e) => InitTokensAsMmCoinsError::Internal(e),
            EthTokenActivationError::CouldNotFetchBalance(e) | EthTokenActivationError::ClientConnectionFailed(e) => {
                InitTokensAsMmCoinsError::CouldNotFetchBalance(e)
            },
            EthTokenActivationError::InvalidPayload(e) => InitTokensAsMmCoinsError::InvalidPayload(e),
            EthTokenActivationError::Transport(e) => InitTokensAsMmCoinsError::Transport(e),
>>>>>>> 97f6bd60
        }
    }
}

#[async_trait]
impl TokenInitializer for Erc20Initializer {
    type Token = EthCoin;
    type TokenActivationRequest = Erc20TokenActivationRequest;
    type TokenProtocol = Erc20Protocol;
    type InitTokensError = EthTokenActivationError;

    fn tokens_requests_from_platform_request(
        platform_params: &EthWithTokensActivationRequest,
    ) -> Vec<TokenActivationRequest<Self::TokenActivationRequest>> {
        platform_params.erc20_tokens_requests.clone()
    }

    async fn enable_tokens(
        &self,
        activation_params: Vec<TokenActivationParams<Erc20TokenActivationRequest, Erc20Protocol>>,
    ) -> Result<Vec<EthCoin>, MmError<EthTokenActivationError>> {
        let mut tokens = vec![];
        for param in activation_params {
            let token: EthCoin = self
                .platform_coin
                .initialize_erc20_token(param.activation_request, param.protocol, param.ticker)
                .await?;
            tokens.push(token);
        }

        Ok(tokens)
    }

    fn platform_coin(&self) -> &EthCoin { &self.platform_coin }
}

#[derive(Clone, Deserialize)]
pub struct EthWithTokensActivationRequest {
    #[serde(flatten)]
    platform_request: EthActivationV2Request,
    erc20_tokens_requests: Vec<TokenActivationRequest<Erc20TokenActivationRequest>>,
    #[serde(default = "true_f")]
    pub get_balances: bool,
    nft_req: Option<NftActivationRequest>,
}

impl TxHistory for EthWithTokensActivationRequest {
    fn tx_history(&self) -> bool { false }
}

impl TokenOf for EthCoin {
    type PlatformCoin = EthCoin;
}

impl RegisterTokenInfo<EthCoin> for EthCoin {
    fn register_token_info(&self, token: &EthCoin) {
        // Dont register Nft in platform coin.
        if matches!(token.coin_type, EthCoinType::Nft { .. }) {
            return;
        }

        self.add_erc_token_info(token.ticker().to_string(), Erc20TokenInfo {
            token_address: token.erc20_token_address().unwrap(),
            decimals: token.decimals(),
        });
    }
}

/// Represents the result of activating an Ethereum-based coin along with its associated tokens (ERC20 and NFTs).
///
/// This structure provides a snapshot of the relevant activation data, including the current blockchain block,
/// information about Ethereum addresses and their balances, ERC-20 token balances, and a summary of NFT ownership.
#[derive(Serialize)]
pub struct EthWithTokensActivationResult {
    current_block: u64,
    eth_addresses_infos: HashMap<String, CoinAddressInfo<CoinBalance>>,
    erc20_addresses_infos: HashMap<String, CoinAddressInfo<TokenBalances>>,
    nfts_infos: HashMap<String, NftInfo>,
}

impl GetPlatformBalance for EthWithTokensActivationResult {
    fn get_platform_balance(&self) -> Option<BigDecimal> {
        self.eth_addresses_infos
            .iter()
            .fold(Some(BigDecimal::from(0)), |total, (_, addr_info)| {
                total.and_then(|t| addr_info.balances.as_ref().map(|b| t + b.get_total()))
            })
    }
}

impl CurrentBlock for EthWithTokensActivationResult {
    fn current_block(&self) -> u64 { self.current_block }
}

#[async_trait]
impl PlatformWithTokensActivationOps for EthCoin {
    type ActivationRequest = EthWithTokensActivationRequest;
    type PlatformProtocolInfo = EthCoinType;
    type ActivationResult = EthWithTokensActivationResult;
    type ActivationError = EthActivationV2Error;

    async fn enable_platform_coin(
        ctx: MmArc,
        ticker: String,
        platform_conf: &Json,
        activation_request: Self::ActivationRequest,
        _protocol: Self::PlatformProtocolInfo,
    ) -> Result<Self, MmError<Self::ActivationError>> {
        let priv_key_policy = eth_priv_key_build_policy(&ctx, &activation_request.platform_request.priv_key_policy)?;

        let platform_coin = eth_coin_from_conf_and_request_v2(
            &ctx,
            &ticker,
            platform_conf,
            activation_request.platform_request,
            priv_key_policy,
        )
        .await?;

        Ok(platform_coin)
    }

    async fn enable_global_nft(
        &self,
        activation_request: &Self::ActivationRequest,
    ) -> Result<Option<MmCoinEnum>, MmError<Self::ActivationError>> {
        let url = match &activation_request.nft_req {
            Some(nft_req) => match &nft_req.provider {
                NftProviderEnum::Moralis { url } => url,
            },
            None => return Ok(None),
        };
        let nft_global = self.global_nft_from_platform_coin(url).await?;
        Ok(Some(MmCoinEnum::EthCoin(nft_global)))
    }

    fn try_from_mm_coin(coin: MmCoinEnum) -> Option<Self>
    where
        Self: Sized,
    {
        match coin {
            MmCoinEnum::EthCoin(coin) => Some(coin),
            _ => None,
        }
    }

    fn token_initializers(
        &self,
    ) -> Vec<Box<dyn TokenAsMmCoinInitializer<PlatformCoin = Self, ActivationRequest = Self::ActivationRequest>>> {
        vec![Box::new(Erc20Initializer {
            platform_coin: self.clone(),
        })]
    }

    async fn get_activation_result(
        &self,
        activation_request: &Self::ActivationRequest,
        nft_global: &Option<MmCoinEnum>,
    ) -> Result<EthWithTokensActivationResult, MmError<EthActivationV2Error>> {
        let current_block = self
            .current_block()
            .compat()
            .await
            .map_err(EthActivationV2Error::InternalError)?;

        // Todo: support for Trezor should be added in a similar place in init_platform_coin_with_token method when implemented
        // Todo: check utxo implementation for reference
        let xpub_extractor: Option<RpcTaskXPubExtractor<InitEthTask>> = None;
        let mut enable_params = activation_request.platform_request.enable_params.clone();
        enable_params.scan_policy = EnableCoinScanPolicy::DoNotScan;
        drop_mutability!(enable_params);
        let _ = self
            .enable_coin_balance(
                xpub_extractor,
                enable_params,
                &activation_request.platform_request.path_to_address,
            )
            .await
            .mm_err(|e| EthActivationV2Error::InternalError(e.to_string()))?;

        // Todo: We only return the enabled address for swaps in the response for now, init_platform_coin_with_token method should allow scanning and returning all addresses with balances
        let my_address = display_eth_address(&self.derivation_method().single_addr_or_err().await?);
        let pubkey = self.get_public_key()?;

        let mut eth_address_info = CoinAddressInfo {
            derivation_method: DerivationMethod::Iguana,
            pubkey: pubkey.clone(),
            balances: None,
            tickers: None,
        };

        let mut erc20_address_info = CoinAddressInfo {
            derivation_method: DerivationMethod::Iguana,
            pubkey,
            balances: None,
            tickers: None,
        };

        let nfts_map = if let Some(MmCoinEnum::EthCoin(nft_global)) = nft_global {
            nft_global.nfts_infos.lock().await.clone()
        } else {
            Default::default()
        };

        if !activation_request.get_balances {
            drop_mutability!(eth_address_info);
            let tickers: HashSet<_> = self.get_erc_tokens_infos().into_keys().collect();
            erc20_address_info.tickers = Some(tickers);
            drop_mutability!(erc20_address_info);

            return Ok(EthWithTokensActivationResult {
                current_block,
                eth_addresses_infos: HashMap::from([(my_address.clone(), eth_address_info)]),
                erc20_addresses_infos: HashMap::from([(my_address, erc20_address_info)]),
                nfts_infos: nfts_map,
            });
        }

        let eth_balance = self
            .my_balance()
            .compat()
            .await
            .map_err(|e| EthActivationV2Error::CouldNotFetchBalance(e.to_string()))?;
        eth_address_info.balances = Some(eth_balance);
        drop_mutability!(eth_address_info);

        // Todo: get_tokens_balance_list use get_token_balance_by_address that uses the enabled address
        // Todo: We should pass and address to this function so that we can get balances for all HD wallet enabled addresses on activation
        let token_balances = self
            .get_tokens_balance_list()
            .await
            .map_err(|e| EthActivationV2Error::CouldNotFetchBalance(e.to_string()))?;
        erc20_address_info.balances = Some(token_balances);
        drop_mutability!(erc20_address_info);

        Ok(EthWithTokensActivationResult {
            current_block,
            eth_addresses_infos: HashMap::from([(my_address.clone(), eth_address_info)]),
            erc20_addresses_infos: HashMap::from([(my_address, erc20_address_info)]),
            nfts_infos: nfts_map,
        })
    }

    fn start_history_background_fetching(
        &self,
        _ctx: MmArc,
        _storage: impl TxHistoryStorage + Send + 'static,
        _initial_balance: Option<BigDecimal>,
    ) {
    }

    async fn handle_balance_streaming(
        &self,
        _config: &EventStreamConfiguration,
    ) -> Result<(), MmError<Self::ActivationError>> {
        Ok(())
    }
}

// Todo: this is just an empty implementation that is used in get_activation_result, should be removed when proper init_platform_coin_with_token method is implemented
pub struct InitEthTask {}

impl RpcTaskTypes for InitEthTask {
    type Item = ();
    type Error = EthActivationV2Error;
    type InProgressStatus = ();
    type AwaitingStatus = HwRpcTaskAwaitingStatus;
    type UserAction = HwRpcTaskUserAction;
}

#[async_trait]
impl RpcTask for InitEthTask {
    fn initial_status(&self) -> Self::InProgressStatus { todo!() }

    async fn cancel(self) { todo!() }

    async fn run(&mut self, _task_handle: RpcTaskHandleShared<Self>) -> Result<Self::Item, MmError<Self::Error>> {
        todo!()
    }
}

fn eth_priv_key_build_policy(
    ctx: &MmArc,
    activation_policy: &EthPrivKeyActivationPolicy,
) -> MmResult<EthPrivKeyBuildPolicy, EthActivationV2Error> {
    match activation_policy {
        EthPrivKeyActivationPolicy::ContextPrivKey => Ok(EthPrivKeyBuildPolicy::detect_priv_key_policy(ctx)?),
        #[cfg(target_arch = "wasm32")]
        EthPrivKeyActivationPolicy::Metamask => {
            let metamask_ctx = crypto::CryptoCtx::from_ctx(ctx)?
                .metamask_ctx()
                .or_mm_err(|| EthActivationV2Error::MetamaskError(MetamaskRpcError::MetamaskCtxNotInitialized))?;
            Ok(EthPrivKeyBuildPolicy::Metamask(metamask_ctx))
        },
    }
}<|MERGE_RESOLUTION|>--- conflicted
+++ resolved
@@ -4,26 +4,15 @@
                                        TokenInitializer, TokenOf};
 use crate::prelude::*;
 use async_trait::async_trait;
-<<<<<<< HEAD
 use coins::coin_balance::{EnableCoinBalanceOps, EnableCoinScanPolicy};
-use coins::eth::v2_activation::{eth_coin_from_conf_and_request_v2, Erc20Protocol, Erc20TokenActivationError,
-                                Erc20TokenActivationRequest, EthActivationV2Error, EthActivationV2Request,
-                                EthPrivKeyActivationPolicy};
+use coins::eth::v2_activation::{eth_coin_from_conf_and_request_v2, Erc20Protocol, Erc20TokenActivationRequest,
+                                EthActivationV2Error, EthActivationV2Request, EthPrivKeyActivationPolicy};
+use coins::eth::v2_activation::{EthTokenActivationError, NftActivationRequest, NftProviderEnum};
 use coins::eth::{display_eth_address, Erc20TokenInfo, EthCoin, EthCoinType, EthPrivKeyBuildPolicy};
 use coins::hd_wallet::RpcTaskXPubExtractor;
 use coins::my_tx_history_v2::TxHistoryStorage;
+use coins::nft::nft_structs::NftInfo;
 use coins::{CoinBalance, CoinProtocol, CoinWithDerivationMethod, MarketCoinOps, MmCoin, MmCoinEnum};
-=======
-use coins::eth::v2_activation::{NftActivationRequest, NftProviderEnum};
-use coins::eth::EthPrivKeyBuildPolicy;
-use coins::nft::nft_structs::NftInfo;
-use coins::{eth::v2_activation::EthPrivKeyActivationPolicy, MmCoinEnum};
-use coins::{eth::{v2_activation::{eth_coin_from_conf_and_request_v2, Erc20Protocol, Erc20TokenActivationRequest,
-                                  EthActivationV2Error, EthActivationV2Request, EthTokenActivationError},
-                  Erc20TokenInfo, EthCoin, EthCoinType},
-            my_tx_history_v2::TxHistoryStorage,
-            CoinBalance, CoinProtocol, MarketCoinOps, MmCoin};
->>>>>>> 97f6bd60
 use common::Future01CompatExt;
 use common::{drop_mutability, true_f};
 use crypto::hw_rpc_task::{HwRpcTaskAwaitingStatus, HwRpcTaskUserAction};
@@ -74,6 +63,9 @@
             },
             EthActivationV2Error::InternalError(e) => EnablePlatformCoinWithTokensError::Internal(e),
             EthActivationV2Error::Transport(e) => EnablePlatformCoinWithTokensError::Transport(e),
+            EthActivationV2Error::UnexpectedDerivationMethod(e) => {
+                EnablePlatformCoinWithTokensError::UnexpectedDerivationMethod(e.to_string())
+            },
         }
     }
 }
@@ -97,21 +89,15 @@
 impl From<EthTokenActivationError> for InitTokensAsMmCoinsError {
     fn from(error: EthTokenActivationError) -> Self {
         match error {
-<<<<<<< HEAD
-            Erc20TokenActivationError::InternalError(e) => InitTokensAsMmCoinsError::Internal(e),
-            Erc20TokenActivationError::CouldNotFetchBalance(e)
-            | Erc20TokenActivationError::ClientConnectionFailed(e) => InitTokensAsMmCoinsError::CouldNotFetchBalance(e),
-            Erc20TokenActivationError::UnexpectedDerivationMethod(e) => {
-                InitTokensAsMmCoinsError::UnexpectedDerivationMethod(e)
-            },
-=======
             EthTokenActivationError::InternalError(e) => InitTokensAsMmCoinsError::Internal(e),
             EthTokenActivationError::CouldNotFetchBalance(e) | EthTokenActivationError::ClientConnectionFailed(e) => {
                 InitTokensAsMmCoinsError::CouldNotFetchBalance(e)
             },
             EthTokenActivationError::InvalidPayload(e) => InitTokensAsMmCoinsError::InvalidPayload(e),
             EthTokenActivationError::Transport(e) => InitTokensAsMmCoinsError::Transport(e),
->>>>>>> 97f6bd60
+            EthTokenActivationError::UnexpectedDerivationMethod(e) => {
+                InitTokensAsMmCoinsError::UnexpectedDerivationMethod(e)
+            },
         }
     }
 }
