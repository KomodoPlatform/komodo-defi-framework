use crate::context::CoinsActivationContext;
use crate::platform_coin_with_tokens::{EnablePlatformCoinWithTokensError, GetPlatformBalance,
                                       InitPlatformCoinWithTokensStandardAwaitingStatus,
                                       InitPlatformCoinWithTokensStandardInProgressStatus,
                                       InitPlatformCoinWithTokensStandardUserAction,
                                       InitPlatformCoinWithTokensTaskManagerShared, InitTokensAsMmCoinsError,
                                       PlatformCoinWithTokensActivationOps, RegisterTokenInfo, TokenActivationParams,
                                       TokenActivationRequest, TokenAsMmCoinInitializer, TokenInitializer, TokenOf};
use crate::prelude::*;
use async_trait::async_trait;
use coins::coin_balance::{EnableCoinBalanceOps, EnableCoinScanPolicy};
use coins::eth::v2_activation::{eth_coin_from_conf_and_request_v2, Erc20Protocol, Erc20TokenActivationError,
                                Erc20TokenActivationRequest, EthActivationV2Error, EthActivationV2Request,
                                EthPrivKeyActivationPolicy};
use coins::eth::{display_eth_address, Erc20TokenInfo, EthCoin, EthCoinType, EthPrivKeyBuildPolicy};
use coins::hd_wallet::RpcTaskXPubExtractor;
use coins::my_tx_history_v2::TxHistoryStorage;
use coins::{CoinBalance, CoinProtocol, CoinWithDerivationMethod, MarketCoinOps, MmCoin, MmCoinEnum};

use crate::platform_coin_with_tokens::InitPlatformCoinWithTokensTask;
use common::Future01CompatExt;
use common::{drop_mutability, true_f};
use crypto::hw_rpc_task::HwConnectStatuses;
use crypto::HwRpcError;
use mm2_core::mm_ctx::MmArc;
use mm2_err_handle::prelude::*;
use mm2_event_stream::EventStreamConfiguration;
#[cfg(target_arch = "wasm32")]
use mm2_metamask::MetamaskRpcError;
use mm2_number::BigDecimal;
<<<<<<< HEAD
use rpc_task::RpcTaskHandle;
=======
use rpc_task::{RpcTask, RpcTaskHandleShared, RpcTaskTypes};
>>>>>>> 63def736
use serde::{Deserialize, Serialize};
use serde_json::Value as Json;
use std::collections::{HashMap, HashSet};

impl From<EthActivationV2Error> for EnablePlatformCoinWithTokensError {
    fn from(err: EthActivationV2Error) -> Self {
        match err {
            EthActivationV2Error::InvalidPayload(e)
            | EthActivationV2Error::InvalidSwapContractAddr(e)
            | EthActivationV2Error::InvalidFallbackSwapContract(e)
            | EthActivationV2Error::ErrorDeserializingDerivationPath(e) => {
                EnablePlatformCoinWithTokensError::InvalidPayload(e)
            },
            EthActivationV2Error::InvalidPathToAddress(e) => EnablePlatformCoinWithTokensError::InvalidPayload(e),
            #[cfg(target_arch = "wasm32")]
            EthActivationV2Error::ExpectedRpcChainId => {
                EnablePlatformCoinWithTokensError::InvalidPayload(err.to_string())
            },
            EthActivationV2Error::ActivationFailed { ticker, error } => {
                EnablePlatformCoinWithTokensError::PlatformCoinCreationError { ticker, error }
            },
            EthActivationV2Error::AtLeastOneNodeRequired => EnablePlatformCoinWithTokensError::AtLeastOneNodeRequired(
                "Enable request for ETH coin must have at least 1 node".to_string(),
            ),
            EthActivationV2Error::CouldNotFetchBalance(e) | EthActivationV2Error::UnreachableNodes(e) => {
                EnablePlatformCoinWithTokensError::Transport(e)
            },
            EthActivationV2Error::PrivKeyPolicyNotAllowed(e) => {
                EnablePlatformCoinWithTokensError::PrivKeyPolicyNotAllowed(e)
            },
            EthActivationV2Error::FailedSpawningBalanceEvents(e) => {
                EnablePlatformCoinWithTokensError::FailedSpawningBalanceEvents(e)
            },
            EthActivationV2Error::HDWalletStorageError(e) => EnablePlatformCoinWithTokensError::Internal(e),
            #[cfg(target_arch = "wasm32")]
            EthActivationV2Error::MetamaskError(metamask) => {
                EnablePlatformCoinWithTokensError::Transport(metamask.to_string())
            },
            EthActivationV2Error::InternalError(e) => EnablePlatformCoinWithTokensError::Internal(e),
            EthActivationV2Error::HwContextNotInitialized => {
                EnablePlatformCoinWithTokensError::Internal("Hardware wallet is not initalised".to_string())
            },
            EthActivationV2Error::CoinDoesntSupportTrezor => {
                EnablePlatformCoinWithTokensError::Internal("Coin does not support Trezor wallet".to_string())
            },
            EthActivationV2Error::TaskTimedOut { .. } => {
                EnablePlatformCoinWithTokensError::Internal("Coin activation timed out".to_string())
            },
            EthActivationV2Error::HwError(e) => EnablePlatformCoinWithTokensError::Internal(e.to_string()),
            EthActivationV2Error::InvalidHardwareWalletCall => EnablePlatformCoinWithTokensError::Internal(
                "Hardware wallet must be used within rpc task manager".to_string(),
            ),
        }
    }
}

impl TryFromCoinProtocol for EthCoinType {
    fn try_from_coin_protocol(proto: CoinProtocol) -> Result<Self, MmError<CoinProtocol>>
    where
        Self: Sized,
    {
        match proto {
            CoinProtocol::ETH => Ok(EthCoinType::Eth),
            protocol => MmError::err(protocol),
        }
    }
}

pub struct Erc20Initializer {
    platform_coin: EthCoin,
}

impl From<Erc20TokenActivationError> for InitTokensAsMmCoinsError {
    fn from(error: Erc20TokenActivationError) -> Self {
        match error {
            Erc20TokenActivationError::InternalError(e) => InitTokensAsMmCoinsError::Internal(e),
            Erc20TokenActivationError::CouldNotFetchBalance(e) => InitTokensAsMmCoinsError::CouldNotFetchBalance(e),
            Erc20TokenActivationError::UnexpectedDerivationMethod(e) => {
                InitTokensAsMmCoinsError::UnexpectedDerivationMethod(e)
            },
        }
    }
}

#[async_trait]
impl TokenInitializer for Erc20Initializer {
    type Token = EthCoin;
    type TokenActivationRequest = Erc20TokenActivationRequest;
    type TokenProtocol = Erc20Protocol;
    type InitTokensError = Erc20TokenActivationError;

    fn tokens_requests_from_platform_request(
        platform_params: &EthWithTokensActivationRequest,
    ) -> Vec<TokenActivationRequest<Self::TokenActivationRequest>> {
        platform_params.erc20_tokens_requests.clone()
    }

    async fn enable_tokens(
        &self,
        activation_params: Vec<TokenActivationParams<Erc20TokenActivationRequest, Erc20Protocol>>,
    ) -> Result<Vec<EthCoin>, MmError<Erc20TokenActivationError>> {
        let mut tokens = vec![];
        for param in activation_params {
            let token: EthCoin = self
                .platform_coin
                .initialize_erc20_token(param.activation_request, param.protocol, param.ticker)
                .await?;
            tokens.push(token);
        }

        Ok(tokens)
    }

    fn platform_coin(&self) -> &EthCoin { &self.platform_coin }
}

#[derive(Clone, Deserialize)]
pub struct EthWithTokensActivationRequest {
    #[serde(flatten)]
    platform_request: EthActivationV2Request,
    erc20_tokens_requests: Vec<TokenActivationRequest<Erc20TokenActivationRequest>>,
    #[serde(default = "true_f")]
    pub get_balances: bool,
}

impl TxHistory for EthWithTokensActivationRequest {
    fn tx_history(&self) -> bool { false }
}

impl ActivationRequestInfo for EthWithTokensActivationRequest {
    fn is_hw_policy(&self) -> bool { self.platform_request.priv_key_policy.is_hw_policy() }
}

impl TokenOf for EthCoin {
    type PlatformCoin = EthCoin;
}

impl RegisterTokenInfo<EthCoin> for EthCoin {
    fn register_token_info(&self, token: &EthCoin) {
        self.add_erc_token_info(token.ticker().to_string(), Erc20TokenInfo {
            token_address: token.erc20_token_address().unwrap(),
            decimals: token.decimals(),
        });
    }
}

#[derive(Serialize, Clone)]
pub struct EthWithTokensActivationResult {
    current_block: u64,
    eth_addresses_infos: HashMap<String, CoinAddressInfo<CoinBalance>>,
    erc20_addresses_infos: HashMap<String, CoinAddressInfo<TokenBalances>>,
}

impl GetPlatformBalance for EthWithTokensActivationResult {
    fn get_platform_balance(&self) -> Option<BigDecimal> {
        self.eth_addresses_infos
            .iter()
            .fold(Some(BigDecimal::from(0)), |total, (_, addr_info)| {
                total.and_then(|t| addr_info.balances.as_ref().map(|b| t + b.get_total()))
            })
    }
}

impl CurrentBlock for EthWithTokensActivationResult {
    fn current_block(&self) -> u64 { self.current_block }
}

#[async_trait]
impl PlatformCoinWithTokensActivationOps for EthCoin {
    type ActivationRequest = EthWithTokensActivationRequest;
    type PlatformProtocolInfo = EthCoinType;
    type ActivationResult = EthWithTokensActivationResult;
    type ActivationError = EthActivationV2Error;

    type InProgressStatus = InitPlatformCoinWithTokensStandardInProgressStatus;
    type AwaitingStatus = InitPlatformCoinWithTokensStandardAwaitingStatus;
    type UserAction = InitPlatformCoinWithTokensStandardUserAction;

    async fn enable_platform_coin(
        ctx: MmArc,
        ticker: String,
        platform_conf: Json,
        activation_request: Self::ActivationRequest,
        _protocol: Self::PlatformProtocolInfo,
    ) -> Result<Self, MmError<Self::ActivationError>> {
        let priv_key_policy = eth_priv_key_build_policy(&ctx, &activation_request.platform_request.priv_key_policy)?;

        let platform_coin = eth_coin_from_conf_and_request_v2(
            &ctx,
            &ticker,
            &platform_conf,
            activation_request.platform_request,
            priv_key_policy,
        )
        .await?;

        Ok(platform_coin)
    }

    fn try_from_mm_coin(coin: MmCoinEnum) -> Option<Self>
    where
        Self: Sized,
    {
        match coin {
            MmCoinEnum::EthCoin(coin) => Some(coin),
            _ => None,
        }
    }

    fn token_initializers(
        &self,
    ) -> Vec<Box<dyn TokenAsMmCoinInitializer<PlatformCoin = Self, ActivationRequest = Self::ActivationRequest>>> {
        vec![Box::new(Erc20Initializer {
            platform_coin: self.clone(),
        })]
    }

    async fn get_activation_result(
        &self,
        task_handle: Option<&RpcTaskHandle<InitPlatformCoinWithTokensTask<EthCoin>>>,
        activation_request: &Self::ActivationRequest,
    ) -> Result<EthWithTokensActivationResult, MmError<EthActivationV2Error>> {
        let current_block = self
            .current_block()
            .compat()
            .await
            .map_err(EthActivationV2Error::InternalError)?;

        let xpub_extractor = if self.is_trezor() {
            let ctx = MmArc::from_weak(&self.ctx).ok_or(EthActivationV2Error::InvalidHardwareWalletCall)?;
            let task_handle = task_handle.ok_or_else(|| {
                EthActivationV2Error::InternalError("Hardware wallet must be accessed under task manager".to_string())
            })?;
            Some(
                RpcTaskXPubExtractor::new_trezor_extractor(
                    &ctx,
                    task_handle,
                    eth_xpub_extractor_rpc_statuses(),
                    CoinProtocol::ETH,
                )
                .map_err(|_| MmError::new(EthActivationV2Error::HwError(HwRpcError::NotInitialized)))?,
            )
        } else {
            None
        };

        let mut enable_params = activation_request.platform_request.enable_params.clone();
        enable_params.scan_policy = EnableCoinScanPolicy::DoNotScan;
        drop_mutability!(enable_params);
        let _ = self
            .enable_coin_balance(
                xpub_extractor,
                enable_params,
                &activation_request.platform_request.path_to_address,
            )
            .await
            .mm_err(|e| EthActivationV2Error::InternalError(e.to_string()))?;

        // Todo: We only return the enabled address for swaps in the response for now, init_platform_coin_with_token method should allow scanning and returning all addresses with balances
        let my_address = display_eth_address(&self.derivation_method().single_addr_or_err().await?);
        let pubkey = self.get_public_key().await?;

        let mut eth_address_info = CoinAddressInfo {
            derivation_method: DerivationMethod::Iguana,
            pubkey: pubkey.clone(),
            balances: None,
            tickers: None,
        };

        let mut erc20_address_info = CoinAddressInfo {
            derivation_method: DerivationMethod::Iguana,
            pubkey,
            balances: None,
            tickers: None,
        };

        if !activation_request.get_balances {
            drop_mutability!(eth_address_info);
            let tickers: HashSet<_> = self.get_erc_tokens_infos().into_keys().collect();
            erc20_address_info.tickers = Some(tickers);
            drop_mutability!(erc20_address_info);

            return Ok(EthWithTokensActivationResult {
                current_block,
                eth_addresses_infos: HashMap::from([(my_address.clone(), eth_address_info)]),
                erc20_addresses_infos: HashMap::from([(my_address, erc20_address_info)]),
            });
        }

        let eth_balance = self
            .my_balance()
            .compat()
            .await
            .map_err(|e| EthActivationV2Error::CouldNotFetchBalance(e.to_string()))?;
        eth_address_info.balances = Some(eth_balance);
        drop_mutability!(eth_address_info);

        // Todo: get_tokens_balance_list use get_token_balance_by_address that uses the enabled address
        // Todo: We should pass and address to this function so that we can get balances for all HD wallet enabled addresses on activation
        let token_balances = self
            .get_tokens_balance_list()
            .await
            .map_err(|e| EthActivationV2Error::CouldNotFetchBalance(e.to_string()))?;
        erc20_address_info.balances = Some(token_balances);
        drop_mutability!(erc20_address_info);

        Ok(EthWithTokensActivationResult {
            current_block,
            eth_addresses_infos: HashMap::from([(my_address.clone(), eth_address_info)]),
            erc20_addresses_infos: HashMap::from([(my_address, erc20_address_info)]),
        })
    }

    fn start_history_background_fetching(
        &self,
        _ctx: MmArc,
        _storage: impl TxHistoryStorage + Send + 'static,
        _initial_balance: Option<BigDecimal>,
    ) {
    }

    async fn handle_balance_streaming(
        &self,
        _config: &EventStreamConfiguration,
    ) -> Result<(), MmError<Self::ActivationError>> {
        Ok(())
    }

<<<<<<< HEAD
    fn rpc_task_manager(
        activation_ctx: &CoinsActivationContext,
    ) -> &InitPlatformCoinWithTokensTaskManagerShared<EthCoin> {
        &activation_ctx.init_eth_task_manager
=======
    async fn run(&mut self, _task_handle: RpcTaskHandleShared<Self>) -> Result<Self::Item, MmError<Self::Error>> {
        todo!()
>>>>>>> 63def736
    }
}

fn eth_priv_key_build_policy(
    ctx: &MmArc,
    activation_policy: &EthPrivKeyActivationPolicy,
) -> MmResult<EthPrivKeyBuildPolicy, EthActivationV2Error> {
    match activation_policy {
        EthPrivKeyActivationPolicy::ContextPrivKey => Ok(EthPrivKeyBuildPolicy::detect_priv_key_policy(ctx)?),
        #[cfg(target_arch = "wasm32")]
        EthPrivKeyActivationPolicy::Metamask => {
            let metamask_ctx = crypto::CryptoCtx::from_ctx(ctx)?
                .metamask_ctx()
                .or_mm_err(|| EthActivationV2Error::MetamaskError(MetamaskRpcError::MetamaskCtxNotInitialized))?;
            Ok(EthPrivKeyBuildPolicy::Metamask(metamask_ctx))
        },
        EthPrivKeyActivationPolicy::Trezor => Ok(EthPrivKeyBuildPolicy::Trezor),
    }
}

pub type EthTaskManagerShared = InitPlatformCoinWithTokensTaskManagerShared<EthCoin>;

pub(crate) fn eth_xpub_extractor_rpc_statuses() -> HwConnectStatuses<
    InitPlatformCoinWithTokensStandardInProgressStatus,
    InitPlatformCoinWithTokensStandardAwaitingStatus,
> {
    HwConnectStatuses {
        on_connect: InitPlatformCoinWithTokensStandardInProgressStatus::WaitingForTrezorToConnect,
        on_connected: InitPlatformCoinWithTokensStandardInProgressStatus::ActivatingCoin,
        on_connection_failed: InitPlatformCoinWithTokensStandardInProgressStatus::Finishing,
        on_button_request: InitPlatformCoinWithTokensStandardInProgressStatus::FollowHwDeviceInstructions,
        on_pin_request: InitPlatformCoinWithTokensStandardAwaitingStatus::EnterTrezorPin,
        on_passphrase_request: InitPlatformCoinWithTokensStandardAwaitingStatus::EnterTrezorPassphrase,
        on_ready: InitPlatformCoinWithTokensStandardInProgressStatus::ActivatingCoin,
    }
}<|MERGE_RESOLUTION|>--- conflicted
+++ resolved
@@ -28,11 +28,7 @@
 #[cfg(target_arch = "wasm32")]
 use mm2_metamask::MetamaskRpcError;
 use mm2_number::BigDecimal;
-<<<<<<< HEAD
-use rpc_task::RpcTaskHandle;
-=======
-use rpc_task::{RpcTask, RpcTaskHandleShared, RpcTaskTypes};
->>>>>>> 63def736
+use rpc_task::RpcTaskHandleShared;
 use serde::{Deserialize, Serialize};
 use serde_json::Value as Json;
 use std::collections::{HashMap, HashSet};
@@ -252,7 +248,7 @@
 
     async fn get_activation_result(
         &self,
-        task_handle: Option<&RpcTaskHandle<InitPlatformCoinWithTokensTask<EthCoin>>>,
+        task_handle: Option<RpcTaskHandleShared<InitPlatformCoinWithTokensTask<EthCoin>>>,
         activation_request: &Self::ActivationRequest,
     ) -> Result<EthWithTokensActivationResult, MmError<EthActivationV2Error>> {
         let current_block = self
@@ -361,15 +357,10 @@
         Ok(())
     }
 
-<<<<<<< HEAD
     fn rpc_task_manager(
         activation_ctx: &CoinsActivationContext,
     ) -> &InitPlatformCoinWithTokensTaskManagerShared<EthCoin> {
         &activation_ctx.init_eth_task_manager
-=======
-    async fn run(&mut self, _task_handle: RpcTaskHandleShared<Self>) -> Result<Self::Item, MmError<Self::Error>> {
-        todo!()
->>>>>>> 63def736
     }
 }
 
