--- conflicted
+++ resolved
@@ -5,15 +5,11 @@
 use serde_json::{self as json, Value as Json};
 use std::collections::HashMap;
 
-<<<<<<< HEAD
-#[derive(Clone, Debug, Serialize)]
-=======
 pub trait TxHistoryEnabled {
     fn tx_history_enabled(&self) -> bool;
 }
 
-#[derive(Debug, Serialize)]
->>>>>>> 6a634c09
+#[derive(Clone, Debug, Serialize)]
 #[serde(tag = "type", content = "data")]
 pub enum DerivationMethod {
     /// Legacy iguana's privkey derivation, used by default
