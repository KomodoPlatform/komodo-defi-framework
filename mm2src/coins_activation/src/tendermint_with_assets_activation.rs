use crate::context::CoinsActivationContext;
use crate::platform_coin_with_tokens::{
    EnablePlatformCoinWithTokensError, GetPlatformBalance, InitPlatformCoinWithTokensAwaitingStatus,
    InitPlatformCoinWithTokensInProgressStatus, InitPlatformCoinWithTokensTask,
    InitPlatformCoinWithTokensTaskManagerShared, InitPlatformCoinWithTokensUserAction, InitTokensAsMmCoinsError,
    PlatformCoinWithTokensActivationOps, RegisterTokenInfo, TokenActivationParams, TokenActivationRequest,
    TokenAsMmCoinInitializer, TokenInitializer, TokenOf,
};
use crate::prelude::*;
use async_trait::async_trait;
use coins::hd_wallet::HDPathAccountToAddressId;
use coins::my_tx_history_v2::TxHistoryStorage;
use coins::tendermint::tendermint_tx_history_v2::tendermint_history_loop;
use coins::tendermint::{
    cosmos_get_accounts_impl, tendermint_priv_key_policy, CosmosAccountAlgo, RpcNode, TendermintActivationPolicy,
    TendermintCoin, TendermintCommons, TendermintConf, TendermintInitError, TendermintInitErrorKind,
    TendermintProtocolInfo, TendermintPublicKey, TendermintToken, TendermintTokenActivationParams,
    TendermintTokenInitError, TendermintTokenProtocolInfo, TendermintWalletConnectionType,
};
use coins::{CoinBalance, CoinProtocol, MarketCoinOps, MmCoin, MmCoinEnum, PrivKeyBuildPolicy};
use common::executor::{AbortSettings, SpawnAbortable};
use common::{true_f, Future01CompatExt};
use kdf_walletconnect::{WalletConnectCtx, WcTopic};
use mm2_core::mm_ctx::MmArc;
use mm2_err_handle::prelude::*;
use mm2_number::BigDecimal;
use rpc_task::RpcTaskHandleShared;
use serde::{Deserialize, Deserializer, Serialize};
use serde_json::Value as Json;
use std::collections::{HashMap, HashSet};

pub type TendermintCoinTaskManagerShared = InitPlatformCoinWithTokensTaskManagerShared<TendermintCoin>;

impl TokenOf for TendermintToken {
    type PlatformCoin = TendermintCoin;
}

impl RegisterTokenInfo<TendermintToken> for TendermintCoin {
    fn register_token_info(&self, token: &TendermintToken) {
        self.add_activated_token_info(token.ticker.clone(), token.decimals, token.denom.clone())
    }
}

#[derive(Debug, Clone, Deserialize, Serialize)]
#[serde(tag = "type", content = "params")]
pub enum TendermintPubkeyActivationParams {
    /// Activate with public key
    WithPubkey {
        #[serde(deserialize_with = "deserialize_account_public_key")]
        pubkey: TendermintPublicKey,
        is_ledger_connection: bool,
    },
    /// Activate with WalletConnect
    WalletConnect { session_topic: WcTopic },
}

#[derive(Clone, Deserialize)]
pub struct TendermintActivationParams {
    nodes: Vec<RpcNode>,
    pub tokens_params: Vec<TokenActivationRequest<TendermintTokenActivationParams>>,
    #[serde(default)]
    tx_history: bool,
    #[serde(default = "true_f")]
    pub get_balances: bool,
    /// /account'/change/address_index`.
    #[serde(default)]
    pub path_to_address: HDPathAccountToAddressId,
    #[serde(default)]
    pub activation_params: Option<TendermintPubkeyActivationParams>,
}

fn deserialize_account_public_key<'de, D>(deserializer: D) -> Result<TendermintPublicKey, D::Error>
where
    D: Deserializer<'de>,
{
    let value: Json = serde::Deserialize::deserialize(deserializer)?;

    match value {
        Json::Object(mut map) => {
            if let Some(type_) = map.remove("type") {
                if let Some(value) = map.remove("value") {
                    match type_.as_str() {
                        Some("ed25519") => {
                            let value: Vec<u8> = value
                                .as_array()
                                .unwrap()
                                .iter()
                                .map(|i| i.as_u64().unwrap() as u8)
                                .collect();
                            Ok(TendermintPublicKey::from_raw_ed25519(&value).unwrap())
                        },
                        Some("secp256k1") => {
                            let value: Vec<u8> = value
                                .as_array()
                                .unwrap()
                                .iter()
                                .map(|i| i.as_u64().unwrap() as u8)
                                .collect();
                            Ok(TendermintPublicKey::from_raw_secp256k1(&value).unwrap())
                        },
                        _ => Err(serde::de::Error::custom(
                            "Unsupported pubkey algorithm. Use one of ['ed25519', 'secp256k1']",
                        )),
                    }
                } else {
                    Err(serde::de::Error::custom("Missing field 'value'."))
                }
            } else {
                Err(serde::de::Error::custom("Missing field 'type'."))
            }
        },
        _ => Err(serde::de::Error::custom("Invalid data.")),
    }
}

impl TxHistory for TendermintActivationParams {
    fn tx_history(&self) -> bool {
        self.tx_history
    }
}

impl ActivationRequestInfo for TendermintActivationParams {
    fn is_hw_policy(&self) -> bool {
        false
    } // TODO: fix when device policy is added
}

struct TendermintTokenInitializer {
    platform_coin: TendermintCoin,
}

struct TendermintTokenInitializerErr(TendermintTokenInitError);

#[async_trait]
impl TokenInitializer for TendermintTokenInitializer {
    type Token = TendermintToken;
    type TokenActivationRequest = TendermintTokenActivationParams;
    type TokenProtocol = TendermintTokenProtocolInfo;
    type InitTokensError = TendermintTokenInitializerErr;

    fn tokens_requests_from_platform_request(
        platform_request: &TendermintActivationParams,
    ) -> Vec<TokenActivationRequest<Self::TokenActivationRequest>> {
        platform_request.tokens_params.clone()
    }

    async fn enable_tokens(
        &self,
        params: Vec<TokenActivationParams<Self::TokenActivationRequest, Self::TokenProtocol>>,
    ) -> Result<Vec<Self::Token>, MmError<Self::InitTokensError>> {
        params
            .into_iter()
            .map(|param| {
                TendermintToken::new(
                    param.ticker,
                    self.platform_coin.clone(),
                    param.protocol.decimals,
                    param.protocol.denom,
                )
                .mm_err(TendermintTokenInitializerErr)
            })
            .collect()
    }

<<<<<<< HEAD
    fn platform_coin(&self) -> &<Self::Token as TokenOf>::PlatformCoin { &self.platform_coin }

    fn validate_token_params(
        &self,
        _params: &[TokenActivationParams<Self::TokenActivationRequest, Self::TokenProtocol>],
    ) -> MmResult<(), Self::InitTokensError> {
        // there is no platform coin in TendermintTokenProtocolInfo to validate
        Ok(())
=======
    fn platform_coin(&self) -> &<Self::Token as TokenOf>::PlatformCoin {
        &self.platform_coin
>>>>>>> 68bc4ebf
    }
}

impl TryFromCoinProtocol for TendermintProtocolInfo {
    fn try_from_coin_protocol(proto: CoinProtocol) -> Result<Self, MmError<CoinProtocol>> {
        match proto {
            CoinProtocol::TENDERMINT(proto) => Ok(proto),
            other => MmError::err(other),
        }
    }
}

impl TryFromCoinProtocol for TendermintTokenProtocolInfo {
    fn try_from_coin_protocol(proto: CoinProtocol) -> Result<Self, MmError<CoinProtocol>> {
        match proto {
            CoinProtocol::TENDERMINTTOKEN(proto) => Ok(proto),
            other => MmError::err(other),
        }
    }
}

impl From<TendermintTokenInitializerErr> for InitTokensAsMmCoinsError {
    fn from(err: TendermintTokenInitializerErr) -> Self {
        match err.0 {
            TendermintTokenInitError::MyAddressError(error) | TendermintTokenInitError::Internal(error) => {
                InitTokensAsMmCoinsError::Internal(error)
            },
            TendermintTokenInitError::CouldNotFetchBalance(error) => {
                InitTokensAsMmCoinsError::CouldNotFetchBalance(error)
            },
        }
    }
}

#[derive(Serialize, Clone)]
pub struct TendermintActivationResult {
    ticker: String,
    address: String,
    current_block: u64,
    #[serde(skip_serializing_if = "Option::is_none")]
    balance: Option<CoinBalance>,
    #[serde(skip_serializing_if = "Option::is_none")]
    tokens_balances: Option<HashMap<String, CoinBalance>>,
    #[serde(skip_serializing_if = "Option::is_none")]
    tokens_tickers: Option<HashSet<String>>,
}

impl CurrentBlock for TendermintActivationResult {
    fn current_block(&self) -> u64 {
        self.current_block
    }
}

impl GetPlatformBalance for TendermintActivationResult {
    fn get_platform_balance(&self) -> Option<BigDecimal> {
        self.balance.as_ref().map(|b| b.spendable.clone())
    }
}

impl From<TendermintInitError> for EnablePlatformCoinWithTokensError {
    fn from(err: TendermintInitError) -> Self {
        EnablePlatformCoinWithTokensError::PlatformCoinCreationError {
            ticker: err.ticker,
            error: err.kind.to_string(),
        }
    }
}

async fn activate_with_walletconnect(
    ctx: &MmArc,
    session_topic: WcTopic,
    chain_id: &str,
    ticker: &str,
) -> MmResult<(TendermintActivationPolicy, TendermintWalletConnectionType), TendermintInitError> {
    let wc = WalletConnectCtx::from_ctx(ctx).expect("TODO: handle error when enable kdf initialization without key.");
    let account = cosmos_get_accounts_impl(&wc, &session_topic, chain_id)
        .await
        .mm_err(|err| TendermintInitError {
            ticker: ticker.to_string(),
            kind: TendermintInitErrorKind::UnableToFetchChainAccount(err.to_string()),
        })?;
    let wallet_type = if wc.is_ledger_connection(&session_topic) {
        TendermintWalletConnectionType::WcLedger(session_topic)
    } else {
        TendermintWalletConnectionType::Wc(session_topic)
    };

    let pubkey = match account.algo {
        CosmosAccountAlgo::Secp256k1 | CosmosAccountAlgo::TendermintSecp256k1 => {
            TendermintPublicKey::from_raw_secp256k1(&account.pubkey).ok_or(TendermintInitError {
                ticker: ticker.to_string(),
                kind: TendermintInitErrorKind::Internal("Invalid secp256k1 pubkey".to_owned()),
            })?
        },
    };

    Ok((TendermintActivationPolicy::with_public_key(pubkey), wallet_type))
}

#[async_trait]
impl PlatformCoinWithTokensActivationOps for TendermintCoin {
    type ActivationRequest = TendermintActivationParams;
    type PlatformProtocolInfo = TendermintProtocolInfo;
    type ActivationResult = TendermintActivationResult;
    type ActivationError = TendermintInitError;

    type InProgressStatus = InitPlatformCoinWithTokensInProgressStatus;
    type AwaitingStatus = InitPlatformCoinWithTokensAwaitingStatus;
    type UserAction = InitPlatformCoinWithTokensUserAction;

    async fn enable_platform_coin(
        ctx: MmArc,
        ticker: String,
        coin_conf: &Json,
        activation_request: Self::ActivationRequest,
        protocol_conf: Self::PlatformProtocolInfo,
    ) -> Result<Self, MmError<Self::ActivationError>> {
        if protocol_conf.decimals > 18 {
            return MmError::err(TendermintInitError {
                ticker: ticker.clone(),
                kind: TendermintInitErrorKind::InvalidProtocolData(format!(
                    "'decimals' value is too high; it must be 18 or lower but the current value is {}",
                    protocol_conf.decimals
                )),
            });
        }

        let conf = TendermintConf::try_from_json(&ticker, coin_conf)?;

        let (activation_policy, wallet_connection_type) = if let Some(params) = activation_request.activation_params {
            match params {
                TendermintPubkeyActivationParams::WithPubkey {
                    pubkey,
                    is_ledger_connection,
                } => {
                    let wallet_connection_type = if is_ledger_connection {
                        TendermintWalletConnectionType::KeplrLedger
                    } else {
                        TendermintWalletConnectionType::Keplr
                    };

                    (
                        TendermintActivationPolicy::with_public_key(pubkey),
                        wallet_connection_type,
                    )
                },
                TendermintPubkeyActivationParams::WalletConnect { session_topic } => {
                    activate_with_walletconnect(&ctx, session_topic, protocol_conf.chain_id.as_ref(), &ticker).await?
                },
            }
        } else {
            let private_key_policy =
                PrivKeyBuildPolicy::detect_priv_key_policy(&ctx).mm_err(|e| TendermintInitError {
                    ticker: ticker.clone(),
                    kind: TendermintInitErrorKind::Internal(e.to_string()),
                })?;

            let tendermint_private_key_policy =
                tendermint_priv_key_policy(&conf, &ticker, private_key_policy, activation_request.path_to_address)?;

            (
                TendermintActivationPolicy::with_private_key_policy(tendermint_private_key_policy),
                TendermintWalletConnectionType::Native,
            )
        };

        TendermintCoin::init(
            &ctx,
            ticker,
            conf,
            protocol_conf,
            activation_request.nodes,
            activation_request.tx_history,
            activation_policy,
            wallet_connection_type,
        )
        .await
    }

    async fn enable_global_nft(
        &self,
        _activation_request: &Self::ActivationRequest,
    ) -> Result<Option<MmCoinEnum>, MmError<Self::ActivationError>> {
        Ok(None)
    }

    fn try_from_mm_coin(coin: MmCoinEnum) -> Option<Self>
    where
        Self: Sized,
    {
        match coin {
            MmCoinEnum::Tendermint(coin) => Some(coin),
            _ => None,
        }
    }

    fn token_initializers(
        &self,
    ) -> Vec<Box<dyn TokenAsMmCoinInitializer<PlatformCoin = Self, ActivationRequest = Self::ActivationRequest>>> {
        vec![Box::new(TendermintTokenInitializer {
            platform_coin: self.clone(),
        })]
    }

    async fn get_activation_result(
        &self,
        _task_handle: Option<RpcTaskHandleShared<InitPlatformCoinWithTokensTask<TendermintCoin>>>,
        activation_request: &Self::ActivationRequest,
        _nft_global: &Option<MmCoinEnum>,
    ) -> Result<Self::ActivationResult, MmError<Self::ActivationError>> {
        let current_block = self.current_block().compat().await.map_to_mm(|e| TendermintInitError {
            ticker: self.ticker().to_owned(),
            kind: TendermintInitErrorKind::RpcError(e),
        })?;

        if !activation_request.get_balances {
            return Ok(TendermintActivationResult {
                ticker: self.ticker().to_owned(),
                address: self.account_id.to_string(),
                current_block,
                balance: None,
                tokens_balances: None,
                tokens_tickers: Some(
                    self.tokens_info
                        .lock()
                        .clone()
                        .into_values()
                        .map(|t| t.ticker)
                        .collect(),
                ),
            });
        }

        let balances = self.get_all_balances().await.mm_err(|e| TendermintInitError {
            ticker: self.ticker().to_owned(),
            kind: TendermintInitErrorKind::RpcError(e.to_string()),
        })?;

        Ok(TendermintActivationResult {
            address: self.account_id.to_string(),
            current_block,
            balance: Some(CoinBalance {
                spendable: balances.platform_balance,
                unspendable: BigDecimal::default(),
            }),
            tokens_balances: Some(
                balances
                    .tokens_balances
                    .into_iter()
                    .map(|(ticker, balance)| {
                        (
                            ticker,
                            CoinBalance {
                                spendable: balance,
                                unspendable: BigDecimal::default(),
                            },
                        )
                    })
                    .collect(),
            ),
            ticker: self.ticker().to_owned(),
            tokens_tickers: None,
        })
    }

    fn start_history_background_fetching(
        &self,
        ctx: MmArc,
        storage: impl TxHistoryStorage,
        initial_balance: Option<BigDecimal>,
    ) {
        let fut = tendermint_history_loop(self.clone(), storage, ctx, initial_balance);

        let settings = AbortSettings::info_on_abort(format!("tendermint_history_loop stopped for {}", self.ticker()));
        self.spawner().spawn_with_settings(fut, settings);
    }

    fn rpc_task_manager(activation_ctx: &CoinsActivationContext) -> &TendermintCoinTaskManagerShared {
        &activation_ctx.init_tendermint_coin_task_manager
    }
}<|MERGE_RESOLUTION|>--- conflicted
+++ resolved
@@ -162,8 +162,9 @@
             .collect()
     }
 
-<<<<<<< HEAD
-    fn platform_coin(&self) -> &<Self::Token as TokenOf>::PlatformCoin { &self.platform_coin }
+    fn platform_coin(&self) -> &<Self::Token as TokenOf>::PlatformCoin {
+        &self.platform_coin
+    }
 
     fn validate_token_params(
         &self,
@@ -171,10 +172,6 @@
     ) -> MmResult<(), Self::InitTokensError> {
         // there is no platform coin in TendermintTokenProtocolInfo to validate
         Ok(())
-=======
-    fn platform_coin(&self) -> &<Self::Token as TokenOf>::PlatformCoin {
-        &self.platform_coin
->>>>>>> 68bc4ebf
     }
 }
 
