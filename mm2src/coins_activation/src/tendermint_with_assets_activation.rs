use crate::platform_coin_with_tokens::{EnablePlatformCoinWithTokensError, GetPlatformBalance,
                                       InitTokensAsMmCoinsError, PlatformWithTokensActivationOps, RegisterTokenInfo,
                                       TokenActivationParams, TokenActivationRequest, TokenAsMmCoinInitializer,
                                       TokenInitializer, TokenOf};
use crate::prelude::*;
use async_trait::async_trait;
use coins::my_tx_history_v2::TxHistoryStorage;
use coins::tendermint::{TendermintCoin, TendermintInitError, TendermintInitErrorKind, TendermintProtocolInfo,
                        TendermintToken, TendermintTokenActivationParams, TendermintTokenInitError,
                        TendermintTokenProtocolInfo};
use coins::{CoinBalance, CoinProtocol, MarketCoinOps};
use common::Future01CompatExt;
use mm2_core::mm_ctx::MmArc;
use mm2_err_handle::prelude::*;
use mm2_metrics::MetricsArc;
use mm2_number::BigDecimal;
use serde::{Deserialize, Serialize};
use serde_json::Value as Json;
use std::collections::HashMap;

impl TokenOf for TendermintToken {
    type PlatformCoin = TendermintCoin;
}

impl RegisterTokenInfo<TendermintToken> for TendermintCoin {
    fn register_token_info(&self, token: &TendermintToken) {
        self.add_activated_token_info(token.ticker.clone(), token.decimals, token.denom.clone())
    }
}

#[derive(Clone, Deserialize)]
pub struct TendermintActivationParams {
    rpc_urls: Vec<String>,
    pub tokens_params: Vec<TokenActivationRequest<TendermintTokenActivationParams>>,
}

impl TxHistory for TendermintActivationParams {
    fn tx_history(&self) -> bool { false }
}

struct TendermintTokenInitializer {
    platform_coin: TendermintCoin,
}

struct TendermintTokenInitializerErr {
    ticker: String,
    inner: TendermintTokenInitError,
}

#[async_trait]
impl TokenInitializer for TendermintTokenInitializer {
    type Token = TendermintToken;
    type TokenActivationRequest = TendermintTokenActivationParams;
    type TokenProtocol = TendermintTokenProtocolInfo;
    type InitTokensError = TendermintTokenInitializerErr;

    fn tokens_requests_from_platform_request(
        platform_request: &TendermintActivationParams,
    ) -> Vec<TokenActivationRequest<Self::TokenActivationRequest>> {
        platform_request.tokens_params.clone()
    }

    async fn enable_tokens(
        &self,
        params: Vec<TokenActivationParams<Self::TokenActivationRequest, Self::TokenProtocol>>,
    ) -> Result<Vec<Self::Token>, MmError<Self::InitTokensError>> {
        params
            .into_iter()
            .map(|param| {
                let ticker = param.ticker.clone();
                TendermintToken::new(
                    param.ticker,
                    self.platform_coin.clone(),
                    param.protocol.decimals,
                    param.protocol.denom,
                )
                .mm_err(|inner| TendermintTokenInitializerErr { ticker, inner })
            })
            .collect()
    }

    fn platform_coin(&self) -> &<Self::Token as TokenOf>::PlatformCoin { &self.platform_coin }
}

impl TryFromCoinProtocol for TendermintProtocolInfo {
    fn try_from_coin_protocol(proto: CoinProtocol) -> Result<Self, MmError<CoinProtocol>> {
        match proto {
            CoinProtocol::TENDERMINT(proto) => Ok(proto),
            other => MmError::err(other),
        }
    }
}

impl TryFromCoinProtocol for TendermintTokenProtocolInfo {
    fn try_from_coin_protocol(proto: CoinProtocol) -> Result<Self, MmError<CoinProtocol>> {
        match proto {
            CoinProtocol::TENDERMINTTOKEN(proto) => Ok(proto),
            other => MmError::err(other),
        }
    }
}

impl From<TendermintTokenInitializerErr> for InitTokensAsMmCoinsError {
    fn from(err: TendermintTokenInitializerErr) -> Self {
        match err.inner {
            TendermintTokenInitError::InvalidDenom(error) => InitTokensAsMmCoinsError::TokenProtocolParseError {
                ticker: err.ticker,
                error,
            },
            TendermintTokenInitError::MyAddressError(error) => InitTokensAsMmCoinsError::Internal(error),
            TendermintTokenInitError::CouldNotFetchBalance(error) => {
                InitTokensAsMmCoinsError::CouldNotFetchBalance(error)
            },
        }
    }
}

#[derive(Serialize)]
pub struct TendermintActivationResult {
    ticker: String,
    address: String,
    current_block: u64,
    balance: CoinBalance,
    tokens_balances: HashMap<String, CoinBalance>,
}

impl CurrentBlock for TendermintActivationResult {
    fn current_block(&self) -> u64 { self.current_block }
}

impl GetPlatformBalance for TendermintActivationResult {
    fn get_platform_balance(&self) -> BigDecimal { self.balance.spendable.clone() }
}

impl From<TendermintInitError> for EnablePlatformCoinWithTokensError {
    fn from(err: TendermintInitError) -> Self {
        EnablePlatformCoinWithTokensError::PlatformCoinCreationError {
            ticker: err.ticker,
            error: err.kind.to_string(),
        }
    }
}

#[async_trait]
impl PlatformWithTokensActivationOps for TendermintCoin {
    type ActivationRequest = TendermintActivationParams;
    type PlatformProtocolInfo = TendermintProtocolInfo;
    type ActivationResult = TendermintActivationResult;
    type ActivationError = TendermintInitError;

    async fn enable_platform_coin(
        ctx: MmArc,
        ticker: String,
        coin_conf: Json,
        activation_request: Self::ActivationRequest,
        protocol_conf: Self::PlatformProtocolInfo,
        priv_key: &[u8],
    ) -> Result<Self, MmError<Self::ActivationError>> {
<<<<<<< HEAD
        let avg_block_time = coin_conf["avg_block_time"].as_i64().unwrap_or(0);

        // Should be at least bigger than 0 and smaller than 255(u8::MAX)
        if avg_block_time < 1 || avg_block_time >= std::u8::MAX as i64 {
            return MmError::err(TendermintInitError {
                ticker,
                kind: TendermintInitErrorKind::AvgBlockTimeMissingOrInvalid,
            });
        }

        TendermintCoin::init(
            ticker,
            avg_block_time as u8,
            protocol_conf,
            activation_request.rpc_urls,
            priv_key,
        )
        .await
=======
        TendermintCoin::init(&ctx, ticker, protocol_conf, activation_request, priv_key).await
>>>>>>> 62b16538
    }

    fn token_initializers(
        &self,
    ) -> Vec<Box<dyn TokenAsMmCoinInitializer<PlatformCoin = Self, ActivationRequest = Self::ActivationRequest>>> {
        vec![Box::new(TendermintTokenInitializer {
            platform_coin: self.clone(),
        })]
    }

    async fn get_activation_result(&self) -> Result<Self::ActivationResult, MmError<Self::ActivationError>> {
        let current_block = self.current_block().compat().await.map_to_mm(|e| TendermintInitError {
            ticker: self.ticker().to_owned(),
            kind: TendermintInitErrorKind::RpcError(e),
        })?;

        let balances = self.all_balances().await.mm_err(|e| TendermintInitError {
            ticker: self.ticker().to_owned(),
            kind: TendermintInitErrorKind::RpcError(e.to_string()),
        })?;

        Ok(TendermintActivationResult {
            address: self.account_id.to_string(),
            current_block,
            balance: CoinBalance {
                spendable: balances.platform_balance,
                unspendable: BigDecimal::default(),
            },
            tokens_balances: balances
                .tokens_balances
                .into_iter()
                .map(|(ticker, balance)| {
                    (ticker, CoinBalance {
                        spendable: balance,
                        unspendable: BigDecimal::default(),
                    })
                })
                .collect(),
            ticker: self.ticker().to_owned(),
        })
    }

    fn start_history_background_fetching(
        &self,
<<<<<<< HEAD
        _metrics: MetricsArc,
        _storage: impl TxHistoryStorage,
        _initial_balance: BigDecimal,
    ) -> AbortHandle {
        unimplemented!()
=======
        metrics: MetricsArc,
        storage: impl TxHistoryStorage,
        initial_balance: BigDecimal,
    ) {
>>>>>>> 62b16538
    }
}<|MERGE_RESOLUTION|>--- conflicted
+++ resolved
@@ -156,7 +156,6 @@
         protocol_conf: Self::PlatformProtocolInfo,
         priv_key: &[u8],
     ) -> Result<Self, MmError<Self::ActivationError>> {
-<<<<<<< HEAD
         let avg_block_time = coin_conf["avg_block_time"].as_i64().unwrap_or(0);
 
         // Should be at least bigger than 0 and smaller than 255(u8::MAX)
@@ -168,6 +167,7 @@
         }
 
         TendermintCoin::init(
+            &ctx,
             ticker,
             avg_block_time as u8,
             protocol_conf,
@@ -175,9 +175,6 @@
             priv_key,
         )
         .await
-=======
-        TendermintCoin::init(&ctx, ticker, protocol_conf, activation_request, priv_key).await
->>>>>>> 62b16538
     }
 
     fn token_initializers(
@@ -222,17 +219,9 @@
 
     fn start_history_background_fetching(
         &self,
-<<<<<<< HEAD
-        _metrics: MetricsArc,
-        _storage: impl TxHistoryStorage,
-        _initial_balance: BigDecimal,
-    ) -> AbortHandle {
-        unimplemented!()
-=======
         metrics: MetricsArc,
         storage: impl TxHistoryStorage,
         initial_balance: BigDecimal,
     ) {
->>>>>>> 62b16538
     }
 }