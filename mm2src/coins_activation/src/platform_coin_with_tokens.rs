use std::time::Duration;

use crate::context::CoinsActivationContext;
use crate::prelude::*;
use async_trait::async_trait;
use coins::my_tx_history_v2::TxHistoryStorage;
use coins::tx_history_storage::{CreateTxHistoryStorageError, TxHistoryStorageBuilder};
use coins::{lp_coinfind, lp_coinfind_any, CoinProtocol, CoinsContext, CustomTokenError, MmCoinEnum,
            PrivKeyPolicyNotAllowed, UnexpectedDerivationMethod};
use common::{log, HttpStatusCode, StatusCode, SuccessResponse};
use crypto::hw_rpc_task::{HwConnectStatuses, HwRpcTaskAwaitingStatus, HwRpcTaskUserAction};
use crypto::CryptoCtxError;
use derive_more::Display;
use mm2_core::mm_ctx::MmArc;
use mm2_err_handle::prelude::*;
use mm2_number::BigDecimal;
use rpc_task::rpc_common::{CancelRpcTaskError, CancelRpcTaskRequest, InitRpcTaskResponse, RpcTaskStatusError,
                           RpcTaskStatusRequest, RpcTaskUserActionError, RpcTaskUserActionRequest};
use rpc_task::{RpcInitReq, RpcTask, RpcTaskError, RpcTaskHandleShared, RpcTaskManager, RpcTaskManagerShared,
               RpcTaskStatus, RpcTaskTypes, TaskId};
use ser_error_derive::SerializeErrorType;
use serde_derive::{Deserialize, Serialize};
use serde_json::Value as Json;

pub type InitPlatformCoinWithTokensStatusError = RpcTaskStatusError;
pub type InitPlatformCoinWithTokensUserActionError = RpcTaskUserActionError;
pub type CancelInitPlatformCoinWithTokensError = CancelRpcTaskError;

pub type InitPlatformCoinWithTokensAwaitingStatus = HwRpcTaskAwaitingStatus;
pub type InitPlatformCoinWithTokensUserAction = HwRpcTaskUserAction;
pub type EnablePlatformCoinWithTokensResponse = InitRpcTaskResponse;
pub type EnablePlatformCoinWithTokensStatusRequest = RpcTaskStatusRequest;
pub type InitPlatformCoinWithTokensUserActionRequest<UserAction> = RpcTaskUserActionRequest<UserAction>;
pub type InitPlatformCoinWithTokensTaskManagerShared<Platform> =
    RpcTaskManagerShared<InitPlatformCoinWithTokensTask<Platform>>;

#[derive(Clone, Debug, Deserialize)]
pub struct TokenActivationRequest<Req> {
    ticker: String,
    protocol: Option<CoinProtocol>,
    #[serde(flatten)]
    request: Req,
}

pub trait TokenOf: Into<MmCoinEnum> {
    type PlatformCoin: TryPlatformCoinFromMmCoinEnum
        + PlatformCoinWithTokensActivationOps
        + RegisterTokenInfo<Self>
        + Clone;
}

pub struct TokenActivationParams<Req, Protocol> {
    pub(crate) ticker: String,
    pub(crate) conf: Json,
    pub(crate) activation_request: Req,
    pub(crate) protocol: Protocol,
    pub(crate) is_custom: bool,
}

#[async_trait]
pub trait TokenInitializer {
    type Token: TokenOf;
    type TokenActivationRequest: Send;
    type TokenProtocol: TryFromCoinProtocol + Send;
    type InitTokensError: NotMmError;

    fn tokens_requests_from_platform_request(
        platform_request: &<<Self::Token as TokenOf>::PlatformCoin as PlatformCoinWithTokensActivationOps>::ActivationRequest,
    ) -> Vec<TokenActivationRequest<Self::TokenActivationRequest>>;

    async fn enable_tokens(
        &self,
        params: Vec<TokenActivationParams<Self::TokenActivationRequest, Self::TokenProtocol>>,
    ) -> Result<Vec<Self::Token>, MmError<Self::InitTokensError>>;

    fn platform_coin(&self) -> &<Self::Token as TokenOf>::PlatformCoin;
}

#[async_trait]
pub trait TokenAsMmCoinInitializer: Send + Sync {
    type PlatformCoin;
    type ActivationRequest;

    async fn enable_tokens_as_mm_coins(
        &self,
        ctx: &MmArc,
        request: &Self::ActivationRequest,
    ) -> Result<Vec<MmCoinEnum>, MmError<InitTokensAsMmCoinsError>>;
}

pub enum InitTokensAsMmCoinsError {
    TokenConfigIsNotFound(String),
    CouldNotFetchBalance(String),
    UnexpectedDerivationMethod(UnexpectedDerivationMethod),
    Internal(String),
    TokenProtocolParseError { ticker: String, error: String },
    UnexpectedTokenProtocol { ticker: String, protocol: Json },
    Transport(String),
    InvalidPayload(String),
    CustomTokenError(CustomTokenError),
}

impl From<CoinConfWithProtocolError> for InitTokensAsMmCoinsError {
    fn from(err: CoinConfWithProtocolError) -> Self {
        match err {
            CoinConfWithProtocolError::ConfigIsNotFound(e) => InitTokensAsMmCoinsError::TokenConfigIsNotFound(e),
            CoinConfWithProtocolError::CoinProtocolParseError { ticker, err } => {
                InitTokensAsMmCoinsError::TokenProtocolParseError {
                    ticker,
                    error: err.to_string(),
                }
            },
            CoinConfWithProtocolError::UnexpectedProtocol { ticker, protocol } => {
                InitTokensAsMmCoinsError::UnexpectedTokenProtocol { ticker, protocol }
            },
            CoinConfWithProtocolError::CustomTokenError(e) => InitTokensAsMmCoinsError::CustomTokenError(e),
        }
    }
}

pub trait RegisterTokenInfo<T: TokenOf> {
    fn register_token_info(&self, token: &T);
}

#[async_trait]
impl<T> TokenAsMmCoinInitializer for T
where
    T: TokenInitializer + Send + Sync,
    InitTokensAsMmCoinsError: From<T::InitTokensError>,
{
    type PlatformCoin = <T::Token as TokenOf>::PlatformCoin;
    type ActivationRequest = <Self::PlatformCoin as PlatformCoinWithTokensActivationOps>::ActivationRequest;

    async fn enable_tokens_as_mm_coins(
        &self,
        ctx: &MmArc,
        request: &Self::ActivationRequest,
    ) -> Result<Vec<MmCoinEnum>, MmError<InitTokensAsMmCoinsError>> {
        let tokens_requests = T::tokens_requests_from_platform_request(request);
        let token_params = tokens_requests
            .into_iter()
            .map(|req| -> Result<_, MmError<CoinConfWithProtocolError>> {
<<<<<<< HEAD
                let (token_conf, protocol): (_, T::TokenProtocol) =
                    coin_conf_with_protocol(&ctx, &req.ticker, req.protocol.clone())
                        .map_mm_err::<CoinConfWithProtocolError>()?;
=======
                let (token_conf, protocol) = coin_conf_with_protocol(ctx, &req.ticker, req.protocol.clone())?;
>>>>>>> dc6e2f04
                Ok(TokenActivationParams {
                    ticker: req.ticker,
                    conf: token_conf,
                    activation_request: req.request,
                    protocol,
                    is_custom: req.protocol.is_some(),
                })
            })
            .collect::<Result<Vec<_>, _>>()
            .map_mm_err::<InitTokensAsMmCoinsError>()?;

        let tokens = self
            .enable_tokens(token_params)
            .await
            .map_mm_err::<InitTokensAsMmCoinsError>()?;
        for token in tokens.iter() {
            self.platform_coin().register_token_info(token);
        }
        Ok(tokens.into_iter().map(Into::into).collect())
    }
}

pub trait GetPlatformBalance {
    fn get_platform_balance(&self) -> Option<BigDecimal>;
}

#[async_trait]
pub trait PlatformCoinWithTokensActivationOps: Into<MmCoinEnum> + Clone + Send + Sync + 'static {
    type ActivationRequest: Clone + Send + Sync + TxHistory + ActivationRequestInfo;
    type PlatformProtocolInfo: TryFromCoinProtocol + Send;
    type ActivationResult: GetPlatformBalance + CurrentBlock + serde::Serialize + Send + Clone + Sync + 'static;
    type ActivationError: NotMmError + std::fmt::Debug + Into<EnablePlatformCoinWithTokensError> + Clone + Send + Sync;

    type InProgressStatus: InitPlatformCoinWithTokensInitialStatus + serde::Serialize + Clone + Send + Sync;
    type AwaitingStatus: serde::Serialize + Clone + Send + Sync;
    type UserAction: NotMmError + Send + Sync;

    /// Initializes the platform coin itself
    async fn enable_platform_coin(
        ctx: MmArc,
        ticker: String,
        coin_conf: &Json,
        activation_request: Self::ActivationRequest,
        protocol_conf: Self::PlatformProtocolInfo,
    ) -> Result<Self, MmError<Self::ActivationError>>;

    async fn enable_global_nft(
        &self,
        activation_request: &Self::ActivationRequest,
    ) -> Result<Option<MmCoinEnum>, MmError<Self::ActivationError>>;

    fn try_from_mm_coin(coin: MmCoinEnum) -> Option<Self>
    where
        Self: Sized;

    fn token_initializers(
        &self,
    ) -> Vec<Box<dyn TokenAsMmCoinInitializer<PlatformCoin = Self, ActivationRequest = Self::ActivationRequest>>>;

    async fn get_activation_result(
        &self,
        task_handle: Option<RpcTaskHandleShared<InitPlatformCoinWithTokensTask<Self>>>,
        activation_request: &Self::ActivationRequest,
        nft_global: &Option<MmCoinEnum>,
    ) -> Result<Self::ActivationResult, MmError<Self::ActivationError>>
    where
        EnablePlatformCoinWithTokensError: From<Self::ActivationError>;

    fn start_history_background_fetching(
        &self,
        ctx: MmArc,
        storage: impl TxHistoryStorage,
        initial_balance: Option<BigDecimal>,
    );

    fn rpc_task_manager(activation_ctx: &CoinsActivationContext) -> &InitPlatformCoinWithTokensTaskManagerShared<Self>
    where
        EnablePlatformCoinWithTokensError: From<Self::ActivationError>;
}

#[derive(Debug, Deserialize, Clone)]
pub struct EnablePlatformCoinWithTokensReq<T: Clone> {
    ticker: String,
    #[serde(flatten)]
    request: T,
}

#[derive(Debug, Display, Serialize, SerializeErrorType, Clone)]
#[serde(tag = "error_type", content = "error_data")]
pub enum EnablePlatformCoinWithTokensError {
    PlatformIsAlreadyActivated(String),
    #[display(fmt = "Platform {} config is not found", _0)]
    PlatformConfigIsNotFound(String),
    #[display(fmt = "Platform coin {} protocol parsing failed: {}", ticker, error)]
    CoinProtocolParseError {
        ticker: String,
        error: String,
    },
    #[display(fmt = "Unexpected platform protocol {} for {}", protocol, ticker)]
    UnexpectedPlatformProtocol {
        ticker: String,
        protocol: Json,
    },
    #[display(fmt = "Token {} config is not found", _0)]
    TokenConfigIsNotFound(String),
    #[display(fmt = "Token {} protocol parsing failed: {}", ticker, error)]
    TokenProtocolParseError {
        ticker: String,
        error: String,
    },
    #[display(fmt = "Unexpected token protocol {} for {}", protocol, ticker)]
    UnexpectedTokenProtocol {
        ticker: String,
        protocol: Json,
    },
    #[display(fmt = "Error on platform coin {} creation: {}", ticker, error)]
    PlatformCoinCreationError {
        ticker: String,
        error: String,
    },
    #[display(fmt = "Private key is not allowed: {}", _0)]
    PrivKeyPolicyNotAllowed(PrivKeyPolicyNotAllowed),
    #[display(fmt = "Unexpected derivation method: {}", _0)]
    UnexpectedDerivationMethod(String),
    Transport(String),
    AtLeastOneNodeRequired(String),
    InvalidPayload(String),
    #[display(fmt = "Failed spawning balance events. Error: {_0}")]
    FailedSpawningBalanceEvents(String),
    Internal(String),
    #[display(fmt = "No such task '{}'", _0)]
    NoSuchTask(TaskId),
    #[display(fmt = "Initialization task has timed out {:?}", duration)]
    TaskTimedOut {
        duration: Duration,
    },
    #[display(fmt = "Hardware policy must be activated within task manager")]
    UnexpectedDeviceActivationPolicy,
    #[display(fmt = "Custom token error: {}", _0)]
    CustomTokenError(CustomTokenError),
    #[display(fmt = "WalletConnect Error: {}", _0)]
    WalletConnectError(String),
}

impl From<CoinConfWithProtocolError> for EnablePlatformCoinWithTokensError {
    fn from(err: CoinConfWithProtocolError) -> Self {
        match err {
            CoinConfWithProtocolError::ConfigIsNotFound(ticker) => {
                EnablePlatformCoinWithTokensError::PlatformConfigIsNotFound(ticker)
            },
            CoinConfWithProtocolError::UnexpectedProtocol { ticker, protocol } => {
                EnablePlatformCoinWithTokensError::UnexpectedPlatformProtocol { ticker, protocol }
            },
            CoinConfWithProtocolError::CoinProtocolParseError { ticker, err } => {
                EnablePlatformCoinWithTokensError::CoinProtocolParseError {
                    ticker,
                    error: err.to_string(),
                }
            },
            CoinConfWithProtocolError::CustomTokenError(e) => EnablePlatformCoinWithTokensError::CustomTokenError(e),
        }
    }
}

impl From<InitTokensAsMmCoinsError> for EnablePlatformCoinWithTokensError {
    fn from(err: InitTokensAsMmCoinsError) -> Self {
        match err {
            InitTokensAsMmCoinsError::TokenConfigIsNotFound(ticker) => {
                EnablePlatformCoinWithTokensError::TokenConfigIsNotFound(ticker)
            },
            InitTokensAsMmCoinsError::TokenProtocolParseError { ticker, error } => {
                EnablePlatformCoinWithTokensError::TokenProtocolParseError { ticker, error }
            },
            InitTokensAsMmCoinsError::UnexpectedTokenProtocol { ticker, protocol } => {
                EnablePlatformCoinWithTokensError::UnexpectedTokenProtocol { ticker, protocol }
            },
            InitTokensAsMmCoinsError::Internal(e) => EnablePlatformCoinWithTokensError::Internal(e),
            InitTokensAsMmCoinsError::CouldNotFetchBalance(e) | InitTokensAsMmCoinsError::Transport(e) => {
                EnablePlatformCoinWithTokensError::Transport(e)
            },
            InitTokensAsMmCoinsError::InvalidPayload(e) => EnablePlatformCoinWithTokensError::InvalidPayload(e),
            InitTokensAsMmCoinsError::UnexpectedDerivationMethod(e) => {
                EnablePlatformCoinWithTokensError::UnexpectedDerivationMethod(e.to_string())
            },
            InitTokensAsMmCoinsError::CustomTokenError(e) => EnablePlatformCoinWithTokensError::CustomTokenError(e),
        }
    }
}

impl From<CreateTxHistoryStorageError> for EnablePlatformCoinWithTokensError {
    fn from(e: CreateTxHistoryStorageError) -> Self {
        match e {
            CreateTxHistoryStorageError::Internal(internal) => EnablePlatformCoinWithTokensError::Internal(internal),
        }
    }
}

impl From<CryptoCtxError> for EnablePlatformCoinWithTokensError {
    fn from(e: CryptoCtxError) -> Self { EnablePlatformCoinWithTokensError::Internal(e.to_string()) }
}

impl From<RpcTaskError> for EnablePlatformCoinWithTokensError {
    fn from(e: RpcTaskError) -> Self {
        match e {
            RpcTaskError::NoSuchTask(task_id) => EnablePlatformCoinWithTokensError::NoSuchTask(task_id),
            RpcTaskError::Timeout(duration) => EnablePlatformCoinWithTokensError::TaskTimedOut { duration },
            rpc_internal => EnablePlatformCoinWithTokensError::Internal(rpc_internal.to_string()),
        }
    }
}

impl HttpStatusCode for EnablePlatformCoinWithTokensError {
    fn status_code(&self) -> StatusCode {
        match self {
            EnablePlatformCoinWithTokensError::CoinProtocolParseError { .. }
            | EnablePlatformCoinWithTokensError::TokenProtocolParseError { .. }
            | EnablePlatformCoinWithTokensError::PlatformCoinCreationError { .. }
            | EnablePlatformCoinWithTokensError::PrivKeyPolicyNotAllowed(_)
            | EnablePlatformCoinWithTokensError::UnexpectedDerivationMethod(_)
            | EnablePlatformCoinWithTokensError::Internal(_)
            | EnablePlatformCoinWithTokensError::TaskTimedOut { .. }
            | EnablePlatformCoinWithTokensError::CustomTokenError(_) => StatusCode::INTERNAL_SERVER_ERROR,
            EnablePlatformCoinWithTokensError::PlatformIsAlreadyActivated(_)
            | EnablePlatformCoinWithTokensError::PlatformConfigIsNotFound(_)
            | EnablePlatformCoinWithTokensError::TokenConfigIsNotFound(_)
            | EnablePlatformCoinWithTokensError::UnexpectedPlatformProtocol { .. }
            | EnablePlatformCoinWithTokensError::InvalidPayload { .. }
            | EnablePlatformCoinWithTokensError::AtLeastOneNodeRequired(_)
            | EnablePlatformCoinWithTokensError::NoSuchTask(_)
            | EnablePlatformCoinWithTokensError::UnexpectedDeviceActivationPolicy
            | EnablePlatformCoinWithTokensError::FailedSpawningBalanceEvents(_)
            | EnablePlatformCoinWithTokensError::UnexpectedTokenProtocol { .. }
            | EnablePlatformCoinWithTokensError::WalletConnectError(_) => StatusCode::BAD_REQUEST,
            EnablePlatformCoinWithTokensError::Transport(_) => StatusCode::BAD_GATEWAY,
        }
    }
}

pub async fn re_enable_passive_platform_coin_with_tokens<Platform>(
    ctx: MmArc,
    platform_coin: Platform,
    task_handle: Option<RpcTaskHandleShared<InitPlatformCoinWithTokensTask<Platform>>>,
    req: EnablePlatformCoinWithTokensReq<Platform::ActivationRequest>,
) -> Result<Platform::ActivationResult, MmError<EnablePlatformCoinWithTokensError>>
where
    Platform: PlatformCoinWithTokensActivationOps + Clone,
    EnablePlatformCoinWithTokensError: From<Platform::ActivationError>,
{
    let mut mm_tokens = Vec::new();
    for initializer in platform_coin.token_initializers() {
<<<<<<< HEAD
        let tokens = initializer
            .enable_tokens_as_mm_coins(ctx.clone(), &req.request)
            .await
            .map_mm_err::<EnablePlatformCoinWithTokensError>()?;
=======
        let tokens = initializer.enable_tokens_as_mm_coins(&ctx, &req.request).await?;
>>>>>>> dc6e2f04
        mm_tokens.extend(tokens);
    }

    let nft_global = platform_coin
        .enable_global_nft(&req.request)
        .await
        .map_mm_err::<EnablePlatformCoinWithTokensError>()?;

    let activation_result = platform_coin
        .get_activation_result(task_handle, &req.request, &nft_global)
        .await
        .map_mm_err::<EnablePlatformCoinWithTokensError>()?;
    log::info!("{} current block {}", req.ticker, activation_result.current_block());

    let coins_ctx = CoinsContext::from_ctx(&ctx).unwrap();
    coins_ctx
        .add_platform_with_tokens(platform_coin.clone().into(), mm_tokens, nft_global)
        .await
        .mm_err(|e| EnablePlatformCoinWithTokensError::PlatformIsAlreadyActivated(e.ticker))?;

    Ok(activation_result)
}

pub async fn enable_platform_coin_with_tokens<Platform>(
    ctx: MmArc,
    req: EnablePlatformCoinWithTokensReq<Platform::ActivationRequest>,
) -> Result<Platform::ActivationResult, MmError<EnablePlatformCoinWithTokensError>>
where
    Platform: PlatformCoinWithTokensActivationOps,
    EnablePlatformCoinWithTokensError: From<Platform::ActivationError>,
{
    if req.request.is_hw_policy() {
        return MmError::err(EnablePlatformCoinWithTokensError::UnexpectedDeviceActivationPolicy);
    }
    enable_platform_coin_with_tokens_impl::<Platform>(ctx, None, req).await
}

pub async fn enable_platform_coin_with_tokens_impl<Platform>(
    ctx: MmArc,
    task_handle: Option<RpcTaskHandleShared<InitPlatformCoinWithTokensTask<Platform>>>,
    req: EnablePlatformCoinWithTokensReq<Platform::ActivationRequest>,
) -> Result<Platform::ActivationResult, MmError<EnablePlatformCoinWithTokensError>>
where
    Platform: PlatformCoinWithTokensActivationOps + Clone,
    EnablePlatformCoinWithTokensError: From<Platform::ActivationError>,
{
    if let Ok(Some(coin)) = lp_coinfind_any(&ctx, &req.ticker).await {
        if !coin.is_available() {
            if let Some(platform_coin) = Platform::try_from_mm_coin(coin.inner) {
                return re_enable_passive_platform_coin_with_tokens(ctx, platform_coin, task_handle, req).await;
            }
        }

        return MmError::err(EnablePlatformCoinWithTokensError::PlatformIsAlreadyActivated(
            req.ticker,
        ));
    }

    let (platform_conf, platform_protocol) =
        coin_conf_with_protocol(&ctx, &req.ticker, None).map_mm_err::<EnablePlatformCoinWithTokensError>()?;

    let platform_coin = Platform::enable_platform_coin(
        ctx.clone(),
        req.ticker.clone(),
        &platform_conf,
        req.request.clone(),
        platform_protocol,
    )
    .await
    .map_mm_err::<EnablePlatformCoinWithTokensError>()?;

    let mut mm_tokens = Vec::new();
    for initializer in platform_coin.token_initializers() {
<<<<<<< HEAD
        let tokens = initializer
            .enable_tokens_as_mm_coins(ctx.clone(), &req.request)
            .await
            .map_mm_err::<EnablePlatformCoinWithTokensError>()?;
=======
        let tokens = initializer.enable_tokens_as_mm_coins(&ctx, &req.request).await?;
>>>>>>> dc6e2f04
        mm_tokens.extend(tokens);
    }

    let nft_global = platform_coin
        .enable_global_nft(&req.request)
        .await
        .map_mm_err::<EnablePlatformCoinWithTokensError>()?;

    let activation_result = platform_coin
        .get_activation_result(task_handle, &req.request, &nft_global)
        .await
        .map_mm_err::<EnablePlatformCoinWithTokensError>()?;
    log::info!("{} current block {}", req.ticker, activation_result.current_block());

    if req.request.tx_history() {
        platform_coin.start_history_background_fetching(
            ctx.clone(),
            TxHistoryStorageBuilder::new(&ctx)
                .build()
                .map_mm_err::<EnablePlatformCoinWithTokensError>()?,
            activation_result.get_platform_balance(),
        );
    }

    let coins_ctx = CoinsContext::from_ctx(&ctx).unwrap();
    coins_ctx
        .add_platform_with_tokens(platform_coin.into(), mm_tokens, nft_global)
        .await
        .mm_err(|e| EnablePlatformCoinWithTokensError::PlatformIsAlreadyActivated(e.ticker))?;

    Ok(activation_result)
}

/// A struct that contains the info needed by the task that initializes a platform coin with tokens.
pub struct InitPlatformCoinWithTokensTask<Platform: PlatformCoinWithTokensActivationOps> {
    ctx: MmArc,
    request: EnablePlatformCoinWithTokensReq<Platform::ActivationRequest>,
}

impl<Platform: PlatformCoinWithTokensActivationOps> RpcTaskTypes for InitPlatformCoinWithTokensTask<Platform> {
    type Item = Platform::ActivationResult;
    // Using real type here because enable_platform_coin_with_tokens_impl fn, which implements RpcTask::run common logic, creates such errors
    type Error = EnablePlatformCoinWithTokensError;
    type InProgressStatus = Platform::InProgressStatus;
    type AwaitingStatus = Platform::AwaitingStatus;
    type UserAction = Platform::UserAction;
}

#[async_trait]
impl<Platform> RpcTask for InitPlatformCoinWithTokensTask<Platform>
where
    Platform: PlatformCoinWithTokensActivationOps + Clone,
    EnablePlatformCoinWithTokensError: From<<Platform as PlatformCoinWithTokensActivationOps>::ActivationError>,
{
    fn initial_status(&self) -> Self::InProgressStatus {
        <Platform::InProgressStatus as InitPlatformCoinWithTokensInitialStatus>::initial_status()
    }

    /// Try to disable the coin in case if we managed to register it already.
    async fn cancel(self) {}

    async fn run(&mut self, task_handle: RpcTaskHandleShared<Self>) -> Result<Self::Item, MmError<Self::Error>> {
        enable_platform_coin_with_tokens_impl::<Platform>(self.ctx.clone(), Some(task_handle), self.request.clone())
            .await
    }
}

/// Trait for the initial status of the task that initializes a platform coin with tokens.
pub trait InitPlatformCoinWithTokensInitialStatus {
    fn initial_status() -> Self;
}

/// The status of the task that initializes a platform coin with tokens.
#[derive(Clone, Serialize)]
pub enum InitPlatformCoinWithTokensInProgressStatus {
    ActivatingCoin,
    SyncingBlockHeaders {
        current_scanned_block: u64,
        last_block: u64,
    },
    TemporaryError(String),
    RequestingWalletBalance,
    Finishing,
    /// This status doesn't require the user to send `UserAction`,
    /// but it tells the user that he should confirm/decline an address on his device.
    WaitingForTrezorToConnect,
    FollowHwDeviceInstructions,
}

impl InitPlatformCoinWithTokensInitialStatus for InitPlatformCoinWithTokensInProgressStatus {
    fn initial_status() -> Self { InitPlatformCoinWithTokensInProgressStatus::ActivatingCoin }
}

/// Implementation of the init platform coin with tokens RPC command.
pub async fn init_platform_coin_with_tokens<Platform>(
    ctx: MmArc,
    request: RpcInitReq<EnablePlatformCoinWithTokensReq<Platform::ActivationRequest>>,
) -> MmResult<EnablePlatformCoinWithTokensResponse, EnablePlatformCoinWithTokensError>
where
    Platform: PlatformCoinWithTokensActivationOps + Send + Sync + 'static + Clone,
    Platform::InProgressStatus: InitPlatformCoinWithTokensInitialStatus,
    EnablePlatformCoinWithTokensError: From<Platform::ActivationError>,
{
    let (client_id, request) = (request.client_id, request.inner);
    if let Ok(Some(_)) = lp_coinfind(&ctx, &request.ticker).await {
        return MmError::err(EnablePlatformCoinWithTokensError::PlatformIsAlreadyActivated(
            request.ticker,
        ));
    }

    let coins_act_ctx =
        CoinsActivationContext::from_ctx(&ctx).map_to_mm(EnablePlatformCoinWithTokensError::Internal)?;
    let spawner = ctx.spawner();
    let task = InitPlatformCoinWithTokensTask::<Platform> { ctx, request };
    let task_manager = Platform::rpc_task_manager(&coins_act_ctx);

    let task_id = RpcTaskManager::spawn_rpc_task(task_manager, &spawner, task, client_id)
        .mm_err(|e| EnablePlatformCoinWithTokensError::Internal(e.to_string()))?;

    Ok(EnablePlatformCoinWithTokensResponse { task_id })
}

/// Implementation of the init platform coin with tokens status RPC command.
pub async fn init_platform_coin_with_tokens_status<Platform: PlatformCoinWithTokensActivationOps>(
    ctx: MmArc,
    req: EnablePlatformCoinWithTokensStatusRequest,
) -> MmResult<
    RpcTaskStatus<
        Platform::ActivationResult,
        EnablePlatformCoinWithTokensError,
        Platform::InProgressStatus,
        Platform::AwaitingStatus,
    >,
    InitPlatformCoinWithTokensStatusError,
>
where
    EnablePlatformCoinWithTokensError: From<Platform::ActivationError>,
{
    let coins_act_ctx =
        CoinsActivationContext::from_ctx(&ctx).map_to_mm(InitPlatformCoinWithTokensStatusError::Internal)?;
    let mut task_manager = Platform::rpc_task_manager(&coins_act_ctx)
        .lock()
        .map_to_mm(|poison| InitPlatformCoinWithTokensStatusError::Internal(poison.to_string()))?;
    task_manager
        .task_status(req.task_id, req.forget_if_finished)
        .or_mm_err(|| InitPlatformCoinWithTokensStatusError::NoSuchTask(req.task_id))
        .map(|rpc_task| rpc_task.map_err(|e| e))
}

/// Implementation of the init platform coin with tokens user action RPC command.
pub async fn init_platform_coin_with_tokens_user_action<Platform: PlatformCoinWithTokensActivationOps>(
    ctx: MmArc,
    req: InitPlatformCoinWithTokensUserActionRequest<Platform::UserAction>,
) -> MmResult<SuccessResponse, InitPlatformCoinWithTokensUserActionError>
where
    EnablePlatformCoinWithTokensError: From<Platform::ActivationError>,
{
    let coins_act_ctx = CoinsActivationContext::from_ctx(&ctx)
        .map_to_mm(InitPlatformCoinWithTokensUserActionError::Internal)
        .map_mm_err::<InitPlatformCoinWithTokensUserActionError>()?;
    let mut task_manager = Platform::rpc_task_manager(&coins_act_ctx)
        .lock()
        .map_to_mm(|poison| InitPlatformCoinWithTokensUserActionError::Internal(poison.to_string()))
        .map_mm_err::<InitPlatformCoinWithTokensUserActionError>()?;
    task_manager
        .on_user_action(req.task_id, req.user_action)
        .map_mm_err::<InitPlatformCoinWithTokensUserActionError>()?;
    Ok(SuccessResponse::new())
}

/// Implementation of the cancel init platform coin with tokens RPC command.
pub async fn cancel_init_platform_coin_with_tokens<Platform: PlatformCoinWithTokensActivationOps>(
    ctx: MmArc,
    req: CancelRpcTaskRequest,
) -> MmResult<SuccessResponse, CancelInitPlatformCoinWithTokensError>
where
    EnablePlatformCoinWithTokensError: From<Platform::ActivationError>,
{
    let coins_act_ctx = CoinsActivationContext::from_ctx(&ctx)
        .map_to_mm(CancelInitPlatformCoinWithTokensError::Internal)
        .map_mm_err::<CancelInitPlatformCoinWithTokensError>()?;
    let mut task_manager = Platform::rpc_task_manager(&coins_act_ctx)
        .lock()
        .map_to_mm(|poison| CancelInitPlatformCoinWithTokensError::Internal(poison.to_string()))
        .map_mm_err::<CancelInitPlatformCoinWithTokensError>()?;
    task_manager
        .cancel_task(req.task_id)
        .map_mm_err::<CancelInitPlatformCoinWithTokensError>()?;
    Ok(SuccessResponse::new())
}

pub(crate) fn platform_coin_xpub_extractor_rpc_statuses(
) -> HwConnectStatuses<InitPlatformCoinWithTokensInProgressStatus, InitPlatformCoinWithTokensAwaitingStatus> {
    HwConnectStatuses {
        on_connect: InitPlatformCoinWithTokensInProgressStatus::WaitingForTrezorToConnect,
        on_connected: InitPlatformCoinWithTokensInProgressStatus::ActivatingCoin,
        on_connection_failed: InitPlatformCoinWithTokensInProgressStatus::Finishing,
        on_button_request: InitPlatformCoinWithTokensInProgressStatus::FollowHwDeviceInstructions,
        on_pin_request: InitPlatformCoinWithTokensAwaitingStatus::EnterTrezorPin,
        on_passphrase_request: InitPlatformCoinWithTokensAwaitingStatus::EnterTrezorPassphrase,
        on_ready: InitPlatformCoinWithTokensInProgressStatus::ActivatingCoin,
    }
}

pub mod for_tests {
    use common::{executor::Timer, now_ms, wait_until_ms};
    use mm2_core::mm_ctx::MmArc;
    use mm2_err_handle::prelude::MmResult;
    use rpc_task::{RpcInitReq, RpcTaskStatus};

    use super::{init_platform_coin_with_tokens, init_platform_coin_with_tokens_status,
                EnablePlatformCoinWithTokensError, EnablePlatformCoinWithTokensReq,
                EnablePlatformCoinWithTokensStatusRequest, InitPlatformCoinWithTokensInitialStatus,
                PlatformCoinWithTokensActivationOps};

    /// test helper to activate platform coin with waiting for the result
    pub async fn init_platform_coin_with_tokens_loop<Platform>(
        ctx: MmArc,
        request: EnablePlatformCoinWithTokensReq<Platform::ActivationRequest>,
    ) -> MmResult<Platform::ActivationResult, EnablePlatformCoinWithTokensError>
    where
        Platform: PlatformCoinWithTokensActivationOps + Clone + Send + Sync + 'static,
        Platform::InProgressStatus: InitPlatformCoinWithTokensInitialStatus,
        EnablePlatformCoinWithTokensError: From<Platform::ActivationError>,
    {
        let request = RpcInitReq {
            client_id: 0,
            inner: request,
        };
        let init_result = init_platform_coin_with_tokens::<Platform>(ctx.clone(), request)
            .await
            .unwrap();
        let timeout = wait_until_ms(150000);
        loop {
            if now_ms() > timeout {
                panic!("init_standalone_coin timed out");
            }
            let status_req = EnablePlatformCoinWithTokensStatusRequest {
                task_id: init_result.task_id,
                forget_if_finished: true,
            };
            let status_res = init_platform_coin_with_tokens_status::<Platform>(ctx.clone(), status_req).await;
            if let Ok(status) = status_res {
                match status {
                    RpcTaskStatus::Ok(result) => break Ok(result),
                    RpcTaskStatus::Error(e) => break Err(e),
                    _ => Timer::sleep(1.).await,
                }
            } else {
                panic!("could not get init_standalone_coin status");
            }
        }
    }
}<|MERGE_RESOLUTION|>--- conflicted
+++ resolved
@@ -140,13 +140,7 @@
         let token_params = tokens_requests
             .into_iter()
             .map(|req| -> Result<_, MmError<CoinConfWithProtocolError>> {
-<<<<<<< HEAD
-                let (token_conf, protocol): (_, T::TokenProtocol) =
-                    coin_conf_with_protocol(&ctx, &req.ticker, req.protocol.clone())
-                        .map_mm_err::<CoinConfWithProtocolError>()?;
-=======
                 let (token_conf, protocol) = coin_conf_with_protocol(ctx, &req.ticker, req.protocol.clone())?;
->>>>>>> dc6e2f04
                 Ok(TokenActivationParams {
                     ticker: req.ticker,
                     conf: token_conf,
@@ -397,14 +391,10 @@
 {
     let mut mm_tokens = Vec::new();
     for initializer in platform_coin.token_initializers() {
-<<<<<<< HEAD
         let tokens = initializer
-            .enable_tokens_as_mm_coins(ctx.clone(), &req.request)
+            .enable_tokens_as_mm_coins(&ctx, &req.request)
             .await
-            .map_mm_err::<EnablePlatformCoinWithTokensError>()?;
-=======
-        let tokens = initializer.enable_tokens_as_mm_coins(&ctx, &req.request).await?;
->>>>>>> dc6e2f04
+            .map_mm_err()?;
         mm_tokens.extend(tokens);
     }
 
@@ -478,14 +468,10 @@
 
     let mut mm_tokens = Vec::new();
     for initializer in platform_coin.token_initializers() {
-<<<<<<< HEAD
         let tokens = initializer
-            .enable_tokens_as_mm_coins(ctx.clone(), &req.request)
+            .enable_tokens_as_mm_coins(&ctx, &req.request)
             .await
-            .map_mm_err::<EnablePlatformCoinWithTokensError>()?;
-=======
-        let tokens = initializer.enable_tokens_as_mm_coins(&ctx, &req.request).await?;
->>>>>>> dc6e2f04
+            .map_mm_err()?;
         mm_tokens.extend(tokens);
     }
 
