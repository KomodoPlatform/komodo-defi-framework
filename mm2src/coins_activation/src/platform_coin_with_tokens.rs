--- conflicted
+++ resolved
@@ -267,17 +267,13 @@
                 EnablePlatformCoinWithTokensError::UnexpectedTokenProtocol { ticker, protocol }
             },
             InitTokensAsMmCoinsError::Internal(e) => EnablePlatformCoinWithTokensError::Internal(e),
-<<<<<<< HEAD
-            InitTokensAsMmCoinsError::CouldNotFetchBalance(e) => EnablePlatformCoinWithTokensError::Transport(e),
+            InitTokensAsMmCoinsError::CouldNotFetchBalance(e) | InitTokensAsMmCoinsError::Transport(e) => {
+                EnablePlatformCoinWithTokensError::Transport(e)
+            },
+            InitTokensAsMmCoinsError::InvalidPayload(e) => EnablePlatformCoinWithTokensError::InvalidPayload(e),
             InitTokensAsMmCoinsError::UnexpectedDerivationMethod(e) => {
                 EnablePlatformCoinWithTokensError::UnexpectedDerivationMethod(e.to_string())
             },
-=======
-            InitTokensAsMmCoinsError::CouldNotFetchBalance(e) | InitTokensAsMmCoinsError::Transport(e) => {
-                EnablePlatformCoinWithTokensError::Transport(e)
-            },
-            InitTokensAsMmCoinsError::InvalidPayload(e) => EnablePlatformCoinWithTokensError::InvalidPayload(e),
->>>>>>> 97f6bd60
         }
     }
 }
