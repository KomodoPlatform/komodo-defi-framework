--- conflicted
+++ resolved
@@ -201,14 +201,10 @@
         &self,
         task_handle: Option<RpcTaskHandleShared<InitPlatformCoinWithTokensTask<Self>>>,
         activation_request: &Self::ActivationRequest,
-<<<<<<< HEAD
+        nft_global: &Option<MmCoinEnum>,
     ) -> Result<Self::ActivationResult, MmError<Self::ActivationError>>
     where
         EnablePlatformCoinWithTokensError: From<Self::ActivationError>;
-=======
-        nft_global: &Option<MmCoinEnum>,
-    ) -> Result<Self::ActivationResult, MmError<Self::ActivationError>>;
->>>>>>> efb9c319
 
     fn start_history_background_fetching(
         &self,
@@ -360,13 +356,8 @@
             | EnablePlatformCoinWithTokensError::PlatformCoinCreationError { .. }
             | EnablePlatformCoinWithTokensError::PrivKeyPolicyNotAllowed(_)
             | EnablePlatformCoinWithTokensError::UnexpectedDerivationMethod(_)
-<<<<<<< HEAD
-            | EnablePlatformCoinWithTokensError::Transport(_)
             | EnablePlatformCoinWithTokensError::Internal(_)
             | EnablePlatformCoinWithTokensError::TaskTimedOut { .. } => StatusCode::INTERNAL_SERVER_ERROR,
-=======
-            | EnablePlatformCoinWithTokensError::Internal(_) => StatusCode::INTERNAL_SERVER_ERROR,
->>>>>>> efb9c319
             EnablePlatformCoinWithTokensError::PlatformIsAlreadyActivated(_)
             | EnablePlatformCoinWithTokensError::PlatformConfigIsNotFound(_)
             | EnablePlatformCoinWithTokensError::TokenConfigIsNotFound(_)
@@ -399,13 +390,11 @@
         mm_tokens.extend(tokens);
     }
 
-<<<<<<< HEAD
-    let activation_result = platform_coin.get_activation_result(task_handle, &req.request).await?;
-=======
     let nft_global = platform_coin.enable_global_nft(&req.request).await?;
 
-    let activation_result = platform_coin.get_activation_result(&req.request, &nft_global).await?;
->>>>>>> efb9c319
+    let activation_result = platform_coin
+        .get_activation_result(task_handle, &req.request, &nft_global)
+        .await?;
     log::info!("{} current block {}", req.ticker, activation_result.current_block());
 
     let coins_ctx = CoinsContext::from_ctx(&ctx).unwrap();
@@ -471,13 +460,11 @@
         mm_tokens.extend(tokens);
     }
 
-<<<<<<< HEAD
-    let activation_result = platform_coin.get_activation_result(task_handle, &req.request).await?;
-=======
     let nft_global = platform_coin.enable_global_nft(&req.request).await?;
 
-    let activation_result = platform_coin.get_activation_result(&req.request, &nft_global).await?;
->>>>>>> efb9c319
+    let activation_result = platform_coin
+        .get_activation_result(task_handle, &req.request, &nft_global)
+        .await?;
     log::info!("{} current block {}", req.ticker, activation_result.current_block());
 
     if req.request.tx_history() {
