--- conflicted
+++ resolved
@@ -35,8 +35,6 @@
 use testcontainers::images::generic::{GenericImage, WaitFor};
 use testcontainers::{Container, Docker, Image};
 
-const WAIT_DOCKER_READY_TIMEOUT_MS: u64 = 120000;
-
 lazy_static! {
     static ref COINS_LOCK: Mutex<()> = Mutex::new(());
     pub static ref SLP_TOKEN_ID: Mutex<H256> = Mutex::new(H256::default());
@@ -65,13 +63,8 @@
         }
     }
 
-<<<<<<< HEAD
-    fn wait_ready(&self) {
-        let timeout = now_ms() + WAIT_DOCKER_READY_TIMEOUT_MS;
-=======
     fn wait_ready(&self, expected_tx_version: i32) {
         let timeout = now_ms() + 120000;
->>>>>>> e7a1ce9f
         loop {
             match self.rpc_client().get_block_count().wait() {
                 Ok(n) => {
@@ -263,11 +256,7 @@
     let conf = json!({"asset":ticker,"txversion":4,"overwintered":1,"txfee":1000,"network":"regtest"});
     let req = json!({"method":"enable"});
     let params = UtxoActivationParams::from_legacy_req(&req).unwrap();
-<<<<<<< HEAD
     let coin = block_on(utxo_standard_coin_with_priv_key(&ctx, ticker, &conf, &params, priv_key)).unwrap();
-=======
-    let coin = block_on(utxo_standard_coin_with_priv_key(&ctx, ticker, &conf, params, priv_key)).unwrap();
->>>>>>> e7a1ce9f
     import_address(&coin);
     (ctx, coin)
 }
