--- conflicted
+++ resolved
@@ -12,16 +12,13 @@
 use common::mm_ctx::{MmArc, MmCtxBuilder};
 use common::{temp_dir, DEX_FEE_ADDR_RAW_PUBKEY};
 use ethereum_types::H160;
-<<<<<<< HEAD
+use http::StatusCode;
+use rand6::Rng;
+use std::path::PathBuf;
 use futures01::Future;
 use rand4::Rng;
 use serde_json::{self as json, Value as Json};
 use std::process::Command;
-=======
-use http::StatusCode;
-use rand6::Rng;
-use std::path::PathBuf;
->>>>>>> 42d76e65
 use std::str::FromStr;
 use std::time::Duration;
 use testcontainers::clients::Cli;
@@ -120,478 +117,6 @@
     }
 }
 
-<<<<<<< HEAD
-=======
-/// Build `Qrc20Coin` from ticker and privkey without filling the balance.
-fn qrc20_coin_from_privkey(ticker: &str, priv_key: &[u8]) -> (MmArc, Qrc20Coin) {
-    let (contract_address, swap_contract_address) = unsafe {
-        let contract_address = match ticker {
-            "QICK" => QICK_TOKEN_ADDRESS.expect("QICK_TOKEN_ADDRESS must be set already"),
-            "QORTY" => QORTY_TOKEN_ADDRESS.expect("QORTY_TOKEN_ADDRESS must be set already"),
-            _ => panic!("Expected QICK or QORTY ticker"),
-        };
-        (
-            contract_address,
-            QRC20_SWAP_CONTRACT_ADDRESS.expect("QRC20_SWAP_CONTRACT_ADDRESS must be set already"),
-        )
-    };
-    let platform = "QTUM";
-    let ctx = MmCtxBuilder::new().into_mm_arc();
-    let confpath = unsafe { QTUM_CONF_PATH.as_ref().expect("Qtum config is not set yet") };
-    let conf = json!({
-        "coin":ticker,
-        "decimals": 8,
-        "required_confirmations":0,
-        "pubtype":120,
-        "p2shtype":110,
-        "wiftype":128,
-        "segwit":true,
-        "mm2":1,
-        "mature_confirmations":500,
-        "network":"regtest",
-        "confpath": confpath,
-        "dust": 72800,
-    });
-    let req = json!({
-        "method": "enable",
-        "swap_contract_address": format!("{:#02x}", swap_contract_address),
-    });
-    let coin = block_on(qrc20_coin_from_conf_and_request(
-        &ctx,
-        ticker,
-        platform,
-        &conf,
-        &req,
-        priv_key,
-        contract_address,
-    ))
-    .unwrap();
-
-    import_address(&coin);
-    (ctx, coin)
-}
-
-/// Generate random privkey, create a QRC20 coin and fill it's address with the specified balance.
-fn generate_qrc20_coin_with_random_privkey(
-    ticker: &str,
-    qtum_balance: BigDecimal,
-    qrc20_balance: BigDecimal,
-) -> (MmArc, Qrc20Coin, [u8; 32]) {
-    let priv_key = SecretKey::new(&mut rand6::thread_rng());
-    let (ctx, coin) = qrc20_coin_from_privkey(ticker, priv_key.as_ref());
-
-    let timeout = 30; // timeout if test takes more than 30 seconds to run
-    let my_address = coin.my_address().expect("!my_address");
-    fill_address(&coin, &my_address, qtum_balance, timeout);
-    fill_qrc20_address(&coin, qrc20_balance, timeout);
-    (ctx, coin, *priv_key.as_ref())
-}
-
-fn generate_qtum_coin_with_random_privkey(
-    ticker: &str,
-    balance: BigDecimal,
-    txfee: Option<u64>,
-) -> (MmArc, QtumCoin, [u8; 32]) {
-    let confpath = unsafe { QTUM_CONF_PATH.as_ref().expect("Qtum config is not set yet") };
-    let conf = json!({
-        "coin":ticker,
-        "decimals":8,
-        "required_confirmations":0,
-        "pubtype":120,
-        "p2shtype": 110,
-        "wiftype":128,
-        "segwit":true,
-        "txfee": txfee,
-        "txfee_volatility_percent":0.1,
-        "mm2":1,
-        "mature_confirmations":500,
-        "network":"regtest",
-        "confpath": confpath,
-        "dust": 72800,
-    });
-    let req = json!({"method": "enable"});
-    let priv_key = SecretKey::new(&mut rand6::thread_rng());
-    let ctx = MmCtxBuilder::new().into_mm_arc();
-    let coin = block_on(qtum_coin_from_conf_and_request(
-        &ctx,
-        "QTUM",
-        &conf,
-        &req,
-        priv_key.as_ref(),
-    ))
-    .unwrap();
-
-    let timeout = 30; // timeout if test takes more than 30 seconds to run
-    let my_address = coin.my_address().expect("!my_address");
-    fill_address(&coin, &my_address, balance, timeout);
-    (ctx, coin, *priv_key.as_ref())
-}
-
-fn generate_segwit_qtum_coin_with_random_privkey(
-    ticker: &str,
-    balance: BigDecimal,
-    txfee: Option<u64>,
-) -> (MmArc, QtumCoin, [u8; 32]) {
-    let confpath = unsafe { QTUM_CONF_PATH.as_ref().expect("Qtum config is not set yet") };
-    let conf = json!({
-        "coin":ticker,
-        "decimals":8,
-        "required_confirmations":0,
-        "pubtype":120,
-        "p2shtype": 110,
-        "wiftype":128,
-        "segwit":true,
-        "txfee": txfee,
-        "txfee_volatility_percent":0.1,
-        "mm2":1,
-        "mature_confirmations":500,
-        "network":"regtest",
-        "confpath": confpath,
-        "dust": 72800,
-        "bech32_hrp":"qcrt",
-        "address_format": {
-            "format": "segwit",
-        },
-    });
-    let req = json!({"method": "enable"});
-    let priv_key = SecretKey::new(&mut rand6::thread_rng());
-    let ctx = MmCtxBuilder::new().into_mm_arc();
-    let coin = block_on(qtum_coin_from_conf_and_request(
-        &ctx,
-        "QTUM",
-        &conf,
-        &req,
-        priv_key.as_ref(),
-    ))
-    .unwrap();
-
-    let timeout = 30; // timeout if test takes more than 30 seconds to run
-    let my_address = coin.my_address().expect("!my_address");
-    fill_address(&coin, &my_address, balance, timeout);
-    (ctx, coin, *priv_key.as_ref())
-}
-
-/// Get only one address assigned the specified label.
-fn get_address_by_label<T>(coin: T, label: &str) -> String
-where
-    T: AsRef<UtxoCoinFields>,
-{
-    let native = match coin.as_ref().rpc_client {
-        UtxoRpcClientEnum::Native(ref native) => native,
-        UtxoRpcClientEnum::Electrum(_) => panic!("NativeClient expected"),
-    };
-    let mut addresses = native
-        .get_addresses_by_label(label)
-        .wait()
-        .expect("!getaddressesbylabel")
-        .into_iter();
-    match addresses.next() {
-        Some((addr, _purpose)) if addresses.next().is_none() => addr,
-        Some(_) => panic!("Expected only one address by {:?}", label),
-        None => panic!("Expected one address by {:?}", label),
-    }
-}
-
-fn fill_qrc20_address(coin: &Qrc20Coin, amount: BigDecimal, timeout: u64) {
-    // prevent concurrent fill since daemon RPC returns errors if send_to_address
-    // is called concurrently (insufficient funds) and it also may return other errors
-    // if previous transaction is not confirmed yet
-    let _lock = COINS_LOCK.lock().unwrap();
-    let timeout = now_ms() / 1000 + timeout;
-    let client = match coin.as_ref().rpc_client {
-        UtxoRpcClientEnum::Native(ref client) => client,
-        UtxoRpcClientEnum::Electrum(_) => panic!("Expected NativeClient"),
-    };
-
-    let from_addr = get_address_by_label(coin, QTUM_ADDRESS_LABEL);
-    let to_addr = coin.my_addr_as_contract_addr();
-    let satoshis = sat_from_big_decimal(&amount, coin.as_ref().decimals).expect("!sat_from_big_decimal");
-
-    let hash = client
-        .transfer_tokens(
-            &coin.contract_address,
-            &from_addr,
-            to_addr,
-            satoshis.into(),
-            coin.as_ref().decimals,
-        )
-        .wait()
-        .expect("!transfer_tokens")
-        .txid;
-
-    let tx_bytes = client.get_transaction_bytes(hash).wait().unwrap();
-    log!({ "{:02x}", tx_bytes });
-    coin.wait_for_confirmations(&tx_bytes, 1, false, timeout, 1)
-        .wait()
-        .unwrap();
-}
-
-pub async fn enable_qrc20_native(mm: &MarketMakerIt, coin: &str) -> Json {
-    let swap_contract_address =
-        unsafe { QRC20_SWAP_CONTRACT_ADDRESS.expect("QRC20_SWAP_CONTRACT_ADDRESS must be set already") };
-
-    let native = mm
-        .rpc(json! ({
-            "userpass": mm.userpass,
-            "method": "enable",
-            "coin": coin,
-            "swap_contract_address": format!("{:#02x}", swap_contract_address),
-            "mm2": 1,
-        }))
-        .await
-        .unwrap();
-    assert_eq!(native.0, StatusCode::OK, "'enable' failed: {}", native.1);
-    json::from_str(&native.1).unwrap()
-}
-
-/// Wait for the `estimatesmartfee` returns no errors.
-fn wait_for_estimate_smart_fee(timeout: u64) -> Result<(), String> {
-    enum EstimateSmartFeeState {
-        Idle,
-        Ok,
-        NotAvailable,
-    }
-    lazy_static! {
-        static ref LOCK: Mutex<EstimateSmartFeeState> = Mutex::new(EstimateSmartFeeState::Idle);
-    }
-
-    let state = &mut *LOCK.lock().unwrap();
-    match state {
-        EstimateSmartFeeState::Ok => return Ok(()),
-        EstimateSmartFeeState::NotAvailable => return ERR!("estimatesmartfee not available"),
-        EstimateSmartFeeState::Idle => log!("Start wait_for_estimate_smart_fee"),
-    }
-
-    let priv_key = SecretKey::new(&mut rand6::thread_rng());
-    let (_ctx, coin) = qrc20_coin_from_privkey("QICK", priv_key.as_ref());
-    let timeout = now_ms() / 1000 + timeout;
-    let client = match coin.as_ref().rpc_client {
-        UtxoRpcClientEnum::Native(ref client) => client,
-        UtxoRpcClientEnum::Electrum(_) => panic!("Expected NativeClient"),
-    };
-    while now_ms() / 1000 < timeout {
-        if let Ok(res) = client.estimate_smart_fee(&None, 1).wait() {
-            if res.errors.is_empty() {
-                *state = EstimateSmartFeeState::Ok;
-                return Ok(());
-            }
-        }
-        thread::sleep(Duration::from_secs(1));
-    }
-
-    *state = EstimateSmartFeeState::NotAvailable;
-    ERR!("Waited too long for estimate_smart_fee to work")
-}
-
-fn qrc20_coin_conf_item(ticker: &str) -> Json {
-    let contract_address = unsafe {
-        match ticker {
-            "QICK" => QICK_TOKEN_ADDRESS.expect("QICK_TOKEN_ADDRESS must be set already"),
-            "QORTY" => QORTY_TOKEN_ADDRESS.expect("QORTY_TOKEN_ADDRESS must be set already"),
-            _ => panic!("Expected either QICK or QORTY ticker, found {}", ticker),
-        }
-    };
-    let contract_address = format!("{:#02x}", contract_address);
-
-    let confpath = unsafe { QTUM_CONF_PATH.as_ref().expect("Qtum config is not set yet") };
-    json!({
-        "coin":ticker,
-        "required_confirmations":1,
-        "pubtype":120,
-        "p2shtype":110,
-        "wiftype":128,
-        "segwit":true,
-        "mature_confirmations":500,
-        "confpath":confpath,
-        "network":"regtest",
-        "protocol":{"type":"QRC20","protocol_data":{"platform":"QTUM","contract_address":contract_address}}})
-}
-
-fn trade_base_rel((base, rel): (&str, &str)) {
-    /// Generate a wallet with the random private key and fill the wallet with Qtum (required by gas_fee) and specified in `ticker` coin.
-    fn generate_and_fill_priv_key(ticker: &str) -> [u8; 32] {
-        let timeout = 30; // timeout if test takes more than 30 seconds to run
-
-        match ticker {
-            "QTUM" => {
-                //Segwit QTUM
-                wait_for_estimate_smart_fee(timeout).expect("!wait_for_estimate_smart_fee");
-                let (_ctx, _coin, priv_key) = generate_segwit_qtum_coin_with_random_privkey("QTUM", 10.into(), Some(0));
-
-                priv_key
-            },
-            "QICK" | "QORTY" => {
-                let priv_key = SecretKey::new(&mut rand6::thread_rng());
-                let (_ctx, coin) = qrc20_coin_from_privkey(ticker, priv_key.as_ref());
-                let my_address = coin.my_address().expect("!my_address");
-                fill_address(&coin, &my_address, 10.into(), timeout);
-                fill_qrc20_address(&coin, 10.into(), timeout);
-
-                *priv_key.as_ref()
-            },
-            "MYCOIN" | "MYCOIN1" => {
-                let priv_key = SecretKey::new(&mut rand6::thread_rng());
-                let (_ctx, coin) = utxo_coin_from_privkey(ticker, priv_key.as_ref());
-                let my_address = coin.my_address().expect("!my_address");
-                fill_address(&coin, &my_address, 10.into(), timeout);
-                // also fill the Qtum
-                let (_ctx, coin) = qrc20_coin_from_privkey("QICK", priv_key.as_ref());
-                let my_address = coin.my_address().expect("!my_address");
-                fill_address(&coin, &my_address, 10.into(), timeout);
-
-                *priv_key.as_ref()
-            },
-            _ => panic!("Expected either QICK or QORTY or MYCOIN or MYCOIN1, found {}", ticker),
-        }
-    }
-
-    let bob_priv_key = generate_and_fill_priv_key(base);
-    let alice_priv_key = generate_and_fill_priv_key(rel);
-
-    let confpath = unsafe { QTUM_CONF_PATH.as_ref().expect("Qtum config is not set yet") };
-    let coins = json! ([
-        qrc20_coin_conf_item("QICK"),
-        qrc20_coin_conf_item("QORTY"),
-        {"coin":"MYCOIN","asset":"MYCOIN","required_confirmations":0,"txversion":4,"overwintered":1,"txfee":1000,"protocol":{"type":"UTXO"}},
-        {"coin":"MYCOIN1","asset":"MYCOIN1","required_confirmations":0,"txversion":4,"overwintered":1,"txfee":1000,"protocol":{"type":"UTXO"}},
-        {"coin":"QTUM","asset":"QTUM","required_confirmations":0,"decimals":8,"pubtype":120,"p2shtype":110,"wiftype":128,"segwit":true,"txfee":0,"txfee_volatility_percent":0.1,
-        "mm2":1,"network":"regtest","confpath":confpath,"protocol":{"type":"UTXO"},"bech32_hrp":"qcrt","address_format":{"format":"segwit"}},
-    ]);
-    let mut mm_bob = MarketMakerIt::start(
-        json! ({
-            "gui": "nogui",
-            "netid": 9000,
-            "dht": "on",  // Enable DHT without delay.
-            "passphrase": format!("0x{}", hex::encode(bob_priv_key)),
-            "coins": coins,
-            "rpc_password": "pass",
-            "i_am_seed": true,
-        }),
-        "pass".to_string(),
-        None,
-    )
-    .unwrap();
-    let (_bob_dump_log, _bob_dump_dashboard) = mm_dump(&mm_bob.log_path);
-    block_on(mm_bob.wait_for_log(22., |log| log.contains(">>>>>>>>> DEX stats "))).unwrap();
-
-    let mut mm_alice = MarketMakerIt::start(
-        json! ({
-            "gui": "nogui",
-            "netid": 9000,
-            "dht": "on",  // Enable DHT without delay.
-            "passphrase": format!("0x{}", hex::encode(alice_priv_key)),
-            "coins": coins,
-            "rpc_password": "pass",
-            "seednodes": vec![format!("{}", mm_bob.ip)],
-        }),
-        "pass".to_string(),
-        None,
-    )
-    .unwrap();
-    let (_alice_dump_log, _alice_dump_dashboard) = mm_dump(&mm_alice.log_path);
-    block_on(mm_alice.wait_for_log(22., |log| log.contains(">>>>>>>>> DEX stats "))).unwrap();
-
-    log!([block_on(enable_qrc20_native(&mm_bob, "QICK"))]);
-    log!([block_on(enable_qrc20_native(&mm_bob, "QORTY"))]);
-    log!([block_on(enable_native(&mm_bob, "MYCOIN", &[]))]);
-    log!([block_on(enable_native(&mm_bob, "MYCOIN1", &[]))]);
-    log!([block_on(enable_native(&mm_bob, "QTUM", &[]))]);
-
-    log!([block_on(enable_qrc20_native(&mm_alice, "QICK"))]);
-    log!([block_on(enable_qrc20_native(&mm_alice, "QORTY"))]);
-    log!([block_on(enable_native(&mm_alice, "MYCOIN", &[]))]);
-    log!([block_on(enable_native(&mm_alice, "MYCOIN1", &[]))]);
-    log!([block_on(enable_native(&mm_alice, "QTUM", &[]))]);
-    let rc = block_on(mm_bob.rpc(json! ({
-        "userpass": mm_bob.userpass,
-        "method": "setprice",
-        "base": base,
-        "rel": rel,
-        "price": 1,
-        "volume": "3",
-    })))
-    .unwrap();
-    assert!(rc.0.is_success(), "!setprice: {}", rc.1);
-
-    thread::sleep(Duration::from_secs(12));
-
-    log!("Issue alice " (base) "/" (rel) " buy request");
-    let rc = block_on(mm_alice.rpc(json! ({
-        "userpass": mm_alice.userpass,
-        "method": "buy",
-        "base": base,
-        "rel": rel,
-        "price": 1,
-        "volume": "2",
-    })))
-    .unwrap();
-    assert!(rc.0.is_success(), "!buy: {}", rc.1);
-    let buy_json: Json = serde_json::from_str(&rc.1).unwrap();
-    let uuid = buy_json["result"]["uuid"].as_str().unwrap().to_owned();
-
-    // ensure the swaps are started
-    block_on(mm_bob.wait_for_log(22., |log| {
-        log.contains(&format!("Entering the maker_swap_loop {}/{}", base, rel))
-    }))
-    .unwrap();
-    block_on(mm_alice.wait_for_log(22., |log| {
-        log.contains(&format!("Entering the taker_swap_loop {}/{}", base, rel))
-    }))
-    .unwrap();
-
-    // ensure the swaps are finished
-    block_on(mm_bob.wait_for_log(600., |log| log.contains(&format!("[swap uuid={}] Finished", uuid)))).unwrap();
-    block_on(mm_alice.wait_for_log(600., |log| log.contains(&format!("[swap uuid={}] Finished", uuid)))).unwrap();
-
-    log!("Checking alice/taker status..");
-    block_on(check_my_swap_status(
-        &mm_alice,
-        &uuid,
-        &TAKER_SUCCESS_EVENTS,
-        &TAKER_ERROR_EVENTS,
-        "2".parse().unwrap(),
-        "2".parse().unwrap(),
-    ));
-
-    log!("Checking bob/maker status..");
-    block_on(check_my_swap_status(
-        &mm_bob,
-        &uuid,
-        &MAKER_SUCCESS_EVENTS,
-        &MAKER_ERROR_EVENTS,
-        "2".parse().unwrap(),
-        "2".parse().unwrap(),
-    ));
-
-    log!("Waiting 3 seconds for nodes to broadcast their swaps data..");
-    thread::sleep(Duration::from_secs(3));
-
-    log!("Checking alice status..");
-    block_on(check_stats_swap_status(
-        &mm_alice,
-        &uuid,
-        &MAKER_SUCCESS_EVENTS,
-        &TAKER_SUCCESS_EVENTS,
-    ));
-
-    log!("Checking bob status..");
-    block_on(check_stats_swap_status(
-        &mm_bob,
-        &uuid,
-        &MAKER_SUCCESS_EVENTS,
-        &TAKER_SUCCESS_EVENTS,
-    ));
-
-    log!("Checking alice recent swaps..");
-    block_on(check_recent_swaps(&mm_alice, 1));
-    log!("Checking bob recent swaps..");
-    block_on(check_recent_swaps(&mm_bob, 1));
-
-    block_on(mm_bob.stop()).unwrap();
-    block_on(mm_alice.stop()).unwrap();
-}
-
->>>>>>> 42d76e65
 fn withdraw_and_send(mm: &MarketMakerIt, coin: &str, to: &str, amount: f64) {
     let withdraw = block_on(mm.rpc(json! ({
         "mmrpc": "2.0",
