use crate::docker_tests::docker_tests_common::*;
use crate::mm2::lp_swap::{dex_fee_amount, max_taker_vol_from_available};
use bigdecimal::BigDecimal;
use bitcrypto::dhash160;
use coins::qrc20::rpc_clients::for_tests::Qrc20NativeWalletOps;
use coins::utxo::qtum::{qtum_coin_from_with_priv_key, QtumCoin};
use coins::utxo::rpc_clients::UtxoRpcClientEnum;
use coins::utxo::utxo_common::big_decimal_from_sat;
use coins::utxo::{UtxoActivationParams, UtxoCommonOps};
use coins::{FeeApproxStage, FoundSwapTxSpend, MarketCoinOps, MmCoin, SwapOps, TradePreimageValue, TransactionEnum};
use common::log::debug;
use common::mm_ctx::{MmArc, MmCtxBuilder};
use common::{temp_dir, DEX_FEE_ADDR_RAW_PUBKEY};
use ethereum_types::H160;
use futures01::Future;
use http::StatusCode;
use rand6::Rng;
use serde_json::{self as json, Value as Json};
use std::process::Command;
use std::str::FromStr;
use std::time::Duration;
use testcontainers::clients::Cli;
use testcontainers::images::generic::{GenericImage, WaitFor};
use testcontainers::{Docker, Image};

pub const QTUM_REGTEST_DOCKER_IMAGE: &str = "sergeyboyko/qtumregtest";

const QRC20_TOKEN_BYTES: &str = "6080604052600860ff16600a0a633b9aca000260005534801561002157600080fd5b50600054600160003373ffffffffffffffffffffffffffffffffffffffff1673ffffffffffffffffffffffffffffffffffffffff16815260200190815260200160002081905550610c69806100776000396000f3006080604052600436106100a4576000357c0100000000000000000000000000000000000000000000000000000000900463ffffffff16806306fdde03146100a9578063095ea7b31461013957806318160ddd1461019e57806323b872dd146101c9578063313ce5671461024e5780635a3b7e421461027f57806370a082311461030f57806395d89b4114610366578063a9059cbb146103f6578063dd62ed3e1461045b575b600080fd5b3480156100b557600080fd5b506100be6104d2565b6040518080602001828103825283818151815260200191508051906020019080838360005b838110156100fe5780820151818401526020810190506100e3565b50505050905090810190601f16801561012b5780820380516001836020036101000a031916815260200191505b509250505060405180910390f35b34801561014557600080fd5b50610184600480360381019080803573ffffffffffffffffffffffffffffffffffffffff1690602001909291908035906020019092919050505061050b565b604051808215151515815260200191505060405180910390f35b3480156101aa57600080fd5b506101b36106bb565b6040518082815260200191505060405180910390f35b3480156101d557600080fd5b50610234600480360381019080803573ffffffffffffffffffffffffffffffffffffffff169060200190929190803573ffffffffffffffffffffffffffffffffffffffff169060200190929190803590602001909291905050506106c1565b604051808215151515815260200191505060405180910390f35b34801561025a57600080fd5b506102636109a1565b604051808260ff1660ff16815260200191505060405180910390f35b34801561028b57600080fd5b506102946109a6565b6040518080602001828103825283818151815260200191508051906020019080838360005b838110156102d45780820151818401526020810190506102b9565b50505050905090810190601f1680156103015780820380516001836020036101000a031916815260200191505b509250505060405180910390f35b34801561031b57600080fd5b50610350600480360381019080803573ffffffffffffffffffffffffffffffffffffffff1690602001909291905050506109df565b6040518082815260200191505060405180910390f35b34801561037257600080fd5b5061037b6109f7565b6040518080602001828103825283818151815260200191508051906020019080838360005b838110156103bb5780820151818401526020810190506103a0565b50505050905090810190601f1680156103e85780820380516001836020036101000a031916815260200191505b509250505060405180910390f35b34801561040257600080fd5b50610441600480360381019080803573ffffffffffffffffffffffffffffffffffffffff16906020019092919080359060200190929190505050610a30565b604051808215151515815260200191505060405180910390f35b34801561046757600080fd5b506104bc600480360381019080803573ffffffffffffffffffffffffffffffffffffffff169060200190929190803573ffffffffffffffffffffffffffffffffffffffff169060200190929190505050610be1565b6040518082815260200191505060405180910390f35b6040805190810160405280600881526020017f515243205445535400000000000000000000000000000000000000000000000081525081565b60008260008173ffffffffffffffffffffffffffffffffffffffff161415151561053457600080fd5b60008314806105bf57506000600260003373ffffffffffffffffffffffffffffffffffffffff1673ffffffffffffffffffffffffffffffffffffffff16815260200190815260200160002060008673ffffffffffffffffffffffffffffffffffffffff1673ffffffffffffffffffffffffffffffffffffffff16815260200190815260200160002054145b15156105ca57600080fd5b82600260003373ffffffffffffffffffffffffffffffffffffffff1673ffffffffffffffffffffffffffffffffffffffff16815260200190815260200160002060008673ffffffffffffffffffffffffffffffffffffffff1673ffffffffffffffffffffffffffffffffffffffff168152602001908152602001600020819055508373ffffffffffffffffffffffffffffffffffffffff163373ffffffffffffffffffffffffffffffffffffffff167f8c5be1e5ebec7d5bd14f71427d1e84f3dd0314c0f7b2291e5b200ac8c7c3b925856040518082815260200191505060405180910390a3600191505092915050565b60005481565b60008360008173ffffffffffffffffffffffffffffffffffffffff16141515156106ea57600080fd5b8360008173ffffffffffffffffffffffffffffffffffffffff161415151561071157600080fd5b610797600260008873ffffffffffffffffffffffffffffffffffffffff1673ffffffffffffffffffffffffffffffffffffffff16815260200190815260200160002060003373ffffffffffffffffffffffffffffffffffffffff1673ffffffffffffffffffffffffffffffffffffffff1681526020019081526020016000205485610c06565b600260008873ffffffffffffffffffffffffffffffffffffffff1673ffffffffffffffffffffffffffffffffffffffff16815260200190815260200160002060003373ffffffffffffffffffffffffffffffffffffffff1673ffffffffffffffffffffffffffffffffffffffff16815260200190815260200160002081905550610860600160008873ffffffffffffffffffffffffffffffffffffffff1673ffffffffffffffffffffffffffffffffffffffff1681526020019081526020016000205485610c06565b600160008873ffffffffffffffffffffffffffffffffffffffff1673ffffffffffffffffffffffffffffffffffffffff168152602001908152602001600020819055506108ec600160008773ffffffffffffffffffffffffffffffffffffffff1673ffffffffffffffffffffffffffffffffffffffff1681526020019081526020016000205485610c1f565b600160008773ffffffffffffffffffffffffffffffffffffffff1673ffffffffffffffffffffffffffffffffffffffff168152602001908152602001600020819055508473ffffffffffffffffffffffffffffffffffffffff168673ffffffffffffffffffffffffffffffffffffffff167fddf252ad1be2c89b69c2b068fc378daa952ba7f163c4a11628f55a4df523b3ef866040518082815260200191505060405180910390a36001925050509392505050565b600881565b6040805190810160405280600981526020017f546f6b656e20302e31000000000000000000000000000000000000000000000081525081565b60016020528060005260406000206000915090505481565b6040805190810160405280600381526020017f515443000000000000000000000000000000000000000000000000000000000081525081565b60008260008173ffffffffffffffffffffffffffffffffffffffff1614151515610a5957600080fd5b610aa2600160003373ffffffffffffffffffffffffffffffffffffffff1673ffffffffffffffffffffffffffffffffffffffff1681526020019081526020016000205484610c06565b600160003373ffffffffffffffffffffffffffffffffffffffff1673ffffffffffffffffffffffffffffffffffffffff16815260200190815260200160002081905550610b2e600160008673ffffffffffffffffffffffffffffffffffffffff1673ffffffffffffffffffffffffffffffffffffffff1681526020019081526020016000205484610c1f565b600160008673ffffffffffffffffffffffffffffffffffffffff1673ffffffffffffffffffffffffffffffffffffffff168152602001908152602001600020819055508373ffffffffffffffffffffffffffffffffffffffff163373ffffffffffffffffffffffffffffffffffffffff167fddf252ad1be2c89b69c2b068fc378daa952ba7f163c4a11628f55a4df523b3ef856040518082815260200191505060405180910390a3600191505092915050565b6002602052816000526040600020602052806000526040600020600091509150505481565b6000818310151515610c1457fe5b818303905092915050565b6000808284019050838110151515610c3357fe5b80915050929150505600a165627a7a723058207f2e5248b61b80365ea08a0f6d11ac0b47374c4dfd538de76bc2f19591bbbba40029";
const QRC20_SWAP_CONTRACT_BYTES: &str = "608060405234801561001057600080fd5b50611437806100206000396000f3fe60806040526004361061004a5760003560e01c806302ed292b1461004f5780630716326d146100de578063152cf3af1461017b57806346fc0294146101f65780639b415b2a14610294575b600080fd5b34801561005b57600080fd5b506100dc600480360360a081101561007257600080fd5b81019080803590602001909291908035906020019092919080359060200190929190803573ffffffffffffffffffffffffffffffffffffffff169060200190929190803573ffffffffffffffffffffffffffffffffffffffff169060200190929190505050610339565b005b3480156100ea57600080fd5b506101176004803603602081101561010157600080fd5b8101908080359060200190929190505050610867565b60405180846bffffffffffffffffffffffff19166bffffffffffffffffffffffff191681526020018367ffffffffffffffff1667ffffffffffffffff16815260200182600381111561016557fe5b60ff168152602001935050505060405180910390f35b6101f46004803603608081101561019157600080fd5b8101908080359060200190929190803573ffffffffffffffffffffffffffffffffffffffff16906020019092919080356bffffffffffffffffffffffff19169060200190929190803567ffffffffffffffff1690602001909291905050506108bf565b005b34801561020257600080fd5b50610292600480360360a081101561021957600080fd5b81019080803590602001909291908035906020019092919080356bffffffffffffffffffffffff19169060200190929190803573ffffffffffffffffffffffffffffffffffffffff169060200190929190803573ffffffffffffffffffffffffffffffffffffffff169060200190929190505050610bd9565b005b610337600480360360c08110156102aa57600080fd5b810190808035906020019092919080359060200190929190803573ffffffffffffffffffffffffffffffffffffffff169060200190929190803573ffffffffffffffffffffffffffffffffffffffff16906020019092919080356bffffffffffffffffffffffff19169060200190929190803567ffffffffffffffff169060200190929190505050610fe2565b005b6001600381111561034657fe5b600080878152602001908152602001600020600001601c9054906101000a900460ff16600381111561037457fe5b1461037e57600080fd5b6000600333836003600288604051602001808281526020019150506040516020818303038152906040526040518082805190602001908083835b602083106103db57805182526020820191506020810190506020830392506103b8565b6001836020036101000a038019825116818451168082178552505050505050905001915050602060405180830381855afa15801561041d573d6000803e3d6000fd5b5050506040513d602081101561043257600080fd5b8101908080519060200190929190505050604051602001808281526020019150506040516020818303038152906040526040518082805190602001908083835b602083106104955780518252602082019150602081019050602083039250610472565b6001836020036101000a038019825116818451168082178552505050505050905001915050602060405180830381855afa1580156104d7573d6000803e3d6000fd5b5050506040515160601b8689604051602001808673ffffffffffffffffffffffffffffffffffffffff1673ffffffffffffffffffffffffffffffffffffffff1660601b81526014018573ffffffffffffffffffffffffffffffffffffffff1673ffffffffffffffffffffffffffffffffffffffff1660601b8152601401846bffffffffffffffffffffffff19166bffffffffffffffffffffffff191681526014018373ffffffffffffffffffffffffffffffffffffffff1673ffffffffffffffffffffffffffffffffffffffff1660601b8152601401828152602001955050505050506040516020818303038152906040526040518082805190602001908083835b602083106105fc57805182526020820191506020810190506020830392506105d9565b6001836020036101000a038019825116818451168082178552505050505050905001915050602060405180830381855afa15801561063e573d6000803e3d6000fd5b5050506040515160601b905060008087815260200190815260200160002060000160009054906101000a900460601b6bffffffffffffffffffffffff1916816bffffffffffffffffffffffff19161461069657600080fd5b6002600080888152602001908152602001600020600001601c6101000a81548160ff021916908360038111156106c857fe5b0217905550600073ffffffffffffffffffffffffffffffffffffffff168373ffffffffffffffffffffffffffffffffffffffff16141561074e573373ffffffffffffffffffffffffffffffffffffffff166108fc869081150290604051600060405180830381858888f19350505050158015610748573d6000803e3d6000fd5b50610820565b60008390508073ffffffffffffffffffffffffffffffffffffffff1663a9059cbb33886040518363ffffffff1660e01b8152600401808373ffffffffffffffffffffffffffffffffffffffff1673ffffffffffffffffffffffffffffffffffffffff16815260200182815260200192505050602060405180830381600087803b1580156107da57600080fd5b505af11580156107ee573d6000803e3d6000fd5b505050506040513d602081101561080457600080fd5b810190808051906020019092919050505061081e57600080fd5b505b7f36c177bcb01c6d568244f05261e2946c8c977fa50822f3fa098c470770ee1f3e8685604051808381526020018281526020019250505060405180910390a1505050505050565b60006020528060005260406000206000915090508060000160009054906101000a900460601b908060000160149054906101000a900467ffffffffffffffff169080600001601c9054906101000a900460ff16905083565b600073ffffffffffffffffffffffffffffffffffffffff168373ffffffffffffffffffffffffffffffffffffffff16141580156108fc5750600034115b801561094057506000600381111561091057fe5b600080868152602001908152602001600020600001601c9054906101000a900460ff16600381111561093e57fe5b145b61094957600080fd5b60006003843385600034604051602001808673ffffffffffffffffffffffffffffffffffffffff1673ffffffffffffffffffffffffffffffffffffffff1660601b81526014018573ffffffffffffffffffffffffffffffffffffffff1673ffffffffffffffffffffffffffffffffffffffff1660601b8152601401846bffffffffffffffffffffffff19166bffffffffffffffffffffffff191681526014018373ffffffffffffffffffffffffffffffffffffffff1673ffffffffffffffffffffffffffffffffffffffff1660601b8152601401828152602001955050505050506040516020818303038152906040526040518082805190602001908083835b60208310610a6c5780518252602082019150602081019050602083039250610a49565b6001836020036101000a038019825116818451168082178552505050505050905001915050602060405180830381855afa158015610aae573d6000803e3d6000fd5b5050506040515160601b90506040518060600160405280826bffffffffffffffffffffffff191681526020018367ffffffffffffffff16815260200160016003811115610af757fe5b81525060008087815260200190815260200160002060008201518160000160006101000a81548173ffffffffffffffffffffffffffffffffffffffff021916908360601c021790555060208201518160000160146101000a81548167ffffffffffffffff021916908367ffffffffffffffff160217905550604082015181600001601c6101000a81548160ff02191690836003811115610b9357fe5b02179055509050507fccc9c05183599bd3135da606eaaf535daffe256e9de33c048014cffcccd4ad57856040518082815260200191505060405180910390a15050505050565b60016003811115610be657fe5b600080878152602001908152602001600020600001601c9054906101000a900460ff166003811115610c1457fe5b14610c1e57600080fd5b600060038233868689604051602001808673ffffffffffffffffffffffffffffffffffffffff1673ffffffffffffffffffffffffffffffffffffffff1660601b81526014018573ffffffffffffffffffffffffffffffffffffffff1673ffffffffffffffffffffffffffffffffffffffff1660601b8152601401846bffffffffffffffffffffffff19166bffffffffffffffffffffffff191681526014018373ffffffffffffffffffffffffffffffffffffffff1673ffffffffffffffffffffffffffffffffffffffff1660601b8152601401828152602001955050505050506040516020818303038152906040526040518082805190602001908083835b60208310610d405780518252602082019150602081019050602083039250610d1d565b6001836020036101000a038019825116818451168082178552505050505050905001915050602060405180830381855afa158015610d82573d6000803e3d6000fd5b5050506040515160601b905060008087815260200190815260200160002060000160009054906101000a900460601b6bffffffffffffffffffffffff1916816bffffffffffffffffffffffff1916148015610e10575060008087815260200190815260200160002060000160149054906101000a900467ffffffffffffffff1667ffffffffffffffff164210155b610e1957600080fd5b6003600080888152602001908152602001600020600001601c6101000a81548160ff02191690836003811115610e4b57fe5b0217905550600073ffffffffffffffffffffffffffffffffffffffff168373ffffffffffffffffffffffffffffffffffffffff161415610ed1573373ffffffffffffffffffffffffffffffffffffffff166108fc869081150290604051600060405180830381858888f19350505050158015610ecb573d6000803e3d6000fd5b50610fa3565b60008390508073ffffffffffffffffffffffffffffffffffffffff1663a9059cbb33886040518363ffffffff1660e01b8152600401808373ffffffffffffffffffffffffffffffffffffffff1673ffffffffffffffffffffffffffffffffffffffff16815260200182815260200192505050602060405180830381600087803b158015610f5d57600080fd5b505af1158015610f71573d6000803e3d6000fd5b505050506040513d6020811015610f8757600080fd5b8101908080519060200190929190505050610fa157600080fd5b505b7f1797d500133f8e427eb9da9523aa4a25cb40f50ebc7dbda3c7c81778973f35ba866040518082815260200191505060405180910390a1505050505050565b600073ffffffffffffffffffffffffffffffffffffffff168373ffffffffffffffffffffffffffffffffffffffff161415801561101f5750600085115b801561106357506000600381111561103357fe5b600080888152602001908152602001600020600001601c9054906101000a900460ff16600381111561106157fe5b145b61106c57600080fd5b60006003843385888a604051602001808673ffffffffffffffffffffffffffffffffffffffff1673ffffffffffffffffffffffffffffffffffffffff1660601b81526014018573ffffffffffffffffffffffffffffffffffffffff1673ffffffffffffffffffffffffffffffffffffffff1660601b8152601401846bffffffffffffffffffffffff19166bffffffffffffffffffffffff191681526014018373ffffffffffffffffffffffffffffffffffffffff1673ffffffffffffffffffffffffffffffffffffffff1660601b8152601401828152602001955050505050506040516020818303038152906040526040518082805190602001908083835b6020831061118e578051825260208201915060208101905060208303925061116b565b6001836020036101000a038019825116818451168082178552505050505050905001915050602060405180830381855afa1580156111d0573d6000803e3d6000fd5b5050506040515160601b90506040518060600160405280826bffffffffffffffffffffffff191681526020018367ffffffffffffffff1681526020016001600381111561121957fe5b81525060008089815260200190815260200160002060008201518160000160006101000a81548173ffffffffffffffffffffffffffffffffffffffff021916908360601c021790555060208201518160000160146101000a81548167ffffffffffffffff021916908367ffffffffffffffff160217905550604082015181600001601c6101000a81548160ff021916908360038111156112b557fe5b021790555090505060008590508073ffffffffffffffffffffffffffffffffffffffff166323b872dd33308a6040518463ffffffff1660e01b8152600401808473ffffffffffffffffffffffffffffffffffffffff1673ffffffffffffffffffffffffffffffffffffffff1681526020018373ffffffffffffffffffffffffffffffffffffffff1673ffffffffffffffffffffffffffffffffffffffff1681526020018281526020019350505050602060405180830381600087803b15801561137d57600080fd5b505af1158015611391573d6000803e3d6000fd5b505050506040513d60208110156113a757600080fd5b81019080805190602001909291905050506113c157600080fd5b7fccc9c05183599bd3135da606eaaf535daffe256e9de33c048014cffcccd4ad57886040518082815260200191505060405180910390a1505050505050505056fea265627a7a723158208c83db436905afce0b7be1012be64818c49323c12d451fe2ab6bce76ff6421c964736f6c63430005110032";

pub struct QtumDockerOps {
    #[allow(dead_code)]
    ctx: MmArc,
    coin: QtumCoin,
}

impl CoinDockerOps for QtumDockerOps {
    fn rpc_client(&self) -> &UtxoRpcClientEnum { &self.coin.as_ref().rpc_client }
}

impl QtumDockerOps {
    pub fn new() -> QtumDockerOps {
        let ctx = MmCtxBuilder::new().into_mm_arc();
        let confpath = unsafe { QTUM_CONF_PATH.as_ref().expect("Qtum config is not set yet") };
        let conf = json!({"decimals":8,"network":"regtest","confpath":confpath});
        let req = json!({
            "method": "enable",
        });
        let priv_key = hex::decode("809465b17d0a4ddb3e4c69e8f23c2cabad868f51f8bed5c765ad1d6516c3306f").unwrap();
        let params = UtxoActivationParams::from_legacy_req(&req).unwrap();
        let coin = block_on(qtum_coin_from_with_priv_key(&ctx, "QTUM", &conf, params, &priv_key)).unwrap();
        QtumDockerOps { ctx, coin }
    }

    pub fn initialize_contracts(&self) {
        let sender = get_address_by_label(&self.coin, QTUM_ADDRESS_LABEL);
        unsafe {
            QICK_TOKEN_ADDRESS = Some(self.create_contract(&sender, QRC20_TOKEN_BYTES));
            QORTY_TOKEN_ADDRESS = Some(self.create_contract(&sender, QRC20_TOKEN_BYTES));
            QRC20_SWAP_CONTRACT_ADDRESS = Some(self.create_contract(&sender, QRC20_SWAP_CONTRACT_BYTES));
        }
    }

    fn create_contract(&self, sender: &str, hexbytes: &str) -> H160 {
        let bytecode = hex::decode(hexbytes).expect("Hex encoded bytes expected");
        let gas_limit = 2_500_000u64;
        let gas_price = BigDecimal::from_str("0.0000004").unwrap();

        match self.coin.as_ref().rpc_client {
            UtxoRpcClientEnum::Native(ref native) => {
                let result = native
                    .create_contract(&bytecode.into(), gas_limit, gas_price, sender)
                    .wait()
                    .expect("!createcontract");
                result.address.0.into()
            },
            UtxoRpcClientEnum::Electrum(_) => panic!("Native client expected"),
        }
    }
}

pub fn qtum_docker_node(docker: &Cli, port: u16) -> UtxoDockerNode {
    let args = vec!["-p".into(), format!("127.0.0.1:{}:{}", port, port)];
    let image = GenericImage::new(QTUM_REGTEST_DOCKER_IMAGE)
        .with_args(args)
        .with_env_var("CLIENTS", "2")
        .with_env_var("COIN_RPC_PORT", port.to_string())
        .with_env_var("ADDRESS_LABEL", QTUM_ADDRESS_LABEL)
        .with_env_var("FILL_MEMPOOL", "true")
        .with_wait_for(WaitFor::message_on_stdout("config is ready"));
    let container = docker.run(image);

    let name = "qtum";
    let mut conf_path = temp_dir().join("qtum-regtest");
    std::fs::create_dir_all(&conf_path).unwrap();
    conf_path.push(format!("{}.conf", name));
    Command::new("docker")
        .arg("cp")
        .arg(format!("{}:/data/node_0/{}.conf", container.id(), name))
        .arg(&conf_path)
        .status()
        .expect("Failed to execute docker command");
    let timeout = now_ms() + 3000;
    loop {
        if conf_path.exists() {
            break;
        };
        assert!(now_ms() < timeout, "Test timed out");
    }

    unsafe { QTUM_CONF_PATH = Some(conf_path) };
    UtxoDockerNode {
        container,
        ticker: name.to_owned(),
        port,
    }
}

fn withdraw_and_send(mm: &MarketMakerIt, coin: &str, to: &str, amount: f64) {
    let withdraw = block_on(mm.rpc(json! ({
        "mmrpc": "2.0",
        "userpass": mm.userpass,
        "method": "withdraw",
        "params": {
            "coin": coin,
            "to": to,
            "amount": amount,
        },
        "id": 0,
    })))
    .unwrap();

    assert!(withdraw.0.is_success(), "!withdraw: {}", withdraw.1);
    let res: RpcSuccessResponse<TransactionDetails> =
        json::from_str(&withdraw.1).expect("Expected 'RpcSuccessResponse<TransactionDetails>'");
    let tx_details = res.result;

    log!("Balance Change: "[tx_details.my_balance_change]);

    assert_eq!(tx_details.to, vec![to.to_owned()]);
    assert!(BigDecimal::from(amount) + tx_details.my_balance_change < 0.into());

    let send = block_on(mm.rpc(json! ({
        "userpass": mm.userpass,
        "method": "send_raw_transaction",
        "coin": coin,
        "tx_hex": tx_details.tx_hex,
    })))
    .unwrap();
    assert!(send.0.is_success(), "!{} send: {}", coin, send.1);
    let send_json: Json = json::from_str(&send.1).unwrap();
    assert_eq!(tx_details.tx_hash, send_json["tx_hash"]);
}

#[test]
fn test_taker_spends_maker_payment() {
    let (_ctx, maker_coin, _priv_key) = generate_qrc20_coin_with_random_privkey("QICK", 20.into(), 10.into());
    let (_ctx, taker_coin, _priv_key) = generate_qrc20_coin_with_random_privkey("QICK", 20.into(), 1.into());
    let maker_old_balance = maker_coin
        .my_spendable_balance()
        .wait()
        .expect("Error on get maker balance");
    let taker_old_balance = taker_coin
        .my_spendable_balance()
        .wait()
        .expect("Error on get taker balance");
    assert_eq!(maker_old_balance, BigDecimal::from(10));
    assert_eq!(taker_old_balance, BigDecimal::from(1));

    let timelock = (now_ms() / 1000) as u32 - 200;
    let maker_pub = maker_coin.my_public_key().unwrap();
    let taker_pub = taker_coin.my_public_key().unwrap();
    let secret = &[1; 32];
    let secret_hash = &*dhash160(secret);
    let amount = BigDecimal::from(0.2);

    let payment = maker_coin
        .send_maker_payment(
            timelock,
            taker_pub,
            secret_hash,
            amount.clone(),
            &maker_coin.swap_contract_address(),
        )
        .wait()
        .unwrap();
    let payment_tx_hash = payment.tx_hash();
    let payment_tx_hex = payment.tx_hex();
    log!("Maker payment: "[payment_tx_hash]);

    let confirmations = 1;
    let requires_nota = false;
    let wait_until = (now_ms() / 1000) + 40; // timeout if test takes more than 40 seconds to run
    let check_every = 1;
    taker_coin
        .wait_for_confirmations(&payment_tx_hex, confirmations, requires_nota, wait_until, check_every)
        .wait()
        .unwrap();

    taker_coin
        .validate_maker_payment(
            &payment_tx_hex,
            timelock,
            maker_pub,
            secret_hash,
            amount.clone(),
            &taker_coin.swap_contract_address(),
        )
        .wait()
        .unwrap();

    let spend = taker_coin
        .send_taker_spends_maker_payment(
            &payment_tx_hex,
            timelock,
            maker_pub,
            secret,
            &taker_coin.swap_contract_address(),
        )
        .wait()
        .unwrap();
    let spend_tx_hash = spend.tx_hash();
    let spend_tx_hex = spend.tx_hex();
    log!("Taker spends tx: "[spend_tx_hash]);

    let wait_until = (now_ms() / 1000) + 40; // timeout if test takes more than 40 seconds to run
    taker_coin
        .wait_for_confirmations(&spend_tx_hex, confirmations, requires_nota, wait_until, check_every)
        .wait()
        .unwrap();

    let maker_balance = maker_coin
        .my_spendable_balance()
        .wait()
        .expect("Error on get maker balance");
    let taker_balance = taker_coin
        .my_spendable_balance()
        .wait()
        .expect("Error on get taker balance");
    assert_eq!(maker_old_balance - amount.clone(), maker_balance);
    assert_eq!(taker_old_balance + amount, taker_balance);
}

#[test]
fn test_maker_spends_taker_payment() {
    let (_ctx, maker_coin, _priv_key) = generate_qrc20_coin_with_random_privkey("QICK", 20.into(), 10.into());
    let (_ctx, taker_coin, _priv_key) = generate_qrc20_coin_with_random_privkey("QICK", 20.into(), 10.into());
    let maker_old_balance = maker_coin
        .my_spendable_balance()
        .wait()
        .expect("Error on get maker balance");
    let taker_old_balance = taker_coin
        .my_spendable_balance()
        .wait()
        .expect("Error on get taker balance");
    assert_eq!(maker_old_balance, BigDecimal::from(10));
    assert_eq!(taker_old_balance, BigDecimal::from(10));

    let timelock = (now_ms() / 1000) as u32 - 200;
    let maker_pub = maker_coin.my_public_key().unwrap();
    let taker_pub = taker_coin.my_public_key().unwrap();
    let secret = &[1; 32];
    let secret_hash = &*dhash160(secret);
    let amount = BigDecimal::from(0.2);

    let payment = taker_coin
        .send_taker_payment(
            timelock,
            maker_pub,
            secret_hash,
            amount.clone(),
            &taker_coin.swap_contract_address(),
        )
        .wait()
        .unwrap();
    let payment_tx_hash = payment.tx_hash();
    let payment_tx_hex = payment.tx_hex();
    log!("Taker payment: "[payment_tx_hash]);

    let confirmations = 1;
    let requires_nota = false;
    let wait_until = (now_ms() / 1000) + 40; // timeout if test takes more than 40 seconds to run
    let check_every = 1;
    maker_coin
        .wait_for_confirmations(&payment_tx_hex, confirmations, requires_nota, wait_until, check_every)
        .wait()
        .unwrap();

    maker_coin
        .validate_taker_payment(
            &payment_tx_hex,
            timelock,
            taker_pub,
            secret_hash,
            amount.clone(),
            &maker_coin.swap_contract_address(),
        )
        .wait()
        .unwrap();

    let spend = maker_coin
        .send_maker_spends_taker_payment(
            &payment_tx_hex,
            timelock,
            taker_pub,
            secret,
            &maker_coin.swap_contract_address(),
        )
        .wait()
        .unwrap();
    let spend_tx_hash = spend.tx_hash();
    let spend_tx_hex = spend.tx_hex();
    log!("Maker spends tx: "[spend_tx_hash]);

    let wait_until = (now_ms() / 1000) + 40; // timeout if test takes more than 40 seconds to run
    maker_coin
        .wait_for_confirmations(&spend_tx_hex, confirmations, requires_nota, wait_until, check_every)
        .wait()
        .unwrap();

    let maker_balance = maker_coin
        .my_spendable_balance()
        .wait()
        .expect("Error on get maker balance");
    let taker_balance = taker_coin
        .my_spendable_balance()
        .wait()
        .expect("Error on get taker balance");
    assert_eq!(maker_old_balance + amount.clone(), maker_balance);
    assert_eq!(taker_old_balance - amount, taker_balance);
}

#[test]
fn test_maker_refunds_payment() {
    let (_ctx, coin, _priv_key) = generate_qrc20_coin_with_random_privkey("QICK", 20.into(), 10.into());
    let expected_balance = coin.my_spendable_balance().wait().unwrap();
    assert_eq!(expected_balance, BigDecimal::from(10));

    let timelock = (now_ms() / 1000) as u32 - 200;
    let taker_pub = hex::decode("022b00078841f37b5d30a6a1defb82b3af4d4e2d24dd4204d41f0c9ce1e875de1a").unwrap();
    let secret_hash = &[1; 20];
    let amount = BigDecimal::from_str("0.2").unwrap();

    let payment = coin
        .send_maker_payment(
            timelock,
            &taker_pub,
            secret_hash,
            amount.clone(),
            &coin.swap_contract_address(),
        )
        .wait()
        .unwrap();
    let payment_tx_hash = payment.tx_hash();
    let payment_tx_hex = payment.tx_hex();
    log!("Maker payment: "[payment_tx_hash]);

    let confirmations = 1;
    let requires_nota = false;
    let wait_until = (now_ms() / 1000) + 40; // timeout if test takes more than 40 seconds to run
    let check_every = 1;
    coin.wait_for_confirmations(&payment_tx_hex, confirmations, requires_nota, wait_until, check_every)
        .wait()
        .unwrap();

    let balance_after_payment = coin.my_spendable_balance().wait().unwrap();
    assert_eq!(expected_balance.clone() - amount, balance_after_payment);

    let refund = coin
        .send_maker_refunds_payment(
            &payment_tx_hex,
            timelock,
            &taker_pub,
            secret_hash,
            &coin.swap_contract_address(),
        )
        .wait()
        .unwrap();
    let refund_tx_hash = refund.tx_hash();
    let refund_tx_hex = refund.tx_hex();
    log!("Maker refunds payment: "[refund_tx_hash]);

    let wait_until = (now_ms() / 1000) + 40; // timeout if test takes more than 40 seconds to run
    coin.wait_for_confirmations(&refund_tx_hex, confirmations, requires_nota, wait_until, check_every)
        .wait()
        .unwrap();

    let balance_after_refund = coin.my_spendable_balance().wait().unwrap();
    assert_eq!(expected_balance, balance_after_refund);
}

#[test]
fn test_taker_refunds_payment() {
    let (_ctx, coin, _priv_key) = generate_qrc20_coin_with_random_privkey("QICK", 20.into(), 10.into());
    let expected_balance = coin.my_spendable_balance().wait().unwrap();
    assert_eq!(expected_balance, BigDecimal::from(10));

    let timelock = (now_ms() / 1000) as u32 - 200;
    let maker_pub = hex::decode("022b00078841f37b5d30a6a1defb82b3af4d4e2d24dd4204d41f0c9ce1e875de1a").unwrap();
    let secret_hash = &[1; 20];
    let amount = BigDecimal::from_str("0.2").unwrap();

    let payment = coin
        .send_taker_payment(
            timelock,
            &maker_pub,
            secret_hash,
            amount.clone(),
            &coin.swap_contract_address(),
        )
        .wait()
        .unwrap();
    let payment_tx_hash = payment.tx_hash();
    let payment_tx_hex = payment.tx_hex();
    log!("Taker payment: "[payment_tx_hash]);

    let confirmations = 1;
    let requires_nota = false;
    let wait_until = (now_ms() / 1000) + 40; // timeout if test takes more than 40 seconds to run
    let check_every = 1;
    coin.wait_for_confirmations(&payment_tx_hex, confirmations, requires_nota, wait_until, check_every)
        .wait()
        .unwrap();

    let balance_after_payment = coin.my_spendable_balance().wait().unwrap();
    assert_eq!(expected_balance.clone() - amount, balance_after_payment);

    let refund = coin
        .send_taker_refunds_payment(
            &payment_tx_hex,
            timelock,
            &maker_pub,
            secret_hash,
            &coin.swap_contract_address(),
        )
        .wait()
        .unwrap();
    let refund_tx_hash = refund.tx_hash();
    let refund_tx_hex = refund.tx_hex();
    log!("Taker refunds payment: "[refund_tx_hash]);

    let wait_until = (now_ms() / 1000) + 40; // timeout if test takes more than 40 seconds to run
    coin.wait_for_confirmations(&refund_tx_hex, confirmations, requires_nota, wait_until, check_every)
        .wait()
        .unwrap();

    let balance_after_refund = coin.my_spendable_balance().wait().unwrap();
    assert_eq!(expected_balance, balance_after_refund);
}

#[test]
fn test_check_if_my_payment_sent() {
    let (_ctx, coin, _priv_key) = generate_qrc20_coin_with_random_privkey("QICK", 20.into(), 10.into());
    let timelock = (now_ms() / 1000) as u32 - 200;
    let taker_pub = hex::decode("022b00078841f37b5d30a6a1defb82b3af4d4e2d24dd4204d41f0c9ce1e875de1a").unwrap();
    let secret_hash = &[1; 20];
    let amount = BigDecimal::from_str("0.2").unwrap();

    let payment = coin
        .send_maker_payment(timelock, &taker_pub, secret_hash, amount, &coin.swap_contract_address())
        .wait()
        .unwrap();
    let payment_tx_hash = payment.tx_hash();
    let payment_tx_hex = payment.tx_hex();
    log!("Maker payment: "[payment_tx_hash]);

    let confirmations = 2;
    let requires_nota = false;
    let wait_until = (now_ms() / 1000) + 40; // timeout if test takes more than 40 seconds to run
    let check_every = 1;
    coin.wait_for_confirmations(&payment_tx_hex, confirmations, requires_nota, wait_until, check_every)
        .wait()
        .unwrap();

    let search_from_block = coin.current_block().wait().expect("!current_block") - 10;
    let found = coin
        .check_if_my_payment_sent(
            timelock,
            &taker_pub,
            secret_hash,
            search_from_block,
            &coin.swap_contract_address(),
        )
        .wait()
        .unwrap();
    assert_eq!(found, Some(payment));
}

#[test]
fn test_search_for_swap_tx_spend_taker_spent() {
    let (_ctx, maker_coin, _priv_key) = generate_qrc20_coin_with_random_privkey("QICK", 20.into(), 10.into());
    let (_ctx, taker_coin, _priv_key) = generate_qrc20_coin_with_random_privkey("QICK", 20.into(), 1.into());
    let search_from_block = maker_coin.current_block().wait().expect("!current_block");

    let timelock = (now_ms() / 1000) as u32 - 200;
    let maker_pub = maker_coin.my_public_key().unwrap();
    let taker_pub = taker_coin.my_public_key().unwrap();
    let secret = &[1; 32];
    let secret_hash = &*dhash160(secret);
    let amount = BigDecimal::from(0.2);

    let payment = maker_coin
        .send_maker_payment(
            timelock,
            taker_pub,
            secret_hash,
            amount,
            &maker_coin.swap_contract_address(),
        )
        .wait()
        .unwrap();
    let payment_tx_hash = payment.tx_hash();
    let payment_tx_hex = payment.tx_hex();
    log!("Maker payment: "[payment_tx_hash]);

    let confirmations = 1;
    let requires_nota = false;
    let wait_until = (now_ms() / 1000) + 40; // timeout if test takes more than 40 seconds to run
    let check_every = 1;
    taker_coin
        .wait_for_confirmations(&payment_tx_hex, confirmations, requires_nota, wait_until, check_every)
        .wait()
        .unwrap();

    let spend = taker_coin
        .send_taker_spends_maker_payment(
            &payment_tx_hex,
            timelock,
            maker_pub,
            secret,
            &taker_coin.swap_contract_address(),
        )
        .wait()
        .unwrap();
    let spend_tx_hash = spend.tx_hash();
    let spend_tx_hex = spend.tx_hex();
    log!("Taker spends tx: "[spend_tx_hash]);

    let wait_until = (now_ms() / 1000) + 40; // timeout if test takes more than 40 seconds to run
    taker_coin
        .wait_for_confirmations(&spend_tx_hex, confirmations, requires_nota, wait_until, check_every)
        .wait()
        .unwrap();

    let actual = block_on(maker_coin.search_for_swap_tx_spend_my(
        timelock,
        taker_pub,
        secret_hash,
        &payment_tx_hex,
        search_from_block,
        &maker_coin.swap_contract_address(),
    ));
    let expected = Ok(Some(FoundSwapTxSpend::Spent(spend)));
    assert_eq!(actual, expected);
}

#[test]
fn test_search_for_swap_tx_spend_maker_refunded() {
    let (_ctx, maker_coin, _priv_key) = generate_qrc20_coin_with_random_privkey("QICK", 20.into(), 10.into());
    let search_from_block = maker_coin.current_block().wait().expect("!current_block");

    let timelock = (now_ms() / 1000) as u32 - 200;
    let taker_pub = hex::decode("022b00078841f37b5d30a6a1defb82b3af4d4e2d24dd4204d41f0c9ce1e875de1a").unwrap();
    let secret = &[1; 32];
    let secret_hash = &*dhash160(secret);
    let amount = BigDecimal::from(0.2);

    let payment = maker_coin
        .send_maker_payment(
            timelock,
            &taker_pub,
            secret_hash,
            amount,
            &maker_coin.swap_contract_address(),
        )
        .wait()
        .unwrap();
    let payment_tx_hash = payment.tx_hash();
    let payment_tx_hex = payment.tx_hex();
    log!("Maker payment: "[payment_tx_hash]);

    let confirmations = 1;
    let requires_nota = false;
    let wait_until = (now_ms() / 1000) + 40; // timeout if test takes more than 40 seconds to run
    let check_every = 1;
    maker_coin
        .wait_for_confirmations(&payment_tx_hex, confirmations, requires_nota, wait_until, check_every)
        .wait()
        .unwrap();

    let refund = maker_coin
        .send_maker_refunds_payment(
            &payment_tx_hex,
            timelock,
            &taker_pub,
            secret_hash,
            &maker_coin.swap_contract_address(),
        )
        .wait()
        .unwrap();
    let refund_tx_hash = refund.tx_hash();
    let refund_tx_hex = refund.tx_hex();
    log!("Maker refunds tx: "[refund_tx_hash]);

    let wait_until = (now_ms() / 1000) + 40; // timeout if test takes more than 40 seconds to run
    maker_coin
        .wait_for_confirmations(&refund_tx_hex, confirmations, requires_nota, wait_until, check_every)
        .wait()
        .unwrap();

    let actual = block_on(maker_coin.search_for_swap_tx_spend_my(
        timelock,
        &taker_pub,
        secret_hash,
        &payment_tx_hex,
        search_from_block,
        &maker_coin.swap_contract_address(),
    ));
    let expected = Ok(Some(FoundSwapTxSpend::Refunded(refund)));
    assert_eq!(actual, expected);
}

#[test]
fn test_search_for_swap_tx_spend_not_spent() {
    let (_ctx, maker_coin, _priv_key) = generate_qrc20_coin_with_random_privkey("QICK", 20.into(), 10.into());
    let search_from_block = maker_coin.current_block().wait().expect("!current_block");

    let timelock = (now_ms() / 1000) as u32 - 200;
    let taker_pub = hex::decode("022b00078841f37b5d30a6a1defb82b3af4d4e2d24dd4204d41f0c9ce1e875de1a").unwrap();
    let secret = &[1; 32];
    let secret_hash = &*dhash160(secret);
    let amount = BigDecimal::from(0.2);

    let payment = maker_coin
        .send_maker_payment(
            timelock,
            &taker_pub,
            secret_hash,
            amount,
            &maker_coin.swap_contract_address(),
        )
        .wait()
        .unwrap();
    let payment_tx_hash = payment.tx_hash();
    let payment_tx_hex = payment.tx_hex();
    log!("Maker payment: "[payment_tx_hash]);

    let confirmations = 1;
    let requires_nota = false;
    let wait_until = (now_ms() / 1000) + 40; // timeout if test takes more than 40 seconds to run
    let check_every = 1;
    maker_coin
        .wait_for_confirmations(&payment_tx_hex, confirmations, requires_nota, wait_until, check_every)
        .wait()
        .unwrap();

    let actual = block_on(maker_coin.search_for_swap_tx_spend_my(
        timelock,
        &taker_pub,
        secret_hash,
        &payment_tx_hex,
        search_from_block,
        &maker_coin.swap_contract_address(),
    ));
    // maker payment hasn't been spent or refunded yet
    assert_eq!(actual, Ok(None));
}

#[test]
fn test_wait_for_tx_spend() {
    let (_ctx, maker_coin, _priv_key) = generate_qrc20_coin_with_random_privkey("QICK", 20.into(), 10.into());
    let (_ctx, taker_coin, _priv_key) = generate_qrc20_coin_with_random_privkey("QICK", 20.into(), 1.into());
    let from_block = maker_coin.current_block().wait().expect("!current_block");

    let timelock = (now_ms() / 1000) as u32 - 200;
    let maker_pub = maker_coin.my_public_key().unwrap();
    let taker_pub = taker_coin.my_public_key().unwrap();
    let secret = &[1; 32];
    let secret_hash = &*dhash160(secret);
    let amount = BigDecimal::from(0.2);

    let payment = maker_coin
        .send_maker_payment(
            timelock,
            taker_pub,
            secret_hash,
            amount,
            &maker_coin.swap_contract_address(),
        )
        .wait()
        .unwrap();
    let payment_tx_hash = payment.tx_hash();
    let payment_tx_hex = payment.tx_hex();
    log!("Maker payment: "[payment_tx_hash]);

    let confirmations = 1;
    let requires_nota = false;
    let wait_until = (now_ms() / 1000) + 40; // timeout if test takes more than 40 seconds to run
    let check_every = 1;
    taker_coin
        .wait_for_confirmations(&payment_tx_hex, confirmations, requires_nota, wait_until, check_every)
        .wait()
        .unwrap();

    // first try to check if the wait_for_tx_spend() returns an error correctly
    let wait_until = (now_ms() / 1000) + 5;
    let err = maker_coin
        .wait_for_tx_spend(
            &payment_tx_hex,
            wait_until,
            from_block,
            &maker_coin.swap_contract_address(),
        )
        .wait()
        .expect_err("Expected 'Waited too long' error");
    log!("error: "[err]);
    assert!(err.contains("Waited too long"));

    // also spends the maker payment and try to check if the wait_for_tx_spend() returns the correct tx
    static mut SPEND_TX: Option<TransactionEnum> = None;

    let maker_pub_c = maker_pub.to_vec();
    let payment_hex = payment_tx_hex.clone();
    thread::spawn(move || {
        thread::sleep(Duration::from_secs(5));

        let spend = taker_coin
            .send_taker_spends_maker_payment(
                &payment_hex,
                timelock,
                &maker_pub_c,
                secret,
                &taker_coin.swap_contract_address(),
            )
            .wait()
            .unwrap();
        unsafe { SPEND_TX = Some(spend) }
    });

    let wait_until = (now_ms() / 1000) + 120;
    let found = maker_coin
        .wait_for_tx_spend(
            &payment_tx_hex,
            wait_until,
            from_block,
            &maker_coin.swap_contract_address(),
        )
        .wait()
        .unwrap();

    unsafe { assert_eq!(Some(found), SPEND_TX) }
}

#[test]
fn test_check_balance_on_order_post_base_coin_locked() {
    let bob_priv_key = SecretKey::new(&mut rand6::thread_rng());
    let alice_priv_key = SecretKey::new(&mut rand6::thread_rng());
    let timeout = 30; // timeout if test takes more than 80 seconds to run

    // fill the Bob address by 0.05 Qtum
    let (_ctx, coin) = qrc20_coin_from_privkey("QICK", bob_priv_key.as_ref());
    let my_address = coin.my_address().expect("!my_address");
    fill_address(&coin, &my_address, 0.05.into(), timeout);
    // fill the Bob address by 10 MYCOIN
    let (_ctx, coin) = utxo_coin_from_privkey("MYCOIN", bob_priv_key.as_ref());
    let my_address = coin.my_address().expect("!my_address");
    fill_address(&coin, &my_address, 10.into(), timeout);

    // fill the Alice address by 10 Qtum and 10 QICK
    let (_ctx, coin) = qrc20_coin_from_privkey("QICK", alice_priv_key.as_ref());
    let my_address = coin.my_address().expect("!my_address");
    fill_address(&coin, &my_address, 10.into(), timeout);
    fill_qrc20_address(&coin, 10.into(), timeout);
    // fill the Alice address by 10 MYCOIN
    let (_ctx, coin) = utxo_coin_from_privkey("MYCOIN", alice_priv_key.as_ref());
    let my_address = coin.my_address().expect("!my_address");
    fill_address(&coin, &my_address, 10.into(), timeout);

    let confpath = unsafe { QTUM_CONF_PATH.as_ref().expect("Qtum config is not set yet") };
    let qick_contract_address = format!("{:#02x}", unsafe { QICK_TOKEN_ADDRESS.expect("!QICK_TOKEN_ADDRESS") });
    let coins = json!([
        {"coin":"MYCOIN","asset":"MYCOIN","required_confirmations":0,"txversion":4,"overwintered":1,"txfee":1000,"protocol":{"type":"UTXO"}},
        {"coin":"QICK","required_confirmations":1,"pubtype": 120,"p2shtype": 50,"wiftype": 128,"segwit": true,"mm2": 1,"mature_confirmations": 500,"confpath": confpath,"network":"regtest",
         "protocol":{"type":"QRC20","protocol_data":{"platform":"QTUM","contract_address":qick_contract_address}}},
    ]);

    let mut mm_bob = MarketMakerIt::start(
        json! ({
            "gui": "nogui",
            "netid": 9998,
            "myipaddr": env::var ("BOB_TRADE_IP") .ok(),
            "rpcip": env::var ("BOB_TRADE_IP") .ok(),
            "canbind": env::var ("BOB_TRADE_PORT") .ok().map(|s| s.parse::<i64>().unwrap()),
            "passphrase": format!("0x{}", hex::encode(bob_priv_key.as_ref())),
            "coins": coins,
            "i_am_seed": true,
            "rpc_password": "pass",
        }),
        "pass".into(),
        None,
    )
    .unwrap();
    let (_dump_log, _dump_dashboard) = mm_dump(&mm_bob.log_path);
    log!({"Log path: {}", mm_bob.log_path.display()});
    block_on(mm_bob.wait_for_log(22., |log| log.contains(">>>>>>>>> DEX stats "))).unwrap();
    block_on(enable_native(&mm_bob, "MYCOIN", &[]));
    block_on(enable_qrc20_native(&mm_bob, "QICK"));

    // start alice
    let mut mm_alice = MarketMakerIt::start(
        json! ({
            "gui": "nogui",
            "netid": 9998,
            "myipaddr": env::var ("BOB_TRADE_IP") .ok(),
            "rpcip": env::var ("BOB_TRADE_IP") .ok(),
            "canbind": env::var ("BOB_TRADE_PORT") .ok().map(|s| s.parse::<i64>().unwrap()),
            "passphrase": format!("0x{}", hex::encode(alice_priv_key.as_ref())),
            "coins": coins,
            "seednodes": [fomat!((mm_bob.ip))],
            "rpc_password": "pass",
        }),
        "pass".into(),
        None,
    )
    .unwrap();
    let (_dump_log, _dump_dashboard) = mm_dump(&mm_alice.log_path);
    log!({"Log path: {}", mm_alice.log_path.display()});
    block_on(mm_alice.wait_for_log(22., |log| log.contains(">>>>>>>>> DEX stats "))).unwrap();
    block_on(enable_native(&mm_alice, "MYCOIN", &[]));
    block_on(enable_qrc20_native(&mm_alice, "QICK"));

    let rc = block_on(mm_alice.rpc(json! ({
        "userpass": mm_alice.userpass,
        "method": "setprice",
        "base": "QICK",
        "rel": "MYCOIN",
        "price": 1,
        "volume": 1,
    })))
    .unwrap();
    assert!(rc.0.is_success(), "!sell: {}", rc.1);

    log!("Give Bob 2 seconds to import Alice order");
    thread::sleep(Duration::from_secs(2));

    // Buy QICK and thus lock ~ 0.05 Qtum
    let rc = block_on(mm_bob.rpc(json! ({
        "userpass": mm_alice.userpass,
        "method": "buy",
        "base": "QICK",
        "rel": "MYCOIN",
        "price": 1,
        "volume": 1,
    })))
    .unwrap();
    assert!(rc.0.is_success(), "!buy: {}", rc.1);

    log!("Give swaps some time to start");
    thread::sleep(Duration::from_secs(4));

    // QRC20 balance is sufficient, but most of the balance is locked
    let rc = block_on(mm_bob.rpc(json! ({
        "userpass": mm_bob.userpass,
        "method": "sell",
        "base": "MYCOIN",
        "rel": "QICK",
        "price": 1,
        "volume": 1,
    })))
    .unwrap();
    assert!(!rc.0.is_success(), "!sell success but should be error: {}", rc.1);
}

/// Test the following statements:
/// * `max_taker_vol` returns an expected volume. This expected volume is calculated according to the instructions described in the comments to the [`lp_swap::taker_swap::max_taker_vol`] function;
/// * If we issue a `sell` request it never fails;
/// * Our balance is sufficient to send `TakerFee` and `TakerPayment` with the expected volume;
/// * Zero left on QTUM balance.
///
/// Please note this function should be called before the Qtum balance is filled.
fn test_get_max_taker_vol_and_trade_with_dynamic_trade_fee(coin: QtumCoin, priv_key: &[u8]) {
    let confpath = unsafe { QTUM_CONF_PATH.as_ref().expect("Qtum config is not set yet") };
    let coins = json! ([
        {"coin":"MYCOIN","asset":"MYCOIN","txversion":4,"overwintered":1,"txfee":1000,"protocol":{"type":"UTXO"}},
        {"coin":"QTUM","decimals":8,"pubtype":120,"p2shtype":110,"wiftype":128,"segwit":true,"txfee":0,"txfee_volatility_percent":0.1,
        "mm2":1,"mature_confirmations":500,"network":"regtest","confpath":confpath,"protocol":{"type":"UTXO"}},
    ]);
    let mut mm = MarketMakerIt::start(
        json! ({
            "gui": "nogui",
            "netid": 9000,
            "dht": "on",  // Enable DHT without delay.
            "passphrase": format!("0x{}", hex::encode(priv_key)),
            "coins": coins,
            "rpc_password": "pass",
            "i_am_seed": true,
        }),
        "pass".to_string(),
        None,
    )
    .unwrap();
    let (_alice_dump_log, _alice_dump_dashboard) = mm_dump(&mm.log_path);
    block_on(mm.wait_for_log(22., |log| log.contains(">>>>>>>>> DEX stats "))).unwrap();

    log!([block_on(enable_native(&mm, "MYCOIN", &[]))]);
    log!([block_on(enable_native(&mm, "QTUM", &[]))]);

    let qtum_balance = coin.my_spendable_balance().wait().expect("!my_balance");
    let qtum_dex_fee_threshold = MmNumber::from("0.000728");

    // - `max_possible = balance - locked_amount`, where `locked_amount = 0`
    // - `max_trade_fee = trade_fee(balance)`
    // Please note if we pass the exact value, the `get_sender_trade_fee` will fail with 'Not sufficient balance: Couldn't collect enough value from utxos'.
    // So we should deduct trade fee from the output.
    let max_trade_fee = coin
        .get_sender_trade_fee(
            TradePreimageValue::UpperBound(qtum_balance.clone()),
            FeeApproxStage::TradePreimage,
        )
        .wait()
        .expect("!get_sender_trade_fee");
    let max_trade_fee = max_trade_fee.amount.to_decimal();
    debug!("max_trade_fee: {}", max_trade_fee);

    // - `max_possible_2 = balance - locked_amount - max_trade_fee`, where `locked_amount = 0`
    let max_possible_2 = &qtum_balance - &max_trade_fee;
    // - `max_dex_fee = dex_fee(max_possible_2)`
    let max_dex_fee = dex_fee_amount(
        "QTUM",
        "MYCOIN",
        &MmNumber::from(max_possible_2),
        &qtum_dex_fee_threshold,
    );
    debug!("max_dex_fee: {:?}", max_dex_fee.to_fraction());

    // - `max_fee_to_send_taker_fee = fee_to_send_taker_fee(max_dex_fee)`
    // `taker_fee` is sent using general withdraw, and the fee get be obtained from withdraw result
    let max_fee_to_send_taker_fee = coin
        .get_fee_to_send_taker_fee(max_dex_fee.to_decimal(), FeeApproxStage::TradePreimage)
        .wait()
        .expect("!get_fee_to_send_taker_fee");
    let max_fee_to_send_taker_fee = max_fee_to_send_taker_fee.amount.to_decimal();
    debug!("max_fee_to_send_taker_fee: {}", max_fee_to_send_taker_fee);

    // and then calculate `min_max_val = balance - locked_amount - max_trade_fee - max_fee_to_send_taker_fee - dex_fee(max_val)` using `max_taker_vol_from_available()`
    // where `available = balance - locked_amount - max_trade_fee - max_fee_to_send_taker_fee`
    let available = &qtum_balance - &max_trade_fee - &max_fee_to_send_taker_fee;
    debug!("total_available: {}", available);
    let min_tx_amount = qtum_dex_fee_threshold.clone();
    let expected_max_taker_vol =
        max_taker_vol_from_available(MmNumber::from(available), "QTUM", "MYCOIN", &min_tx_amount)
            .expect("max_taker_vol_from_available");
    let real_dex_fee = dex_fee_amount("QTUM", "MYCOIN", &expected_max_taker_vol, &qtum_dex_fee_threshold);
    debug!("real_max_dex_fee: {:?}", real_dex_fee.to_fraction());

    // check if the actual max_taker_vol equals to the expected
    let rc = block_on(mm.rpc(json! ({
        "userpass": mm.userpass,
        "method": "max_taker_vol",
        "coin": "QTUM",
    })))
    .unwrap();
    assert!(rc.0.is_success(), "!max_taker_vol: {}", rc.1);
    let json: Json = json::from_str(&rc.1).unwrap();
    assert_eq!(
        json["result"],
        json::to_value(expected_max_taker_vol.to_fraction()).unwrap()
    );

    let rc = block_on(mm.rpc(json! ({
        "userpass": mm.userpass,
        "method": "sell",
        "base": "QTUM",
        "rel": "MYCOIN",
        "price": 1,
        "volume": expected_max_taker_vol.to_fraction(),
    })))
    .unwrap();
    assert!(rc.0.is_success(), "!sell: {}", rc.1);

    block_on(mm.stop()).unwrap();

    let timelock = (now_ms() / 1000) as u32 - 200;
    let secret_hash = &[0; 20];

    let dex_fee_amount = dex_fee_amount("QTUM", "MYCOIN", &expected_max_taker_vol, &qtum_dex_fee_threshold);
    let _taker_fee_tx = coin
        .send_taker_fee(&DEX_FEE_ADDR_RAW_PUBKEY, dex_fee_amount.to_decimal(), &[])
        .wait()
        .expect("!send_taker_fee");

    let _taker_payment_tx = coin
        .send_taker_payment(
            timelock,
            &DEX_FEE_ADDR_RAW_PUBKEY,
            secret_hash,
            expected_max_taker_vol.to_decimal(),
            &None,
        )
        .wait()
        .expect("!send_taker_payment");

    let my_balance = coin.my_spendable_balance().wait().expect("!my_balance");
    assert_eq!(
        my_balance,
        0.into(),
        "NOT AN ERROR, but it would be better if the balance remained zero"
    );
}

/// Generate the Qtum coin with a random balance and start the `test_get_max_taker_vol_and_trade_with_dynamic_trade_fee` test.
#[test]
fn test_max_taker_vol_dynamic_trade_fee() {
    wait_for_estimate_smart_fee(30).expect("!wait_for_estimate_smart_fee");
    // generate QTUM coin with the dynamic fee and fill the wallet by 2 Qtums
    let (_ctx, coin, priv_key) = generate_qtum_coin_with_random_privkey("QTUM", 2.into(), Some(0));
    let my_address = coin.my_address().expect("!my_address");
    let mut rng = rand6::thread_rng();
    let mut qtum_balance = BigDecimal::from(2);
    let mut qtum_balance_steps = "2".to_owned();
    for _ in 0..4 {
        let amount = rng.gen_range(100000, 10000000);
        let amount = big_decimal_from_sat(amount, 8);
        qtum_balance_steps = format!("{} + {}", qtum_balance_steps, amount);
        qtum_balance = &qtum_balance + &amount;
        fill_address(&coin, &my_address, amount, 30);
    }
    log!("QTUM balance "(qtum_balance)" = "(qtum_balance_steps));

    test_get_max_taker_vol_and_trade_with_dynamic_trade_fee(coin, &priv_key);
}

/// This is a special of a set of Qtum inputs where the `max_taker_payment` returns a volume such that
/// if the volume is passed into the `sell` request, the request will fail with `Not sufficient balance`.
/// This may be due to the `get_sender_trade_fee(balance)` called from `max_taker_payment` doesn't include the change output,
/// but the `get_sender_trade_fee(max_volume)` called from `sell` includes the change output.
/// To sum up, `get_sender_trade_fee(balance) < get_sender_trade_fee(max_volume)`, where `balance > max_volume`.
/// This test checks if the fee returned from `get_sender_trade_fee` should include the change output anyway.
#[test]
fn test_trade_preimage_fee_includes_change_output_anyway() {
    wait_for_estimate_smart_fee(30).expect("!wait_for_estimate_smart_fee");
    // generate QTUM coin with the dynamic fee and fill the wallet by 2 Qtums
    let (_ctx, coin, priv_key) = generate_qtum_coin_with_random_privkey("QTUM", 2.into(), Some(0));
    let my_address = coin.my_address().expect("!my_address");
    let mut qtum_balance = BigDecimal::from_str("2.2839365").expect("!BigDecimal::from_str");
    let amounts = vec!["0.09968324", "0.06979112", "0.09229586", "0.02216628"];
    for amount in amounts {
        let amount = BigDecimal::from_str(amount).expect("!BigDecimal::from_str");
        qtum_balance = &qtum_balance + &amount;
        fill_address(&coin, &my_address, amount, 30);
    }

    test_get_max_taker_vol_and_trade_with_dynamic_trade_fee(coin, &priv_key);
}

#[test]
fn test_trade_preimage_dynamic_fee_not_sufficient_balance() {
    wait_for_estimate_smart_fee(30).expect("!wait_for_estimate_smart_fee");
    // generate QTUM coin with the dynamic fee and fill the wallet by 0.5 Qtums
    let qtum_balance = MmNumber::from("0.5").to_decimal();
    let (_ctx, _coin, priv_key) = generate_qtum_coin_with_random_privkey("QTUM", qtum_balance.clone(), Some(0));

    let confpath = unsafe { QTUM_CONF_PATH.as_ref().expect("Qtum config is not set yet") };
    let coins = json! ([
        {"coin":"MYCOIN","asset":"MYCOIN","txversion":4,"overwintered":1,"txfee":1000,"protocol":{"type":"UTXO"}},
        {"coin":"QTUM","decimals":8,"pubtype":120,"p2shtype":110,"wiftype":128,"segwit":true,"txfee":0,"txfee_volatility_percent":0.1,
        "mm2":1,"mature_confirmations":500,"network":"regtest","confpath":confpath,"protocol":{"type":"UTXO"}},
    ]);
    let mut mm = MarketMakerIt::start(
        json! ({
            "gui": "nogui",
            "netid": 9000,
            "dht": "on",  // Enable DHT without delay.
            "passphrase": format!("0x{}", hex::encode(priv_key)),
            "coins": coins,
            "rpc_password": "pass",
            "i_am_seed": true,
        }),
        "pass".to_string(),
        None,
    )
    .unwrap();
    let (_alice_dump_log, _alice_dump_dashboard) = mm_dump(&mm.log_path);
    block_on(mm.wait_for_log(22., |log| log.contains(">>>>>>>>> DEX stats "))).unwrap();

    log!([block_on(enable_native(&mm, "MYCOIN", &[]))]);
    log!([block_on(enable_native(&mm, "QTUM", &[]))]);

    // txfee > 0, amount = 0.5 => required = txfee + amount > 0.5,
    // but balance = 0.5
    // This RPC call should fail because [`QtumCoin::get_sender_trade_fee`] will try to generate a dummy transaction due to the dynamic tx fee,
    // and this operation must fail with the [`TradePreimageError::NotSufficientBalance`].
    let rc = block_on(mm.rpc(json!({
        "userpass": mm.userpass,
        "mmrpc": "2.0",
        "method": "trade_preimage",
        "params": {
            "base": "QTUM",
            "rel": "MYCOIN",
            "swap_method": "setprice",
            "price": 1,
            "volume": qtum_balance,
        },
    })))
    .unwrap();
    assert!(!rc.0.is_success(), "trade_preimage success, but should fail: {}", rc.1);
    let actual: RpcErrorResponse<trade_preimage_error::NotSufficientBalance> = json::from_str(&rc.1).unwrap();
    assert_eq!(actual.error_type, "NotSufficientBalance");
    let data = actual.error_data.expect("Expected 'error_data'");
    assert_eq!(data.coin, "QTUM");
    assert_eq!(data.available, qtum_balance);
    assert!(data.required > qtum_balance);
}

/// If we try to deduct a transaction fee from `output = 0.00073`, the remaining value less than `dust = 0.000728`,
/// so we have to receive the `NotSufficientBalance` error.
#[test]
fn test_trade_preimage_deduct_fee_from_output_failed() {
    wait_for_estimate_smart_fee(30).expect("!wait_for_estimate_smart_fee");
    // generate QTUM coin with the dynamic fee and fill the wallet by 0.00073 Qtums (that is little greater than dust 0.000728)
    let qtum_balance = MmNumber::from("0.00073").to_decimal();
    let (_ctx, _coin, priv_key) = generate_qtum_coin_with_random_privkey("QTUM", qtum_balance.clone(), Some(0));

    let confpath = unsafe { QTUM_CONF_PATH.as_ref().expect("Qtum config is not set yet") };
    let coins = json! ([
        {"coin":"MYCOIN","asset":"MYCOIN","txversion":4,"overwintered":1,"txfee":1000,"protocol":{"type":"UTXO"}},
        {"coin":"QTUM","decimals":8,"pubtype":120,"p2shtype":110,"wiftype":128,"segwit":true,"txfee":0,"txfee_volatility_percent":0.1,
        "mm2":1,"mature_confirmations":500,"network":"regtest","confpath":confpath,"protocol":{"type":"UTXO"}},
    ]);
    let mut mm = MarketMakerIt::start(
        json! ({
            "gui": "nogui",
            "netid": 9000,
            "dht": "on",  // Enable DHT without delay.
            "passphrase": format!("0x{}", hex::encode(priv_key)),
            "coins": coins,
            "rpc_password": "pass",
            "i_am_seed": true,
        }),
        "pass".to_string(),
        None,
    )
    .unwrap();
    let (_alice_dump_log, _alice_dump_dashboard) = mm_dump(&mm.log_path);
    block_on(mm.wait_for_log(22., |log| log.contains(">>>>>>>>> DEX stats "))).unwrap();

    log!([block_on(enable_native(&mm, "MYCOIN", &[]))]);
    log!([block_on(enable_native(&mm, "QTUM", &[]))]);

    let rc = block_on(mm.rpc(json!({
        "userpass": mm.userpass,
        "mmrpc": "2.0",
        "method": "trade_preimage",
        "params": {
            "base": "QTUM",
            "rel": "MYCOIN",
            "swap_method": "setprice",
            "price": 1,
            "max": true,
        },
    })))
    .unwrap();
    assert!(!rc.0.is_success(), "trade_preimage success, but should fail: {}", rc.1);
    let actual: RpcErrorResponse<trade_preimage_error::NotSufficientBalance> = json::from_str(&rc.1).unwrap();
    assert_eq!(actual.error_type, "NotSufficientBalance");
    let trade_preimage_error::NotSufficientBalance {
        coin: actual_coin,
        available: actual_available,
        required: actual_required,
        ..
    } = actual.error_data.expect("Expected NotSufficientBalance error data");
    assert_eq!(actual_coin, "QTUM");
    assert_eq!(actual_available, qtum_balance);
    assert!(actual_required > qtum_balance);
}

#[test]
fn test_segwit_native_balance() {
    wait_for_estimate_smart_fee(30).expect("!wait_for_estimate_smart_fee");
    // generate QTUM coin with the dynamic fee and fill the wallet by 0.5 Qtums
    let (_ctx, _coin, priv_key) = generate_segwit_qtum_coin_with_random_privkey("QTUM", 0.5.into(), Some(0));

    let confpath = unsafe { QTUM_CONF_PATH.as_ref().expect("Qtum config is not set yet") };
    let coins = json! ([
        {"coin":"QTUM","decimals":8,"pubtype":120,"p2shtype":110,"wiftype":128,"segwit":true,"txfee":0,"txfee_volatility_percent":0.1,
        "mm2":1,"mature_confirmations":500,"network":"regtest","confpath":confpath,"protocol":{"type":"UTXO"},"bech32_hrp":"qcrt","address_format":{"format":"segwit"}},
    ]);
    let mut mm = MarketMakerIt::start(
        json! ({
            "gui": "nogui",
            "netid": 9000,
            "dht": "on",  // Enable DHT without delay.
            "passphrase": format!("0x{}", hex::encode(priv_key)),
            "coins": coins,
            "rpc_password": "pass",
            "i_am_seed": true,
        }),
        "pass".to_string(),
        None,
    )
    .unwrap();
    let (_alice_dump_log, _alice_dump_dashboard) = mm_dump(&mm.log_path);
    block_on(mm.wait_for_log(22., |log| log.contains(">>>>>>>>> DEX stats "))).unwrap();

    let enable_res = block_on(enable_native(&mm, "QTUM", &[]));
    let balance = enable_res["balance"].as_str().unwrap();
    assert_eq!(balance, "0.5");

    let my_balance = block_on(mm.rpc(json!({
        "userpass": mm.userpass,
        "method": "my_balance",
        "coin": "QTUM",
    })))
    .unwrap();
    let json: Json = json::from_str(&my_balance.1).unwrap();
    let my_balance = json["balance"].as_str().unwrap();
    assert_eq!(my_balance, "0.5");
    let my_unspendable_balance = json["unspendable_balance"].as_str().unwrap();
    assert_eq!(my_unspendable_balance, "0");
}

#[test]
fn test_withdraw_and_send_from_segwit() {
    wait_for_estimate_smart_fee(30).expect("!wait_for_estimate_smart_fee");
    // generate QTUM coin with the dynamic fee and fill the wallet by 0.7 Qtums
    let (_ctx, _coin, priv_key) = generate_segwit_qtum_coin_with_random_privkey("QTUM", 0.7.into(), Some(0));

    let confpath = unsafe { QTUM_CONF_PATH.as_ref().expect("Qtum config is not set yet") };
    let coins = json! ([
        {"coin":"QTUM","decimals":8,"pubtype":120,"p2shtype":110,"wiftype":128,"segwit":true,"txfee":0,"txfee_volatility_percent":0.1,
        "mm2":1,"mature_confirmations":500,"network":"regtest","confpath":confpath,"protocol":{"type":"UTXO"},"bech32_hrp":"qcrt","address_format":{"format":"segwit"}},
    ]);
    let mut mm = MarketMakerIt::start(
        json! ({
            "gui": "nogui",
            "netid": 9000,
            "dht": "on",  // Enable DHT without delay.
            "passphrase": format!("0x{}", hex::encode(priv_key)),
            "coins": coins,
            "rpc_password": "pass",
            "i_am_seed": true,
        }),
        "pass".to_string(),
        None,
    )
    .unwrap();
    let (_alice_dump_log, _alice_dump_dashboard) = mm_dump(&mm.log_path);
    block_on(mm.wait_for_log(22., |log| log.contains(">>>>>>>>> DEX stats "))).unwrap();

    log!([block_on(enable_native(&mm, "QTUM", &[]))]);

    // Send from Segwit Address to Segwit Address
    withdraw_and_send(&mm, "QTUM", "qcrt1q6pwxl4na4a363mgmrw8tjyppdcwuyfmat836dd", 0.2);

    // Send from Segwit Address to Legacy Address
    withdraw_and_send(&mm, "QTUM", "qVgbLqYPvKN5zH2eEJ6Jh8cjbUVx851yxV", 0.2);

    // Send from Segwit Address to P2WSH Address
    withdraw_and_send(
        &mm,
        "QTUM",
        "qcrt1qrp33g0q5c5txsp9arysrx4k6zdkfs4nce4xj0gdcccefvpysxf3q2uwvdw",
        0.2,
    );

    block_on(mm.stop()).unwrap();
}

#[test]
fn test_withdraw_and_send_legacy_to_segwit() {
    wait_for_estimate_smart_fee(30).expect("!wait_for_estimate_smart_fee");
    // generate QTUM coin with the dynamic fee and fill the wallet by 0.7 Qtums
    let (_ctx, _coin, priv_key) = generate_qtum_coin_with_random_privkey("QTUM", 0.7.into(), Some(0));

    let confpath = unsafe { QTUM_CONF_PATH.as_ref().expect("Qtum config is not set yet") };
    let coins = json! ([
        {"coin":"QTUM","decimals":8,"pubtype":120,"p2shtype":110,"wiftype":128,"segwit":true,"txfee":0,"txfee_volatility_percent":0.1,
        "mm2":1,"mature_confirmations":500,"network":"regtest","confpath":confpath,"protocol":{"type":"UTXO"},"bech32_hrp":"qcrt"},
    ]);
    let mut mm = MarketMakerIt::start(
        json! ({
            "gui": "nogui",
            "netid": 9000,
            "dht": "on",  // Enable DHT without delay.
            "passphrase": format!("0x{}", hex::encode(priv_key)),
            "coins": coins,
            "rpc_password": "pass",
            "i_am_seed": true,
        }),
        "pass".to_string(),
        None,
    )
    .unwrap();
    let (_alice_dump_log, _alice_dump_dashboard) = mm_dump(&mm.log_path);
    block_on(mm.wait_for_log(22., |log| log.contains(">>>>>>>>> DEX stats "))).unwrap();

    log!([block_on(enable_native(&mm, "QTUM", &[]))]);

    // Send from Legacy Address to Segwit Address
    withdraw_and_send(&mm, "QTUM", "qcrt1q6pwxl4na4a363mgmrw8tjyppdcwuyfmat836dd", 0.2);

    // Send from Legacy Address to P2WSH Address
    withdraw_and_send(
        &mm,
        "QTUM",
        "qcrt1qrp33g0q5c5txsp9arysrx4k6zdkfs4nce4xj0gdcccefvpysxf3q2uwvdw",
        0.2,
    );

    block_on(mm.stop()).unwrap();
}

#[test]
fn test_search_for_segwit_swap_tx_spend_native_was_refunded_maker() {
    wait_for_estimate_smart_fee(30).expect("!wait_for_estimate_smart_fee");
    let timeout = (now_ms() / 1000) + 120; // timeout if test takes more than 120 seconds to run
    let (_ctx, coin, _priv_key) = generate_segwit_qtum_coin_with_random_privkey("QTUM", 1000.into(), Some(0));
    let my_public_key = coin.my_public_key().unwrap();

    let time_lock = (now_ms() / 1000) as u32 - 3600;
    let tx = coin
        .send_maker_payment(time_lock, my_public_key, &[0; 20], 1.into(), &None)
        .wait()
        .unwrap();

    coin.wait_for_confirmations(&tx.tx_hex(), 1, false, timeout, 1)
        .wait()
        .unwrap();

    let refund_tx = coin
        .send_maker_refunds_payment(&tx.tx_hex(), time_lock, my_public_key, &[0; 20], &None)
        .wait()
        .unwrap();

    coin.wait_for_confirmations(&refund_tx.tx_hex(), 1, false, timeout, 1)
        .wait()
        .unwrap();

<<<<<<< HEAD
    let found =
        block_on(coin.search_for_swap_tx_spend_my(time_lock, &*coin.my_public_key(), &[0; 20], &tx.tx_hex(), 0, &None))
            .unwrap()
            .unwrap();
=======
    let found = coin
        .search_for_swap_tx_spend_my(time_lock, my_public_key, &[0; 20], &tx.tx_hex(), 0, &None)
        .unwrap()
        .unwrap();
>>>>>>> fd5934fd
    assert_eq!(FoundSwapTxSpend::Refunded(refund_tx), found);
}

#[test]
fn test_search_for_segwit_swap_tx_spend_native_was_refunded_taker() {
    wait_for_estimate_smart_fee(30).expect("!wait_for_estimate_smart_fee");
    let timeout = (now_ms() / 1000) + 120; // timeout if test takes more than 120 seconds to run
    let (_ctx, coin, _priv_key) = generate_segwit_qtum_coin_with_random_privkey("QTUM", 1000.into(), Some(0));
    let my_public_key = coin.my_public_key().unwrap();

    let time_lock = (now_ms() / 1000) as u32 - 3600;
    let tx = coin
        .send_taker_payment(time_lock, my_public_key, &[0; 20], 1.into(), &None)
        .wait()
        .unwrap();

    coin.wait_for_confirmations(&tx.tx_hex(), 1, false, timeout, 1)
        .wait()
        .unwrap();

    let refund_tx = coin
        .send_taker_refunds_payment(&tx.tx_hex(), time_lock, my_public_key, &[0; 20], &None)
        .wait()
        .unwrap();

    coin.wait_for_confirmations(&refund_tx.tx_hex(), 1, false, timeout, 1)
        .wait()
        .unwrap();

<<<<<<< HEAD
    let found =
        block_on(coin.search_for_swap_tx_spend_my(time_lock, &*coin.my_public_key(), &[0; 20], &tx.tx_hex(), 0, &None))
            .unwrap()
            .unwrap();
=======
    let found = coin
        .search_for_swap_tx_spend_my(time_lock, my_public_key, &[0; 20], &tx.tx_hex(), 0, &None)
        .unwrap()
        .unwrap();
>>>>>>> fd5934fd
    assert_eq!(FoundSwapTxSpend::Refunded(refund_tx), found);
}

pub async fn enable_native_segwit(mm: &MarketMakerIt, coin: &str) -> Json {
    let native = mm
        .rpc(json! ({
            "userpass": mm.userpass,
            "method": "enable",
            "coin": coin,
            "address_format": {
                "format": "segwit",
            },
            "mm2": 1,
        }))
        .await
        .unwrap();
    assert_eq!(native.0, StatusCode::OK, "'enable' failed: {}", native.1);
    json::from_str(&native.1).unwrap()
}

#[test]
#[ignore]
fn segwit_address_in_the_orderbook() {
    wait_for_estimate_smart_fee(30).expect("!wait_for_estimate_smart_fee");
    // generate QTUM coin with the dynamic fee and fill the wallet by 0.5 Qtums
    let (_ctx, coin, priv_key) = generate_qtum_coin_with_random_privkey("QTUM", 0.5.into(), Some(0));

    let confpath = unsafe { QTUM_CONF_PATH.as_ref().expect("Qtum config is not set yet") };
    let coins = json! ([
        {"coin":"QTUM","decimals":8,"pubtype":120,"p2shtype":110,"wiftype":128,"segwit":true,"txfee":0,"txfee_volatility_percent":0.1,
        "mm2":1,"mature_confirmations":500,"network":"regtest","confpath":confpath,"protocol":{"type":"UTXO"},"bech32_hrp":"qcrt"},
        {"coin":"MYCOIN","asset":"MYCOIN","txversion":4,"overwintered":1,"txfee":1000,"protocol":{"type":"UTXO"}},
    ]);
    let mut mm = MarketMakerIt::start(
        json! ({
            "gui": "nogui",
            "netid": 9000,
            "dht": "on",  // Enable DHT without delay.
            "passphrase": format!("0x{}", hex::encode(priv_key)),
            "coins": coins,
            "rpc_password": "pass",
            "i_am_seed": true,
        }),
        "pass".to_string(),
        None,
    )
    .unwrap();
    let (_alice_dump_log, _alice_dump_dashboard) = mm_dump(&mm.log_path);
    block_on(mm.wait_for_log(22., |log| log.contains(">>>>>>>>> DEX stats "))).unwrap();

    let enable_qtum_res = block_on(enable_native_segwit(&mm, "QTUM"));
    let enable_qtum_res: EnableElectrumResponse = json::from_value(enable_qtum_res).unwrap();
    let segwit_addr = enable_qtum_res.address;

    fill_address(&coin, &segwit_addr, 1000.into(), 30);

    log!([block_on(enable_native(&mm, "MYCOIN", &[]))]);

    let rc = block_on(mm.rpc(json! ({
        "userpass": mm.userpass,
        "method": "setprice",
        "base": "QTUM",
        "rel": "MYCOIN",
        "price": 1,
        "volume": "1",
    })))
    .unwrap();
    assert!(rc.0.is_success(), "!setprice: {}", rc.1);

    let orderbook = block_on(mm.rpc(json! ({
        "userpass": mm.userpass,
        "method": "orderbook",
        "base": "QTUM",
        "rel": "MYCOIN",
    })))
    .unwrap();
    assert!(orderbook.0.is_success(), "!orderbook: {}", rc.1);

    let orderbook: OrderbookResponse = json::from_str(&orderbook.1).unwrap();
    assert_eq!(orderbook.asks[0].coin, "QTUM");
    assert_eq!(orderbook.asks[0].address, segwit_addr);
    block_on(mm.stop()).unwrap();
}

#[test]
fn test_trade_qrc20() { trade_base_rel(("QICK", "QORTY")); }

#[test]
fn trade_test_with_maker_segwit() { trade_base_rel(("QTUM", "MYCOIN")); }

#[test]
fn trade_test_with_taker_segwit() { trade_base_rel(("MYCOIN", "QTUM")); }

#[test]
#[ignore]
fn test_trade_qrc20_utxo() { trade_base_rel(("QICK", "MYCOIN")); }

#[test]
#[ignore]
fn test_trade_utxo_qrc20() { trade_base_rel(("MYCOIN", "QICK")); }<|MERGE_RESOLUTION|>--- conflicted
+++ resolved
@@ -1336,17 +1336,10 @@
         .wait()
         .unwrap();
 
-<<<<<<< HEAD
     let found =
         block_on(coin.search_for_swap_tx_spend_my(time_lock, &*coin.my_public_key(), &[0; 20], &tx.tx_hex(), 0, &None))
             .unwrap()
             .unwrap();
-=======
-    let found = coin
-        .search_for_swap_tx_spend_my(time_lock, my_public_key, &[0; 20], &tx.tx_hex(), 0, &None)
-        .unwrap()
-        .unwrap();
->>>>>>> fd5934fd
     assert_eq!(FoundSwapTxSpend::Refunded(refund_tx), found);
 }
 
@@ -1376,17 +1369,10 @@
         .wait()
         .unwrap();
 
-<<<<<<< HEAD
     let found =
         block_on(coin.search_for_swap_tx_spend_my(time_lock, &*coin.my_public_key(), &[0; 20], &tx.tx_hex(), 0, &None))
             .unwrap()
             .unwrap();
-=======
-    let found = coin
-        .search_for_swap_tx_spend_my(time_lock, my_public_key, &[0; 20], &tx.tx_hex(), 0, &None)
-        .unwrap()
-        .unwrap();
->>>>>>> fd5934fd
     assert_eq!(FoundSwapTxSpend::Refunded(refund_tx), found);
 }
 
