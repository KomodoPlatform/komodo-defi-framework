--- conflicted
+++ resolved
@@ -6,12 +6,8 @@
                             stop_version_stat_collection, update_version_stat_collection},
             mm2::lp_swap::trade_preimage_rpc,
             mm2::rpc::get_public_key::get_public_key};
-<<<<<<< HEAD
 use coins::lightning::{connect_to_lightning_node, open_channel};
-=======
-use coins::lightning::enable_lightning;
 use coins::utxo::bch::BchCoin;
->>>>>>> d78b56df
 use coins::utxo::slp::SlpToken;
 use coins::{add_delegation, get_staking_infos, remove_delegation, withdraw};
 use coins_activation::{enable_platform_coin_with_tokens, enable_token};
@@ -104,12 +100,8 @@
         // "activate_bch_protocol_coin" => handle_mmrpc(ctx, request, activate_bch_protocol_coin).await,
         "add_delegation" => handle_mmrpc(ctx, request, add_delegation).await,
         "add_node_to_version_stat" => handle_mmrpc(ctx, request, add_node_to_version_stat).await,
-<<<<<<< HEAD
         "connect_to_lightning_node" => handle_mmrpc(ctx, request, connect_to_lightning_node).await,
-=======
         "enable_bch_with_tokens" => handle_mmrpc(ctx, request, enable_platform_coin_with_tokens::<BchCoin>).await,
-        "enable_lightning" => handle_mmrpc(ctx, request, enable_lightning).await,
->>>>>>> d78b56df
         "enable_slp" => handle_mmrpc(ctx, request, enable_token::<SlpToken>).await,
         "get_public_key" => handle_mmrpc(ctx, request, get_public_key).await,
         "get_staking_infos" => handle_mmrpc(ctx, request, get_staking_infos).await,
