--- conflicted
+++ resolved
@@ -106,11 +106,8 @@
         "enable_slp" => handle_mmrpc(ctx, request, enable_token::<SlpToken>).await,
         "get_public_key" => handle_mmrpc(ctx, request, get_public_key).await,
         "get_staking_infos" => handle_mmrpc(ctx, request, get_staking_infos).await,
-<<<<<<< HEAD
+        "open_channel" => handle_mmrpc(ctx, request, open_channel).await,
         "recreate_swap_data" => handle_mmrpc(ctx, request, recreate_swap_data).await,
-=======
-        "open_channel" => handle_mmrpc(ctx, request, open_channel).await,
->>>>>>> 9cd082de
         "remove_delegation" => handle_mmrpc(ctx, request, remove_delegation).await,
         "remove_node_from_version_stat" => handle_mmrpc(ctx, request, remove_node_from_version_stat).await,
         "start_simple_market_maker_bot" => handle_mmrpc(ctx, request, start_simple_market_maker_bot).await,
