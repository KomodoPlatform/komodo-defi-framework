use super::{DispatcherError, DispatcherResult, PUBLIC_METHODS};
use crate::mm2::lp_native_dex::rpc_command::{mm_init_status, mm_init_user_action};
use crate::mm2::lp_ordermatch::{best_orders_rpc_v2, orderbook_rpc_v2, start_simple_market_maker_bot,
                                stop_simple_market_maker_bot};
use crate::mm2::rpc::rate_limiter::{process_rate_limit, RateLimitContext};
use crate::{mm2::lp_stats::{add_node_to_version_stat, remove_node_from_version_stat, start_version_stat_collection,
                            stop_version_stat_collection, update_version_stat_collection},
            mm2::lp_swap::{recreate_swap_data, trade_preimage_rpc},
            mm2::rpc::get_public_key::get_public_key};
use coins::coin_balance::{account_balance, scan_for_new_addresses};
use coins::hd_wallet::get_new_address;
use coins::init_create_account::{init_create_new_account, init_create_new_account_status,
                                 init_create_new_account_user_action};
use coins::init_withdraw::{init_withdraw, withdraw_status, withdraw_user_action};
use coins::my_tx_history_v2::my_tx_history_v2_rpc;
use coins::utxo::bch::BchCoin;
use coins::utxo::qtum::QtumCoin;
use coins::utxo::slp::SlpToken;
use coins::utxo::utxo_standard::UtxoStandardCoin;
use coins::{add_delegation, get_staking_infos, remove_delegation, withdraw};
use coins_activation::{enable_l2, enable_platform_coin_with_tokens, enable_token, init_standalone_coin,
                       init_standalone_coin_status, init_standalone_coin_user_action};
use common::log::{error, warn};
use common::mm_ctx::MmArc;
use common::mm_error::prelude::*;
use common::mm_rpc_protocol::{MmRpcBuilder, MmRpcRequest, MmRpcVersion};
use common::HttpStatusCode;
use futures::Future as Future03;
use http::Response;
use serde::de::DeserializeOwned;
use serde_json::{self as json, Value as Json};
use std::net::SocketAddr;

cfg_native! {
    use coins::lightning::{close_channel, connect_to_lightning_node, generate_invoice, get_channel_details,
        get_claimable_balances, get_payment_details, list_channels, list_payments, open_channel,
        send_payment, LightningCoin};
<<<<<<< HEAD
    use coins::z_coin::ZCoin;
=======
    use coins::{SolanaCoin, SplToken};
>>>>>>> 86c27f7a
}

pub async fn process_single_request(
    ctx: MmArc,
    req: Json,
    client: SocketAddr,
    local_only: bool,
) -> DispatcherResult<Response<Vec<u8>>> {
    let request: MmRpcRequest = json::from_value(req)?;

    // https://github.com/artemii235/SuperNET/issues/368
    let method_name = Some(request.method.as_str());
    if local_only && !client.ip().is_loopback() && !PUBLIC_METHODS.contains(&method_name) {
        return MmError::err(DispatcherError::LocalHostOnly);
    }

    let rate_limit_ctx = RateLimitContext::from_ctx(&ctx).unwrap();
    if rate_limit_ctx.is_banned(client.ip()).await {
        return MmError::err(DispatcherError::Banned);
    }

    auth(&request, &ctx, &client).await?;
    match request.mmrpc {
        MmRpcVersion::V2 => dispatcher_v2(request, ctx).await,
    }
}

/// # Examples
///
/// ```rust
/// async fn withdraw(request: WithdrawRequest) -> Result<TransactionDetails, MmError<WithdrawError>>
/// ```
///
/// where
///     `Request` = `WithdrawRequest`,
///     `T` = `TransactionDetails`,
///     `E` = `WithdrawError`
async fn handle_mmrpc<Handler, Fut, Request, T, E>(
    ctx: MmArc,
    request: MmRpcRequest,
    handler: Handler,
) -> DispatcherResult<Response<Vec<u8>>>
where
    Handler: FnOnce(MmArc, Request) -> Fut,
    Fut: Future03<Output = Result<T, MmError<E>>>,
    Request: DeserializeOwned,
    T: serde::Serialize + 'static,
    E: SerMmErrorType + HttpStatusCode + 'static,
{
    let params = json::from_value(request.params)?;
    let result = handler(ctx, params).await;
    if let Err(ref e) = result {
        error!("RPC error response: {}", e);
    }

    let response = MmRpcBuilder::from_result(result)
        .version(request.mmrpc)
        .id(request.id)
        .build();
    Ok(response.serialize_http_response())
}

async fn auth(request: &MmRpcRequest, ctx: &MmArc, client: &SocketAddr) -> DispatcherResult<()> {
    if PUBLIC_METHODS.contains(&Some(request.method.as_str())) {
        return Ok(());
    }

    let rpc_password = ctx.conf["rpc_password"].as_str().unwrap_or_else(|| {
        warn!("'rpc_password' is not set in the config");
        ""
    });
    match request.userpass {
        Some(ref userpass) if userpass == rpc_password => Ok(()),
        Some(_) => Err(process_rate_limit(ctx, client).await),
        None => MmError::err(DispatcherError::UserpassIsNotSet),
    }
}

async fn dispatcher_v2(request: MmRpcRequest, ctx: MmArc) -> DispatcherResult<Response<Vec<u8>>> {
    match request.method.as_str() {
        "account_balance" => handle_mmrpc(ctx, request, account_balance).await,
        "add_delegation" => handle_mmrpc(ctx, request, add_delegation).await,
        "add_node_to_version_stat" => handle_mmrpc(ctx, request, add_node_to_version_stat).await,
        "best_orders" => handle_mmrpc(ctx, request, best_orders_rpc_v2).await,
        "enable_bch_with_tokens" => handle_mmrpc(ctx, request, enable_platform_coin_with_tokens::<BchCoin>).await,
        "enable_slp" => handle_mmrpc(ctx, request, enable_token::<SlpToken>).await,
        "get_new_address" => handle_mmrpc(ctx, request, get_new_address).await,
        "get_public_key" => handle_mmrpc(ctx, request, get_public_key).await,
        "get_staking_infos" => handle_mmrpc(ctx, request, get_staking_infos).await,
        "init_create_new_account" => handle_mmrpc(ctx, request, init_create_new_account).await,
        "init_create_new_account_status" => handle_mmrpc(ctx, request, init_create_new_account_status).await,
        "init_create_new_account_user_action" => handle_mmrpc(ctx, request, init_create_new_account_user_action).await,
        "init_qtum" => handle_mmrpc(ctx, request, init_standalone_coin::<QtumCoin>).await,
        "init_qtum_status" => handle_mmrpc(ctx, request, init_standalone_coin_status::<QtumCoin>).await,
        "init_qtum_user_action" => handle_mmrpc(ctx, request, init_standalone_coin_user_action::<QtumCoin>).await,
        "init_utxo" => handle_mmrpc(ctx, request, init_standalone_coin::<UtxoStandardCoin>).await,
        "init_utxo_status" => handle_mmrpc(ctx, request, init_standalone_coin_status::<UtxoStandardCoin>).await,
        "init_utxo_user_action" => {
            handle_mmrpc(ctx, request, init_standalone_coin_user_action::<UtxoStandardCoin>).await
        },
        "init_withdraw" => handle_mmrpc(ctx, request, init_withdraw).await,
        "mm_init_status" => handle_mmrpc(ctx, request, mm_init_status).await,
        "mm_init_user_action" => handle_mmrpc(ctx, request, mm_init_user_action).await,
        "my_tx_history" => handle_mmrpc(ctx, request, my_tx_history_v2_rpc).await,
        "orderbook" => handle_mmrpc(ctx, request, orderbook_rpc_v2).await,
        "recreate_swap_data" => handle_mmrpc(ctx, request, recreate_swap_data).await,
        "remove_delegation" => handle_mmrpc(ctx, request, remove_delegation).await,
        "remove_node_from_version_stat" => handle_mmrpc(ctx, request, remove_node_from_version_stat).await,
        "scan_for_new_addresses" => handle_mmrpc(ctx, request, scan_for_new_addresses).await,
        "start_simple_market_maker_bot" => handle_mmrpc(ctx, request, start_simple_market_maker_bot).await,
        "start_version_stat_collection" => handle_mmrpc(ctx, request, start_version_stat_collection).await,
        "stop_simple_market_maker_bot" => handle_mmrpc(ctx, request, stop_simple_market_maker_bot).await,
        "stop_version_stat_collection" => handle_mmrpc(ctx, request, stop_version_stat_collection).await,
        "update_version_stat_collection" => handle_mmrpc(ctx, request, update_version_stat_collection).await,
        "trade_preimage" => handle_mmrpc(ctx, request, trade_preimage_rpc).await,
        "withdraw" => handle_mmrpc(ctx, request, withdraw).await,
        "withdraw_status" => handle_mmrpc(ctx, request, withdraw_status).await,
        "withdraw_user_action" => handle_mmrpc(ctx, request, withdraw_user_action).await,
        #[cfg(not(target_arch = "wasm32"))]
        native_only_methods => match native_only_methods {
            "close_channel" => handle_mmrpc(ctx, request, close_channel).await,
            "connect_to_lightning_node" => handle_mmrpc(ctx, request, connect_to_lightning_node).await,
            "enable_lightning" => handle_mmrpc(ctx, request, enable_l2::<LightningCoin>).await,
            "generate_invoice" => handle_mmrpc(ctx, request, generate_invoice).await,
            "get_channel_details" => handle_mmrpc(ctx, request, get_channel_details).await,
            "get_claimable_balances" => handle_mmrpc(ctx, request, get_claimable_balances).await,
            "get_payment_details" => handle_mmrpc(ctx, request, get_payment_details).await,
            "init_z_coin" => handle_mmrpc(ctx, request, init_standalone_coin::<ZCoin>).await,
            "init_z_coin_status" => handle_mmrpc(ctx, request, init_standalone_coin_status::<ZCoin>).await,
            "init_z_coin_user_action" => handle_mmrpc(ctx, request, init_standalone_coin_user_action::<ZCoin>).await,
            "list_channels" => handle_mmrpc(ctx, request, list_channels).await,
            "list_payments" => handle_mmrpc(ctx, request, list_payments).await,
            "open_channel" => handle_mmrpc(ctx, request, open_channel).await,
            "send_payment" => handle_mmrpc(ctx, request, send_payment).await,
            "enable_solana_with_tokens" => {
                handle_mmrpc(ctx, request, enable_platform_coin_with_tokens::<SolanaCoin>).await
            },
            "enable_spl" => handle_mmrpc(ctx, request, enable_token::<SplToken>).await,
            _ => MmError::err(DispatcherError::NoSuchMethod),
        },
        #[cfg(target_arch = "wasm32")]
        _ => MmError::err(DispatcherError::NoSuchMethod),
    }
}<|MERGE_RESOLUTION|>--- conflicted
+++ resolved
@@ -35,11 +35,8 @@
     use coins::lightning::{close_channel, connect_to_lightning_node, generate_invoice, get_channel_details,
         get_claimable_balances, get_payment_details, list_channels, list_payments, open_channel,
         send_payment, LightningCoin};
-<<<<<<< HEAD
+    use coins::{SolanaCoin, SplToken};
     use coins::z_coin::ZCoin;
-=======
-    use coins::{SolanaCoin, SplToken};
->>>>>>> 86c27f7a
 }
 
 pub async fn process_single_request(
