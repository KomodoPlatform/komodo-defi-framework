use super::{DispatcherError, DispatcherResult, PUBLIC_METHODS};
use crate::mm2::lp_native_dex::init_hw::{init_trezor, init_trezor_status, init_trezor_user_action};
use crate::mm2::lp_ordermatch::{start_simple_market_maker_bot, stop_simple_market_maker_bot};
use crate::mm2::rpc::rate_limiter::{process_rate_limit, RateLimitContext};
use crate::{mm2::lp_stats::{add_node_to_version_stat, remove_node_from_version_stat, start_version_stat_collection,
                            stop_version_stat_collection, update_version_stat_collection},
            mm2::lp_swap::{recreate_swap_data, trade_preimage_rpc},
<<<<<<< HEAD
            mm2::rpc::get_public_key::get_public_key};
=======
            mm2::rpc::lp_commands::{get_public_key, get_public_key_hash}};
use coins::coin_balance::{account_balance, scan_for_new_addresses};
>>>>>>> fcd6abc3
use coins::hd_wallet::get_new_address;
use coins::my_tx_history_v2::my_tx_history_v2_rpc;
use coins::rpc_command::account_balance::account_balance;
use coins::rpc_command::init_create_account::{init_create_new_account, init_create_new_account_status,
                                              init_create_new_account_user_action};
use coins::rpc_command::init_scan_for_new_addresses::{init_scan_for_new_addresses, init_scan_for_new_addresses_status};
use coins::rpc_command::init_withdraw::{init_withdraw, withdraw_status, withdraw_user_action};
use coins::utxo::bch::BchCoin;
use coins::utxo::qtum::QtumCoin;
use coins::utxo::slp::SlpToken;
use coins::utxo::utxo_standard::UtxoStandardCoin;
use coins::{add_delegation, get_raw_transaction, get_staking_infos, remove_delegation, withdraw};
use coins_activation::{enable_l2, enable_platform_coin_with_tokens, enable_token, init_standalone_coin,
                       init_standalone_coin_status, init_standalone_coin_user_action};
use common::log::{error, warn};
use common::mm_ctx::MmArc;
use common::mm_error::prelude::*;
use common::mm_rpc_protocol::{MmRpcBuilder, MmRpcRequest, MmRpcVersion};
use common::HttpStatusCode;
use futures::Future as Future03;
use http::Response;
use serde::de::DeserializeOwned;
use serde_json::{self as json, Value as Json};
use std::net::SocketAddr;

cfg_native! {
    use coins::lightning::{close_channel, connect_to_lightning_node, generate_invoice, get_channel_details,
        get_claimable_balances, get_payment_details, list_channels, list_payments, open_channel,
        send_payment, LightningCoin};
    use coins::{SolanaCoin, SplToken};
}

pub async fn process_single_request(
    ctx: MmArc,
    req: Json,
    client: SocketAddr,
    local_only: bool,
) -> DispatcherResult<Response<Vec<u8>>> {
    let request: MmRpcRequest = json::from_value(req)?;

    // https://github.com/artemii235/SuperNET/issues/368
    let method_name = Some(request.method.as_str());
    if local_only && !client.ip().is_loopback() && !PUBLIC_METHODS.contains(&method_name) {
        return MmError::err(DispatcherError::LocalHostOnly);
    }

    let rate_limit_ctx = RateLimitContext::from_ctx(&ctx).unwrap();
    if rate_limit_ctx.is_banned(client.ip()).await {
        return MmError::err(DispatcherError::Banned);
    }

    auth(&request, &ctx, &client).await?;
    match request.mmrpc {
        MmRpcVersion::V2 => dispatcher_v2(request, ctx).await,
    }
}

/// # Examples
///
/// ```rust
/// async fn withdraw(request: WithdrawRequest) -> Result<TransactionDetails, MmError<WithdrawError>>
/// ```
///
/// where
///     `Request` = `WithdrawRequest`,
///     `T` = `TransactionDetails`,
///     `E` = `WithdrawError`
async fn handle_mmrpc<Handler, Fut, Request, T, E>(
    ctx: MmArc,
    request: MmRpcRequest,
    handler: Handler,
) -> DispatcherResult<Response<Vec<u8>>>
where
    Handler: FnOnce(MmArc, Request) -> Fut,
    Fut: Future03<Output = Result<T, MmError<E>>>,
    Request: DeserializeOwned,
    T: serde::Serialize + 'static,
    E: SerMmErrorType + HttpStatusCode + 'static,
{
    let params = json::from_value(request.params)?;
    let result = handler(ctx, params).await;
    if let Err(ref e) = result {
        error!("RPC error response: {}", e);
    }

    let response = MmRpcBuilder::from_result(result)
        .version(request.mmrpc)
        .id(request.id)
        .build();
    Ok(response.serialize_http_response())
}

async fn auth(request: &MmRpcRequest, ctx: &MmArc, client: &SocketAddr) -> DispatcherResult<()> {
    if PUBLIC_METHODS.contains(&Some(request.method.as_str())) {
        return Ok(());
    }

    let rpc_password = ctx.conf["rpc_password"].as_str().unwrap_or_else(|| {
        warn!("'rpc_password' is not set in the config");
        ""
    });
    match request.userpass {
        Some(ref userpass) if userpass == rpc_password => Ok(()),
        Some(_) => Err(process_rate_limit(ctx, client).await),
        None => MmError::err(DispatcherError::UserpassIsNotSet),
    }
}

async fn dispatcher_v2(request: MmRpcRequest, ctx: MmArc) -> DispatcherResult<Response<Vec<u8>>> {
    match request.method.as_str() {
        // "activate_bch_protocol_coin" => handle_mmrpc(ctx, request, activate_bch_protocol_coin).await,
        "account_balance" => handle_mmrpc(ctx, request, account_balance).await,
        "add_delegation" => handle_mmrpc(ctx, request, add_delegation).await,
        "add_node_to_version_stat" => handle_mmrpc(ctx, request, add_node_to_version_stat).await,
        "enable_bch_with_tokens" => handle_mmrpc(ctx, request, enable_platform_coin_with_tokens::<BchCoin>).await,
        "enable_slp" => handle_mmrpc(ctx, request, enable_token::<SlpToken>).await,
        "get_new_address" => handle_mmrpc(ctx, request, get_new_address).await,
        "get_public_key" => handle_mmrpc(ctx, request, get_public_key).await,
        "get_public_key_hash" => handle_mmrpc(ctx, request, get_public_key_hash).await,
        "get_raw_transaction" => handle_mmrpc(ctx, request, get_raw_transaction).await,
        "get_staking_infos" => handle_mmrpc(ctx, request, get_staking_infos).await,
        "init_create_new_account" => handle_mmrpc(ctx, request, init_create_new_account).await,
        "init_create_new_account_status" => handle_mmrpc(ctx, request, init_create_new_account_status).await,
        "init_create_new_account_user_action" => handle_mmrpc(ctx, request, init_create_new_account_user_action).await,
        "init_qtum" => handle_mmrpc(ctx, request, init_standalone_coin::<QtumCoin>).await,
        "init_qtum_status" => handle_mmrpc(ctx, request, init_standalone_coin_status::<QtumCoin>).await,
        "init_qtum_user_action" => handle_mmrpc(ctx, request, init_standalone_coin_user_action::<QtumCoin>).await,
        "init_scan_for_new_addresses" => handle_mmrpc(ctx, request, init_scan_for_new_addresses).await,
        "init_scan_for_new_addresses_status" => handle_mmrpc(ctx, request, init_scan_for_new_addresses_status).await,
        "init_trezor" => handle_mmrpc(ctx, request, init_trezor).await,
        "init_trezor_status" => handle_mmrpc(ctx, request, init_trezor_status).await,
        "init_trezor_user_action" => handle_mmrpc(ctx, request, init_trezor_user_action).await,
        "init_utxo" => handle_mmrpc(ctx, request, init_standalone_coin::<UtxoStandardCoin>).await,
        "init_utxo_status" => handle_mmrpc(ctx, request, init_standalone_coin_status::<UtxoStandardCoin>).await,
        "init_utxo_user_action" => {
            handle_mmrpc(ctx, request, init_standalone_coin_user_action::<UtxoStandardCoin>).await
        },
        "init_withdraw" => handle_mmrpc(ctx, request, init_withdraw).await,
        "my_tx_history" => handle_mmrpc(ctx, request, my_tx_history_v2_rpc).await,
        "recreate_swap_data" => handle_mmrpc(ctx, request, recreate_swap_data).await,
        "remove_delegation" => handle_mmrpc(ctx, request, remove_delegation).await,
        "remove_node_from_version_stat" => handle_mmrpc(ctx, request, remove_node_from_version_stat).await,
        "start_simple_market_maker_bot" => handle_mmrpc(ctx, request, start_simple_market_maker_bot).await,
        "start_version_stat_collection" => handle_mmrpc(ctx, request, start_version_stat_collection).await,
        "stop_simple_market_maker_bot" => handle_mmrpc(ctx, request, stop_simple_market_maker_bot).await,
        "stop_version_stat_collection" => handle_mmrpc(ctx, request, stop_version_stat_collection).await,
        "trade_preimage" => handle_mmrpc(ctx, request, trade_preimage_rpc).await,
        "update_version_stat_collection" => handle_mmrpc(ctx, request, update_version_stat_collection).await,
        "withdraw" => handle_mmrpc(ctx, request, withdraw).await,
        "withdraw_status" => handle_mmrpc(ctx, request, withdraw_status).await,
        "withdraw_user_action" => handle_mmrpc(ctx, request, withdraw_user_action).await,
        #[cfg(not(target_arch = "wasm32"))]
        native_only_methods => match native_only_methods {
            "close_channel" => handle_mmrpc(ctx, request, close_channel).await,
            "connect_to_lightning_node" => handle_mmrpc(ctx, request, connect_to_lightning_node).await,
            "enable_lightning" => handle_mmrpc(ctx, request, enable_l2::<LightningCoin>).await,
            "generate_invoice" => handle_mmrpc(ctx, request, generate_invoice).await,
            "get_channel_details" => handle_mmrpc(ctx, request, get_channel_details).await,
            "get_claimable_balances" => handle_mmrpc(ctx, request, get_claimable_balances).await,
            "get_payment_details" => handle_mmrpc(ctx, request, get_payment_details).await,
            "list_channels" => handle_mmrpc(ctx, request, list_channels).await,
            "list_payments" => handle_mmrpc(ctx, request, list_payments).await,
            "open_channel" => handle_mmrpc(ctx, request, open_channel).await,
            "send_payment" => handle_mmrpc(ctx, request, send_payment).await,
            "enable_solana_with_tokens" => {
                handle_mmrpc(ctx, request, enable_platform_coin_with_tokens::<SolanaCoin>).await
            },
            "enable_spl" => handle_mmrpc(ctx, request, enable_token::<SplToken>).await,
            _ => MmError::err(DispatcherError::NoSuchMethod),
        },
        #[cfg(target_arch = "wasm32")]
        _ => MmError::err(DispatcherError::NoSuchMethod),
    }
}<|MERGE_RESOLUTION|>--- conflicted
+++ resolved
@@ -5,12 +5,7 @@
 use crate::{mm2::lp_stats::{add_node_to_version_stat, remove_node_from_version_stat, start_version_stat_collection,
                             stop_version_stat_collection, update_version_stat_collection},
             mm2::lp_swap::{recreate_swap_data, trade_preimage_rpc},
-<<<<<<< HEAD
-            mm2::rpc::get_public_key::get_public_key};
-=======
             mm2::rpc::lp_commands::{get_public_key, get_public_key_hash}};
-use coins::coin_balance::{account_balance, scan_for_new_addresses};
->>>>>>> fcd6abc3
 use coins::hd_wallet::get_new_address;
 use coins::my_tx_history_v2::my_tx_history_v2_rpc;
 use coins::rpc_command::account_balance::account_balance;
