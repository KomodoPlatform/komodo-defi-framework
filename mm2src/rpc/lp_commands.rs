/******************************************************************************
 * Copyright © 2014-2018 The SuperNET Developers.                             *
 *                                                                            *
 * See the AUTHORS, DEVELOPER-AGREEMENT and LICENSE files at                  *
 * the top-level directory of this distribution for the individual copyright  *
 * holder information and the developer policies on copyright and licensing.  *
 *                                                                            *
 * Unless otherwise agreed in a custom licensing agreement, no part of the    *
 * SuperNET software, including this file may be copied, modified, propagated *
 * or distributed except according to the terms contained in the LICENSE file *
 *                                                                            *
 * Removal or modification of this copyright notice is prohibited.            *
 *                                                                            *
 ******************************************************************************/
//
//  rpc_commands.rs
//  marketmaker
//

#![cfg_attr(not(feature = "native"), allow(dead_code))]
#![cfg_attr(not(feature = "native"), allow(unused_imports))]

use coins::{disable_coin as disable_coin_impl, lp_coinfindᵃ, lp_coininit, MmCoinEnum};
use common::executor::{spawn, Timer};
use common::mm_ctx::MmArc;
use common::{rpc_err_response, rpc_response, HyRes, MM_DATETIME, MM_VERSION};
use futures::compat::Future01CompatExt;
use http::Response;
use serde_json::{self as json, Value as Json};
use std::borrow::Cow;

#[cfg(not(feature = "wallet-only"))]
use crate::mm2::lp_ordermatch::{cancel_orders_by, CancelBy};
#[cfg(not(feature = "wallet-only"))]
use crate::mm2::lp_swap::active_swaps_using_coin;

/// Attempts to disable the coin
pub async fn disable_coin(ctx: MmArc, req: Json) -> Result<Response<Vec<u8>>, String> {
    let ticker = try_s!(req["coin"].as_str().ok_or("No 'coin' field")).to_owned();
    let _coin = match lp_coinfindᵃ(&ctx, &ticker).await {
        // Use lp_coinfindᵃ when async.
        Ok(Some(t)) => t,
        Ok(None) => return ERR!("No such coin: {}", ticker),
        Err(err) => return ERR!("!lp_coinfind({}): ", err),
    };
<<<<<<< HEAD
    #[cfg(not(feature = "wallet-only"))]
    let cancelled = {
        let swaps = try_h!(active_swaps_using_coin(&ctx, &ticker));
        if !swaps.is_empty() {
            return rpc_response(
                500,
                json!({
                    "error": fomat! ("There're active swaps using " (ticker)),
                    "swaps": swaps,
                })
                .to_string(),
            );
        }
        let (cancelled, still_matching) = try_h!(cancel_orders_by(&ctx, CancelBy::Coin { ticker: ticker.clone() }));
        if !still_matching.is_empty() {
            return rpc_response(
                500,
                json!({
                    "error": fomat! ("There're currently matching orders using " (ticker)),
                    "orders": {
                        "matching": still_matching,
                        "cancelled": cancelled,
                    }
                })
                .to_string(),
            );
        }
        cancelled
    };
    #[cfg(feature = "wallet-only")]
    let cancelled: &[()] = &[];
=======
    let swaps = try_s!(active_swaps_using_coin(&ctx, &ticker));
    if !swaps.is_empty() {
        let err = json!({
            "error": fomat! ("There're active swaps using " (ticker)),
            "swaps": swaps,
        });
        return Response::builder()
            .status(500)
            .body(json::to_vec(&err).unwrap())
            .map_err(|e| ERRL!("{}", e));
    }
    let (cancelled, still_matching) = try_s!(cancel_orders_by(&ctx, CancelBy::Coin { ticker: ticker.clone() }).await);
    if !still_matching.is_empty() {
        let err = json!({
            "error": fomat! ("There're currently matching orders using " (ticker)),
            "orders": {
                "matching": still_matching,
                "cancelled": cancelled,
            }
        });
        return Response::builder()
            .status(500)
            .body(json::to_vec(&err).unwrap())
            .map_err(|e| ERRL!("{}", e));
    }
>>>>>>> 7280bf93

    try_s!(disable_coin_impl(&ctx, &ticker).await);
    let res = json!({
        "result": {
            "coin": ticker,
            "cancelled_orders": cancelled,
        }
    });
    Response::builder()
        .body(json::to_vec(&res).unwrap())
        .map_err(|e| ERRL!("{}", e))
}

/// Enable a coin in the Electrum mode.
pub async fn electrum(ctx: MmArc, req: Json) -> Result<Response<Vec<u8>>, String> {
    let ticker = try_s!(req["coin"].as_str().ok_or("No 'coin' field")).to_owned();
    let coin: MmCoinEnum = try_s!(lp_coininit(&ctx, &ticker, &req).await);
    let balance = try_s!(coin.my_balance().compat().await);

    let res = json! ({
        "result": "success",
        "address": try_s!(coin.my_address()),
        "balance": balance,
        "coin": coin.ticker(),
        "required_confirmations": coin.required_confirmations(),
        "requires_notarization": coin.requires_notarization(),
    });
    let res = try_s!(json::to_vec(&res));
    Ok(try_s!(Response::builder().body(res)))
}

/// Enable a coin in the local wallet mode.
pub async fn enable(ctx: MmArc, req: Json) -> Result<Response<Vec<u8>>, String> {
    let ticker = try_s!(req["coin"].as_str().ok_or("No 'coin' field")).to_owned();
    let coin: MmCoinEnum = try_s!(lp_coininit(&ctx, &ticker, &req).await);
    let balance = try_s!(coin.my_balance().compat().await);

    let res = json! ({
        "result": "success",
        "address": try_s!(coin.my_address()),
        "balance": balance,
        "coin": coin.ticker(),
        "required_confirmations": coin.required_confirmations(),
        "requires_notarization": coin.requires_notarization(),
    });
    let res = try_s!(json::to_vec(&res));
    Ok(try_s!(Response::builder().body(res)))
}

pub fn help() -> HyRes {
    rpc_response(
        200,
        "
        buy(base, rel, price, relvolume, timeout=10, duration=3600)
        electrum(coin, urls)
        enable(coin, urls, swap_contract_address)
        myprice(base, rel)
        my_balance(coin)
        my_swap_status(params/uuid)
        orderbook(base, rel, duration=3600)
        sell(base, rel, price, basevolume, timeout=10, duration=3600)
        send_raw_transaction(coin, tx_hex)
        setprice(base, rel, price, broadcast=1)
        stop()
        version
        withdraw(coin, amount, to)
    ",
    )
}

/// Get MarketMaker session metrics
pub fn metrics(ctx: MmArc) -> HyRes {
    match ctx.metrics.collect_json().map(|value| value.to_string()) {
        Ok(response) => rpc_response(200, response),
        Err(err) => rpc_err_response(500, &err),
    }
}

/// Get my_balance of a coin
pub async fn my_balance(ctx: MmArc, req: Json) -> Result<Response<Vec<u8>>, String> {
    let ticker = try_s!(req["coin"].as_str().ok_or("No 'coin' field")).to_owned();
    let coin = match lp_coinfindᵃ(&ctx, &ticker).await {
        // Use lp_coinfindᵃ when async.
        Ok(Some(t)) => t,
        Ok(None) => return ERR!("No such coin: {}", ticker),
        Err(err) => return ERR!("!lp_coinfind({}): {}", ticker, err),
    };
    let my_balance = try_s!(coin.my_balance().compat().await);
    let res = json!({
        "coin": ticker,
        "balance": my_balance,
        "address": try_s!(coin.my_address()),
    });
    let res = try_s!(json::to_vec(&res));
    Ok(try_s!(Response::builder().body(res)))
}

pub fn stop(ctx: MmArc) -> HyRes {
    // Should delay the shutdown a bit in order not to trip the "stop" RPC call in unit tests.
    // Stopping immediately leads to the "stop" RPC call failing with the "errno 10054" sometimes.
    spawn(async move {
        Timer::sleep(0.05).await;
        ctx.stop();
    });
    rpc_response(200, r#"{"result": "success"}"#)
}

pub async fn sim_panic(req: Json) -> Result<Response<Vec<u8>>, String> {
    #[derive(Deserialize)]
    struct Req {
        #[serde(default)]
        mode: String,
    }
    let req: Req = try_s!(json::from_value(req));

    #[derive(Serialize)]
    struct Ret<'a> {
        /// Supported panic modes.
        #[serde(skip_serializing_if = "Vec::is_empty")]
        modes: Vec<Cow<'a, str>>,
    }
    let ret: Ret;

    if req.mode.is_empty() {
        ret = Ret {
            modes: vec!["simple".into()],
        }
    } else if req.mode == "simple" {
        panic!("sim_panic: simple")
    } else {
        return ERR!("No such mode: {}", req.mode);
    }

    let js = try_s!(json::to_vec(&ret));
    Ok(try_s!(Response::builder().body(js)))
}

pub fn version() -> HyRes {
    rpc_response(
        200,
        json! ({
            "result": MM_VERSION,
            "datetime": MM_DATETIME
        })
        .to_string(),
    )
}

pub async fn get_peers_info(ctx: MmArc) -> Result<Response<Vec<u8>>, String> {
    use crate::mm2::lp_network::P2PContext;
    use mm2_libp2p::atomicdex_behaviour::get_peers_info;
    let ctx = P2PContext::fetch_from_mm_arc(&ctx);
    let cmd_tx = ctx.cmd_tx.lock().await.clone();
    let result = get_peers_info(cmd_tx).await;
    let result = json!({
        "result": result,
    });
    let res = try_s!(json::to_vec(&result));
    Ok(try_s!(Response::builder().body(res)))
}

pub async fn get_gossip_mesh(ctx: MmArc) -> Result<Response<Vec<u8>>, String> {
    use crate::mm2::lp_network::P2PContext;
    use mm2_libp2p::atomicdex_behaviour::get_gossip_mesh;
    let ctx = P2PContext::fetch_from_mm_arc(&ctx);
    let cmd_tx = ctx.cmd_tx.lock().await.clone();
    let result = get_gossip_mesh(cmd_tx).await;
    let result = json!({
        "result": result,
    });
    let res = try_s!(json::to_vec(&result));
    Ok(try_s!(Response::builder().body(res)))
}

pub async fn get_gossip_peer_topics(ctx: MmArc) -> Result<Response<Vec<u8>>, String> {
    use crate::mm2::lp_network::P2PContext;
    use mm2_libp2p::atomicdex_behaviour::get_gossip_peer_topics;
    let ctx = P2PContext::fetch_from_mm_arc(&ctx);
    let cmd_tx = ctx.cmd_tx.lock().await.clone();
    let result = get_gossip_peer_topics(cmd_tx).await;
    let result = json!({
        "result": result,
    });
    let res = try_s!(json::to_vec(&result));
    Ok(try_s!(Response::builder().body(res)))
}

pub async fn get_gossip_topic_peers(ctx: MmArc) -> Result<Response<Vec<u8>>, String> {
    use crate::mm2::lp_network::P2PContext;
    use mm2_libp2p::atomicdex_behaviour::get_gossip_topic_peers;
    let ctx = P2PContext::fetch_from_mm_arc(&ctx);
    let cmd_tx = ctx.cmd_tx.lock().await.clone();
    let result = get_gossip_topic_peers(cmd_tx).await;
    let result = json!({
        "result": result,
    });
    let res = try_s!(json::to_vec(&result));
    Ok(try_s!(Response::builder().body(res)))
}

pub async fn get_relay_mesh(ctx: MmArc) -> Result<Response<Vec<u8>>, String> {
    use crate::mm2::lp_network::P2PContext;
    use mm2_libp2p::atomicdex_behaviour::get_relay_mesh;
    let ctx = P2PContext::fetch_from_mm_arc(&ctx);
    let cmd_tx = ctx.cmd_tx.lock().await.clone();
    let result = get_relay_mesh(cmd_tx).await;
    let result = json!({
        "result": result,
    });
    let res = try_s!(json::to_vec(&result));
    Ok(try_s!(Response::builder().body(res)))
}

pub async fn get_my_peer_id(ctx: MmArc) -> Result<Response<Vec<u8>>, String> {
    let peer_id = try_s!(ctx.peer_id.ok_or("Peer ID is not initialized"));
    let result = json!({
        "result": peer_id,
    });
    let res = try_s!(json::to_vec(&result));
    Ok(try_s!(Response::builder().body(res)))
}

// AP: Inventory is not documented and not used as of now, commented out
/*
pub fn inventory (ctx: MmArc, req: Json) -> HyRes {
    let ticker = match req["coin"].as_str() {Some (s) => s, None => return rpc_err_response (500, "No 'coin' argument in request")};
    let coin = match lp_coinfind (&ctx, ticker) {
        Ok (Some (t)) => t,
        Ok (None) => return rpc_err_response (500, &fomat! ("No such coin: " (ticker))),
        Err (err) => return rpc_err_response (500, &fomat! ("!lp_coinfind(" (ticker) "): " (err)))
    };
    let ii = coin.iguana_info();

    unsafe {lp::LP_address (ii, (*ii).smartaddr.as_mut_ptr())};
    if unsafe {nonz (lp::G.LP_privkey.bytes)} {
        unsafe {lp::LP_privkey_init (-1, ii, lp::G.LP_privkey, lp::G.LP_mypub25519)};
    } else {
        log! ("inventory] no LP_privkey");
    }
    let retjson = json! ({
        "result": "success",
        "coin": ticker,
        "timestamp": now_ms() / 1000,
        "alice": []  // LP_inventory(coin)
        // "bob": LP_inventory(coin,1)
    });
    //LP_smartutxos_push(ptr);
    rpc_response (200, try_h! (json::to_string (&retjson)))
}
*/<|MERGE_RESOLUTION|>--- conflicted
+++ resolved
@@ -43,39 +43,6 @@
         Ok(None) => return ERR!("No such coin: {}", ticker),
         Err(err) => return ERR!("!lp_coinfind({}): ", err),
     };
-<<<<<<< HEAD
-    #[cfg(not(feature = "wallet-only"))]
-    let cancelled = {
-        let swaps = try_h!(active_swaps_using_coin(&ctx, &ticker));
-        if !swaps.is_empty() {
-            return rpc_response(
-                500,
-                json!({
-                    "error": fomat! ("There're active swaps using " (ticker)),
-                    "swaps": swaps,
-                })
-                .to_string(),
-            );
-        }
-        let (cancelled, still_matching) = try_h!(cancel_orders_by(&ctx, CancelBy::Coin { ticker: ticker.clone() }));
-        if !still_matching.is_empty() {
-            return rpc_response(
-                500,
-                json!({
-                    "error": fomat! ("There're currently matching orders using " (ticker)),
-                    "orders": {
-                        "matching": still_matching,
-                        "cancelled": cancelled,
-                    }
-                })
-                .to_string(),
-            );
-        }
-        cancelled
-    };
-    #[cfg(feature = "wallet-only")]
-    let cancelled: &[()] = &[];
-=======
     let swaps = try_s!(active_swaps_using_coin(&ctx, &ticker));
     if !swaps.is_empty() {
         let err = json!({
@@ -101,7 +68,6 @@
             .body(json::to_vec(&err).unwrap())
             .map_err(|e| ERRL!("{}", e));
     }
->>>>>>> 7280bf93
 
     try_s!(disable_coin_impl(&ctx, &ticker).await);
     let res = json!({
