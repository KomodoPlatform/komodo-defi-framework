--- conflicted
+++ resolved
@@ -98,17 +98,6 @@
     let ticker = try_s!(req["coin"].as_str().ok_or("No 'coin' field")).to_owned();
     let coin: MmCoinEnum = try_s!(lp_coininit(&ctx, &ticker, &req).await);
     let balance = try_s!(coin.my_balance().compat().await);
-<<<<<<< HEAD
-
-    let res = json! ({
-        "result": "success",
-        "address": try_s!(coin.my_address()),
-        "balance": balance,
-        "coin": coin.ticker(),
-        "required_confirmations": coin.required_confirmations(),
-        "requires_notarization": coin.requires_notarization(),
-    });
-=======
     let res = CoinInitResponse {
         result: "success",
         address: try_s!(coin.my_address()),
@@ -118,7 +107,6 @@
         requires_notarization: coin.requires_notarization(),
         mature_confirmations: coin.mature_confirmations(),
     };
->>>>>>> dbd3a1bc
     let res = try_s!(json::to_vec(&res));
     Ok(try_s!(Response::builder().body(res)))
 }
@@ -128,17 +116,6 @@
     let ticker = try_s!(req["coin"].as_str().ok_or("No 'coin' field")).to_owned();
     let coin: MmCoinEnum = try_s!(lp_coininit(&ctx, &ticker, &req).await);
     let balance = try_s!(coin.my_balance().compat().await);
-<<<<<<< HEAD
-
-    let res = json! ({
-        "result": "success",
-        "address": try_s!(coin.my_address()),
-        "balance": balance,
-        "coin": coin.ticker(),
-        "required_confirmations": coin.required_confirmations(),
-        "requires_notarization": coin.requires_notarization(),
-    });
-=======
     let res = CoinInitResponse {
         result: "success",
         address: try_s!(coin.my_address()),
@@ -148,7 +125,6 @@
         requires_notarization: coin.requires_notarization(),
         mature_confirmations: coin.mature_confirmations(),
     };
->>>>>>> dbd3a1bc
     let res = try_s!(json::to_vec(&res));
     Ok(try_s!(Response::builder().body(res)))
 }
