
/******************************************************************************
 * Copyright © 2014-2018 The SuperNET Developers.                             *
 *                                                                            *
 * See the AUTHORS, DEVELOPER-AGREEMENT and LICENSE files at                  *
 * the top-level directory of this distribution for the individual copyright  *
 * holder information and the developer policies on copyright and licensing.  *
 *                                                                            *
 * Unless otherwise agreed in a custom licensing agreement, no part of the    *
 * SuperNET software, including this file may be copied, modified, propagated *
 * or distributed except according to the terms contained in the LICENSE file *
 *                                                                            *
 * Removal or modification of this copyright notice is prohibited.            *
 *                                                                            *
 ******************************************************************************/

//
//  LP_signatures.c
//  marketmaker
//

use common::{rpc_response, HyRes};
use common::mm_ctx::MmArc;
use serde_json::{Value as Json};

/*
struct basilisk_request *LP_requestinit(struct basilisk_request *rp,bits256 srchash,bits256 desthash,char *src,uint64_t srcsatoshis,char *dest,uint64_t destsatoshis,uint32_t timestamp,uint32_t quotetime,int32_t DEXselector,int32_t fillflag,int32_t gtcflag)
{
    struct basilisk_request R;
    memset(rp,0,sizeof(*rp));
    rp->srchash = srchash;
    rp->srcamount = srcsatoshis;
    rp->timestamp = timestamp;
    rp->DEXselector = DEXselector;
    safecopy(rp->src,src,sizeof(rp->src));
    safecopy(rp->dest,dest,sizeof(rp->dest));
    R = *rp;
    rp->requestid = basilisk_requestid(rp);
    rp->quotetime = quotetime;
    rp->desthash = desthash;
    rp->destamount = destsatoshis;
    rp->quoteid = basilisk_quoteid(rp);
    //printf("r.%u %u, q.%u %u: %s %.8f -> %s %.8f\n",rp->timestamp,rp->requestid,rp->quotetime,rp->quoteid,rp->src,dstr(rp->srcamount),rp->dest,dstr(rp->destamount));
    return(rp);
}

cJSON *LP_quotejson(struct LP_quoteinfo *qp)
{
    double price; char etomic[64],activesymbol[65]; cJSON *retjson = cJSON_CreateObject();
    if ( jobj(retjson,"gui") == 0 )
        jaddstr(retjson,"gui",qp->gui[0] != 0 ? qp->gui : LP_gui);
    jaddstr(retjson,"uuid",qp->uuidstr);
    if ( qp->maxprice != 0 )
        jaddnum(retjson,"maxprice",qp->maxprice);
    if ( qp->mpnet != 0 )
        jaddnum(retjson,"mpnet",qp->mpnet);
    if ( qp->gtc != 0 )
        jaddnum(retjson,"gtc",qp->gtc);
    if ( qp->fill != 0 )
        jaddnum(retjson,"fill",qp->fill);
    jaddnum(retjson,"aliceid",qp->aliceid);
    jaddnum(retjson,"tradeid",qp->tradeid);
    jaddstr(retjson,"base",qp->srccoin);
    if ( LP_etomicsymbol(activesymbol,etomic,qp->srccoin) != 0 )
        jaddstr(retjson,"bobtomic",etomic);
    jaddstr(retjson,"etomicsrc",qp->etomicsrc);
    jaddstr(retjson,"rel",qp->destcoin);
    if ( LP_etomicsymbol(activesymbol,etomic,qp->destcoin) != 0 )
        jaddstr(retjson,"alicetomic",etomic);
    jaddstr(retjson,"etomicdest",qp->etomicdest);
    if ( qp->coinaddr[0] != 0 )
        jaddstr(retjson,"address",qp->coinaddr);
    if ( qp->timestamp != 0 )
        jaddnum(retjson,"timestamp",qp->timestamp);
    if ( bits256_nonz(qp->srchash) != 0 )
        jaddbits256(retjson,"srchash",qp->srchash);
    if ( qp->txfee != 0 )
        jadd64bits(retjson,"txfee",qp->txfee);
    if ( qp->quotetime != 0 )
        jaddnum(retjson,"quotetime",qp->quotetime);
    if ( qp->satoshis != 0 )
        jadd64bits(retjson,"satoshis",qp->satoshis);
    if ( bits256_nonz(qp->desthash) != 0 )
        jaddbits256(retjson,"desthash",qp->desthash);
    if ( qp->desttxfee != 0 )
        jadd64bits(retjson,"desttxfee",qp->desttxfee);
    if ( qp->destsatoshis != 0 )
    {
        jadd64bits(retjson,"destsatoshis",qp->destsatoshis);
        if ( qp->satoshis != 0 )
        {
            price = (double)qp->destsatoshis / (qp->satoshis - qp->txfee);
            jaddnum(retjson,"price",price);
        }
    }
    if ( qp->R.requestid != 0 )
        jaddnum(retjson,"requestid",qp->R.requestid);
    if ( qp->R.quoteid != 0 )
        jaddnum(retjson,"quoteid",qp->R.quoteid);
    return(retjson);
}

int32_t LP_quoteparse(struct LP_quoteinfo *qp,cJSON *argjson)
{
    uint32_t rid,qid; char etomic[64],activesymbol[65],*etomicstr;
    memset(qp,0,sizeof(*qp));
    qp->maxprice = jdouble(argjson,"maxprice");
    qp->mpnet = juint(argjson,"mpnet");
    qp->gtc = juint(argjson,"gtc");
    qp->fill = juint(argjson,"fill");
    safecopy(qp->gui,LP_gui,sizeof(qp->gui));
    safecopy(qp->srccoin,jstr(argjson,"base"),sizeof(qp->srccoin));
    safecopy(qp->uuidstr,jstr(argjson,"uuid"),sizeof(qp->uuidstr));
#ifndef NOTETOMIC
    if ( LP_etomicsymbol(activesymbol,etomic,qp->srccoin) != 0 )
    {
        if ( (etomicstr= jstr(argjson,"bobtomic")) == 0 || compare_addresses(etomicstr,etomic) == 0 )
        {
            printf("etomic src mismatch (%s) vs (%s)\n",etomicstr!=0?etomicstr:"",etomic);
            return(-1);
        }
    }
#endif
    safecopy(qp->coinaddr,jstr(argjson,"address"),sizeof(qp->coinaddr));
    safecopy(qp->etomicsrc,jstr(argjson,"etomicsrc"),sizeof(qp->etomicsrc));
    safecopy(qp->destcoin,jstr(argjson,"rel"),sizeof(qp->destcoin));
#ifndef NOTETOMIC
    if ( LP_etomicsymbol(activesymbol,etomic,qp->destcoin) != 0 )
    {
        if ( (etomicstr= jstr(argjson,"alicetomic")) == 0 || compare_addresses(etomicstr,etomic) == 0 )
        {
            printf("etomic dest mismatch (%s) vs (%s)\n",etomicstr!=0?etomicstr:"",etomic);
            return(-1);
        }
    }
#endif
    safecopy(qp->destaddr,jstr(argjson,"destaddr"),sizeof(qp->destaddr));
    safecopy(qp->etomicdest,jstr(argjson,"etomicdest"),sizeof(qp->etomicdest));
    qp->aliceid = (uint64_t)juint(argjson,"aliceid");
    qp->tradeid = juint(argjson,"tradeid");
    qp->timestamp = juint(argjson,"timestamp");
    qp->quotetime = juint(argjson,"quotetime");
    qp->srchash = jbits256(argjson,"srchash");
    qp->desthash = jbits256(argjson,"desthash");
    qp->txfee = j64bits(argjson,"txfee");
    if ( (qp->satoshis= j64bits(argjson,"satoshis")) > qp->txfee && fabs(qp->maxprice) < SMALLVAL )
    {
        qp->maxprice = (double)qp->destsatoshis / (qp->satoshis - qp->txfee);
    }
    qp->destsatoshis = j64bits(argjson,"destsatoshis");
    qp->desttxfee = j64bits(argjson,"desttxfee");
    qp->R.requestid = juint(argjson,"requestid");
    qp->R.quoteid = juint(argjson,"quoteid");
    if ( qp->R.requestid == 0 )
    {
        rid = basilisk_requestid(&qp->R);
        if ( qp->R.requestid != 0 && qp->R.requestid != rid )
            printf("requestid.%u -> %u\n",qp->R.requestid,rid);
        qp->R.requestid = rid;
    }
    if ( qp->R.quoteid == 0 )
    {
        qid = basilisk_quoteid(&qp->R);
        if ( qp->R.quoteid != 0 && qp->R.quoteid != qid )
            printf("quoteid.%u -> %u\n",qp->R.quoteid,qid);
        qp->R.quoteid = qid;
    }
    return(0);
}

void LP_txfees(uint64_t *txfeep,uint64_t *desttxfeep,char *base,char *rel)
{
    *txfeep = LP_txfeecalc(LP_coinfind(base),0,0);
    *desttxfeep = LP_txfeecalc(LP_coinfind(rel),0,0);
    //printf("LP_txfees(%.8f %.8f)\n",dstr(*txfeep),dstr(*desttxfeep));
}

int32_t LP_quoteinfoinit(struct LP_quoteinfo *qp,struct LP_utxoinfo *utxo,char *destcoin,double price,uint64_t satoshis,uint64_t destsatoshis)
{
    memset(qp,0,sizeof(*qp));
    if ( qp->timestamp == 0 )
        qp->timestamp = (uint32_t)time(NULL);
    safecopy(qp->destcoin,destcoin,sizeof(qp->destcoin));
    LP_txfees(&qp->txfee,&qp->desttxfee,utxo->coin,qp->destcoin);
    qp->satoshis = satoshis;//(destsatoshis / price) + 0.49;
    qp->destsatoshis = destsatoshis;
    /*if ( qp->txfee >= qp->satoshis || qp->txfee >= utxo->deposit.value || utxo->deposit.value < LP_DEPOSITSATOSHIS(qp->satoshis) ) //utxo->iambob == 0 ||
    {
        printf("quoteinit error.(%d %d %d %d) %.8f vs %.8f\n",utxo->iambob == 0,qp->txfee >= qp->satoshis,qp->txfee >= utxo->deposit.value,utxo->deposit.value < LP_DEPOSITSATOSHIS(qp->satoshis),dstr(utxo->deposit.value),dstr(LP_DEPOSITSATOSHIS(qp->satoshis)));
        return(-1);
    }*/
    if ( qp->desttxfee >= qp->destsatoshis )
    {
        printf("quoteinit desttxfee %.8f < %.8f destsatoshis\n",dstr(qp->desttxfee),dstr(qp->destsatoshis));
        return(-2);
    }
    safecopy(qp->srccoin,utxo->coin,sizeof(qp->srccoin));
    safecopy(qp->coinaddr,utxo->coinaddr,sizeof(qp->coinaddr));
    qp->srchash = utxo->pubkey;
    return(0);
}

// stateless function
int32_t LP_quotedestinfo(struct LP_quoteinfo *qp,bits256 desthash,char *destaddr)
{
    qp->desthash = desthash;
    safecopy(qp->destaddr,destaddr,sizeof(qp->destaddr));
    return(0);
}

char *LP_quotereceived(struct LP_quoteinfo *qp)
{
    struct LP_cacheinfo *ptr; double price;
    //LP_quoteparse(&Q,argjson);
    price = (double)qp->destsatoshis / (qp->satoshis - qp->txfee);
    //if ( (ptr= LP_cacheadd(qp->srccoin,qp->destcoin,qp->txid,qp->vout,price,qp)) != 0 )
    //{
      //  ptr->Q = *qp;
        printf(">>>>>>>>>> received quote %s/%s %.8f\n",qp->srccoin,qp->destcoin,price);
        return(clonestr("{\"result\":\"updated\"}"));
    //} else return(clonestr("{\"error\":\"nullptr\"}"));
}

int32_t LP_bitcoinsig_add(cJSON *item,bits256 priv,uint8_t *pubsecp,bits256 sighash)
{
    static void *ctx; int32_t i,j,siglen; uint8_t pub33[33],sig[65]; char sigstr[256];
    if ( ctx == 0 )
        ctx = bitcoin_ctx();
    for (j=0; j<100; j++)
    {
        if ( (siglen= bitcoin_sign(ctx,"sigadd",sig,sighash,priv,1)) > 0 && siglen == 65 )
        {
            memset(pub33,0,33);
            if ( bitcoin_recoververify(ctx,"test",sig,sighash,pub33,0) == 0 && memcmp(pub33,pubsecp,33) == 0 )
            {
                init_hexbytes_noT(sigstr,sig,siglen);
                jaddstr(item,"sig",sigstr);
                return(siglen);
            }
            if ( 0 )
            {
                for (i=0; i<33; i++)
                    printf("%02x",pubsecp[i]);
                printf(" pubsecp -> ");
                for (i=0; i<33; i++)
                    printf("%02x",pub33[i]);
                printf(" mismatched recovered pubkey.%d of %d\n",j,100);
            }
        }
    }
    return(-1);
}

bits256 LP_price_sighash(uint32_t timestamp,uint8_t *pubsecp,bits256 pubkey,char *base,char *rel,uint64_t price64)
{
    uint8_t buf[sizeof(pubkey) + 33 + sizeof(uint64_t)*3 + sizeof(timestamp)]; uint64_t basebits,relbits; bits256 sighash;
    basebits = stringbits(base);
    relbits = stringbits(rel);
    memcpy(buf,pubkey.bytes,sizeof(pubkey));
    memcpy(&buf[sizeof(pubkey)],pubsecp,33);
    memcpy(&buf[sizeof(pubkey)+33],&price64,sizeof(price64));
    memcpy(&buf[sizeof(pubkey)+33+sizeof(price64)],&basebits,sizeof(basebits));
    memcpy(&buf[sizeof(pubkey)+33+sizeof(price64)+sizeof(basebits)],&relbits,sizeof(relbits));
    memcpy(&buf[sizeof(pubkey)+33+sizeof(price64)+sizeof(basebits)+sizeof(relbits)],&timestamp,sizeof(timestamp));
    vcalc_sha256(0,sighash.bytes,buf,sizeof(buf));
    return(sighash);
}

bits256 LP_pubkey_sighash(uint32_t timestamp,bits256 pubkey,uint8_t *rmd160,uint8_t *pubsecp)
{
    uint8_t buf[sizeof(pubkey) + 20 + 33 + sizeof(timestamp)]; bits256 sighash;
    memcpy(buf,pubkey.bytes,sizeof(pubkey));
    memcpy(&buf[sizeof(pubkey)],rmd160,20);
    memcpy(&buf[sizeof(pubkey)+20],pubsecp,33);
    memcpy(&buf[sizeof(pubkey)+20+33],&timestamp,sizeof(timestamp));
    vcalc_sha256(0,sighash.bytes,buf,sizeof(buf));
    return(sighash);
}

bits256 LP_utxos_sighash(uint32_t timestamp,uint8_t *pubsecp,bits256 pubkey,bits256 utxoshash)
{
    uint8_t buf[sizeof(pubkey)+sizeof(utxoshash)+33+sizeof(timestamp)]; bits256 sighash;
    memcpy(buf,pubkey.bytes,sizeof(pubkey));
    memcpy(&buf[sizeof(pubkey)],pubsecp,33);
    memcpy(&buf[sizeof(pubkey)+33],&timestamp,sizeof(timestamp));
    memcpy(&buf[sizeof(pubkey)+33+sizeof(timestamp)],utxoshash.bytes,sizeof(utxoshash));
    vcalc_sha256(0,sighash.bytes,buf,sizeof(buf));
    return(sighash);
}

int32_t LP_utxos_sigcheck(uint32_t timestamp,char *sigstr,char *pubsecpstr,bits256 pubkey,bits256 utxoshash)
{
    static void *ctx; int32_t retval=-1; uint8_t pub33[33],pubsecp[33],sig[65]; bits256 sighash; char str[65]; struct LP_pubkey_info *pubp;
    if ( ctx == 0 )
        ctx = bitcoin_ctx();
    pubp = LP_pubkeyfind(pubkey);
    if ( (pubp == 0 || pubp->numerrors < LP_MAXPUBKEY_ERRORS) && sigstr != 0 && pubsecpstr != 0 && strlen(sigstr) == 65*2 && strlen(pubsecpstr) == 33 *2 )
    {
        decode_hex(sig,65,sigstr);
        decode_hex(pubsecp,33,pubsecpstr);
        sighash = LP_utxos_sighash(timestamp,pubsecp,pubkey,utxoshash);
        retval = bitcoin_recoververify(ctx,"utxos",sig,sighash,pub33,0);
        if ( memcmp(pub33,pubsecp,33) != 0 || retval != 0 )
        {
            static uint32_t counter;
            if ( counter++ <= LP_MAXPUBKEY_ERRORS )
            {
                if ( pubp != 0 )
                    pubp->numerrors++;
                if ( pubp != 0 && pubp->numerrors > LP_MAXPUBKEY_ERRORS/2 )
                    printf("LP_utxos_sigcheck failure.%d, probably from %s with older version\n",pubp!=0?pubp->numerrors:-1,bits256_str(str,pubkey));
            }
            retval = -1;
        } else retval = 0;
    }
    return(retval);
}

bits256 LP_utxoshash_calc(cJSON *array)
{
    int32_t i,j,n; bits256 utxoshash,txid; cJSON *item;
    memset(utxoshash.bytes,0,sizeof(utxoshash));
    if ( (n= cJSON_GetArraySize(array)) > 0 )
    {
        for (i=0; i<n; i++)
        {
            item = jitem(array,i);
            txid = jbits256(item,"tx_hash");
            for (j=0; j<4; j++)
                utxoshash.ulongs[j] ^= txid.ulongs[j];
            utxoshash.uints[0] ^= jint(item,"tx_pos");
        }
    }
    return(utxoshash);
}

int32_t LP_utxos_sigadd(cJSON *item,uint32_t timestamp,bits256 priv,uint8_t *pubsecp,bits256 pubkey,bits256 utxoshash)
{
    bits256 sighash;
    sighash = LP_utxos_sighash(timestamp,pubsecp,pubkey,utxoshash);
    return(LP_bitcoinsig_add(item,priv,pubsecp,sighash));
}

void LP_postutxos(char *symbol,char *coinaddr)
{
    bits256 zero; uint32_t timestamp; bits256 utxoshash; char pubsecpstr[67]; struct iguana_info *coin; cJSON *array,*reqjson = cJSON_CreateObject();
return;
    if ( (coin= LP_coinfind(symbol)) != 0 && (array= LP_address_utxos(coin,coinaddr,1)) != 0 )
    {
        //printf("LP_postutxos pubsock.%d %s %s\n",pubsock,symbol,coin->smartaddr);
        if ( cJSON_GetArraySize(array) == 0 )
            free_json(array);
        else
        {
            memset(zero.bytes,0,sizeof(zero));
            jaddstr(reqjson,"method","postutxos");
            jaddstr(reqjson,"coin",symbol);
            jaddstr(reqjson,"coinaddr",coinaddr);
            jadd(reqjson,"utxos",array);
            timestamp = (uint32_t)time(NULL);
            jaddnum(reqjson,"timetamp",timestamp);
            init_hexbytes_noT(pubsecpstr,G.LP_pubsecp,33);
            jaddstr(reqjson,"pubsecp",pubsecpstr);
            jaddbits256(reqjson,"pubkey",G.LP_mypub25519);
            utxoshash = LP_utxoshash_calc(array);
            //char str[65]; printf("utxoshash add %s\n",bits256_str(str,utxoshash));
            LP_utxos_sigadd(reqjson,timestamp,G.LP_privkey,G.LP_pubsecp,G.LP_mypub25519,utxoshash);
            //printf("post (%s) -> %d\n",msg,LP_mypubsock);
            LP_reserved_msg(0,symbol,symbol,zero,jprint(reqjson,1));
        }
    }
}

int32_t LP_price_sigcheck(uint32_t timestamp,char *sigstr,char *pubsecpstr,bits256 pubkey,char *base,char *rel,uint64_t price64)
{
    static void *ctx; int32_t retval=-1; uint8_t pub33[33],pubsecp[33],sig[65]; bits256 sighash; struct LP_pubkey_info *pubp;
    if ( ctx == 0 )
        ctx = bitcoin_ctx();
    pubp = LP_pubkeyfind(pubkey);
    if ( (pubp == 0 || pubp->numerrors < LP_MAXPUBKEY_ERRORS) && sigstr != 0 && pubsecpstr != 0 && strlen(sigstr) == 65*2 && strlen(pubsecpstr) == 33 *2 )
    {
        decode_hex(sig,65,sigstr);
        decode_hex(pubsecp,33,pubsecpstr);
        sighash = LP_price_sighash(timestamp,pubsecp,pubkey,base,rel,price64);
        retval = bitcoin_recoververify(ctx,"price",sig,sighash,pub33,0);
        if ( memcmp(pub33,pubsecp,33) != 0 || retval != 0 )
        {
            if ( pubp != 0 )
                pubp->numerrors++;
            printf("LP_price_sigcheck failure\n");
            retval = -1;
        }
        else
        {
            retval = 0;
            //printf("valid price sig %s/%s %.8f\n",base,rel,dstr(price64));
        }
    }
    return(retval);
}

int32_t LP_price_sigadd(cJSON *item,uint32_t timestamp,bits256 priv,uint8_t *pubsecp,bits256 pubkey,char *base,char *rel,uint64_t price64)
{
    bits256 sighash;
    sighash = LP_price_sighash(timestamp,pubsecp,pubkey,base,rel,price64);
    return(LP_bitcoinsig_add(item,priv,pubsecp,sighash));
}

char *LP_pricepings(void *ctx,char *myipaddr,int32_t pubsock,char *base,char *rel,double price)
{
    struct iguana_info *basecoin,*relcoin,*kmd; struct LP_address *ap; char pubsecpstr[67]; uint32_t numutxos,timestamp; uint64_t price64,median,minsize,maxsize; bits256 zero; cJSON *reqjson;
    reqjson = cJSON_CreateObject();
    if ( (basecoin= LP_coinfind(base)) != 0 && (relcoin= LP_coinfind(rel)) != 0 )//&& basecoin->electrum == 0 )//&& relcoin->electrum == 0 )
    {
        memset(zero.bytes,0,sizeof(zero));
        jaddbits256(reqjson,"pubkey",G.LP_mypub25519);
        jaddstr(reqjson,"base",base);
        jaddstr(reqjson,"rel",rel);
        price64 = price * SATOSHIDEN + 0.0000000049;
        jaddnum(reqjson,"price",price);
        jadd64bits(reqjson,"price64",price64);
        jaddstr(reqjson,"method","postprice");
        timestamp = (uint32_t)time(NULL);
        jaddnum(reqjson,"timestamp",timestamp);
        init_hexbytes_noT(pubsecpstr,G.LP_pubsecp,33);
        jaddstr(reqjson,"pubsecp",pubsecpstr);
        if ( (kmd= LP_coinfind("KMD")) != 0 && (ap= LP_address(kmd,kmd->smartaddr)) != 0 && ap->instantdex_credits != 0 )
            jaddnum(reqjson,"credits",dstr(ap->instantdex_credits));
#ifndef NOTETOMIC
        if (basecoin->etomic[0] != 0) {
            int error = 0;
            uint64_t etomic_coin_balance = LP_etomic_get_balance(basecoin, basecoin->smartaddr, &error);
            jaddstr(reqjson,"utxocoin","ETH_OR_ERC20");
            jaddnum(reqjson,"bal",dstr(etomic_coin_balance));
            jaddnum(reqjson,"min",dstr(etomic_coin_balance));
            jaddnum(reqjson,"max",dstr(etomic_coin_balance));
            jaddnum(reqjson,"n",1);
        } else
#endif
        if ( (numutxos= LP_address_minmax(1,&median,&minsize,&maxsize,basecoin,basecoin->smartaddr)) != 0 )
        {
            //printf("send %s numutxos.%d median %.8f min %.8f max %.8f\n",base,numutxos,dstr(median),dstr(minsize),dstr(maxsize));
            jaddstr(reqjson,"utxocoin",base);
            jaddnum(reqjson,"n",numutxos);
            jaddnum(reqjson,"bal",dstr(median) * numutxos);
            jaddnum(reqjson,"min",dstr(minsize));
            jaddnum(reqjson,"max",dstr(maxsize));
        }
        LP_price_sigadd(reqjson,timestamp,G.LP_privkey,G.LP_pubsecp,G.LP_mypub25519,base,rel,price64);
        LP_reserved_msg(0,base,rel,zero,jprint(reqjson,1));
        return(clonestr("{\"result\":\"success\"}"));
    } else return(clonestr("{\"error\":\"electrum node cant post bob asks\"}"));
}

char *LP_postprice_recv(cJSON *argjson)
{
    bits256 pubkey; double price; uint8_t pubkey33[33]; char *base,*rel,*argstr,coinaddr[64];
    //printf("PRICE POSTED.(%s)\n",jprint(argjson,0));
    if ( (base= jstr(argjson,"base")) != 0 && (rel= jstr(argjson,"rel")) != 0 && (price= jdouble(argjson,"price")) > SMALLVAL )
    {
        pubkey = jbits256(argjson,"pubkey");
        if ( bits256_nonz(pubkey) != 0 )
        {
            if ( LP_price_sigcheck(juint(argjson,"timestamp"),jstr(argjson,"sig"),jstr(argjson,"pubsecp"),pubkey,base,rel,j64bits(argjson,"price64")) == 0 )
            {
                if ( IPC_ENDPOINT >= 0 )
                {
                    if ( (argstr= jprint(argjson,0)) != 0 )
                    {
                        LP_QUEUE_COMMAND(0,argstr,IPC_ENDPOINT,-1,0);
                        free(argstr);
                    }
                }
                //printf("call pricefeed update\n");
                LP_pricefeedupdate(pubkey,base,rel,price,jstr(argjson,"utxocoin"),jint(argjson,"n"),jdouble(argjson,"bal")*SATOSHIDEN,jdouble(argjson,"min")*SATOSHIDEN,jdouble(argjson,"max")*SATOSHIDEN,jdouble(argjson,"credits")*SATOSHIDEN);
                return(clonestr("{\"result\":\"success\"}"));
            }
            else
            {
                if ( jstr(argjson,"pubsecp") != 0 )
                {
                    static char lasterror[64];
                    decode_hex(pubkey33,33,jstr(argjson,"pubsecp"));
                    bitcoin_address("KMD",coinaddr,0,60,pubkey33,33);
                    if ( strcmp(coinaddr,lasterror) != 0 )
                    {
                        printf("sig failure.(%s) %s\n",jprint(argjson,0),coinaddr);
                        strcpy(lasterror,coinaddr);
                    }
                }
                return(clonestr("{\"error\":\"sig failure\"}"));
            }
        }
    }
    return(clonestr("{\"error\":\"missing fields in posted price\"}"));
}

int32_t _LP_pubkey_sigcheck(uint8_t *sig,int32_t siglen,uint32_t timestamp,bits256 pub,uint8_t *rmd160,uint8_t *pubsecp)
{
    static void *ctx; uint8_t pub33[33]; bits256 sighash;
    if ( ctx == 0 )
        ctx = bitcoin_ctx();
    sighash = LP_pubkey_sighash(timestamp,pub,rmd160,pubsecp);
    return(bitcoin_recoververify(ctx,"pubkey",sig,sighash,pub33,0));
}

int32_t LP_pubkey_sigadd(cJSON *item,uint32_t timestamp,bits256 priv,bits256 pub,uint8_t *rmd160,uint8_t *pubsecp)
{
    bits256 sighash;
    sighash = LP_pubkey_sighash(timestamp,pub,rmd160,pubsecp);
    return(LP_bitcoinsig_add(item,priv,pubsecp,sighash));
}

int32_t LP_pubkey_sigcheck(struct LP_pubkey_info *pubp,cJSON *item)
{
    int32_t i,len,siglen,retval=-1; uint8_t rmd160[20],checkrmd160[20],pubsecp[33],sig[65],zeroes[20]; char *sigstr,*hexstr,*pubsecpstr;
    if ( (hexstr= jstr(item,"rmd160")) != 0 && strlen(hexstr) == 2*sizeof(rmd160) )
    {
        decode_hex(rmd160,sizeof(rmd160),hexstr);
        memset(zeroes,0,sizeof(zeroes));
        if ( memcmp(zeroes,rmd160,sizeof(rmd160)) != 0 )
        {
            //if ( memcmp(rmd160,pubp->rmd160,20) != 0 )
            {
                if ( (pubsecpstr= jstr(item,"pubsecp")) != 0 && is_hexstr(pubsecpstr,0) == 66 )
                {
                    decode_hex(pubsecp,sizeof(pubsecp),pubsecpstr);
                    calc_rmd160_sha256(checkrmd160,pubsecp,33);
                    if ( memcmp(checkrmd160,rmd160,20) == 0 )
                    {
                        if ( (sigstr= jstr(item,"sig")) != 0 && (len= is_hexstr(sigstr,0)) == 65*2 )
                        {
                            siglen = len >> 1;
                            decode_hex(sig,siglen,sigstr);
                            if ( _LP_pubkey_sigcheck(sig,siglen,juint(item,"timestamp"),pubp->pubkey,rmd160,pubsecp) == 0 )
                            {
                                if ( memcmp(rmd160,pubp->rmd160,20) != 0 )
                                {
                                    //for (i=0; i<20; i++)
                                    //    printf("%02x",pubp->rmd160[i]);
                                    memcpy(pubp->rmd160,rmd160,sizeof(pubp->rmd160));
                                    memcpy(pubp->pubsecp,pubsecp,sizeof(pubp->pubsecp));
                                    memcpy(pubp->sig,sig,sizeof(pubp->sig));
                                    pubp->siglen = siglen;
                                    //char str[65]; printf(" -> rmd160.(%s) for %s (%s) sig.%s\n",hexstr,bits256_str(str,pubp->pubkey),pubsecpstr,sigstr);
                                }
                                pubp->timestamp = juint(item,"timestamp");
                                retval = 0;
                            } else pubp->numerrors++;
                        }
                    }
                    else if ( 0 )
                    {
                        for (i=0; i<20; i++)
                            printf("%02x",rmd160[i]);
                        printf(" rmd160 vs ");
                        for (i=0; i<20; i++)
                            printf("%02x",checkrmd160[i]);
                        printf(" for %s\n",pubsecpstr);
                   }
                }
            }
        }
    }
    return(retval);
}

void LP_notify_pubkeys(void *ctx,int32_t pubsock)
{
    bits256 zero; uint32_t timestamp; char LPipaddr[64],secpstr[67]; cJSON *reqjson = cJSON_CreateObject();
    memset(zero.bytes,0,sizeof(zero));
    jaddstr(reqjson,"method","notify");
    jaddstr(reqjson,"rmd160",G.LP_myrmd160str);
    jaddbits256(reqjson,"pub",G.LP_mypub25519);
    init_hexbytes_noT(secpstr,G.LP_pubsecp,33);
    jaddstr(reqjson,"pubsecp",secpstr);
    timestamp = (uint32_t)time(NULL);
    jaddnum(reqjson,"timestamp",timestamp);
    LP_pubkey_sigadd(reqjson,timestamp,G.LP_privkey,G.LP_mypub25519,G.LP_myrmd160,G.LP_pubsecp);
    if ( IAMLP != 0 )
    {
        if ( LP_rarestpeer(LPipaddr) != 0 )
        {
            jaddstr(reqjson,"isLP",LPipaddr);
            if ( strcmp(LPipaddr,LP_myipaddr) == 0 )
                jaddnum(reqjson,"ismine",1);
            //printf("notify send isLP.%s ismine.%d\n",LPipaddr,strcmp(LPipaddr,LP_myipaddr) == 0);
        } else printf("no LPipaddr\n");
    }
    jaddnum(reqjson,"session",G.LP_sessionid);
    LP_reserved_msg(1,"","",zero,jprint(reqjson,1));
}

*/

<<<<<<< HEAD
pub fn lp_notify_recv (_ctx: MmArc, req: Json) -> HyRes {
=======
pub fn lp_notify_recv (_ctx: MmArc, _req: Json) -> HyRes {
    // AP: we don't need to maintain list of peers for MM2 to work, so this function is doing nothing
    // until we have the necessity to store the peers list locally

    //log! ("lp_notify_recv] req: " [req]);
    /*
>>>>>>> 64b55610
    let pubk = try_h! (jbits256 (&req["pub"]));
    if pubk.nonz() {
        let c_json = {
            let mut req = try_h! (json::to_vec (&req));
            req.push (0);
            try_h! (CJSON::from_zero_terminated (req.as_ptr() as *const c_char))
        };

        let pubp = unsafe {lp::LP_pubkeyadd (pubk.into())};
        unsafe {lp::LP_pubkey_sigcheck (pubp, c_json.0)};
        let pub_secp: H264Json = try_h! (json::from_value(req["pubsecp"].clone()));
        let rmd160: H160Json = try_h! (json::from_value(req["rmd160"].clone()));
        unsafe { (*pubp).pubsecp = pub_secp.0 };
        unsafe { (*pubp).rmd160 = rmd160.0 };
        unsafe { (*pubp).timestamp = (now_ms() / 1000) as u32 };

        if let Some (peer_ip) = req["isLP"].as_str() {
            let peer_ip_c = try_h! (CString::new (peer_ip));
            let ismine = req["ismine"].as_i64().unwrap_or (0) as i32;
            unsafe {lp::LP_peer_recv (peer_ip_c.as_ptr() as *mut c_char, ismine, pubp)};
            // TODO: Figure out what kind of peers we're dealing with here (MM1, MM2, seeds, observers?)
            //       and whether we want them added into the friendlist (to further talk with them through the `peers`).
            //try_h! (peers::investigate_peer (&ctx, peer_ip, unsafe {lp::RPC_port + 20}));
            unsafe {lp::LP_addpeer (
                lp::LP_mypeer,
                lp::LP_mypubsock,
                peer_ip_c.as_ptr() as *mut c_char,
                lp::RPC_port,
                lp::RPC_port + 10,
                lp::RPC_port + 20,
                1,
                req["session"].as_u64().unwrap_or (0) as u32,
                lp::G.netid
            )};
        }
    }
    */
    rpc_response (200, r#"{"result": "success", "notify": "received"}"#)
}

/*
void LP_smartutxos_push(struct iguana_info *coin)
{
    uint64_t value; bits256 zero,txid; int32_t i,vout,height,n; cJSON *array,*item,*req;
return;
    if ( coin->smartaddr[0] == 0 )
        return;
    //LP_notify_pubkeys(coin->ctx,LP_mypubsock);
    if ( (array= LP_address_utxos(coin,coin->smartaddr,1)) != 0 )
    {
        memset(zero.bytes,0,sizeof(zero));
        if ( (n= cJSON_GetArraySize(array)) > 0 )
        {
            //printf("PUSH %s %s\n",coin->symbol,coin->smartaddr);
            for (i=0; i<n; i++)
            {
                item = jitem(array,i);
                txid = jbits256(item,"tx_hash");
                vout = jint(item,"tx_pos");
                value = j64bits(item,"value");
                height = jint(item,"height");
                req = cJSON_CreateObject();
                jaddstr(req,"method","uitem");
                jaddstr(req,"coin",coin->symbol);
                jaddstr(req,"coinaddr",coin->smartaddr);
                jaddbits256(req,"txid",txid);
                jaddnum(req,"vout",vout);
                jaddnum(req,"ht",height);
                jadd64bits(req,"value",value);
                //printf("ADDR_UNSPENTS[] <- %s\n",jprint(req,0));
                LP_reserved_msg(0,"","",zero,jprint(req,1));
            }
        }
        free_json(array);
    }
}

void LP_listunspent_query(char *symbol,char *coinaddr)
{
    bits256 zero; cJSON *reqjson = cJSON_CreateObject();
    memset(zero.bytes,0,sizeof(zero));
    jaddstr(reqjson,"method","addr_unspents");
    jaddstr(reqjson,"coin",symbol);
    jaddstr(reqjson,"address",coinaddr);
    LP_reserved_msg(0,"","",zero,jprint(reqjson,1));
}

void LP_query(char *method,struct LP_quoteinfo *qp)
{
    cJSON *reqjson; bits256 zero; char *msg; struct iguana_info *coin; int32_t flag = 0;
    reqjson = LP_quotejson(qp);
    if ( bits256_nonz(qp->desthash) != 0 )
        flag = 1;
    jaddbits256(reqjson,"pubkey",qp->srchash);
    jaddstr(reqjson,"method",method);
    if ( jobj(reqjson,"timestamp") == 0 )
        jaddnum(reqjson,"timestamp",time(NULL));
    if ( strcmp(method,"connect") == 0 )
    {
        if ( (coin= LP_coinfind("KMD")) != 0 )
            jadd(reqjson,"proof",LP_instantdex_txids(0,coin->smartaddr));
    }
    msg = jprint(reqjson,1);
    {
        //printf("QUERY.(%s)\n",msg);
        if ( IPC_ENDPOINT >= 0 )
            LP_QUEUE_COMMAND(0,msg,IPC_ENDPOINT,-1,0);
        memset(&zero,0,sizeof(zero));
        LP_reserved_msg(1,qp->srccoin,qp->destcoin,zero,clonestr(msg));
        //if ( bits256_nonz(qp->srchash) != 0 )
        {
            sleep(1);
            LP_reserved_msg(1,qp->srccoin,qp->destcoin,qp->srchash,clonestr(msg));
        }
    }
    if ( strcmp(method,"connect") == 0 && qp->mpnet != 0 && qp->gtc == 0 )
        LP_mpnet_send(0,msg,1,qp->coinaddr);
    free(msg);
}
*/<|MERGE_RESOLUTION|>--- conflicted
+++ resolved
@@ -593,16 +593,12 @@
 
 */
 
-<<<<<<< HEAD
-pub fn lp_notify_recv (_ctx: MmArc, req: Json) -> HyRes {
-=======
 pub fn lp_notify_recv (_ctx: MmArc, _req: Json) -> HyRes {
     // AP: we don't need to maintain list of peers for MM2 to work, so this function is doing nothing
     // until we have the necessity to store the peers list locally
 
     //log! ("lp_notify_recv] req: " [req]);
     /*
->>>>>>> 64b55610
     let pubk = try_h! (jbits256 (&req["pub"]));
     if pubk.nonz() {
         let c_json = {
