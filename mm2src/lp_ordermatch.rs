--- conflicted
+++ resolved
@@ -29,12 +29,8 @@
 use common::log::{error, LogOnError};
 use common::mm_ctx::{from_ctx, MmArc, MmWeak};
 use common::mm_number::{Fraction, MmNumber};
-<<<<<<< HEAD
+use common::time_cache::TimeCache;
 use common::{bits256, log, new_uuid, now_ms};
-=======
-use common::time_cache::TimeCache;
-use common::{bits256, json_dir_entries, log, new_uuid, now_ms, remove_file, write};
->>>>>>> 4b2e1b9d
 use derive_more::Display;
 use futures::{compat::Future01CompatExt, lock::Mutex as AsyncMutex, TryFutureExt};
 use hash256_std_hasher::Hash256StdHasher;
@@ -2292,12 +2288,8 @@
     pub my_maker_orders: AsyncMutex<HashMap<Uuid, MakerOrder>>,
     pub my_taker_orders: AsyncMutex<HashMap<Uuid, TakerOrder>>,
     pub orderbook: AsyncMutex<Orderbook>,
-<<<<<<< HEAD
-    pub inactive_orders: AsyncMutex<HashMap<Uuid, OrderbookItem>>,
     #[cfg(target_arch = "wasm32")]
     ordermatch_db: ConstructibleDb<OrdermatchDb>,
-=======
->>>>>>> 4b2e1b9d
 }
 
 #[cfg_attr(all(test, not(target_arch = "wasm32")), mockable)]
@@ -2509,80 +2501,10 @@
             break;
         }
         let ordermatch_ctx = OrdermatchContext::from_ctx(&ctx).unwrap();
-<<<<<<< HEAD
 
         handle_timed_out_taker_orders(ctx.clone(), &ordermatch_ctx).await;
         handle_timed_out_maker_matches(ctx.clone(), &ordermatch_ctx).await;
         check_balance_for_maker_orders(ctx.clone(), &ordermatch_ctx).await;
-=======
-        {
-            let mut my_taker_orders = ordermatch_ctx.my_taker_orders.lock().await;
-            let mut my_maker_orders = ordermatch_ctx.my_maker_orders.lock().await;
-            let _my_cancelled_orders = ordermatch_ctx.my_cancelled_orders.lock().await;
-            // transform the timed out and unmatched GTC taker orders to maker
-            *my_taker_orders = my_taker_orders
-                .drain()
-                .filter_map(|(uuid, order)| {
-                    if order.created_at + order.timeout * 1000 < now_ms() {
-                        if order.matches.is_empty() && order.order_type == OrderType::GoodTillCancelled {
-                            delete_my_taker_order(&ctx, &order, TakerOrderCancellationReason::ToMaker);
-                            let maker_order: MakerOrder = order.into();
-                            my_maker_orders.insert(uuid, maker_order.clone());
-                            save_my_maker_order(&ctx, &maker_order);
-                            if maker_order.save_in_history {
-                                if let Err(e) = update_was_taker_in_db(&ctx, uuid) {
-                                    error!("Error {} on order update", e);
-                                }
-                            }
-                            spawn({
-                                let ctx = ctx.clone();
-                                async move {
-                                    if let Ok(Some((_, _))) = find_pair(&ctx, &maker_order.base, &maker_order.rel).await
-                                    {
-                                        maker_order_created_p2p_notify(ctx, &maker_order).await;
-                                    }
-                                }
-                            });
-                        } else {
-                            delete_my_taker_order(&ctx, &order, TakerOrderCancellationReason::TimedOut);
-                        }
-                        None
-                    } else {
-                        Some((uuid, order))
-                    }
-                })
-                .collect();
-            // remove timed out unfinished matches to unlock the reserved amount
-            my_maker_orders.iter_mut().for_each(|(_, order)| {
-                let old_len = order.matches.len();
-                order.matches.retain(|_, order_match| {
-                    order_match.last_updated + ORDER_MATCH_TIMEOUT * 1000 > now_ms() || order_match.connected.is_some()
-                });
-                if old_len != order.matches.len() {
-                    save_my_maker_order(&ctx, order);
-                }
-            });
-            *my_maker_orders = futures::stream::iter(my_maker_orders.drain())
-                .filter_map(|(uuid, order)| {
-                    let ctx = ctx.clone();
-                    async move {
-                        if order.available_amount() < order.min_base_vol && !order.has_ongoing_matches() {
-                            if order.matches.is_empty() {
-                                delete_my_maker_order(&ctx, &order, MakerOrderCancellationReason::InsufficientBalance);
-                            } else {
-                                delete_my_maker_order(&ctx, &order, MakerOrderCancellationReason::Fulfilled);
-                            }
-                            maker_order_cancelled_p2p_notify(ctx.clone(), &order).await;
-                            None
-                        } else {
-                            Some((uuid, order))
-                        }
-                    }
-                })
-                .collect()
-                .await;
-        }
->>>>>>> 4b2e1b9d
 
         {
             // remove "timed out" pubkeys states with their orders from orderbook
@@ -2650,7 +2572,20 @@
     }
 }
 
-<<<<<<< HEAD
+pub async fn clean_memory_loop(ctx: MmArc) {
+    loop {
+        if ctx.is_stopping() {
+            break;
+        }
+        let ordermatch_ctx = OrdermatchContext::from_ctx(&ctx).unwrap();
+        {
+            let mut orderbook = ordermatch_ctx.orderbook.lock().await;
+            orderbook.memory_db.purge();
+        }
+        Timer::sleep(600.).await;
+    }
+}
+
 /// Transforms the timed out and unmatched GTC taker orders to maker.
 ///
 /// # Safety
@@ -2750,19 +2685,6 @@
                 .await
                 .error_log_with_msg("!update_active_maker_order");
         }
-=======
-pub async fn clean_memory_loop(ctx: MmArc) {
-    loop {
-        if ctx.is_stopping() {
-            break;
-        }
-        let ordermatch_ctx = OrdermatchContext::from_ctx(&ctx).unwrap();
-        {
-            let mut orderbook = ordermatch_ctx.orderbook.lock().await;
-            orderbook.memory_db.purge();
-        }
-        Timer::sleep(600.).await;
->>>>>>> 4b2e1b9d
     }
 }
 
