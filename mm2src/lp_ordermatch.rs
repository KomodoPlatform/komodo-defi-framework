/******************************************************************************
 * Copyright © 2014-2019 The SuperNET Developers.                             *
 *                                                                            *
 * See the AUTHORS, DEVELOPER-AGREEMENT and LICENSE files at                  *
 * the top-level directory of this distribution for the individual copyright  *
 * holder information and the developer policies on copyright and licensing.  *
 *                                                                            *
 * Unless otherwise agreed in a custom licensing agreement, no part of the    *
 * SuperNET software, including this file may be copied, modified, propagated *
 * or distributed except according to the terms contained in the LICENSE file *
 *                                                                            *
 * Removal or modification of this copyright notice is prohibited.            *
 *                                                                            *
 ******************************************************************************/

//
//  lp_ordermatch.rs
//  marketmaker
//

use async_trait::async_trait;
use best_orders::BestOrdersAction;
use bigdecimal::BigDecimal;
use blake2::digest::{Update, VariableOutput};
use blake2::VarBlake2b;
use coins::utxo::{compressed_pub_key_from_priv_raw, ChecksumType};
use coins::{find_pair, lp_coinfind, BalanceTradeFeeUpdatedHandler, FeeApproxStage, MmCoinEnum};
use common::executor::{spawn, Timer};
use common::log::{error, LogOnError};
use common::mm_ctx::{from_ctx, MmArc, MmWeak};
use common::mm_number::{Fraction, MmNumber};
use common::time_cache::TimeCache;
use common::{bits256, log, new_uuid, now_ms};
use derive_more::Display;
use futures::{compat::Future01CompatExt, lock::Mutex as AsyncMutex, TryFutureExt};
use hash256_std_hasher::Hash256StdHasher;
use hash_db::Hasher;
use http::Response;
use keys::AddressFormat;
use mm2_libp2p::{decode_signed, encode_and_sign, encode_message, pub_sub_topic, TopicPrefix, TOPIC_SEPARATOR};
#[cfg(test)] use mocktopus::macros::*;
use num_rational::BigRational;
use num_traits::identities::Zero;
use rpc::v1::types::H256 as H256Json;
use serde_json::{self as json, Value as Json};
use sp_trie::{delta_trie_root, MemoryDB, Trie, TrieConfiguration, TrieDB, TrieDBMut, TrieHash, TrieMut};
use std::collections::hash_map::{Entry, HashMap, RawEntryMut};
use std::collections::{BTreeSet, HashSet};
use std::convert::TryInto;
use std::fmt;
use std::path::PathBuf;
use std::sync::Arc;
use std::time::Duration;
use trie_db::NodeCodec as NodeCodecT;
use uuid::Uuid;

use crate::mm2::lp_network::{broadcast_p2p_msg, request_any_relay, request_one_peer, subscribe_to_topic, P2PRequest};
use crate::mm2::lp_swap::{calc_max_maker_vol, check_balance_for_maker_swap, check_balance_for_taker_swap,
                          check_other_coin_balance_for_swap, insert_new_swap_to_db, is_pubkey_banned,
                          lp_atomic_locktime, run_maker_swap, run_taker_swap, AtomicLocktimeVersion,
                          CheckBalanceError, MakerSwap, RunMakerSwapInput, RunTakerSwapInput,
                          SwapConfirmationsSettings, TakerSwap};

pub use best_orders::best_orders_rpc;
use common::mm_error::MmError;
use my_orders_storage::{delete_my_maker_order, delete_my_taker_order, save_maker_order_on_update,
                        save_my_new_maker_order, save_my_new_taker_order, MyActiveOrders, MyOrdersFilteringHistory,
                        MyOrdersHistory, MyOrdersStorage};
pub use orderbook_depth::orderbook_depth_rpc;
pub use orderbook_rpc::orderbook_rpc;

cfg_wasm32! {
    use common::indexed_db::{ConstructibleDb, DbLocked};
    use ordermatch_wasm_db::{InitDbResult, OrdermatchDb};

    pub type OrdermatchDbLocked<'a> = DbLocked<'a, OrdermatchDb>;
}

#[path = "lp_ordermatch/best_orders.rs"] mod best_orders;
#[path = "lp_ordermatch/my_orders_storage.rs"]
mod my_orders_storage;
#[path = "lp_ordermatch/new_protocol.rs"] mod new_protocol;
#[path = "lp_ordermatch/order_requests_tracker.rs"]
mod order_requests_tracker;
#[path = "lp_ordermatch/orderbook_depth.rs"] mod orderbook_depth;
#[path = "lp_ordermatch/orderbook_rpc.rs"] mod orderbook_rpc;
#[cfg(all(test, not(target_arch = "wasm32")))]
#[path = "ordermatch_tests.rs"]
pub mod ordermatch_tests;

#[cfg(target_arch = "wasm32")]
#[path = "lp_ordermatch/ordermatch_wasm_db.rs"]
mod ordermatch_wasm_db;

pub const ORDERBOOK_PREFIX: TopicPrefix = "orbk";
const MIN_ORDER_KEEP_ALIVE_INTERVAL: u64 = 30;
const MAKER_ORDER_TIMEOUT: u64 = MIN_ORDER_KEEP_ALIVE_INTERVAL * 3;
const TAKER_ORDER_TIMEOUT: u64 = 30;
const ORDER_MATCH_TIMEOUT: u64 = 30;
const ORDERBOOK_REQUESTING_TIMEOUT: u64 = MIN_ORDER_KEEP_ALIVE_INTERVAL * 2;
const MAX_ORDERS_NUMBER_IN_ORDERBOOK_RESPONSE: usize = 1000;
#[cfg(not(test))]
const TRIE_STATE_HISTORY_TIMEOUT: u64 = 14400;
#[cfg(test)]
const TRIE_STATE_HISTORY_TIMEOUT: u64 = 3;
#[cfg(not(test))]
const TRIE_ORDER_HISTORY_TIMEOUT: u64 = 300;
#[cfg(test)]
const TRIE_ORDER_HISTORY_TIMEOUT: u64 = 3;

/// Alphabetically ordered orderbook pair
type AlbOrderedOrderbookPair = String;
type PubkeyOrders = Vec<(Uuid, OrderbookP2PItem)>;

impl From<(new_protocol::MakerOrderCreated, String)> for OrderbookItem {
    fn from(tuple: (new_protocol::MakerOrderCreated, String)) -> OrderbookItem {
        let (order, pubkey) = tuple;

        OrderbookItem {
            pubkey,
            base: order.base,
            rel: order.rel,
            price: order.price,
            max_volume: order.max_volume,
            min_volume: order.min_volume,
            uuid: order.uuid.into(),
            created_at: order.created_at,
            base_protocol_info: order.base_protocol_info,
            rel_protocol_info: order.rel_protocol_info,
        }
    }
}

pub fn addr_format_from_protocol_info(protocol_info: &[u8]) -> AddressFormat {
    match rmp_serde::from_read_ref::<_, AddressFormat>(protocol_info) {
        Ok(format) => format,
        Err(_) => AddressFormat::Standard,
    }
}

fn process_pubkey_full_trie(
    orderbook: &mut Orderbook,
    pubkey: &str,
    alb_pair: &str,
    new_trie_orders: PubkeyOrders,
    protocol_infos: &HashMap<Uuid, BaseRelProtocolInfo>,
) -> H64 {
    remove_pubkey_pair_orders(orderbook, pubkey, alb_pair);

    for (uuid, order) in new_trie_orders {
        orderbook.insert_or_update_order_update_trie(OrderbookItem::from_p2p_and_proto_info(
            order,
            protocol_infos.get(&uuid).cloned().unwrap_or_default(),
        ));
    }

    let new_root = pubkey_state_mut(&mut orderbook.pubkeys_state, pubkey)
        .trie_roots
        .get(alb_pair)
        .copied()
        .unwrap_or_else(H64::default);
    new_root
}

fn process_trie_delta(
    orderbook: &mut Orderbook,
    pubkey: &str,
    alb_pair: &str,
    delta_orders: HashMap<Uuid, Option<OrderbookP2PItem>>,
    protocol_infos: &HashMap<Uuid, BaseRelProtocolInfo>,
) -> H64 {
    for (uuid, order) in delta_orders {
        match order {
            Some(order) => orderbook.insert_or_update_order_update_trie(OrderbookItem::from_p2p_and_proto_info(
                order,
                protocol_infos.get(&uuid).cloned().unwrap_or_default(),
            )),
            None => {
                orderbook.remove_order_trie_update(uuid);
            },
        }
    }

    let new_root = match orderbook.pubkeys_state.get(pubkey) {
        Some(pubkey_state) => pubkey_state
            .trie_roots
            .get(alb_pair)
            .copied()
            .unwrap_or_else(H64::default),
        None => H64::default(),
    };
    new_root
}

async fn process_orders_keep_alive(
    ctx: MmArc,
    propagated_from_peer: String,
    from_pubkey: String,
    keep_alive: new_protocol::PubkeyKeepAlive,
    i_am_relay: bool,
) -> bool {
    let ordermatch_ctx = OrdermatchContext::from_ctx(&ctx).expect("from_ctx failed");
    let to_request = ordermatch_ctx
        .orderbook
        .lock()
        .await
        .process_keep_alive(&from_pubkey, keep_alive, i_am_relay);

    let req = match to_request {
        Some(req) => req,
        // The message was processed, simply forward it
        None => return true,
    };

    let resp =
        request_one_peer::<SyncPubkeyOrderbookStateRes>(ctx.clone(), P2PRequest::Ordermatch(req), propagated_from_peer)
            .await;

    let response = match resp {
        Ok(Some(resp)) => resp,
        _ => return false,
    };

    let mut orderbook = ordermatch_ctx.orderbook.lock().await;
    for (pair, diff) in response.pair_orders_diff {
        let _new_root = match diff {
            DeltaOrFullTrie::Delta(delta) => {
                process_trie_delta(&mut orderbook, &from_pubkey, &pair, delta, &response.protocol_infos)
            },
            DeltaOrFullTrie::FullTrie(values) => {
                process_pubkey_full_trie(&mut orderbook, &from_pubkey, &pair, values, &response.protocol_infos)
            },
        };
    }
    true
}

async fn process_maker_order_updated(
    ctx: MmArc,
    from_pubkey: String,
    updated_msg: new_protocol::MakerOrderUpdated,
) -> bool {
    let ordermatch_ctx = OrdermatchContext::from_ctx(&ctx).expect("from_ctx failed");
    let uuid = updated_msg.uuid();
    let mut orderbook = ordermatch_ctx.orderbook.lock().await;
    match orderbook.find_order_by_uuid_and_pubkey(&uuid, &from_pubkey) {
        Some(mut order) => {
            order.apply_updated(&updated_msg);
            orderbook.insert_or_update_order_update_trie(order);
            true
        },
        None => {
            log::warn!(
                "Couldn't find an order {}, ignoring, it will be synced upon pubkey keep alive",
                uuid
            );
            false
        },
    }
}

// fn verify_pubkey_orderbook(orderbook: &GetOrderbookPubkeyItem) -> Result<(), String> {
//     let keys: Vec<(_, _)> = orderbook
//         .orders
//         .iter()
//         .map(|(uuid, order)| {
//             let order_bytes = rmp_serde::to_vec(&order).expect("Serialization should never fail");
//             (uuid.as_bytes(), Some(order_bytes))
//         })
//         .collect();
//     let (orders_root, proof) = &orderbook.pair_orders_trie_root;
//     verify_trie_proof::<Layout, _, _, _>(orders_root, proof, &keys)
//         .map_err(|e| ERRL!("Error on pair_orders_trie_root verification: {}", e))?;
//     Ok(())
// }

/// Request best asks and bids for the given `base` and `rel` coins from relays.
/// Set `asks_num` and/or `bids_num` to get corresponding number of best asks and bids or None to get all of the available orders.
///
/// # Safety
///
/// The function locks [`MmCtx::p2p_ctx`] and [`MmCtx::ordermatch_ctx`]
async fn request_and_fill_orderbook(ctx: &MmArc, base: &str, rel: &str) -> Result<(), String> {
    let request = OrdermatchRequest::GetOrderbook {
        base: base.to_string(),
        rel: rel.to_string(),
    };

    let response = try_s!(request_any_relay::<GetOrderbookRes>(ctx.clone(), P2PRequest::Ordermatch(request)).await);
    let (pubkey_orders, protocol_infos) = match response {
        Some((
            GetOrderbookRes {
                pubkey_orders,
                protocol_infos,
            },
            _peer_id,
        )) => (pubkey_orders, protocol_infos),
        None => return Ok(()),
    };

    let ordermatch_ctx = OrdermatchContext::from_ctx(ctx).unwrap();
    let mut orderbook = ordermatch_ctx.orderbook.lock().await;

    let alb_pair = alb_ordered_pair(base, rel);
    for (pubkey, GetOrderbookPubkeyItem { orders, .. }) in pubkey_orders {
        let pubkey_bytes = match hex::decode(&pubkey) {
            Ok(b) => b,
            Err(e) => {
                log::warn!("Error {} decoding pubkey {}", e, pubkey);
                continue;
            },
        };
        if is_pubkey_banned(ctx, &pubkey_bytes[1..].into()) {
            log::warn!("Pubkey {} is banned", pubkey);
            continue;
        }
        let _new_root = process_pubkey_full_trie(&mut orderbook, &pubkey, &alb_pair, orders, &protocol_infos);
    }

    let topic = orderbook_topic_from_base_rel(base, rel);
    orderbook
        .topics_subscribed_to
        .insert(topic, OrderbookRequestingState::Requested);

    Ok(())
}

/// Insert or update an order `req`.
/// Note this function locks the [`OrdermatchContext::orderbook`] async mutex.
async fn insert_or_update_order(ctx: &MmArc, item: OrderbookItem) {
    let ordermatch_ctx = OrdermatchContext::from_ctx(ctx).expect("from_ctx failed");
    let mut orderbook = ordermatch_ctx.orderbook.lock().await;
    orderbook.insert_or_update_order_update_trie(item)
}

async fn delete_order(ctx: &MmArc, pubkey: &str, uuid: Uuid) {
    let ordermatch_ctx = OrdermatchContext::from_ctx(ctx).expect("from_ctx failed");

    let mut orderbook = ordermatch_ctx.orderbook.lock().await;
    if let Some(order) = orderbook.order_set.get(&uuid) {
        if order.pubkey == pubkey {
            orderbook.remove_order_trie_update(uuid);
        }
    }
}

async fn delete_my_order(ctx: &MmArc, uuid: Uuid) {
    let ordermatch_ctx: Arc<OrdermatchContext> = OrdermatchContext::from_ctx(ctx).expect("from_ctx failed");
    let mut orderbook = ordermatch_ctx.orderbook.lock().await;
    orderbook.remove_order_trie_update(uuid);
}

fn remove_pubkey_pair_orders(orderbook: &mut Orderbook, pubkey: &str, alb_pair: &str) {
    let pubkey_state = match orderbook.pubkeys_state.get_mut(pubkey) {
        Some(state) => state,
        None => return,
    };

    if pubkey_state.trie_roots.get(alb_pair).is_none() {
        return;
    }

    pubkey_state.order_pairs_trie_state_history.remove(alb_pair.into());

    let mut orders_to_remove = Vec::with_capacity(pubkey_state.orders_uuids.len());
    pubkey_state.orders_uuids.retain(|(uuid, alb)| {
        if alb == alb_pair {
            orders_to_remove.push(*uuid);
            false
        } else {
            true
        }
    });

    for order in orders_to_remove {
        orderbook.remove_order_trie_update(order);
    }

    let pubkey_state = match orderbook.pubkeys_state.get_mut(pubkey) {
        Some(state) => state,
        None => return,
    };

    pubkey_state.trie_roots.remove(alb_pair);
}

/// Attempts to decode a message and process it returning whether the message is valid and worth rebroadcasting
pub async fn process_msg(ctx: MmArc, _topics: Vec<String>, from_peer: String, msg: &[u8], i_am_relay: bool) -> bool {
    match decode_signed::<new_protocol::OrdermatchMessage>(msg) {
        Ok((message, _sig, pubkey)) => {
            if is_pubkey_banned(&ctx, &pubkey.unprefixed().into()) {
                log::warn!("Pubkey {} is banned", pubkey.to_hex());
                return false;
            }
            match message {
                new_protocol::OrdermatchMessage::MakerOrderCreated(created_msg) => {
                    let order: OrderbookItem = (created_msg, hex::encode(pubkey.to_bytes().as_slice())).into();
                    insert_or_update_order(&ctx, order).await;
                    true
                },
                new_protocol::OrdermatchMessage::PubkeyKeepAlive(keep_alive) => {
                    process_orders_keep_alive(ctx, from_peer, pubkey.to_hex(), keep_alive, i_am_relay).await
                },
                new_protocol::OrdermatchMessage::TakerRequest(taker_request) => {
                    let msg = TakerRequest::from_new_proto_and_pubkey(taker_request, pubkey.unprefixed().into());
                    process_taker_request(ctx, pubkey.unprefixed().into(), msg).await;
                    true
                },
                new_protocol::OrdermatchMessage::MakerReserved(maker_reserved) => {
                    let msg = MakerReserved::from_new_proto_and_pubkey(maker_reserved, pubkey.unprefixed().into());
                    // spawn because process_maker_reserved may take significant time to run
                    spawn(process_maker_reserved(ctx, pubkey.unprefixed().into(), msg));
                    true
                },
                new_protocol::OrdermatchMessage::TakerConnect(taker_connect) => {
                    process_taker_connect(ctx, pubkey.unprefixed().into(), taker_connect.into()).await;
                    true
                },
                new_protocol::OrdermatchMessage::MakerConnected(maker_connected) => {
                    process_maker_connected(ctx, pubkey.unprefixed().into(), maker_connected.into()).await;
                    true
                },
                new_protocol::OrdermatchMessage::MakerOrderCancelled(cancelled_msg) => {
                    delete_order(&ctx, &pubkey.to_hex(), cancelled_msg.uuid.into()).await;
                    true
                },
                new_protocol::OrdermatchMessage::MakerOrderUpdated(updated_msg) => {
                    process_maker_order_updated(ctx, pubkey.to_hex(), updated_msg).await
                },
            }
        },
        Err(e) => {
            log::error!("Error {} while decoding signed message", e);
            false
        },
    }
}

#[derive(Debug, Deserialize, Eq, PartialEq, Serialize)]
pub enum OrdermatchRequest {
    /// Get an orderbook for the given pair.
    GetOrderbook {
        base: String,
        rel: String,
    },
    /// Sync specific pubkey orderbook state if our known Patricia trie state doesn't match the latest keep alive message
    SyncPubkeyOrderbookState {
        pubkey: String,
        /// Request using this condition
        trie_roots: HashMap<AlbOrderedOrderbookPair, H64>,
    },
    BestOrders {
        coin: String,
        action: BestOrdersAction,
        volume: BigRational,
    },
    OrderbookDepth {
        pairs: Vec<(String, String)>,
    },
}

#[derive(Debug)]
struct TryFromBytesError(String);

impl From<String> for TryFromBytesError {
    fn from(string: String) -> Self { TryFromBytesError(string) }
}

trait TryFromBytes {
    fn try_from_bytes(bytes: Vec<u8>) -> Result<Self, TryFromBytesError>
    where
        Self: Sized;
}

impl TryFromBytes for String {
    fn try_from_bytes(bytes: Vec<u8>) -> Result<Self, TryFromBytesError> {
        String::from_utf8(bytes).map_err(|e| ERRL!("{}", e).into())
    }
}

impl TryFromBytes for OrderbookP2PItem {
    fn try_from_bytes(bytes: Vec<u8>) -> Result<Self, TryFromBytesError> {
        rmp_serde::from_read(bytes.as_slice()).map_err(|e| ERRL!("{}", e).into())
    }
}

impl TryFromBytes for H64 {
    fn try_from_bytes(bytes: Vec<u8>) -> Result<Self, TryFromBytesError> {
        bytes.try_into().map_err(|e| ERRL!("{:?}", e).into())
    }
}

impl TryFromBytes for Uuid {
    fn try_from_bytes(bytes: Vec<u8>) -> Result<Self, TryFromBytesError> {
        Uuid::from_slice(&bytes).map_err(|e| ERRL!("{}", e).into())
    }
}

pub async fn process_peer_request(ctx: MmArc, request: OrdermatchRequest) -> Result<Option<Vec<u8>>, String> {
    log::debug!("Got ordermatch request {:?}", request);
    match request {
        OrdermatchRequest::GetOrderbook { base, rel } => process_get_orderbook_request(ctx, base, rel).await,
        OrdermatchRequest::SyncPubkeyOrderbookState { pubkey, trie_roots } => {
            let response = process_sync_pubkey_orderbook_state(ctx, pubkey, trie_roots).await;
            response.map(|res| res.map(|r| encode_message(&r).expect("Serialization failed")))
        },
        OrdermatchRequest::BestOrders { coin, action, volume } => {
            best_orders::process_best_orders_p2p_request(ctx, coin, action, volume).await
        },
        OrdermatchRequest::OrderbookDepth { pairs } => {
            orderbook_depth::process_orderbook_depth_p2p_request(ctx, pairs).await
        },
    }
}

type TrieProof = Vec<Vec<u8>>;

#[derive(Debug, Deserialize, Serialize)]
struct GetOrderbookPubkeyItem {
    /// Timestamp of the latest keep alive message received.
    last_keep_alive: u64,
    /// last signed OrdermatchMessage payload
    last_signed_pubkey_payload: Vec<u8>,
    /// Requested orders.
    orders: PubkeyOrders,
}

/// Do not change this struct as it will break backward compatibility
#[derive(Debug, Clone, Default, Deserialize, Serialize)]
struct BaseRelProtocolInfo {
    base: Vec<u8>,
    rel: Vec<u8>,
}

#[derive(Debug, Deserialize, Serialize)]
struct GetOrderbookRes {
    /// Asks and bids grouped by pubkey.
    pubkey_orders: HashMap<String, GetOrderbookPubkeyItem>,
    #[serde(default)]
    protocol_infos: HashMap<Uuid, BaseRelProtocolInfo>,
}

fn get_pubkeys_orders(
    orderbook: &Orderbook,
    base: String,
    rel: String,
) -> (usize, HashMap<String, PubkeyOrders>, HashMap<Uuid, BaseRelProtocolInfo>) {
    let asks = orderbook.unordered.get(&(base.clone(), rel.clone()));
    let bids = orderbook.unordered.get(&(rel, base));

    let asks_num = asks.map(|x| x.len()).unwrap_or(0);
    let bids_num = bids.map(|x| x.len()).unwrap_or(0);
    let total_orders_number = asks_num + bids_num;

    // flatten Option(asks) and Option(bids) to avoid cloning
    let orders = asks.iter().chain(bids.iter()).copied().flatten();

    let mut uuids_by_pubkey = HashMap::new();
    let mut protocol_infos = HashMap::new();
    for uuid in orders {
        let order = orderbook
            .order_set
            .get(uuid)
            .expect("Orderbook::ordered contains an uuid that is not in Orderbook::order_set");
        let uuids = uuids_by_pubkey.entry(order.pubkey.clone()).or_insert_with(Vec::new);
        protocol_infos.insert(order.uuid, order.base_rel_proto_info());
        uuids.push((*uuid, order.clone().into()))
    }

    (total_orders_number, uuids_by_pubkey, protocol_infos)
}

async fn process_get_orderbook_request(ctx: MmArc, base: String, rel: String) -> Result<Option<Vec<u8>>, String> {
    let ordermatch_ctx = OrdermatchContext::from_ctx(&ctx).unwrap();
    let orderbook = ordermatch_ctx.orderbook.lock().await;

    let (total_orders_number, orders, protocol_infos) = get_pubkeys_orders(&orderbook, base, rel);
    if total_orders_number > MAX_ORDERS_NUMBER_IN_ORDERBOOK_RESPONSE {
        return ERR!("Orderbook too large");
    }

    let orders_to_send: Result<HashMap<_, _>, String> = orders
        .into_iter()
        .map(|(pubkey, orders)| {
            let pubkey_state = orderbook.pubkeys_state.get(&pubkey).ok_or(ERRL!(
                "Orderbook::pubkeys_state is expected to contain the {:?} pubkey",
                pubkey
            ))?;

            let item = GetOrderbookPubkeyItem {
                last_keep_alive: pubkey_state.last_keep_alive,
                orders,
                // TODO save last signed payload to pubkey state
                last_signed_pubkey_payload: vec![],
            };

            Ok((pubkey, item))
        })
        .collect();

    let pubkey_orders = orders_to_send?;
    let response = GetOrderbookRes {
        pubkey_orders,
        protocol_infos,
    };
    let encoded = try_s!(encode_message(&response));
    Ok(Some(encoded))
}

#[derive(Debug, Deserialize, Serialize)]
enum DeltaOrFullTrie<Key: Eq + std::hash::Hash, Value> {
    Delta(HashMap<Key, Option<Value>>),
    FullTrie(Vec<(Key, Value)>),
}

impl<Key: Eq + std::hash::Hash, V1> DeltaOrFullTrie<Key, V1> {
    pub fn map_to<V2: From<V1>>(self, mut on_each: impl FnMut(&Key, Option<&V1>)) -> DeltaOrFullTrie<Key, V2> {
        match self {
            DeltaOrFullTrie::Delta(delta) => {
                delta.iter().for_each(|(key, val)| on_each(key, val.as_ref()));
                let new_map = delta
                    .into_iter()
                    .map(|(key, value)| (key, value.map(From::from)))
                    .collect();
                DeltaOrFullTrie::Delta(new_map)
            },
            DeltaOrFullTrie::FullTrie(trie) => {
                trie.iter().for_each(|(key, val)| on_each(key, Some(val)));
                let new_trie = trie.into_iter().map(|(key, value)| (key, value.into())).collect();
                DeltaOrFullTrie::FullTrie(new_trie)
            },
        }
    }
}

#[derive(Debug)]
enum TrieDiffHistoryError {
    TrieDbError(Box<trie_db::TrieError<H64, sp_trie::Error>>),
    TryFromBytesError(TryFromBytesError),
    GetterNoneForKeyFromTrie,
}

impl std::fmt::Display for TrieDiffHistoryError {
    fn fmt(&self, f: &mut std::fmt::Formatter) -> std::fmt::Result { write!(f, "({:?})", self) }
}

impl From<TryFromBytesError> for TrieDiffHistoryError {
    fn from(error: TryFromBytesError) -> TrieDiffHistoryError { TrieDiffHistoryError::TryFromBytesError(error) }
}

impl From<Box<trie_db::TrieError<H64, sp_trie::Error>>> for TrieDiffHistoryError {
    fn from(error: Box<trie_db::TrieError<H64, sp_trie::Error>>) -> TrieDiffHistoryError {
        TrieDiffHistoryError::TrieDbError(error)
    }
}

fn get_full_trie<Key, Value>(
    trie_root: &H64,
    db: &MemoryDB<Blake2Hasher64>,
    getter: impl Fn(&Key) -> Option<Value>,
) -> Result<Vec<(Key, Value)>, TrieDiffHistoryError>
where
    Key: Clone + Eq + std::hash::Hash + TryFromBytes,
{
    let trie = TrieDB::<Layout>::new(db, trie_root)?;
    let trie: Result<Vec<_>, TrieDiffHistoryError> = trie
        .iter()?
        .map(|key_value| {
            let (key, _) = key_value?;
            let key = TryFromBytes::try_from_bytes(key)?;
            let val = getter(&key).ok_or(TrieDiffHistoryError::GetterNoneForKeyFromTrie)?;
            Ok((key, val))
        })
        .collect();
    trie
}

impl<Key: Clone + Eq + std::hash::Hash + TryFromBytes, Value: Clone> DeltaOrFullTrie<Key, Value> {
    fn from_history(
        history: &TrieDiffHistory<Key, Value>,
        from_hash: H64,
        actual_trie_root: H64,
        db: &MemoryDB<Blake2Hasher64>,
        getter: impl Fn(&Key) -> Option<Value>,
    ) -> Result<DeltaOrFullTrie<Key, Value>, TrieDiffHistoryError> {
        if let Some(delta) = history.get(&from_hash) {
            let mut current_delta = delta;
            let mut total_delta = HashMap::new();
            total_delta.extend(delta.delta.iter().cloned());
            while let Some(cur) = history.get(&current_delta.next_root) {
                current_delta = cur;
                total_delta.extend(current_delta.delta.iter().cloned());
            }
            if current_delta.next_root == actual_trie_root {
                return Ok(DeltaOrFullTrie::Delta(total_delta));
            }

            log::warn!(
                "History started from {:?} ends with not up-to-date trie root {:?}",
                from_hash,
                actual_trie_root
            );
        }

        let trie = get_full_trie(&actual_trie_root, db, getter)?;
        Ok(DeltaOrFullTrie::FullTrie(trie))
    }
}

#[derive(Debug, Deserialize, Serialize)]
struct SyncPubkeyOrderbookStateRes {
    /// last signed OrdermatchMessage payload from pubkey
    last_signed_pubkey_payload: Vec<u8>,
    pair_orders_diff: HashMap<AlbOrderedOrderbookPair, DeltaOrFullTrie<Uuid, OrderbookP2PItem>>,
    #[serde(default)]
    protocol_infos: HashMap<Uuid, BaseRelProtocolInfo>,
}

async fn process_sync_pubkey_orderbook_state(
    ctx: MmArc,
    pubkey: String,
    trie_roots: HashMap<AlbOrderedOrderbookPair, H64>,
) -> Result<Option<SyncPubkeyOrderbookStateRes>, String> {
    let ordermatch_ctx = OrdermatchContext::from_ctx(&ctx).unwrap();
    let orderbook = ordermatch_ctx.orderbook.lock().await;
    let pubkey_state = match orderbook.pubkeys_state.get(&pubkey) {
        Some(s) => s,
        None => return Ok(None),
    };

    let order_getter = |uuid: &Uuid| orderbook.order_set.get(uuid).cloned();
    let pair_orders_diff: Result<HashMap<_, _>, _> = trie_roots
        .into_iter()
        .map(|(pair, root)| {
            let actual_pair_root = pubkey_state
                .trie_roots
                .get(&pair)
                .ok_or(ERRL!("No pair trie root for {}", pair))?;

            let delta_result = match pubkey_state.order_pairs_trie_state_history.get(&pair) {
                Some(history) => {
                    DeltaOrFullTrie::from_history(history, root, *actual_pair_root, &orderbook.memory_db, &order_getter)
                },
                None => {
                    get_full_trie(actual_pair_root, &orderbook.memory_db, &order_getter).map(DeltaOrFullTrie::FullTrie)
                },
            };

            let delta = try_s!(delta_result);
            Ok((pair, delta))
        })
        .collect();

    let pair_orders_diff = try_s!(pair_orders_diff);
    let mut protocol_infos = HashMap::new();
    let pair_orders_diff = pair_orders_diff
        .into_iter()
        .map(|(pair, trie)| {
            let new_trie = trie.map_to(|uuid, order| match order {
                Some(o) => {
                    protocol_infos.insert(o.uuid, BaseRelProtocolInfo {
                        base: o.base_protocol_info.clone(),
                        rel: o.rel_protocol_info.clone(),
                    });
                },
                None => {
                    protocol_infos.remove(uuid);
                },
            });
            (pair, new_trie)
        })
        .collect();
    let last_signed_pubkey_payload = vec![];
    let result = SyncPubkeyOrderbookStateRes {
        last_signed_pubkey_payload,
        pair_orders_diff,
        protocol_infos,
    };
    Ok(Some(result))
}

fn alb_ordered_pair(base: &str, rel: &str) -> AlbOrderedOrderbookPair {
    let (first, second) = if base < rel { (base, rel) } else { (rel, base) };
    let mut res = first.to_owned();
    res.push(':');
    res.push_str(second);
    res
}

fn orderbook_topic_from_base_rel(base: &str, rel: &str) -> String {
    pub_sub_topic(ORDERBOOK_PREFIX, &alb_ordered_pair(base, rel))
}

fn orderbook_topic_from_ordered_pair(pair: &str) -> String { pub_sub_topic(ORDERBOOK_PREFIX, pair) }

#[test]
fn test_alb_ordered_pair() {
    assert_eq!("BTC:KMD", alb_ordered_pair("KMD", "BTC"));
    assert_eq!("BTCH:KMD", alb_ordered_pair("KMD", "BTCH"));
    assert_eq!("KMD:QTUM", alb_ordered_pair("QTUM", "KMD"));
}

#[allow(dead_code)]
fn parse_orderbook_pair_from_topic(topic: &str) -> Option<(&str, &str)> {
    let mut split = topic.split(|maybe_sep| maybe_sep == TOPIC_SEPARATOR);
    match split.next() {
        Some(ORDERBOOK_PREFIX) => match split.next() {
            Some(maybe_pair) => {
                let colon = maybe_pair.find(|maybe_colon| maybe_colon == ':');
                match colon {
                    Some(index) => {
                        if index + 1 < maybe_pair.len() {
                            Some((&maybe_pair[..index], &maybe_pair[index + 1..]))
                        } else {
                            None
                        }
                    },
                    None => None,
                }
            },
            None => None,
        },
        _ => None,
    }
}

#[test]
fn test_parse_orderbook_pair_from_topic() {
    assert_eq!(Some(("BTC", "KMD")), parse_orderbook_pair_from_topic("orbk/BTC:KMD"));
    assert_eq!(None, parse_orderbook_pair_from_topic("orbk/BTC:"));
}

async fn maker_order_created_p2p_notify(
    ctx: MmArc,
    order: &MakerOrder,
    base_protocol_info: Vec<u8>,
    rel_protocol_info: Vec<u8>,
) {
    let topic = orderbook_topic_from_base_rel(&order.base, &order.rel);
    let message = new_protocol::MakerOrderCreated {
        uuid: order.uuid.into(),
        base: order.base.clone(),
        rel: order.rel.clone(),
        price: order.price.to_ratio(),
        max_volume: order.available_amount().to_ratio(),
        min_volume: order.min_base_vol.to_ratio(),
        conf_settings: order.conf_settings.unwrap(),
        created_at: now_ms() / 1000,
        timestamp: now_ms() / 1000,
        pair_trie_root: H64::default(),
        base_protocol_info,
        rel_protocol_info,
    };

    let key_pair = ctx.secp256k1_key_pair.or(&&|| panic!());
    let to_broadcast = new_protocol::OrdermatchMessage::MakerOrderCreated(message.clone());
    let encoded_msg = encode_and_sign(&to_broadcast, &*key_pair.private().secret).unwrap();
    let order: OrderbookItem = (message, hex::encode(&**key_pair.public())).into();
    insert_or_update_order(&ctx, order).await;
    broadcast_p2p_msg(&ctx, vec![topic], encoded_msg);
}

async fn process_my_maker_order_updated(ctx: &MmArc, message: &new_protocol::MakerOrderUpdated) {
    let ordermatch_ctx = OrdermatchContext::from_ctx(ctx).expect("from_ctx failed");
    let mut orderbook = ordermatch_ctx.orderbook.lock().await;

    let uuid = message.uuid();
    if let Some(mut order) = orderbook.find_order_by_uuid(&uuid) {
        order.apply_updated(message);
        orderbook.insert_or_update_order_update_trie(order);
    }
}

async fn maker_order_updated_p2p_notify(ctx: MmArc, base: &str, rel: &str, message: new_protocol::MakerOrderUpdated) {
    let msg: new_protocol::OrdermatchMessage = message.clone().into();
    let topic = orderbook_topic_from_base_rel(base, rel);
    let key_pair = ctx.secp256k1_key_pair.or(&&|| panic!());
    let encoded_msg = encode_and_sign(&msg, &*key_pair.private().secret).unwrap();
    process_my_maker_order_updated(&ctx, &message).await;
    broadcast_p2p_msg(&ctx, vec![topic], encoded_msg);
}

async fn maker_order_cancelled_p2p_notify(ctx: MmArc, order: &MakerOrder) {
    let message = new_protocol::OrdermatchMessage::MakerOrderCancelled(new_protocol::MakerOrderCancelled {
        uuid: order.uuid.into(),
        timestamp: now_ms() / 1000,
        pair_trie_root: H64::default(),
    });
    delete_my_order(&ctx, order.uuid).await;
    log::debug!("maker_order_cancelled_p2p_notify called, message {:?}", message);
    broadcast_ordermatch_message(
        &ctx,
        vec![orderbook_topic_from_base_rel(&order.base, &order.rel)],
        message,
    );
}

pub struct BalanceUpdateOrdermatchHandler {
    ctx: MmWeak,
}

impl BalanceUpdateOrdermatchHandler {
    pub fn new(ctx: MmArc) -> Self { BalanceUpdateOrdermatchHandler { ctx: ctx.weak() } }
}

#[async_trait]
impl BalanceTradeFeeUpdatedHandler for BalanceUpdateOrdermatchHandler {
    async fn balance_updated(&self, coin: &MmCoinEnum, new_balance: &BigDecimal) {
        let ctx = match MmArc::from_weak(&self.ctx) {
            Some(ctx) => ctx,
            None => return,
        };
        // Get the max maker available volume to check if the wallet balances are sufficient for the issued maker orders.
        // Note although the maker orders are issued already, but they are not matched yet, so pass the `OrderIssue` stage.
        let new_volume = match calc_max_maker_vol(&ctx, coin, new_balance, FeeApproxStage::OrderIssue).await {
            Ok(v) => v,
            Err(e) if e.get_inner().not_sufficient_balance() => MmNumber::from(0),
            Err(e) => {
                log::warn!("Couldn't handle the 'balance_updated' event: {}", e);
                return;
            },
        };

        let ordermatch_ctx = OrdermatchContext::from_ctx(&ctx).unwrap();
        let mut maker_orders = ordermatch_ctx.my_maker_orders.lock().await;
        let mut my_actual_maker_orders = HashMap::with_capacity(maker_orders.len());

        for (uuid, order) in maker_orders.drain() {
            if order.base != coin.ticker() {
                // return the order to [`OrdermatchContext::my_maker_orders`]
                my_actual_maker_orders.insert(uuid, order);
                continue;
            }

            if new_volume < order.min_base_vol {
                // cancel the order
                maker_order_cancelled_p2p_notify(ctx.clone(), &order).await;
                delete_my_maker_order(ctx.clone(), order, MakerOrderCancellationReason::InsufficientBalance)
                    .compat()
                    .await
                    .ok();
                continue;
            }

            if new_volume < order.available_amount() {
                let mut update_msg = new_protocol::MakerOrderUpdated::new(order.uuid);
                update_msg.with_new_max_volume(new_volume.to_ratio());
                let base = order.base.to_owned();
                let rel = order.rel.to_owned();

                maker_order_updated_p2p_notify(ctx.clone(), &base, &rel, update_msg).await;
            }

            // return the order to [`OrdermatchContext::my_maker_orders`]
            my_actual_maker_orders.insert(uuid, order);
        }

        *maker_orders = my_actual_maker_orders;
    }
}

#[derive(Clone, Debug, Deserialize, Eq, PartialEq, Serialize)]
pub enum TakerAction {
    Buy,
    Sell,
}

#[derive(Clone, Copy, Debug, Deserialize, Eq, PartialEq, Serialize)]
#[cfg_attr(test, derive(Default))]
pub struct OrderConfirmationsSettings {
    pub base_confs: u64,
    pub base_nota: bool,
    pub rel_confs: u64,
    pub rel_nota: bool,
}

impl OrderConfirmationsSettings {
    pub fn reversed(&self) -> OrderConfirmationsSettings {
        OrderConfirmationsSettings {
            base_confs: self.rel_confs,
            base_nota: self.rel_nota,
            rel_confs: self.base_confs,
            rel_nota: self.base_nota,
        }
    }
}

#[derive(Clone, Debug, Deserialize, Eq, PartialEq, Serialize)]
pub struct TakerRequest {
    pub base: String,
    pub rel: String,
    pub base_amount: MmNumber,
    pub rel_amount: MmNumber,
    pub action: TakerAction,
    uuid: Uuid,
    sender_pubkey: H256Json,
    dest_pub_key: H256Json,
    #[serde(default)]
    match_by: MatchBy,
    conf_settings: Option<OrderConfirmationsSettings>,
    #[serde(default)]
    #[serde(skip_serializing_if = "Option::is_none")]
    pub base_protocol_info: Option<Vec<u8>>,
    #[serde(default)]
    #[serde(skip_serializing_if = "Option::is_none")]
    pub rel_protocol_info: Option<Vec<u8>>,
}

impl TakerRequest {
    fn from_new_proto_and_pubkey(message: new_protocol::TakerRequest, sender_pubkey: H256Json) -> Self {
        let base_amount = MmNumber::from(message.base_amount);
        let rel_amount = MmNumber::from(message.rel_amount);

        TakerRequest {
            base: message.base,
            rel: message.rel,
            base_amount,
            rel_amount,
            action: message.action,
            uuid: message.uuid.into(),
            sender_pubkey,
            dest_pub_key: Default::default(),
            match_by: message.match_by.into(),
            conf_settings: Some(message.conf_settings),
            base_protocol_info: message.base_protocol_info,
            rel_protocol_info: message.rel_protocol_info,
        }
    }

    fn can_match_with_maker_pubkey(&self, maker_pubkey: &H256Json) -> bool {
        match &self.match_by {
            MatchBy::Pubkeys(pubkeys) => pubkeys.contains(maker_pubkey),
            _ => true,
        }
    }

    fn can_match_with_uuid(&self, uuid: &Uuid) -> bool {
        match &self.match_by {
            MatchBy::Orders(uuids) => uuids.contains(uuid),
            _ => true,
        }
    }
}

impl From<TakerRequest> for new_protocol::OrdermatchMessage {
    fn from(taker_request: TakerRequest) -> Self {
        new_protocol::OrdermatchMessage::TakerRequest(new_protocol::TakerRequest {
            base_amount: taker_request.get_base_amount().to_ratio(),
            rel_amount: taker_request.get_rel_amount().to_ratio(),
            base: taker_request.base,
            rel: taker_request.rel,
            action: taker_request.action,
            uuid: taker_request.uuid.into(),
            match_by: taker_request.match_by.into(),
            conf_settings: taker_request.conf_settings.unwrap(),
            base_protocol_info: taker_request.base_protocol_info,
            rel_protocol_info: taker_request.rel_protocol_info,
        })
    }
}

impl TakerRequest {
    fn get_base_amount(&self) -> &MmNumber { &self.base_amount }

    fn get_rel_amount(&self) -> &MmNumber { &self.rel_amount }
}

pub struct TakerOrderBuilder<'a> {
    base_coin: &'a MmCoinEnum,
    rel_coin: &'a MmCoinEnum,
    base_amount: MmNumber,
    rel_amount: MmNumber,
    sender_pubkey: H256Json,
    action: TakerAction,
    match_by: MatchBy,
    order_type: OrderType,
    conf_settings: Option<OrderConfirmationsSettings>,
    min_volume: Option<MmNumber>,
    timeout: u64,
    save_in_history: bool,
}

pub enum TakerOrderBuildError {
    BaseEqualRel,
    /// Base amount too low with threshold
    BaseAmountTooLow {
        actual: MmNumber,
        threshold: MmNumber,
    },
    /// Rel amount too low with threshold
    RelAmountTooLow {
        actual: MmNumber,
        threshold: MmNumber,
    },
    /// Min volume too low with threshold
    MinVolumeTooLow {
        actual: MmNumber,
        threshold: MmNumber,
    },
    /// Max vol below min base vol
    MaxBaseVolBelowMinBaseVol {
        max: MmNumber,
        min: MmNumber,
    },
    SenderPubkeyIsZero,
    ConfsSettingsNotSet,
}

impl fmt::Display for TakerOrderBuildError {
    fn fmt(&self, f: &mut fmt::Formatter<'_>) -> fmt::Result {
        match self {
            TakerOrderBuildError::BaseEqualRel => write!(f, "Rel coin can not be same as base"),
            TakerOrderBuildError::BaseAmountTooLow { actual, threshold } => write!(
                f,
                "Base amount {} is too low, required: {}",
                actual.to_decimal(),
                threshold.to_decimal()
            ),
            TakerOrderBuildError::RelAmountTooLow { actual, threshold } => write!(
                f,
                "Rel amount {} is too low, required: {}",
                actual.to_decimal(),
                threshold.to_decimal()
            ),
            TakerOrderBuildError::MinVolumeTooLow { actual, threshold } => write!(
                f,
                "Min volume {} is too low, required: {}",
                actual.to_decimal(),
                threshold.to_decimal()
            ),
            TakerOrderBuildError::MaxBaseVolBelowMinBaseVol { min, max } => write!(
                f,
                "Max base vol {} is below min base vol: {}",
                max.to_decimal(),
                min.to_decimal()
            ),
            TakerOrderBuildError::SenderPubkeyIsZero => write!(f, "Sender pubkey can not be zero"),
            TakerOrderBuildError::ConfsSettingsNotSet => write!(f, "Confirmation settings must be set"),
        }
    }
}

impl<'a> TakerOrderBuilder<'a> {
    pub fn new(base_coin: &'a MmCoinEnum, rel_coin: &'a MmCoinEnum) -> TakerOrderBuilder<'a> {
        TakerOrderBuilder {
            base_coin,
            rel_coin,
            base_amount: MmNumber::from(0),
            rel_amount: MmNumber::from(0),
            sender_pubkey: H256Json::default(),
            action: TakerAction::Buy,
            match_by: MatchBy::Any,
            conf_settings: None,
            min_volume: None,
            order_type: OrderType::GoodTillCancelled,
            timeout: TAKER_ORDER_TIMEOUT,
            save_in_history: true,
        }
    }

    pub fn with_base_amount(mut self, vol: MmNumber) -> Self {
        self.base_amount = vol;
        self
    }

    pub fn with_rel_amount(mut self, vol: MmNumber) -> Self {
        self.rel_amount = vol;
        self
    }

    pub fn with_min_volume(mut self, vol: Option<MmNumber>) -> Self {
        self.min_volume = vol;
        self
    }

    pub fn with_action(mut self, action: TakerAction) -> Self {
        self.action = action;
        self
    }

    pub fn with_match_by(mut self, match_by: MatchBy) -> Self {
        self.match_by = match_by;
        self
    }

    fn with_order_type(mut self, order_type: OrderType) -> Self {
        self.order_type = order_type;
        self
    }

    pub fn with_conf_settings(mut self, settings: OrderConfirmationsSettings) -> Self {
        self.conf_settings = Some(settings);
        self
    }

    pub fn with_sender_pubkey(mut self, sender_pubkey: H256Json) -> Self {
        self.sender_pubkey = sender_pubkey;
        self
    }

    pub fn with_timeout(mut self, timeout: u64) -> Self {
        self.timeout = timeout;
        self
    }

    pub fn with_save_in_history(mut self, save_in_history: bool) -> Self {
        self.save_in_history = save_in_history;
        self
    }

    /// Validate fields and build
    pub fn build(self) -> Result<TakerOrder, TakerOrderBuildError> {
        let min_base_amount = self.base_coin.min_trading_vol();
        let min_rel_amount = self.rel_coin.min_trading_vol();

        if self.base_coin.ticker() == self.rel_coin.ticker() {
            return Err(TakerOrderBuildError::BaseEqualRel);
        }

        if self.base_amount < min_base_amount {
            return Err(TakerOrderBuildError::BaseAmountTooLow {
                actual: self.base_amount,
                threshold: min_base_amount,
            });
        }

        if self.rel_amount < min_rel_amount {
            return Err(TakerOrderBuildError::RelAmountTooLow {
                actual: self.rel_amount,
                threshold: min_rel_amount,
            });
        }

        if self.sender_pubkey == H256Json::default() {
            return Err(TakerOrderBuildError::SenderPubkeyIsZero);
        }

        if self.conf_settings.is_none() {
            return Err(TakerOrderBuildError::ConfsSettingsNotSet);
        }

        let price = &self.rel_amount / &self.base_amount;
        let base_min_by_rel = &min_rel_amount / &price;
        let base_min_vol_threshold = min_base_amount.max(base_min_by_rel);

        let min_volume = self.min_volume.unwrap_or_else(|| base_min_vol_threshold.clone());

        if min_volume < base_min_vol_threshold {
            return Err(TakerOrderBuildError::MinVolumeTooLow {
                actual: min_volume,
                threshold: base_min_vol_threshold,
            });
        }

        if self.base_amount < min_volume {
            return Err(TakerOrderBuildError::MaxBaseVolBelowMinBaseVol {
                max: self.base_amount,
                min: min_volume,
            });
        }

        Ok(TakerOrder {
            created_at: now_ms(),
            request: TakerRequest {
                base: self.base_coin.ticker().to_owned(),
                rel: self.rel_coin.ticker().to_owned(),
                base_amount: self.base_amount,
                rel_amount: self.rel_amount,
                action: self.action,
                uuid: new_uuid(),
                sender_pubkey: self.sender_pubkey,
                dest_pub_key: Default::default(),
                match_by: self.match_by,
                conf_settings: self.conf_settings,
                base_protocol_info: Some(self.base_coin.coin_protocol_info()),
                rel_protocol_info: Some(self.rel_coin.coin_protocol_info()),
            },
            matches: Default::default(),
            min_volume,
            order_type: self.order_type,
            timeout: self.timeout,
            save_in_history: self.save_in_history,
        })
    }

    #[cfg(test)]
    /// skip validation for tests
    fn build_unchecked(self) -> TakerOrder {
        TakerOrder {
            created_at: now_ms(),
            request: TakerRequest {
                base: self.base_coin.ticker().to_owned(),
                rel: self.rel_coin.ticker().to_owned(),
                base_amount: self.base_amount,
                rel_amount: self.rel_amount,
                action: self.action,
                uuid: new_uuid(),
                sender_pubkey: self.sender_pubkey,
                dest_pub_key: Default::default(),
                match_by: self.match_by,
                conf_settings: self.conf_settings,
                base_protocol_info: Some(self.base_coin.coin_protocol_info()),
                rel_protocol_info: Some(self.rel_coin.coin_protocol_info()),
            },
            matches: HashMap::new(),
            min_volume: Default::default(),
            order_type: Default::default(),
            timeout: self.timeout,
            save_in_history: false,
        }
    }
}

#[derive(Clone, Debug, Deserialize, Eq, PartialEq, Serialize)]
#[serde(tag = "type", content = "data")]
pub enum MatchBy {
    Any,
    Orders(HashSet<Uuid>),
    Pubkeys(HashSet<H256Json>),
}

impl Default for MatchBy {
    fn default() -> Self { MatchBy::Any }
}

#[derive(Copy, Clone, Debug, Deserialize, Eq, PartialEq, Serialize)]
#[serde(tag = "type", content = "data")]
enum OrderType {
    FillOrKill,
    GoodTillCancelled,
}

impl Default for OrderType {
    fn default() -> Self { OrderType::GoodTillCancelled }
}

#[derive(Clone, Debug, Deserialize, Eq, PartialEq, Serialize)]
pub struct TakerOrder {
    pub created_at: u64,
    pub request: TakerRequest,
    matches: HashMap<Uuid, TakerMatch>,
    min_volume: MmNumber,
    order_type: OrderType,
    timeout: u64,
    #[serde(default = "get_true")]
    save_in_history: bool,
}

/// Result of match_reserved function
#[derive(Debug, PartialEq)]
enum MatchReservedResult {
    /// Order and reserved message matched,
    Matched,
    /// Order and reserved didn't match
    NotMatched,
}

impl TakerOrder {
    fn is_cancellable(&self) -> bool { self.matches.is_empty() }

    fn match_reserved(&self, reserved: &MakerReserved) -> MatchReservedResult {
        match &self.request.match_by {
            MatchBy::Any => (),
            MatchBy::Orders(uuids) => {
                if !uuids.contains(&reserved.maker_order_uuid) {
                    return MatchReservedResult::NotMatched;
                }
            },
            MatchBy::Pubkeys(pubkeys) => {
                if !pubkeys.contains(&reserved.sender_pubkey) {
                    return MatchReservedResult::NotMatched;
                }
            },
        }

        let my_base_amount = self.request.get_base_amount();
        let my_rel_amount = self.request.get_rel_amount();
        let other_base_amount = reserved.get_base_amount();
        let other_rel_amount = reserved.get_rel_amount();

        match self.request.action {
            TakerAction::Buy => {
                if self.request.base == reserved.base
                    && self.request.rel == reserved.rel
                    && my_base_amount == other_base_amount
                    && other_rel_amount <= my_rel_amount
                {
                    MatchReservedResult::Matched
                } else {
                    MatchReservedResult::NotMatched
                }
            },
            TakerAction::Sell => {
                if self.request.base == reserved.rel
                    && self.request.rel == reserved.base
                    && my_base_amount == other_rel_amount
                    && my_rel_amount <= other_base_amount
                {
                    MatchReservedResult::Matched
                } else {
                    MatchReservedResult::NotMatched
                }
            },
        }
    }
}

#[derive(Clone, Debug, Deserialize, Eq, PartialEq, Serialize)]
/// Market maker order
/// The "action" is missing here because it's easier to always consider maker order as "sell"
/// So upon ordermatch with request we have only 2 combinations "sell":"sell" and "sell":"buy"
/// Adding "action" to maker order will just double possible combinations making order match more complex.
pub struct MakerOrder {
    pub max_base_vol: MmNumber,
    pub min_base_vol: MmNumber,
    pub price: MmNumber,
    pub created_at: u64,
    pub updated_at: Option<u64>,
    pub base: String,
    pub rel: String,
    matches: HashMap<Uuid, MakerMatch>,
    started_swaps: Vec<Uuid>,
    uuid: Uuid,
    conf_settings: Option<OrderConfirmationsSettings>,
    #[serde(skip_serializing_if = "Option::is_none")]
    changes_history: Option<Vec<HistoricalOrder>>,
    #[serde(default = "get_true")]
    save_in_history: bool,
}

pub struct MakerOrderBuilder<'a> {
    max_base_vol: MmNumber,
    min_base_vol: Option<MmNumber>,
    price: MmNumber,
    base_coin: &'a MmCoinEnum,
    rel_coin: &'a MmCoinEnum,
    conf_settings: Option<OrderConfirmationsSettings>,
    save_in_history: bool,
}

pub enum MakerOrderBuildError {
    BaseEqualRel,
    /// Max base vol too low with threshold
    MaxBaseVolTooLow {
        actual: MmNumber,
        threshold: MmNumber,
    },
    /// Min base vol too low with threshold
    MinBaseVolTooLow {
        actual: MmNumber,
        threshold: MmNumber,
    },
    /// Price too low with threshold
    PriceTooLow {
        actual: MmNumber,
        threshold: MmNumber,
    },
    /// Rel vol too low with threshold
    RelVolTooLow {
        actual: MmNumber,
        threshold: MmNumber,
    },
    ConfSettingsNotSet,
    MaxBaseVolBelowMinBaseVol {
        min: MmNumber,
        max: MmNumber,
    },
}

impl fmt::Display for MakerOrderBuildError {
    fn fmt(&self, f: &mut fmt::Formatter<'_>) -> fmt::Result {
        match self {
            MakerOrderBuildError::BaseEqualRel => write!(f, "Rel coin can not be same as base"),
            MakerOrderBuildError::MaxBaseVolTooLow { actual, threshold } => write!(
                f,
                "Max base vol {} is too low, required: {}",
                actual.to_decimal(),
                threshold.to_decimal()
            ),
            MakerOrderBuildError::MinBaseVolTooLow { actual, threshold } => write!(
                f,
                "Min base vol {} is too low, required: {}",
                actual.to_decimal(),
                threshold.to_decimal()
            ),
            MakerOrderBuildError::PriceTooLow { actual, threshold } => write!(
                f,
                "Price {} is too low, required: {}",
                actual.to_decimal(),
                threshold.to_decimal()
            ),
            MakerOrderBuildError::RelVolTooLow { actual, threshold } => write!(
                f,
                "Max rel vol {} is too low, required: {}",
                actual.to_decimal(),
                threshold.to_decimal()
            ),
            MakerOrderBuildError::ConfSettingsNotSet => write!(f, "Confirmation settings must be set"),
            MakerOrderBuildError::MaxBaseVolBelowMinBaseVol { min, max } => write!(
                f,
                "Max base vol {} is below min base vol: {}",
                max.to_decimal(),
                min.to_decimal()
            ),
        }
    }
}

fn validate_price(price: MmNumber) -> Result<(), MakerOrderBuildError> {
    let min_price = MmNumber::from(BigRational::new(1.into(), 100_000_000.into()));

    if price < min_price {
        return Err(MakerOrderBuildError::PriceTooLow {
            actual: price,
            threshold: min_price,
        });
    }

    Ok(())
}

fn validate_and_get_min_vol(
    min_base_amount: MmNumber,
    min_rel_amount: MmNumber,
    min_base_vol: Option<MmNumber>,
    price: MmNumber,
) -> Result<MmNumber, MakerOrderBuildError> {
    let base_min_by_rel = min_rel_amount / price;
    let base_min_vol_threshold = min_base_amount.max(base_min_by_rel);
    let actual_min_base_vol = min_base_vol.unwrap_or_else(|| base_min_vol_threshold.clone());

    if actual_min_base_vol < base_min_vol_threshold {
        return Err(MakerOrderBuildError::MinBaseVolTooLow {
            actual: actual_min_base_vol,
            threshold: base_min_vol_threshold,
        });
    }

    Ok(actual_min_base_vol)
}

fn validate_max_vol(
    min_base_amount: MmNumber,
    min_rel_amount: MmNumber,
    max_base_vol: MmNumber,
    min_base_vol: Option<MmNumber>,
    price: MmNumber,
) -> Result<(), MakerOrderBuildError> {
    if let Some(min) = min_base_vol {
        if max_base_vol < min {
            return Err(MakerOrderBuildError::MaxBaseVolBelowMinBaseVol { min, max: max_base_vol });
        }
    }

    if max_base_vol < min_base_amount {
        return Err(MakerOrderBuildError::MaxBaseVolTooLow {
            actual: max_base_vol,
            threshold: min_base_amount,
        });
    }

    let rel_vol = max_base_vol * price;
    if rel_vol < min_rel_amount {
        return Err(MakerOrderBuildError::RelVolTooLow {
            actual: rel_vol,
            threshold: min_rel_amount,
        });
    }

    Ok(())
}

impl<'a> MakerOrderBuilder<'a> {
    pub fn new(base_coin: &'a MmCoinEnum, rel_coin: &'a MmCoinEnum) -> MakerOrderBuilder<'a> {
        MakerOrderBuilder {
            base_coin,
            rel_coin,
            max_base_vol: 0.into(),
            min_base_vol: None,
            price: 0.into(),
            conf_settings: None,
            save_in_history: true,
        }
    }

    pub fn with_max_base_vol(mut self, vol: MmNumber) -> Self {
        self.max_base_vol = vol;
        self
    }

    pub fn with_min_base_vol(mut self, vol: Option<MmNumber>) -> Self {
        self.min_base_vol = vol;
        self
    }

    pub fn with_price(mut self, price: MmNumber) -> Self {
        self.price = price;
        self
    }

    pub fn with_conf_settings(mut self, conf_settings: OrderConfirmationsSettings) -> Self {
        self.conf_settings = Some(conf_settings);
        self
    }

    pub fn with_save_in_history(mut self, save_in_history: bool) -> Self {
        self.save_in_history = save_in_history;
        self
    }

    /// Build MakerOrder
    pub fn build(self) -> Result<MakerOrder, MakerOrderBuildError> {
        if self.base_coin.ticker() == self.rel_coin.ticker() {
            return Err(MakerOrderBuildError::BaseEqualRel);
        }

        if self.conf_settings.is_none() {
            return Err(MakerOrderBuildError::ConfSettingsNotSet);
        }

        let min_base_amount = self.base_coin.min_trading_vol();
        let min_rel_amount = self.rel_coin.min_trading_vol();

        validate_price(self.price.clone())?;

        let actual_min_base_vol = validate_and_get_min_vol(
            min_base_amount.clone(),
            min_rel_amount.clone(),
            self.min_base_vol.clone(),
            self.price.clone(),
        )?;

        validate_max_vol(
            min_base_amount,
            min_rel_amount,
            self.max_base_vol.clone(),
            self.min_base_vol.clone(),
            self.price.clone(),
        )?;

        let created_at = now_ms();
        Ok(MakerOrder {
            base: self.base_coin.ticker().to_owned(),
            rel: self.rel_coin.ticker().to_owned(),
            created_at,
            updated_at: Some(created_at),
            max_base_vol: self.max_base_vol,
            min_base_vol: actual_min_base_vol,
            price: self.price,
            matches: HashMap::new(),
            started_swaps: Vec::new(),
            uuid: new_uuid(),
            conf_settings: self.conf_settings,
            changes_history: None,
            save_in_history: self.save_in_history,
        })
    }

    #[cfg(test)]
    fn build_unchecked(self) -> MakerOrder {
        let created_at = now_ms();
        MakerOrder {
            base: self.base_coin.ticker().to_owned(),
            rel: self.rel_coin.ticker().to_owned(),
            created_at,
            updated_at: Some(created_at),
            max_base_vol: self.max_base_vol,
            min_base_vol: self.min_base_vol.unwrap_or(self.base_coin.min_trading_vol()),
            price: self.price,
            matches: HashMap::new(),
            started_swaps: Vec::new(),
            uuid: new_uuid(),
            conf_settings: self.conf_settings,
            changes_history: None,
            save_in_history: false,
        }
    }
}

#[allow(dead_code)]
fn zero_rat() -> BigRational { BigRational::zero() }

impl MakerOrder {
    fn available_amount(&self) -> MmNumber { &self.max_base_vol - &self.reserved_amount() }

    fn reserved_amount(&self) -> MmNumber {
        self.matches.iter().fold(
            MmNumber::from(BigRational::from_integer(0.into())),
            |reserved, (_, order_match)| &reserved + order_match.reserved.get_base_amount(),
        )
    }

    fn is_cancellable(&self) -> bool { !self.has_ongoing_matches() }

    fn has_ongoing_matches(&self) -> bool {
        for (_, order_match) in self.matches.iter() {
            // if there's at least 1 ongoing match the order is not cancellable
            if order_match.connected.is_none() && order_match.connect.is_none() {
                return true;
            }
        }
        false
    }

    fn match_with_request(&self, taker: &TakerRequest) -> OrderMatchResult {
        let taker_base_amount = taker.get_base_amount();
        let taker_rel_amount = taker.get_rel_amount();

        let zero = MmNumber::from(0);
        if taker_base_amount <= &zero || taker_rel_amount <= &zero {
            return OrderMatchResult::NotMatched;
        }

        match taker.action {
            TakerAction::Buy => {
                let taker_price = taker_rel_amount / taker_base_amount;
                if self.base == taker.base
                    && self.rel == taker.rel
                    && taker_base_amount <= &self.available_amount()
                    && taker_base_amount >= &self.min_base_vol
                    && taker_price >= self.price
                {
                    OrderMatchResult::Matched((taker_base_amount.clone(), taker_base_amount * &self.price))
                } else {
                    OrderMatchResult::NotMatched
                }
            },
            TakerAction::Sell => {
                let taker_price = taker_base_amount / taker_rel_amount;

                // Calculate the resulting base amount using the Maker's price instead of the Taker's.
                let matched_base_amount = taker_base_amount / &self.price;
                let matched_rel_amount = taker_base_amount.clone();

                if self.base == taker.rel
                    && self.rel == taker.base
                    && matched_base_amount <= self.available_amount()
                    && matched_base_amount >= self.min_base_vol
                    && taker_price >= self.price
                {
                    OrderMatchResult::Matched((matched_base_amount, matched_rel_amount))
                } else {
                    OrderMatchResult::NotMatched
                }
            },
        }
    }

    fn apply_updated(&mut self, msg: &new_protocol::MakerOrderUpdated) {
        if let Some(new_price) = msg.new_price() {
            self.price = new_price;
        }

        if let Some(new_max_volume) = msg.new_max_volume() {
            self.max_base_vol = new_max_volume;
        }

        if let Some(new_min_volume) = msg.new_min_volume() {
            self.min_base_vol = new_min_volume;
        }

        if let Some(conf_settings) = msg.new_conf_settings() {
            self.conf_settings = conf_settings.into();
        }

        self.updated_at = Some(now_ms());
    }

    async fn check_balance(
        &self,
        ctx: &MmArc,
        base: &MmCoinEnum,
        rel: &MmCoinEnum,
    ) -> Result<(), MmError<CheckBalanceError>> {
        check_balance_for_maker_swap(
            ctx,
            base,
            rel,
            self.available_amount(),
            None,
            None,
            FeeApproxStage::OrderIssue,
        )
        .await
    }

    fn was_updated(&self) -> bool { self.updated_at != Some(self.created_at) }
}

impl From<TakerOrder> for MakerOrder {
    fn from(taker_order: TakerOrder) -> Self {
        let created_at = now_ms();
        match taker_order.request.action {
            TakerAction::Sell => MakerOrder {
                price: (taker_order.request.get_rel_amount() / taker_order.request.get_base_amount()),
                max_base_vol: taker_order.request.get_base_amount().clone(),
                min_base_vol: taker_order.min_volume,
                created_at,
                updated_at: Some(created_at),
                base: taker_order.request.base,
                rel: taker_order.request.rel,
                matches: HashMap::new(),
                started_swaps: Vec::new(),
                uuid: taker_order.request.uuid,
                conf_settings: taker_order.request.conf_settings,
                changes_history: None,
                save_in_history: taker_order.save_in_history,
            },
            // The "buy" taker order is recreated with reversed pair as Maker order is always considered as "sell"
            TakerAction::Buy => {
                let price = taker_order.request.get_base_amount() / taker_order.request.get_rel_amount();
                let min_base_vol = &taker_order.min_volume / &price;
                MakerOrder {
                    price,
                    max_base_vol: taker_order.request.get_rel_amount().clone(),
                    min_base_vol,
                    created_at,
                    updated_at: Some(created_at),
                    base: taker_order.request.rel,
                    rel: taker_order.request.base,
                    matches: HashMap::new(),
                    started_swaps: Vec::new(),
                    uuid: taker_order.request.uuid,
                    conf_settings: taker_order.request.conf_settings.map(|s| s.reversed()),
                    changes_history: None,
                    save_in_history: taker_order.save_in_history,
                }
            },
        }
    }
}

#[derive(Clone, Debug, Deserialize, Eq, PartialEq, Serialize)]
pub struct TakerConnect {
    taker_order_uuid: Uuid,
    maker_order_uuid: Uuid,
    sender_pubkey: H256Json,
    dest_pub_key: H256Json,
}

impl From<new_protocol::TakerConnect> for TakerConnect {
    fn from(message: new_protocol::TakerConnect) -> TakerConnect {
        TakerConnect {
            taker_order_uuid: message.taker_order_uuid.into(),
            maker_order_uuid: message.maker_order_uuid.into(),
            sender_pubkey: Default::default(),
            dest_pub_key: Default::default(),
        }
    }
}

impl From<TakerConnect> for new_protocol::OrdermatchMessage {
    fn from(taker_connect: TakerConnect) -> Self {
        new_protocol::OrdermatchMessage::TakerConnect(new_protocol::TakerConnect {
            taker_order_uuid: taker_connect.taker_order_uuid.into(),
            maker_order_uuid: taker_connect.maker_order_uuid.into(),
        })
    }
}

#[derive(Clone, Debug, Deserialize, Eq, PartialEq, Serialize)]
#[cfg_attr(test, derive(Default))]
pub struct MakerReserved {
    base: String,
    rel: String,
    base_amount: MmNumber,
    rel_amount: MmNumber,
    taker_order_uuid: Uuid,
    maker_order_uuid: Uuid,
    sender_pubkey: H256Json,
    dest_pub_key: H256Json,
    conf_settings: Option<OrderConfirmationsSettings>,
    #[serde(default)]
    #[serde(skip_serializing_if = "Option::is_none")]
    pub base_protocol_info: Option<Vec<u8>>,
    #[serde(default)]
    #[serde(skip_serializing_if = "Option::is_none")]
    pub rel_protocol_info: Option<Vec<u8>>,
}

impl MakerReserved {
    fn get_base_amount(&self) -> &MmNumber { &self.base_amount }

    fn get_rel_amount(&self) -> &MmNumber { &self.rel_amount }

    fn price(&self) -> MmNumber { &self.rel_amount / &self.base_amount }
}

impl MakerReserved {
    fn from_new_proto_and_pubkey(message: new_protocol::MakerReserved, sender_pubkey: H256Json) -> Self {
        let base_amount = MmNumber::from(message.base_amount);
        let rel_amount = MmNumber::from(message.rel_amount);

        MakerReserved {
            base: message.base,
            rel: message.rel,
            base_amount,
            rel_amount,
            taker_order_uuid: message.taker_order_uuid.into(),
            maker_order_uuid: message.maker_order_uuid.into(),
            sender_pubkey,
            dest_pub_key: Default::default(),
            conf_settings: Some(message.conf_settings),
            base_protocol_info: message.base_protocol_info,
            rel_protocol_info: message.rel_protocol_info,
        }
    }
}

impl From<MakerReserved> for new_protocol::OrdermatchMessage {
    fn from(maker_reserved: MakerReserved) -> Self {
        new_protocol::OrdermatchMessage::MakerReserved(new_protocol::MakerReserved {
            base_amount: maker_reserved.get_base_amount().to_ratio(),
            rel_amount: maker_reserved.get_rel_amount().to_ratio(),
            base: maker_reserved.base,
            rel: maker_reserved.rel,
            taker_order_uuid: maker_reserved.taker_order_uuid.into(),
            maker_order_uuid: maker_reserved.maker_order_uuid.into(),
            conf_settings: maker_reserved.conf_settings.unwrap(),
            base_protocol_info: maker_reserved.base_protocol_info,
            rel_protocol_info: maker_reserved.rel_protocol_info,
        })
    }
}

#[derive(Clone, Debug, Deserialize, Eq, PartialEq, Serialize)]
pub struct MakerConnected {
    taker_order_uuid: Uuid,
    maker_order_uuid: Uuid,
    method: String,
    sender_pubkey: H256Json,
    dest_pub_key: H256Json,
}

impl From<new_protocol::MakerConnected> for MakerConnected {
    fn from(message: new_protocol::MakerConnected) -> MakerConnected {
        MakerConnected {
            taker_order_uuid: message.taker_order_uuid.into(),
            maker_order_uuid: message.maker_order_uuid.into(),
            method: "".to_string(),
            sender_pubkey: Default::default(),
            dest_pub_key: Default::default(),
        }
    }
}

impl From<MakerConnected> for new_protocol::OrdermatchMessage {
    fn from(maker_connected: MakerConnected) -> Self {
        new_protocol::OrdermatchMessage::MakerConnected(new_protocol::MakerConnected {
            taker_order_uuid: maker_connected.taker_order_uuid.into(),
            maker_order_uuid: maker_connected.maker_order_uuid.into(),
        })
    }
}

pub async fn broadcast_maker_orders_keep_alive_loop(ctx: MmArc) {
    let my_pubsecp = hex::encode(&**ctx.secp256k1_key_pair().public());
    while !ctx.is_stopping() {
        Timer::sleep(MIN_ORDER_KEEP_ALIVE_INTERVAL as f64).await;
        let ordermatch_ctx = OrdermatchContext::from_ctx(&ctx).expect("from_ctx failed");
        let orderbook = ordermatch_ctx.orderbook.lock().await;
        let state = match orderbook.pubkeys_state.get(&my_pubsecp) {
            Some(s) => s,
            None => continue,
        };

        let mut trie_roots = HashMap::new();
        let mut topics = HashSet::new();
        for (alb_pair, root) in state.trie_roots.iter() {
            if *root == H64::default() && *root == hashed_null_node::<Layout>() {
                continue;
            }
            topics.insert(orderbook_topic_from_ordered_pair(alb_pair));
            trie_roots.insert(alb_pair.clone(), *root);
        }

        let message = new_protocol::PubkeyKeepAlive {
            trie_roots,
            timestamp: now_ms() / 1000,
        };

        broadcast_ordermatch_message(&ctx, topics, message.into());
    }
}

fn broadcast_ordermatch_message(
    ctx: &MmArc,
    topics: impl IntoIterator<Item = String>,
    msg: new_protocol::OrdermatchMessage,
) {
    let key_pair = ctx.secp256k1_key_pair.or(&&|| panic!());
    let encoded_msg = encode_and_sign(&msg, &*key_pair.private().secret).unwrap();
    broadcast_p2p_msg(ctx, topics.into_iter().collect(), encoded_msg);
}

/// The order is ordered by [`OrderbookItem::price`] and [`OrderbookItem::uuid`].
#[derive(Clone, Debug, Eq, Ord, PartialEq, PartialOrd)]
struct OrderedByPriceOrder {
    price: MmNumber,
    uuid: Uuid,
}

#[derive(Clone, Debug, PartialEq)]
enum OrderbookRequestingState {
    /// The orderbook was requested from relays.
    #[allow(dead_code)]
    Requested,
    /// We subscribed to a topic at `subscribed_at` time, but the orderbook was not requested.
    NotRequested { subscribed_at: u64 },
}

type H64 = [u8; 8];

#[derive(Debug, Clone, Eq, PartialEq)]
struct TrieDiff<Key, Value> {
    delta: Vec<(Key, Option<Value>)>,
    next_root: H64,
}

#[derive(Debug)]
struct TrieDiffHistory<Key, Value> {
    inner: TimeCache<H64, TrieDiff<Key, Value>>,
}

impl<Key, Value> TrieDiffHistory<Key, Value> {
    fn insert_new_diff(&mut self, insert_at: H64, diff: TrieDiff<Key, Value>) {
        if insert_at == diff.next_root {
            // do nothing to avoid cycles in diff history
            return;
        }

        match self.inner.remove(diff.next_root) {
            Some(mut diff) => {
                // we reached a state that was already reached previously
                // history can be cleaned up to this state hash
                while let Some(next_diff) = self.inner.remove(diff.next_root) {
                    diff = next_diff;
                }
            },
            None => {
                self.inner.insert(insert_at, diff);
            },
        };
    }

    #[allow(dead_code)]
    fn remove_key(&mut self, key: H64) { self.inner.remove(key); }

    #[allow(dead_code)]
    fn contains_key(&self, key: &H64) -> bool { self.inner.contains_key(key) }

    fn get(&self, key: &H64) -> Option<&TrieDiff<Key, Value>> { self.inner.get(key) }

    #[allow(dead_code)]
    fn len(&self) -> usize { self.inner.len() }
}

type TrieOrderHistory = TrieDiffHistory<Uuid, OrderbookItem>;

struct OrderbookPubkeyState {
    /// Timestamp of the latest keep alive message received
    last_keep_alive: u64,
    /// The map storing historical data about specific pair subtrie changes
    /// Used to get diffs of orders of pair between specific root hashes
    order_pairs_trie_state_history: TimeCache<AlbOrderedOrderbookPair, TrieOrderHistory>,
    /// The known UUIDs owned by pubkey with alphabetically ordered pair to ease the lookup during pubkey orderbook requests
    orders_uuids: HashSet<(Uuid, AlbOrderedOrderbookPair)>,
    /// The map storing alphabetically ordered pair with trie root hash of orders owned by pubkey.
    trie_roots: HashMap<AlbOrderedOrderbookPair, H64>,
}

impl OrderbookPubkeyState {
    pub fn with_history_timeout(ttl: Duration) -> OrderbookPubkeyState {
        OrderbookPubkeyState {
            last_keep_alive: now_ms() / 1000,
            order_pairs_trie_state_history: TimeCache::new(ttl),
            orders_uuids: HashSet::default(),
            trie_roots: HashMap::default(),
        }
    }
}

fn get_trie_mut<'a>(
    mem_db: &'a mut MemoryDB<Blake2Hasher64>,
    root: &'a mut H64,
) -> Result<TrieDBMut<'a, Layout>, String> {
    if *root == H64::default() {
        Ok(TrieDBMut::new(mem_db, root))
    } else {
        TrieDBMut::from_existing(mem_db, root).map_err(|e| ERRL!("{:?}", e))
    }
}

fn pubkey_state_mut<'a>(
    state: &'a mut HashMap<String, OrderbookPubkeyState>,
    from_pubkey: &str,
) -> &'a mut OrderbookPubkeyState {
    match state.raw_entry_mut().from_key(from_pubkey) {
        RawEntryMut::Occupied(e) => e.into_mut(),
        RawEntryMut::Vacant(e) => {
            let state = OrderbookPubkeyState::with_history_timeout(Duration::new(TRIE_STATE_HISTORY_TIMEOUT, 0));
            e.insert(from_pubkey.to_string(), state).1
        },
    }
}

fn order_pair_root_mut<'a>(state: &'a mut HashMap<AlbOrderedOrderbookPair, H64>, pair: &str) -> &'a mut H64 {
    match state.raw_entry_mut().from_key(pair) {
        RawEntryMut::Occupied(e) => e.into_mut(),
        RawEntryMut::Vacant(e) => e.insert(pair.to_string(), Default::default()).1,
    }
}

fn pair_history_mut<'a>(
    state: &'a mut TimeCache<AlbOrderedOrderbookPair, TrieOrderHistory>,
    pair: &str,
) -> &'a mut TrieOrderHistory {
    state
        .entry(pair.into())
        .or_insert_with_update_expiration(|| TrieOrderHistory {
            inner: TimeCache::new(Duration::from_secs(TRIE_ORDER_HISTORY_TIMEOUT)),
        })
}

/// `parity_util_mem::malloc_size` crushes for some reason on wasm32
#[cfg(target_arch = "wasm32")]
fn collect_orderbook_metrics(_ctx: &MmArc, _orderbook: &Orderbook) {}

#[cfg(not(target_arch = "wasm32"))]
fn collect_orderbook_metrics(ctx: &MmArc, orderbook: &Orderbook) {
    use parity_util_mem::malloc_size;

    fn history_committed_changes(history: &TimeCache<AlbOrderedOrderbookPair, TrieOrderHistory>) -> i64 {
        let total = history.iter().fold(0usize, |total, (_alb_pair, history)| {
            total + history.get_element().inner.len()
        });
        total as i64
    }

    let memory_db_size = malloc_size(&orderbook.memory_db);
    mm_gauge!(ctx.metrics, "orderbook.len", orderbook.order_set.len() as i64);
    mm_gauge!(ctx.metrics, "orderbook.memory_db", memory_db_size as i64);

    // TODO remove metrics below after testing
    for (pubkey, pubkey_state) in orderbook.pubkeys_state.iter() {
        mm_gauge!(ctx.metrics, "orders_uuids", pubkey_state.orders_uuids.len() as i64, "pubkey" => pubkey.clone());
        mm_gauge!(ctx.metrics, "history.commited_changes", history_committed_changes(&pubkey_state.order_pairs_trie_state_history), "pubkey" => pubkey.clone());
    }
}

#[derive(Default)]
struct Orderbook {
    /// A map from (base, rel).
    ordered: HashMap<(String, String), BTreeSet<OrderedByPriceOrder>>,
    /// A map from base ticker to the set of another tickers to track the existing pairs
    pairs_existing_for_base: HashMap<String, HashSet<String>>,
    /// A map from rel ticker to the set of another tickers to track the existing pairs
    pairs_existing_for_rel: HashMap<String, HashSet<String>>,
    /// A map from (base, rel).
    unordered: HashMap<(String, String), HashSet<Uuid>>,
    order_set: HashMap<Uuid, OrderbookItem>,
    /// a map of orderbook states of known maker pubkeys
    pubkeys_state: HashMap<String, OrderbookPubkeyState>,
    topics_subscribed_to: HashMap<String, OrderbookRequestingState>,
    /// MemoryDB instance to store Patricia Tries data
    memory_db: MemoryDB<Blake2Hasher64>,
}

fn hashed_null_node<T: TrieConfiguration>() -> TrieHash<T> { <T::Codec as NodeCodecT>::hashed_null_node() }

impl Orderbook {
    fn find_order_by_uuid_and_pubkey(&self, uuid: &Uuid, from_pubkey: &str) -> Option<OrderbookItem> {
        self.order_set.get(uuid).and_then(|order| {
            if order.pubkey == from_pubkey {
                Some(order.clone())
            } else {
                None
            }
        })
    }

    fn find_order_by_uuid(&self, uuid: &Uuid) -> Option<OrderbookItem> { self.order_set.get(uuid).cloned() }

    fn insert_or_update_order_update_trie(&mut self, order: OrderbookItem) {
        let zero = BigRational::from_integer(0.into());
        if order.max_volume <= zero || order.price <= zero || order.min_volume < zero {
            self.remove_order_trie_update(order.uuid);
            return;
        } // else insert the order

        self.insert_or_update_order(order.clone());

        let pubkey_state = pubkey_state_mut(&mut self.pubkeys_state, &order.pubkey);

        let alb_ordered = alb_ordered_pair(&order.base, &order.rel);
        let pair_root = order_pair_root_mut(&mut pubkey_state.trie_roots, &alb_ordered);
        let prev_root = *pair_root;

        pubkey_state.orders_uuids.insert((order.uuid, alb_ordered.clone()));

        {
            let mut pair_trie = match get_trie_mut(&mut self.memory_db, pair_root) {
                Ok(trie) => trie,
                Err(e) => {
                    log::error!("Error getting {} trie with root {:?}", e, prev_root);
                    return;
                },
            };
            let order_bytes = order.trie_state_bytes();
            if let Err(e) = pair_trie.insert(order.uuid.as_bytes(), &order_bytes) {
                log::error!(
                    "Error {:?} on insertion to trie. Key {}, value {:?}",
                    e,
                    order.uuid,
                    order_bytes
                );
                return;
            };
        }

        if prev_root != H64::default() {
            let history = pair_history_mut(&mut pubkey_state.order_pairs_trie_state_history, &alb_ordered);
            history.insert_new_diff(prev_root, TrieDiff {
                delta: vec![(order.uuid, Some(order.clone()))],
                next_root: *pair_root,
            });
        }
    }

    fn insert_or_update_order(&mut self, order: OrderbookItem) {
        log::debug!("Inserting order {:?}", order);
        let zero = BigRational::from_integer(0.into());
        if order.max_volume <= zero || order.price <= zero || order.min_volume < zero {
            self.remove_order_trie_update(order.uuid);
            return;
        } // else insert the order

        let base_rel = (order.base.clone(), order.rel.clone());

        let ordered = self.ordered.entry(base_rel.clone()).or_insert_with(BTreeSet::new);

        // have to clone to drop immutable ordered borrow
        let existing = ordered
            .iter()
            .find(|maybe_existing| maybe_existing.uuid == order.uuid)
            .cloned();

        if let Some(exists) = existing {
            ordered.remove(&exists);
        }
        ordered.insert(OrderedByPriceOrder {
            uuid: order.uuid,
            price: order.price.clone().into(),
        });

        self.pairs_existing_for_base
            .entry(order.base.clone())
            .or_insert_with(HashSet::new)
            .insert(order.rel.clone());

        self.pairs_existing_for_rel
            .entry(order.rel.clone())
            .or_insert_with(HashSet::new)
            .insert(order.base.clone());

        self.unordered
            .entry(base_rel)
            .or_insert_with(HashSet::new)
            .insert(order.uuid);

        self.order_set.insert(order.uuid, order);
    }

    fn remove_order_trie_update(&mut self, uuid: Uuid) -> Option<OrderbookItem> {
        let order = match self.order_set.remove(&uuid) {
            Some(order) => order,
            None => return None,
        };
        let base_rel = (order.base.clone(), order.rel.clone());

        // create an `order_to_delete` that allows to find and remove an element from `self.ordered` by hash
        let order_to_delete = OrderedByPriceOrder {
            price: order.price.clone().into(),
            uuid,
        };

        if let Some(orders) = self.ordered.get_mut(&base_rel) {
            orders.remove(&order_to_delete);
            if orders.is_empty() {
                self.ordered.remove(&base_rel);
            }
        }

        if let Some(orders) = self.unordered.get_mut(&base_rel) {
            // use the same uuid to remove an order
            orders.remove(&order_to_delete.uuid);
            if orders.is_empty() {
                self.unordered.remove(&base_rel);
            }
        }

        let alb_ordered = alb_ordered_pair(&order.base, &order.rel);
        let pubkey_state = pubkey_state_mut(&mut self.pubkeys_state, &order.pubkey);
        let pair_state = order_pair_root_mut(&mut pubkey_state.trie_roots, &alb_ordered);
        let old_state = *pair_state;

        let to_remove = &(uuid, alb_ordered.clone());
        pubkey_state.orders_uuids.remove(to_remove);

        *pair_state = match delta_trie_root::<Layout, _, _, _, _, _>(&mut self.memory_db, *pair_state, vec![(
            *order.uuid.as_bytes(),
            None::<Vec<u8>>,
        )]) {
            Ok(root) => root,
            Err(_) => {
                log::error!("Failed to get existing trie with root {:?}", pair_state);
                return Some(order);
            },
        };

        if pubkey_state.order_pairs_trie_state_history.get(&alb_ordered).is_some() {
            let history = pair_history_mut(&mut pubkey_state.order_pairs_trie_state_history, &alb_ordered);
            history.insert_new_diff(old_state, TrieDiff {
                delta: vec![(uuid, None)],
                next_root: *pair_state,
            });
        }
        Some(order)
    }

    fn is_subscribed_to(&self, topic: &str) -> bool { self.topics_subscribed_to.contains_key(topic) }

    fn process_keep_alive(
        &mut self,
        from_pubkey: &str,
        message: new_protocol::PubkeyKeepAlive,
        i_am_relay: bool,
    ) -> Option<OrdermatchRequest> {
        let pubkey_state = pubkey_state_mut(&mut self.pubkeys_state, from_pubkey);

        let mut trie_roots_to_request = HashMap::new();
        for (alb_pair, trie_root) in message.trie_roots {
            let subscribed = self
                .topics_subscribed_to
                .contains_key(&orderbook_topic_from_ordered_pair(&alb_pair));
            if !subscribed && !i_am_relay {
                continue;
            }

            if trie_root == H64::default() || trie_root == hashed_null_node::<Layout>() {
                log::warn!(
                    "Received zero or hashed_null_node pair {} trie root from pub {}",
                    alb_pair,
                    from_pubkey
                );

                continue;
            }
            let actual_trie_root = order_pair_root_mut(&mut pubkey_state.trie_roots, &alb_pair);
            if *actual_trie_root != trie_root {
                trie_roots_to_request.insert(alb_pair, trie_root);
            }
        }

        if trie_roots_to_request.is_empty() {
            pubkey_state.last_keep_alive = message.timestamp;
            return None;
        }

        Some(OrdermatchRequest::SyncPubkeyOrderbookState {
            pubkey: from_pubkey.to_owned(),
            trie_roots: trie_roots_to_request,
        })
    }

    fn orderbook_item_with_proof(&self, order: OrderbookItem) -> OrderbookItemWithProof {
        OrderbookItemWithProof {
            order,
            last_message_payload: vec![],
            proof: vec![],
        }
    }
}

#[cfg_attr(not(target_arch = "wasm32"), derive(Default))]
struct OrdermatchContext {
    pub my_maker_orders: AsyncMutex<HashMap<Uuid, MakerOrder>>,
    pub my_taker_orders: AsyncMutex<HashMap<Uuid, TakerOrder>>,
    pub orderbook: AsyncMutex<Orderbook>,
<<<<<<< HEAD
    #[cfg(target_arch = "wasm32")]
    ordermatch_db: ConstructibleDb<OrdermatchDb>,
=======
    /// Pending MakerReserved messages for a specific TakerOrder UUID
    /// Used to select a trade with the best price upon matching
    pending_maker_reserved: AsyncMutex<HashMap<Uuid, Vec<MakerReserved>>>,
>>>>>>> 76dbd66f
}

#[cfg_attr(all(test, not(target_arch = "wasm32")), mockable)]
impl OrdermatchContext {
    /// Obtains a reference to this crate context, creating it if necessary.
    #[cfg(not(target_arch = "wasm32"))]
    fn from_ctx(ctx: &MmArc) -> Result<Arc<OrdermatchContext>, String> {
        Ok(try_s!(from_ctx(&ctx.ordermatch_ctx, move || {
            Ok(OrdermatchContext::default())
        })))
    }

    /// Obtains a reference to this crate context, creating it if necessary.
    #[cfg(target_arch = "wasm32")]
    fn from_ctx(ctx: &MmArc) -> Result<Arc<OrdermatchContext>, String> {
        Ok(try_s!(from_ctx(&ctx.ordermatch_ctx, move || {
            Ok(OrdermatchContext {
                my_maker_orders: Default::default(),
                my_taker_orders: Default::default(),
                orderbook: Default::default(),
                ordermatch_db: ConstructibleDb::from_ctx(ctx),
            })
        })))
    }

    /// Obtains a reference to this crate context, creating it if necessary.
    #[allow(dead_code)]
    fn from_ctx_weak(ctx_weak: &MmWeak) -> Result<Arc<OrdermatchContext>, String> {
        let ctx = try_s!(MmArc::from_weak(ctx_weak).ok_or("Context expired"));
        Self::from_ctx(&ctx)
    }

    #[cfg(target_arch = "wasm32")]
    pub async fn ordermatch_db(&self) -> InitDbResult<OrdermatchDbLocked<'_>> {
        Ok(self.ordermatch_db.get_or_initialize().await?)
    }
}

#[cfg_attr(test, mockable)]
fn lp_connect_start_bob(ctx: MmArc, maker_match: MakerMatch, maker_order: MakerOrder) {
    spawn(async move {
        // aka "maker_loop"
        let taker_coin = match lp_coinfind(&ctx, &maker_match.reserved.rel).await {
            Ok(Some(c)) => c,
            Ok(None) => {
                log::error!("Coin {} is not found/enabled", maker_match.reserved.rel);
                return;
            },
            Err(e) => {
                log::error!("!lp_coinfind({}): {}", maker_match.reserved.rel, e);
                return;
            },
        };

        let maker_coin = match lp_coinfind(&ctx, &maker_match.reserved.base).await {
            Ok(Some(c)) => c,
            Ok(None) => {
                log::error!("Coin {} is not found/enabled", maker_match.reserved.base);
                return;
            },
            Err(e) => {
                log::error!("!lp_coinfind({}): {}", maker_match.reserved.base, e);
                return;
            },
        };
        let alice = bits256::from(maker_match.request.sender_pubkey.0);
        let maker_amount = maker_match.reserved.get_base_amount().to_decimal();
        let taker_amount = maker_match.reserved.get_rel_amount().to_decimal();
        let privkey = &ctx.secp256k1_key_pair().private().secret;
        let my_persistent_pub = compressed_pub_key_from_priv_raw(&privkey[..], ChecksumType::DSHA256).unwrap();
        let uuid = maker_match.request.uuid;
        let my_conf_settings = choose_maker_confs_and_notas(
            maker_order.conf_settings,
            &maker_match.request,
            &maker_coin,
            &taker_coin,
        );
        // detect atomic lock time version implicitly by conf_settings existence in taker request
        let atomic_locktime_v = match maker_match.request.conf_settings {
            Some(_) => {
                let other_conf_settings =
                    choose_taker_confs_and_notas(&maker_match.request, &maker_match.reserved, &maker_coin, &taker_coin);
                AtomicLocktimeVersion::V2 {
                    my_conf_settings,
                    other_conf_settings,
                }
            },
            None => AtomicLocktimeVersion::V1,
        };
        let lock_time = lp_atomic_locktime(maker_coin.ticker(), taker_coin.ticker(), atomic_locktime_v);
        log_tag!(
            ctx,
            "";
            fmt = "Entering the maker_swap_loop {}/{} with uuid: {}",
            maker_coin.ticker(),
            taker_coin.ticker(),
            uuid
        );

        let now = now_ms() / 1000;
        if let Err(e) = insert_new_swap_to_db(ctx.clone(), maker_coin.ticker(), taker_coin.ticker(), uuid, now).await {
            error!("Error {} on new swap insertion", e);
        }
        let maker_swap = MakerSwap::new(
            ctx.clone(),
            alice,
            maker_amount,
            taker_amount,
            my_persistent_pub,
            uuid,
            Some(maker_order.uuid),
            my_conf_settings,
            maker_coin,
            taker_coin,
            lock_time,
        );
        run_maker_swap(RunMakerSwapInput::StartNew(maker_swap), ctx).await;
    });
}

fn lp_connected_alice(ctx: MmArc, taker_request: TakerRequest, taker_match: TakerMatch) {
    spawn(async move {
        // aka "taker_loop"
        let maker = bits256::from(taker_match.reserved.sender_pubkey.0);
        let taker_coin = match lp_coinfind(&ctx, &taker_match.reserved.rel).await {
            Ok(Some(c)) => c,
            Ok(None) => {
                log::error!("Coin {} is not found/enabled", taker_match.reserved.rel);
                return;
            },
            Err(e) => {
                log::error!("!lp_coinfind({}): {}", taker_match.reserved.rel, e);
                return;
            },
        };

        let maker_coin = match lp_coinfind(&ctx, &taker_match.reserved.base).await {
            Ok(Some(c)) => c,
            Ok(None) => {
                log::error!("Coin {} is not found/enabled", taker_match.reserved.base);
                return;
            },
            Err(e) => {
                log::error!("!lp_coinfind({}): {}", taker_match.reserved.base, e);
                return;
            },
        };

        let privkey = &ctx.secp256k1_key_pair().private().secret;
        let my_persistent_pub = compressed_pub_key_from_priv_raw(&privkey[..], ChecksumType::DSHA256).unwrap();
        let maker_amount = taker_match.reserved.get_base_amount().clone();
        let taker_amount = taker_match.reserved.get_rel_amount().clone();
        let uuid = taker_match.reserved.taker_order_uuid;

        let my_conf_settings =
            choose_taker_confs_and_notas(&taker_request, &taker_match.reserved, &maker_coin, &taker_coin);
        // detect atomic lock time version implicitly by conf_settings existence in maker reserved
        let atomic_locktime_v = match taker_match.reserved.conf_settings {
            Some(_) => {
                let other_conf_settings = choose_maker_confs_and_notas(
                    taker_match.reserved.conf_settings,
                    &taker_request,
                    &maker_coin,
                    &taker_coin,
                );
                AtomicLocktimeVersion::V2 {
                    my_conf_settings,
                    other_conf_settings,
                }
            },
            None => AtomicLocktimeVersion::V1,
        };
        let locktime = lp_atomic_locktime(maker_coin.ticker(), taker_coin.ticker(), atomic_locktime_v);
        log_tag!(
            ctx,
            "";
            fmt = "Entering the taker_swap_loop {}/{} with uuid: {}",
            maker_coin.ticker(),
            taker_coin.ticker(),
            uuid
        );
        let now = now_ms() / 1000;
        if let Err(e) = insert_new_swap_to_db(ctx.clone(), taker_coin.ticker(), maker_coin.ticker(), uuid, now).await {
            error!("Error {} on new swap insertion", e);
        }
        let taker_swap = TakerSwap::new(
            ctx.clone(),
            maker,
            maker_amount,
            taker_amount,
            my_persistent_pub,
            uuid,
            Some(uuid),
            my_conf_settings,
            maker_coin,
            taker_coin,
            locktime,
        );
        run_taker_swap(RunTakerSwapInput::StartNew(taker_swap), ctx).await
    });
}

pub async fn lp_ordermatch_loop(ctx: MmArc) {
    let my_pubsecp = hex::encode(&**ctx.secp256k1_key_pair().public());
    let maker_order_timeout = ctx.conf["maker_order_timeout"].as_u64().unwrap_or(MAKER_ORDER_TIMEOUT);
    loop {
        if ctx.is_stopping() {
            break;
        }
        let ordermatch_ctx = OrdermatchContext::from_ctx(&ctx).unwrap();

        handle_timed_out_taker_orders(ctx.clone(), &ordermatch_ctx).await;
        handle_timed_out_maker_matches(ctx.clone(), &ordermatch_ctx).await;
        check_balance_for_maker_orders(ctx.clone(), &ordermatch_ctx).await;

        {
            // remove "timed out" pubkeys states with their orders from orderbook
            let mut orderbook = ordermatch_ctx.orderbook.lock().await;
            let mut uuids_to_remove = vec![];
            let mut pubkeys_to_remove = vec![];
            for (pubkey, state) in orderbook.pubkeys_state.iter() {
                let to_keep = pubkey == &my_pubsecp || state.last_keep_alive + maker_order_timeout > now_ms() / 1000;
                if !to_keep {
                    for (uuid, _) in &state.orders_uuids {
                        uuids_to_remove.push(*uuid);
                    }
                    pubkeys_to_remove.push(pubkey.clone());
                }
            }

            for uuid in uuids_to_remove {
                orderbook.remove_order_trie_update(uuid);
            }
            for pubkey in pubkeys_to_remove {
                orderbook.pubkeys_state.remove(&pubkey);
            }

            collect_orderbook_metrics(&ctx, &orderbook);
        }

        {
            let mut my_maker_orders = ordermatch_ctx.my_maker_orders.lock().await;
            let mut to_cancel = vec![];

            for (uuid, order) in my_maker_orders.iter() {
                if !ordermatch_ctx.orderbook.lock().await.order_set.contains_key(uuid) {
                    if let Ok(Some((base, rel))) = find_pair(&ctx, &order.base, &order.rel).await {
                        if let Err(e) = order.check_balance(&ctx, &base, &rel).await {
                            log::info!("Error {} on balance check to kickstart order {}, cancelling", e, uuid);
                            to_cancel.push(*uuid);
                            continue;
                        }

                        let topic = orderbook_topic_from_base_rel(&order.base, &order.rel);
                        if !ordermatch_ctx.orderbook.lock().await.is_subscribed_to(&topic) {
                            let request_orderbook = false;
                            if let Err(e) =
                                subscribe_to_orderbook_topic(&ctx, &order.base, &order.rel, request_orderbook).await
                            {
                                log::error!("Error {} on subscribing to orderbook topic {}", e, topic);
                            }
                        }
                        maker_order_created_p2p_notify(
                            ctx.clone(),
                            order,
                            base.coin_protocol_info(),
                            rel.coin_protocol_info(),
                        )
                        .await;
                    }
                }
            }

            for uuid in to_cancel {
                if let Some(order) = my_maker_orders.remove(&uuid) {
                    delete_my_maker_order(ctx.clone(), order, MakerOrderCancellationReason::InsufficientBalance)
                        .compat()
                        .await
                        .ok();
                }
            }
        }

        Timer::sleep(0.777).await;
    }
}

pub async fn clean_memory_loop(ctx: MmArc) {
    loop {
        if ctx.is_stopping() {
            break;
        }
        let ordermatch_ctx = OrdermatchContext::from_ctx(&ctx).unwrap();
        {
            let mut orderbook = ordermatch_ctx.orderbook.lock().await;
            orderbook.memory_db.purge();
        }
        Timer::sleep(600.).await;
    }
}

/// Transforms the timed out and unmatched GTC taker orders to maker.
///
/// # Safety
///
/// The function locks the [`OrdermatchContext::my_maker_orders`] and [`OrdermatchContext::my_taker_orders`] mutexes.
async fn handle_timed_out_taker_orders(ctx: MmArc, ordermatch_ctx: &OrdermatchContext) {
    let mut my_taker_orders = ordermatch_ctx.my_taker_orders.lock().await;
    let mut my_maker_orders = ordermatch_ctx.my_maker_orders.lock().await;

    let storage = MyOrdersStorage::new(ctx.clone());
    let mut my_actual_taker_orders = HashMap::with_capacity(my_taker_orders.len());

    for (uuid, order) in my_taker_orders.drain() {
        if order.created_at + order.timeout * 1000 >= now_ms() {
            my_actual_taker_orders.insert(uuid, order);
            continue;
        }

        if !order.matches.is_empty() || order.order_type != OrderType::GoodTillCancelled {
            delete_my_taker_order(ctx.clone(), order, TakerOrderCancellationReason::TimedOut)
                .compat()
                .await
                .ok();
            continue;
        }

        // transform the timed out taker order to maker

        delete_my_taker_order(ctx.clone(), order.clone(), TakerOrderCancellationReason::ToMaker)
            .compat()
            .await
            .ok();
        let maker_order: MakerOrder = order.into();
        my_maker_orders.insert(uuid, maker_order.clone());

        storage
            .save_new_active_maker_order(&maker_order)
            .await
            .error_log_with_msg("!save_new_active_maker_order");
        if maker_order.save_in_history {
            storage
                .update_was_taker_in_filtering_history(uuid)
                .await
                .error_log_with_msg("!update_was_taker_in_filtering_history");
        }

        // notify other peers
        if let Ok(Some((base, rel))) = find_pair(&ctx, &maker_order.base, &maker_order.rel).await {
            maker_order_created_p2p_notify(
                ctx.clone(),
                &maker_order,
                base.coin_protocol_info(),
                rel.coin_protocol_info(),
            )
            .await;
        }
    }

    *my_taker_orders = my_actual_taker_orders;
}

/// # Safety
///
/// The function locks the [`OrdermatchContext::my_maker_orders`] mutex.
async fn check_balance_for_maker_orders(ctx: MmArc, ordermatch_ctx: &OrdermatchContext) {
    let mut my_maker_orders = ordermatch_ctx.my_maker_orders.lock().await;
    let mut my_actual_maker_orders = HashMap::with_capacity(my_maker_orders.len());

    for (uuid, order) in my_maker_orders.drain() {
        if order.available_amount() >= order.min_base_vol || order.has_ongoing_matches() {
            my_actual_maker_orders.insert(uuid, order);
            continue;
        }

        let reason = if order.matches.is_empty() {
            MakerOrderCancellationReason::InsufficientBalance
        } else {
            MakerOrderCancellationReason::Fulfilled
        };
        maker_order_cancelled_p2p_notify(ctx.clone(), &order).await;
        delete_my_maker_order(ctx.clone(), order, reason).compat().await.ok();
    }

    *my_maker_orders = my_actual_maker_orders;
}

/// Removes timed out unfinished matches to unlock the reserved amount.
///
/// # Safety
///
/// The function locks the [`OrdermatchContext::my_maker_orders`] mutex.
async fn handle_timed_out_maker_matches(ctx: MmArc, ordermatch_ctx: &OrdermatchContext) {
    let now = now_ms();
    let storage = MyOrdersStorage::new(ctx.clone());
    let mut my_maker_orders = ordermatch_ctx.my_maker_orders.lock().await;

    for (_, order) in my_maker_orders.iter_mut() {
        let old_len = order.matches.len();
        order.matches.retain(|_, order_match| {
            order_match.last_updated + ORDER_MATCH_TIMEOUT * 1000 > now || order_match.connected.is_some()
        });
        if old_len != order.matches.len() {
            storage
                .update_active_maker_order(order)
                .await
                .error_log_with_msg("!update_active_maker_order");
        }
    }
}

async fn process_maker_reserved(ctx: MmArc, from_pubkey: H256Json, reserved_msg: MakerReserved) {
    let ordermatch_ctx = OrdermatchContext::from_ctx(&ctx).unwrap();
    {
        let my_taker_orders = ordermatch_ctx.my_taker_orders.lock().await;
        if !my_taker_orders.contains_key(&reserved_msg.taker_order_uuid) {
            return;
        }
    }

    let our_public_id = ctx.public_id().unwrap();
    if our_public_id.bytes == from_pubkey.0 {
        log::warn!("Skip maker reserved from our pubkey");
        return;
    }

    let uuid = reserved_msg.taker_order_uuid;
    let base = reserved_msg.base.clone();
    let rel = reserved_msg.rel.clone();
    {
        let mut pending_map = ordermatch_ctx.pending_maker_reserved.lock().await;
        let pending_for_order = pending_map
            .entry(reserved_msg.taker_order_uuid)
            .or_insert_with(Vec::new);
        pending_for_order.push(reserved_msg);
        if pending_for_order.len() > 1 {
            // messages will be sorted by price and processed in the first called handler
            return;
        }
    }

    Timer::sleep(3.).await;

    let mut my_taker_orders = ordermatch_ctx.my_taker_orders.lock().await;
    let my_order = match my_taker_orders.entry(uuid) {
        Entry::Vacant(_) => return,
        Entry::Occupied(entry) => entry.into_mut(),
    };

    let (base_coin, rel_coin) = match find_pair(&ctx, &base, &rel).await {
        Ok(Some(c)) => c,
        _ => return, // attempt to match with deactivated coin
    };
<<<<<<< HEAD

    // send "connect" message if reserved message targets our pubkey AND
    // reserved amounts match our order AND order is NOT reserved by someone else (empty matches)
    if (my_order.match_reserved(&reserved_msg) == MatchReservedResult::Matched && my_order.matches.is_empty())
        && base_coin.is_coin_protocol_supported(&reserved_msg.base_protocol_info)
        && rel_coin.is_coin_protocol_supported(&reserved_msg.rel_protocol_info)
    {
        let connect = TakerConnect {
            sender_pubkey: H256Json::from(our_public_id.bytes),
            dest_pub_key: reserved_msg.sender_pubkey.clone(),
            taker_order_uuid: reserved_msg.taker_order_uuid,
            maker_order_uuid: reserved_msg.maker_order_uuid,
        };
        let topic = orderbook_topic_from_base_rel(&my_order.request.base, &my_order.request.rel);
        broadcast_ordermatch_message(&ctx, vec![topic], connect.clone().into());
        let taker_match = TakerMatch {
            reserved: reserved_msg,
            connect,
            connected: None,
            last_updated: now_ms(),
        };
        my_order
            .matches
            .insert(taker_match.reserved.maker_order_uuid, taker_match);
        MyOrdersStorage::new(ctx)
            .update_active_taker_order(my_order)
            .await
            .error_log_with_msg("!update_active_taker_order");
=======
    let mut pending_map = ordermatch_ctx.pending_maker_reserved.lock().await;
    if let Some(mut reserved_messages) = pending_map.remove(&uuid) {
        reserved_messages.sort_unstable_by_key(|r| r.price());

        for reserved_msg in reserved_messages {
            // send "connect" message if reserved message targets our pubkey AND
            // reserved amounts match our order AND order is NOT reserved by someone else (empty matches)
            if (my_order.match_reserved(&reserved_msg) == MatchReservedResult::Matched && my_order.matches.is_empty())
                && base_coin.is_coin_protocol_supported(&reserved_msg.base_protocol_info)
                && rel_coin.is_coin_protocol_supported(&reserved_msg.rel_protocol_info)
            {
                let connect = TakerConnect {
                    sender_pubkey: H256Json::from(our_public_id.bytes),
                    dest_pub_key: reserved_msg.sender_pubkey.clone(),
                    taker_order_uuid: reserved_msg.taker_order_uuid,
                    maker_order_uuid: reserved_msg.maker_order_uuid,
                };
                let topic = orderbook_topic_from_base_rel(&my_order.request.base, &my_order.request.rel);
                broadcast_ordermatch_message(&ctx, vec![topic], connect.clone().into());
                let taker_match = TakerMatch {
                    reserved: reserved_msg,
                    connect,
                    connected: None,
                    last_updated: now_ms(),
                };
                my_order
                    .matches
                    .insert(taker_match.reserved.maker_order_uuid, taker_match);
                save_my_taker_order(&ctx, my_order);
                return;
            }
        }
>>>>>>> 76dbd66f
    }
}

async fn process_maker_connected(ctx: MmArc, from_pubkey: H256Json, connected: MakerConnected) {
    let ordermatch_ctx = OrdermatchContext::from_ctx(&ctx).unwrap();
    let our_public_id = ctx.public_id().unwrap();
    if our_public_id.bytes == from_pubkey.0 {
        log::warn!("Skip maker connected from our pubkey");
        return;
    }

    let mut my_taker_orders = ordermatch_ctx.my_taker_orders.lock().await;
    let my_order_entry = match my_taker_orders.entry(connected.taker_order_uuid) {
        Entry::Occupied(e) => e,
        Entry::Vacant(_) => return,
    };
    let order_match = match my_order_entry.get().matches.get(&connected.maker_order_uuid) {
        Some(o) => o,
        None => {
            log::warn!(
                "Our node doesn't have the match with uuid {}",
                connected.maker_order_uuid
            );
            return;
        },
    };

    if order_match.reserved.sender_pubkey != from_pubkey {
        log::error!("Connected message sender pubkey != reserved message sender pubkey");
        return;
    }
    // alice
    lp_connected_alice(ctx.clone(), my_order_entry.get().request.clone(), order_match.clone());
    // remove the matched order immediately
    let order = my_order_entry.remove();
    delete_my_taker_order(ctx, order, TakerOrderCancellationReason::Fulfilled)
        .compat()
        .await
        .ok();
}

async fn process_taker_request(ctx: MmArc, from_pubkey: H256Json, taker_request: TakerRequest) {
    let our_public_id: H256Json = ctx.public_id().unwrap().bytes.into();
    if our_public_id == from_pubkey {
        log::warn!("Skip the request originating from our pubkey");
        return;
    }
    log::debug!("Processing request {:?}", taker_request);

    if !taker_request.can_match_with_maker_pubkey(&our_public_id) {
        return;
    }

    let ordermatch_ctx = OrdermatchContext::from_ctx(&ctx).unwrap();
    let storage = MyOrdersStorage::new(ctx.clone());
    let mut my_orders = ordermatch_ctx.my_maker_orders.lock().await;
    let filtered = my_orders
        .iter_mut()
        .filter(|(uuid, _)| taker_request.can_match_with_uuid(uuid));

    for (uuid, order) in filtered {
        if let OrderMatchResult::Matched((base_amount, rel_amount)) = order.match_with_request(&taker_request) {
            let (base_coin, rel_coin) = match find_pair(&ctx, &taker_request.base, &taker_request.rel).await {
                Ok(Some(c)) => c,
                _ => return, // attempt to match with deactivated coin
            };

            if !order.matches.contains_key(&taker_request.uuid)
                && base_coin.is_coin_protocol_supported(&taker_request.base_protocol_info)
                && rel_coin.is_coin_protocol_supported(&taker_request.rel_protocol_info)
            {
                let reserved = MakerReserved {
                    dest_pub_key: taker_request.sender_pubkey.clone(),
                    sender_pubkey: our_public_id,
                    base: order.base.clone(),
                    base_amount: base_amount.clone(),
                    rel_amount: rel_amount.clone(),
                    rel: order.rel.clone(),
                    taker_order_uuid: taker_request.uuid,
                    maker_order_uuid: *uuid,
                    conf_settings: order.conf_settings.or_else(|| {
                        Some(OrderConfirmationsSettings {
                            base_confs: base_coin.required_confirmations(),
                            base_nota: base_coin.requires_notarization(),
                            rel_confs: rel_coin.required_confirmations(),
                            rel_nota: rel_coin.requires_notarization(),
                        })
                    }),
                    // In Sell case the pair is reversed so protocols should be reversed too
                    base_protocol_info: match taker_request.action {
                        TakerAction::Buy => Some(base_coin.coin_protocol_info()),
                        TakerAction::Sell => Some(rel_coin.coin_protocol_info()),
                    },
                    rel_protocol_info: match taker_request.action {
                        TakerAction::Buy => Some(rel_coin.coin_protocol_info()),
                        TakerAction::Sell => Some(base_coin.coin_protocol_info()),
                    },
                };
                let topic = orderbook_topic_from_base_rel(&order.base, &order.rel);
                log::debug!("Request matched sending reserved {:?}", reserved);
                broadcast_ordermatch_message(&ctx, vec![topic], reserved.clone().into());
                let maker_match = MakerMatch {
                    request: taker_request,
                    reserved,
                    connect: None,
                    connected: None,
                    last_updated: now_ms(),
                };
                order.matches.insert(maker_match.request.uuid, maker_match);
                storage
                    .update_active_maker_order(order)
                    .await
                    .error_log_with_msg("!update_active_maker_order");
            }
            return;
        }
    }
}

async fn process_taker_connect(ctx: MmArc, sender_pubkey: H256Json, connect_msg: TakerConnect) {
    let ordermatch_ctx = OrdermatchContext::from_ctx(&ctx).unwrap();
    let our_public_id = ctx.public_id().unwrap();
    if our_public_id.bytes == sender_pubkey.0 {
        log::warn!("Skip taker connect from our pubkey");
        return;
    }

    let mut maker_orders = ordermatch_ctx.my_maker_orders.lock().await;
    let my_order = match maker_orders.get_mut(&connect_msg.maker_order_uuid) {
        Some(o) => o,
        None => return,
    };
    let order_match = match my_order.matches.get_mut(&connect_msg.taker_order_uuid) {
        Some(o) => o,
        None => {
            log::warn!(
                "Our node doesn't have the match with uuid {}",
                connect_msg.taker_order_uuid
            );
            return;
        },
    };
    if order_match.request.sender_pubkey != sender_pubkey {
        log::warn!("Connect message sender pubkey != request message sender pubkey");
        return;
    }

    if order_match.connected.is_none() && order_match.connect.is_none() {
        let connected = MakerConnected {
            sender_pubkey: our_public_id.bytes.into(),
            dest_pub_key: connect_msg.sender_pubkey.clone(),
            taker_order_uuid: connect_msg.taker_order_uuid,
            maker_order_uuid: connect_msg.maker_order_uuid,
            method: "connected".into(),
        };
        let topic = orderbook_topic_from_base_rel(&my_order.base, &my_order.rel);
        broadcast_ordermatch_message(&ctx, vec![topic], connected.clone().into());
        order_match.connect = Some(connect_msg);
        order_match.connected = Some(connected);
        my_order.started_swaps.push(order_match.request.uuid);
        lp_connect_start_bob(ctx.clone(), order_match.clone(), my_order.clone());

        // If volume is less order will be cancelled a bit later
        if my_order.available_amount() >= my_order.min_base_vol {
            let mut updated_msg = new_protocol::MakerOrderUpdated::new(my_order.uuid);
            updated_msg.with_new_max_volume(my_order.available_amount().into());
            maker_order_updated_p2p_notify(ctx.clone(), &my_order.base, &my_order.rel, updated_msg).await;
        }
        MyOrdersStorage::new(ctx)
            .update_active_maker_order(my_order)
            .await
            .error_log_with_msg("!update_active_maker_order");
    }
}

#[derive(Deserialize, Debug)]
pub struct AutoBuyInput {
    base: String,
    rel: String,
    price: MmNumber,
    volume: MmNumber,
    timeout: Option<u64>,
    /// Not used. Deprecated.
    duration: Option<u32>,
    // TODO: remove this field on API refactoring, method should be separated from params
    method: String,
    gui: Option<String>,
    #[serde(rename = "destpubkey")]
    #[serde(default)]
    dest_pub_key: H256Json,
    #[serde(default)]
    match_by: MatchBy,
    #[serde(default)]
    order_type: OrderType,
    base_confs: Option<u64>,
    base_nota: Option<bool>,
    rel_confs: Option<u64>,
    rel_nota: Option<bool>,
    min_volume: Option<MmNumber>,
    #[serde(default = "get_true")]
    save_in_history: bool,
}

pub async fn buy(ctx: MmArc, req: Json) -> Result<Response<Vec<u8>>, String> {
    let input: AutoBuyInput = try_s!(json::from_value(req));
    if input.base == input.rel {
        return ERR!("Base and rel must be different coins");
    }
    let rel_coin = try_s!(lp_coinfind(&ctx, &input.rel).await);
    let rel_coin = try_s!(rel_coin.ok_or("Rel coin is not found or inactive"));
    let base_coin = try_s!(lp_coinfind(&ctx, &input.base).await);
    let base_coin: MmCoinEnum = try_s!(base_coin.ok_or("Base coin is not found or inactive"));
    if base_coin.wallet_only(&ctx) {
        return ERR!("Base coin {} is wallet only", input.base);
    }
    if rel_coin.wallet_only(&ctx) {
        return ERR!("Rel coin {} is wallet only", input.rel);
    }
    let my_amount = &input.volume * &input.price;
    try_s!(
        check_balance_for_taker_swap(
            &ctx,
            &rel_coin,
            &base_coin,
            my_amount,
            None,
            None,
            FeeApproxStage::OrderIssue
        )
        .await
    );
    let res = try_s!(lp_auto_buy(&ctx, &base_coin, &rel_coin, input).await).into_bytes();
    Ok(try_s!(Response::builder().body(res)))
}

pub async fn sell(ctx: MmArc, req: Json) -> Result<Response<Vec<u8>>, String> {
    let input: AutoBuyInput = try_s!(json::from_value(req));
    if input.base == input.rel {
        return ERR!("Base and rel must be different coins");
    }
    let base_coin = try_s!(lp_coinfind(&ctx, &input.base).await);
    let base_coin = try_s!(base_coin.ok_or("Base coin is not found or inactive"));
    let rel_coin = try_s!(lp_coinfind(&ctx, &input.rel).await);
    let rel_coin = try_s!(rel_coin.ok_or("Rel coin is not found or inactive"));
    if base_coin.wallet_only(&ctx) {
        return ERR!("Base coin {} is wallet only", input.base);
    }
    if rel_coin.wallet_only(&ctx) {
        return ERR!("Rel coin {} is wallet only", input.rel);
    }
    try_s!(
        check_balance_for_taker_swap(
            &ctx,
            &base_coin,
            &rel_coin,
            input.volume.clone(),
            None,
            None,
            FeeApproxStage::OrderIssue
        )
        .await
    );
    let res = try_s!(lp_auto_buy(&ctx, &base_coin, &rel_coin, input).await).into_bytes();
    Ok(try_s!(Response::builder().body(res)))
}

/// Created when maker order is matched with taker request
#[derive(Clone, Debug, Deserialize, Eq, PartialEq, Serialize)]
struct MakerMatch {
    request: TakerRequest,
    reserved: MakerReserved,
    connect: Option<TakerConnect>,
    connected: Option<MakerConnected>,
    last_updated: u64,
}

/// Created upon taker request broadcast
#[derive(Clone, Debug, Deserialize, Eq, PartialEq, Serialize)]
struct TakerMatch {
    reserved: MakerReserved,
    connect: TakerConnect,
    connected: Option<MakerConnected>,
    last_updated: u64,
}

impl<'a> From<&'a TakerRequest> for TakerRequestForRpc<'a> {
    fn from(request: &'a TakerRequest) -> TakerRequestForRpc<'a> {
        TakerRequestForRpc {
            base: &request.base,
            rel: &request.rel,
            base_amount: request.base_amount.to_decimal(),
            base_amount_rat: request.base_amount.to_ratio(),
            rel_amount: request.rel_amount.to_decimal(),
            rel_amount_rat: request.rel_amount.to_ratio(),
            action: &request.action,
            uuid: &request.uuid,
            method: "request".to_string(),
            sender_pubkey: &request.sender_pubkey,
            dest_pub_key: &request.dest_pub_key,
            match_by: &request.match_by,
            conf_settings: &request.conf_settings,
        }
    }
}

construct_detailed!(DetailedMinVolume, min_volume);

#[derive(Serialize)]
struct LpautobuyResult<'a> {
    #[serde(flatten)]
    request: TakerRequestForRpc<'a>,
    order_type: OrderType,
    #[serde(flatten)]
    min_volume: DetailedMinVolume,
}

#[derive(Clone, Debug, Serialize)]
pub struct TakerRequestForRpc<'a> {
    base: &'a str,
    rel: &'a str,
    base_amount: BigDecimal,
    base_amount_rat: BigRational,
    rel_amount: BigDecimal,
    rel_amount_rat: BigRational,
    action: &'a TakerAction,
    uuid: &'a Uuid,
    method: String,
    sender_pubkey: &'a H256Json,
    dest_pub_key: &'a H256Json,
    match_by: &'a MatchBy,
    conf_settings: &'a Option<OrderConfirmationsSettings>,
}

pub async fn lp_auto_buy(
    ctx: &MmArc,
    base_coin: &MmCoinEnum,
    rel_coin: &MmCoinEnum,
    input: AutoBuyInput,
) -> Result<String, String> {
    if input.price < MmNumber::from(BigRational::new(1.into(), 100_000_000.into())) {
        return ERR!("Price is too low, minimum is 0.00000001");
    }

    let action = match Some(input.method.as_ref()) {
        Some("buy") => TakerAction::Buy,
        Some("sell") => TakerAction::Sell,
        _ => return ERR!("Auto buy must be called only from buy/sell RPC methods"),
    };
    let request_orderbook = false;
    try_s!(subscribe_to_orderbook_topic(ctx, &input.base, &input.rel, request_orderbook).await);
    let ordermatch_ctx = try_s!(OrdermatchContext::from_ctx(ctx));
    let mut my_taker_orders = ordermatch_ctx.my_taker_orders.lock().await;
    let our_public_id = try_s!(ctx.public_id());
    let rel_volume = &input.volume * &input.price;
    let conf_settings = OrderConfirmationsSettings {
        base_confs: input.base_confs.unwrap_or_else(|| base_coin.required_confirmations()),
        base_nota: input.base_nota.unwrap_or_else(|| base_coin.requires_notarization()),
        rel_confs: input.rel_confs.unwrap_or_else(|| rel_coin.required_confirmations()),
        rel_nota: input.rel_nota.unwrap_or_else(|| rel_coin.requires_notarization()),
    };
    let mut order_builder = TakerOrderBuilder::new(base_coin, rel_coin)
        .with_base_amount(input.volume)
        .with_rel_amount(rel_volume)
        .with_action(action)
        .with_match_by(input.match_by)
        .with_min_volume(input.min_volume)
        .with_order_type(input.order_type)
        .with_conf_settings(conf_settings)
        .with_sender_pubkey(H256Json::from(our_public_id.bytes))
        .with_save_in_history(input.save_in_history);
    if let Some(timeout) = input.timeout {
        order_builder = order_builder.with_timeout(timeout);
    }
    let order = try_s!(order_builder.build());
    broadcast_ordermatch_message(
        ctx,
        vec![orderbook_topic_from_base_rel(&input.base, &input.rel)],
        order.request.clone().into(),
    );

    let result = json!({ "result": LpautobuyResult {
        request: (&order.request).into(),
        order_type: order.order_type,
        min_volume: order.min_volume.clone().into(),
    } });

    save_my_new_taker_order(ctx.clone(), &order).await;
    my_taker_orders.insert(order.request.uuid, order);
    Ok(result.to_string())
}

/// Orderbook Item P2P message
/// DO NOT CHANGE - it will break backwards compatibility
#[derive(Clone, Debug, Deserialize, PartialEq, Serialize)]
struct OrderbookP2PItem {
    pubkey: String,
    base: String,
    rel: String,
    price: BigRational,
    max_volume: BigRational,
    min_volume: BigRational,
    uuid: Uuid,
    created_at: u64,
}

impl OrderbookP2PItem {
    fn as_rpc_best_orders_buy(&self, address: String, is_mine: bool) -> RpcOrderbookEntry {
        let price_mm = MmNumber::from(self.price.clone());
        let max_vol_mm = MmNumber::from(self.max_volume.clone());
        let min_vol_mm = MmNumber::from(self.min_volume.clone());

        let base_max_volume = max_vol_mm.clone().into();
        let base_min_volume = min_vol_mm.clone().into();
        let rel_max_volume = (&max_vol_mm * &price_mm).into();
        let rel_min_volume = (&min_vol_mm * &price_mm).into();

        RpcOrderbookEntry {
            coin: self.rel.clone(),
            address,
            price: price_mm.to_decimal(),
            price_rat: price_mm.to_ratio(),
            price_fraction: price_mm.to_fraction(),
            max_volume: max_vol_mm.to_decimal(),
            max_volume_rat: max_vol_mm.to_ratio(),
            max_volume_fraction: max_vol_mm.to_fraction(),
            min_volume: min_vol_mm.to_decimal(),
            min_volume_rat: min_vol_mm.to_ratio(),
            min_volume_fraction: min_vol_mm.to_fraction(),
            pubkey: self.pubkey.clone(),
            age: (now_ms() as i64 / 1000),
            zcredits: 0,
            uuid: self.uuid,
            is_mine,
            base_max_volume,
            base_min_volume,
            rel_max_volume,
            rel_min_volume,
        }
    }

    fn as_rpc_best_orders_sell(&self, address: String, is_mine: bool) -> RpcOrderbookEntry {
        let price_mm = MmNumber::from(1i32) / self.price.clone().into();
        let max_vol_mm = MmNumber::from(self.max_volume.clone());
        let min_vol_mm = MmNumber::from(self.min_volume.clone());

        let base_max_volume = (&max_vol_mm / &price_mm).into();
        let base_min_volume = (&min_vol_mm / &price_mm).into();
        let rel_max_volume = max_vol_mm.clone().into();
        let rel_min_volume = min_vol_mm.clone().into();

        RpcOrderbookEntry {
            coin: self.base.clone(),
            address,
            price: price_mm.to_decimal(),
            price_rat: price_mm.to_ratio(),
            price_fraction: price_mm.to_fraction(),
            max_volume: max_vol_mm.to_decimal(),
            max_volume_rat: max_vol_mm.to_ratio(),
            max_volume_fraction: max_vol_mm.to_fraction(),
            min_volume: min_vol_mm.to_decimal(),
            min_volume_rat: min_vol_mm.to_ratio(),
            min_volume_fraction: min_vol_mm.to_fraction(),
            pubkey: self.pubkey.clone(),
            age: (now_ms() as i64 / 1000),
            zcredits: 0,
            uuid: self.uuid,
            is_mine,
            base_max_volume,
            base_min_volume,
            rel_max_volume,
            rel_min_volume,
        }
    }
}

/// Despite it looks the same as OrderbookItemWithProof it's better to have a separate struct to avoid compatibility
/// breakage if we need to add more fields to the OrderbookItemWithProof
/// DO NOT ADD more fields in this struct as it will break backward compatibility.
/// Add them to the BestOrdersRes instead
#[derive(Clone, Debug, Deserialize, PartialEq, Serialize)]
struct OrderbookP2PItemWithProof {
    /// Orderbook item
    order: OrderbookP2PItem,
    /// Last pubkey message payload that contains most recent pair trie root
    last_message_payload: Vec<u8>,
    /// Proof confirming that orderbook item is in the pair trie
    proof: TrieProof,
}

impl From<OrderbookItemWithProof> for OrderbookP2PItemWithProof {
    fn from(o: OrderbookItemWithProof) -> Self {
        OrderbookP2PItemWithProof {
            order: o.order.into(),
            last_message_payload: o.last_message_payload,
            proof: o.proof,
        }
    }
}

impl From<OrderbookItem> for OrderbookP2PItem {
    fn from(o: OrderbookItem) -> OrderbookP2PItem {
        OrderbookP2PItem {
            pubkey: o.pubkey,
            base: o.base,
            rel: o.rel,
            price: o.price,
            max_volume: o.max_volume,
            min_volume: o.min_volume,
            uuid: o.uuid,
            created_at: o.created_at,
        }
    }
}

#[derive(Clone, Debug, PartialEq)]
struct OrderbookItem {
    pubkey: String,
    base: String,
    rel: String,
    price: BigRational,
    max_volume: BigRational,
    min_volume: BigRational,
    uuid: Uuid,
    created_at: u64,
    base_protocol_info: Vec<u8>,
    rel_protocol_info: Vec<u8>,
}

#[derive(Clone, Debug, PartialEq)]
struct OrderbookItemWithProof {
    /// Orderbook item
    order: OrderbookItem,
    /// Last pubkey message payload that contains most recent pair trie root
    last_message_payload: Vec<u8>,
    /// Proof confirming that orderbook item is in the pair trie
    proof: TrieProof,
}

/// Concrete implementation of Hasher using Blake2b 64-bit hashes
#[derive(Debug)]
pub struct Blake2Hasher64;

impl Hasher for Blake2Hasher64 {
    type Out = [u8; 8];
    type StdHasher = Hash256StdHasher;
    const LENGTH: usize = 8;

    fn hash(x: &[u8]) -> Self::Out {
        let mut hasher = VarBlake2b::new(8).expect("8 is valid VarBlake2b output_size");
        hasher.update(x);
        let mut res: [u8; 8] = Default::default();
        hasher.finalize_variable(|hash| res.copy_from_slice(hash));
        res
    }
}

type Layout = sp_trie::Layout<Blake2Hasher64>;

impl OrderbookItem {
    fn apply_updated(&mut self, msg: &new_protocol::MakerOrderUpdated) {
        if let Some(new_price) = msg.new_price() {
            self.price = new_price.into();
        }

        if let Some(new_max_volume) = msg.new_max_volume() {
            self.max_volume = new_max_volume.into();
        }

        if let Some(new_min_volume) = msg.new_min_volume() {
            self.min_volume = new_min_volume.into();
        }
    }

    fn as_rpc_entry_ask(&self, address: String, is_mine: bool) -> RpcOrderbookEntry {
        let price_mm = MmNumber::from(self.price.clone());
        let max_vol_mm = MmNumber::from(self.max_volume.clone());
        let min_vol_mm = MmNumber::from(self.min_volume.clone());

        let base_max_volume = max_vol_mm.clone().into();
        let base_min_volume = min_vol_mm.clone().into();
        let rel_max_volume = (&max_vol_mm * &price_mm).into();
        let rel_min_volume = (&min_vol_mm * &price_mm).into();

        RpcOrderbookEntry {
            coin: self.base.clone(),
            address,
            price: price_mm.to_decimal(),
            price_rat: price_mm.to_ratio(),
            price_fraction: price_mm.to_fraction(),
            max_volume: max_vol_mm.to_decimal(),
            max_volume_rat: max_vol_mm.to_ratio(),
            max_volume_fraction: max_vol_mm.to_fraction(),
            min_volume: min_vol_mm.to_decimal(),
            min_volume_rat: min_vol_mm.to_ratio(),
            min_volume_fraction: min_vol_mm.to_fraction(),
            pubkey: self.pubkey.clone(),
            age: (now_ms() as i64 / 1000),
            zcredits: 0,
            uuid: self.uuid,
            is_mine,
            base_max_volume,
            base_min_volume,
            rel_max_volume,
            rel_min_volume,
        }
    }

    fn as_rpc_entry_bid(&self, address: String, is_mine: bool) -> RpcOrderbookEntry {
        let price_mm = MmNumber::from(1i32) / self.price.clone().into();
        let max_vol_mm = MmNumber::from(self.max_volume.clone());
        let min_vol_mm = MmNumber::from(self.min_volume.clone());

        let base_max_volume = (&max_vol_mm / &price_mm).into();
        let base_min_volume = (&min_vol_mm / &price_mm).into();
        let rel_max_volume = max_vol_mm.clone().into();
        let rel_min_volume = min_vol_mm.clone().into();

        RpcOrderbookEntry {
            coin: self.base.clone(),
            address,
            price: price_mm.to_decimal(),
            price_rat: price_mm.to_ratio(),
            price_fraction: price_mm.to_fraction(),
            max_volume: max_vol_mm.to_decimal(),
            max_volume_rat: max_vol_mm.to_ratio(),
            max_volume_fraction: max_vol_mm.to_fraction(),
            min_volume: min_vol_mm.to_decimal(),
            min_volume_rat: min_vol_mm.to_ratio(),
            min_volume_fraction: min_vol_mm.to_fraction(),
            pubkey: self.pubkey.clone(),
            age: (now_ms() as i64 / 1000),
            zcredits: 0,
            uuid: self.uuid,
            is_mine,
            base_max_volume,
            base_min_volume,
            rel_max_volume,
            rel_min_volume,
        }
    }

    fn from_p2p_and_proto_info(o: OrderbookP2PItem, info: BaseRelProtocolInfo) -> Self {
        OrderbookItem {
            pubkey: o.pubkey,
            base: o.base,
            rel: o.rel,
            price: o.price,
            max_volume: o.max_volume,
            min_volume: o.min_volume,
            uuid: o.uuid,
            created_at: o.created_at,
            base_protocol_info: info.base,
            rel_protocol_info: info.rel,
        }
    }

    fn base_rel_proto_info(&self) -> BaseRelProtocolInfo {
        BaseRelProtocolInfo {
            base: self.base_protocol_info.clone(),
            rel: self.rel_protocol_info.clone(),
        }
    }

    /// Serialize order partially to store in the trie
    /// AVOID CHANGING THIS as much as possible because it will cause a kind of "hard fork"
    fn trie_state_bytes(&self) -> Vec<u8> {
        #[derive(Serialize)]
        struct OrderbookItemHelper<'a> {
            pubkey: &'a str,
            base: &'a str,
            rel: &'a str,
            price: &'a BigRational,
            max_volume: &'a BigRational,
            min_volume: &'a BigRational,
            uuid: &'a Uuid,
            created_at: &'a u64,
        }

        let helper = OrderbookItemHelper {
            pubkey: &self.pubkey,
            base: &self.base,
            rel: &self.rel,
            price: &self.price,
            max_volume: &self.max_volume,
            min_volume: &self.min_volume,
            uuid: &self.uuid,
            created_at: &self.created_at,
        };

        rmp_serde::to_vec(&helper).expect("Serialization should never fail")
    }
}

fn get_true() -> bool { true }

#[derive(Deserialize)]
struct SetPriceReq {
    base: String,
    rel: String,
    price: MmNumber,
    #[serde(default)]
    max: bool,
    #[serde(default)]
    volume: MmNumber,
    min_volume: Option<MmNumber>,
    #[serde(default = "get_true")]
    cancel_previous: bool,
    base_confs: Option<u64>,
    base_nota: Option<bool>,
    rel_confs: Option<u64>,
    rel_nota: Option<bool>,
    #[serde(default = "get_true")]
    save_in_history: bool,
}

#[derive(Deserialize)]
struct MakerOrderUpdateReq {
    uuid: Uuid,
    new_price: Option<MmNumber>,
    max: Option<bool>,
    volume_delta: Option<MmNumber>,
    min_volume: Option<MmNumber>,
    base_confs: Option<u64>,
    base_nota: Option<bool>,
    rel_confs: Option<u64>,
    rel_nota: Option<bool>,
}

#[derive(Debug, Serialize)]
pub struct MakerReservedForRpc<'a> {
    base: &'a str,
    rel: &'a str,
    base_amount: BigDecimal,
    base_amount_rat: BigRational,
    rel_amount: BigDecimal,
    rel_amount_rat: BigRational,
    taker_order_uuid: &'a Uuid,
    maker_order_uuid: &'a Uuid,
    sender_pubkey: &'a H256Json,
    dest_pub_key: &'a H256Json,
    conf_settings: &'a Option<OrderConfirmationsSettings>,
    method: String,
}

#[derive(Debug, Serialize)]
pub struct TakerConnectForRpc<'a> {
    taker_order_uuid: &'a Uuid,
    maker_order_uuid: &'a Uuid,
    method: String,
    sender_pubkey: &'a H256Json,
    dest_pub_key: &'a H256Json,
}

impl<'a> From<&'a TakerConnect> for TakerConnectForRpc<'a> {
    fn from(connect: &'a TakerConnect) -> TakerConnectForRpc {
        TakerConnectForRpc {
            taker_order_uuid: &connect.taker_order_uuid,
            maker_order_uuid: &connect.maker_order_uuid,
            method: "connect".to_string(),
            sender_pubkey: &connect.sender_pubkey,
            dest_pub_key: &connect.dest_pub_key,
        }
    }
}

#[derive(Debug, Serialize)]
pub struct MakerConnectedForRpc<'a> {
    taker_order_uuid: &'a Uuid,
    maker_order_uuid: &'a Uuid,
    method: String,
    sender_pubkey: &'a H256Json,
    dest_pub_key: &'a H256Json,
}

impl<'a> From<&'a MakerConnected> for MakerConnectedForRpc<'a> {
    fn from(connected: &'a MakerConnected) -> MakerConnectedForRpc {
        MakerConnectedForRpc {
            taker_order_uuid: &connected.taker_order_uuid,
            maker_order_uuid: &connected.maker_order_uuid,
            method: "connected".to_string(),
            sender_pubkey: &connected.sender_pubkey,
            dest_pub_key: &connected.dest_pub_key,
        }
    }
}

impl<'a> From<&'a MakerReserved> for MakerReservedForRpc<'a> {
    fn from(reserved: &MakerReserved) -> MakerReservedForRpc {
        MakerReservedForRpc {
            base: &reserved.base,
            rel: &reserved.rel,
            base_amount: reserved.base_amount.to_decimal(),
            base_amount_rat: reserved.base_amount.to_ratio(),
            rel_amount: reserved.rel_amount.to_decimal(),
            rel_amount_rat: reserved.rel_amount.to_ratio(),
            taker_order_uuid: &reserved.taker_order_uuid,
            maker_order_uuid: &reserved.maker_order_uuid,
            sender_pubkey: &reserved.sender_pubkey,
            dest_pub_key: &reserved.dest_pub_key,
            conf_settings: &reserved.conf_settings,
            method: "reserved".to_string(),
        }
    }
}

#[derive(Debug, Serialize)]
struct MakerMatchForRpc<'a> {
    request: TakerRequestForRpc<'a>,
    reserved: MakerReservedForRpc<'a>,
    connect: Option<TakerConnectForRpc<'a>>,
    connected: Option<MakerConnectedForRpc<'a>>,
    last_updated: u64,
}

impl<'a> From<&'a MakerMatch> for MakerMatchForRpc<'a> {
    fn from(maker_match: &'a MakerMatch) -> MakerMatchForRpc {
        MakerMatchForRpc {
            request: (&maker_match.request).into(),
            reserved: (&maker_match.reserved).into(),
            connect: maker_match.connect.as_ref().map(Into::into),
            connected: maker_match.connected.as_ref().map(Into::into),
            last_updated: maker_match.last_updated,
        }
    }
}

#[derive(Serialize)]
struct MakerOrderForRpc<'a> {
    base: &'a str,
    rel: &'a str,
    price: BigDecimal,
    price_rat: &'a MmNumber,
    max_base_vol: BigDecimal,
    max_base_vol_rat: &'a MmNumber,
    min_base_vol: BigDecimal,
    min_base_vol_rat: &'a MmNumber,
    created_at: u64,
    updated_at: Option<u64>,
    matches: HashMap<Uuid, MakerMatchForRpc<'a>>,
    started_swaps: &'a [Uuid],
    uuid: Uuid,
    conf_settings: &'a Option<OrderConfirmationsSettings>,
    #[serde(skip_serializing_if = "Option::is_none")]
    changes_history: &'a Option<Vec<HistoricalOrder>>,
}

impl<'a> From<&'a MakerOrder> for MakerOrderForRpc<'a> {
    fn from(order: &'a MakerOrder) -> MakerOrderForRpc<'a> {
        MakerOrderForRpc {
            base: &order.base,
            rel: &order.rel,
            price: order.price.to_decimal(),
            price_rat: &order.price,
            max_base_vol: order.max_base_vol.to_decimal(),
            max_base_vol_rat: &order.max_base_vol,
            min_base_vol: order.min_base_vol.to_decimal(),
            min_base_vol_rat: &order.min_base_vol,
            created_at: order.created_at,
            updated_at: order.updated_at,
            matches: order
                .matches
                .iter()
                .map(|(uuid, order_match)| (*uuid, order_match.into()))
                .collect(),
            started_swaps: &order.started_swaps,
            uuid: order.uuid,
            conf_settings: &order.conf_settings,
            changes_history: &order.changes_history,
        }
    }
}

/// Cancels the orders in case of error on different checks
/// https://github.com/KomodoPlatform/atomicDEX-API/issues/794
async fn cancel_orders_on_error<T, E>(ctx: &MmArc, req: &SetPriceReq, error: E) -> Result<T, E> {
    if req.cancel_previous {
        let ordermatch_ctx = OrdermatchContext::from_ctx(&ctx).unwrap();
        cancel_previous_maker_orders(ctx, &ordermatch_ctx, &req.base, &req.rel).await;
    }
    Err(error)
}

async fn get_max_volume(ctx: &MmArc, my_coin: &MmCoinEnum, other_coin: &MmCoinEnum) -> Result<MmNumber, String> {
    let my_balance = try_s!(my_coin.my_spendable_balance().compat().await);
    // first check if `rel_coin` balance is sufficient
    let other_coin_trade_fee = try_s!(
        other_coin
            .get_receiver_trade_fee(FeeApproxStage::OrderIssue)
            .compat()
            .await
    );
    try_s!(check_other_coin_balance_for_swap(ctx, other_coin, None, other_coin_trade_fee).await);
    // calculate max maker volume
    // note the `calc_max_maker_vol` returns [`CheckBalanceError::NotSufficientBalance`] error if the balance of `base_coin` is not sufficient
    Ok(try_s!(
        calc_max_maker_vol(ctx, my_coin, &my_balance, FeeApproxStage::OrderIssue).await
    ))
}

pub async fn set_price(ctx: MmArc, req: Json) -> Result<Response<Vec<u8>>, String> {
    let req: SetPriceReq = try_s!(json::from_value(req));

    let base_coin: MmCoinEnum = match try_s!(lp_coinfind(&ctx, &req.base).await) {
        Some(coin) => coin,
        None => return ERR!("Base coin {} is not found", req.base),
    };

    let rel_coin: MmCoinEnum = match try_s!(lp_coinfind(&ctx, &req.rel).await) {
        Some(coin) => coin,
        None => return ERR!("Rel coin {} is not found", req.rel),
    };

    if base_coin.wallet_only(&ctx) {
        return ERR!("Base coin {} is wallet only", req.base);
    }
    if rel_coin.wallet_only(&ctx) {
        return ERR!("Rel coin {} is wallet only", req.rel);
    }

    let volume = if req.max {
        try_s!(
            get_max_volume(&ctx, &base_coin, &rel_coin)
                .or_else(|e| cancel_orders_on_error(&ctx, &req, e))
                .await
        )
    } else {
        try_s!(
            check_balance_for_maker_swap(
                &ctx,
                &base_coin,
                &rel_coin,
                req.volume.clone(),
                None,
                None,
                FeeApproxStage::OrderIssue
            )
            .or_else(|e| cancel_orders_on_error(&ctx, &req, e))
            .await
        );
        req.volume.clone()
    };

    let ordermatch_ctx = try_s!(OrdermatchContext::from_ctx(&ctx));

    if req.cancel_previous {
        cancel_previous_maker_orders(&ctx, &ordermatch_ctx, &req.base, &req.rel).await;
    }

    let conf_settings = OrderConfirmationsSettings {
        base_confs: req.base_confs.unwrap_or_else(|| base_coin.required_confirmations()),
        base_nota: req.base_nota.unwrap_or_else(|| base_coin.requires_notarization()),
        rel_confs: req.rel_confs.unwrap_or_else(|| rel_coin.required_confirmations()),
        rel_nota: req.rel_nota.unwrap_or_else(|| rel_coin.requires_notarization()),
    };
    let builder = MakerOrderBuilder::new(&base_coin, &rel_coin)
        .with_max_base_vol(volume)
        .with_min_base_vol(req.min_volume)
        .with_price(req.price)
        .with_conf_settings(conf_settings)
        .with_save_in_history(req.save_in_history);

    let new_order = try_s!(builder.build());

    let request_orderbook = false;
    try_s!(subscribe_to_orderbook_topic(&ctx, &new_order.base, &new_order.rel, request_orderbook).await);
    save_my_new_maker_order(ctx.clone(), &new_order).await;
    maker_order_created_p2p_notify(
        ctx.clone(),
        &new_order,
        base_coin.coin_protocol_info(),
        rel_coin.coin_protocol_info(),
    )
    .await;
    let rpc_result = MakerOrderForRpc::from(&new_order);
    let res = try_s!(json::to_vec(&json!({ "result": rpc_result })));

    let mut my_orders = ordermatch_ctx.my_maker_orders.lock().await;
    my_orders.insert(new_order.uuid, new_order);

    Ok(try_s!(Response::builder().body(res)))
}

/// Removes the previous orders if there're some to allow multiple setprice call per pair.
/// It's common use case now as `autoprice` doesn't work with new ordermatching and
/// MM2 users request the coins price from aggregators by their own scripts issuing
/// repetitive setprice calls with new price
///
/// # Safety
///
/// The function locks the [`OrdermatchContext::my_maker_orders`] mutex.
async fn cancel_previous_maker_orders(
    ctx: &MmArc,
    ordermatch_ctx: &OrdermatchContext,
    base_to_delete: &str,
    rel_to_delete: &str,
) {
    let mut my_maker_orders = ordermatch_ctx.my_maker_orders.lock().await;
    let mut my_actual_maker_orders = HashMap::with_capacity(my_maker_orders.len());

    for (uuid, order) in my_maker_orders.drain() {
        let to_delete = order.base == base_to_delete && order.rel == rel_to_delete;
        if to_delete {
            maker_order_cancelled_p2p_notify(ctx.clone(), &order).await;
            delete_my_maker_order(ctx.clone(), order, MakerOrderCancellationReason::Cancelled)
                .compat()
                .await
                .ok();
            continue;
        }

        // return the order to [`OrdermatchContext::my_maker_orders`]
        my_actual_maker_orders.insert(uuid, order);
    }

    *my_maker_orders = my_actual_maker_orders;
}

pub async fn update_maker_order(ctx: MmArc, req: Json) -> Result<Response<Vec<u8>>, String> {
    let req: MakerOrderUpdateReq = try_s!(json::from_value(req));

    let ordermatch_ctx = try_s!(OrdermatchContext::from_ctx(&ctx));
    let my_maker_orders = ordermatch_ctx.my_maker_orders.lock().await;

    let (base_coin, rel_coin, original_price, original_volume, updated_conf_settings, matches, reserved_amount) =
        match my_maker_orders.get(&req.uuid) {
            Some(order) => {
                if order.has_ongoing_matches() {
                    return ERR!("Can't update an order that has ongoing matches");
                }
                let base = order.base.as_str();
                let base_coin: MmCoinEnum = match try_s!(lp_coinfind(&ctx, base).await) {
                    Some(coin) => coin,
                    None => return ERR!("Base coin {} has been removed from config", base),
                };

                let rel = order.rel.as_str();
                let rel_coin: MmCoinEnum = match try_s!(lp_coinfind(&ctx, rel).await) {
                    Some(coin) => coin,
                    None => return ERR!("Rel coin {} has been removed from config", rel),
                };

                let original_conf_settings = order.conf_settings.unwrap();

                let updated_conf_settings = OrderConfirmationsSettings {
                    base_confs: req.base_confs.unwrap_or(original_conf_settings.base_confs),
                    base_nota: req.base_nota.unwrap_or(original_conf_settings.base_nota),
                    rel_confs: req.rel_confs.unwrap_or(original_conf_settings.rel_confs),
                    rel_nota: req.rel_nota.unwrap_or(original_conf_settings.rel_nota),
                };

                (
                    base_coin,
                    rel_coin,
                    order.price.clone(),
                    order.max_base_vol.clone(),
                    updated_conf_settings,
                    order.matches.clone(),
                    order.reserved_amount(),
                )
            },
            None => return ERR!("There is no order with UUID {}", req.uuid),
        };

    drop(my_maker_orders);

    let mut update_msg = new_protocol::MakerOrderUpdated::new(req.uuid);
    update_msg.with_new_conf_settings(updated_conf_settings);

    // Validate and Add new_price to update_msg if new_price is found in the request
    let new_price = match req.new_price {
        Some(new_price) => {
            try_s!(validate_price(new_price.clone()));
            update_msg.with_new_price(new_price.clone().into());
            new_price
        },
        None => original_price,
    };

    let min_base_amount = base_coin.min_trading_vol();
    let min_rel_amount = rel_coin.min_trading_vol();

    // Add min_volume to update_msg if min_volume is found in the request
    if let Some(min_volume) = req.min_volume.clone() {
        // Validate and Ca lculate Minimum Volume
        let actual_min_vol = try_s!(validate_and_get_min_vol(
            min_base_amount.clone(),
            min_rel_amount.clone(),
            Some(min_volume),
            new_price.clone()
        ));
        update_msg.with_new_min_volume(actual_min_vol.into());
    }

    // Calculate order volume and add to update_msg if new_volume is found in the request
    let new_volume = if req.max.unwrap_or(false) {
        let max_volume = try_s!(get_max_volume(&ctx, &base_coin, &rel_coin).await) + reserved_amount.clone();
        update_msg.with_new_max_volume(max_volume.clone().into());
        max_volume
    } else if Option::is_some(&req.volume_delta) {
        let volume = original_volume + req.volume_delta.unwrap();
        if volume <= MmNumber::from("0") {
            return ERR!("New volume {} should be more than zero", volume);
        }
        try_s!(
            check_balance_for_maker_swap(
                &ctx,
                &base_coin,
                &rel_coin,
                volume.clone(),
                None,
                None,
                FeeApproxStage::OrderIssue
            )
            .await
        );
        update_msg.with_new_max_volume(volume.clone().into());
        volume
    } else {
        original_volume
    };

    if new_volume <= reserved_amount {
        return ERR!(
            "New volume {} should be more than reserved amount for order matches {}",
            new_volume,
            reserved_amount
        );
    }

    // Validate Order Volume
    try_s!(validate_max_vol(
        min_base_amount.clone(),
        min_rel_amount.clone(),
        new_volume.clone() - reserved_amount.clone(),
        req.min_volume.clone(),
        new_price
    ));

    let mut my_maker_orders = ordermatch_ctx.my_maker_orders.lock().await;
    let (rpc_result, base, rel) = match my_maker_orders.get_mut(&req.uuid) {
        None => return ERR!("Order with UUID: {} has been deleted", req.uuid),
        Some(order) => {
            if order.matches.len() != matches.len() || !order.matches.keys().all(|k| matches.contains_key(k)) {
                return ERR!("Order {} is being matched now, can't update", req.uuid);
            }

            let new_change = HistoricalOrder::build(&update_msg, order);
            order.apply_updated(&update_msg);
            save_maker_order_on_update(ctx.clone(), order, new_change).await;
            update_msg.with_new_max_volume((new_volume - reserved_amount).into());
            (MakerOrderForRpc::from(&*order), order.base.as_str(), order.rel.as_str())
        },
    };
    let res = try_s!(json::to_vec(&json!({ "result": rpc_result })));
    maker_order_updated_p2p_notify(ctx.clone(), base, rel, update_msg).await;

    Ok(try_s!(Response::builder().body(res)))
}

/// Result of match_order_and_request function
#[derive(Debug, PartialEq)]
enum OrderMatchResult {
    /// Order and request matched, contains base and rel resulting amounts
    Matched((MmNumber, MmNumber)),
    /// Orders didn't match
    NotMatched,
}

#[derive(Deserialize)]
struct OrderStatusReq {
    uuid: Uuid,
}

#[derive(Serialize)]
struct OrderForRpcWithCancellationReason<'a> {
    #[serde(flatten)]
    order: OrderForRpc<'a>,
    cancellation_reason: &'a str,
}

pub async fn order_status(ctx: MmArc, req: Json) -> Result<Response<Vec<u8>>, String> {
    let req: OrderStatusReq = try_s!(json::from_value(req));

    let ordermatch_ctx = try_s!(OrdermatchContext::from_ctx(&ctx));
    let storage = MyOrdersStorage::new(ctx.clone());

    let maker_orders = ordermatch_ctx.my_maker_orders.lock().await;
    if let Ok(order) = storage.load_active_maker_order(req.uuid).await {
        let res = json!({
            "type": "Maker",
            "order": MakerOrderForMyOrdersRpc::from(&order),
        });
        return Response::builder()
            .body(json::to_vec(&res).expect("Serialization failed"))
            .map_err(|e| ERRL!("{}", e));
    }
    drop(maker_orders);

    let taker_orders = ordermatch_ctx.my_taker_orders.lock().await;
    if let Some(order) = taker_orders.get(&req.uuid) {
        let res = json!({
            "type": "Taker",
            "order": TakerOrderForRpc::from(order),
        });
        return Response::builder()
            .body(json::to_vec(&res).expect("Serialization failed"))
            .map_err(|e| ERRL!("{}", e));
    }

    let order = try_s!(storage.load_order_from_history(req.uuid).await);
    let cancellation_reason = &try_s!(storage.select_order_status(req.uuid).await);

    let res = json!(OrderForRpcWithCancellationReason {
        order: OrderForRpc::from(&order),
        cancellation_reason,
    });
    Response::builder()
        .body(json::to_vec(&res).expect("Serialization failed"))
        .map_err(|e| ERRL!("{}", e))
}

#[derive(Display)]
pub enum MakerOrderCancellationReason {
    Fulfilled,
    InsufficientBalance,
    Cancelled,
}

#[derive(Display)]
pub enum TakerOrderCancellationReason {
    Fulfilled,
    ToMaker,
    TimedOut,
    Cancelled,
}

#[derive(Debug, Deserialize)]
pub struct MyOrdersFilter {
    pub order_type: Option<String>,
    pub initial_action: Option<String>,
    pub base: Option<String>,
    pub rel: Option<String>,
    pub from_price: Option<MmNumber>,
    pub to_price: Option<MmNumber>,
    pub from_volume: Option<MmNumber>,
    pub to_volume: Option<MmNumber>,
    pub from_timestamp: Option<u64>,
    pub to_timestamp: Option<u64>,
    pub was_taker: Option<bool>,
    pub status: Option<String>,
    #[serde(default)]
    pub include_details: bool,
}

#[derive(Debug, Clone, Deserialize, Eq, PartialEq, Serialize)]
#[serde(tag = "type", content = "order")]
pub enum Order {
    Maker(MakerOrder),
    Taker(TakerOrder),
}

impl<'a> From<&'a Order> for OrderForRpc<'a> {
    fn from(order: &'a Order) -> OrderForRpc {
        match order {
            Order::Maker(o) => OrderForRpc::Maker(MakerOrderForRpc::from(o)),
            Order::Taker(o) => OrderForRpc::Taker(TakerOrderForRpc::from(o)),
        }
    }
}

impl Order {
    pub fn uuid(&self) -> Uuid {
        match self {
            Order::Maker(maker) => maker.uuid,
            Order::Taker(taker) => taker.request.uuid,
        }
    }
}

#[derive(Serialize)]
struct UuidParseError {
    uuid: String,
    warning: String,
}

#[derive(Debug, Default)]
pub struct RecentOrdersSelectResult {
    /// Orders matching the query
    pub orders: Vec<FilteringOrder>,
    /// Total count of orders matching the query
    pub total_count: usize,
    /// The number of skipped orders
    pub skipped: usize,
}

#[derive(Debug, Serialize)]
pub struct FilteringOrder {
    pub uuid: String,
    pub order_type: String,
    pub initial_action: String,
    pub base: String,
    pub rel: String,
    pub price: f64,
    pub volume: f64,
    pub created_at: i64,
    pub last_updated: i64,
    pub was_taker: i8,
    pub status: String,
}

/// Returns *all* uuids of swaps, which match the selected filter.
pub async fn orders_history_by_filter(ctx: MmArc, req: Json) -> Result<Response<Vec<u8>>, String> {
    let storage = MyOrdersStorage::new(ctx.clone());

    let filter: MyOrdersFilter = try_s!(json::from_value(req));
    let db_result = try_s!(storage.select_orders_by_filter(&filter, None).await);

    let mut warnings = vec![];
    let rpc_orders = if filter.include_details {
        let mut vec = Vec::with_capacity(db_result.orders.len());
        for order in db_result.orders.iter() {
            let uuid = match Uuid::parse_str(order.uuid.as_str()) {
                Ok(uuid) => uuid,
                Err(e) => {
                    let warning = format!(
                        "Order details for Uuid {} were skipped because uuid could not be parsed",
                        order.uuid
                    );
                    log::warn!("{}, error {}", warning, e);
                    warnings.push(UuidParseError {
                        uuid: order.uuid.clone(),
                        warning,
                    });
                    continue;
                },
            };

            if let Ok(order) = storage.load_order_from_history(uuid).await {
                vec.push(order);
                continue;
            }

            let ordermatch_ctx = try_s!(OrdermatchContext::from_ctx(&ctx));
            if order.order_type == "Maker" {
                let maker_orders = ordermatch_ctx.my_maker_orders.lock().await;
                if let Some(maker_order) = maker_orders.get(&uuid) {
                    vec.push(Order::Maker(maker_order.to_owned()));
                }
                continue;
            }

            let taker_orders = ordermatch_ctx.my_taker_orders.lock().await;
            if let Some(taker_order) = taker_orders.get(&uuid) {
                vec.push(Order::Taker(taker_order.to_owned()));
            }
        }
        vec
    } else {
        vec![]
    };

    let details: Vec<_> = rpc_orders.iter().map(OrderForRpc::from).collect();

    let json = json!({
    "result": {
        "orders": db_result.orders,
        "details": details,
        "found_records": db_result.total_count,
        "warnings": warnings,
    }});

    let res = try_s!(json::to_vec(&json));

    Ok(try_s!(Response::builder().body(res)))
}

#[derive(Deserialize)]
struct CancelOrderReq {
    uuid: Uuid,
}

pub async fn cancel_order(ctx: MmArc, req: Json) -> Result<Response<Vec<u8>>, String> {
    let req: CancelOrderReq = try_s!(json::from_value(req));

    let ordermatch_ctx = try_s!(OrdermatchContext::from_ctx(&ctx));
    let mut maker_orders = ordermatch_ctx.my_maker_orders.lock().await;
    match maker_orders.entry(req.uuid) {
        Entry::Occupied(order) => {
            if !order.get().is_cancellable() {
                return ERR!("Order {} is being matched now, can't cancel", req.uuid);
            }
            let order = order.remove();
            maker_order_cancelled_p2p_notify(ctx.clone(), &order).await;
            delete_my_maker_order(ctx, order, MakerOrderCancellationReason::Cancelled)
                .compat()
                .await
                .ok();
            let res = json!({
                "result": "success"
            });
            return Response::builder()
                .body(json::to_vec(&res).expect("Serialization failed"))
                .map_err(|e| ERRL!("{}", e));
        },
        // look for taker order with provided uuid
        Entry::Vacant(_) => (),
    }

    let mut taker_orders = ordermatch_ctx.my_taker_orders.lock().await;
    match taker_orders.entry(req.uuid) {
        Entry::Occupied(order) => {
            if !order.get().is_cancellable() {
                return ERR!("Order {} is being matched now, can't cancel", req.uuid);
            }
            let order = order.remove();
            delete_my_taker_order(ctx, order, TakerOrderCancellationReason::Cancelled)
                .compat()
                .await
                .ok();
            let res = json!({
                "result": "success"
            });
            return Response::builder()
                .body(json::to_vec(&res).expect("Serialization failed"))
                .map_err(|e| ERRL!("{}", e));
        },
        // error is returned
        Entry::Vacant(_) => (),
    }

    let res = json!({
        "error": format!("Order with uuid {} is not found", req.uuid),
    });
    Response::builder()
        .status(404)
        .body(json::to_vec(&res).expect("Serialization failed"))
        .map_err(|e| ERRL!("{}", e))
}

#[derive(Serialize)]
struct MakerOrderForMyOrdersRpc<'a> {
    #[serde(flatten)]
    order: MakerOrderForRpc<'a>,
    cancellable: bool,
    available_amount: BigDecimal,
}

impl<'a> From<&'a MakerOrder> for MakerOrderForMyOrdersRpc<'a> {
    fn from(order: &'a MakerOrder) -> MakerOrderForMyOrdersRpc {
        MakerOrderForMyOrdersRpc {
            order: order.into(),
            cancellable: order.is_cancellable(),
            available_amount: order.available_amount().into(),
        }
    }
}

#[derive(Serialize)]
struct TakerMatchForRpc<'a> {
    reserved: MakerReservedForRpc<'a>,
    connect: TakerConnectForRpc<'a>,
    connected: Option<MakerConnectedForRpc<'a>>,
    last_updated: u64,
}

impl<'a> From<&'a TakerMatch> for TakerMatchForRpc<'a> {
    fn from(taker_match: &'a TakerMatch) -> TakerMatchForRpc {
        TakerMatchForRpc {
            reserved: (&taker_match.reserved).into(),
            connect: (&taker_match.connect).into(),
            connected: taker_match.connected.as_ref().map(|connected| connected.into()),
            last_updated: 0,
        }
    }
}

#[derive(Serialize)]
struct TakerOrderForRpc<'a> {
    created_at: u64,
    request: TakerRequestForRpc<'a>,
    matches: HashMap<Uuid, TakerMatchForRpc<'a>>,
    order_type: &'a OrderType,
    cancellable: bool,
}

impl<'a> From<&'a TakerOrder> for TakerOrderForRpc<'a> {
    fn from(order: &'a TakerOrder) -> TakerOrderForRpc {
        TakerOrderForRpc {
            created_at: order.created_at,
            request: (&order.request).into(),
            matches: order
                .matches
                .iter()
                .map(|(uuid, taker_match)| (*uuid, taker_match.into()))
                .collect(),
            cancellable: order.is_cancellable(),
            order_type: &order.order_type,
        }
    }
}

#[derive(Serialize)]
#[serde(tag = "type", content = "order")]
enum OrderForRpc<'a> {
    Maker(MakerOrderForRpc<'a>),
    Taker(TakerOrderForRpc<'a>),
}

pub async fn my_orders(ctx: MmArc) -> Result<Response<Vec<u8>>, String> {
    let ordermatch_ctx = try_s!(OrdermatchContext::from_ctx(&ctx));
    let maker_orders = ordermatch_ctx.my_maker_orders.lock().await;
    let taker_orders = ordermatch_ctx.my_taker_orders.lock().await;
    let maker_orders_for_rpc: HashMap<_, _> = maker_orders
        .iter()
        .map(|(uuid, order)| (uuid, MakerOrderForMyOrdersRpc::from(order)))
        .collect();
    let taker_orders_for_rpc: HashMap<_, _> = taker_orders
        .iter()
        .map(|(uuid, order)| (uuid, TakerOrderForRpc::from(order)))
        .collect();
    let res = json!({
        "result": {
            "maker_orders": maker_orders_for_rpc,
            "taker_orders": taker_orders_for_rpc,
        }
    });
    Response::builder()
        .body(json::to_vec(&res).expect("Serialization failed"))
        .map_err(|e| ERRL!("{}", e))
}

pub fn my_maker_orders_dir(ctx: &MmArc) -> PathBuf { ctx.dbdir().join("ORDERS").join("MY").join("MAKER") }

fn my_taker_orders_dir(ctx: &MmArc) -> PathBuf { ctx.dbdir().join("ORDERS").join("MY").join("TAKER") }

fn my_orders_history_dir(ctx: &MmArc) -> PathBuf { ctx.dbdir().join("ORDERS").join("MY").join("HISTORY") }

pub fn my_maker_order_file_path(ctx: &MmArc, uuid: &Uuid) -> PathBuf {
    my_maker_orders_dir(ctx).join(format!("{}.json", uuid))
}

fn my_taker_order_file_path(ctx: &MmArc, uuid: &Uuid) -> PathBuf {
    my_taker_orders_dir(ctx).join(format!("{}.json", uuid))
}

fn my_order_history_file_path(ctx: &MmArc, uuid: &Uuid) -> PathBuf {
    my_orders_history_dir(ctx).join(format!("{}.json", uuid))
}

#[derive(Clone, Debug, Deserialize, Eq, PartialEq, Serialize)]
pub struct HistoricalOrder {
    #[serde(skip_serializing_if = "Option::is_none")]
    max_base_vol: Option<MmNumber>,
    #[serde(skip_serializing_if = "Option::is_none")]
    min_base_vol: Option<MmNumber>,
    #[serde(skip_serializing_if = "Option::is_none")]
    price: Option<MmNumber>,
    #[serde(skip_serializing_if = "Option::is_none")]
    updated_at: Option<u64>,
    #[serde(skip_serializing_if = "Option::is_none")]
    conf_settings: Option<OrderConfirmationsSettings>,
}

impl HistoricalOrder {
    fn build(new_order: &new_protocol::MakerOrderUpdated, old_order: &MakerOrder) -> HistoricalOrder {
        HistoricalOrder {
            max_base_vol: if new_order.new_max_volume().is_some() {
                Some(old_order.max_base_vol.clone())
            } else {
                None
            },
            min_base_vol: if new_order.new_min_volume().is_some() {
                Some(old_order.min_base_vol.clone())
            } else {
                None
            },
            price: if new_order.new_price().is_some() {
                Some(old_order.price.clone())
            } else {
                None
            },
            updated_at: old_order.updated_at,
            conf_settings: if let Some(settings) = new_order.new_conf_settings() {
                if Some(settings) == old_order.conf_settings {
                    None
                } else {
                    old_order.conf_settings
                }
            } else {
                None
            },
        }
    }
}

pub async fn orders_kick_start(ctx: &MmArc) -> Result<HashSet<String>, String> {
    let mut coins = HashSet::new();
    let ordermatch_ctx = try_s!(OrdermatchContext::from_ctx(ctx));
    let mut maker_orders = ordermatch_ctx.my_maker_orders.lock().await;
    let mut taker_orders = ordermatch_ctx.my_taker_orders.lock().await;

    let storage = MyOrdersStorage::new(ctx.clone());
    let saved_maker_orders = try_s!(storage.load_active_maker_orders().await);
    let saved_taker_orders = try_s!(storage.load_active_taker_orders().await);

    for order in saved_maker_orders {
        coins.insert(order.base.clone());
        coins.insert(order.rel.clone());
        maker_orders.insert(order.uuid, order);
    }

    for order in saved_taker_orders {
        coins.insert(order.request.base.clone());
        coins.insert(order.request.rel.clone());
        taker_orders.insert(order.request.uuid, order);
    }
    Ok(coins)
}

#[derive(Deserialize)]
#[serde(tag = "type", content = "data")]
pub enum CancelBy {
    /// All orders of current node
    All,
    /// All orders of specific pair
    Pair { base: String, rel: String },
    /// All orders using the coin ticker as base or rel
    Coin { ticker: String },
}

pub async fn cancel_orders_by(ctx: &MmArc, cancel_by: CancelBy) -> Result<(Vec<Uuid>, Vec<Uuid>), String> {
    let mut cancelled = vec![];
    let mut cancelled_maker_orders = vec![];
    let mut cancelled_taker_orders = vec![];
    let mut currently_matching = vec![];

    let ordermatch_ctx = try_s!(OrdermatchContext::from_ctx(ctx));
    let mut maker_orders = ordermatch_ctx.my_maker_orders.lock().await;
    let mut taker_orders = ordermatch_ctx.my_taker_orders.lock().await;

    macro_rules! cancel_maker_if_true {
        ($e: expr, $uuid: ident, $order: ident) => {
            if $e {
                if $order.is_cancellable() {
                    cancelled_maker_orders.push($order);
                    cancelled.push($uuid);
                    None
                } else {
                    currently_matching.push($uuid);
                    Some(($uuid, $order))
                }
            } else {
                Some(($uuid, $order))
            }
        };
    }

    macro_rules! cancel_taker_if_true {
        ($e: expr, $uuid: ident, $order: ident) => {
            if $e {
                if $order.is_cancellable() {
                    cancelled_taker_orders.push($order);
                    cancelled.push($uuid);
                    None
                } else {
                    currently_matching.push($uuid);
                    Some(($uuid, $order))
                }
            } else {
                Some(($uuid, $order))
            }
        };
    }

    match cancel_by {
        CancelBy::All => {
            *maker_orders = maker_orders
                .drain()
                .filter_map(|(uuid, order)| cancel_maker_if_true!(true, uuid, order))
                .collect();
            *taker_orders = taker_orders
                .drain()
                .filter_map(|(uuid, order)| cancel_taker_if_true!(true, uuid, order))
                .collect();
        },
        CancelBy::Pair { base, rel } => {
            *maker_orders = maker_orders
                .drain()
                .filter_map(|(uuid, order)| cancel_maker_if_true!(order.base == base && order.rel == rel, uuid, order))
                .collect();
            *taker_orders = taker_orders
                .drain()
                .filter_map(|(uuid, order)| {
                    cancel_taker_if_true!(order.request.base == base && order.request.rel == rel, uuid, order)
                })
                .collect();
        },
        CancelBy::Coin { ticker } => {
            *maker_orders = maker_orders
                .drain()
                .filter_map(|(uuid, order)| {
                    cancel_maker_if_true!(order.base == ticker || order.rel == ticker, uuid, order)
                })
                .collect();
            *taker_orders = taker_orders
                .drain()
                .filter_map(|(uuid, order)| {
                    cancel_taker_if_true!(order.request.base == ticker || order.request.rel == ticker, uuid, order)
                })
                .collect();
        },
    };
    for order in cancelled_maker_orders {
        maker_order_cancelled_p2p_notify(ctx.clone(), &order).await;
        delete_my_maker_order(ctx.clone(), order, MakerOrderCancellationReason::Cancelled)
            .compat()
            .await
            .ok();
    }
    for order in cancelled_taker_orders {
        delete_my_taker_order(ctx.clone(), order, TakerOrderCancellationReason::Cancelled)
            .compat()
            .await
            .ok();
    }
    Ok((cancelled, currently_matching))
}

pub async fn cancel_all_orders(ctx: MmArc, req: Json) -> Result<Response<Vec<u8>>, String> {
    let cancel_by: CancelBy = try_s!(json::from_value(req["cancel_by"].clone()));

    let (cancelled, currently_matching) = try_s!(cancel_orders_by(&ctx, cancel_by).await);

    let res = json!({
        "result": {
            "cancelled": cancelled,
            "currently_matching": currently_matching,
        }
    });
    Response::builder()
        .body(json::to_vec(&res).expect("Serialization failed"))
        .map_err(|e| ERRL!("{}", e))
}

/// Subscribe to an orderbook topic (see [`orderbook_topic`]).
/// If the `request_orderbook` is true and the orderbook for the given pair of coins is not requested yet (or is not filled up yet),
/// request and fill the orderbook.
///
/// # Safety
///
/// The function locks [`MmCtx::p2p_ctx`] and [`MmCtx::ordermatch_ctx`]
pub(self) async fn subscribe_to_orderbook_topic(
    ctx: &MmArc,
    base: &str,
    rel: &str,
    request_orderbook: bool,
) -> Result<(), String> {
    let current_timestamp = now_ms() / 1000;
    let topic = orderbook_topic_from_base_rel(base, rel);
    let is_orderbook_filled = {
        let ordermatch_ctx = try_s!(OrdermatchContext::from_ctx(ctx));
        let mut orderbook = ordermatch_ctx.orderbook.lock().await;

        match orderbook.topics_subscribed_to.entry(topic.clone()) {
            Entry::Vacant(e) => {
                // we weren't subscribed to the topic yet
                e.insert(OrderbookRequestingState::NotRequested {
                    subscribed_at: current_timestamp,
                });
                subscribe_to_topic(ctx, topic.clone()).await;
                // orderbook is not filled
                false
            },
            Entry::Occupied(e) => match e.get() {
                OrderbookRequestingState::Requested => {
                    // We are subscribed to the topic and the orderbook was requested already
                    true
                },
                OrderbookRequestingState::NotRequested { subscribed_at }
                    if *subscribed_at + ORDERBOOK_REQUESTING_TIMEOUT < current_timestamp =>
                {
                    // We are subscribed to the topic. Also we didn't request the orderbook,
                    // but enough time has passed for the orderbook to fill by OrdermatchRequest::SyncPubkeyOrderbookState.
                    true
                }
                OrderbookRequestingState::NotRequested { .. } => {
                    // We are subscribed to the topic. Also we didn't request the orderbook,
                    // and the orderbook has not filled up yet.
                    false
                },
            },
        }
    };

    if !is_orderbook_filled && request_orderbook {
        try_s!(request_and_fill_orderbook(ctx, base, rel).await);
    }

    Ok(())
}

construct_detailed!(DetailedBaseMaxVolume, base_max_volume);
construct_detailed!(DetailedBaseMinVolume, base_min_volume);
construct_detailed!(DetailedRelMaxVolume, rel_max_volume);
construct_detailed!(DetailedRelMinVolume, rel_min_volume);

#[derive(Debug, Serialize)]
pub struct RpcOrderbookEntry {
    coin: String,
    address: String,
    price: BigDecimal,
    price_rat: BigRational,
    price_fraction: Fraction,
    #[serde(rename = "maxvolume")]
    max_volume: BigDecimal,
    max_volume_rat: BigRational,
    max_volume_fraction: Fraction,
    min_volume: BigDecimal,
    min_volume_rat: BigRational,
    min_volume_fraction: Fraction,
    pubkey: String,
    age: i64,
    zcredits: u64,
    uuid: Uuid,
    is_mine: bool,
    #[serde(flatten)]
    base_max_volume: DetailedBaseMaxVolume,
    #[serde(flatten)]
    base_min_volume: DetailedBaseMinVolume,
    #[serde(flatten)]
    rel_max_volume: DetailedRelMaxVolume,
    #[serde(flatten)]
    rel_min_volume: DetailedRelMinVolume,
}

fn choose_maker_confs_and_notas(
    maker_confs: Option<OrderConfirmationsSettings>,
    taker_req: &TakerRequest,
    maker_coin: &MmCoinEnum,
    taker_coin: &MmCoinEnum,
) -> SwapConfirmationsSettings {
    let maker_settings = maker_confs.unwrap_or(OrderConfirmationsSettings {
        base_confs: maker_coin.required_confirmations(),
        base_nota: maker_coin.requires_notarization(),
        rel_confs: taker_coin.required_confirmations(),
        rel_nota: taker_coin.requires_notarization(),
    });

    let (maker_coin_confs, maker_coin_nota, taker_coin_confs, taker_coin_nota) = match taker_req.conf_settings {
        Some(taker_settings) => match taker_req.action {
            TakerAction::Sell => {
                let maker_coin_confs = if taker_settings.rel_confs < maker_settings.base_confs {
                    taker_settings.rel_confs
                } else {
                    maker_settings.base_confs
                };
                let maker_coin_nota = if !taker_settings.rel_nota {
                    taker_settings.rel_nota
                } else {
                    maker_settings.base_nota
                };
                (
                    maker_coin_confs,
                    maker_coin_nota,
                    maker_settings.rel_confs,
                    maker_settings.rel_nota,
                )
            },
            TakerAction::Buy => {
                let maker_coin_confs = if taker_settings.base_confs < maker_settings.base_confs {
                    taker_settings.base_confs
                } else {
                    maker_settings.base_confs
                };
                let maker_coin_nota = if !taker_settings.base_nota {
                    taker_settings.base_nota
                } else {
                    maker_settings.base_nota
                };
                (
                    maker_coin_confs,
                    maker_coin_nota,
                    maker_settings.rel_confs,
                    maker_settings.rel_nota,
                )
            },
        },
        None => (
            maker_settings.base_confs,
            maker_settings.base_nota,
            maker_settings.rel_confs,
            maker_settings.rel_nota,
        ),
    };

    SwapConfirmationsSettings {
        maker_coin_confs,
        maker_coin_nota,
        taker_coin_confs,
        taker_coin_nota,
    }
}

fn choose_taker_confs_and_notas(
    taker_req: &TakerRequest,
    maker_reserved: &MakerReserved,
    maker_coin: &MmCoinEnum,
    taker_coin: &MmCoinEnum,
) -> SwapConfirmationsSettings {
    let (mut taker_coin_confs, mut taker_coin_nota, maker_coin_confs, maker_coin_nota) = match taker_req.action {
        TakerAction::Buy => match taker_req.conf_settings {
            Some(s) => (s.rel_confs, s.rel_nota, s.base_confs, s.base_nota),
            None => (
                taker_coin.required_confirmations(),
                taker_coin.requires_notarization(),
                maker_coin.required_confirmations(),
                maker_coin.requires_notarization(),
            ),
        },
        TakerAction::Sell => match taker_req.conf_settings {
            Some(s) => (s.base_confs, s.base_nota, s.rel_confs, s.rel_nota),
            None => (
                taker_coin.required_confirmations(),
                taker_coin.requires_notarization(),
                maker_coin.required_confirmations(),
                maker_coin.requires_notarization(),
            ),
        },
    };
    if let Some(settings_from_maker) = maker_reserved.conf_settings {
        if settings_from_maker.rel_confs < taker_coin_confs {
            taker_coin_confs = settings_from_maker.rel_confs;
        }
        if !settings_from_maker.rel_nota {
            taker_coin_nota = settings_from_maker.rel_nota;
        }
    }
    SwapConfirmationsSettings {
        maker_coin_confs,
        maker_coin_nota,
        taker_coin_confs,
        taker_coin_nota,
    }
}<|MERGE_RESOLUTION|>--- conflicted
+++ resolved
@@ -2387,14 +2387,11 @@
     pub my_maker_orders: AsyncMutex<HashMap<Uuid, MakerOrder>>,
     pub my_taker_orders: AsyncMutex<HashMap<Uuid, TakerOrder>>,
     pub orderbook: AsyncMutex<Orderbook>,
-<<<<<<< HEAD
-    #[cfg(target_arch = "wasm32")]
-    ordermatch_db: ConstructibleDb<OrdermatchDb>,
-=======
     /// Pending MakerReserved messages for a specific TakerOrder UUID
     /// Used to select a trade with the best price upon matching
     pending_maker_reserved: AsyncMutex<HashMap<Uuid, Vec<MakerReserved>>>,
->>>>>>> 76dbd66f
+    #[cfg(target_arch = "wasm32")]
+    ordermatch_db: ConstructibleDb<OrdermatchDb>,
 }
 
 #[cfg_attr(all(test, not(target_arch = "wasm32")), mockable)]
@@ -2848,36 +2845,6 @@
         Ok(Some(c)) => c,
         _ => return, // attempt to match with deactivated coin
     };
-<<<<<<< HEAD
-
-    // send "connect" message if reserved message targets our pubkey AND
-    // reserved amounts match our order AND order is NOT reserved by someone else (empty matches)
-    if (my_order.match_reserved(&reserved_msg) == MatchReservedResult::Matched && my_order.matches.is_empty())
-        && base_coin.is_coin_protocol_supported(&reserved_msg.base_protocol_info)
-        && rel_coin.is_coin_protocol_supported(&reserved_msg.rel_protocol_info)
-    {
-        let connect = TakerConnect {
-            sender_pubkey: H256Json::from(our_public_id.bytes),
-            dest_pub_key: reserved_msg.sender_pubkey.clone(),
-            taker_order_uuid: reserved_msg.taker_order_uuid,
-            maker_order_uuid: reserved_msg.maker_order_uuid,
-        };
-        let topic = orderbook_topic_from_base_rel(&my_order.request.base, &my_order.request.rel);
-        broadcast_ordermatch_message(&ctx, vec![topic], connect.clone().into());
-        let taker_match = TakerMatch {
-            reserved: reserved_msg,
-            connect,
-            connected: None,
-            last_updated: now_ms(),
-        };
-        my_order
-            .matches
-            .insert(taker_match.reserved.maker_order_uuid, taker_match);
-        MyOrdersStorage::new(ctx)
-            .update_active_taker_order(my_order)
-            .await
-            .error_log_with_msg("!update_active_taker_order");
-=======
     let mut pending_map = ordermatch_ctx.pending_maker_reserved.lock().await;
     if let Some(mut reserved_messages) = pending_map.remove(&uuid) {
         reserved_messages.sort_unstable_by_key(|r| r.price());
@@ -2906,11 +2873,13 @@
                 my_order
                     .matches
                     .insert(taker_match.reserved.maker_order_uuid, taker_match);
-                save_my_taker_order(&ctx, my_order);
+                MyOrdersStorage::new(ctx)
+                    .update_active_taker_order(my_order)
+                    .await
+                    .error_log_with_msg("!update_active_taker_order");
                 return;
             }
         }
->>>>>>> 76dbd66f
     }
 }
 
