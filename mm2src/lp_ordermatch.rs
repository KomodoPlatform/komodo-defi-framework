--- conflicted
+++ resolved
@@ -2830,16 +2830,6 @@
                     None => continue,
                 };
 
-<<<<<<< HEAD
-                        let topic = order.orderbook_topic();
-                        if !ordermatch_ctx.orderbook.lock().await.is_subscribed_to(&topic) {
-                            let request_orderbook = false;
-                            if let Err(e) = subscribe_to_orderbook_topic(
-                                &ctx,
-                                order.base_orderbook_ticker(),
-                                order.rel_orderbook_ticker(),
-                                request_orderbook,
-=======
                 let order = order_mutex.lock().await;
                 if let Ok(Some((base, rel))) = find_pair(&ctx, &order.base, &order.rel).await {
                     if let Err(e) = order.check_balance(&ctx, &base, &rel).await {
@@ -2851,7 +2841,6 @@
                                 ctx.clone(),
                                 order.clone(),
                                 MakerOrderCancellationReason::InsufficientBalance,
->>>>>>> be163e17
                             )
                             .compat()
                             .await
