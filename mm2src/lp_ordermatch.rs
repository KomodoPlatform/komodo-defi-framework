--- conflicted
+++ resolved
@@ -2109,24 +2109,8 @@
                     order_bytes
                 );
                 return;
-<<<<<<< HEAD
             };
         }
-=======
-            },
-        };
-        let order_bytes = rmp_serde::to_vec(&order).expect("Serialization should never fail");
-        if let Err(e) = pair_trie.insert(order.uuid.as_bytes(), &order_bytes) {
-            log::error!(
-                "Error {:?} on insertion to trie. Key {}, value {:?}",
-                e,
-                order.uuid,
-                order_bytes
-            );
-            return;
-        };
-        drop(pair_trie);
->>>>>>> 66bbde23
 
         if prev_root != H64::default() {
             let history = pair_history_mut(&mut pubkey_state.order_pairs_trie_state_history, &alb_ordered);
