
/******************************************************************************
 * Copyright © 2014-2019 The SuperNET Developers.                             *
 *                                                                            *
 * See the AUTHORS, DEVELOPER-AGREEMENT and LICENSE files at                  *
 * the top-level directory of this distribution for the individual copyright  *
 * holder information and the developer policies on copyright and licensing.  *
 *                                                                            *
 * Unless otherwise agreed in a custom licensing agreement, no part of the    *
 * SuperNET software, including this file may be copied, modified, propagated *
 * or distributed except according to the terms contained in the LICENSE file *
 *                                                                            *
 * Removal or modification of this copyright notice is prohibited.            *
 *                                                                            *
 ******************************************************************************/

//
//  ordermatch.rs
//  marketmaker
//
use bigdecimal::BigDecimal;
use bitcrypto::sha256;
use common::{lp, SMALLVAL, rpc_response, rpc_err_response, HyRes};
use common::mm_ctx::{from_ctx, MmArc, MmWeak};
use coins::{lp_coinfind, MmCoinEnum};
use coins::utxo::{compressed_pub_key_from_priv_raw, ChecksumType};
use futures::future::{Either, Future};
use gstuff::now_ms;
use hashbrown::hash_map::{Entry, HashMap};
<<<<<<< HEAD
use libc::{self, c_void, c_char, strcpy, strlen, calloc};
use rand::{thread_rng, RngCore};
=======
use keys::{Public, Signature};
use libc::c_char;
use num_traits::cast::ToPrimitive;
use primitives::hash::H256;
use rpc::v1::types::{H256 as H256Json};
>>>>>>> 2e7e0cf2
use serde_json::{self as json, Value as Json};
use std::ffi::CString;
use std::sync::{Arc, Mutex};
use std::time::Duration;
use std::thread;
use uuid::Uuid;

use crate::mm2::lp_swap::{MakerSwap, run_maker_swap, TakerSwap, run_taker_swap};

#[cfg(test)]
#[path = "ordermatch_tests.rs"]
mod ordermatch_tests;

#[derive(Clone, Debug, Deserialize, Serialize)]
enum TakerAction {
    Buy,
    Sell,
}

#[derive(Clone, Debug, Deserialize, Serialize)]
struct TakerRequest {
    base: String,
    rel: String,
    base_amount: BigDecimal,
    rel_amount: BigDecimal,
    action: TakerAction,
    uuid: Uuid,
    method: String,
    sender_pubkey: H256Json,
    dest_pub_key: H256Json,
}

#[derive(Clone, Deserialize, Serialize)]
struct TakerOrder {
    created_at: u64,
    request: TakerRequest,
    matches: HashMap<Uuid, TakerMatch>
}

/// Result of match_reserved function
#[derive(Debug, PartialEq)]
enum MatchReservedResult {
    /// Order and reserved message matched,
    Matched,
    /// Order and reserved didn't match
    NotMatched,
}

impl TakerOrder {
    fn match_reserved(&self, reserved: &MakerReserved) -> MatchReservedResult {
        match self.request.action {
            TakerAction::Buy => if self.request.base == reserved.base && self.request.rel == reserved.rel
                && self.request.base_amount == reserved.base_amount && reserved.rel_amount <= self.request.rel_amount {
                MatchReservedResult::Matched
            } else {
                MatchReservedResult::NotMatched
            },
            TakerAction::Sell => if self.request.base == reserved.rel && self.request.rel == reserved.base
                && self.request.base_amount == reserved.rel_amount && self.request.rel_amount <= reserved.base_amount {
                MatchReservedResult::Matched
            } else {
                MatchReservedResult::NotMatched
            }
        }
    }
}

#[derive(Clone, Debug, Deserialize, Serialize)]
/// Market maker order
/// The "action" is missing here because it's easier to always consider maker order as "sell"
/// So upon ordermatch with request we have only 2 combinations "sell":"sell" and "sell":"buy"
/// Adding "action" to maker order will just double possible combinations making order match more complex.
pub struct MakerOrder {
    pub max_base_vol: BigDecimal,
    pub min_base_vol: BigDecimal,
    pub price: BigDecimal,
    pub created_at: u64,
    pub base: String,
    pub rel: String,
    matches: HashMap<Uuid, MakerMatch>,
    started_swaps: Vec<Uuid>,
    uuid: Uuid,
}

impl MakerOrder {
    fn available_amount(&self) -> BigDecimal {
        let reserved: BigDecimal = self.matches.iter().fold(
            0.into(),
            |reserved, (_, order_match)| reserved + &order_match.reserved.base_amount
        );
        &self.max_base_vol - reserved
    }
}

impl Into<MakerOrder> for TakerOrder {
    fn into(self) -> MakerOrder {
        let order = match self.request.action {
            TakerAction::Sell => MakerOrder {
                price: &self.request.rel_amount / &self.request.base_amount,
                max_base_vol: self.request.base_amount,
                min_base_vol: 0.into(),
                created_at: now_ms(),
                base: self.request.base,
                rel: self.request.rel,
                matches: HashMap::new(),
                started_swaps: Vec::new(),
                uuid: self.request.uuid,
            },
            // The "buy" taker order is recreated with reversed pair as Maker order is always considered as "sell"
            TakerAction::Buy => MakerOrder {
                price: &self.request.base_amount / &self.request.rel_amount,
                max_base_vol: self.request.rel_amount,
                min_base_vol: 0.into(),
                created_at: now_ms(),
                base: self.request.rel,
                rel: self.request.base,
                matches: HashMap::new(),
                started_swaps: Vec::new(),
                uuid: self.request.uuid,
            },
        };
        order
    }
}

#[derive(Clone, Debug, Deserialize, Serialize)]
struct TakerConnect {
    taker_order_uuid: Uuid,
    maker_order_uuid: Uuid,
    method: String,
    sender_pubkey: H256Json,
    dest_pub_key: H256Json,
}

#[derive(Clone, Debug, Deserialize, Serialize)]
struct MakerReserved {
    base: String,
    rel: String,
    base_amount: BigDecimal,
    rel_amount: BigDecimal,
    taker_order_uuid: Uuid,
    maker_order_uuid: Uuid,
    method: String,
    sender_pubkey: H256Json,
    dest_pub_key: H256Json,
}

#[derive(Clone, Debug, Deserialize, Serialize)]
struct MakerConnected {
    taker_order_uuid: Uuid,
    maker_order_uuid: Uuid,
    method: String,
    sender_pubkey: H256Json,
    dest_pub_key: H256Json,
}

struct OrdermatchContext {
    pub my_maker_orders: Mutex<HashMap<Uuid, MakerOrder>>,
    pub my_taker_orders: Mutex<HashMap<Uuid, TakerOrder>>,
    pub cancelled_orders: Mutex<HashMap<Uuid, MakerOrder>>,
}

impl OrdermatchContext {
    /// Obtains a reference to this crate context, creating it if necessary.
    fn from_ctx (ctx: &MmArc) -> Result<Arc<OrdermatchContext>, String> {
        Ok (try_s! (from_ctx (&ctx.ordermatch_ctx, move || {
            Ok (OrdermatchContext {
                my_taker_orders: Mutex::new (HashMap::default()),
                my_maker_orders: Mutex::new (HashMap::default()),
                cancelled_orders: Mutex::new (HashMap::default()),
            })
        })))
    }

    /// Obtains a reference to this crate context, creating it if necessary.
    #[allow(dead_code)]
    fn from_ctx_weak (ctx_weak: &MmWeak) -> Result<Arc<OrdermatchContext>, String> {
        let ctx = try_s! (MmArc::from_weak (ctx_weak) .ok_or ("Context expired"));
        Self::from_ctx (&ctx)
    }
}

unsafe fn lp_connect_start_bob(ctx: &MmArc, maker_match: &MakerMatch) -> i32 {
    let mut retval = -1;
    let loop_thread = thread::Builder::new().name("maker_loop".into()).spawn({
        let taker_coin = unwrap!(unwrap! (lp_coinfind (ctx, &maker_match.reserved.rel)));
        let maker_coin = unwrap!(unwrap! (lp_coinfind (ctx, &maker_match.reserved.base)));
        let ctx = ctx.clone();
        let mut alice = lp::bits256::default();
        alice.bytes = maker_match.request.sender_pubkey.0;
        let maker_amount = maker_match.reserved.base_amount.clone();
        let taker_amount = maker_match.reserved.rel_amount.clone();
        let my_persistent_pub = unwrap!(compressed_pub_key_from_priv_raw(&lp::G.LP_privkey.bytes, ChecksumType::DSHA256));
        let uuid = maker_match.request.uuid.to_string();
        move || {
            log!("Entering the maker_swap_loop " (maker_coin.ticker()) "/" (taker_coin.ticker()));
            let maker_swap = MakerSwap::new(
                ctx,
                alice,
                maker_coin,
                taker_coin,
                maker_amount,
                taker_amount,
                my_persistent_pub,
                uuid,
            );
            run_maker_swap(maker_swap, None);
        }
    });
    match loop_thread {
        Ok(_h) => {
            retval = 0;
        },
        Err(e) => {
            log!({ "Got error launching bob swap loop: {}", e });
        }
    }
    retval
}

unsafe fn lp_connected_alice(ctx: &MmArc, taker_match: &TakerMatch) { // alice
    let alice_loop_thread = thread::Builder::new().name("taker_loop".into()).spawn({
        let ctx = ctx.clone();
        let mut maker = lp::bits256::default();
        maker.bytes = taker_match.reserved.sender_pubkey.0;
        let taker_coin = unwrap!(unwrap! (lp_coinfind (&ctx, &taker_match.reserved.rel)));
        let maker_coin = unwrap!(unwrap! (lp_coinfind (&ctx, &taker_match.reserved.base)));
        let my_persistent_pub = unwrap!(compressed_pub_key_from_priv_raw(&lp::G.LP_privkey.bytes, ChecksumType::DSHA256));
        let maker_amount = taker_match.reserved.base_amount.clone();
        let taker_amount = taker_match.reserved.rel_amount.clone();
        let uuid = taker_match.reserved.taker_order_uuid.to_string();
        move || {
            log!("Entering the taker_swap_loop " (maker_coin.ticker()) "/" (taker_coin.ticker()));
            let taker_swap = TakerSwap::new(
                ctx,
                maker,
                maker_coin,
                taker_coin,
                maker_amount,
                taker_amount,
                my_persistent_pub,
                uuid,
            );
            run_taker_swap(taker_swap, None);
        }
    });
    match alice_loop_thread {
        Ok(_) => (),
        Err(e) => {
            log!({ "Got error trying to start taker loop {}", e });
        }
    }
}

pub fn lp_trades_loop(ctx: MmArc) {
    const ORDERMATCH_TIMEOUT: u64 = 30000;
    let mut last_price_broadcast = 0;

    loop {
        if ctx.is_stopping() { break }
        let ordermatch_ctx = unwrap!(OrdermatchContext::from_ctx(&ctx));
        let mut my_taker_orders = unwrap!(ordermatch_ctx.my_taker_orders.lock());
        let mut my_maker_orders = unwrap!(ordermatch_ctx.my_maker_orders.lock());
        // move the timed out taker orders to maker
        *my_taker_orders = my_taker_orders.drain().filter_map(|(uuid, order)| if order.created_at + ORDERMATCH_TIMEOUT < now_ms() {
            if order.matches.is_empty() {
                my_maker_orders.insert(uuid, order.into());
            }
            None
        } else {
            Some((uuid, order))
        }).collect();
        // remove timed out unfinished matches to unlock the reserved amount
        my_maker_orders.iter_mut().for_each(|(_, order)| {
            order.matches = order.matches.drain().filter(
                |(_, order_match)| order_match.last_updated + ORDERMATCH_TIMEOUT > now_ms() || order_match.connected.is_some()
            ).collect();
        });
        drop(my_taker_orders);
        drop(my_maker_orders);

        if now_ms() > last_price_broadcast + 10000 {
            if let Err(e) = broadcast_my_maker_orders(&ctx) {
                ctx.log.log("", &[&"broadcast_my_maker_orders"], &format!("error {}", e));
            }
            last_price_broadcast = now_ms();
        }
        thread::sleep(Duration::from_secs(1));
    }
}

pub unsafe fn lp_trade_command(
    ctx: MmArc,
    json: Json,
) -> i32 {
    let method = json["method"].as_str();
    let ordermatch_ctx = unwrap!(OrdermatchContext::from_ctx(&ctx));
    if method == Some("reserved") {
        let reserved_msg: MakerReserved = match json::from_value(json.clone()) {
            Ok(r) => r,
            Err(_) => return 1,
        };
        if H256Json::from(lp::G.LP_mypub25519.bytes) != reserved_msg.dest_pub_key {
            // ignore the messages that do not target our node
            return 1;
        }

        let mut my_taker_orders = unwrap!(ordermatch_ctx.my_taker_orders.lock());
        let my_order = match my_taker_orders.entry(reserved_msg.taker_order_uuid) {
            Entry::Vacant(_) => {
                log!("Our node doesn't have the order with uuid " (reserved_msg.taker_order_uuid));
                return 1;
            },
            Entry::Occupied(entry) => entry.into_mut()
        };

        if my_order.request.dest_pub_key != H256Json::default() && my_order.request.dest_pub_key != reserved_msg.sender_pubkey {
            log!("got reserved response from different node " (hex::encode(&reserved_msg.sender_pubkey.0)));
            return 1;
        }

        // send "connect" message if reserved message targets our pubkey AND
        // reserved amounts match our order AND order is NOT reserved by someone else (empty matches)
        if my_order.match_reserved(&reserved_msg) == MatchReservedResult::Matched && my_order.matches.is_empty() {
            let connect = TakerConnect {
                sender_pubkey: H256Json::from(lp::G.LP_mypub25519.bytes),
                dest_pub_key: reserved_msg.sender_pubkey.clone(),
                method: "connect".into(),
                taker_order_uuid: reserved_msg.taker_order_uuid,
                maker_order_uuid: reserved_msg.maker_order_uuid,
            };
            ctx.broadcast_p2p_msg(&unwrap!(json::to_string(&connect)));
            let taker_match = TakerMatch {
                reserved: reserved_msg,
                connect,
                connected: None,
                last_updated: now_ms(),
            };
            my_order.matches.insert(taker_match.reserved.maker_order_uuid, taker_match);
        }
        return 1;
    }
    if method == Some("connected") {
        let connected: MakerConnected = match json::from_value(json.clone()) {
            Ok(c) => c,
            Err(_) => return 1,
        };
        if H256Json::from(lp::G.LP_mypub25519.bytes) == connected.dest_pub_key && H256Json::from(lp::G.LP_mypub25519.bytes) != connected.sender_pubkey {
            let mut my_taker_orders = unwrap!(ordermatch_ctx.my_taker_orders.lock());
            let my_order = match my_taker_orders.get_mut(&connected.taker_order_uuid) {
                Some(o) => o,
                None => {
                    log!("Our node doesn't have the order with uuid "(connected.taker_order_uuid));
                    return 1;
                },
            };
            let order_match = match my_order.matches.get_mut(&connected.maker_order_uuid) {
                Some(o) => o,
                None => {
                    log!("Our node doesn't have the match with uuid "(connected.maker_order_uuid));
                    return 1;
                }
            };
            order_match.connected = Some(connected);
            order_match.last_updated = now_ms();
            // alice
            lp_connected_alice(
                &ctx,
                order_match,
            );
            // AG: Bob's p2p ID (`LP_mypub25519`) is in `json["srchash"]`.
            log!("CONNECTED.(" (json) ")");
        }
        return 1;
    }
    // bob
    if method == Some("request") {
        let taker_request: TakerRequest = match json::from_value(json.clone()) {
            Ok(r) => r,
            Err(_) => return 1,
        };
        if lp::G.LP_mypub25519.bytes == taker_request.dest_pub_key.0 {
            log!("Skip the request originating from our pubkey");
            return 1;
        }
        let ordermatch_ctx = unwrap!(OrdermatchContext::from_ctx(&ctx));
        let mut my_orders = unwrap!(ordermatch_ctx.my_maker_orders.lock());

        for (uuid, order) in my_orders.iter_mut() {
            if let OrderMatchResult::Matched((base_amount, rel_amount)) = match_order_and_request(order, &taker_request) {
                let reserved = MakerReserved {
                    dest_pub_key: taker_request.sender_pubkey.clone(),
                    sender_pubkey: lp::G.LP_mypub25519.bytes.into(),
                    base: order.base.clone(),
                    base_amount,
                    rel_amount,
                    rel: order.rel.clone(),
                    method: "reserved".into(),
                    taker_order_uuid: taker_request.uuid,
                    maker_order_uuid: *uuid,
                };
                ctx.broadcast_p2p_msg(&unwrap!(json::to_string(&reserved)));
                let maker_match = MakerMatch {
                    request: taker_request,
                    reserved,
                    connect: None,
                    connected: None,
                    last_updated: now_ms(),
                };
                order.matches.insert(maker_match.request.uuid, maker_match);
                return 1;
            }
        }
    }

    if method == Some("connect") {
        // bob
        let connect_msg: TakerConnect = match json::from_value(json.clone()) {
            Ok(m) => m,
            Err(_) => return 1,
        };
        if lp::G.LP_mypub25519.bytes == connect_msg.dest_pub_key.0 && lp::G.LP_mypub25519.bytes != connect_msg.sender_pubkey.0 {
            let mut maker_orders = unwrap!(ordermatch_ctx.my_maker_orders.lock());
            let my_order = match maker_orders.get_mut(&connect_msg.maker_order_uuid) {
                Some(o) => o,
                None => {
                    log!("Our node doesn't have the order with uuid " (connect_msg.maker_order_uuid));
                    return 1;
                },
            };
            let order_match = match my_order.matches.get_mut(&connect_msg.taker_order_uuid) {
                Some(o) => o,
                None => {
                    log!("Our node doesn't have the match with uuid " (connect_msg.taker_order_uuid));
                    return 1;
                },
            };

            let connected = MakerConnected {
                sender_pubkey: lp::G.LP_mypub25519.bytes.into(),
                dest_pub_key: connect_msg.sender_pubkey.clone(),
                taker_order_uuid: connect_msg.taker_order_uuid,
                maker_order_uuid: connect_msg.maker_order_uuid,
                method: "connected".into(),
            };
            ctx.broadcast_p2p_msg(&unwrap!(json::to_string(&connected)));
            order_match.connect = Some(connect_msg);
            order_match.connected = Some(connected);
            my_order.started_swaps.push(order_match.request.uuid);
            lp_connect_start_bob(&ctx, order_match);
        }
        return 1;
    }
    -1
}

<<<<<<< HEAD
pub unsafe fn lp_trade_command(
    ctx: MmArc,
    json: Json,
    c_json: &CJSON,
) -> i32 {
    let q_trades: i32 = 1;
    let mut str: [libc::c_char; 65] = [0; 65];
    let mut i: i32;
    let dex_selector: i32 = 0;
    let aliceid: u64;
    let qprice: f64;
    let price: f64;
    let mut bid: f64 = 0.;
    let mut ask: f64 = 0.;
    let rq: u64;
    let mut q = lp::LP_quoteinfo::default();
    let mut q2 = lp::LP_quoteinfo::default();
    let mut counter: i32 = 0;
    let mut retval: i32 = -1i32;
    let method = json["method"].as_str();
    match method {
        Some("reserved") | Some("connected") | Some("request") | Some("connect") => {
            if lp::LP_quoteparse(&mut q, c_json.0) < 0 {
                printf(
                    b"ERROR parsing.(%s)\n\x00" as *const u8 as *const libc::c_char,
                    lp::jprint(c_json.0, 0),
                );
                return 1i32;
            } else if q.satoshis < q.txfee {
                return 1i32;
            } else {
                lp::LP_requestinit(
                    &mut q.R,
                    q.srchash,
                    q.desthash,
                    q.srccoin.as_mut_ptr(),
                    q.satoshis.wrapping_sub(q.txfee),
                    q.destcoin.as_mut_ptr(),
                    q.destsatoshis.wrapping_sub(q.desttxfee),
                    q.timestamp,
                    q.quotetime,
                    dex_selector,
                    q.fill as i32,
                    q.gtc as i32,
                );
                rq = (q.R.requestid as u64) << 32i32 | q.R.quoteid as u64;
                // eat expired packets, some old timestamps floating about?
                if q.uuidstr[0usize] == 0 || q.timestamp > 0 && now_ms() / 1000 > q.timestamp.wrapping_add(30 * 20) as u64 {
                    printf(
                        b"uuid.%s aliceid.%llu is expired by %d\n\x00" as *const u8
                            as *const libc::c_char,
                        q.uuidstr.as_mut_ptr().offset(32isize),
                        q.aliceid as libc::c_longlong,
                        (now_ms() / 1000).wrapping_sub(q.timestamp.wrapping_add(60) as u64));
                    return 1i32;
                } else {
                    lp::LP_tradecommand_log(c_json.0);
                    //jdouble(argjson,"price");
                    qprice = q.destsatoshis as f64 / q.satoshis.wrapping_sub(q.txfee) as f64;
                    //printf("%s\n",jprint(argjson,0));
                    retval = 1i32;
                    aliceid = lp::j64bits(
                        c_json.0,
                        b"aliceid\x00" as *const u8 as *const libc::c_char as *mut libc::c_char,
                    );
                    if method == Some("reserved") {
                        lp_bob_competition(&ctx, &mut counter, aliceid, qprice, 1i32);
                        if (lp::LP_Alicedestpubkey.ulongs[0usize]
                            | lp::LP_Alicedestpubkey.ulongs[1usize]
                            | lp::LP_Alicedestpubkey.ulongs[2usize]
                            | lp::LP_Alicedestpubkey.ulongs[3usize]
                            != 0 as u64) as libc::c_int != 0 {
                            if lp::LP_Alicedestpubkey != q.srchash {
                                printf(
                                    b"got reserved response from different node %s\n\x00"
                                        as *const u8
                                        as *const libc::c_char,
                                    lp::bits256_str(str.as_mut_ptr(), q.srchash),
                                );
                                return retval;
                            } else {
                                printf(
                                    b"got reserved response from destpubkey %s\n\x00" as *const u8
                                        as *const libc::c_char,
                                    lp::bits256_str(str.as_mut_ptr(), q.srchash),
                                );
                            }
                        }
                        // alice
                        if lp::G.LP_mypub25519 == q.desthash && lp::G.LP_mypub25519 != q.srchash {
                            if q_trades == 0 {
                                if q.quotetime as u64 > now_ms() / 1000
                                    && lp::LP_alice_eligible(q.quotetime) > 0
                                    {
                                        lp_trades_gotreserved(&mut q, &mut q2);
                                        if lp::LP_quotecmp(0, &mut q, &mut lp::LP_Alicequery) == 0 {
                                            lp_reserved(&mut q, &ctx);
                                        }
                                    }
                            } else {
                                lp_trade_command_q(
                                    &ctx,
                                    &mut q,
                                    lp::jstr(
                                        c_json.0,
                                        b"pair\x00" as *const u8 as *const libc::c_char
                                            as *mut libc::c_char,
                                    ),
                                    1,
                                );
                            }
                        }
                    } else if method == Some("connected") {
                        lp_bob_competition(&ctx, &mut counter, aliceid, qprice, 1000);
                        // alice
                        if lp::G.LP_mypub25519 == q.desthash && lp::G.LP_mypub25519 != q.srchash
                            {
                                static mut RQS: [u64; 1024] = [0; 1024];
                                i = 0;
                                while (i as u64)
                                    < (::std::mem::size_of::<[u64; 1024]>() as u64)
                                    .wrapping_div(::std::mem::size_of::<u64>() as u64)
                                    {
                                        if rq == RQS[i as usize] {
                                            return retval;
                                        } else {
                                            i += 1
                                        }
                                    }
                                i = 0;
                                while (i as u64)
                                    < (::std::mem::size_of::<[u64; 1024]>() as u64)
                                    .wrapping_div(::std::mem::size_of::<u64>() as u64)
                                    {
                                        if RQS[i as usize] == 0 as u64 {
                                            break;
                                        }
                                        i += 1
                                    }
                                if i as u64
                                    == (::std::mem::size_of::<[u64; 1024]>() as u64)
                                    .wrapping_div(::std::mem::size_of::<u64>() as u64)
                                    {
                                        i = thread_rng().next_u64().wrapping_rem(
                                            (::std::mem::size_of::<[u64; 1024]>() as u64)
                                                .wrapping_div(
                                                    ::std::mem::size_of::<u64>() as u64
                                                ),
                                        ) as i32
                                    }
                                RQS[i as usize] = rq;
                                // AG: Bob's p2p ID (`LP_mypub25519`) is in `json["srchash"]`.
                                log!("CONNECTED.(" (json) ")");
                                if q_trades == 0 {
                                    lp_trades_gotconnected(
                                        unwrap!(ctx.ffi_handle()),
                                        &mut q,
                                        &mut q2,
                                        lp::jstr(
                                            c_json.0,
                                            b"pair\x00" as *const u8 as *const libc::c_char
                                                as *mut libc::c_char,
                                        ),
                                    );
                                } else {
                                    lp_trade_command_q(
                                        &ctx,
                                        &mut q,
                                        lp::jstr(
                                            c_json.0,
                                            b"pair\x00" as *const u8 as *const libc::c_char
                                                as *mut libc::c_char,
                                        ),
                                        3,
                                    );
                                }
                            }
                    }
                    // bob
                    if method == Some("request") || method == Some("connect") {
                        price = lp::LP_myprice(
                            1i32,
                            &mut bid,
                            &mut ask,
                            q.srccoin.as_mut_ptr(),
                            q.destcoin.as_mut_ptr(),
                        )
                    } else {
                        price = lp::LP_myprice(
                            0,
                            &mut bid,
                            &mut ask,
                            q.srccoin.as_mut_ptr(),
                            q.destcoin.as_mut_ptr(),
                        )
                    }
                    let coin = unwrap!(lp_coinfind(&ctx, c2s!(q.srccoin)));
                    if coin.is_none() {
                        //printf("%s is not active\n",Q.srccoin);
                        return retval;
                    } else if price <= 1e-15f64 || ask <= 1e-15f64 {
                        //printf("this node has no price for %s/%s\n",Q.srccoin,Q.destcoin);
                        return retval;
                    } else {
                        // bob
                        if method == Some("request") {
                            //if ( LP_Alicemaxprice != 0. )
                            //    return(retval);
                            lp_bob_competition(&ctx, &mut counter, aliceid, qprice, -1i32);
                            //printf("bestprice %.8f\n",bestprice);
                            //|| (bits256_cmp(Q.srchash,lp::G.LP_mypub25519) == 0 && bits256_cmp(lp::G.LP_mypub25519,Q.desthash) != 0) )
                            if q_trades == 0 {
                                lp_trades_gotrequest(
                                    &ctx,
                                    &mut q,
                                    &mut q2,
                                );
                            } else {
                                lp_trade_command_q(
                                    &ctx,
                                    &mut q,
                                    lp::jstr(
                                        c_json.0,
                                        b"pair\x00" as *const u8 as *const libc::c_char
                                            as *mut libc::c_char,
                                    ),
                                    0,
                                );
                            }
                        } else if method == Some("connect") {
                            lp_bob_competition(&ctx, &mut counter, aliceid, qprice, 1000);
                            // bob
                            if lp::G.LP_mypub25519 == q.srchash && lp::G.LP_mypub25519 != q.desthash {
                                static mut RQS_0: [u64; 1024] = [0; 1024];
                                i = 0;
                                while (i as u64)
                                    < (::std::mem::size_of::<[u64; 1024]>() as u64)
                                    .wrapping_div(::std::mem::size_of::<u64>() as u64)
                                    {
                                        if rq == RQS_0[i as usize] {
                                            return retval;
                                        } else {
                                            i += 1
                                        }
                                    }
                                i = 0;
                                while (i as u64)
                                    < (::std::mem::size_of::<[u64; 1024]>() as u64)
                                    .wrapping_div(::std::mem::size_of::<u64>() as u64)
                                    {
                                        if RQS_0[i as usize] == 0 as u64 {
                                            break;
                                        }
                                        i += 1
                                    }
                                if i as u64
                                    == (::std::mem::size_of::<[u64; 1024]>() as u64)
                                    .wrapping_div(::std::mem::size_of::<u64>() as u64)
                                    {
                                        i = thread_rng().next_u64().wrapping_rem(
                                            (::std::mem::size_of::<[u64; 1024]>() as u64)
                                                .wrapping_div(
                                                    ::std::mem::size_of::<u64>() as u64
                                                ),
                                        ) as i32
                                    }
                                RQS_0[i as usize] = rq;
                                printf(
                                    b"CONNECT.(%s)\n\x00" as *const u8 as *const libc::c_char,
                                    lp::jprint(c_json.0, 0),
                                );
                                if q_trades == 0 {
                                    lp_trades_got_connect(
                                        &ctx,
                                        &mut q,
                                        &mut q2,
                                    );
                                } else {
                                    lp_trade_command_q(
                                        &ctx,
                                        &mut q,
                                        lp::jstr(
                                            c_json.0,
                                            b"pair\x00" as *const u8 as *const libc::c_char
                                                as *mut libc::c_char,
                                        ),
                                        2,
                                    );
                                }
                            }
                        }
                        return retval;
                    }
                }
            }
        },
        _ => return retval
    };
}

fn zero_f() -> f64 { 0. }

=======
>>>>>>> 2e7e0cf2
#[derive(Deserialize, Debug)]
pub struct AutoBuyInput {
    base: String,
    rel: String,
    price: BigDecimal,
    volume: BigDecimal,
    timeout: Option<u32>,
    /// Not used. Deprecated.
    duration: Option<u32>,
    // TODO: remove this field on API refactoring, method should be separated from params
    method: String,
    gui: Option<String>,
    #[serde(rename="destpubkey")]
    #[serde(default)]
    dest_pub_key: H256Json
}

pub fn buy(ctx: MmArc, json: Json) -> HyRes {
    let input : AutoBuyInput = try_h!(json::from_value(json.clone()));
    if input.base == input.rel {
        return rpc_err_response(500, "Base and rel must be different coins");
    }
    let rel_coin = try_h!(lp_coinfind(&ctx, &input.rel));
    let rel_coin = match rel_coin {Some(c) => c, None => return rpc_err_response(500, "Rel coin is not found or inactive")};
    let base_coin = try_h!(lp_coinfind(&ctx, &input.base));
    let base_coin: MmCoinEnum = match base_coin {Some(c) => c, None => return rpc_err_response(500, "Base coin is not found or inactive")};
    Box::new(rel_coin.check_i_have_enough_to_trade(&input.volume * &input.price, false).and_then(move |_|
        base_coin.can_i_spend_other_payment().and_then(move |_|
            rpc_response(200, try_h!(lp_auto_buy(&ctx, input)))
        )
    ))
}

pub fn sell(ctx: MmArc, json: Json) -> HyRes {
    let input : AutoBuyInput = try_h!(json::from_value(json.clone()));
    if input.base == input.rel {
        return rpc_err_response(500, "Base and rel must be different coins");
    }
    let base_coin = try_h!(lp_coinfind(&ctx, &input.base));
    let base_coin = match base_coin {Some(c) => c, None => return rpc_err_response(500, "Base coin is not found or inactive")};
    let rel_coin = try_h!(lp_coinfind(&ctx, &input.rel));
    let rel_coin = match rel_coin {Some(c) => c, None => return rpc_err_response(500, "Rel coin is not found or inactive")};
    Box::new(base_coin.check_i_have_enough_to_trade(input.volume.clone(), false).and_then(move |_|
        rel_coin.can_i_spend_other_payment().and_then(move |_|
            rpc_response(200, try_h!(lp_auto_buy(&ctx, input)))
        )
    ))
}

/// Created when maker order is matched with taker request
#[derive(Clone, Debug, Deserialize, Serialize)]
struct MakerMatch {
    request: TakerRequest,
    reserved: MakerReserved,
    connect: Option<TakerConnect>,
    connected: Option<MakerConnected>,
    last_updated: u64,
}

/// Created upon taker request broadcast
#[derive(Clone, Deserialize, Serialize)]
struct TakerMatch {
    reserved: MakerReserved,
    connect: TakerConnect,
    connected: Option<MakerConnected>,
    last_updated: u64,
}

pub fn lp_auto_buy(ctx: &MmArc, input: AutoBuyInput) -> Result<String, String> {
    if input.price < SMALLVAL.into() {
        return ERR!("Price is too low, minimum is {}", SMALLVAL);
    }

    let action = match Some(input.method.as_ref()) {
        Some("buy") => {
            TakerAction::Buy
        },
        Some("sell") => {
            TakerAction::Sell
        },
        _ => return ERR!("Auto buy must be called only from buy/sell RPC methods")
    };

    let ordermatch_ctx = try_s!(OrdermatchContext::from_ctx(&ctx));
    let mut my_taker_orders = try_s!(ordermatch_ctx.my_taker_orders.lock());
    let uuid = Uuid::new_v4();
    let request = TakerRequest {
        base: input.base,
        rel: input.rel,
        rel_amount: &input.volume * input.price,
        base_amount: input.volume,
        method: "request".into(),
        uuid,
        dest_pub_key: input.dest_pub_key,
        sender_pubkey: H256Json::from(unsafe { lp::G.LP_mypub25519.bytes }),
        action,
    };
    ctx.broadcast_p2p_msg(&unwrap!(json::to_string(&request)));
    let result = json!({
        "result": request
    }).to_string();
    my_taker_orders.insert(uuid, TakerOrder {
        created_at: now_ms(),
        matches: HashMap::new(),
        request,
    });
    drop(my_taker_orders);
    Ok(result)
}

fn price_ping_sig_hash(timestamp: u32, pubsecp: &[u8], pubkey: &[u8], base: &[u8], rel: &[u8], price64: u64) -> H256 {
    let mut input = vec![];
    input.extend_from_slice(&timestamp.to_le_bytes());
    input.extend_from_slice(pubsecp);
    input.extend_from_slice(pubkey);
    input.extend_from_slice(base);
    input.extend_from_slice(rel);
    input.extend_from_slice(&price64.to_le_bytes());
    sha256(&input)
}

#[derive(Debug, Deserialize, Serialize)]
struct PricePingRequest {
    method: String,
    pubkey: String,
    base: String,
    rel: String,
    price: BigDecimal,
    price64: String,
    timestamp: u64,
    pubsecp: String,
    sig: String,
    // TODO rename, it's called "balance", but it's actual meaning is max available volume to trade
    #[serde(rename="bal")]
    balance: BigDecimal,
}

impl PricePingRequest {
    fn new(ctx: &MmArc, order: &MakerOrder) -> Result<PricePingRequest, String> {
        let base_coin = match try_s!(lp_coinfind(ctx, &order.base)) {
            Some(coin) => coin,
            None => return ERR!("Base coin {} is not found", order.base),
        };

        let _rel_coin = match try_s!(lp_coinfind(ctx, &order.rel)) {
            Some(coin) => coin,
            None => return ERR!("Rel coin {} is not found", order.rel),
        };

        let price64 = (&order.price * BigDecimal::from(100000000)).to_u64().unwrap();
        let timestamp = now_ms() / 1000;
        let sig_hash = price_ping_sig_hash(
            timestamp as u32,
            &**ctx.secp256k1_key_pair().public(),
            unsafe { &lp::G.LP_mypub25519.bytes },
            order.base.as_bytes(),
            order.rel.as_bytes(),
            price64,
        );

        let sig = try_s!(ctx.secp256k1_key_pair().private().sign(&sig_hash));

        let available_amount = order.available_amount();
        let max_volume = if available_amount > 0.into() {
            let my_balance = try_s!(base_coin.my_balance().wait());
            if available_amount <= my_balance && available_amount > 0.into() {
                available_amount
            } else {
                my_balance
            }
        } else {
            0.into()
        };

        Ok(PricePingRequest {
            method: "postprice".into(),
            pubkey: unsafe { hex::encode(&lp::G.LP_mypub25519.bytes) },
            base: order.base.clone(),
            rel: order.rel.clone(),
            price64: price64.to_string(),
            price: order.price.clone(),
            timestamp,
            pubsecp: unsafe { hex::encode(&lp::G.LP_pubsecp.to_vec()) },
            sig: hex::encode(&*sig),
            balance: max_volume,
        })
    }
}

pub fn lp_post_price_recv(ctx: &MmArc, req: Json) -> HyRes {
    let req: PricePingRequest = try_h!(json::from_value(req));
    let signature: Signature = try_h!(req.sig.parse());
    let pub_secp = try_h!(Public::from_slice(&try_h!(hex::decode(&req.pubsecp))));
    let pubkey = try_h!(hex::decode(&req.pubkey));
    let sig_hash = price_ping_sig_hash(
        req.timestamp as u32,
        &*pub_secp,
        &pubkey,
        req.base.as_bytes(),
        req.rel.as_bytes(),
        try_h!(req.price64.parse()),
    );
    let sig_check = try_h!(pub_secp.verify(&sig_hash, &signature));
    if sig_check {
        unsafe {
            let mut pubkey_bits = lp::bits256::default();
            pubkey_bits.bytes.copy_from_slice(&pubkey);
            let base = try_h!(CString::new(req.base));
            let rel = try_h!(CString::new(req.rel));
            lp::LP_pricefeedupdate(
                pubkey_bits,
                base.as_ptr() as *mut c_char,
                rel.as_ptr() as *mut c_char,
                req.price.to_f64().unwrap(),
                req.balance.to_f64().unwrap(),
                0,
            );
        }
        rpc_response(200, r#"{"result":"success"}"#)
    } else {
        rpc_err_response(400, "price ping invalid signature")
    }
}

fn lp_send_price_ping(req: &PricePingRequest, ctx: &MmArc) -> Result<(), String> {
    let req_string = try_s!(json::to_string(req));
    // TODO this is required to process the set price message on our own node, it's the easiest way now
    //      there might be a better way of doing this so we should consider refactoring
    lp_post_price_recv(ctx, try_s!(json::to_value(req)));
    ctx.broadcast_p2p_msg(&req_string);
    Ok(())
}

fn one() -> u8 { 1 }

#[derive(Deserialize)]
struct SetPriceReq {
    base: String,
    rel: String,
    price: BigDecimal,
    #[serde(default)]
    max: bool,
    #[serde(default = "one")]
    broadcast: u8,
    #[serde(default)]
    volume: BigDecimal,
}

pub fn set_price(ctx: MmArc, req: Json) -> HyRes {
    let req: SetPriceReq = try_h!(json::from_value(req));
    if req.base == req.rel {
        return rpc_err_response(500, "Base and rel must be different coins");
    }

    let base_coin: MmCoinEnum = match try_h!(lp_coinfind(&ctx, &req.base)) {
        Some(coin) => coin,
        None => return rpc_err_response(500, &format!("Base coin {} is not found", req.base)),
    };

    let rel_coin: MmCoinEnum = match try_h!(lp_coinfind(&ctx, &req.rel)) {
        Some(coin) => coin,
        None => return rpc_err_response(500, &format!("Rel coin {} is not found", req.rel)),
    };

    let volume_f = if req.max {
        // entire balance deducted by 0.1 to reserve for tx fees
        Either::A(base_coin.my_balance().map(|balance| balance - "0.1".parse::<BigDecimal>().unwrap()))
    } else {
        Either::B(futures::future::ok(req.volume.clone()))
    };

    Box::new(
        volume_f.and_then(move |volume| {
            base_coin.check_i_have_enough_to_trade(volume.clone(), true).and_then(move |_|
                rel_coin.can_i_spend_other_payment().and_then(move |_| {
                    let ordermatch_ctx = try_h!(OrdermatchContext::from_ctx(&ctx));
                    let mut my_orders = try_h!(ordermatch_ctx.my_maker_orders.lock());
                    // remove the previous order if there's one to allow multiple setprice call per pair
                    // it's common use case now as `autoprice` doesn't work with new ordermatching and
                    // MM2 users request the coins price from aggregators by their own scripts issuing
                    // repetitive setprice calls with new price
                    *my_orders = my_orders.drain().filter(|(_, order)| !(order.base == req.base && order.rel == req.rel)).collect();

                    let uuid = Uuid::new_v4();
                    let order = MakerOrder {
                        max_base_vol: volume,
                        min_base_vol: 0.into(),
                        price: req.price,
                        created_at: now_ms(),
                        base: req.base,
                        rel: req.rel,
                        matches: HashMap::new(),
                        started_swaps: Vec::new(),
                        uuid,
                    };
                    let response = json!({"result":order}).to_string();
                    my_orders.insert(uuid, order);
                    rpc_response(200, response)
                })
            )
        })
    )
}

pub fn broadcast_my_maker_orders(ctx: &MmArc) -> Result<(), String> {
    let ordermatch_ctx = try_s!(OrdermatchContext::from_ctx(ctx));
    let my_orders = try_s!(ordermatch_ctx.my_maker_orders.lock()).clone();

    for (_, order) in my_orders.iter() {
        let ping = match PricePingRequest::new(ctx, order) {
            Ok(p) => p,
            Err(e) => {
                ctx.log.log("", &[&"broadcast_my_maker_orders", &order.base, &order.rel], &format! ("ping request creation failed {}", e));
                continue;
            },
        };

        if let Err(e) = lp_send_price_ping(&ping, ctx) {
            ctx.log.log("", &[&"broadcast_my_maker_orders", &order.base, &order.rel], &format! ("ping request send failed {}", e));
            continue;
        }
    }
    // the difference of cancelled orders from maker orders that we broadcast the cancel request only once
    // cancelled record can be just dropped then
    let cancelled_orders: HashMap<_, _> = try_s!(ordermatch_ctx.cancelled_orders.lock()).drain().collect();
    for (_, order) in cancelled_orders {
        let ping = match PricePingRequest::new(ctx, &order) {
            Ok(p) => p,
            Err(e) => {
                ctx.log.log("", &[&"broadcast_cancelled_orders", &order.base, &order.rel], &format! ("ping request creation failed {}", e));
                continue;
            },
        };

        if let Err(e) = lp_send_price_ping(&ping, ctx) {
            ctx.log.log("", &[&"broadcast_cancelled_orders", &order.base, &order.rel], &format! ("ping request send failed {}", e));
            continue;
        }
    }

    Ok(())
}

/// Result of match_order_and_request function
#[derive(Debug, PartialEq)]
enum OrderMatchResult {
    /// Order and request matched, contains base and rel resulting amounts
    Matched((BigDecimal, BigDecimal)),
    /// Orders didn't match
    NotMatched,
}

/// Attempts to match the Maker's order and Taker's request
fn match_order_and_request(maker: &MakerOrder, taker: &TakerRequest) -> OrderMatchResult {
    match taker.action {
        TakerAction::Buy => {
            if maker.base == taker.base && maker.rel == taker.rel && taker.base_amount <= maker.available_amount() && taker.base_amount >= maker.min_base_vol {
                let taker_price = &taker.rel_amount / &taker.base_amount;
                if taker_price >= maker.price {
                    OrderMatchResult::Matched((taker.base_amount.clone(), &taker.base_amount * &maker.price))
                } else {
                    OrderMatchResult::NotMatched
                }
            } else {
                OrderMatchResult::NotMatched
            }
        },
        TakerAction::Sell => {
            if maker.base == taker.rel && maker.rel == taker.base && taker.rel_amount <= maker.available_amount() && taker.rel_amount >= maker.min_base_vol {
                let taker_price = &taker.base_amount / &taker.rel_amount;
                if taker_price >= maker.price {
                    OrderMatchResult::Matched((&taker.base_amount / &maker.price, taker.base_amount.clone()))
                } else {
                    OrderMatchResult::NotMatched
                }
            } else {
                OrderMatchResult::NotMatched
            }
        },
    }
}

#[derive(Deserialize)]
struct OrderStatusReq {
    uuid: Uuid,
}

pub fn order_status(ctx: MmArc, req: Json) -> HyRes {
    let req: OrderStatusReq = try_h!(json::from_value(req));

    let ordermatch_ctx = try_h!(OrdermatchContext::from_ctx(&ctx));
    let maker_orders = try_h!(ordermatch_ctx.my_maker_orders.lock());
    if let Some(order) = maker_orders.get(&req.uuid) {
        return rpc_response(200, json!({
            "type": "Maker",
            "order": order,
            "available_amount": order.available_amount(),
        }).to_string());
    }

    let taker_orders = try_h!(ordermatch_ctx.my_taker_orders.lock());
    if let Some(order) = taker_orders.get(&req.uuid) {
        return rpc_response(200, json!({
            "type": "Taker",
            "order": order,
        }).to_string());
    }

    rpc_err_response(404, &format!("Order with uuid {} is not found", req.uuid))
}

#[derive(Deserialize)]
struct CancelOrderReq {
    uuid: Uuid,
}

pub fn cancel_order(ctx: MmArc, req: Json) -> HyRes {
    let req: CancelOrderReq = try_h!(json::from_value(req));

    let ordermatch_ctx = try_h!(OrdermatchContext::from_ctx(&ctx));
    let mut maker_orders = try_h!(ordermatch_ctx.my_maker_orders.lock());
    match maker_orders.remove(&req.uuid) {
        Some(mut order) => {
            let mut cancelled_orders = try_h!(ordermatch_ctx.cancelled_orders.lock());
            // TODO cancel means setting the volume to 0 as of now, should refactor
            order.max_base_vol = 0.into();
            cancelled_orders.insert(req.uuid, order);
            rpc_response(200, json!({
                "result": "success"
            }).to_string())
        },
        // return error if order is not found
        None => rpc_err_response(404, &format!("Order with uuid {} is not found", req.uuid))
    }
}<|MERGE_RESOLUTION|>--- conflicted
+++ resolved
@@ -27,16 +27,11 @@
 use futures::future::{Either, Future};
 use gstuff::now_ms;
 use hashbrown::hash_map::{Entry, HashMap};
-<<<<<<< HEAD
-use libc::{self, c_void, c_char, strcpy, strlen, calloc};
-use rand::{thread_rng, RngCore};
-=======
 use keys::{Public, Signature};
 use libc::c_char;
 use num_traits::cast::ToPrimitive;
 use primitives::hash::H256;
 use rpc::v1::types::{H256 as H256Json};
->>>>>>> 2e7e0cf2
 use serde_json::{self as json, Value as Json};
 use std::ffi::CString;
 use std::sync::{Arc, Mutex};
@@ -493,311 +488,6 @@
     -1
 }
 
-<<<<<<< HEAD
-pub unsafe fn lp_trade_command(
-    ctx: MmArc,
-    json: Json,
-    c_json: &CJSON,
-) -> i32 {
-    let q_trades: i32 = 1;
-    let mut str: [libc::c_char; 65] = [0; 65];
-    let mut i: i32;
-    let dex_selector: i32 = 0;
-    let aliceid: u64;
-    let qprice: f64;
-    let price: f64;
-    let mut bid: f64 = 0.;
-    let mut ask: f64 = 0.;
-    let rq: u64;
-    let mut q = lp::LP_quoteinfo::default();
-    let mut q2 = lp::LP_quoteinfo::default();
-    let mut counter: i32 = 0;
-    let mut retval: i32 = -1i32;
-    let method = json["method"].as_str();
-    match method {
-        Some("reserved") | Some("connected") | Some("request") | Some("connect") => {
-            if lp::LP_quoteparse(&mut q, c_json.0) < 0 {
-                printf(
-                    b"ERROR parsing.(%s)\n\x00" as *const u8 as *const libc::c_char,
-                    lp::jprint(c_json.0, 0),
-                );
-                return 1i32;
-            } else if q.satoshis < q.txfee {
-                return 1i32;
-            } else {
-                lp::LP_requestinit(
-                    &mut q.R,
-                    q.srchash,
-                    q.desthash,
-                    q.srccoin.as_mut_ptr(),
-                    q.satoshis.wrapping_sub(q.txfee),
-                    q.destcoin.as_mut_ptr(),
-                    q.destsatoshis.wrapping_sub(q.desttxfee),
-                    q.timestamp,
-                    q.quotetime,
-                    dex_selector,
-                    q.fill as i32,
-                    q.gtc as i32,
-                );
-                rq = (q.R.requestid as u64) << 32i32 | q.R.quoteid as u64;
-                // eat expired packets, some old timestamps floating about?
-                if q.uuidstr[0usize] == 0 || q.timestamp > 0 && now_ms() / 1000 > q.timestamp.wrapping_add(30 * 20) as u64 {
-                    printf(
-                        b"uuid.%s aliceid.%llu is expired by %d\n\x00" as *const u8
-                            as *const libc::c_char,
-                        q.uuidstr.as_mut_ptr().offset(32isize),
-                        q.aliceid as libc::c_longlong,
-                        (now_ms() / 1000).wrapping_sub(q.timestamp.wrapping_add(60) as u64));
-                    return 1i32;
-                } else {
-                    lp::LP_tradecommand_log(c_json.0);
-                    //jdouble(argjson,"price");
-                    qprice = q.destsatoshis as f64 / q.satoshis.wrapping_sub(q.txfee) as f64;
-                    //printf("%s\n",jprint(argjson,0));
-                    retval = 1i32;
-                    aliceid = lp::j64bits(
-                        c_json.0,
-                        b"aliceid\x00" as *const u8 as *const libc::c_char as *mut libc::c_char,
-                    );
-                    if method == Some("reserved") {
-                        lp_bob_competition(&ctx, &mut counter, aliceid, qprice, 1i32);
-                        if (lp::LP_Alicedestpubkey.ulongs[0usize]
-                            | lp::LP_Alicedestpubkey.ulongs[1usize]
-                            | lp::LP_Alicedestpubkey.ulongs[2usize]
-                            | lp::LP_Alicedestpubkey.ulongs[3usize]
-                            != 0 as u64) as libc::c_int != 0 {
-                            if lp::LP_Alicedestpubkey != q.srchash {
-                                printf(
-                                    b"got reserved response from different node %s\n\x00"
-                                        as *const u8
-                                        as *const libc::c_char,
-                                    lp::bits256_str(str.as_mut_ptr(), q.srchash),
-                                );
-                                return retval;
-                            } else {
-                                printf(
-                                    b"got reserved response from destpubkey %s\n\x00" as *const u8
-                                        as *const libc::c_char,
-                                    lp::bits256_str(str.as_mut_ptr(), q.srchash),
-                                );
-                            }
-                        }
-                        // alice
-                        if lp::G.LP_mypub25519 == q.desthash && lp::G.LP_mypub25519 != q.srchash {
-                            if q_trades == 0 {
-                                if q.quotetime as u64 > now_ms() / 1000
-                                    && lp::LP_alice_eligible(q.quotetime) > 0
-                                    {
-                                        lp_trades_gotreserved(&mut q, &mut q2);
-                                        if lp::LP_quotecmp(0, &mut q, &mut lp::LP_Alicequery) == 0 {
-                                            lp_reserved(&mut q, &ctx);
-                                        }
-                                    }
-                            } else {
-                                lp_trade_command_q(
-                                    &ctx,
-                                    &mut q,
-                                    lp::jstr(
-                                        c_json.0,
-                                        b"pair\x00" as *const u8 as *const libc::c_char
-                                            as *mut libc::c_char,
-                                    ),
-                                    1,
-                                );
-                            }
-                        }
-                    } else if method == Some("connected") {
-                        lp_bob_competition(&ctx, &mut counter, aliceid, qprice, 1000);
-                        // alice
-                        if lp::G.LP_mypub25519 == q.desthash && lp::G.LP_mypub25519 != q.srchash
-                            {
-                                static mut RQS: [u64; 1024] = [0; 1024];
-                                i = 0;
-                                while (i as u64)
-                                    < (::std::mem::size_of::<[u64; 1024]>() as u64)
-                                    .wrapping_div(::std::mem::size_of::<u64>() as u64)
-                                    {
-                                        if rq == RQS[i as usize] {
-                                            return retval;
-                                        } else {
-                                            i += 1
-                                        }
-                                    }
-                                i = 0;
-                                while (i as u64)
-                                    < (::std::mem::size_of::<[u64; 1024]>() as u64)
-                                    .wrapping_div(::std::mem::size_of::<u64>() as u64)
-                                    {
-                                        if RQS[i as usize] == 0 as u64 {
-                                            break;
-                                        }
-                                        i += 1
-                                    }
-                                if i as u64
-                                    == (::std::mem::size_of::<[u64; 1024]>() as u64)
-                                    .wrapping_div(::std::mem::size_of::<u64>() as u64)
-                                    {
-                                        i = thread_rng().next_u64().wrapping_rem(
-                                            (::std::mem::size_of::<[u64; 1024]>() as u64)
-                                                .wrapping_div(
-                                                    ::std::mem::size_of::<u64>() as u64
-                                                ),
-                                        ) as i32
-                                    }
-                                RQS[i as usize] = rq;
-                                // AG: Bob's p2p ID (`LP_mypub25519`) is in `json["srchash"]`.
-                                log!("CONNECTED.(" (json) ")");
-                                if q_trades == 0 {
-                                    lp_trades_gotconnected(
-                                        unwrap!(ctx.ffi_handle()),
-                                        &mut q,
-                                        &mut q2,
-                                        lp::jstr(
-                                            c_json.0,
-                                            b"pair\x00" as *const u8 as *const libc::c_char
-                                                as *mut libc::c_char,
-                                        ),
-                                    );
-                                } else {
-                                    lp_trade_command_q(
-                                        &ctx,
-                                        &mut q,
-                                        lp::jstr(
-                                            c_json.0,
-                                            b"pair\x00" as *const u8 as *const libc::c_char
-                                                as *mut libc::c_char,
-                                        ),
-                                        3,
-                                    );
-                                }
-                            }
-                    }
-                    // bob
-                    if method == Some("request") || method == Some("connect") {
-                        price = lp::LP_myprice(
-                            1i32,
-                            &mut bid,
-                            &mut ask,
-                            q.srccoin.as_mut_ptr(),
-                            q.destcoin.as_mut_ptr(),
-                        )
-                    } else {
-                        price = lp::LP_myprice(
-                            0,
-                            &mut bid,
-                            &mut ask,
-                            q.srccoin.as_mut_ptr(),
-                            q.destcoin.as_mut_ptr(),
-                        )
-                    }
-                    let coin = unwrap!(lp_coinfind(&ctx, c2s!(q.srccoin)));
-                    if coin.is_none() {
-                        //printf("%s is not active\n",Q.srccoin);
-                        return retval;
-                    } else if price <= 1e-15f64 || ask <= 1e-15f64 {
-                        //printf("this node has no price for %s/%s\n",Q.srccoin,Q.destcoin);
-                        return retval;
-                    } else {
-                        // bob
-                        if method == Some("request") {
-                            //if ( LP_Alicemaxprice != 0. )
-                            //    return(retval);
-                            lp_bob_competition(&ctx, &mut counter, aliceid, qprice, -1i32);
-                            //printf("bestprice %.8f\n",bestprice);
-                            //|| (bits256_cmp(Q.srchash,lp::G.LP_mypub25519) == 0 && bits256_cmp(lp::G.LP_mypub25519,Q.desthash) != 0) )
-                            if q_trades == 0 {
-                                lp_trades_gotrequest(
-                                    &ctx,
-                                    &mut q,
-                                    &mut q2,
-                                );
-                            } else {
-                                lp_trade_command_q(
-                                    &ctx,
-                                    &mut q,
-                                    lp::jstr(
-                                        c_json.0,
-                                        b"pair\x00" as *const u8 as *const libc::c_char
-                                            as *mut libc::c_char,
-                                    ),
-                                    0,
-                                );
-                            }
-                        } else if method == Some("connect") {
-                            lp_bob_competition(&ctx, &mut counter, aliceid, qprice, 1000);
-                            // bob
-                            if lp::G.LP_mypub25519 == q.srchash && lp::G.LP_mypub25519 != q.desthash {
-                                static mut RQS_0: [u64; 1024] = [0; 1024];
-                                i = 0;
-                                while (i as u64)
-                                    < (::std::mem::size_of::<[u64; 1024]>() as u64)
-                                    .wrapping_div(::std::mem::size_of::<u64>() as u64)
-                                    {
-                                        if rq == RQS_0[i as usize] {
-                                            return retval;
-                                        } else {
-                                            i += 1
-                                        }
-                                    }
-                                i = 0;
-                                while (i as u64)
-                                    < (::std::mem::size_of::<[u64; 1024]>() as u64)
-                                    .wrapping_div(::std::mem::size_of::<u64>() as u64)
-                                    {
-                                        if RQS_0[i as usize] == 0 as u64 {
-                                            break;
-                                        }
-                                        i += 1
-                                    }
-                                if i as u64
-                                    == (::std::mem::size_of::<[u64; 1024]>() as u64)
-                                    .wrapping_div(::std::mem::size_of::<u64>() as u64)
-                                    {
-                                        i = thread_rng().next_u64().wrapping_rem(
-                                            (::std::mem::size_of::<[u64; 1024]>() as u64)
-                                                .wrapping_div(
-                                                    ::std::mem::size_of::<u64>() as u64
-                                                ),
-                                        ) as i32
-                                    }
-                                RQS_0[i as usize] = rq;
-                                printf(
-                                    b"CONNECT.(%s)\n\x00" as *const u8 as *const libc::c_char,
-                                    lp::jprint(c_json.0, 0),
-                                );
-                                if q_trades == 0 {
-                                    lp_trades_got_connect(
-                                        &ctx,
-                                        &mut q,
-                                        &mut q2,
-                                    );
-                                } else {
-                                    lp_trade_command_q(
-                                        &ctx,
-                                        &mut q,
-                                        lp::jstr(
-                                            c_json.0,
-                                            b"pair\x00" as *const u8 as *const libc::c_char
-                                                as *mut libc::c_char,
-                                        ),
-                                        2,
-                                    );
-                                }
-                            }
-                        }
-                        return retval;
-                    }
-                }
-            }
-        },
-        _ => return retval
-    };
-}
-
-fn zero_f() -> f64 { 0. }
-
-=======
->>>>>>> 2e7e0cf2
 #[derive(Deserialize, Debug)]
 pub struct AutoBuyInput {
     base: String,
