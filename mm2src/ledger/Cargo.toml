[package]
name = "ledger"
version = "0.1.0"
edition = "2018"

[dependencies]
async-trait.workspace = true
byteorder.workspace = true
common = { path = "../common" }
<<<<<<< HEAD
derive_more = "0.99.20"
futures = { version = "0.3", package = "futures", features = ["compat", "async-await"] }
=======
derive_more.workspace = true
futures = { workspace = true, features = ["compat", "async-await"] }
>>>>>>> e42a9af8
hw_common = { path = "../hw_common" }
serde.workspace = true
serde_derive.workspace = true

[target.'cfg(target_arch = "wasm32")'.dependencies]
js-sys.workspace = true
wasm-bindgen.workspace.workspace = true
wasm-bindgen-futures.workspace = true
wasm-bindgen-test.workspace = true
web-sys.workspace = true <|MERGE_RESOLUTION|>--- conflicted
+++ resolved
@@ -7,13 +7,8 @@
 async-trait.workspace = true
 byteorder.workspace = true
 common = { path = "../common" }
-<<<<<<< HEAD
-derive_more = "0.99.20"
-futures = { version = "0.3", package = "futures", features = ["compat", "async-await"] }
-=======
 derive_more.workspace = true
 futures = { workspace = true, features = ["compat", "async-await"] }
->>>>>>> e42a9af8
 hw_common = { path = "../hw_common" }
 serde.workspace = true
 serde_derive.workspace = true
