--- conflicted
+++ resolved
@@ -8,17 +8,6 @@
 
 [dependencies]
 common = { path = "../common" }
-<<<<<<< HEAD
-derive_more = "0.99.20"
-futures = { version = "0.3", package = "futures", features = ["compat", "async-await", "thread-pool"], optional = true }
-gstuff = { version = "0.7", features = ["nightly"], optional = true}
-http = {version = "0.2", optional = true}
-mm2_err_handle = { path = "../mm2_err_handle", optional = true }
-mm2_number = { path = "../mm2_number" }
-rpc = { path = "../mm2_bitcoin/rpc" }
-serde = "1"
-serde_json = { version = "1.0.140", features = ["preserve_order", "raw_value"] }
-=======
 derive_more.workspace = true
 futures = { workspace = true, features = ["compat", "async-await", "thread-pool"], optional = true }
 gstuff = { workspace = true, optional = true}
@@ -28,7 +17,6 @@
 rpc = { path = "../mm2_bitcoin/rpc" }
 serde.workspace = true
 serde_json = { workspace = true, features = ["preserve_order", "raw_value"] }
->>>>>>> e42a9af8
 ser_error = { path = "../derives/ser_error", optional = true}
 ser_error_derive = { path = "../derives/ser_error_derive", optional=true }
 uuid.workspace = true 
