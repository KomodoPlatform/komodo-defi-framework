//! Atomic swap loops and states
//! 
//! # A note on the terminology used
//! 
//! Alice = Buyer = Liquidity receiver = Taker  
//! ("*The process of an atomic swap begins with the person who makes the initial request — this is the liquidity receiver*" - Komodo Whitepaper).
//! 
//! Bob = Seller = Liquidity provider = Market maker  
//! ("*On the other side of the atomic swap, we have the liquidity provider — we call this person, Bob*" - Komodo Whitepaper).
//! 
//! # Algorithm updates
//! 
//! At the end of 2018 most UTXO coins have BIP65 (https://github.com/bitcoin/bips/blob/master/bip-0065.mediawiki).
//! The previous swap protocol discussions took place at 2015-2016 when there were just a few
//! projects that implemented CLTV opcode support:
//! https://bitcointalk.org/index.php?topic=1340621.msg13828271#msg13828271
//! https://bitcointalk.org/index.php?topic=1364951
//! So the Tier Nolan approach is a bit outdated, the main purpose was to allow swapping of a coin
//! that doesn't have CLTV at least as Alice side (as APayment is 2of2 multisig).
//! Nowadays the protocol can be simplified to the following (UTXO coins, BTC and forks):
//! 
//! 1. AFee: OP_DUP OP_HASH160 FEE_RMD160 OP_EQUALVERIFY OP_CHECKSIG
//!
//! 2. BPayment:
//! OP_IF
//! <now + LOCKTIME*2> OP_CLTV OP_DROP <bob_pub> OP_CHECKSIG
//! OP_ELSE
//! OP_SIZE 32 OP_EQUALVERIFY OP_HASH160 <hash(bob_privN)> OP_EQUALVERIFY <alice_pub> OP_CHECKSIG
//! OP_ENDIF
//! 
//! 3. APayment:
//! OP_IF
//! <now + LOCKTIME> OP_CLTV OP_DROP <alice_pub> OP_CHECKSIG
//! OP_ELSE
//! OP_SIZE 32 OP_EQUALVERIFY OP_HASH160 <hash(bob_privN)> OP_EQUALVERIFY <bob_pub> OP_CHECKSIG
//! OP_ENDIF
//! 

/******************************************************************************
 * Copyright © 2014-2018 The SuperNET Developers.                             *
 *                                                                            *
 * See the AUTHORS, DEVELOPER-AGREEMENT and LICENSE files at                  *
 * the top-level directory of this distribution for the individual copyright  *
 * holder information and the developer policies on copyright and licensing.  *
 *                                                                            *
 * Unless otherwise agreed in a custom licensing agreement, no part of the    *
 * SuperNET software, including this file may be copied, modified, propagated *
 * or distributed except according to the terms contained in the LICENSE file *
 *                                                                            *
 * Removal or modification of this copyright notice is prohibited.            *
 *                                                                            *
 ******************************************************************************/
//
//  lp_swap.rs
//  marketmaker
//

#![cfg_attr(not(feature = "native"), allow(dead_code))]

use bigdecimal::BigDecimal;
use futures03::executor::block_on;
use rpc::v1::types::{Bytes as BytesJson, H160 as H160Json, H256 as H256Json, H264 as H264Json};
use coins::{lp_coinfind, MmCoinEnum, TradeInfo, TransactionDetails, TransactionEnum};
use common::{bits256, HyRes, rpc_response};
use common::executor::Timer;
use common::log::{TagParam};
use common::mm_ctx::{from_ctx, MmArc};
use futures::{Future};
use futures03::future::Either;
use gstuff::{now_float, now_ms, slurp};
use http::Response;
use primitives::hash::{H160, H264};
use serde_json::{self as json, Value as Json};
use serialization::{deserialize, serialize};
use std::collections::HashSet;
use std::ffi::OsStr;
use std::fs::{File, DirEntry};
use std::io::prelude::*;
use std::path::PathBuf;
use std::sync::{Arc, Mutex, RwLock, Weak};
use std::thread;
use std::time::{Duration, SystemTime};

// NB: Using a macro instead of a function in order to preserve the line numbers in the log.
macro_rules! send {
    ($ctx: expr, $to: expr, $subj: expr, $fallback: expr, $payload: expr) => {{
        // Checksum here helps us visually verify the logistics between the Maker and Taker logs.
        let crc = crc32::checksum_ieee (&$payload);
        log!("Sending '" ($subj) "' (" ($payload.len()) " bytes, crc " (crc) ")");

        block_on (peers::send ($ctx.clone(), $to, Vec::from ($subj.as_bytes()), $fallback, $payload.into()))
    }}
}

// NB: `$validator` is where we should put the decryption and verification in,
// in order for the bogus DHT input to disrupt communication less.
macro_rules! recv_ {
    ($swap: expr, $subj: expr, $timeout_sec: expr, $ec: expr, $validator: expr) => {{
        let recv_subject = fomat! (($subj) '@' ($swap.uuid));
        let recv_subjectᵇ = recv_subject.clone().into_bytes();
        let fallback = ($timeout_sec / 3) .min (30) .max (60) as u8;
        let recv_f = peers::recv ($swap.ctx.clone(), recv_subjectᵇ, fallback, $validator);

        let started = now_float();
        let timeout = (BASIC_COMM_TIMEOUT + $timeout_sec) as f64;
        let timeoutᶠ = Timer::till (started + timeout);
        block_on (async move {
            let r = match futures03::future::select (Box::pin (recv_f), timeoutᶠ) .await {
                Either::Left ((r, _)) => r,
                Either::Right (_) => return ERR! ("timeout ({:.1} > {:.1})", now_float() - started, timeout)
            };
            if let Ok (ref payload) = r {
                // Checksum here helps us visually verify the logistics between the Maker and Taker logs.
                let crc = crc32::checksum_ieee (&payload);
                log! ("Received '" (recv_subject) "' (" (payload.len()) " bytes, crc " (crc) ")");
            }
            r
        })
    }}
}

macro_rules! recv {
    ($selff: ident, $subj: expr, $timeout_sec: expr, $ec: expr, $validator: expr) => {
        recv_! ($selff, $subj, $timeout_sec, $ec, $validator)
    };
    // Use this form if there's a sending future to terminate upon receiving the answer.
    ($selff: ident, $sending_f: ident, $subj: expr, $timeout_sec: expr, $ec: expr, $validator: expr) => {{
        let payload = recv_! ($selff, $subj, $timeout_sec, $ec, $validator);
        drop ($sending_f);
        payload
    }};
}

#[path = "lp_swap/maker_swap.rs"]
mod maker_swap;
#[path = "lp_swap/taker_swap.rs"]
mod taker_swap;

use maker_swap::{MakerSavedSwap, stats_maker_swap_file_path};
use taker_swap::{TakerSavedSwap, stats_taker_swap_file_path};
pub use maker_swap::{MakerSwap, run_maker_swap};
pub use taker_swap::{TakerSwap, run_taker_swap};

/// Includes the grace time we add to the "normal" timeouts
/// in order to give different and/or heavy communication channels a chance.
const BASIC_COMM_TIMEOUT: u64 = 90;

/// Default atomic swap payment locktime, in seconds.
/// Maker sends payment with LOCKTIME * 2
/// Taker sends payment with LOCKTIME
const PAYMENT_LOCKTIME: u64 = 3600 * 2 + 300 * 2;
const _SWAP_DEFAULT_NUM_CONFIRMS: u32 = 1;
const _SWAP_DEFAULT_MAX_CONFIRMS: u32 = 6;

#[derive(Debug, PartialEq, Serialize)]
pub enum RecoveredSwapAction {
    RefundedMyPayment,
    SpentOtherPayment,
}

#[derive(Debug, PartialEq)]
pub struct RecoveredSwap {
    action: RecoveredSwapAction,
    coin: String,
    transaction: TransactionEnum,
}

/// Represents the amount of a coin locked by ongoing swap
pub struct LockedAmount {
    coin: String,
    amount: BigDecimal,
}

pub trait AtomicSwap: Send + Sync {
    fn locked_amount(&self) -> LockedAmount;

    fn uuid(&self) -> &str;
}

struct SwapsContext {
    running_swaps: Mutex<Vec<Weak<RwLock<dyn AtomicSwap>>>>,
}

impl SwapsContext {
    /// Obtains a reference to this crate context, creating it if necessary.
    fn from_ctx (ctx: &MmArc) -> Result<Arc<SwapsContext>, String> {
        Ok (try_s! (from_ctx (&ctx.swaps_ctx, move || {
            Ok (SwapsContext {
                running_swaps: Mutex::new(vec![]),
            })
        })))
    }
}

/// Get total amount of selected coin locked by all currently ongoing swaps
pub fn get_locked_amount(ctx: &MmArc, coin: &str) -> BigDecimal {
    let swap_ctx = unwrap!(SwapsContext::from_ctx(&ctx));
    let mut swaps = unwrap!(swap_ctx.running_swaps.lock());
    *swaps = swaps.drain_filter(|swap| match swap.upgrade() {
        Some(_) => true,
        None => false,
    }).collect();
    swaps.iter().fold(
        0.into(),
        |total, swap| {
            match swap.upgrade() {
                Some(swap) => {
                    let locked = unwrap!(swap.read()).locked_amount();
                    if locked.coin == coin {
                        total + &locked.amount
                    } else {
                        total
                    }
                },
                None => total,
            }
        }
    )
}

/// Get total amount of selected coin locked by all currently ongoing swaps except the one with selected uuid
fn get_locked_amount_by_other_swaps(ctx: &MmArc, except_uuid: &str, coin: &str) -> BigDecimal {
    let swap_ctx = unwrap!(SwapsContext::from_ctx(&ctx));
    let mut swaps = unwrap!(swap_ctx.running_swaps.lock());
    *swaps = swaps.drain_filter(|swap| match swap.upgrade() {
        Some(_) => true,
        None => false,
    }).collect();
    swaps.iter().fold(
        0.into(),
        |total, swap| {
            match swap.upgrade() {
                Some(swap) => {
                    let locked = unwrap!(swap.read()).locked_amount();
                    if locked.coin == coin && unwrap!(swap.read()).uuid() != except_uuid {
                        total + &locked.amount
                    } else {
                        total
                    }
                },
                None => total,
            }
        }
    )
}

/// Some coins are "slow" (block time is high - e.g. BTC average block time is ~10 minutes).
/// https://bitinfocharts.com/comparison/bitcoin-confirmationtime.html
/// We need to increase payment locktime accordingly when at least 1 side of swap uses "slow" coin.
fn lp_atomic_locktime(base: &str, rel: &str) -> u64 {
    if base == "BTC" || rel == "BTC" {
        PAYMENT_LOCKTIME * 10
    } else if base == "BCH" || rel == "BCH" || base == "BTG" || rel == "BTG" || base == "SBTC" || rel == "SBTC" {
        PAYMENT_LOCKTIME * 4
    } else {
        PAYMENT_LOCKTIME
    }
}

fn payment_confirmations(_maker_coin: &MmCoinEnum, _taker_coin: &MmCoinEnum) -> (u32, u32) {
    /*
    let mut maker_confirmations = SWAP_DEFAULT_NUM_CONFIRMS;
    let mut taker_confirmations = SWAP_DEFAULT_NUM_CONFIRMS;
    if maker_coin.ticker() == "BTC" {
        maker_confirmations = 1;
    }

    if taker_coin.ticker() == "BTC" {
        taker_confirmations = 1;
    }

    if maker_coin.is_asset_chain() {
        maker_confirmations = 1;
    }

    if taker_coin.is_asset_chain() {
        taker_confirmations = 1;
    }
    */

    // TODO recognize why the BAY case is special, ask JL777
    /*
        if ( strcmp("BAY",swap->I.req.src) != 0 && strcmp("BAY",swap->I.req.dest) != 0 )
    {
        swap->I.bobconfirms *= !swap->I.bobistrusted;
        swap->I.aliceconfirms *= !swap->I.aliceistrusted;
    }
    */
    (1, 1)
}

fn dex_fee_rate(base: &str, rel: &str) -> BigDecimal {
    if base == "KMD" || rel == "KMD" {
        // 1/777 - 10%
        BigDecimal::from(9) / BigDecimal::from(7770)
    } else {
        BigDecimal::from(1) / BigDecimal::from(777)
    }
}

pub fn dex_fee_amount(base: &str, rel: &str, trade_amount: &BigDecimal) -> BigDecimal {
    let rate = dex_fee_rate(base, rel);
    let min_fee = unwrap!("0.0001".parse());
    let fee_amount = trade_amount * rate;
    if fee_amount < min_fee {
        min_fee
    } else {
        fee_amount
    }
}

/// Data to be exchanged and validated on swap start, the replacement of LP_pubkeys_data, LP_choosei_data, etc.
#[derive(Debug, Default, Deserializable, Eq, PartialEq, Serializable)]
struct SwapNegotiationData {
    started_at: u64,
    payment_locktime: u64,
    secret_hash: H160,
    persistent_pubkey: H264,
}

fn my_swaps_dir(ctx: &MmArc) -> PathBuf {
    ctx.dbdir().join("SWAPS").join("MY")
}

fn my_swap_file_path(ctx: &MmArc, uuid: &str) -> PathBuf {
    my_swaps_dir(ctx).join(format!("{}.json", uuid))
}

fn save_stats_swap(ctx: &MmArc, swap: &SavedSwap) -> Result<(), String> {
    let (path, content) = match &swap {
        SavedSwap::Maker(maker_swap) => (stats_maker_swap_file_path(ctx, &maker_swap.uuid), try_s!(json::to_vec(&maker_swap))),
        SavedSwap::Taker(taker_swap) => (stats_taker_swap_file_path(ctx, &taker_swap.uuid), try_s!(json::to_vec(&taker_swap))),
    };
    let mut file = try_s!(File::create(path));
    try_s!(file.write_all(&content));
    Ok(())
}

#[derive(Debug, Serialize, Deserialize)]
#[serde(tag = "type")]
enum SavedSwap {
    Maker(MakerSavedSwap),
    Taker(TakerSavedSwap),
}

/// The helper structure that makes easier to parse the response for GUI devs
/// They won't have to parse the events themselves handling possible errors, index out of bounds etc.
#[derive(Debug, Serialize, Deserialize)]
pub struct MySwapInfo {
    my_coin: String,
    other_coin: String,
    my_amount: BigDecimal,
    other_amount: BigDecimal,
    started_at: u64,
}

impl SavedSwap {
    fn is_finished(&self) -> bool {
        match self {
            SavedSwap::Maker(swap) => swap.is_finished(),
            SavedSwap::Taker(swap) => swap.is_finished(),
        }
    }

    fn uuid(&self) -> &str {
        match self {
            SavedSwap::Maker(swap) => &swap.uuid,
            SavedSwap::Taker(swap) => &swap.uuid,
        }
    }

    fn maker_coin_ticker(&self) -> Result<String, String> {
        match self {
            SavedSwap::Maker(swap) => swap.maker_coin(),
            SavedSwap::Taker(swap) => swap.maker_coin(),
        }
    }

    fn taker_coin_ticker(&self) -> Result<String, String> {
        match self {
            SavedSwap::Maker(swap) => swap.taker_coin(),
            SavedSwap::Taker(swap) => swap.taker_coin(),
        }
    }

    fn get_my_info(&self) -> Option<MySwapInfo> {
        match self {
            SavedSwap::Maker(swap) => swap.get_my_info(),
            SavedSwap::Taker(swap) => swap.get_my_info(),
        }
    }

    fn recover_funds(self, ctx: MmArc) -> Result<RecoveredSwap, String> {
        let maker_ticker = try_s!(self.maker_coin_ticker());
        let maker_coin = match lp_coinfind(&ctx, &maker_ticker) {
            Ok(Some(c)) => c,
            Ok(None) => return ERR!("Coin {} is not activated", maker_ticker),
            Err(e) => return ERR!("Error {} on {} coin find attempt", e, maker_ticker),
        };

        let taker_ticker = try_s!(self.taker_coin_ticker());
        let taker_coin = match lp_coinfind(&ctx, &taker_ticker) {
            Ok(Some(c)) => c,
            Ok(None) => return ERR!("Coin {} is not activated", taker_ticker),
            Err(e) => return ERR!("Error {} on {} coin find attempt", e, taker_ticker),
        };
        match self {
            SavedSwap::Maker(saved) => {
                let (maker_swap, _) = try_s!(MakerSwap::load_from_saved(ctx, maker_coin, taker_coin, saved));
                Ok(try_s!(maker_swap.recover_funds()))
            },
            SavedSwap::Taker(saved) => {
                let (taker_swap, _) = try_s!(TakerSwap::load_from_saved(ctx, maker_coin, taker_coin, saved));
                Ok(try_s!(taker_swap.recover_funds()))
            },
        }
    }
}

#[derive(Clone, Debug, Deserialize, PartialEq, Eq, Serialize)]
pub struct SwapError {
    error: String,
}

impl Into<SwapError> for String {
    fn into(self) -> SwapError {
        SwapError {
            error: self
        }
    }
}

<<<<<<< HEAD
#[derive(Clone, Debug, Deserialize, PartialEq, Serialize)]
#[serde(tag = "type", content = "data")]
enum TakerSwapEvent {
    Started(TakerSwapData),
    StartFailed(SwapError),
    Negotiated(MakerNegotiationData),
    NegotiateFailed(SwapError),
    TakerFeeSent(TransactionDetails),
    TakerFeeSendFailed(SwapError),
    MakerPaymentReceived(TransactionDetails),
    MakerPaymentWaitConfirmStarted,
    MakerPaymentValidatedAndConfirmed,
    MakerPaymentValidateFailed(SwapError),
    TakerPaymentSent(TransactionDetails),
    TakerPaymentTransactionFailed(SwapError),
    TakerPaymentDataSendFailed(SwapError),
    TakerPaymentSpent(TakerPaymentSpentData),
    TakerPaymentWaitForSpendFailed(SwapError),
    MakerPaymentSpent(TransactionDetails),
    MakerPaymentSpendFailed(SwapError),
    TakerPaymentRefunded(TransactionDetails),
    TakerPaymentRefundFailed(SwapError),
    Finished,
}

impl TakerSwapEvent {
    fn status_str(&self) -> String {
        match self {
            TakerSwapEvent::Started(_) => "Started...".to_owned(),
            TakerSwapEvent::StartFailed(_) => "Start failed...".to_owned(),
            TakerSwapEvent::Negotiated(_) => "Negotiated...".to_owned(),
            TakerSwapEvent::NegotiateFailed(_) => "Negotiate failed...".to_owned(),
            TakerSwapEvent::TakerFeeSent(_) => "Taker fee sent...".to_owned(),
            TakerSwapEvent::TakerFeeSendFailed(_) => "Taker fee send failed...".to_owned(),
            TakerSwapEvent::MakerPaymentReceived(_) => "Maker payment received...".to_owned(),
            TakerSwapEvent::MakerPaymentWaitConfirmStarted => "Maker payment wait confirm started...".to_owned(),
            TakerSwapEvent::MakerPaymentValidatedAndConfirmed => "Maker payment validated and confirmed...".to_owned(),
            TakerSwapEvent::MakerPaymentValidateFailed(_) => "Maker payment validate failed...".to_owned(),
            TakerSwapEvent::TakerPaymentSent(_) => "Taker payment sent...".to_owned(),
            TakerSwapEvent::TakerPaymentTransactionFailed(_) => "Taker payment transaction failed...".to_owned(),
            TakerSwapEvent::TakerPaymentDataSendFailed(_) => "Taker payment data send failed...".to_owned(),
            TakerSwapEvent::TakerPaymentSpent(_) => "Taker payment spent...".to_owned(),
            TakerSwapEvent::TakerPaymentWaitForSpendFailed(_) => "Taker payment wait for spend failed...".to_owned(),
            TakerSwapEvent::MakerPaymentSpent(_) => "Maker payment spent...".to_owned(),
            TakerSwapEvent::MakerPaymentSpendFailed(_) => "Maker payment spend failed...".to_owned(),
            TakerSwapEvent::TakerPaymentRefunded(_) => "Taker payment refunded...".to_owned(),
            TakerSwapEvent::TakerPaymentRefundFailed(_) => "Taker payment refund failed...".to_owned(),
            TakerSwapEvent::Finished => "Finished".to_owned(),
        }
    }
}

pub enum TakerSwapCommand {
    Start,
    Negotiate,
    SendTakerFee,
    WaitForMakerPayment,
    ValidateMakerPayment,
    SendTakerPayment,
    WaitForTakerPaymentSpend,
    SpendMakerPayment,
    RefundTakerPayment,
    Finish
}

impl TakerSwap {
    fn apply_event(&mut self, event: TakerSwapEvent) -> Result<(), String> {
        match event {
            TakerSwapEvent::Started(data) => self.data = data,
            TakerSwapEvent::StartFailed(err) => self.errors.push(err),
            TakerSwapEvent::Negotiated(data) => {
                self.maker_payment_lock = data.maker_payment_locktime;
                self.other_persistent_pub = data.maker_pubkey.into();
                self.secret_hash = data.secret_hash;
            },
            TakerSwapEvent::NegotiateFailed(err) => self.errors.push(err),
            TakerSwapEvent::TakerFeeSent(tx) => {
                self.taker_fee = Some(tx);
                let fee_amount = &self.taker_amount / 777;
                unlock_amount(&self.ctx, &self.uuid, &fee_amount);
            },
            TakerSwapEvent::TakerFeeSendFailed(err) => self.errors.push(err),
            TakerSwapEvent::MakerPaymentReceived(tx) => self.maker_payment = Some(tx),
            TakerSwapEvent::MakerPaymentWaitConfirmStarted => (),
            TakerSwapEvent::MakerPaymentValidatedAndConfirmed => self.maker_payment_confirmed = true,
            TakerSwapEvent::MakerPaymentValidateFailed(err) => self.errors.push(err),
            TakerSwapEvent::TakerPaymentSent(tx) => {
                self.taker_payment = Some(tx);
                unlock_amount(&self.ctx, &self.uuid, &self.taker_amount);
            },
            TakerSwapEvent::TakerPaymentTransactionFailed(err) => self.errors.push(err),
            TakerSwapEvent::TakerPaymentDataSendFailed(err) => self.errors.push(err),
            TakerSwapEvent::TakerPaymentSpent(data) => {
                self.taker_payment_spend = Some(data.transaction);
                self.secret = data.secret;
            },
            TakerSwapEvent::TakerPaymentWaitForSpendFailed(err) => self.errors.push(err),
            TakerSwapEvent::MakerPaymentSpent(tx) => self.maker_payment_spend = Some(tx),
            TakerSwapEvent::MakerPaymentSpendFailed(err) => self.errors.push(err),
            TakerSwapEvent::TakerPaymentRefunded(tx) => self.taker_payment_refund = Some(tx),
            TakerSwapEvent::TakerPaymentRefundFailed(err) => self.errors.push(err),
            TakerSwapEvent::Finished => self.finished_at = now_ms() / 1000,
        }
        Ok(())
    }

    fn handle_command(&self, command: TakerSwapCommand)
                      -> Result<(Option<TakerSwapCommand>, Vec<TakerSwapEvent>), String> {
        match command {
            TakerSwapCommand::Start => self.start(),
            TakerSwapCommand::Negotiate => self.negotiate(),
            TakerSwapCommand::SendTakerFee => self.send_taker_fee(),
            TakerSwapCommand::WaitForMakerPayment => self.wait_for_maker_payment(),
            TakerSwapCommand::ValidateMakerPayment => self.validate_maker_payment(),
            TakerSwapCommand::SendTakerPayment => self.send_taker_payment(),
            TakerSwapCommand::WaitForTakerPaymentSpend => self.wait_for_taker_payment_spend(),
            TakerSwapCommand::SpendMakerPayment => self.spend_maker_payment(),
            TakerSwapCommand::RefundTakerPayment => self.refund_taker_payment(),
            TakerSwapCommand::Finish => Ok((None, vec![TakerSwapEvent::Finished])),
        }
    }

    pub fn new(
        ctx: MmArc,
        maker: bits256,
        maker_coin: MmCoinEnum,
        taker_coin: MmCoinEnum,
        maker_amount: BigDecimal,
        taker_amount: BigDecimal,
        my_persistent_pub: H264,
        uuid: String,
    ) -> Self {
        lock_amount(&ctx, uuid.clone(), taker_coin.ticker().into(), &taker_amount + &taker_amount / 777);
        TakerSwap {
            ctx,
            maker_coin,
            taker_coin,
            maker_amount,
            taker_amount,
            my_persistent_pub,
            maker,
            uuid,
            data: TakerSwapData::default(),
            other_persistent_pub: H264::default(),
            taker_fee: None,
            maker_payment: None,
            maker_payment_confirmed: false,
            taker_payment: None,
            taker_payment_spend: None,
            maker_payment_spend: None,
            taker_payment_refund: None,
            finished_at: 0,
            maker_payment_lock: 0,
            errors: vec![],
            secret_hash: H160Json::default(),
            secret: H256Json::default(),
        }
    }

    fn start(&self) -> Result<(Option<TakerSwapCommand>, Vec<TakerSwapEvent>), String> {
        let my_balance = match self.taker_coin.my_balance().wait() {
            Ok(balance) => balance,
            Err(e) => return Ok((
                Some(TakerSwapCommand::Finish),
                vec![TakerSwapEvent::StartFailed(ERRL!("!my_balance {}", e).into())],
            ))
        };

        let locked = get_locked_amount_by_other_swaps(&self.ctx, &self.uuid, self.taker_coin.ticker());
        let available = &my_balance - &locked;
        if self.taker_amount > available {
            return Ok((
                Some(TakerSwapCommand::Finish),
                vec![TakerSwapEvent::StartFailed(ERRL!("taker amount {} is larger than available {}, balance {}, locked by other swaps {}",
                    self.taker_amount, available, my_balance, locked
                ).into())],
            ));
        }

        let dex_fee_amount = dex_fee_amount(self.maker_coin.ticker(), self.taker_coin.ticker(), &self.taker_amount);
        if let Err(e) = self.taker_coin.check_i_have_enough_to_trade(&self.taker_amount, &my_balance, TradeInfo::Taker(dex_fee_amount)).wait() {
            return Ok((
                Some(TakerSwapCommand::Finish),
                vec![TakerSwapEvent::StartFailed(ERRL!("!check_i_have_enough_to_trade {}", e).into())],
            ))
        }

        if let Err(e) = self.maker_coin.can_i_spend_other_payment().wait() {
            return Ok((
                Some(TakerSwapCommand::Finish),
                vec![TakerSwapEvent::StartFailed(ERRL!("!can_i_spend_other_payment {}", e).into())],
            ));
        };

        let lock_duration = lp_atomic_locktime(self.maker_coin.ticker(), self.taker_coin.ticker());
        let (maker_payment_confirmations, taker_payment_confirmations) = payment_confirmations(&self.maker_coin, &self.taker_coin);
        let started_at = now_ms() / 1000;

        let maker_coin_start_block = match self.maker_coin.current_block().wait() {
            Ok(b) => b,
            Err(e) => return Ok((
                Some(TakerSwapCommand::Finish),
                vec![TakerSwapEvent::StartFailed(ERRL!("!maker_coin.current_block {}", e).into())],
            ))
        };

        let taker_coin_start_block = match self.taker_coin.current_block().wait() {
            Ok(b) => b,
            Err(e) => return Ok((
                Some(TakerSwapCommand::Finish),
                vec![TakerSwapEvent::StartFailed(ERRL!("!taker_coin.current_block {}", e).into())],
            ))
        };

        let data = TakerSwapData {
            taker_coin: self.taker_coin.ticker().to_owned(),
            maker_coin: self.maker_coin.ticker().to_owned(),
            maker: self.maker.bytes.into(),
            started_at,
            lock_duration,
            maker_amount: self.maker_amount.clone(),
            taker_amount: self.taker_amount.clone(),
            maker_payment_confirmations,
            taker_payment_confirmations,
            taker_payment_lock: started_at + lock_duration,
            my_persistent_pub: self.my_persistent_pub.clone().into(),
            uuid: self.uuid.clone(),
            maker_payment_wait: started_at + lock_duration / 3,
            maker_coin_start_block,
            taker_coin_start_block,
        };

        Ok((Some(TakerSwapCommand::Negotiate), vec![TakerSwapEvent::Started(data)]))
    }

    fn negotiate(&self) -> Result<(Option<TakerSwapCommand>, Vec<TakerSwapEvent>), String> {
        let data = match recv!(self, "negotiation", 90, -1000, {|_: &[u8]| Ok(())}) {
            Ok(d) => d,
            Err(e) => return Ok((
                Some(TakerSwapCommand::Finish),
                vec![TakerSwapEvent::NegotiateFailed(ERRL!("{:?}", e).into())]
            )),
        };
        let maker_data: SwapNegotiationData = match deserialize(data.as_slice()) {
            Ok(d) => d,
            Err(e) => return Ok((
                Some(TakerSwapCommand::Finish),
                vec![TakerSwapEvent::NegotiateFailed(ERRL!("{:?}", e).into())]
            )),
        };

        let time_dif = (self.data.started_at as i64 - maker_data.started_at as i64).abs();
        if  time_dif > 60 {
            return Ok((
                Some(TakerSwapCommand::Finish),
                vec![TakerSwapEvent::NegotiateFailed(ERRL!("Started_at time_dif over 60 {}", time_dif).into())]
            ))
        }

        let expected_lock_time = maker_data.started_at + self.data.lock_duration * 2;
        if maker_data.payment_locktime != expected_lock_time {
            return Ok((
                Some(TakerSwapCommand::Finish),
                vec![TakerSwapEvent::NegotiateFailed(ERRL!("maker_data.payment_locktime {} not equal to expected {}", maker_data.payment_locktime, expected_lock_time).into())]
            ))
        }

        let taker_data = SwapNegotiationData {
            started_at: self.data.started_at,
            secret_hash: maker_data.secret_hash.clone(),
            payment_locktime: self.data.taker_payment_lock,
            persistent_pubkey: self.my_persistent_pub.clone(),
        };
        let bytes = serialize(&taker_data);
        let sending_f = match send!(self.ctx, self.maker, fomat!(("negotiation-reply") '@' (self.uuid)), 30, bytes.as_slice()) {
            Ok(f) => f,
            Err(e) => return Ok((
                Some(TakerSwapCommand::Finish),
                vec![TakerSwapEvent::NegotiateFailed(ERRL!("{}", e).into())]
            )),
        };
        let data = match recv!(self, sending_f, "negotiated", 90, -1000, {|_: &[u8]| Ok(())}) {
            Ok(d) => d,
            Err(e) => return Ok((
                Some(TakerSwapCommand::Finish),
                vec![TakerSwapEvent::NegotiateFailed(ERRL!("{:?}", e).into())]
            )),
        };
        let negotiated: bool = match deserialize(data.as_slice()) {
            Ok(n) => n,
            Err(e) => return Ok((
                Some(TakerSwapCommand::Finish),
                vec![TakerSwapEvent::NegotiateFailed(ERRL!("{:?}", e).into())]
            )),
        };

        if !negotiated {
            return Ok((
                Some(TakerSwapCommand::Finish),
                vec![TakerSwapEvent::NegotiateFailed(ERRL!("Maker sent negotiated = false").into())],
            ));
        }

        Ok((
            Some(TakerSwapCommand::SendTakerFee),
            vec![TakerSwapEvent::Negotiated(MakerNegotiationData {
                maker_payment_locktime: maker_data.payment_locktime,
                maker_pubkey: maker_data.persistent_pubkey.into(),
                secret_hash: maker_data.secret_hash.into()
            })],
        ))
    }

    fn send_taker_fee(&self) -> Result<(Option<TakerSwapCommand>, Vec<TakerSwapEvent>), String> {
        let timeout = self.data.started_at + self.data.lock_duration / 3;
        let now = now_ms() / 1000;
        if now > timeout {
            return Ok((
                Some(TakerSwapCommand::Finish),
                vec![TakerSwapEvent::TakerFeeSendFailed(ERRL!("Timeout {} > {}", now, timeout).into())],
            ));
        }

        let fee_addr_pub_key = unwrap!(hex::decode("03bc2c7ba671bae4a6fc835244c9762b41647b9827d4780a89a949b984a8ddcc06"));
        let fee_amount = dex_fee_amount(&self.data.maker_coin, &self.data.taker_coin, &self.taker_amount);
        let fee_tx = self.taker_coin.send_taker_fee(&fee_addr_pub_key, fee_amount).wait();
        let transaction = match fee_tx {
            Ok (t) => t,
            Err (err) => return Ok((
                Some(TakerSwapCommand::Finish),
                vec![TakerSwapEvent::TakerFeeSendFailed(ERRL!("{}", err).into())]
            )),
        };

        let hash = transaction.tx_hash();
        // we can attempt to get the details in loop here as transaction was already sent and
        // is present on blockchain so only transport errors are expected to happen
        let tx_details = loop {
            match self.taker_coin.tx_details_by_hash(&hash) {
                Ok(details) => break details,
                Err(e) => {
                    log!({"Error {} getting tx details of {:02x}", e, hash});
                    thread::sleep(Duration::from_secs(30));
                    continue;
                }
            }
        };
        log!({"Taker fee tx hash {:02x}", hash});
        Ok((
            Some(TakerSwapCommand::WaitForMakerPayment),
            vec![TakerSwapEvent::TakerFeeSent(tx_details)],
        ))
    }

    fn wait_for_maker_payment(&self) -> Result<(Option<TakerSwapCommand>, Vec<TakerSwapEvent>), String> {
        let tx_hex = self.taker_fee.as_ref().unwrap().tx_hex.clone();
        let sending_f = match send!(self.ctx, self.maker, fomat!(("taker-fee") '@' (self.uuid)), 60, tx_hex) {
            Ok(f) => f,
            Err (err) => return Ok((
                Some(TakerSwapCommand::Finish),
                vec![TakerSwapEvent::TakerFeeSendFailed(ERRL!("{}", err).into())]
            )),
        };
        let payload = match recv!(self, sending_f, "maker-payment", 600, -1005, {|_: &[u8]| Ok(())}) {
            Ok(p) => p,
            Err(e) => return Ok((
                Some(TakerSwapCommand::Finish),
                vec![TakerSwapEvent::MakerPaymentValidateFailed(ERRL!("Error waiting for 'maker-payment' data: {}", e).into())]
            )),
        };
        let maker_payment = match self.maker_coin.tx_enum_from_bytes(&payload) {
            Ok(p) => p,
            Err(e) => return Ok((
                Some(TakerSwapCommand::Finish),
                vec![TakerSwapEvent::MakerPaymentValidateFailed(ERRL!("Error parsing the 'maker-payment': {}", e).into())]
            )),
        };

        let hash = maker_payment.tx_hash();
        log!({"Got maker payment {:02x}", hash});
        let mut attempts = 0;
        let tx_details = loop {
            match self.maker_coin.tx_details_by_hash(&hash) {
                Ok(details) => break details,
                Err(e) => if attempts >= 3 {
                    return Ok((
                        Some(TakerSwapCommand::Finish),
                        vec![TakerSwapEvent::MakerPaymentValidateFailed(ERRL!("!maker_coin.tx_details_by_hash: {}", e).into())]
                    ))
                } else {
                    attempts += 1;
                    thread::sleep(Duration::from_secs(10));
                },
            };
        };

        Ok((
            Some(TakerSwapCommand::ValidateMakerPayment),
            vec![TakerSwapEvent::MakerPaymentReceived(tx_details), TakerSwapEvent::MakerPaymentWaitConfirmStarted]
        ))
    }

    fn validate_maker_payment(&self) -> Result<(Option<TakerSwapCommand>, Vec<TakerSwapEvent>), String> {
        let validated = self.maker_coin.validate_maker_payment(
            &unwrap!(self.maker_payment.clone()).tx_hex,
            self.maker_payment_lock as u32,
            &*self.other_persistent_pub,
            &self.secret_hash.0,
            self.maker_amount.clone(),
        );

        if let Err(e) = validated {
            return Ok((
                Some(TakerSwapCommand::Finish),
                vec![TakerSwapEvent::MakerPaymentValidateFailed(ERRL!("!validate maker payment: {}", e).into())]
            ));
        }

        if let Err(err) = self.maker_coin.wait_for_confirmations(
            &unwrap!(self.maker_payment.clone()).tx_hex,
            self.data.maker_payment_confirmations,
            self.data.maker_payment_wait,
        ) {
            return Ok((
                Some(TakerSwapCommand::Finish),
                vec![TakerSwapEvent::MakerPaymentValidateFailed(ERRL!("!wait for maker payment confirmations: {}", err).into())]
            ));
        }

        Ok((
            Some(TakerSwapCommand::SendTakerPayment),
            vec![TakerSwapEvent::MakerPaymentValidatedAndConfirmed]
        ))
    }


    fn send_taker_payment(&self) -> Result<(Option<TakerSwapCommand>, Vec<TakerSwapEvent>), String> {
        let timeout = self.data.started_at + self.data.lock_duration / 3;
        let now = now_ms() / 1000;
        if now > timeout {
            return Ok((
                Some(TakerSwapCommand::Finish),
                vec![TakerSwapEvent::TakerPaymentTransactionFailed(ERRL!("Timeout {} > {}", now, timeout).into())],
            ));
        }

        let transaction = match self.taker_coin.check_if_my_payment_sent(
            self.data.taker_payment_lock as u32,
            &*self.other_persistent_pub,
            &self.secret_hash.0,
            self.data.taker_coin_start_block,
        ) {
            Ok(res) => match res {
                Some(tx) => tx,
                None => {
                    let payment_fut = self.taker_coin.send_taker_payment(
                        self.data.taker_payment_lock as u32,
                        &*self.other_persistent_pub,
                        &self.secret_hash.0,
                        self.taker_amount.clone(),
                    );

                    match payment_fut.wait() {
                        Ok(t) => t,
                        Err(e) => return Ok((
                            Some(TakerSwapCommand::Finish),
                            vec![TakerSwapEvent::TakerPaymentTransactionFailed(ERRL!("{}", e).into())]
                        ))
                    }
                }
            },
            Err(e) => return Ok((
                Some(TakerSwapCommand::Finish),
                vec![TakerSwapEvent::TakerPaymentTransactionFailed(ERRL!("{}", e).into())]
            ))
        };

        let hash = transaction.tx_hash();
        log!({"Taker payment tx hash {:02x}", hash});
        // we can attempt to get the details in loop here as transaction was already sent and
        // is present on blockchain so only transport errors are expected to happen
        let tx_details = loop {
            match self.taker_coin.tx_details_by_hash(&hash) {
                Ok(details) => break details,
                Err(e) => {
                    log!({"Error {} getting tx details of {:02x}", e, hash});
                    thread::sleep(Duration::from_secs(30));
                    continue;
                }
            }
        };

        Ok((
            Some(TakerSwapCommand::WaitForTakerPaymentSpend),
            vec![TakerSwapEvent::TakerPaymentSent(tx_details)],
        ))
    }

    fn wait_for_taker_payment_spend(&self) -> Result<(Option<TakerSwapCommand>, Vec<TakerSwapEvent>), String> {
        let tx_hex = self.taker_payment.as_ref().unwrap().tx_hex.clone();
        let sending_f = match send!(self.ctx, self.maker, fomat!(("taker-payment") '@' (self.uuid)), 60, tx_hex) {
            Ok(f) => f,
            Err(e) => return Ok((
                Some(TakerSwapCommand::RefundTakerPayment),
                vec![TakerSwapEvent::TakerPaymentDataSendFailed(e.into())]
            ))
        };

        let tx = match self.taker_coin.wait_for_tx_spend(&self.taker_payment.clone().unwrap().tx_hex, self.data.taker_payment_lock, self.data.taker_coin_start_block) {
            Ok(t) => t,
            Err(e) => return Ok((
                Some(TakerSwapCommand::RefundTakerPayment),
                vec![TakerSwapEvent::TakerPaymentWaitForSpendFailed(e.into())],
            ))
        };
        drop(sending_f);
        let hash = tx.tx_hash();
        log!({"Taker payment spend tx {:02x}", hash});
        // we can attempt to get the details in loop here as transaction was already sent and
        // is present on blockchain so only transport errors are expected to happen
        let tx_details = loop {
            match self.taker_coin.tx_details_by_hash(&hash) {
                Ok(details) => break details,
                Err(e) => {
                    log!({"Error {} getting tx details of {:02x}", e, hash});
                    thread::sleep(Duration::from_secs(30));
                    continue;
                }
            }
        };
        let secret = match tx.extract_secret() {
            Ok(bytes) => H256Json::from(bytes.as_slice()),
            Err(e) => return Ok((
                Some(TakerSwapCommand::Finish),
                vec![TakerSwapEvent::TakerPaymentWaitForSpendFailed(ERRL!("{}", e).into())],
            )),
        };

        Ok((
            Some(TakerSwapCommand::SpendMakerPayment),
            vec![TakerSwapEvent::TakerPaymentSpent(TakerPaymentSpentData {
                transaction: tx_details,
                secret,
            })],
        ))
    }

    fn spend_maker_payment(&self) -> Result<(Option<TakerSwapCommand>, Vec<TakerSwapEvent>), String> {
        let spend_fut = self.maker_coin.send_taker_spends_maker_payment(
            &unwrap!(self.maker_payment.clone()).tx_hex,
            self.maker_payment_lock as u32,
            &*self.other_persistent_pub,
            &self.secret.0,
        );

        let transaction = match spend_fut.wait() {
            Ok(t) => t,
            Err(err) => return Ok((
                Some(TakerSwapCommand::Finish),
                vec![TakerSwapEvent::MakerPaymentSpendFailed(ERRL!("{}", err).into())]
            )),
        };

        let hash = transaction.tx_hash();
        log!({"Maker payment spend tx {:02x}", hash});
        // we can attempt to get the details in loop here as transaction was already sent and
        // is present on blockchain so only transport errors are expected to happen
        let tx_details = loop {
            match self.maker_coin.tx_details_by_hash(&hash) {
                Ok(details) => break details,
                Err(e) => {
                    log!({"Error {} getting tx details of {:02x}", e, hash});
                    thread::sleep(Duration::from_secs(30));
                    continue;
                }
            }
        };
        Ok((
            Some(TakerSwapCommand::Finish),
            vec![TakerSwapEvent::MakerPaymentSpent(tx_details)],
        ))
    }

    fn refund_taker_payment(&self) -> Result<(Option<TakerSwapCommand>, Vec<TakerSwapEvent>), String> {
        loop {
            // have to wait for 1 hour more because some coins have BIP113 activated so these will reject transactions with locktime == present time
            // https://github.com/bitcoin/bitcoin/blob/master/doc/release-notes/release-notes-0.11.2.md#bip113-mempool-only-locktime-enforcement-using-getmediantimepast
            if now_ms() / 1000 > self.data.taker_payment_lock + 3700 {
                break;
            }
            std::thread::sleep(Duration::from_secs(10));
        }
        let refund_fut = self.taker_coin.send_taker_refunds_payment(
            &self.taker_payment.clone().unwrap().tx_hex.0,
            self.data.taker_payment_lock as u32,
            &*self.other_persistent_pub,
            &self.secret_hash.0,
        );

        let transaction = match refund_fut.wait() {
            Ok(t) => t,
            Err(err) => return Ok((
                Some(TakerSwapCommand::Finish),
                vec![TakerSwapEvent::TakerPaymentRefundFailed(ERRL!("{}", err).into())]
            )),
        };

        let hash = transaction.tx_hash();
        log!({"Taker refund tx hash {:02x}", hash});
        // we can attempt to get the details in loop here as transaction was already sent and
        // is present on blockchain so only transport errors are expected to happen
        let tx_details = loop {
            match self.taker_coin.tx_details_by_hash(&hash) {
                Ok(details) => break details,
                Err(e) => {
                    log!({"Error {} getting tx details of {:02x}", e, hash});
                    thread::sleep(Duration::from_secs(30));
                    continue;
                }
            }
        };
        Ok((
            Some(TakerSwapCommand::Finish),
            vec![TakerSwapEvent::TakerPaymentRefunded(tx_details)],
        ))
    }

    fn load_from_saved(ctx: MmArc, saved: TakerSavedSwap) -> Result<(Self, Option<TakerSwapCommand>), String> {
        if saved.events.is_empty() {
            return ERR!("Can't restore swap from empty events set");
        };

        match &saved.events[0].event {
            TakerSwapEvent::Started(data) => {
                let mut maker = bits256::from([0; 32]);
                maker.bytes = data.maker.0;
                let mut taker_coin = None;
                while taker_coin.is_none() {
                    thread::sleep(Duration::from_secs(5));
                    log!("Can't kickstart the swap " (saved.uuid) " until the coin " (data.taker_coin) " is activated");
                    taker_coin = try_s!(lp_coinfind(&ctx, &data.taker_coin));
                };

                let mut maker_coin = None;
                while maker_coin.is_none() {
                    thread::sleep(Duration::from_secs(5));
                    log!("Can't kickstart the swap " (saved.uuid) " until the coin " (data.maker_coin) " is activated");
                    maker_coin = try_s!(lp_coinfind(&ctx, &data.maker_coin));
                };
                let my_persistent_pub = H264::from(&**ctx.secp256k1_key_pair().public());

                let mut swap = TakerSwap::new(
                    ctx,
                    maker.into(),
                    maker_coin.unwrap(),
                    taker_coin.unwrap(),
                    data.maker_amount.clone(),
                    data.taker_amount.clone(),
                    my_persistent_pub,
                    saved.uuid,
                );
                let command = saved.events.last().unwrap().get_command();
                for saved_event in saved.events {
                    try_s!(swap.apply_event(saved_event.event));
                }
                Ok((swap, command))
            },
            _ => ERR!("First swap event must be Started"),
        }
    }
}

impl Drop for TakerSwap {
    fn drop(&mut self) {
        let amount_to_unlock = &self.taker_amount + &self.taker_amount / 777;
        unlock_amount(&self.ctx, &self.uuid, &amount_to_unlock);
    }
}

=======
>>>>>>> 91b80c89
/// Returns the status of swap performed on `my` node
pub fn my_swap_status(ctx: MmArc, req: Json) -> HyRes {
    let uuid = try_h!(req["params"]["uuid"].as_str().ok_or("uuid parameter is not set or is not string"));
    let path = my_swap_file_path(&ctx, uuid);
    let content = slurp(&path);
    if content.is_empty() {
        return rpc_response(404, json!({
            "error": "swap data is not found"
        }).to_string());
    }
    let status: SavedSwap = try_h!(json::from_slice(&content));
    let my_info = status.get_my_info();
    let mut json = try_h!(json::to_value(status));
    json["my_info"] = try_h!(json::to_value(my_info));

    rpc_response(200, json!({
        "result": json
    }).to_string())
}

/// Returns the status of requested swap, typically performed by other nodes and saved by `save_stats_swap_status`
pub fn stats_swap_status(ctx: MmArc, req: Json) -> HyRes {
    let uuid = try_h!(req["params"]["uuid"].as_str().ok_or("uuid parameter is not set or is not string"));
    let maker_path = stats_maker_swap_file_path(&ctx, uuid);
    let taker_path = stats_taker_swap_file_path(&ctx, uuid);
    let maker_content = slurp(&maker_path);
    let taker_content = slurp(&taker_path);
    let maker_status: Option<MakerSavedSwap> = if maker_content.is_empty() {
        None
    } else {
        Some(try_h!(json::from_slice(&maker_content)))
    };

    let taker_status: Option<TakerSavedSwap> = if taker_content.is_empty() {
        None
    } else {
        Some(try_h!(json::from_slice(&taker_content)))
    };

    if maker_status.is_none() && taker_status.is_none() {
        return rpc_response(404, json!({
            "error": "swap data is not found"
        }).to_string());
    }

    rpc_response(200, json!({
        "result": {
            "maker": maker_status,
            "taker": taker_status,
        }
    }).to_string())
}

/// Broadcasts `my` swap status to P2P network
fn broadcast_my_swap_status(uuid: &str, ctx: &MmArc) -> Result<(), String> {
    let path = my_swap_file_path(ctx, uuid);
    let content = slurp(&path);
    let mut status: SavedSwap = try_s!(json::from_slice(&content));
    match &mut status {
        SavedSwap::Taker(_) => (), // do nothing for taker
        SavedSwap::Maker(ref mut swap) => swap.hide_secret(),
    };
    try_s!(save_stats_swap(ctx, &status));
    let status_string = json!({
        "method": "swapstatus",
        "data": status,
    }).to_string();
    ctx.broadcast_p2p_msg(&status_string);
    Ok(())
}

/// Saves the swap status notification received from P2P network to local DB.
pub fn save_stats_swap_status(ctx: &MmArc, data: Json) -> HyRes {
    let swap: SavedSwap = try_h!(json::from_value(data));
    try_h!(save_stats_swap(ctx, &swap));
    rpc_response(200, json!({
        "result": "success"
    }).to_string())
}

/// Returns the data of recent swaps of `my` node. Returns no more than `limit` records (default: 10).
/// Skips the first `skip` records (default: 0).
pub fn my_recent_swaps(ctx: MmArc, req: Json) -> HyRes {
    let limit = req["limit"].as_u64().unwrap_or(10);
    let from_uuid = req["from_uuid"].as_str();
    let mut entries: Vec<(SystemTime, DirEntry)> = try_h!(my_swaps_dir(&ctx).read_dir()).filter_map(|dir_entry| {
        let entry = match dir_entry {
            Ok(ent) => ent,
            Err(e) => {
                log!("Error " (e) " reading from dir " (my_swaps_dir(&ctx).display()));
                return None;
            }
        };

        let metadata = match entry.metadata() {
            Ok(m) => m,
            Err(e) => {
                log!("Error " (e) " getting file " (entry.path().display()) " meta");
                return None;
            }
        };

        let m_time = match metadata.modified() {
            Ok(time) => time,
            Err(e) => {
                log!("Error " (e) " getting file " (entry.path().display()) " m_time");
                return None;
            }
        };

        if entry.path().extension() == Some(OsStr::new("json")) {
            Some((m_time, entry))
        } else {
            None
        }
    }).collect();
    // sort by m_time in descending order
    entries.sort_by(|(a, _), (b, _)| b.cmp(&a));

    let skip = match from_uuid {
        Some(uuid) => try_h!(entries.iter().position(|(_, entry)| entry.path() == my_swap_file_path(&ctx, uuid)).ok_or(format!("from_uuid {} swap is not found", uuid))) + 1,
        None => 0,
    };

    // iterate over file entries trying to parse the file contents and add to result vector
    let swaps: Vec<Json> = entries.iter().skip(skip).take(limit as usize).map(|(_, entry)|
        match json::from_slice::<SavedSwap>(&slurp(&entry.path())) {
            Ok(swap) => {
                let my_info = swap.get_my_info();
                let mut json = unwrap!(json::to_value(swap));
                json["my_info"] = unwrap!(json::to_value(my_info));
                json
            },
            Err(e) => {
                log!("Error " (e) " parsing JSON from " (entry.path().display()));
                Json::Null
            },
        },
    ).collect();

    rpc_response(200, json!({
        "result": {
            "swaps": swaps,
            "from_uuid": from_uuid,
            "skipped": skip,
            "limit": limit,
            "total": entries.len(),
        },
    }).to_string())
}

/// Find out the swaps that need to be kick-started, continue from the point where swap was interrupted
/// Return the tickers of coins that must be enabled for swaps to continue
pub fn swap_kick_starts(ctx: MmArc) -> HashSet<String> {
    let mut coins = HashSet::new();
    let entries: Vec<DirEntry> = unwrap!(my_swaps_dir(&ctx).read_dir()).filter_map(|dir_entry| {
        let entry = match dir_entry {
            Ok(ent) => ent,
            Err(e) => {
                log!("Error " (e) " reading from dir " (my_swaps_dir(&ctx).display()));
                return None;
            }
        };

        if entry.path().extension() == Some(OsStr::new("json")) {
            Some(entry)
        } else {
            None
        }
    }).collect();

    entries.iter().for_each(|entry| {
        match json::from_slice::<SavedSwap>(&slurp(&entry.path())) {
            Ok(swap) => {
                if !swap.is_finished() {
                    log!("Kick starting the swap " [swap.uuid()]);
                    let maker_coin_ticker = match swap.maker_coin_ticker() {
                        Ok(t) => t,
                        Err(e) => {
                            log!("Error " (e) " getting maker coin of swap " (swap.uuid()));
                            return;
                        }
                    };
                    let taker_coin_ticker = match swap.taker_coin_ticker() {
                        Ok(t) => t,
                        Err(e) => {
                            log!("Error " (e) " getting taker coin of swap " (swap.uuid()));
                            return;
                        }
                    };
                    coins.insert(maker_coin_ticker.clone());
                    coins.insert(taker_coin_ticker.clone());
                    thread::spawn({
                        let ctx = ctx.clone();
                        move || {
                            let mut taker_coin;
                            loop {
                                taker_coin = match lp_coinfind(&ctx, &taker_coin_ticker) {
                                    Ok(c) => c,
                                    Err(e) => {
                                        log!("Error " (e) " on " (taker_coin_ticker) " find attempt");
                                        return;
                                    }
                                };
                                if taker_coin.is_some() {
                                    break;
                                }
                                log!("Can't kickstart the swap " (swap.uuid()) " until the coin " (taker_coin_ticker) " is activated");
                                thread::sleep(Duration::from_secs(5));
                            };

                            let mut maker_coin;
                            loop {
                                maker_coin = match lp_coinfind(&ctx, &maker_coin_ticker) {
                                    Ok(c) => c,
                                    Err(e) => {
                                        log!("Error " (e) " on " (maker_coin_ticker) " find attempt");
                                        return;
                                    }
                                };
                                if maker_coin.is_some() {
                                    break;
                                }
                                log!("Can't kickstart the swap " (swap.uuid()) " until the coin " (maker_coin_ticker) " is activated");
                                thread::sleep(Duration::from_secs(5));
                            };
                            match swap {
                                SavedSwap::Maker(swap) => match MakerSwap::load_from_saved(
                                    ctx,
                                    maker_coin.unwrap(),
                                    taker_coin.unwrap(),
                                    swap,
                                ) {
                                    Ok((maker, command)) => run_maker_swap(maker, command),
                                    Err(e) => log!([e]),
                                },
                                SavedSwap::Taker(swap) => match TakerSwap::load_from_saved(
                                    ctx,
                                    maker_coin.unwrap(),
                                    taker_coin.unwrap(),
                                    swap,
                                ) {
                                    Ok((taker, command)) => run_taker_swap(taker, command),
                                    Err(e) => log!([e]),
                                },
                            }
                        }
                    });
                }
            },
            Err(_) => (),
        }
    });
    coins
}

pub async fn coins_needed_for_kick_start(ctx: MmArc) -> Result<Response<Vec<u8>>, String> {
    let res = try_s!(json::to_vec(&json!({
        "result": *(try_s!(ctx.coins_needed_for_kick_start.lock()))
    })));
    Ok(try_s!(Response::builder().body(res)))
}

pub async fn recover_funds_of_swap(ctx: MmArc, req: Json) -> Result<Response<Vec<u8>>, String> {
    let uuid = try_s!(req["params"]["uuid"].as_str().ok_or("uuid parameter is not set or is not string"));
    let path = my_swap_file_path(&ctx, uuid);
    let content = slurp(&path);
    if content.is_empty() { return ERR!("swap data is not found") }

    let swap: SavedSwap = try_s!(json::from_slice(&content));

    let recover_data = try_s!(swap.recover_funds(ctx));
    let res = try_s!(json::to_vec(&json!({
        "result": {
            "action": recover_data.action,
            "coin": recover_data.coin,
            "tx_hash": recover_data.transaction.tx_hash(),
            "tx_hex": BytesJson::from(recover_data.transaction.tx_hex()),
        }
    })));
    Ok(try_s!(Response::builder().body(res)))
}

#[cfg(test)]
mod lp_swap_tests {
    use super::*;

    #[test]
    fn test_dex_fee_amount() {
        let base = "BTC";
        let rel = "ETH";
        let amount = 1.into();
        let actual_fee = dex_fee_amount(base, rel, &amount);
        let expected_fee = amount / 777;
        assert_eq!(expected_fee, actual_fee);

        let base = "KMD";
        let rel = "ETH";
        let amount = 1.into();
        let actual_fee = dex_fee_amount(base, rel, &amount);
        let expected_fee = amount * BigDecimal::from(9) / 7770;
        assert_eq!(expected_fee, actual_fee);

        let base = "BTC";
        let rel = "KMD";
        let amount = 1.into();
        let actual_fee = dex_fee_amount(base, rel, &amount);
        let expected_fee = amount * BigDecimal::from(9) / 7770;
        assert_eq!(expected_fee, actual_fee);

        let base = "BTC";
        let rel = "KMD";
        let amount = unwrap!("0.001".parse());
        let actual_fee = dex_fee_amount(base, rel, &amount);
        let expected_fee: BigDecimal = unwrap!("0.0001".parse());
        assert_eq!(expected_fee, actual_fee);
    }

    #[test]
    fn test_serde_swap_negotiation_data() {
        let data = SwapNegotiationData::default();
        let bytes = serialize(&data);
        let deserialized = unwrap!(deserialize(bytes.as_slice()));
        assert_eq!(data, deserialized);
    }
}<|MERGE_RESOLUTION|>--- conflicted
+++ resolved
@@ -430,688 +430,6 @@
     }
 }
 
-<<<<<<< HEAD
-#[derive(Clone, Debug, Deserialize, PartialEq, Serialize)]
-#[serde(tag = "type", content = "data")]
-enum TakerSwapEvent {
-    Started(TakerSwapData),
-    StartFailed(SwapError),
-    Negotiated(MakerNegotiationData),
-    NegotiateFailed(SwapError),
-    TakerFeeSent(TransactionDetails),
-    TakerFeeSendFailed(SwapError),
-    MakerPaymentReceived(TransactionDetails),
-    MakerPaymentWaitConfirmStarted,
-    MakerPaymentValidatedAndConfirmed,
-    MakerPaymentValidateFailed(SwapError),
-    TakerPaymentSent(TransactionDetails),
-    TakerPaymentTransactionFailed(SwapError),
-    TakerPaymentDataSendFailed(SwapError),
-    TakerPaymentSpent(TakerPaymentSpentData),
-    TakerPaymentWaitForSpendFailed(SwapError),
-    MakerPaymentSpent(TransactionDetails),
-    MakerPaymentSpendFailed(SwapError),
-    TakerPaymentRefunded(TransactionDetails),
-    TakerPaymentRefundFailed(SwapError),
-    Finished,
-}
-
-impl TakerSwapEvent {
-    fn status_str(&self) -> String {
-        match self {
-            TakerSwapEvent::Started(_) => "Started...".to_owned(),
-            TakerSwapEvent::StartFailed(_) => "Start failed...".to_owned(),
-            TakerSwapEvent::Negotiated(_) => "Negotiated...".to_owned(),
-            TakerSwapEvent::NegotiateFailed(_) => "Negotiate failed...".to_owned(),
-            TakerSwapEvent::TakerFeeSent(_) => "Taker fee sent...".to_owned(),
-            TakerSwapEvent::TakerFeeSendFailed(_) => "Taker fee send failed...".to_owned(),
-            TakerSwapEvent::MakerPaymentReceived(_) => "Maker payment received...".to_owned(),
-            TakerSwapEvent::MakerPaymentWaitConfirmStarted => "Maker payment wait confirm started...".to_owned(),
-            TakerSwapEvent::MakerPaymentValidatedAndConfirmed => "Maker payment validated and confirmed...".to_owned(),
-            TakerSwapEvent::MakerPaymentValidateFailed(_) => "Maker payment validate failed...".to_owned(),
-            TakerSwapEvent::TakerPaymentSent(_) => "Taker payment sent...".to_owned(),
-            TakerSwapEvent::TakerPaymentTransactionFailed(_) => "Taker payment transaction failed...".to_owned(),
-            TakerSwapEvent::TakerPaymentDataSendFailed(_) => "Taker payment data send failed...".to_owned(),
-            TakerSwapEvent::TakerPaymentSpent(_) => "Taker payment spent...".to_owned(),
-            TakerSwapEvent::TakerPaymentWaitForSpendFailed(_) => "Taker payment wait for spend failed...".to_owned(),
-            TakerSwapEvent::MakerPaymentSpent(_) => "Maker payment spent...".to_owned(),
-            TakerSwapEvent::MakerPaymentSpendFailed(_) => "Maker payment spend failed...".to_owned(),
-            TakerSwapEvent::TakerPaymentRefunded(_) => "Taker payment refunded...".to_owned(),
-            TakerSwapEvent::TakerPaymentRefundFailed(_) => "Taker payment refund failed...".to_owned(),
-            TakerSwapEvent::Finished => "Finished".to_owned(),
-        }
-    }
-}
-
-pub enum TakerSwapCommand {
-    Start,
-    Negotiate,
-    SendTakerFee,
-    WaitForMakerPayment,
-    ValidateMakerPayment,
-    SendTakerPayment,
-    WaitForTakerPaymentSpend,
-    SpendMakerPayment,
-    RefundTakerPayment,
-    Finish
-}
-
-impl TakerSwap {
-    fn apply_event(&mut self, event: TakerSwapEvent) -> Result<(), String> {
-        match event {
-            TakerSwapEvent::Started(data) => self.data = data,
-            TakerSwapEvent::StartFailed(err) => self.errors.push(err),
-            TakerSwapEvent::Negotiated(data) => {
-                self.maker_payment_lock = data.maker_payment_locktime;
-                self.other_persistent_pub = data.maker_pubkey.into();
-                self.secret_hash = data.secret_hash;
-            },
-            TakerSwapEvent::NegotiateFailed(err) => self.errors.push(err),
-            TakerSwapEvent::TakerFeeSent(tx) => {
-                self.taker_fee = Some(tx);
-                let fee_amount = &self.taker_amount / 777;
-                unlock_amount(&self.ctx, &self.uuid, &fee_amount);
-            },
-            TakerSwapEvent::TakerFeeSendFailed(err) => self.errors.push(err),
-            TakerSwapEvent::MakerPaymentReceived(tx) => self.maker_payment = Some(tx),
-            TakerSwapEvent::MakerPaymentWaitConfirmStarted => (),
-            TakerSwapEvent::MakerPaymentValidatedAndConfirmed => self.maker_payment_confirmed = true,
-            TakerSwapEvent::MakerPaymentValidateFailed(err) => self.errors.push(err),
-            TakerSwapEvent::TakerPaymentSent(tx) => {
-                self.taker_payment = Some(tx);
-                unlock_amount(&self.ctx, &self.uuid, &self.taker_amount);
-            },
-            TakerSwapEvent::TakerPaymentTransactionFailed(err) => self.errors.push(err),
-            TakerSwapEvent::TakerPaymentDataSendFailed(err) => self.errors.push(err),
-            TakerSwapEvent::TakerPaymentSpent(data) => {
-                self.taker_payment_spend = Some(data.transaction);
-                self.secret = data.secret;
-            },
-            TakerSwapEvent::TakerPaymentWaitForSpendFailed(err) => self.errors.push(err),
-            TakerSwapEvent::MakerPaymentSpent(tx) => self.maker_payment_spend = Some(tx),
-            TakerSwapEvent::MakerPaymentSpendFailed(err) => self.errors.push(err),
-            TakerSwapEvent::TakerPaymentRefunded(tx) => self.taker_payment_refund = Some(tx),
-            TakerSwapEvent::TakerPaymentRefundFailed(err) => self.errors.push(err),
-            TakerSwapEvent::Finished => self.finished_at = now_ms() / 1000,
-        }
-        Ok(())
-    }
-
-    fn handle_command(&self, command: TakerSwapCommand)
-                      -> Result<(Option<TakerSwapCommand>, Vec<TakerSwapEvent>), String> {
-        match command {
-            TakerSwapCommand::Start => self.start(),
-            TakerSwapCommand::Negotiate => self.negotiate(),
-            TakerSwapCommand::SendTakerFee => self.send_taker_fee(),
-            TakerSwapCommand::WaitForMakerPayment => self.wait_for_maker_payment(),
-            TakerSwapCommand::ValidateMakerPayment => self.validate_maker_payment(),
-            TakerSwapCommand::SendTakerPayment => self.send_taker_payment(),
-            TakerSwapCommand::WaitForTakerPaymentSpend => self.wait_for_taker_payment_spend(),
-            TakerSwapCommand::SpendMakerPayment => self.spend_maker_payment(),
-            TakerSwapCommand::RefundTakerPayment => self.refund_taker_payment(),
-            TakerSwapCommand::Finish => Ok((None, vec![TakerSwapEvent::Finished])),
-        }
-    }
-
-    pub fn new(
-        ctx: MmArc,
-        maker: bits256,
-        maker_coin: MmCoinEnum,
-        taker_coin: MmCoinEnum,
-        maker_amount: BigDecimal,
-        taker_amount: BigDecimal,
-        my_persistent_pub: H264,
-        uuid: String,
-    ) -> Self {
-        lock_amount(&ctx, uuid.clone(), taker_coin.ticker().into(), &taker_amount + &taker_amount / 777);
-        TakerSwap {
-            ctx,
-            maker_coin,
-            taker_coin,
-            maker_amount,
-            taker_amount,
-            my_persistent_pub,
-            maker,
-            uuid,
-            data: TakerSwapData::default(),
-            other_persistent_pub: H264::default(),
-            taker_fee: None,
-            maker_payment: None,
-            maker_payment_confirmed: false,
-            taker_payment: None,
-            taker_payment_spend: None,
-            maker_payment_spend: None,
-            taker_payment_refund: None,
-            finished_at: 0,
-            maker_payment_lock: 0,
-            errors: vec![],
-            secret_hash: H160Json::default(),
-            secret: H256Json::default(),
-        }
-    }
-
-    fn start(&self) -> Result<(Option<TakerSwapCommand>, Vec<TakerSwapEvent>), String> {
-        let my_balance = match self.taker_coin.my_balance().wait() {
-            Ok(balance) => balance,
-            Err(e) => return Ok((
-                Some(TakerSwapCommand::Finish),
-                vec![TakerSwapEvent::StartFailed(ERRL!("!my_balance {}", e).into())],
-            ))
-        };
-
-        let locked = get_locked_amount_by_other_swaps(&self.ctx, &self.uuid, self.taker_coin.ticker());
-        let available = &my_balance - &locked;
-        if self.taker_amount > available {
-            return Ok((
-                Some(TakerSwapCommand::Finish),
-                vec![TakerSwapEvent::StartFailed(ERRL!("taker amount {} is larger than available {}, balance {}, locked by other swaps {}",
-                    self.taker_amount, available, my_balance, locked
-                ).into())],
-            ));
-        }
-
-        let dex_fee_amount = dex_fee_amount(self.maker_coin.ticker(), self.taker_coin.ticker(), &self.taker_amount);
-        if let Err(e) = self.taker_coin.check_i_have_enough_to_trade(&self.taker_amount, &my_balance, TradeInfo::Taker(dex_fee_amount)).wait() {
-            return Ok((
-                Some(TakerSwapCommand::Finish),
-                vec![TakerSwapEvent::StartFailed(ERRL!("!check_i_have_enough_to_trade {}", e).into())],
-            ))
-        }
-
-        if let Err(e) = self.maker_coin.can_i_spend_other_payment().wait() {
-            return Ok((
-                Some(TakerSwapCommand::Finish),
-                vec![TakerSwapEvent::StartFailed(ERRL!("!can_i_spend_other_payment {}", e).into())],
-            ));
-        };
-
-        let lock_duration = lp_atomic_locktime(self.maker_coin.ticker(), self.taker_coin.ticker());
-        let (maker_payment_confirmations, taker_payment_confirmations) = payment_confirmations(&self.maker_coin, &self.taker_coin);
-        let started_at = now_ms() / 1000;
-
-        let maker_coin_start_block = match self.maker_coin.current_block().wait() {
-            Ok(b) => b,
-            Err(e) => return Ok((
-                Some(TakerSwapCommand::Finish),
-                vec![TakerSwapEvent::StartFailed(ERRL!("!maker_coin.current_block {}", e).into())],
-            ))
-        };
-
-        let taker_coin_start_block = match self.taker_coin.current_block().wait() {
-            Ok(b) => b,
-            Err(e) => return Ok((
-                Some(TakerSwapCommand::Finish),
-                vec![TakerSwapEvent::StartFailed(ERRL!("!taker_coin.current_block {}", e).into())],
-            ))
-        };
-
-        let data = TakerSwapData {
-            taker_coin: self.taker_coin.ticker().to_owned(),
-            maker_coin: self.maker_coin.ticker().to_owned(),
-            maker: self.maker.bytes.into(),
-            started_at,
-            lock_duration,
-            maker_amount: self.maker_amount.clone(),
-            taker_amount: self.taker_amount.clone(),
-            maker_payment_confirmations,
-            taker_payment_confirmations,
-            taker_payment_lock: started_at + lock_duration,
-            my_persistent_pub: self.my_persistent_pub.clone().into(),
-            uuid: self.uuid.clone(),
-            maker_payment_wait: started_at + lock_duration / 3,
-            maker_coin_start_block,
-            taker_coin_start_block,
-        };
-
-        Ok((Some(TakerSwapCommand::Negotiate), vec![TakerSwapEvent::Started(data)]))
-    }
-
-    fn negotiate(&self) -> Result<(Option<TakerSwapCommand>, Vec<TakerSwapEvent>), String> {
-        let data = match recv!(self, "negotiation", 90, -1000, {|_: &[u8]| Ok(())}) {
-            Ok(d) => d,
-            Err(e) => return Ok((
-                Some(TakerSwapCommand::Finish),
-                vec![TakerSwapEvent::NegotiateFailed(ERRL!("{:?}", e).into())]
-            )),
-        };
-        let maker_data: SwapNegotiationData = match deserialize(data.as_slice()) {
-            Ok(d) => d,
-            Err(e) => return Ok((
-                Some(TakerSwapCommand::Finish),
-                vec![TakerSwapEvent::NegotiateFailed(ERRL!("{:?}", e).into())]
-            )),
-        };
-
-        let time_dif = (self.data.started_at as i64 - maker_data.started_at as i64).abs();
-        if  time_dif > 60 {
-            return Ok((
-                Some(TakerSwapCommand::Finish),
-                vec![TakerSwapEvent::NegotiateFailed(ERRL!("Started_at time_dif over 60 {}", time_dif).into())]
-            ))
-        }
-
-        let expected_lock_time = maker_data.started_at + self.data.lock_duration * 2;
-        if maker_data.payment_locktime != expected_lock_time {
-            return Ok((
-                Some(TakerSwapCommand::Finish),
-                vec![TakerSwapEvent::NegotiateFailed(ERRL!("maker_data.payment_locktime {} not equal to expected {}", maker_data.payment_locktime, expected_lock_time).into())]
-            ))
-        }
-
-        let taker_data = SwapNegotiationData {
-            started_at: self.data.started_at,
-            secret_hash: maker_data.secret_hash.clone(),
-            payment_locktime: self.data.taker_payment_lock,
-            persistent_pubkey: self.my_persistent_pub.clone(),
-        };
-        let bytes = serialize(&taker_data);
-        let sending_f = match send!(self.ctx, self.maker, fomat!(("negotiation-reply") '@' (self.uuid)), 30, bytes.as_slice()) {
-            Ok(f) => f,
-            Err(e) => return Ok((
-                Some(TakerSwapCommand::Finish),
-                vec![TakerSwapEvent::NegotiateFailed(ERRL!("{}", e).into())]
-            )),
-        };
-        let data = match recv!(self, sending_f, "negotiated", 90, -1000, {|_: &[u8]| Ok(())}) {
-            Ok(d) => d,
-            Err(e) => return Ok((
-                Some(TakerSwapCommand::Finish),
-                vec![TakerSwapEvent::NegotiateFailed(ERRL!("{:?}", e).into())]
-            )),
-        };
-        let negotiated: bool = match deserialize(data.as_slice()) {
-            Ok(n) => n,
-            Err(e) => return Ok((
-                Some(TakerSwapCommand::Finish),
-                vec![TakerSwapEvent::NegotiateFailed(ERRL!("{:?}", e).into())]
-            )),
-        };
-
-        if !negotiated {
-            return Ok((
-                Some(TakerSwapCommand::Finish),
-                vec![TakerSwapEvent::NegotiateFailed(ERRL!("Maker sent negotiated = false").into())],
-            ));
-        }
-
-        Ok((
-            Some(TakerSwapCommand::SendTakerFee),
-            vec![TakerSwapEvent::Negotiated(MakerNegotiationData {
-                maker_payment_locktime: maker_data.payment_locktime,
-                maker_pubkey: maker_data.persistent_pubkey.into(),
-                secret_hash: maker_data.secret_hash.into()
-            })],
-        ))
-    }
-
-    fn send_taker_fee(&self) -> Result<(Option<TakerSwapCommand>, Vec<TakerSwapEvent>), String> {
-        let timeout = self.data.started_at + self.data.lock_duration / 3;
-        let now = now_ms() / 1000;
-        if now > timeout {
-            return Ok((
-                Some(TakerSwapCommand::Finish),
-                vec![TakerSwapEvent::TakerFeeSendFailed(ERRL!("Timeout {} > {}", now, timeout).into())],
-            ));
-        }
-
-        let fee_addr_pub_key = unwrap!(hex::decode("03bc2c7ba671bae4a6fc835244c9762b41647b9827d4780a89a949b984a8ddcc06"));
-        let fee_amount = dex_fee_amount(&self.data.maker_coin, &self.data.taker_coin, &self.taker_amount);
-        let fee_tx = self.taker_coin.send_taker_fee(&fee_addr_pub_key, fee_amount).wait();
-        let transaction = match fee_tx {
-            Ok (t) => t,
-            Err (err) => return Ok((
-                Some(TakerSwapCommand::Finish),
-                vec![TakerSwapEvent::TakerFeeSendFailed(ERRL!("{}", err).into())]
-            )),
-        };
-
-        let hash = transaction.tx_hash();
-        // we can attempt to get the details in loop here as transaction was already sent and
-        // is present on blockchain so only transport errors are expected to happen
-        let tx_details = loop {
-            match self.taker_coin.tx_details_by_hash(&hash) {
-                Ok(details) => break details,
-                Err(e) => {
-                    log!({"Error {} getting tx details of {:02x}", e, hash});
-                    thread::sleep(Duration::from_secs(30));
-                    continue;
-                }
-            }
-        };
-        log!({"Taker fee tx hash {:02x}", hash});
-        Ok((
-            Some(TakerSwapCommand::WaitForMakerPayment),
-            vec![TakerSwapEvent::TakerFeeSent(tx_details)],
-        ))
-    }
-
-    fn wait_for_maker_payment(&self) -> Result<(Option<TakerSwapCommand>, Vec<TakerSwapEvent>), String> {
-        let tx_hex = self.taker_fee.as_ref().unwrap().tx_hex.clone();
-        let sending_f = match send!(self.ctx, self.maker, fomat!(("taker-fee") '@' (self.uuid)), 60, tx_hex) {
-            Ok(f) => f,
-            Err (err) => return Ok((
-                Some(TakerSwapCommand::Finish),
-                vec![TakerSwapEvent::TakerFeeSendFailed(ERRL!("{}", err).into())]
-            )),
-        };
-        let payload = match recv!(self, sending_f, "maker-payment", 600, -1005, {|_: &[u8]| Ok(())}) {
-            Ok(p) => p,
-            Err(e) => return Ok((
-                Some(TakerSwapCommand::Finish),
-                vec![TakerSwapEvent::MakerPaymentValidateFailed(ERRL!("Error waiting for 'maker-payment' data: {}", e).into())]
-            )),
-        };
-        let maker_payment = match self.maker_coin.tx_enum_from_bytes(&payload) {
-            Ok(p) => p,
-            Err(e) => return Ok((
-                Some(TakerSwapCommand::Finish),
-                vec![TakerSwapEvent::MakerPaymentValidateFailed(ERRL!("Error parsing the 'maker-payment': {}", e).into())]
-            )),
-        };
-
-        let hash = maker_payment.tx_hash();
-        log!({"Got maker payment {:02x}", hash});
-        let mut attempts = 0;
-        let tx_details = loop {
-            match self.maker_coin.tx_details_by_hash(&hash) {
-                Ok(details) => break details,
-                Err(e) => if attempts >= 3 {
-                    return Ok((
-                        Some(TakerSwapCommand::Finish),
-                        vec![TakerSwapEvent::MakerPaymentValidateFailed(ERRL!("!maker_coin.tx_details_by_hash: {}", e).into())]
-                    ))
-                } else {
-                    attempts += 1;
-                    thread::sleep(Duration::from_secs(10));
-                },
-            };
-        };
-
-        Ok((
-            Some(TakerSwapCommand::ValidateMakerPayment),
-            vec![TakerSwapEvent::MakerPaymentReceived(tx_details), TakerSwapEvent::MakerPaymentWaitConfirmStarted]
-        ))
-    }
-
-    fn validate_maker_payment(&self) -> Result<(Option<TakerSwapCommand>, Vec<TakerSwapEvent>), String> {
-        let validated = self.maker_coin.validate_maker_payment(
-            &unwrap!(self.maker_payment.clone()).tx_hex,
-            self.maker_payment_lock as u32,
-            &*self.other_persistent_pub,
-            &self.secret_hash.0,
-            self.maker_amount.clone(),
-        );
-
-        if let Err(e) = validated {
-            return Ok((
-                Some(TakerSwapCommand::Finish),
-                vec![TakerSwapEvent::MakerPaymentValidateFailed(ERRL!("!validate maker payment: {}", e).into())]
-            ));
-        }
-
-        if let Err(err) = self.maker_coin.wait_for_confirmations(
-            &unwrap!(self.maker_payment.clone()).tx_hex,
-            self.data.maker_payment_confirmations,
-            self.data.maker_payment_wait,
-        ) {
-            return Ok((
-                Some(TakerSwapCommand::Finish),
-                vec![TakerSwapEvent::MakerPaymentValidateFailed(ERRL!("!wait for maker payment confirmations: {}", err).into())]
-            ));
-        }
-
-        Ok((
-            Some(TakerSwapCommand::SendTakerPayment),
-            vec![TakerSwapEvent::MakerPaymentValidatedAndConfirmed]
-        ))
-    }
-
-
-    fn send_taker_payment(&self) -> Result<(Option<TakerSwapCommand>, Vec<TakerSwapEvent>), String> {
-        let timeout = self.data.started_at + self.data.lock_duration / 3;
-        let now = now_ms() / 1000;
-        if now > timeout {
-            return Ok((
-                Some(TakerSwapCommand::Finish),
-                vec![TakerSwapEvent::TakerPaymentTransactionFailed(ERRL!("Timeout {} > {}", now, timeout).into())],
-            ));
-        }
-
-        let transaction = match self.taker_coin.check_if_my_payment_sent(
-            self.data.taker_payment_lock as u32,
-            &*self.other_persistent_pub,
-            &self.secret_hash.0,
-            self.data.taker_coin_start_block,
-        ) {
-            Ok(res) => match res {
-                Some(tx) => tx,
-                None => {
-                    let payment_fut = self.taker_coin.send_taker_payment(
-                        self.data.taker_payment_lock as u32,
-                        &*self.other_persistent_pub,
-                        &self.secret_hash.0,
-                        self.taker_amount.clone(),
-                    );
-
-                    match payment_fut.wait() {
-                        Ok(t) => t,
-                        Err(e) => return Ok((
-                            Some(TakerSwapCommand::Finish),
-                            vec![TakerSwapEvent::TakerPaymentTransactionFailed(ERRL!("{}", e).into())]
-                        ))
-                    }
-                }
-            },
-            Err(e) => return Ok((
-                Some(TakerSwapCommand::Finish),
-                vec![TakerSwapEvent::TakerPaymentTransactionFailed(ERRL!("{}", e).into())]
-            ))
-        };
-
-        let hash = transaction.tx_hash();
-        log!({"Taker payment tx hash {:02x}", hash});
-        // we can attempt to get the details in loop here as transaction was already sent and
-        // is present on blockchain so only transport errors are expected to happen
-        let tx_details = loop {
-            match self.taker_coin.tx_details_by_hash(&hash) {
-                Ok(details) => break details,
-                Err(e) => {
-                    log!({"Error {} getting tx details of {:02x}", e, hash});
-                    thread::sleep(Duration::from_secs(30));
-                    continue;
-                }
-            }
-        };
-
-        Ok((
-            Some(TakerSwapCommand::WaitForTakerPaymentSpend),
-            vec![TakerSwapEvent::TakerPaymentSent(tx_details)],
-        ))
-    }
-
-    fn wait_for_taker_payment_spend(&self) -> Result<(Option<TakerSwapCommand>, Vec<TakerSwapEvent>), String> {
-        let tx_hex = self.taker_payment.as_ref().unwrap().tx_hex.clone();
-        let sending_f = match send!(self.ctx, self.maker, fomat!(("taker-payment") '@' (self.uuid)), 60, tx_hex) {
-            Ok(f) => f,
-            Err(e) => return Ok((
-                Some(TakerSwapCommand::RefundTakerPayment),
-                vec![TakerSwapEvent::TakerPaymentDataSendFailed(e.into())]
-            ))
-        };
-
-        let tx = match self.taker_coin.wait_for_tx_spend(&self.taker_payment.clone().unwrap().tx_hex, self.data.taker_payment_lock, self.data.taker_coin_start_block) {
-            Ok(t) => t,
-            Err(e) => return Ok((
-                Some(TakerSwapCommand::RefundTakerPayment),
-                vec![TakerSwapEvent::TakerPaymentWaitForSpendFailed(e.into())],
-            ))
-        };
-        drop(sending_f);
-        let hash = tx.tx_hash();
-        log!({"Taker payment spend tx {:02x}", hash});
-        // we can attempt to get the details in loop here as transaction was already sent and
-        // is present on blockchain so only transport errors are expected to happen
-        let tx_details = loop {
-            match self.taker_coin.tx_details_by_hash(&hash) {
-                Ok(details) => break details,
-                Err(e) => {
-                    log!({"Error {} getting tx details of {:02x}", e, hash});
-                    thread::sleep(Duration::from_secs(30));
-                    continue;
-                }
-            }
-        };
-        let secret = match tx.extract_secret() {
-            Ok(bytes) => H256Json::from(bytes.as_slice()),
-            Err(e) => return Ok((
-                Some(TakerSwapCommand::Finish),
-                vec![TakerSwapEvent::TakerPaymentWaitForSpendFailed(ERRL!("{}", e).into())],
-            )),
-        };
-
-        Ok((
-            Some(TakerSwapCommand::SpendMakerPayment),
-            vec![TakerSwapEvent::TakerPaymentSpent(TakerPaymentSpentData {
-                transaction: tx_details,
-                secret,
-            })],
-        ))
-    }
-
-    fn spend_maker_payment(&self) -> Result<(Option<TakerSwapCommand>, Vec<TakerSwapEvent>), String> {
-        let spend_fut = self.maker_coin.send_taker_spends_maker_payment(
-            &unwrap!(self.maker_payment.clone()).tx_hex,
-            self.maker_payment_lock as u32,
-            &*self.other_persistent_pub,
-            &self.secret.0,
-        );
-
-        let transaction = match spend_fut.wait() {
-            Ok(t) => t,
-            Err(err) => return Ok((
-                Some(TakerSwapCommand::Finish),
-                vec![TakerSwapEvent::MakerPaymentSpendFailed(ERRL!("{}", err).into())]
-            )),
-        };
-
-        let hash = transaction.tx_hash();
-        log!({"Maker payment spend tx {:02x}", hash});
-        // we can attempt to get the details in loop here as transaction was already sent and
-        // is present on blockchain so only transport errors are expected to happen
-        let tx_details = loop {
-            match self.maker_coin.tx_details_by_hash(&hash) {
-                Ok(details) => break details,
-                Err(e) => {
-                    log!({"Error {} getting tx details of {:02x}", e, hash});
-                    thread::sleep(Duration::from_secs(30));
-                    continue;
-                }
-            }
-        };
-        Ok((
-            Some(TakerSwapCommand::Finish),
-            vec![TakerSwapEvent::MakerPaymentSpent(tx_details)],
-        ))
-    }
-
-    fn refund_taker_payment(&self) -> Result<(Option<TakerSwapCommand>, Vec<TakerSwapEvent>), String> {
-        loop {
-            // have to wait for 1 hour more because some coins have BIP113 activated so these will reject transactions with locktime == present time
-            // https://github.com/bitcoin/bitcoin/blob/master/doc/release-notes/release-notes-0.11.2.md#bip113-mempool-only-locktime-enforcement-using-getmediantimepast
-            if now_ms() / 1000 > self.data.taker_payment_lock + 3700 {
-                break;
-            }
-            std::thread::sleep(Duration::from_secs(10));
-        }
-        let refund_fut = self.taker_coin.send_taker_refunds_payment(
-            &self.taker_payment.clone().unwrap().tx_hex.0,
-            self.data.taker_payment_lock as u32,
-            &*self.other_persistent_pub,
-            &self.secret_hash.0,
-        );
-
-        let transaction = match refund_fut.wait() {
-            Ok(t) => t,
-            Err(err) => return Ok((
-                Some(TakerSwapCommand::Finish),
-                vec![TakerSwapEvent::TakerPaymentRefundFailed(ERRL!("{}", err).into())]
-            )),
-        };
-
-        let hash = transaction.tx_hash();
-        log!({"Taker refund tx hash {:02x}", hash});
-        // we can attempt to get the details in loop here as transaction was already sent and
-        // is present on blockchain so only transport errors are expected to happen
-        let tx_details = loop {
-            match self.taker_coin.tx_details_by_hash(&hash) {
-                Ok(details) => break details,
-                Err(e) => {
-                    log!({"Error {} getting tx details of {:02x}", e, hash});
-                    thread::sleep(Duration::from_secs(30));
-                    continue;
-                }
-            }
-        };
-        Ok((
-            Some(TakerSwapCommand::Finish),
-            vec![TakerSwapEvent::TakerPaymentRefunded(tx_details)],
-        ))
-    }
-
-    fn load_from_saved(ctx: MmArc, saved: TakerSavedSwap) -> Result<(Self, Option<TakerSwapCommand>), String> {
-        if saved.events.is_empty() {
-            return ERR!("Can't restore swap from empty events set");
-        };
-
-        match &saved.events[0].event {
-            TakerSwapEvent::Started(data) => {
-                let mut maker = bits256::from([0; 32]);
-                maker.bytes = data.maker.0;
-                let mut taker_coin = None;
-                while taker_coin.is_none() {
-                    thread::sleep(Duration::from_secs(5));
-                    log!("Can't kickstart the swap " (saved.uuid) " until the coin " (data.taker_coin) " is activated");
-                    taker_coin = try_s!(lp_coinfind(&ctx, &data.taker_coin));
-                };
-
-                let mut maker_coin = None;
-                while maker_coin.is_none() {
-                    thread::sleep(Duration::from_secs(5));
-                    log!("Can't kickstart the swap " (saved.uuid) " until the coin " (data.maker_coin) " is activated");
-                    maker_coin = try_s!(lp_coinfind(&ctx, &data.maker_coin));
-                };
-                let my_persistent_pub = H264::from(&**ctx.secp256k1_key_pair().public());
-
-                let mut swap = TakerSwap::new(
-                    ctx,
-                    maker.into(),
-                    maker_coin.unwrap(),
-                    taker_coin.unwrap(),
-                    data.maker_amount.clone(),
-                    data.taker_amount.clone(),
-                    my_persistent_pub,
-                    saved.uuid,
-                );
-                let command = saved.events.last().unwrap().get_command();
-                for saved_event in saved.events {
-                    try_s!(swap.apply_event(saved_event.event));
-                }
-                Ok((swap, command))
-            },
-            _ => ERR!("First swap event must be Started"),
-        }
-    }
-}
-
-impl Drop for TakerSwap {
-    fn drop(&mut self) {
-        let amount_to_unlock = &self.taker_amount + &self.taker_amount / 777;
-        unlock_amount(&self.ctx, &self.uuid, &amount_to_unlock);
-    }
-}
-
-=======
->>>>>>> 91b80c89
 /// Returns the status of swap performed on `my` node
 pub fn my_swap_status(ctx: MmArc, req: Json) -> HyRes {
     let uuid = try_h!(req["params"]["uuid"].as_str().ok_or("uuid parameter is not set or is not string"));
