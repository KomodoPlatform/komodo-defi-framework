use arrayref::array_ref;
#[cfg(any(not(target_arch = "wasm32"), feature = "track-ctx-pointer"))]
use common::executor::Timer;
use common::log::{self, LogLevel, LogState};
use common::{bits256, cfg_native, cfg_wasm32, small_rng};
use futures::future::AbortHandle;
use gstuff::{try_s, Constructible, ERR, ERRL};
use keys::KeyPair;
use lazy_static::lazy_static;
<<<<<<< HEAD
=======
#[cfg(not(target_arch = "wasm32"))]
use lightning_background_processor::BackgroundProcessor;
>>>>>>> 15196588
use mm2_metrics::{MetricsArc, MetricsOps};
use primitives::hash::H160;
use rand::Rng;
use serde::{Deserialize, Serialize};
use serde_bytes::ByteBuf;
use serde_json::{self as json, Value as Json};
use shared_ref_counter::{SharedRc, WeakRc};
use std::any::Any;
use std::collections::hash_map::{Entry, HashMap};
use std::collections::HashSet;
use std::fmt;
use std::ops::Deref;
use std::path::{Path, PathBuf};
use std::sync::{Arc, Mutex};

cfg_wasm32! {
    use mm2_rpc::wasm_rpc::WasmRpcSender;
    use crate::DbNamespaceId;
}

cfg_native! {
<<<<<<< HEAD
    use mm2_metrics::prometheus;
    use mm2_metrics::MmMetricsError;
    use db_common::sqlite::rusqlite::Connection;
    use std::net::{IpAddr, SocketAddr, AddrParseError};
=======
    use mm2_metrics::{prometheus, MmMetricsError};
    use db_common::sqlite::rusqlite::Connection;
    use std::net::{AddrParseError, IpAddr, SocketAddr};
>>>>>>> 15196588
    use std::sync::MutexGuard;
}

/// Default interval to export and record metrics to log.
const EXPORT_METRICS_INTERVAL: f64 = 5. * 60.;

type StopListenerCallback = Box<dyn FnMut() -> Result<(), String>>;

/// MarketMaker state, shared between the various MarketMaker threads.
///
/// Every MarketMaker has one and only one instance of `MmCtx`.
///
/// Should fully replace `LP_globals`.
///
/// *Not* a singleton: we should be able to run multiple MarketMakers instances in a process.
///
/// Any function directly using `MmCtx` is automatically a stateful function.
/// In the future we might want to replace direct state access with traceable and replayable
/// state modifications
/// (cf. https://github.com/artemii235/SuperNET/blob/mm2-dice/mm2src/README.md#purely-functional-core).
///
/// `MmCtx` never moves in memory (and it isn't `Send`), it is created and then destroyed in place
/// (this invariant should make it a bit simpler thinking about aliasing and thread-safety,
/// particularly of the C structures during the gradual port).
/// Only the pointers (`MmArc`, `MmWeak`) can be moved around.
///
/// Threads only have the non-`mut` access to `MmCtx`, allowing us to directly share certain fields.
pub struct MmCtx {
    /// MM command-line configuration.
    pub conf: Json,
    /// Human-readable log and status dashboard.
    pub log: log::LogArc,
    /// Tools and methods and to collect and export the MM metrics.
    pub metrics: MetricsArc,
    /// Set to true after `lp_passphrase_init`, indicating that we have a usable state.
    ///
    /// Should be refactored away in the future. State should always be valid.
    /// If there are things that are loaded in background then they should be separately optional,
    /// without invalidating the entire state.
    pub initialized: Constructible<bool>,
    /// True if the RPC HTTP server was started.
    pub rpc_started: Constructible<bool>,
    /// True if the MarketMaker instance needs to stop.
    pub stop: Constructible<bool>,
    /// Unique context identifier, allowing us to more easily pass the context through the FFI boundaries.  
    /// 0 if the handler ID is allocated yet.
    pub ffi_handle: Constructible<u32>,
    /// Callbacks to invoke from `fn stop`.
    pub stop_listeners: Mutex<Vec<StopListenerCallback>>,
    /// The context belonging to the `ordermatch` mod: `OrdermatchContext`.
    pub ordermatch_ctx: Mutex<Option<Arc<dyn Any + 'static + Send + Sync>>>,
    pub rate_limit_ctx: Mutex<Option<Arc<dyn Any + 'static + Send + Sync>>>,
    pub simple_market_maker_bot_ctx: Mutex<Option<Arc<dyn Any + 'static + Send + Sync>>>,
    pub dispatcher_ctx: Mutex<Option<Arc<dyn Any + 'static + Send + Sync>>>,
    pub message_service_ctx: Mutex<Option<Arc<dyn Any + 'static + Send + Sync>>>,
    pub p2p_ctx: Mutex<Option<Arc<dyn Any + 'static + Send + Sync>>>,
    pub peer_id: Constructible<String>,
    pub account_ctx: Mutex<Option<Arc<dyn Any + 'static + Send + Sync>>>,
    /// The context belonging to the `coins` crate: `CoinsContext`.
    pub coins_ctx: Mutex<Option<Arc<dyn Any + 'static + Send + Sync>>>,
    pub coins_activation_ctx: Mutex<Option<Arc<dyn Any + 'static + Send + Sync>>>,
    pub crypto_ctx: Mutex<Option<Arc<dyn Any + 'static + Send + Sync>>>,
    /// RIPEMD160(SHA256(x)) where x is secp256k1 pubkey derived from passphrase.
    pub rmd160: Constructible<H160>,
    /// secp256k1 key pair derived from passphrase.
    /// cf. `key_pair_from_seed`.
    pub secp256k1_key_pair: Constructible<KeyPair>,
    /// Coins that should be enabled to kick start the interrupted swaps and orders.
    pub coins_needed_for_kick_start: Mutex<HashSet<String>>,
    /// The context belonging to the `lp_swap` mod: `SwapsContext`.
    pub swaps_ctx: Mutex<Option<Arc<dyn Any + 'static + Send + Sync>>>,
    /// The context belonging to the `lp_stats` mod: `StatsContext`
    pub stats_ctx: Mutex<Option<Arc<dyn Any + 'static + Send + Sync>>>,
    /// Lightning background processors, these need to be dropped when stopping mm2 to
    /// persist the latest states to the filesystem. This can be moved to LightningCoin
    /// Struct in the future if the LightningCoin and other coins are dropped when mm2 stops.
    #[cfg(not(target_arch = "wasm32"))]
    pub background_processors: Mutex<HashMap<String, BackgroundProcessor>>,
    /// The RPC sender forwarding requests to writing part of underlying stream.
    #[cfg(target_arch = "wasm32")]
    pub wasm_rpc: Constructible<WasmRpcSender>,
    #[cfg(not(target_arch = "wasm32"))]
    pub sqlite_connection: Constructible<Arc<Mutex<Connection>>>,
    pub mm_version: String,
    pub mm_init_ctx: Mutex<Option<Arc<dyn Any + 'static + Send + Sync>>>,
    pub abort_handlers: Mutex<Vec<AbortHandle>>,
    #[cfg(target_arch = "wasm32")]
    pub db_namespace: DbNamespaceId,
}

impl MmCtx {
    pub fn with_log_state(log: LogState) -> MmCtx {
        MmCtx {
            conf: Json::Object(json::Map::new()),
            log: log::LogArc::new(log),
            metrics: MetricsArc::new(),
            initialized: Constructible::default(),
            rpc_started: Constructible::default(),
            stop: Constructible::default(),
            ffi_handle: Constructible::default(),
            stop_listeners: Mutex::new(Vec::new()),
            ordermatch_ctx: Mutex::new(None),
            rate_limit_ctx: Mutex::new(None),
            simple_market_maker_bot_ctx: Mutex::new(None),
            dispatcher_ctx: Mutex::new(None),
            message_service_ctx: Mutex::new(None),
            p2p_ctx: Mutex::new(None),
            peer_id: Constructible::default(),
            account_ctx: Mutex::new(None),
            coins_ctx: Mutex::new(None),
            coins_activation_ctx: Mutex::new(None),
            crypto_ctx: Mutex::new(None),
            rmd160: Constructible::default(),
            secp256k1_key_pair: Constructible::default(),
            coins_needed_for_kick_start: Mutex::new(HashSet::new()),
            swaps_ctx: Mutex::new(None),
            stats_ctx: Mutex::new(None),
            #[cfg(not(target_arch = "wasm32"))]
            background_processors: Mutex::new(HashMap::new()),
            #[cfg(target_arch = "wasm32")]
            wasm_rpc: Constructible::default(),
            #[cfg(not(target_arch = "wasm32"))]
            sqlite_connection: Constructible::default(),
            mm_version: "".into(),
            mm_init_ctx: Mutex::new(None),
            abort_handlers: Mutex::new(Vec::new()),
            #[cfg(target_arch = "wasm32")]
            db_namespace: DbNamespaceId::Main,
        }
    }

    pub fn rmd160(&self) -> &H160 {
        lazy_static! {
            static ref DEFAULT: H160 = [0; 20].into();
        }
        self.rmd160.or(&|| &*DEFAULT)
    }

    #[cfg(not(target_arch = "wasm32"))]
    pub fn rpc_ip_port(&self) -> Result<SocketAddr, String> {
        let port = self.conf["rpcport"].as_u64().unwrap_or(7783);
        if port < 1000 {
            return ERR!("rpcport < 1000");
        }
        if port > u16::MAX as u64 {
            return ERR!("rpcport > u16");
        }

        let rpcip = if !self.conf["rpcip"].is_null() {
            try_s!(self.conf["rpcip"].as_str().ok_or("rpcip is not a string"))
        } else {
            "127.0.0.1"
        }
        .to_string();
        let ip: IpAddr = try_s!(rpcip.parse());
        Ok(SocketAddr::new(ip, port as u16))
    }

    /// MM database path.  
    /// Defaults to a relative "DB".
    ///
    /// Can be changed via the "dbdir" configuration field, for example:
    ///
    ///     "dbdir": "c:/Users/mm2user/.mm2-db"
    ///
    /// No checks in this method, the paths should be checked in the `fn fix_directories` instead.
    pub fn dbdir(&self) -> PathBuf {
        let path = if let Some(dbdir) = self.conf["dbdir"].as_str() {
            let dbdir = dbdir.trim();
            if !dbdir.is_empty() {
                Path::new(dbdir)
            } else {
                Path::new("DB")
            }
        } else {
            Path::new("DB")
        };
        path.join(hex::encode(&**self.rmd160()))
    }

    pub fn netid(&self) -> u16 {
        let netid = self.conf["netid"].as_u64().unwrap_or(0);
        if netid > u16::MAX.into() {
            panic!("netid {} is too big", netid)
        }
        netid as u16
    }

    pub fn p2p_in_memory(&self) -> bool { self.conf["p2p_in_memory"].as_bool().unwrap_or(false) }

    pub fn p2p_in_memory_port(&self) -> Option<u64> { self.conf["p2p_in_memory_port"].as_u64() }

    /// True if the MarketMaker instance needs to stop.
    pub fn is_stopping(&self) -> bool { self.stop.copy_or(false) }

    /// Register a callback to be invoked when the MM receives the "stop" request.  
    /// The callback is invoked immediately if the MM is stopped already.
    pub fn on_stop(&self, mut cb: Box<dyn FnMut() -> Result<(), String>>) {
        let mut stop_listeners = self.stop_listeners.lock().expect("Can't lock stop_listeners");
        if self.stop.copy_or(false) {
            if let Err(err) = cb() {
                log::error!("MmCtx::on_stop] Listener error: {}", err)
            }
        } else {
            stop_listeners.push(cb)
        }
    }

    /// Get a reference to the secp256k1 key pair.
    /// Panics if the key pair is not available.
    pub fn secp256k1_key_pair(&self) -> &KeyPair {
        match self.secp256k1_key_pair.as_option() {
            Some(pair) => pair,
            None => panic!("secp256k1_key_pair not available"),
        }
    }

    /// Get a reference to the secp256k1 key pair as option.
    /// Can be used in no-login functions to check if the passphrase is set
    pub fn secp256k1_key_pair_as_option(&self) -> Option<&KeyPair> { self.secp256k1_key_pair.as_option() }

    /// This is our public ID, allowing us to be different from other peers.
    /// This should also be our public key which we'd use for message verification.
    pub fn public_id(&self) -> Result<bits256, String> {
        self.secp256k1_key_pair
            .ok_or(ERRL!("Public ID is not yet available"))
            .map(|keypair| {
                let public = keypair.public(); // Compressed public key is going to be 33 bytes.
                                               // First byte is a prefix, https://davidederosa.com/basic-blockchain-programming/elliptic-curve-keys/.
                bits256 {
                    bytes: *array_ref!(public, 1, 32),
                }
            })
    }

    pub fn gui(&self) -> Option<&str> { self.conf["gui"].as_str() }

    pub fn mm_version(&self) -> &str { &self.mm_version }

    #[cfg(not(target_arch = "wasm32"))]
    pub fn init_sqlite_connection(&self) -> Result<(), String> {
        let sqlite_file_path = self.dbdir().join("MM2.db");
        log::debug!("Trying to open SQLite database file {}", sqlite_file_path.display());
        let connection = try_s!(Connection::open(sqlite_file_path));
        try_s!(self.sqlite_connection.pin(Arc::new(Mutex::new(connection))));
        Ok(())
    }

    #[cfg(not(target_arch = "wasm32"))]
    pub fn sqlite_conn_opt(&self) -> Option<MutexGuard<Connection>> {
        self.sqlite_connection.as_option().map(|conn| conn.lock().unwrap())
    }

    #[cfg(not(target_arch = "wasm32"))]
    pub fn sqlite_connection(&self) -> MutexGuard<Connection> {
        self.sqlite_connection
            .or(&|| panic!("sqlite_connection is not initialized"))
            .lock()
            .unwrap()
    }
}

impl Default for MmCtx {
    fn default() -> Self { Self::with_log_state(LogState::in_memory()) }
}

impl Drop for MmCtx {
    fn drop(&mut self) {
        let ffi_handle = self
            .ffi_handle
            .as_option()
            .map(|handle| handle.to_string())
            .unwrap_or_else(|| "UNKNOWN".to_owned());
        log::info!("MmCtx ({}) has been dropped", ffi_handle)
    }
}

// We don't want to send `MmCtx` across threads, it will only obstruct the normal use case
// (and might result in undefined behaviour if there's a C struct or value in the context that is aliased from the various MM threads).
// Only the `MmArc` is `Send`.
// Also, `MmCtx` not being `Send` allows us to easily keep various C pointers on the context,
// which will likely come useful during the gradual port.
//not-implemented-on-stable// impl !Send for MmCtx {}

pub struct MmArc(pub SharedRc<MmCtx>);

// NB: Explicit `Send` and `Sync` marks here should become unnecessary later,
// after we finish the initial port and replace the C values with the corresponding Rust alternatives.
#[allow(clippy::non_send_fields_in_send_ty)]
unsafe impl Send for MmArc {}
unsafe impl Sync for MmArc {}

impl Clone for MmArc {
    #[track_caller]
    fn clone(&self) -> MmArc { MmArc(self.0.clone()) }
}

impl Deref for MmArc {
    type Target = MmCtx;
    fn deref(&self) -> &MmCtx { &self.0 }
}

#[derive(Clone, Default)]
pub struct MmWeak(WeakRc<MmCtx>);

// Same as `MmArc`.
#[allow(clippy::non_send_fields_in_send_ty)]
unsafe impl Send for MmWeak {}
unsafe impl Sync for MmWeak {}

impl MmWeak {
    /// Create a default MmWeak without allocating any memory.
    pub fn new() -> MmWeak { MmWeak::default() }

    pub fn dropped(&self) -> bool { self.0.strong_count() == 0 }
}

impl fmt::Debug for MmWeak {
    fn fmt(&self, ft: &mut fmt::Formatter) -> Result<(), fmt::Error> {
        match MmArc::from_weak(self) {
            Some(ctx) => match ctx.ffi_handle() {
                Ok(ffi_handle) => write!(ft, "MmWeak({})", ffi_handle),
                Err(err) => write!(ft, "MmWeak(ERROR({}))", err),
            },
            None => write!(ft, "MmWeak(-)"),
        }
    }
}

lazy_static! {
    /// A map from a unique context ID to the corresponding MM context, facilitating context access across the FFI boundaries.
    /// NB: The entries are not removed in order to keep the FFI handlers unique.
    pub static ref MM_CTX_FFI: Mutex<HashMap<u32, MmWeak>> = Mutex::new (HashMap::default());
}

/// Portable core sharing its context with the native helpers.
///
/// In the integration tests we're using this to create new native contexts.
#[derive(Serialize, Deserialize)]
struct PortableCtx {
    // Sending the `conf` as a string in order for bencode not to mess with JSON, and for wire readability.
    conf: String,
    secp256k1_key_pair: ByteBuf,
    ffi_handle: Option<u32>,
}

#[derive(Serialize, Deserialize, Debug)]
struct NativeCtx {
    ffi_handle: u32,
}

impl MmArc {
    pub fn new(ctx: MmCtx) -> MmArc { MmArc(SharedRc::new(ctx)) }

    pub fn stop(&self) -> Result<(), String> {
        try_s!(self.stop.pin(true));
        for handler in self.abort_handlers.lock().unwrap().drain(..) {
            handler.abort();
        }

        #[cfg(not(target_arch = "wasm32"))]
        self.background_processors.lock().unwrap().drain();

        let mut stop_listeners = self.stop_listeners.lock().expect("Can't lock stop_listeners");
        // NB: It is important that we `drain` the `stop_listeners` rather than simply iterating over them
        // because otherwise there might be reference counting instances remaining in a listener
        // that would prevent the contexts from properly `Drop`ping.
        for mut listener in stop_listeners.drain(..) {
            if let Err(err) = listener() {
                log::error!("MmCtx::stop] Listener error: {}", err)
            }
        }

        #[cfg(feature = "track-ctx-pointer")]
        self.track_ctx_pointer();

        Ok(())
    }

    #[cfg(feature = "track-ctx-pointer")]
    fn track_ctx_pointer(&self) {
        let ctx_weak = self.weak();
        let fut = async move {
            let level = log::log_crate::Level::Info;
            loop {
                Timer::sleep(5.).await;
                match MmArc::from_weak(&ctx_weak) {
                    Some(ctx) => ctx.log_existing_pointers(level),
                    None => {
                        log::info!("MmCtx was dropped. Stop the loop");
                        break;
                    },
                }
            }
        };
        crate::executor::spawn(fut);
    }

    #[cfg(feature = "track-ctx-pointer")]
    pub fn log_existing_pointers(&self, level: log::log_crate::Level) { self.0.log_existing_pointers(level, "MmArc") }

    /// Unique context identifier, allowing us to more easily pass the context through the FFI boundaries.
    pub fn ffi_handle(&self) -> Result<u32, String> {
        let mut mm_ctx_ffi = try_s!(MM_CTX_FFI.lock());
        if let Some(have) = self.ffi_handle.as_option() {
            return Ok(*have);
        }
        let mut tries = 0;
        let mut rng = small_rng();
        loop {
            if tries > 999 {
                panic!("MmArc] out of RIDs")
            } else {
                tries += 1
            }
            let rid: u32 = rng.gen();
            if rid == 0 {
                continue;
            }
            match mm_ctx_ffi.entry(rid) {
                Entry::Occupied(_) => continue, // Try another ID.
                Entry::Vacant(ve) => {
                    ve.insert(self.weak());
                    try_s!(self.ffi_handle.pin(rid));
                    return Ok(rid);
                },
            }
        }
    }

    /// Tries getting access to the MM context.  
    /// Fails if an invalid MM context handler is passed (no such context or dropped context).
    #[track_caller]
    pub fn from_ffi_handle(ffi_handle: u32) -> Result<MmArc, String> {
        if ffi_handle == 0 {
            return ERR!("MmArc] Zeroed ffi_handle");
        }
        let mm_ctx_ffi = try_s!(MM_CTX_FFI.lock());
        match mm_ctx_ffi.get(&ffi_handle) {
            Some(weak) => match MmArc::from_weak(weak) {
                Some(ctx) => Ok(ctx),
                None => ERR!("MmArc] ffi_handle {} is dead", ffi_handle),
            },
            None => ERR!("MmArc] ffi_handle {} does not exists", ffi_handle),
        }
    }

    /// Generates a weak pointer, to track the allocated data without prolonging its life.
    pub fn weak(&self) -> MmWeak { MmWeak(SharedRc::downgrade(&self.0)) }

    /// Tries to obtain the MM context from the weak pointer.
    #[track_caller]
    pub fn from_weak(weak: &MmWeak) -> Option<MmArc> { weak.0.upgrade().map(MmArc) }

    /// Init metrics with dashboard.
    pub fn init_metrics(&self) -> Result<(), String> {
        let interval = self.conf["metrics_interval"]
            .as_f64()
            .unwrap_or(EXPORT_METRICS_INTERVAL);

        if interval == 0.0 {
            self.metrics.init();
        } else {
            try_s!(self.metrics.init_with_dashboard(self.log.weak(), interval));
        }

        #[cfg(not(target_arch = "wasm32"))]
        try_s!(self.spawn_prometheus_exporter());

        Ok(())
    }

    #[cfg(not(target_arch = "wasm32"))]
    fn spawn_prometheus_exporter(&self) -> Result<(), MmMetricsError> {
        let prometheusport = match self.conf["prometheusport"].as_u64() {
            Some(port) => port,
            _ => return Ok(()),
        };

        let address: SocketAddr = format!("127.0.0.1:{}", prometheusport)
            .parse()
            .map_err(|e: AddrParseError| MmMetricsError::PrometheusServerError(e.to_string()))?;

        let credentials =
            self.conf["prometheus_credentials"]
                .as_str()
                .map(|userpass| prometheus::PrometheusCredentials {
                    userpass: userpass.into(),
                });

        let ctx = self.weak();

        // Make the callback. When the context will be dropped, the shutdown_detector will be executed.
        let shutdown_detector = async move {
            while !ctx.dropped() {
                Timer::sleep(0.5).await
            }
        };

        prometheus::spawn_prometheus_exporter(self.metrics.weak(), address, shutdown_detector, credentials)
    }
}

/// Helps getting a crate context from a corresponding `MmCtx` field.
///
/// * `ctx_field` - A dedicated crate context field in `MmCtx`, such as the `MmCtx::portfolio_ctx`.
/// * `constructor` - Generates the initial crate context.
pub fn from_ctx<T, C>(
    ctx_field: &Mutex<Option<Arc<dyn Any + 'static + Send + Sync>>>,
    constructor: C,
) -> Result<Arc<T>, String>
where
    C: FnOnce() -> Result<T, String>,
    T: 'static + Send + Sync,
{
    let mut ctx_field = try_s!(ctx_field.lock());
    if let Some(ref ctx) = *ctx_field {
        let ctx: Arc<T> = match ctx.clone().downcast() {
            Ok(p) => p,
            Err(_) => return ERR!("Error casting the context field"),
        };
        return Ok(ctx);
    }
    let arc = Arc::new(try_s!(constructor()));
    *ctx_field = Some(arc.clone());
    Ok(arc)
}

#[derive(Default)]
pub struct MmCtxBuilder {
    conf: Option<Json>,
    log_level: LogLevel,
    key_pair: Option<KeyPair>,
    version: String,
    #[cfg(target_arch = "wasm32")]
    db_namespace: DbNamespaceId,
}

impl MmCtxBuilder {
    pub fn new() -> Self { MmCtxBuilder::default() }

    pub fn with_conf(mut self, conf: Json) -> Self {
        self.conf = Some(conf);
        self
    }

    pub fn with_log_level(mut self, level: LogLevel) -> Self {
        self.log_level = level;
        self
    }

    pub fn with_secp256k1_key_pair(mut self, key_pair: KeyPair) -> Self {
        self.key_pair = Some(key_pair);
        self
    }

    pub fn with_version(mut self, version: String) -> Self {
        self.version = version;
        self
    }

    #[cfg(target_arch = "wasm32")]
    pub fn with_test_db_namespace(mut self) -> Self {
        self.db_namespace = DbNamespaceId::for_test();
        self
    }

    pub fn into_mm_arc(self) -> MmArc {
        // NB: We avoid recreating LogState
        // in order not to interfere with the integration tests checking LogState drop on shutdown.
        let mut log = if let Some(ref conf) = self.conf {
            LogState::mm(conf)
        } else {
            LogState::in_memory()
        };
        log.set_level(self.log_level);
        let mut ctx = MmCtx::with_log_state(log);
        ctx.mm_version = self.version;
        if let Some(conf) = self.conf {
            ctx.conf = conf
        }

        if let Some(key_pair) = self.key_pair {
            ctx.rmd160.pin(key_pair.public().address_hash()).unwrap();
            ctx.secp256k1_key_pair.pin(key_pair).unwrap();
        }

        #[cfg(target_arch = "wasm32")]
        {
            ctx.db_namespace = self.db_namespace;
        }

        MmArc::new(ctx)
    }
}<|MERGE_RESOLUTION|>--- conflicted
+++ resolved
@@ -7,11 +7,8 @@
 use gstuff::{try_s, Constructible, ERR, ERRL};
 use keys::KeyPair;
 use lazy_static::lazy_static;
-<<<<<<< HEAD
-=======
 #[cfg(not(target_arch = "wasm32"))]
 use lightning_background_processor::BackgroundProcessor;
->>>>>>> 15196588
 use mm2_metrics::{MetricsArc, MetricsOps};
 use primitives::hash::H160;
 use rand::Rng;
@@ -33,16 +30,10 @@
 }
 
 cfg_native! {
-<<<<<<< HEAD
     use mm2_metrics::prometheus;
     use mm2_metrics::MmMetricsError;
     use db_common::sqlite::rusqlite::Connection;
     use std::net::{IpAddr, SocketAddr, AddrParseError};
-=======
-    use mm2_metrics::{prometheus, MmMetricsError};
-    use db_common::sqlite::rusqlite::Connection;
-    use std::net::{AddrParseError, IpAddr, SocketAddr};
->>>>>>> 15196588
     use std::sync::MutexGuard;
 }
 
