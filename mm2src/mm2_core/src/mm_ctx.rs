#[cfg(feature = "track-ctx-pointer")]
use common::executor::Timer;
use common::executor::{abortable_queue::{AbortableQueue, WeakSpawner},
                       graceful_shutdown, AbortSettings, AbortableSystem, SpawnAbortable, SpawnFuture};
<<<<<<< HEAD
use common::log::{self, LogLevel, LogState};
use common::{cfg_native, cfg_wasm32, small_rng};
=======
use common::log::{self, LogLevel, LogOnError, LogState};
use common::{bits256, cfg_native, cfg_wasm32, small_rng};
>>>>>>> 2c1524df
use gstuff::{try_s, Constructible, ERR, ERRL};
use lazy_static::lazy_static;
use mm2_metrics::{MetricsArc, MetricsOps};
use primitives::hash::H160;
use rand::Rng;
use serde_json::{self as json, Value as Json};
use shared_ref_counter::{SharedRc, WeakRc};
use std::any::Any;
use std::collections::hash_map::{Entry, HashMap};
use std::collections::HashSet;
use std::fmt;
use std::future::Future;
use std::ops::Deref;
use std::path::{Path, PathBuf};
use std::sync::{Arc, Mutex};

cfg_wasm32! {
    use mm2_rpc::wasm_rpc::WasmRpcSender;
    use crate::DbNamespaceId;
}

cfg_native! {
    use db_common::sqlite::rusqlite::Connection;
    use mm2_metrics::prometheus;
    use mm2_metrics::MmMetricsError;
    use std::net::{IpAddr, SocketAddr, AddrParseError};
    use std::sync::MutexGuard;
}

/// Default interval to export and record metrics to log.
const EXPORT_METRICS_INTERVAL: f64 = 5. * 60.;

/// MarketMaker state, shared between the various MarketMaker threads.
///
/// Every MarketMaker has one and only one instance of `MmCtx`.
///
/// Should fully replace `LP_globals`.
///
/// *Not* a singleton: we should be able to run multiple MarketMakers instances in a process.
///
/// Any function directly using `MmCtx` is automatically a stateful function.
/// In the future we might want to replace direct state access with traceable and replayable
/// state modifications
/// (cf. https://github.com/artemii235/SuperNET/blob/mm2-dice/mm2src/README.md#purely-functional-core).
///
/// `MmCtx` never moves in memory (and it isn't `Send`), it is created and then destroyed in place
/// (this invariant should make it a bit simpler thinking about aliasing and thread-safety,
/// particularly of the C structures during the gradual port).
/// Only the pointers (`MmArc`, `MmWeak`) can be moved around.
///
/// Threads only have the non-`mut` access to `MmCtx`, allowing us to directly share certain fields.
pub struct MmCtx {
    /// MM command-line configuration.
    pub conf: Json,
    /// Human-readable log and status dashboard.
    pub log: log::LogArc,
    /// Tools and methods and to collect and export the MM metrics.
    pub metrics: MetricsArc,
    /// Set to true after `lp_passphrase_init`, indicating that we have a usable state.
    ///
    /// Should be refactored away in the future. State should always be valid.
    /// If there are things that are loaded in background then they should be separately optional,
    /// without invalidating the entire state.
    pub initialized: Constructible<bool>,
    /// True if the RPC HTTP server was started.
    pub rpc_started: Constructible<bool>,
    /// True if the MarketMaker instance needs to stop.
    pub stop: Constructible<bool>,
    /// Unique context identifier, allowing us to more easily pass the context through the FFI boundaries.  
    /// 0 if the handler ID is allocated yet.
    pub ffi_handle: Constructible<u32>,
    /// The context belonging to the `ordermatch` mod: `OrdermatchContext`.
    pub ordermatch_ctx: Mutex<Option<Arc<dyn Any + 'static + Send + Sync>>>,
    pub rate_limit_ctx: Mutex<Option<Arc<dyn Any + 'static + Send + Sync>>>,
    pub simple_market_maker_bot_ctx: Mutex<Option<Arc<dyn Any + 'static + Send + Sync>>>,
    pub dispatcher_ctx: Mutex<Option<Arc<dyn Any + 'static + Send + Sync>>>,
    pub message_service_ctx: Mutex<Option<Arc<dyn Any + 'static + Send + Sync>>>,
    pub p2p_ctx: Mutex<Option<Arc<dyn Any + 'static + Send + Sync>>>,
    pub peer_id: Constructible<String>,
    pub account_ctx: Mutex<Option<Arc<dyn Any + 'static + Send + Sync>>>,
    /// The context belonging to the `coins` crate: `CoinsContext`.
    pub coins_ctx: Mutex<Option<Arc<dyn Any + 'static + Send + Sync>>>,
    pub coins_activation_ctx: Mutex<Option<Arc<dyn Any + 'static + Send + Sync>>>,
    pub crypto_ctx: Mutex<Option<Arc<dyn Any + 'static + Send + Sync>>>,
    /// RIPEMD160(SHA256(x)) where x is secp256k1 pubkey derived from passphrase.
    pub rmd160: Constructible<H160>,
    /// Coins that should be enabled to kick start the interrupted swaps and orders.
    pub coins_needed_for_kick_start: Mutex<HashSet<String>>,
    /// The context belonging to the `lp_swap` mod: `SwapsContext`.
    pub swaps_ctx: Mutex<Option<Arc<dyn Any + 'static + Send + Sync>>>,
    /// The context belonging to the `lp_stats` mod: `StatsContext`
    pub stats_ctx: Mutex<Option<Arc<dyn Any + 'static + Send + Sync>>>,
    /// The RPC sender forwarding requests to writing part of underlying stream.
    #[cfg(target_arch = "wasm32")]
    pub wasm_rpc: Constructible<WasmRpcSender>,
    #[cfg(not(target_arch = "wasm32"))]
    pub sqlite_connection: Constructible<Arc<Mutex<Connection>>>,
    pub mm_version: String,
    pub mm_init_ctx: Mutex<Option<Arc<dyn Any + 'static + Send + Sync>>>,
    /// The abortable system is pinned to the `MmCtx` context.
    /// It's used to spawn futures that can be aborted immediately or after a timeout
    /// on the [`MmArc::stop`] function call.
    pub abortable_system: AbortableQueue,
    /// The abortable system is pinned to the `MmCtx` context.
    /// It's used to register listeners that will wait for graceful shutdown.
    pub graceful_shutdown_registry: graceful_shutdown::GracefulShutdownRegistry,
    #[cfg(target_arch = "wasm32")]
    pub db_namespace: DbNamespaceId,
}

impl MmCtx {
    pub fn with_log_state(log: LogState) -> MmCtx {
        MmCtx {
            conf: Json::Object(json::Map::new()),
            log: log::LogArc::new(log),
            metrics: MetricsArc::new(),
            initialized: Constructible::default(),
            rpc_started: Constructible::default(),
            stop: Constructible::default(),
            ffi_handle: Constructible::default(),
            ordermatch_ctx: Mutex::new(None),
            rate_limit_ctx: Mutex::new(None),
            simple_market_maker_bot_ctx: Mutex::new(None),
            dispatcher_ctx: Mutex::new(None),
            message_service_ctx: Mutex::new(None),
            p2p_ctx: Mutex::new(None),
            peer_id: Constructible::default(),
            account_ctx: Mutex::new(None),
            coins_ctx: Mutex::new(None),
            coins_activation_ctx: Mutex::new(None),
            crypto_ctx: Mutex::new(None),
            rmd160: Constructible::default(),
            coins_needed_for_kick_start: Mutex::new(HashSet::new()),
            swaps_ctx: Mutex::new(None),
            stats_ctx: Mutex::new(None),
            #[cfg(target_arch = "wasm32")]
            wasm_rpc: Constructible::default(),
            #[cfg(not(target_arch = "wasm32"))]
            sqlite_connection: Constructible::default(),
            mm_version: "".into(),
            mm_init_ctx: Mutex::new(None),
            abortable_system: AbortableQueue::default(),
            graceful_shutdown_registry: graceful_shutdown::GracefulShutdownRegistry::default(),
            #[cfg(target_arch = "wasm32")]
            db_namespace: DbNamespaceId::Main,
        }
    }

    pub fn rmd160(&self) -> &H160 {
        lazy_static! {
            static ref DEFAULT: H160 = [0; 20].into();
        }
        self.rmd160.or(&|| &*DEFAULT)
    }

    #[cfg(not(target_arch = "wasm32"))]
    pub fn rpc_ip_port(&self) -> Result<SocketAddr, String> {
        let port = self.conf["rpcport"].as_u64().unwrap_or(7783);
        if port < 1000 {
            return ERR!("rpcport < 1000");
        }
        if port > u16::MAX as u64 {
            return ERR!("rpcport > u16");
        }

        let rpcip = if !self.conf["rpcip"].is_null() {
            try_s!(self.conf["rpcip"].as_str().ok_or("rpcip is not a string"))
        } else {
            "127.0.0.1"
        }
        .to_string();
        let ip: IpAddr = try_s!(rpcip.parse());
        Ok(SocketAddr::new(ip, port as u16))
    }

    /// MM database path.  
    /// Defaults to a relative "DB".
    ///
    /// Can be changed via the "dbdir" configuration field, for example:
    ///
    ///     "dbdir": "c:/Users/mm2user/.mm2-db"
    ///
    /// No checks in this method, the paths should be checked in the `fn fix_directories` instead.
    pub fn dbdir(&self) -> PathBuf {
        let path = if let Some(dbdir) = self.conf["dbdir"].as_str() {
            let dbdir = dbdir.trim();
            if !dbdir.is_empty() {
                Path::new(dbdir)
            } else {
                Path::new("DB")
            }
        } else {
            Path::new("DB")
        };
        path.join(hex::encode(self.rmd160().as_slice()))
    }

    pub fn is_watcher(&self) -> bool { self.conf["is_watcher"].as_bool().unwrap_or_default() }

    pub fn use_watchers(&self) -> bool { self.conf["use_watchers"].as_bool().unwrap_or_default() }

    pub fn netid(&self) -> u16 {
        let netid = self.conf["netid"].as_u64().unwrap_or(0);
        if netid > u16::MAX.into() {
            panic!("netid {} is too big", netid)
        }
        netid as u16
    }

    pub fn p2p_in_memory(&self) -> bool { self.conf["p2p_in_memory"].as_bool().unwrap_or(false) }

    pub fn p2p_in_memory_port(&self) -> Option<u64> { self.conf["p2p_in_memory_port"].as_u64() }

    /// Returns the cloneable `MmFutSpawner`.
    pub fn spawner(&self) -> MmFutSpawner { MmFutSpawner::new(&self.abortable_system) }

    /// True if the MarketMaker instance needs to stop.
    pub fn is_stopping(&self) -> bool { self.stop.copy_or(false) }

    pub fn gui(&self) -> Option<&str> { self.conf["gui"].as_str() }

    pub fn mm_version(&self) -> &str { &self.mm_version }

    #[cfg(not(target_arch = "wasm32"))]
    pub fn init_sqlite_connection(&self) -> Result<(), String> {
        let sqlite_file_path = self.dbdir().join("MM2.db");
        log::debug!("Trying to open SQLite database file {}", sqlite_file_path.display());
        let connection = try_s!(Connection::open(sqlite_file_path));
        try_s!(self.sqlite_connection.pin(Arc::new(Mutex::new(connection))));
        Ok(())
    }

    #[cfg(not(target_arch = "wasm32"))]
    pub fn sqlite_conn_opt(&self) -> Option<MutexGuard<Connection>> {
        self.sqlite_connection.as_option().map(|conn| conn.lock().unwrap())
    }

    #[cfg(not(target_arch = "wasm32"))]
    pub fn sqlite_connection(&self) -> MutexGuard<Connection> {
        self.sqlite_connection
            .or(&|| panic!("sqlite_connection is not initialized"))
            .lock()
            .unwrap()
    }
}

impl Default for MmCtx {
    fn default() -> Self { Self::with_log_state(LogState::in_memory()) }
}

impl Drop for MmCtx {
    fn drop(&mut self) {
        let ffi_handle = self
            .ffi_handle
            .as_option()
            .map(|handle| handle.to_string())
            .unwrap_or_else(|| "UNKNOWN".to_owned());
        log::info!("MmCtx ({}) has been dropped", ffi_handle)
    }
}

// We don't want to send `MmCtx` across threads, it will only obstruct the normal use case
// (and might result in undefined behaviour if there's a C struct or value in the context that is aliased from the various MM threads).
// Only the `MmArc` is `Send`.
// Also, `MmCtx` not being `Send` allows us to easily keep various C pointers on the context,
// which will likely come useful during the gradual port.
//not-implemented-on-stable// impl !Send for MmCtx {}

pub struct MmArc(pub SharedRc<MmCtx>);

// NB: Explicit `Send` and `Sync` marks here should become unnecessary later,
// after we finish the initial port and replace the C values with the corresponding Rust alternatives.
#[allow(clippy::non_send_fields_in_send_ty)]
unsafe impl Send for MmArc {}
unsafe impl Sync for MmArc {}

impl Clone for MmArc {
    #[track_caller]
    fn clone(&self) -> MmArc { MmArc(self.0.clone()) }
}

impl Deref for MmArc {
    type Target = MmCtx;
    fn deref(&self) -> &MmCtx { &self.0 }
}

#[derive(Clone, Default)]
pub struct MmWeak(WeakRc<MmCtx>);

// Same as `MmArc`.
#[allow(clippy::non_send_fields_in_send_ty)]
unsafe impl Send for MmWeak {}
unsafe impl Sync for MmWeak {}

impl MmWeak {
    /// Create a default MmWeak without allocating any memory.
    pub fn new() -> MmWeak { MmWeak::default() }

    pub fn dropped(&self) -> bool { self.0.strong_count() == 0 }
}

impl fmt::Debug for MmWeak {
    fn fmt(&self, ft: &mut fmt::Formatter) -> Result<(), fmt::Error> {
        match MmArc::from_weak(self) {
            Some(ctx) => match ctx.ffi_handle() {
                Ok(ffi_handle) => write!(ft, "MmWeak({})", ffi_handle),
                Err(err) => write!(ft, "MmWeak(ERROR({}))", err),
            },
            None => write!(ft, "MmWeak(-)"),
        }
    }
}

lazy_static! {
    /// A map from a unique context ID to the corresponding MM context, facilitating context access across the FFI boundaries.
    /// NB: The entries are not removed in order to keep the FFI handlers unique.
    pub static ref MM_CTX_FFI: Mutex<HashMap<u32, MmWeak>> = Mutex::new (HashMap::default());
}

impl MmArc {
    pub fn new(ctx: MmCtx) -> MmArc { MmArc(SharedRc::new(ctx)) }

    pub fn stop(&self) -> Result<(), String> {
        try_s!(self.stop.pin(true));

        // Notify shutdown listeners.
        self.graceful_shutdown_registry.abort_all().warn_log();
        // Abort spawned futures.
        self.abortable_system.abort_all().warn_log();

        #[cfg(feature = "track-ctx-pointer")]
        self.track_ctx_pointer();

        Ok(())
    }

    #[cfg(feature = "track-ctx-pointer")]
    fn track_ctx_pointer(&self) {
        let ctx_weak = self.weak();
        let fut = async move {
            let level = log::log_crate::Level::Info;
            loop {
                Timer::sleep(5.).await;
                match MmArc::from_weak(&ctx_weak) {
                    Some(ctx) => ctx.log_existing_pointers(level),
                    None => {
                        log::info!("MmCtx was dropped. Stop the loop");
                        break;
                    },
                }
            }
        };
        self.spawner().spawn(fut);
    }

    #[cfg(feature = "track-ctx-pointer")]
    pub fn log_existing_pointers(&self, level: log::log_crate::Level) { self.0.log_existing_pointers(level, "MmArc") }

    /// Unique context identifier, allowing us to more easily pass the context through the FFI boundaries.
    pub fn ffi_handle(&self) -> Result<u32, String> {
        let mut mm_ctx_ffi = try_s!(MM_CTX_FFI.lock());
        if let Some(have) = self.ffi_handle.as_option() {
            return Ok(*have);
        }
        let mut tries = 0;
        let mut rng = small_rng();
        loop {
            if tries > 999 {
                panic!("MmArc] out of RIDs")
            } else {
                tries += 1
            }
            let rid: u32 = rng.gen();
            if rid == 0 {
                continue;
            }
            match mm_ctx_ffi.entry(rid) {
                Entry::Occupied(_) => continue, // Try another ID.
                Entry::Vacant(ve) => {
                    ve.insert(self.weak());
                    try_s!(self.ffi_handle.pin(rid));
                    return Ok(rid);
                },
            }
        }
    }

    /// Tries getting access to the MM context.  
    /// Fails if an invalid MM context handler is passed (no such context or dropped context).
    #[track_caller]
    pub fn from_ffi_handle(ffi_handle: u32) -> Result<MmArc, String> {
        if ffi_handle == 0 {
            return ERR!("MmArc] Zeroed ffi_handle");
        }
        let mm_ctx_ffi = try_s!(MM_CTX_FFI.lock());
        match mm_ctx_ffi.get(&ffi_handle) {
            Some(weak) => match MmArc::from_weak(weak) {
                Some(ctx) => Ok(ctx),
                None => ERR!("MmArc] ffi_handle {} is dead", ffi_handle),
            },
            None => ERR!("MmArc] ffi_handle {} does not exists", ffi_handle),
        }
    }

    /// Generates a weak pointer, to track the allocated data without prolonging its life.
    pub fn weak(&self) -> MmWeak { MmWeak(SharedRc::downgrade(&self.0)) }

    /// Tries to obtain the MM context from the weak pointer.
    #[track_caller]
    pub fn from_weak(weak: &MmWeak) -> Option<MmArc> { weak.0.upgrade().map(MmArc) }

    /// Init metrics with dashboard.
    pub fn init_metrics(&self) -> Result<(), String> {
        let interval = self.conf["metrics_interval"]
            .as_f64()
            .unwrap_or(EXPORT_METRICS_INTERVAL);

        if interval == 0.0 {
            self.metrics.init();
        } else {
            try_s!(self
                .metrics
                .init_with_dashboard(&self.spawner(), self.log.weak(), interval));
        }

        #[cfg(not(target_arch = "wasm32"))]
        try_s!(self.spawn_prometheus_exporter());

        Ok(())
    }

    #[cfg(not(target_arch = "wasm32"))]
    fn spawn_prometheus_exporter(&self) -> Result<(), MmMetricsError> {
        let prometheusport = match self.conf["prometheusport"].as_u64() {
            Some(port) => port,
            _ => return Ok(()),
        };

        let address: SocketAddr = format!("127.0.0.1:{}", prometheusport)
            .parse()
            .map_err(|e: AddrParseError| MmMetricsError::PrometheusServerError(e.to_string()))?;

        let credentials =
            self.conf["prometheus_credentials"]
                .as_str()
                .map(|userpass| prometheus::PrometheusCredentials {
                    userpass: userpass.into(),
                });

        let shutdown_detector = self
            .graceful_shutdown_registry
            .register_listener()
            .map_err(|e| MmMetricsError::Internal(e.to_string()))?;
        prometheus::spawn_prometheus_exporter(self.metrics.weak(), address, shutdown_detector, credentials)
    }
}

/// The futures spawner pinned to the `MmCtx` context.
/// It's used to spawn futures that can be aborted immediately or after a timeout
/// on the [`MmArc::stop`] function call.
///
/// # Note
///
/// `MmFutSpawner` doesn't prevent the spawned futures from being aborted.
#[derive(Clone)]
pub struct MmFutSpawner {
    inner: WeakSpawner,
}

impl MmFutSpawner {
    pub fn new(system: &AbortableQueue) -> MmFutSpawner {
        MmFutSpawner {
            inner: system.weak_spawner(),
        }
    }
}

impl SpawnFuture for MmFutSpawner {
    fn spawn<F>(&self, f: F)
    where
        F: Future<Output = ()> + Send + 'static,
    {
        self.inner.spawn(f)
    }
}

impl SpawnAbortable for MmFutSpawner {
    fn spawn_with_settings<F>(&self, fut: F, settings: AbortSettings)
    where
        F: Future<Output = ()> + Send + 'static,
    {
        self.inner.spawn_with_settings(fut, settings)
    }
}

/// Helps getting a crate context from a corresponding `MmCtx` field.
///
/// * `ctx_field` - A dedicated crate context field in `MmCtx`, such as the `MmCtx::portfolio_ctx`.
/// * `constructor` - Generates the initial crate context.
pub fn from_ctx<T, C>(
    ctx_field: &Mutex<Option<Arc<dyn Any + 'static + Send + Sync>>>,
    constructor: C,
) -> Result<Arc<T>, String>
where
    C: FnOnce() -> Result<T, String>,
    T: 'static + Send + Sync,
{
    let mut ctx_field = try_s!(ctx_field.lock());
    if let Some(ref ctx) = *ctx_field {
        let ctx: Arc<T> = match ctx.clone().downcast() {
            Ok(p) => p,
            Err(_) => return ERR!("Error casting the context field"),
        };
        return Ok(ctx);
    }
    let arc = Arc::new(try_s!(constructor()));
    *ctx_field = Some(arc.clone());
    Ok(arc)
}

#[derive(Default)]
pub struct MmCtxBuilder {
    conf: Option<Json>,
    log_level: LogLevel,
    version: String,
    #[cfg(target_arch = "wasm32")]
    db_namespace: DbNamespaceId,
}

impl MmCtxBuilder {
    pub fn new() -> Self { MmCtxBuilder::default() }

    pub fn with_conf(mut self, conf: Json) -> Self {
        self.conf = Some(conf);
        self
    }

    pub fn with_log_level(mut self, level: LogLevel) -> Self {
        self.log_level = level;
        self
    }

    pub fn with_version(mut self, version: String) -> Self {
        self.version = version;
        self
    }

    #[cfg(target_arch = "wasm32")]
    pub fn with_test_db_namespace(mut self) -> Self {
        self.db_namespace = DbNamespaceId::for_test();
        self
    }

    pub fn into_mm_arc(self) -> MmArc {
        // NB: We avoid recreating LogState
        // in order not to interfere with the integration tests checking LogState drop on shutdown.
        let mut log = if let Some(ref conf) = self.conf {
            LogState::mm(conf)
        } else {
            LogState::in_memory()
        };
        log.set_level(self.log_level);
        let mut ctx = MmCtx::with_log_state(log);
        ctx.mm_version = self.version;
        if let Some(conf) = self.conf {
            ctx.conf = conf
        }

        #[cfg(target_arch = "wasm32")]
        {
            ctx.db_namespace = self.db_namespace;
        }

        MmArc::new(ctx)
    }
}<|MERGE_RESOLUTION|>--- conflicted
+++ resolved
@@ -2,13 +2,8 @@
 use common::executor::Timer;
 use common::executor::{abortable_queue::{AbortableQueue, WeakSpawner},
                        graceful_shutdown, AbortSettings, AbortableSystem, SpawnAbortable, SpawnFuture};
-<<<<<<< HEAD
-use common::log::{self, LogLevel, LogState};
+use common::log::{self, LogLevel, LogOnError, LogState};
 use common::{cfg_native, cfg_wasm32, small_rng};
-=======
-use common::log::{self, LogLevel, LogOnError, LogState};
-use common::{bits256, cfg_native, cfg_wasm32, small_rng};
->>>>>>> 2c1524df
 use gstuff::{try_s, Constructible, ERR, ERRL};
 use lazy_static::lazy_static;
 use mm2_metrics::{MetricsArc, MetricsOps};
