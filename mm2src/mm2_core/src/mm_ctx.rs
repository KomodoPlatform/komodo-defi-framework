#[cfg(feature = "track-ctx-pointer")]
use common::executor::Timer;
use common::executor::{abortable_queue::{AbortableQueue, WeakSpawner},
                       graceful_shutdown, AbortSettings, AbortableSystem, SpawnAbortable, SpawnFuture};
use common::log::{self, LogLevel, LogOnError, LogState};
use common::{cfg_native, cfg_wasm32, small_rng};
<<<<<<< HEAD
use common::{executor::{abortable_queue::{AbortableQueue, WeakSpawner},
                        graceful_shutdown, AbortableSystem},
             expirable_map::ExpirableMap};
=======
>>>>>>> a8735254
use futures::channel::oneshot;
use futures::lock::Mutex as AsyncMutex;
use gstuff::{try_s, ERR, ERRL};
use lazy_static::lazy_static;
use libp2p::PeerId;
use mm2_event_stream::{EventStreamingConfiguration, StreamingManager};
use mm2_metrics::{MetricsArc, MetricsOps};
use primitives::hash::H160;
use rand::Rng;
use serde_json::{self as json, Value as Json};
use shared_ref_counter::{SharedRc, WeakRc};
use std::any::Any;
use std::collections::hash_map::{Entry, HashMap};
use std::collections::HashSet;
use std::fmt;
use std::ops::Deref;
use std::sync::{Arc, Mutex, OnceLock};
use timed_map::{MapKind, TimedMap};

use crate::data_asker::DataAsker;

cfg_wasm32! {
    use mm2_rpc::wasm_rpc::WasmRpcSender;
    use crate::DbNamespaceId;
}

cfg_native! {
    use db_common::async_sql_conn::AsyncConnection;
    use db_common::sqlite::rusqlite::Connection;
    use rustls::ServerName;
    use mm2_metrics::prometheus;
    use mm2_metrics::MmMetricsError;
    use std::net::{IpAddr, SocketAddr, AddrParseError};
    use std::path::{Path, PathBuf};
    use std::sync::MutexGuard;
}

/// Default interval to export and record metrics to log.
const EXPORT_METRICS_INTERVAL: f64 = 5. * 60.;

/// MarketMaker state, shared between the various MarketMaker threads.
///
/// Every MarketMaker has one and only one instance of `MmCtx`.
///
/// Should fully replace `LP_globals`.
///
/// *Not* a singleton: we should be able to run multiple MarketMakers instances in a process.
///
/// Any function directly using `MmCtx` is automatically a stateful function.
/// In the future we might want to replace direct state access with traceable and replayable
/// state modifications
/// (cf. https://github.com/artemii235/SuperNET/blob/mm2-dice/mm2src/README.md#purely-functional-core).
///
/// `MmCtx` never moves in memory (and it isn't `Send`), it is created and then destroyed in place
/// (this invariant should make it a bit simpler thinking about aliasing and thread-safety,
/// particularly of the C structures during the gradual port).
/// Only the pointers (`MmArc`, `MmWeak`) can be moved around.
///
/// Threads only have the non-`mut` access to `MmCtx`, allowing us to directly share certain fields.
pub struct MmCtx {
    /// MM command-line configuration.
    pub conf: Json,
    /// Human-readable log and status dashboard.
    pub log: log::LogArc,
    /// Tools and methods and to collect and export the MM metrics.
    pub metrics: MetricsArc,
    /// Set to true after `lp_passphrase_init`, indicating that we have a usable state.
    ///
    /// Should be refactored away in the future. State should always be valid.
    /// If there are things that are loaded in background then they should be separately optional,
    /// without invalidating the entire state.
    pub initialized: OnceLock<bool>,
    /// True if the RPC HTTP server was started.
<<<<<<< HEAD
    pub rpc_started: Constructible<bool>,
=======
    pub rpc_started: OnceLock<bool>,
    /// Controller for continuously streaming data using streaming channels of `mm2_event_stream`.
    pub stream_channel_controller: Controller<Event>,
>>>>>>> a8735254
    /// Data transfer bridge between server and client where server (which is the mm2 runtime) initiates the request.
    pub(crate) data_asker: DataAsker,
    /// A manager for the event streaming system. To be used to start/stop/communicate with event streamers.
    pub event_stream_manager: StreamingManager,
    /// True if the MarketMaker instance needs to stop.
    pub stop: OnceLock<bool>,
    /// Unique context identifier, allowing us to more easily pass the context through the FFI boundaries.  
    /// 0 if the handler ID is allocated yet.
    pub ffi_handle: OnceLock<u32>,
    /// The context belonging to the `ordermatch` mod: `OrdermatchContext`.
    pub ordermatch_ctx: Mutex<Option<Arc<dyn Any + 'static + Send + Sync>>>,
    pub rate_limit_ctx: Mutex<Option<Arc<dyn Any + 'static + Send + Sync>>>,
    pub simple_market_maker_bot_ctx: Mutex<Option<Arc<dyn Any + 'static + Send + Sync>>>,
    pub dispatcher_ctx: Mutex<Option<Arc<dyn Any + 'static + Send + Sync>>>,
    pub message_service_ctx: Mutex<Option<Arc<dyn Any + 'static + Send + Sync>>>,
    pub p2p_ctx: Mutex<Option<Arc<dyn Any + 'static + Send + Sync>>>,
    pub account_ctx: Mutex<Option<Arc<dyn Any + 'static + Send + Sync>>>,
    /// The context belonging to the `coins` crate: `CoinsContext`.
    pub coins_ctx: Mutex<Option<Arc<dyn Any + 'static + Send + Sync>>>,
    pub coins_activation_ctx: Mutex<Option<Arc<dyn Any + 'static + Send + Sync>>>,
    pub crypto_ctx: Mutex<Option<Arc<dyn Any + 'static + Send + Sync>>>,
    /// RIPEMD160(SHA256(x)) where x is secp256k1 pubkey derived from passphrase.
    /// This hash is **unique** among Iguana and each HD accounts derived from the same passphrase.
    pub rmd160: OnceLock<H160>,
    /// A shared DB identifier - RIPEMD160(SHA256(x)) where x is secp256k1 pubkey derived from (passphrase + magic salt).
    /// This hash is **the same** for Iguana and all HD accounts derived from the same passphrase.
    pub shared_db_id: OnceLock<H160>,
    /// Coins that should be enabled to kick start the interrupted swaps and orders.
    pub coins_needed_for_kick_start: Mutex<HashSet<String>>,
    /// The context belonging to the `lp_swap` mod: `SwapsContext`.
    pub swaps_ctx: Mutex<Option<Arc<dyn Any + 'static + Send + Sync>>>,
    /// The context belonging to the `lp_stats` mod: `StatsContext`
    pub stats_ctx: Mutex<Option<Arc<dyn Any + 'static + Send + Sync>>>,
    /// Wallet name for this mm2 instance. Optional for backwards compatibility.
    pub wallet_name: OnceLock<Option<String>>,
    /// The context belonging to the `lp_wallet` mod: `WalletsContext`.
    #[cfg(target_arch = "wasm32")]
    pub wallets_ctx: Mutex<Option<Arc<dyn Any + 'static + Send + Sync>>>,
    /// The RPC sender forwarding requests to writing part of underlying stream.
    #[cfg(target_arch = "wasm32")]
    pub wasm_rpc: OnceLock<WasmRpcSender>,
    /// Deprecated, please use `async_sqlite_connection` for new implementations.
    #[cfg(not(target_arch = "wasm32"))]
    pub sqlite_connection: OnceLock<Arc<Mutex<Connection>>>,
    /// Deprecated, please create `shared_async_sqlite_conn` for new implementations and call db `KOMODEFI-shared.db`.
    #[cfg(not(target_arch = "wasm32"))]
    pub shared_sqlite_conn: OnceLock<Arc<Mutex<Connection>>>,
    pub mm_version: String,
    pub datetime: String,
    pub mm_init_ctx: Mutex<Option<Arc<dyn Any + 'static + Send + Sync>>>,
    /// The abortable system is pinned to the `MmCtx` context.
    /// It's used to spawn futures that can be aborted immediately or after a timeout
    /// on the [`MmArc::stop`] function call.
    pub abortable_system: AbortableQueue,
    /// The abortable system is pinned to the `MmCtx` context.
    /// It's used to register listeners that will wait for graceful shutdown.
    pub graceful_shutdown_registry: graceful_shutdown::GracefulShutdownRegistry,
    #[cfg(target_arch = "wasm32")]
    pub db_namespace: DbNamespaceId,
    /// The context belonging to the `nft` mod: `NftCtx`.
    pub nft_ctx: Mutex<Option<Arc<dyn Any + 'static + Send + Sync>>>,
    /// asynchronous handle for rusqlite connection.
    #[cfg(not(target_arch = "wasm32"))]
    pub async_sqlite_connection: OnceLock<Arc<AsyncMutex<AsyncConnection>>>,
    /// Links the RPC context to the P2P context to handle health check responses.
    pub healthcheck_response_handler: AsyncMutex<TimedMap<PeerId, oneshot::Sender<()>>>,
}

impl MmCtx {
    pub fn with_log_state(log: LogState) -> MmCtx {
        MmCtx {
            conf: Json::Object(json::Map::new()),
            log: log::LogArc::new(log),
            metrics: MetricsArc::new(),
<<<<<<< HEAD
            initialized: Constructible::default(),
            rpc_started: Constructible::default(),
            data_asker: DataAsker::default(),
            event_stream_manager: Default::default(),
            stop: Constructible::default(),
            ffi_handle: Constructible::default(),
=======
            initialized: OnceLock::default(),
            rpc_started: OnceLock::default(),
            stream_channel_controller: Controller::new(),
            data_asker: DataAsker::default(),
            event_stream_configuration: None,
            stop: OnceLock::default(),
            ffi_handle: OnceLock::default(),
>>>>>>> a8735254
            ordermatch_ctx: Mutex::new(None),
            rate_limit_ctx: Mutex::new(None),
            simple_market_maker_bot_ctx: Mutex::new(None),
            dispatcher_ctx: Mutex::new(None),
            message_service_ctx: Mutex::new(None),
            p2p_ctx: Mutex::new(None),
            account_ctx: Mutex::new(None),
            coins_ctx: Mutex::new(None),
            coins_activation_ctx: Mutex::new(None),
            crypto_ctx: Mutex::new(None),
            rmd160: OnceLock::default(),
            shared_db_id: OnceLock::default(),
            coins_needed_for_kick_start: Mutex::new(HashSet::new()),
            swaps_ctx: Mutex::new(None),
            stats_ctx: Mutex::new(None),
            wallet_name: OnceLock::default(),
            #[cfg(target_arch = "wasm32")]
            wallets_ctx: Mutex::new(None),
            #[cfg(target_arch = "wasm32")]
            wasm_rpc: OnceLock::default(),
            #[cfg(not(target_arch = "wasm32"))]
            sqlite_connection: OnceLock::default(),
            #[cfg(not(target_arch = "wasm32"))]
            shared_sqlite_conn: OnceLock::default(),
            mm_version: "".into(),
            datetime: "".into(),
            mm_init_ctx: Mutex::new(None),
            abortable_system: AbortableQueue::default(),
            graceful_shutdown_registry: graceful_shutdown::GracefulShutdownRegistry::default(),
            #[cfg(target_arch = "wasm32")]
            db_namespace: DbNamespaceId::Main,
            nft_ctx: Mutex::new(None),
            #[cfg(not(target_arch = "wasm32"))]
            async_sqlite_connection: OnceLock::default(),
            healthcheck_response_handler: AsyncMutex::new(
                TimedMap::new_with_map_kind(MapKind::FxHashMap).expiration_tick_cap(3),
            ),
        }
    }

    pub fn rmd160(&self) -> &H160 {
        lazy_static! {
            static ref DEFAULT: H160 = [0; 20].into();
        }
        self.rmd160.get().unwrap_or(&*DEFAULT)
    }

    pub fn shared_db_id(&self) -> &H160 {
        lazy_static! {
            static ref DEFAULT: H160 = [0; 20].into();
        }
        self.shared_db_id.get().unwrap_or(&*DEFAULT)
    }

    #[cfg(not(target_arch = "wasm32"))]
    pub fn rpc_ip_port(&self) -> Result<SocketAddr, String> {
        let port = match self.conf.get("rpcport") {
            Some(rpcport) => {
                // Check if it's a number or a string that can be parsed into a number
                rpcport
                    .as_u64()
                    .or_else(|| rpcport.as_str().and_then(|s| s.parse::<u64>().ok()))
                    .ok_or_else(|| {
                        format!(
                            "Invalid `rpcport` value. Expected a positive integer, but received: {}",
                            rpcport
                        )
                    })?
            },
            None => 7783, // Default port if `rpcport` does not exist in the config
        };
        if port < 1000 {
            return ERR!("rpcport < 1000");
        }
        if port > u16::MAX as u64 {
            return ERR!("rpcport > u16");
        }

        let rpcip = if !self.conf["rpcip"].is_null() {
            try_s!(self.conf["rpcip"].as_str().ok_or("rpcip is not a string"))
        } else {
            "127.0.0.1"
        }
        .to_string();
        let ip: IpAddr = try_s!(rpcip.parse());
        Ok(SocketAddr::new(ip, port as u16))
    }

    /// Whether to use HTTPS for RPC server or not.
    #[cfg(not(target_arch = "wasm32"))]
    pub fn is_https(&self) -> bool { self.conf["https"].as_bool().unwrap_or(false) }

    /// SANs for self-signed certificate generation.
    #[cfg(not(target_arch = "wasm32"))]
    pub fn alt_names(&self) -> Result<Vec<String>, String> {
        // Helper function to validate `alt_names` entries
        fn validate_alt_name(name: &str) -> Result<(), String> {
            match ServerName::try_from(name) {
                Ok(ServerName::IpAddress(ip)) => {
                    if ip.is_unspecified() {
                        return ERR!("IP address {} must be specified", ip);
                    }
                    Ok(())
                },
                Ok(ServerName::DnsName(_)) => Ok(()),
                // NOTE: We need to have this wild card since `ServerName` is a non_exhaustive enum.
                Ok(_) => ERR!("Only IpAddress and DnsName are allowed in `alt_names`"),
                Err(e) => ERR!(
                    "`alt_names` contains {} which is not a valid IP address or DNS name: {}",
                    name,
                    e
                ),
            }
        }

        if self.conf["alt_names"].is_null() {
            // Default SANs
            return Ok(vec!["localhost".to_string(), "127.0.0.1".to_string()]);
        }

        json::from_value(self.conf["alt_names"].clone())
            .map_err(|e| format!("`alt_names` is not a valid JSON array of strings: {}", e))
            .and_then(|names: Vec<String>| {
                if names.is_empty() {
                    return ERR!("alt_names is empty");
                }
                for name in &names {
                    try_s!(validate_alt_name(name));
                }
                Ok(names)
            })
    }

    /// Returns the path to the MM databases root.
    #[cfg(not(target_arch = "wasm32"))]
    pub fn db_root(&self) -> PathBuf { path_to_db_root(self.conf["dbdir"].as_str()) }
    #[cfg(not(target_arch = "wasm32"))]
    pub fn wallet_file_path(&self, wallet_name: &str) -> PathBuf {
        self.db_root().join(wallet_name.to_string() + ".dat")
    }

    /// MM database path.  
    /// Defaults to a relative "DB".
    ///
    /// Can be changed via the "dbdir" configuration field, for example:
    ///
    ///     "dbdir": "c:/Users/mm2user/.mm2-db"
    ///
    /// No checks in this method, the paths should be checked in the `fn fix_directories` instead.
    #[cfg(not(target_arch = "wasm32"))]
    pub fn dbdir(&self) -> PathBuf { path_to_dbdir(self.conf["dbdir"].as_str(), self.rmd160()) }

    /// MM shared database path.
    /// Defaults to a relative "DB".
    ///
    /// Can be changed via the "dbdir" configuration field, for example:
    ///
    ///     "dbdir": "c:/Users/mm2user/.mm2-db"
    ///
    /// No checks in this method, the paths should be checked in the `fn fix_directories` instead.
    #[cfg(not(target_arch = "wasm32"))]
    pub fn shared_dbdir(&self) -> PathBuf { path_to_dbdir(self.conf["dbdir"].as_str(), self.shared_db_id()) }

    pub fn is_watcher(&self) -> bool { self.conf["is_watcher"].as_bool().unwrap_or_default() }

    pub fn use_watchers(&self) -> bool { self.conf["use_watchers"].as_bool().unwrap_or(true) }

    pub fn netid(&self) -> u16 {
        let netid = self.conf["netid"].as_u64().unwrap_or(0);
        if netid > u16::MAX.into() {
            panic!("netid {} is too big", netid)
        }
        netid as u16
    }

    pub fn p2p_in_memory(&self) -> bool { self.conf["p2p_in_memory"].as_bool().unwrap_or(false) }

    pub fn p2p_in_memory_port(&self) -> Option<u64> { self.conf["p2p_in_memory_port"].as_u64() }

    /// Returns whether node is configured to use [Upgraded Trading Protocol](https://github.com/KomodoPlatform/komodo-defi-framework/issues/1895)
    pub fn use_trading_proto_v2(&self) -> bool { self.conf["use_trading_proto_v2"].as_bool().unwrap_or_default() }

    /// Returns the event streaming configuration in use.
    pub fn event_streaming_configuration(&self) -> Option<EventStreamingConfiguration> {
        serde_json::from_value(self.conf["event_streaming_configuration"].clone()).ok()
    }

    /// Returns the cloneable `WeakSpawner`.
    pub fn spawner(&self) -> WeakSpawner { self.abortable_system.weak_spawner() }

    /// True if the MarketMaker instance needs to stop.
    pub fn is_stopping(&self) -> bool { *self.stop.get().unwrap_or(&false) }

    pub fn gui(&self) -> Option<&str> { self.conf["gui"].as_str() }

    pub fn mm_version(&self) -> &str { &self.mm_version }

    #[cfg(not(target_arch = "wasm32"))]
    pub fn init_sqlite_connection(&self) -> Result<(), String> {
        let sqlite_file_path = self.dbdir().join("MM2.db");
        log_sqlite_file_open_attempt(&sqlite_file_path);
        let connection = try_s!(Connection::open(sqlite_file_path));
        try_s!(self
            .sqlite_connection
            .set(Arc::new(Mutex::new(connection)))
            .map_err(|_| "Already initialized".to_string()));
        Ok(())
    }

    #[cfg(not(target_arch = "wasm32"))]
    pub fn init_shared_sqlite_conn(&self) -> Result<(), String> {
        let sqlite_file_path = self.shared_dbdir().join("MM2-shared.db");
        log_sqlite_file_open_attempt(&sqlite_file_path);
        let connection = try_s!(Connection::open(sqlite_file_path));
        try_s!(self
            .shared_sqlite_conn
            .set(Arc::new(Mutex::new(connection)))
            .map_err(|_| "Already initialized".to_string()));
        Ok(())
    }

    #[cfg(not(target_arch = "wasm32"))]
    pub async fn init_async_sqlite_connection(&self) -> Result<(), String> {
        let sqlite_file_path = self.dbdir().join("KOMODEFI.db");
        log_sqlite_file_open_attempt(&sqlite_file_path);
        let async_conn = try_s!(AsyncConnection::open(sqlite_file_path).await);
        try_s!(self
            .async_sqlite_connection
            .set(Arc::new(AsyncMutex::new(async_conn)))
            .map_err(|_| "Already initialized".to_string()));
        Ok(())
    }

    #[cfg(not(target_arch = "wasm32"))]
    pub fn sqlite_conn_opt(&self) -> Option<MutexGuard<Connection>> {
        self.sqlite_connection.get().map(|conn| conn.lock().unwrap())
    }

    #[cfg(not(target_arch = "wasm32"))]
    pub fn sqlite_connection(&self) -> MutexGuard<Connection> {
        self.sqlite_connection
            .get()
            .expect("sqlite_connection is not initialized")
            .lock()
            .unwrap()
    }

    #[cfg(not(target_arch = "wasm32"))]
    pub fn shared_sqlite_conn(&self) -> MutexGuard<Connection> {
        self.shared_sqlite_conn
            .get()
            .expect("shared_sqlite_conn is not initialized")
            .lock()
            .unwrap()
    }
}

impl Default for MmCtx {
    fn default() -> Self { Self::with_log_state(LogState::in_memory()) }
}

impl Drop for MmCtx {
    fn drop(&mut self) {
        let ffi_handle = self
            .ffi_handle
            .get()
            .map(|handle| handle.to_string())
            .unwrap_or_else(|| "UNKNOWN".to_owned());
        log::info!("MmCtx ({}) has been dropped", ffi_handle)
    }
}

/// Returns the path to the MM database root.
///
/// Path priority:
///  1- From db_root function arg.
///  2- From the current directory where app is called.
///  3- From the root application directory.
#[cfg(not(target_arch = "wasm32"))]
fn path_to_db_root(db_root: Option<&str>) -> PathBuf {
    match db_root {
        Some(dbdir) if !dbdir.is_empty() => PathBuf::from(dbdir),
        _ => {
            const LEAF: &str = "DB";

            let from_current_dir = PathBuf::from(LEAF);
            if from_current_dir.exists() {
                from_current_dir
            } else {
                common::kdf_app_dir().unwrap_or_default().join(LEAF)
            }
        },
    }
}

/// This function can be used later by an FFI function to open a GUI storage.
#[cfg(not(target_arch = "wasm32"))]
pub fn path_to_dbdir(db_root: Option<&str>, db_id: &H160) -> PathBuf {
    let path = path_to_db_root(db_root);

    path.join(hex::encode(db_id.as_slice()))
}

// We don't want to send `MmCtx` across threads, it will only obstruct the normal use case
// (and might result in undefined behaviour if there's a C struct or value in the context that is aliased from the various MM threads).
// Only the `MmArc` is `Send`.
// Also, `MmCtx` not being `Send` allows us to easily keep various C pointers on the context,
// which will likely come useful during the gradual port.
//not-implemented-on-stable// impl !Send for MmCtx {}

pub struct MmArc(pub SharedRc<MmCtx>);

// NB: Explicit `Send` and `Sync` marks here should become unnecessary later,
// after we finish the initial port and replace the C values with the corresponding Rust alternatives.
#[allow(clippy::non_send_fields_in_send_ty)]
unsafe impl Send for MmArc {}
unsafe impl Sync for MmArc {}

impl Clone for MmArc {
    #[track_caller]
    fn clone(&self) -> MmArc { MmArc(self.0.clone()) }
}

impl Deref for MmArc {
    type Target = MmCtx;
    fn deref(&self) -> &MmCtx { &self.0 }
}

#[derive(Clone, Default)]
pub struct MmWeak(WeakRc<MmCtx>);

// Same as `MmArc`.
#[allow(clippy::non_send_fields_in_send_ty)]
unsafe impl Send for MmWeak {}
unsafe impl Sync for MmWeak {}

impl MmWeak {
    /// Create a default MmWeak without allocating any memory.
    pub fn new() -> MmWeak { MmWeak::default() }

    pub fn dropped(&self) -> bool { self.0.strong_count() == 0 }
}

impl fmt::Debug for MmWeak {
    fn fmt(&self, ft: &mut fmt::Formatter) -> Result<(), fmt::Error> {
        match MmArc::from_weak(self) {
            Some(ctx) => match ctx.ffi_handle() {
                Ok(ffi_handle) => write!(ft, "MmWeak({})", ffi_handle),
                Err(err) => write!(ft, "MmWeak(ERROR({}))", err),
            },
            None => write!(ft, "MmWeak(-)"),
        }
    }
}

lazy_static! {
    /// A map from a unique context ID to the corresponding MM context, facilitating context access across the FFI boundaries.
    /// NB: The entries are not removed in order to keep the FFI handlers unique.
    pub static ref MM_CTX_FFI: Mutex<HashMap<u32, MmWeak>> = Mutex::new (HashMap::default());
}

impl MmArc {
    pub fn new(ctx: MmCtx) -> MmArc { MmArc(SharedRc::new(ctx)) }

    pub async fn stop(&self) -> Result<(), String> {
        #[cfg(not(target_arch = "wasm32"))]
        try_s!(self.close_async_connection().await);

        try_s!(self.stop.set(true));

        // Notify shutdown listeners.
        self.graceful_shutdown_registry.abort_all().warn_log();
        // Abort spawned futures.
        self.abortable_system.abort_all().warn_log();

        #[cfg(feature = "track-ctx-pointer")]
        self.track_ctx_pointer();

        Ok(())
    }

    #[cfg(not(target_arch = "wasm32"))]
    async fn close_async_connection(&self) -> Result<(), db_common::async_sql_conn::AsyncConnError> {
        if let Some(async_conn) = self.async_sqlite_connection.get() {
            let mut conn = async_conn.lock().await;
            conn.close().await?;
        }

        Ok(())
    }

    #[cfg(feature = "track-ctx-pointer")]
    fn track_ctx_pointer(&self) {
        let ctx_weak = self.weak();
        let fut = async move {
            let level = log::log_crate::Level::Info;
            loop {
                Timer::sleep(5.).await;
                match MmArc::from_weak(&ctx_weak) {
                    Some(ctx) => ctx.log_existing_pointers(level),
                    None => {
                        log::info!("MmCtx was dropped. Stop the loop");
                        break;
                    },
                }
            }
        };
        self.spawner().spawn(fut);
    }

    #[cfg(feature = "track-ctx-pointer")]
    pub fn log_existing_pointers(&self, level: log::log_crate::Level) { self.0.log_existing_pointers(level, "MmArc") }

    /// Unique context identifier, allowing us to more easily pass the context through the FFI boundaries.
    pub fn ffi_handle(&self) -> Result<u32, String> {
        let mut mm_ctx_ffi = try_s!(MM_CTX_FFI.lock());
        if let Some(have) = self.ffi_handle.get() {
            return Ok(*have);
        }
        let mut tries = 0;
        let mut rng = small_rng();
        loop {
            if tries > 999 {
                panic!("MmArc] out of RIDs")
            } else {
                tries += 1
            }
            let rid: u32 = rng.gen();
            if rid == 0 {
                continue;
            }
            match mm_ctx_ffi.entry(rid) {
                Entry::Occupied(_) => continue, // Try another ID.
                Entry::Vacant(ve) => {
                    ve.insert(self.weak());
                    try_s!(self.ffi_handle.set(rid));
                    return Ok(rid);
                },
            }
        }
    }

    /// Tries getting access to the MM context.  
    /// Fails if an invalid MM context handler is passed (no such context or dropped context).
    #[track_caller]
    pub fn from_ffi_handle(ffi_handle: u32) -> Result<MmArc, String> {
        if ffi_handle == 0 {
            return ERR!("MmArc] Zeroed ffi_handle");
        }
        let mm_ctx_ffi = try_s!(MM_CTX_FFI.lock());
        match mm_ctx_ffi.get(&ffi_handle) {
            Some(weak) => match MmArc::from_weak(weak) {
                Some(ctx) => Ok(ctx),
                None => ERR!("MmArc] ffi_handle {} is dead", ffi_handle),
            },
            None => ERR!("MmArc] ffi_handle {} does not exists", ffi_handle),
        }
    }

    /// Generates a weak pointer, to track the allocated data without prolonging its life.
    pub fn weak(&self) -> MmWeak { MmWeak(SharedRc::downgrade(&self.0)) }

    /// Tries to obtain the MM context from the weak pointer.
    #[track_caller]
    pub fn from_weak(weak: &MmWeak) -> Option<MmArc> { weak.0.upgrade().map(MmArc) }

    /// Init metrics with dashboard.
    pub fn init_metrics(&self) -> Result<(), String> {
        let interval = self.conf["metrics_interval"]
            .as_f64()
            .unwrap_or(EXPORT_METRICS_INTERVAL);

        if interval == 0.0 {
            self.metrics.init();
        } else {
            try_s!(self
                .metrics
                .init_with_dashboard(&self.spawner(), self.log.weak(), interval));
        }

        #[cfg(not(target_arch = "wasm32"))]
        try_s!(self.spawn_prometheus_exporter());

        Ok(())
    }

    #[cfg(not(target_arch = "wasm32"))]
    fn spawn_prometheus_exporter(&self) -> Result<(), MmMetricsError> {
        let prometheusport = match self.conf["prometheusport"].as_u64() {
            Some(port) => port,
            _ => return Ok(()),
        };

        let address: SocketAddr = format!("127.0.0.1:{}", prometheusport)
            .parse()
            .map_err(|e: AddrParseError| MmMetricsError::PrometheusServerError(e.to_string()))?;

        let credentials =
            self.conf["prometheus_credentials"]
                .as_str()
                .map(|userpass| prometheus::PrometheusCredentials {
                    userpass: userpass.into(),
                });

        let shutdown_detector = self
            .graceful_shutdown_registry
            .register_listener()
            .map_err(|e| MmMetricsError::Internal(e.to_string()))?;
        prometheus::spawn_prometheus_exporter(self.metrics.weak(), address, shutdown_detector, credentials)
    }
}

/// Helps getting a crate context from a corresponding `MmCtx` field.
///
/// * `ctx_field` - A dedicated crate context field in `MmCtx`, such as the `MmCtx::portfolio_ctx`.
/// * `constructor` - Generates the initial crate context.
pub fn from_ctx<T, F>(ctx: &Mutex<Option<Arc<dyn Any + Send + Sync>>>, init: F) -> Result<Arc<T>, String>
where
    T: 'static + Send + Sync,
    F: FnOnce() -> Result<T, String>,
{
    let mut guard = try_s!(ctx.lock());
    if let Some(ctx) = guard.as_ref() {
        return ctx.clone().downcast().map_err(|_| "Context type mismatch".to_string());
    }

    let new_ctx = Arc::new(init()?);
    *guard = Some(new_ctx.clone());
    Ok(new_ctx)
}

#[derive(Default)]
pub struct MmCtxBuilder {
    conf: Option<Json>,
    log_level: LogLevel,
    version: String,
    datetime: String,
    #[cfg(target_arch = "wasm32")]
    db_namespace: DbNamespaceId,
}

impl MmCtxBuilder {
    pub fn new() -> Self { MmCtxBuilder::default() }

    pub fn with_conf(mut self, conf: Json) -> Self {
        self.conf = Some(conf);
        self
    }

    pub fn with_log_level(mut self, level: LogLevel) -> Self {
        self.log_level = level;
        self
    }

    pub fn with_version(mut self, version: String) -> Self {
        self.version = version;
        self
    }

    pub fn with_datetime(mut self, datetime: String) -> Self {
        self.datetime = datetime;
        self
    }

    #[cfg(target_arch = "wasm32")]
    pub fn with_test_db_namespace(mut self) -> Self {
        self.db_namespace = DbNamespaceId::for_test();
        self
    }

    #[cfg(target_arch = "wasm32")]
    pub fn with_test_db_namespace_with_id(mut self, id: u64) -> Self {
        self.db_namespace = DbNamespaceId::for_test_with_id(id);
        self
    }

    pub fn into_mm_arc(self) -> MmArc {
        // NB: We avoid recreating LogState
        // in order not to interfere with the integration tests checking LogState drop on shutdown.
        let mut log = if let Some(ref conf) = self.conf {
            LogState::mm(conf)
        } else {
            LogState::in_memory()
        };
        log.set_level(self.log_level);
        let mut ctx = MmCtx::with_log_state(log);
        ctx.mm_version = self.version;
        ctx.datetime = self.datetime;

        if let Some(conf) = self.conf {
            ctx.conf = conf;
        }

        #[cfg(target_arch = "wasm32")]
        {
            ctx.db_namespace = self.db_namespace;
        }

        MmArc::new(ctx)
    }
}

#[cfg(not(target_arch = "wasm32"))]
fn log_sqlite_file_open_attempt(sqlite_file_path: &Path) {
    match sqlite_file_path.canonicalize() {
        Ok(absolute_path) => {
            log::debug!("Trying to open SQLite database file {}", absolute_path.display());
        },
        Err(_) => {
            log::debug!("Trying to open SQLite database file {}", sqlite_file_path.display());
        },
    }
}<|MERGE_RESOLUTION|>--- conflicted
+++ resolved
@@ -1,15 +1,9 @@
 #[cfg(feature = "track-ctx-pointer")]
 use common::executor::Timer;
 use common::executor::{abortable_queue::{AbortableQueue, WeakSpawner},
-                       graceful_shutdown, AbortSettings, AbortableSystem, SpawnAbortable, SpawnFuture};
+                       graceful_shutdown, AbortableSystem};
 use common::log::{self, LogLevel, LogOnError, LogState};
 use common::{cfg_native, cfg_wasm32, small_rng};
-<<<<<<< HEAD
-use common::{executor::{abortable_queue::{AbortableQueue, WeakSpawner},
-                        graceful_shutdown, AbortableSystem},
-             expirable_map::ExpirableMap};
-=======
->>>>>>> a8735254
 use futures::channel::oneshot;
 use futures::lock::Mutex as AsyncMutex;
 use gstuff::{try_s, ERR, ERRL};
@@ -83,13 +77,7 @@
     /// without invalidating the entire state.
     pub initialized: OnceLock<bool>,
     /// True if the RPC HTTP server was started.
-<<<<<<< HEAD
-    pub rpc_started: Constructible<bool>,
-=======
     pub rpc_started: OnceLock<bool>,
-    /// Controller for continuously streaming data using streaming channels of `mm2_event_stream`.
-    pub stream_channel_controller: Controller<Event>,
->>>>>>> a8735254
     /// Data transfer bridge between server and client where server (which is the mm2 runtime) initiates the request.
     pub(crate) data_asker: DataAsker,
     /// A manager for the event streaming system. To be used to start/stop/communicate with event streamers.
@@ -164,22 +152,12 @@
             conf: Json::Object(json::Map::new()),
             log: log::LogArc::new(log),
             metrics: MetricsArc::new(),
-<<<<<<< HEAD
-            initialized: Constructible::default(),
-            rpc_started: Constructible::default(),
+            initialized: OnceLock::default(),
+            rpc_started: OnceLock::default(),
             data_asker: DataAsker::default(),
             event_stream_manager: Default::default(),
-            stop: Constructible::default(),
-            ffi_handle: Constructible::default(),
-=======
-            initialized: OnceLock::default(),
-            rpc_started: OnceLock::default(),
-            stream_channel_controller: Controller::new(),
-            data_asker: DataAsker::default(),
-            event_stream_configuration: None,
             stop: OnceLock::default(),
             ffi_handle: OnceLock::default(),
->>>>>>> a8735254
             ordermatch_ctx: Mutex::new(None),
             rate_limit_ctx: Mutex::new(None),
             simple_market_maker_bot_ctx: Mutex::new(None),
