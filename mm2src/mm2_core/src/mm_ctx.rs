#[cfg(feature = "track-ctx-pointer")]
use common::executor::Timer;
use common::executor::{abortable_queue::{AbortableQueue, WeakSpawner},
                       graceful_shutdown, AbortSettings, AbortableSystem, SpawnAbortable, SpawnFuture};
use common::log::{self, LogLevel, LogOnError, LogState};
use common::{cfg_native, cfg_wasm32, small_rng};
use futures::channel::oneshot;
use futures::lock::Mutex as AsyncMutex;
use gstuff::{try_s, ERR, ERRL};
use lazy_static::lazy_static;
use libp2p::PeerId;
use mm2_event_stream::{controller::Controller, Event, EventStreamConfiguration};
use mm2_metrics::{MetricsArc, MetricsOps};
use primitives::hash::H160;
use rand::Rng;
use serde_json::{self as json, Value as Json};
use shared_ref_counter::{SharedRc, WeakRc};
use std::any::Any;
use std::collections::hash_map::{Entry, HashMap};
use std::collections::HashSet;
use std::fmt;
use std::future::Future;
use std::ops::Deref;
use std::sync::{Arc, Mutex, OnceLock};
use timed_map::{MapKind, TimedMap};

use crate::data_asker::DataAsker;

cfg_wasm32! {
    use mm2_rpc::wasm_rpc::WasmRpcSender;
    use crate::DbNamespaceId;
}

cfg_native! {
    use db_common::async_sql_conn::AsyncConnection;
    use db_common::sqlite::rusqlite::Connection;
    use rustls::ServerName;
    use mm2_metrics::prometheus;
    use mm2_metrics::MmMetricsError;
    use std::net::{IpAddr, SocketAddr, AddrParseError};
    use std::path::{Path, PathBuf};
    use std::sync::MutexGuard;
}

/// Default interval to export and record metrics to log.
const EXPORT_METRICS_INTERVAL: f64 = 5. * 60.;

/// MarketMaker state, shared between the various MarketMaker threads.
///
/// Every MarketMaker has one and only one instance of `MmCtx`.
///
/// Should fully replace `LP_globals`.
///
/// *Not* a singleton: we should be able to run multiple MarketMakers instances in a process.
///
/// Any function directly using `MmCtx` is automatically a stateful function.
/// In the future we might want to replace direct state access with traceable and replayable
/// state modifications
/// (cf. https://github.com/artemii235/SuperNET/blob/mm2-dice/mm2src/README.md#purely-functional-core).
///
/// `MmCtx` never moves in memory (and it isn't `Send`), it is created and then destroyed in place
/// (this invariant should make it a bit simpler thinking about aliasing and thread-safety,
/// particularly of the C structures during the gradual port).
/// Only the pointers (`MmArc`, `MmWeak`) can be moved around.
///
/// Threads only have the non-`mut` access to `MmCtx`, allowing us to directly share certain fields.
pub struct MmCtx {
    /// MM command-line configuration.
    pub conf: Json,
    /// Human-readable log and status dashboard.
    pub log: log::LogArc,
    /// Tools and methods and to collect and export the MM metrics.
    pub metrics: MetricsArc,
    /// Set to true after `lp_passphrase_init`, indicating that we have a usable state.
    ///
    /// Should be refactored away in the future. State should always be valid.
    /// If there are things that are loaded in background then they should be separately optional,
    /// without invalidating the entire state.
    pub initialized: OnceLock<bool>,
    /// True if the RPC HTTP server was started.
    pub rpc_started: OnceLock<bool>,
    /// Controller for continuously streaming data using streaming channels of `mm2_event_stream`.
    pub stream_channel_controller: Controller<Event>,
    /// Data transfer bridge between server and client where server (which is the mm2 runtime) initiates the request.
    pub(crate) data_asker: DataAsker,
    /// Configuration of event streaming used for SSE.
    pub event_stream_configuration: Option<EventStreamConfiguration>,
    /// True if the MarketMaker instance needs to stop.
    pub stop: OnceLock<bool>,
    /// Unique context identifier, allowing us to more easily pass the context through the FFI boundaries.  
    /// 0 if the handler ID is allocated yet.
    pub ffi_handle: OnceLock<u32>,
    /// The context belonging to the `ordermatch` mod: `OrdermatchContext`.
    pub ordermatch_ctx: Mutex<Option<Arc<dyn Any + 'static + Send + Sync>>>,
    pub rate_limit_ctx: Mutex<Option<Arc<dyn Any + 'static + Send + Sync>>>,
    pub simple_market_maker_bot_ctx: Mutex<Option<Arc<dyn Any + 'static + Send + Sync>>>,
    pub dispatcher_ctx: Mutex<Option<Arc<dyn Any + 'static + Send + Sync>>>,
    pub message_service_ctx: Mutex<Option<Arc<dyn Any + 'static + Send + Sync>>>,
    pub p2p_ctx: Mutex<Option<Arc<dyn Any + 'static + Send + Sync>>>,
    pub account_ctx: Mutex<Option<Arc<dyn Any + 'static + Send + Sync>>>,
    /// The context belonging to the `coins` crate: `CoinsContext`.
    pub coins_ctx: Mutex<Option<Arc<dyn Any + 'static + Send + Sync>>>,
    pub coins_activation_ctx: Mutex<Option<Arc<dyn Any + 'static + Send + Sync>>>,
    pub crypto_ctx: Mutex<Option<Arc<dyn Any + 'static + Send + Sync>>>,
    /// RIPEMD160(SHA256(x)) where x is secp256k1 pubkey derived from passphrase.
    /// This hash is **unique** among Iguana and each HD accounts derived from the same passphrase.
    pub rmd160: OnceLock<H160>,
    /// A shared DB identifier - RIPEMD160(SHA256(x)) where x is secp256k1 pubkey derived from (passphrase + magic salt).
    /// This hash is **the same** for Iguana and all HD accounts derived from the same passphrase.
    pub shared_db_id: OnceLock<H160>,
    /// Coins that should be enabled to kick start the interrupted swaps and orders.
    pub coins_needed_for_kick_start: Mutex<HashSet<String>>,
    /// The context belonging to the `lp_swap` mod: `SwapsContext`.
    pub swaps_ctx: Mutex<Option<Arc<dyn Any + 'static + Send + Sync>>>,
    /// The context belonging to the `lp_stats` mod: `StatsContext`
    pub stats_ctx: Mutex<Option<Arc<dyn Any + 'static + Send + Sync>>>,
    /// Wallet name for this mm2 instance. Optional for backwards compatibility.
    pub wallet_name: OnceLock<Option<String>>,
    /// The context belonging to the `lp_wallet` mod: `WalletsContext`.
    #[cfg(target_arch = "wasm32")]
    pub wallets_ctx: Mutex<Option<Arc<dyn Any + 'static + Send + Sync>>>,
    /// The RPC sender forwarding requests to writing part of underlying stream.
    #[cfg(target_arch = "wasm32")]
    pub wasm_rpc: OnceLock<WasmRpcSender>,
    /// Deprecated, please use `async_sqlite_connection` for new implementations.
    #[cfg(not(target_arch = "wasm32"))]
    pub sqlite_connection: OnceLock<Arc<Mutex<Connection>>>,
    /// Deprecated, please create `shared_async_sqlite_conn` for new implementations and call db `KOMODEFI-shared.db`.
    #[cfg(not(target_arch = "wasm32"))]
    pub shared_sqlite_conn: OnceLock<Arc<Mutex<Connection>>>,
    pub mm_version: String,
    pub datetime: String,
    pub mm_init_ctx: Mutex<Option<Arc<dyn Any + 'static + Send + Sync>>>,
    /// The abortable system is pinned to the `MmCtx` context.
    /// It's used to spawn futures that can be aborted immediately or after a timeout
    /// on the [`MmArc::stop`] function call.
    pub abortable_system: AbortableQueue,
    /// The abortable system is pinned to the `MmCtx` context.
    /// It's used to register listeners that will wait for graceful shutdown.
    pub graceful_shutdown_registry: graceful_shutdown::GracefulShutdownRegistry,
    #[cfg(target_arch = "wasm32")]
    pub db_namespace: DbNamespaceId,
    /// The context belonging to the `nft` mod: `NftCtx`.
    pub nft_ctx: Mutex<Option<Arc<dyn Any + 'static + Send + Sync>>>,
    /// asynchronous handle for rusqlite connection.
    #[cfg(not(target_arch = "wasm32"))]
    pub async_sqlite_connection: OnceLock<Arc<AsyncMutex<AsyncConnection>>>,
    /// Links the RPC context to the P2P context to handle health check responses.
<<<<<<< HEAD
    pub healthcheck_response_handler: AsyncMutex<ExpirableMap<PeerId, oneshot::Sender<()>>>,
    pub wallet_connect: Mutex<Option<Arc<dyn Any + 'static + Send + Sync>>>,
=======
    pub healthcheck_response_handler: AsyncMutex<TimedMap<PeerId, oneshot::Sender<()>>>,
>>>>>>> 14160712
}

impl MmCtx {
    pub fn with_log_state(log: LogState) -> MmCtx {
        MmCtx {
            conf: Json::Object(json::Map::new()),
            log: log::LogArc::new(log),
            metrics: MetricsArc::new(),
            initialized: OnceLock::default(),
            rpc_started: OnceLock::default(),
            stream_channel_controller: Controller::new(),
            data_asker: DataAsker::default(),
            event_stream_configuration: None,
            stop: OnceLock::default(),
            ffi_handle: OnceLock::default(),
            ordermatch_ctx: Mutex::new(None),
            rate_limit_ctx: Mutex::new(None),
            simple_market_maker_bot_ctx: Mutex::new(None),
            dispatcher_ctx: Mutex::new(None),
            message_service_ctx: Mutex::new(None),
            p2p_ctx: Mutex::new(None),
            account_ctx: Mutex::new(None),
            coins_ctx: Mutex::new(None),
            coins_activation_ctx: Mutex::new(None),
            crypto_ctx: Mutex::new(None),
            rmd160: OnceLock::default(),
            shared_db_id: OnceLock::default(),
            coins_needed_for_kick_start: Mutex::new(HashSet::new()),
            swaps_ctx: Mutex::new(None),
            stats_ctx: Mutex::new(None),
            wallet_name: OnceLock::default(),
            #[cfg(target_arch = "wasm32")]
            wallets_ctx: Mutex::new(None),
            #[cfg(target_arch = "wasm32")]
            wasm_rpc: OnceLock::default(),
            #[cfg(not(target_arch = "wasm32"))]
            sqlite_connection: OnceLock::default(),
            #[cfg(not(target_arch = "wasm32"))]
            shared_sqlite_conn: OnceLock::default(),
            mm_version: "".into(),
            datetime: "".into(),
            mm_init_ctx: Mutex::new(None),
            abortable_system: AbortableQueue::default(),
            graceful_shutdown_registry: graceful_shutdown::GracefulShutdownRegistry::default(),
            #[cfg(target_arch = "wasm32")]
            db_namespace: DbNamespaceId::Main,
            nft_ctx: Mutex::new(None),
            #[cfg(not(target_arch = "wasm32"))]
            async_sqlite_connection: OnceLock::default(),
<<<<<<< HEAD
            healthcheck_response_handler: AsyncMutex::new(ExpirableMap::default()),
            wallet_connect: Mutex::new(None),
=======
            healthcheck_response_handler: AsyncMutex::new(
                TimedMap::new_with_map_kind(MapKind::FxHashMap).expiration_tick_cap(3),
            ),
>>>>>>> 14160712
        }
    }

    pub fn rmd160(&self) -> &H160 {
        lazy_static! {
            static ref DEFAULT: H160 = [0; 20].into();
        }
        self.rmd160.get().unwrap_or(&*DEFAULT)
    }

    pub fn shared_db_id(&self) -> &H160 {
        lazy_static! {
            static ref DEFAULT: H160 = [0; 20].into();
        }
        self.shared_db_id.get().unwrap_or(&*DEFAULT)
    }

    #[cfg(not(target_arch = "wasm32"))]
    pub fn rpc_ip_port(&self) -> Result<SocketAddr, String> {
        let port = match self.conf.get("rpcport") {
            Some(rpcport) => {
                // Check if it's a number or a string that can be parsed into a number
                rpcport
                    .as_u64()
                    .or_else(|| rpcport.as_str().and_then(|s| s.parse::<u64>().ok()))
                    .ok_or_else(|| {
                        format!(
                            "Invalid `rpcport` value. Expected a positive integer, but received: {}",
                            rpcport
                        )
                    })?
            },
            None => 7783, // Default port if `rpcport` does not exist in the config
        };
        if port < 1000 {
            return ERR!("rpcport < 1000");
        }
        if port > u16::MAX as u64 {
            return ERR!("rpcport > u16");
        }

        let rpcip = if !self.conf["rpcip"].is_null() {
            try_s!(self.conf["rpcip"].as_str().ok_or("rpcip is not a string"))
        } else {
            "127.0.0.1"
        }
        .to_string();
        let ip: IpAddr = try_s!(rpcip.parse());
        Ok(SocketAddr::new(ip, port as u16))
    }

    /// Whether to use HTTPS for RPC server or not.
    #[cfg(not(target_arch = "wasm32"))]
    pub fn is_https(&self) -> bool { self.conf["https"].as_bool().unwrap_or(false) }

    /// SANs for self-signed certificate generation.
    #[cfg(not(target_arch = "wasm32"))]
    pub fn alt_names(&self) -> Result<Vec<String>, String> {
        // Helper function to validate `alt_names` entries
        fn validate_alt_name(name: &str) -> Result<(), String> {
            match ServerName::try_from(name) {
                Ok(ServerName::IpAddress(ip)) => {
                    if ip.is_unspecified() {
                        return ERR!("IP address {} must be specified", ip);
                    }
                    Ok(())
                },
                Ok(ServerName::DnsName(_)) => Ok(()),
                // NOTE: We need to have this wild card since `ServerName` is a non_exhaustive enum.
                Ok(_) => ERR!("Only IpAddress and DnsName are allowed in `alt_names`"),
                Err(e) => ERR!(
                    "`alt_names` contains {} which is not a valid IP address or DNS name: {}",
                    name,
                    e
                ),
            }
        }

        if self.conf["alt_names"].is_null() {
            // Default SANs
            return Ok(vec!["localhost".to_string(), "127.0.0.1".to_string()]);
        }

        json::from_value(self.conf["alt_names"].clone())
            .map_err(|e| format!("`alt_names` is not a valid JSON array of strings: {}", e))
            .and_then(|names: Vec<String>| {
                if names.is_empty() {
                    return ERR!("alt_names is empty");
                }
                for name in &names {
                    try_s!(validate_alt_name(name));
                }
                Ok(names)
            })
    }

    /// Returns the path to the MM databases root.
    #[cfg(not(target_arch = "wasm32"))]
    pub fn db_root(&self) -> PathBuf { path_to_db_root(self.conf["dbdir"].as_str()) }
    #[cfg(not(target_arch = "wasm32"))]
    pub fn wallet_file_path(&self, wallet_name: &str) -> PathBuf {
        self.db_root().join(wallet_name.to_string() + ".dat")
    }

    /// MM database path.
    /// Defaults to a relative "DB".
    ///
    /// Can be changed via the "dbdir" configuration field, for example:
    ///
    ///     "dbdir": "c:/Users/mm2user/.mm2-db"
    ///
    /// No checks in this method, the paths should be checked in the `fn fix_directories` instead.
    #[cfg(not(target_arch = "wasm32"))]
    pub fn dbdir(&self) -> PathBuf { path_to_dbdir(self.conf["dbdir"].as_str(), self.rmd160()) }

    /// MM shared database path.
    /// Defaults to a relative "DB".
    ///
    /// Can be changed via the "dbdir" configuration field, for example:
    ///
    ///     "dbdir": "c:/Users/mm2user/.mm2-db"
    ///
    /// No checks in this method, the paths should be checked in the `fn fix_directories` instead.
    #[cfg(not(target_arch = "wasm32"))]
    pub fn shared_dbdir(&self) -> PathBuf { path_to_dbdir(self.conf["dbdir"].as_str(), self.shared_db_id()) }

    pub fn is_watcher(&self) -> bool { self.conf["is_watcher"].as_bool().unwrap_or_default() }

    pub fn use_watchers(&self) -> bool { self.conf["use_watchers"].as_bool().unwrap_or(true) }

    pub fn netid(&self) -> u16 {
        let netid = self.conf["netid"].as_u64().unwrap_or(0);
        if netid > u16::MAX.into() {
            panic!("netid {} is too big", netid)
        }
        netid as u16
    }

    pub fn p2p_in_memory(&self) -> bool { self.conf["p2p_in_memory"].as_bool().unwrap_or(false) }

    pub fn p2p_in_memory_port(&self) -> Option<u64> { self.conf["p2p_in_memory_port"].as_u64() }

    /// Returns whether node is configured to use [Upgraded Trading Protocol](https://github.com/KomodoPlatform/komodo-defi-framework/issues/1895)
    pub fn use_trading_proto_v2(&self) -> bool { self.conf["use_trading_proto_v2"].as_bool().unwrap_or_default() }

    /// Returns the cloneable `MmFutSpawner`.
    pub fn spawner(&self) -> MmFutSpawner { MmFutSpawner::new(&self.abortable_system) }

    /// True if the MarketMaker instance needs to stop.
    pub fn is_stopping(&self) -> bool { *self.stop.get().unwrap_or(&false) }

    pub fn gui(&self) -> Option<&str> { self.conf["gui"].as_str() }

    pub fn mm_version(&self) -> &str { &self.mm_version }

    #[cfg(not(target_arch = "wasm32"))]
    pub fn init_sqlite_connection(&self) -> Result<(), String> {
        let sqlite_file_path = self.dbdir().join("MM2.db");
        log_sqlite_file_open_attempt(&sqlite_file_path);
        let connection = try_s!(Connection::open(sqlite_file_path));
        try_s!(self
            .sqlite_connection
            .set(Arc::new(Mutex::new(connection)))
            .map_err(|_| "Already initialized".to_string()));
        Ok(())
    }

    #[cfg(not(target_arch = "wasm32"))]
    pub fn init_shared_sqlite_conn(&self) -> Result<(), String> {
        let sqlite_file_path = self.shared_dbdir().join("MM2-shared.db");
        log_sqlite_file_open_attempt(&sqlite_file_path);
        let connection = try_s!(Connection::open(sqlite_file_path));
        try_s!(self
            .shared_sqlite_conn
            .set(Arc::new(Mutex::new(connection)))
            .map_err(|_| "Already initialized".to_string()));
        Ok(())
    }

    #[cfg(not(target_arch = "wasm32"))]
    pub async fn init_async_sqlite_connection(&self) -> Result<(), String> {
        let sqlite_file_path = self.dbdir().join("KOMODEFI.db");
        log_sqlite_file_open_attempt(&sqlite_file_path);
        let async_conn = try_s!(AsyncConnection::open(sqlite_file_path).await);
        try_s!(self
            .async_sqlite_connection
            .set(Arc::new(AsyncMutex::new(async_conn)))
            .map_err(|_| "Already initialized".to_string()));
        Ok(())
    }

    #[cfg(not(target_arch = "wasm32"))]
    pub fn sqlite_conn_opt(&self) -> Option<MutexGuard<Connection>> {
        self.sqlite_connection.get().map(|conn| conn.lock().unwrap())
    }

    #[cfg(not(target_arch = "wasm32"))]
    pub fn sqlite_connection(&self) -> MutexGuard<Connection> {
        self.sqlite_connection
            .get()
            .expect("sqlite_connection is not initialized")
            .lock()
            .unwrap()
    }

    #[cfg(not(target_arch = "wasm32"))]
    pub fn shared_sqlite_conn(&self) -> MutexGuard<Connection> {
        self.shared_sqlite_conn
            .get()
            .expect("shared_sqlite_conn is not initialized")
            .lock()
            .unwrap()
    }
}

impl Default for MmCtx {
    fn default() -> Self { Self::with_log_state(LogState::in_memory()) }
}

impl Drop for MmCtx {
    fn drop(&mut self) {
        let ffi_handle = self
            .ffi_handle
            .get()
            .map(|handle| handle.to_string())
            .unwrap_or_else(|| "UNKNOWN".to_owned());
        log::info!("MmCtx ({}) has been dropped", ffi_handle)
    }
}

/// Returns the path to the MM database root.
///
/// Path priority:
///  1- From db_root function arg.
///  2- From the current directory where app is called.
///  3- From the root application directory.
#[cfg(not(target_arch = "wasm32"))]
fn path_to_db_root(db_root: Option<&str>) -> PathBuf {
    match db_root {
        Some(dbdir) if !dbdir.is_empty() => PathBuf::from(dbdir),
        _ => {
            const LEAF: &str = "DB";

            let from_current_dir = PathBuf::from(LEAF);
            if from_current_dir.exists() {
                from_current_dir
            } else {
                common::kdf_app_dir().unwrap_or_default().join(LEAF)
            }
        },
    }
}

/// This function can be used later by an FFI function to open a GUI storage.
#[cfg(not(target_arch = "wasm32"))]
pub fn path_to_dbdir(db_root: Option<&str>, db_id: &H160) -> PathBuf {
    let path = path_to_db_root(db_root);

    path.join(hex::encode(db_id.as_slice()))
}

// We don't want to send `MmCtx` across threads, it will only obstruct the normal use case
// (and might result in undefined behaviour if there's a C struct or value in the context that is aliased from the various MM threads).
// Only the `MmArc` is `Send`.
// Also, `MmCtx` not being `Send` allows us to easily keep various C pointers on the context,
// which will likely come useful during the gradual port.
//not-implemented-on-stable// impl !Send for MmCtx {}

pub struct MmArc(pub SharedRc<MmCtx>);

// NB: Explicit `Send` and `Sync` marks here should become unnecessary later,
// after we finish the initial port and replace the C values with the corresponding Rust alternatives.
#[allow(clippy::non_send_fields_in_send_ty)]
unsafe impl Send for MmArc {}
unsafe impl Sync for MmArc {}

impl Clone for MmArc {
    #[track_caller]
    fn clone(&self) -> MmArc { MmArc(self.0.clone()) }
}

impl Deref for MmArc {
    type Target = MmCtx;
    fn deref(&self) -> &MmCtx { &self.0 }
}

#[derive(Clone, Default)]
pub struct MmWeak(WeakRc<MmCtx>);

// Same as `MmArc`.
#[allow(clippy::non_send_fields_in_send_ty)]
unsafe impl Send for MmWeak {}
unsafe impl Sync for MmWeak {}

impl MmWeak {
    /// Create a default MmWeak without allocating any memory.
    pub fn new() -> MmWeak { MmWeak::default() }

    pub fn dropped(&self) -> bool { self.0.strong_count() == 0 }
}

impl fmt::Debug for MmWeak {
    fn fmt(&self, ft: &mut fmt::Formatter) -> Result<(), fmt::Error> {
        match MmArc::from_weak(self) {
            Some(ctx) => match ctx.ffi_handle() {
                Ok(ffi_handle) => write!(ft, "MmWeak({})", ffi_handle),
                Err(err) => write!(ft, "MmWeak(ERROR({}))", err),
            },
            None => write!(ft, "MmWeak(-)"),
        }
    }
}

lazy_static! {
    /// A map from a unique context ID to the corresponding MM context, facilitating context access across the FFI boundaries.
    /// NB: The entries are not removed in order to keep the FFI handlers unique.
    pub static ref MM_CTX_FFI: Mutex<HashMap<u32, MmWeak>> = Mutex::new (HashMap::default());
}

impl MmArc {
    pub fn new(ctx: MmCtx) -> MmArc { MmArc(SharedRc::new(ctx)) }

    pub async fn stop(&self) -> Result<(), String> {
        #[cfg(not(target_arch = "wasm32"))]
        try_s!(self.close_async_connection().await);

        try_s!(self.stop.set(true));

        // Notify shutdown listeners.
        self.graceful_shutdown_registry.abort_all().warn_log();
        // Abort spawned futures.
        self.abortable_system.abort_all().warn_log();

        #[cfg(feature = "track-ctx-pointer")]
        self.track_ctx_pointer();

        Ok(())
    }

    #[cfg(not(target_arch = "wasm32"))]
    async fn close_async_connection(&self) -> Result<(), db_common::async_sql_conn::AsyncConnError> {
        if let Some(async_conn) = self.async_sqlite_connection.get() {
            let mut conn = async_conn.lock().await;
            conn.close().await?;
        }

        Ok(())
    }

    #[cfg(feature = "track-ctx-pointer")]
    fn track_ctx_pointer(&self) {
        let ctx_weak = self.weak();
        let fut = async move {
            let level = log::log_crate::Level::Info;
            loop {
                Timer::sleep(5.).await;
                match MmArc::from_weak(&ctx_weak) {
                    Some(ctx) => ctx.log_existing_pointers(level),
                    None => {
                        log::info!("MmCtx was dropped. Stop the loop");
                        break;
                    },
                }
            }
        };
        self.spawner().spawn(fut);
    }

    #[cfg(feature = "track-ctx-pointer")]
    pub fn log_existing_pointers(&self, level: log::log_crate::Level) { self.0.log_existing_pointers(level, "MmArc") }

    /// Unique context identifier, allowing us to more easily pass the context through the FFI boundaries.
    pub fn ffi_handle(&self) -> Result<u32, String> {
        let mut mm_ctx_ffi = try_s!(MM_CTX_FFI.lock());
        if let Some(have) = self.ffi_handle.get() {
            return Ok(*have);
        }
        let mut tries = 0;
        let mut rng = small_rng();
        loop {
            if tries > 999 {
                panic!("MmArc] out of RIDs")
            } else {
                tries += 1
            }
            let rid: u32 = rng.gen();
            if rid == 0 {
                continue;
            }
            match mm_ctx_ffi.entry(rid) {
                Entry::Occupied(_) => continue, // Try another ID.
                Entry::Vacant(ve) => {
                    ve.insert(self.weak());
                    try_s!(self.ffi_handle.set(rid));
                    return Ok(rid);
                },
            }
        }
    }

    /// Tries getting access to the MM context.
    /// Fails if an invalid MM context handler is passed (no such context or dropped context).
    #[track_caller]
    pub fn from_ffi_handle(ffi_handle: u32) -> Result<MmArc, String> {
        if ffi_handle == 0 {
            return ERR!("MmArc] Zeroed ffi_handle");
        }
        let mm_ctx_ffi = try_s!(MM_CTX_FFI.lock());
        match mm_ctx_ffi.get(&ffi_handle) {
            Some(weak) => match MmArc::from_weak(weak) {
                Some(ctx) => Ok(ctx),
                None => ERR!("MmArc] ffi_handle {} is dead", ffi_handle),
            },
            None => ERR!("MmArc] ffi_handle {} does not exists", ffi_handle),
        }
    }

    /// Generates a weak pointer, to track the allocated data without prolonging its life.
    pub fn weak(&self) -> MmWeak { MmWeak(SharedRc::downgrade(&self.0)) }

    /// Tries to obtain the MM context from the weak pointer.
    #[track_caller]
    pub fn from_weak(weak: &MmWeak) -> Option<MmArc> { weak.0.upgrade().map(MmArc) }

    /// Init metrics with dashboard.
    pub fn init_metrics(&self) -> Result<(), String> {
        let interval = self.conf["metrics_interval"]
            .as_f64()
            .unwrap_or(EXPORT_METRICS_INTERVAL);

        if interval == 0.0 {
            self.metrics.init();
        } else {
            try_s!(self
                .metrics
                .init_with_dashboard(&self.spawner(), self.log.weak(), interval));
        }

        #[cfg(not(target_arch = "wasm32"))]
        try_s!(self.spawn_prometheus_exporter());

        Ok(())
    }

    #[cfg(not(target_arch = "wasm32"))]
    fn spawn_prometheus_exporter(&self) -> Result<(), MmMetricsError> {
        let prometheusport = match self.conf["prometheusport"].as_u64() {
            Some(port) => port,
            _ => return Ok(()),
        };

        let address: SocketAddr = format!("127.0.0.1:{}", prometheusport)
            .parse()
            .map_err(|e: AddrParseError| MmMetricsError::PrometheusServerError(e.to_string()))?;

        let credentials =
            self.conf["prometheus_credentials"]
                .as_str()
                .map(|userpass| prometheus::PrometheusCredentials {
                    userpass: userpass.into(),
                });

        let shutdown_detector = self
            .graceful_shutdown_registry
            .register_listener()
            .map_err(|e| MmMetricsError::Internal(e.to_string()))?;
        prometheus::spawn_prometheus_exporter(self.metrics.weak(), address, shutdown_detector, credentials)
    }
}

/// The futures spawner pinned to the `MmCtx` context.
/// It's used to spawn futures that can be aborted immediately or after a timeout
/// on the [`MmArc::stop`] function call.
///
/// # Note
///
/// `MmFutSpawner` doesn't prevent the spawned futures from being aborted.
#[derive(Clone)]
pub struct MmFutSpawner {
    inner: WeakSpawner,
}

impl MmFutSpawner {
    pub fn new(system: &AbortableQueue) -> MmFutSpawner {
        MmFutSpawner {
            inner: system.weak_spawner(),
        }
    }
}

impl SpawnFuture for MmFutSpawner {
    fn spawn<F>(&self, f: F)
    where
        F: Future<Output = ()> + Send + 'static,
    {
        self.inner.spawn(f)
    }
}

impl SpawnAbortable for MmFutSpawner {
    fn spawn_with_settings<F>(&self, fut: F, settings: AbortSettings)
    where
        F: Future<Output = ()> + Send + 'static,
    {
        self.inner.spawn_with_settings(fut, settings)
    }
}

/// Helps getting a crate context from a corresponding `MmCtx` field.
///
/// * `ctx_field` - A dedicated crate context field in `MmCtx`, such as the `MmCtx::portfolio_ctx`.
/// * `constructor` - Generates the initial crate context.
pub fn from_ctx<T, F>(ctx: &Mutex<Option<Arc<dyn Any + Send + Sync>>>, init: F) -> Result<Arc<T>, String>
where
    T: 'static + Send + Sync,
    F: FnOnce() -> Result<T, String>,
{
    let mut guard = try_s!(ctx.lock());
    if let Some(ctx) = guard.as_ref() {
        return ctx.clone().downcast().map_err(|_| "Context type mismatch".to_string());
    }

    let new_ctx = Arc::new(init()?);
    *guard = Some(new_ctx.clone());
    Ok(new_ctx)
}

#[derive(Default)]
pub struct MmCtxBuilder {
    conf: Option<Json>,
    log_level: LogLevel,
    version: String,
    datetime: String,
    #[cfg(target_arch = "wasm32")]
    db_namespace: DbNamespaceId,
}

impl MmCtxBuilder {
    pub fn new() -> Self { MmCtxBuilder::default() }

    pub fn with_conf(mut self, conf: Json) -> Self {
        self.conf = Some(conf);
        self
    }

    pub fn with_log_level(mut self, level: LogLevel) -> Self {
        self.log_level = level;
        self
    }

    pub fn with_version(mut self, version: String) -> Self {
        self.version = version;
        self
    }

    pub fn with_datetime(mut self, datetime: String) -> Self {
        self.datetime = datetime;
        self
    }

    #[cfg(target_arch = "wasm32")]
    pub fn with_test_db_namespace(mut self) -> Self {
        self.db_namespace = DbNamespaceId::for_test();
        self
    }

    #[cfg(target_arch = "wasm32")]
    pub fn with_test_db_namespace_with_id(mut self, id: u64) -> Self {
        self.db_namespace = DbNamespaceId::for_test_with_id(id);
        self
    }

    pub fn into_mm_arc(self) -> MmArc {
        // NB: We avoid recreating LogState
        // in order not to interfere with the integration tests checking LogState drop on shutdown.
        let mut log = if let Some(ref conf) = self.conf {
            LogState::mm(conf)
        } else {
            LogState::in_memory()
        };
        log.set_level(self.log_level);
        let mut ctx = MmCtx::with_log_state(log);
        ctx.mm_version = self.version;
        ctx.datetime = self.datetime;

        if let Some(conf) = self.conf {
            ctx.conf = conf;

            let event_stream_configuration = &ctx.conf["event_stream_configuration"];
            if !event_stream_configuration.is_null() {
                let event_stream_configuration: EventStreamConfiguration =
                    json::from_value(event_stream_configuration.clone())
                        .expect("Invalid json value in 'event_stream_configuration'.");
                ctx.event_stream_configuration = Some(event_stream_configuration);
            }
        }

        #[cfg(target_arch = "wasm32")]
        {
            ctx.db_namespace = self.db_namespace;
        }

        MmArc::new(ctx)
    }
}

#[cfg(not(target_arch = "wasm32"))]
fn log_sqlite_file_open_attempt(sqlite_file_path: &Path) {
    match sqlite_file_path.canonicalize() {
        Ok(absolute_path) => {
            log::debug!("Trying to open SQLite database file {}", absolute_path.display());
        },
        Err(_) => {
            log::debug!("Trying to open SQLite database file {}", sqlite_file_path.display());
        },
    }
}<|MERGE_RESOLUTION|>--- conflicted
+++ resolved
@@ -146,12 +146,8 @@
     #[cfg(not(target_arch = "wasm32"))]
     pub async_sqlite_connection: OnceLock<Arc<AsyncMutex<AsyncConnection>>>,
     /// Links the RPC context to the P2P context to handle health check responses.
-<<<<<<< HEAD
-    pub healthcheck_response_handler: AsyncMutex<ExpirableMap<PeerId, oneshot::Sender<()>>>,
     pub wallet_connect: Mutex<Option<Arc<dyn Any + 'static + Send + Sync>>>,
-=======
     pub healthcheck_response_handler: AsyncMutex<TimedMap<PeerId, oneshot::Sender<()>>>,
->>>>>>> 14160712
 }
 
 impl MmCtx {
@@ -201,14 +197,10 @@
             nft_ctx: Mutex::new(None),
             #[cfg(not(target_arch = "wasm32"))]
             async_sqlite_connection: OnceLock::default(),
-<<<<<<< HEAD
-            healthcheck_response_handler: AsyncMutex::new(ExpirableMap::default()),
-            wallet_connect: Mutex::new(None),
-=======
             healthcheck_response_handler: AsyncMutex::new(
                 TimedMap::new_with_map_kind(MapKind::FxHashMap).expiration_tick_cap(3),
             ),
->>>>>>> 14160712
+            wallet_connect: Mutex::new(None),
         }
     }
 
