[package]
name = "mm2_core"
version = "0.1.0"
edition = "2021"

[lib]
doctest = false

[features]
new-db-arch = []

[dependencies]
arrayref.workspace = true
async-std = { workspace = true, features = ["unstable"] }
async-trait.workspace = true
cfg-if.workspace = true
common = { path = "../common" }
compatible-time.workspace = true
db_common = { path = "../db_common" }
derive_more.workspace = true
futures = { workspace = true, features = ["compat", "async-await", "thread-pool"] }
gstuff.workspace = true 
hex.workspace = true
lazy_static.workspace = true
libp2p = { git = "https://github.com/KomodoPlatform/rust-libp2p.git", tag = "k-0.52.12", default-features = false, features = ["identify"] }
mm2_err_handle = { path = "../mm2_err_handle" }
mm2_event_stream = { path = "../mm2_event_stream" }
mm2_metrics = { path = "../mm2_metrics" }
primitives = { path = "../mm2_bitcoin/primitives" }
rand.workspace = true 
serde.workspace = true
ser_error = { path = "../derives/ser_error" }
ser_error_derive = { path = "../derives/ser_error_derive" }
serde_json = { workspace = true, features = ["preserve_order", "raw_value"] }
shared_ref_counter = { path = "../common/shared_ref_counter" }
uuid.workspace = true 

[target.'cfg(target_arch = "wasm32")'.dependencies]
mm2_rpc = { path = "../mm2_rpc", features = [ "rpc_facilities" ] }
timed-map = { workspace = true, features = ["rustc-hash", "wasm"] }
wasm-bindgen-test.workspace = true

[target.'cfg(not(target_arch = "wasm32"))'.dependencies]
<<<<<<< HEAD
rustls.workspace = true
tokio = { workspace = true, features = ["io-util", "rt-multi-thread", "net"] }
timed-map = { workspace = true, features = ["rustc-hash"] }
=======
mm2_io = { path = "../mm2_io" }
rustls = { version = "0.21", default-features = false }
tokio = { version = "1.20", features = ["io-util", "rt-multi-thread", "net"] }
timed-map = { version = "1.4", features = ["rustc-hash"] }
>>>>>>> b8b98cf3
<|MERGE_RESOLUTION|>--- conflicted
+++ resolved
@@ -41,13 +41,7 @@
 wasm-bindgen-test.workspace = true
 
 [target.'cfg(not(target_arch = "wasm32"))'.dependencies]
-<<<<<<< HEAD
+mm2_io = { path = "../mm2_io" }
 rustls.workspace = true
 tokio = { workspace = true, features = ["io-util", "rt-multi-thread", "net"] }
-timed-map = { workspace = true, features = ["rustc-hash"] }
-=======
-mm2_io = { path = "../mm2_io" }
-rustls = { version = "0.21", default-features = false }
-tokio = { version = "1.20", features = ["io-util", "rt-multi-thread", "net"] }
-timed-map = { version = "1.4", features = ["rustc-hash"] }
->>>>>>> b8b98cf3
+timed-map = { workspace = true, features = ["rustc-hash"] }