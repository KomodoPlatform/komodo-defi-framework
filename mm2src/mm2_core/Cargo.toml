--- conflicted
+++ resolved
@@ -41,11 +41,7 @@
 wasm-bindgen-test = { version = "0.3.2" }
 
 [target.'cfg(not(target_arch = "wasm32"))'.dependencies]
+mm2_io = { path = "../mm2_io" }
 rustls = { version = "0.21", default-features = false }
 tokio = { version = "1.20", features = ["io-util", "rt-multi-thread", "net"] }
-<<<<<<< HEAD
-timed-map = { version = "1.3", features = ["rustc-hash"] }
-mm2_io = { path = "../mm2_io" }
-=======
-timed-map = { version = "1.4", features = ["rustc-hash"] }
->>>>>>> ecb17ecf
+timed-map = { version = "1.4", features = ["rustc-hash"] }