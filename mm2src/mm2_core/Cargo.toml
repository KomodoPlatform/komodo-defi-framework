[package]
name = "mm2_core"
version = "0.1.0"
edition = "2021"

[lib]
doctest = false

[features]
new-db-arch = []
track-ctx-pointer = []

[dependencies]
arrayref.workspace = true
async-std = { workspace = true, features = ["unstable"] }
async-trait.workspace = true
cfg-if.workspace = true
common = { path = "../common" }
compatible-time.workspace = true
db_common = { path = "../db_common" }
<<<<<<< HEAD
derive_more = "0.99.20"
futures = { version = "0.3", package = "futures", features = ["compat", "async-await", "thread-pool"] }
gstuff = { version = "0.7", features = ["nightly"] }
hex = "0.4.2"
lazy_static = "1.4"
=======
derive_more.workspace = true
futures = { workspace = true, features = ["compat", "async-await", "thread-pool"] }
gstuff.workspace = true 
hex.workspace = true
lazy_static.workspace = true
>>>>>>> e42a9af8
libp2p = { git = "https://github.com/KomodoPlatform/rust-libp2p.git", tag = "k-0.52.12", default-features = false, features = ["identify"] }
mm2_err_handle = { path = "../mm2_err_handle" }
mm2_event_stream = { path = "../mm2_event_stream" }
mm2_metrics = { path = "../mm2_metrics" }
primitives = { path = "../mm2_bitcoin/primitives" }
rand.workspace = true 
serde.workspace = true
ser_error = { path = "../derives/ser_error" }
ser_error_derive = { path = "../derives/ser_error_derive" }
serde_json = { workspace = true, features = ["preserve_order", "raw_value"] }
shared_ref_counter = { path = "../common/shared_ref_counter" }
uuid.workspace = true 

[target.'cfg(target_arch = "wasm32")'.dependencies]
mm2_rpc = { path = "../mm2_rpc", features = [ "rpc_facilities" ] }
timed-map = { workspace = true, features = ["rustc-hash", "wasm"] }
wasm-bindgen-test.workspace = true

[target.'cfg(not(target_arch = "wasm32"))'.dependencies]
mm2_io = { path = "../mm2_io" }
rustls.workspace = true
tokio = { workspace = true, features = ["io-util", "rt-multi-thread", "net"] }
timed-map = { workspace = true, features = ["rustc-hash"] }<|MERGE_RESOLUTION|>--- conflicted
+++ resolved
@@ -18,19 +18,11 @@
 common = { path = "../common" }
 compatible-time.workspace = true
 db_common = { path = "../db_common" }
-<<<<<<< HEAD
-derive_more = "0.99.20"
-futures = { version = "0.3", package = "futures", features = ["compat", "async-await", "thread-pool"] }
-gstuff = { version = "0.7", features = ["nightly"] }
-hex = "0.4.2"
-lazy_static = "1.4"
-=======
 derive_more.workspace = true
 futures = { workspace = true, features = ["compat", "async-await", "thread-pool"] }
 gstuff.workspace = true 
 hex.workspace = true
 lazy_static.workspace = true
->>>>>>> e42a9af8
 libp2p = { git = "https://github.com/KomodoPlatform/rust-libp2p.git", tag = "k-0.52.12", default-features = false, features = ["identify"] }
 mm2_err_handle = { path = "../mm2_err_handle" }
 mm2_event_stream = { path = "../mm2_event_stream" }
