use common::{bits256, drive, CORE};
use common::for_tests::wait_for_log;
use common::mm_ctx::{MmArc, MmCtxBuilder};
use crdts::CmRDT;
use futures::Future;
use gstuff::now_float;
use rand::{self, Rng};
use serde_json::Value as Json;
use std::mem::zeroed;
use std::net::{Ipv4Addr, SocketAddr};
use std::sync::atomic::Ordering;
use std::thread;
use std::time::Duration;

use super::http_fallback::UniqueActorId;

#[cfg(any(target_os = "macos", target_os = "linux"))]
fn ulimit_n() -> Option<u32> {
    let mut lim: libc::rlimit = unsafe {zeroed()};
    let rc = unsafe {libc::getrlimit (libc::RLIMIT_NOFILE, &mut lim)};
    if rc == 0 {
        Some (lim.rlim_cur as u32)
    } else {
        None
    }
}

#[cfg(not(any(target_os = "macos", target_os = "linux")))]
fn ulimit_n() -> Option<u32> {None}

fn peer (conf: Json, port: u16) -> MmArc {
    if let Some (n) = ulimit_n() {
      assert! (n > 2000, "`ulimit -n` is too low: {}", n)
    }

<<<<<<< HEAD
    let ctx = MmCtx::new (conf);
=======
    let ctx = MmCtxBuilder::new().with_conf (conf).into_mm_arc();
>>>>>>> 78a42d12
    unwrap! (ctx.log.thread_gravity_on());

    if let Some (seednodes) = ctx.conf["seednodes"].as_array() {
        let mut seeds = unwrap! (ctx.seeds.lock());
        assert! (seeds.is_empty());  // `fn lp_initpeers` was not invoked.
        assert! (!seednodes.is_empty());
        seeds.push (unwrap! (unwrap! (seednodes[0].as_str()) .parse()))
    }

    let mut rng = rand::thread_rng();
    let mut alice_key: bits256 = unsafe {zeroed()};
    unsafe {rng.fill (&mut alice_key.bytes[..])}
    unwrap! (super::initialize (&ctx, 9999, alice_key, port));

    ctx
}

fn destruction_check (mm: MmArc) {
    mm.stop();
    if let Err (err) = wait_for_log (&mm.log, 1., &|en| en.contains ("delete_dugout finished!")) {
        // NB: We want to know if/when the `peers` destruction doesn't happen, but we don't want to panic about it.
        pintln! ((err))
    }
}

fn peers_exchange (conf: Json) {
    let fallback_on = conf["http-fallback"] == "on";
    let fallback = if fallback_on {1} else {255};

    let alice = peer (conf.clone(), 2111);
    let bob = peer (conf, 2112);

    unwrap! (wait_for_log (&alice.log, 99., &|en| en.contains ("[dht-boot] DHT bootstrap ... Done.")));
    unwrap! (wait_for_log (&bob.log, 33., &|en| en.contains ("[dht-boot] DHT bootstrap ... Done.")));

    let tested_lengths: &[usize] = &[
        2222,  // Send multiple chunks.
        1,  // Reduce the number of chunks *in the same subject*.
        // 992 /* (1000 - bencode overhead - checksum) */ * 253 /* Compatible with (1u8..) */ - 1 /* space for number_of_chunks */
    ];
    let mut rng = rand::thread_rng();
    for message_len in tested_lengths.iter() {
        // Send a message to Bob.

        let message: Vec<u8> = (0..*message_len) .map (|_| rng.gen()) .collect();

        println! ("Sending {} bytes …", message.len());
        let _sending_f = super::send (&alice, unwrap! (super::key (&bob)), b"test_dht", fallback, message.clone());

        // Get that message from Alice.

        let receiving_f = super::recv (&bob, b"test_dht", fallback, Box::new ({
            let message = message.clone();
            move |payload| payload == &message[..]
        }));
        let received = unwrap! (receiving_f.wait());
        assert_eq! (received, message);

        if fallback_on {
            // TODO: Refine the log test.
            // TODO: Check that the HTTP fallback was NOT used if `!fallback_on`.
            unwrap! (wait_for_log (&alice.log, 0.1, &|en| en.contains (
                "transmit] TBD, time to use the HTTP fallback...")))
            // TODO: Check the time delta, with fallback 1 the delivery shouldn't take long.
        }
    }

    destruction_check (alice);
    destruction_check (bob);
}

/// Send and receive messages of various length and chunking via the DHT.
pub fn peers_dht() {peers_exchange (json! ({"dht": "on"}))}

/// Using a minimal one second HTTP fallback which should happen before the DHT kicks in.
pub fn peers_http_fallback_recv() {
    let ctx = MmCtx::new (json! ({}));
    let addr = SocketAddr::new (unwrap! ("127.0.0.1".parse()), 30204);
    let server = unwrap! (super::http_fallback::new_http_fallback (ctx.weak(), addr));
    CORE.spawn (move |_| server);

    peers_exchange (json! ({
        "http-fallback": "on",
        "seednodes": ["127.0.0.1"],
        "http-fallback-port": 30204
    }))
}

pub fn peers_direct_send() {
    // Unstable results on our MacOS CI server,
    // which isn't a problem in general (direct UDP communication is a best effort optimization)
    // but is bad for the CI tests.
    // Might experiment more with MacOS in the future.
    if cfg! (target_os = "macos") {return}

    // NB: Still need the DHT enabled in order for the pings to work.
    let alice = peer (json! ({"dht": "on"}), 2121);
    let bob = peer (json! ({"dht": "on"}), 2122);

    let bob_key = unwrap! (super::key (&bob));

    // Bob isn't a friend yet.
    let alice_pctx = unwrap! (super::PeersContext::from_ctx (&alice));
    {
        let alice_trans = unwrap! (alice_pctx.trans_meta.lock());
        assert! (!alice_trans.friends.contains_key (&bob_key))
    }

    let mut rng = rand::thread_rng();
    let message: Vec<u8> = (0..33) .map (|_| rng.gen()) .collect();

    let _send_f = super::send (&alice, bob_key, b"subj", 255, message.clone());
    let recv_f = super::recv (&bob, b"subj", 255, Box::new (|_| true));

    // Confirm that Bob was added into the friendlist and that we don't know its address yet.
    {
        let alice_trans = unwrap! (alice_pctx.trans_meta.lock());
        assert! (alice_trans.friends.contains_key (&bob_key))
    }

    let bob_pctx = unwrap! (super::PeersContext::from_ctx (&bob));
    assert_eq! (0, alice_pctx.direct_pings.load (Ordering::Relaxed));
    assert_eq! (0, bob_pctx.direct_pings.load (Ordering::Relaxed));

    // Hint at the Bob's endpoint.
    unwrap! (super::investigate_peer (&alice, "127.0.0.1", 2122));

    // Direct pings triggered by `investigate_peer`.
    // NB: The sleep here is larger than expected because the actual pings start to fly only after the DHT initialization kicks in.
    unwrap! (wait_for_log (&bob.log, 22., &|_| bob_pctx.direct_pings.load (Ordering::Relaxed) > 0));
    // Bob's reply.
    unwrap! (wait_for_log (&alice.log, 22., &|_| alice_pctx.direct_pings.load (Ordering::Relaxed) > 0));

    // Confirm that Bob now has the address.
    let bob_addr = SocketAddr::new (Ipv4Addr::new (127, 0, 0, 1) .into(), 2122);
    {
        let alice_trans = unwrap! (alice_pctx.trans_meta.lock());
        assert! (alice_trans.friends[&bob_key].endpoints.contains_key (&bob_addr))
    }

    // Finally see if Bob got the message.
    unwrap! (wait_for_log (&bob.log, 1., &|_| bob_pctx.direct_chunks.load (Ordering::Relaxed) > 0));
    let start = now_float();
    let received = unwrap! (recv_f.wait());
    assert_eq! (received, message);
    assert! (now_float() - start < 0.1);  // Double-check that we're not waiting for DHT chunks.

    destruction_check (alice);
    destruction_check (bob);
}

<<<<<<< HEAD
=======
pub fn peers_http_fallback() {
    let ctx = MmCtxBuilder::new().into_mm_arc();
    let addr = SocketAddr::new (unwrap! ("127.0.0.1".parse()), 30204);
    let server = unwrap! (super::http_fallback::new_http_fallback (ctx.weak(), addr));
    CORE.spawn (move |_| server);
/*
    let alice = peer ({seed: server_ip, lt dht disabled, lt direct disabled});
    let bob = peer ({seed: server_ip, lt dht disabled, lt direct disabled});
    //With libtorrent DHT disabled the peers will hit the timeout that activates the HTTP fallback.

        println! ("Sending {} bytes …", message.len());
        let _sending_f = super::send (&alice, unwrap! (super::key (&bob)), b"test_dht", message.clone());

        let receiving_f = super::recv (&bob, b"test_dht", Box::new ({
            let message = message.clone();
            move |payload| payload == &message[..]
        }));
        let received = unwrap! (receiving_f.wait());
        assert_eq! (received, message);

    destruction_check (alice);
    destruction_check (bob);
*/
}

>>>>>>> 78a42d12
// Check the primitives used to communicate with the HTTP fallback server.  
// These are useful in implementing NAT traversal in situations
// where a truly distributed no-single-point-of failure operation is not necessary,
// like when we're using the fallback server to drive a tested mm2 instance.
pub fn peers_http_fallback_kv() {
<<<<<<< HEAD
    let ctx = MmCtx::new (json! ({}));
=======
    let ctx = MmCtxBuilder::new().into_mm_arc();
>>>>>>> 78a42d12
    let addr = SocketAddr::new (unwrap! ("127.0.0.1".parse()), 30205);
    let server = unwrap! (super::http_fallback::new_http_fallback (ctx.weak(), addr));
    CORE.spawn (move |_| server);

    // Wait for the HTTP server to start.
    thread::sleep (Duration::from_millis (20));

    // Insert several entries in parallel, relying on CRDT to ensure that no entry is lost.
    let entries = 9;
    let mut handles = Vec::with_capacity (entries);
    for en in 1 ..= entries {
        let unique_actor_id = (99 + en) as UniqueActorId;
        let key = fomat! ((en));
        let f = super::http_fallback::fetch_map (&addr, Vec::from (&b"test-id"[..]));
        let f = f.and_then (move |mut map| {
            let read_ctx = map.len();
            map.apply (
                map.update (
                    key,
                    read_ctx.derive_add_ctx (unique_actor_id),
                    |set, ctx| set.add ("1".into(), ctx)
                )
            );
            super::http_fallback::merge_map (&addr, Vec::from (&b"test-id"[..]), &map)
        });
        handles.push ((en, drive (f)))
    }
    for (en, f) in handles {
        let map = unwrap! (unwrap! (f.wait()));
        let _v = unwrap! (map.get (&fomat! ((en))) .val, "No such value: {}", en);
    }

    // See if all entries survived.
    let map = unwrap! (super::http_fallback::fetch_map (&addr, Vec::from (&b"test-id"[..])) .wait());
    for en in 1 ..= entries {
        let v = unwrap! (map.get (&fomat! ((en))) .val, "No such value: {}", en);
        let members = v.read().val;
        log! ("members of " (en) ": " [members]);
    }

    // TODO: Shut down the HTTP server as well.
    drop (ctx)
}<|MERGE_RESOLUTION|>--- conflicted
+++ resolved
@@ -33,11 +33,7 @@
       assert! (n > 2000, "`ulimit -n` is too low: {}", n)
     }
 
-<<<<<<< HEAD
-    let ctx = MmCtx::new (conf);
-=======
     let ctx = MmCtxBuilder::new().with_conf (conf).into_mm_arc();
->>>>>>> 78a42d12
     unwrap! (ctx.log.thread_gravity_on());
 
     if let Some (seednodes) = ctx.conf["seednodes"].as_array() {
@@ -114,7 +110,7 @@
 
 /// Using a minimal one second HTTP fallback which should happen before the DHT kicks in.
 pub fn peers_http_fallback_recv() {
-    let ctx = MmCtx::new (json! ({}));
+    let ctx = MmCtxBuilder::new().into_mm_arc();
     let addr = SocketAddr::new (unwrap! ("127.0.0.1".parse()), 30204);
     let server = unwrap! (super::http_fallback::new_http_fallback (ctx.weak(), addr));
     CORE.spawn (move |_| server);
@@ -189,44 +185,12 @@
     destruction_check (bob);
 }
 
-<<<<<<< HEAD
-=======
-pub fn peers_http_fallback() {
-    let ctx = MmCtxBuilder::new().into_mm_arc();
-    let addr = SocketAddr::new (unwrap! ("127.0.0.1".parse()), 30204);
-    let server = unwrap! (super::http_fallback::new_http_fallback (ctx.weak(), addr));
-    CORE.spawn (move |_| server);
-/*
-    let alice = peer ({seed: server_ip, lt dht disabled, lt direct disabled});
-    let bob = peer ({seed: server_ip, lt dht disabled, lt direct disabled});
-    //With libtorrent DHT disabled the peers will hit the timeout that activates the HTTP fallback.
-
-        println! ("Sending {} bytes …", message.len());
-        let _sending_f = super::send (&alice, unwrap! (super::key (&bob)), b"test_dht", message.clone());
-
-        let receiving_f = super::recv (&bob, b"test_dht", Box::new ({
-            let message = message.clone();
-            move |payload| payload == &message[..]
-        }));
-        let received = unwrap! (receiving_f.wait());
-        assert_eq! (received, message);
-
-    destruction_check (alice);
-    destruction_check (bob);
-*/
-}
-
->>>>>>> 78a42d12
 // Check the primitives used to communicate with the HTTP fallback server.  
 // These are useful in implementing NAT traversal in situations
 // where a truly distributed no-single-point-of failure operation is not necessary,
 // like when we're using the fallback server to drive a tested mm2 instance.
 pub fn peers_http_fallback_kv() {
-<<<<<<< HEAD
-    let ctx = MmCtx::new (json! ({}));
-=======
     let ctx = MmCtxBuilder::new().into_mm_arc();
->>>>>>> 78a42d12
     let addr = SocketAddr::new (unwrap! ("127.0.0.1".parse()), 30205);
     let server = unwrap! (super::http_fallback::new_http_fallback (ctx.weak(), addr));
     CORE.spawn (move |_| server);
