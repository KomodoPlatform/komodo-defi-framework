#![feature(async_closure)]
#![feature(custom_test_frameworks)]
#![feature(test)]
#![test_runner(docker_tests_runner)]
#![feature(drain_filter)]
#![feature(hash_raw_entry)]
#![feature(map_first_last)]
#![recursion_limit = "512"]

#[cfg(test)] use docker_tests::docker_tests_runner;

#[cfg(test)]
#[macro_use]
extern crate common;
#[cfg(test)]
#[macro_use]
extern crate fomat_macros;
#[cfg(test)]
#[macro_use]
extern crate gstuff;
#[cfg(all(test, not(target_arch = "wasm32")))]
#[macro_use]
extern crate lazy_static;
#[cfg(test)]
#[macro_use]
extern crate serde_json;
#[cfg(test)]
#[macro_use]
extern crate serde_derive;
#[cfg(test)]
#[macro_use]
extern crate serialization_derive;
#[cfg(test)]
#[macro_use]
extern crate ser_error_derive;
#[cfg(test)] extern crate test;

#[cfg(test)]
#[path = "mm2.rs"]
pub mod mm2;

fn main() { unimplemented!() }

/// rustfmt cannot resolve the module path within docker_tests.
/// Specify the path manually outside the docker_tests.
#[cfg(rustfmt)]
#[path = "docker_tests/swaps_confs_settings_sync_tests.rs"]
mod swaps_confs_settings_sync_tests;

#[cfg(rustfmt)]
#[path = "docker_tests/swaps_file_lock_tests.rs"]
mod swaps_file_lock_tests;

#[cfg(rustfmt)]
#[path = "docker_tests/qrc20_tests.rs"]
mod qrc20_tests;

#[cfg(all(test, target_arch = "wasm32"))]
mod docker_tests {
    use test::{test_main, StaticBenchFn, StaticTestFn, TestDescAndFn};

    pub fn docker_tests_runner(tests: &[&TestDescAndFn]) {
        let owned_tests: Vec<_> = tests
            .iter()
            .map(|t| match t.testfn {
                StaticTestFn(f) => TestDescAndFn {
                    testfn: StaticTestFn(f),
                    desc: t.desc.clone(),
                },
                StaticBenchFn(f) => TestDescAndFn {
                    testfn: StaticBenchFn(f),
                    desc: t.desc.clone(),
                },
                _ => panic!("non-static tests passed to lp_coins test runner"),
            })
            .collect();
        let args: Vec<String> = std::env::args().collect();
        let _exit_code = test_main(&args, owned_tests, None);
    }
}

#[cfg(all(test, not(target_arch = "wasm32")))]
mod docker_tests {
    #[rustfmt::skip]
    mod docker_tests_common;
    #[rustfmt::skip]
    mod qrc20_tests;
    #[rustfmt::skip]
    mod slp_tests;
    #[rustfmt::skip]
    mod swaps_confs_settings_sync_tests;
    #[rustfmt::skip]
    mod swaps_file_lock_tests;

    use docker_tests_common::*;

    use bigdecimal::BigDecimal;
    use bitcrypto::ChecksumType;
<<<<<<< HEAD
    use chain::{OutPoint, TransactionOutput};
    use coins::utxo::bch::{bch_coin_from_conf_and_request, BchCoin};
    use coins::utxo::rpc_clients::{UnspentInfo, UtxoRpcClientEnum};
    use coins::utxo::slp::SlpToken;
    use coins::utxo::slp::{slp_genesis_output, SlpOutput};
    use coins::utxo::utxo_common::send_outputs_from_my_address;
    use coins::utxo::utxo_standard::{utxo_standard_coin_from_conf_and_request, UtxoStandardCoin};
    use coins::utxo::{dhash160, UtxoCommonOps};
    use coins::{FoundSwapTxSpend, MarketCoinOps, MmCoin, SwapOps, Transaction, TransactionEnum, WithdrawRequest};
    use common::for_tests::enable_electrum;
    use common::mm_ctx::{MmArc, MmCtxBuilder};
    use common::mm_number::MmNumber;
    use common::privkey::key_pair_from_secret;
=======
    use chain::OutPoint;
    use coins::eth::{eth_coin_from_conf_and_request, EthCoin};
    use coins::utxo::rpc_clients::{UnspentInfo, UtxoRpcClientEnum, UtxoRpcClientOps};
    use coins::utxo::utxo_standard::{utxo_standard_coin_from_conf_and_request, UtxoStandardCoin};
    use coins::utxo::{coin_daemon_data_dir, dhash160, zcash_params_path, UtxoCoinFields, UtxoCommonOps};
    use coins::{CoinProtocol, FoundSwapTxSpend, MarketCoinOps, MmCoin, SwapOps, TransactionEnum, WithdrawRequest};
    use common::for_tests::{check_my_swap_status_amounts, enable_electrum, enable_native, mm_dump,
                            new_mm2_temp_folder_path, MarketMakerIt};
    use common::fs::file_lock::FileLock;
    use common::mm_ctx::{MmArc, MmCtxBuilder};
    use common::mm_number::MmNumber;
    use common::privkey::key_pair_from_seed;
>>>>>>> 6c3eee12
    use common::{block_on, now_ms};
    use futures01::Future;
    use keys::{Address, KeyPair, NetworkPrefix as CashAddrPrefix, Private};
    use qrc20_tests::{qtum_docker_node, QtumDockerOps, QTUM_REGTEST_DOCKER_IMAGE};
    use script::Builder;
    use secp256k1::SecretKey;
    use serde_json::{self as json, Value as Json};
    use std::collections::HashMap;
    use std::env;
    use std::io::{BufRead, BufReader};
    use std::process::Command;
    use std::thread;
    use std::time::Duration;
    use test::{test_main, StaticBenchFn, StaticTestFn, TestDescAndFn};
    use testcontainers::clients::Cli;

    // AP: custom test runner is intended to initialize the required environment (e.g. coin daemons in the docker containers)
    // and then gracefully clear it by dropping the RAII docker container handlers
    // I've tried to use static for such singleton initialization but it turned out that despite
    // rustc allows to use Drop as static the drop fn won't ever be called
    // NB: https://github.com/rust-lang/rfcs/issues/1111
    // the only preparation step required is Zcash params files downloading:
    // Windows - https://github.com/KomodoPlatform/komodo/blob/master/zcutil/fetch-params.bat
    // Linux and MacOS - https://github.com/KomodoPlatform/komodo/blob/master/zcutil/fetch-params.sh
    pub fn docker_tests_runner(tests: &[&TestDescAndFn]) {
        // pretty_env_logger::try_init();
        let docker = Cli::default();
        let mut containers = vec![];
        // skip Docker containers initialization if we are intended to run test_mm_start only
        if std::env::var("_MM2_TEST_CONF").is_err() {
            pull_docker_image(UTXO_ASSET_DOCKER_IMAGE);
            pull_docker_image(QTUM_REGTEST_DOCKER_IMAGE);
            remove_docker_containers(UTXO_ASSET_DOCKER_IMAGE);
            remove_docker_containers(QTUM_REGTEST_DOCKER_IMAGE);

            let utxo_node = utxo_asset_docker_node(&docker, "MYCOIN", 7000);
            let utxo_node1 = utxo_asset_docker_node(&docker, "MYCOIN1", 8000);
            let qtum_node = qtum_docker_node(&docker, 9000);
            let for_slp_node = utxo_asset_docker_node(&docker, "FORSLP", 10000);

            let utxo_ops = UtxoAssetDockerOps::from_ticker("MYCOIN");
            let utxo_ops1 = UtxoAssetDockerOps::from_ticker("MYCOIN1");
            let qtum_ops = QtumDockerOps::new();
            let for_slp_ops = BchDockerOps::from_ticker("FORSLP");

            utxo_ops.wait_ready();
            utxo_ops1.wait_ready();
            qtum_ops.wait_ready();
            qtum_ops.initialize_contracts();
            for_slp_ops.wait_ready();
            for_slp_ops.initialize_slp();

            containers.push(utxo_node);
            containers.push(utxo_node1);
            containers.push(qtum_node);
            containers.push(for_slp_node);
        }
        // detect if docker is installed
        // skip the tests that use docker if not installed
        let owned_tests: Vec<_> = tests
            .iter()
            .map(|t| match t.testfn {
                StaticTestFn(f) => TestDescAndFn {
                    testfn: StaticTestFn(f),
                    desc: t.desc.clone(),
                },
                StaticBenchFn(f) => TestDescAndFn {
                    testfn: StaticBenchFn(f),
                    desc: t.desc.clone(),
                },
                _ => panic!("non-static tests passed to lp_coins test runner"),
            })
            .collect();
        let args: Vec<String> = std::env::args().collect();
        let _exit_code = test_main(&args, owned_tests, None);
    }

    fn pull_docker_image(name: &str) {
        Command::new("docker")
            .arg("pull")
            .arg(name)
            .status()
            .expect("Failed to execute docker command");
    }

    fn remove_docker_containers(name: &str) {
        let stdout = Command::new("docker")
            .arg("ps")
            .arg("-f")
            .arg(format!("ancestor={}", name))
            .arg("-q")
            .output()
            .expect("Failed to execute docker command");

        let reader = BufReader::new(stdout.stdout.as_slice());
        let ids: Vec<_> = reader.lines().map(|line| line.unwrap()).collect();
        if !ids.is_empty() {
            Command::new("docker")
                .arg("rm")
                .arg("-f")
                .args(ids)
                .status()
                .expect("Failed to execute docker command");
        }
    }

    struct UtxoAssetDockerOps {
        #[allow(dead_code)]
        ctx: MmArc,
        coin: UtxoStandardCoin,
    }

    impl CoinDockerOps for UtxoAssetDockerOps {
        fn rpc_client(&self) -> &UtxoRpcClientEnum { &self.coin.as_ref().rpc_client }
    }

    impl UtxoAssetDockerOps {
        fn from_ticker(ticker: &str) -> UtxoAssetDockerOps {
            let conf = json!({"asset": ticker, "txfee": 1000, "network": "regtest"});
            let req = json!({"method":"enable"});
            let priv_key = hex::decode("809465b17d0a4ddb3e4c69e8f23c2cabad868f51f8bed5c765ad1d6516c3306f").unwrap();
            let ctx = MmCtxBuilder::new().into_mm_arc();
            let coin = block_on(utxo_standard_coin_from_conf_and_request(
                &ctx, ticker, &conf, &req, &priv_key,
            ))
            .unwrap();
            UtxoAssetDockerOps { ctx, coin }
        }
    }

    struct BchDockerOps {
        #[allow(dead_code)]
        ctx: MmArc,
        coin: BchCoin,
    }

    impl CoinDockerOps for BchDockerOps {
        fn rpc_client(&self) -> &UtxoRpcClientEnum { &self.coin.as_ref().rpc_client }
    }

<<<<<<< HEAD
    impl BchDockerOps {
        fn from_ticker(ticker: &str) -> BchDockerOps {
            let conf = json!({"asset": ticker,"txfee":1000,"network": "regtest","txversion":4,"overwintered":1});
            let req = json!({"method":"enable"});
            let priv_key = hex::decode("809465b17d0a4ddb3e4c69e8f23c2cabad868f51f8bed5c765ad1d6516c3306f").unwrap();
            let ctx = MmCtxBuilder::new().into_mm_arc();
            let coin = block_on(bch_coin_from_conf_and_request(
                &ctx,
                ticker,
                &conf,
                &req,
                CashAddrPrefix::SlpTest,
                &priv_key,
            ))
            .unwrap();
            BchDockerOps { ctx, coin }
        }
=======
    // builds the EthCoin using the external dev Parity/OpenEthereum node
    // the address belonging to the default passphrase has million of ETH that it can distribute to
    // random privkeys generated in tests
    fn eth_distributor() -> EthCoin {
        let conf = json!({"coin":"ETH","name":"ethereum","protocol":{"type":"ETH"}});
        let req = json!({
            "method": "enable",
            "coin": "ETH",
            "urls": ["http://195.201.0.6:8565"],
            "swap_contract_address": "0xa09ad3cd7e96586ebd05a2607ee56b56fb2db8fd",
        });
        let keypair =
            key_pair_from_seed("spice describe gravity federal blast come thank unfair canal monkey style afraid")
                .unwrap();
        block_on(eth_coin_from_conf_and_request(
            &MM_CTX,
            "ETH",
            &conf,
            &req,
            &*keypair.private().secret,
            CoinProtocol::ETH,
        ))
        .unwrap()
    }

    // pass address without 0x prefix to this fn
    fn fill_eth(to_addr: &str) {
        ETH_DISTRIBUTOR
            .send_to_address(to_addr.parse().unwrap(), 1_000_000_000_000_000_000u64.into())
            .wait()
            .unwrap();
    }

    lazy_static! {
        static ref COINS_LOCK: Mutex<()> = Mutex::new(());
        static ref ETH_DISTRIBUTOR: EthCoin = eth_distributor();
        static ref MM_CTX: MmArc = MmCtxBuilder::new().into_mm_arc();
    }
>>>>>>> 6c3eee12

        fn initialize_slp(&self) {
            fill_address(&self.coin, &self.coin.my_address().unwrap(), 100000.into(), 30);
            let mut slp_privkeys = vec![];

            let slp_genesis_op_ret = slp_genesis_output("ADEXSLP", "ADEXSLP", None, None, 8, None, 1000000_00000000);
            let slp_genesis = TransactionOutput {
                value: self.coin.as_ref().dust_amount,
                script_pubkey: Builder::build_p2pkh(&self.coin.my_public_key().address_hash()).to_bytes(),
            };

            let mut bch_outputs = vec![slp_genesis_op_ret, slp_genesis];
            let mut slp_outputs = vec![];

            for _ in 0..18 {
                let priv_key = *(SecretKey::new(&mut rand6::thread_rng()).as_ref());
                let key_pair = key_pair_from_secret(priv_key).unwrap();
                let address_hash = key_pair.public().address_hash();
                let address = Address {
                    prefix: self.coin.as_ref().conf.pub_addr_prefix,
                    t_addr_prefix: self.coin.as_ref().conf.pub_t_addr_prefix,
                    hrp: None,
                    hash: address_hash.clone(),
                    checksum_type: Default::default(),
                    addr_format: Default::default(),
                };

                self.native_client()
                    .import_address(&address.to_string(), &address.to_string(), false)
                    .wait()
                    .unwrap();

                let script_pubkey = Builder::build_p2pkh(&address_hash);

                bch_outputs.push(TransactionOutput {
                    value: 1000_00000000,
                    script_pubkey: script_pubkey.to_bytes(),
                });

                slp_outputs.push(SlpOutput {
                    amount: 1000_00000000,
                    script_pubkey: script_pubkey.to_bytes(),
                });
                slp_privkeys.push(priv_key);
            }

            let slp_genesis_tx = send_outputs_from_my_address(self.coin.clone(), bch_outputs)
                .wait()
                .unwrap();
            self.coin
                .wait_for_confirmations(&slp_genesis_tx.tx_hex(), 1, false, now_ms() / 1000 + 30, 1)
                .wait()
                .unwrap();

            let adex_slp = SlpToken::new(
                8,
                "ADEXSLP".into(),
                slp_genesis_tx.tx_hash().as_slice().into(),
                self.coin.clone(),
                1,
            );

            let tx = block_on(adex_slp.send_slp_outputs(slp_outputs)).unwrap();
            self.coin
                .wait_for_confirmations(&tx.tx_hex(), 1, false, now_ms() / 1000 + 30, 1)
                .wait()
                .unwrap();
            *SLP_TOKEN_OWNERS.lock().unwrap() = slp_privkeys;
            *SLP_TOKEN_ID.lock().unwrap() = slp_genesis_tx.tx_hash().as_slice().into();
        }
    }

    /// Generate random privkey, create a UTXO coin and fill it's address with the specified balance.
    fn generate_utxo_coin_with_random_privkey(
        ticker: &str,
        balance: BigDecimal,
    ) -> (MmArc, UtxoStandardCoin, [u8; 32]) {
        let priv_key = SecretKey::new(&mut rand6::thread_rng());
        let (ctx, coin) = utxo_coin_from_privkey(ticker, priv_key.as_ref());
        let timeout = 30; // timeout if test takes more than 30 seconds to run
        let my_address = coin.my_address().expect("!my_address");
        fill_address(&coin, &my_address, balance, timeout);
        (ctx, coin, *priv_key.as_ref())
    }

    #[test]
    fn test_search_for_swap_tx_spend_native_was_refunded_taker() {
        let timeout = (now_ms() / 1000) + 120; // timeout if test takes more than 120 seconds to run
        let (_ctx, coin, _) = generate_utxo_coin_with_random_privkey("MYCOIN", 1000.into());

        let time_lock = (now_ms() / 1000) as u32 - 3600;
        let tx = coin
            .send_taker_payment(time_lock, &*coin.my_public_key(), &[0; 20], 1.into(), &None)
            .wait()
            .unwrap();

        coin.wait_for_confirmations(&tx.tx_hex(), 1, false, timeout, 1)
            .wait()
            .unwrap();

        let refund_tx = coin
            .send_taker_refunds_payment(&tx.tx_hex(), time_lock, &*coin.my_public_key(), &[0; 20], &None)
            .wait()
            .unwrap();

        coin.wait_for_confirmations(&refund_tx.tx_hex(), 1, false, timeout, 1)
            .wait()
            .unwrap();

        let found = coin
            .search_for_swap_tx_spend_my(time_lock, &*coin.my_public_key(), &[0; 20], &tx.tx_hex(), 0, &None)
            .unwrap()
            .unwrap();
        assert_eq!(FoundSwapTxSpend::Refunded(refund_tx), found);
    }

    #[test]
    fn test_search_for_swap_tx_spend_native_was_refunded_maker() {
        let timeout = (now_ms() / 1000) + 120; // timeout if test takes more than 120 seconds to run
        let (_ctx, coin, _) = generate_utxo_coin_with_random_privkey("MYCOIN", 1000.into());

        let time_lock = (now_ms() / 1000) as u32 - 3600;
        let tx = coin
            .send_maker_payment(time_lock, &*coin.my_public_key(), &[0; 20], 1.into(), &None)
            .wait()
            .unwrap();

        coin.wait_for_confirmations(&tx.tx_hex(), 1, false, timeout, 1)
            .wait()
            .unwrap();

        let refund_tx = coin
            .send_maker_refunds_payment(&tx.tx_hex(), time_lock, &*coin.my_public_key(), &[0; 20], &None)
            .wait()
            .unwrap();

        coin.wait_for_confirmations(&refund_tx.tx_hex(), 1, false, timeout, 1)
            .wait()
            .unwrap();

        let found = coin
            .search_for_swap_tx_spend_my(time_lock, &*coin.my_public_key(), &[0; 20], &tx.tx_hex(), 0, &None)
            .unwrap()
            .unwrap();
        assert_eq!(FoundSwapTxSpend::Refunded(refund_tx), found);
    }

    #[test]
    fn test_search_for_taker_swap_tx_spend_native_was_spent_by_maker() {
        let timeout = (now_ms() / 1000) + 120; // timeout if test takes more than 120 seconds to run
        let (_ctx, coin, _) = generate_utxo_coin_with_random_privkey("MYCOIN", 1000.into());
        let secret = [0; 32];

        let time_lock = (now_ms() / 1000) as u32 - 3600;
        let tx = coin
            .send_taker_payment(time_lock, &*coin.my_public_key(), &*dhash160(&secret), 1.into(), &None)
            .wait()
            .unwrap();

        coin.wait_for_confirmations(&tx.tx_hex(), 1, false, timeout, 1)
            .wait()
            .unwrap();

        let spend_tx = coin
            .send_maker_spends_taker_payment(&tx.tx_hex(), time_lock, &*coin.my_public_key(), &secret, &None)
            .wait()
            .unwrap();

        coin.wait_for_confirmations(&spend_tx.tx_hex(), 1, false, timeout, 1)
            .wait()
            .unwrap();

        let found = coin
            .search_for_swap_tx_spend_my(
                time_lock,
                &*coin.my_public_key(),
                &*dhash160(&secret),
                &tx.tx_hex(),
                0,
                &None,
            )
            .unwrap()
            .unwrap();
        assert_eq!(FoundSwapTxSpend::Spent(spend_tx), found);
    }

    #[test]
    fn test_search_for_maker_swap_tx_spend_native_was_spent_by_taker() {
        let timeout = (now_ms() / 1000) + 120; // timeout if test takes more than 120 seconds to run
        let (_ctx, coin, _) = generate_utxo_coin_with_random_privkey("MYCOIN", 1000.into());
        let secret = [0; 32];

        let time_lock = (now_ms() / 1000) as u32 - 3600;
        let tx = coin
            .send_maker_payment(time_lock, &*coin.my_public_key(), &*dhash160(&secret), 1.into(), &None)
            .wait()
            .unwrap();

        coin.wait_for_confirmations(&tx.tx_hex(), 1, false, timeout, 1)
            .wait()
            .unwrap();

        let spend_tx = coin
            .send_taker_spends_maker_payment(&tx.tx_hex(), time_lock, &*coin.my_public_key(), &secret, &None)
            .wait()
            .unwrap();

        coin.wait_for_confirmations(&spend_tx.tx_hex(), 1, false, timeout, 1)
            .wait()
            .unwrap();

        let found = coin
            .search_for_swap_tx_spend_my(
                time_lock,
                &*coin.my_public_key(),
                &*dhash160(&secret),
                &tx.tx_hex(),
                0,
                &None,
            )
            .unwrap()
            .unwrap();
        assert_eq!(FoundSwapTxSpend::Spent(spend_tx), found);
    }

    #[test]
    fn test_one_hundred_maker_payments_in_a_row_native() {
        let timeout = 30; // timeout if test takes more than 30 seconds to run
        let (_ctx, coin, _) = generate_utxo_coin_with_random_privkey("MYCOIN", 1000.into());
        fill_address(&coin, &coin.my_address().unwrap(), 2.into(), timeout);
        let secret = [0; 32];

        let time_lock = (now_ms() / 1000) as u32 - 3600;
        let mut unspents = vec![];
        let mut sent_tx = vec![];
        for i in 0..100 {
            let tx = coin
                .send_maker_payment(
                    time_lock + i,
                    &*coin.my_public_key(),
                    &*dhash160(&secret),
                    1.into(),
                    &coin.swap_contract_address(),
                )
                .wait()
                .unwrap();
            if let TransactionEnum::UtxoTx(tx) = tx {
                unspents.push(UnspentInfo {
                    outpoint: OutPoint {
                        hash: tx.hash(),
                        index: 2,
                    },
                    value: tx.outputs[2].value,
                    height: None,
                });
                sent_tx.push(tx);
            }
        }

        let recently_sent = block_on(coin.as_ref().recently_spent_outpoints.lock());

        let before = now_ms();
        unspents = recently_sent
            .replace_spent_outputs_with_cache(unspents.into_iter().collect())
            .into_iter()
            .collect();

        let after = now_ms();
        log!("Took "(after - before));

        let last_tx = sent_tx.last().unwrap();
        let expected_unspent = UnspentInfo {
            outpoint: OutPoint {
                hash: last_tx.hash(),
                index: 2,
            },
            value: last_tx.outputs[2].value,
            height: None,
        };
        assert_eq!(vec![expected_unspent], unspents);
    }

    // https://github.com/KomodoPlatform/atomicDEX-API/issues/554
    #[test]
    fn order_should_be_cancelled_when_entire_balance_is_withdrawn() {
        let (_ctx, _, priv_key) = generate_utxo_coin_with_random_privkey("MYCOIN", 1000.into());
        let coins = json! ([
            {"coin":"MYCOIN","asset":"MYCOIN","txversion":4,"overwintered":1,"txfee":1000,"protocol":{"type":"UTXO"}},
            {"coin":"MYCOIN1","asset":"MYCOIN1","txversion":4,"overwintered":1,"txfee":1000,"protocol":{"type":"UTXO"}},
        ]);
        let mm_bob = MarketMakerIt::start(
            json! ({
                "gui": "nogui",
                "netid": 9000,
                "dht": "on",  // Enable DHT without delay.
                "myipaddr": env::var ("BOB_TRADE_IP") .ok(),
                "rpcip": env::var ("BOB_TRADE_IP") .ok(),
                "canbind": env::var ("BOB_TRADE_PORT") .ok().map (|s| s.parse::<i64>().unwrap()),
                "passphrase": format!("0x{}", hex::encode(priv_key)),
                "coins": coins,
                "rpc_password": "pass",
                "i_am_seed": true,
            }),
            "pass".to_string(),
            None,
        )
        .unwrap();
        let (_bob_dump_log, _bob_dump_dashboard) = mm_dump(&mm_bob.log_path);
        log!([block_on(enable_native(&mm_bob, "MYCOIN", &[]))]);
        log!([block_on(enable_native(&mm_bob, "MYCOIN1", &[]))]);
        let rc = block_on(mm_bob.rpc(json! ({
            "userpass": mm_bob.userpass,
            "method": "setprice",
            "base": "MYCOIN",
            "rel": "MYCOIN1",
            "price": 1,
            "volume": "999",
        })))
        .unwrap();
        assert!(rc.0.is_success(), "!setprice: {}", rc.1);
        let json: Json = json::from_str(&rc.1).unwrap();
        let bob_uuid = json["result"]["uuid"].as_str().unwrap().to_owned();

        log!("Get MYCOIN/MYCOIN1 orderbook");
        let rc = block_on(mm_bob.rpc(json! ({
            "userpass": mm_bob.userpass,
            "method": "orderbook",
            "base": "MYCOIN",
            "rel": "MYCOIN1",
        })))
        .unwrap();
        assert!(rc.0.is_success(), "!orderbook: {}", rc.1);

        let bob_orderbook: Json = json::from_str(&rc.1).unwrap();
        log!("orderbook "[bob_orderbook]);
        let asks = bob_orderbook["asks"].as_array().unwrap();
        assert_eq!(asks.len(), 1, "MYCOIN/MYCOIN1 orderbook must have exactly 1 ask");

        let withdraw = block_on(mm_bob.rpc(json! ({
            "userpass": mm_bob.userpass,
            "method": "withdraw",
            "coin": "MYCOIN",
            "max": true,
            "to": "R9imXLs1hEcU9KbFDQq2hJEEJ1P5UoekaF",
        })))
        .unwrap();
        assert!(withdraw.0.is_success(), "!withdraw: {}", withdraw.1);

        let withdraw: Json = json::from_str(&withdraw.1).unwrap();

        let send_raw = block_on(mm_bob.rpc(json! ({
            "userpass": mm_bob.userpass,
            "method": "send_raw_transaction",
            "coin": "MYCOIN",
            "tx_hex": withdraw["tx_hex"],
        })))
        .unwrap();
        assert!(send_raw.0.is_success(), "!send_raw: {}", send_raw.1);

        thread::sleep(Duration::from_secs(12));

        log!("Get MYCOIN/MYCOIN1 orderbook");
        let rc = block_on(mm_bob.rpc(json! ({
            "userpass": mm_bob.userpass,
            "method": "orderbook",
            "base": "MYCOIN",
            "rel": "MYCOIN1",
        })))
        .unwrap();
        assert!(rc.0.is_success(), "!orderbook: {}", rc.1);

        let bob_orderbook: Json = json::from_str(&rc.1).unwrap();
        log!("orderbook "(json::to_string(&bob_orderbook).unwrap()));
        let asks = bob_orderbook["asks"].as_array().unwrap();
        assert_eq!(asks.len(), 0, "MYCOIN/MYCOIN1 orderbook must have exactly 0 asks");

        log!("Get my orders");
        let rc = block_on(mm_bob.rpc(json! ({
            "userpass": mm_bob.userpass,
            "method": "my_orders",
        })))
        .unwrap();
        assert!(rc.0.is_success(), "!my_orders: {}", rc.1);
        let orders: Json = json::from_str(&rc.1).unwrap();
        log!("my_orders "(json::to_string(&orders).unwrap()));
        assert!(
            orders["result"]["maker_orders"].as_object().unwrap().is_empty(),
            "maker_orders must be empty"
        );

        let rmd160 = rmd160_from_priv(priv_key);
        let order_path = mm_bob.folder.join(format!(
            "DB/{}/ORDERS/MY/MAKER/{}.json",
            hex::encode(rmd160.take()),
            bob_uuid,
        ));
        log!("Order path "(order_path.display()));
        assert!(!order_path.exists());
        block_on(mm_bob.stop()).unwrap();
    }

    #[test]
    fn order_should_be_updated_when_balance_is_decreased_alice_subscribes_after_update() {
        let (_ctx, _, priv_key) = generate_utxo_coin_with_random_privkey("MYCOIN", 1000.into());
        let coins = json! ([
            {"coin":"MYCOIN","asset":"MYCOIN","txversion":4,"overwintered":1,"txfee":1000,"protocol":{"type":"UTXO"}},
            {"coin":"MYCOIN1","asset":"MYCOIN1","txversion":4,"overwintered":1,"txfee":1000,"protocol":{"type":"UTXO"}},
        ]);
        let mm_bob = MarketMakerIt::start(
            json! ({
                "gui": "nogui",
                "netid": 9000,
                "dht": "on",  // Enable DHT without delay.
                "myipaddr": env::var ("BOB_TRADE_IP") .ok(),
                "rpcip": env::var ("BOB_TRADE_IP") .ok(),
                "canbind": env::var ("BOB_TRADE_PORT") .ok().map (|s| s.parse::<i64>().unwrap()),
                "passphrase": format!("0x{}", hex::encode(priv_key)),
                "coins": coins,
                "rpc_password": "pass",
                "i_am_seed": true,
            }),
            "pass".to_string(),
            None,
        )
        .unwrap();
        let (_bob_dump_log, _bob_dump_dashboard) = mm_dump(&mm_bob.log_path);

        let mm_alice = MarketMakerIt::start(
            json! ({
                "gui": "nogui",
                "netid": 9000,
                "dht": "on",  // Enable DHT without delay.
                "passphrase": "alice passphrase",
                "coins": coins,
                "rpc_password": "pass",
                "seednodes": vec![format!("{}", mm_bob.ip)],
            }),
            "pass".to_string(),
            None,
        )
        .unwrap();
        let (_alice_dump_log, _alice_dump_dashboard) = mm_dump(&mm_alice.log_path);

        log!([block_on(enable_native(&mm_bob, "MYCOIN", &[]))]);
        log!([block_on(enable_native(&mm_bob, "MYCOIN1", &[]))]);
        log!([block_on(enable_native(&mm_alice, "MYCOIN", &[]))]);
        log!([block_on(enable_native(&mm_alice, "MYCOIN1", &[]))]);

        let rc = block_on(mm_bob.rpc(json! ({
            "userpass": mm_bob.userpass,
            "method": "setprice",
            "base": "MYCOIN",
            "rel": "MYCOIN1",
            "price": 1,
            "volume": "999",
        })))
        .unwrap();
        assert!(rc.0.is_success(), "!setprice: {}", rc.1);

        log!("Get MYCOIN/MYCOIN1 orderbook");
        let rc = block_on(mm_bob.rpc(json! ({
            "userpass": mm_bob.userpass,
            "method": "orderbook",
            "base": "MYCOIN",
            "rel": "MYCOIN1",
        })))
        .unwrap();
        assert!(rc.0.is_success(), "!orderbook: {}", rc.1);

        let bob_orderbook: Json = json::from_str(&rc.1).unwrap();
        log!("orderbook "[bob_orderbook]);
        let asks = bob_orderbook["asks"].as_array().unwrap();
        assert_eq!(asks.len(), 1, "MYCOIN/MYCOIN1 orderbook must have exactly 1 ask");

        let withdraw = block_on(mm_bob.rpc(json! ({
            "userpass": mm_bob.userpass,
            "method": "withdraw",
            "coin": "MYCOIN",
            "amount": "499.99998",
            "to": "R9imXLs1hEcU9KbFDQq2hJEEJ1P5UoekaF",
        })))
        .unwrap();
        assert!(withdraw.0.is_success(), "!withdraw: {}", withdraw.1);

        let withdraw: Json = json::from_str(&withdraw.1).unwrap();

        let send_raw = block_on(mm_bob.rpc(json! ({
            "userpass": mm_bob.userpass,
            "method": "send_raw_transaction",
            "coin": "MYCOIN",
            "tx_hex": withdraw["tx_hex"],
        })))
        .unwrap();
        assert!(send_raw.0.is_success(), "!send_raw: {}", send_raw.1);

        thread::sleep(Duration::from_secs(12));

        log!("Get MYCOIN/MYCOIN1 orderbook on Bob side");
        let rc = block_on(mm_bob.rpc(json! ({
            "userpass": mm_bob.userpass,
            "method": "orderbook",
            "base": "MYCOIN",
            "rel": "MYCOIN1",
        })))
        .unwrap();
        assert!(rc.0.is_success(), "!orderbook: {}", rc.1);

        let bob_orderbook: Json = json::from_str(&rc.1).unwrap();
        log!("orderbook "(json::to_string(&bob_orderbook).unwrap()));
        let asks = bob_orderbook["asks"].as_array().unwrap();
        assert_eq!(asks.len(), 1, "Bob MYCOIN/MYCOIN1 orderbook must have exactly 1 ask");

        let order_volume = asks[0]["maxvolume"].as_str().unwrap();
        assert_eq!("500", order_volume);

        log!("Get MYCOIN/MYCOIN1 orderbook on Alice side");
        let rc = block_on(mm_alice.rpc(json! ({
            "userpass": mm_alice.userpass,
            "method": "orderbook",
            "base": "MYCOIN",
            "rel": "MYCOIN1",
        })))
        .unwrap();
        assert!(rc.0.is_success(), "!orderbook: {}", rc.1);

        let alice_orderbook: Json = json::from_str(&rc.1).unwrap();
        log!("orderbook "(json::to_string(&alice_orderbook).unwrap()));
        let asks = alice_orderbook["asks"].as_array().unwrap();
        assert_eq!(asks.len(), 1, "Alice MYCOIN/MYCOIN1 orderbook must have exactly 1 ask");

        let order_volume = asks[0]["maxvolume"].as_str().unwrap();
        assert_eq!("500", order_volume);

        block_on(mm_bob.stop()).unwrap();
        block_on(mm_alice.stop()).unwrap();
    }

    #[test]
    fn order_should_be_updated_when_balance_is_decreased_alice_subscribes_before_update() {
        let (_ctx, _, priv_key) = generate_utxo_coin_with_random_privkey("MYCOIN", 1000.into());
        let coins = json! ([
            {"coin":"MYCOIN","asset":"MYCOIN","txversion":4,"overwintered":1,"txfee":1000,"protocol":{"type":"UTXO"}},
            {"coin":"MYCOIN1","asset":"MYCOIN1","txversion":4,"overwintered":1,"txfee":1000,"protocol":{"type":"UTXO"}},
        ]);
        let mm_bob = MarketMakerIt::start(
            json! ({
                "gui": "nogui",
                "netid": 9000,
                "dht": "on",  // Enable DHT without delay.
                "myipaddr": env::var ("BOB_TRADE_IP") .ok(),
                "rpcip": env::var ("BOB_TRADE_IP") .ok(),
                "canbind": env::var ("BOB_TRADE_PORT") .ok().map (|s| s.parse::<i64>().unwrap()),
                "passphrase": format!("0x{}", hex::encode(priv_key)),
                "coins": coins,
                "rpc_password": "pass",
                "i_am_seed": true,
            }),
            "pass".to_string(),
            None,
        )
        .unwrap();
        let (_bob_dump_log, _bob_dump_dashboard) = mm_dump(&mm_bob.log_path);

        let mm_alice = MarketMakerIt::start(
            json! ({
                "gui": "nogui",
                "netid": 9000,
                "dht": "on",  // Enable DHT without delay.
                "passphrase": "alice passphrase",
                "coins": coins,
                "rpc_password": "pass",
                "seednodes": vec![format!("{}", mm_bob.ip)],
            }),
            "pass".to_string(),
            None,
        )
        .unwrap();
        let (_alice_dump_log, _alice_dump_dashboard) = mm_dump(&mm_alice.log_path);

        log!([block_on(enable_native(&mm_bob, "MYCOIN", &[]))]);
        log!([block_on(enable_native(&mm_bob, "MYCOIN1", &[]))]);
        log!([block_on(enable_native(&mm_alice, "MYCOIN", &[]))]);
        log!([block_on(enable_native(&mm_alice, "MYCOIN1", &[]))]);

        let rc = block_on(mm_bob.rpc(json! ({
            "userpass": mm_bob.userpass,
            "method": "setprice",
            "base": "MYCOIN",
            "rel": "MYCOIN1",
            "price": 1,
            "volume": "999",
        })))
        .unwrap();
        assert!(rc.0.is_success(), "!setprice: {}", rc.1);

        log!("Get MYCOIN/MYCOIN1 orderbook");
        let rc = block_on(mm_bob.rpc(json! ({
            "userpass": mm_bob.userpass,
            "method": "orderbook",
            "base": "MYCOIN",
            "rel": "MYCOIN1",
        })))
        .unwrap();
        assert!(rc.0.is_success(), "!orderbook: {}", rc.1);

        let bob_orderbook: Json = json::from_str(&rc.1).unwrap();
        log!("orderbook "[bob_orderbook]);
        let asks = bob_orderbook["asks"].as_array().unwrap();
        assert_eq!(asks.len(), 1, "Bob MYCOIN/MYCOIN1 orderbook must have exactly 1 ask");

        thread::sleep(Duration::from_secs(2));
        log!("Get MYCOIN/MYCOIN1 orderbook on Alice side");
        let rc = block_on(mm_alice.rpc(json! ({
            "userpass": mm_alice.userpass,
            "method": "orderbook",
            "base": "MYCOIN",
            "rel": "MYCOIN1",
        })))
        .unwrap();
        assert!(rc.0.is_success(), "!orderbook: {}", rc.1);

        let alice_orderbook: Json = json::from_str(&rc.1).unwrap();
        log!("orderbook "(json::to_string(&alice_orderbook).unwrap()));
        let asks = alice_orderbook["asks"].as_array().unwrap();
        assert_eq!(asks.len(), 1, "Alice MYCOIN/MYCOIN1 orderbook must have exactly 1 ask");

        let withdraw = block_on(mm_bob.rpc(json! ({
            "userpass": mm_bob.userpass,
            "method": "withdraw",
            "coin": "MYCOIN",
            "amount": "499.99998",
            "to": "R9imXLs1hEcU9KbFDQq2hJEEJ1P5UoekaF",
        })))
        .unwrap();
        assert!(withdraw.0.is_success(), "!withdraw: {}", withdraw.1);

        let withdraw: Json = json::from_str(&withdraw.1).unwrap();

        let send_raw = block_on(mm_bob.rpc(json! ({
            "userpass": mm_bob.userpass,
            "method": "send_raw_transaction",
            "coin": "MYCOIN",
            "tx_hex": withdraw["tx_hex"],
        })))
        .unwrap();
        assert!(send_raw.0.is_success(), "!send_raw: {}", send_raw.1);

        thread::sleep(Duration::from_secs(12));

        log!("Get MYCOIN/MYCOIN1 orderbook on Bob side");
        let rc = block_on(mm_bob.rpc(json! ({
            "userpass": mm_bob.userpass,
            "method": "orderbook",
            "base": "MYCOIN",
            "rel": "MYCOIN1",
        })))
        .unwrap();
        assert!(rc.0.is_success(), "!orderbook: {}", rc.1);

        let bob_orderbook: Json = json::from_str(&rc.1).unwrap();
        log!("orderbook "(json::to_string(&bob_orderbook).unwrap()));
        let asks = bob_orderbook["asks"].as_array().unwrap();
        assert_eq!(asks.len(), 1, "Bob MYCOIN/MYCOIN1 orderbook must have exactly 1 ask");

        let order_volume = asks[0]["maxvolume"].as_str().unwrap();
        assert_eq!("500", order_volume);

        log!("Get MYCOIN/MYCOIN1 orderbook on Alice side");
        let rc = block_on(mm_alice.rpc(json! ({
            "userpass": mm_alice.userpass,
            "method": "orderbook",
            "base": "MYCOIN",
            "rel": "MYCOIN1",
        })))
        .unwrap();
        assert!(rc.0.is_success(), "!orderbook: {}", rc.1);

        let alice_orderbook: Json = json::from_str(&rc.1).unwrap();
        log!("orderbook "(json::to_string(&alice_orderbook).unwrap()));
        let asks = alice_orderbook["asks"].as_array().unwrap();
        assert_eq!(asks.len(), 1, "Alice MYCOIN/MYCOIN1 orderbook must have exactly 1 ask");

        let order_volume = asks[0]["maxvolume"].as_str().unwrap();
        assert_eq!("500", order_volume);

        block_on(mm_bob.stop()).unwrap();
        block_on(mm_alice.stop()).unwrap();
    }

    #[test]
    fn test_order_should_be_updated_when_matched_partially() {
        let (_ctx, _, bob_priv_key) = generate_utxo_coin_with_random_privkey("MYCOIN", 2000.into());
        let (_ctx, _, alice_priv_key) = generate_utxo_coin_with_random_privkey("MYCOIN1", 2000.into());
        let coins = json! ([
            {"coin":"MYCOIN","asset":"MYCOIN","txversion":4,"overwintered":1,"txfee":1000,"protocol":{"type":"UTXO"}},
            {"coin":"MYCOIN1","asset":"MYCOIN1","txversion":4,"overwintered":1,"txfee":1000,"protocol":{"type":"UTXO"}},
        ]);
        let mut mm_bob = MarketMakerIt::start(
            json! ({
                "gui": "nogui",
                "netid": 9000,
                "dht": "on",  // Enable DHT without delay.
                "passphrase": format!("0x{}", hex::encode(bob_priv_key)),
                "coins": coins,
                "rpc_password": "pass",
                "i_am_seed": true,
            }),
            "pass".to_string(),
            None,
        )
        .unwrap();
        let (_bob_dump_log, _bob_dump_dashboard) = mm_dump(&mm_bob.log_path);

        let mut mm_alice = MarketMakerIt::start(
            json! ({
                "gui": "nogui",
                "netid": 9000,
                "dht": "on",  // Enable DHT without delay.
                "passphrase": format!("0x{}", hex::encode(alice_priv_key)),
                "coins": coins,
                "rpc_password": "pass",
                "seednodes": vec![format!("{}", mm_bob.ip)],
            }),
            "pass".to_string(),
            None,
        )
        .unwrap();
        let (_alice_dump_log, _alice_dump_dashboard) = mm_dump(&mm_alice.log_path);

        log!([block_on(enable_native(&mm_bob, "MYCOIN", &[]))]);
        log!([block_on(enable_native(&mm_bob, "MYCOIN1", &[]))]);
        log!([block_on(enable_native(&mm_alice, "MYCOIN", &[]))]);
        log!([block_on(enable_native(&mm_alice, "MYCOIN1", &[]))]);

        let rc = block_on(mm_bob.rpc(json! ({
            "userpass": mm_bob.userpass,
            "method": "setprice",
            "base": "MYCOIN",
            "rel": "MYCOIN1",
            "price": 1,
            "volume": "1000",
        })))
        .unwrap();
        assert!(rc.0.is_success(), "!setprice: {}", rc.1);

        let rc = block_on(mm_alice.rpc(json! ({
            "userpass": mm_alice.userpass,
            "method": "buy",
            "base": "MYCOIN",
            "rel": "MYCOIN1",
            "price": 1,
            "volume": "500",
        })))
        .unwrap();
        assert!(rc.0.is_success(), "!buy: {}", rc.1);

        block_on(mm_bob.wait_for_log(22., |log| log.contains("Entering the maker_swap_loop MYCOIN/MYCOIN1"))).unwrap();
        block_on(mm_alice.wait_for_log(22., |log| log.contains("Entering the taker_swap_loop MYCOIN/MYCOIN1")))
            .unwrap();

        log!("Get MYCOIN/MYCOIN1 orderbook on Bob side");
        let rc = block_on(mm_bob.rpc(json! ({
            "userpass": mm_bob.userpass,
            "method": "orderbook",
            "base": "MYCOIN",
            "rel": "MYCOIN1",
        })))
        .unwrap();
        assert!(rc.0.is_success(), "!orderbook: {}", rc.1);

        let bob_orderbook: Json = json::from_str(&rc.1).unwrap();
        log!("orderbook "(json::to_string(&bob_orderbook).unwrap()));
        let asks = bob_orderbook["asks"].as_array().unwrap();
        assert_eq!(asks.len(), 1, "Bob MYCOIN/MYCOIN1 orderbook must have exactly 1 ask");

        let order_volume = asks[0]["maxvolume"].as_str().unwrap();
        assert_eq!("500", order_volume);

        log!("Get MYCOIN/MYCOIN1 orderbook on Alice side");
        let rc = block_on(mm_alice.rpc(json! ({
            "userpass": mm_alice.userpass,
            "method": "orderbook",
            "base": "MYCOIN",
            "rel": "MYCOIN1",
        })))
        .unwrap();
        assert!(rc.0.is_success(), "!orderbook: {}", rc.1);

        let alice_orderbook: Json = json::from_str(&rc.1).unwrap();
        log!("orderbook "(json::to_string(&alice_orderbook).unwrap()));
        let asks = alice_orderbook["asks"].as_array().unwrap();
        assert_eq!(asks.len(), 1, "Alice MYCOIN/MYCOIN1 orderbook must have exactly 1 ask");

        block_on(mm_bob.stop()).unwrap();
        block_on(mm_alice.stop()).unwrap();
    }

    // https://github.com/KomodoPlatform/atomicDEX-API/issues/471
    #[test]
    fn test_match_and_trade_setprice_max() {
        let (_ctx, _, bob_priv_key) = generate_utxo_coin_with_random_privkey("MYCOIN", 1000.into());
        let (_ctx, _, alice_priv_key) = generate_utxo_coin_with_random_privkey("MYCOIN1", 2000.into());
        let coins = json! ([
            {"coin":"MYCOIN","asset":"MYCOIN","txversion":4,"overwintered":1,"txfee":1000,"protocol":{"type":"UTXO"}},
            {"coin":"MYCOIN1","asset":"MYCOIN1","txversion":4,"overwintered":1,"txfee":1000,"protocol":{"type":"UTXO"}},
        ]);
        let mut mm_bob = MarketMakerIt::start(
            json! ({
                "gui": "nogui",
                "netid": 9000,
                "dht": "on",  // Enable DHT without delay.
                "passphrase": format!("0x{}", hex::encode(bob_priv_key)),
                "coins": coins,
                "rpc_password": "pass",
                "i_am_seed": true,
            }),
            "pass".to_string(),
            None,
        )
        .unwrap();
        let (_bob_dump_log, _bob_dump_dashboard) = mm_dump(&mm_bob.log_path);

        let mut mm_alice = MarketMakerIt::start(
            json! ({
                "gui": "nogui",
                "netid": 9000,
                "dht": "on",  // Enable DHT without delay.
                "passphrase": format!("0x{}", hex::encode(alice_priv_key)),
                "coins": coins,
                "rpc_password": "pass",
                "seednodes": vec![format!("{}", mm_bob.ip)],
            }),
            "pass".to_string(),
            None,
        )
        .unwrap();
        let (_alice_dump_log, _alice_dump_dashboard) = mm_dump(&mm_alice.log_path);

        log!([block_on(enable_native(&mm_bob, "MYCOIN", &[]))]);
        log!([block_on(enable_native(&mm_bob, "MYCOIN1", &[]))]);
        log!([block_on(enable_native(&mm_alice, "MYCOIN", &[]))]);
        log!([block_on(enable_native(&mm_alice, "MYCOIN1", &[]))]);
        let rc = block_on(mm_bob.rpc(json! ({
            "userpass": mm_bob.userpass,
            "method": "setprice",
            "base": "MYCOIN",
            "rel": "MYCOIN1",
            "price": 1,
            "max": true,
        })))
        .unwrap();
        assert!(rc.0.is_success(), "!setprice: {}", rc.1);
        let json: Json = json::from_str(&rc.1).unwrap();
        let bob_uuid = json["result"]["uuid"].as_str().unwrap().to_owned();

        log!("Get MYCOIN/MYCOIN1 orderbook");
        let rc = block_on(mm_bob.rpc(json! ({
            "userpass": mm_bob.userpass,
            "method": "orderbook",
            "base": "MYCOIN",
            "rel": "MYCOIN1",
        })))
        .unwrap();
        assert!(rc.0.is_success(), "!orderbook: {}", rc.1);

        let bob_orderbook: Json = json::from_str(&rc.1).unwrap();
        log!("orderbook "[bob_orderbook]);
        let asks = bob_orderbook["asks"].as_array().unwrap();
        assert_eq!(asks.len(), 1, "MYCOIN/MYCOIN1 orderbook must have exactly 1 ask");
        assert_eq!(asks[0]["maxvolume"], Json::from("999.99999"));

        let rc = block_on(mm_alice.rpc(json! ({
            "userpass": mm_alice.userpass,
            "method": "buy",
            "base": "MYCOIN",
            "rel": "MYCOIN1",
            "price": 1,
            "volume": "999.99999",
        })))
        .unwrap();
        assert!(rc.0.is_success(), "!buy: {}", rc.1);

        block_on(mm_bob.wait_for_log(22., |log| log.contains("Entering the maker_swap_loop MYCOIN/MYCOIN1"))).unwrap();
        block_on(mm_alice.wait_for_log(22., |log| log.contains("Entering the taker_swap_loop MYCOIN/MYCOIN1")))
            .unwrap();

        thread::sleep(Duration::from_secs(3));

        let rmd160 = rmd160_from_priv(bob_priv_key);
        let order_path = mm_bob.folder.join(format!(
            "DB/{}/ORDERS/MY/MAKER/{}.json",
            hex::encode(rmd160.take()),
            bob_uuid,
        ));
        log!("Order path "(order_path.display()));
        assert!(!order_path.exists());
        block_on(mm_bob.stop()).unwrap();
        block_on(mm_alice.stop()).unwrap();
    }

    #[test]
    // https://github.com/KomodoPlatform/atomicDEX-API/issues/888
    fn test_max_taker_vol_swap() {
        let (_ctx, _, bob_priv_key) = generate_utxo_coin_with_random_privkey("MYCOIN", 1000.into());
        let (_ctx, _, alice_priv_key) = generate_utxo_coin_with_random_privkey("MYCOIN1", 50.into());
        let coins = json! ([
            {"coin":"MYCOIN","asset":"MYCOIN","txversion":4,"overwintered":1,"txfee":1000,"protocol":{"type":"UTXO"}},
            {"coin":"MYCOIN1","asset":"MYCOIN1","txversion":4,"overwintered":1,"txfee":1000,"protocol":{"type":"UTXO"}},
        ]);
        let mut mm_bob = block_on(MarketMakerIt::start_with_envs(
            json! ({
                "gui": "nogui",
                "netid": 9000,
                "dht": "on",  // Enable DHT without delay.
                "passphrase": format!("0x{}", hex::encode(bob_priv_key)),
                "coins": coins,
                "rpc_password": "pass",
                "i_am_seed": true,
            }),
            "pass".to_string(),
            None,
            &[("MYCOIN_FEE_DISCOUNT", "")],
        ))
        .unwrap();
        let (_bob_dump_log, _bob_dump_dashboard) = mm_dump(&mm_bob.log_path);
        block_on(mm_bob.wait_for_log(22., |log| log.contains(">>>>>>>>> DEX stats "))).unwrap();

        let mut mm_alice = block_on(MarketMakerIt::start_with_envs(
            json! ({
                "gui": "nogui",
                "netid": 9000,
                "dht": "on",  // Enable DHT without delay.
                "passphrase": format!("0x{}", hex::encode(alice_priv_key)),
                "coins": coins,
                "rpc_password": "pass",
                "seednodes": vec![format!("{}", mm_bob.ip)],
            }),
            "pass".to_string(),
            None,
            &[("MYCOIN_FEE_DISCOUNT", "")],
        ))
        .unwrap();
        let (_alice_dump_log, _alice_dump_dashboard) = mm_dump(&mm_alice.log_path);
        block_on(mm_alice.wait_for_log(22., |log| log.contains(">>>>>>>>> DEX stats "))).unwrap();

        log!([block_on(enable_native(&mm_bob, "MYCOIN", &[]))]);
        log!([block_on(enable_native(&mm_bob, "MYCOIN1", &[]))]);
        log!([block_on(enable_native(&mm_alice, "MYCOIN", &[]))]);
        log!([block_on(enable_native(&mm_alice, "MYCOIN1", &[]))]);
        let price = MmNumber::from((100, 1620));
        let rc = block_on(mm_bob.rpc(json! ({
            "userpass": mm_bob.userpass,
            "method": "setprice",
            "base": "MYCOIN",
            "rel": "MYCOIN1",
            "price": price,
            "max": true,
        })))
        .unwrap();
        assert!(rc.0.is_success(), "!setprice: {}", rc.1);

        let rc = block_on(mm_alice.rpc(json! ({
            "userpass": mm_alice.userpass,
            "method": "orderbook",
            "base": "MYCOIN1",
            "rel": "MYCOIN",
        })))
        .unwrap();
        assert!(rc.0.is_success(), "!orderbook: {}", rc.1);
        log!((rc.1));
        thread::sleep(Duration::from_secs(3));

        let rc = block_on(mm_alice.rpc(json! ({
            "userpass": mm_alice.userpass,
            "method": "max_taker_vol",
            "coin": "MYCOIN1",
            "trade_with": "MYCOIN",
        })))
        .unwrap();
        assert!(rc.0.is_success(), "!max_taker_vol: {}", rc.1);
        let vol: MaxTakerVolResponse = json::from_str(&rc.1).unwrap();
        let expected_vol = MmNumber::from((647499741, 12965000));

        let actual_vol = MmNumber::from(vol.result.clone());
        assert_eq!(expected_vol, actual_vol);

        let rc = block_on(mm_alice.rpc(json! ({
            "userpass": mm_alice.userpass,
            "method": "sell",
            "base": "MYCOIN1",
            "rel": "MYCOIN",
            "price": "16",
            "volume": vol.result,
        })))
        .unwrap();
        assert!(rc.0.is_success(), "!sell: {}", rc.1);
        let sell_res: BuyOrSellRpcResult = json::from_str(&rc.1).unwrap();

        block_on(mm_bob.wait_for_log(22., |log| log.contains("Entering the maker_swap_loop MYCOIN/MYCOIN1"))).unwrap();
        block_on(mm_alice.wait_for_log(22., |log| log.contains("Entering the taker_swap_loop MYCOIN/MYCOIN1")))
            .unwrap();

        thread::sleep(Duration::from_secs(3));

        let rc = block_on(mm_alice.rpc(json! ({
            "userpass": mm_alice.userpass,
            "method": "my_swap_status",
            "params": {
                "uuid": sell_res.result.uuid
            }
        })))
        .unwrap();
        assert!(rc.0.is_success(), "!my_swap_status: {}", rc.1);

        let status_response: Json = json::from_str(&rc.1).unwrap();
        let events_array = status_response["result"]["events"].as_array().unwrap();
        let first_event_type = events_array[0]["event"]["type"].as_str().unwrap();
        assert_eq!("Started", first_event_type);
        block_on(mm_bob.stop()).unwrap();
        block_on(mm_alice.stop()).unwrap();
    }

    #[test]
    fn test_buy_when_coins_locked_by_other_swap() {
        let (_ctx, _, bob_priv_key) = generate_utxo_coin_with_random_privkey("MYCOIN", 1000.into());
        let (_ctx, _, alice_priv_key) = generate_utxo_coin_with_random_privkey("MYCOIN1", 2.into());
        let coins = json! ([
            {"coin":"MYCOIN","asset":"MYCOIN","txversion":4,"overwintered":1,"txfee":1000,"protocol":{"type":"UTXO"}},
            {"coin":"MYCOIN1","asset":"MYCOIN1","txversion":4,"overwintered":1,"txfee":1000,"protocol":{"type":"UTXO"}},
        ]);
        let mut mm_bob = MarketMakerIt::start(
            json! ({
                "gui": "nogui",
                "netid": 9000,
                "dht": "on",  // Enable DHT without delay.
                "passphrase": format!("0x{}", hex::encode(bob_priv_key)),
                "coins": coins,
                "rpc_password": "pass",
                "i_am_seed": true,
            }),
            "pass".to_string(),
            None,
        )
        .unwrap();
        let (_bob_dump_log, _bob_dump_dashboard) = mm_dump(&mm_bob.log_path);

        let mut mm_alice = MarketMakerIt::start(
            json! ({
                "gui": "nogui",
                "netid": 9000,
                "dht": "on",  // Enable DHT without delay.
                "passphrase": format!("0x{}", hex::encode(alice_priv_key)),
                "coins": coins,
                "rpc_password": "pass",
                "seednodes": vec![format!("{}", mm_bob.ip)],
            }),
            "pass".to_string(),
            None,
        )
        .unwrap();
        let (_alice_dump_log, _alice_dump_dashboard) = mm_dump(&mm_alice.log_path);

        log!([block_on(enable_native(&mm_bob, "MYCOIN", &[]))]);
        log!([block_on(enable_native(&mm_bob, "MYCOIN1", &[]))]);
        log!([block_on(enable_native(&mm_alice, "MYCOIN", &[]))]);
        log!([block_on(enable_native(&mm_alice, "MYCOIN1", &[]))]);
        let rc = block_on(mm_bob.rpc(json! ({
            "userpass": mm_bob.userpass,
            "method": "setprice",
            "base": "MYCOIN",
            "rel": "MYCOIN1",
            "price": 1,
            "max": true,
        })))
        .unwrap();
        assert!(rc.0.is_success(), "!setprice: {}", rc.1);

        let rc = block_on(mm_alice.rpc(json! ({
            "userpass": mm_alice.userpass,
            "method": "buy",
            "base": "MYCOIN",
            "rel": "MYCOIN1",
            "price": 1,
            // the result of equation x + x / 777 + 0.00002 = 1
            "volume": {
                "numer":"77698446",
                "denom":"77800000"
            },
        })))
        .unwrap();
        assert!(rc.0.is_success(), "!buy: {}", rc.1);

        block_on(mm_bob.wait_for_log(22., |log| log.contains("Entering the maker_swap_loop MYCOIN/MYCOIN1"))).unwrap();
        block_on(mm_alice.wait_for_log(22., |log| log.contains("Entering the taker_swap_loop MYCOIN/MYCOIN1")))
            .unwrap();
        // TODO when buy call is made immediately swap might be not put into swap ctx yet so locked
        // amount returns 0
        thread::sleep(Duration::from_secs(3));

        let rc = block_on(mm_alice.rpc(json! ({
            "userpass": mm_alice.userpass,
            "method": "buy",
            "base": "MYCOIN",
            "rel": "MYCOIN1",
            "price": 1,
            // it is slightly more than previous volume so it should fail
            // because the total sum of used funds will be slightly more than available 2
            "volume": {
                "numer":"77698447",
                "denom":"77800000"
            },
        })))
        .unwrap();
        assert!(!rc.0.is_success(), "buy success, but should fail: {}", rc.1);
        assert!(rc.1.contains("Not enough MYCOIN1 for swap"), "{}", rc.1);
        block_on(mm_bob.stop()).unwrap();
        block_on(mm_alice.stop()).unwrap();
    }

    #[test]
    fn test_sell_when_coins_locked_by_other_swap() {
        let (_ctx, _, bob_priv_key) = generate_utxo_coin_with_random_privkey("MYCOIN", 1000.into());
        let (_ctx, _, alice_priv_key) = generate_utxo_coin_with_random_privkey("MYCOIN1", 2.into());
        let coins = json! ([
            {"coin":"MYCOIN","asset":"MYCOIN","txversion":4,"overwintered":1,"txfee":1000,"protocol":{"type":"UTXO"}},
            {"coin":"MYCOIN1","asset":"MYCOIN1","txversion":4,"overwintered":1,"txfee":1000,"protocol":{"type":"UTXO"}},
        ]);
        let mut mm_bob = MarketMakerIt::start(
            json! ({
                "gui": "nogui",
                "netid": 9000,
                "dht": "on",  // Enable DHT without delay.
                "passphrase": format!("0x{}", hex::encode(bob_priv_key)),
                "coins": coins,
                "rpc_password": "pass",
                "i_am_seed": true,
            }),
            "pass".to_string(),
            None,
        )
        .unwrap();
        let (_bob_dump_log, _bob_dump_dashboard) = mm_dump(&mm_bob.log_path);

        let mut mm_alice = MarketMakerIt::start(
            json! ({
                "gui": "nogui",
                "netid": 9000,
                "dht": "on",  // Enable DHT without delay.
                "passphrase": format!("0x{}", hex::encode(alice_priv_key)),
                "coins": coins,
                "rpc_password": "pass",
                "seednodes": vec![format!("{}", mm_bob.ip)],
            }),
            "pass".to_string(),
            None,
        )
        .unwrap();
        let (_alice_dump_log, _alice_dump_dashboard) = mm_dump(&mm_alice.log_path);

        log!([block_on(enable_native(&mm_bob, "MYCOIN", &[]))]);
        log!([block_on(enable_native(&mm_bob, "MYCOIN1", &[]))]);
        log!([block_on(enable_native(&mm_alice, "MYCOIN", &[]))]);
        log!([block_on(enable_native(&mm_alice, "MYCOIN1", &[]))]);
        let rc = block_on(mm_bob.rpc(json! ({
            "userpass": mm_bob.userpass,
            "method": "setprice",
            "base": "MYCOIN",
            "rel": "MYCOIN1",
            "price": 1,
            "max": true,
        })))
        .unwrap();
        assert!(rc.0.is_success(), "!setprice: {}", rc.1);

        let rc = block_on(mm_alice.rpc(json! ({
            "userpass": mm_alice.userpass,
            "method": "sell",
            "base": "MYCOIN1",
            "rel": "MYCOIN",
            "price": 1,
            // the result of equation x + x / 777 + 0.00002 = 1
            "volume": {
                "numer":"77698446",
                "denom":"77800000"
            },
        })))
        .unwrap();
        assert!(rc.0.is_success(), "!sell: {}", rc.1);

        block_on(mm_bob.wait_for_log(22., |log| log.contains("Entering the maker_swap_loop MYCOIN/MYCOIN1"))).unwrap();
        block_on(mm_alice.wait_for_log(22., |log| log.contains("Entering the taker_swap_loop MYCOIN/MYCOIN1")))
            .unwrap();
        // TODO when sell call is made immediately swap might be not put into swap ctx yet so locked
        // amount returns 0
        thread::sleep(Duration::from_secs(3));

        let rc = block_on(mm_alice.rpc(json! ({
            "userpass": mm_alice.userpass,
            "method": "sell",
            "base": "MYCOIN1",
            "rel": "MYCOIN",
            "price": 1,
            // it is slightly more than previous volume so it should fail
            // because the total sum of used funds will be slightly more than available 2
            "volume": {
                "numer":"77698447",
                "denom":"77800000"
            },
        })))
        .unwrap();
        assert!(!rc.0.is_success(), "sell success, but should fail: {}", rc.1);
        assert!(rc.1.contains("Not enough MYCOIN1 for swap"), "{}", rc.1);
        block_on(mm_bob.stop()).unwrap();
        block_on(mm_alice.stop()).unwrap();
    }

    #[test]
    fn test_buy_max() {
        let (_ctx, _, alice_priv_key) = generate_utxo_coin_with_random_privkey("MYCOIN1", 1.into());
        let coins = json! ([
            {"coin":"MYCOIN","asset":"MYCOIN","txversion":4,"overwintered":1,"txfee":1000,"protocol":{"type":"UTXO"}},
            {"coin":"MYCOIN1","asset":"MYCOIN1","txversion":4,"overwintered":1,"txfee":1000,"protocol":{"type":"UTXO"}},
        ]);
        let mm_alice = MarketMakerIt::start(
            json! ({
                "gui": "nogui",
                "netid": 9000,
                "dht": "on",  // Enable DHT without delay.
                "passphrase": format!("0x{}", hex::encode(alice_priv_key)),
                "coins": coins,
                "rpc_password": "pass",
                "i_am_seed": true,
            }),
            "pass".to_string(),
            None,
        )
        .unwrap();
        let (_alice_dump_log, _alice_dump_dashboard) = mm_dump(&mm_alice.log_path);

        log!([block_on(enable_native(&mm_alice, "MYCOIN", &[]))]);
        log!([block_on(enable_native(&mm_alice, "MYCOIN1", &[]))]);
        let rc = block_on(mm_alice.rpc(json! ({
            "userpass": mm_alice.userpass,
            "method": "buy",
            "base": "MYCOIN",
            "rel": "MYCOIN1",
            "price": 1,
            // the result of equation x + x / 777 + 0.00002 = 1
            "volume": {
                "numer":"77698446",
                "denom":"77800000"
            },
        })))
        .unwrap();
        assert!(rc.0.is_success(), "!buy: {}", rc.1);

        let rc = block_on(mm_alice.rpc(json! ({
            "userpass": mm_alice.userpass,
            "method": "buy",
            "base": "MYCOIN",
            "rel": "MYCOIN1",
            "price": 1,
            // it is slightly more than previous volume so it should fail
            "volume": {
                "numer":"77698447",
                "denom":"77800000"
            },
        })))
        .unwrap();
        assert!(!rc.0.is_success(), "buy success, but should fail: {}", rc.1);
        // assert! (rc.1.contains("MYCOIN1 balance 1 is too low"));
        block_on(mm_alice.stop()).unwrap();
    }

    #[test]
    fn test_maker_trade_preimage() {
        let priv_key = SecretKey::new(&mut rand6::thread_rng());

        let (_ctx, mycoin) = utxo_coin_from_privkey("MYCOIN", &priv_key[..]);
        let my_address = mycoin.my_address().expect("!my_address");
        fill_address(&mycoin, &my_address, 10.into(), 30);

        let (_ctx, mycoin1) = utxo_coin_from_privkey("MYCOIN1", &priv_key[..]);
        let my_address = mycoin1.my_address().expect("!my_address");
        fill_address(&mycoin1, &my_address, 20.into(), 30);

        let coins = json!([
            {"coin":"MYCOIN","asset":"MYCOIN","txversion":4,"overwintered":1,"txfee":1000,"protocol":{"type":"UTXO"}},
            {"coin":"MYCOIN1","asset":"MYCOIN1","txversion":4,"overwintered":1,"txfee":2000,"protocol":{"type":"UTXO"}},
        ]);
        let mm = MarketMakerIt::start(
            json! ({
                "gui": "nogui",
                "netid": 9000,
                "dht": "on",  // Enable DHT without delay.
                "passphrase": format!("0x{}", hex::encode(&priv_key[..])),
                "coins": coins,
                "rpc_password": "pass",
                "i_am_seed": true,
            }),
            "pass".to_string(),
            None,
        )
        .unwrap();
        let (_dump_log, _dump_dashboard) = mm_dump(&mm.log_path);

        log!([block_on(enable_native(&mm, "MYCOIN1", &[]))]);
        log!([block_on(enable_native(&mm, "MYCOIN", &[]))]);

        let rc = block_on(mm.rpc(json!({
            "userpass": mm.userpass,
            "mmrpc": "2.0",
            "method": "trade_preimage",
            "params": {
                "base": "MYCOIN",
                "rel": "MYCOIN1",
                "swap_method": "setprice",
                "price": 1,
                "max": true,
            },
        })))
        .unwrap();
        assert!(rc.0.is_success(), "!trade_preimage: {}", rc.1);
        let base_coin_fee = TradeFeeForTest::new("MYCOIN", "0.00001", false);
        let rel_coin_fee = TradeFeeForTest::new("MYCOIN1", "0.00002", true);
        let volume = MmNumber::from("9.99999");

        let my_coin_total = TotalTradeFeeForTest::new("MYCOIN", "0.00001", "0.00001");
        let my_coin1_total = TotalTradeFeeForTest::new("MYCOIN1", "0.00002", "0");

        let expected = TradePreimageResult::MakerPreimage(MakerPreimage {
            base_coin_fee,
            rel_coin_fee,
            volume: Some(volume.to_decimal()),
            volume_rat: Some(volume.to_ratio()),
            volume_fraction: Some(volume.to_fraction()),
            total_fees: vec![my_coin_total, my_coin1_total],
        });

        let mut actual: RpcSuccessResponse<TradePreimageResult> = json::from_str(&rc.1).unwrap();
        actual.result.sort_total_fees();
        assert_eq!(expected, actual.result);

        let rc = block_on(mm.rpc(json!({
            "userpass": mm.userpass,
            "mmrpc": "2.0",
            "method": "trade_preimage",
            "params": {
                "base": "MYCOIN1",
                "rel": "MYCOIN",
                "swap_method": "setprice",
                "price": 1,
                "max": true,
            },
        })))
        .unwrap();
        assert!(rc.0.is_success(), "!trade_preimage: {}", rc.1);
        let mut actual: RpcSuccessResponse<TradePreimageResult> = json::from_str(&rc.1).unwrap();
        actual.result.sort_total_fees();

        let base_coin_fee = TradeFeeForTest::new("MYCOIN1", "0.00002", false);
        let rel_coin_fee = TradeFeeForTest::new("MYCOIN", "0.00001", true);
        let volume = MmNumber::from("19.99998");

        let my_coin_total = TotalTradeFeeForTest::new("MYCOIN", "0.00001", "0");
        let my_coin1_total = TotalTradeFeeForTest::new("MYCOIN1", "0.00002", "0.00002");
        let expected = TradePreimageResult::MakerPreimage(MakerPreimage {
            base_coin_fee,
            rel_coin_fee,
            volume: Some(volume.to_decimal()),
            volume_rat: Some(volume.to_ratio()),
            volume_fraction: Some(volume.to_fraction()),
            total_fees: vec![my_coin_total, my_coin1_total],
        });

        actual.result.sort_total_fees();
        assert_eq!(expected, actual.result);

        let rc = block_on(mm.rpc(json!({
            "userpass": mm.userpass,
            "mmrpc": "2.0",
            "method": "trade_preimage",
            "params": {
                "base": "MYCOIN1",
                "rel": "MYCOIN",
                "swap_method": "setprice",
                "price": 1,
                "volume": "19.99998",
            },
        })))
        .unwrap();
        assert!(rc.0.is_success(), "!trade_preimage: {}", rc.1);
        let mut actual: RpcSuccessResponse<TradePreimageResult> = json::from_str(&rc.1).unwrap();
        actual.result.sort_total_fees();

        let base_coin_fee = TradeFeeForTest::new("MYCOIN1", "0.00002", false);
        let rel_coin_fee = TradeFeeForTest::new("MYCOIN", "0.00001", true);

        let total_my_coin = TotalTradeFeeForTest::new("MYCOIN", "0.00001", "0");
        let total_my_coin1 = TotalTradeFeeForTest::new("MYCOIN1", "0.00002", "0.00002");

        let expected = TradePreimageResult::MakerPreimage(MakerPreimage {
            base_coin_fee,
            rel_coin_fee,
            volume: None,
            volume_rat: None,
            volume_fraction: None,
            total_fees: vec![total_my_coin, total_my_coin1],
        });

        actual.result.sort_total_fees();
        assert_eq!(expected, actual.result);
    }

    #[test]
    fn test_taker_trade_preimage() {
        let priv_key = SecretKey::new(&mut rand6::thread_rng());

        let (_ctx, mycoin) = utxo_coin_from_privkey("MYCOIN", priv_key.as_ref());
        let my_address = mycoin.my_address().expect("!my_address");
        fill_address(&mycoin, &my_address, 10.into(), 30);

        let (_ctx, mycoin1) = utxo_coin_from_privkey("MYCOIN1", priv_key.as_ref());
        let my_address = mycoin1.my_address().expect("!my_address");
        fill_address(&mycoin1, &my_address, 20.into(), 30);

        let coins = json!([
            {"coin":"MYCOIN","asset":"MYCOIN","txversion":4,"overwintered":1,"txfee":1000,"protocol":{"type":"UTXO"}},
            {"coin":"MYCOIN1","asset":"MYCOIN1","txversion":4,"overwintered":1,"txfee":2000,"protocol":{"type":"UTXO"}},
        ]);
        let mm = MarketMakerIt::start(
            json! ({
                "gui": "nogui",
                "netid": 9000,
                "dht": "on",  // Enable DHT without delay.
                "passphrase": format!("0x{}", hex::encode(priv_key.as_ref())),
                "coins": coins,
                "rpc_password": "pass",
                "i_am_seed": true,
            }),
            "pass".to_string(),
            None,
        )
        .unwrap();
        let (_dump_log, _dump_dashboard) = mm_dump(&mm.log_path);

        log!([block_on(enable_native(&mm, "MYCOIN1", &[]))]);
        log!([block_on(enable_native(&mm, "MYCOIN", &[]))]);

        // `max` field is not supported for `buy/sell` swap methods
        let rc = block_on(mm.rpc(json!({
            "userpass": mm.userpass,
            "mmrpc": "2.0",
            "method": "trade_preimage",
            "params": {
                "base": "MYCOIN",
                "rel": "MYCOIN1",
                "swap_method": "sell",
                "max": true,
                "price": 1,
            },
        })))
        .unwrap();
        assert!(!rc.0.is_success(), "trade_preimage success, but should fail: {}", rc.1);

        let actual: RpcErrorResponse<trade_preimage_error::InvalidParam> = json::from_str(&rc.1).unwrap();
        assert_eq!(actual.error_type, "InvalidParam", "Unexpected error_type: {}", rc.1);
        let expected = trade_preimage_error::InvalidParam {
            param: "max".to_owned(),
            reason: "'max' cannot be used with 'sell' or 'buy' method".to_owned(),
        };
        assert_eq!(actual.error_data, Some(expected));

        let rc = block_on(mm.rpc(json!({
            "userpass": mm.userpass,
            "mmrpc": "2.0",
            "method": "trade_preimage",
            "params": {
                "base": "MYCOIN",
                "rel": "MYCOIN1",
                "swap_method": "sell",
                "volume": "7.77",
                "price": "2",
            },
        })))
        .unwrap();
        assert!(rc.0.is_success(), "!trade_preimage: {}", rc.1);

        let mut actual: RpcSuccessResponse<TradePreimageResult> = json::from_str(&rc.1).unwrap();
        actual.result.sort_total_fees();

        let base_coin_fee = TradeFeeForTest::new("MYCOIN", "0.00001", false);
        let rel_coin_fee = TradeFeeForTest::new("MYCOIN1", "0.00002", true);
        let taker_fee = TradeFeeForTest::new("MYCOIN", "0.01", false);
        let fee_to_send_taker_fee = TradeFeeForTest::new("MYCOIN", "0.00001", false);

        let my_coin_total_fee = TotalTradeFeeForTest::new("MYCOIN", "0.01002", "0.01002");
        let my_coin1_total_fee = TotalTradeFeeForTest::new("MYCOIN1", "0.00002", "0");

        let expected = TradePreimageResult::TakerPreimage(TakerPreimage {
            base_coin_fee,
            rel_coin_fee,
            taker_fee,
            fee_to_send_taker_fee,
            total_fees: vec![my_coin_total_fee, my_coin1_total_fee],
        });
        assert_eq!(expected, actual.result);

        let rc = block_on(mm.rpc(json!({
            "userpass": mm.userpass,
            "mmrpc": "2.0",
            "method": "trade_preimage",
            "params": {
                "base": "MYCOIN",
                "rel": "MYCOIN1",
                "swap_method": "buy",
                "volume": "7.77",
                "price": "2",
            },
        })))
        .unwrap();
        assert!(rc.0.is_success(), "!trade_preimage: {}", rc.1);
        let mut actual: RpcSuccessResponse<TradePreimageResult> = json::from_str(&rc.1).unwrap();
        actual.result.sort_total_fees();

        let base_coin_fee = TradeFeeForTest::new("MYCOIN", "0.00001", true);
        let rel_coin_fee = TradeFeeForTest::new("MYCOIN1", "0.00002", false);
        let taker_fee = TradeFeeForTest::new("MYCOIN1", "0.02", false);
        let fee_to_send_taker_fee = TradeFeeForTest::new("MYCOIN1", "0.00002", false);

        let my_coin_total_fee = TotalTradeFeeForTest::new("MYCOIN", "0.00001", "0");
        let my_coin1_total_fee = TotalTradeFeeForTest::new("MYCOIN1", "0.02004", "0.02004");

        let expected = TradePreimageResult::TakerPreimage(TakerPreimage {
            base_coin_fee,
            rel_coin_fee,
            taker_fee,
            fee_to_send_taker_fee,
            total_fees: vec![my_coin_total_fee, my_coin1_total_fee],
        });
        assert_eq!(expected, actual.result);
    }

    #[test]
    fn test_trade_preimage_not_sufficient_balance() {
        #[track_caller]
        fn expect_not_sufficient_balance(res: &str, available: BigDecimal, required: BigDecimal) {
            let actual: RpcErrorResponse<trade_preimage_error::NotSufficientBalance> = json::from_str(res).unwrap();
            assert_eq!(actual.error_type, "NotSufficientBalance");
            let expected = trade_preimage_error::NotSufficientBalance {
                coin: "MYCOIN".to_owned(),
                available,
                required,
                locked_by_swaps: Some(BigDecimal::from(0)),
            };
            assert_eq!(actual.error_data, Some(expected));
        }

        let priv_key = SecretKey::new(&mut rand6::thread_rng());

        let coins = json!([
            {"coin":"MYCOIN","asset":"MYCOIN","txversion":4,"overwintered":1,"txfee":1000,"protocol":{"type":"UTXO"}},
            {"coin":"MYCOIN1","asset":"MYCOIN1","txversion":4,"overwintered":1,"txfee":2000,"protocol":{"type":"UTXO"}},
        ]);
        let mm = MarketMakerIt::start(
            json! ({
                "gui": "nogui",
                "netid": 9000,
                "dht": "on",  // Enable DHT without delay.
                "passphrase": format!("0x{}", hex::encode(priv_key.as_ref())),
                "coins": coins,
                "rpc_password": "pass",
                "i_am_seed": true,
            }),
            "pass".to_string(),
            None,
        )
        .unwrap();
        let (_dump_log, _dump_dashboard) = mm_dump(&mm.log_path);

        log!([block_on(enable_native(&mm, "MYCOIN1", &[]))]);
        log!([block_on(enable_native(&mm, "MYCOIN", &[]))]);

        // Try sell the max amount with the zero balance.
        let rc = block_on(mm.rpc(json!({
            "userpass": mm.userpass,
            "mmrpc": "2.0",
            "method": "trade_preimage",
            "params": {
                "base": "MYCOIN",
                "rel": "MYCOIN1",
                "swap_method": "setprice",
                "price": 1,
                "max": true,
            },
        })))
        .unwrap();
        assert!(!rc.0.is_success(), "trade_preimage success, but should fail: {}", rc.1);
        let available = BigDecimal::from(0);
        // Required at least 0.00002 MYCOIN to pay the transaction_fee(0.00001) and to send a value not less than dust(0.00001).
        let required = MmNumber::from("0.00002").to_decimal();
        expect_not_sufficient_balance(&rc.1, available, required);

        let rc = block_on(mm.rpc(json!({
            "userpass": mm.userpass,
            "mmrpc": "2.0",
            "method": "trade_preimage",
            "params": {
                "base": "MYCOIN",
                "rel": "MYCOIN1",
                "swap_method": "setprice",
                "price": 1,
                "volume": 0.1,
            },
        })))
        .unwrap();
        assert!(!rc.0.is_success(), "trade_preimage success, but should fail: {}", rc.1);
        // Required 0.00001 MYCOIN to pay the transaction fee and the specified 0.1 volume.
        let available = BigDecimal::from(0);
        let required = MmNumber::from("0.10001").to_decimal();
        expect_not_sufficient_balance(&rc.1, available, required);

        let rc = block_on(mm.rpc(json!({
            "userpass": mm.userpass,
            "mmrpc": "2.0",
            "method": "trade_preimage",
            "params": {
                "base": "MYCOIN",
                "rel": "MYCOIN1",
                "swap_method": "sell",
                "price": 1,
                "volume": 0.01,
            },
        })))
        .unwrap();
        assert!(!rc.0.is_success(), "trade_preimage success, but should fail: {}", rc.1);
        let available = BigDecimal::from(0);
        // `required = volume + fee_to_send_taker_payment + dex_fee + fee_to_send_dex_fee`,
        // where `volume = 0.01`, `fee_to_send_taker_payment = fee_to_send_dex_fee = 0.00001`, `dex_fee = 0.0001`.
        // Please note `dex_fee = 0.01 / 7770` < `min_dex_fee = 0.0001`, so `dex_fee = min_dex_fee = 0.0001`
        let required = MmNumber::from("0.01") + MmNumber::from("0.00012");
        expect_not_sufficient_balance(&rc.1, available, required.to_decimal());

        // The max available value = balance (0.000015) - transaction_fee (0.00001) = 0.000005 that is less than dust (0.00001).
        // In this case we have to receive the `NotSufficientBalance` error.
        //
        // vvv Fill the MYCOIN balance vvv

        let low_balance = MmNumber::from("0.000015").to_decimal();
        let (_ctx, mycoin) = utxo_coin_from_privkey("MYCOIN", priv_key.as_ref());
        let my_address = mycoin.my_address().expect("!my_address");
        fill_address(&mycoin, &my_address, low_balance.clone(), 30);

        let rc = block_on(mm.rpc(json!({
            "userpass": mm.userpass,
            "mmrpc": "2.0",
            "method": "trade_preimage",
            "params": {
                "base": "MYCOIN",
                "rel": "MYCOIN1",
                "swap_method": "setprice",
                "price": 1,
                "max": true,
            },
        })))
        .unwrap();
        assert!(!rc.0.is_success(), "trade_preimage success, but should fail: {}", rc.1);
        // balance(0.000015)
        let available = low_balance;
        // balance(0.000015) + transaction_fee(0.00001)
        let required = MmNumber::from("0.00002").to_decimal();
        expect_not_sufficient_balance(&rc.1, available, required);
    }

    /// This test ensures that `trade_preimage` will not succeed on input that will fail on `buy/sell/setprice`.
    /// https://github.com/KomodoPlatform/atomicDEX-API/issues/902
    #[test]
    fn test_trade_preimage_additional_validation() {
        let priv_key = SecretKey::new(&mut rand6::thread_rng());

        let (_ctx, mycoin1) = utxo_coin_from_privkey("MYCOIN1", priv_key.as_ref());
        let my_address = mycoin1.my_address().expect("!my_address");
        fill_address(&mycoin1, &my_address, 20.into(), 30);

        let (_ctx, mycoin) = utxo_coin_from_privkey("MYCOIN", priv_key.as_ref());
        let my_address = mycoin.my_address().expect("!my_address");
        fill_address(&mycoin, &my_address, 10.into(), 30);

        let coins = json!([
            {"coin":"MYCOIN","asset":"MYCOIN","txversion":4,"overwintered":1,"txfee":1000,"protocol":{"type":"UTXO"}},
            {"coin":"MYCOIN1","asset":"MYCOIN1","txversion":4,"overwintered":1,"txfee":2000,"protocol":{"type":"UTXO"}},
        ]);
        let mm = MarketMakerIt::start(
            json! ({
                "gui": "nogui",
                "netid": 9000,
                "dht": "on",  // Enable DHT without delay.
                "passphrase": format!("0x{}", hex::encode(priv_key.as_ref())),
                "coins": coins,
                "rpc_password": "pass",
                "i_am_seed": true,
            }),
            "pass".to_string(),
            None,
        )
        .unwrap();
        let (_dump_log, _dump_dashboard) = mm_dump(&mm.log_path);

        log!([block_on(enable_native(&mm, "MYCOIN1", &[]))]);
        log!([block_on(enable_native(&mm, "MYCOIN", &[]))]);

        // Price is too low
        let rc = block_on(mm.rpc(json!({
            "userpass": mm.userpass,
            "mmrpc": "2.0",
            "method": "trade_preimage",
            "params": {
                "base": "MYCOIN",
                "rel": "MYCOIN1",
                "swap_method": "setprice",
                "price": 0,
                "volume": 0.1,
            },
        })))
        .unwrap();
        assert!(!rc.0.is_success(), "trade_preimage success, but should fail: {}", rc.1);
        let actual: RpcErrorResponse<trade_preimage_error::PriceTooLow> = json::from_str(&rc.1).unwrap();
        assert_eq!(actual.error_type, "PriceTooLow");
        // currently the minimum price is 0.00000001
        let price_threshold = BigDecimal::from(1) / BigDecimal::from(100_000_000);
        let expected = trade_preimage_error::PriceTooLow {
            price: BigDecimal::from(0),
            threshold: price_threshold,
        };
        assert_eq!(actual.error_data, Some(expected));

        // volume 0.00001 is too low, min trading volume 0.0001
        let low_volume = BigDecimal::from(1) / BigDecimal::from(100_000);

        let rc = block_on(mm.rpc(json!({
            "userpass": mm.userpass,
            "mmrpc": "2.0",
            "method": "trade_preimage",
            "params": {
                "base": "MYCOIN",
                "rel": "MYCOIN1",
                "swap_method": "setprice",
                "price": 1,
                "volume": low_volume,
            },
        })))
        .unwrap();
        assert!(!rc.0.is_success(), "trade_preimage success, but should fail: {}", rc.1);
        let actual: RpcErrorResponse<trade_preimage_error::VolumeTooLow> = json::from_str(&rc.1).unwrap();
        assert_eq!(actual.error_type, "VolumeTooLow");
        // Min MYCOIN trading volume is 0.0001.
        let volume_threshold = BigDecimal::from(1) / BigDecimal::from(10_000);
        let expected = trade_preimage_error::VolumeTooLow {
            coin: "MYCOIN".to_owned(),
            volume: low_volume.clone(),
            threshold: volume_threshold,
        };
        assert_eq!(actual.error_data, Some(expected));

        let rc = block_on(mm.rpc(json!({
            "userpass": mm.userpass,
            "mmrpc": "2.0",
            "method": "trade_preimage",
            "params": {
                "base": "MYCOIN",
                "rel": "MYCOIN1",
                "swap_method": "sell",
                "price": 1,
                "volume": low_volume,
            },
        })))
        .unwrap();
        assert!(!rc.0.is_success(), "trade_preimage success, but should fail: {}", rc.1);
        let actual: RpcErrorResponse<trade_preimage_error::VolumeTooLow> = json::from_str(&rc.1).unwrap();
        assert_eq!(actual.error_type, "VolumeTooLow");
        // Min MYCOIN trading volume is 0.0001.
        let volume_threshold = BigDecimal::from(1) / BigDecimal::from(10_000);
        let expected = trade_preimage_error::VolumeTooLow {
            coin: "MYCOIN".to_owned(),
            volume: low_volume,
            threshold: volume_threshold,
        };
        assert_eq!(actual.error_data, Some(expected));

        // rel volume is too low
        // Min MYCOIN trading volume is 0.0001.
        let volume = BigDecimal::from(1) / BigDecimal::from(10_000);
        let low_price = BigDecimal::from(1) / BigDecimal::from(10);
        // Min MYCOIN1 trading volume is 0.0001, but the actual volume is 0.00001
        let low_rel_volume = &volume * &low_price;
        let rc = block_on(mm.rpc(json!({
            "userpass": mm.userpass,
            "mmrpc": "2.0",
            "method": "trade_preimage",
            "params": {
                "base": "MYCOIN",
                "rel": "MYCOIN1",
                "swap_method": "sell",
                "price": low_price,
                "volume": volume,
            },
        })))
        .unwrap();
        assert!(!rc.0.is_success(), "trade_preimage success, but should fail: {}", rc.1);
        let actual: RpcErrorResponse<trade_preimage_error::VolumeTooLow> = json::from_str(&rc.1).unwrap();
        assert_eq!(actual.error_type, "VolumeTooLow");
        // Min MYCOIN1 trading volume is 0.0001.
        let volume_threshold = BigDecimal::from(1) / BigDecimal::from(10_000);
        let expected = trade_preimage_error::VolumeTooLow {
            coin: "MYCOIN1".to_owned(),
            volume: low_rel_volume,
            threshold: volume_threshold,
        };
        assert_eq!(actual.error_data, Some(expected));
    }

    #[test]
    fn test_trade_preimage_legacy() {
        let priv_key = SecretKey::new(&mut rand6::thread_rng());
        let (_ctx, mycoin) = utxo_coin_from_privkey("MYCOIN", priv_key.as_ref());
        let my_address = mycoin.my_address().expect("!my_address");
        fill_address(&mycoin, &my_address, 10.into(), 30);
        let (_ctx, mycoin1) = utxo_coin_from_privkey("MYCOIN1", priv_key.as_ref());
        let my_address = mycoin1.my_address().expect("!my_address");
        fill_address(&mycoin1, &my_address, 20.into(), 30);

        let coins = json!([
            {"coin":"MYCOIN","asset":"MYCOIN","txversion":4,"overwintered":1,"txfee":1000,"protocol":{"type":"UTXO"}},
            {"coin":"MYCOIN1","asset":"MYCOIN1","txversion":4,"overwintered":1,"txfee":2000,"protocol":{"type":"UTXO"}},
        ]);
        let mm = MarketMakerIt::start(
            json! ({
                "gui": "nogui",
                "netid": 9000,
                "dht": "on",  // Enable DHT without delay.
                "passphrase": format!("0x{}", hex::encode(priv_key.as_ref())),
                "coins": coins,
                "rpc_password": "pass",
                "i_am_seed": true,
            }),
            "pass".to_string(),
            None,
        )
        .unwrap();
        let (_dump_log, _dump_dashboard) = mm_dump(&mm.log_path);

        log!([block_on(enable_native(&mm, "MYCOIN1", &[]))]);
        log!([block_on(enable_native(&mm, "MYCOIN", &[]))]);

        let rc = block_on(mm.rpc(json!({
            "userpass": mm.userpass,
            "method": "trade_preimage",
            "base": "MYCOIN",
            "rel": "MYCOIN1",
            "swap_method": "setprice",
            "max": true,
            "price": "1",
        })))
        .unwrap();
        assert!(rc.0.is_success(), "!trade_preimage: {}", rc.1);
        let _: TradePreimageResponse = json::from_str(&rc.1).unwrap();

        // vvv test a taker method vvv

        let rc = block_on(mm.rpc(json!({
            "userpass": mm.userpass,
            "method": "trade_preimage",
            "base": "MYCOIN",
            "rel": "MYCOIN1",
            "swap_method": "sell",
            "volume": "7.77",
            "price": "2",
        })))
        .unwrap();
        assert!(rc.0.is_success(), "!trade_preimage: {}", rc.1);
        let _: TradePreimageResponse = json::from_str(&rc.1).unwrap();

        // vvv test the error response vvv

        // `max` field is not supported for `buy/sell` swap methods
        let rc = block_on(mm.rpc(json!({
            "userpass": mm.userpass,
            "method": "trade_preimage",
            "base": "MYCOIN",
            "rel": "MYCOIN1",
            "swap_method": "sell",
            "max": true,
            "price": "1",
        })))
        .unwrap();
        assert!(!rc.0.is_success(), "trade_preimage success, but should fail: {}", rc.1);
        assert!(rc
            .1
            .contains("Incorrect use of the 'max' parameter: 'max' cannot be used with 'sell' or 'buy' method"));
    }

    #[test]
    fn test_get_max_taker_vol() {
        let (_ctx, _, alice_priv_key) = generate_utxo_coin_with_random_privkey("MYCOIN1", 1.into());
        let coins = json! ([
            {"coin":"MYCOIN","asset":"MYCOIN","txversion":4,"overwintered":1,"txfee":1000,"protocol":{"type":"UTXO"}},
            {"coin":"MYCOIN1","asset":"MYCOIN1","txversion":4,"overwintered":1,"txfee":1000,"protocol":{"type":"UTXO"}},
        ]);
        let mm_alice = MarketMakerIt::start(
            json! ({
                "gui": "nogui",
                "netid": 9000,
                "dht": "on",  // Enable DHT without delay.
                "passphrase": format!("0x{}", hex::encode(alice_priv_key)),
                "coins": coins,
                "rpc_password": "pass",
                "i_am_seed": true,
            }),
            "pass".to_string(),
            None,
        )
        .unwrap();
        let (_alice_dump_log, _alice_dump_dashboard) = mm_dump(&mm_alice.log_path);

        log!([block_on(enable_native(&mm_alice, "MYCOIN1", &[]))]);
        log!([block_on(enable_native(&mm_alice, "MYCOIN", &[]))]);
        let rc = block_on(mm_alice.rpc(json! ({
            "userpass": mm_alice.userpass,
            "method": "max_taker_vol",
            "coin": "MYCOIN1",
        })))
        .unwrap();
        assert!(rc.0.is_success(), "!max_taker_vol: {}", rc.1);
        let json: MaxTakerVolResponse = json::from_str(&rc.1).unwrap();
        // the result of equation `max_vol + max_vol / 777 + 0.00002 = 1`
        // derived from `max_vol = balance - locked - trade_fee - fee_to_send_taker_fee - dex_fee(max_vol)`
        // where balance = 1, locked = 0, trade_fee = fee_to_send_taker_fee = 0.00001, dex_fee = max_vol / 777
        let expected = MmNumber::from((38849223, 38900000)).to_fraction();
        assert_eq!(json.result, expected);
        assert_eq!(json.coin, "MYCOIN1");

        let rc = block_on(mm_alice.rpc(json! ({
            "userpass": mm_alice.userpass,
            "method": "sell",
            "base": "MYCOIN1",
            "rel": "MYCOIN",
            "price": 1,
            "volume": json.result,
        })))
        .unwrap();
        assert!(rc.0.is_success(), "!sell: {}", rc.1);

        block_on(mm_alice.stop()).unwrap();
    }

    // https://github.com/KomodoPlatform/atomicDEX-API/issues/733
    #[test]
    fn test_get_max_taker_vol_dex_fee_threshold() {
        let (_ctx, _, alice_priv_key) =
            generate_utxo_coin_with_random_privkey("MYCOIN1", "0.05328455".parse().unwrap());
        let coins = json! ([
            {"coin":"MYCOIN","asset":"MYCOIN","txversion":4,"overwintered":1,"txfee":10000,"protocol":{"type":"UTXO"}},
            {"coin":"MYCOIN1","asset":"MYCOIN1","txversion":4,"overwintered":1,"txfee":10000,"protocol":{"type":"UTXO"}},
        ]);
        let mm_alice = MarketMakerIt::start(
            json! ({
                "gui": "nogui",
                "netid": 9000,
                "dht": "on",  // Enable DHT without delay.
                "passphrase": format!("0x{}", hex::encode(alice_priv_key)),
                "coins": coins,
                "rpc_password": "pass",
                "i_am_seed": true,
            }),
            "pass".to_string(),
            None,
        )
        .unwrap();
        let (_alice_dump_log, _alice_dump_dashboard) = mm_dump(&mm_alice.log_path);

        log!([block_on(enable_native(&mm_alice, "MYCOIN1", &[]))]);
        log!([block_on(enable_native(&mm_alice, "MYCOIN", &[]))]);
        let rc = block_on(mm_alice.rpc(json! ({
            "userpass": mm_alice.userpass,
            "method": "max_taker_vol",
            "coin": "MYCOIN1",
        })))
        .unwrap();
        assert!(rc.0.is_success(), "!max_taker_vol: {}", rc.1);
        let json: Json = json::from_str(&rc.1).unwrap();
        // the result of equation x + 0.0001 (dex fee) + 0.0002 (miner fee * 2) = 0.05328455
        assert_eq!(json["result"]["numer"], Json::from("1059691"));
        assert_eq!(json["result"]["denom"], Json::from("20000000"));

        let rc = block_on(mm_alice.rpc(json! ({
            "userpass": mm_alice.userpass,
            "method": "sell",
            "base": "MYCOIN1",
            "rel": "MYCOIN",
            "price": 1,
            "volume": {
                "numer": json["result"]["numer"],
                "denom": json["result"]["denom"],
            }
        })))
        .unwrap();
        assert!(rc.0.is_success(), "!sell: {}", rc.1);

        block_on(mm_alice.stop()).unwrap();
    }

    /// Test if the `max_taker_vol` cannot return a volume less than the coin's dust.
    /// The minimum required balance for trading can be obtained by solving the equation:
    /// `volume + taker_fee + trade_fee + fee_to_send_taker_fee = x`.
    /// Let `dust = 0.000728` like for Qtum, `trade_fee = 0.0001`, `fee_to_send_taker_fee = 0.0001` and `taker_fee` is the `0.000728` threshold,
    /// therefore to find a minimum required balance, we should pass the `dust` as the `volume` into the equation above:
    /// `2 * 0.000728 + 0.0002 = x`, so `x = 0.001656`
    #[test]
    fn test_get_max_taker_vol_dust_threshold() {
        // first, try to test with the balance slightly less than required
        let (_ctx, coin, priv_key) = generate_utxo_coin_with_random_privkey("MYCOIN1", "0.001656".parse().unwrap());
        let coins = json! ([
            {"coin":"MYCOIN","asset":"MYCOIN","txversion":4,"overwintered":1,"txfee":10000,"protocol":{"type":"UTXO"}},
            {"coin":"MYCOIN1","asset":"MYCOIN1","txversion":4,"overwintered":1,"txfee":10000,"protocol":{"type":"UTXO"},"dust":72800},
        ]);
        let mm = MarketMakerIt::start(
            json! ({
                "gui": "nogui",
                "netid": 9000,
                "dht": "on",  // Enable DHT without delay.
                "passphrase": format!("0x{}", hex::encode(priv_key)),
                "coins": coins,
                "rpc_password": "pass",
                "i_am_seed": true,
            }),
            "pass".to_string(),
            None,
        )
        .unwrap();
        let (_alice_dump_log, _alice_dump_dashboard) = mm_dump(&mm.log_path);

        log!([block_on(enable_native(&mm, "MYCOIN1", &[]))]);
        log!([block_on(enable_native(&mm, "MYCOIN", &[]))]);

        let rc = block_on(mm.rpc(json!({
            "userpass": mm.userpass,
            "method": "max_taker_vol",
            "coin": "MYCOIN1",
        })))
        .unwrap();
        assert!(rc.0.is_success(), "!max_taker_vol {}", rc.1);
        let json: Json = json::from_str(&rc.1).unwrap();
        let result: MmNumber = json::from_value(json["result"].clone()).unwrap();
        assert!(result.is_zero());

        fill_address(&coin, &coin.my_address().unwrap(), "0.00001".parse().unwrap(), 30);

        let rc = block_on(mm.rpc(json! ({
            "userpass": mm.userpass,
            "method": "max_taker_vol",
            "coin": "MYCOIN1",
        })))
        .unwrap();
        assert!(rc.0.is_success(), "!max_taker_vol: {}", rc.1);
        let json: Json = json::from_str(&rc.1).unwrap();
        // the result of equation x + 0.000728 (dex fee) + 0.0002 (miner fee * 2) = 0.001666
        assert_eq!(json["result"]["numer"], Json::from("369"));
        assert_eq!(json["result"]["denom"], Json::from("500000"));

        block_on(mm.stop()).unwrap();
    }

    #[test]
    fn test_get_max_taker_vol_with_kmd() {
        let (_ctx, _, alice_priv_key) = generate_utxo_coin_with_random_privkey("MYCOIN1", 1.into());
        let coins = json! ([
            {"coin":"MYCOIN","asset":"MYCOIN","txversion":4,"overwintered":1,"txfee":10000,"protocol":{"type":"UTXO"}},
            {"coin":"MYCOIN1","asset":"MYCOIN1","txversion":4,"overwintered":1,"txfee":10000,"protocol":{"type":"UTXO"}},
            {"coin":"KMD","txversion":4,"overwintered":1,"txfee":10000,"protocol":{"type":"UTXO"}},
        ]);
        let mm_alice = MarketMakerIt::start(
            json! ({
                "gui": "nogui",
                "netid": 9000,
                "dht": "on",  // Enable DHT without delay.
                "passphrase": format!("0x{}", hex::encode(alice_priv_key)),
                "coins": coins,
                "rpc_password": "pass",
                "i_am_seed": true,
            }),
            "pass".to_string(),
            None,
        )
        .unwrap();
        let (_alice_dump_log, _alice_dump_dashboard) = mm_dump(&mm_alice.log_path);

        log!([block_on(enable_native(&mm_alice, "MYCOIN1", &[]))]);
        log!([block_on(enable_native(&mm_alice, "MYCOIN", &[]))]);
        log!([block_on(enable_electrum(&mm_alice, "KMD", false, &[
            "electrum1.cipig.net:10001",
            "electrum2.cipig.net:10001",
            "electrum3.cipig.net:10001"
        ]))]);
        let rc = block_on(mm_alice.rpc(json! ({
            "userpass": mm_alice.userpass,
            "method": "max_taker_vol",
            "coin": "MYCOIN1",
            "trade_with": "KMD",
        })))
        .unwrap();
        assert!(rc.0.is_success(), "!max_taker_vol: {}", rc.1);
        let json: Json = json::from_str(&rc.1).unwrap();
        // the result of equation x + x * 9 / 7770 + 0.0002 = 1
        assert_eq!(json["result"]["numer"], Json::from("1294741"));
        assert_eq!(json["result"]["denom"], Json::from("1296500"));

        let rc = block_on(mm_alice.rpc(json! ({
            "userpass": mm_alice.userpass,
            "method": "sell",
            "base": "MYCOIN1",
            "rel": "KMD",
            "price": 1,
            "volume": {
                "numer": json["result"]["numer"],
                "denom": json["result"]["denom"],
            }
        })))
        .unwrap();
        assert!(rc.0.is_success(), "!sell: {}", rc.1);

        block_on(mm_alice.stop()).unwrap();
    }

    #[test]
    fn test_set_price_max() {
        let (_ctx, _, alice_priv_key) = generate_utxo_coin_with_random_privkey("MYCOIN", 1.into());
        let coins = json! ([
            {"coin":"MYCOIN","asset":"MYCOIN","txversion":4,"overwintered":1,"txfee":1000,"protocol":{"type":"UTXO"}},
            {"coin":"MYCOIN1","asset":"MYCOIN1","txversion":4,"overwintered":1,"txfee":1000,"protocol":{"type":"UTXO"}},
        ]);
        let mm_alice = MarketMakerIt::start(
            json! ({
                "gui": "nogui",
                "netid": 9000,
                "dht": "on",  // Enable DHT without delay.
                "passphrase": format!("0x{}", hex::encode(alice_priv_key)),
                "coins": coins,
                "rpc_password": "pass",
                "i_am_seed": true,
            }),
            "pass".to_string(),
            None,
        )
        .unwrap();
        let (_alice_dump_log, _alice_dump_dashboard) = mm_dump(&mm_alice.log_path);

        log!([block_on(enable_native(&mm_alice, "MYCOIN", &[]))]);
        log!([block_on(enable_native(&mm_alice, "MYCOIN1", &[]))]);
        let rc = block_on(mm_alice.rpc(json! ({
            "userpass": mm_alice.userpass,
            "method": "setprice",
            "base": "MYCOIN",
            "rel": "MYCOIN1",
            "price": 1,
            // the result of equation x + 0.00001 = 1
            "volume": {
                "numer":"99999",
                "denom":"100000"
            },
        })))
        .unwrap();
        assert!(rc.0.is_success(), "!setprice: {}", rc.1);

        let rc = block_on(mm_alice.rpc(json! ({
            "userpass": mm_alice.userpass,
            "method": "setprice",
            "base": "MYCOIN",
            "rel": "MYCOIN1",
            "price": 1,
            // it is slightly more than previous volume so it should fail
            "volume": {
                "numer":"100000",
                "denom":"100000"
            },
        })))
        .unwrap();
        assert!(!rc.0.is_success(), "setprice success, but should fail: {}", rc.1);
        block_on(mm_alice.stop()).unwrap();
    }

    #[test]
    fn swaps_should_stop_on_stop_rpc() {
        let (_ctx, _, bob_priv_key) = generate_utxo_coin_with_random_privkey("MYCOIN", 1000.into());
        let (_ctx, _, alice_priv_key) = generate_utxo_coin_with_random_privkey("MYCOIN1", 2000.into());
        let coins = json! ([
            {"coin":"MYCOIN","asset":"MYCOIN","txversion":4,"overwintered":1,"txfee":1000,"protocol":{"type":"UTXO"}},
            {"coin":"MYCOIN1","asset":"MYCOIN1","txversion":4,"overwintered":1,"txfee":1000,"protocol":{"type":"UTXO"}},
        ]);
        let mut mm_bob = MarketMakerIt::start(
            json! ({
                "gui": "nogui",
                "netid": 9000,
                "dht": "on",  // Enable DHT without delay.
                "passphrase": format!("0x{}", hex::encode(bob_priv_key)),
                "coins": coins,
                "rpc_password": "pass",
                "i_am_seed": true,
            }),
            "pass".to_string(),
            None,
        )
        .unwrap();
        let (_bob_dump_log, _bob_dump_dashboard) = mm_dump(&mm_bob.log_path);

        let mut mm_alice = MarketMakerIt::start(
            json! ({
                "gui": "nogui",
                "netid": 9000,
                "dht": "on",  // Enable DHT without delay.
                "passphrase": format!("0x{}", hex::encode(alice_priv_key)),
                "coins": coins,
                "rpc_password": "pass",
                "seednodes": vec![format!("{}", mm_bob.ip)],
            }),
            "pass".to_string(),
            None,
        )
        .unwrap();
        let (_alice_dump_log, _alice_dump_dashboard) = mm_dump(&mm_alice.log_path);

        log!([block_on(enable_native(&mm_bob, "MYCOIN", &[]))]);
        log!([block_on(enable_native(&mm_bob, "MYCOIN1", &[]))]);
        log!([block_on(enable_native(&mm_alice, "MYCOIN", &[]))]);
        log!([block_on(enable_native(&mm_alice, "MYCOIN1", &[]))]);
        let rc = block_on(mm_bob.rpc(json! ({
            "userpass": mm_bob.userpass,
            "method": "setprice",
            "base": "MYCOIN",
            "rel": "MYCOIN1",
            "price": 1,
            "max": true,
        })))
        .unwrap();
        assert!(rc.0.is_success(), "!setprice: {}", rc.1);
        let mut uuids = Vec::with_capacity(3);

        for _ in 0..3 {
            let rc = block_on(mm_alice.rpc(json! ({
                "userpass": mm_alice.userpass,
                "method": "buy",
                "base": "MYCOIN",
                "rel": "MYCOIN1",
                "price": 1,
                "volume": "1",
            })))
            .unwrap();
            assert!(rc.0.is_success(), "!buy: {}", rc.1);
            let buy: Json = json::from_str(&rc.1).unwrap();
            uuids.push(buy["result"]["uuid"].as_str().unwrap().to_owned());
        }
        for uuid in uuids.iter() {
            block_on(mm_bob.wait_for_log(22., |log| {
                log.contains(&format!(
                    "Entering the maker_swap_loop MYCOIN/MYCOIN1 with uuid: {}",
                    uuid
                ))
            }))
            .unwrap();
            block_on(mm_alice.wait_for_log(22., |log| {
                log.contains(&format!(
                    "Entering the taker_swap_loop MYCOIN/MYCOIN1 with uuid: {}",
                    uuid
                ))
            }))
            .unwrap();
        }
        thread::sleep(Duration::from_secs(3));
        block_on(mm_bob.stop()).unwrap();
        block_on(mm_alice.stop()).unwrap();
        for uuid in uuids {
            block_on(mm_bob.wait_for_log_after_stop(22., |log| log.contains(&format!("swap {} stopped", uuid))))
                .unwrap();
            block_on(mm_alice.wait_for_log_after_stop(22., |log| log.contains(&format!("swap {} stopped", uuid))))
                .unwrap();
        }
    }

    #[test]
    fn test_maker_order_should_kick_start_and_appear_in_orderbook_on_restart() {
        let (_ctx, _, bob_priv_key) = generate_utxo_coin_with_random_privkey("MYCOIN", 1000.into());
        let coins = json! ([
            {"coin":"MYCOIN","asset":"MYCOIN","txversion":4,"overwintered":1,"txfee":1000,"protocol":{"type":"UTXO"}},
            {"coin":"MYCOIN1","asset":"MYCOIN1","txversion":4,"overwintered":1,"txfee":1000,"protocol":{"type":"UTXO"}},
        ]);
        let mut bob_conf = json! ({
            "gui": "nogui",
            "netid": 9000,
            "dht": "on",  // Enable DHT without delay.
            "passphrase": format!("0x{}", hex::encode(bob_priv_key)),
            "coins": coins,
            "rpc_password": "pass",
            "i_am_seed": true,
        });
        let mm_bob = MarketMakerIt::start(bob_conf.clone(), "pass".to_string(), None).unwrap();
        let (_bob_dump_log, _bob_dump_dashboard) = mm_dump(&mm_bob.log_path);

        log!([block_on(enable_native(&mm_bob, "MYCOIN", &[]))]);
        log!([block_on(enable_native(&mm_bob, "MYCOIN1", &[]))]);
        let rc = block_on(mm_bob.rpc(json! ({
            "userpass": mm_bob.userpass,
            "method": "setprice",
            "base": "MYCOIN",
            "rel": "MYCOIN1",
            "price": 1,
            "max": true,
        })))
        .unwrap();
        assert!(rc.0.is_success(), "!setprice: {}", rc.1);

        // mm_bob using same DB dir that should kick start the order
        bob_conf["dbdir"] = mm_bob.folder.join("DB").to_str().unwrap().into();
        bob_conf["log"] = mm_bob.folder.join("mm2_dup.log").to_str().unwrap().into();
        block_on(mm_bob.stop()).unwrap();

        let mm_bob_dup = MarketMakerIt::start(bob_conf, "pass".to_string(), None).unwrap();
        let (_bob_dup_dump_log, _bob_dup_dump_dashboard) = mm_dump(&mm_bob_dup.log_path);
        log!([block_on(enable_native(&mm_bob_dup, "MYCOIN", &[]))]);
        log!([block_on(enable_native(&mm_bob_dup, "MYCOIN1", &[]))]);

        thread::sleep(Duration::from_secs(2));

        log!("Get RICK/MORTY orderbook on Bob side");
        let rc = block_on(mm_bob_dup.rpc(json! ({
            "userpass": mm_bob_dup.userpass,
            "method": "orderbook",
            "base": "MYCOIN",
            "rel": "MYCOIN1",
        })))
        .unwrap();
        assert!(rc.0.is_success(), "!orderbook: {}", rc.1);

        let bob_orderbook: Json = json::from_str(&rc.1).unwrap();
        log!("Bob orderbook "[bob_orderbook]);
        let asks = bob_orderbook["asks"].as_array().unwrap();
        assert_eq!(asks.len(), 1, "Bob MYCOIN/MYCOIN1 orderbook must have exactly 1 asks");
    }

    #[test]
    fn test_maker_order_should_not_kick_start_and_appear_in_orderbook_if_balance_is_withdrawn() {
        let (_ctx, coin, bob_priv_key) = generate_utxo_coin_with_random_privkey("MYCOIN", 1000.into());
        let coins = json! ([
            {"coin":"MYCOIN","asset":"MYCOIN","txversion":4,"overwintered":1,"txfee":1000,"protocol":{"type":"UTXO"}},
            {"coin":"MYCOIN1","asset":"MYCOIN1","txversion":4,"overwintered":1,"txfee":1000,"protocol":{"type":"UTXO"}},
        ]);
        let mut bob_conf = json! ({
            "gui": "nogui",
            "netid": 9000,
            "dht": "on",  // Enable DHT without delay.
            "passphrase": format!("0x{}", hex::encode(bob_priv_key)),
            "coins": coins,
            "rpc_password": "pass",
            "i_am_seed": true,
        });
        let mm_bob = MarketMakerIt::start(bob_conf.clone(), "pass".to_string(), None).unwrap();
        let (_bob_dump_log, _bob_dump_dashboard) = mm_dump(&mm_bob.log_path);

        log!([block_on(enable_native(&mm_bob, "MYCOIN", &[]))]);
        log!([block_on(enable_native(&mm_bob, "MYCOIN1", &[]))]);
        let rc = block_on(mm_bob.rpc(json! ({
            "userpass": mm_bob.userpass,
            "method": "setprice",
            "base": "MYCOIN",
            "rel": "MYCOIN1",
            "price": 1,
            "max": true,
        })))
        .unwrap();
        assert!(rc.0.is_success(), "!setprice: {}", rc.1);
        let res: SetPriceResponse = json::from_str(&rc.1).unwrap();
        let uuid = res.result.uuid;

        // mm_bob using same DB dir that should kick start the order
        bob_conf["dbdir"] = mm_bob.folder.join("DB").to_str().unwrap().into();
        bob_conf["log"] = mm_bob.folder.join("mm2_dup.log").to_str().unwrap().into();
        block_on(mm_bob.stop()).unwrap();

        let withdraw = coin
            .withdraw(WithdrawRequest::new_max(
                "MYCOIN".to_string(),
                "RRYmiZSDo3UdHHqj1rLKf8cbJroyv9NxXw".to_string(),
            ))
            .wait()
            .unwrap();
        coin.send_raw_tx(&hex::encode(&withdraw.tx_hex.0)).wait().unwrap();
        coin.wait_for_confirmations(&withdraw.tx_hex.0, 1, false, (now_ms() / 1000) + 10, 1)
            .wait()
            .unwrap();

        let mm_bob_dup = MarketMakerIt::start(bob_conf, "pass".to_string(), None).unwrap();
        let (_bob_dup_dump_log, _bob_dup_dump_dashboard) = mm_dump(&mm_bob_dup.log_path);
        log!([block_on(enable_native(&mm_bob_dup, "MYCOIN", &[]))]);
        log!([block_on(enable_native(&mm_bob_dup, "MYCOIN1", &[]))]);

        thread::sleep(Duration::from_secs(2));

        log!("Get RICK/MORTY orderbook on Bob side");
        let rc = block_on(mm_bob_dup.rpc(json! ({
            "userpass": mm_bob_dup.userpass,
            "method": "orderbook",
            "base": "MYCOIN",
            "rel": "MYCOIN1",
        })))
        .unwrap();
        assert!(rc.0.is_success(), "!orderbook: {}", rc.1);

        let bob_orderbook: Json = json::from_str(&rc.1).unwrap();
        log!("Bob orderbook "[bob_orderbook]);
        let asks = bob_orderbook["asks"].as_array().unwrap();
        assert!(asks.is_empty(), "Bob MYCOIN/MYCOIN1 orderbook must not have asks");

        let rc = block_on(mm_bob_dup.rpc(json! ({
            "userpass": mm_bob_dup.userpass,
            "method": "my_orders",
        })))
        .unwrap();
        assert!(rc.0.is_success(), "!my_orders: {}", rc.1);

        let res: MyOrdersRpcResult = json::from_str(&rc.1).unwrap();
        assert!(res.result.maker_orders.is_empty(), "Bob maker orders must be empty");

        let order_path = mm_bob.folder.join(format!(
            "DB/{}/ORDERS/MY/MAKER/{}.json",
            hex::encode(rmd160_from_priv(bob_priv_key).take()),
            uuid
        ));

        println!("Order path {}", order_path.display());
        assert!(!order_path.exists());
    }

    #[test]
    fn test_maker_order_kick_start_should_trigger_subscription_and_match() {
        let (_ctx, _, bob_priv_key) = generate_utxo_coin_with_random_privkey("MYCOIN", 1000.into());
        let (_ctx, _, alice_priv_key) = generate_utxo_coin_with_random_privkey("MYCOIN1", 1000.into());
        let coins = json! ([
            {"coin":"MYCOIN","asset":"MYCOIN","txversion":4,"overwintered":1,"txfee":1000,"protocol":{"type":"UTXO"}},
            {"coin":"MYCOIN1","asset":"MYCOIN1","txversion":4,"overwintered":1,"txfee":1000,"protocol":{"type":"UTXO"}},
        ]);

        let relay_conf = json! ({
            "gui": "nogui",
            "netid": 9000,
            "dht": "on",  // Enable DHT without delay.
            "passphrase": "relay",
            "coins": coins,
            "rpc_password": "pass",
            "i_am_seed": true,
        });
        let relay = MarketMakerIt::start(relay_conf, "pass".to_string(), None).unwrap();
        let (_relay_dump_log, _relay_dump_dashboard) = mm_dump(&relay.log_path);

        let mut bob_conf = json! ({
            "gui": "nogui",
            "netid": 9000,
            "dht": "on",  // Enable DHT without delay.
            "passphrase": format!("0x{}", hex::encode(bob_priv_key)),
            "coins": coins,
            "rpc_password": "pass",
            "seednodes": vec![format!("{}", relay.ip)],
            "i_am_seed": false,
        });
        let mm_bob = MarketMakerIt::start(bob_conf.clone(), "pass".to_string(), None).unwrap();
        let (_bob_dump_log, _bob_dump_dashboard) = mm_dump(&mm_bob.log_path);

        let mut mm_alice = MarketMakerIt::start(
            json! ({
                "gui": "nogui",
                "netid": 9000,
                "dht": "on",  // Enable DHT without delay.
                "passphrase": format!("0x{}", hex::encode(alice_priv_key)),
                "coins": coins,
                "rpc_password": "pass",
                "seednodes": vec![format!("{}", relay.ip)],
            }),
            "pass".to_string(),
            None,
        )
        .unwrap();
        let (_alice_dump_log, _alice_dump_dashboard) = mm_dump(&mm_alice.log_path);

        log!([block_on(enable_native(&mm_bob, "MYCOIN", &[]))]);
        log!([block_on(enable_native(&mm_bob, "MYCOIN1", &[]))]);
        log!([block_on(enable_native(&mm_alice, "MYCOIN", &[]))]);
        log!([block_on(enable_native(&mm_alice, "MYCOIN1", &[]))]);

        let rc = block_on(mm_bob.rpc(json! ({
            "userpass": mm_bob.userpass,
            "method": "setprice",
            "base": "MYCOIN",
            "rel": "MYCOIN1",
            "price": 1,
            "max": true,
        })))
        .unwrap();
        assert!(rc.0.is_success(), "!setprice: {}", rc.1);

        // mm_bob using same DB dir that should kick start the order
        bob_conf["dbdir"] = mm_bob.folder.join("DB").to_str().unwrap().into();
        bob_conf["log"] = mm_bob.folder.join("mm2_dup.log").to_str().unwrap().into();
        block_on(mm_bob.stop()).unwrap();

        let mut mm_bob_dup = MarketMakerIt::start(bob_conf, "pass".to_string(), None).unwrap();
        let (_bob_dup_dump_log, _bob_dup_dump_dashboard) = mm_dump(&mm_bob_dup.log_path);
        log!([block_on(enable_native(&mm_bob_dup, "MYCOIN", &[]))]);
        log!([block_on(enable_native(&mm_bob_dup, "MYCOIN1", &[]))]);

        log!("Give restarted Bob 2 seconds to kickstart the order");
        thread::sleep(Duration::from_secs(2));

        let rc = block_on(mm_alice.rpc(json! ({
            "userpass": mm_alice.userpass,
            "method": "buy",
            "base": "MYCOIN",
            "rel": "MYCOIN1",
            "price": 1,
            "volume": 1,
        })))
        .unwrap();
        assert!(rc.0.is_success(), "!buy: {}", rc.1);

        block_on(mm_bob_dup.wait_for_log(22., |log| log.contains("Entering the maker_swap_loop MYCOIN/MYCOIN1")))
            .unwrap();
        block_on(mm_alice.wait_for_log(22., |log| log.contains("Entering the taker_swap_loop MYCOIN/MYCOIN1")))
            .unwrap();
    }

    #[test]
    fn test_orders_should_match_on_both_nodes_with_same_priv() {
        let (_ctx, _, bob_priv_key) = generate_utxo_coin_with_random_privkey("MYCOIN", 1000.into());
        let (_ctx, _, alice_priv_key) = generate_utxo_coin_with_random_privkey("MYCOIN1", 2000.into());
        let coins = json! ([
            {"coin":"MYCOIN","asset":"MYCOIN","txversion":4,"overwintered":1,"txfee":1000,"protocol":{"type":"UTXO"}},
            {"coin":"MYCOIN1","asset":"MYCOIN1","txversion":4,"overwintered":1,"txfee":1000,"protocol":{"type":"UTXO"}},
        ]);
        let mm_bob = MarketMakerIt::start(
            json! ({
                "gui": "nogui",
                "netid": 9000,
                "dht": "on",  // Enable DHT without delay.
                "passphrase": format!("0x{}", hex::encode(bob_priv_key)),
                "coins": coins,
                "rpc_password": "pass",
                "i_am_seed": true,
            }),
            "pass".to_string(),
            None,
        )
        .unwrap();
        let (_bob_dump_log, _bob_dump_dashboard) = mm_dump(&mm_bob.log_path);

        let mut mm_alice_1 = MarketMakerIt::start(
            json! ({
                "gui": "nogui",
                "netid": 9000,
                "dht": "on",  // Enable DHT without delay.
                "passphrase": format!("0x{}", hex::encode(alice_priv_key)),
                "coins": coins,
                "rpc_password": "pass",
                "seednodes": vec![format!("{}", mm_bob.ip)],
            }),
            "pass".to_string(),
            None,
        )
        .unwrap();
        let (_alice_1_dump_log, _alice_1_dump_dashboard) = mm_dump(&mm_alice_1.log_path);

        let mut mm_alice_2 = MarketMakerIt::start(
            json! ({
                "gui": "nogui",
                "netid": 9000,
                "dht": "on",  // Enable DHT without delay.
                "passphrase": format!("0x{}", hex::encode(alice_priv_key)),
                "coins": coins,
                "rpc_password": "pass",
                "seednodes": vec![format!("{}", mm_bob.ip)],
            }),
            "pass".to_string(),
            None,
        )
        .unwrap();
        let (_alice_2_dump_log, _alice_2_dump_dashboard) = mm_dump(&mm_alice_2.log_path);

        log!([block_on(enable_native(&mm_bob, "MYCOIN", &[]))]);
        log!([block_on(enable_native(&mm_bob, "MYCOIN1", &[]))]);
        log!([block_on(enable_native(&mm_alice_1, "MYCOIN", &[]))]);
        log!([block_on(enable_native(&mm_alice_1, "MYCOIN1", &[]))]);
        log!([block_on(enable_native(&mm_alice_2, "MYCOIN", &[]))]);
        log!([block_on(enable_native(&mm_alice_2, "MYCOIN1", &[]))]);

        let rc = block_on(mm_bob.rpc(json! ({
            "userpass": mm_bob.userpass,
            "method": "setprice",
            "base": "MYCOIN",
            "rel": "MYCOIN1",
            "price": 1,
            "max": true,
        })))
        .unwrap();
        assert!(rc.0.is_success(), "!setprice: {}", rc.1);

        let rc = block_on(mm_alice_1.rpc(json! ({
            "userpass": mm_alice_1.userpass,
            "method": "buy",
            "base": "MYCOIN",
            "rel": "MYCOIN1",
            "price": 1,
            "volume": "1",
        })))
        .unwrap();
        assert!(rc.0.is_success(), "!buy: {}", rc.1);

        block_on(mm_alice_1.wait_for_log(22., |log| log.contains("Entering the taker_swap_loop MYCOIN/MYCOIN1")))
            .unwrap();

        let rc = block_on(mm_alice_2.rpc(json! ({
            "userpass": mm_alice_2.userpass,
            "method": "buy",
            "base": "MYCOIN",
            "rel": "MYCOIN1",
            "price": 1,
            "volume": "1",
        })))
        .unwrap();
        assert!(rc.0.is_success(), "!buy: {}", rc.1);

        block_on(mm_alice_2.wait_for_log(22., |log| log.contains("Entering the taker_swap_loop MYCOIN/MYCOIN1")))
            .unwrap();

        block_on(mm_bob.stop()).unwrap();
        block_on(mm_alice_1.stop()).unwrap();
        block_on(mm_alice_2.stop()).unwrap();
    }

    #[test]
    fn test_maker_and_taker_order_created_with_same_priv_should_not_match() {
        let (_ctx, coin, priv_key) = generate_utxo_coin_with_random_privkey("MYCOIN", 1000.into());
        let (_ctx, coin1, _) = generate_utxo_coin_with_random_privkey("MYCOIN1", 1000.into());
        fill_address(&coin1, &coin.my_address().unwrap(), 1000.into(), 30);
        let coins = json! ([
            {"coin":"MYCOIN","asset":"MYCOIN","txversion":4,"overwintered":1,"txfee":1000,"protocol":{"type":"UTXO"}},
            {"coin":"MYCOIN1","asset":"MYCOIN1","txversion":4,"overwintered":1,"txfee":1000,"protocol":{"type":"UTXO"}},
        ]);
        let mut mm_bob = MarketMakerIt::start(
            json! ({
                "gui": "nogui",
                "netid": 9000,
                "dht": "on",  // Enable DHT without delay.
                "passphrase": format!("0x{}", hex::encode(priv_key)),
                "coins": coins,
                "rpc_password": "pass",
                "i_am_seed": true,
            }),
            "pass".to_string(),
            None,
        )
        .unwrap();
        let (_bob_dump_log, _bob_dump_dashboard) = mm_dump(&mm_bob.log_path);

        let mut mm_alice = MarketMakerIt::start(
            json! ({
                "gui": "nogui",
                "netid": 9000,
                "dht": "on",  // Enable DHT without delay.
                "passphrase": format!("0x{}", hex::encode(priv_key)),
                "coins": coins,
                "rpc_password": "pass",
                "seednodes": vec![format!("{}", mm_bob.ip)],
            }),
            "pass".to_string(),
            None,
        )
        .unwrap();
        let (_alice_1_dump_log, _alice_1_dump_dashboard) = mm_dump(&mm_alice.log_path);

        log!([block_on(enable_native(&mm_bob, "MYCOIN", &[]))]);
        log!([block_on(enable_native(&mm_bob, "MYCOIN1", &[]))]);
        log!([block_on(enable_native(&mm_alice, "MYCOIN", &[]))]);
        log!([block_on(enable_native(&mm_alice, "MYCOIN1", &[]))]);

        let rc = block_on(mm_bob.rpc(json! ({
            "userpass": mm_bob.userpass,
            "method": "setprice",
            "base": "MYCOIN",
            "rel": "MYCOIN1",
            "price": 1,
            "max": true,
        })))
        .unwrap();
        assert!(rc.0.is_success(), "!setprice: {}", rc.1);

        let rc = block_on(mm_alice.rpc(json! ({
            "userpass": mm_alice.userpass,
            "method": "buy",
            "base": "MYCOIN",
            "rel": "MYCOIN1",
            "price": 1,
            "volume": "1",
        })))
        .unwrap();
        assert!(rc.0.is_success(), "!buy: {}", rc.1);

        block_on(mm_bob.wait_for_log(5., |log| log.contains("Entering the maker_swap_loop MYCOIN/MYCOIN1")))
            .unwrap_err();
        block_on(mm_alice.wait_for_log(5., |log| log.contains("Entering the taker_swap_loop MYCOIN/MYCOIN1")))
            .unwrap_err();

        block_on(mm_bob.stop()).unwrap();
        block_on(mm_alice.stop()).unwrap();
    }

    #[test]
    fn test_taker_order_converted_to_maker_should_cancel_properly_when_matched() {
        let (_ctx, _, bob_priv_key) = generate_utxo_coin_with_random_privkey("MYCOIN", 1000.into());
        let (_ctx, _, alice_priv_key) = generate_utxo_coin_with_random_privkey("MYCOIN1", 2000.into());
        let coins = json! ([
            {"coin":"MYCOIN","asset":"MYCOIN","txversion":4,"overwintered":1,"txfee":1000,"protocol":{"type":"UTXO"}},
            {"coin":"MYCOIN1","asset":"MYCOIN1","txversion":4,"overwintered":1,"txfee":1000,"protocol":{"type":"UTXO"}},
        ]);
        let mut mm_bob = MarketMakerIt::start(
            json! ({
                "gui": "nogui",
                "netid": 9000,
                "dht": "on",  // Enable DHT without delay.
                "passphrase": format!("0x{}", hex::encode(bob_priv_key)),
                "coins": coins,
                "rpc_password": "pass",
                "i_am_seed": true,
            }),
            "pass".to_string(),
            None,
        )
        .unwrap();
        let (_bob_dump_log, _bob_dump_dashboard) = mm_dump(&mm_bob.log_path);

        let mut mm_alice = MarketMakerIt::start(
            json! ({
                "gui": "nogui",
                "netid": 9000,
                "dht": "on",  // Enable DHT without delay.
                "passphrase": format!("0x{}", hex::encode(alice_priv_key)),
                "coins": coins,
                "rpc_password": "pass",
                "seednodes": vec![format!("{}", mm_bob.ip)],
            }),
            "pass".to_string(),
            None,
        )
        .unwrap();
        let (_alice_dump_log, _alice_dump_dashboard) = mm_dump(&mm_alice.log_path);

        log!([block_on(enable_native(&mm_bob, "MYCOIN", &[]))]);
        log!([block_on(enable_native(&mm_bob, "MYCOIN1", &[]))]);
        log!([block_on(enable_native(&mm_alice, "MYCOIN", &[]))]);
        log!([block_on(enable_native(&mm_alice, "MYCOIN1", &[]))]);
        let rc = block_on(mm_bob.rpc(json! ({
            "userpass": mm_bob.userpass,
            "method": "sell",
            "base": "MYCOIN",
            "rel": "MYCOIN1",
            "price": 1,
            "volume": 1,
            "timeout": 2,
        })))
        .unwrap();
        assert!(rc.0.is_success(), "!sell: {}", rc.1);

        log!("Give Bob 4 seconds to convert order to maker");
        thread::sleep(Duration::from_secs(4));

        let rc = block_on(mm_alice.rpc(json! ({
            "userpass": mm_alice.userpass,
            "method": "buy",
            "base": "MYCOIN",
            "rel": "MYCOIN1",
            "price": 1,
            "volume": 1,
        })))
        .unwrap();
        assert!(rc.0.is_success(), "!buy: {}", rc.1);

        block_on(mm_bob.wait_for_log(22., |log| log.contains("Entering the maker_swap_loop MYCOIN/MYCOIN1"))).unwrap();
        block_on(mm_alice.wait_for_log(22., |log| log.contains("Entering the taker_swap_loop MYCOIN/MYCOIN1")))
            .unwrap();

        log!("Give Bob 2 seconds to cancel the order");
        thread::sleep(Duration::from_secs(2));
        log!("Get my_orders on Bob side");
        let rc = block_on(mm_bob.rpc(json! ({
            "userpass": mm_bob.userpass,
            "method": "my_orders",
        })))
        .unwrap();
        assert!(rc.0.is_success(), "!my_orders: {}", rc.1);
        let my_orders_json: Json = json::from_str(&rc.1).unwrap();
        let maker_orders: HashMap<String, Json> =
            json::from_value(my_orders_json["result"]["maker_orders"].clone()).unwrap();
        assert!(maker_orders.is_empty());

        let rc = block_on(mm_bob.rpc(json! ({
            "userpass": mm_bob.userpass,
            "method": "orderbook",
            "base": "MYCOIN",
            "rel": "MYCOIN1",
        })))
        .unwrap();
        assert!(rc.0.is_success(), "!orderbook: {}", rc.1);

        let bob_orderbook: Json = json::from_str(&rc.1).unwrap();
        log!("Bob orderbook "[bob_orderbook]);
        let asks = bob_orderbook["asks"].as_array().unwrap();
        assert_eq!(asks.len(), 0, "Bob MYCOIN/MYCOIN1 orderbook must be empty");

        log!("Get MYCOIN/MYCOIN1 orderbook on Alice side");
        let rc = block_on(mm_alice.rpc(json! ({
            "userpass": mm_alice.userpass,
            "method": "orderbook",
            "base": "MYCOIN",
            "rel": "MYCOIN1",
        })))
        .unwrap();
        assert!(rc.0.is_success(), "!orderbook: {}", rc.1);

        let alice_orderbook: Json = json::from_str(&rc.1).unwrap();
        log!("Alice orderbook "[alice_orderbook]);
        let asks = alice_orderbook["asks"].as_array().unwrap();
        assert_eq!(asks.len(), 0, "Alice MYCOIN/MYCOIN1 orderbook must be empty");

        block_on(mm_bob.stop()).unwrap();
        block_on(mm_alice.stop()).unwrap();
    }

    #[test]
    fn test_utxo_merge() {
        let timeout = 30; // timeout if test takes more than 30 seconds to run
        let (_ctx, coin, privkey) = generate_utxo_coin_with_random_privkey("MYCOIN", 1000.into());
        // fill several times to have more UTXOs on address
        fill_address(&coin, &coin.my_address().unwrap(), 2.into(), timeout);
        fill_address(&coin, &coin.my_address().unwrap(), 2.into(), timeout);
        fill_address(&coin, &coin.my_address().unwrap(), 2.into(), timeout);
        fill_address(&coin, &coin.my_address().unwrap(), 2.into(), timeout);

        let coins = json! ([
            {"coin":"MYCOIN","asset":"MYCOIN","txversion":4,"overwintered":1,"txfee":1000,"protocol":{"type":"UTXO"}},
            {"coin":"MYCOIN1","asset":"MYCOIN1","txversion":4,"overwintered":1,"txfee":1000,"protocol":{"type":"UTXO"}},
        ]);
        let mut mm_bob = MarketMakerIt::start(
            json! ({
                "gui": "nogui",
                "netid": 9000,
                "dht": "on",  // Enable DHT without delay.
                "passphrase": format!("0x{}", hex::encode(privkey)),
                "coins": coins,
                "rpc_password": "pass",
                "i_am_seed": true,
            }),
            "pass".to_string(),
            None,
        )
        .unwrap();
        let (_bob_dump_log, _bob_dump_dashboard) = mm_dump(&mm_bob.log_path);

        let native = block_on(mm_bob.rpc(json! ({
            "userpass": mm_bob.userpass,
            "method": "enable",
            "coin": "MYCOIN",
            "mm2": 1,
            "utxo_merge_params": {
                "merge_at": 2,
                "check_every": 1,
            }
        })))
        .unwrap();
        assert!(native.0.is_success(), "'enable' failed: {}", native.1);
        log!("Enable result "(native.1));

        block_on(mm_bob.wait_for_log(4., |log| log.contains("Starting UTXO merge loop for coin MYCOIN"))).unwrap();

        block_on(mm_bob.wait_for_log(4., |log| log.contains("Trying to merge 5 UTXOs of coin MYCOIN"))).unwrap();

        block_on(mm_bob.wait_for_log(4., |log| log.contains("UTXO merge successful for coin MYCOIN, tx_hash")))
            .unwrap();

        thread::sleep(Duration::from_secs(2));
        let (unspents, _) = block_on(coin.list_unspent_ordered(&coin.as_ref().my_address)).unwrap();
        assert_eq!(unspents.len(), 1);
    }

    #[test]
    fn test_utxo_merge_max_merge_at_once() {
        let timeout = 30; // timeout if test takes more than 30 seconds to run
        let (_ctx, coin, privkey) = generate_utxo_coin_with_random_privkey("MYCOIN", 1000.into());
        // fill several times to have more UTXOs on address
        fill_address(&coin, &coin.my_address().unwrap(), 2.into(), timeout);
        fill_address(&coin, &coin.my_address().unwrap(), 2.into(), timeout);
        fill_address(&coin, &coin.my_address().unwrap(), 2.into(), timeout);
        fill_address(&coin, &coin.my_address().unwrap(), 2.into(), timeout);

        let coins = json! ([
            {"coin":"MYCOIN","asset":"MYCOIN","txversion":4,"overwintered":1,"txfee":1000,"protocol":{"type":"UTXO"}},
            {"coin":"MYCOIN1","asset":"MYCOIN1","txversion":4,"overwintered":1,"txfee":1000,"protocol":{"type":"UTXO"}},
        ]);
        let mut mm_bob = MarketMakerIt::start(
            json! ({
                "gui": "nogui",
                "netid": 9000,
                "dht": "on",  // Enable DHT without delay.
                "passphrase": format!("0x{}", hex::encode(privkey)),
                "coins": coins,
                "rpc_password": "pass",
                "i_am_seed": true,
            }),
            "pass".to_string(),
            None,
        )
        .unwrap();
        let (_bob_dump_log, _bob_dump_dashboard) = mm_dump(&mm_bob.log_path);

        let native = block_on(mm_bob.rpc(json! ({
            "userpass": mm_bob.userpass,
            "method": "enable",
            "coin": "MYCOIN",
            "mm2": 1,
            "utxo_merge_params": {
                "merge_at": 3,
                "check_every": 1,
                "max_merge_at_once": 4,
            }
        })))
        .unwrap();
        assert!(native.0.is_success(), "'enable' failed: {}", native.1);
        log!("Enable result "(native.1));

        block_on(mm_bob.wait_for_log(4., |log| log.contains("Starting UTXO merge loop for coin MYCOIN"))).unwrap();

        block_on(mm_bob.wait_for_log(4., |log| log.contains("Trying to merge 4 UTXOs of coin MYCOIN"))).unwrap();

        block_on(mm_bob.wait_for_log(4., |log| log.contains("UTXO merge successful for coin MYCOIN, tx_hash")))
            .unwrap();

        thread::sleep(Duration::from_secs(2));
        let (unspents, _) = block_on(coin.list_unspent_ordered(&coin.as_ref().my_address)).unwrap();
        // 4 utxos are merged of 5 so the resulting unspents len must be 2
        assert_eq!(unspents.len(), 2);
    }

    #[test]
    fn test_withdraw_not_sufficient_balance() {
        let privkey = SecretKey::new(&mut rand6::thread_rng());
        let coins = json! ([
            {"coin":"MYCOIN","asset":"MYCOIN","txversion":4,"overwintered":1,"txfee":1000,"protocol":{"type":"UTXO"}},
            {"coin":"MYCOIN1","asset":"MYCOIN1","txversion":4,"overwintered":1,"txfee":1000,"protocol":{"type":"UTXO"}},
        ]);
        let mm = MarketMakerIt::start(
            json! ({
                "gui": "nogui",
                "netid": 9000,
                "dht": "on",  // Enable DHT without delay.
                "passphrase": format!("0x{}", hex::encode(privkey.as_ref())),
                "coins": coins,
                "rpc_password": "pass",
                "i_am_seed": true,
            }),
            "pass".to_string(),
            None,
        )
        .unwrap();
        let (_bob_dump_log, _bob_dump_dashboard) = mm_dump(&mm.log_path);
        log!([block_on(enable_native(&mm, "MYCOIN", &[]))]);

        // balance = 0, but amount = 1
        let amount = BigDecimal::from(1);
        let withdraw = block_on(mm.rpc(json! ({
            "mmrpc": "2.0",
            "userpass": mm.userpass,
            "method": "withdraw",
            "params": {
                "coin": "MYCOIN",
                "to": "RJTYiYeJ8eVvJ53n2YbrVmxWNNMVZjDGLh",
                "amount": amount,
            },
            "id": 0,
        })))
        .unwrap();

        assert!(withdraw.0.is_client_error(), "RICK withdraw: {}", withdraw.1);
        log!("error: "[withdraw.1]);
        let error: RpcErrorResponse<withdraw_error::NotSufficientBalance> =
            json::from_str(&withdraw.1).expect("Expected 'RpcErrorResponse<NotSufficientBalance>'");
        let expected_error = withdraw_error::NotSufficientBalance {
            coin: "MYCOIN".to_owned(),
            available: 0.into(),
            required: amount,
        };
        assert_eq!(error.error_type, "NotSufficientBalance");
        assert_eq!(error.error_data, Some(expected_error));

        // fill the MYCOIN balance
        let balance = BigDecimal::from(1) / BigDecimal::from(2);
        let (_ctx, coin) = utxo_coin_from_privkey("MYCOIN", privkey.as_ref());
        fill_address(&coin, &coin.my_address().unwrap(), balance.clone(), 30);

        // txfee = 0.00001, amount = 0.5 => required = 0.50001
        // but balance = 0.5
        let txfee = BigDecimal::from(1) / BigDecimal::from(100000);
        let withdraw = block_on(mm.rpc(json! ({
            "mmrpc": "2.0",
            "userpass": mm.userpass,
            "method": "withdraw",
            "params": {
                "coin": "MYCOIN",
                "to": "RJTYiYeJ8eVvJ53n2YbrVmxWNNMVZjDGLh",
                "amount": balance,
            },
            "id": 0,
        })))
        .unwrap();

        assert!(withdraw.0.is_client_error(), "RICK withdraw: {}", withdraw.1);
        log!("error: "[withdraw.1]);
        let error: RpcErrorResponse<withdraw_error::NotSufficientBalance> =
            json::from_str(&withdraw.1).expect("Expected 'RpcErrorResponse<NotSufficientBalance>'");
        let expected_error = withdraw_error::NotSufficientBalance {
            coin: "MYCOIN".to_owned(),
            available: balance.clone(),
            required: balance + txfee,
        };
        assert_eq!(error.error_type, "NotSufficientBalance");
        assert_eq!(error.error_data, Some(expected_error));
    }

    // https://github.com/KomodoPlatform/atomicDEX-API/issues/1053
    #[test]
    fn test_taker_should_match_with_best_price_buy() {
        let (_ctx, _, bob_priv_key) = generate_coin_with_random_privkey("MYCOIN", 2000.into());
        let (_ctx, _, alice_priv_key) = generate_coin_with_random_privkey("MYCOIN1", 4000.into());
        let (_ctx, _, eve_priv_key) = generate_coin_with_random_privkey("MYCOIN", 2000.into());

        let coins = json! ([
            {"coin":"MYCOIN","asset":"MYCOIN","txversion":4,"overwintered":1,"txfee":1000,"protocol":{"type":"UTXO"}},
            {"coin":"MYCOIN1","asset":"MYCOIN1","txversion":4,"overwintered":1,"txfee":1000,"protocol":{"type":"UTXO"}},
        ]);
        let mm_bob = MarketMakerIt::start(
            json! ({
                "gui": "nogui",
                "netid": 9000,
                "dht": "on",  // Enable DHT without delay.
                "passphrase": format!("0x{}", hex::encode(bob_priv_key)),
                "coins": coins,
                "rpc_password": "pass",
                "i_am_seed": true,
            }),
            "pass".to_string(),
            None,
        )
        .unwrap();
        let (_bob_dump_log, _bob_dump_dashboard) = mm_dump(&mm_bob.log_path);

        let mut mm_alice = MarketMakerIt::start(
            json! ({
                "gui": "nogui",
                "netid": 9000,
                "dht": "on",  // Enable DHT without delay.
                "passphrase": format!("0x{}", hex::encode(alice_priv_key)),
                "coins": coins,
                "rpc_password": "pass",
                "seednodes": vec![format!("{}", mm_bob.ip)],
            }),
            "pass".to_string(),
            None,
        )
        .unwrap();
        let (_alice_dump_log, _alice_dump_dashboard) = mm_dump(&mm_alice.log_path);

        let mut mm_eve = MarketMakerIt::start(
            json! ({
                "gui": "nogui",
                "netid": 9000,
                "dht": "on",  // Enable DHT without delay.
                "passphrase": format!("0x{}", hex::encode(eve_priv_key)),
                "coins": coins,
                "rpc_password": "pass",
                "seednodes": vec![format!("{}", mm_bob.ip)],
            }),
            "pass".to_string(),
            None,
        )
        .unwrap();
        let (_eve_dump_log, _eve_dump_dashboard) = mm_dump(&mm_alice.log_path);

        log!([block_on(enable_native(&mm_bob, "MYCOIN", &[]))]);
        log!([block_on(enable_native(&mm_bob, "MYCOIN1", &[]))]);
        log!([block_on(enable_native(&mm_alice, "MYCOIN", &[]))]);
        log!([block_on(enable_native(&mm_alice, "MYCOIN1", &[]))]);
        log!([block_on(enable_native(&mm_eve, "MYCOIN", &[]))]);
        log!([block_on(enable_native(&mm_eve, "MYCOIN1", &[]))]);

        let rc = block_on(mm_bob.rpc(json! ({
            "userpass": mm_bob.userpass,
            "method": "setprice",
            "base": "MYCOIN",
            "rel": "MYCOIN1",
            "price": 2,
            "max": true,
        })))
        .unwrap();
        assert!(rc.0.is_success(), "!setprice: {}", rc.1);

        let rc = block_on(mm_eve.rpc(json! ({
            "userpass": mm_eve.userpass,
            "method": "setprice",
            "base": "MYCOIN",
            "rel": "MYCOIN1",
            "price": 1,
            "max": true,
        })))
        .unwrap();
        assert!(rc.0.is_success(), "!setprice: {}", rc.1);

        // subscribe alice to the orderbook topic to not miss eve's message
        let rc = block_on(mm_alice.rpc(json! ({
            "userpass": mm_alice.userpass,
            "method": "orderbook",
            "base": "MYCOIN",
            "rel": "MYCOIN1",
        })))
        .unwrap();
        assert!(rc.0.is_success(), "!alice orderbook: {}", rc.1);
        log!("alice orderbook "(rc.1));

        thread::sleep(Duration::from_secs(1));

        let rc = block_on(mm_alice.rpc(json! ({
            "userpass": mm_alice.userpass,
            "method": "buy",
            "base": "MYCOIN",
            "rel": "MYCOIN1",
            "price": 3,
            "volume": "1000",
        })))
        .unwrap();
        assert!(rc.0.is_success(), "!buy: {}", rc.1);
        let alice_buy: BuyOrSellRpcResult = json::from_str(&rc.1).unwrap();

        block_on(mm_eve.wait_for_log(22., |log| log.contains("Entering the maker_swap_loop MYCOIN/MYCOIN1"))).unwrap();
        block_on(mm_alice.wait_for_log(22., |log| log.contains("Entering the taker_swap_loop MYCOIN/MYCOIN1")))
            .unwrap();

        thread::sleep(Duration::from_secs(2));

        block_on(check_my_swap_status_amounts(
            &mm_alice,
            alice_buy.result.uuid,
            1000.into(),
            1000.into(),
        ));
        block_on(check_my_swap_status_amounts(
            &mm_eve,
            alice_buy.result.uuid,
            1000.into(),
            1000.into(),
        ));

        block_on(mm_bob.stop()).unwrap();
        block_on(mm_alice.stop()).unwrap();
        block_on(mm_eve.stop()).unwrap();
    }

    // https://github.com/KomodoPlatform/atomicDEX-API/issues/1053
    #[test]
    fn test_taker_should_match_with_best_price_sell() {
        let (_ctx, _, bob_priv_key) = generate_coin_with_random_privkey("MYCOIN", 2000.into());
        let (_ctx, _, alice_priv_key) = generate_coin_with_random_privkey("MYCOIN1", 4000.into());
        let (_ctx, _, eve_priv_key) = generate_coin_with_random_privkey("MYCOIN", 2000.into());

        let coins = json! ([
            {"coin":"MYCOIN","asset":"MYCOIN","txversion":4,"overwintered":1,"txfee":1000,"protocol":{"type":"UTXO"}},
            {"coin":"MYCOIN1","asset":"MYCOIN1","txversion":4,"overwintered":1,"txfee":1000,"protocol":{"type":"UTXO"}},
        ]);
        let mm_bob = MarketMakerIt::start(
            json! ({
                "gui": "nogui",
                "netid": 9000,
                "dht": "on",  // Enable DHT without delay.
                "passphrase": format!("0x{}", hex::encode(bob_priv_key)),
                "coins": coins,
                "rpc_password": "pass",
                "i_am_seed": true,
            }),
            "pass".to_string(),
            None,
        )
        .unwrap();
        let (_bob_dump_log, _bob_dump_dashboard) = mm_dump(&mm_bob.log_path);

        let mut mm_alice = MarketMakerIt::start(
            json! ({
                "gui": "nogui",
                "netid": 9000,
                "dht": "on",  // Enable DHT without delay.
                "passphrase": format!("0x{}", hex::encode(alice_priv_key)),
                "coins": coins,
                "rpc_password": "pass",
                "seednodes": vec![format!("{}", mm_bob.ip)],
            }),
            "pass".to_string(),
            None,
        )
        .unwrap();
        let (_alice_dump_log, _alice_dump_dashboard) = mm_dump(&mm_alice.log_path);

        let mut mm_eve = MarketMakerIt::start(
            json! ({
                "gui": "nogui",
                "netid": 9000,
                "dht": "on",  // Enable DHT without delay.
                "passphrase": format!("0x{}", hex::encode(eve_priv_key)),
                "coins": coins,
                "rpc_password": "pass",
                "seednodes": vec![format!("{}", mm_bob.ip)],
            }),
            "pass".to_string(),
            None,
        )
        .unwrap();
        let (_eve_dump_log, _eve_dump_dashboard) = mm_dump(&mm_alice.log_path);

        log!([block_on(enable_native(&mm_bob, "MYCOIN", &[]))]);
        log!([block_on(enable_native(&mm_bob, "MYCOIN1", &[]))]);
        log!([block_on(enable_native(&mm_alice, "MYCOIN", &[]))]);
        log!([block_on(enable_native(&mm_alice, "MYCOIN1", &[]))]);
        log!([block_on(enable_native(&mm_eve, "MYCOIN", &[]))]);
        log!([block_on(enable_native(&mm_eve, "MYCOIN1", &[]))]);

        let rc = block_on(mm_bob.rpc(json! ({
            "userpass": mm_bob.userpass,
            "method": "setprice",
            "base": "MYCOIN",
            "rel": "MYCOIN1",
            "price": 2,
            "max": true,
        })))
        .unwrap();
        assert!(rc.0.is_success(), "!setprice: {}", rc.1);

        let rc = block_on(mm_eve.rpc(json! ({
            "userpass": mm_eve.userpass,
            "method": "setprice",
            "base": "MYCOIN",
            "rel": "MYCOIN1",
            "price": 1,
            "max": true,
        })))
        .unwrap();
        assert!(rc.0.is_success(), "!setprice: {}", rc.1);

        // subscribe alice to the orderbook topic to not miss eve's message
        let rc = block_on(mm_alice.rpc(json! ({
            "userpass": mm_alice.userpass,
            "method": "orderbook",
            "base": "MYCOIN",
            "rel": "MYCOIN1",
        })))
        .unwrap();
        assert!(rc.0.is_success(), "!alice orderbook: {}", rc.1);
        log!("alice orderbook "(rc.1));

        thread::sleep(Duration::from_secs(1));

        let rc = block_on(mm_alice.rpc(json! ({
            "userpass": mm_alice.userpass,
            "method": "sell",
            "base": "MYCOIN1",
            "rel": "MYCOIN",
            "price": "0.1",
            "volume": "1000",
        })))
        .unwrap();
        assert!(rc.0.is_success(), "!buy: {}", rc.1);
        let alice_buy: BuyOrSellRpcResult = json::from_str(&rc.1).unwrap();

        block_on(mm_eve.wait_for_log(22., |log| log.contains("Entering the maker_swap_loop MYCOIN/MYCOIN1"))).unwrap();
        block_on(mm_alice.wait_for_log(22., |log| log.contains("Entering the taker_swap_loop MYCOIN/MYCOIN1")))
            .unwrap();

        thread::sleep(Duration::from_secs(2));

        block_on(check_my_swap_status_amounts(
            &mm_alice,
            alice_buy.result.uuid,
            1000.into(),
            1000.into(),
        ));
        block_on(check_my_swap_status_amounts(
            &mm_eve,
            alice_buy.result.uuid,
            1000.into(),
            1000.into(),
        ));

        block_on(mm_bob.stop()).unwrap();
        block_on(mm_alice.stop()).unwrap();
        block_on(mm_eve.stop()).unwrap();
    }

    #[test]
    // https://github.com/KomodoPlatform/atomicDEX-API/issues/1074
    fn test_match_utxo_with_eth_taker_sell() {
        let (_ctx, _, bob_priv_key) = generate_coin_with_random_privkey("MYCOIN", 1000.into());
        let (_ctx, _, alice_priv_key) = generate_coin_with_random_privkey("MYCOIN", 1000.into());
        let coins = json! ([
            {"coin":"MYCOIN","asset":"MYCOIN","txversion":4,"overwintered":1,"txfee":1000,"protocol":{"type":"UTXO"}},
            {"coin":"ETH","name":"ethereum","protocol":{"type":"ETH"}},
        ]);
        let mut mm_bob = MarketMakerIt::start(
            json! ({
                "gui": "nogui",
                "netid": 9000,
                "dht": "on",  // Enable DHT without delay.
                "passphrase": format!("0x{}", hex::encode(bob_priv_key)),
                "coins": coins,
                "rpc_password": "pass",
                "i_am_seed": true,
            }),
            "pass".to_string(),
            None,
        )
        .unwrap();
        let (_bob_dump_log, _bob_dump_dashboard) = mm_dump(&mm_bob.log_path);

        let mut mm_alice = MarketMakerIt::start(
            json! ({
                "gui": "nogui",
                "netid": 9000,
                "dht": "on",  // Enable DHT without delay.
                "passphrase": format!("0x{}", hex::encode(alice_priv_key)),
                "coins": coins,
                "rpc_password": "pass",
                "seednodes": vec![format!("{}", mm_bob.ip)],
            }),
            "pass".to_string(),
            None,
        )
        .unwrap();
        let (_alice_dump_log, _alice_dump_dashboard) = mm_dump(&mm_alice.log_path);

        log!([block_on(enable_native(&mm_bob, "MYCOIN", &[]))]);
        log!([block_on(enable_native(&mm_alice, "MYCOIN", &[]))]);
        let eth_bob = block_on(enable_native(&mm_bob, "ETH", &["http://195.201.0.6:8565"]));
        let eth_bob: EnableElectrumResponse = json::from_value(eth_bob).unwrap();
        // pass without 0x
        fill_eth(&eth_bob.address[2..]);

        let eth_alice = block_on(enable_native(&mm_alice, "ETH", &["http://195.201.0.6:8565"]));
        let eth_alice: EnableElectrumResponse = json::from_value(eth_alice).unwrap();
        // pass without 0x
        fill_eth(&eth_alice.address[2..]);

        let rc = block_on(mm_bob.rpc(json! ({
            "userpass": mm_bob.userpass,
            "method": "setprice",
            "base": "MYCOIN",
            "rel": "ETH",
            "price": 1,
            "volume": "0.1",
        })))
        .unwrap();
        assert!(rc.0.is_success(), "!setprice: {}", rc.1);
        let rc = block_on(mm_alice.rpc(json! ({
            "userpass": mm_alice.userpass,
            "method": "sell",
            "base": "ETH",
            "rel": "MYCOIN",
            "price": 1,
            "volume": "0.1",
        })))
        .unwrap();
        assert!(rc.0.is_success(), "!sell: {}", rc.1);

        block_on(mm_bob.wait_for_log(22., |log| log.contains("Entering the maker_swap_loop MYCOIN/ETH"))).unwrap();
        block_on(mm_alice.wait_for_log(22., |log| log.contains("Entering the taker_swap_loop MYCOIN/ETH"))).unwrap();

        block_on(mm_bob.stop()).unwrap();
        block_on(mm_alice.stop()).unwrap();
    }

    #[test]
    // https://github.com/KomodoPlatform/atomicDEX-API/issues/1074
    fn test_match_utxo_with_eth_taker_buy() {
        let (_ctx, _, bob_priv_key) = generate_coin_with_random_privkey("MYCOIN", 1000.into());
        let (_ctx, _, alice_priv_key) = generate_coin_with_random_privkey("MYCOIN", 1000.into());
        let coins = json! ([
            {"coin":"MYCOIN","asset":"MYCOIN","txversion":4,"overwintered":1,"txfee":1000,"protocol":{"type":"UTXO"}},
            {"coin":"ETH","name":"ethereum","protocol":{"type":"ETH"}},
        ]);
        let mut mm_bob = MarketMakerIt::start(
            json! ({
                "gui": "nogui",
                "netid": 9000,
                "dht": "on",  // Enable DHT without delay.
                "passphrase": format!("0x{}", hex::encode(bob_priv_key)),
                "coins": coins,
                "rpc_password": "pass",
                "i_am_seed": true,
            }),
            "pass".to_string(),
            None,
        )
        .unwrap();
        let (_bob_dump_log, _bob_dump_dashboard) = mm_dump(&mm_bob.log_path);

        let mut mm_alice = MarketMakerIt::start(
            json! ({
                "gui": "nogui",
                "netid": 9000,
                "dht": "on",  // Enable DHT without delay.
                "passphrase": format!("0x{}", hex::encode(alice_priv_key)),
                "coins": coins,
                "rpc_password": "pass",
                "seednodes": vec![format!("{}", mm_bob.ip)],
            }),
            "pass".to_string(),
            None,
        )
        .unwrap();
        let (_alice_dump_log, _alice_dump_dashboard) = mm_dump(&mm_alice.log_path);

        log!([block_on(enable_native(&mm_bob, "MYCOIN", &[]))]);
        log!([block_on(enable_native(&mm_alice, "MYCOIN", &[]))]);
        let eth_bob = block_on(enable_native(&mm_bob, "ETH", &["http://195.201.0.6:8565"]));
        let eth_bob: EnableElectrumResponse = json::from_value(eth_bob).unwrap();
        // pass without 0x
        fill_eth(&eth_bob.address[2..]);

        let eth_alice = block_on(enable_native(&mm_alice, "ETH", &["http://195.201.0.6:8565"]));
        let eth_alice: EnableElectrumResponse = json::from_value(eth_alice).unwrap();
        // pass without 0x
        fill_eth(&eth_alice.address[2..]);

        let rc = block_on(mm_bob.rpc(json! ({
            "userpass": mm_bob.userpass,
            "method": "setprice",
            "base": "MYCOIN",
            "rel": "ETH",
            "price": 1,
            "volume": "0.1",
        })))
        .unwrap();
        assert!(rc.0.is_success(), "!setprice: {}", rc.1);

        let rc = block_on(mm_alice.rpc(json! ({
            "userpass": mm_alice.userpass,
            "method": "buy",
            "base": "MYCOIN",
            "rel": "ETH",
            "price": 1,
            "volume": "0.1",
        })))
        .unwrap();
        assert!(rc.0.is_success(), "!buy: {}", rc.1);

        block_on(mm_bob.wait_for_log(22., |log| log.contains("Entering the maker_swap_loop MYCOIN/ETH"))).unwrap();
        block_on(mm_alice.wait_for_log(22., |log| log.contains("Entering the taker_swap_loop MYCOIN/ETH"))).unwrap();

        block_on(mm_bob.stop()).unwrap();
        block_on(mm_alice.stop()).unwrap();
    }
}<|MERGE_RESOLUTION|>--- conflicted
+++ resolved
@@ -96,7 +96,6 @@
 
     use bigdecimal::BigDecimal;
     use bitcrypto::ChecksumType;
-<<<<<<< HEAD
     use chain::{OutPoint, TransactionOutput};
     use coins::utxo::bch::{bch_coin_from_conf_and_request, BchCoin};
     use coins::utxo::rpc_clients::{UnspentInfo, UtxoRpcClientEnum};
@@ -110,20 +109,6 @@
     use common::mm_ctx::{MmArc, MmCtxBuilder};
     use common::mm_number::MmNumber;
     use common::privkey::key_pair_from_secret;
-=======
-    use chain::OutPoint;
-    use coins::eth::{eth_coin_from_conf_and_request, EthCoin};
-    use coins::utxo::rpc_clients::{UnspentInfo, UtxoRpcClientEnum, UtxoRpcClientOps};
-    use coins::utxo::utxo_standard::{utxo_standard_coin_from_conf_and_request, UtxoStandardCoin};
-    use coins::utxo::{coin_daemon_data_dir, dhash160, zcash_params_path, UtxoCoinFields, UtxoCommonOps};
-    use coins::{CoinProtocol, FoundSwapTxSpend, MarketCoinOps, MmCoin, SwapOps, TransactionEnum, WithdrawRequest};
-    use common::for_tests::{check_my_swap_status_amounts, enable_electrum, enable_native, mm_dump,
-                            new_mm2_temp_folder_path, MarketMakerIt};
-    use common::fs::file_lock::FileLock;
-    use common::mm_ctx::{MmArc, MmCtxBuilder};
-    use common::mm_number::MmNumber;
-    use common::privkey::key_pair_from_seed;
->>>>>>> 6c3eee12
     use common::{block_on, now_ms};
     use futures01::Future;
     use keys::{Address, KeyPair, NetworkPrefix as CashAddrPrefix, Private};
@@ -262,27 +247,6 @@
 
     impl CoinDockerOps for BchDockerOps {
         fn rpc_client(&self) -> &UtxoRpcClientEnum { &self.coin.as_ref().rpc_client }
-    }
-
-<<<<<<< HEAD
-    impl BchDockerOps {
-        fn from_ticker(ticker: &str) -> BchDockerOps {
-            let conf = json!({"asset": ticker,"txfee":1000,"network": "regtest","txversion":4,"overwintered":1});
-            let req = json!({"method":"enable"});
-            let priv_key = hex::decode("809465b17d0a4ddb3e4c69e8f23c2cabad868f51f8bed5c765ad1d6516c3306f").unwrap();
-            let ctx = MmCtxBuilder::new().into_mm_arc();
-            let coin = block_on(bch_coin_from_conf_and_request(
-                &ctx,
-                ticker,
-                &conf,
-                &req,
-                CashAddrPrefix::SlpTest,
-                &priv_key,
-            ))
-            .unwrap();
-            BchDockerOps { ctx, coin }
-        }
-=======
     // builds the EthCoin using the external dev Parity/OpenEthereum node
     // the address belonging to the default passphrase has million of ETH that it can distribute to
     // random privkeys generated in tests
@@ -321,7 +285,24 @@
         static ref ETH_DISTRIBUTOR: EthCoin = eth_distributor();
         static ref MM_CTX: MmArc = MmCtxBuilder::new().into_mm_arc();
     }
->>>>>>> 6c3eee12
+
+    impl BchDockerOps {
+        fn from_ticker(ticker: &str) -> BchDockerOps {
+            let conf = json!({"asset": ticker,"txfee":1000,"network": "regtest","txversion":4,"overwintered":1});
+            let req = json!({"method":"enable"});
+            let priv_key = hex::decode("809465b17d0a4ddb3e4c69e8f23c2cabad868f51f8bed5c765ad1d6516c3306f").unwrap();
+            let ctx = MmCtxBuilder::new().into_mm_arc();
+            let coin = block_on(bch_coin_from_conf_and_request(
+                &ctx,
+                ticker,
+                &conf,
+                &req,
+                CashAddrPrefix::SlpTest,
+                &priv_key,
+            ))
+            .unwrap();
+            BchDockerOps { ctx, coin }
+        }
 
         fn initialize_slp(&self) {
             fill_address(&self.coin, &self.coin.my_address().unwrap(), 100000.into(), 30);
