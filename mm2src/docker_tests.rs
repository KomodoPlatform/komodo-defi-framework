--- conflicted
+++ resolved
@@ -103,29 +103,17 @@
     use coins::utxo::slp::{slp_genesis_output, SlpOutput};
     use coins::utxo::utxo_common::send_outputs_from_my_address;
     use coins::utxo::utxo_standard::{utxo_standard_coin_from_conf_and_request, UtxoStandardCoin};
-<<<<<<< HEAD
     use coins::utxo::{dhash160, UtxoCommonOps};
     use coins::{FoundSwapTxSpend, MarketCoinOps, MmCoin, SwapOps, Transaction, TransactionEnum, WithdrawRequest};
     use common::for_tests::enable_electrum;
-=======
-    use coins::utxo::{coin_daemon_data_dir, dhash160, zcash_params_path, UtxoCoinFields, UtxoCommonOps};
-    use coins::{FoundSwapTxSpend, MarketCoinOps, MmCoin, SwapOps, TransactionEnum, WithdrawRequest};
-    use common::for_tests::{enable_electrum, enable_native, mm_dump, new_mm2_temp_folder_path, MarketMakerIt};
-    use common::fs::file_lock::FileLock;
-    use common::mm_ctx::{MmArc, MmCtxBuilder};
->>>>>>> 42d76e65
     use common::mm_number::MmNumber;
     use common::privkey::key_pair_from_secret;
     use common::{block_on, now_ms};
     use futures01::Future;
     use keys::{Address, KeyPair, NetworkPrefix as CashAddrPrefix, Private};
     use qrc20_tests::{qtum_docker_node, QtumDockerOps, QTUM_REGTEST_DOCKER_IMAGE};
-<<<<<<< HEAD
     use script::Builder;
     use secp256k1::SecretKey;
-=======
-    use secp256k1::{PublicKey, Secp256k1, SecretKey};
->>>>>>> 42d76e65
     use serde_json::{self as json, Value as Json};
     use std::collections::HashMap;
     use std::env;
@@ -135,19 +123,6 @@
     use std::time::Duration;
     use test::{test_main, StaticBenchFn, StaticTestFn, TestDescAndFn};
     use testcontainers::clients::Cli;
-<<<<<<< HEAD
-=======
-    use testcontainers::images::generic::{GenericImage, WaitFor};
-    use testcontainers::{Container, Docker, Image};
-
-    fn rmd160_from_priv(privkey: [u8; 32]) -> H160 {
-        let secret = SecretKey::from_slice(&privkey).unwrap();
-        let public = PublicKey::from_secret_key(&Secp256k1::new(), &secret);
-        dhash160(&public.serialize())
-    }
-
-    const UTXO_ASSET_DOCKER_IMAGE: &str = "artempikulin/testblockchain";
->>>>>>> 42d76e65
 
     // AP: custom test runner is intended to initialize the required environment (e.g. coin daemons in the docker containers)
     // and then gracefully clear it by dropping the RAII docker container handlers
@@ -269,54 +244,8 @@
         coin: BchCoin,
     }
 
-<<<<<<< HEAD
     impl CoinDockerOps for BchDockerOps {
         fn rpc_client(&self) -> &UtxoRpcClientEnum { &self.coin.as_ref().rpc_client }
-=======
-    fn utxo_asset_docker_node<'a>(docker: &'a Cli, ticker: &'static str, port: u16) -> UtxoDockerNode<'a> {
-        let args = vec![
-            "-v".into(),
-            format!("{}:/data/.zcash-params", zcash_params_path().display()),
-            "-p".into(),
-            format!("127.0.0.1:{}:{}", port, port),
-        ];
-        let image = GenericImage::new(UTXO_ASSET_DOCKER_IMAGE)
-            .with_args(args)
-            .with_env_var("CLIENTS", "2")
-            .with_env_var("CHAIN", ticker)
-            .with_env_var("TEST_ADDY", "R9imXLs1hEcU9KbFDQq2hJEEJ1P5UoekaF")
-            .with_env_var("TEST_WIF", "UqqW7f766rADem9heD8vSBvvrdfJb3zg5r8du9rJxPtccjWf7RG9")
-            .with_env_var(
-                "TEST_PUBKEY",
-                "021607076d7a2cb148d542fb9644c04ffc22d2cca752f80755a0402a24c567b17a",
-            )
-            .with_env_var("DAEMON_URL", "http://test:test@127.0.0.1:7000")
-            .with_env_var("COIN", "Komodo")
-            .with_env_var("COIN_RPC_PORT", port.to_string())
-            .with_wait_for(WaitFor::message_on_stdout("config is ready"));
-        let container = docker.run(image);
-        let mut conf_path = coin_daemon_data_dir(ticker, true);
-        std::fs::create_dir_all(&conf_path).unwrap();
-        conf_path.push(format!("{}.conf", ticker));
-        Command::new("docker")
-            .arg("cp")
-            .arg(format!("{}:/data/node_0/{}.conf", container.id(), ticker))
-            .arg(&conf_path)
-            .status()
-            .expect("Failed to execute docker command");
-        let timeout = now_ms() + 3000;
-        loop {
-            if conf_path.exists() {
-                break;
-            };
-            assert!(now_ms() < timeout, "Test timed out");
-        }
-        UtxoDockerNode {
-            container,
-            ticker: ticker.into(),
-            port,
-        }
->>>>>>> 42d76e65
     }
 
     impl BchDockerOps {
@@ -408,7 +337,6 @@
         }
     }
 
-<<<<<<< HEAD
     /// Generate random privkey, create a UTXO coin and fill it's address with the specified balance.
     fn generate_utxo_coin_with_random_privkey(
         ticker: &str,
@@ -416,12 +344,6 @@
     ) -> (MmArc, UtxoStandardCoin, [u8; 32]) {
         let priv_key = SecretKey::random(&mut rand4::thread_rng()).serialize();
         let (ctx, coin) = utxo_coin_from_privkey(ticker, &priv_key);
-=======
-    /// Generate random privkey, create a coin and fill it's address with the specified balance.
-    fn generate_coin_with_random_privkey(ticker: &str, balance: BigDecimal) -> (MmArc, UtxoStandardCoin, [u8; 32]) {
-        let priv_key = SecretKey::new(&mut rand6::thread_rng());
-        let (ctx, coin) = utxo_coin_from_privkey(ticker, &priv_key[..]);
->>>>>>> 42d76e65
         let timeout = 30; // timeout if test takes more than 30 seconds to run
         let my_address = coin.my_address().expect("!my_address");
         fill_address(&coin, &my_address, balance, timeout);
