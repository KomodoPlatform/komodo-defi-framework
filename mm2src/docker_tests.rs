--- conflicted
+++ resolved
@@ -419,17 +419,6 @@
 
     #[test]
     fn test_one_hundred_maker_payments_in_a_row_native() {
-<<<<<<< HEAD
-        let (_ctx, coin, _) = generate_coin_with_random_privkey("MYCOIN", 1000);
-        let secret = [0; 32];
-
-        let time_lock = (now_ms() / 1000) as u32 - 3600;
-        for i in 0..100 {
-            coin.send_maker_payment(time_lock + i, &*coin.my_public_key(), &*dhash160(&secret), 1.into())
-                .wait()
-                .unwrap();
-        }
-=======
         let timeout = (now_ms() / 1000) + 120; // timeout if test takes more than 120 seconds to run
         let (_ctx, coin, _) = generate_coin_with_random_privkey("MYCOIN", 1000);
         fill_address(&coin, &coin.my_address().unwrap(), 2, timeout);
@@ -477,7 +466,6 @@
             height: None,
         };
         assert_eq!(vec![expected_unspent], unspents);
->>>>>>> b72a4bf0
     }
 
     // https://github.com/KomodoPlatform/atomicDEX-API/issues/554
@@ -646,7 +634,15 @@
         log!([block_on(enable_native(&mm_alice, "MYCOIN", vec![]))]);
         log!([block_on(enable_native(&mm_alice, "MYCOIN1", vec![]))]);
 
-<<<<<<< HEAD
+        log!("Get MYCOIN/MYCOIN1 orderbook on Alice side to trigger subscription");
+        let rc = unwrap!(block_on(mm_alice.rpc(json! ({
+            "userpass": mm_alice.userpass,
+            "method": "orderbook",
+            "base": "MYCOIN",
+            "rel": "MYCOIN1",
+        }))));
+        assert!(rc.0.is_success(), "!orderbook: {}", rc.1);
+
         let rc = unwrap!(block_on(mm_bob.rpc(json! ({
             "userpass": mm_bob.userpass,
             "method": "setprice",
@@ -710,9 +706,6 @@
         assert_eq!("500", order_volume);
 
         log!("Get MYCOIN/MYCOIN1 orderbook on Alice side");
-=======
-        log!("Get MYCOIN/MYCOIN1 orderbook on Alice side to trigger subscription");
->>>>>>> b72a4bf0
         let rc = unwrap!(block_on(mm_alice.rpc(json! ({
             "userpass": mm_alice.userpass,
             "method": "orderbook",
@@ -721,7 +714,6 @@
         }))));
         assert!(rc.0.is_success(), "!orderbook: {}", rc.1);
 
-<<<<<<< HEAD
         let alice_orderbook: Json = unwrap!(json::from_str(&rc.1));
         log!("orderbook "(unwrap!(json::to_string(&alice_orderbook))));
         let asks = alice_orderbook["asks"].as_array().unwrap();
@@ -785,8 +777,15 @@
         log!([block_on(enable_native(&mm_alice, "MYCOIN", vec![]))]);
         log!([block_on(enable_native(&mm_alice, "MYCOIN1", vec![]))]);
 
-=======
->>>>>>> b72a4bf0
+        log!("Get MYCOIN/MYCOIN1 orderbook on Alice side to trigger subscription");
+        let rc = unwrap!(block_on(mm_alice.rpc(json! ({
+            "userpass": mm_alice.userpass,
+            "method": "orderbook",
+            "base": "MYCOIN",
+            "rel": "MYCOIN1",
+        }))));
+        assert!(rc.0.is_success(), "!orderbook: {}", rc.1);
+
         let rc = unwrap!(block_on(mm_bob.rpc(json! ({
             "userpass": mm_bob.userpass,
             "method": "setprice",
@@ -809,9 +808,9 @@
         let bob_orderbook: Json = unwrap!(json::from_str(&rc.1));
         log!("orderbook "[bob_orderbook]);
         let asks = bob_orderbook["asks"].as_array().unwrap();
-<<<<<<< HEAD
         assert_eq!(asks.len(), 1, "Bob MYCOIN/MYCOIN1 orderbook must have exactly 1 ask");
 
+        thread::sleep(Duration::from_secs(2));
         log!("Get MYCOIN/MYCOIN1 orderbook on Alice side");
         let rc = unwrap!(block_on(mm_alice.rpc(json! ({
             "userpass": mm_alice.userpass,
@@ -825,9 +824,6 @@
         log!("orderbook "(unwrap!(json::to_string(&alice_orderbook))));
         let asks = alice_orderbook["asks"].as_array().unwrap();
         assert_eq!(asks.len(), 1, "Alice MYCOIN/MYCOIN1 orderbook must have exactly 1 ask");
-=======
-        assert_eq!(asks.len(), 1, "MYCOIN/MYCOIN1 orderbook must have exactly 1 ask");
->>>>>>> b72a4bf0
 
         let withdraw = unwrap!(block_on(mm_bob.rpc(json! ({
             "userpass": mm_bob.userpass,
@@ -889,167 +885,6 @@
     }
 
     #[test]
-<<<<<<< HEAD
-=======
-    fn order_should_be_updated_when_balance_is_decreased_alice_subscribes_before_update() {
-        let (_ctx, _, priv_key) = generate_coin_with_random_privkey("MYCOIN", 1000);
-        let coins = json! ([
-            {"coin":"MYCOIN","asset":"MYCOIN","txversion":4,"overwintered":1,"txfee":1000,"protocol":{"type":"UTXO"}},
-            {"coin":"MYCOIN1","asset":"MYCOIN1","txversion":4,"overwintered":1,"txfee":1000,"protocol":{"type":"UTXO"}},
-        ]);
-        let mut mm_bob = unwrap!(MarketMakerIt::start(
-            json! ({
-                "gui": "nogui",
-                "netid": 9000,
-                "dht": "on",  // Enable DHT without delay.
-                "myipaddr": env::var ("BOB_TRADE_IP") .ok(),
-                "rpcip": env::var ("BOB_TRADE_IP") .ok(),
-                "canbind": env::var ("BOB_TRADE_PORT") .ok().map (|s| unwrap! (s.parse::<i64>())),
-                "passphrase": format!("0x{}", hex::encode(priv_key)),
-                "coins": coins,
-                "rpc_password": "pass",
-                "i_am_seed": true,
-            }),
-            "pass".to_string(),
-            None,
-        ));
-        let (_bob_dump_log, _bob_dump_dashboard) = mm_dump(&mm_bob.log_path);
-        unwrap!(block_on(
-            mm_bob.wait_for_log(60., |log| log.contains(">>>>>>>>> DEX stats "))
-        ));
-
-        let mut mm_alice = unwrap!(MarketMakerIt::start(
-            json! ({
-                "gui": "nogui",
-                "netid": 9000,
-                "dht": "on",  // Enable DHT without delay.
-                "passphrase": "alice passphrase",
-                "coins": coins,
-                "rpc_password": "pass",
-                "seednodes": vec![format!("{}", mm_bob.ip)],
-            }),
-            "pass".to_string(),
-            None,
-        ));
-        let (_alice_dump_log, _alice_dump_dashboard) = mm_dump(&mm_alice.log_path);
-        unwrap!(block_on(
-            mm_alice.wait_for_log(22., |log| log.contains(">>>>>>>>> DEX stats "))
-        ));
-
-        log!([block_on(enable_native(&mm_bob, "MYCOIN", vec![]))]);
-        log!([block_on(enable_native(&mm_bob, "MYCOIN1", vec![]))]);
-        log!([block_on(enable_native(&mm_alice, "MYCOIN", vec![]))]);
-        log!([block_on(enable_native(&mm_alice, "MYCOIN1", vec![]))]);
-
-        log!("Get MYCOIN/MYCOIN1 orderbook on Alice side to trigger subscription");
-        let rc = unwrap!(block_on(mm_alice.rpc(json! ({
-            "userpass": mm_alice.userpass,
-            "method": "orderbook",
-            "base": "MYCOIN",
-            "rel": "MYCOIN1",
-        }))));
-        assert!(rc.0.is_success(), "!orderbook: {}", rc.1);
-
-        let rc = unwrap!(block_on(mm_bob.rpc(json! ({
-            "userpass": mm_bob.userpass,
-            "method": "setprice",
-            "base": "MYCOIN",
-            "rel": "MYCOIN1",
-            "price": 1,
-            "volume": "999",
-        }))));
-        assert!(rc.0.is_success(), "!setprice: {}", rc.1);
-
-        log!("Get MYCOIN/MYCOIN1 orderbook");
-        let rc = unwrap!(block_on(mm_bob.rpc(json! ({
-            "userpass": mm_bob.userpass,
-            "method": "orderbook",
-            "base": "MYCOIN",
-            "rel": "MYCOIN1",
-        }))));
-        assert!(rc.0.is_success(), "!orderbook: {}", rc.1);
-
-        let bob_orderbook: Json = unwrap!(json::from_str(&rc.1));
-        log!("orderbook "[bob_orderbook]);
-        let asks = bob_orderbook["asks"].as_array().unwrap();
-        assert_eq!(asks.len(), 1, "Bob MYCOIN/MYCOIN1 orderbook must have exactly 1 ask");
-
-        thread::sleep(Duration::from_secs(2));
-        log!("Get MYCOIN/MYCOIN1 orderbook on Alice side");
-        let rc = unwrap!(block_on(mm_alice.rpc(json! ({
-            "userpass": mm_alice.userpass,
-            "method": "orderbook",
-            "base": "MYCOIN",
-            "rel": "MYCOIN1",
-        }))));
-        assert!(rc.0.is_success(), "!orderbook: {}", rc.1);
-
-        let alice_orderbook: Json = unwrap!(json::from_str(&rc.1));
-        log!("orderbook "(unwrap!(json::to_string(&alice_orderbook))));
-        let asks = alice_orderbook["asks"].as_array().unwrap();
-        assert_eq!(asks.len(), 1, "Alice MYCOIN/MYCOIN1 orderbook must have exactly 1 ask");
-
-        let withdraw = unwrap!(block_on(mm_bob.rpc(json! ({
-            "userpass": mm_bob.userpass,
-            "method": "withdraw",
-            "coin": "MYCOIN",
-            "amount": "499.99998",
-            "to": "R9imXLs1hEcU9KbFDQq2hJEEJ1P5UoekaF",
-        }))));
-        assert!(withdraw.0.is_success(), "!withdraw: {}", withdraw.1);
-
-        let withdraw: Json = unwrap!(json::from_str(&withdraw.1));
-
-        let send_raw = unwrap!(block_on(mm_bob.rpc(json! ({
-            "userpass": mm_bob.userpass,
-            "method": "send_raw_transaction",
-            "coin": "MYCOIN",
-            "tx_hex": withdraw["tx_hex"],
-        }))));
-        assert!(send_raw.0.is_success(), "!send_raw: {}", send_raw.1);
-
-        thread::sleep(Duration::from_secs(12));
-
-        log!("Get MYCOIN/MYCOIN1 orderbook on Bob side");
-        let rc = unwrap!(block_on(mm_bob.rpc(json! ({
-            "userpass": mm_bob.userpass,
-            "method": "orderbook",
-            "base": "MYCOIN",
-            "rel": "MYCOIN1",
-        }))));
-        assert!(rc.0.is_success(), "!orderbook: {}", rc.1);
-
-        let bob_orderbook: Json = unwrap!(json::from_str(&rc.1));
-        log!("orderbook "(unwrap!(json::to_string(&bob_orderbook))));
-        let asks = bob_orderbook["asks"].as_array().unwrap();
-        assert_eq!(asks.len(), 1, "Bob MYCOIN/MYCOIN1 orderbook must have exactly 1 ask");
-
-        let order_volume = asks[0]["maxvolume"].as_str().unwrap();
-        assert_eq!("500", order_volume);
-
-        log!("Get MYCOIN/MYCOIN1 orderbook on Alice side");
-        let rc = unwrap!(block_on(mm_alice.rpc(json! ({
-            "userpass": mm_alice.userpass,
-            "method": "orderbook",
-            "base": "MYCOIN",
-            "rel": "MYCOIN1",
-        }))));
-        assert!(rc.0.is_success(), "!orderbook: {}", rc.1);
-
-        let alice_orderbook: Json = unwrap!(json::from_str(&rc.1));
-        log!("orderbook "(unwrap!(json::to_string(&alice_orderbook))));
-        let asks = alice_orderbook["asks"].as_array().unwrap();
-        assert_eq!(asks.len(), 1, "Alice MYCOIN/MYCOIN1 orderbook must have exactly 1 ask");
-
-        let order_volume = asks[0]["maxvolume"].as_str().unwrap();
-        assert_eq!("500", order_volume);
-
-        unwrap!(block_on(mm_bob.stop()));
-        unwrap!(block_on(mm_alice.stop()));
-    }
-
-    #[test]
->>>>>>> b72a4bf0
     fn test_order_should_be_updated_when_matched_partially() {
         let (_ctx, _, bob_priv_key) = generate_coin_with_random_privkey("MYCOIN", 2000);
         let (_ctx, _, alice_priv_key) = generate_coin_with_random_privkey("MYCOIN1", 2000);
@@ -1097,8 +932,6 @@
         log!([block_on(enable_native(&mm_bob, "MYCOIN1", vec![]))]);
         log!([block_on(enable_native(&mm_alice, "MYCOIN", vec![]))]);
         log!([block_on(enable_native(&mm_alice, "MYCOIN1", vec![]))]);
-<<<<<<< HEAD
-=======
         // TODO remove this request when orderbook request is reimplemented using tries
         log!("Get MYCOIN/MYCOIN1 orderbook on Alice side to trigger subscription");
         let rc = unwrap!(block_on(mm_alice.rpc(json! ({
@@ -1109,7 +942,6 @@
         }))));
         assert!(rc.0.is_success(), "!orderbook: {}", rc.1);
 
->>>>>>> b72a4bf0
         let rc = unwrap!(block_on(mm_bob.rpc(json! ({
             "userpass": mm_bob.userpass,
             "method": "setprice",
