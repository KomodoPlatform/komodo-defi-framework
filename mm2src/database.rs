--- conflicted
+++ resolved
@@ -72,9 +72,6 @@
 
 fn migration_5() -> Vec<(&'static str, Vec<String>)> { vec![(my_orders::CREATE_MY_ORDERS_TABLE, vec![])] }
 
-<<<<<<< HEAD
-async fn statements_for_migration(ctx: &MmArc, current_migration: i64) -> Option<Vec<(&'static str, Vec<String>)>> {
-=======
 fn migration_6() -> Vec<(&'static str, Vec<String>)> {
     vec![
         (stats_nodes::CREATE_NODES_TABLE, vec![]),
@@ -82,8 +79,7 @@
     ]
 }
 
-fn statements_for_migration(ctx: &MmArc, current_migration: i64) -> Option<Vec<(&'static str, Vec<String>)>> {
->>>>>>> 7489372e
+async fn statements_for_migration(ctx: &MmArc, current_migration: i64) -> Option<Vec<(&'static str, Vec<String>)>> {
     match current_migration {
         1 => Some(migration_1(ctx).await),
         2 => Some(migration_2(ctx).await),
