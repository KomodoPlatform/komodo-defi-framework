[package]
name = "mm2_metrics"
version = "0.1.0"
edition = "2021"

[lib]
doctest = false

[dependencies]
base64.workspace = true
common = { path = "../common" }
<<<<<<< HEAD
derive_more = "0.99.20"
futures = { version = "0.3", package = "futures", features = ["compat", "async-await", "thread-pool"] }
itertools = "0.10"
metrics = { version = "0.21" }
metrics-util = { version = "0.15" }
=======
derive_more.workspace = true
futures = { workspace = true, features = ["compat", "async-await", "thread-pool"] }
itertools.workspace = true
metrics.workspace = true
metrics-util.workspace = true
>>>>>>> e42a9af8
mm2_err_handle = { path = "../mm2_err_handle" }
serde.workspace = true
serde_derive.workspace = true
serde_json = { workspace = true, features = ["preserve_order", "raw_value"] }

[target.'cfg(not(target_arch = "wasm32"))'.dependencies]
hyper = { workspace = true, features = ["client", "http2", "server", "tcp"] }
# using webpki-tokio to avoid rejecting valid certificates
# got "invalid certificate: UnknownIssuer" for https://ropsten.infura.io on iOS using default-features
hyper-rustls = { workspace = true, default-features = false, features = ["http1", "http2", "webpki-tokio"] }
metrics-exporter-prometheus.workspace = true<|MERGE_RESOLUTION|>--- conflicted
+++ resolved
@@ -9,19 +9,11 @@
 [dependencies]
 base64.workspace = true
 common = { path = "../common" }
-<<<<<<< HEAD
-derive_more = "0.99.20"
-futures = { version = "0.3", package = "futures", features = ["compat", "async-await", "thread-pool"] }
-itertools = "0.10"
-metrics = { version = "0.21" }
-metrics-util = { version = "0.15" }
-=======
 derive_more.workspace = true
 futures = { workspace = true, features = ["compat", "async-await", "thread-pool"] }
 itertools.workspace = true
 metrics.workspace = true
 metrics-util.workspace = true
->>>>>>> e42a9af8
 mm2_err_handle = { path = "../mm2_err_handle" }
 serde.workspace = true
 serde_derive.workspace = true
