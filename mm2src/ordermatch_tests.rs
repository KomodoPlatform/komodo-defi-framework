use super::*;
use crate::mm2::lp_network::P2PContext;
use crate::mm2::lp_ordermatch::new_protocol::PubkeyKeepAlive;
use coins::{MmCoin, TestCoin};
use common::{block_on,
             executor::spawn,
             mm_ctx::{MmArc, MmCtx, MmCtxBuilder},
             privkey::key_pair_from_seed};
use futures::{channel::mpsc, lock::Mutex as AsyncMutex, StreamExt};
use mm2_libp2p::atomicdex_behaviour::AdexBehaviourCmd;
use mm2_libp2p::{decode_message, PeerId};
use mocktopus::mocking::*;
use rand::{seq::SliceRandom, thread_rng, Rng};
use std::collections::HashSet;
use std::iter::{self, FromIterator};

#[test]
fn test_match_maker_order_and_taker_request() {
    let maker = MakerOrder {
        base: "BASE".into(),
        rel: "REL".into(),
        created_at: now_ms(),
        max_base_vol: 10.into(),
        min_base_vol: 0.into(),
        price: 1.into(),
        matches: HashMap::new(),
        started_swaps: Vec::new(),
        uuid: Uuid::new_v4(),
        conf_settings: None,
    };

    let request = TakerRequest {
        base: "BASE".into(),
        rel: "REL".into(),
        uuid: Uuid::new_v4(),
        dest_pub_key: H256Json::default(),
        sender_pubkey: H256Json::default(),
        base_amount: 10.into(),
        rel_amount: 20.into(),
        action: TakerAction::Buy,
        match_by: MatchBy::Any,
        conf_settings: None,
    };

    let actual = maker.match_with_request(&request);
    let expected = OrderMatchResult::Matched((10.into(), 10.into()));
    assert_eq!(expected, actual);

    let maker = MakerOrder {
        base: "BASE".into(),
        rel: "REL".into(),
        created_at: now_ms(),
        max_base_vol: 10.into(),
        min_base_vol: 0.into(),
        price: "0.5".into(),
        matches: HashMap::new(),
        started_swaps: Vec::new(),
        uuid: Uuid::new_v4(),
        conf_settings: None,
    };

    let request = TakerRequest {
        base: "BASE".into(),
        rel: "REL".into(),
        uuid: Uuid::new_v4(),
        dest_pub_key: H256Json::default(),
        sender_pubkey: H256Json::default(),
        base_amount: 10.into(),
        rel_amount: 20.into(),
        action: TakerAction::Buy,
        match_by: MatchBy::Any,
        conf_settings: None,
    };

    let actual = maker.match_with_request(&request);
    let expected = OrderMatchResult::Matched((10.into(), 5.into()));
    assert_eq!(expected, actual);

    let maker = MakerOrder {
        base: "BASE".into(),
        rel: "REL".into(),
        created_at: now_ms(),
        max_base_vol: 10.into(),
        min_base_vol: 0.into(),
        price: "0.5".into(),
        matches: HashMap::new(),
        started_swaps: Vec::new(),
        uuid: Uuid::new_v4(),
        conf_settings: None,
    };

    let request = TakerRequest {
        base: "BASE".into(),
        rel: "REL".into(),
        uuid: Uuid::new_v4(),
        dest_pub_key: H256Json::default(),
        sender_pubkey: H256Json::default(),
        base_amount: 10.into(),
        rel_amount: 2.into(),
        action: TakerAction::Buy,
        match_by: MatchBy::Any,
        conf_settings: None,
    };

    let actual = maker.match_with_request(&request);
    let expected = OrderMatchResult::NotMatched;
    assert_eq!(expected, actual);

    let maker = MakerOrder {
        base: "BASE".into(),
        rel: "REL".into(),
        created_at: now_ms(),
        max_base_vol: 10.into(),
        min_base_vol: 0.into(),
        price: "0.5".into(),
        matches: HashMap::new(),
        started_swaps: Vec::new(),
        uuid: Uuid::new_v4(),
        conf_settings: None,
    };

    let request = TakerRequest {
        base: "REL".into(),
        rel: "BASE".into(),
        uuid: Uuid::new_v4(),
        dest_pub_key: H256Json::default(),
        sender_pubkey: H256Json::default(),
        base_amount: 5.into(),
        rel_amount: 10.into(),
        action: TakerAction::Sell,
        match_by: MatchBy::Any,
        conf_settings: None,
    };

    let actual = maker.match_with_request(&request);
    let expected = OrderMatchResult::Matched((10.into(), 5.into()));
    assert_eq!(expected, actual);

    let maker = MakerOrder {
        base: "BASE".into(),
        rel: "REL".into(),
        created_at: now_ms(),
        max_base_vol: 20.into(),
        min_base_vol: 0.into(),
        price: "0.5".into(),
        matches: HashMap::new(),
        started_swaps: Vec::new(),
        uuid: Uuid::new_v4(),
        conf_settings: None,
    };

    let request = TakerRequest {
        base: "REL".into(),
        rel: "BASE".into(),
        uuid: Uuid::new_v4(),
        dest_pub_key: H256Json::default(),
        sender_pubkey: H256Json::default(),
        base_amount: 10.into(),
        rel_amount: 10.into(),
        action: TakerAction::Sell,
        match_by: MatchBy::Any,
        conf_settings: None,
    };

    let actual = maker.match_with_request(&request);
    let expected = OrderMatchResult::Matched((20.into(), 10.into()));
    assert_eq!(expected, actual);

    let maker = MakerOrder {
        base: "BASE".into(),
        rel: "REL".into(),
        created_at: now_ms(),
        max_base_vol: 1.into(),
        min_base_vol: 0.into(),
        price: "1".into(),
        matches: HashMap::new(),
        started_swaps: Vec::new(),
        uuid: Uuid::new_v4(),
        conf_settings: None,
    };

    let request = TakerRequest {
        base: "REL".into(),
        rel: "BASE".into(),
        uuid: Uuid::new_v4(),
        dest_pub_key: H256Json::default(),
        sender_pubkey: H256Json::default(),
        base_amount: 1.into(),
        rel_amount: "0.9".into(),
        action: TakerAction::Sell,
        match_by: MatchBy::Any,
        conf_settings: None,
    };

    let actual = maker.match_with_request(&request);
    let expected = OrderMatchResult::Matched((1.into(), 1.into()));
    assert_eq!(expected, actual);
}

// https://github.com/KomodoPlatform/atomicDEX-API/pull/739#discussion_r517275495
#[test]
fn maker_order_match_with_request_zero_volumes() {
    let maker_order = MakerOrderBuilder::default()
        .with_max_base_vol(1.into())
        .with_price(1.into())
        .build_unchecked();

    // default taker request has empty coins and zero amounts so it should pass to the price calculation stage (division)
    let taker_request = TakerRequestBuilder::default()
        .with_rel_amount(1.into())
        .build_unchecked();

    let expected = OrderMatchResult::NotMatched;
    let actual = maker_order.match_with_request(&taker_request);
    assert_eq!(expected, actual);

    // default taker request has empty coins and zero amounts so it should pass to the price calculation stage (division)
    let taker_request = TakerRequestBuilder::default()
        .with_base_amount(1.into())
        .with_action(TakerAction::Sell)
        .build_unchecked();

    let expected = OrderMatchResult::NotMatched;
    let actual = maker_order.match_with_request(&taker_request);
    assert_eq!(expected, actual);
}

#[test]
fn test_maker_order_available_amount() {
    let mut maker = MakerOrder {
        base: "BASE".into(),
        rel: "REL".into(),
        created_at: now_ms(),
        max_base_vol: 10.into(),
        min_base_vol: 0.into(),
        price: 1.into(),
        matches: HashMap::new(),
        started_swaps: Vec::new(),
        uuid: Uuid::new_v4(),
        conf_settings: None,
    };
    maker.matches.insert(Uuid::new_v4(), MakerMatch {
        request: TakerRequest {
            uuid: Uuid::new_v4(),
            base: "BASE".into(),
            rel: "REL".into(),
            base_amount: 5.into(),
            rel_amount: 5.into(),
            sender_pubkey: H256Json::default(),
            dest_pub_key: H256Json::default(),
            action: TakerAction::Buy,
            match_by: MatchBy::Any,
            conf_settings: None,
        },
        reserved: MakerReserved {
            base: "BASE".into(),
            rel: "REL".into(),
            base_amount: 5.into(),
            rel_amount: 5.into(),
            sender_pubkey: H256Json::default(),
            dest_pub_key: H256Json::default(),
            maker_order_uuid: Uuid::new_v4(),
            taker_order_uuid: Uuid::new_v4(),
            conf_settings: None,
        },
        connect: None,
        connected: None,
        last_updated: now_ms(),
    });
    maker.matches.insert(Uuid::new_v4(), MakerMatch {
        request: TakerRequest {
            uuid: Uuid::new_v4(),
            base: "BASE".into(),
            rel: "REL".into(),
            base_amount: 1.into(),
            rel_amount: 1.into(),
            sender_pubkey: H256Json::default(),
            dest_pub_key: H256Json::default(),
            action: TakerAction::Buy,
            match_by: MatchBy::Any,
            conf_settings: None,
        },
        reserved: MakerReserved {
            base: "BASE".into(),
            rel: "REL".into(),
            base_amount: 1.into(),
            rel_amount: 1.into(),
            sender_pubkey: H256Json::default(),
            dest_pub_key: H256Json::default(),
            maker_order_uuid: Uuid::new_v4(),
            taker_order_uuid: Uuid::new_v4(),
            conf_settings: None,
        },
        connect: None,
        connected: None,
        last_updated: now_ms(),
    });

    let expected = BigRational::from_integer(4.into());
    let actual = maker.available_amount();
    assert_eq!(MmNumber::from(expected), actual);
}

#[test]
fn test_taker_match_reserved() {
    let uuid = Uuid::new_v4();

    let request = TakerRequest {
        base: "BASE".into(),
        rel: "REL".into(),
        uuid,
        dest_pub_key: H256Json::default(),
        sender_pubkey: H256Json::default(),
        base_amount: 10.into(),
        rel_amount: 10.into(),
        action: TakerAction::Buy,
        match_by: MatchBy::Any,
        conf_settings: None,
    };

    let order = TakerOrder {
        request,
        matches: HashMap::new(),
        created_at: now_ms(),
        order_type: OrderType::GoodTillCancelled,
    };

    let reserved = MakerReserved {
        base: "BASE".into(),
        rel: "REL".into(),
        base_amount: 10.into(),
        rel_amount: 10.into(),
        sender_pubkey: H256Json::default(),
        dest_pub_key: H256Json::default(),
        maker_order_uuid: Uuid::new_v4(),
        taker_order_uuid: uuid,
        conf_settings: None,
    };

    assert_eq!(MatchReservedResult::Matched, order.match_reserved(&reserved));

    let request = TakerRequest {
        base: "BASE".into(),
        rel: "REL".into(),
        uuid,
        dest_pub_key: H256Json::default(),
        sender_pubkey: H256Json::default(),
        base_amount: 10.into(),
        rel_amount: 10.into(),
        action: TakerAction::Sell,
        match_by: MatchBy::Any,
        conf_settings: None,
    };

    let order = TakerOrder {
        request,
        matches: HashMap::new(),
        created_at: now_ms(),
        order_type: OrderType::GoodTillCancelled,
    };

    let reserved = MakerReserved {
        base: "REL".into(),
        rel: "BASE".into(),
        base_amount: 10.into(),
        rel_amount: 10.into(),
        sender_pubkey: H256Json::default(),
        dest_pub_key: H256Json::default(),
        maker_order_uuid: Uuid::new_v4(),
        taker_order_uuid: uuid,
        conf_settings: None,
    };

    assert_eq!(MatchReservedResult::Matched, order.match_reserved(&reserved));

    let request = TakerRequest {
        base: "BASE".into(),
        rel: "REL".into(),
        uuid,
        dest_pub_key: H256Json::default(),
        sender_pubkey: H256Json::default(),
        base_amount: 1.into(),
        rel_amount: "0.9".into(),
        action: TakerAction::Sell,
        match_by: MatchBy::Any,
        conf_settings: None,
    };

    let order = TakerOrder {
        request,
        matches: HashMap::new(),
        created_at: now_ms(),
        order_type: OrderType::GoodTillCancelled,
    };

    let reserved = MakerReserved {
        base: "REL".into(),
        rel: "BASE".into(),
        base_amount: 1.into(),
        rel_amount: 1.into(),
        sender_pubkey: H256Json::default(),
        dest_pub_key: H256Json::default(),
        maker_order_uuid: Uuid::new_v4(),
        taker_order_uuid: uuid,
        conf_settings: None,
    };

    assert_eq!(MatchReservedResult::Matched, order.match_reserved(&reserved));

    let request = TakerRequest {
        base: "BASE".into(),
        rel: "REL".into(),
        uuid,
        dest_pub_key: H256Json::default(),
        sender_pubkey: H256Json::default(),
        base_amount: 1.into(),
        rel_amount: "0.9".into(),
        action: TakerAction::Sell,
        match_by: MatchBy::Any,
        conf_settings: None,
    };

    let order = TakerOrder {
        request,
        matches: HashMap::new(),
        created_at: now_ms(),
        order_type: OrderType::GoodTillCancelled,
    };

    let reserved = MakerReserved {
        base: "REL".into(),
        rel: "BASE".into(),
        base_amount: "0.8".into(),
        rel_amount: 1.into(),
        sender_pubkey: H256Json::default(),
        dest_pub_key: H256Json::default(),
        maker_order_uuid: Uuid::new_v4(),
        taker_order_uuid: uuid,
        conf_settings: None,
    };

    assert_eq!(MatchReservedResult::NotMatched, order.match_reserved(&reserved));

    let request = TakerRequest {
        base: "BASE".into(),
        rel: "REL".into(),
        uuid,
        dest_pub_key: H256Json::default(),
        sender_pubkey: H256Json::default(),
        base_amount: 1.into(),
        rel_amount: 2.into(),
        action: TakerAction::Buy,
        match_by: MatchBy::Any,
        conf_settings: None,
    };

    let order = TakerOrder {
        request,
        matches: HashMap::new(),
        created_at: now_ms(),
        order_type: OrderType::GoodTillCancelled,
    };

    let reserved = MakerReserved {
        base: "BASE".into(),
        rel: "REL".into(),
        base_amount: 1.into(),
        rel_amount: 1.into(),
        sender_pubkey: H256Json::default(),
        dest_pub_key: H256Json::default(),
        maker_order_uuid: Uuid::new_v4(),
        taker_order_uuid: uuid,
        conf_settings: None,
    };

    assert_eq!(MatchReservedResult::Matched, order.match_reserved(&reserved));

    let request = TakerRequest {
        base: "BASE".into(),
        rel: "REL".into(),
        uuid,
        dest_pub_key: H256Json::default(),
        sender_pubkey: H256Json::default(),
        base_amount: 1.into(),
        rel_amount: 2.into(),
        action: TakerAction::Buy,
        match_by: MatchBy::Any,
        conf_settings: None,
    };

    let order = TakerOrder {
        request,
        matches: HashMap::new(),
        created_at: now_ms(),
        order_type: OrderType::GoodTillCancelled,
    };

    let reserved = MakerReserved {
        base: "BASE".into(),
        rel: "REL".into(),
        base_amount: 1.into(),
        rel_amount: 1.into(),
        sender_pubkey: H256Json::default(),
        dest_pub_key: H256Json::default(),
        maker_order_uuid: Uuid::new_v4(),
        taker_order_uuid: uuid,
        conf_settings: None,
    };

    assert_eq!(MatchReservedResult::Matched, order.match_reserved(&reserved));

    let request = TakerRequest {
        base: "BASE".into(),
        rel: "REL".into(),
        uuid,
        dest_pub_key: H256Json::default(),
        sender_pubkey: H256Json::default(),
        base_amount: 1.into(),
        rel_amount: 2.into(),
        action: TakerAction::Buy,
        match_by: MatchBy::Any,
        conf_settings: None,
    };

    let order = TakerOrder {
        request,
        matches: HashMap::new(),
        created_at: now_ms(),
        order_type: OrderType::GoodTillCancelled,
    };

    let reserved = MakerReserved {
        base: "BASE".into(),
        rel: "REL".into(),
        base_amount: 1.into(),
        rel_amount: 1.into(),
        sender_pubkey: H256Json::default(),
        dest_pub_key: H256Json::default(),
        maker_order_uuid: Uuid::new_v4(),
        taker_order_uuid: uuid,
        conf_settings: None,
    };

    assert_eq!(MatchReservedResult::Matched, order.match_reserved(&reserved));

    let request = TakerRequest {
        base: "BASE".into(),
        rel: "REL".into(),
        uuid,
        dest_pub_key: H256Json::default(),
        sender_pubkey: H256Json::default(),
        base_amount: 1.into(),
        rel_amount: 2.into(),
        action: TakerAction::Buy,
        match_by: MatchBy::Any,
        conf_settings: None,
    };

    let order = TakerOrder {
        request,
        matches: HashMap::new(),
        created_at: now_ms(),
        order_type: OrderType::GoodTillCancelled,
    };

    let reserved = MakerReserved {
        base: "BASE".into(),
        rel: "REL".into(),
        base_amount: 1.into(),
        rel_amount: 3.into(),
        sender_pubkey: H256Json::default(),
        dest_pub_key: H256Json::default(),
        maker_order_uuid: Uuid::new_v4(),
        taker_order_uuid: uuid,
        conf_settings: None,
    };

    assert_eq!(MatchReservedResult::NotMatched, order.match_reserved(&reserved));

    let order = TakerOrder {
        created_at: 1568358064115,
        request: TakerRequest {
            base: "RICK".into(),
            rel: "MORTY".into(),
            base_amount:
                "0.3333333333333333333333333333333333333333333333333333333333333333333333333333333333333333333333333333"
                    .into(),
            rel_amount: 1.into(),
            action: TakerAction::Buy,
            uuid,
            sender_pubkey: H256Json::default(),
            dest_pub_key: H256Json::default(),
            match_by: MatchBy::Any,
            conf_settings: None,
        },
        matches: HashMap::new(),
        order_type: OrderType::GoodTillCancelled,
    };

    let reserved = MakerReserved {
        base: "RICK".into(),
        rel: "MORTY".into(),
        base_amount: "0.3333333333333333333333333333333333333333333333333333333333333333333333333333333333333333333333333333".into(),
        rel_amount: "0.777777776666666666666666666666666666666666666666666666666666666666666666666666666666666666666666666588888889".into(),
        taker_order_uuid: uuid,
        maker_order_uuid: uuid,
        sender_pubkey: H256Json::default(),
        dest_pub_key: H256Json::default(),
        conf_settings: None,
    };

    assert_eq!(MatchReservedResult::Matched, order.match_reserved(&reserved));
}

#[test]
fn test_taker_order_cancellable() {
    let request = TakerRequest {
        base: "BASE".into(),
        rel: "REL".into(),
        uuid: Uuid::new_v4(),
        dest_pub_key: H256Json::default(),
        sender_pubkey: H256Json::default(),
        base_amount: 1.into(),
        rel_amount: 2.into(),
        action: TakerAction::Buy,
        match_by: MatchBy::Any,
        conf_settings: None,
    };

    let order = TakerOrder {
        request,
        matches: HashMap::new(),
        created_at: now_ms(),
        order_type: OrderType::GoodTillCancelled,
    };

    assert!(order.is_cancellable());

    let request = TakerRequest {
        base: "BASE".into(),
        rel: "REL".into(),
        uuid: Uuid::new_v4(),
        dest_pub_key: H256Json::default(),
        sender_pubkey: H256Json::default(),
        base_amount: 1.into(),
        rel_amount: 2.into(),
        action: TakerAction::Buy,
        match_by: MatchBy::Any,
        conf_settings: None,
    };

    let mut order = TakerOrder {
        request,
        matches: HashMap::new(),
        created_at: now_ms(),
        order_type: OrderType::GoodTillCancelled,
    };

    order.matches.insert(Uuid::new_v4(), TakerMatch {
        last_updated: now_ms(),
        reserved: MakerReserved {
            base: "BASE".into(),
            rel: "REL".into(),
            base_amount: 1.into(),
            rel_amount: 3.into(),
            sender_pubkey: H256Json::default(),
            dest_pub_key: H256Json::default(),
            maker_order_uuid: Uuid::new_v4(),
            taker_order_uuid: Uuid::new_v4(),
            conf_settings: None,
        },
        connect: TakerConnect {
            sender_pubkey: H256Json::default(),
            dest_pub_key: H256Json::default(),
            maker_order_uuid: Uuid::new_v4(),
            taker_order_uuid: Uuid::new_v4(),
        },
        connected: None,
    });

    assert!(!order.is_cancellable());
}

fn prepare_for_cancel_by(ctx: &MmArc) -> mpsc::Receiver<AdexBehaviourCmd> {
    let (tx, rx) = mpsc::channel(10);
    let p2p_ctx = P2PContext::new(tx);
    p2p_ctx.store_to_mm_arc(ctx);

    let ordermatch_ctx = unwrap!(OrdermatchContext::from_ctx(ctx));
    let mut maker_orders = block_on(ordermatch_ctx.my_maker_orders.lock());
    let mut taker_orders = block_on(ordermatch_ctx.my_taker_orders.lock());

    maker_orders.insert(Uuid::from_bytes([0; 16]), MakerOrder {
        uuid: Uuid::from_bytes([0; 16]),
        base: "RICK".into(),
        rel: "MORTY".into(),
        created_at: now_ms(),
        matches: HashMap::new(),
        max_base_vol: 0.into(),
        min_base_vol: 0.into(),
        price: 0.into(),
        started_swaps: vec![],
        conf_settings: None,
    });
    maker_orders.insert(Uuid::from_bytes([1; 16]), MakerOrder {
        uuid: Uuid::from_bytes([1; 16]),
        base: "MORTY".into(),
        rel: "RICK".into(),
        created_at: now_ms(),
        matches: HashMap::new(),
        max_base_vol: 0.into(),
        min_base_vol: 0.into(),
        price: 0.into(),
        started_swaps: vec![],
        conf_settings: None,
    });
    maker_orders.insert(Uuid::from_bytes([2; 16]), MakerOrder {
        uuid: Uuid::from_bytes([2; 16]),
        base: "MORTY".into(),
        rel: "ETH".into(),
        created_at: now_ms(),
        matches: HashMap::new(),
        max_base_vol: 0.into(),
        min_base_vol: 0.into(),
        price: 0.into(),
        started_swaps: vec![],
        conf_settings: None,
    });
    taker_orders.insert(Uuid::from_bytes([3; 16]), TakerOrder {
        matches: HashMap::new(),
        created_at: now_ms(),
        request: TakerRequest {
            base: "RICK".into(),
            rel: "MORTY".into(),
            uuid: Uuid::from_bytes([3; 16]),
            action: TakerAction::Buy,
            base_amount: 0.into(),
            rel_amount: 0.into(),
            dest_pub_key: H256Json::default(),
            sender_pubkey: H256Json::default(),
            match_by: MatchBy::Any,
            conf_settings: None,
        },
        order_type: OrderType::GoodTillCancelled,
    });
    rx
}

#[test]
fn test_cancel_by_single_coin() {
    let ctx = MmCtxBuilder::default()
        .with_secp256k1_key_pair(key_pair_from_seed("123").unwrap())
        .into_mm_arc();
    let rx = prepare_for_cancel_by(&ctx);

    delete_my_maker_order.mock_safe(|_, _| MockResult::Return(()));
    delete_my_taker_order.mock_safe(|_, _| MockResult::Return(()));

    let (cancelled, _) = block_on(cancel_orders_by(&ctx, CancelBy::Coin { ticker: "RICK".into() })).unwrap();
    block_on(rx.take(2).collect::<Vec<_>>());
    assert!(cancelled.contains(&Uuid::from_bytes([0; 16])));
    assert!(cancelled.contains(&Uuid::from_bytes([1; 16])));
    assert!(!cancelled.contains(&Uuid::from_bytes([2; 16])));
    assert!(cancelled.contains(&Uuid::from_bytes([3; 16])));
}

#[test]
fn test_cancel_by_pair() {
    let ctx = MmCtxBuilder::default()
        .with_secp256k1_key_pair(key_pair_from_seed("123").unwrap())
        .into_mm_arc();
    let rx = prepare_for_cancel_by(&ctx);

    delete_my_maker_order.mock_safe(|_, _| MockResult::Return(()));
    delete_my_taker_order.mock_safe(|_, _| MockResult::Return(()));

    let (cancelled, _) = block_on(cancel_orders_by(&ctx, CancelBy::Pair {
        base: "RICK".into(),
        rel: "MORTY".into(),
    }))
    .unwrap();
    block_on(rx.take(1).collect::<Vec<_>>());
    assert!(cancelled.contains(&Uuid::from_bytes([0; 16])));
    assert!(!cancelled.contains(&Uuid::from_bytes([1; 16])));
    assert!(!cancelled.contains(&Uuid::from_bytes([2; 16])));
    assert!(cancelled.contains(&Uuid::from_bytes([3; 16])));
}

#[test]
fn test_cancel_by_all() {
    let ctx = MmCtxBuilder::default()
        .with_secp256k1_key_pair(key_pair_from_seed("123").unwrap())
        .into_mm_arc();
    let rx = prepare_for_cancel_by(&ctx);

    delete_my_maker_order.mock_safe(|_, _| MockResult::Return(()));
    delete_my_taker_order.mock_safe(|_, _| MockResult::Return(()));

    let (cancelled, _) = block_on(cancel_orders_by(&ctx, CancelBy::All)).unwrap();
    block_on(rx.take(3).collect::<Vec<_>>());
    assert!(cancelled.contains(&Uuid::from_bytes([0; 16])));
    assert!(cancelled.contains(&Uuid::from_bytes([1; 16])));
    assert!(cancelled.contains(&Uuid::from_bytes([2; 16])));
    assert!(cancelled.contains(&Uuid::from_bytes([3; 16])));
}

#[test]
// https://github.com/KomodoPlatform/atomicDEX-API/issues/607
fn test_taker_order_match_by() {
    let uuid = Uuid::new_v4();

    let mut not_matching_uuids = HashSet::new();
    not_matching_uuids.insert(Uuid::new_v4());
    let request = TakerRequest {
        base: "BASE".into(),
        rel: "REL".into(),
        uuid,
        dest_pub_key: H256Json::default(),
        sender_pubkey: H256Json::default(),
        base_amount: 10.into(),
        rel_amount: 10.into(),
        action: TakerAction::Buy,
        match_by: MatchBy::Orders(not_matching_uuids),
        conf_settings: None,
    };

    let mut order = TakerOrder {
        request,
        matches: HashMap::new(),
        created_at: now_ms(),
        order_type: OrderType::GoodTillCancelled,
    };

    let reserved = MakerReserved {
        base: "BASE".into(),
        rel: "REL".into(),
        base_amount: 10.into(),
        rel_amount: 10.into(),
        sender_pubkey: H256Json::default(),
        dest_pub_key: H256Json::default(),
        maker_order_uuid: Uuid::new_v4(),
        taker_order_uuid: uuid,
        conf_settings: None,
    };

    assert_eq!(MatchReservedResult::NotMatched, order.match_reserved(&reserved));

    let mut matching_uuids = HashSet::new();
    matching_uuids.insert(reserved.maker_order_uuid);
    order.request.match_by = MatchBy::Orders(matching_uuids);
    assert_eq!(MatchReservedResult::Matched, order.match_reserved(&reserved));

    let mut not_matching_pubkeys = HashSet::new();
    not_matching_pubkeys.insert([1; 32].into());
    order.request.match_by = MatchBy::Pubkeys(not_matching_pubkeys);
    assert_eq!(MatchReservedResult::NotMatched, order.match_reserved(&reserved));

    let mut matching_pubkeys = HashSet::new();
    matching_pubkeys.insert(H256Json::default());
    order.request.match_by = MatchBy::Pubkeys(matching_pubkeys);
    assert_eq!(MatchReservedResult::Matched, order.match_reserved(&reserved));
}

#[test]
fn lp_connect_start_bob_should_not_be_invoked_if_order_match_already_connected() {
    let order_json = r#"{"max_base_vol":"1","max_base_vol_rat":[[1,[1]],[1,[1]]],"min_base_vol":"0","min_base_vol_rat":[[0,[]],[1,[1]]],"price":"1","price_rat":[[1,[1]],[1,[1]]],"created_at":1589265312093,"base":"ETH","rel":"JST","matches":{"2f9afe84-7a89-4194-8947-45fba563118f":{"request":{"base":"ETH","rel":"JST","base_amount":"0.1","base_amount_rat":[[1,[1]],[1,[10]]],"rel_amount":"0.2","rel_amount_rat":[[1,[1]],[1,[5]]],"action":"Buy","uuid":"2f9afe84-7a89-4194-8947-45fba563118f","method":"request","sender_pubkey":"031d4256c4bc9f99ac88bf3dba21773132281f65f9bf23a59928bce08961e2f3","dest_pub_key":"0000000000000000000000000000000000000000000000000000000000000000","match_by":{"type":"Any"}},"reserved":{"base":"ETH","rel":"JST","base_amount":"0.1","base_amount_rat":[[1,[1]],[1,[10]]],"rel_amount":"0.1","rel_amount_rat":[[1,[1]],[1,[10]]],"taker_order_uuid":"2f9afe84-7a89-4194-8947-45fba563118f","maker_order_uuid":"5f6516ea-ccaa-453a-9e37-e1c2c0d527e3","method":"reserved","sender_pubkey":"c6a78589e18b482aea046975e6d0acbdea7bf7dbf04d9d5bd67fda917815e3ed","dest_pub_key":"031d4256c4bc9f99ac88bf3dba21773132281f65f9bf23a59928bce08961e2f3"},"connect":{"taker_order_uuid":"2f9afe84-7a89-4194-8947-45fba563118f","maker_order_uuid":"5f6516ea-ccaa-453a-9e37-e1c2c0d527e3","method":"connect","sender_pubkey":"031d4256c4bc9f99ac88bf3dba21773132281f65f9bf23a59928bce08961e2f3","dest_pub_key":"c6a78589e18b482aea046975e6d0acbdea7bf7dbf04d9d5bd67fda917815e3ed"},"connected":{"taker_order_uuid":"2f9afe84-7a89-4194-8947-45fba563118f","maker_order_uuid":"5f6516ea-ccaa-453a-9e37-e1c2c0d527e3","method":"connected","sender_pubkey":"c6a78589e18b482aea046975e6d0acbdea7bf7dbf04d9d5bd67fda917815e3ed","dest_pub_key":"031d4256c4bc9f99ac88bf3dba21773132281f65f9bf23a59928bce08961e2f3"},"last_updated":1589265314408}},"started_swaps":["2f9afe84-7a89-4194-8947-45fba563118f"],"uuid":"5f6516ea-ccaa-453a-9e37-e1c2c0d527e3"}"#;
    let maker_order: MakerOrder = json::from_str(order_json).unwrap();
    let ctx = MmCtxBuilder::default()
        .with_secp256k1_key_pair(
            key_pair_from_seed("also shoot benefit prefer juice shell elder veteran woman mimic image kidney").unwrap(),
        )
        .into_mm_arc();
    let ordermatch_ctx = OrdermatchContext::from_ctx(&ctx).unwrap();
    block_on(ordermatch_ctx.my_maker_orders.lock()).insert(maker_order.uuid, maker_order);

    static mut CONNECT_START_CALLED: bool = false;
    lp_connect_start_bob.mock_safe(|_, _, _| {
        MockResult::Return(unsafe {
            CONNECT_START_CALLED = true;
        })
    });

    let connect: TakerConnect = json::from_str(r#"{"taker_order_uuid":"2f9afe84-7a89-4194-8947-45fba563118f","maker_order_uuid":"5f6516ea-ccaa-453a-9e37-e1c2c0d527e3","method":"connect","sender_pubkey":"031d4256c4bc9f99ac88bf3dba21773132281f65f9bf23a59928bce08961e2f3","dest_pub_key":"c6a78589e18b482aea046975e6d0acbdea7bf7dbf04d9d5bd67fda917815e3ed"}"#).unwrap();
    block_on(process_taker_connect(ctx, connect.sender_pubkey.clone(), connect));
    assert!(unsafe { !CONNECT_START_CALLED });
}

#[test]
fn should_process_request_only_once() {
    let order_json = r#"{"max_base_vol":"1","max_base_vol_rat":[[1,[1]],[1,[1]]],"min_base_vol":"0","min_base_vol_rat":[[0,[]],[1,[1]]],"price":"1","price_rat":[[1,[1]],[1,[1]]],"created_at":1589265312093,"base":"ETH","rel":"JST","matches":{"2f9afe84-7a89-4194-8947-45fba563118f":{"request":{"base":"ETH","rel":"JST","base_amount":"0.1","base_amount_rat":[[1,[1]],[1,[10]]],"rel_amount":"0.2","rel_amount_rat":[[1,[1]],[1,[5]]],"action":"Buy","uuid":"2f9afe84-7a89-4194-8947-45fba563118f","method":"request","sender_pubkey":"031d4256c4bc9f99ac88bf3dba21773132281f65f9bf23a59928bce08961e2f3","dest_pub_key":"0000000000000000000000000000000000000000000000000000000000000000","match_by":{"type":"Any"}},"reserved":{"base":"ETH","rel":"JST","base_amount":"0.1","base_amount_rat":[[1,[1]],[1,[10]]],"rel_amount":"0.1","rel_amount_rat":[[1,[1]],[1,[10]]],"taker_order_uuid":"2f9afe84-7a89-4194-8947-45fba563118f","maker_order_uuid":"5f6516ea-ccaa-453a-9e37-e1c2c0d527e3","method":"reserved","sender_pubkey":"c6a78589e18b482aea046975e6d0acbdea7bf7dbf04d9d5bd67fda917815e3ed","dest_pub_key":"031d4256c4bc9f99ac88bf3dba21773132281f65f9bf23a59928bce08961e2f3"},"connect":{"taker_order_uuid":"2f9afe84-7a89-4194-8947-45fba563118f","maker_order_uuid":"5f6516ea-ccaa-453a-9e37-e1c2c0d527e3","method":"connect","sender_pubkey":"031d4256c4bc9f99ac88bf3dba21773132281f65f9bf23a59928bce08961e2f3","dest_pub_key":"c6a78589e18b482aea046975e6d0acbdea7bf7dbf04d9d5bd67fda917815e3ed"},"connected":{"taker_order_uuid":"2f9afe84-7a89-4194-8947-45fba563118f","maker_order_uuid":"5f6516ea-ccaa-453a-9e37-e1c2c0d527e3","method":"connected","sender_pubkey":"c6a78589e18b482aea046975e6d0acbdea7bf7dbf04d9d5bd67fda917815e3ed","dest_pub_key":"031d4256c4bc9f99ac88bf3dba21773132281f65f9bf23a59928bce08961e2f3"},"last_updated":1589265314408}},"started_swaps":["2f9afe84-7a89-4194-8947-45fba563118f"],"uuid":"5f6516ea-ccaa-453a-9e37-e1c2c0d527e3"}"#;
    let maker_order: MakerOrder = json::from_str(order_json).unwrap();
    let uuid = maker_order.uuid;
    let ctx = MmCtxBuilder::default()
        .with_secp256k1_key_pair(
            key_pair_from_seed("also shoot benefit prefer juice shell elder veteran woman mimic image kidney").unwrap(),
        )
        .into_mm_arc();
    let ordermatch_ctx = OrdermatchContext::from_ctx(&ctx).unwrap();
    block_on(ordermatch_ctx.my_maker_orders.lock()).insert(maker_order.uuid, maker_order);
    let request: TakerRequest = json::from_str(
        r#"{"base":"ETH","rel":"JST","base_amount":"0.1","base_amount_rat":[[1,[1]],[1,[10]]],"rel_amount":"0.2","rel_amount_rat":[[1,[1]],[1,[5]]],"action":"Buy","uuid":"2f9afe84-7a89-4194-8947-45fba563118f","method":"request","sender_pubkey":"031d4256c4bc9f99ac88bf3dba21773132281f65f9bf23a59928bce08961e2f3","dest_pub_key":"0000000000000000000000000000000000000000000000000000000000000000","match_by":{"type":"Any"}}"#,
    ).unwrap();
    block_on(process_taker_request(ctx, request));
    let maker_orders = block_on(ordermatch_ctx.my_maker_orders.lock());
    let order = maker_orders.get(&uuid).unwrap();
    // when new request is processed match is replaced with new instance resetting
    // connect and connected to None so by checking is_some we check that request message is ignored
    assert!(order
        .matches
        .get(&"2f9afe84-7a89-4194-8947-45fba563118f".parse().unwrap())
        .unwrap()
        .connect
        .is_some());
    assert!(order
        .matches
        .get(&"2f9afe84-7a89-4194-8947-45fba563118f".parse().unwrap())
        .unwrap()
        .connected
        .is_some());
}

#[test]
fn test_choose_maker_confs_settings() {
    // no confs set
    let taker_request = TakerRequestBuilder::default().build_unchecked();
    let coin = TestCoin {}.into();
    TestCoin::requires_notarization.mock_safe(|_| MockResult::Return(true));
    TestCoin::required_confirmations.mock_safe(|_| MockResult::Return(8));
    let settings = choose_maker_confs_and_notas(None, &taker_request, &coin, &coin);
    // should pick settings from coin configuration
    assert!(settings.maker_coin_nota);
    assert_eq!(settings.maker_coin_confs, 8);
    assert!(settings.taker_coin_nota);
    assert_eq!(settings.taker_coin_confs, 8);

    let maker_conf_settings = OrderConfirmationsSettings {
        base_confs: 1,
        base_nota: false,
        rel_confs: 1,
        rel_nota: false,
    };
    // no confs set
    let taker_request = TakerRequestBuilder::default().build_unchecked();
    let settings = choose_maker_confs_and_notas(Some(maker_conf_settings), &taker_request, &coin, &coin);
    // should pick settings from maker order
    assert!(!settings.maker_coin_nota);
    assert_eq!(settings.maker_coin_confs, 1);
    assert!(!settings.taker_coin_nota);
    assert_eq!(settings.taker_coin_confs, 1);

    let maker_conf_settings = OrderConfirmationsSettings {
        base_confs: 10,
        base_nota: true,
        rel_confs: 1,
        rel_nota: false,
    };
    let taker_conf_settings = OrderConfirmationsSettings {
        base_confs: 5,
        base_nota: false,
        rel_confs: 5,
        rel_nota: false,
    };
    let taker_request = TakerRequestBuilder::default()
        .with_conf_settings(taker_conf_settings)
        .build_unchecked();
    let settings = choose_maker_confs_and_notas(Some(maker_conf_settings), &taker_request, &coin, &coin);
    // should pick settings from taker request because taker will wait less time for our
    // payment confirmation
    assert!(!settings.maker_coin_nota);
    assert_eq!(settings.maker_coin_confs, 5);
    assert!(!settings.taker_coin_nota);
    assert_eq!(settings.taker_coin_confs, 1);

    let maker_conf_settings = OrderConfirmationsSettings {
        base_confs: 10,
        base_nota: false,
        rel_confs: 1,
        rel_nota: false,
    };
    let taker_conf_settings = OrderConfirmationsSettings {
        base_confs: 1000,
        base_nota: true,
        rel_confs: 1000,
        rel_nota: true,
    };
    let taker_request = TakerRequestBuilder::default()
        .with_conf_settings(taker_conf_settings)
        .build_unchecked();
    let settings = choose_maker_confs_and_notas(Some(maker_conf_settings), &taker_request, &coin, &coin);
    // keep using our settings allowing taker to wait for our payment conf as much as he likes
    assert!(!settings.maker_coin_nota);
    assert_eq!(settings.maker_coin_confs, 10);
    assert!(!settings.taker_coin_nota);
    assert_eq!(settings.taker_coin_confs, 1);

    let maker_conf_settings = OrderConfirmationsSettings {
        base_confs: 10,
        base_nota: false,
        rel_confs: 2,
        rel_nota: true,
    };

    let taker_conf_settings = OrderConfirmationsSettings {
        rel_confs: 1,
        rel_nota: false,
        base_confs: 1,
        base_nota: false,
    };
    let taker_request = TakerRequestBuilder::default()
        .with_conf_settings(taker_conf_settings)
        .build_unchecked();
    let settings = choose_maker_confs_and_notas(Some(maker_conf_settings), &taker_request, &coin, &coin);

    // Taker conf settings should not have any effect on maker conf requirements for taker payment
    assert!(settings.taker_coin_nota);
    assert_eq!(settings.taker_coin_confs, 2);

    let maker_conf_settings = OrderConfirmationsSettings {
        base_confs: 10,
        base_nota: true,
        rel_confs: 1,
        rel_nota: false,
    };
    // Pair is reversed for TakerAction::Sell
    let taker_conf_settings = OrderConfirmationsSettings {
        rel_confs: 5,
        rel_nota: false,
        base_confs: 5,
        base_nota: false,
    };
    let taker_request = TakerRequestBuilder::default()
        .with_conf_settings(taker_conf_settings)
        .with_action(TakerAction::Sell)
        .build_unchecked();
    let settings = choose_maker_confs_and_notas(Some(maker_conf_settings), &taker_request, &coin, &coin);
    // should pick settings from taker request because taker will wait less time for our
    // payment confirmation
    assert!(!settings.maker_coin_nota);
    assert_eq!(settings.maker_coin_confs, 5);
    assert!(!settings.taker_coin_nota);
    assert_eq!(settings.taker_coin_confs, 1);
}

#[test]
fn test_choose_taker_confs_settings_buy_action() {
    // no confs and notas set
    let taker_request = TakerRequestBuilder::default().build_unchecked();
    // no confs and notas set
    let maker_reserved = MakerReserved::default();
    let coin = TestCoin {}.into();
    TestCoin::requires_notarization.mock_safe(|_| MockResult::Return(true));
    TestCoin::required_confirmations.mock_safe(|_| MockResult::Return(8));
    let settings = choose_taker_confs_and_notas(&taker_request, &maker_reserved, &coin, &coin);
    // should pick settings from coins
    assert!(settings.taker_coin_nota);
    assert_eq!(settings.taker_coin_confs, 8);
    assert!(settings.maker_coin_nota);
    assert_eq!(settings.maker_coin_confs, 8);

    let taker_conf_settings = OrderConfirmationsSettings {
        base_confs: 5,
        base_nota: true,
        rel_confs: 4,
        rel_nota: false,
    };
    let taker_request = TakerRequestBuilder::default()
        .with_conf_settings(taker_conf_settings)
        .build_unchecked();
    // no confs and notas set
    let maker_reserved = MakerReserved::default();
    let settings = choose_taker_confs_and_notas(&taker_request, &maker_reserved, &coin, &coin);
    // should pick settings from taker request
    // as action is buy my_coin is rel and other coin is base
    assert!(!settings.taker_coin_nota);
    assert_eq!(settings.taker_coin_confs, 4);
    assert!(settings.maker_coin_nota);
    assert_eq!(settings.maker_coin_confs, 5);

    let taker_conf_settings = OrderConfirmationsSettings {
        base_confs: 2,
        base_nota: true,
        rel_confs: 2,
        rel_nota: true,
    };
    let taker_request = TakerRequestBuilder::default()
        .with_conf_settings(taker_conf_settings)
        .build_unchecked();
    let mut maker_reserved = MakerReserved::default();
    let maker_conf_settings = OrderConfirmationsSettings {
        rel_confs: 1,
        rel_nota: false,
        base_confs: 2,
        base_nota: true,
    };
    maker_reserved.conf_settings = Some(maker_conf_settings);
    let settings = choose_taker_confs_and_notas(&taker_request, &maker_reserved, &coin, &coin);
    // should pick settings from maker reserved if he requires less confs
    // as action is buy my_coin is rel and other coin is base in request
    assert!(!settings.taker_coin_nota);
    assert_eq!(settings.taker_coin_confs, 1);
    assert!(settings.maker_coin_nota);
    assert_eq!(settings.maker_coin_confs, 2);

    let taker_conf_settings = OrderConfirmationsSettings {
        base_confs: 2,
        base_nota: true,
        rel_confs: 1,
        rel_nota: false,
    };
    let taker_request = TakerRequestBuilder::default()
        .with_conf_settings(taker_conf_settings)
        .build_unchecked();
    let mut maker_reserved = MakerReserved::default();
    let maker_conf_settings = OrderConfirmationsSettings {
        rel_confs: 2,
        rel_nota: true,
        base_confs: 2,
        base_nota: true,
    };
    maker_reserved.conf_settings = Some(maker_conf_settings);
    let settings = choose_taker_confs_and_notas(&taker_request, &maker_reserved, &coin, &coin);
    // should allow maker to use more confirmations than we require, but it shouldn't affect our settings
    // as action is buy my_coin is rel and other coin is base in request
    assert!(!settings.taker_coin_nota);
    assert_eq!(settings.taker_coin_confs, 1);
    assert!(settings.maker_coin_nota);
    assert_eq!(settings.maker_coin_confs, 2);

    let taker_conf_settings = OrderConfirmationsSettings {
        base_confs: 2,
        base_nota: true,
        rel_confs: 1,
        rel_nota: false,
    };
    let taker_request = TakerRequestBuilder::default()
        .with_conf_settings(taker_conf_settings)
        .build_unchecked();
    let mut maker_reserved = MakerReserved::default();
    let maker_conf_settings = OrderConfirmationsSettings {
        base_confs: 1,
        base_nota: false,
        rel_confs: 2,
        rel_nota: true,
    };
    maker_reserved.conf_settings = Some(maker_conf_settings);
    let settings = choose_taker_confs_and_notas(&taker_request, &maker_reserved, &coin, &coin);
    // maker settings should have no effect on other_coin_confs and other_coin_nota
    // as action is buy my_coin is rel and other coin is base in request
    assert!(!settings.taker_coin_nota);
    assert_eq!(settings.taker_coin_confs, 1);
    assert!(settings.maker_coin_nota);
    assert_eq!(settings.maker_coin_confs, 2);
}

#[test]
fn test_choose_taker_confs_settings_sell_action() {
    // no confs and notas set
    let taker_request = TakerRequestBuilder::default()
        .with_action(TakerAction::Sell)
        .build_unchecked();
    // no confs and notas set
    let maker_reserved = MakerReserved::default();
    let coin = TestCoin {}.into();
    TestCoin::requires_notarization.mock_safe(|_| MockResult::Return(true));
    TestCoin::required_confirmations.mock_safe(|_| MockResult::Return(8));
    let settings = choose_taker_confs_and_notas(&taker_request, &maker_reserved, &coin, &coin);
    // should pick settings from coins
    assert!(settings.taker_coin_nota);
    assert_eq!(settings.taker_coin_confs, 8);
    assert!(settings.maker_coin_nota);
    assert_eq!(settings.maker_coin_confs, 8);

    let taker_conf_settings = OrderConfirmationsSettings {
        base_confs: 4,
        base_nota: false,
        rel_confs: 5,
        rel_nota: true,
    };
    let taker_request = TakerRequestBuilder::default()
        .with_action(TakerAction::Sell)
        .with_conf_settings(taker_conf_settings)
        .build_unchecked();
    // no confs and notas set
    let maker_reserved = MakerReserved::default();
    let settings = choose_taker_confs_and_notas(&taker_request, &maker_reserved, &coin, &coin);
    // should pick settings from taker request
    // as action is sell my_coin is base and other coin is rel in request
    assert!(!settings.taker_coin_nota);
    assert_eq!(settings.taker_coin_confs, 4);
    assert!(settings.maker_coin_nota);
    assert_eq!(settings.maker_coin_confs, 5);

    let taker_conf_settings = OrderConfirmationsSettings {
        base_confs: 2,
        base_nota: true,
        rel_confs: 2,
        rel_nota: true,
    };
    let taker_request = TakerRequestBuilder::default()
        .with_action(TakerAction::Sell)
        .with_conf_settings(taker_conf_settings)
        .build_unchecked();
    let mut maker_reserved = MakerReserved::default();
    let maker_conf_settings = OrderConfirmationsSettings {
        base_confs: 2,
        base_nota: true,
        rel_confs: 1,
        rel_nota: false,
    };
    maker_reserved.conf_settings = Some(maker_conf_settings);
    let settings = choose_taker_confs_and_notas(&taker_request, &maker_reserved, &coin, &coin);
    // should pick settings from maker reserved if he requires less confs
    // as action is sell my_coin is base and other coin is rel in request
    assert!(!settings.taker_coin_nota);
    assert_eq!(settings.taker_coin_confs, 1);
    assert!(settings.maker_coin_nota);
    assert_eq!(settings.maker_coin_confs, 2);

    let taker_conf_settings = OrderConfirmationsSettings {
        base_confs: 1,
        base_nota: false,
        rel_confs: 2,
        rel_nota: true,
    };
    let taker_request = TakerRequestBuilder::default()
        .with_action(TakerAction::Sell)
        .with_conf_settings(taker_conf_settings)
        .build_unchecked();
    let mut maker_reserved = MakerReserved::default();
    let maker_conf_settings = OrderConfirmationsSettings {
        rel_confs: 2,
        rel_nota: true,
        base_confs: 1,
        base_nota: false,
    };
    maker_reserved.conf_settings = Some(maker_conf_settings);
    let settings = choose_taker_confs_and_notas(&taker_request, &maker_reserved, &coin, &coin);
    // should allow maker to use more confirmations than we require, but it shouldn't affect our settings
    // as action is sell my_coin is base and other coin is rel in request
    assert!(!settings.taker_coin_nota);
    assert_eq!(settings.taker_coin_confs, 1);
    assert!(settings.maker_coin_nota);
    assert_eq!(settings.maker_coin_confs, 2);

    let taker_conf_settings = OrderConfirmationsSettings {
        base_confs: 1,
        base_nota: false,
        rel_confs: 2,
        rel_nota: true,
    };
    let taker_request = TakerRequestBuilder::default()
        .with_action(TakerAction::Sell)
        .with_conf_settings(taker_conf_settings)
        .build_unchecked();
    let mut maker_reserved = MakerReserved::default();
    let maker_conf_settings = OrderConfirmationsSettings {
        rel_confs: 2,
        rel_nota: true,
        base_confs: 1,
        base_nota: false,
    };
    maker_reserved.conf_settings = Some(maker_conf_settings);
    let settings = choose_taker_confs_and_notas(&taker_request, &maker_reserved, &coin, &coin);
    // maker settings should have no effect on other_coin_confs and other_coin_nota
    // as action is sell my_coin is base and other coin is rel in request
    assert!(!settings.taker_coin_nota);
    assert_eq!(settings.taker_coin_confs, 1);
    assert!(settings.maker_coin_nota);
    assert_eq!(settings.maker_coin_confs, 2);
}

fn make_ctx_for_tests() -> (MmArc, String, [u8; 32]) {
    let ctx = MmArc(Arc::new(MmCtx::default()));
    ctx.init_metrics().unwrap();
    ctx.secp256k1_key_pair
        .pin(key_pair_from_seed("passphrase").unwrap())
        .unwrap();
    let secret = (&*ctx.secp256k1_key_pair().private().secret).clone();
    let pubkey = hex::encode(&**ctx.secp256k1_key_pair().public());
    (ctx, pubkey, secret)
}

fn make_random_orders(pubkey: String, _secret: &[u8; 32], base: String, rel: String, n: usize) -> Vec<OrderbookItem> {
    let mut rng = rand::thread_rng();
    let mut orders = Vec::with_capacity(n);
    for _i in 0..n {
        let numer: u64 = rng.gen_range(2000, 10000000);
        let order = new_protocol::MakerOrderCreated {
            uuid: Uuid::new_v4().into(),
            base: base.clone(),
            rel: rel.clone(),
            price: BigRational::new(numer.into(), 1000000.into()),
            max_volume: BigRational::from_integer(1.into()),
            min_volume: BigRational::from_integer(0.into()),
            conf_settings: OrderConfirmationsSettings::default(),
            created_at: now_ms() / 1000,
            timestamp: now_ms() / 1000,
            pair_trie_root: H64::default(),
        };

        orders.push((order, pubkey.clone()).into());
    }

    orders
}

fn pubkey_and_secret_for_test(passphrase: &str) -> (String, [u8; 32]) {
    let key_pair = key_pair_from_seed(passphrase).unwrap();
    let pubkey = hex::encode(&**key_pair.public());
    let secret = (&*key_pair.private().secret).clone();
    (pubkey, secret)
}

fn p2p_context_mock() -> (mpsc::Sender<AdexBehaviourCmd>, mpsc::Receiver<AdexBehaviourCmd>) {
    let (cmd_tx, cmd_rx) = mpsc::channel(10);
    let cmd_sender = cmd_tx.clone();
    P2PContext::fetch_from_mm_arc.mock_safe(move |_| {
        MockResult::Return(Arc::new(P2PContext {
            cmd_tx: AsyncMutex::new(cmd_sender.clone()),
        }))
    });
    (cmd_tx, cmd_rx)
}

#[test]
fn test_process_get_orderbook_request() {
    const ORDERS_NUMBER: usize = 10;

    let (ctx, _pubkey, _secret) = make_ctx_for_tests();
    let (pubkey1, secret1) = pubkey_and_secret_for_test("passphrase-1");
    let (pubkey2, secret2) = pubkey_and_secret_for_test("passphrase-2");
    let (pubkey3, secret3) = pubkey_and_secret_for_test("passphrase-3");

    let mut pubkey1_orders =
        make_random_orders(pubkey1.clone(), &secret1, "RICK".into(), "MORTY".into(), ORDERS_NUMBER);
    let mut pubkey2_orders =
        make_random_orders(pubkey2.clone(), &secret2, "MORTY".into(), "RICK".into(), ORDERS_NUMBER);
    let mut pubkey3_orders =
        make_random_orders(pubkey3.clone(), &secret3, "RICK".into(), "MORTY".into(), ORDERS_NUMBER);
    pubkey3_orders.extend_from_slice(&make_random_orders(
        pubkey3.clone(),
        &secret3,
        "MORTY".into(),
        "RICK".into(),
        ORDERS_NUMBER,
    ));

    pubkey1_orders.sort_unstable_by(|x, y| x.uuid.cmp(&y.uuid));
    pubkey2_orders.sort_unstable_by(|x, y| x.uuid.cmp(&y.uuid));
    pubkey3_orders.sort_unstable_by(|x, y| x.uuid.cmp(&y.uuid));

    let mut orders_by_pubkeys = HashMap::new();
    orders_by_pubkeys.insert(pubkey1, pubkey1_orders);
    orders_by_pubkeys.insert(pubkey2, pubkey2_orders);
    orders_by_pubkeys.insert(pubkey3, pubkey3_orders);

    let ordermatch_ctx = Arc::new(OrdermatchContext::default());
    let ordermatch_ctx_clone = ordermatch_ctx.clone();
    OrdermatchContext::from_ctx.mock_safe(move |_| MockResult::Return(Ok(ordermatch_ctx_clone.clone())));

    let mut orderbook = block_on(ordermatch_ctx.orderbook.lock());

    for order in orders_by_pubkeys.iter().map(|(_pubkey, orders)| orders).flatten() {
        orderbook.insert_or_update_order_update_trie(order.clone());
    }

    // avoid dead lock on orderbook as process_get_orderbook_request also acquires it
    drop(orderbook);

    let encoded = block_on(process_get_orderbook_request(
        ctx.clone(),
        "RICK".into(),
        "MORTY".into(),
    ))
    .unwrap()
    .unwrap();

    let orderbook = decode_message::<GetOrderbookRes>(&encoded).unwrap();
    for (pubkey, item) in orderbook.pubkey_orders {
        let expected = orders_by_pubkeys
            .get(&pubkey)
            .expect(&format!("!best_orders_by_pubkeys is expected to contain {:?}", pubkey));

        let mut actual: Vec<OrderbookItem> = item.orders.iter().map(|(_uuid, order)| order.clone()).collect();
        actual.sort_unstable_by(|x, y| x.uuid.cmp(&y.uuid));
        log!([pubkey]"-"[actual.len()]);
        assert_eq!(actual, *expected);
    }
}

#[test]
fn test_process_get_orderbook_request_limit() {
    let (ctx, pubkey, secret) = make_ctx_for_tests();

    let ordermatch_ctx = Arc::new(OrdermatchContext::default());
    let ordermatch_ctx_clone = ordermatch_ctx.clone();
    OrdermatchContext::from_ctx.mock_safe(move |_| MockResult::Return(Ok(ordermatch_ctx_clone.clone())));

    let mut orderbook = block_on(ordermatch_ctx.orderbook.lock());

    let orders = make_random_orders(
        pubkey.clone(),
        &secret,
        "RICK".into(),
        "MORTY".into(),
        MAX_ORDERS_NUMBER_IN_ORDERBOOK_RESPONSE + 1,
    );

    for order in orders {
        orderbook.insert_or_update_order_update_trie(order);
    }

    // avoid dead lock on orderbook as process_get_orderbook_request also acquires it
    drop(orderbook);

    let err = block_on(process_get_orderbook_request(
        ctx.clone(),
        "RICK".into(),
        "MORTY".into(),
    ))
    .err()
    .expect("Expected an error");

    log!("error: "(err));
    assert!(err.contains("Orderbook too large"));
}

#[test]
fn test_request_and_fill_orderbook() {
    const PUBKEYS_NUMBER: usize = 3;
    const ORDERS_NUMBER: usize = 10;

    let (ctx, _pubkey, _secret) = make_ctx_for_tests();
    let (_, mut cmd_rx) = p2p_context_mock();

    let other_pubkeys: Vec<(String, [u8; 32])> = (0..PUBKEYS_NUMBER)
        .map(|idx| {
            let passphrase = format!("passphrase-{}", idx);
            pubkey_and_secret_for_test(&passphrase)
        })
        .collect();
    let expected_orders: HashMap<String, Vec<(Uuid, OrderbookItem)>> = other_pubkeys
        .iter()
        .map(|(pubkey, secret)| {
            let orders: Vec<_> =
                make_random_orders(pubkey.clone(), &secret, "RICK".into(), "MORTY".into(), ORDERS_NUMBER)
                    .into_iter()
                    .map(|order| (order.uuid, order))
                    .collect();
            (pubkey.clone(), orders)
        })
        .collect();

    // insert extra (RICK, MORTY) orders that must be removed from our trie before the orderbook is filled
    {
        let (pubkey, secret) = &other_pubkeys[0];
        for extra_order in make_random_orders(pubkey.clone(), secret, "RICK".into(), "MORTY".into(), 2) {
            block_on(insert_or_update_order(&ctx, extra_order));
        }
    }

    let expected_request = P2PRequest::Ordermatch(OrdermatchRequest::GetOrderbook {
        base: "RICK".into(),
        rel: "MORTY".into(),
    });

    let orders = expected_orders.clone();
    spawn(async move {
        let cmd = cmd_rx.next().await.unwrap();
        let (req, response_tx) = if let AdexBehaviourCmd::RequestAnyRelay { req, response_tx } = cmd {
            (req, response_tx)
        } else {
            panic!("Unexpected cmd");
        };

        // check if the received request is expected
        let actual = decode_message::<P2PRequest>(&req).unwrap();
        assert_eq!(actual, expected_request);

        let result = orders
            .into_iter()
            .map(|(pubkey, orders)| {
                let item = GetOrderbookPubkeyItem {
                    orders,
                    last_keep_alive: now_ms() / 1000,
                    last_signed_pubkey_payload: vec![],
                };
                (pubkey, item)
            })
            .collect();
        let orderbook = GetOrderbookRes { pubkey_orders: result };
        let encoded = encode_message(&orderbook).unwrap();

        // send the response through the response channel
        response_tx.send(Some((PeerId::random(), encoded))).unwrap();
    });

    block_on(request_and_fill_orderbook(&ctx, "RICK", "MORTY")).unwrap();

    // check if the best asks and bids are in the orderbook
    let ordermatch_ctx = OrdermatchContext::from_ctx(&ctx).unwrap();
    let orderbook = block_on(ordermatch_ctx.orderbook.lock());

    let expected = expected_orders
        .iter()
        .map(|(_pubkey, orders)| orders.clone())
        .flatten()
        .collect();
    assert_eq!(orderbook.order_set, expected);

    let expected = expected_orders
        .iter()
        .map(|(_pubkey, orders)| orders)
        .flatten()
        .map(|(uuid, _order)| *uuid)
        .collect();
    let unordered = orderbook
        .unordered
        .get(&("RICK".to_owned(), "MORTY".to_owned()))
        .expect("No (RICK, MORTY) in unordered container");
    assert_eq!(*unordered, expected);

    let expected = expected_orders
        .iter()
        .map(|(_pubkey, orders)| orders)
        .flatten()
        .map(|(uuid, order)| OrderedByPriceOrder {
            uuid: *uuid,
            price: order.price.clone().into(),
        })
        .collect();
    let ordered = orderbook
        .ordered
        .get(&("RICK".to_owned(), "MORTY".to_owned()))
        .expect("No (RICK, MORTY) in unordered container");
    assert_eq!(*ordered, expected);

    let rick_morty_pair = alb_ordered_pair("RICK", "MORTY");
    for (pubkey, orders) in expected_orders {
        let pubkey_state = orderbook
            .pubkeys_state
            .get(&pubkey)
            .expect(&format!("!pubkey_state.get() {} pubkey", pubkey));

        let expected = orders
            .iter()
            .map(|(uuid, _order)| (*uuid, rick_morty_pair.clone()))
            .collect();
        assert_eq!(pubkey_state.orders_uuids, expected);

        let root = pubkey_state
            .trie_roots
            .get(&rick_morty_pair)
            .expect(&format!("!pubkey_state.trie_roots.get() {}", rick_morty_pair));

        // check if the root contains only expected orders
        let trie = TrieDB::<Layout>::new(&orderbook.memory_db, root).expect("!TrieDB::new()");
        let mut in_trie: Vec<(Uuid, OrderbookItem)> = trie
            .iter()
            .expect("!TrieDB::iter()")
            .map(|key_value| {
                let (key, value) = key_value.expect("Iterator returned an error");
                let key = TryFromBytes::try_from_bytes(key).expect("!try_from_bytes() key");
                let value = TryFromBytes::try_from_bytes(value).expect("!try_from_bytes() val");
                (key, value)
            })
            .collect();

        in_trie.sort_by(|x, y| x.0.cmp(&y.0));
        let mut expected = orders;
        expected.sort_by(|x, y| x.0.cmp(&y.0));
        assert_eq!(in_trie, expected);
    }
}

/*
#[test]
fn test_process_order_keep_alive_requested_from_peer() {
    let ordermatch_ctx = Arc::new(OrdermatchContext::default());
    let ordermatch_ctx_clone = ordermatch_ctx.clone();
    OrdermatchContext::from_ctx.mock_safe(move |_| MockResult::Return(Ok(ordermatch_ctx_clone.clone())));
    let (_, mut cmd_rx) = p2p_context_mock();

    let (ctx, pubkey, secret) = make_ctx_for_tests();
    let uuid = Uuid::new_v4();
    let peer = PeerId::random().to_string();

    let order = new_protocol::MakerOrderCreated {
        uuid: uuid.clone().into(),
        base: "RICK".into(),
        rel: "MORTY".into(),
        price: BigRational::from_integer(1000000.into()),
        max_volume: BigRational::from_integer(2000000.into()),
        min_volume: BigRational::from_integer(2000000.into()),
        conf_settings: OrderConfirmationsSettings::default(),
    };

    // create an initial_message and encode it with the secret
    let initial_order_message = encode_and_sign(
        &new_protocol::OrdermatchMessage::MakerOrderCreated(order.clone()),
        &secret,
    )
    .unwrap();

    let expected_request = P2PRequest::Ordermatch(OrdermatchRequest::GetOrders {
        pairs: vec![("RICK".into(), "MORTY".into())],
        from_pubkey: pubkey.clone(),
    });
    let from_peer = peer.clone();
    let initial_message = initial_order_message.clone();
    spawn(async move {
        let cmd = cmd_rx.next().await.unwrap();
        let (req, response_tx) = if let AdexBehaviourCmd::RequestPeers { req, response_tx, .. } = cmd {
            (req, response_tx)
        } else {
            panic!("Unexpected cmd");
        };

        // check if the received request is expected
        let actual = decode_message::<P2PRequest>(&req).unwrap();
        assert_eq!(actual, expected_request);

        // create a response with the initial_message and random from_peer
        let response = vec![new_protocol::OrderInitialMessage {
            initial_message,
            from_peer: from_peer.clone(),
            update_messages: Vec::new(),
        }];

        let response = AdexResponse::Ok {
            response: encode_message(&response).unwrap(),
        };
        response_tx.send(vec![(PeerId::random(), response)]).unwrap();
    });

    let keep_alive = new_protocol::MakerOrdersKeepAlive {
        timestamp: now_ms(),
        num_orders: HashMap::from_iter(iter::once((("RICK".into(), "MORTY".into()), 1))),
    };

    // process_order_keep_alive() should return true because an order was successfully requested from a peer.
    assert!(block_on(process_orders_keep_alive(
        ctx,
        peer.clone(),
        pubkey.clone(),
        keep_alive
    )));

    let mut orderbook = block_on(ordermatch_ctx.orderbook.lock());
    // try to find the order within OrdermatchContext::orderbook and check if this order equals to the expected
    let actual = orderbook.find_order_by_uuid_and_pubkey(&uuid, &pubkey).unwrap();
    let expected: OrderbookItem = (order, pubkey).into();

    assert_eq!(actual, &expected);
}

#[test]
fn test_process_get_order_request() {
    let (ctx, pubkey, secret) = make_ctx_for_tests();
    let ordermatch_ctx = Arc::new(OrdermatchContext::default());
    let ordermatch_ctx_clone = ordermatch_ctx.clone();
    OrdermatchContext::from_ctx.mock_safe(move |_| MockResult::Return(Ok(ordermatch_ctx_clone.clone())));

    let mut orderbook = block_on(ordermatch_ctx.orderbook.lock());

    let order = new_protocol::MakerOrderCreated {
        uuid: Uuid::new_v4().into(),
        base: "RICK".into(),
        rel: "MORTY".into(),
        price: BigRational::from_integer(1000000.into()),
        max_volume: BigRational::from_integer(2000000.into()),
        min_volume: BigRational::from_integer(2000000.into()),
        conf_settings: OrderConfirmationsSettings::default(),
    };
    // create an initial_message and encode it with the secret
    let initial_message = encode_and_sign(
        &new_protocol::OrdermatchMessage::MakerOrderCreated(order.clone()),
        &secret,
    )
    .unwrap();
    let price_ping_request: OrderbookItem = (order, pubkey.clone()).into();
    orderbook.insert_or_update_order(price_ping_request.clone());

    // avoid dead lock on orderbook as process_get_orderbook_request also acquires it
    drop(orderbook);

    let encoded = block_on(process_get_order_request(
        ctx.clone(),
        price_ping_request.uuid,
        pubkey.clone(),
    ))
    .unwrap()
    .unwrap();

    let order = decode_message::<new_protocol::OrderInitialMessage>(&encoded).unwrap();
    let actual_price_ping_request = OrderbookItem::from_initial_msg(order.initial_message, order.from_peer).unwrap();
    assert_eq!(actual_price_ping_request, price_ping_request);
}

#[test]
fn test_subscribe_to_ordermatch_topic_not_subscribed() {
    let (ctx, _pubkey, _secret) = make_ctx_for_tests();
    let (_, mut cmd_rx) = p2p_context_mock();

    spawn(async move {
        match cmd_rx.next().await.unwrap() {
            AdexBehaviourCmd::Subscribe { .. } => (),
            _ => panic!("AdexBehaviourCmd::Subscribe expected first"),
        }

        let (req, response_tx) = match cmd_rx.next().await.unwrap() {
            AdexBehaviourCmd::RequestRelays { req, response_tx } => (req, response_tx),
            _ => panic!("AdexBehaviourCmd::RequestRelays expected"),
        };

        let request = decode_message::<P2PRequest>(&req).unwrap();
        match request {
            P2PRequest::Ordermatch(OrdermatchRequest::GetOrderbook { .. }) => (),
            _ => panic!(),
        }

        let response = new_protocol::Orderbook {
            asks: Vec::new(),
            bids: Vec::new(),
        };
        let encoded = encode_message(&response).unwrap();
        let response = vec![(PeerId::random(), AdexResponse::Ok { response: encoded })];
        response_tx.send(response).unwrap();
    });

    block_on(subscribe_to_orderbook_topic(&ctx, "RICK", "MORTY", true)).unwrap();

    let ordermatch_ctx = OrdermatchContext::from_ctx(&ctx).unwrap();
    let orderbook = block_on(ordermatch_ctx.orderbook.lock());

    let actual = orderbook
        .topics_subscribed_to
        .get(&orderbook_topic("RICK", "MORTY"))
        .cloned();
    let expected = Some(OrderbookRequestingState::Requested);
    assert_eq!(actual, expected);
}

#[test]
fn test_subscribe_to_ordermatch_topic_subscribed_not_filled() {
    let (ctx, _pubkey, _secret) = make_ctx_for_tests();
    let (_, mut cmd_rx) = p2p_context_mock();

    {
        let ordermatch_ctx = OrdermatchContext::from_ctx(&ctx).unwrap();
        let mut orderbook = block_on(ordermatch_ctx.orderbook.lock());
        // not enough time has passed for the orderbook to be filled
        let subscribed_at = now_ms() / 1000 - ORDERBOOK_REQUESTING_TIMEOUT + 1;
        orderbook.topics_subscribed_to.insert(
            orderbook_topic("RICK", "MORTY"),
            OrderbookRequestingState::NotRequested { subscribed_at },
        );
    }

    spawn(async move {
        let (req, response_tx) = match cmd_rx.next().await.unwrap() {
            AdexBehaviourCmd::RequestRelays { req, response_tx } => (req, response_tx),
            _ => panic!("AdexBehaviourCmd::RequestRelays expected"),
        };

        let request = decode_message::<P2PRequest>(&req).unwrap();
        match request {
            P2PRequest::Ordermatch(OrdermatchRequest::GetOrderbook { .. }) => (),
            _ => panic!(),
        }

        let response = new_protocol::Orderbook {
            asks: Vec::new(),
            bids: Vec::new(),
        };
        let encoded = encode_message(&response).unwrap();
        let response = vec![(PeerId::random(), AdexResponse::Ok { response: encoded })];
        response_tx.send(response).unwrap();
    });

    block_on(subscribe_to_orderbook_topic(&ctx, "RICK", "MORTY", true)).unwrap();

    let ordermatch_ctx = OrdermatchContext::from_ctx(&ctx).unwrap();
    let orderbook = block_on(ordermatch_ctx.orderbook.lock());

    let actual = orderbook
        .topics_subscribed_to
        .get(&orderbook_topic("RICK", "MORTY"))
        .cloned();
    let expected = Some(OrderbookRequestingState::Requested);
    assert_eq!(actual, expected);

    // orderbook.topics_subscribed_to.insert(orderbook_topic("RICK", "MORTY"), OrderbookSubscriptionState::NotRequested {subscribed_at: now_ms() - 41});
}

#[test]
fn test_subscribe_to_ordermatch_topic_subscribed_filled() {
    let (ctx, _pubkey, _secret) = make_ctx_for_tests();
    let (_, mut cmd_rx) = p2p_context_mock();

    // enough time has passed for the orderbook to be filled
    let subscribed_at = now_ms() / 1000 - ORDERBOOK_REQUESTING_TIMEOUT - 1;
    {
        let ordermatch_ctx = OrdermatchContext::from_ctx(&ctx).unwrap();
        let mut orderbook = block_on(ordermatch_ctx.orderbook.lock());
        orderbook.topics_subscribed_to.insert(
            orderbook_topic("RICK", "MORTY"),
            OrderbookRequestingState::NotRequested { subscribed_at },
        );
    }

    spawn(async move {
        assert!(cmd_rx.next().await.is_none(), "No commands expected");
    });

    block_on(subscribe_to_orderbook_topic(&ctx, "RICK", "MORTY", true)).unwrap();

    let ordermatch_ctx = OrdermatchContext::from_ctx(&ctx).unwrap();
    let orderbook = block_on(ordermatch_ctx.orderbook.lock());

    let actual = orderbook
        .topics_subscribed_to
        .get(&orderbook_topic("RICK", "MORTY"))
        .cloned();
    let expected = Some(OrderbookRequestingState::NotRequested { subscribed_at });
    assert_eq!(actual, expected);
}
*/

#[test]
fn test_orderbook_insert_or_update_order() {
    let (_, pubkey, secret) = make_ctx_for_tests();
    let mut orderbook = Orderbook::default();
    let order = make_random_orders(pubkey.clone(), &secret, "C1".into(), "C2".into(), 1).remove(0);
    orderbook.insert_or_update_order_update_trie(order.clone());
}

fn pair_trie_root_by_pub(ctx: &MmArc, pubkey: &str, pair: &str) -> H64 {
    let ordermatch_ctx = OrdermatchContext::from_ctx(ctx).unwrap();
    let orderbook = block_on(ordermatch_ctx.orderbook.lock());
    *orderbook
        .pubkeys_state
        .get(pubkey)
        .unwrap()
        .trie_roots
        .get(pair)
        .unwrap()
}

fn clone_orderbook_memory_db(ctx: &MmArc) -> MemoryDB<Blake2Hasher64> {
    let ordermatch_ctx = OrdermatchContext::from_ctx(ctx).unwrap();
    let orderbook = block_on(ordermatch_ctx.orderbook.lock());
    orderbook.memory_db.clone()
}

fn remove_order(ctx: &MmArc, uuid: Uuid) {
    let ordermatch_ctx = OrdermatchContext::from_ctx(ctx).unwrap();
    let mut orderbook = block_on(ordermatch_ctx.orderbook.lock());
    orderbook.remove_order_trie_update(uuid);
}

#[test]
fn test_process_sync_pubkey_orderbook_state_after_new_orders_added() {
    let (ctx, pubkey, secret) = make_ctx_for_tests();
    let orders = make_random_orders(pubkey.clone(), &secret, "C1".into(), "C2".into(), 100);

    for order in orders {
        block_on(insert_or_update_order(&ctx, order));
    }

    let alb_ordered_pair = alb_ordered_pair("C1", "C2");
    let pair_trie_root = pair_trie_root_by_pub(&ctx, &pubkey, &alb_ordered_pair);

    let prev_pairs_state = HashMap::from_iter(iter::once((alb_ordered_pair.clone(), pair_trie_root)));

    let mut old_mem_db = clone_orderbook_memory_db(&ctx);

    let new_orders = make_random_orders(pubkey.clone(), &secret, "C1".into(), "C2".into(), 100);
    for order in new_orders {
        block_on(insert_or_update_order(&ctx, order.clone()));
    }

    let mut result = block_on(process_sync_pubkey_orderbook_state(
        ctx.clone(),
        pubkey.clone(),
        prev_pairs_state,
    ))
    .unwrap()
    .unwrap();

    // check pair trie root
    let expected_root_hash = pair_trie_root_by_pub(&ctx, &pubkey, &alb_ordered_pair);

    let delta = match result.pair_orders_diff.remove(&alb_ordered_pair).unwrap() {
        DeltaOrFullTrie::Delta(delta) => delta,
        DeltaOrFullTrie::FullTrie(_) => panic!("Must be DeltaOrFullTrie::Delta"),
    };

    let actual_root_hash = delta_trie_root::<Layout, _, _, _, _, _>(
        &mut old_mem_db,
        pair_trie_root,
        delta
            .into_iter()
            .map(|(uuid, order)| (*uuid.as_bytes(), order.map(|o| encode_message(&o).unwrap()))),
    )
    .unwrap();
    assert_eq!(expected_root_hash, actual_root_hash);
}

#[test]
fn test_diff_should_not_be_written_if_hash_not_changed_on_insert() {
    let (ctx, pubkey, secret) = make_ctx_for_tests();
    let orders = make_random_orders(pubkey.clone(), &secret, "C1".into(), "C2".into(), 100);

    for order in orders.clone() {
        block_on(insert_or_update_order(&ctx, order));
    }

    let alb_ordered_pair = alb_ordered_pair("C1", "C2");
    let pair_trie_root = pair_trie_root_by_pub(&ctx, &pubkey, &alb_ordered_pair);
    for order in orders.clone() {
        block_on(insert_or_update_order(&ctx, order));
    }

    let ordermatch_ctx = OrdermatchContext::from_ctx(&ctx).unwrap();
    let orderbook = block_on(ordermatch_ctx.orderbook.lock());
    let pubkey_state = orderbook.pubkeys_state.get(&pubkey).unwrap();
    assert!(!pubkey_state
        .order_pairs_trie_state_history
        .get(&alb_ordered_pair)
        .expect("Must contain C1:C2 pair")
        .contains_key(&pair_trie_root));
}

#[test]
fn test_process_sync_pubkey_orderbook_state_after_orders_removed() {
    let (ctx, pubkey, secret) = make_ctx_for_tests();
    let orders = make_random_orders(pubkey.clone(), &secret, "C1".into(), "C2".into(), 100);

    for order in orders.clone() {
        block_on(insert_or_update_order(&ctx, order));
    }

    let alb_ordered_pair = alb_ordered_pair("C1", "C2");
    let pair_trie_root = pair_trie_root_by_pub(&ctx, &pubkey, &alb_ordered_pair);

    let prev_pairs_state = HashMap::from_iter(iter::once((alb_ordered_pair.clone(), pair_trie_root)));

    let mut old_mem_db = clone_orderbook_memory_db(&ctx);

    // pick 10 orders at random and remove them
    let mut rng = thread_rng();
    let to_remove = orders.choose_multiple(&mut rng, 10);
    for order in to_remove {
        remove_order(&ctx, order.uuid);
    }

    let mut result = block_on(process_sync_pubkey_orderbook_state(
        ctx.clone(),
        pubkey.clone(),
        prev_pairs_state,
    ))
    .unwrap()
    .unwrap();

    // check pair trie root
    let expected_root_hash = pair_trie_root_by_pub(&ctx, &pubkey, &alb_ordered_pair);

    let delta = match result.pair_orders_diff.remove(&alb_ordered_pair).unwrap() {
        DeltaOrFullTrie::Delta(delta) => delta,
        DeltaOrFullTrie::FullTrie(_) => panic!("Must be DeltaOrFullTrie::Delta"),
    };

    let actual_root_hash = delta_trie_root::<Layout, _, _, _, _, _>(
        &mut old_mem_db,
        pair_trie_root,
        delta
            .into_iter()
            .map(|(uuid, order)| (*uuid.as_bytes(), order.map(|o| encode_message(&o).unwrap()))),
    )
    .unwrap();
    assert_eq!(expected_root_hash, actual_root_hash);
}

#[test]
fn test_diff_should_not_be_written_if_hash_not_changed_on_remove() {
    let (ctx, pubkey, secret) = make_ctx_for_tests();
    let orders = make_random_orders(pubkey.clone(), &secret, "C1".into(), "C2".into(), 100);

    for order in orders.clone() {
        block_on(insert_or_update_order(&ctx, order));
    }

    let to_remove: Vec<_> = orders
        .choose_multiple(&mut thread_rng(), 10)
        .map(|order| order.uuid)
        .collect();
    for uuid in &to_remove {
        remove_order(&ctx, *uuid);
    }
    for uuid in &to_remove {
        remove_order(&ctx, *uuid);
    }

    let alb_ordered_pair = alb_ordered_pair("C1", "C2");
    let pair_trie_root = pair_trie_root_by_pub(&ctx, &pubkey, &alb_ordered_pair);

    let ordermatch_ctx = OrdermatchContext::from_ctx(&ctx).unwrap();
    let orderbook = block_on(ordermatch_ctx.orderbook.lock());
    let pubkey_state = orderbook.pubkeys_state.get(&pubkey).unwrap();
    assert!(!pubkey_state
        .order_pairs_trie_state_history
        .get(&alb_ordered_pair)
        .expect("Must contain C1:C2 pair")
        .contains_key(&pair_trie_root));
}

#[test]
fn test_orderbook_pubkey_sync_request() {
    let mut orderbook = Orderbook::default();
    orderbook.topics_subscribed_to.insert(
        orderbook_topic_from_base_rel("C1", "C2"),
        OrderbookRequestingState::Requested,
    );
    let pubkey = "pubkey";

    let mut trie_roots = HashMap::new();
    trie_roots.insert("C1:C2".to_owned(), [1; 8]);
    trie_roots.insert("C2:C3".to_owned(), [1; 8]);

    let message = PubkeyKeepAlive {
        trie_roots,
        timestamp: now_ms() / 1000,
    };

    let request = orderbook.process_keep_alive(pubkey, message, false).unwrap();
    match request {
        OrdermatchRequest::SyncPubkeyOrderbookState {
            trie_roots: pairs_trie_roots,
            ..
        } => {
            assert!(pairs_trie_roots.contains_key("C1:C2"));
            assert!(!pairs_trie_roots.contains_key("C2:C3"));
        },
        _ => panic!("Invalid request {:?}", request),
    }
}

#[test]
fn test_orderbook_pubkey_sync_request_relay() {
    let mut orderbook = Orderbook::default();
    orderbook.topics_subscribed_to.insert(
        orderbook_topic_from_base_rel("C1", "C2"),
        OrderbookRequestingState::Requested,
    );
    let pubkey = "pubkey";

    let mut trie_roots = HashMap::new();
    trie_roots.insert("C1:C2".to_owned(), [1; 8]);
    trie_roots.insert("C2:C3".to_owned(), [1; 8]);

    let message = PubkeyKeepAlive {
        trie_roots,
        timestamp: now_ms() / 1000,
    };

    let request = orderbook.process_keep_alive(pubkey, message, true).unwrap();
    match request {
        OrdermatchRequest::SyncPubkeyOrderbookState {
            trie_roots: pairs_trie_roots,
            ..
        } => {
            assert!(pairs_trie_roots.contains_key("C1:C2"));
            assert!(pairs_trie_roots.contains_key("C2:C3"));
        },
        _ => panic!("Invalid request {:?}", request),
    }
}

#[test]
fn test_trie_diff_avoid_cycle_on_insertion() {
    let mut history = TrieDiffHistory::<String, String>::default();
    history.insert_new_diff([1; 8], TrieDiff {
        delta: vec![],
        next_root: [2; 8],
    });

    history.insert_new_diff([2; 8], TrieDiff {
        delta: vec![],
        next_root: [3; 8],
    });

    history.insert_new_diff([3; 8], TrieDiff {
        delta: vec![],
        next_root: [4; 8],
    });

    history.insert_new_diff([4; 8], TrieDiff {
        delta: vec![],
        next_root: [5; 8],
    });

    history.insert_new_diff([5; 8], TrieDiff {
        delta: vec![],
        next_root: [2; 8],
    });

    let expected = TrieDiffHistory {
        inner: HashMap::from_iter(iter::once(([1; 8], TrieDiff {
            delta: vec![],
            next_root: [2; 8],
        }))),
    };

    assert_eq!(expected, history);
}

#[test]
fn test_process_sync_pubkey_orderbook_state_points_to_not_uptodate_trie_root() {
    let (ctx, pubkey, secret) = make_ctx_for_tests();
    let orders = make_random_orders(pubkey.clone(), &secret, "RICK".into(), "MORTY".into(), 10);
    let new_order = make_random_orders(pubkey.clone(), &secret, "RICK".into(), "MORTY".into(), 1)
        .pop()
        .expect("Expected one order");

    for order in orders.iter() {
        block_on(insert_or_update_order(&ctx, order.clone()));
    }

    let alb_pair = alb_ordered_pair("RICK", "MORTY");

    // update trie root by adding a new order and do not update history
    let (old_root, new_root) = {
        let ordermatch_ctx = OrdermatchContext::from_ctx(&ctx).unwrap();
        let mut orderbook = block_on(ordermatch_ctx.orderbook.lock());

        log!([pubkey]", found "[orderbook.pubkeys_state.keys()]);
        let old_root = *orderbook
            .pubkeys_state
            .get_mut(&pubkey)
            .expect("!pubkeys_state")
            .trie_roots
            .get(&alb_pair)
            .expect("MORTY:RICK must be in trie_roots");

        let order_bytes = rmp_serde::to_vec(&new_order).expect("Serialization should never fail");
        let mut new_root = old_root;
        let mut trie = get_trie_mut(&mut orderbook.memory_db, &mut new_root).expect("!get_trie_mut");
        trie.insert(new_order.uuid.as_bytes(), &order_bytes)
            .expect("Error on order insertion");
        drop(trie);

        // update root in orderbook trie_roots
        orderbook
            .pubkeys_state
            .get_mut(&pubkey)
            .expect("!pubkeys_state")
            .trie_roots
            .insert(alb_pair.clone(), new_root);

        (old_root, new_root)
    };

    let mut roots = HashMap::new();
    roots.insert(alb_pair.clone(), old_root);

    let propagated_from_peer = String::default();
    let SyncPubkeyOrderbookStateRes {
        mut pair_orders_diff, ..
    } = block_on(process_sync_pubkey_orderbook_state(ctx.clone(), pubkey, roots))
        .expect("!process_sync_pubkey_orderbook_state")
        .expect("Expected MORTY:RICK delta, returned None");

    let delta = pair_orders_diff.remove(&alb_pair).expect("Expected MORTY:RICK delta");
    let mut full_trie = match delta {
        DeltaOrFullTrie::Delta(_) => panic!("Expected FullTrie, found Delta"),
        DeltaOrFullTrie::FullTrie(full_trie) => full_trie,
    };

    let mut expected: Vec<_> = orders.into_iter().map(|order| (order.uuid, order)).collect();
    expected.push((new_order.uuid, new_order));
    full_trie.sort_by(|x, y| x.0.cmp(&y.0));
    expected.sort_by(|x, y| x.0.cmp(&y.0));
    assert_eq!(full_trie, expected);
}

<<<<<<< HEAD
#[test]
fn test_taker_request_can_match_with_maker_pubkey() {
    let maker_pubkey = H256Json::default();

    // default has MatchBy::Any
    let mut request = TakerRequestBuilder::default().build_unchecked();
    assert!(request.can_match_with_maker_pubkey(&maker_pubkey));

    // the uuids of orders is checked in another method
    request.match_by = MatchBy::Orders(HashSet::new());
    assert!(request.can_match_with_maker_pubkey(&maker_pubkey));

    let mut set = HashSet::new();
    set.insert(maker_pubkey.clone());
    request.match_by = MatchBy::Pubkeys(set);
    assert!(request.can_match_with_maker_pubkey(&maker_pubkey));

    request.match_by = MatchBy::Pubkeys(HashSet::new());
    assert!(!request.can_match_with_maker_pubkey(&maker_pubkey));
}

#[test]
fn test_taker_request_can_match_with_uuid() {
    let uuid = Uuid::new_v4();

    // default has MatchBy::Any
    let mut request = TakerRequestBuilder::default().build_unchecked();
    assert!(request.can_match_with_uuid(&uuid));

    // the uuids of orders is checked in another method
    request.match_by = MatchBy::Pubkeys(HashSet::new());
    assert!(request.can_match_with_uuid(&uuid));

    let mut set = HashSet::new();
    set.insert(uuid);
    request.match_by = MatchBy::Orders(set);
    assert!(request.can_match_with_uuid(&uuid));

    request.match_by = MatchBy::Orders(HashSet::new());
    assert!(!request.can_match_with_uuid(&uuid));
=======
fn check_if_orderbook_contains_only(orderbook: &Orderbook, pubkey: &str, orders: &Vec<OrderbookItem>) {
    let pubkey_state = orderbook.pubkeys_state.get(pubkey).expect("!pubkeys_state");

    // order_set
    let expected_set: HashMap<_, _> = orders.iter().map(|order| (order.uuid, order.clone())).collect();
    assert_eq!(orderbook.order_set, expected_set);

    // ordered
    let mut expected_ordered = HashMap::new();
    for order in orders.iter() {
        let item = OrderedByPriceOrder {
            uuid: order.uuid,
            price: order.price.clone().into(),
        };
        let set = expected_ordered
            .entry((order.base.clone(), order.rel.clone()))
            .or_insert_with(BTreeSet::default);
        set.insert(item);
    }
    assert_eq!(orderbook.ordered, expected_ordered);

    // unordered
    let mut expected_unordered = HashMap::new();
    for order in orders.iter() {
        let set = expected_unordered
            .entry((order.base.clone(), order.rel.clone()))
            .or_insert_with(HashSet::default);
        set.insert(order.uuid);
    }
    assert_eq!(orderbook.unordered, expected_unordered);

    // history
    let actual_keys: HashSet<_> = pubkey_state.order_pairs_trie_state_history.keys().cloned().collect();
    let expected_keys: HashSet<_> = orders
        .iter()
        .map(|order| alb_ordered_pair(&order.base, &order.rel))
        .collect();
    assert_eq!(actual_keys, expected_keys);

    // orders_uuids
    let expected_uuids: HashSet<_> = orders
        .iter()
        .map(|order| (order.uuid, alb_ordered_pair(&order.base, &order.rel)))
        .collect();
    assert_eq!(pubkey_state.orders_uuids, expected_uuids);

    // trie_roots
    let actual_trie_orders: HashMap<_, _> = pubkey_state
        .trie_roots
        .iter()
        .map(|(alb_pair, trie_root)| {
            let trie = TrieDB::<Layout>::new(&orderbook.memory_db, trie_root).expect("!TrieDB::new");
            let mut trie: Vec<(Uuid, OrderbookItem)> = trie
                .iter()
                .expect("!TrieDB::iter")
                .map(|key_value| {
                    let (key, value) = key_value.expect("Iterator returned an error");
                    let key = TryFromBytes::try_from_bytes(key).expect("!try_from_bytes() key");
                    let value = TryFromBytes::try_from_bytes(value).expect("!try_from_bytes() val");
                    (key, value)
                })
                .collect();
            trie.sort_by(|(uuid_x, _), (uuid_y, _)| uuid_x.cmp(uuid_y));
            (alb_pair.clone(), trie)
        })
        .collect();
    let mut expected_trie_orders = HashMap::new();
    for order in orders.iter() {
        let trie = expected_trie_orders
            .entry(alb_ordered_pair(&order.base, &order.rel))
            .or_insert_with(Vec::default);
        trie.push((order.uuid, order.clone()));
    }
    for (_alb_pair, trie) in expected_trie_orders.iter_mut() {
        trie.sort_by(|(uuid_x, _), (uuid_y, _)| uuid_x.cmp(uuid_y));
    }
    assert_eq!(actual_trie_orders, expected_trie_orders);
}

#[test]
fn test_remove_and_purge_pubkey_pair_orders() {
    let (ctx, pubkey, secret) = make_ctx_for_tests();
    let rick_morty_orders = make_random_orders(pubkey.clone(), &secret, "RICK".into(), "MORTY".into(), 10);
    let rick_kmd_orders = make_random_orders(pubkey.clone(), &secret, "RICK".into(), "KMD".into(), 10);

    for order in rick_morty_orders.iter().chain(rick_kmd_orders.iter()) {
        block_on(insert_or_update_order(&ctx, order.clone()));
    }

    let rick_morty_pair = alb_ordered_pair("RICK", "MORTY");
    let rick_kmd_pair = alb_ordered_pair("RICK", "KMD");

    let ordermatch_ctx = OrdermatchContext::from_ctx(&ctx).unwrap();
    let mut orderbook = block_on(ordermatch_ctx.orderbook.lock());

    remove_and_purge_pubkey_pair_orders(&mut orderbook, &pubkey, &rick_morty_pair);
    check_if_orderbook_contains_only(&orderbook, &pubkey, &rick_kmd_orders);
>>>>>>> 7c89a6c6
}<|MERGE_RESOLUTION|>--- conflicted
+++ resolved
@@ -2184,48 +2184,6 @@
     assert_eq!(full_trie, expected);
 }
 
-<<<<<<< HEAD
-#[test]
-fn test_taker_request_can_match_with_maker_pubkey() {
-    let maker_pubkey = H256Json::default();
-
-    // default has MatchBy::Any
-    let mut request = TakerRequestBuilder::default().build_unchecked();
-    assert!(request.can_match_with_maker_pubkey(&maker_pubkey));
-
-    // the uuids of orders is checked in another method
-    request.match_by = MatchBy::Orders(HashSet::new());
-    assert!(request.can_match_with_maker_pubkey(&maker_pubkey));
-
-    let mut set = HashSet::new();
-    set.insert(maker_pubkey.clone());
-    request.match_by = MatchBy::Pubkeys(set);
-    assert!(request.can_match_with_maker_pubkey(&maker_pubkey));
-
-    request.match_by = MatchBy::Pubkeys(HashSet::new());
-    assert!(!request.can_match_with_maker_pubkey(&maker_pubkey));
-}
-
-#[test]
-fn test_taker_request_can_match_with_uuid() {
-    let uuid = Uuid::new_v4();
-
-    // default has MatchBy::Any
-    let mut request = TakerRequestBuilder::default().build_unchecked();
-    assert!(request.can_match_with_uuid(&uuid));
-
-    // the uuids of orders is checked in another method
-    request.match_by = MatchBy::Pubkeys(HashSet::new());
-    assert!(request.can_match_with_uuid(&uuid));
-
-    let mut set = HashSet::new();
-    set.insert(uuid);
-    request.match_by = MatchBy::Orders(set);
-    assert!(request.can_match_with_uuid(&uuid));
-
-    request.match_by = MatchBy::Orders(HashSet::new());
-    assert!(!request.can_match_with_uuid(&uuid));
-=======
 fn check_if_orderbook_contains_only(orderbook: &Orderbook, pubkey: &str, orders: &Vec<OrderbookItem>) {
     let pubkey_state = orderbook.pubkeys_state.get(pubkey).expect("!pubkeys_state");
 
@@ -2323,5 +2281,46 @@
 
     remove_and_purge_pubkey_pair_orders(&mut orderbook, &pubkey, &rick_morty_pair);
     check_if_orderbook_contains_only(&orderbook, &pubkey, &rick_kmd_orders);
->>>>>>> 7c89a6c6
+}
+
+#[test]
+fn test_taker_request_can_match_with_maker_pubkey() {
+    let maker_pubkey = H256Json::default();
+
+    // default has MatchBy::Any
+    let mut request = TakerRequestBuilder::default().build_unchecked();
+    assert!(request.can_match_with_maker_pubkey(&maker_pubkey));
+
+    // the uuids of orders is checked in another method
+    request.match_by = MatchBy::Orders(HashSet::new());
+    assert!(request.can_match_with_maker_pubkey(&maker_pubkey));
+
+    let mut set = HashSet::new();
+    set.insert(maker_pubkey.clone());
+    request.match_by = MatchBy::Pubkeys(set);
+    assert!(request.can_match_with_maker_pubkey(&maker_pubkey));
+
+    request.match_by = MatchBy::Pubkeys(HashSet::new());
+    assert!(!request.can_match_with_maker_pubkey(&maker_pubkey));
+}
+
+#[test]
+fn test_taker_request_can_match_with_uuid() {
+    let uuid = Uuid::new_v4();
+
+    // default has MatchBy::Any
+    let mut request = TakerRequestBuilder::default().build_unchecked();
+    assert!(request.can_match_with_uuid(&uuid));
+
+    // the uuids of orders is checked in another method
+    request.match_by = MatchBy::Pubkeys(HashSet::new());
+    assert!(request.can_match_with_uuid(&uuid));
+
+    let mut set = HashSet::new();
+    set.insert(uuid);
+    request.match_by = MatchBy::Orders(set);
+    assert!(request.can_match_with_uuid(&uuid));
+
+    request.match_by = MatchBy::Orders(HashSet::new());
+    assert!(!request.can_match_with_uuid(&uuid));
 }