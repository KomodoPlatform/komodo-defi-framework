--- conflicted
+++ resolved
@@ -3,18 +3,12 @@
 use crate::mm2::lp_ordermatch::new_protocol::PubkeyKeepAlive;
 use coins::{MmCoin, TestCoin};
 use common::{block_on,
-<<<<<<< HEAD
-=======
              executor::spawn,
->>>>>>> 907308a2
              mm_ctx::{MmArc, MmCtx, MmCtxBuilder},
              privkey::key_pair_from_seed};
 use futures::{channel::mpsc, lock::Mutex as AsyncMutex, StreamExt};
 use mm2_libp2p::atomicdex_behaviour::AdexBehaviourCmd;
-<<<<<<< HEAD
-=======
 use mm2_libp2p::{decode_message, PeerId};
->>>>>>> 907308a2
 use mocktopus::mocking::*;
 use rand::{seq::SliceRandom, thread_rng, Rng};
 use std::collections::HashSet;
@@ -2083,47 +2077,6 @@
 }
 
 #[test]
-<<<<<<< HEAD
-fn test_taker_request_can_match_with_maker_pubkey() {
-    let maker_pubkey = H256Json::default();
-
-    // default has MatchBy::Any
-    let mut request = TakerRequestBuilder::default().build_unchecked();
-    assert!(request.can_match_with_maker_pubkey(&maker_pubkey));
-
-    // the uuids of orders is checked in another method
-    request.match_by = MatchBy::Orders(HashSet::new());
-    assert!(request.can_match_with_maker_pubkey(&maker_pubkey));
-
-    let mut set = HashSet::new();
-    set.insert(maker_pubkey.clone());
-    request.match_by = MatchBy::Pubkeys(set);
-    assert!(request.can_match_with_maker_pubkey(&maker_pubkey));
-
-    request.match_by = MatchBy::Pubkeys(HashSet::new());
-    assert!(!request.can_match_with_maker_pubkey(&maker_pubkey));
-}
-
-#[test]
-fn test_taker_request_can_match_with_uuid() {
-    let uuid = Uuid::new_v4();
-
-    // default has MatchBy::Any
-    let mut request = TakerRequestBuilder::default().build_unchecked();
-    assert!(request.can_match_with_uuid(&uuid));
-
-    // the uuids of orders is checked in another method
-    request.match_by = MatchBy::Pubkeys(HashSet::new());
-    assert!(request.can_match_with_uuid(&uuid));
-
-    let mut set = HashSet::new();
-    set.insert(uuid);
-    request.match_by = MatchBy::Orders(set);
-    assert!(request.can_match_with_uuid(&uuid));
-
-    request.match_by = MatchBy::Orders(HashSet::new());
-    assert!(!request.can_match_with_uuid(&uuid));
-=======
 fn test_process_sync_pubkey_orderbook_state_points_to_not_uptodate_trie_root() {
     let (ctx, pubkey, secret) = make_ctx_for_tests();
     let orders = make_random_orders(pubkey.clone(), &secret, "RICK".into(), "MORTY".into(), 10);
@@ -2190,5 +2143,46 @@
     full_trie.sort_by(|x, y| x.0.cmp(&y.0));
     expected.sort_by(|x, y| x.0.cmp(&y.0));
     assert_eq!(full_trie, expected);
->>>>>>> 907308a2
+}
+
+#[test]
+fn test_taker_request_can_match_with_maker_pubkey() {
+    let maker_pubkey = H256Json::default();
+
+    // default has MatchBy::Any
+    let mut request = TakerRequestBuilder::default().build_unchecked();
+    assert!(request.can_match_with_maker_pubkey(&maker_pubkey));
+
+    // the uuids of orders is checked in another method
+    request.match_by = MatchBy::Orders(HashSet::new());
+    assert!(request.can_match_with_maker_pubkey(&maker_pubkey));
+
+    let mut set = HashSet::new();
+    set.insert(maker_pubkey.clone());
+    request.match_by = MatchBy::Pubkeys(set);
+    assert!(request.can_match_with_maker_pubkey(&maker_pubkey));
+
+    request.match_by = MatchBy::Pubkeys(HashSet::new());
+    assert!(!request.can_match_with_maker_pubkey(&maker_pubkey));
+}
+
+#[test]
+fn test_taker_request_can_match_with_uuid() {
+    let uuid = Uuid::new_v4();
+
+    // default has MatchBy::Any
+    let mut request = TakerRequestBuilder::default().build_unchecked();
+    assert!(request.can_match_with_uuid(&uuid));
+
+    // the uuids of orders is checked in another method
+    request.match_by = MatchBy::Pubkeys(HashSet::new());
+    assert!(request.can_match_with_uuid(&uuid));
+
+    let mut set = HashSet::new();
+    set.insert(uuid);
+    request.match_by = MatchBy::Orders(set);
+    assert!(request.can_match_with_uuid(&uuid));
+
+    request.match_by = MatchBy::Orders(HashSet::new());
+    assert!(!request.can_match_with_uuid(&uuid));
 }