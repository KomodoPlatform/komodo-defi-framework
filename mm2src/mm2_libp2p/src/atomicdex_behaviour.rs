--- conflicted
+++ resolved
@@ -41,11 +41,7 @@
 const CONNECTED_RELAYS_CHECK_INTERVAL: Duration = Duration::from_secs(30);
 const ANNOUNCE_INTERVAL: Duration = Duration::from_secs(600);
 const ANNOUNCE_INITIAL_DELAY: Duration = Duration::from_secs(60);
-<<<<<<< HEAD
-const CHANNEL_BUF_SIZE: usize = 1024;
-=======
 const CHANNEL_BUF_SIZE: usize = 1024 * 8;
->>>>>>> b72a4bf0
 
 impl libp2p::core::Executor for &SwarmRuntime {
     fn exec(&self, future: Pin<Box<dyn Future<Output = ()> + Send>>) { self.0.spawn(future); }
