--- conflicted
+++ resolved
@@ -21,7 +21,8 @@
 use log::{debug, error, info};
 use rand::seq::SliceRandom;
 use rand::Rng;
-use std::{collections::hash_map::{DefaultHasher, HashMap},
+use std::{collections::{hash_map::{DefaultHasher, HashMap},
+                        HashSet},
           hash::{Hash, Hasher},
           iter,
           net::IpAddr,
@@ -856,16 +857,6 @@
     (cmd_tx, event_rx, local_peer_id, abort_handle)
 }
 
-<<<<<<< HEAD
-/// If te `addr` is in the "/ip4/{addr}/tcp/{port}" format then parse the `addr` immediately to the `Multiaddr`,
-/// else construct the "/ip4/{addr}/tcp/{port}" from `addr` and `port` values.
-#[cfg(test)]
-pub fn parse_relay_address(addr: String, port: u16) -> Multiaddr {
-    if addr.contains("/ip4/") && addr.contains("/tcp/") {
-        addr.parse().unwrap()
-    } else {
-        format!("/ip4/{}/tcp/{}", addr, port).parse().unwrap()
-=======
 fn generate_ed25519_keypair<R: Rng>(rng: &mut R, force_key: Option<[u8; 32]>) -> identity::Keypair {
     let mut raw_key = match force_key {
         Some(key) => key,
@@ -882,7 +873,7 @@
 
 /// `addr` is expected to be either `/dns/<DOMAIN>/tcp/<PORT>` or `/ipv4/<IP_ADDR>/tcp/<PORT>` or an IPv4 address.
 #[cfg(target_arch = "wasm32")]
-fn parse_relay_address(addr: String, port: u16) -> Multiaddr {
+pub fn parse_relay_address(addr: String, port: u16) -> Multiaddr {
     let dns = addr.starts_with("/dns") && addr.contains("/tcp/") && addr.ends_with("/ws");
     let ip4 = addr.starts_with("/ip4/") && addr.contains("/tcp/") && addr.ends_with("/ws");
     if dns || ip4 {
@@ -896,26 +887,18 @@
 /// If the `addr` is in the "/ip4/{addr}/tcp/{port}" format then parse the `addr` immediately to the `Multiaddr`,
 /// else construct the "/ip4/{addr}/tcp/{port}" from the `addr` and `port` values.
 #[cfg(all(test, not(target_arch = "wasm32")))]
-fn parse_relay_address(addr: String, port: u16) -> Multiaddr {
+pub fn parse_relay_address(addr: String, port: u16) -> Multiaddr {
     if addr.starts_with("/ip4/") && addr.contains("/tcp/") {
         return addr.parse().unwrap();
->>>>>>> a150e965
     }
 
     format!("/ip4/{}/tcp/{}", addr, port).parse().unwrap()
 }
 
-<<<<<<< HEAD
-/// The addr is expected to be an IP of the relay
-#[cfg(not(test))]
-pub fn parse_relay_address(addr: String, port: u16) -> Multiaddr {
-    format!("/ip4/{}/tcp/{}", addr, port).parse().unwrap()
-=======
 /// The `addr` is expected to be an IP of the relay.
 #[cfg(all(not(test), not(target_arch = "wasm32")))]
-fn parse_relay_address(ipv4_addr: String, port: u16) -> Multiaddr {
+pub fn parse_relay_address(ipv4_addr: String, port: u16) -> Multiaddr {
     format!("/ip4/{}/tcp/{}", ipv4_addr, port).parse().unwrap()
->>>>>>> a150e965
 }
 
 /// Request the peers sequential until a `PeerResponse::Ok()` will not be received.
