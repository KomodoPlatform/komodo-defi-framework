--- conflicted
+++ resolved
@@ -6,21 +6,12 @@
 [target.'cfg(target_arch = "wasm32")'.dependencies]
 async-trait.workspace = true
 common = { path = "../common" }
-<<<<<<< HEAD
-derive_more = "0.99.20"
-futures = { version = "0.3", package = "futures" }
-itertools = "0.10"
-js-sys = { version = "0.3.27" }
-jsonrpc-core = "18.0.0" # Same version as `web3` depends on.
-lazy_static = "1.4"
-=======
 derive_more.workspace = true
 futures = { workspace = true }
 itertools.workspace = true
 js-sys.workspace = true
 jsonrpc-core.workspace = true 
 lazy_static.workspace = true
->>>>>>> e42a9af8
 mm2_err_handle = { path = "../mm2_err_handle" }
 mm2_eth = { path = "../mm2_eth" }
 parking_lot = { workspace = true, features = ["nightly"] }
