--- conflicted
+++ resolved
@@ -156,12 +156,7 @@
     let first_arg = args_os.get (1) .and_then (|arg| arg.to_str());
 
     if first_arg == Some ("panic") {panic! ("panic message")}
-<<<<<<< HEAD
-
-    if first_arg == Some("stderr") { eprintln!("This goes to stderr"); return; }
-=======
     if first_arg == Some ("stderr") {eprintln! ("This goes to stderr"); return}
->>>>>>> 514e1c1a
 
     if first_arg == Some ("--help") || first_arg == Some ("-h") || first_arg == Some ("help") {help(); return}
     if cfg! (windows) && first_arg == Some ("/?") {help(); return}
