/******************************************************************************
 * Copyright © 2014-2019 The SuperNET Developers.                             *
 *                                                                            *
 * See the AUTHORS, DEVELOPER-AGREEMENT and LICENSE files at                  *
 * the top-level directory of this distribution for the individual copyright  *
 * holder information and the developer policies on copyright and licensing.  *
 *                                                                            *
 * Unless otherwise agreed in a custom licensing agreement, no part of the    *
 * SuperNET software, including this file may be copied, modified, propagated *
 * or distributed except according to the terms contained in the LICENSE file *
 *                                                                            *
 * Removal or modification of this copyright notice is prohibited.            *
 *                                                                            *
 ******************************************************************************/
//
//  mm2.rs
//  marketmaker
//
//  Copyright © 2017-2019 SuperNET. All rights reserved.
//

use common::{MM_VERSION};

use gstuff::{slurp};

use libc::{c_char};

use serde_json::{self as json, Value as Json};

use std::env;
use std::ffi::{OsString};
use std::process::exit;
use std::ptr::{null};
use std::str;

#[path = "crash_reports.rs"]
pub mod crash_reports;
use self::crash_reports::init_crash_reports;

#[path = "lp_native_dex.rs"]
mod lp_native_dex;
use self::lp_native_dex::{lp_init, lp_ports};

#[path = "lp_network.rs"]
pub mod lp_network;

#[path = "lp_ordermatch.rs"]
pub mod lp_ordermatch;
#[path = "lp_swap.rs"]
pub mod lp_swap;
#[path = "rpc.rs"]
pub mod rpc;

#[cfg(test)]
#[path = "mm2_tests.rs"]
mod mm2_tests;

fn lp_main (conf: Json, ctx_cb: &dyn Fn (u32)) -> Result<(), String> {
    if !conf["rpc_password"].is_null() {
        if !conf["rpc_password"].is_string() {
            return ERR!("rpc_password must be string");
        }

        if conf["rpc_password"].as_str() == Some("") {
            return ERR!("rpc_password must not be empty");
        }
    }

    if conf["passphrase"].is_string() {
        let netid = conf["netid"].as_u64().unwrap_or (0) as u16;
        let (_, pubport, _) = try_s!(lp_ports(netid));
        try_s! (lp_init (pubport, conf, ctx_cb));
        Ok(())
    } else {ERR! ("!passphrase")}
}

#[allow(dead_code)]
fn help() {
    // Removed options:
    // "client" - In MM2 anyone can be a Maker, the "client" option is no longer applicable.

    pintln! (
        "Command-line options.\n"
        "The first command-line argument is special and designates the mode.\n"
        "\n"
        "  help                  ..  Display this message.\n"
        "  btc2kmd {WIF or BTC}  ..  Convert a BTC WIF into a KMD WIF.\n"
        "  events                ..  Listen to a feed coming from a separate MM daemon and print it to stdout.\n"
        "  vanity {substring}    ..  Tries to find an address with the given substring.\n"
        "  nxt                   ..  Query the local NXT client (port 7876) regarding the SuperNET account in NXT.\n"
        "  {JSON configuration}  ..  Run the MarketMaker daemon.\n"
        "\n"
        "Some (but not all) of the JSON configuration parameters (* - required):\n"
        "\n"
        "  canbind        ..  If > 1000 and < 65536, initializes the `LP_fixed_pairport`.\n"
        // We don't want to break the existing RPC API,
        // so the "refrel=coinmarketcap" designator will act as autoselect,
        // using the CoinGecko behind the scenes unless the "cmc_key" is given.
        // In the future, when MM2 is more widely used and thus we're working more tighly with the GUIs (BarterDEX, HyperDEX, dICO),
        // we might add the "refrel=cmc" and "refrel=coingecko" RPC options.
        "  cmc_key        ..  CoinMarketCap Professional API Key. Switches from CoinGecko to CoinMarketCap.\n"
        "                     The Key can be obtained from 'https://pro.coinmarketcap.com/account'.\n"
        "                     NB: The 'coins' command-line configuration must have the lowercased coin names in the 'name' field,\n"
      r#"                     {"coins": [{"name": "dash", "coin": "DASH", ...}, ...], ...}."# "\n"
        // cf. https://github.com/atomiclabs/hyperdex/blob/1d4ed3234b482e769124725c7e979eef5cd72d24/app/marketmaker/supported-currencies.js#L12
        "  coins          ..  Information about the currencies: their ticker symbols, names, ports, addresses, etc.\n"
        "                     If the field isn't present on the command line then we try loading it from the 'coins' file.\n"
        "  dbdir          ..  MM database path. 'DB' by default.\n"
        "  log            ..  File path. Redirect (as of now only a part of) the log there.\n"
        "  myipaddr       ..  IP address to bind to for P2P networking.\n"
        "  netid          ..  Subnetwork. Affects ports and keys.\n"
        "  passphrase *   ..  Wallet seed.\n"
<<<<<<< HEAD
=======
        "  profitmargin   ..  Adds to `LP_profitratio`.\n"
        "  panic          ..  Simulate a panic to see if backtrace works.\n"
>>>>>>> 5a8fd440
        // cf. https://github.com/atomiclabs/hyperdex/pull/563/commits/6d17c0c994693b768e30130855c679a7849a2b27
        "  rpccors        ..  Access-Control-Allow-Origin header value to be used in all the RPC responses.\n"
        "                     Default is currently 'http://localhost:3000'\n"
        "  rpcip          ..  IP address to bind to for RPC server. Overrides the 127.0.0.1 default\n"
        "  rpc_password   ..  RPC password used to authorize non-public RPC calls\n"
        "                     MM generates password from passphrase if this field is not set\n"
        "  rpc_local_only ..  MM forbids some RPC requests from not loopback (localhost) IPs as additional security measure.\n"
        "                     Defaults to `true`, set `false` to disable. `Use with caution`.\n"
        "  rpcport        ..  If > 1000 overrides the 7783 default.\n"
        "  i_am_seed      ..  Activate the seed node mode (acting as a relay for mm2 clients).\n"
        "                     Defaults to `false`.\n"
        "  seednodes      ..  Seednode IPs that node will use.\n"
        "                     At least one seed IP must be present if the node is not a seed itself.\n"
        "  userhome       ..  System home directory of a user ('/root' by default).\n"
        "  wif            ..  `1` to add WIFs to the information we provide about a coin.\n"
        "\n"
        // Generated from https://github.com/KomodoPlatform/Documentation (PR to dev branch).
        // SHossain: "this would be the URL we would recommend and it will be maintained
        //            Please let @gcharang or me know if anything needs updating there".
        // P.S.
        // siddhartha-crypto and artemii235 worked on updating the docs here:
        // https://github.com/KomodoPlatform/developer-docs/tree/mm/docs/basic-docs/atomic-swap-dex
        "See also the online documentation at https://docs.komodoplatform.com/barterDEX/barterDEX-API.html."
    )
}

#[allow(dead_code)]
pub fn mm2_main() {
    init_crash_reports();
    log!({"AtomicDEX MarketMaker {}", MM_VERSION});

    // Temporarily simulate `argv[]` for the C version of the main method.
    let args: Vec<String> = env::args().map (|mut arg| {arg.push ('\0'); arg}) .collect();
    let mut args: Vec<*const c_char> = args.iter().map (|s| s.as_ptr() as *const c_char) .collect();
    args.push (null());

    let args_os: Vec<OsString> = env::args_os().collect();

    // NB: The first argument is special, being used as the mode switcher.
    // The other arguments might be used to pass the data to the various MM modes,
    // we're not checking them for the mode switches in order not to risk [untrusted] data being mistaken for a mode switch.
    let first_arg = args_os.get (1) .and_then (|arg| arg.to_str());

<<<<<<< HEAD
=======
    if first_arg == Some ("panic") {panic! ("panic message")}

    if first_arg == Some ("btc2kmd") && args_os.get (2) .is_some() {
        match btc2kmd (unwrap! (args_os[2].to_str(), "Bad argument encoding")) {
            Ok (output) => log! ((output)),
            Err (err) => log! ({"btc2kmd error] {}", err})
        }
        return
    }

    let second_arg = args_os.get (2) .and_then (|arg| arg.to_str());
    if first_arg == Some ("vanity") && second_arg.is_some() {vanity (unwrap! (second_arg)); return}

>>>>>>> 5a8fd440
    if first_arg == Some ("--help") || first_arg == Some ("-h") || first_arg == Some ("help") {help(); return}
    if cfg! (windows) && first_arg == Some ("/?") {help(); return}

    if let Err (err) = run_lp_main (first_arg, &|_|()) {
        log! ((err));
        exit (1);
    }
}

/// Parses the `first_arg` as JSON and runs LP_main.
/// Attempts to load the config from `MM2.json` file if `first_arg` is None
/// 
/// * `ctx_cb` - Invoked with the MM context handle,
///              allowing the `run_lp_main` caller to communicate with MM.
pub fn run_lp_main (first_arg: Option<&str>, ctx_cb: &dyn Fn (u32)) -> Result<(), String> {
    let conf_from_file = slurp(&"MM2.json");
    let conf = match first_arg {
        Some(s) => s,
        None => {
            if conf_from_file.is_empty() {
                return ERR!("Config is not set from command line arg and MM2.json file doesn't exist.");
            }
            try_s!(std::str::from_utf8(&conf_from_file))
        }
    };

    let mut conf: Json = match json::from_str(conf) {
        Ok (json) => json,
        Err (err) => return ERR! ("couldnt parse.({}).{}", conf, err)
    };

    if conf["coins"].is_null() {
        let coins_from_file = slurp(&std::path::Path::new("coins"));
        if coins_from_file.is_empty() {
            return ERR!("No coins are set in JSON config and 'coins' file doesn't exist");
        }
        conf["coins"] = try_s!(json::from_slice(&coins_from_file));
    }

    try_s! (lp_main (conf, ctx_cb));
    Ok(())
}<|MERGE_RESOLUTION|>--- conflicted
+++ resolved
@@ -110,11 +110,7 @@
         "  myipaddr       ..  IP address to bind to for P2P networking.\n"
         "  netid          ..  Subnetwork. Affects ports and keys.\n"
         "  passphrase *   ..  Wallet seed.\n"
-<<<<<<< HEAD
-=======
-        "  profitmargin   ..  Adds to `LP_profitratio`.\n"
         "  panic          ..  Simulate a panic to see if backtrace works.\n"
->>>>>>> 5a8fd440
         // cf. https://github.com/atomiclabs/hyperdex/pull/563/commits/6d17c0c994693b768e30130855c679a7849a2b27
         "  rpccors        ..  Access-Control-Allow-Origin header value to be used in all the RPC responses.\n"
         "                     Default is currently 'http://localhost:3000'\n"
@@ -158,22 +154,8 @@
     // we're not checking them for the mode switches in order not to risk [untrusted] data being mistaken for a mode switch.
     let first_arg = args_os.get (1) .and_then (|arg| arg.to_str());
 
-<<<<<<< HEAD
-=======
     if first_arg == Some ("panic") {panic! ("panic message")}
 
-    if first_arg == Some ("btc2kmd") && args_os.get (2) .is_some() {
-        match btc2kmd (unwrap! (args_os[2].to_str(), "Bad argument encoding")) {
-            Ok (output) => log! ((output)),
-            Err (err) => log! ({"btc2kmd error] {}", err})
-        }
-        return
-    }
-
-    let second_arg = args_os.get (2) .and_then (|arg| arg.to_str());
-    if first_arg == Some ("vanity") && second_arg.is_some() {vanity (unwrap! (second_arg)); return}
-
->>>>>>> 5a8fd440
     if first_arg == Some ("--help") || first_arg == Some ("-h") || first_arg == Some ("help") {help(); return}
     if cfg! (windows) && first_arg == Some ("/?") {help(); return}
 
