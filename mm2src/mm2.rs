--- conflicted
+++ resolved
@@ -42,14 +42,10 @@
 use self::lp_native_dex::{lp_init, lp_ports};
 use coins::update_coins_config;
 
-<<<<<<< HEAD
+#[path = "database.rs"] pub mod database;
 #[cfg(not(feature = "wallet-only"))]
 #[path = "lp_network.rs"]
 pub mod lp_network;
-=======
-#[path = "database.rs"] pub mod database;
-#[path = "lp_network.rs"] pub mod lp_network;
->>>>>>> 00963846
 
 #[cfg(not(feature = "wallet-only"))]
 #[path = "lp_ordermatch.rs"]
