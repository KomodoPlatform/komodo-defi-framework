--- conflicted
+++ resolved
@@ -158,15 +158,10 @@
         "  rpccors        ..  Access-Control-Allow-Origin header value to be used in all the RPC responses.\n"
         "                     Default is currently 'http://localhost:3000'\n"
         "  rpcip          ..  IP address to bind to for RPC server. Overrides the 127.0.0.1 default\n"
-<<<<<<< HEAD
-        "  rpc_password   ..  RPC password used to authorize non-public RPC calls.\n"
-        "                     MM generates password from passphrase if this field is not set.\n"
-=======
         "  rpc_password   ..  RPC password used to authorize non-public RPC calls\n"
         "                     MM generates password from passphrase if this field is not set\n"
         "  rpc_local_only ..  MM forbids some RPC requests from not loopback (localhost) IPs as additional security measure.\n"
         "                     Defaults to `true`, set `false` to disable. `Use with caution`.\n"
->>>>>>> 9f374db5
         "  rpcport        ..  If > 1000 overrides the 7783 default.\n"
         "  i_am_seed      ..  Notify MM that it should run in seednode mode (acting as message relayer/broadcaster for others).\n"
         "                     Defaults to `false`.\n"
@@ -293,13 +288,9 @@
     log! ({"done vanitygen.({}) done {} elapsed {}\n", substring, now_ms() / 1000, now_ms() / 1000 - timestamp});
 }
 
-<<<<<<< HEAD
-/// Parses the `first_argument` as JSON and starts LP_main.
-pub fn run_lp_main (conf: &str) -> Result<(), String> {
-=======
 /// Parses the `first_arg` as JSON and starts LP_main.
 /// Attempts to load the config from `MM2.json` file if `first_arg` is None
-fn run_lp_main (first_arg: Option<&str>) -> Result<(), String> {
+pub fn run_lp_main (first_arg: Option<&str>) -> Result<(), String> {
     let conf_from_file = slurp(&"MM2.json");
     let conf = match first_arg {
         Some(s) => s,
@@ -311,7 +302,6 @@
         }
     };
 
->>>>>>> 9f374db5
     let c_conf = match CJSON::from_str (conf) {
         Ok (json) => json,
         Err (err) => return ERR! ("couldnt parse.({}).{}", conf, err)
