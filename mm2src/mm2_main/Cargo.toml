--- conflicted
+++ resolved
@@ -74,12 +74,8 @@
 parity-util-mem = "0.11"
 parking_lot = { version = "0.12.0", features = ["nightly"] }
 primitives = { path = "../mm2_bitcoin/primitives" }
-<<<<<<< HEAD
 primitive-types = "0.11.1"
-prost = "0.11"
-=======
 prost = "0.12"
->>>>>>> 4e8bc50a
 rand = { version = "0.7", features = ["std", "small_rng"] }
 rand6 = { version = "0.6", package = "rand" }
 rmp-serde = "0.14.3"
