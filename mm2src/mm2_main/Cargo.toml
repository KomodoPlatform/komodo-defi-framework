# Support for split-debuginfo [should eventually](https://github.com/rust-lang/rust/issues/34651) land,
# hopefully giving us an out-of-the-box way to separate the code from the debugging information.
# We should use the "objcopy --only-keep-debug" and "add-symbol-file" meanwhile
# and separating stack tracing into raw trace and symbolication parts.

[package]
name = "mm2_main"
version = "0.1.0"
edition = "2018"

[lib]
doctest = false

[features]
custom-swap-locktime = [] # only for testing purposes, should never be activated on release builds.
native = [] # Deprecated
track-ctx-pointer = ["common/track-ctx-pointer"]
zhtlc-native-tests = ["coins/zhtlc-native-tests"]
run-docker-tests = ["coins/run-docker-tests"]
# TODO
enable-solana = []
default = []
trezor-udp = ["crypto/trezor-udp"] # use for tests to connect to trezor emulator over udp
run-device-tests = []

[dependencies]
async-std = { version = "1.5", features = ["unstable"] }
async-trait = "0.1"
bitcrypto = { path = "../mm2_bitcoin/crypto" }
blake2 = "0.10.6"
bytes = "0.4"
chain = { path = "../mm2_bitcoin/chain" }
cfg-if = "1.0"
coins = { path = "../coins" }
coins_activation = { path = "../coins_activation" }
common = { path = "../common" }
crc32fast = { version = "1.3.2", features = ["std", "nightly"] }
crossbeam = "0.8"
crypto = { path = "../crypto" }
db_common = { path = "../db_common" }
derive_more = "0.99"
either = "1.6"
ethereum-types = { version = "0.13", default-features = false, features = ["std", "serialize"] }
enum_derives = { path = "../derives/enum_derives" }
enum-primitive-derive = "0.2"
futures01 = { version = "0.1", package = "futures" }
futures = { version = "0.3.1", package = "futures", features = ["compat", "async-await"] }
gstuff = { version = "0.7", features = ["nightly"] }
hash256-std-hasher = "0.15.2"
hash-db = "0.15.2"
hex = "0.4.2"
http = "0.2"
hw_common = { path = "../hw_common" }
instant = { version = "0.1.12" }
itertools = "0.10"
keys = { path = "../mm2_bitcoin/keys" }
lazy_static = "1.4"
# ledger = { path = "../ledger" }
libc = "0.2"
mm2_core = { path = "../mm2_core" }
mm2_err_handle = { path = "../mm2_err_handle" }
mm2_event_stream = { path = "../mm2_event_stream" }
mm2_gui_storage = { path = "../mm2_gui_storage" }
mm2_io = { path = "../mm2_io" }
mm2-libp2p = { path = "../mm2_p2p", package = "mm2_p2p" }
mm2_metrics = { path = "../mm2_metrics" }
mm2_net = { path = "../mm2_net", features = ["event-stream", "p2p"] }
mm2_number = { path = "../mm2_number" }
mm2_rpc = { path = "../mm2_rpc", features = ["rpc_facilities"]}
mm2_state_machine = { path = "../mm2_state_machine" }
num-traits = "0.2"
parity-util-mem = "0.11"
parking_lot = { version = "0.12.0", features = ["nightly"] }
primitives = { path = "../mm2_bitcoin/primitives" }
prost = "0.10"
rand = { version = "0.7", features = ["std", "small_rng"] }
rand6 = { version = "0.6", package = "rand" }
# TODO: Reduce the size of regex by disabling the features we don't use.
# cf. https://github.com/rust-lang/regex/issues/583
regex = "1"
rmp-serde = "0.14.3"
rpc = { path = "../mm2_bitcoin/rpc" }
rpc_task = { path = "../rpc_task" }
script = { path = "../mm2_bitcoin/script" }
secp256k1 = { version = "0.20", features = ["rand"] }
serde = "1.0"
serde_json = { version = "1", features = ["preserve_order", "raw_value"] }
serde_derive = "1.0"
ser_error = { path = "../derives/ser_error" }
ser_error_derive = { path = "../derives/ser_error_derive" }
serialization = { path = "../mm2_bitcoin/serialization" }
serialization_derive = { path = "../mm2_bitcoin/serialization_derive" }
spv_validation = { path = "../mm2_bitcoin/spv_validation" }
sp-runtime-interface = { version = "6.0.0", default-features = false, features = ["disable_target_static_assertions"] }
sp-trie = { version = "6.0", default-features = false }
trie-db = { version = "0.23.1", default-features = false }
trie-root = "0.16.0"
uuid = { version = "1.2.2", features = ["fast-rng", "serde", "v4"] }

[target.'cfg(target_arch = "wasm32")'.dependencies]
instant = { version = "0.1.12", features = ["wasm-bindgen"] }
js-sys = { version = "0.3.27" }
mm2_db = { path = "../mm2_db" }
mm2_test_helpers = { path = "../mm2_test_helpers" }
wasm-bindgen = "0.2.86"
wasm-bindgen-futures = { version = "0.4.1" }
wasm-bindgen-test = { version = "0.3.1" }
web-sys = { version = "0.3.55", features = ["console"] }

[target.'cfg(not(target_arch = "wasm32"))'.dependencies]
dirs = { version = "1" }
futures-rustls = { version = "0.21.1" }
hyper = { version = "0.14.26", features = ["client", "http2", "server", "tcp"] }
rcgen = "0.10"
rustls = { version = "0.20", default-features = false }
rustls-pemfile = "1.0.2"
tokio = { version = "1.20", features = ["io-util", "rt-multi-thread", "net"] }
mm2_test_helpers = { path = "../mm2_test_helpers" }

[target.'cfg(windows)'.dependencies]
winapi = "0.3"

[dev-dependencies]
mm2_test_helpers = { path = "../mm2_test_helpers" }
mocktopus = "0.8.0"
<<<<<<< HEAD
testcontainers = { git = "https://github.com/KomodoPlatform/mm2-testcontainers-rs.git" }
coins = { path = "../coins", features = ["for-tests"] }
coins_activation = { path = "../coins_activation", features = ["for-tests"] }
=======
testcontainers = "0.15.0"
web3 = { git = "https://github.com/KomodoPlatform/rust-web3", tag = "v0.19.0", default-features = false, features = ["http"] }
>>>>>>> 75ecef04

[build-dependencies]
chrono = "0.4"
gstuff = { version = "0.7", features = ["nightly"] }
prost-build = { version = "0.10.4", default-features = false }
regex = "1"<|MERGE_RESOLUTION|>--- conflicted
+++ resolved
@@ -121,16 +121,12 @@
 winapi = "0.3"
 
 [dev-dependencies]
+coins = { path = "../coins", features = ["for-tests"] }
+coins_activation = { path = "../coins_activation", features = ["for-tests"] }
 mm2_test_helpers = { path = "../mm2_test_helpers" }
 mocktopus = "0.8.0"
-<<<<<<< HEAD
-testcontainers = { git = "https://github.com/KomodoPlatform/mm2-testcontainers-rs.git" }
-coins = { path = "../coins", features = ["for-tests"] }
-coins_activation = { path = "../coins_activation", features = ["for-tests"] }
-=======
 testcontainers = "0.15.0"
 web3 = { git = "https://github.com/KomodoPlatform/rust-web3", tag = "v0.19.0", default-features = false, features = ["http"] }
->>>>>>> 75ecef04
 
 [build-dependencies]
 chrono = "0.4"
