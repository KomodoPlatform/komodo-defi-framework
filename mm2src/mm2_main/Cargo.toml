--- conflicted
+++ resolved
@@ -57,12 +57,8 @@
 hex.workspace = true
 http.workspace = true
 hw_common = { path = "../hw_common" }
-<<<<<<< HEAD
-itertools = "0.10"
+itertools.workspace = true
 kdf_walletconnect = { path = "../kdf_walletconnect" }
-=======
-itertools.workspace = true
->>>>>>> 07b70a87
 keys = { path = "../mm2_bitcoin/keys" }
 lazy_static.workspace = true
 # ledger = { path = "../ledger" }
