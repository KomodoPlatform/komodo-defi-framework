--- conflicted
+++ resolved
@@ -47,7 +47,7 @@
 coins_activation = { path = "../coins_activation" }
 common = { path = "../common" }
 compatible-time.workspace = true
-crc32fast.workspace = true 
+crc32fast.workspace = true
 crossbeam.workspace = true
 crypto = { path = "../crypto" }
 db_common = { path = "../db_common" }
@@ -58,7 +58,7 @@
 enum-primitive-derive.workspace = true
 futures01.workspace = true
 futures = { workspace = true, features = ["compat", "async-await"] }
-gstuff.workspace = true 
+gstuff.workspace = true
 hash256-std-hasher.workspace = true
 hash-db.workspace = true
 hex.workspace = true
@@ -108,7 +108,7 @@
 tempfile.workspace = true
 trie-db.workspace = true
 trie-root.workspace = true
-uuid.workspace = true 
+uuid.workspace = true
 
 [target.'cfg(target_arch = "wasm32")'.dependencies]
 # TODO: Removing this causes `wasm-pack` to fail when starting a web session (even though we don't use this crate).
@@ -124,16 +124,6 @@
 web-sys = { workspace = true, features = ["console"] }
 
 [target.'cfg(not(target_arch = "wasm32"))'.dependencies]
-<<<<<<< HEAD
-dirs = { version = "1" }
-futures-rustls = { version = "0.24" }
-hyper = { version = "0.14.26", features = ["client", "http2", "server", "tcp"] }
-rcgen = "0.10"
-rustls = { version = "0.21", default-features = false }
-rustls-pemfile = "1.0.2"
-timed-map = { version = "1.3", features = ["rustc-hash"] }
-tokio = { version = "1.20", features = ["io-util", "rt-multi-thread", "net", "signal", "parking_lot"] }
-=======
 dirs.workspace = true
 futures-rustls.workspace = true
 hyper = { workspace = true, features = ["client", "http2", "server", "tcp"] }
@@ -141,8 +131,7 @@
 rustls = { workspace = true, default-features = false }
 rustls-pemfile.workspace = true
 timed-map = { workspace = true, features = ["rustc-hash"] }
-tokio = { workspace = true, features = ["io-util", "rt-multi-thread", "net", "signal"] }
->>>>>>> b59860b3
+tokio = { workspace = true, features = ["io-util", "rt-multi-thread", "net", "signal", "parking_lot"] }
 
 [target.'cfg(windows)'.dependencies]
 winapi.workspace = true
@@ -153,22 +142,10 @@
 common = { path = "../common", features = ["for-tests"] }
 mm2_test_helpers = { path = "../mm2_test_helpers" }
 trading_api = { path = "../trading_api", features = ["for-tests"] }
-<<<<<<< HEAD
-mocktopus = "0.8.0"
-testcontainers = "0.17.0"
-web3 = { git = "https://github.com/KomodoPlatform/rust-web3", tag = "v0.20.0", default-features = false, features = ["http-rustls-tls"] }
-ethabi = { version = "17.0.0" }
-rlp = { version = "0.5" }
-ethcore-transaction = { git = "https://github.com/KomodoPlatform/mm2-parity-ethereum.git", rev = "mm2-v2.1.1" }
-rustc-hex = "2"
-url = { version = "2.2.2", features = ["serde"] }
-reqwest = { version = "0.11.9", features = ["json"] }
-base64 = "0.21.2"
-
-=======
 env_logger.workspace = true
 mocktopus.workspace = true
-testcontainers.workspace = true
+# todo: try to use async features
+testcontainers = { workspace = true, features = ["blocking"] }
 web3 = { workspace = true, default-features = false, features = ["http-rustls-tls"] }
 ethabi.workspace = true
 rlp.workspace = true
@@ -176,7 +153,8 @@
 rustc-hex.workspace = true
 sia-rust.workspace = true
 url.workspace = true
->>>>>>> b59860b3
+reqwest = { workspace = true, features = ["json"] }
+base64.workspace = true
 
 [build-dependencies]
 chrono.workspace = true
