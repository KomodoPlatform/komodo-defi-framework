--- conflicted
+++ resolved
@@ -39,16 +39,6 @@
 coins = { path = "../coins" }
 coins_activation = { path = "../coins_activation" }
 common = { path = "../common" }
-<<<<<<< HEAD
-compatible-time = { version = "1.1.0", package = "web-time" }
-crc32fast = { version = "1.4.2", features = ["std", "nightly"] }
-crossbeam = "0.8"
-crypto = { path = "../crypto" }
-db_common = { path = "../db_common" }
-derive_more = "0.99.20"
-either = "1.6"
-ethereum-types = { version = "0.13", default-features = false, features = ["std", "serialize"] }
-=======
 compatible-time.workspace = true
 crc32fast.workspace = true 
 crossbeam.workspace = true
@@ -57,7 +47,6 @@
 derive_more.workspace = true
 either.workspace = true
 ethereum-types.workspace = true
->>>>>>> e42a9af8
 enum_derives = { path = "../derives/enum_derives" }
 enum-primitive-derive.workspace = true
 futures01.workspace = true
