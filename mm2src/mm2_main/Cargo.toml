--- conflicted
+++ resolved
@@ -24,10 +24,7 @@
 enable-sia = ["coins/enable-sia", "coins_activation/enable-sia"]
 sepolia-maker-swap-v2-tests = []
 sepolia-taker-swap-v2-tests = []
-<<<<<<< HEAD
-=======
 test-ext-api = ["trading_api/test-ext-api"]
->>>>>>> 25503b1f
 
 [dependencies]
 async-std = { version = "1.5", features = ["unstable"] }
