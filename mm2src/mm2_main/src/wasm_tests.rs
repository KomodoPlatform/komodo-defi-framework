--- conflicted
+++ resolved
@@ -195,25 +195,6 @@
 }
 
 #[wasm_bindgen_test]
-<<<<<<< HEAD
-async fn activate_z_coin_light() {
-    register_wasm_log();
-    let coins = json!([pirate_conf()]);
-
-    let conf = Mm2TestConf::seednode(PIRATE_TEST_BALANCE_SEED, &coins);
-    let mm = MarketMakerIt::start_async(conf.conf, conf.rpc_password, Some(wasm_start))
-        .await
-        .unwrap();
-
-    let activation_result =
-        enable_z_coin_light(&mm, ARRR, PIRATE_ELECTRUMS, PIRATE_LIGHTWALLETD_URLS, None, None).await;
-
-    let balance = match activation_result.wallet_balance {
-        EnableCoinBalance::Iguana(iguana) => iguana,
-        _ => panic!("Expected EnableCoinBalance::Iguana"),
-    };
-    assert_eq!(balance.balance.spendable, BigDecimal::default());
-=======
 async fn trade_v2_test_rick_and_morty() {
     register_wasm_log();
 
@@ -264,5 +245,24 @@
         0.0001,
     )
     .await;
->>>>>>> c83778c1
+}
+
+#[wasm_bindgen_test]
+async fn activate_z_coin_light() {
+    register_wasm_log();
+    let coins = json!([pirate_conf()]);
+
+    let conf = Mm2TestConf::seednode(PIRATE_TEST_BALANCE_SEED, &coins);
+    let mm = MarketMakerIt::start_async(conf.conf, conf.rpc_password, Some(wasm_start))
+        .await
+        .unwrap();
+
+    let activation_result =
+        enable_z_coin_light(&mm, ARRR, PIRATE_ELECTRUMS, PIRATE_LIGHTWALLETD_URLS, None, None).await;
+
+    let balance = match activation_result.wallet_balance {
+        EnableCoinBalance::Iguana(iguana) => iguana,
+        _ => panic!("Expected EnableCoinBalance::Iguana"),
+    };
+    assert_eq!(balance.balance.spendable, BigDecimal::default());
 }