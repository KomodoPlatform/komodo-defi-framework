--- conflicted
+++ resolved
@@ -11,12 +11,8 @@
                       stop_version_stat_collection, update_version_stat_collection};
 use crate::lp_swap::swap_v2_rpcs::{active_swaps_rpc, my_recent_swaps_rpc, my_swap_status_rpc};
 use crate::lp_swap::{get_locked_amount_rpc, max_maker_vol, recreate_swap_data, trade_preimage_rpc};
-<<<<<<< HEAD
-use crate::lp_wallet::{change_mnemonic_password, get_crypto_ctxs_init_state, get_mnemonic_rpc, get_wallet_names_rpc,
-                       init_crypto_ctx};
-=======
-use crate::lp_wallet::{change_mnemonic_password, delete_wallet_rpc, get_mnemonic_rpc, get_wallet_names_rpc};
->>>>>>> b59860b3
+use crate::lp_wallet::{change_mnemonic_password, delete_wallet_rpc, get_crypto_ctxs_init_state, get_mnemonic_rpc,
+                       get_wallet_names_rpc, init_crypto_ctx};
 use crate::rpc::lp_commands::db_id::get_shared_db_id;
 use crate::rpc::lp_commands::lr_swap::{lr_execute_routed_trade_rpc, lr_find_best_quote_rpc,
                                        lr_get_quotes_for_tokens_rpc};
