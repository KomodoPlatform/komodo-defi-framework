--- conflicted
+++ resolved
@@ -127,13 +127,10 @@
         "best_orders" => handle_mmrpc(ctx, request, best_orders_rpc_v2).await,
         "enable_bch_with_tokens" => handle_mmrpc(ctx, request, enable_platform_coin_with_tokens::<BchCoin>).await,
         "enable_slp" => handle_mmrpc(ctx, request, enable_token::<SlpToken>).await,
-<<<<<<< HEAD
         "enable_tendermint_with_assets" => {
             handle_mmrpc(ctx, request, enable_platform_coin_with_tokens::<TendermintCoin>).await
         },
-=======
         "get_current_mtp" => handle_mmrpc(ctx, request, get_current_mtp_rpc).await,
->>>>>>> bb4ddf08
         "get_new_address" => handle_mmrpc(ctx, request, get_new_address).await,
         "get_public_key" => handle_mmrpc(ctx, request, get_public_key).await,
         "get_public_key_hash" => handle_mmrpc(ctx, request, get_public_key_hash).await,
