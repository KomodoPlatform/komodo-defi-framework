--- conflicted
+++ resolved
@@ -9,7 +9,7 @@
             mm2::rpc::lp_commands::{get_public_key, get_public_key_hash}};
 use coins::my_tx_history_v2::my_tx_history_v2_rpc;
 use coins::rpc_command::account_balance::account_balance;
-<<<<<<< HEAD
+use coins::rpc_command::get_current_mtp::get_current_mtp_rpc;
 use coins::rpc_command::get_new_address::{can_get_new_address, get_new_address};
 use coins::rpc_command::init_account_balance::{cancel_account_balance, init_account_balance,
                                                init_account_balance_status};
@@ -18,13 +18,6 @@
 use coins::rpc_command::init_scan_for_new_addresses::{cancel_scan_for_new_addresses, init_scan_for_new_addresses,
                                                       init_scan_for_new_addresses_status};
 use coins::rpc_command::init_withdraw::{cancel_withdraw, init_withdraw, withdraw_status, withdraw_user_action};
-=======
-use coins::rpc_command::get_current_mtp::get_current_mtp_rpc;
-use coins::rpc_command::init_create_account::{init_create_new_account, init_create_new_account_status,
-                                              init_create_new_account_user_action};
-use coins::rpc_command::init_scan_for_new_addresses::{init_scan_for_new_addresses, init_scan_for_new_addresses_status};
-use coins::rpc_command::init_withdraw::{init_withdraw, withdraw_status, withdraw_user_action};
->>>>>>> 7947722c
 use coins::utxo::bch::BchCoin;
 use coins::utxo::qtum::QtumCoin;
 use coins::utxo::slp::SlpToken;
