use super::{DispatcherError, DispatcherResult, PUBLIC_METHODS};
use crate::mm2::lp_native_dex::init_hw::{cancel_init_trezor, init_trezor, init_trezor_status, init_trezor_user_action};
use crate::mm2::lp_ordermatch::{best_orders_rpc_v2, orderbook_rpc_v2, start_simple_market_maker_bot,
                                stop_simple_market_maker_bot};
use crate::mm2::rpc::rate_limiter::{process_rate_limit, RateLimitContext};
use crate::{mm2::lp_stats::{add_node_to_version_stat, remove_node_from_version_stat, start_version_stat_collection,
                            stop_version_stat_collection, update_version_stat_collection},
            mm2::lp_swap::{recreate_swap_data, trade_preimage_rpc},
            mm2::rpc::lp_commands::{get_public_key, get_public_key_hash}};
use coins::eth::EthCoin;
use coins::my_tx_history_v2::my_tx_history_v2_rpc;
<<<<<<< HEAD
use coins::rpc_command::{account_balance::account_balance,
                         get_current_mtp::get_current_mtp_rpc,
                         get_new_address::{can_get_new_address, get_new_address},
                         init_account_balance::{cancel_account_balance, init_account_balance,
                                                init_account_balance_status},
                         init_create_account::{cancel_create_new_account, init_create_new_account,
                                               init_create_new_account_status, init_create_new_account_user_action},
                         init_scan_for_new_addresses::{cancel_scan_for_new_addresses, init_scan_for_new_addresses,
                                                       init_scan_for_new_addresses_status},
                         init_withdraw::{cancel_withdraw, init_withdraw, withdraw_status, withdraw_user_action}};
=======
use coins::rpc_command::account_balance::account_balance;
use coins::rpc_command::get_current_mtp::get_current_mtp_rpc;
use coins::rpc_command::init_create_account::{init_create_new_account, init_create_new_account_status,
                                              init_create_new_account_user_action};
use coins::rpc_command::init_scan_for_new_addresses::{init_scan_for_new_addresses, init_scan_for_new_addresses_status};
use coins::rpc_command::init_withdraw::{init_withdraw, withdraw_status, withdraw_user_action};
use coins::tendermint::TendermintCoin;
>>>>>>> dc3e80fd
use coins::utxo::bch::BchCoin;
use coins::utxo::qtum::QtumCoin;
use coins::utxo::slp::SlpToken;
use coins::utxo::utxo_standard::UtxoStandardCoin;
use coins::{add_delegation, get_raw_transaction, get_staking_infos, remove_delegation, sign_message, verify_message,
            withdraw};
use coins_activation::{cancel_init_standalone_coin, enable_l2, enable_platform_coin_with_tokens, enable_token,
                       init_standalone_coin, init_standalone_coin_status, init_standalone_coin_user_action};
use common::log::{error, warn};
use common::HttpStatusCode;
use futures::Future as Future03;
use http::Response;
use mm2_core::mm_ctx::MmArc;
use mm2_err_handle::prelude::*;
use mm2_rpc::mm_protocol::{MmRpcBuilder, MmRpcRequest, MmRpcVersion};
use serde::de::DeserializeOwned;
use serde_json::{self as json, Value as Json};
use std::net::SocketAddr;

cfg_native! {
    use coins::lightning::{close_channel, connect_to_lightning_node, generate_invoice, get_channel_details,
        get_claimable_balances, get_payment_details, list_closed_channels_by_filter, list_open_channels_by_filter, list_payments_by_filter, open_channel,
        send_payment, LightningCoin};
    use coins::{SolanaCoin, SplToken};
    use coins::z_coin::ZCoin;
}

pub async fn process_single_request(
    ctx: MmArc,
    req: Json,
    client: SocketAddr,
    local_only: bool,
) -> DispatcherResult<Response<Vec<u8>>> {
    let request: MmRpcRequest = json::from_value(req)?;

    // https://github.com/artemii235/SuperNET/issues/368
    let method_name = Some(request.method.as_str());
    if local_only && !client.ip().is_loopback() && !PUBLIC_METHODS.contains(&method_name) {
        return MmError::err(DispatcherError::LocalHostOnly);
    }

    let rate_limit_ctx = RateLimitContext::from_ctx(&ctx).unwrap();
    if rate_limit_ctx.is_banned(client.ip()).await {
        return MmError::err(DispatcherError::Banned);
    }

    auth(&request, &ctx, &client).await?;
    match request.mmrpc {
        MmRpcVersion::V2 => dispatcher_v2(request, ctx).await,
    }
}

/// # Examples
///
/// ```rust
/// async fn withdraw(request: WithdrawRequest) -> Result<TransactionDetails, MmError<WithdrawError>>
/// ```
///
/// where
///     `Request` = `WithdrawRequest`,
///     `T` = `TransactionDetails`,
///     `E` = `WithdrawError`
async fn handle_mmrpc<Handler, Fut, Request, T, E>(
    ctx: MmArc,
    request: MmRpcRequest,
    handler: Handler,
) -> DispatcherResult<Response<Vec<u8>>>
where
    Handler: FnOnce(MmArc, Request) -> Fut,
    Fut: Future03<Output = Result<T, MmError<E>>>,
    Request: DeserializeOwned,
    T: serde::Serialize + 'static,
    E: SerMmErrorType + HttpStatusCode + 'static,
{
    let params = json::from_value(request.params)?;
    let result = handler(ctx, params).await;
    if let Err(ref e) = result {
        error!("RPC error response: {}", e);
    }

    let response = MmRpcBuilder::from_result(result)
        .version(request.mmrpc)
        .id(request.id)
        .build();
    Ok(response.serialize_http_response())
}

async fn auth(request: &MmRpcRequest, ctx: &MmArc, client: &SocketAddr) -> DispatcherResult<()> {
    if PUBLIC_METHODS.contains(&Some(request.method.as_str())) {
        return Ok(());
    }

    let rpc_password = ctx.conf["rpc_password"].as_str().unwrap_or_else(|| {
        warn!("'rpc_password' is not set in the config");
        ""
    });
    match request.userpass {
        Some(ref userpass) if userpass == rpc_password => Ok(()),
        Some(_) => Err(process_rate_limit(ctx, client).await),
        None => MmError::err(DispatcherError::UserpassIsNotSet),
    }
}

async fn dispatcher_v2(request: MmRpcRequest, ctx: MmArc) -> DispatcherResult<Response<Vec<u8>>> {
    if let Some(task_method) = request.method.strip_prefix("task::") {
        let task_method = task_method.to_string();
        return rpc_task_dispatcher(request, ctx, task_method).await;
    }

    match request.method.as_str() {
        "account_balance" => handle_mmrpc(ctx, request, account_balance).await,
        "add_delegation" => handle_mmrpc(ctx, request, add_delegation).await,
        "add_node_to_version_stat" => handle_mmrpc(ctx, request, add_node_to_version_stat).await,
        "best_orders" => handle_mmrpc(ctx, request, best_orders_rpc_v2).await,
        "can_get_new_address" => handle_mmrpc(ctx, request, can_get_new_address).await,
        "enable_bch_with_tokens" => handle_mmrpc(ctx, request, enable_platform_coin_with_tokens::<BchCoin>).await,
        "enable_slp" => handle_mmrpc(ctx, request, enable_token::<SlpToken>).await,
        "enable_eth_with_tokens" => handle_mmrpc(ctx, request, enable_platform_coin_with_tokens::<EthCoin>).await,
        "enable_erc20" => handle_mmrpc(ctx, request, enable_token::<EthCoin>).await,
        "enable_tendermint_with_assets" => {
            handle_mmrpc(ctx, request, enable_platform_coin_with_tokens::<TendermintCoin>).await
        },
        "get_current_mtp" => handle_mmrpc(ctx, request, get_current_mtp_rpc).await,
        "get_new_address" => handle_mmrpc(ctx, request, get_new_address).await,
        "get_public_key" => handle_mmrpc(ctx, request, get_public_key).await,
        "get_public_key_hash" => handle_mmrpc(ctx, request, get_public_key_hash).await,
        "get_raw_transaction" => handle_mmrpc(ctx, request, get_raw_transaction).await,
        "get_staking_infos" => handle_mmrpc(ctx, request, get_staking_infos).await,
        "my_tx_history" => handle_mmrpc(ctx, request, my_tx_history_v2_rpc).await,
        "orderbook" => handle_mmrpc(ctx, request, orderbook_rpc_v2).await,
        "recreate_swap_data" => handle_mmrpc(ctx, request, recreate_swap_data).await,
        "remove_delegation" => handle_mmrpc(ctx, request, remove_delegation).await,
        "remove_node_from_version_stat" => handle_mmrpc(ctx, request, remove_node_from_version_stat).await,
        "sign_message" => handle_mmrpc(ctx, request, sign_message).await,
        "start_simple_market_maker_bot" => handle_mmrpc(ctx, request, start_simple_market_maker_bot).await,
        "start_version_stat_collection" => handle_mmrpc(ctx, request, start_version_stat_collection).await,
        "stop_simple_market_maker_bot" => handle_mmrpc(ctx, request, stop_simple_market_maker_bot).await,
        "stop_version_stat_collection" => handle_mmrpc(ctx, request, stop_version_stat_collection).await,
        "trade_preimage" => handle_mmrpc(ctx, request, trade_preimage_rpc).await,
        "update_version_stat_collection" => handle_mmrpc(ctx, request, update_version_stat_collection).await,
        "verify_message" => handle_mmrpc(ctx, request, verify_message).await,
        "withdraw" => handle_mmrpc(ctx, request, withdraw).await,
        #[cfg(not(target_arch = "wasm32"))]
        native_only_methods => match native_only_methods {
            "close_channel" => handle_mmrpc(ctx, request, close_channel).await,
            "connect_to_lightning_node" => handle_mmrpc(ctx, request, connect_to_lightning_node).await,
            "enable_lightning" => handle_mmrpc(ctx, request, enable_l2::<LightningCoin>).await,
            "generate_invoice" => handle_mmrpc(ctx, request, generate_invoice).await,
            "get_channel_details" => handle_mmrpc(ctx, request, get_channel_details).await,
            "get_claimable_balances" => handle_mmrpc(ctx, request, get_claimable_balances).await,
            "get_payment_details" => handle_mmrpc(ctx, request, get_payment_details).await,
            "list_closed_channels_by_filter" => handle_mmrpc(ctx, request, list_closed_channels_by_filter).await,
            "list_open_channels_by_filter" => handle_mmrpc(ctx, request, list_open_channels_by_filter).await,
            "list_payments_by_filter" => handle_mmrpc(ctx, request, list_payments_by_filter).await,
            "open_channel" => handle_mmrpc(ctx, request, open_channel).await,
            "send_payment" => handle_mmrpc(ctx, request, send_payment).await,
            "enable_solana_with_tokens" => {
                handle_mmrpc(ctx, request, enable_platform_coin_with_tokens::<SolanaCoin>).await
            },
            "enable_spl" => handle_mmrpc(ctx, request, enable_token::<SplToken>).await,
            "z_coin_tx_history" => handle_mmrpc(ctx, request, coins::my_tx_history_v2::z_coin_tx_history_rpc).await,
            _ => MmError::err(DispatcherError::NoSuchMethod),
        },
        #[cfg(target_arch = "wasm32")]
        _ => MmError::err(DispatcherError::NoSuchMethod),
    }
}

/// `task` dispatcher.
/// The full path is expected to be `task::method::action`.
/// For example, `task::withdraw::init`, `task::create_new_account::init` etc.
///
/// # Note
///
/// `task_method` is a method name with the `task::` prefix removed.
async fn rpc_task_dispatcher(
    request: MmRpcRequest,
    ctx: MmArc,
    task_method: String,
) -> DispatcherResult<Response<Vec<u8>>> {
    match task_method.as_str() {
        "account_balance::cancel" => handle_mmrpc(ctx, request, cancel_account_balance).await,
        "account_balance::init" => handle_mmrpc(ctx, request, init_account_balance).await,
        "account_balance::status" => handle_mmrpc(ctx, request, init_account_balance_status).await,
        "create_new_account::cancel" => handle_mmrpc(ctx, request, cancel_create_new_account).await,
        "create_new_account::init" => handle_mmrpc(ctx, request, init_create_new_account).await,
        "create_new_account::status" => handle_mmrpc(ctx, request, init_create_new_account_status).await,
        "create_new_account::user_action" => handle_mmrpc(ctx, request, init_create_new_account_user_action).await,
        "enable_qtum::cancel" => handle_mmrpc(ctx, request, cancel_init_standalone_coin::<QtumCoin>).await,
        "enable_qtum::init" => handle_mmrpc(ctx, request, init_standalone_coin::<QtumCoin>).await,
        "enable_qtum::status" => handle_mmrpc(ctx, request, init_standalone_coin_status::<QtumCoin>).await,
        "enable_qtum::user_action" => handle_mmrpc(ctx, request, init_standalone_coin_user_action::<QtumCoin>).await,
        "enable_utxo::cancel" => handle_mmrpc(ctx, request, cancel_init_standalone_coin::<UtxoStandardCoin>).await,
        "enable_utxo::init" => handle_mmrpc(ctx, request, init_standalone_coin::<UtxoStandardCoin>).await,
        "enable_utxo::status" => handle_mmrpc(ctx, request, init_standalone_coin_status::<UtxoStandardCoin>).await,
        "enable_utxo::user_action" => {
            handle_mmrpc(ctx, request, init_standalone_coin_user_action::<UtxoStandardCoin>).await
        },
        "scan_for_new_addresses::cancel" => handle_mmrpc(ctx, request, cancel_scan_for_new_addresses).await,
        "scan_for_new_addresses::init" => handle_mmrpc(ctx, request, init_scan_for_new_addresses).await,
        "scan_for_new_addresses::status" => handle_mmrpc(ctx, request, init_scan_for_new_addresses_status).await,
        "init_trezor::cancel" => handle_mmrpc(ctx, request, cancel_init_trezor).await,
        "init_trezor::init" => handle_mmrpc(ctx, request, init_trezor).await,
        "init_trezor::status" => handle_mmrpc(ctx, request, init_trezor_status).await,
        "init_trezor::user_action" => handle_mmrpc(ctx, request, init_trezor_user_action).await,
        "withdraw::cancel" => handle_mmrpc(ctx, request, cancel_withdraw).await,
        "withdraw::init" => handle_mmrpc(ctx, request, init_withdraw).await,
        "withdraw::status" => handle_mmrpc(ctx, request, withdraw_status).await,
        "withdraw::user_action" => handle_mmrpc(ctx, request, withdraw_user_action).await,
        #[cfg(not(target_arch = "wasm32"))]
        native_only_methods => match native_only_methods {
            "enable_z_coin::cancel" => handle_mmrpc(ctx, request, cancel_init_standalone_coin::<ZCoin>).await,
            "enable_z_coin::init" => handle_mmrpc(ctx, request, init_standalone_coin::<ZCoin>).await,
            "enable_z_coin::status" => handle_mmrpc(ctx, request, init_standalone_coin_status::<ZCoin>).await,
            "enable_z_coin::user_action" => handle_mmrpc(ctx, request, init_standalone_coin_user_action::<ZCoin>).await,
            _ => MmError::err(DispatcherError::NoSuchMethod),
        },
        #[cfg(target_arch = "wasm32")]
        _ => MmError::err(DispatcherError::NoSuchMethod),
    }
}<|MERGE_RESOLUTION|>--- conflicted
+++ resolved
@@ -9,7 +9,6 @@
             mm2::rpc::lp_commands::{get_public_key, get_public_key_hash}};
 use coins::eth::EthCoin;
 use coins::my_tx_history_v2::my_tx_history_v2_rpc;
-<<<<<<< HEAD
 use coins::rpc_command::{account_balance::account_balance,
                          get_current_mtp::get_current_mtp_rpc,
                          get_new_address::{can_get_new_address, get_new_address},
@@ -20,15 +19,7 @@
                          init_scan_for_new_addresses::{cancel_scan_for_new_addresses, init_scan_for_new_addresses,
                                                        init_scan_for_new_addresses_status},
                          init_withdraw::{cancel_withdraw, init_withdraw, withdraw_status, withdraw_user_action}};
-=======
-use coins::rpc_command::account_balance::account_balance;
-use coins::rpc_command::get_current_mtp::get_current_mtp_rpc;
-use coins::rpc_command::init_create_account::{init_create_new_account, init_create_new_account_status,
-                                              init_create_new_account_user_action};
-use coins::rpc_command::init_scan_for_new_addresses::{init_scan_for_new_addresses, init_scan_for_new_addresses_status};
-use coins::rpc_command::init_withdraw::{init_withdraw, withdraw_status, withdraw_user_action};
 use coins::tendermint::TendermintCoin;
->>>>>>> dc3e80fd
 use coins::utxo::bch::BchCoin;
 use coins::utxo::qtum::QtumCoin;
 use coins::utxo::slp::SlpToken;
