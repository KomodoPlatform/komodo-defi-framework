use super::{DispatcherError, DispatcherResult, PUBLIC_METHODS};
use crate::mm2::lp_native_dex::init_hw::{cancel_init_trezor, init_trezor, init_trezor_status, init_trezor_user_action};
use crate::mm2::lp_ordermatch::{best_orders_rpc_v2, orderbook_rpc_v2, start_simple_market_maker_bot,
                                stop_simple_market_maker_bot};
use crate::mm2::rpc::rate_limiter::{process_rate_limit, RateLimitContext};
use crate::{mm2::lp_stats::{add_node_to_version_stat, remove_node_from_version_stat, start_version_stat_collection,
                            stop_version_stat_collection, update_version_stat_collection},
            mm2::lp_swap::{recreate_swap_data, trade_preimage_rpc},
            mm2::rpc::lp_commands::{get_public_key, get_public_key_hash}};
use coins::eth::EthCoin;
use coins::my_tx_history_v2::my_tx_history_v2_rpc;
use coins::rpc_command::{account_balance::account_balance,
                         get_current_mtp::get_current_mtp_rpc,
                         get_enabled_coins::get_enabled_coins,
                         get_new_address::get_new_address,
                         init_account_balance::{cancel_account_balance, init_account_balance,
                                                init_account_balance_status},
                         init_create_account::{cancel_create_new_account, init_create_new_account,
                                               init_create_new_account_status, init_create_new_account_user_action},
                         init_scan_for_new_addresses::{cancel_scan_for_new_addresses, init_scan_for_new_addresses,
                                                       init_scan_for_new_addresses_status},
                         init_withdraw::{cancel_withdraw, init_withdraw, withdraw_status, withdraw_user_action}};
use coins::tendermint::TendermintCoin;
use coins::utxo::bch::BchCoin;
use coins::utxo::qtum::QtumCoin;
use coins::utxo::slp::SlpToken;
use coins::utxo::utxo_standard::UtxoStandardCoin;
use coins::{add_delegation, get_raw_transaction, get_staking_infos, remove_delegation, sign_message, verify_message,
            withdraw};
use coins_activation::{cancel_init_standalone_coin, enable_l2, enable_platform_coin_with_tokens, enable_token,
                       init_standalone_coin, init_standalone_coin_status, init_standalone_coin_user_action};
use common::log::{error, warn};
use common::HttpStatusCode;
use futures::Future as Future03;
use http::Response;
use mm2_core::mm_ctx::MmArc;
use mm2_err_handle::prelude::*;
use mm2_rpc::mm_protocol::{MmRpcBuilder, MmRpcRequest, MmRpcVersion};
use serde::de::DeserializeOwned;
use serde_json::{self as json, Value as Json};
use std::net::SocketAddr;

cfg_native! {
    use coins::lightning::{close_channel, connect_to_lightning_node, generate_invoice, get_channel_details,
        get_claimable_balances, get_payment_details, list_closed_channels_by_filter, list_open_channels_by_filter, list_payments_by_filter, open_channel,
        send_payment, LightningCoin};
    use coins::{SolanaCoin, SplToken};
    use coins::z_coin::ZCoin;
}

pub async fn process_single_request(
    ctx: MmArc,
    req: Json,
    client: SocketAddr,
    local_only: bool,
) -> DispatcherResult<Response<Vec<u8>>> {
    let request: MmRpcRequest = json::from_value(req)?;

    // https://github.com/artemii235/SuperNET/issues/368
    let method_name = Some(request.method.as_str());
    if local_only && !client.ip().is_loopback() && !PUBLIC_METHODS.contains(&method_name) {
        return MmError::err(DispatcherError::LocalHostOnly);
    }

    let rate_limit_ctx = RateLimitContext::from_ctx(&ctx).unwrap();
    if rate_limit_ctx.is_banned(client.ip()).await {
        return MmError::err(DispatcherError::Banned);
    }

    auth(&request, &ctx, &client).await?;
    match request.mmrpc {
        MmRpcVersion::V2 => dispatcher_v2(request, ctx).await,
    }
}

/// # Examples
///
/// ```rust
/// async fn withdraw(request: WithdrawRequest) -> Result<TransactionDetails, MmError<WithdrawError>>
/// ```
///
/// where
///     `Request` = `WithdrawRequest`,
///     `T` = `TransactionDetails`,
///     `E` = `WithdrawError`
async fn handle_mmrpc<Handler, Fut, Request, T, E>(
    ctx: MmArc,
    request: MmRpcRequest,
    handler: Handler,
) -> DispatcherResult<Response<Vec<u8>>>
where
    Handler: FnOnce(MmArc, Request) -> Fut,
    Fut: Future03<Output = Result<T, MmError<E>>>,
    Request: DeserializeOwned,
    T: serde::Serialize + 'static,
    E: SerMmErrorType + HttpStatusCode + 'static,
{
    let params = json::from_value(request.params)?;
    let result = handler(ctx, params).await;
    if let Err(ref e) = result {
        error!("RPC error response: {}", e);
    }

    let response = MmRpcBuilder::from_result(result)
        .version(request.mmrpc)
        .id(request.id)
        .build();
    Ok(response.serialize_http_response())
}

async fn auth(request: &MmRpcRequest, ctx: &MmArc, client: &SocketAddr) -> DispatcherResult<()> {
    if PUBLIC_METHODS.contains(&Some(request.method.as_str())) {
        return Ok(());
    }

    let rpc_password = ctx.conf["rpc_password"].as_str().unwrap_or_else(|| {
        warn!("'rpc_password' is not set in the config");
        ""
    });
    match request.userpass {
        Some(ref userpass) if userpass == rpc_password => Ok(()),
        Some(_) => Err(process_rate_limit(ctx, client).await),
        None => MmError::err(DispatcherError::UserpassIsNotSet),
    }
}

async fn dispatcher_v2(request: MmRpcRequest, ctx: MmArc) -> DispatcherResult<Response<Vec<u8>>> {
<<<<<<< HEAD
    if let Some(task_method) = request.method.strip_prefix("task::") {
        let task_method = task_method.to_string();
        return rpc_task_dispatcher(request, ctx, task_method).await;
=======
    if let Some(gui_storage_method) = request.method.strip_prefix("gui_storage::") {
        let gui_storage_method = gui_storage_method.to_owned();
        return gui_storage_dispatcher(request, ctx, &gui_storage_method).await;
>>>>>>> d6ddea7e
    }

    match request.method.as_str() {
        "account_balance" => handle_mmrpc(ctx, request, account_balance).await,
        "add_delegation" => handle_mmrpc(ctx, request, add_delegation).await,
        "add_node_to_version_stat" => handle_mmrpc(ctx, request, add_node_to_version_stat).await,
        "best_orders" => handle_mmrpc(ctx, request, best_orders_rpc_v2).await,
        "enable_bch_with_tokens" => handle_mmrpc(ctx, request, enable_platform_coin_with_tokens::<BchCoin>).await,
        "enable_slp" => handle_mmrpc(ctx, request, enable_token::<SlpToken>).await,
        "enable_eth_with_tokens" => handle_mmrpc(ctx, request, enable_platform_coin_with_tokens::<EthCoin>).await,
        "enable_erc20" => handle_mmrpc(ctx, request, enable_token::<EthCoin>).await,
        "enable_tendermint_with_assets" => {
            handle_mmrpc(ctx, request, enable_platform_coin_with_tokens::<TendermintCoin>).await
        },
        "get_current_mtp" => handle_mmrpc(ctx, request, get_current_mtp_rpc).await,
        "get_enabled_coins" => handle_mmrpc(ctx, request, get_enabled_coins).await,
        "get_new_address" => handle_mmrpc(ctx, request, get_new_address).await,
        "get_public_key" => handle_mmrpc(ctx, request, get_public_key).await,
        "get_public_key_hash" => handle_mmrpc(ctx, request, get_public_key_hash).await,
        "get_raw_transaction" => handle_mmrpc(ctx, request, get_raw_transaction).await,
        "get_staking_infos" => handle_mmrpc(ctx, request, get_staking_infos).await,
        "my_tx_history" => handle_mmrpc(ctx, request, my_tx_history_v2_rpc).await,
        "orderbook" => handle_mmrpc(ctx, request, orderbook_rpc_v2).await,
        "recreate_swap_data" => handle_mmrpc(ctx, request, recreate_swap_data).await,
        "remove_delegation" => handle_mmrpc(ctx, request, remove_delegation).await,
        "remove_node_from_version_stat" => handle_mmrpc(ctx, request, remove_node_from_version_stat).await,
        "sign_message" => handle_mmrpc(ctx, request, sign_message).await,
        "start_simple_market_maker_bot" => handle_mmrpc(ctx, request, start_simple_market_maker_bot).await,
        "start_version_stat_collection" => handle_mmrpc(ctx, request, start_version_stat_collection).await,
        "stop_simple_market_maker_bot" => handle_mmrpc(ctx, request, stop_simple_market_maker_bot).await,
        "stop_version_stat_collection" => handle_mmrpc(ctx, request, stop_version_stat_collection).await,
        "trade_preimage" => handle_mmrpc(ctx, request, trade_preimage_rpc).await,
        "update_version_stat_collection" => handle_mmrpc(ctx, request, update_version_stat_collection).await,
        "verify_message" => handle_mmrpc(ctx, request, verify_message).await,
        "withdraw" => handle_mmrpc(ctx, request, withdraw).await,
        #[cfg(not(target_arch = "wasm32"))]
        native_only_methods => match native_only_methods {
            "close_channel" => handle_mmrpc(ctx, request, close_channel).await,
            "connect_to_lightning_node" => handle_mmrpc(ctx, request, connect_to_lightning_node).await,
            "enable_lightning" => handle_mmrpc(ctx, request, enable_l2::<LightningCoin>).await,
            "generate_invoice" => handle_mmrpc(ctx, request, generate_invoice).await,
            "get_channel_details" => handle_mmrpc(ctx, request, get_channel_details).await,
            "get_claimable_balances" => handle_mmrpc(ctx, request, get_claimable_balances).await,
            "get_payment_details" => handle_mmrpc(ctx, request, get_payment_details).await,
            "list_closed_channels_by_filter" => handle_mmrpc(ctx, request, list_closed_channels_by_filter).await,
            "list_open_channels_by_filter" => handle_mmrpc(ctx, request, list_open_channels_by_filter).await,
            "list_payments_by_filter" => handle_mmrpc(ctx, request, list_payments_by_filter).await,
            "open_channel" => handle_mmrpc(ctx, request, open_channel).await,
            "send_payment" => handle_mmrpc(ctx, request, send_payment).await,
            "enable_solana_with_tokens" => {
                handle_mmrpc(ctx, request, enable_platform_coin_with_tokens::<SolanaCoin>).await
            },
            "enable_spl" => handle_mmrpc(ctx, request, enable_token::<SplToken>).await,
            "z_coin_tx_history" => handle_mmrpc(ctx, request, coins::my_tx_history_v2::z_coin_tx_history_rpc).await,
            _ => MmError::err(DispatcherError::NoSuchMethod),
        },
        #[cfg(target_arch = "wasm32")]
        _ => MmError::err(DispatcherError::NoSuchMethod),
    }
}

<<<<<<< HEAD
/// `task` dispatcher.
/// The full path is expected to be `task::method::action`.
/// For example, `task::withdraw::init`, `task::create_new_account::init` etc.
///
/// # Note
///
/// `task_method` is a method name with the `task::` prefix removed.
async fn rpc_task_dispatcher(
    request: MmRpcRequest,
    ctx: MmArc,
    task_method: String,
) -> DispatcherResult<Response<Vec<u8>>> {
    match task_method.as_str() {
        "account_balance::cancel" => handle_mmrpc(ctx, request, cancel_account_balance).await,
        "account_balance::init" => handle_mmrpc(ctx, request, init_account_balance).await,
        "account_balance::status" => handle_mmrpc(ctx, request, init_account_balance_status).await,
        "create_new_account::cancel" => handle_mmrpc(ctx, request, cancel_create_new_account).await,
        "create_new_account::init" => handle_mmrpc(ctx, request, init_create_new_account).await,
        "create_new_account::status" => handle_mmrpc(ctx, request, init_create_new_account_status).await,
        "create_new_account::user_action" => handle_mmrpc(ctx, request, init_create_new_account_user_action).await,
        "enable_qtum::cancel" => handle_mmrpc(ctx, request, cancel_init_standalone_coin::<QtumCoin>).await,
        "enable_qtum::init" => handle_mmrpc(ctx, request, init_standalone_coin::<QtumCoin>).await,
        "enable_qtum::status" => handle_mmrpc(ctx, request, init_standalone_coin_status::<QtumCoin>).await,
        "enable_qtum::user_action" => handle_mmrpc(ctx, request, init_standalone_coin_user_action::<QtumCoin>).await,
        "enable_utxo::cancel" => handle_mmrpc(ctx, request, cancel_init_standalone_coin::<UtxoStandardCoin>).await,
        "enable_utxo::init" => handle_mmrpc(ctx, request, init_standalone_coin::<UtxoStandardCoin>).await,
        "enable_utxo::status" => handle_mmrpc(ctx, request, init_standalone_coin_status::<UtxoStandardCoin>).await,
        "enable_utxo::user_action" => {
            handle_mmrpc(ctx, request, init_standalone_coin_user_action::<UtxoStandardCoin>).await
        },
        "scan_for_new_addresses::cancel" => handle_mmrpc(ctx, request, cancel_scan_for_new_addresses).await,
        "scan_for_new_addresses::init" => handle_mmrpc(ctx, request, init_scan_for_new_addresses).await,
        "scan_for_new_addresses::status" => handle_mmrpc(ctx, request, init_scan_for_new_addresses_status).await,
        "init_trezor::cancel" => handle_mmrpc(ctx, request, cancel_init_trezor).await,
        "init_trezor::init" => handle_mmrpc(ctx, request, init_trezor).await,
        "init_trezor::status" => handle_mmrpc(ctx, request, init_trezor_status).await,
        "init_trezor::user_action" => handle_mmrpc(ctx, request, init_trezor_user_action).await,
        "withdraw::cancel" => handle_mmrpc(ctx, request, cancel_withdraw).await,
        "withdraw::init" => handle_mmrpc(ctx, request, init_withdraw).await,
        "withdraw::status" => handle_mmrpc(ctx, request, withdraw_status).await,
        "withdraw::user_action" => handle_mmrpc(ctx, request, withdraw_user_action).await,
        #[cfg(not(target_arch = "wasm32"))]
        native_only_methods => match native_only_methods {
            "enable_z_coin::cancel" => handle_mmrpc(ctx, request, cancel_init_standalone_coin::<ZCoin>).await,
            "enable_z_coin::init" => handle_mmrpc(ctx, request, init_standalone_coin::<ZCoin>).await,
            "enable_z_coin::status" => handle_mmrpc(ctx, request, init_standalone_coin_status::<ZCoin>).await,
            "enable_z_coin::user_action" => handle_mmrpc(ctx, request, init_standalone_coin_user_action::<ZCoin>).await,
            _ => MmError::err(DispatcherError::NoSuchMethod),
        },
        #[cfg(target_arch = "wasm32")]
=======
/// `gui_storage` dispatcher.
///
/// # Note
///
/// `gui_storage_method` is a method name with the `gui_storage::` prefix removed.
async fn gui_storage_dispatcher(
    request: MmRpcRequest,
    ctx: MmArc,
    gui_storage_method: &str,
) -> DispatcherResult<Response<Vec<u8>>> {
    use mm2_gui_storage::rpc_commands as gui_storage_rpc;

    match gui_storage_method {
        "activate_coins" => handle_mmrpc(ctx, request, gui_storage_rpc::activate_coins).await,
        "add_account" => handle_mmrpc(ctx, request, gui_storage_rpc::add_account).await,
        "deactivate_coins" => handle_mmrpc(ctx, request, gui_storage_rpc::deactivate_coins).await,
        "delete_account" => handle_mmrpc(ctx, request, gui_storage_rpc::delete_account).await,
        "enable_account" => handle_mmrpc(ctx, request, gui_storage_rpc::enable_account).await,
        "get_accounts" => handle_mmrpc(ctx, request, gui_storage_rpc::get_accounts).await,
        "get_account_coins" => handle_mmrpc(ctx, request, gui_storage_rpc::get_account_coins).await,
        "get_enabled_account" => handle_mmrpc(ctx, request, gui_storage_rpc::get_enabled_account).await,
        "set_account_balance" => handle_mmrpc(ctx, request, gui_storage_rpc::set_account_balance).await,
        "set_account_description" => handle_mmrpc(ctx, request, gui_storage_rpc::set_account_description).await,
        "set_account_name" => handle_mmrpc(ctx, request, gui_storage_rpc::set_account_name).await,
>>>>>>> d6ddea7e
        _ => MmError::err(DispatcherError::NoSuchMethod),
    }
}<|MERGE_RESOLUTION|>--- conflicted
+++ resolved
@@ -125,15 +125,13 @@
 }
 
 async fn dispatcher_v2(request: MmRpcRequest, ctx: MmArc) -> DispatcherResult<Response<Vec<u8>>> {
-<<<<<<< HEAD
     if let Some(task_method) = request.method.strip_prefix("task::") {
         let task_method = task_method.to_string();
         return rpc_task_dispatcher(request, ctx, task_method).await;
-=======
+    }
     if let Some(gui_storage_method) = request.method.strip_prefix("gui_storage::") {
         let gui_storage_method = gui_storage_method.to_owned();
         return gui_storage_dispatcher(request, ctx, &gui_storage_method).await;
->>>>>>> d6ddea7e
     }
 
     match request.method.as_str() {
@@ -195,7 +193,6 @@
     }
 }
 
-<<<<<<< HEAD
 /// `task` dispatcher.
 /// The full path is expected to be `task::method::action`.
 /// For example, `task::withdraw::init`, `task::create_new_account::init` etc.
@@ -246,7 +243,10 @@
             _ => MmError::err(DispatcherError::NoSuchMethod),
         },
         #[cfg(target_arch = "wasm32")]
-=======
+        _ => MmError::err(DispatcherError::NoSuchMethod),
+    }
+}
+
 /// `gui_storage` dispatcher.
 ///
 /// # Note
@@ -271,7 +271,6 @@
         "set_account_balance" => handle_mmrpc(ctx, request, gui_storage_rpc::set_account_balance).await,
         "set_account_description" => handle_mmrpc(ctx, request, gui_storage_rpc::set_account_description).await,
         "set_account_name" => handle_mmrpc(ctx, request, gui_storage_rpc::set_account_name).await,
->>>>>>> d6ddea7e
         _ => MmError::err(DispatcherError::NoSuchMethod),
     }
 }