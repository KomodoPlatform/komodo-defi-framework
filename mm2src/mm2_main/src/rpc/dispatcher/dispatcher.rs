--- conflicted
+++ resolved
@@ -128,14 +128,11 @@
         "best_orders" => handle_mmrpc(ctx, request, best_orders_rpc_v2).await,
         "enable_bch_with_tokens" => handle_mmrpc(ctx, request, enable_platform_coin_with_tokens::<BchCoin>).await,
         "enable_slp" => handle_mmrpc(ctx, request, enable_token::<SlpToken>).await,
-<<<<<<< HEAD
+        "enable_eth_with_tokens" => handle_mmrpc(ctx, request, enable_platform_coin_with_tokens::<EthCoin>).await,
+        "enable_erc20" => handle_mmrpc(ctx, request, enable_token::<EthCoin>).await,
         "enable_tendermint_with_assets" => {
             handle_mmrpc(ctx, request, enable_platform_coin_with_tokens::<TendermintCoin>).await
         },
-=======
-        "enable_eth_with_tokens" => handle_mmrpc(ctx, request, enable_platform_coin_with_tokens::<EthCoin>).await,
-        "enable_erc20" => handle_mmrpc(ctx, request, enable_token::<EthCoin>).await,
->>>>>>> c46543c2
         "get_current_mtp" => handle_mmrpc(ctx, request, get_current_mtp_rpc).await,
         "get_new_address" => handle_mmrpc(ctx, request, get_new_address).await,
         "get_public_key" => handle_mmrpc(ctx, request, get_public_key).await,
