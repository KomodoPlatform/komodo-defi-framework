--- conflicted
+++ resolved
@@ -16,16 +16,7 @@
 use crate::lp_swap::{get_locked_amount_rpc, max_maker_vol, recreate_swap_data, trade_preimage_rpc};
 use crate::lp_wallet::{change_mnemonic_password, delete_wallet_rpc, get_mnemonic_rpc, get_wallet_names_rpc};
 use crate::rpc::lp_commands::db_id::get_shared_db_id;
-<<<<<<< HEAD
-use crate::rpc::lp_commands::lr_swap_api::{lr_execute_routed_trade_rpc, lr_find_best_quote_rpc,
-                                           lr_get_quotes_for_tokens_rpc};
-use crate::rpc::lp_commands::one_inch::rpcs::{one_inch_v6_0_classic_swap_contract_rpc,
-                                              one_inch_v6_0_classic_swap_create_rpc,
-                                              one_inch_v6_0_classic_swap_liquidity_sources_rpc,
-                                              one_inch_v6_0_classic_swap_quote_rpc,
-                                              one_inch_v6_0_classic_swap_tokens_rpc};
-=======
-use crate::rpc::lp_commands::lr_swap::{
+use crate::rpc::lp_commands::lr_swap_api::{
     lr_execute_routed_trade_rpc, lr_find_best_quote_rpc, lr_get_quotes_for_tokens_rpc,
 };
 use crate::rpc::lp_commands::one_inch::rpcs::{
@@ -33,7 +24,6 @@
     one_inch_v6_0_classic_swap_liquidity_sources_rpc, one_inch_v6_0_classic_swap_quote_rpc,
     one_inch_v6_0_classic_swap_tokens_rpc,
 };
->>>>>>> 68bc4ebf
 use crate::rpc::lp_commands::pubkey::*;
 use crate::rpc::lp_commands::tokens::get_token_info;
 use crate::rpc::lp_commands::tokens::{approve_token_rpc, get_token_allowance_rpc};
