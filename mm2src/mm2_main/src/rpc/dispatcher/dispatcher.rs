--- conflicted
+++ resolved
@@ -4,12 +4,8 @@
 use crate::mm2::lp_native_dex::init_metamask::{cancel_connect_metamask, connect_metamask, connect_metamask_status};
 use crate::mm2::lp_ordermatch::{best_orders_rpc_v2, orderbook_rpc_v2, start_simple_market_maker_bot,
                                 stop_simple_market_maker_bot};
-<<<<<<< HEAD
-use crate::mm2::lp_swap::swap_v2_rpcs::{my_recent_swaps_rpc, my_swap_status_rpc};
+use crate::mm2::lp_swap::swap_v2_rpcs::{active_swaps_rpc, my_recent_swaps_rpc, my_swap_status_rpc};
 use crate::mm2::lp_wallet::get_mnemonic_rpc;
-=======
-use crate::mm2::lp_swap::swap_v2_rpcs::{active_swaps_rpc, my_recent_swaps_rpc, my_swap_status_rpc};
->>>>>>> e0cd391b
 use crate::mm2::rpc::rate_limiter::{process_rate_limit, RateLimitContext};
 use crate::{mm2::lp_stats::{add_node_to_version_stat, remove_node_from_version_stat, start_version_stat_collection,
                             stop_version_stat_collection, update_version_stat_collection},
