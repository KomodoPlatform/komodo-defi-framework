--- conflicted
+++ resolved
@@ -12,12 +12,6 @@
 use crate::lp_swap::{get_locked_amount_rpc, max_maker_vol, recreate_swap_data, trade_preimage_rpc};
 use crate::lp_wallet::{get_mnemonic_rpc, get_wallet_names_rpc};
 use crate::rpc::lp_commands::db_id::get_shared_db_id;
-<<<<<<< HEAD
-use crate::rpc::lp_commands::pubkey::*;
-use crate::rpc::lp_commands::tokens::get_token_info;
-use crate::rpc::lp_commands::trezor::trezor_connection_status;
-use crate::rpc::rate_limiter::{process_rate_limit, RateLimitContext};
-=======
 use crate::rpc::lp_commands::one_inch::rpcs::{one_inch_v6_0_classic_swap_contract_rpc,
                                               one_inch_v6_0_classic_swap_create_rpc,
                                               one_inch_v6_0_classic_swap_liquidity_sources_rpc,
@@ -29,7 +23,6 @@
 use crate::rpc::lp_commands::trezor::trezor_connection_status;
 use crate::rpc::rate_limiter::{process_rate_limit, RateLimitContext};
 use coins::eth::fee_estimation::rpc::get_eth_estimated_fee_per_gas;
->>>>>>> 25503b1f
 use coins::eth::EthCoin;
 use coins::my_tx_history_v2::my_tx_history_v2_rpc;
 use coins::rpc_command::tendermint::staking::validators_rpc;
