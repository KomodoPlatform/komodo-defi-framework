use super::{DispatcherError, DispatcherResult, PUBLIC_METHODS};
use crate::mm2::lp_native_dex::init_hw::{cancel_init_trezor, init_trezor, init_trezor_status, init_trezor_user_action};
#[cfg(target_arch = "wasm32")]
use crate::mm2::lp_native_dex::init_metamask::{cancel_connect_metamask, connect_metamask, connect_metamask_status};
use crate::mm2::lp_ordermatch::{best_orders_rpc_v2, orderbook_rpc_v2, start_simple_market_maker_bot,
                                stop_simple_market_maker_bot};
use crate::mm2::rpc::rate_limiter::{process_rate_limit, RateLimitContext};
use crate::{mm2::lp_stats::{add_node_to_version_stat, remove_node_from_version_stat, start_version_stat_collection,
                            stop_version_stat_collection, update_version_stat_collection},
<<<<<<< HEAD
            mm2::lp_swap::{get_locked_amount_rpc, recreate_swap_data, trade_preimage_rpc},
=======
            mm2::lp_swap::{max_maker_vol, recreate_swap_data, trade_preimage_rpc},
>>>>>>> 7201146b
            mm2::rpc::lp_commands::{get_public_key, get_public_key_hash}};
use coins::eth::EthCoin;
use coins::my_tx_history_v2::my_tx_history_v2_rpc;
use coins::rpc_command::{account_balance::account_balance,
                         get_current_mtp::get_current_mtp_rpc,
                         get_enabled_coins::get_enabled_coins,
                         get_new_address::get_new_address,
                         init_account_balance::{cancel_account_balance, init_account_balance,
                                                init_account_balance_status},
                         init_create_account::{cancel_create_new_account, init_create_new_account,
                                               init_create_new_account_status, init_create_new_account_user_action},
                         init_scan_for_new_addresses::{cancel_scan_for_new_addresses, init_scan_for_new_addresses,
                                                       init_scan_for_new_addresses_status},
                         init_withdraw::{cancel_withdraw, init_withdraw, withdraw_status, withdraw_user_action}};
use coins::tendermint::{TendermintCoin, TendermintToken};
use coins::utxo::bch::BchCoin;
use coins::utxo::qtum::QtumCoin;
use coins::utxo::slp::SlpToken;
use coins::utxo::utxo_standard::UtxoStandardCoin;
use coins::{add_delegation, get_raw_transaction, get_staking_infos, remove_delegation, sign_message, verify_message,
            withdraw};
#[cfg(all(not(target_os = "ios"), not(target_os = "android"), not(target_arch = "wasm32")))]
use coins::{SolanaCoin, SplToken};
use coins_activation::{cancel_init_l2, cancel_init_standalone_coin, enable_platform_coin_with_tokens, enable_token,
                       init_l2, init_l2_status, init_l2_user_action, init_standalone_coin,
                       init_standalone_coin_status, init_standalone_coin_user_action};
use common::log::{error, warn};
use common::HttpStatusCode;
use futures::Future as Future03;
use http::Response;
use mm2_core::mm_ctx::MmArc;
use mm2_err_handle::prelude::*;
use mm2_rpc::mm_protocol::{MmRpcBuilder, MmRpcRequest, MmRpcVersion};
use serde::de::DeserializeOwned;
use serde_json::{self as json, Value as Json};
use std::net::SocketAddr;

cfg_native! {
    use coins::lightning::LightningCoin;
    use coins::z_coin::ZCoin;
}

pub async fn process_single_request(
    ctx: MmArc,
    req: Json,
    client: SocketAddr,
    local_only: bool,
) -> DispatcherResult<Response<Vec<u8>>> {
    let request: MmRpcRequest = json::from_value(req)?;

    // https://github.com/artemii235/SuperNET/issues/368
    let method_name = Some(request.method.as_str());
    if local_only && !client.ip().is_loopback() && !PUBLIC_METHODS.contains(&method_name) {
        return MmError::err(DispatcherError::LocalHostOnly);
    }

    let rate_limit_ctx = RateLimitContext::from_ctx(&ctx).unwrap();
    if rate_limit_ctx.is_banned(client.ip()).await {
        return MmError::err(DispatcherError::Banned);
    }

    auth(&request, &ctx, &client).await?;
    match request.mmrpc {
        MmRpcVersion::V2 => dispatcher_v2(request, ctx).await,
    }
}

/// # Examples
///
/// ```rust
/// async fn withdraw(request: WithdrawRequest) -> Result<TransactionDetails, MmError<WithdrawError>>
/// ```
///
/// where
///     `Request` = `WithdrawRequest`,
///     `T` = `TransactionDetails`,
///     `E` = `WithdrawError`
async fn handle_mmrpc<Handler, Fut, Request, T, E>(
    ctx: MmArc,
    request: MmRpcRequest,
    handler: Handler,
) -> DispatcherResult<Response<Vec<u8>>>
where
    Handler: FnOnce(MmArc, Request) -> Fut,
    Fut: Future03<Output = Result<T, MmError<E>>>,
    Request: DeserializeOwned,
    T: serde::Serialize + 'static,
    E: SerMmErrorType + HttpStatusCode + 'static,
{
    let params = json::from_value(request.params)?;
    let result = handler(ctx, params).await;
    if let Err(ref e) = result {
        error!("RPC error response: {}", e);
    }

    let response = MmRpcBuilder::from_result(result)
        .version(request.mmrpc)
        .id(request.id)
        .build();
    Ok(response.serialize_http_response())
}

async fn auth(request: &MmRpcRequest, ctx: &MmArc, client: &SocketAddr) -> DispatcherResult<()> {
    if PUBLIC_METHODS.contains(&Some(request.method.as_str())) {
        return Ok(());
    }

    let rpc_password = ctx.conf["rpc_password"].as_str().unwrap_or_else(|| {
        warn!("'rpc_password' is not set in the config");
        ""
    });
    match request.userpass {
        Some(ref userpass) if userpass == rpc_password => Ok(()),
        Some(_) => Err(process_rate_limit(ctx, client).await),
        None => MmError::err(DispatcherError::UserpassIsNotSet),
    }
}

async fn dispatcher_v2(request: MmRpcRequest, ctx: MmArc) -> DispatcherResult<Response<Vec<u8>>> {
    if let Some(task_method) = request.method.strip_prefix("task::") {
        let task_method = task_method.to_string();
        return rpc_task_dispatcher(request, ctx, task_method).await;
    }
    if let Some(gui_storage_method) = request.method.strip_prefix("gui_storage::") {
        let gui_storage_method = gui_storage_method.to_owned();
        return gui_storage_dispatcher(request, ctx, &gui_storage_method).await;
    }

    #[cfg(not(target_arch = "wasm32"))]
    if let Some(lightning_method) = request.method.strip_prefix("lightning::") {
        let lightning_method = lightning_method.to_owned();
        return lightning_dispatcher(request, ctx, &lightning_method).await;
    }

    match request.method.as_str() {
        "account_balance" => handle_mmrpc(ctx, request, account_balance).await,
        "add_delegation" => handle_mmrpc(ctx, request, add_delegation).await,
        "add_node_to_version_stat" => handle_mmrpc(ctx, request, add_node_to_version_stat).await,
        "best_orders" => handle_mmrpc(ctx, request, best_orders_rpc_v2).await,
        "enable_bch_with_tokens" => handle_mmrpc(ctx, request, enable_platform_coin_with_tokens::<BchCoin>).await,
        "enable_slp" => handle_mmrpc(ctx, request, enable_token::<SlpToken>).await,
        "enable_eth_with_tokens" => handle_mmrpc(ctx, request, enable_platform_coin_with_tokens::<EthCoin>).await,
        "enable_erc20" => handle_mmrpc(ctx, request, enable_token::<EthCoin>).await,
        "enable_tendermint_with_assets" => {
            handle_mmrpc(ctx, request, enable_platform_coin_with_tokens::<TendermintCoin>).await
        },
        "enable_tendermint_token" => handle_mmrpc(ctx, request, enable_token::<TendermintToken>).await,
        "get_current_mtp" => handle_mmrpc(ctx, request, get_current_mtp_rpc).await,
        "get_enabled_coins" => handle_mmrpc(ctx, request, get_enabled_coins).await,
        "get_locked_amount" => handle_mmrpc(ctx, request, get_locked_amount_rpc).await,
        "get_new_address" => handle_mmrpc(ctx, request, get_new_address).await,
        "get_public_key" => handle_mmrpc(ctx, request, get_public_key).await,
        "get_public_key_hash" => handle_mmrpc(ctx, request, get_public_key_hash).await,
        "get_raw_transaction" => handle_mmrpc(ctx, request, get_raw_transaction).await,
        "get_staking_infos" => handle_mmrpc(ctx, request, get_staking_infos).await,
        "max_maker_vol" => handle_mmrpc(ctx, request, max_maker_vol).await,
        "my_tx_history" => handle_mmrpc(ctx, request, my_tx_history_v2_rpc).await,
        "orderbook" => handle_mmrpc(ctx, request, orderbook_rpc_v2).await,
        "recreate_swap_data" => handle_mmrpc(ctx, request, recreate_swap_data).await,
        "remove_delegation" => handle_mmrpc(ctx, request, remove_delegation).await,
        "remove_node_from_version_stat" => handle_mmrpc(ctx, request, remove_node_from_version_stat).await,
        "sign_message" => handle_mmrpc(ctx, request, sign_message).await,
        "start_simple_market_maker_bot" => handle_mmrpc(ctx, request, start_simple_market_maker_bot).await,
        "start_version_stat_collection" => handle_mmrpc(ctx, request, start_version_stat_collection).await,
        "stop_simple_market_maker_bot" => handle_mmrpc(ctx, request, stop_simple_market_maker_bot).await,
        "stop_version_stat_collection" => handle_mmrpc(ctx, request, stop_version_stat_collection).await,
        "trade_preimage" => handle_mmrpc(ctx, request, trade_preimage_rpc).await,
        "update_version_stat_collection" => handle_mmrpc(ctx, request, update_version_stat_collection).await,
        "verify_message" => handle_mmrpc(ctx, request, verify_message).await,
        "withdraw" => handle_mmrpc(ctx, request, withdraw).await,
        #[cfg(not(target_arch = "wasm32"))]
        native_only_methods => match native_only_methods {
            #[cfg(all(not(target_os = "ios"), not(target_os = "android")))]
            "enable_solana_with_tokens" => {
                handle_mmrpc(ctx, request, enable_platform_coin_with_tokens::<SolanaCoin>).await
            },
            #[cfg(all(not(target_os = "ios"), not(target_os = "android")))]
            "enable_spl" => handle_mmrpc(ctx, request, enable_token::<SplToken>).await,
            "z_coin_tx_history" => handle_mmrpc(ctx, request, coins::my_tx_history_v2::z_coin_tx_history_rpc).await,
            _ => MmError::err(DispatcherError::NoSuchMethod),
        },
        #[cfg(target_arch = "wasm32")]
        _ => MmError::err(DispatcherError::NoSuchMethod),
    }
}

/// `task` dispatcher.
/// The full path is expected to be `task::method::action`.
/// For example, `task::withdraw::init`, `task::create_new_account::init` etc.
///
/// # Note
///
/// `task_method` is a method name with the `task::` prefix removed.
async fn rpc_task_dispatcher(
    request: MmRpcRequest,
    ctx: MmArc,
    task_method: String,
) -> DispatcherResult<Response<Vec<u8>>> {
    match task_method.as_str() {
        "account_balance::cancel" => handle_mmrpc(ctx, request, cancel_account_balance).await,
        "account_balance::init" => handle_mmrpc(ctx, request, init_account_balance).await,
        "account_balance::status" => handle_mmrpc(ctx, request, init_account_balance_status).await,
        "create_new_account::cancel" => handle_mmrpc(ctx, request, cancel_create_new_account).await,
        "create_new_account::init" => handle_mmrpc(ctx, request, init_create_new_account).await,
        "create_new_account::status" => handle_mmrpc(ctx, request, init_create_new_account_status).await,
        "create_new_account::user_action" => handle_mmrpc(ctx, request, init_create_new_account_user_action).await,
        "enable_qtum::cancel" => handle_mmrpc(ctx, request, cancel_init_standalone_coin::<QtumCoin>).await,
        "enable_qtum::init" => handle_mmrpc(ctx, request, init_standalone_coin::<QtumCoin>).await,
        "enable_qtum::status" => handle_mmrpc(ctx, request, init_standalone_coin_status::<QtumCoin>).await,
        "enable_qtum::user_action" => handle_mmrpc(ctx, request, init_standalone_coin_user_action::<QtumCoin>).await,
        "enable_utxo::cancel" => handle_mmrpc(ctx, request, cancel_init_standalone_coin::<UtxoStandardCoin>).await,
        "enable_utxo::init" => handle_mmrpc(ctx, request, init_standalone_coin::<UtxoStandardCoin>).await,
        "enable_utxo::status" => handle_mmrpc(ctx, request, init_standalone_coin_status::<UtxoStandardCoin>).await,
        "enable_utxo::user_action" => {
            handle_mmrpc(ctx, request, init_standalone_coin_user_action::<UtxoStandardCoin>).await
        },
        "scan_for_new_addresses::cancel" => handle_mmrpc(ctx, request, cancel_scan_for_new_addresses).await,
        "scan_for_new_addresses::init" => handle_mmrpc(ctx, request, init_scan_for_new_addresses).await,
        "scan_for_new_addresses::status" => handle_mmrpc(ctx, request, init_scan_for_new_addresses_status).await,
        "init_trezor::cancel" => handle_mmrpc(ctx, request, cancel_init_trezor).await,
        "init_trezor::init" => handle_mmrpc(ctx, request, init_trezor).await,
        "init_trezor::status" => handle_mmrpc(ctx, request, init_trezor_status).await,
        "init_trezor::user_action" => handle_mmrpc(ctx, request, init_trezor_user_action).await,
        "withdraw::cancel" => handle_mmrpc(ctx, request, cancel_withdraw).await,
        "withdraw::init" => handle_mmrpc(ctx, request, init_withdraw).await,
        "withdraw::status" => handle_mmrpc(ctx, request, withdraw_status).await,
        "withdraw::user_action" => handle_mmrpc(ctx, request, withdraw_user_action).await,
        #[cfg(not(target_arch = "wasm32"))]
        native_only_methods => match native_only_methods {
            "enable_lightning::cancel" => handle_mmrpc(ctx, request, cancel_init_l2::<LightningCoin>).await,
            "enable_lightning::init" => handle_mmrpc(ctx, request, init_l2::<LightningCoin>).await,
            "enable_lightning::status" => handle_mmrpc(ctx, request, init_l2_status::<LightningCoin>).await,
            "enable_lightning::user_action" => handle_mmrpc(ctx, request, init_l2_user_action::<LightningCoin>).await,
            "enable_z_coin::cancel" => handle_mmrpc(ctx, request, cancel_init_standalone_coin::<ZCoin>).await,
            "enable_z_coin::init" => handle_mmrpc(ctx, request, init_standalone_coin::<ZCoin>).await,
            "enable_z_coin::status" => handle_mmrpc(ctx, request, init_standalone_coin_status::<ZCoin>).await,
            "enable_z_coin::user_action" => handle_mmrpc(ctx, request, init_standalone_coin_user_action::<ZCoin>).await,
            _ => MmError::err(DispatcherError::NoSuchMethod),
        },
        #[cfg(target_arch = "wasm32")]
        wasm_only_methods => match wasm_only_methods {
            "connect_metamask::cancel" => handle_mmrpc(ctx, request, cancel_connect_metamask).await,
            "connect_metamask::init" => handle_mmrpc(ctx, request, connect_metamask).await,
            "connect_metamask::status" => handle_mmrpc(ctx, request, connect_metamask_status).await,
            _ => MmError::err(DispatcherError::NoSuchMethod),
        },
    }
}

/// `gui_storage` dispatcher.
///
/// # Note
///
/// `gui_storage_method` is a method name with the `gui_storage::` prefix removed.
async fn gui_storage_dispatcher(
    request: MmRpcRequest,
    ctx: MmArc,
    gui_storage_method: &str,
) -> DispatcherResult<Response<Vec<u8>>> {
    use mm2_gui_storage::rpc_commands as gui_storage_rpc;

    match gui_storage_method {
        "activate_coins" => handle_mmrpc(ctx, request, gui_storage_rpc::activate_coins).await,
        "add_account" => handle_mmrpc(ctx, request, gui_storage_rpc::add_account).await,
        "deactivate_coins" => handle_mmrpc(ctx, request, gui_storage_rpc::deactivate_coins).await,
        "delete_account" => handle_mmrpc(ctx, request, gui_storage_rpc::delete_account).await,
        "enable_account" => handle_mmrpc(ctx, request, gui_storage_rpc::enable_account).await,
        "get_accounts" => handle_mmrpc(ctx, request, gui_storage_rpc::get_accounts).await,
        "get_account_coins" => handle_mmrpc(ctx, request, gui_storage_rpc::get_account_coins).await,
        "get_enabled_account" => handle_mmrpc(ctx, request, gui_storage_rpc::get_enabled_account).await,
        "set_account_balance" => handle_mmrpc(ctx, request, gui_storage_rpc::set_account_balance).await,
        "set_account_description" => handle_mmrpc(ctx, request, gui_storage_rpc::set_account_description).await,
        "set_account_name" => handle_mmrpc(ctx, request, gui_storage_rpc::set_account_name).await,
        _ => MmError::err(DispatcherError::NoSuchMethod),
    }
}

/// `lightning` dispatcher.
///
/// # Note
///
/// `lightning_method` is a method name with the `lightning::` prefix removed.
#[cfg(not(target_arch = "wasm32"))]
async fn lightning_dispatcher(
    request: MmRpcRequest,
    ctx: MmArc,
    lightning_method: &str,
) -> DispatcherResult<Response<Vec<u8>>> {
    use coins::rpc_command::lightning::{channels, nodes, payments};

    match lightning_method {
        "channels::close_channel" => handle_mmrpc(ctx, request, channels::close_channel).await,
        "channels::get_channel_details" => handle_mmrpc(ctx, request, channels::get_channel_details).await,
        "channels::get_claimable_balances" => handle_mmrpc(ctx, request, channels::get_claimable_balances).await,
        "channels::list_closed_channels_by_filter" => {
            handle_mmrpc(ctx, request, channels::list_closed_channels_by_filter).await
        },
        "channels::list_open_channels_by_filter" => {
            handle_mmrpc(ctx, request, channels::list_open_channels_by_filter).await
        },
        "channels::open_channel" => handle_mmrpc(ctx, request, channels::open_channel).await,
        "channels::update_channel" => handle_mmrpc(ctx, request, channels::update_channel).await,
        "nodes::add_trusted_node" => handle_mmrpc(ctx, request, nodes::add_trusted_node).await,
        "nodes::connect_to_node" => handle_mmrpc(ctx, request, nodes::connect_to_node).await,
        "nodes::list_trusted_nodes" => handle_mmrpc(ctx, request, nodes::list_trusted_nodes).await,
        "nodes::remove_trusted_node" => handle_mmrpc(ctx, request, nodes::remove_trusted_node).await,
        "payments::generate_invoice" => handle_mmrpc(ctx, request, payments::generate_invoice).await,
        "payments::get_payment_details" => handle_mmrpc(ctx, request, payments::get_payment_details).await,
        "payments::list_payments_by_filter" => handle_mmrpc(ctx, request, payments::list_payments_by_filter).await,
        "payments::send_payment" => handle_mmrpc(ctx, request, payments::send_payment).await,
        _ => MmError::err(DispatcherError::NoSuchMethod),
    }
}<|MERGE_RESOLUTION|>--- conflicted
+++ resolved
@@ -7,11 +7,7 @@
 use crate::mm2::rpc::rate_limiter::{process_rate_limit, RateLimitContext};
 use crate::{mm2::lp_stats::{add_node_to_version_stat, remove_node_from_version_stat, start_version_stat_collection,
                             stop_version_stat_collection, update_version_stat_collection},
-<<<<<<< HEAD
-            mm2::lp_swap::{get_locked_amount_rpc, recreate_swap_data, trade_preimage_rpc},
-=======
-            mm2::lp_swap::{max_maker_vol, recreate_swap_data, trade_preimage_rpc},
->>>>>>> 7201146b
+            mm2::lp_swap::{get_locked_amount_rpc, max_maker_vol, recreate_swap_data, trade_preimage_rpc},
             mm2::rpc::lp_commands::{get_public_key, get_public_key_hash}};
 use coins::eth::EthCoin;
 use coins::my_tx_history_v2::my_tx_history_v2_rpc;
