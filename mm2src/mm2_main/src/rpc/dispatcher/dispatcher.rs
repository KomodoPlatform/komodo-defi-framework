--- conflicted
+++ resolved
@@ -1,10 +1,7 @@
 use super::{DispatcherError, DispatcherResult, PUBLIC_METHODS};
-<<<<<<< HEAD
 use crate::ext_api::one_inch::rpcs::{one_inch_v6_0_classic_swap_contract_rpc, one_inch_v6_0_classic_swap_create_rpc,
                                      one_inch_v6_0_classic_swap_quote_rpc};
-=======
 use crate::lp_healthcheck::peer_connection_healthcheck_rpc;
->>>>>>> 4e8bc50a
 use crate::lp_native_dex::init_hw::{cancel_init_trezor, init_trezor, init_trezor_status, init_trezor_user_action};
 #[cfg(target_arch = "wasm32")]
 use crate::lp_native_dex::init_metamask::{cancel_connect_metamask, connect_metamask, connect_metamask_status};
@@ -41,22 +38,9 @@
 use coins::utxo::slp::SlpToken;
 use coins::utxo::utxo_standard::UtxoStandardCoin;
 use coins::z_coin::ZCoin;
-<<<<<<< HEAD
 use coins::{add_delegation, allowance_rpc, approve_rpc, get_my_address, get_raw_transaction, get_staking_infos,
             get_swap_transaction_fee_policy, nft, remove_delegation, set_swap_transaction_fee_policy, sign_message,
             sign_raw_transaction, verify_message, withdraw};
-#[cfg(all(
-    feature = "enable-solana",
-    not(target_os = "ios"),
-    not(target_os = "android"),
-    not(target_arch = "wasm32")
-))]
-use coins::{SolanaCoin, SplToken};
-=======
-use coins::{add_delegation, get_my_address, get_raw_transaction, get_staking_infos, get_swap_transaction_fee_policy,
-            nft, remove_delegation, set_swap_transaction_fee_policy, sign_message, sign_raw_transaction,
-            verify_message, withdraw};
->>>>>>> 4e8bc50a
 use coins_activation::{cancel_init_l2, cancel_init_platform_coin_with_tokens, cancel_init_standalone_coin,
                        cancel_init_token, enable_platform_coin_with_tokens, enable_token, init_l2, init_l2_status,
                        init_l2_user_action, init_platform_coin_with_tokens, init_platform_coin_with_tokens_status,
@@ -237,23 +221,9 @@
         "set_swap_transaction_fee_policy" => handle_mmrpc(ctx, request, set_swap_transaction_fee_policy).await,
         "send_asked_data" => handle_mmrpc(ctx, request, send_asked_data_rpc).await,
         "z_coin_tx_history" => handle_mmrpc(ctx, request, coins::my_tx_history_v2::z_coin_tx_history_rpc).await,
-<<<<<<< HEAD
         "1inch_v6_0_classic_swap_contract" => handle_mmrpc(ctx, request, one_inch_v6_0_classic_swap_contract_rpc).await,
         "1inch_v6_0_classic_swap_quote" => handle_mmrpc(ctx, request, one_inch_v6_0_classic_swap_quote_rpc).await,
         "1inch_v6_0_classic_swap_create" => handle_mmrpc(ctx, request, one_inch_v6_0_classic_swap_create_rpc).await,
-        #[cfg(not(target_arch = "wasm32"))]
-        native_only_methods => match native_only_methods {
-            #[cfg(all(feature = "enable-solana", not(target_os = "ios"), not(target_os = "android")))]
-            "enable_solana_with_tokens" => {
-                handle_mmrpc(ctx, request, enable_platform_coin_with_tokens::<SolanaCoin>).await
-            },
-            #[cfg(all(feature = "enable-solana", not(target_os = "ios"), not(target_os = "android")))]
-            "enable_spl" => handle_mmrpc(ctx, request, enable_token::<SplToken>).await,
-            _ => MmError::err(DispatcherError::NoSuchMethod),
-        },
-        #[cfg(target_arch = "wasm32")]
-=======
->>>>>>> 4e8bc50a
         _ => MmError::err(DispatcherError::NoSuchMethod),
     }
 }
