--- conflicted
+++ resolved
@@ -29,14 +29,9 @@
 use coins::utxo::qtum::QtumCoin;
 use coins::utxo::slp::SlpToken;
 use coins::utxo::utxo_standard::UtxoStandardCoin;
-<<<<<<< HEAD
 use coins::z_coin::ZCoin;
-use coins::{add_delegation, get_my_address, get_raw_transaction, get_staking_infos, remove_delegation, sign_message,
-            verify_message, withdraw};
-=======
 use coins::{add_delegation, get_my_address, get_raw_transaction, get_staking_infos, nft, remove_delegation,
             sign_message, sign_raw_transaction, verify_message, withdraw};
->>>>>>> 1a64a9c0
 #[cfg(all(
     feature = "enable-solana",
     not(target_os = "ios"),
