--- conflicted
+++ resolved
@@ -219,21 +219,6 @@
         "get_swap_transaction_fee_policy" => handle_mmrpc(ctx, request, get_swap_transaction_fee_policy).await,
         "set_swap_transaction_fee_policy" => handle_mmrpc(ctx, request, set_swap_transaction_fee_policy).await,
         "send_asked_data" => handle_mmrpc(ctx, request, send_asked_data_rpc).await,
-<<<<<<< HEAD
-        #[cfg(not(target_arch = "wasm32"))]
-        native_only_methods => match native_only_methods {
-            #[cfg(all(feature = "enable-solana", not(target_os = "ios"), not(target_os = "android")))]
-            "enable_solana_with_tokens" => {
-                handle_mmrpc(ctx, request, enable_platform_coin_with_tokens::<SolanaCoin>).await
-            },
-            #[cfg(all(feature = "enable-solana", not(target_os = "ios"), not(target_os = "android")))]
-            "enable_spl" => handle_mmrpc(ctx, request, enable_token::<SplToken>).await,
-            _ => MmError::err(DispatcherError::NoSuchMethod),
-        },
-        #[cfg(target_arch = "wasm32")]
-=======
-        "z_coin_tx_history" => handle_mmrpc(ctx, request, coins::my_tx_history_v2::z_coin_tx_history_rpc).await,
->>>>>>> 4e8bc50a
         _ => MmError::err(DispatcherError::NoSuchMethod),
     }
 }
