--- conflicted
+++ resolved
@@ -209,12 +209,8 @@
         },
         "enable_tendermint_token" => handle_mmrpc(ctx, request, enable_token::<TendermintToken>).await,
         "get_current_mtp" => handle_mmrpc(ctx, request, get_current_mtp_rpc).await,
-<<<<<<< HEAD
         "get_crypto_ctxs_state" => handle_mmrpc(ctx, request, get_crypto_ctxs_init_state).await,
-        "get_enabled_coins" => handle_mmrpc(ctx, request, get_enabled_coins).await,
-=======
         "get_enabled_coins" => handle_mmrpc(ctx, request, get_enabled_coins_rpc).await,
->>>>>>> 0c39e502
         "get_locked_amount" => handle_mmrpc(ctx, request, get_locked_amount_rpc).await,
         "get_mnemonic" => handle_mmrpc(ctx, request, get_mnemonic_rpc).await,
         "get_my_address" => handle_mmrpc(ctx, request, get_my_address).await,
