--- conflicted
+++ resolved
@@ -1,17 +1,10 @@
 use super::errors::ApiIntegrationRpcError;
-<<<<<<< HEAD
-use super::types::{AggregationContractRequest, ClassicSwapCreateRequest, ClassicSwapLiquiditySourcesRequest,
-                   ClassicSwapLiquiditySourcesResponse, ClassicSwapQuoteRequest, ClassicSwapResponse,
-                   ClassicSwapTokensRequest, ClassicSwapTokensResponse};
-use coins::eth::{u256_from_big_decimal, EthCoin, EthCoinType};
-=======
 use super::types::{
     AggregationContractRequest, ClassicSwapCreateRequest, ClassicSwapLiquiditySourcesRequest,
     ClassicSwapLiquiditySourcesResponse, ClassicSwapQuoteRequest, ClassicSwapResponse, ClassicSwapTokensRequest,
     ClassicSwapTokensResponse,
 };
-use coins::eth::{wei_from_big_decimal, EthCoin, EthCoinType};
->>>>>>> f5f0b18c
+use coins::eth::{u256_from_big_decimal, EthCoin, EthCoinType};
 use coins::hd_wallet::DisplayAddress;
 use coins::{lp_coinfind_or_err, CoinWithDerivationMethod, MmCoin, MmCoinEnum, Ticker};
 use ethereum_types::Address;
