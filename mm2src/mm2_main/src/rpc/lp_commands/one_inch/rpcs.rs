use super::errors::ApiIntegrationRpcError;
use super::types::{AggregationContractRequest, ClassicSwapCreateRequest, ClassicSwapLiquiditySourcesRequest,
                   ClassicSwapLiquiditySourcesResponse, ClassicSwapQuoteRequest, ClassicSwapResponse,
                   ClassicSwapTokensRequest, ClassicSwapTokensResponse};
use coins::eth::{wei_from_big_decimal, EthCoin, EthCoinType};
use coins::hd_wallet::DisplayAddress;
use coins::{lp_coinfind_or_err, CoinWithDerivationMethod, MmCoin, MmCoinEnum, Ticker};
use ethereum_types::Address;
use mm2_core::mm_ctx::MmArc;
use mm2_err_handle::prelude::*;
use std::str::FromStr;
use trading_api::one_inch_api::classic_swap_types::{ClassicSwapCreateParams, ClassicSwapQuoteParams,
                                                    ProtocolsResponse, TokensResponse};
use trading_api::one_inch_api::client::{ApiClient, SwapApiMethods, SwapUrlBuilder};

/// "1inch_v6_0_classic_swap_contract" rpc impl
/// used to get contract address (for e.g. to approve funds)
pub async fn one_inch_v6_0_classic_swap_contract_rpc(
    _ctx: MmArc,
    _req: AggregationContractRequest,
) -> MmResult<String, ApiIntegrationRpcError> {
    Ok(ApiClient::classic_swap_contract().to_owned())
}

/// "1inch_classic_swap_quote" rpc impl
pub async fn one_inch_v6_0_classic_swap_quote_rpc(
    ctx: MmArc,
    req: ClassicSwapQuoteRequest,
) -> MmResult<ClassicSwapResponse, ApiIntegrationRpcError> {
    let (base, base_contract) = get_coin_for_one_inch(&ctx, &req.base).await?;
    let (rel, rel_contract) = get_coin_for_one_inch(&ctx, &req.rel).await?;
    let base_chain_id = base.chain_id().ok_or(ApiIntegrationRpcError::ChainNotSupported)?;
    let rel_chain_id = rel.chain_id().ok_or(ApiIntegrationRpcError::ChainNotSupported)?;
    api_supports_pair(base_chain_id, rel_chain_id)?;
    let sell_amount = wei_from_big_decimal(&req.amount.to_decimal(), base.decimals())
        .mm_err(|err| ApiIntegrationRpcError::InvalidParam(err.to_string()))?;
    let query_params = ClassicSwapQuoteParams::new(
        base_contract.display_address(),
        rel_contract.display_address(),
        sell_amount.to_string(),
    )
    .with_fee(req.fee)
    .with_protocols(req.protocols)
    .with_gas_price(req.gas_price)
    .with_complexity_level(req.complexity_level)
    .with_parts(req.parts)
    .with_main_route_parts(req.main_route_parts)
    .with_gas_limit(req.gas_limit)
    .with_include_tokens_info(Some(req.include_tokens_info))
    .with_include_protocols(Some(req.include_protocols))
    .with_include_gas(Some(req.include_gas))
    .with_connector_tokens(req.connector_tokens)
    .build_query_params()
    .map_mm_err()?;
    let url = SwapUrlBuilder::create_api_url_builder(&ctx, base_chain_id, SwapApiMethods::ClassicSwapQuote)
        .map_mm_err()?
        .with_query_params(query_params)
        .build()
        .map_mm_err()?;
    let quote = ApiClient::call_api(url).await.map_mm_err()?;
    ClassicSwapResponse::from_api_classic_swap_data(&ctx, base_chain_id, quote) // use 'base' as amount in errors is in the src coin
        .await
        .mm_err(|err| ApiIntegrationRpcError::ApiDataError(err.to_string()))
}

/// "1inch_classic_swap_create" rpc implementation
/// This rpc actually returns a transaction to call the 1inch swap aggregation contract. GUI should sign it and send to the chain.
/// We don't verify the transaction in any way and trust the 1inch api.
pub async fn one_inch_v6_0_classic_swap_create_rpc(
    ctx: MmArc,
    req: ClassicSwapCreateRequest,
) -> MmResult<ClassicSwapResponse, ApiIntegrationRpcError> {
    let (base, base_contract) = get_coin_for_one_inch(&ctx, &req.base).await?;
    let (rel, rel_contract) = get_coin_for_one_inch(&ctx, &req.rel).await?;
    let base_chain_id = base.chain_id().ok_or(ApiIntegrationRpcError::ChainNotSupported)?;
    let rel_chain_id = rel.chain_id().ok_or(ApiIntegrationRpcError::ChainNotSupported)?;
    api_supports_pair(base_chain_id, rel_chain_id)?;
    let sell_amount = wei_from_big_decimal(&req.amount.to_decimal(), base.decimals())
        .mm_err(|err| ApiIntegrationRpcError::InvalidParam(err.to_string()))?;
    let single_address = base.derivation_method().single_addr_or_err().await.map_mm_err()?;

    let query_params = ClassicSwapCreateParams::new(
        base_contract.display_address(),
        rel_contract.display_address(),
        sell_amount.to_string(),
        single_address.display_address(),
        req.slippage,
    )
    .with_fee(req.fee)
    .with_protocols(req.protocols)
    .with_gas_price(req.gas_price)
    .with_complexity_level(req.complexity_level)
    .with_parts(req.parts)
    .with_main_route_parts(req.main_route_parts)
    .with_gas_limit(req.gas_limit)
    .with_include_tokens_info(Some(req.include_tokens_info))
    .with_include_protocols(Some(req.include_protocols))
    .with_include_gas(Some(req.include_gas))
    .with_connector_tokens(req.connector_tokens)
    .with_excluded_protocols(req.excluded_protocols)
    .with_permit(req.permit)
    .with_compatibility(req.compatibility)
    .with_receiver(req.receiver)
    .with_referrer(req.referrer)
    .with_disable_estimate(req.disable_estimate)
    .with_allow_partial_fill(req.allow_partial_fill)
    .with_use_permit2(req.use_permit2)
    .build_query_params()
    .map_mm_err()?;
    let url = SwapUrlBuilder::create_api_url_builder(&ctx, base_chain_id, SwapApiMethods::ClassicSwapCreate)
        .map_mm_err()?
        .with_query_params(query_params)
        .build()
        .map_mm_err()?;
    let swap_with_tx = ApiClient::call_api(url).await.map_mm_err()?;
    ClassicSwapResponse::from_api_classic_swap_data(&ctx, base_chain_id, swap_with_tx)
        .await
        .mm_err(|err| ApiIntegrationRpcError::ApiDataError(err.to_string()))
}

/// "1inch_v6_0_classic_swap_liquidity_sources" rpc implementation.
/// Returns list of DEX available for routing with the 1inch Aggregation contract
pub async fn one_inch_v6_0_classic_swap_liquidity_sources_rpc(
    ctx: MmArc,
    req: ClassicSwapLiquiditySourcesRequest,
) -> MmResult<ClassicSwapLiquiditySourcesResponse, ApiIntegrationRpcError> {
    let url = SwapUrlBuilder::create_api_url_builder(&ctx, req.chain_id, SwapApiMethods::LiquiditySources)
        .map_mm_err()?
        .build()
        .map_mm_err()?;
    let response: ProtocolsResponse = ApiClient::call_api(url).await.map_mm_err()?;
    Ok(ClassicSwapLiquiditySourcesResponse {
        protocols: response.protocols,
    })
}

/// "1inch_classic_swap_tokens" rpc implementation.
/// Returns list of tokens available for 1inch classic swaps
pub async fn one_inch_v6_0_classic_swap_tokens_rpc(
    ctx: MmArc,
    req: ClassicSwapTokensRequest,
) -> MmResult<ClassicSwapTokensResponse, ApiIntegrationRpcError> {
    let url = SwapUrlBuilder::create_api_url_builder(&ctx, req.chain_id, SwapApiMethods::Tokens)
        .map_mm_err()?
        .build()
        .map_mm_err()?;
    let response: TokensResponse = ApiClient::call_api(url).await.map_mm_err()?;
    Ok(ClassicSwapTokensResponse {
        tokens: response.tokens,
    })
}

<<<<<<< HEAD
async fn get_coin_for_one_inch(ctx: &MmArc, ticker: &str) -> MmResult<(EthCoin, String), ApiIntegrationRpcError> {
    let coin = match lp_coinfind_or_err(ctx, ticker).await? {
        MmCoinEnum::EthCoinVariant(coin) => coin,
=======
pub(crate) async fn get_coin_for_one_inch(
    ctx: &MmArc,
    ticker: &Ticker,
) -> MmResult<(EthCoin, Address), ApiIntegrationRpcError> {
    let coin = match lp_coinfind_or_err(ctx, ticker).await.map_mm_err()? {
        MmCoinEnum::EthCoin(coin) => coin,
>>>>>>> b59860b3
        _ => return Err(MmError::new(ApiIntegrationRpcError::CoinTypeError)),
    };
    let contract = match coin.coin_type {
        EthCoinType::Eth => Address::from_str(ApiClient::eth_special_contract())
            .map_to_mm(|_| ApiIntegrationRpcError::InternalError("invalid address".to_owned()))?,
        EthCoinType::Erc20 { token_addr, .. } => token_addr,
        EthCoinType::Nft { .. } => return Err(MmError::new(ApiIntegrationRpcError::NftProtocolNotSupported)),
    };
    Ok((coin, contract))
}

#[allow(clippy::result_large_err)]
fn api_supports_pair(base_chain_id: u64, rel_chain_id: u64) -> MmResult<(), ApiIntegrationRpcError> {
    if !ApiClient::is_chain_supported(base_chain_id) {
        return MmError::err(ApiIntegrationRpcError::ChainNotSupported);
    }
    if base_chain_id != rel_chain_id {
        return MmError::err(ApiIntegrationRpcError::DifferentChains);
    }
    Ok(())
}

#[cfg(test)]
mod tests {
    use crate::rpc::lp_commands::one_inch::{rpcs::{one_inch_v6_0_classic_swap_create_rpc,
                                                   one_inch_v6_0_classic_swap_quote_rpc},
                                            types::{ClassicSwapCreateRequest, ClassicSwapQuoteRequest}};
    use coins::eth::EthCoin;
    use coins_activation::platform_for_tests::init_platform_coin_with_tokens_loop;
    use common::block_on;
    use crypto::CryptoCtx;
    use mm2_core::mm_ctx::MmCtxBuilder;
    use mm2_number::{BigDecimal, MmNumber};
    use mocktopus::mocking::{MockResult, Mockable};
    use std::str::FromStr;
    use trading_api::one_inch_api::{classic_swap_types::ClassicSwapData, client::ApiClient};

    #[test]
    fn test_classic_swap_response_conversion() {
        let ticker_coin = "ETH".to_owned();
        let ticker_token = "JST".to_owned();
        let eth_conf = json!({
            "coin": ticker_coin,
            "name": "ethereum",
            "derivation_path": "m/44'/1'",
            "chain_id": 1,
            "decimals": 18,
            "protocol": {
                "type": "ETH",
                "protocol_data": {
                    "chain_id": 1,
                }
            },
            "trezor_coin": "Ethereum"
        });
        let jst_conf = json!({
            "coin": ticker_token,
            "name": "jst",
            "chain_id": 1,
            "decimals": 6,
            "protocol": {
                "type": "ERC20",
                "protocol_data": {
                    "platform": "ETH",
                    "contract_address": "0x09d0d71FBC00D7CCF9CFf132f5E6825C88293F19"
                }
            },
        });

        let conf = json!({
            "coins": [eth_conf, jst_conf],
            "1inch_api": "https://api.1inch.dev"
        });
        let ctx = MmCtxBuilder::new().with_conf(conf).into_mm_arc();
        CryptoCtx::init_with_iguana_passphrase(ctx.clone(), "123").unwrap();

        block_on(init_platform_coin_with_tokens_loop::<EthCoin>(
            ctx.clone(),
            serde_json::from_value(json!({
                "ticker": ticker_coin,
                "rpc_mode": "Default",
                "nodes": [
                    {"url": "https://sepolia.drpc.org"},
                    {"url": "https://ethereum-sepolia-rpc.publicnode.com"},
                    {"url": "https://rpc2.sepolia.org"},
                    {"url": "https://rpc.sepolia.org/"}
                ],
                "swap_contract_address": "0xeA6D65434A15377081495a9E7C5893543E7c32cB",
                "erc20_tokens_requests": [{"ticker": ticker_token}],
                "priv_key_policy": { "type": "ContextPrivKey" }
            }))
            .unwrap(),
        ))
        .unwrap();

        let response_quote_raw = json!({
            "dstAmount": "13",
            "srcToken": {
                "address": "0xeeeeeeeeeeeeeeeeeeeeeeeeeeeeeeeeeeeeeeee",
                "symbol": ticker_coin,
                "name": "Ether",
                "decimals": 18,
                "eip2612": false,
                "isFoT": false,
                "logoURI": "https://tokens.1inch.io/0xeeeeeeeeeeeeeeeeeeeeeeeeeeeeeeeeeeeeeeee.png",
                "tags": [
                    "crosschain",
                    "GROUP:ETH",
                    "native",
                    "PEG:ETH"
                ]
            },
            "dstToken": {
                "address": "0x1234567890123456789012345678901234567890",
                "symbol": ticker_token,
                "name": "Test just token",
                "decimals": 6,
                "eip2612": false,
                "isFoT": false,
                "logoURI": "https://example.org/0x1234567890123456789012345678901234567890.png",
                "tags": [
                    "crosschain",
                    "GROUP:JSTT",
                    "PEG:JST",
                    "tokens"
                ]
            },
            "protocols": [
            [
                [
                {
                    "name": "SUSHI",
                    "part": 100,
                    "fromTokenAddress": "0xeeeeeeeeeeeeeeeeeeeeeeeeeeeeeeeeeeeeeeee",
                    "toTokenAddress": "0xf16e81dce15b08f326220742020379b855b87df9"
                }
                ],
                [
                {
                    "name": "ONE_INCH_LIMIT_ORDER_V3",
                    "part": 100,
                    "fromTokenAddress": "0xf16e81dce15b08f326220742020379b855b87df9",
                    "toTokenAddress": "0xdac17f958d2ee523a2206206994597c13d831ec7"
                }
                ]
            ]
            ],
            "gas": 452704
        });

        let response_create_raw = json!({
            "dstAmount": "13",
            "tx": {
                "from": "0x590559f6fb7720f24ff3e2fccf6015b466e9c92c",
                "to": "0x111111125421ca6dc452d289314280a0f8842a65",
                "data": "0x07ed23790000000000000000000000005f515f6c524b18ca30f7783fb58dd4be2e9904ec000000000000000000000000eeeeeeeeeeeeeeeeeeeeeeeeeeeeeeeeeeeeeeee000000000000000000000000dac17f958d2ee523a2206206994597c13d831ec70000000000000000000000005f515f6c524b18ca30f7783fb58dd4be2e9904ec000000000000000000000000590559f6fb7720f24ff3e2fccf6015b466e9c92c0000000000000000000000000000000000000000000000000000000000989680000000000000000000000000000000000000000000000000000000000000000d000000000000000000000000000000000000000000000000000000000000000000000000000000000000000000000000000000000000000000000000000001200000000000000000000000000000000000000000000000000000000000000648e8755f7ac30b5e4fa3f9c00e2cb6667501797b8bc01a7a367a4b2889ca6a05d9c31a31a781c12a4c3bdfc2ef1e02942e388b6565989ebe860bd67925bda74fbe0000000000000000000000000000000000000000000000000005ea0005bc00a007e5c0d200000000000000000000000000000000059800057e00018500009500001a4041c02aaa39b223fe8d0a0e5c4f27ead9083c756cc2d0e30db00c20c02aaa39b223fe8d0a0e5c4f27ead9083c756cc27b73644935b8e68019ac6356c40661e1bc3158606ae4071118002dc6c07b73644935b8e68019ac6356c40661e1bc3158600000000000000000000000000000000000000000000000000294932ccadc9c58c02aaa39b223fe8d0a0e5c4f27ead9083c756cc251204dff5675ecff96b565ba3804dd4a63799ccba406761d38e5ddf6ccf6cf7c55759d5210750b5d60f30044e331d039000000000000000000000000761d38e5ddf6ccf6cf7c55759d5210750b5d60f3000000000000000000000000111111111117dc0aa78b770fa6a738034120c302000000000000000000000000000000000000000000000000000000000000000000000000000000000000000000000000000000000000000000002f8a744a79be00000000000000000000000042f527f50f16a103b6ccab48bccca214500c10210000000000000000000000005f515f6c524b18ca30f7783fb58dd4be2e9904ec00a0860a32ec00000000000000000000000000000000000000000000000000003005635d54300003d05120ead050515e10fdb3540ccd6f8236c46790508a76111111111117dc0aa78b770fa6a738034120c30200c4e525b10b000000000000000000000000000000000000000000000000000000000000002000000000000000000000000022b1a53ac4be63cdc1f47c99572290eff1edd8020000000000000000000000006a32cc044dd6359c27bb66e7b02dce6dd0fda2470000000000000000000000005f515f6c524b18ca30f7783fb58dd4be2e9904ec000000000000000000000000111111111117dc0aa78b770fa6a738034120c302000000000000000000000000dac17f958d2ee523a2206206994597c13d831ec7000000000000000000000000000000000000000000000000000000000000000000000000000000000000000000000000000000000000000000003005635d5430000000000000000000000000000000000000000000000000000000000000000e0000000000000000000000000000000000000000000000000000000067138e8c00000000000000000000000000000000000000000000000000030fb9b1525d8185f8d63fbcbe42e5999263c349cb5d81000000000000000000000000000000000000000000000000000000000000000000000000000000000000000000000000000000000000000000000000000000000000000000000000000000000000026000000000000000000000000067297ee4eb097e072b4ab6f1620268061ae8046400000000000000000000000060cba82ddbf4b5ddcd4398cdd05354c6a790c309000000000000000000000000000000000000000000000000000000000000000000000000000000000000000000000000000000000000000000000000000002e0000000000000000000000000000000000000000000000000000000000000036000000000000000000000000000000000000000000000000000000000000000000000000000000000000000000000000000000000000000000000000000000041d26038ef66344af785ff342b86db3da06c4cc6a62f0ca80ffd78affc0a95ccad44e814acebb1deda729bbfe3050bec14a47af487cc1cadc75f43db2d073016c31c000000000000000000000000000000000000000000000000000000000000000000000000000000000000000000000000000000000000000000000000000041a66cd52a747c5f60b9db637ffe30d0e413ec87858101832b4c5c1ae154bf247f3717c8ed4133e276ddf68d43a827f280863c91d6c42bc6ad1ec7083b2315b6fd1c0000000000000000000000000000000000000000000000000000000000000000000000000000000000000000000000000000000000000000000000000000000020d6bdbf78dac17f958d2ee523a2206206994597c13d831ec780a06c4eca27dac17f958d2ee523a2206206994597c13d831ec7111111125421ca6dc452d289314280a0f8842a65000000000000000000000000000000000000000000000000c095c0a2",
                "value": "10000001",
                "gas": 721429,
                "gasPrice": "9525172167"
            },
            "srcToken": {
                "address": "0xeeeeeeeeeeeeeeeeeeeeeeeeeeeeeeeeeeeeeeee",
                "symbol": ticker_coin,
                "name": "Ether",
                "decimals": 18,
                "eip2612": false,
                "isFoT": false,
                "logoURI": "https://tokens.1inch.io/0xeeeeeeeeeeeeeeeeeeeeeeeeeeeeeeeeeeeeeeee.png",
                "tags": [
                    "crosschain",
                    "GROUP:ETH",
                    "native",
                    "PEG:ETH"
                ]
            },
            "dstToken": {
                "address": "0x1234567890123456789012345678901234567890",
                "symbol": ticker_token,
                "name": "Just Token",
                "decimals": 6,
                "eip2612": false,
                "isFoT": false,
                "logoURI": "https://tokens.1inch.io/0x1234567890123456789012345678901234567890.png",
                "tags": [
                    "crosschain",
                    "GROUP:USDT",
                    "PEG:USD",
                    "tokens"
                ]
            },
            "protocols": [
            [
                [
                {
                    "name": "UNISWAP_V2",
                    "part": 100,
                    "fromTokenAddress": "0xeeeeeeeeeeeeeeeeeeeeeeeeeeeeeeeeeeeeeeee",
                    "toTokenAddress": "0x761d38e5ddf6ccf6cf7c55759d5210750b5d60f3"
                }
                ],
                [
                {
                    "name": "ONE_INCH_LP_1_1",
                    "part": 100,
                    "fromTokenAddress": "0x761d38e5ddf6ccf6cf7c55759d5210750b5d60f3",
                    "toTokenAddress": "0x111111111117dc0aa78b770fa6a738034120c302"
                }
                ],
                [
                {
                    "name": "PMM11",
                    "part": 100,
                    "fromTokenAddress": "0x111111111117dc0aa78b770fa6a738034120c302",
                    "toTokenAddress": "0xdac17f958d2ee523a2206206994597c13d831ec7"
                }
                ]
            ]
            ]
        });

        let quote_req = ClassicSwapQuoteRequest {
            base: ticker_coin.clone(),
            rel: ticker_token.clone(),
            amount: MmNumber::from("1.0"),
            fee: None,
            protocols: None,
            gas_price: None,
            complexity_level: None,
            parts: None,
            main_route_parts: None,
            gas_limit: None,
            include_tokens_info: true,
            include_protocols: true,
            include_gas: true,
            connector_tokens: None,
        };

        let create_req = ClassicSwapCreateRequest {
            base: ticker_coin.clone(),
            rel: ticker_token.clone(),
            amount: MmNumber::from("1.0"),
            fee: None,
            protocols: None,
            gas_price: None,
            complexity_level: None,
            parts: None,
            main_route_parts: None,
            gas_limit: None,
            include_tokens_info: true,
            include_protocols: true,
            include_gas: true,
            connector_tokens: None,
            slippage: 0.0,
            excluded_protocols: None,
            permit: None,
            compatibility: None,
            receiver: None,
            referrer: None,
            disable_estimate: None,
            allow_partial_fill: None,
            use_permit2: None,
        };

        ApiClient::call_api::<ClassicSwapData>.mock_safe(move |_| {
            let response_quote_raw = response_quote_raw.clone();
            MockResult::Return(Box::pin(async move {
                Ok(serde_json::from_value::<ClassicSwapData>(response_quote_raw).unwrap())
            }))
        });

        let quote_response = block_on(one_inch_v6_0_classic_swap_quote_rpc(ctx.clone(), quote_req)).unwrap();
        assert_eq!(
            quote_response.dst_amount.amount,
            BigDecimal::from_str("0.000013").unwrap()
        );
        assert_eq!(quote_response.src_token.as_ref().unwrap().symbol, ticker_coin);
        assert_eq!(quote_response.src_token.as_ref().unwrap().decimals, 18);
        assert_eq!(quote_response.dst_token.as_ref().unwrap().symbol, ticker_token);
        assert_eq!(quote_response.dst_token.as_ref().unwrap().decimals, 6);
        assert_eq!(quote_response.gas.unwrap(), 452704_u128);

        ApiClient::call_api::<ClassicSwapData>.mock_safe(move |_| {
            let response_create_raw = response_create_raw.clone();
            MockResult::Return(Box::pin(async move {
                Ok(serde_json::from_value::<ClassicSwapData>(response_create_raw).unwrap())
            }))
        });
        let create_response = block_on(one_inch_v6_0_classic_swap_create_rpc(ctx, create_req)).unwrap();
        assert_eq!(
            create_response.dst_amount.amount,
            BigDecimal::from_str("0.000013").unwrap()
        );
        assert_eq!(create_response.src_token.as_ref().unwrap().symbol, ticker_coin);
        assert_eq!(create_response.src_token.as_ref().unwrap().decimals, 18);
        assert_eq!(create_response.dst_token.as_ref().unwrap().symbol, ticker_token);
        assert_eq!(create_response.dst_token.as_ref().unwrap().decimals, 6);
        assert_eq!(create_response.tx.as_ref().unwrap().data.len(), 1960);
        assert_eq!(
            create_response.tx.as_ref().unwrap().value,
            BigDecimal::from_str("0.000000000010000001").unwrap()
        );
    }
}<|MERGE_RESOLUTION|>--- conflicted
+++ resolved
@@ -150,18 +150,12 @@
     })
 }
 
-<<<<<<< HEAD
-async fn get_coin_for_one_inch(ctx: &MmArc, ticker: &str) -> MmResult<(EthCoin, String), ApiIntegrationRpcError> {
-    let coin = match lp_coinfind_or_err(ctx, ticker).await? {
-        MmCoinEnum::EthCoinVariant(coin) => coin,
-=======
 pub(crate) async fn get_coin_for_one_inch(
     ctx: &MmArc,
     ticker: &Ticker,
 ) -> MmResult<(EthCoin, Address), ApiIntegrationRpcError> {
     let coin = match lp_coinfind_or_err(ctx, ticker).await.map_mm_err()? {
-        MmCoinEnum::EthCoin(coin) => coin,
->>>>>>> b59860b3
+        MmCoinEnum::EthCoinVariant(coin) => coin,
         _ => return Err(MmError::new(ApiIntegrationRpcError::CoinTypeError)),
     };
     let contract = match coin.coin_type {
