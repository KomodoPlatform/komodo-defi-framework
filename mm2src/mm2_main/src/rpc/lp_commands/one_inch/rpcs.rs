use super::errors::ApiIntegrationRpcError;
use super::types::{AggregationContractRequest, ClassicSwapCreateRequest, ClassicSwapLiquiditySourcesRequest,
                   ClassicSwapLiquiditySourcesResponse, ClassicSwapQuoteRequest, ClassicSwapResponse,
                   ClassicSwapTokensRequest, ClassicSwapTokensResponse};
use coins::eth::{wei_from_big_decimal, EthCoin, EthCoinType};
use coins::hd_wallet::DisplayAddress;
use coins::{lp_coinfind_or_err, CoinWithDerivationMethod, MmCoin, MmCoinEnum, Ticker};
use ethereum_types::Address;
use mm2_core::mm_ctx::MmArc;
use mm2_err_handle::prelude::*;
use std::str::FromStr;
use trading_api::one_inch_api::classic_swap_types::{ClassicSwapCreateParams, ClassicSwapQuoteParams,
                                                    ProtocolsResponse, TokensResponse};
use trading_api::one_inch_api::client::{ApiClient, SwapApiMethods, SwapUrlBuilder};

/// "1inch_v6_0_classic_swap_contract" rpc impl
/// used to get contract address (for e.g. to approve funds)
pub async fn one_inch_v6_0_classic_swap_contract_rpc(
    _ctx: MmArc,
    _req: AggregationContractRequest,
) -> MmResult<String, ApiIntegrationRpcError> {
    Ok(ApiClient::classic_swap_contract().to_owned())
}

/// "1inch_classic_swap_quote" rpc impl
pub async fn one_inch_v6_0_classic_swap_quote_rpc(
    ctx: MmArc,
    req: ClassicSwapQuoteRequest,
) -> MmResult<ClassicSwapResponse, ApiIntegrationRpcError> {
    let (base, base_contract) = get_coin_for_one_inch(&ctx, &req.base).await?;
    let (rel, rel_contract) = get_coin_for_one_inch(&ctx, &req.rel).await?;
    let base_chain_id = base.chain_id().ok_or(ApiIntegrationRpcError::ChainNotSupported)?;
    let rel_chain_id = rel.chain_id().ok_or(ApiIntegrationRpcError::ChainNotSupported)?;
    api_supports_pair(base_chain_id, rel_chain_id)?;
    let sell_amount = wei_from_big_decimal(&req.amount.to_decimal(), base.decimals())
        .mm_err(|err| ApiIntegrationRpcError::InvalidParam(err.to_string()))?;
    let query_params = ClassicSwapQuoteParams::new(
        base_contract.display_address(),
        rel_contract.display_address(),
        sell_amount.to_string(),
    )
    .with_fee(req.fee)
    .with_protocols(req.protocols)
    .with_gas_price(req.gas_price)
    .with_complexity_level(req.complexity_level)
    .with_parts(req.parts)
    .with_main_route_parts(req.main_route_parts)
    .with_gas_limit(req.gas_limit)
    .with_include_tokens_info(Some(req.include_tokens_info))
    .with_include_protocols(Some(req.include_protocols))
    .with_include_gas(Some(req.include_gas))
    .with_connector_tokens(req.connector_tokens)
    .build_query_params()
    .map_mm_err()?;
    let url = SwapUrlBuilder::create_api_url_builder(&ctx, base_chain_id, SwapApiMethods::ClassicSwapQuote)
        .map_mm_err()?
        .with_query_params(query_params)
        .build()
        .map_mm_err()?;
    let quote = ApiClient::call_api(url).await.map_mm_err()?;
    ClassicSwapResponse::from_api_classic_swap_data(&ctx, base_chain_id, quote) // use 'base' as amount in errors is in the src coin
        .await
        .mm_err(|err| ApiIntegrationRpcError::ApiDataError(err.to_string()))
}

/// "1inch_classic_swap_create" rpc implementation
/// This rpc actually returns a transaction to call the 1inch swap aggregation contract. GUI should sign it and send to the chain.
/// We don't verify the transaction in any way and trust the 1inch api.
pub async fn one_inch_v6_0_classic_swap_create_rpc(
    ctx: MmArc,
    req: ClassicSwapCreateRequest,
) -> MmResult<ClassicSwapResponse, ApiIntegrationRpcError> {
    let (base, base_contract) = get_coin_for_one_inch(&ctx, &req.base).await?;
    let (rel, rel_contract) = get_coin_for_one_inch(&ctx, &req.rel).await?;
    let base_chain_id = base.chain_id().ok_or(ApiIntegrationRpcError::ChainNotSupported)?;
    let rel_chain_id = rel.chain_id().ok_or(ApiIntegrationRpcError::ChainNotSupported)?;
    api_supports_pair(base_chain_id, rel_chain_id)?;
    let sell_amount = wei_from_big_decimal(&req.amount.to_decimal(), base.decimals())
        .mm_err(|err| ApiIntegrationRpcError::InvalidParam(err.to_string()))?;
    let single_address = base.derivation_method().single_addr_or_err().await.map_mm_err()?;

    let query_params = ClassicSwapCreateParams::new(
        base_contract.display_address(),
        rel_contract.display_address(),
        sell_amount.to_string(),
        single_address.display_address(),
        req.slippage,
    )
    .with_fee(req.fee)
    .with_protocols(req.protocols)
    .with_gas_price(req.gas_price)
    .with_complexity_level(req.complexity_level)
    .with_parts(req.parts)
    .with_main_route_parts(req.main_route_parts)
    .with_gas_limit(req.gas_limit)
    .with_include_tokens_info(Some(req.include_tokens_info))
    .with_include_protocols(Some(req.include_protocols))
    .with_include_gas(Some(req.include_gas))
    .with_connector_tokens(req.connector_tokens)
    .with_excluded_protocols(req.excluded_protocols)
    .with_permit(req.permit)
    .with_compatibility(req.compatibility)
    .with_receiver(req.receiver)
    .with_referrer(req.referrer)
    .with_disable_estimate(req.disable_estimate)
    .with_allow_partial_fill(req.allow_partial_fill)
    .with_use_permit2(req.use_permit2)
    .build_query_params()
    .map_mm_err()?;
    let url = SwapUrlBuilder::create_api_url_builder(&ctx, base_chain_id, SwapApiMethods::ClassicSwapCreate)
        .map_mm_err()?
        .with_query_params(query_params)
        .build()
        .map_mm_err()?;
    let swap_with_tx = ApiClient::call_api(url).await.map_mm_err()?;
    ClassicSwapResponse::from_api_classic_swap_data(&ctx, base_chain_id, swap_with_tx)
        .await
        .mm_err(|err| ApiIntegrationRpcError::ApiDataError(err.to_string()))
}

/// "1inch_v6_0_classic_swap_liquidity_sources" rpc implementation.
/// Returns list of DEX available for routing with the 1inch Aggregation contract
pub async fn one_inch_v6_0_classic_swap_liquidity_sources_rpc(
    ctx: MmArc,
    req: ClassicSwapLiquiditySourcesRequest,
) -> MmResult<ClassicSwapLiquiditySourcesResponse, ApiIntegrationRpcError> {
    let url = SwapUrlBuilder::create_api_url_builder(&ctx, req.chain_id, SwapApiMethods::LiquiditySources)
        .map_mm_err()?
        .build()
        .map_mm_err()?;
    let response: ProtocolsResponse = ApiClient::call_api(url).await.map_mm_err()?;
    Ok(ClassicSwapLiquiditySourcesResponse {
        protocols: response.protocols,
    })
}

/// "1inch_classic_swap_tokens" rpc implementation.
/// Returns list of tokens available for 1inch classic swaps
pub async fn one_inch_v6_0_classic_swap_tokens_rpc(
    ctx: MmArc,
    req: ClassicSwapTokensRequest,
) -> MmResult<ClassicSwapTokensResponse, ApiIntegrationRpcError> {
    let url = SwapUrlBuilder::create_api_url_builder(&ctx, req.chain_id, SwapApiMethods::Tokens)
        .map_mm_err()?
        .build()
        .map_mm_err()?;
    let response: TokensResponse = ApiClient::call_api(url).await.map_mm_err()?;
    Ok(ClassicSwapTokensResponse {
        tokens: response.tokens,
    })
}

pub(crate) async fn get_coin_for_one_inch(
    ctx: &MmArc,
    ticker: &Ticker,
) -> MmResult<(EthCoin, Address), ApiIntegrationRpcError> {
    let coin = match lp_coinfind_or_err(ctx, ticker).await.map_mm_err()? {
        MmCoinEnum::EthCoin(coin) => coin,
        _ => return Err(MmError::new(ApiIntegrationRpcError::CoinTypeError)),
    };
    let contract = match coin.coin_type {
<<<<<<< HEAD
        EthCoinType::Eth => ApiClient::eth_special_contract().to_owned(),
        EthCoinType::Erc20 { token_addr, .. } => token_addr.display_address(),
        EthCoinType::Nft { .. } => {
            return Err(MmError::new(ApiIntegrationRpcError::ProtocolNotSupported(format!(
                "{} protocol is not supported by get_coin_for_one_inch",
                coin.coin_type
            ))))
        },
=======
        EthCoinType::Eth => Address::from_str(ApiClient::eth_special_contract())
            .map_to_mm(|_| ApiIntegrationRpcError::InternalError("invalid address".to_owned()))?,
        EthCoinType::Erc20 { token_addr, .. } => token_addr,
        EthCoinType::Nft { .. } => return Err(MmError::new(ApiIntegrationRpcError::NftProtocolNotSupported)),
>>>>>>> b59860b3
    };
    Ok((coin, contract))
}

#[allow(clippy::result_large_err)]
fn api_supports_pair(base_chain_id: u64, rel_chain_id: u64) -> MmResult<(), ApiIntegrationRpcError> {
    if !ApiClient::is_chain_supported(base_chain_id) {
        return MmError::err(ApiIntegrationRpcError::ChainNotSupported);
    }
    if base_chain_id != rel_chain_id {
        return MmError::err(ApiIntegrationRpcError::DifferentChains);
    }
    Ok(())
}

#[cfg(test)]
mod tests {
    use crate::rpc::lp_commands::one_inch::{rpcs::{one_inch_v6_0_classic_swap_create_rpc,
                                                   one_inch_v6_0_classic_swap_quote_rpc},
                                            types::{ClassicSwapCreateRequest, ClassicSwapQuoteRequest}};
    use coins::eth::EthCoin;
    use coins_activation::platform_for_tests::init_platform_coin_with_tokens_loop;
    use common::block_on;
    use crypto::CryptoCtx;
    use mm2_core::mm_ctx::MmCtxBuilder;
    use mm2_number::{BigDecimal, MmNumber};
    use mocktopus::mocking::{MockResult, Mockable};
    use std::str::FromStr;
    use trading_api::one_inch_api::{classic_swap_types::ClassicSwapData, client::ApiClient};

    #[test]
    fn test_classic_swap_response_conversion() {
        let ticker_coin = "ETH".to_owned();
        let ticker_token = "JST".to_owned();
        let eth_conf = json!({
            "coin": ticker_coin,
            "name": "ethereum",
            "derivation_path": "m/44'/1'",
            "chain_id": 1,
            "decimals": 18,
            "protocol": {
                "type": "ETH",
                "protocol_data": {
                    "chain_id": 1,
                }
            },
            "trezor_coin": "Ethereum"
        });
        let jst_conf = json!({
            "coin": ticker_token,
            "name": "jst",
            "chain_id": 1,
            "decimals": 6,
            "protocol": {
                "type": "ERC20",
                "protocol_data": {
                    "platform": "ETH",
                    "contract_address": "0x09d0d71FBC00D7CCF9CFf132f5E6825C88293F19"
                }
            },
        });

        let conf = json!({
            "coins": [eth_conf, jst_conf],
            "1inch_api": "https://api.1inch.dev"
        });
        let ctx = MmCtxBuilder::new().with_conf(conf).into_mm_arc();
        CryptoCtx::init_with_iguana_passphrase(ctx.clone(), "123").unwrap();

        block_on(init_platform_coin_with_tokens_loop::<EthCoin>(
            ctx.clone(),
            serde_json::from_value(json!({
                "ticker": ticker_coin,
                "rpc_mode": "Default",
                "nodes": [
                    {"url": "https://sepolia.drpc.org"},
                    {"url": "https://ethereum-sepolia-rpc.publicnode.com"},
                    {"url": "https://rpc2.sepolia.org"},
                    {"url": "https://rpc.sepolia.org/"}
                ],
                "swap_contract_address": "0xeA6D65434A15377081495a9E7C5893543E7c32cB",
                "erc20_tokens_requests": [{"ticker": ticker_token}],
                "priv_key_policy": { "type": "ContextPrivKey" }
            }))
            .unwrap(),
        ))
        .unwrap();

        let response_quote_raw = json!({
            "dstAmount": "13",
            "srcToken": {
                "address": "0xeeeeeeeeeeeeeeeeeeeeeeeeeeeeeeeeeeeeeeee",
                "symbol": ticker_coin,
                "name": "Ether",
                "decimals": 18,
                "eip2612": false,
                "isFoT": false,
                "logoURI": "https://tokens.1inch.io/0xeeeeeeeeeeeeeeeeeeeeeeeeeeeeeeeeeeeeeeee.png",
                "tags": [
                    "crosschain",
                    "GROUP:ETH",
                    "native",
                    "PEG:ETH"
                ]
            },
            "dstToken": {
                "address": "0x1234567890123456789012345678901234567890",
                "symbol": ticker_token,
                "name": "Test just token",
                "decimals": 6,
                "eip2612": false,
                "isFoT": false,
                "logoURI": "https://example.org/0x1234567890123456789012345678901234567890.png",
                "tags": [
                    "crosschain",
                    "GROUP:JSTT",
                    "PEG:JST",
                    "tokens"
                ]
            },
            "protocols": [
            [
                [
                {
                    "name": "SUSHI",
                    "part": 100,
                    "fromTokenAddress": "0xeeeeeeeeeeeeeeeeeeeeeeeeeeeeeeeeeeeeeeee",
                    "toTokenAddress": "0xf16e81dce15b08f326220742020379b855b87df9"
                }
                ],
                [
                {
                    "name": "ONE_INCH_LIMIT_ORDER_V3",
                    "part": 100,
                    "fromTokenAddress": "0xf16e81dce15b08f326220742020379b855b87df9",
                    "toTokenAddress": "0xdac17f958d2ee523a2206206994597c13d831ec7"
                }
                ]
            ]
            ],
            "gas": 452704
        });

        let response_create_raw = json!({
            "dstAmount": "13",
            "tx": {
                "from": "0x590559f6fb7720f24ff3e2fccf6015b466e9c92c",
                "to": "0x111111125421ca6dc452d289314280a0f8842a65",
                "data": "0x07ed23790000000000000000000000005f515f6c524b18ca30f7783fb58dd4be2e9904ec000000000000000000000000eeeeeeeeeeeeeeeeeeeeeeeeeeeeeeeeeeeeeeee000000000000000000000000dac17f958d2ee523a2206206994597c13d831ec70000000000000000000000005f515f6c524b18ca30f7783fb58dd4be2e9904ec000000000000000000000000590559f6fb7720f24ff3e2fccf6015b466e9c92c0000000000000000000000000000000000000000000000000000000000989680000000000000000000000000000000000000000000000000000000000000000d000000000000000000000000000000000000000000000000000000000000000000000000000000000000000000000000000000000000000000000000000001200000000000000000000000000000000000000000000000000000000000000648e8755f7ac30b5e4fa3f9c00e2cb6667501797b8bc01a7a367a4b2889ca6a05d9c31a31a781c12a4c3bdfc2ef1e02942e388b6565989ebe860bd67925bda74fbe0000000000000000000000000000000000000000000000000005ea0005bc00a007e5c0d200000000000000000000000000000000059800057e00018500009500001a4041c02aaa39b223fe8d0a0e5c4f27ead9083c756cc2d0e30db00c20c02aaa39b223fe8d0a0e5c4f27ead9083c756cc27b73644935b8e68019ac6356c40661e1bc3158606ae4071118002dc6c07b73644935b8e68019ac6356c40661e1bc3158600000000000000000000000000000000000000000000000000294932ccadc9c58c02aaa39b223fe8d0a0e5c4f27ead9083c756cc251204dff5675ecff96b565ba3804dd4a63799ccba406761d38e5ddf6ccf6cf7c55759d5210750b5d60f30044e331d039000000000000000000000000761d38e5ddf6ccf6cf7c55759d5210750b5d60f3000000000000000000000000111111111117dc0aa78b770fa6a738034120c302000000000000000000000000000000000000000000000000000000000000000000000000000000000000000000000000000000000000000000002f8a744a79be00000000000000000000000042f527f50f16a103b6ccab48bccca214500c10210000000000000000000000005f515f6c524b18ca30f7783fb58dd4be2e9904ec00a0860a32ec00000000000000000000000000000000000000000000000000003005635d54300003d05120ead050515e10fdb3540ccd6f8236c46790508a76111111111117dc0aa78b770fa6a738034120c30200c4e525b10b000000000000000000000000000000000000000000000000000000000000002000000000000000000000000022b1a53ac4be63cdc1f47c99572290eff1edd8020000000000000000000000006a32cc044dd6359c27bb66e7b02dce6dd0fda2470000000000000000000000005f515f6c524b18ca30f7783fb58dd4be2e9904ec000000000000000000000000111111111117dc0aa78b770fa6a738034120c302000000000000000000000000dac17f958d2ee523a2206206994597c13d831ec7000000000000000000000000000000000000000000000000000000000000000000000000000000000000000000000000000000000000000000003005635d5430000000000000000000000000000000000000000000000000000000000000000e0000000000000000000000000000000000000000000000000000000067138e8c00000000000000000000000000000000000000000000000000030fb9b1525d8185f8d63fbcbe42e5999263c349cb5d81000000000000000000000000000000000000000000000000000000000000000000000000000000000000000000000000000000000000000000000000000000000000000000000000000000000000026000000000000000000000000067297ee4eb097e072b4ab6f1620268061ae8046400000000000000000000000060cba82ddbf4b5ddcd4398cdd05354c6a790c309000000000000000000000000000000000000000000000000000000000000000000000000000000000000000000000000000000000000000000000000000002e0000000000000000000000000000000000000000000000000000000000000036000000000000000000000000000000000000000000000000000000000000000000000000000000000000000000000000000000000000000000000000000000041d26038ef66344af785ff342b86db3da06c4cc6a62f0ca80ffd78affc0a95ccad44e814acebb1deda729bbfe3050bec14a47af487cc1cadc75f43db2d073016c31c000000000000000000000000000000000000000000000000000000000000000000000000000000000000000000000000000000000000000000000000000041a66cd52a747c5f60b9db637ffe30d0e413ec87858101832b4c5c1ae154bf247f3717c8ed4133e276ddf68d43a827f280863c91d6c42bc6ad1ec7083b2315b6fd1c0000000000000000000000000000000000000000000000000000000000000000000000000000000000000000000000000000000000000000000000000000000020d6bdbf78dac17f958d2ee523a2206206994597c13d831ec780a06c4eca27dac17f958d2ee523a2206206994597c13d831ec7111111125421ca6dc452d289314280a0f8842a65000000000000000000000000000000000000000000000000c095c0a2",
                "value": "10000001",
                "gas": 721429,
                "gasPrice": "9525172167"
            },
            "srcToken": {
                "address": "0xeeeeeeeeeeeeeeeeeeeeeeeeeeeeeeeeeeeeeeee",
                "symbol": ticker_coin,
                "name": "Ether",
                "decimals": 18,
                "eip2612": false,
                "isFoT": false,
                "logoURI": "https://tokens.1inch.io/0xeeeeeeeeeeeeeeeeeeeeeeeeeeeeeeeeeeeeeeee.png",
                "tags": [
                    "crosschain",
                    "GROUP:ETH",
                    "native",
                    "PEG:ETH"
                ]
            },
            "dstToken": {
                "address": "0x1234567890123456789012345678901234567890",
                "symbol": ticker_token,
                "name": "Just Token",
                "decimals": 6,
                "eip2612": false,
                "isFoT": false,
                "logoURI": "https://tokens.1inch.io/0x1234567890123456789012345678901234567890.png",
                "tags": [
                    "crosschain",
                    "GROUP:USDT",
                    "PEG:USD",
                    "tokens"
                ]
            },
            "protocols": [
            [
                [
                {
                    "name": "UNISWAP_V2",
                    "part": 100,
                    "fromTokenAddress": "0xeeeeeeeeeeeeeeeeeeeeeeeeeeeeeeeeeeeeeeee",
                    "toTokenAddress": "0x761d38e5ddf6ccf6cf7c55759d5210750b5d60f3"
                }
                ],
                [
                {
                    "name": "ONE_INCH_LP_1_1",
                    "part": 100,
                    "fromTokenAddress": "0x761d38e5ddf6ccf6cf7c55759d5210750b5d60f3",
                    "toTokenAddress": "0x111111111117dc0aa78b770fa6a738034120c302"
                }
                ],
                [
                {
                    "name": "PMM11",
                    "part": 100,
                    "fromTokenAddress": "0x111111111117dc0aa78b770fa6a738034120c302",
                    "toTokenAddress": "0xdac17f958d2ee523a2206206994597c13d831ec7"
                }
                ]
            ]
            ]
        });

        let quote_req = ClassicSwapQuoteRequest {
            base: ticker_coin.clone(),
            rel: ticker_token.clone(),
            amount: MmNumber::from("1.0"),
            fee: None,
            protocols: None,
            gas_price: None,
            complexity_level: None,
            parts: None,
            main_route_parts: None,
            gas_limit: None,
            include_tokens_info: true,
            include_protocols: true,
            include_gas: true,
            connector_tokens: None,
        };

        let create_req = ClassicSwapCreateRequest {
            base: ticker_coin.clone(),
            rel: ticker_token.clone(),
            amount: MmNumber::from("1.0"),
            fee: None,
            protocols: None,
            gas_price: None,
            complexity_level: None,
            parts: None,
            main_route_parts: None,
            gas_limit: None,
            include_tokens_info: true,
            include_protocols: true,
            include_gas: true,
            connector_tokens: None,
            slippage: 0.0,
            excluded_protocols: None,
            permit: None,
            compatibility: None,
            receiver: None,
            referrer: None,
            disable_estimate: None,
            allow_partial_fill: None,
            use_permit2: None,
        };

        ApiClient::call_api::<ClassicSwapData>.mock_safe(move |_| {
            let response_quote_raw = response_quote_raw.clone();
            MockResult::Return(Box::pin(async move {
                Ok(serde_json::from_value::<ClassicSwapData>(response_quote_raw).unwrap())
            }))
        });

        let quote_response = block_on(one_inch_v6_0_classic_swap_quote_rpc(ctx.clone(), quote_req)).unwrap();
        assert_eq!(
            quote_response.dst_amount.amount,
            BigDecimal::from_str("0.000013").unwrap()
        );
        assert_eq!(quote_response.src_token.as_ref().unwrap().symbol, ticker_coin);
        assert_eq!(quote_response.src_token.as_ref().unwrap().decimals, 18);
        assert_eq!(quote_response.dst_token.as_ref().unwrap().symbol, ticker_token);
        assert_eq!(quote_response.dst_token.as_ref().unwrap().decimals, 6);
        assert_eq!(quote_response.gas.unwrap(), 452704_u128);

        ApiClient::call_api::<ClassicSwapData>.mock_safe(move |_| {
            let response_create_raw = response_create_raw.clone();
            MockResult::Return(Box::pin(async move {
                Ok(serde_json::from_value::<ClassicSwapData>(response_create_raw).unwrap())
            }))
        });
        let create_response = block_on(one_inch_v6_0_classic_swap_create_rpc(ctx, create_req)).unwrap();
        assert_eq!(
            create_response.dst_amount.amount,
            BigDecimal::from_str("0.000013").unwrap()
        );
        assert_eq!(create_response.src_token.as_ref().unwrap().symbol, ticker_coin);
        assert_eq!(create_response.src_token.as_ref().unwrap().decimals, 18);
        assert_eq!(create_response.dst_token.as_ref().unwrap().symbol, ticker_token);
        assert_eq!(create_response.dst_token.as_ref().unwrap().decimals, 6);
        assert_eq!(create_response.tx.as_ref().unwrap().data.len(), 1960);
        assert_eq!(
            create_response.tx.as_ref().unwrap().value,
            BigDecimal::from_str("0.000000000010000001").unwrap()
        );
    }
}<|MERGE_RESOLUTION|>--- conflicted
+++ resolved
@@ -159,21 +159,15 @@
         _ => return Err(MmError::new(ApiIntegrationRpcError::CoinTypeError)),
     };
     let contract = match coin.coin_type {
-<<<<<<< HEAD
-        EthCoinType::Eth => ApiClient::eth_special_contract().to_owned(),
-        EthCoinType::Erc20 { token_addr, .. } => token_addr.display_address(),
+        EthCoinType::Eth => Address::from_str(ApiClient::eth_special_contract())
+            .map_to_mm(|_| ApiIntegrationRpcError::InternalError("invalid address".to_owned()))?,
+        EthCoinType::Erc20 { token_addr, .. } => token_addr,
         EthCoinType::Nft { .. } => {
             return Err(MmError::new(ApiIntegrationRpcError::ProtocolNotSupported(format!(
                 "{} protocol is not supported by get_coin_for_one_inch",
                 coin.coin_type
             ))))
         },
-=======
-        EthCoinType::Eth => Address::from_str(ApiClient::eth_special_contract())
-            .map_to_mm(|_| ApiIntegrationRpcError::InternalError("invalid address".to_owned()))?,
-        EthCoinType::Erc20 { token_addr, .. } => token_addr,
-        EthCoinType::Nft { .. } => return Err(MmError::new(ApiIntegrationRpcError::NftProtocolNotSupported)),
->>>>>>> b59860b3
     };
     Ok((coin, contract))
 }
