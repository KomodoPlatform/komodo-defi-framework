--- conflicted
+++ resolved
@@ -15,12 +15,7 @@
     },
     #[display(fmt = "EVM token needed")]
     CoinTypeError,
-<<<<<<< HEAD
     ProtocolNotSupported(String),
-=======
-    #[display(fmt = "NFT not supported")]
-    NftProtocolNotSupported,
->>>>>>> b59860b3
     #[display(fmt = "Chain not supported")]
     ChainNotSupported,
     #[display(fmt = "Must be same chain")]
@@ -55,11 +50,7 @@
         match self {
             ApiIntegrationRpcError::NoSuchCoin { .. } => StatusCode::NOT_FOUND,
             ApiIntegrationRpcError::CoinTypeError
-<<<<<<< HEAD
             | ApiIntegrationRpcError::ProtocolNotSupported(_)
-=======
-            | ApiIntegrationRpcError::NftProtocolNotSupported
->>>>>>> b59860b3
             | ApiIntegrationRpcError::ChainNotSupported
             | ApiIntegrationRpcError::DifferentChains
             | ApiIntegrationRpcError::MyAddressError(_)
