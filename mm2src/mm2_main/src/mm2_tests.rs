--- conflicted
+++ resolved
@@ -7903,11 +7903,6 @@
     block_on(mm_bob.stop()).unwrap();
 }
 
-<<<<<<< HEAD
-#[cfg(not(target_arch = "wasm32"))] pub mod iris_swap_poc;
-#[cfg(not(target_arch = "wasm32"))]
-pub mod tendermint_ibc_asset_tests;
-=======
 /// This function runs Alice and Bob nodes, activates coins, starts swaps,
 /// and then immediately stops the nodes to check if `MmArc` is dropped in a short period.
 #[cfg(target_arch = "wasm32")]
@@ -8038,4 +8033,7 @@
     let pairs: &[_] = &[("RICK", "MORTY")];
     test_mm2_stops_impl(pairs, 1, 1, 0.0001, STOP_TIMEOUT_MS).await;
 }
->>>>>>> 62b16538
+
+#[cfg(not(target_arch = "wasm32"))] pub mod iris_swap_poc;
+#[cfg(not(target_arch = "wasm32"))]
+pub mod tendermint_ibc_asset_tests;