--- conflicted
+++ resolved
@@ -43,18 +43,10 @@
 
         let status = init_z_coin_status(mm, init.result.task_id).await;
         let status: RpcV2Response<InitZcoinStatus> = json::from_value(status).unwrap();
-<<<<<<< HEAD
         match status.result {
             InitZcoinStatus::Ok(result) => break result,
             InitZcoinStatus::Error(e) => panic!("{} initialization error {:?}", coin, e),
             _ => Timer::sleep(1.).await,
-=======
-        if let InitZcoinStatus::Ok(rpc_result) = status.result {
-            match rpc_result {
-                MmRpcResult::Ok { result } => break result,
-                MmRpcResult::Err(e) => panic!("{} initialization error {:?}", coin, e),
-            }
->>>>>>> 62b16538
         }
     }
 }
@@ -202,20 +194,10 @@
         let status = init_z_coin_status(mm, init.result.task_id).await;
         println!("Status {}", json::to_string(&status).unwrap());
         let status: RpcV2Response<InitZcoinStatus> = json::from_value(status).unwrap();
-<<<<<<< HEAD
         match status.result {
             InitZcoinStatus::Ok(result) => break result,
             InitZcoinStatus::Error(e) => panic!("{} initialization error {:?}", coin, e),
             _ => Timer::sleep(1.).await,
-=======
-        if let InitZcoinStatus::Ok(rpc_result) = status.result {
-            match rpc_result {
-                MmRpcResult::Ok { result } => {
-                    break result;
-                },
-                MmRpcResult::Err(e) => panic!("{} initialization error {:?}", coin, e),
-            }
->>>>>>> 62b16538
         }
     }
 }
