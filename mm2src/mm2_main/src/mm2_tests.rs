--- conflicted
+++ resolved
@@ -7558,10 +7558,6 @@
     assert!(version.0.is_success(), "!version: {}", version.1);
 }
 
-<<<<<<< HEAD
-pub mod iris_swap_poc;
-pub mod tendermint_ibc_asset_tests;
-=======
 #[test]
 #[cfg(not(target_arch = "wasm32"))]
 fn test_gui_storage_accounts_functionality() {
@@ -7893,4 +7889,6 @@
 
     block_on(mm_bob.stop()).unwrap();
 }
->>>>>>> 1438bf91
+
+pub mod iris_swap_poc;
+pub mod tendermint_ibc_asset_tests;