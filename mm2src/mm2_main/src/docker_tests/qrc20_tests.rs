--- conflicted
+++ resolved
@@ -1445,11 +1445,7 @@
 
     let time_lock = (now_ms() / 1000) as u32 - 3600;
     let tx = coin
-<<<<<<< HEAD
-        .send_maker_payment(time_lock, my_public_key, &[0; 20], 1u64.into(), &None, &[], &None)
-=======
-        .send_maker_payment(0, time_lock, my_public_key, &[0; 20], 1u64.into(), &None, &[])
->>>>>>> 4de3cf2b
+        .send_maker_payment(0, time_lock, my_public_key, &[0; 20], 1u64.into(), &None, &[], &None)
         .wait()
         .unwrap();
 
@@ -1490,11 +1486,7 @@
 
     let time_lock = (now_ms() / 1000) as u32 - 3600;
     let tx = coin
-<<<<<<< HEAD
-        .send_taker_payment(time_lock, my_public_key, &[0; 20], 1u64.into(), &None, &[], &None)
-=======
-        .send_taker_payment(0, time_lock, my_public_key, &[0; 20], 1u64.into(), &None, &[])
->>>>>>> 4de3cf2b
+        .send_taker_payment(0, time_lock, my_public_key, &[0; 20], 1u64.into(), &None, &[], &None)
         .wait()
         .unwrap();
 
