/******************************************************************************
 * Copyright © 2023 Pampex LTD and TillyHK LTD                                *
 *                                                                            *
 * See the CONTRIBUTOR-LICENSE-AGREEMENT, COPYING, LICENSE-COPYRIGHT-NOTICE   *
 * and DEVELOPER-CERTIFICATE-OF-ORIGIN files in the LEGAL directory in        *
 * the top-level directory of this distribution for the individual copyright  *
 * holder information and the developer policies on copyright and licensing.  *
 *                                                                            *
 * Unless otherwise agreed in a custom licensing agreement, no part of the    *
 * Komodo DeFi Framework software, including this file may be copied, modified, propagated*
 * or distributed except according to the terms contained in the              *
 * LICENSE-COPYRIGHT-NOTICE file.                                             *
 *                                                                            *
 * Removal or modification of this copyright notice is prohibited.            *
 *                                                                            *
 ******************************************************************************/
//
//  rpc.rs
//
//  Copyright © 2023 Pampex LTD and TillyHK LTD. All rights reserved.
//

use crate::rpc::rate_limiter::RateLimitError;
use common::log::{error, info};
use common::{err_to_rpc_json_string, err_tp_rpc_json, HttpStatusCode};
use derive_more::Display;
use futures::future::{join_all, FutureExt};
use http::header::{HeaderValue, ACCESS_CONTROL_ALLOW_ORIGIN};
use http::request::Parts;
use http::{Method, Request, Response, StatusCode};
use mm2_core::mm_ctx::MmArc;
use mm2_err_handle::prelude::*;
use mm2_rpc::mm_protocol::{MmRpcBuilder, MmRpcResponse, MmRpcVersion};
use serde::Serialize;
use serde_json::{self as json, Value as Json};
use std::net::SocketAddr;

cfg_native! {
    use hyper::{self, Body, Server};
    use futures::channel::oneshot;
    use mm2_net::event_streaming::sse_handler::{handle_sse, SSE_ENDPOINT};
}

#[path = "rpc/dispatcher/dispatcher.rs"] mod dispatcher;
#[path = "rpc/dispatcher/dispatcher_legacy.rs"]
mod dispatcher_legacy;
pub mod lp_commands;
mod rate_limiter;
<<<<<<< HEAD
pub mod wc_commands;
=======
mod streaming_activations;
>>>>>>> 84f5c923

/// Lists the RPC method not requiring the "userpass" authentication.
/// None is also public to skip auth and display proper error in case of method is missing
const PUBLIC_METHODS: &[Option<&str>] = &[
    // Sorted alphanumerically (on the first letter) for readability.
    Some("fundvalue"),
    Some("getprice"),
    Some("getpeers"),
    Some("getcoins"),
    Some("help"),
    Some("metrics"),
    Some("notify"), // Manually checks the peer's public key.
    Some("orderbook"),
    Some("passphrase"), // Manually checks the "passphrase".
    Some("pricearray"),
    Some("psock"),
    Some("statsdisp"),
    Some("stats_swap_status"),
    Some("tradesarray"),
    Some("ticker"),
    Some("version"),
    None,
];

pub type DispatcherResult<T> = Result<T, MmError<DispatcherError>>;
#[derive(Display, Serialize, SerializeErrorType)]
#[serde(tag = "error_type", content = "error_data")]
pub enum DispatcherError {
    #[display(fmt = "Your ip is banned.")]
    Banned,
    #[display(fmt = "No such method")]
    NoSuchMethod,
    #[display(fmt = "Error parsing request: {}", _0)]
    InvalidRequest(String),
    #[display(fmt = "Selected method can be called from localhost only!")]
    LocalHostOnly,
    #[display(fmt = "Userpass is not set!")]
    UserpassIsNotSet,
    #[display(fmt = "Userpass is invalid! - {}", _0)]
    UserpassIsInvalid(RateLimitError),
    #[display(fmt = "Error parsing mmrpc version: {}", _0)]
    InvalidMmRpcVersion(String),
}

impl HttpStatusCode for DispatcherError {
    fn status_code(&self) -> StatusCode {
        match self {
            DispatcherError::NoSuchMethod
            | DispatcherError::InvalidRequest(_)
            | DispatcherError::InvalidMmRpcVersion(_) => StatusCode::BAD_REQUEST,
            DispatcherError::LocalHostOnly
            | DispatcherError::UserpassIsNotSet
            | DispatcherError::UserpassIsInvalid(_)
            | DispatcherError::Banned => StatusCode::FORBIDDEN,
        }
    }
}

impl From<serde_json::Error> for DispatcherError {
    fn from(e: serde_json::Error) -> Self { DispatcherError::InvalidRequest(e.to_string()) }
}

#[allow(unused_macros)]
macro_rules! unwrap_or_err_response {
    ($e:expr, $($args:tt)*) => {
        match $e {
            Ok(ok) => ok,
            Err(err) => return rpc_err_response(500, &ERRL!("{}", err)),
        }
    };
}

async fn process_json_batch_requests(ctx: MmArc, requests: &[Json], client: SocketAddr) -> Result<Json, String> {
    let mut futures = Vec::with_capacity(requests.len());
    for request in requests {
        futures.push(process_single_request(ctx.clone(), request.clone(), client));
    }
    let results = join_all(futures).await;
    let responses: Vec<_> = results
        .into_iter()
        .map(|resp| match resp {
            Ok(r) => match json::from_slice(r.body()) {
                Ok(j) => j,
                Err(e) => {
                    error!("Response {:?} is not a valid JSON, error: {}", r, e);
                    Json::Null
                },
            },
            Err(e) => err_tp_rpc_json(e),
        })
        .collect();
    Ok(Json::Array(responses))
}

#[cfg(target_arch = "wasm32")]
async fn process_json_request(ctx: MmArc, req_json: Json, client: SocketAddr) -> Result<Json, String> {
    if let Some(requests) = req_json.as_array() {
        return process_json_batch_requests(ctx, requests, client)
            .await
            .map_err(|e| ERRL!("{}", e));
    }

    let r = try_s!(process_single_request(ctx, req_json, client).await);
    json::from_slice(r.body()).map_err(|e| ERRL!("Response {:?} is not a valid JSON, error: {}", r, e))
}

#[cfg(not(target_arch = "wasm32"))]
async fn process_json_request(ctx: MmArc, req_json: Json, client: SocketAddr) -> Result<Response<Vec<u8>>, String> {
    if let Some(requests) = req_json.as_array() {
        let response = try_s!(process_json_batch_requests(ctx, requests, client).await);
        let res = try_s!(json::to_vec(&response));
        return Ok(try_s!(Response::builder().body(res)));
    }

    process_single_request(ctx, req_json, client).await
}

fn response_from_dispatcher_error(
    error: MmError<DispatcherError>,
    version: MmRpcVersion,
    id: Option<usize>,
) -> Response<Vec<u8>> {
    error!("RPC dispatcher error: {}", error);
    let response: MmRpcResponse<(), _> = MmRpcBuilder::err(error).version(version).id(id).build();
    response.serialize_http_response()
}

async fn process_single_request(ctx: MmArc, req: Json, client: SocketAddr) -> Result<Response<Vec<u8>>, String> {
    let local_only = ctx.conf["rpc_local_only"].as_bool().unwrap_or(true);
    if req["mmrpc"].is_null() {
        return dispatcher_legacy::process_single_request(ctx, req, client, local_only)
            .await
            .map_err(|e| ERRL!("{}", e));
    }

    let id = req["id"].as_u64().map(|id| id as usize);
    let version: MmRpcVersion = match json::from_value(req["mmrpc"].clone()) {
        Ok(v) => v,
        Err(e) => {
            let error = MmError::new(DispatcherError::InvalidMmRpcVersion(e.to_string()));
            // use the latest `MmRpcVersion` if the version is not recognized
            return Ok(response_from_dispatcher_error(error, MmRpcVersion::V2, id));
        },
    };

    match dispatcher::process_single_request(ctx, req, client, local_only).await {
        Ok(response) => Ok(response),
        Err(e) => {
            // return always serialized response
            Ok(response_from_dispatcher_error(e, version, id))
        },
    }
}

#[cfg(not(target_arch = "wasm32"))]
async fn rpc_service(req: Request<Body>, ctx_h: u32, client: SocketAddr) -> Response<Body> {
    /// Unwraps a result or propagates its error 500 response with the specified headers (if they are present).
    macro_rules! try_sf {
        ($value: expr $(, $header_key:expr => $header_val:expr)*) => {
            match $value {
                Ok(ok) => ok,
                Err(err) => {
                    error!("RPC error response: {}", err);
                    let ebody = err_to_rpc_json_string(&err.to_string());
                    // generate a `Response` with the headers specified in `$header_key` and `$header_val`
                    let response = Response::builder().status(500) $(.header($header_key, $header_val))* .body(Body::from(ebody)).unwrap();
                    return response;
                },
            }
        };
    }

    async fn process_rpc_request(
        ctx: MmArc,
        req: Parts,
        req_json: Json,
        client: SocketAddr,
    ) -> Result<Response<Vec<u8>>, String> {
        if req.method != Method::POST {
            return ERR!("Only POST requests are supported!");
        }

        process_json_request(ctx, req_json, client).await
    }

    let ctx = try_sf!(MmArc::from_ffi_handle(ctx_h));
    // https://github.com/artemii235/SuperNET/issues/219
    let rpc_cors = match ctx.conf["rpccors"].as_str() {
        Some(s) => try_sf!(HeaderValue::from_str(s)),
        None => {
            if ctx.is_https() {
                HeaderValue::from_static("https://localhost:3000")
            } else {
                HeaderValue::from_static("http://localhost:3000")
            }
        },
    };

    // Convert the native Hyper stream into a portable stream of `Bytes`.
    let (req, req_body) = req.into_parts();

    if req.method == Method::OPTIONS {
        return Response::builder()
            .status(StatusCode::OK)
            .header(ACCESS_CONTROL_ALLOW_ORIGIN, rpc_cors)
            .header("Access-Control-Allow-Methods", "POST, OPTIONS")
            .header("Access-Control-Allow-Headers", "Content-Type")
            .header("Access-Control-Max-Age", "3600")
            .body(Body::empty())
            .unwrap();
    }

    let req_json = {
        let req_bytes = try_sf!(hyper::body::to_bytes(req_body).await, ACCESS_CONTROL_ALLOW_ORIGIN => rpc_cors);
        try_sf!(json::from_slice(&req_bytes), ACCESS_CONTROL_ALLOW_ORIGIN => rpc_cors)
    };

    let res = try_sf!(process_rpc_request(ctx, req, req_json, client).await, ACCESS_CONTROL_ALLOW_ORIGIN => rpc_cors);
    let (mut parts, body) = res.into_parts();
    parts.headers.insert(ACCESS_CONTROL_ALLOW_ORIGIN, rpc_cors);

    Response::from_parts(parts, Body::from(body))
}

// TODO: This should exclude TCP internals, as including them results in having to
// handle various protocols within this function.
#[cfg(not(target_arch = "wasm32"))]
pub extern "C" fn spawn_rpc(ctx_h: u32) {
    use common::now_sec;
    use common::wio::CORE;
    use hyper::server::conn::{AddrIncoming, AddrStream};
    use hyper::service::{make_service_fn, service_fn};
    use mm2_net::native_tls::{TlsAcceptor, TlsStream};
    use rcgen::{generate_simple_self_signed, RcgenError};
    use rustls::{Certificate, PrivateKey};
    use rustls_pemfile as pemfile;
    use std::convert::Infallible;
    use std::env;
    use std::fs::File;
    use std::io::{self, BufReader};

    // Reads a certificate and a key from the specified files.
    fn read_certificate_and_key(
        cert_file: &File,
        cert_key_path: &str,
    ) -> Result<(Vec<Certificate>, PrivateKey), io::Error> {
        let cert_file = &mut BufReader::new(cert_file);
        let cert_chain = pemfile::certs(cert_file)?.into_iter().map(Certificate).collect();
        let key_file = &mut BufReader::new(File::open(cert_key_path)?);
        let key = pemfile::read_all(key_file)?
            .into_iter()
            .find_map(|item| match item {
                pemfile::Item::RSAKey(key) | pemfile::Item::PKCS8Key(key) | pemfile::Item::ECKey(key) => Some(key),
                _ => None,
            })
            .ok_or_else(|| io::Error::new(io::ErrorKind::InvalidInput, "No private key found"))?;
        Ok((cert_chain, PrivateKey(key)))
    }

    // Generates a self-signed certificate
    fn generate_self_signed_cert(subject_alt_names: Vec<String>) -> Result<(Vec<Certificate>, PrivateKey), RcgenError> {
        // Generate the certificate
        let cert = generate_simple_self_signed(subject_alt_names)?;
        let cert_der = cert.serialize_der()?;
        let privkey = PrivateKey(cert.serialize_private_key_der());
        let cert = Certificate(cert_der);
        let cert_chain = vec![cert];
        Ok((cert_chain, privkey))
    }

    // Handles incoming HTTP requests.
    async fn handle_request(
        req: Request<Body>,
        remote_addr: SocketAddr,
        ctx_h: u32,
    ) -> Result<Response<Body>, Infallible> {
        let (tx, rx) = oneshot::channel();
        // We execute the request in a separate task to avoid it being left uncompleted if the client disconnects.
        // So what's inside the spawn here will run till completion (or panic).
        common::executor::spawn(async move {
            if req.uri().path() == SSE_ENDPOINT {
                // TODO: We probably want to authenticate the SSE request here.
                //       Note though that whoever connects via SSE can't enable or disable any events
                //       without the password as this is done via RPC. (another client with the password can cross-enable events for them though).
                tx.send(handle_sse(req, ctx_h).await).ok();
            } else {
                tx.send(rpc_service(req, ctx_h, remote_addr).await).ok();
            }
        });
        // On the other hand, this `.await` might be aborted if the client disconnects.
        match rx.await {
            Ok(res) => Ok(res),
            Err(_) => {
                let err = "The RPC service aborted without responding.";
                error!("{}", err);
                Ok(Response::builder().status(500).body(Body::from(err)).unwrap())
            },
        }
    }

    // NB: We need to manually handle the incoming connections in order to get the remote IP address,
    // cf. https://github.com/hyperium/hyper/issues/1410#issuecomment-419510220.
    // Although if the ability to access the remote IP address is solved by the Hyper in the future
    // then we might want to refactor into starting it ideomatically in order to benefit from a more graceful shutdown,
    // cf. https://github.com/hyperium/hyper/pull/1640.

    let ctx = MmArc::from_ffi_handle(ctx_h).expect("No context");

    //The `make_svc` macro creates a `make_service_fn` for a specified socket type.
    // `$socket_type`: The socket type with a `remote_addr` method that returns a `SocketAddr`.
    macro_rules! make_svc {
        ($socket_type:ty) => {
            make_service_fn(move |socket: &$socket_type| {
                let remote_addr = socket.remote_addr();
                async move {
                    Ok::<_, Infallible>(service_fn(move |req: Request<Body>| {
                        handle_request(req, remote_addr, ctx_h)
                    }))
                }
            })
        };
    }

    // The `get_shutdown_future` macro registers a graceful shutdown listener by calling the `register_listener`
    // method of `GracefulShutdownRegistry`.
    // If the `register_listener` method fails, it implies that the application is already in a shutdown state.
    // In this case, the macro logs an error and immediately returns.
    macro_rules! get_shutdown_future {
        ($ctx:expr) => {
            match $ctx.graceful_shutdown_registry.register_listener() {
                Ok(shutdown_fut) => shutdown_fut,
                Err(e) => {
                    error!("MmCtx seems to be stopped already: {e}");
                    return;
                },
            }
        };
    }

    // Macro for spawning a server with error handling and logging
    macro_rules! spawn_server {
        ($server:expr, $ctx:expr, $ip:expr, $port:expr) => {
            {
                let server = $server.then(|r| {
                    if let Err(err) = r {
                        error!("{}", err);
                    };
                    futures::future::ready(())
                });

                // As it's said in the [issue](https://github.com/hyperium/tonic/issues/330):
                //
                // Aborting the server future will forcefully cancel all connections and not perform a proper drain/shutdown.
                // While using the special shutdown methods on the server will allow hyper to gracefully drain all connections
                // and gracefully close connections.
                common::executor::spawn({
                    log_tag!(
                        $ctx,
                        "😉";
                        fmt = ">>>>>>>>>> DEX stats {}:{} DEX stats API enabled at unixtime.{} <<<<<<<<<",
                        $ip,
                        $port,
                        now_sec()
                    );
                    let _ = $ctx.rpc_started.set(true);
                    server
                });
            }
        };
    }

    let rpc_ip_port = ctx
        .rpc_ip_port()
        .unwrap_or_else(|err| panic!("Invalid RPC port: {}", err));
    // By entering the context, we tie `tokio::spawn` to this executor.
    let _runtime_guard = CORE.0.enter();

    if ctx.is_https() {
        let cert_path = env::var("MM_CERT_PATH").unwrap_or_else(|_| "cert.pem".to_string());
        let (cert_chain, privkey) = match File::open(cert_path.clone()) {
            Ok(cert_file) => {
                let cert_key_path = env::var("MM_CERT_KEY_PATH").unwrap_or_else(|_| "key.pem".to_string());
                read_certificate_and_key(&cert_file, &cert_key_path)
                    .unwrap_or_else(|err| panic!("Can't read certificate and/or key from {:?}: {}", cert_path, err))
            },
            Err(ref err) if err.kind() == io::ErrorKind::NotFound => {
                info!(
                    "No certificate found at {:?}, generating a self-signed certificate",
                    cert_path
                );
                let subject_alt_names = ctx
                    .alt_names()
                    .unwrap_or_else(|err| panic!("Invalid `alt_names` config: {}", err));
                generate_self_signed_cert(subject_alt_names)
                    .unwrap_or_else(|err| panic!("Can't generate self-signed certificate: {}", err))
            },
            Err(err) => panic!("Can't open {:?}: {}", cert_path, err),
        };

        // Create a TcpListener
        let incoming =
            AddrIncoming::bind(&rpc_ip_port).unwrap_or_else(|err| panic!("Can't bind on {}: {}", rpc_ip_port, err));
        let acceptor = TlsAcceptor::builder()
            .with_single_cert(cert_chain, privkey)
            .unwrap_or_else(|err| panic!("Can't set certificate for TlsAcceptor: {}", err))
            .with_all_versions_alpn()
            .with_incoming(incoming);

        let server = Server::builder(acceptor)
            .http1_half_close(false)
            .serve(make_svc!(TlsStream))
            .with_graceful_shutdown(get_shutdown_future!(ctx));

        spawn_server!(server, ctx, rpc_ip_port.ip(), rpc_ip_port.port());
    } else {
        let server = Server::try_bind(&rpc_ip_port)
            .unwrap_or_else(|err| panic!("Can't bind on {}: {}", rpc_ip_port, err))
            .http1_half_close(false)
            .serve(make_svc!(AddrStream))
            .with_graceful_shutdown(get_shutdown_future!(ctx));

        spawn_server!(server, ctx, rpc_ip_port.ip(), rpc_ip_port.port());
    }
}

#[cfg(target_arch = "wasm32")]
pub fn spawn_rpc(ctx_h: u32) {
    use common::executor::SpawnFuture;
    use futures::StreamExt;
    use mm2_rpc::wasm_rpc;
    use std::sync::Mutex;

    let ctx = MmArc::from_ffi_handle(ctx_h).expect("No context");
    if ctx.wasm_rpc.get().is_some() {
        error!("RPC is initialized already");
        return;
    }

    let client: SocketAddr = "127.0.0.1:1"
        .parse()
        .expect("'127.0.0.1:1' must be valid socket address");

    let (request_tx, mut request_rx) = wasm_rpc::channel();
    let ctx_weak = ctx.weak();
    let fut = async move {
        while let Some((request_json, response_tx)) = request_rx.next().await {
            let ctx = match MmArc::from_weak(&ctx_weak) {
                Some(ctx) => ctx,
                None => break,
            };

            let spawner = ctx.spawner();
            let request_fut = async move {
                let response = process_json_request(ctx, request_json, client).await;
                if let Err(e) = response_tx.send(response) {
                    error!("Response is not processed: {:?}", e);
                }
            };
            // Spawn the `request_fut` so the requests can be processed asynchronously.
            // Fixes: https://github.com/KomodoPlatform/atomicDEX-API/issues/1616
            spawner.spawn(request_fut);
        }
    };
    ctx.spawner().spawn(fut);

    // even if the [`MmCtx::wasm_rpc`] is initialized already, the spawned future above will be shutdown
    if ctx.wasm_rpc.set(request_tx).is_err() {
        error!("'MmCtx::wasm_rpc' is initialized already");
        return;
    };
    if ctx.rpc_started.set(true).is_err() {
        error!("'MmCtx::rpc_started' is set already");
        return;
    }

    log_tag!(
        ctx,
        "😉";
        fmt = ">>>>>>>>>> DEX stats API enabled at unixtime.{}  <<<<<<<<<",
        common::now_ms() / 1000
    );
}<|MERGE_RESOLUTION|>--- conflicted
+++ resolved
@@ -46,11 +46,8 @@
 mod dispatcher_legacy;
 pub mod lp_commands;
 mod rate_limiter;
-<<<<<<< HEAD
+mod streaming_activations;
 pub mod wc_commands;
-=======
-mod streaming_activations;
->>>>>>> 84f5c923
 
 /// Lists the RPC method not requiring the "userpass" authentication.
 /// None is also public to skip auth and display proper error in case of method is missing
