use common::password_policy::{password_policy, PasswordPolicyError};
use common::HttpStatusCode;
<<<<<<< HEAD
use crypto::{decrypt_mnemonic, encrypt_mnemonic, generate_mnemonic, CryptoCtx, CryptoCtxError, CryptoInitError,
             EncryptedData, MnemonicError};
=======
use crypto::{decrypt_mnemonic, encrypt_mnemonic, generate_mnemonic, CryptoCtx, CryptoInitError, EncryptedData,
             MnemonicError};
use derive_more::Display;
>>>>>>> b59860b3
use enum_derives::EnumFromStringify;
use http::StatusCode;
use itertools::Itertools;
use mm2_core::mm_ctx::MmArc;
use mm2_err_handle::prelude::*;
use serde::de::DeserializeOwned;
use serde_json::{self as json, Value as Json};

use crate::lp_native_dex::{init_crypto_keypair_ctx_services, MmInitError};

cfg_wasm32! {
    use crate::lp_wallet::mnemonics_wasm_db::{WalletsDb, WalletsDBError};
    use mm2_core::mm_ctx::from_ctx;
    use mm2_db::indexed_db::{ConstructibleDb, DbLocked, InitDbResult};
    use mnemonics_wasm_db::{delete_wallet, read_all_wallet_names, read_encrypted_passphrase, save_encrypted_passphrase};
    use std::sync::Arc;

    type WalletsDbLocked<'a> = DbLocked<'a, WalletsDb>;
}

cfg_native! {
    use mnemonics_storage::{delete_wallet, read_all_wallet_names, read_encrypted_passphrase, save_encrypted_passphrase, WalletsStorageError};
}
#[cfg(not(target_arch = "wasm32"))] mod mnemonics_storage;
#[cfg(target_arch = "wasm32")] mod mnemonics_wasm_db;

type WalletInitResult<T> = Result<T, MmError<WalletInitError>>;

#[derive(Debug, Deserialize, Display, EnumFromStringify, Serialize)]
pub enum WalletInitError {
    #[display(fmt = "Error deserializing '{}' config field: {}", field, error)]
    ErrorDeserializingConfig {
        field: String,
        error: String,
    },
    #[display(fmt = "The '{}' field not found in the config", field)]
    FieldNotFoundInConfig {
        field: String,
    },
    #[display(fmt = "Wallets storage error: {}", _0)]
    WalletsStorageError(String),
    #[display(
        fmt = "Passphrase doesn't match the one from file, please create a new wallet if you want to use a new passphrase"
    )]
    PassphraseMismatch,
    #[display(fmt = "Error generating or decrypting mnemonic: {}", _0)]
    MnemonicError(String),
    #[display(fmt = "Error initializing crypto context: {}", _0)]
    CryptoInitError(String),
    #[display(fmt = "Password does not meet policy requirements: {}", _0)]
    #[from_stringify("PasswordPolicyError")]
    PasswordPolicyViolation(String),
    InternalError(String),
}

impl From<MnemonicError> for WalletInitError {
    fn from(e: MnemonicError) -> Self { WalletInitError::MnemonicError(e.to_string()) }
}

impl From<CryptoInitError> for WalletInitError {
    fn from(e: CryptoInitError) -> Self { WalletInitError::CryptoInitError(e.to_string()) }
}

#[derive(Debug, Deserialize, Display, Serialize)]
pub enum ReadPassphraseError {
    #[display(fmt = "Wallets storage error: {}", _0)]
    WalletsStorageError(String),
    #[display(fmt = "Error decrypting passphrase: {}", _0)]
    DecryptionError(String),
    #[display(fmt = "Internal error: {}", _0)]
    Internal(String),
}

impl From<ReadPassphraseError> for WalletInitError {
    fn from(e: ReadPassphraseError) -> Self {
        match e {
            ReadPassphraseError::WalletsStorageError(e) => WalletInitError::WalletsStorageError(e),
            ReadPassphraseError::DecryptionError(e) => WalletInitError::MnemonicError(e),
            ReadPassphraseError::Internal(e) => WalletInitError::InternalError(e),
        }
    }
}

#[cfg(target_arch = "wasm32")]
struct WalletsContext {
    wallets_db: ConstructibleDb<WalletsDb>,
}

#[cfg(target_arch = "wasm32")]
impl WalletsContext {
    /// Obtains a reference to this crate context, creating it if necessary.
    fn from_ctx(ctx: &MmArc) -> Result<Arc<WalletsContext>, String> {
        Ok(try_s!(from_ctx(&ctx.wallets_ctx, move || {
            Ok(WalletsContext {
                #[cfg(target_arch = "wasm32")]
                wallets_db: ConstructibleDb::new_global_db(ctx),
            })
        })))
    }

    pub async fn wallets_db(&self) -> InitDbResult<WalletsDbLocked<'_>> { self.wallets_db.get_or_initialize().await }
}

// Utility function for deserialization to reduce repetition
fn deserialize_config_field<T: DeserializeOwned>(ctx: &MmArc, field: &str) -> WalletInitResult<T> {
    json::from_value::<T>(ctx.conf[field].clone()).map_to_mm(|e| WalletInitError::ErrorDeserializingConfig {
        field: field.to_owned(),
        error: e.to_string(),
    })
}

// Utility function to handle passphrase encryption and saving
async fn encrypt_and_save_passphrase(
    ctx: &MmArc,
    wallet_name: &str,
    passphrase: &str,
    wallet_password: &str,
) -> WalletInitResult<()> {
    let encrypted_passphrase_data = encrypt_mnemonic(passphrase, wallet_password).map_mm_err()?;
    save_encrypted_passphrase(ctx, wallet_name, &encrypted_passphrase_data)
        .await
        .mm_err(|e| WalletInitError::WalletsStorageError(e.to_string()))
}

/// A convenience wrapper that calls [`try_load_wallet_passphrase`] for the currently active wallet.
async fn try_load_active_wallet_passphrase(
    ctx: &MmArc,
    wallet_password: &str,
) -> MmResult<Option<String>, ReadPassphraseError> {
    let wallet_name = ctx
        .wallet_name
        .get()
        .ok_or(ReadPassphraseError::Internal(
            "`wallet_name` not initialized yet!".to_string(),
        ))?
        .clone()
        .ok_or_else(|| {
            ReadPassphraseError::Internal("Cannot read stored passphrase: no active wallet is set.".to_string())
        })?;

    try_load_wallet_passphrase(ctx, &wallet_name, wallet_password).await
}

/// Loads (reads from storage and decrypts) a passphrase for a specific wallet by name.
///
/// Returns `Ok(None)` if the passphrase is not found in storage. This is an expected
/// outcome for a new wallet or when using a legacy config where the passphrase is not saved.
async fn try_load_wallet_passphrase(
    ctx: &MmArc,
    wallet_name: &str,
    wallet_password: &str,
) -> MmResult<Option<String>, ReadPassphraseError> {
    let encrypted = read_encrypted_passphrase(ctx, wallet_name)
        .await
        .mm_err(|e| ReadPassphraseError::WalletsStorageError(e.to_string()))?;

    match encrypted {
        Some(encrypted_passphrase) => {
            let mnemonic = decrypt_mnemonic(&encrypted_passphrase, wallet_password)
                .mm_err(|e| ReadPassphraseError::DecryptionError(e.to_string()))?;
            Ok(Some(mnemonic))
        },
        None => Ok(None),
    }
}

#[derive(Debug, Deserialize, Serialize)]
#[serde(untagged)]
pub(crate) enum Passphrase {
    Encrypted(EncryptedData),
    Decrypted(String),
}

pub(crate) fn deserialize_wallet_config(ctx: &MmArc) -> WalletInitResult<(Option<String>, Option<Passphrase>)> {
    let passphrase = deserialize_config_field::<Option<Passphrase>>(ctx, "passphrase")?;
    // New approach for passphrase, `wallet_name` is needed in the config to enable multi-wallet support.
    // In this case the passphrase will be generated if not provided.
    // The passphrase will then be encrypted and saved whether it was generated or provided.
    let wallet_name = deserialize_config_field::<Option<String>>(ctx, "wallet_name")?;
    Ok((wallet_name, passphrase))
}

/// Passphrase is not provided. Generate, encrypt and save passphrase if not already saved.
async fn retrieve_or_create_passphrase(
    ctx: &MmArc,
    wallet_name: &str,
    wallet_password: &str,
) -> WalletInitResult<Option<String>> {
    match try_load_active_wallet_passphrase(ctx, wallet_password)
        .await
        .map_mm_err()?
    {
        Some(passphrase_from_file) => {
            // If an existing passphrase is found, return it
            Ok(Some(passphrase_from_file))
        },
        None => {
            if wallet_password.is_empty() {
                return MmError::err(WalletInitError::PasswordPolicyViolation(
                    "`wallet_password` cannot be empty".to_string(),
                ));
            }
            let is_weak_password_accepted = ctx.conf["allow_weak_password"].as_bool().unwrap_or(false);
            if !is_weak_password_accepted {
                password_policy(wallet_password)?;
            }
            // If no passphrase is found, generate a new one
            let new_passphrase = generate_mnemonic(ctx).map_mm_err()?.to_string();
            // Encrypt and save the new passphrase
            encrypt_and_save_passphrase(ctx, wallet_name, &new_passphrase, wallet_password)
                .await
                .map_mm_err()?;
            Ok(Some(new_passphrase))
        },
    }
}

/// Passphrase is provided in plaintext. Encrypt and save passphrase if not already saved.
async fn confirm_or_encrypt_and_store_passphrase(
    ctx: &MmArc,
    wallet_name: &str,
    passphrase: &str,
    wallet_password: &str,
) -> WalletInitResult<Option<String>> {
    match try_load_active_wallet_passphrase(ctx, wallet_password)
        .await
        .map_mm_err()?
    {
        Some(passphrase_from_file) if passphrase == passphrase_from_file => {
            // If an existing passphrase is found and it matches the provided passphrase, return it
            Ok(Some(passphrase_from_file))
        },
        None => {
            if wallet_password.is_empty() {
                return MmError::err(WalletInitError::PasswordPolicyViolation(
                    "`wallet_password` cannot be empty".to_string(),
                ));
            }
            let is_weak_password_accepted = ctx.conf["allow_weak_password"].as_bool().unwrap_or(false);
            if !is_weak_password_accepted {
                password_policy(wallet_password)?;
            }
            // If no passphrase is found in the file, encrypt and save the provided passphrase
            encrypt_and_save_passphrase(ctx, wallet_name, passphrase, wallet_password)
                .await
                .map_mm_err()?;
            Ok(Some(passphrase.to_string()))
        },
        _ => {
            // If an existing passphrase is found and it does not match the provided passphrase, return an error
            Err(WalletInitError::PassphraseMismatch.into())
        },
    }
}

/// Encrypted passphrase is provided. Decrypt and save encrypted passphrase if not already saved.
async fn decrypt_validate_or_save_passphrase(
    ctx: &MmArc,
    wallet_name: &str,
    encrypted_passphrase_data: EncryptedData,
    wallet_password: &str,
) -> WalletInitResult<Option<String>> {
    // Decrypt the provided encrypted passphrase
    let decrypted_passphrase = decrypt_mnemonic(&encrypted_passphrase_data, wallet_password).map_mm_err()?;

    match try_load_active_wallet_passphrase(ctx, wallet_password)
        .await
        .map_mm_err()?
    {
        Some(passphrase_from_file) if decrypted_passphrase == passphrase_from_file => {
            // If an existing passphrase is found and it matches the decrypted passphrase, return it
            Ok(Some(decrypted_passphrase))
        },
        None => {
            save_encrypted_passphrase(ctx, wallet_name, &encrypted_passphrase_data)
                .await
                .mm_err(|e| WalletInitError::WalletsStorageError(e.to_string()))?;
            Ok(Some(decrypted_passphrase))
        },
        _ => {
            // If an existing passphrase is found and it does not match the decrypted passphrase, return an error
            Err(WalletInitError::PassphraseMismatch.into())
        },
    }
}

async fn process_wallet_with_name(
    ctx: &MmArc,
    wallet_name: &str,
    passphrase: Option<Passphrase>,
    wallet_password: &str,
) -> WalletInitResult<Option<String>> {
    match passphrase {
        None => retrieve_or_create_passphrase(ctx, wallet_name, wallet_password).await,
        Some(Passphrase::Decrypted(passphrase)) => {
            confirm_or_encrypt_and_store_passphrase(ctx, wallet_name, &passphrase, wallet_password).await
        },
        Some(Passphrase::Encrypted(encrypted_data)) => {
            decrypt_validate_or_save_passphrase(ctx, wallet_name, encrypted_data, wallet_password).await
        },
    }
}

pub(crate) async fn process_passphrase_logic(
    ctx: &MmArc,
    passphrase: Option<Passphrase>,
    wallet_name: Option<&str>,
) -> WalletInitResult<Option<String>> {
    match (wallet_name, passphrase) {
        (None, None) => Ok(None),
        // Legacy approach for passphrase, no `wallet_name` is needed in the config, in this case the passphrase is not encrypted and saved.
        (None, Some(Passphrase::Decrypted(passphrase))) => Ok(Some(passphrase)),
        // Importing an encrypted passphrase without a wallet name is not supported since it's not possible to save the passphrase.
        (None, Some(Passphrase::Encrypted(_))) => Err(WalletInitError::FieldNotFoundInConfig {
            field: "wallet_name".to_owned(),
        }
        .into()),

        (Some(wallet_name), passphrase_option) => {
            let wallet_password = deserialize_config_field::<String>(ctx, "wallet_password")?;
            process_wallet_with_name(ctx, wallet_name, passphrase_option, &wallet_password).await
        },
    }
}

pub(crate) fn initialize_crypto_context(ctx: &MmArc, passphrase: &str) -> WalletInitResult<()> {
    // This defaults to false to maintain backward compatibility.
    match ctx.enable_hd() {
        true => CryptoCtx::init_with_global_hd_account(ctx.clone(), passphrase).map_mm_err()?,
        false => CryptoCtx::init_with_iguana_passphrase(ctx.clone(), passphrase).map_mm_err()?,
    };

    Ok(())
}

/// Initializes and manages the wallet passphrase.
///
/// This function handles several scenarios based on the configuration:
/// - Deserializes the passphrase and wallet name from the configuration.
/// - If both wallet name and passphrase are `None`, the function sets up the context for "no login mode"
///   This mode can be entered after the function's execution, allowing access to Komodo DeFi Framework
///   functionalities that don't require a passphrase (e.g., viewing the orderbook).
/// - If a wallet name is provided without a passphrase, it first checks for the existence of a
///   passphrase file associated with the wallet. If no file is found, it generates a new passphrase,
///   encrypts it, and saves it, enabling multi-wallet support.
/// - If a passphrase is provided (with or without a wallet name), it uses the provided passphrase
///   and handles encryption and storage as needed.
/// - Initializes the cryptographic context based on the `enable_hd` configuration.
///
/// # Returns
/// `MmInitResult<()>` - Result indicating success or failure of the initialization process.
///
/// # Errors
/// Returns `MmInitError` if deserialization fails or if there are issues in passphrase handling.
///
pub(crate) async fn initialize_wallet_passphrase(ctx: &MmArc) -> WalletInitResult<()> {
    let (wallet_name, maybe_passphrase) = deserialize_wallet_config(ctx)?;

    ctx.wallet_name
        .set(wallet_name.clone())
<<<<<<< HEAD
        .map_to_mm(|_| WalletInitError::InternalError("Wallet already initialized".to_string()))?;

    if ctx.no_login_mode() {
        CryptoCtx::new_uninitialized(ctx);
        return Ok(());
=======
        .map_to_mm(|_| WalletInitError::InternalError("Already Initialized".to_string()))
        .map_mm_err()?;

    let passphrase = process_passphrase_logic(ctx, wallet_name.as_deref(), passphrase)
        .await
        .map_mm_err()?;
    if let Some(passphrase) = passphrase {
        initialize_crypto_context(ctx, &passphrase).map_mm_err()?;
>>>>>>> b59860b3
    }

    let processed_passphrase = process_passphrase_logic(ctx, maybe_passphrase, wallet_name.as_deref()).await?;
    if let Some(passphrase) = processed_passphrase {
        return initialize_crypto_context(ctx, &passphrase);
    }

    // If we reach this point, the wallet remains uninitialized.
    CryptoCtx::new_uninitialized(ctx);

    Ok(())
}

/// `MnemonicFormat` is an enum representing the format of a mnemonic.
///
/// It has two variants:
/// - `Encrypted`: This variant represents an encrypted mnemonic. It does not carry any associated data.
/// - `PlainText`: This variant represents a plaintext mnemonic. It carries the password to decrypt the mnemonic in string format.
#[derive(Debug, Deserialize)]
#[serde(tag = "format", content = "password", rename_all = "lowercase")]
pub enum MnemonicFormat {
    Encrypted,
    PlainText(String),
}

/// `GetMnemonicRequest` is a struct representing a request to get a mnemonic.
///
/// It contains a single field, `mnemonic_format`, which is an instance of the `MnemonicFormat` enum.
/// The `#[serde(flatten)]` attribute is used so that the fields of the `MnemonicFormat` enum are included
/// directly in the `GetMnemonicRequest` when it is deserialized, rather than nested under a
/// `mnemonic_format` field.
///
/// # Examples
///
/// For a `GetMnemonicRequest` where the `MnemonicFormat` is `Encrypted`, the JSON representation would be:
/// ```json
/// {
///   "format": "encrypted"
/// }
/// ```
///
/// For a `GetMnemonicRequest` where the `MnemonicFormat` is `PlainText` with a password of "password123", the JSON representation would be:
/// ```json
/// {
///   "format": "plaintext",
///   "password": "password123"
/// }
/// ```
#[derive(Debug, Deserialize)]
pub struct GetMnemonicRequest {
    #[serde(flatten)]
    pub mnemonic_format: MnemonicFormat,
}

/// `MnemonicForRpc` is an enum representing the format of a mnemonic for RPC communication.
///
/// It has two variants:
/// - `Encrypted`: This variant represents an encrypted mnemonic. It carries the [`EncryptedData`] struct.
/// - `PlainText`: This variant represents a plaintext mnemonic. It carries the mnemonic as a `String`.
#[derive(Serialize)]
#[serde(tag = "format", rename_all = "lowercase")]
pub enum MnemonicForRpc {
    Encrypted { encrypted_mnemonic_data: EncryptedData },
    PlainText { mnemonic: String },
}

impl From<EncryptedData> for MnemonicForRpc {
    fn from(encrypted_mnemonic_data: EncryptedData) -> Self {
        MnemonicForRpc::Encrypted {
            encrypted_mnemonic_data,
        }
    }
}

impl From<String> for MnemonicForRpc {
    fn from(mnemonic: String) -> Self { MnemonicForRpc::PlainText { mnemonic } }
}

/// [`GetMnemonicResponse`] is a struct representing the response to a get mnemonic request.
///
/// It contains a single field, `mnemonic`, which is an instance of the [`MnemonicForRpc`] enum.
/// The `#[serde(flatten)]` attribute is used so that the fields of the [`MnemonicForRpc`] enum are included
/// directly in the [`GetMnemonicResponse`] when it is serialized, rather than nested under a
/// `mnemonic` field.
///
/// # Examples
///
/// For a [`GetMnemonicResponse`] where the [`MnemonicForRpc`] is `Encrypted` with some [`EncryptedData`], the JSON representation would be:
/// ```json
/// {
///   "format": "encrypted",
///   "encrypted_mnemonic_data": {
///     // EncryptedData fields go here
///   }
/// }
/// ```
///
/// For a `GetMnemonicResponse` where the `MnemonicForRpc` is `PlainText` with a mnemonic of "your_mnemonic_here", the JSON representation would be:
/// ```json
/// {
///   "format": "plaintext",
///   "mnemonic": "your_mnemonic_here"
/// }
/// ```
#[derive(Serialize)]
pub struct GetMnemonicResponse {
    #[serde(flatten)]
    pub mnemonic: MnemonicForRpc,
}

#[derive(Debug, Display, Serialize, SerializeErrorType, EnumFromStringify)]
#[serde(tag = "error_type", content = "error_data")]
pub enum MnemonicRpcError {
    #[display(fmt = "Invalid request error: {}", _0)]
    InvalidRequest(String),
    #[display(fmt = "Wallets storage error: {}", _0)]
    WalletsStorageError(String),
    #[display(fmt = "Internal error: {}", _0)]
    Internal(String),
    #[display(fmt = "Invalid password error: {}", _0)]
    #[from_stringify("MnemonicError")]
    InvalidPassword(String),
    #[display(fmt = "Password does not meet policy requirements: {}", _0)]
    #[from_stringify("PasswordPolicyError")]
    PasswordPolicyViolation(String),
}

impl HttpStatusCode for MnemonicRpcError {
    fn status_code(&self) -> StatusCode {
        match self {
            MnemonicRpcError::InvalidRequest(_)
            | MnemonicRpcError::InvalidPassword(_)
            | MnemonicRpcError::PasswordPolicyViolation(_) => StatusCode::BAD_REQUEST,
            MnemonicRpcError::WalletsStorageError(_) | MnemonicRpcError::Internal(_) => {
                StatusCode::INTERNAL_SERVER_ERROR
            },
        }
    }
}

#[cfg(not(target_arch = "wasm32"))]
impl From<WalletsStorageError> for MnemonicRpcError {
    fn from(e: WalletsStorageError) -> Self { MnemonicRpcError::WalletsStorageError(e.to_string()) }
}

#[cfg(target_arch = "wasm32")]
impl From<WalletsDBError> for MnemonicRpcError {
    fn from(e: WalletsDBError) -> Self { MnemonicRpcError::WalletsStorageError(e.to_string()) }
}

impl From<ReadPassphraseError> for MnemonicRpcError {
    fn from(e: ReadPassphraseError) -> Self {
        match e {
            ReadPassphraseError::DecryptionError(e) => MnemonicRpcError::InvalidPassword(e),
            ReadPassphraseError::WalletsStorageError(e) => MnemonicRpcError::WalletsStorageError(e),
            ReadPassphraseError::Internal(e) => MnemonicRpcError::Internal(e),
        }
    }
}

/// Retrieves the wallet mnemonic in the requested format.
///
/// # Returns
///
/// A `Result` type containing:
///
/// * [`Ok`]([`GetMnemonicResponse`]) - The wallet mnemonic in the requested format.
/// * [`MmError`]<[`MnemonicRpcError>`]> - Returns specific [`MnemonicRpcError`] variants for different failure scenarios.
///
/// # Errors
///
/// This function will return an error in the following situations:
///
/// * The wallet name is not found in the context.
/// * The wallet is initialized without a name.
/// * The wallet passphrase file is not found for `MnemonicFormat::Encrypted`.
/// * The wallet mnemonic file is not found for `MnemonicFormat::PlainText`.
///
/// # Examples
///
/// ```rust
/// let ctx = MmArc::new(MmCtx::default());
/// let req = GetMnemonicRequest {
///     mnemonic_format: MnemonicFormat::Encrypted,
/// };
/// let result = get_mnemonic_rpc(ctx, req).await;
/// match result {
///     Ok(response) => println!("Mnemonic: {:?}", response.mnemonic),
///     Err(e) => println!("Error: {:?}", e),
/// }
/// ```
pub async fn get_mnemonic_rpc(ctx: MmArc, req: GetMnemonicRequest) -> MmResult<GetMnemonicResponse, MnemonicRpcError> {
    match req.mnemonic_format {
        MnemonicFormat::Encrypted => {
            let wallet_name = ctx
                .wallet_name
                .get()
                .ok_or(MnemonicRpcError::Internal(
                    "`wallet_name` not initialized yet!".to_string(),
                ))?
                .as_ref()
                .ok_or_else(|| {
                    MnemonicRpcError::Internal(
                        "Cannot get encrypted mnemonic: This operation requires an active named wallet.".to_string(),
                    )
                })?;
            let encrypted_mnemonic = read_encrypted_passphrase(&ctx, wallet_name)
                .await
                .map_mm_err()?
                .ok_or_else(|| MnemonicRpcError::InvalidRequest("Wallet mnemonic file not found".to_string()))?;
            Ok(GetMnemonicResponse {
                mnemonic: encrypted_mnemonic.into(),
            })
        },
        MnemonicFormat::PlainText(wallet_password) => {
            let plaintext_mnemonic = try_load_active_wallet_passphrase(&ctx, &wallet_password)
                .await
                .map_mm_err()?
                .ok_or_else(|| MnemonicRpcError::InvalidRequest("Wallet mnemonic file not found".to_string()))?;
            Ok(GetMnemonicResponse {
                mnemonic: plaintext_mnemonic.into(),
            })
        },
    }
}

/// The response to `get_wallet_names_rpc`, returns all created wallet names and the currently activated wallet name.
#[derive(Serialize)]
pub struct GetWalletNamesResponse {
    wallet_names: Vec<String>,
    activated_wallet: Option<String>,
}

/// Retrieves all created wallets and the currently activated wallet.
pub async fn get_wallet_names_rpc(ctx: MmArc, _req: Json) -> MmResult<GetWalletNamesResponse, MnemonicRpcError> {
    // We want to return wallet names in the same order for both native and wasm32 targets.
    let wallets = read_all_wallet_names(&ctx).await.map_mm_err()?.sorted().collect();
    // Note: `ok_or` is used here on `Constructible<Option<String>>` to handle the case where the wallet name is not set.
    // `wallet_name` can be `None` in the case of no-login mode.
    let activated_wallet = ctx.wallet_name.get().ok_or(MnemonicRpcError::Internal(
        "`wallet_name` not initialized yet!".to_string(),
    ))?;

    Ok(GetWalletNamesResponse {
        wallet_names: wallets,
        activated_wallet: activated_wallet.clone(),
    })
}

/// `ChangeMnemonicPasswordReq ` represents a request to update the password for Menmonic.
/// It includes the current password and the new password to be set.
#[derive(Debug, Deserialize)]
pub struct ChangeMnemonicPasswordReq {
    /// Current mnemonic password.
    pub current_password: String,
    /// New mnemonic password.
    pub new_password: String,
}

/// RPC function to handle a request for changing mnemonic password.
pub async fn change_mnemonic_password(ctx: MmArc, req: ChangeMnemonicPasswordReq) -> MmResult<(), MnemonicRpcError> {
    if req.new_password.is_empty() {
        return MmError::err(MnemonicRpcError::PasswordPolicyViolation(
            "`new_password` cannot be empty".to_string(),
        ));
    }
    let is_weak_password_accepted = ctx.conf["allow_weak_password"].as_bool().unwrap_or(false);
    if !is_weak_password_accepted {
        password_policy(&req.new_password)?;
    }
    let wallet_name = ctx
        .wallet_name
        .get()
        .ok_or(MnemonicRpcError::Internal(
            "`wallet_name` not initialized yet!".to_string(),
        ))?
        .as_ref()
        .ok_or_else(|| MnemonicRpcError::Internal("`wallet_name` cannot be None!".to_string()))?;
    // read mnemonic for a wallet_name using current user's password.
    let mnemonic = try_load_active_wallet_passphrase(&ctx, &req.current_password)
        .await
        .map_mm_err()?
        .ok_or(MmError::new(MnemonicRpcError::Internal(format!(
            "{wallet_name}: wallet mnemonic file not found"
        ))))?;
    // encrypt mnemonic with new passphrase.
    let encrypted_data = encrypt_mnemonic(&mnemonic, &req.new_password).map_mm_err()?;
    // save new encrypted mnemonic data with new password
    save_encrypted_passphrase(&ctx, wallet_name, &encrypted_data)
        .await
        .map_mm_err()?;

    Ok(())
}

<<<<<<< HEAD
#[derive(Serialize, Display, SerializeErrorType, EnumFromStringify)]
#[serde(tag = "error_type", content = "error_data")]
pub enum CryptoCtxRpcError {
    #[display(fmt = "Unable to initialized crypto ctx")]
    InitializationFailed,
    #[display(fmt = "crypto ctx is already initialized")]
    AlreadyInitialized,
    #[from_stringify("serde_json::error::Error")]
    InternalError(String),
    #[from_stringify("MmInitError")]
    MmInitError(String),
    #[from_stringify("WalletInitError")]
    WalletInitError(String),
}

impl From<CryptoCtxError> for CryptoCtxRpcError {
    fn from(e: CryptoCtxError) -> Self {
        match e {
            CryptoCtxError::NotInitialized => Self::InitializationFailed,
            CryptoCtxError::Internal(_) => Self::InternalError(e.to_string()),
        }
    }
}

impl HttpStatusCode for CryptoCtxRpcError {
    fn status_code(&self) -> StatusCode {
        match self {
            Self::InitializationFailed | Self::AlreadyInitialized | Self::WalletInitError(_) | Self::MmInitError(_) => {
                StatusCode::BAD_REQUEST
            },
            Self::InternalError(_) => StatusCode::INTERNAL_SERVER_ERROR,
        }
    }
}

#[derive(Deserialize)]
pub struct CryptoCtxInitRequest {}

/// Initializes CryptoCtxc with the provided passphrase and optional wallet data.
pub async fn init_crypto_ctx(ctx: MmArc, _req: CryptoCtxInitRequest) -> MmResult<(), CryptoCtxRpcError> {
    common::log::info!("Initializing KDF with passphrase");
    if let Some(true) = ctx.initialized.get() {
        return MmError::err(CryptoCtxRpcError::AlreadyInitialized);
    };

    let (wallet_name, maybe_passphrase) = deserialize_wallet_config(&ctx)?;
    let passphrase = process_passphrase_logic(&ctx, maybe_passphrase, wallet_name.as_deref())
        .await?
        .ok_or(MmError::new(CryptoCtxRpcError::InternalError(
            "No passphrase was processed".to_owned(),
        )))?;

    initialize_crypto_context(&ctx, &passphrase)?;
    init_crypto_keypair_ctx_services(ctx).await?;

    common::log::info!("Initialized KDF with passphrase");

    Ok(())
}

/// Get all initialiazed CryptoCtx contexts'
#[derive(Serialize)]
pub struct GetInitializedCryptoCtxRes {
    pub keypair_ctx: bool,
    pub hw_ctx: bool,
    #[cfg(target_arch = "wasm32")]
    pub metamask_ctx: bool,
}

#[derive(Deserialize)]
pub struct GetInitializedCryptoCtxReq {}

pub async fn get_crypto_ctxs_init_state(
    ctx: MmArc,
    _req: GetInitializedCryptoCtxReq,
) -> MmResult<GetInitializedCryptoCtxRes, MnemonicRpcError> {
    let crypto_ctx = CryptoCtx::from_ctx(&ctx).mm_err(|err| MnemonicRpcError::Internal(err.to_string()))?;

    Ok(GetInitializedCryptoCtxRes {
        #[cfg(target_arch = "wasm32")]
        metamask_ctx: crypto_ctx.metamask_ctx().is_some(),
        hw_ctx: crypto_ctx.hw_ctx().is_some(),
        keypair_ctx: crypto_ctx.keypair_ctx().is_some(),
    })
=======
#[derive(Debug, Deserialize)]
pub struct DeleteWalletRequest {
    /// The name of the wallet to be deleted.
    pub wallet_name: String,
    /// The password to confirm wallet deletion.
    pub password: String,
}

/// Deletes a wallet. Requires password confirmation.
/// The active wallet cannot be deleted.
pub async fn delete_wallet_rpc(ctx: MmArc, req: DeleteWalletRequest) -> MmResult<(), MnemonicRpcError> {
    let active_wallet = ctx
        .wallet_name
        .get()
        .ok_or(MnemonicRpcError::Internal(
            "`wallet_name` not initialized yet!".to_string(),
        ))?
        .as_ref();

    if active_wallet == Some(&req.wallet_name) {
        return MmError::err(MnemonicRpcError::InvalidRequest(format!(
            "Cannot delete wallet '{}' as it is currently active.",
            req.wallet_name
        )));
    }

    // Verify the password by attempting to decrypt the mnemonic.
    let maybe_mnemonic = try_load_wallet_passphrase(&ctx, &req.wallet_name, &req.password)
        .await
        .map_mm_err()?;

    match maybe_mnemonic {
        Some(_) => {
            // Password is correct, proceed with deletion.
            delete_wallet(&ctx, &req.wallet_name).await.map_mm_err()?;
            Ok(())
        },
        None => {
            // This case implies no mnemonic file was found for the given wallet.
            MmError::err(MnemonicRpcError::InvalidRequest(format!(
                "Wallet '{}' not found.",
                req.wallet_name
            )))
        },
    }
>>>>>>> b59860b3
}<|MERGE_RESOLUTION|>--- conflicted
+++ resolved
@@ -1,13 +1,8 @@
 use common::password_policy::{password_policy, PasswordPolicyError};
 use common::HttpStatusCode;
-<<<<<<< HEAD
 use crypto::{decrypt_mnemonic, encrypt_mnemonic, generate_mnemonic, CryptoCtx, CryptoCtxError, CryptoInitError,
              EncryptedData, MnemonicError};
-=======
-use crypto::{decrypt_mnemonic, encrypt_mnemonic, generate_mnemonic, CryptoCtx, CryptoInitError, EncryptedData,
-             MnemonicError};
 use derive_more::Display;
->>>>>>> b59860b3
 use enum_derives::EnumFromStringify;
 use http::StatusCode;
 use itertools::Itertools;
@@ -368,25 +363,17 @@
 
     ctx.wallet_name
         .set(wallet_name.clone())
-<<<<<<< HEAD
-        .map_to_mm(|_| WalletInitError::InternalError("Wallet already initialized".to_string()))?;
+        .map_to_mm(|_| WalletInitError::InternalError("Wallet already initialized".to_string()))
+        .map_mm_err()?;
 
     if ctx.no_login_mode() {
         CryptoCtx::new_uninitialized(ctx);
         return Ok(());
-=======
-        .map_to_mm(|_| WalletInitError::InternalError("Already Initialized".to_string()))
+    }
+
+    let processed_passphrase = process_passphrase_logic(ctx, maybe_passphrase, wallet_name.as_deref())
+        .await
         .map_mm_err()?;
-
-    let passphrase = process_passphrase_logic(ctx, wallet_name.as_deref(), passphrase)
-        .await
-        .map_mm_err()?;
-    if let Some(passphrase) = passphrase {
-        initialize_crypto_context(ctx, &passphrase).map_mm_err()?;
->>>>>>> b59860b3
-    }
-
-    let processed_passphrase = process_passphrase_logic(ctx, maybe_passphrase, wallet_name.as_deref()).await?;
     if let Some(passphrase) = processed_passphrase {
         return initialize_crypto_context(ctx, &passphrase);
     }
@@ -679,7 +666,53 @@
     Ok(())
 }
 
-<<<<<<< HEAD
+#[derive(Debug, Deserialize)]
+pub struct DeleteWalletRequest {
+    /// The name of the wallet to be deleted.
+    pub wallet_name: String,
+    /// The password to confirm wallet deletion.
+    pub password: String,
+}
+
+/// Deletes a wallet. Requires password confirmation.
+/// The active wallet cannot be deleted.
+pub async fn delete_wallet_rpc(ctx: MmArc, req: DeleteWalletRequest) -> MmResult<(), MnemonicRpcError> {
+    let active_wallet = ctx
+        .wallet_name
+        .get()
+        .ok_or(MnemonicRpcError::Internal(
+            "`wallet_name` not initialized yet!".to_string(),
+        ))?
+        .as_ref();
+
+    if active_wallet == Some(&req.wallet_name) {
+        return MmError::err(MnemonicRpcError::InvalidRequest(format!(
+            "Cannot delete wallet '{}' as it is currently active.",
+            req.wallet_name
+        )));
+    }
+
+    // Verify the password by attempting to decrypt the mnemonic.
+    let maybe_mnemonic = try_load_wallet_passphrase(&ctx, &req.wallet_name, &req.password)
+        .await
+        .map_mm_err()?;
+
+    match maybe_mnemonic {
+        Some(_) => {
+            // Password is correct, proceed with deletion.
+            delete_wallet(&ctx, &req.wallet_name).await.map_mm_err()?;
+            Ok(())
+        },
+        None => {
+            // This case implies no mnemonic file was found for the given wallet.
+            MmError::err(MnemonicRpcError::InvalidRequest(format!(
+                "Wallet '{}' not found.",
+                req.wallet_name
+            )))
+        },
+    }
+}
+
 #[derive(Serialize, Display, SerializeErrorType, EnumFromStringify)]
 #[serde(tag = "error_type", content = "error_data")]
 pub enum CryptoCtxRpcError {
@@ -725,15 +758,16 @@
         return MmError::err(CryptoCtxRpcError::AlreadyInitialized);
     };
 
-    let (wallet_name, maybe_passphrase) = deserialize_wallet_config(&ctx)?;
+    let (wallet_name, maybe_passphrase) = deserialize_wallet_config(&ctx).map_mm_err()?;
     let passphrase = process_passphrase_logic(&ctx, maybe_passphrase, wallet_name.as_deref())
-        .await?
+        .await
+        .map_mm_err()?
         .ok_or(MmError::new(CryptoCtxRpcError::InternalError(
             "No passphrase was processed".to_owned(),
         )))?;
 
-    initialize_crypto_context(&ctx, &passphrase)?;
-    init_crypto_keypair_ctx_services(ctx).await?;
+    initialize_crypto_context(&ctx, &passphrase).map_mm_err()?;
+    init_crypto_keypair_ctx_services(ctx).await.map_mm_err()?;
 
     common::log::info!("Initialized KDF with passphrase");
 
@@ -764,51 +798,4 @@
         hw_ctx: crypto_ctx.hw_ctx().is_some(),
         keypair_ctx: crypto_ctx.keypair_ctx().is_some(),
     })
-=======
-#[derive(Debug, Deserialize)]
-pub struct DeleteWalletRequest {
-    /// The name of the wallet to be deleted.
-    pub wallet_name: String,
-    /// The password to confirm wallet deletion.
-    pub password: String,
-}
-
-/// Deletes a wallet. Requires password confirmation.
-/// The active wallet cannot be deleted.
-pub async fn delete_wallet_rpc(ctx: MmArc, req: DeleteWalletRequest) -> MmResult<(), MnemonicRpcError> {
-    let active_wallet = ctx
-        .wallet_name
-        .get()
-        .ok_or(MnemonicRpcError::Internal(
-            "`wallet_name` not initialized yet!".to_string(),
-        ))?
-        .as_ref();
-
-    if active_wallet == Some(&req.wallet_name) {
-        return MmError::err(MnemonicRpcError::InvalidRequest(format!(
-            "Cannot delete wallet '{}' as it is currently active.",
-            req.wallet_name
-        )));
-    }
-
-    // Verify the password by attempting to decrypt the mnemonic.
-    let maybe_mnemonic = try_load_wallet_passphrase(&ctx, &req.wallet_name, &req.password)
-        .await
-        .map_mm_err()?;
-
-    match maybe_mnemonic {
-        Some(_) => {
-            // Password is correct, proceed with deletion.
-            delete_wallet(&ctx, &req.wallet_name).await.map_mm_err()?;
-            Ok(())
-        },
-        None => {
-            // This case implies no mnemonic file was found for the given wallet.
-            MmError::err(MnemonicRpcError::InvalidRequest(format!(
-                "Wallet '{}' not found.",
-                req.wallet_name
-            )))
-        },
-    }
->>>>>>> b59860b3
 }