use common::password_policy::{password_policy, PasswordPolicyError};
use common::HttpStatusCode;
use crypto::{decrypt_mnemonic, encrypt_mnemonic, generate_mnemonic, CryptoCtx, CryptoInitError, EncryptedData,
             MnemonicError};
use enum_derives::EnumFromStringify;
use http::StatusCode;
use itertools::Itertools;
use mm2_core::mm_ctx::MmArc;
use mm2_err_handle::prelude::*;
use serde::de::DeserializeOwned;
use serde_json::{self as json, Value as Json};

cfg_wasm32! {
    use crate::lp_wallet::mnemonics_wasm_db::{WalletsDb, WalletsDBError};
    use mm2_core::mm_ctx::from_ctx;
    use mm2_db::indexed_db::{ConstructibleDb, DbLocked, InitDbResult};
    use mnemonics_wasm_db::{delete_wallet, read_all_wallet_names, read_encrypted_passphrase, save_encrypted_passphrase};
    use std::sync::Arc;

    type WalletsDbLocked<'a> = DbLocked<'a, WalletsDb>;
}

cfg_native! {
    use mnemonics_storage::{delete_wallet, read_all_wallet_names, read_encrypted_passphrase, save_encrypted_passphrase, WalletsStorageError};
}
#[cfg(not(target_arch = "wasm32"))] mod mnemonics_storage;
#[cfg(target_arch = "wasm32")] mod mnemonics_wasm_db;

type WalletInitResult<T> = Result<T, MmError<WalletInitError>>;

#[derive(Debug, Deserialize, Display, EnumFromStringify, Serialize)]
pub enum WalletInitError {
    #[display(fmt = "Error deserializing '{}' config field: {}", field, error)]
    ErrorDeserializingConfig {
        field: String,
        error: String,
    },
    #[display(fmt = "The '{}' field not found in the config", field)]
    FieldNotFoundInConfig {
        field: String,
    },
    #[display(fmt = "Wallets storage error: {}", _0)]
    WalletsStorageError(String),
    #[display(
        fmt = "Passphrase doesn't match the one from file, please create a new wallet if you want to use a new passphrase"
    )]
    PassphraseMismatch,
    #[display(fmt = "Error generating or decrypting mnemonic: {}", _0)]
    MnemonicError(String),
    #[display(fmt = "Error initializing crypto context: {}", _0)]
    CryptoInitError(String),
    #[display(fmt = "Password does not meet policy requirements: {}", _0)]
    #[from_stringify("PasswordPolicyError")]
    PasswordPolicyViolation(String),
    InternalError(String),
}

impl From<MnemonicError> for WalletInitError {
    fn from(e: MnemonicError) -> Self { WalletInitError::MnemonicError(e.to_string()) }
}

impl From<CryptoInitError> for WalletInitError {
    fn from(e: CryptoInitError) -> Self { WalletInitError::CryptoInitError(e.to_string()) }
}

#[derive(Debug, Deserialize, Display, Serialize)]
pub enum ReadPassphraseError {
    #[display(fmt = "Wallets storage error: {}", _0)]
    WalletsStorageError(String),
    #[display(fmt = "Error decrypting passphrase: {}", _0)]
    DecryptionError(String),
    #[display(fmt = "Internal error: {}", _0)]
    Internal(String),
}

impl From<ReadPassphraseError> for WalletInitError {
    fn from(e: ReadPassphraseError) -> Self {
        match e {
            ReadPassphraseError::WalletsStorageError(e) => WalletInitError::WalletsStorageError(e),
            ReadPassphraseError::DecryptionError(e) => WalletInitError::MnemonicError(e),
            ReadPassphraseError::Internal(e) => WalletInitError::InternalError(e),
        }
    }
}

#[cfg(target_arch = "wasm32")]
struct WalletsContext {
    wallets_db: ConstructibleDb<WalletsDb>,
}

#[cfg(target_arch = "wasm32")]
impl WalletsContext {
    /// Obtains a reference to this crate context, creating it if necessary.
    fn from_ctx(ctx: &MmArc) -> Result<Arc<WalletsContext>, String> {
        Ok(try_s!(from_ctx(&ctx.wallets_ctx, move || {
            Ok(WalletsContext {
                #[cfg(target_arch = "wasm32")]
                wallets_db: ConstructibleDb::new_global_db(ctx),
            })
        })))
    }

    pub async fn wallets_db(&self) -> InitDbResult<WalletsDbLocked<'_>> { self.wallets_db.get_or_initialize().await }
}

// Utility function for deserialization to reduce repetition
fn deserialize_config_field<T: DeserializeOwned>(ctx: &MmArc, field: &str) -> WalletInitResult<T> {
    json::from_value::<T>(ctx.conf[field].clone()).map_to_mm(|e| WalletInitError::ErrorDeserializingConfig {
        field: field.to_owned(),
        error: e.to_string(),
    })
}

// Utility function to handle passphrase encryption and saving
async fn encrypt_and_save_passphrase(
    ctx: &MmArc,
    wallet_name: &str,
    passphrase: &str,
    wallet_password: &str,
) -> WalletInitResult<()> {
    let encrypted_passphrase_data = encrypt_mnemonic(passphrase, wallet_password).map_mm_err()?;
    save_encrypted_passphrase(ctx, wallet_name, &encrypted_passphrase_data)
        .await
        .mm_err(|e| WalletInitError::WalletsStorageError(e.to_string()))
}

/// A convenience wrapper that calls [`try_load_wallet_passphrase`] for the currently active wallet.
async fn try_load_active_wallet_passphrase(
    ctx: &MmArc,
    wallet_password: &str,
) -> MmResult<Option<String>, ReadPassphraseError> {
    let wallet_name = ctx
        .wallet_name
        .get()
        .ok_or(ReadPassphraseError::Internal(
            "`wallet_name` not initialized yet!".to_string(),
        ))?
        .clone()
        .ok_or_else(|| {
            ReadPassphraseError::Internal("Cannot read stored passphrase: no active wallet is set.".to_string())
        })?;

    try_load_wallet_passphrase(ctx, &wallet_name, wallet_password).await
}

/// Loads (reads from storage and decrypts) a passphrase for a specific wallet by name.
///
/// Returns `Ok(None)` if the passphrase is not found in storage. This is an expected
/// outcome for a new wallet or when using a legacy config where the passphrase is not saved.
async fn try_load_wallet_passphrase(
    ctx: &MmArc,
    wallet_name: &str,
    wallet_password: &str,
) -> MmResult<Option<String>, ReadPassphraseError> {
    let encrypted = read_encrypted_passphrase(ctx, wallet_name)
        .await
        .mm_err(|e| ReadPassphraseError::WalletsStorageError(e.to_string()))?;

    match encrypted {
        Some(encrypted_passphrase) => {
            let mnemonic = decrypt_mnemonic(&encrypted_passphrase, wallet_password)
                .mm_err(|e| ReadPassphraseError::DecryptionError(e.to_string()))?;
            Ok(Some(mnemonic))
        },
        None => Ok(None),
    }
}

#[derive(Debug, Deserialize, Serialize)]
#[serde(untagged)]
enum Passphrase {
    Encrypted(EncryptedData),
    Decrypted(String),
}

fn deserialize_wallet_config(ctx: &MmArc) -> WalletInitResult<(Option<String>, Option<Passphrase>)> {
    let passphrase = deserialize_config_field::<Option<Passphrase>>(ctx, "passphrase")?;
    // New approach for passphrase, `wallet_name` is needed in the config to enable multi-wallet support.
    // In this case the passphrase will be generated if not provided.
    // The passphrase will then be encrypted and saved whether it was generated or provided.
    let wallet_name = deserialize_config_field::<Option<String>>(ctx, "wallet_name")?;
    Ok((wallet_name, passphrase))
}

/// Passphrase is not provided. Generate, encrypt and save passphrase if not already saved.
async fn retrieve_or_create_passphrase(
    ctx: &MmArc,
    wallet_name: &str,
    wallet_password: &str,
) -> WalletInitResult<Option<String>> {
<<<<<<< HEAD
    match read_and_decrypt_passphrase_if_available(ctx, wallet_password)
        .await
        .map_mm_err()?
    {
=======
    match try_load_active_wallet_passphrase(ctx, wallet_password).await? {
>>>>>>> dc6e2f04
        Some(passphrase_from_file) => {
            // If an existing passphrase is found, return it
            Ok(Some(passphrase_from_file))
        },
        None => {
            if wallet_password.is_empty() {
                return MmError::err(WalletInitError::PasswordPolicyViolation(
                    "`wallet_password` cannot be empty".to_string(),
                ));
            }
            let is_weak_password_accepted = ctx.conf["allow_weak_password"].as_bool().unwrap_or(false);
            if !is_weak_password_accepted {
                password_policy(wallet_password)?;
            }
            // If no passphrase is found, generate a new one
            let new_passphrase = generate_mnemonic(ctx).map_mm_err()?.to_string();
            // Encrypt and save the new passphrase
            encrypt_and_save_passphrase(ctx, wallet_name, &new_passphrase, wallet_password)
                .await
                .map_mm_err()?;
            Ok(Some(new_passphrase))
        },
    }
}

/// Passphrase is provided in plaintext. Encrypt and save passphrase if not already saved.
async fn confirm_or_encrypt_and_store_passphrase(
    ctx: &MmArc,
    wallet_name: &str,
    passphrase: &str,
    wallet_password: &str,
) -> WalletInitResult<Option<String>> {
<<<<<<< HEAD
    match read_and_decrypt_passphrase_if_available(ctx, wallet_password)
        .await
        .map_mm_err()?
    {
=======
    match try_load_active_wallet_passphrase(ctx, wallet_password).await? {
>>>>>>> dc6e2f04
        Some(passphrase_from_file) if passphrase == passphrase_from_file => {
            // If an existing passphrase is found and it matches the provided passphrase, return it
            Ok(Some(passphrase_from_file))
        },
        None => {
            if wallet_password.is_empty() {
                return MmError::err(WalletInitError::PasswordPolicyViolation(
                    "`wallet_password` cannot be empty".to_string(),
                ));
            }
            let is_weak_password_accepted = ctx.conf["allow_weak_password"].as_bool().unwrap_or(false);
            if !is_weak_password_accepted {
                password_policy(wallet_password)?;
            }
            // If no passphrase is found in the file, encrypt and save the provided passphrase
            encrypt_and_save_passphrase(ctx, wallet_name, passphrase, wallet_password)
                .await
                .map_mm_err()?;
            Ok(Some(passphrase.to_string()))
        },
        _ => {
            // If an existing passphrase is found and it does not match the provided passphrase, return an error
            Err(WalletInitError::PassphraseMismatch.into())
        },
    }
}

/// Encrypted passphrase is provided. Decrypt and save encrypted passphrase if not already saved.
async fn decrypt_validate_or_save_passphrase(
    ctx: &MmArc,
    wallet_name: &str,
    encrypted_passphrase_data: EncryptedData,
    wallet_password: &str,
) -> WalletInitResult<Option<String>> {
    // Decrypt the provided encrypted passphrase
    let decrypted_passphrase = decrypt_mnemonic(&encrypted_passphrase_data, wallet_password).map_mm_err()?;

<<<<<<< HEAD
    match read_and_decrypt_passphrase_if_available(ctx, wallet_password)
        .await
        .map_mm_err()?
    {
=======
    match try_load_active_wallet_passphrase(ctx, wallet_password).await? {
>>>>>>> dc6e2f04
        Some(passphrase_from_file) if decrypted_passphrase == passphrase_from_file => {
            // If an existing passphrase is found and it matches the decrypted passphrase, return it
            Ok(Some(decrypted_passphrase))
        },
        None => {
            save_encrypted_passphrase(ctx, wallet_name, &encrypted_passphrase_data)
                .await
                .mm_err(|e| WalletInitError::WalletsStorageError(e.to_string()))?;
            Ok(Some(decrypted_passphrase))
        },
        _ => {
            // If an existing passphrase is found and it does not match the decrypted passphrase, return an error
            Err(WalletInitError::PassphraseMismatch.into())
        },
    }
}

async fn process_wallet_with_name(
    ctx: &MmArc,
    wallet_name: &str,
    passphrase: Option<Passphrase>,
    wallet_password: &str,
) -> WalletInitResult<Option<String>> {
    match passphrase {
        None => retrieve_or_create_passphrase(ctx, wallet_name, wallet_password).await,
        Some(Passphrase::Decrypted(passphrase)) => {
            confirm_or_encrypt_and_store_passphrase(ctx, wallet_name, &passphrase, wallet_password).await
        },
        Some(Passphrase::Encrypted(encrypted_data)) => {
            decrypt_validate_or_save_passphrase(ctx, wallet_name, encrypted_data, wallet_password).await
        },
    }
}

async fn process_passphrase_logic(
    ctx: &MmArc,
    wallet_name: Option<&str>,
    passphrase: Option<Passphrase>,
) -> WalletInitResult<Option<String>> {
    match (wallet_name, passphrase) {
        (None, None) => Ok(None),
        // Legacy approach for passphrase, no `wallet_name` is needed in the config, in this case the passphrase is not encrypted and saved.
        (None, Some(Passphrase::Decrypted(passphrase))) => Ok(Some(passphrase)),
        // Importing an encrypted passphrase without a wallet name is not supported since it's not possible to save the passphrase.
        (None, Some(Passphrase::Encrypted(_))) => Err(WalletInitError::FieldNotFoundInConfig {
            field: "wallet_name".to_owned(),
        }
        .into()),

        (Some(wallet_name), passphrase_option) => {
            let wallet_password = deserialize_config_field::<String>(ctx, "wallet_password")?;
            process_wallet_with_name(ctx, wallet_name, passphrase_option, &wallet_password).await
        },
    }
}

fn initialize_crypto_context(ctx: &MmArc, passphrase: &str) -> WalletInitResult<()> {
    // This defaults to false to maintain backward compatibility.
    match ctx.enable_hd() {
        true => CryptoCtx::init_with_global_hd_account(ctx.clone(), passphrase).map_mm_err()?,
        false => CryptoCtx::init_with_iguana_passphrase(ctx.clone(), passphrase).map_mm_err()?,
    };
    Ok(())
}

/// Initializes and manages the wallet passphrase.
///
/// This function handles several scenarios based on the configuration:
/// - Deserializes the passphrase and wallet name from the configuration.
/// - If both wallet name and passphrase are `None`, the function sets up the context for "no login mode"
///   This mode can be entered after the function's execution, allowing access to Komodo DeFi Framework
///   functionalities that don't require a passphrase (e.g., viewing the orderbook).
/// - If a wallet name is provided without a passphrase, it first checks for the existence of a
///   passphrase file associated with the wallet. If no file is found, it generates a new passphrase,
///   encrypts it, and saves it, enabling multi-wallet support.
/// - If a passphrase is provided (with or without a wallet name), it uses the provided passphrase
///   and handles encryption and storage as needed.
/// - Initializes the cryptographic context based on the `enable_hd` configuration.
///
/// # Returns
/// `MmInitResult<()>` - Result indicating success or failure of the initialization process.
///
/// # Errors
/// Returns `MmInitError` if deserialization fails or if there are issues in passphrase handling.
///
pub(crate) async fn initialize_wallet_passphrase(ctx: &MmArc) -> WalletInitResult<()> {
    let (wallet_name, passphrase) = deserialize_wallet_config(ctx)?;
    ctx.wallet_name
        .set(wallet_name.clone())
        .map_to_mm(|_| WalletInitError::InternalError("Already Initialized".to_string()))
        .map_mm_err()?;

    let passphrase = process_passphrase_logic(ctx, wallet_name.as_deref(), passphrase)
        .await
        .map_mm_err()?;
    if let Some(passphrase) = passphrase {
        initialize_crypto_context(ctx, &passphrase).map_mm_err()?;
    }

    Ok(())
}

/// `MnemonicFormat` is an enum representing the format of a mnemonic.
///
/// It has two variants:
/// - `Encrypted`: This variant represents an encrypted mnemonic. It does not carry any associated data.
/// - `PlainText`: This variant represents a plaintext mnemonic. It carries the password to decrypt the mnemonic in string format.
#[derive(Debug, Deserialize)]
#[serde(tag = "format", content = "password", rename_all = "lowercase")]
pub enum MnemonicFormat {
    Encrypted,
    PlainText(String),
}

/// `GetMnemonicRequest` is a struct representing a request to get a mnemonic.
///
/// It contains a single field, `mnemonic_format`, which is an instance of the `MnemonicFormat` enum.
/// The `#[serde(flatten)]` attribute is used so that the fields of the `MnemonicFormat` enum are included
/// directly in the `GetMnemonicRequest` when it is deserialized, rather than nested under a
/// `mnemonic_format` field.
///
/// # Examples
///
/// For a `GetMnemonicRequest` where the `MnemonicFormat` is `Encrypted`, the JSON representation would be:
/// ```json
/// {
///   "format": "encrypted"
/// }
/// ```
///
/// For a `GetMnemonicRequest` where the `MnemonicFormat` is `PlainText` with a password of "password123", the JSON representation would be:
/// ```json
/// {
///   "format": "plaintext",
///   "password": "password123"
/// }
/// ```
#[derive(Debug, Deserialize)]
pub struct GetMnemonicRequest {
    #[serde(flatten)]
    pub mnemonic_format: MnemonicFormat,
}

/// `MnemonicForRpc` is an enum representing the format of a mnemonic for RPC communication.
///
/// It has two variants:
/// - `Encrypted`: This variant represents an encrypted mnemonic. It carries the [`EncryptedData`] struct.
/// - `PlainText`: This variant represents a plaintext mnemonic. It carries the mnemonic as a `String`.
#[derive(Serialize)]
#[serde(tag = "format", rename_all = "lowercase")]
pub enum MnemonicForRpc {
    Encrypted { encrypted_mnemonic_data: EncryptedData },
    PlainText { mnemonic: String },
}

impl From<EncryptedData> for MnemonicForRpc {
    fn from(encrypted_mnemonic_data: EncryptedData) -> Self {
        MnemonicForRpc::Encrypted {
            encrypted_mnemonic_data,
        }
    }
}

impl From<String> for MnemonicForRpc {
    fn from(mnemonic: String) -> Self { MnemonicForRpc::PlainText { mnemonic } }
}

/// [`GetMnemonicResponse`] is a struct representing the response to a get mnemonic request.
///
/// It contains a single field, `mnemonic`, which is an instance of the [`MnemonicForRpc`] enum.
/// The `#[serde(flatten)]` attribute is used so that the fields of the [`MnemonicForRpc`] enum are included
/// directly in the [`GetMnemonicResponse`] when it is serialized, rather than nested under a
/// `mnemonic` field.
///
/// # Examples
///
/// For a [`GetMnemonicResponse`] where the [`MnemonicForRpc`] is `Encrypted` with some [`EncryptedData`], the JSON representation would be:
/// ```json
/// {
///   "format": "encrypted",
///   "encrypted_mnemonic_data": {
///     // EncryptedData fields go here
///   }
/// }
/// ```
///
/// For a `GetMnemonicResponse` where the `MnemonicForRpc` is `PlainText` with a mnemonic of "your_mnemonic_here", the JSON representation would be:
/// ```json
/// {
///   "format": "plaintext",
///   "mnemonic": "your_mnemonic_here"
/// }
/// ```
#[derive(Serialize)]
pub struct GetMnemonicResponse {
    #[serde(flatten)]
    pub mnemonic: MnemonicForRpc,
}

#[derive(Debug, Display, Serialize, SerializeErrorType, EnumFromStringify)]
#[serde(tag = "error_type", content = "error_data")]
pub enum MnemonicRpcError {
    #[display(fmt = "Invalid request error: {}", _0)]
    InvalidRequest(String),
    #[display(fmt = "Wallets storage error: {}", _0)]
    WalletsStorageError(String),
    #[display(fmt = "Internal error: {}", _0)]
    Internal(String),
    #[display(fmt = "Invalid password error: {}", _0)]
    #[from_stringify("MnemonicError")]
    InvalidPassword(String),
    #[display(fmt = "Password does not meet policy requirements: {}", _0)]
    #[from_stringify("PasswordPolicyError")]
    PasswordPolicyViolation(String),
}

impl HttpStatusCode for MnemonicRpcError {
    fn status_code(&self) -> StatusCode {
        match self {
            MnemonicRpcError::InvalidRequest(_)
            | MnemonicRpcError::InvalidPassword(_)
            | MnemonicRpcError::PasswordPolicyViolation(_) => StatusCode::BAD_REQUEST,
            MnemonicRpcError::WalletsStorageError(_) | MnemonicRpcError::Internal(_) => {
                StatusCode::INTERNAL_SERVER_ERROR
            },
        }
    }
}

#[cfg(not(target_arch = "wasm32"))]
impl From<WalletsStorageError> for MnemonicRpcError {
    fn from(e: WalletsStorageError) -> Self { MnemonicRpcError::WalletsStorageError(e.to_string()) }
}

#[cfg(target_arch = "wasm32")]
impl From<WalletsDBError> for MnemonicRpcError {
    fn from(e: WalletsDBError) -> Self { MnemonicRpcError::WalletsStorageError(e.to_string()) }
}

impl From<ReadPassphraseError> for MnemonicRpcError {
    fn from(e: ReadPassphraseError) -> Self {
        match e {
            ReadPassphraseError::DecryptionError(e) => MnemonicRpcError::InvalidPassword(e),
            ReadPassphraseError::WalletsStorageError(e) => MnemonicRpcError::WalletsStorageError(e),
            ReadPassphraseError::Internal(e) => MnemonicRpcError::Internal(e),
        }
    }
}

/// Retrieves the wallet mnemonic in the requested format.
///
/// # Returns
///
/// A `Result` type containing:
///
/// * [`Ok`]([`GetMnemonicResponse`]) - The wallet mnemonic in the requested format.
/// * [`MmError`]<[`MnemonicRpcError>`]> - Returns specific [`MnemonicRpcError`] variants for different failure scenarios.
///
/// # Errors
///
/// This function will return an error in the following situations:
///
/// * The wallet name is not found in the context.
/// * The wallet is initialized without a name.
/// * The wallet passphrase file is not found for `MnemonicFormat::Encrypted`.
/// * The wallet mnemonic file is not found for `MnemonicFormat::PlainText`.
///
/// # Examples
///
/// ```rust
/// let ctx = MmArc::new(MmCtx::default());
/// let req = GetMnemonicRequest {
///     mnemonic_format: MnemonicFormat::Encrypted,
/// };
/// let result = get_mnemonic_rpc(ctx, req).await;
/// match result {
///     Ok(response) => println!("Mnemonic: {:?}", response.mnemonic),
///     Err(e) => println!("Error: {:?}", e),
/// }
/// ```
pub async fn get_mnemonic_rpc(ctx: MmArc, req: GetMnemonicRequest) -> MmResult<GetMnemonicResponse, MnemonicRpcError> {
    match req.mnemonic_format {
        MnemonicFormat::Encrypted => {
<<<<<<< HEAD
            let encrypted_mnemonic = read_encrypted_passphrase_if_available(&ctx)
                .await
                .map_mm_err()?
=======
            let wallet_name = ctx
                .wallet_name
                .get()
                .ok_or(MnemonicRpcError::Internal(
                    "`wallet_name` not initialized yet!".to_string(),
                ))?
                .as_ref()
                .ok_or_else(|| {
                    MnemonicRpcError::Internal(
                        "Cannot get encrypted mnemonic: This operation requires an active named wallet.".to_string(),
                    )
                })?;
            let encrypted_mnemonic = read_encrypted_passphrase(&ctx, wallet_name)
                .await?
>>>>>>> dc6e2f04
                .ok_or_else(|| MnemonicRpcError::InvalidRequest("Wallet mnemonic file not found".to_string()))?;
            Ok(GetMnemonicResponse {
                mnemonic: encrypted_mnemonic.into(),
            })
        },
        MnemonicFormat::PlainText(wallet_password) => {
<<<<<<< HEAD
            let plaintext_mnemonic = read_and_decrypt_passphrase_if_available(&ctx, &wallet_password)
                .await
                .map_mm_err()?
=======
            let plaintext_mnemonic = try_load_active_wallet_passphrase(&ctx, &wallet_password)
                .await?
>>>>>>> dc6e2f04
                .ok_or_else(|| MnemonicRpcError::InvalidRequest("Wallet mnemonic file not found".to_string()))?;
            Ok(GetMnemonicResponse {
                mnemonic: plaintext_mnemonic.into(),
            })
        },
    }
}

/// The response to `get_wallet_names_rpc`, returns all created wallet names and the currently activated wallet name.
#[derive(Serialize)]
pub struct GetWalletNamesResponse {
    wallet_names: Vec<String>,
    activated_wallet: Option<String>,
}

/// Retrieves all created wallets and the currently activated wallet.
pub async fn get_wallet_names_rpc(ctx: MmArc, _req: Json) -> MmResult<GetWalletNamesResponse, MnemonicRpcError> {
    // We want to return wallet names in the same order for both native and wasm32 targets.
    let wallets = read_all_wallet_names(&ctx).await.map_mm_err()?.sorted().collect();
    // Note: `ok_or` is used here on `Constructible<Option<String>>` to handle the case where the wallet name is not set.
    // `wallet_name` can be `None` in the case of no-login mode.
    let activated_wallet = ctx.wallet_name.get().ok_or(MnemonicRpcError::Internal(
        "`wallet_name` not initialized yet!".to_string(),
    ))?;

    Ok(GetWalletNamesResponse {
        wallet_names: wallets,
        activated_wallet: activated_wallet.clone(),
    })
}

/// `ChangeMnemonicPasswordReq ` represents a request to update the password for Menmonic.
/// It includes the current password and the new password to be set.
#[derive(Debug, Deserialize)]
pub struct ChangeMnemonicPasswordReq {
    /// Current mnemonic password.
    pub current_password: String,
    /// New mnemonic password.
    pub new_password: String,
}

/// RPC function to handle a request for changing mnemonic password.
pub async fn change_mnemonic_password(ctx: MmArc, req: ChangeMnemonicPasswordReq) -> MmResult<(), MnemonicRpcError> {
    if req.new_password.is_empty() {
        return MmError::err(MnemonicRpcError::PasswordPolicyViolation(
            "`new_password` cannot be empty".to_string(),
        ));
    }
    let is_weak_password_accepted = ctx.conf["allow_weak_password"].as_bool().unwrap_or(false);
    if !is_weak_password_accepted {
        password_policy(&req.new_password)?;
    }
    let wallet_name = ctx
        .wallet_name
        .get()
        .ok_or(MnemonicRpcError::Internal(
            "`wallet_name` not initialized yet!".to_string(),
        ))?
        .as_ref()
        .ok_or_else(|| MnemonicRpcError::Internal("`wallet_name` cannot be None!".to_string()))?;
    // read mnemonic for a wallet_name using current user's password.
<<<<<<< HEAD
    let mnemonic = read_and_decrypt_passphrase_if_available(&ctx, &req.current_password)
        .await
        .map_mm_err()?
=======
    let mnemonic = try_load_active_wallet_passphrase(&ctx, &req.current_password)
        .await?
>>>>>>> dc6e2f04
        .ok_or(MmError::new(MnemonicRpcError::Internal(format!(
            "{wallet_name}: wallet mnemonic file not found"
        ))))?;
    // encrypt mnemonic with new passphrase.
    let encrypted_data = encrypt_mnemonic(&mnemonic, &req.new_password).map_mm_err()?;
    // save new encrypted mnemonic data with new password
    save_encrypted_passphrase(&ctx, wallet_name, &encrypted_data)
        .await
        .map_mm_err()?;

    Ok(())
}

#[derive(Debug, Deserialize)]
pub struct DeleteWalletRequest {
    /// The name of the wallet to be deleted.
    pub wallet_name: String,
    /// The password to confirm wallet deletion.
    pub password: String,
}

/// Deletes a wallet. Requires password confirmation.
/// The active wallet cannot be deleted.
pub async fn delete_wallet_rpc(ctx: MmArc, req: DeleteWalletRequest) -> MmResult<(), MnemonicRpcError> {
    let active_wallet = ctx
        .wallet_name
        .get()
        .ok_or(MnemonicRpcError::Internal(
            "`wallet_name` not initialized yet!".to_string(),
        ))?
        .as_ref();

    if active_wallet == Some(&req.wallet_name) {
        return MmError::err(MnemonicRpcError::InvalidRequest(format!(
            "Cannot delete wallet '{}' as it is currently active.",
            req.wallet_name
        )));
    }

    // Verify the password by attempting to decrypt the mnemonic.
    let maybe_mnemonic = try_load_wallet_passphrase(&ctx, &req.wallet_name, &req.password).await?;

    match maybe_mnemonic {
        Some(_) => {
            // Password is correct, proceed with deletion.
            delete_wallet(&ctx, &req.wallet_name).await?;
            Ok(())
        },
        None => {
            // This case implies no mnemonic file was found for the given wallet.
            MmError::err(MnemonicRpcError::InvalidRequest(format!(
                "Wallet '{}' not found.",
                req.wallet_name
            )))
        },
    }
}<|MERGE_RESOLUTION|>--- conflicted
+++ resolved
@@ -188,14 +188,10 @@
     wallet_name: &str,
     wallet_password: &str,
 ) -> WalletInitResult<Option<String>> {
-<<<<<<< HEAD
-    match read_and_decrypt_passphrase_if_available(ctx, wallet_password)
+    match try_load_active_wallet_passphrase(ctx, wallet_password)
         .await
         .map_mm_err()?
     {
-=======
-    match try_load_active_wallet_passphrase(ctx, wallet_password).await? {
->>>>>>> dc6e2f04
         Some(passphrase_from_file) => {
             // If an existing passphrase is found, return it
             Ok(Some(passphrase_from_file))
@@ -228,14 +224,10 @@
     passphrase: &str,
     wallet_password: &str,
 ) -> WalletInitResult<Option<String>> {
-<<<<<<< HEAD
-    match read_and_decrypt_passphrase_if_available(ctx, wallet_password)
+    match try_load_active_wallet_passphrase(ctx, wallet_password)
         .await
         .map_mm_err()?
     {
-=======
-    match try_load_active_wallet_passphrase(ctx, wallet_password).await? {
->>>>>>> dc6e2f04
         Some(passphrase_from_file) if passphrase == passphrase_from_file => {
             // If an existing passphrase is found and it matches the provided passphrase, return it
             Ok(Some(passphrase_from_file))
@@ -273,14 +265,10 @@
     // Decrypt the provided encrypted passphrase
     let decrypted_passphrase = decrypt_mnemonic(&encrypted_passphrase_data, wallet_password).map_mm_err()?;
 
-<<<<<<< HEAD
-    match read_and_decrypt_passphrase_if_available(ctx, wallet_password)
+    match try_load_active_wallet_passphrase(ctx, wallet_password)
         .await
         .map_mm_err()?
     {
-=======
-    match try_load_active_wallet_passphrase(ctx, wallet_password).await? {
->>>>>>> dc6e2f04
         Some(passphrase_from_file) if decrypted_passphrase == passphrase_from_file => {
             // If an existing passphrase is found and it matches the decrypted passphrase, return it
             Ok(Some(decrypted_passphrase))
@@ -564,11 +552,6 @@
 pub async fn get_mnemonic_rpc(ctx: MmArc, req: GetMnemonicRequest) -> MmResult<GetMnemonicResponse, MnemonicRpcError> {
     match req.mnemonic_format {
         MnemonicFormat::Encrypted => {
-<<<<<<< HEAD
-            let encrypted_mnemonic = read_encrypted_passphrase_if_available(&ctx)
-                .await
-                .map_mm_err()?
-=======
             let wallet_name = ctx
                 .wallet_name
                 .get()
@@ -582,22 +565,17 @@
                     )
                 })?;
             let encrypted_mnemonic = read_encrypted_passphrase(&ctx, wallet_name)
-                .await?
->>>>>>> dc6e2f04
+                .await
+                .map_mm_err()?
                 .ok_or_else(|| MnemonicRpcError::InvalidRequest("Wallet mnemonic file not found".to_string()))?;
             Ok(GetMnemonicResponse {
                 mnemonic: encrypted_mnemonic.into(),
             })
         },
         MnemonicFormat::PlainText(wallet_password) => {
-<<<<<<< HEAD
-            let plaintext_mnemonic = read_and_decrypt_passphrase_if_available(&ctx, &wallet_password)
+            let plaintext_mnemonic = try_load_active_wallet_passphrase(&ctx, &wallet_password)
                 .await
                 .map_mm_err()?
-=======
-            let plaintext_mnemonic = try_load_active_wallet_passphrase(&ctx, &wallet_password)
-                .await?
->>>>>>> dc6e2f04
                 .ok_or_else(|| MnemonicRpcError::InvalidRequest("Wallet mnemonic file not found".to_string()))?;
             Ok(GetMnemonicResponse {
                 mnemonic: plaintext_mnemonic.into(),
@@ -659,14 +637,9 @@
         .as_ref()
         .ok_or_else(|| MnemonicRpcError::Internal("`wallet_name` cannot be None!".to_string()))?;
     // read mnemonic for a wallet_name using current user's password.
-<<<<<<< HEAD
-    let mnemonic = read_and_decrypt_passphrase_if_available(&ctx, &req.current_password)
+    let mnemonic = try_load_active_wallet_passphrase(&ctx, &req.current_password)
         .await
         .map_mm_err()?
-=======
-    let mnemonic = try_load_active_wallet_passphrase(&ctx, &req.current_password)
-        .await?
->>>>>>> dc6e2f04
         .ok_or(MmError::new(MnemonicRpcError::Internal(format!(
             "{wallet_name}: wallet mnemonic file not found"
         ))))?;
@@ -707,12 +680,14 @@
     }
 
     // Verify the password by attempting to decrypt the mnemonic.
-    let maybe_mnemonic = try_load_wallet_passphrase(&ctx, &req.wallet_name, &req.password).await?;
+    let maybe_mnemonic = try_load_wallet_passphrase(&ctx, &req.wallet_name, &req.password)
+        .await
+        .map_mm_err()?;
 
     match maybe_mnemonic {
         Some(_) => {
             // Password is correct, proceed with deletion.
-            delete_wallet(&ctx, &req.wallet_name).await?;
+            delete_wallet(&ctx, &req.wallet_name).await.map_mm_err()?;
             Ok(())
         },
         None => {
