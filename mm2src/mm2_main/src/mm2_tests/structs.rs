--- conflicted
+++ resolved
@@ -653,12 +653,8 @@
 #[derive(Debug, Deserialize)]
 #[serde(deny_unknown_fields, tag = "status", content = "details")]
 pub enum InitZcoinStatus {
-<<<<<<< HEAD
-    Ok(ZcoinActivationResult),
+    Ok(CoinActivationResult),
     Error(Json),
-=======
-    Ok(MmRpcResult<CoinActivationResult>),
->>>>>>> 62b16538
     InProgress(Json),
     UserActionRequired(Json),
 }
