use super::*;

#[cfg(feature = "zhtlc-native-tests")]
use mm2_test_helpers::for_tests::best_orders_v2;

#[test]
#[cfg(not(target_arch = "wasm32"))]
fn test_best_orders() {
    let bob_passphrase = get_passphrase(&".env.seed", "BOB_PASSPHRASE").unwrap();

    let coins = json!([
        {"coin":"RICK","asset":"RICK","rpcport":8923,"txversion":4,"overwintered":1,"protocol":{"type":"UTXO"}},
        {"coin":"MORTY","asset":"MORTY","rpcport":11608,"txversion":4,"overwintered":1,"protocol":{"type":"UTXO"}},
        {"coin":"ETH","name":"ethereum","protocol":{"type":"ETH"},"rpcport":80},
        {"coin":"JST","name":"jst","protocol":{"type":"ERC20", "protocol_data":{"platform":"ETH","contract_address":"0x2b294F029Fde858b2c62184e8390591755521d8E"}}}
    ]);

    // start bob and immediately place the orders
    let mut mm_bob = MarketMakerIt::start(
        json! ({
            "gui": "nogui",
            "netid": 9998,
            "myipaddr": env::var ("BOB_TRADE_IP") .ok(),
            "rpcip": env::var ("BOB_TRADE_IP") .ok(),
            "canbind": env::var ("BOB_TRADE_PORT") .ok().map (|s| s.parse::<i64>().unwrap()),
            "passphrase": bob_passphrase,
            "coins": coins,
            "rpc_password": "pass",
            "i_am_seed": true,
        }),
        "pass".into(),
        local_start!("bob"),
    )
    .unwrap();
    let (_bob_dump_log, _bob_dump_dashboard) = mm_bob.mm_dump();
<<<<<<< HEAD
    let log = format!("Bob log path: {}", mm_bob.log_path.display());
    log!([log]);

    // Enable coins on Bob side. Print the replies in case we need the "address".
    let bob_coins = block_on(enable_coins_eth_electrum(&mm_bob, &["http://195.201.0.6:8565"]));
    let log = format!("enable_coins (bob): {:?}", bob_coins);
    log!([log]);
=======
    log!("Bob log path: {}", mm_bob.log_path.display());

    // Enable coins on Bob side. Print the replies in case we need the "address".
    let bob_coins = block_on(enable_coins_eth_electrum(&mm_bob, &["http://195.201.0.6:8565"]));
    log!("enable_coins (bob): {:?}", bob_coins);
>>>>>>> b81acc6a
    // issue sell request on Bob side by setting base/rel price
    log!("Issue bob sell requests");

    let bob_orders = [
        // (base, rel, price, volume, min_volume)
        ("RICK", "MORTY", "0.9", "0.9", None),
        ("RICK", "MORTY", "0.8", "0.9", None),
        ("RICK", "MORTY", "0.7", "0.9", Some("0.9")),
        ("RICK", "ETH", "0.8", "0.9", None),
        ("MORTY", "RICK", "0.8", "0.9", None),
        ("MORTY", "RICK", "0.9", "0.9", None),
        ("ETH", "RICK", "0.8", "0.9", None),
        ("MORTY", "ETH", "0.8", "0.8", None),
        ("MORTY", "ETH", "0.7", "0.8", Some("0.8")),
    ];
    for (base, rel, price, volume, min_volume) in bob_orders.iter() {
        let rc = block_on(mm_bob.rpc(&json! ({
            "userpass": mm_bob.userpass,
            "method": "setprice",
            "base": base,
            "rel": rel,
            "price": price,
            "volume": volume,
            "min_volume": min_volume.unwrap_or("0.00777"),
            "cancel_previous": false,
        })))
        .unwrap();
        assert!(rc.0.is_success(), "!setprice: {}", rc.1);
    }

    let mm_alice = MarketMakerIt::start(
        json! ({
            "gui": "nogui",
            "netid": 9998,
            "myipaddr": env::var ("ALICE_TRADE_IP") .ok(),
            "rpcip": env::var ("ALICE_TRADE_IP") .ok(),
            "passphrase": "alice passphrase",
            "coins": coins,
            "seednodes": [mm_bob.ip.to_string()],
            "rpc_password": "pass",
        }),
        "pass".into(),
        local_start!("alice"),
    )
    .unwrap();

    let (_alice_dump_log, _alice_dump_dashboard) = mm_alice.mm_dump();
<<<<<<< HEAD
    log!(["Alice log path: {}", mm_alice.log_path.display()]);
=======
    log!("Alice log path: {}", mm_alice.log_path.display());
>>>>>>> b81acc6a

    block_on(mm_bob.wait_for_log(22., |log| {
        log.contains("DEBUG Handling IncludedTorelaysMesh message for peer")
    }))
    .unwrap();

    let rc = block_on(mm_alice.rpc(&json! ({
        "userpass": mm_alice.userpass,
        "method": "best_orders",
        "coin": "RICK",
        "action": "buy",
        "volume": "0.1",
    })))
    .unwrap();
    assert!(rc.0.is_success(), "!best_orders: {}", rc.1);
    let response: BestOrdersResponse = json::from_str(&rc.1).unwrap();
    let best_morty_orders = response.result.get("MORTY").unwrap();
    assert_eq!(1, best_morty_orders.len());
    let expected_price: BigDecimal = "0.8".parse().unwrap();
    assert_eq!(expected_price, best_morty_orders[0].price);

    let rc = block_on(mm_alice.rpc(&json! ({
        "userpass": mm_alice.userpass,
        "method": "best_orders",
        "coin": "RICK",
        "action": "buy",
        "volume": "1.7",
    })))
    .unwrap();
    assert!(rc.0.is_success(), "!best_orders: {}", rc.1);
    let response: BestOrdersResponse = json::from_str(&rc.1).unwrap();
    // MORTY
    let best_morty_orders = response.result.get("MORTY").unwrap();
    let expected_price: BigDecimal = "0.7".parse().unwrap();
    let bob_morty_addr = addr_from_enable(&bob_coins, "MORTY");
    assert_eq!(expected_price, best_morty_orders[0].price);
    assert_eq!(bob_morty_addr, best_morty_orders[0].address);
    let expected_price: BigDecimal = "0.8".parse().unwrap();
    assert_eq!(expected_price, best_morty_orders[1].price);
    assert_eq!(bob_morty_addr, best_morty_orders[1].address);
    // ETH
    let expected_price: BigDecimal = "0.8".parse().unwrap();
    let best_eth_orders = response.result.get("ETH").unwrap();
    assert_eq!(expected_price, best_eth_orders[0].price);

    let rc = block_on(mm_alice.rpc(&json! ({
        "userpass": mm_alice.userpass,
        "method": "best_orders",
        "coin": "RICK",
        "action": "sell",
        "volume": "0.1",
    })))
    .unwrap();
    assert!(rc.0.is_success(), "!best_orders: {}", rc.1);
    let response: BestOrdersResponse = json::from_str(&rc.1).unwrap();

    let expected_price: BigDecimal = "1.25".parse().unwrap();

    let best_morty_orders = response.result.get("MORTY").unwrap();
    assert_eq!(expected_price, best_morty_orders[0].price);
    assert_eq!(1, best_morty_orders.len());

    let best_eth_orders = response.result.get("ETH").unwrap();
    assert_eq!(expected_price, best_eth_orders[0].price);

    let rc = block_on(mm_alice.rpc(&json! ({
        "userpass": mm_alice.userpass,
        "method": "best_orders",
        "coin": "ETH",
        "action": "sell",
        "volume": "0.1",
    })))
    .unwrap();
    assert!(rc.0.is_success(), "!best_orders: {}", rc.1);
    let response: BestOrdersResponse = json::from_str(&rc.1).unwrap();

    let expected_price: BigDecimal = "1.25".parse().unwrap();

    let best_morty_orders = response.result.get("MORTY").unwrap();
    assert_eq!(expected_price, best_morty_orders[0].price);
    assert_eq!("MORTY", best_morty_orders[0].coin);
    assert_eq!(1, best_morty_orders.len());

    block_on(mm_bob.stop()).unwrap();
    block_on(mm_alice.stop()).unwrap();
}

#[test]
#[cfg(not(target_arch = "wasm32"))]
fn test_best_orders_v2_by_number() {
    let bob_passphrase = "also shoot benefit prefer juice shell elder veteran woman mimic image kidney".to_owned();

    let coins = json!([
        {"coin":"RICK","asset":"RICK","rpcport":8923,"txversion":4,"overwintered":1,"protocol":{"type":"UTXO"}},
        {"coin":"MORTY","asset":"MORTY","rpcport":11608,"txversion":4,"overwintered":1,"protocol":{"type":"UTXO"}},
        {"coin":"ETH","name":"ethereum","protocol":{"type":"ETH"},"rpcport":80},
        {"coin":"JST","name":"jst","protocol":{"type":"ERC20", "protocol_data":{"platform":"ETH","contract_address":"0x2b294F029Fde858b2c62184e8390591755521d8E"}}}
    ]);

    // start bob and immediately place the orders
    let mut mm_bob = MarketMakerIt::start(
        json! ({
            "gui": "nogui",
            "netid": 9998,
            "myipaddr": env::var ("BOB_TRADE_IP") .ok(),
            "rpcip": env::var ("BOB_TRADE_IP") .ok(),
            "canbind": env::var ("BOB_TRADE_PORT") .ok().map (|s| s.parse::<i64>().unwrap()),
            "passphrase": bob_passphrase,
            "coins": coins,
            "rpc_password": "pass",
            "i_am_seed": true,
        }),
        "pass".into(),
        local_start!("bob"),
    )
    .unwrap();
    let (_bob_dump_log, _bob_dump_dashboard) = mm_bob.mm_dump();
    log!(["Bob log path: ", mm_bob.log_path.display()]);

    // Enable coins on Bob side. Print the replies in case we need the "address".
    let bob_coins = block_on(enable_coins_eth_electrum(&mm_bob, &["http://195.201.0.6:8565"]));
    log!(["enable_coins (bob): {}", bob_coins]);
    // issue sell request on Bob side by setting base/rel price
    log!("Issue bob sell requests");

    let bob_orders = [
        // (base, rel, price, volume, min_volume)
        ("RICK", "MORTY", "0.9", "0.9", None),
        ("RICK", "MORTY", "0.8", "0.9", None),
        ("RICK", "MORTY", "0.7", "0.9", Some("0.9")),
        ("RICK", "ETH", "0.8", "0.9", None),
        ("MORTY", "RICK", "0.8", "0.9", None),
        ("MORTY", "RICK", "0.9", "0.9", None),
        ("ETH", "RICK", "0.8", "0.9", None),
        ("MORTY", "ETH", "0.8", "0.8", None),
        ("MORTY", "ETH", "0.7", "0.8", Some("0.8")),
    ];
    for (base, rel, price, volume, min_volume) in bob_orders.iter() {
        let rc = block_on(mm_bob.rpc(&json! ({
            "userpass": mm_bob.userpass,
            "method": "setprice",
            "base": base,
            "rel": rel,
            "price": price,
            "volume": volume,
            "min_volume": min_volume.unwrap_or("0.00777"),
            "cancel_previous": false,
        })))
        .unwrap();
        assert!(rc.0.is_success(), "!setprice: {}", rc.1);
    }
    let mm_alice = MarketMakerIt::start(
        json! ({
            "gui": "nogui",
            "netid": 9998,
            "myipaddr": env::var ("ALICE_TRADE_IP") .ok(),
            "rpcip": env::var ("ALICE_TRADE_IP") .ok(),
            "passphrase": "alice passphrase",
            "coins": coins,
            "seednodes": [fomat!((mm_bob.ip))],
            "rpc_password": "pass",
        }),
        "pass".into(),
        local_start!("alice"),
    )
    .unwrap();

    let (_alice_dump_log, _alice_dump_dashboard) = mm_alice.mm_dump();
    log!(["Alice log path: {}", mm_alice.log_path.display()]);

    block_on(mm_bob.wait_for_log(22., |log| {
        log.contains("DEBUG Handling IncludedTorelaysMesh message for peer")
    }))
    .unwrap();

    let rc = block_on(mm_alice.rpc(&json! ({
        "userpass": mm_alice.userpass,
        "method": "best_orders",
        "mmrpc": "2.0",
        "params": {
            "coin": "RICK",
            "action": "buy",
            "request_by": {
                "Number": 1
            }
        }
    })))
    .unwrap();
    assert!(rc.0.is_success(), "!best_orders: {}", rc.1);
    log!(["rc: {}", rc]);
    let response: RpcV2Response<BestOrdersV2Response> = json::from_str(&rc.1).unwrap();
    let best_morty_orders = response.result.orders.get("MORTY").unwrap();
    log!(["Best MORTY orders when buy RICK: {}", best_morty_orders]);
    assert_eq!(1, best_morty_orders.len());
    let expected_price: BigDecimal = "0.7".parse().unwrap();
    assert_eq!(expected_price, best_morty_orders[0].price.decimal);

    let rc = block_on(mm_alice.rpc(&json! ({
        "userpass": mm_alice.userpass,
        "method": "best_orders",
        "mmrpc": "2.0",
        "params": {
            "coin": "RICK",
            "action": "buy",
            "request_by": {
                "Number": 2
            }
        }
    })))
    .unwrap();
    assert!(rc.0.is_success(), "!best_orders: {}", rc.1);
    log!(["rc: {}", rc]);
    let response: RpcV2Response<BestOrdersV2Response> = json::from_str(&rc.1).unwrap();
    let best_morty_orders = response.result.orders.get("MORTY").unwrap();
    log!(["Best MORTY orders when buy RICK: {}", best_morty_orders]);
    assert_eq!(2, best_morty_orders.len());
    let expected_price: BigDecimal = "0.7".parse().unwrap();
    assert_eq!(expected_price, best_morty_orders[0].price.decimal);
    let expected_price: BigDecimal = "0.8".parse().unwrap();
    assert_eq!(expected_price, best_morty_orders[1].price.decimal);

    let rc = block_on(mm_alice.rpc(&json! ({
        "userpass": mm_alice.userpass,
        "method": "best_orders",
        "mmrpc": "2.0",
        "params": {
            "coin": "RICK",
            "action": "sell",
            "request_by": {
                "Number": 1
            }
        }
    })))
    .unwrap();
    assert!(rc.0.is_success(), "!best_orders: {}", rc.1);
    log!(["rc: {}", rc]);
    let response: RpcV2Response<BestOrdersV2Response> = json::from_str(&rc.1).unwrap();
    let expected_price: BigDecimal = "1.25".parse().unwrap();
    let best_morty_orders = response.result.orders.get("MORTY").unwrap();
    log!(["Best MORTY orders when sell RICK: {}", best_morty_orders]);
    assert_eq!(1, best_morty_orders.len());
    assert_eq!(expected_price, best_morty_orders[0].price.decimal);
    let best_eth_orders = response.result.orders.get("ETH").unwrap();
    log!(["Best ETH orders when sell RICK: {}", best_eth_orders]);
    assert_eq!(1, best_eth_orders.len());
    assert_eq!(expected_price, best_eth_orders[0].price.decimal);

    let rc = block_on(mm_alice.rpc(&json! ({
        "userpass": mm_alice.userpass,
        "method": "best_orders",
        "mmrpc": "2.0",
        "params": {
            "coin": "ETH",
            "action": "sell",
            "request_by": {
                "Number": 1
            }
        }
    })))
    .unwrap();
    assert!(rc.0.is_success(), "!best_orders: {}", rc.1);
    log!(["rc: {}", rc]);
    let response: RpcV2Response<BestOrdersV2Response> = json::from_str(&rc.1).unwrap();
    let best_rick_orders = response.result.orders.get("RICK").unwrap();
    log!(["Best RICK orders when sell ETH: {}", best_rick_orders]);
    assert_eq!(1, best_rick_orders.len());
    let expected_price: BigDecimal = "1.25".parse().unwrap();
    assert_eq!(expected_price, best_rick_orders[0].price.decimal);

    block_on(mm_bob.stop()).unwrap();
    block_on(mm_alice.stop()).unwrap();
}

#[test]
#[cfg(not(target_arch = "wasm32"))]
fn test_best_orders_v2_by_volume() {
    let bob_passphrase = get_passphrase(&".env.seed", "BOB_PASSPHRASE").unwrap();

    let coins = json!([
        {"coin":"RICK","asset":"RICK","rpcport":8923,"txversion":4,"overwintered":1,"protocol":{"type":"UTXO"}},
        {"coin":"MORTY","asset":"MORTY","rpcport":11608,"txversion":4,"overwintered":1,"protocol":{"type":"UTXO"}},
        {"coin":"ETH","name":"ethereum","protocol":{"type":"ETH"},"rpcport":80},
        {"coin":"JST","name":"jst","protocol":{"type":"ERC20", "protocol_data":{"platform":"ETH","contract_address":"0x2b294F029Fde858b2c62184e8390591755521d8E"}}}
    ]);

    // start bob and immediately place the orders
    let mut mm_bob = MarketMakerIt::start(
        json! ({
            "gui": "nogui",
            "netid": 9998,
            "myipaddr": env::var ("BOB_TRADE_IP") .ok(),
            "rpcip": env::var ("BOB_TRADE_IP") .ok(),
            "canbind": env::var ("BOB_TRADE_PORT") .ok().map (|s| s.parse::<i64>().unwrap()),
            "passphrase": bob_passphrase,
            "coins": coins,
            "rpc_password": "pass",
            "i_am_seed": true,
        }),
        "pass".into(),
        local_start!("bob"),
    )
    .unwrap();
    let (_bob_dump_log, _bob_dump_dashboard) = mm_bob.mm_dump();
    log!(["Bob log path: {}", mm_bob.log_path.display()]);

    // Enable coins on Bob side. Print the replies in case we need the "address".
    let bob_coins = block_on(enable_coins_eth_electrum(&mm_bob, &["http://195.201.0.6:8565"]));
    log!(["enable_coins (bob): {}", bob_coins]);
    // issue sell request on Bob side by setting base/rel price
    log!("Issue bob sell requests");

    let bob_orders = [
        // (base, rel, price, volume, min_volume)
        ("RICK", "MORTY", "0.9", "0.9", None),
        ("RICK", "MORTY", "0.8", "0.9", None),
        ("RICK", "MORTY", "0.7", "0.9", Some("0.9")),
        ("RICK", "ETH", "0.8", "0.9", None),
        ("MORTY", "RICK", "0.8", "0.9", None),
        ("MORTY", "RICK", "0.9", "0.9", None),
        ("ETH", "RICK", "0.8", "0.9", None),
        ("MORTY", "ETH", "0.8", "0.8", None),
        ("MORTY", "ETH", "0.7", "0.8", Some("0.8")),
    ];
    for (base, rel, price, volume, min_volume) in bob_orders.iter() {
        let rc = block_on(mm_bob.rpc(&json! ({
            "userpass": mm_bob.userpass,
            "method": "setprice",
            "base": base,
            "rel": rel,
            "price": price,
            "volume": volume,
            "min_volume": min_volume.unwrap_or("0.00777"),
            "cancel_previous": false,
        })))
        .unwrap();
        assert!(rc.0.is_success(), "!setprice: {}", rc.1);
    }
    let mm_alice = MarketMakerIt::start(
        json! ({
            "gui": "nogui",
            "netid": 9998,
            "myipaddr": env::var ("ALICE_TRADE_IP") .ok(),
            "rpcip": env::var ("ALICE_TRADE_IP") .ok(),
            "passphrase": "alice passphrase",
            "coins": coins,
            "seednodes": [fomat!((mm_bob.ip))],
            "rpc_password": "pass",
        }),
        "pass".into(),
        local_start!("alice"),
    )
    .unwrap();

    let (_alice_dump_log, _alice_dump_dashboard) = mm_alice.mm_dump();
    log!(["Alice log path: {}", mm_alice.log_path.display()]);

    block_on(mm_bob.wait_for_log(22., |log| {
        log.contains("DEBUG Handling IncludedTorelaysMesh message for peer")
    }))
    .unwrap();

    let rc = block_on(mm_alice.rpc(&json! ({
        "userpass": mm_alice.userpass,
        "method": "best_orders",
        "mmrpc": "2.0",
        "params": {
            "coin": "RICK",
            "action": "buy",
            "request_by": {
                "Volume": 1.7
            }
        }
    })))
    .unwrap();
    assert!(rc.0.is_success(), "!best_orders: {}", rc.1);
    log!(["rc: {}", rc]);
    let response: RpcV2Response<BestOrdersV2Response> = json::from_str(&rc.1).unwrap();
    // MORTY
    let best_morty_orders = response.result.orders.get("MORTY").unwrap();
    log!(["Best MORTY orders when buy RICK: {}", best_morty_orders]);
    let expected_price: BigDecimal = "0.7".parse().unwrap();
    assert_eq!(expected_price, best_morty_orders[0].price.decimal);
    let expected_price: BigDecimal = "0.8".parse().unwrap();
    assert_eq!(expected_price, best_morty_orders[1].price.decimal);
    // ETH
    let expected_price: BigDecimal = "0.8".parse().unwrap();
    let best_eth_orders = response.result.orders.get("ETH").unwrap();
    log!(["Best ETH orders when buy RICK: {}", best_eth_orders]);
    assert_eq!(expected_price, best_eth_orders[0].price.decimal);

    let rc = block_on(mm_alice.rpc(&json! ({
        "userpass": mm_alice.userpass,
        "method": "best_orders",
        "mmrpc": "2.0",
        "params": {
            "coin": "RICK",
            "action": "sell",
            "request_by": {
                "Volume": 0.1
            }
        }
    })))
    .unwrap();
    assert!(rc.0.is_success(), "!best_orders: {}", rc.1);
    log!(["rc: {}", rc]);
    let response: RpcV2Response<BestOrdersV2Response> = json::from_str(&rc.1).unwrap();
    let expected_price: BigDecimal = "1.25".parse().unwrap();
    let best_morty_orders = response.result.orders.get("MORTY").unwrap();
    log!(["Best MORTY orders when sell RICK: {}", best_morty_orders]);
    assert_eq!(expected_price, best_morty_orders[0].price.decimal);
    assert_eq!(1, best_morty_orders.len());
    let best_eth_orders = response.result.orders.get("ETH").unwrap();
    log!(["Best ETH orders when sell RICK; {}", best_morty_orders]);
    assert_eq!(expected_price, best_eth_orders[0].price.decimal);

    let rc = block_on(mm_alice.rpc(&json! ({
        "userpass": mm_alice.userpass,
        "method": "best_orders",
        "mmrpc": "2.0",
        "params": {
            "coin": "ETH",
            "action": "sell",
            "request_by": {
                "Volume": 0.1
            }
        }
    })))
    .unwrap();
    assert!(rc.0.is_success(), "!best_orders: {}", rc.1);
    log!(["rc: {}", rc]);
    let response: RpcV2Response<BestOrdersV2Response> = json::from_str(&rc.1).unwrap();
    let expected_price: BigDecimal = "1.25".parse().unwrap();
    let best_morty_orders = response.result.orders.get("MORTY").unwrap();
    log!(["Best MORTY orders when sell ETH: {}", best_morty_orders]);
    assert_eq!(expected_price, best_morty_orders[0].price.decimal);
    assert_eq!("MORTY", best_morty_orders[0].coin);
    assert_eq!(1, best_morty_orders.len());

    block_on(mm_bob.stop()).unwrap();
    block_on(mm_alice.stop()).unwrap();
}

#[test]
#[cfg(not(target_arch = "wasm32"))]
fn test_best_orders_duplicates_after_update() {
    let eve_passphrase = get_passphrase(&".env.seed", "BOB_PASSPHRASE").unwrap();

    let coins = json!([
        {"coin":"RICK","asset":"RICK","rpcport":8923,"txversion":4,"overwintered":1,"protocol":{"type":"UTXO"}},
        {"coin":"MORTY","asset":"MORTY","rpcport":11608,"txversion":4,"overwintered":1,"protocol":{"type":"UTXO"}}
    ]);

    // start bob as a seednode
    let mut mm_bob = MarketMakerIt::start(
        json! ({
            "gui": "nogui",
            "netid": 9998,
            "myipaddr": env::var ("BOB_TRADE_IP") .ok(),
            "rpcip": env::var ("BOB_TRADE_IP") .ok(),
            "canbind": env::var ("BOB_TRADE_PORT") .ok().map (|s| s.parse::<i64>().unwrap()),
            "passphrase": "bob",
            "coins": coins,
            "rpc_password": "pass",
            "i_am_seed": true,
        }),
        "pass".into(),
        local_start!("bob"),
    )
    .unwrap();

    // start eve and immediately place the order
    let mm_eve = MarketMakerIt::start(
        json! ({
            "gui": "nogui",
            "netid": 9998,
            "myipaddr": env::var ("BOB_TRADE_IP") .ok(),
            "rpcip": env::var ("BOB_TRADE_IP") .ok(),
            "canbind": env::var ("BOB_TRADE_PORT") .ok().map (|s| s.parse::<i64>().unwrap()),
            "passphrase": eve_passphrase,
            "coins": coins,
            "rpc_password": "pass",
            "seednodes": [mm_bob.ip.to_string()],
        }),
        "pass".into(),
        local_start!("bob"),
    )
    .unwrap();
    let (_bob_dump_log, _bob_dump_dashboard) = mm_bob.mm_dump();
<<<<<<< HEAD
    log!(["Bob log path: {}", mm_bob.log_path.display()]);

    // Enable coins on Eve side. Print the replies in case we need the "address".
    let eve_coins = block_on(enable_coins_rick_morty_electrum(&mm_eve));
    log!(["enable_coins (eve): {}", eve_coins]);
=======
    log!("Bob log path: {}", mm_bob.log_path.display());

    // Enable coins on Eve side. Print the replies in case we need the "address".
    let eve_coins = block_on(enable_coins_rick_morty_electrum(&mm_eve));
    log!("enable_coins (eve): {:?}", eve_coins);
>>>>>>> b81acc6a
    // issue sell request on Eve side by setting base/rel price
    log!("Issue eve sell request");

    let rc = block_on(mm_eve.rpc(&json! ({
        "userpass": mm_eve.userpass,
        "method": "setprice",
        "base": "RICK",
        "rel": "MORTY",
        "price": "1",
        "volume": "1",
    })))
    .unwrap();
    assert!(rc.0.is_success(), "!setprice: {}", rc.1);
    let eve_order: SetPriceResponse = json::from_str(&rc.1).unwrap();

    let mm_alice = MarketMakerIt::start(
        json! ({
            "gui": "nogui",
            "netid": 9998,
            "myipaddr": env::var ("ALICE_TRADE_IP") .ok(),
            "rpcip": env::var ("ALICE_TRADE_IP") .ok(),
            "passphrase": "alice passphrase",
            "coins": coins,
            "seednodes": [mm_bob.ip.to_string()],
            "rpc_password": "pass",
        }),
        "pass".into(),
        local_start!("alice"),
    )
    .unwrap();

    let (_alice_dump_log, _alice_dump_dashboard) = mm_alice.mm_dump();
<<<<<<< HEAD
    log!(["Alice log path: {}", mm_alice.log_path.display()]);
=======
    log!("Alice log path: {}", mm_alice.log_path.display());
>>>>>>> b81acc6a

    block_on(mm_bob.wait_for_log(22., |log| {
        log.contains("DEBUG Handling IncludedTorelaysMesh message for peer")
    }))
    .unwrap();

    let rc = block_on(mm_alice.rpc(&json! ({
        "userpass": mm_alice.userpass,
        "method": "best_orders",
        "coin": "RICK",
        "action": "buy",
        "volume": "0.1",
    })))
    .unwrap();
    assert!(rc.0.is_success(), "!best_orders: {}", rc.1);
    let response: BestOrdersResponse = json::from_str(&rc.1).unwrap();
    let best_morty_orders = response.result.get("MORTY").unwrap();
    assert_eq!(1, best_morty_orders.len());
    let expected_price: BigDecimal = "1".parse().unwrap();
    assert_eq!(expected_price, best_morty_orders[0].price);

    for _ in 0..5 {
        let rc = block_on(mm_eve.rpc(&json!({
            "userpass": mm_eve.userpass,
            "method": "update_maker_order",
            "uuid": eve_order.result.uuid,
            "new_price": "1.1",
        })))
        .unwrap();
        assert!(rc.0.is_success(), "!setprice: {}", rc.1);
        thread::sleep(Duration::from_secs(1));
    }

    for _ in 0..5 {
        let rc = block_on(mm_eve.rpc(&json!({
            "userpass": mm_eve.userpass,
            "method": "update_maker_order",
            "uuid": eve_order.result.uuid,
            "new_price": "1.2",
        })))
        .unwrap();
        assert!(rc.0.is_success(), "!setprice: {}", rc.1);
        thread::sleep(Duration::from_secs(1));
    }

    let rc = block_on(mm_alice.rpc(&json! ({
        "userpass": mm_alice.userpass,
        "method": "best_orders",
        "coin": "RICK",
        "action": "buy",
        "volume": "500",
    })))
    .unwrap();

    assert!(rc.0.is_success(), "!best_orders: {}", rc.1);
    let response: BestOrdersResponse = json::from_str(&rc.1).unwrap();
    let best_morty_orders = response.result.get("MORTY").unwrap();
    assert_eq!(1, best_morty_orders.len());
    let expected_price: BigDecimal = "1.2".parse().unwrap();
    assert_eq!(expected_price, best_morty_orders[0].price);

    block_on(mm_bob.stop()).unwrap();
    block_on(mm_alice.stop()).unwrap();
    block_on(mm_eve.stop()).unwrap();
}

#[test]
#[cfg(not(target_arch = "wasm32"))]
fn test_best_orders_filter_response() {
    let bob_passphrase = get_passphrase(&".env.seed", "BOB_PASSPHRASE").unwrap();

    let bob_coins_config = json!([
        {"coin":"RICK","asset":"RICK","rpcport":8923,"txversion":4,"overwintered":1,"protocol":{"type":"UTXO"}},
        {"coin":"MORTY","asset":"MORTY","rpcport":11608,"txversion":4,"overwintered":1,"protocol":{"type":"UTXO"}},
        {"coin":"ETH","name":"ethereum","protocol":{"type":"ETH"},"rpcport":80},
        {"coin":"JST","name":"jst","protocol":{"type":"ERC20", "protocol_data":{"platform":"ETH","contract_address":"0x2b294F029Fde858b2c62184e8390591755521d8E"}}}
    ]);

    // alice defined MORTY as "wallet_only" in config
    let alice_coins_config = json!([
        {"coin":"RICK","asset":"RICK","rpcport":8923,"txversion":4,"overwintered":1,"protocol":{"type":"UTXO"}},
        {"coin":"MORTY","asset":"MORTY","rpcport":11608,"wallet_only": true,"txversion":4,"overwintered":1,"protocol":{"type":"UTXO"}},
        {"coin":"ETH","name":"ethereum","protocol":{"type":"ETH"},"rpcport":80},
        {"coin":"JST","name":"jst","protocol":{"type":"ERC20", "protocol_data":{"platform":"ETH","contract_address":"0x2b294F029Fde858b2c62184e8390591755521d8E"}}}
    ]);

    // start bob and immediately place the orders
    let mut mm_bob = MarketMakerIt::start(
        json! ({
            "gui": "nogui",
            "netid": 9998,
            "myipaddr": env::var ("BOB_TRADE_IP") .ok(),
            "rpcip": env::var ("BOB_TRADE_IP") .ok(),
            "canbind": env::var ("BOB_TRADE_PORT") .ok().map (|s| s.parse::<i64>().unwrap()),
            "passphrase": bob_passphrase,
            "coins": bob_coins_config,
            "rpc_password": "pass",
            "i_am_seed": true,
        }),
        "pass".into(),
        local_start!("bob"),
    )
    .unwrap();
    let (_bob_dump_log, _bob_dump_dashboard) = mm_bob.mm_dump();
<<<<<<< HEAD
    log!(["Bob log path: {}", mm_bob.log_path.display()]);

    // Enable coins on Bob side. Print the replies in case we need the "address".
    let bob_coins = block_on(enable_coins_eth_electrum(&mm_bob, &["http://195.201.0.6:8565"]));
    log!(["enable_coins (bob): {}", bob_coins]);
=======
    log!("Bob log path: {}", mm_bob.log_path.display());

    // Enable coins on Bob side. Print the replies in case we need the "address".
    let bob_coins = block_on(enable_coins_eth_electrum(&mm_bob, &["http://195.201.0.6:8565"]));
    log!("enable_coins (bob): {:?}", bob_coins);
>>>>>>> b81acc6a
    // issue sell request on Bob side by setting base/rel price
    log!("Issue bob sell requests");

    let bob_orders = [
        // (base, rel, price, volume, min_volume)
        ("RICK", "MORTY", "0.9", "0.9", None),
        ("RICK", "MORTY", "0.8", "0.9", None),
        ("RICK", "MORTY", "0.7", "0.9", Some("0.9")),
        ("RICK", "ETH", "0.8", "0.9", None),
        ("MORTY", "RICK", "0.8", "0.9", None),
        ("MORTY", "RICK", "0.9", "0.9", None),
        ("ETH", "RICK", "0.8", "0.9", None),
        ("MORTY", "ETH", "0.8", "0.8", None),
        ("MORTY", "ETH", "0.7", "0.8", Some("0.8")),
    ];
    for (base, rel, price, volume, min_volume) in bob_orders.iter() {
        let rc = block_on(mm_bob.rpc(&json! ({
            "userpass": mm_bob.userpass,
            "method": "setprice",
            "base": base,
            "rel": rel,
            "price": price,
            "volume": volume,
            "min_volume": min_volume.unwrap_or("0.00777"),
            "cancel_previous": false,
        })))
        .unwrap();
        assert!(rc.0.is_success(), "!setprice: {}", rc.1);
    }

    let mm_alice = MarketMakerIt::start(
        json! ({
            "gui": "nogui",
            "netid": 9998,
            "myipaddr": env::var ("ALICE_TRADE_IP") .ok(),
            "rpcip": env::var ("ALICE_TRADE_IP") .ok(),
            "passphrase": "alice passphrase",
            "coins": alice_coins_config,
            "seednodes": [mm_bob.ip.to_string()],
            "rpc_password": "pass",
        }),
        "pass".into(),
        local_start!("alice"),
    )
    .unwrap();

    let (_alice_dump_log, _alice_dump_dashboard) = mm_alice.mm_dump();
<<<<<<< HEAD
    log!(["Alice log path: {}", mm_alice.log_path.display()]);
=======
    log!("Alice log path: {}", mm_alice.log_path.display());
>>>>>>> b81acc6a

    block_on(mm_bob.wait_for_log(22., |log| {
        log.contains("DEBUG Handling IncludedTorelaysMesh message for peer")
    }))
    .unwrap();

    let rc = block_on(mm_alice.rpc(&json! ({
        "userpass": mm_alice.userpass,
        "method": "best_orders",
        "coin": "RICK",
        "action": "buy",
        "volume": "0.1",
    })))
    .unwrap();
    assert!(rc.0.is_success(), "!best_orders: {}", rc.1);
    let response: BestOrdersResponse = json::from_str(&rc.1).unwrap();
    let empty_vec = Vec::new();
    let best_morty_orders = response.result.get("MORTY").unwrap_or(&empty_vec);
    assert_eq!(0, best_morty_orders.len());
    let best_eth_orders = response.result.get("ETH").unwrap();
    assert_eq!(1, best_eth_orders.len());

    block_on(mm_bob.stop()).unwrap();
    block_on(mm_alice.stop()).unwrap();
}

#[test]
#[cfg(not(target_arch = "wasm32"))]
fn test_best_orders_address_and_confirmations() {
    let bob_passphrase = get_passphrase(&".env.seed", "BOB_PASSPHRASE").unwrap();

    let bob_coins_config = json!([
        {"coin":"RICK","asset":"RICK","rpcport":8923,"txversion":4,"overwintered":1,"required_confirmations":10,"requires_notarization":true,"protocol":{"type":"UTXO"}},
        {"coin":"tBTC","name":"tbitcoin","fname":"tBitcoin","rpcport":18332,"pubtype":111,"p2shtype":196,"wiftype":239,"segwit":true,"bech32_hrp":"tb","txfee":0,"estimate_fee_mode":"ECONOMICAL","mm2":1,"required_confirmations":5,"requires_notarization":false,"protocol":{"type":"UTXO"},"address_format":{"format":"segwit"}}
    ]);

    let alice_coins_config = json!([
        {"coin":"RICK","asset":"RICK","rpcport":8923,"txversion":4,"overwintered":1,"protocol":{"type":"UTXO"}},
        {"coin":"tBTC","name":"tbitcoin","fname":"tBitcoin","rpcport":18332,"pubtype":111,"p2shtype":196,"wiftype":239,"segwit":true,"bech32_hrp":"tb","txfee":0,"estimate_fee_mode":"ECONOMICAL","mm2":1,"required_confirmations":0,"protocol":{"type":"UTXO"}}
    ]);

    let mut mm_bob = MarketMakerIt::start(
        json! ({
            "gui": "nogui",
            "netid": 9998,
            "myipaddr": env::var ("BOB_TRADE_IP") .ok(),
            "rpcip": env::var ("BOB_TRADE_IP") .ok(),
            "canbind": env::var ("BOB_TRADE_PORT") .ok().map (|s| s.parse::<i64>().unwrap()),
            "passphrase": bob_passphrase,
            "coins": bob_coins_config,
            "rpc_password": "pass",
            "i_am_seed": true,
        }),
        "pass".into(),
        local_start!("bob"),
    )
    .unwrap();
    let (_bob_dump_log, _bob_dump_dashboard) = mm_bob.mm_dump();
<<<<<<< HEAD
    log!(["Bob log path: {}", mm_bob.log_path.display()]);
=======
    log!("Bob log path: {}", mm_bob.log_path.display());
>>>>>>> b81acc6a

    // Enable coins on Bob side. Print the replies in case we need the "address".
    let electrum = block_on(mm_bob.rpc(&json!({
        "userpass": "pass",
        "method": "electrum",
        "coin": "tBTC",
        "servers": [{"url":"electrum1.cipig.net:10068"},{"url":"electrum2.cipig.net:10068"},{"url":"electrum3.cipig.net:10068"}],
        "address_format":{"format":"segwit"},
        "mm2": 1,
    }))).unwrap();
    assert_eq!(
        electrum.0,
        StatusCode::OK,
        "RPC «electrum» failed with {} {}",
        electrum.0,
        electrum.1
    );
<<<<<<< HEAD
    log!(["enable tBTC: {}", electrum]);
=======
    log!("enable tBTC: {:?}", electrum);
>>>>>>> b81acc6a
    let enable_tbtc_res: EnableElectrumResponse = json::from_str(&electrum.1).unwrap();
    let tbtc_segwit_address = enable_tbtc_res.address;

    let electrum = block_on(mm_bob.rpc(&json!({
        "userpass": "pass",
        "method": "electrum",
        "coin": "RICK",
        "servers": [{"url":"electrum1.cipig.net:10017"},{"url":"electrum2.cipig.net:10017"},{"url":"electrum3.cipig.net:10017"}],
        "mm2": 1,
    }))).unwrap();
    assert_eq!(
        electrum.0,
        StatusCode::OK,
        "RPC «electrum» failed with {} {}",
        electrum.0,
        electrum.1
    );
<<<<<<< HEAD
    log!(["enable RICK: {}", electrum]);
=======
    log!("enable RICK: {:?}", electrum);
>>>>>>> b81acc6a
    let enable_rick_res: EnableElectrumResponse = json::from_str(&electrum.1).unwrap();
    let rick_address = enable_rick_res.address;

    // issue sell request on Bob side by setting base/rel price
    log!("Issue bob sell requests");

    let bob_orders = [
        // (base, rel, price, volume, min_volume)
        ("tBTC", "RICK", "0.7", "0.0002", Some("0.00015")),
        ("RICK", "tBTC", "0.7", "0.0002", Some("0.00015")),
    ];
    for (base, rel, price, volume, min_volume) in bob_orders.iter() {
        let rc = block_on(mm_bob.rpc(&json! ({
            "userpass": mm_bob.userpass,
            "method": "setprice",
            "base": base,
            "rel": rel,
            "price": price,
            "volume": volume,
            "min_volume": min_volume.unwrap_or("0.00777"),
            "cancel_previous": false,
        })))
        .unwrap();
        assert!(rc.0.is_success(), "!setprice: {}", rc.1);
    }

    let mm_alice = MarketMakerIt::start(
        json! ({
            "gui": "nogui",
            "netid": 9998,
            "myipaddr": env::var ("ALICE_TRADE_IP") .ok(),
            "rpcip": env::var ("ALICE_TRADE_IP") .ok(),
            "passphrase": "alice passphrase",
            "coins": alice_coins_config,
            "seednodes": [mm_bob.ip.to_string()],
            "rpc_password": "pass",
        }),
        "pass".into(),
        local_start!("alice"),
    )
    .unwrap();

    let (_alice_dump_log, _alice_dump_dashboard) = mm_alice.mm_dump();
<<<<<<< HEAD
    log!(["Alice log path: {}", mm_alice.log_path.display()]);
=======
    log!("Alice log path: {}", mm_alice.log_path.display());
>>>>>>> b81acc6a

    block_on(mm_bob.wait_for_log(22., |log| {
        log.contains("DEBUG Handling IncludedTorelaysMesh message for peer")
    }))
    .unwrap();

    // checking buy and sell best_orders against ("tBTC", "RICK", "0.7", "0.0002", Some("0.00015"))
    let rc = block_on(mm_alice.rpc(&json! ({
        "userpass": mm_alice.userpass,
        "method": "best_orders",
        "coin": "tBTC",
        "action": "buy",
        "volume": "0.0002",
    })))
    .unwrap();
    assert!(rc.0.is_success(), "!best_orders: {}", rc.1);
    let response: BestOrdersResponse = json::from_str(&rc.1).unwrap();
    let best_orders = response.result.get("RICK").unwrap();
    assert_eq!(1, best_orders.len());
    assert_eq!(best_orders[0].coin, "RICK");
    assert_eq!(best_orders[0].address, rick_address);
    assert_eq!(best_orders[0].base_confs, 5);
    assert_eq!(best_orders[0].base_nota, false);
    assert_eq!(best_orders[0].rel_confs, 10);
    assert_eq!(best_orders[0].rel_nota, true);

    let rc = block_on(mm_alice.rpc(&json! ({
        "userpass": mm_alice.userpass,
        "method": "best_orders",
        "coin": "RICK",
        "action": "sell",
        "volume": "0.0002",
    })))
    .unwrap();
    assert!(rc.0.is_success(), "!best_orders: {}", rc.1);
    let response: BestOrdersResponse = json::from_str(&rc.1).unwrap();
    let best_orders = response.result.get("tBTC").unwrap();
    assert_eq!(1, best_orders.len());
    assert_eq!(best_orders[0].coin, "tBTC");
    assert_eq!(best_orders[0].address, tbtc_segwit_address);
    assert_eq!(best_orders[0].base_confs, 10);
    assert_eq!(best_orders[0].base_nota, true);
    assert_eq!(best_orders[0].rel_confs, 5);
    assert_eq!(best_orders[0].rel_nota, false);

    // checking buy and sell best_orders against ("RICK", "tBTC", "0.7", "0.0002", Some("0.00015"))
    let rc = block_on(mm_alice.rpc(&json! ({
        "userpass": mm_alice.userpass,
        "method": "best_orders",
        "coin": "RICK",
        "action": "buy",
        "volume": "0.0002",
    })))
    .unwrap();
    assert!(rc.0.is_success(), "!best_orders: {}", rc.1);
    let response: BestOrdersResponse = json::from_str(&rc.1).unwrap();
    let best_orders = response.result.get("tBTC").unwrap();
    assert_eq!(1, best_orders.len());
    assert_eq!(best_orders[0].coin, "tBTC");
    assert_eq!(best_orders[0].address, tbtc_segwit_address);
    assert_eq!(best_orders[0].base_confs, 10);
    assert_eq!(best_orders[0].base_nota, true);
    assert_eq!(best_orders[0].rel_confs, 5);
    assert_eq!(best_orders[0].rel_nota, false);

    let rc = block_on(mm_alice.rpc(&json! ({
        "userpass": mm_alice.userpass,
        "method": "best_orders",
        "coin": "tBTC",
        "action": "sell",
        "volume": "0.0002",
    })))
    .unwrap();
    assert!(rc.0.is_success(), "!best_orders: {}", rc.1);
    let response: BestOrdersResponse = json::from_str(&rc.1).unwrap();
    let best_orders = response.result.get("RICK").unwrap();
    assert_eq!(1, best_orders.len());
    assert_eq!(best_orders[0].coin, "RICK");
    assert_eq!(best_orders[0].address, rick_address);
    assert_eq!(best_orders[0].base_confs, 5);
    assert_eq!(best_orders[0].base_nota, false);
    assert_eq!(best_orders[0].rel_confs, 10);
    assert_eq!(best_orders[0].rel_nota, true);

    block_on(mm_bob.stop()).unwrap();
    block_on(mm_alice.stop()).unwrap();
}

#[cfg(feature = "zhtlc-native-tests")]
#[test]
fn zhtlc_best_orders() {
    let bob_passphrase = get_passphrase!(".env.seed", "BOB_PASSPHRASE").unwrap();
    let alice_passphrase = get_passphrase!(".env.client", "ALICE_PASSPHRASE").unwrap();

    let coins = json!([
        {"coin":"RICK","asset":"RICK","required_confirmations":0,"txversion":4,"overwintered":1,"protocol":{"type":"UTXO"}},
        {"coin":"ZOMBIE","asset":"ZOMBIE","fname":"ZOMBIE (TESTCOIN)","txversion":4,"overwintered":1,"mm2":1,"protocol":{"type":"ZHTLC"},"required_confirmations":0}
    ]);

    let mm_bob = MarketMakerIt::start(
        json!({
            "gui": "nogui",
            "netid": 9998,
            "myipaddr": env::var ("BOB_TRADE_IP") .ok(),
            "rpcip": env::var ("BOB_TRADE_IP") .ok(),
            "canbind": env::var ("BOB_TRADE_PORT") .ok().map (|s| s.parse::<i64>().unwrap()),
            "passphrase": bob_passphrase,
            "coins": coins,
            "rpc_password": "pass",
            "i_am_seed": true,
        }),
        "pass".into(),
        match var("LOCAL_THREAD_MM") {
            Ok(ref e) if e == "bob" => Some(local_start()),
            _ => None,
        },
    )
    .unwrap();

    let (_dump_log, _dump_dashboard) = mm_bob.mm_dump();
<<<<<<< HEAD
    log!(["Bob log path: {}", mm_bob.log_path.display()]);

    let rmd = rmd160_from_passphrase(&bob_passphrase);
    let bob_zombie_cache_path = mm_bob.folder.join("DB").join(hex::encode(rmd)).join("ZOMBIE_CACHE.db");
    log!(["bob_zombie_cache_path: {}", bob_zombie_cache_path.display()]);
=======
    log!("Bob log path: {}", mm_bob.log_path.display());

    let rmd = rmd160_from_passphrase(&bob_passphrase);
    let bob_zombie_cache_path = mm_bob.folder.join("DB").join(hex::encode(rmd)).join("ZOMBIE_CACHE.db");
    log!("bob_zombie_cache_path {}", bob_zombie_cache_path.display());
>>>>>>> b81acc6a
    std::fs::copy("./mm2src/coins/for_tests/ZOMBIE_CACHE.db", bob_zombie_cache_path).unwrap();

    block_on(enable_electrum_json(&mm_bob, "RICK", false, rick_electrums()));
    block_on(enable_z_coin(&mm_bob, "ZOMBIE"));

    let set_price_json = json!({
        "userpass": mm_bob.userpass,
        "method": "setprice",
        "base": "ZOMBIE",
        "rel": "RICK",
        "price": 1,
        "volume": "1",
    });
    log!("Issue sell request on Bob side by setting base/rel price…");
    let rc = block_on(mm_bob.rpc(&set_price_json)).unwrap();
    assert!(rc.0.is_success(), "!setprice: {}", rc.1);

    let bob_set_price_res: SetPriceResponse = json::from_str(&rc.1).unwrap();

    let mm_alice = MarketMakerIt::start(
        json!({
            "gui": "nogui",
            "netid": 9998,
            "dht": "on",  // Enable DHT without delay.
            "myipaddr": env::var ("ALICE_TRADE_IP") .ok(),
            "rpcip": env::var ("ALICE_TRADE_IP") .ok(),
            "passphrase": alice_passphrase,
            "coins": coins,
            "seednodes": [mm_bob.ip.to_string()],
            "rpc_password": "pass",
        }),
        "pass".into(),
        match var("LOCAL_THREAD_MM") {
            Ok(ref e) if e == "alice" => Some(local_start()),
            _ => None,
        },
    )
    .unwrap();

    let (_alice_dump_log, _alice_dump_dashboard) = mm_alice.mm_dump();
<<<<<<< HEAD
    log!(["Alice log path: {}", mm_alice.log_path.display()]);
=======
    log!("Alice log path: {}", mm_alice.log_path.display());
>>>>>>> b81acc6a

    let best_orders = block_on(best_orders_v2(&mm_alice, "RICK", "sell", "1"));
    let best_orders: RpcV2Response<BestOrdersV2Response> = json::from_value(best_orders).unwrap();
    let zombie_best_orders = best_orders.result.orders.get("ZOMBIE").unwrap();

    assert_eq!(1, zombie_best_orders.len());
    zombie_best_orders
        .iter()
        .find(|order| order.uuid == bob_set_price_res.result.uuid)
        .unwrap();

    let best_orders = block_on(best_orders_v2(&mm_alice, "ZOMBIE", "buy", "1"));
    let best_orders: RpcV2Response<BestOrdersV2Response> = json::from_value(best_orders).unwrap();
    let rick_best_orders = best_orders.result.orders.get("RICK").unwrap();

    assert_eq!(1, rick_best_orders.len());
    rick_best_orders
        .iter()
        .find(|order| order.uuid == bob_set_price_res.result.uuid)
        .unwrap();
}<|MERGE_RESOLUTION|>--- conflicted
+++ resolved
@@ -33,7 +33,6 @@
     )
     .unwrap();
     let (_bob_dump_log, _bob_dump_dashboard) = mm_bob.mm_dump();
-<<<<<<< HEAD
     let log = format!("Bob log path: {}", mm_bob.log_path.display());
     log!([log]);
 
@@ -41,13 +40,6 @@
     let bob_coins = block_on(enable_coins_eth_electrum(&mm_bob, &["http://195.201.0.6:8565"]));
     let log = format!("enable_coins (bob): {:?}", bob_coins);
     log!([log]);
-=======
-    log!("Bob log path: {}", mm_bob.log_path.display());
-
-    // Enable coins on Bob side. Print the replies in case we need the "address".
-    let bob_coins = block_on(enable_coins_eth_electrum(&mm_bob, &["http://195.201.0.6:8565"]));
-    log!("enable_coins (bob): {:?}", bob_coins);
->>>>>>> b81acc6a
     // issue sell request on Bob side by setting base/rel price
     log!("Issue bob sell requests");
 
@@ -86,7 +78,7 @@
             "rpcip": env::var ("ALICE_TRADE_IP") .ok(),
             "passphrase": "alice passphrase",
             "coins": coins,
-            "seednodes": [mm_bob.ip.to_string()],
+            "seednodes": [fomat!((mm_bob.ip))],
             "rpc_password": "pass",
         }),
         "pass".into(),
@@ -95,11 +87,7 @@
     .unwrap();
 
     let (_alice_dump_log, _alice_dump_dashboard) = mm_alice.mm_dump();
-<<<<<<< HEAD
-    log!(["Alice log path: {}", mm_alice.log_path.display()]);
-=======
     log!("Alice log path: {}", mm_alice.log_path.display());
->>>>>>> b81acc6a
 
     block_on(mm_bob.wait_for_log(22., |log| {
         log.contains("DEBUG Handling IncludedTorelaysMesh message for peer")
@@ -581,26 +569,18 @@
             "passphrase": eve_passphrase,
             "coins": coins,
             "rpc_password": "pass",
-            "seednodes": [mm_bob.ip.to_string()],
+            "seednodes": [fomat!((mm_bob.ip))],
         }),
         "pass".into(),
         local_start!("bob"),
     )
     .unwrap();
     let (_bob_dump_log, _bob_dump_dashboard) = mm_bob.mm_dump();
-<<<<<<< HEAD
     log!(["Bob log path: {}", mm_bob.log_path.display()]);
 
     // Enable coins on Eve side. Print the replies in case we need the "address".
     let eve_coins = block_on(enable_coins_rick_morty_electrum(&mm_eve));
     log!(["enable_coins (eve): {}", eve_coins]);
-=======
-    log!("Bob log path: {}", mm_bob.log_path.display());
-
-    // Enable coins on Eve side. Print the replies in case we need the "address".
-    let eve_coins = block_on(enable_coins_rick_morty_electrum(&mm_eve));
-    log!("enable_coins (eve): {:?}", eve_coins);
->>>>>>> b81acc6a
     // issue sell request on Eve side by setting base/rel price
     log!("Issue eve sell request");
 
@@ -624,7 +604,7 @@
             "rpcip": env::var ("ALICE_TRADE_IP") .ok(),
             "passphrase": "alice passphrase",
             "coins": coins,
-            "seednodes": [mm_bob.ip.to_string()],
+            "seednodes": [fomat!((mm_bob.ip))],
             "rpc_password": "pass",
         }),
         "pass".into(),
@@ -633,11 +613,7 @@
     .unwrap();
 
     let (_alice_dump_log, _alice_dump_dashboard) = mm_alice.mm_dump();
-<<<<<<< HEAD
     log!(["Alice log path: {}", mm_alice.log_path.display()]);
-=======
-    log!("Alice log path: {}", mm_alice.log_path.display());
->>>>>>> b81acc6a
 
     block_on(mm_bob.wait_for_log(22., |log| {
         log.contains("DEBUG Handling IncludedTorelaysMesh message for peer")
@@ -742,19 +718,11 @@
     )
     .unwrap();
     let (_bob_dump_log, _bob_dump_dashboard) = mm_bob.mm_dump();
-<<<<<<< HEAD
     log!(["Bob log path: {}", mm_bob.log_path.display()]);
 
     // Enable coins on Bob side. Print the replies in case we need the "address".
     let bob_coins = block_on(enable_coins_eth_electrum(&mm_bob, &["http://195.201.0.6:8565"]));
     log!(["enable_coins (bob): {}", bob_coins]);
-=======
-    log!("Bob log path: {}", mm_bob.log_path.display());
-
-    // Enable coins on Bob side. Print the replies in case we need the "address".
-    let bob_coins = block_on(enable_coins_eth_electrum(&mm_bob, &["http://195.201.0.6:8565"]));
-    log!("enable_coins (bob): {:?}", bob_coins);
->>>>>>> b81acc6a
     // issue sell request on Bob side by setting base/rel price
     log!("Issue bob sell requests");
 
@@ -793,7 +761,7 @@
             "rpcip": env::var ("ALICE_TRADE_IP") .ok(),
             "passphrase": "alice passphrase",
             "coins": alice_coins_config,
-            "seednodes": [mm_bob.ip.to_string()],
+            "seednodes": [fomat!((mm_bob.ip))],
             "rpc_password": "pass",
         }),
         "pass".into(),
@@ -802,11 +770,7 @@
     .unwrap();
 
     let (_alice_dump_log, _alice_dump_dashboard) = mm_alice.mm_dump();
-<<<<<<< HEAD
     log!(["Alice log path: {}", mm_alice.log_path.display()]);
-=======
-    log!("Alice log path: {}", mm_alice.log_path.display());
->>>>>>> b81acc6a
 
     block_on(mm_bob.wait_for_log(22., |log| {
         log.contains("DEBUG Handling IncludedTorelaysMesh message for peer")
@@ -865,11 +829,7 @@
     )
     .unwrap();
     let (_bob_dump_log, _bob_dump_dashboard) = mm_bob.mm_dump();
-<<<<<<< HEAD
     log!(["Bob log path: {}", mm_bob.log_path.display()]);
-=======
-    log!("Bob log path: {}", mm_bob.log_path.display());
->>>>>>> b81acc6a
 
     // Enable coins on Bob side. Print the replies in case we need the "address".
     let electrum = block_on(mm_bob.rpc(&json!({
@@ -887,11 +847,7 @@
         electrum.0,
         electrum.1
     );
-<<<<<<< HEAD
     log!(["enable tBTC: {}", electrum]);
-=======
-    log!("enable tBTC: {:?}", electrum);
->>>>>>> b81acc6a
     let enable_tbtc_res: EnableElectrumResponse = json::from_str(&electrum.1).unwrap();
     let tbtc_segwit_address = enable_tbtc_res.address;
 
@@ -909,11 +865,7 @@
         electrum.0,
         electrum.1
     );
-<<<<<<< HEAD
     log!(["enable RICK: {}", electrum]);
-=======
-    log!("enable RICK: {:?}", electrum);
->>>>>>> b81acc6a
     let enable_rick_res: EnableElectrumResponse = json::from_str(&electrum.1).unwrap();
     let rick_address = enable_rick_res.address;
 
@@ -948,7 +900,7 @@
             "rpcip": env::var ("ALICE_TRADE_IP") .ok(),
             "passphrase": "alice passphrase",
             "coins": alice_coins_config,
-            "seednodes": [mm_bob.ip.to_string()],
+            "seednodes": [fomat!((mm_bob.ip))],
             "rpc_password": "pass",
         }),
         "pass".into(),
@@ -957,11 +909,7 @@
     .unwrap();
 
     let (_alice_dump_log, _alice_dump_dashboard) = mm_alice.mm_dump();
-<<<<<<< HEAD
     log!(["Alice log path: {}", mm_alice.log_path.display()]);
-=======
-    log!("Alice log path: {}", mm_alice.log_path.display());
->>>>>>> b81acc6a
 
     block_on(mm_bob.wait_for_log(22., |log| {
         log.contains("DEBUG Handling IncludedTorelaysMesh message for peer")
@@ -1082,19 +1030,11 @@
     .unwrap();
 
     let (_dump_log, _dump_dashboard) = mm_bob.mm_dump();
-<<<<<<< HEAD
     log!(["Bob log path: {}", mm_bob.log_path.display()]);
 
     let rmd = rmd160_from_passphrase(&bob_passphrase);
     let bob_zombie_cache_path = mm_bob.folder.join("DB").join(hex::encode(rmd)).join("ZOMBIE_CACHE.db");
     log!(["bob_zombie_cache_path: {}", bob_zombie_cache_path.display()]);
-=======
-    log!("Bob log path: {}", mm_bob.log_path.display());
-
-    let rmd = rmd160_from_passphrase(&bob_passphrase);
-    let bob_zombie_cache_path = mm_bob.folder.join("DB").join(hex::encode(rmd)).join("ZOMBIE_CACHE.db");
-    log!("bob_zombie_cache_path {}", bob_zombie_cache_path.display());
->>>>>>> b81acc6a
     std::fs::copy("./mm2src/coins/for_tests/ZOMBIE_CACHE.db", bob_zombie_cache_path).unwrap();
 
     block_on(enable_electrum_json(&mm_bob, "RICK", false, rick_electrums()));
@@ -1123,7 +1063,7 @@
             "rpcip": env::var ("ALICE_TRADE_IP") .ok(),
             "passphrase": alice_passphrase,
             "coins": coins,
-            "seednodes": [mm_bob.ip.to_string()],
+            "seednodes": [fomat!((mm_bob.ip))],
             "rpc_password": "pass",
         }),
         "pass".into(),
@@ -1135,11 +1075,7 @@
     .unwrap();
 
     let (_alice_dump_log, _alice_dump_dashboard) = mm_alice.mm_dump();
-<<<<<<< HEAD
     log!(["Alice log path: {}", mm_alice.log_path.display()]);
-=======
-    log!("Alice log path: {}", mm_alice.log_path.display());
->>>>>>> b81acc6a
 
     let best_orders = block_on(best_orders_v2(&mm_alice, "RICK", "sell", "1"));
     let best_orders: RpcV2Response<BestOrdersV2Response> = json::from_value(best_orders).unwrap();
