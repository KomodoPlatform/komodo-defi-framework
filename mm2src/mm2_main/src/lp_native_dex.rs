/******************************************************************************
 * Copyright © 2023 Pampex LTD and TillyHK LTD                                *
 *                                                                            *
 * See the CONTRIBUTOR-LICENSE-AGREEMENT, COPYING, LICENSE-COPYRIGHT-NOTICE   *
 * and DEVELOPER-CERTIFICATE-OF-ORIGIN files in the LEGAL directory in        *
 * the top-level directory of this distribution for the individual copyright  *
 * holder information and the developer policies on copyright and licensing.  *
 *                                                                            *
 * Unless otherwise agreed in a custom licensing agreement, no part of the    *
 * Komodo DeFi Framework software, including this file may be copied, modified, propagated*
 * or distributed except according to the terms contained in the LICENSE file *
 *                                                                            *
 * Removal or modification of this copyright notice is prohibited.            *
 *                                                                            *
 ******************************************************************************/
//
//  lp_native_dex.rs
//  marketmaker
//

#[cfg(not(target_arch = "wasm32"))]
use crate::database::init_and_migrate_sql_db;
use crate::lp_healthcheck::peer_healthcheck_topic;
use crate::lp_message_service::{init_message_service, InitMessageServiceError};
use crate::lp_network::{lp_network_ports, p2p_event_process_loop, subscribe_to_topic, NetIdError};
use crate::lp_ordermatch::{broadcast_maker_orders_keep_alive_loop, clean_memory_loop, init_ordermatch_context,
                           lp_ordermatch_loop, orders_kick_start, BalanceUpdateOrdermatchHandler, OrdermatchInitError};
use crate::lp_swap::swap_kick_starts;
use crate::lp_wallet::{initialize_wallet_passphrase, WalletInitError};
use crate::rpc::spawn_rpc;
use bitcrypto::sha256;
use coins::register_balance_update_handler;
use common::executor::SpawnFuture;
use common::log::{info, warn};
use crypto::{from_hw_error, CryptoCtx, HwError, HwProcessingError, HwRpcError, WithHwRpcError};
use derive_more::Display;
use enum_derives::EnumFromTrait;
use mm2_core::mm_ctx::{MmArc, MmCtx};
use mm2_err_handle::common_errors::InternalError;
use mm2_err_handle::prelude::*;
use mm2_libp2p::behaviours::atomicdex::{generate_ed25519_keypair, GossipsubConfig, DEPRECATED_NETID_LIST};
use mm2_libp2p::p2p_ctx::P2PContext;
use mm2_libp2p::{spawn_gossipsub, AdexBehaviourError, NodeType, RelayAddress, RelayAddressError, SwarmRuntime,
                 WssCerts};
use mm2_metrics::mm_gauge;
use rpc_task::RpcTaskError;
use serde_json as json;
use std::convert::TryInto;
use std::fs;
use std::io;
use std::path::PathBuf;
use std::str;
use std::time::Duration;

cfg_native! {
    use db_common::sqlite::rusqlite::Error as SqlError;
    use mm2_io::fs::{ensure_dir_is_writable, ensure_file_is_writable};
    use mm2_net::ip_addr::myipaddr;
    use rustls_pemfile as pemfile;
}

#[path = "lp_init/init_context.rs"] mod init_context;
#[path = "lp_init/init_hw.rs"] pub mod init_hw;

cfg_wasm32! {
    use mm2_net::event_streaming::wasm_event_stream::handle_worker_stream;

    #[path = "lp_init/init_metamask.rs"]
    pub mod init_metamask;
}

pub type P2PResult<T> = Result<T, MmError<P2PInitError>>;
pub type MmInitResult<T> = Result<T, MmError<MmInitError>>;

#[derive(Clone, Debug, Display, Serialize)]
pub enum P2PInitError {
    #[display(
        fmt = "Invalid WSS key/cert at {:?}. The file must contain {}'",
        path,
        expected_format
    )]
    InvalidWssCert { path: PathBuf, expected_format: String },
    #[display(fmt = "Error deserializing '{}' config field: {}", field, error)]
    ErrorDeserializingConfig { field: String, error: String },
    #[display(fmt = "The '{}' field not found in the config", field)]
    FieldNotFoundInConfig { field: String },
    #[display(fmt = "Error reading WSS key/cert file {:?}: {}", path, error)]
    ErrorReadingCertFile { path: PathBuf, error: String },
    #[display(fmt = "Error getting my IP address: '{}'", _0)]
    ErrorGettingMyIpAddr(String),
    #[display(fmt = "Invalid netid: '{}'", _0)]
    InvalidNetId(NetIdError),
    #[display(fmt = "Invalid relay address: '{}'", _0)]
    InvalidRelayAddress(RelayAddressError),
    #[cfg_attr(not(target_arch = "wasm32"), allow(dead_code))]
    #[display(fmt = "WASM node can be a seed only if 'p2p_in_memory' is true")]
    WasmNodeCannotBeSeed,
    #[display(fmt = "Precheck failed: '{}'", reason)]
    Precheck { reason: String },
    #[display(fmt = "Internal error: '{}'", _0)]
    Internal(String),
}

impl From<NetIdError> for P2PInitError {
    fn from(e: NetIdError) -> Self { P2PInitError::InvalidNetId(e) }
}

impl From<AdexBehaviourError> for P2PInitError {
    fn from(e: AdexBehaviourError) -> Self {
        match e {
            AdexBehaviourError::ParsingRelayAddress(e) => P2PInitError::InvalidRelayAddress(e),
            error => P2PInitError::Internal(error.to_string()),
        }
    }
}
#[derive(Clone, Debug, Display, EnumFromTrait, Serialize, SerializeErrorType)]
#[serde(tag = "error_type", content = "error_data")]
pub enum MmInitError {
    Cancelled,
    #[from_trait(WithTimeout::timeout)]
    #[display(fmt = "Initialization timeout {:?}", _0)]
    Timeout(Duration),
    #[display(fmt = "Error deserializing '{}' config field: {}", field, error)]
    ErrorDeserializingConfig {
        field: String,
        error: String,
    },
    #[display(fmt = "The '{}' field not found in the config", field)]
    FieldNotFoundInConfig {
        field: String,
    },
    #[display(fmt = "The '{}' field has wrong value in the config: {}", field, error)]
    FieldWrongValueInConfig {
        field: String,
        error: String,
    },
    #[display(fmt = "P2P initializing error: '{}'", _0)]
    P2PError(P2PInitError),
    #[display(fmt = "Error creating DB director '{:?}': {}", path, error)]
    ErrorCreatingDbDir {
        path: PathBuf,
        error: String,
    },
    #[display(fmt = "{} db dir is not writable", path)]
    DbDirectoryIsNotWritable {
        path: String,
    },
    #[display(fmt = "{} db file is not writable", path)]
    DbFileIsNotWritable {
        path: String,
    },
    #[display(fmt = "sqlite initializing error: {}", _0)]
    ErrorSqliteInitializing(String),
    #[display(fmt = "DB migrating error: {}", _0)]
    ErrorDbMigrating(String),
    #[display(fmt = "Swap kick start error: {}", _0)]
    SwapsKickStartError(String),
    #[display(fmt = "Order kick start error: {}", _0)]
    OrdersKickStartError(String),
    #[display(fmt = "Error initializing wallet: {}", _0)]
    WalletInitError(String),
    #[display(fmt = "Event streamer initialization failed: {}", _0)]
    EventStreamerInitFailed(String),
    #[from_trait(WithHwRpcError::hw_rpc_error)]
    #[display(fmt = "{}", _0)]
    HwError(HwRpcError),
    #[from_trait(WithInternal::internal)]
    #[display(fmt = "Internal error: {}", _0)]
    Internal(String),
}

impl From<P2PInitError> for MmInitError {
    fn from(e: P2PInitError) -> Self {
        match e {
            P2PInitError::ErrorDeserializingConfig { field, error } => {
                MmInitError::ErrorDeserializingConfig { field, error }
            },
            P2PInitError::FieldNotFoundInConfig { field } => MmInitError::FieldNotFoundInConfig { field },
            P2PInitError::Internal(e) => MmInitError::Internal(e),
            other => MmInitError::P2PError(other),
        }
    }
}

#[cfg(not(target_arch = "wasm32"))]
impl From<SqlError> for MmInitError {
    fn from(e: SqlError) -> Self { MmInitError::ErrorSqliteInitializing(e.to_string()) }
}

impl From<OrdermatchInitError> for MmInitError {
    fn from(e: OrdermatchInitError) -> Self {
        match e {
            OrdermatchInitError::ErrorDeserializingConfig { field, error } => {
                MmInitError::ErrorDeserializingConfig { field, error }
            },
            OrdermatchInitError::Internal(internal) => MmInitError::Internal(internal),
        }
    }
}

impl From<WalletInitError> for MmInitError {
    fn from(e: WalletInitError) -> Self {
        match e {
            WalletInitError::ErrorDeserializingConfig { field, error } => {
                MmInitError::ErrorDeserializingConfig { field, error }
            },
            other => MmInitError::WalletInitError(other.to_string()),
        }
    }
}

impl From<InitMessageServiceError> for MmInitError {
    fn from(e: InitMessageServiceError) -> Self {
        match e {
            InitMessageServiceError::ErrorDeserializingConfig { field, error } => {
                MmInitError::ErrorDeserializingConfig { field, error }
            },
        }
    }
}

impl From<HwError> for MmInitError {
    fn from(e: HwError) -> Self { from_hw_error(e) }
}

impl From<RpcTaskError> for MmInitError {
    fn from(e: RpcTaskError) -> Self {
        let error = e.to_string();
        match e {
            RpcTaskError::Cancelled => MmInitError::Cancelled,
            RpcTaskError::Timeout(timeout) => MmInitError::Timeout(timeout),
            RpcTaskError::NoSuchTask(_)
            | RpcTaskError::UnexpectedTaskStatus { .. }
            | RpcTaskError::UnexpectedUserAction { .. } => MmInitError::Internal(error),
            RpcTaskError::Internal(internal) => MmInitError::Internal(internal),
        }
    }
}

impl From<HwProcessingError<RpcTaskError>> for MmInitError {
    fn from(e: HwProcessingError<RpcTaskError>) -> Self {
        match e {
            HwProcessingError::HwError(hw) => MmInitError::from(hw),
            HwProcessingError::ProcessorError(rpc_task) => MmInitError::from(rpc_task),
            HwProcessingError::InternalError(err) => MmInitError::Internal(err),
        }
    }
}

impl From<InternalError> for MmInitError {
    fn from(e: InternalError) -> Self { MmInitError::Internal(e.take()) }
}

impl MmInitError {
    pub fn db_directory_is_not_writable(path: &str) -> MmInitError {
        MmInitError::DbDirectoryIsNotWritable { path: path.to_owned() }
    }
}

#[cfg(not(target_arch = "wasm32"))]
pub fn fix_directories(ctx: &MmCtx) -> MmInitResult<()> {
    fix_shared_dbdir(ctx)?;

    let dbdir = ctx.dbdir();

    if !ensure_dir_is_writable(&dbdir.join("SWAPS")) {
        return MmError::err(MmInitError::db_directory_is_not_writable("SWAPS"));
    }
    if !ensure_dir_is_writable(&dbdir.join("SWAPS").join("MY")) {
        return MmError::err(MmInitError::db_directory_is_not_writable("SWAPS/MY"));
    }
    if !ensure_dir_is_writable(&dbdir.join("SWAPS").join("STATS")) {
        return MmError::err(MmInitError::db_directory_is_not_writable("SWAPS/STATS"));
    }
    if !ensure_dir_is_writable(&dbdir.join("SWAPS").join("STATS").join("MAKER")) {
        return MmError::err(MmInitError::db_directory_is_not_writable("SWAPS/STATS/MAKER"));
    }
    if !ensure_dir_is_writable(&dbdir.join("SWAPS").join("STATS").join("TAKER")) {
        return MmError::err(MmInitError::db_directory_is_not_writable("SWAPS/STATS/TAKER"));
    }
    if !ensure_dir_is_writable(&dbdir.join("TRANSACTIONS")) {
        return MmError::err(MmInitError::db_directory_is_not_writable("TRANSACTIONS"));
    }
    if !ensure_dir_is_writable(&dbdir.join("GTC")) {
        return MmError::err(MmInitError::db_directory_is_not_writable("GTC"));
    }
    if !ensure_dir_is_writable(&dbdir.join("PRICES")) {
        return MmError::err(MmInitError::db_directory_is_not_writable("PRICES"));
    }
    if !ensure_dir_is_writable(&dbdir.join("UNSPENTS")) {
        return MmError::err(MmInitError::db_directory_is_not_writable("UNSPENTS"));
    }
    if !ensure_dir_is_writable(&dbdir.join("ORDERS")) {
        return MmError::err(MmInitError::db_directory_is_not_writable("ORDERS"));
    }
    if !ensure_dir_is_writable(&dbdir.join("ORDERS").join("MY")) {
        return MmError::err(MmInitError::db_directory_is_not_writable("ORDERS/MY"));
    }
    if !ensure_dir_is_writable(&dbdir.join("ORDERS").join("MY").join("MAKER")) {
        return MmError::err(MmInitError::db_directory_is_not_writable("ORDERS/MY/MAKER"));
    }
    if !ensure_dir_is_writable(&dbdir.join("ORDERS").join("MY").join("TAKER")) {
        return MmError::err(MmInitError::db_directory_is_not_writable("ORDERS/MY/TAKER"));
    }
    if !ensure_dir_is_writable(&dbdir.join("ORDERS").join("MY").join("HISTORY")) {
        return MmError::err(MmInitError::db_directory_is_not_writable("ORDERS/MY/HISTORY"));
    }
    if !ensure_dir_is_writable(&dbdir.join("TX_CACHE")) {
        return MmError::err(MmInitError::db_directory_is_not_writable("TX_CACHE"));
    }
    ensure_file_is_writable(&dbdir.join("GTC").join("orders")).map_to_mm(|_| MmInitError::DbFileIsNotWritable {
        path: "GTC/orders".to_owned(),
    })?;
    Ok(())
}

#[cfg(not(target_arch = "wasm32"))]
fn fix_shared_dbdir(ctx: &MmCtx) -> MmInitResult<()> {
    let shared_db = ctx.shared_dbdir();
    fs::create_dir_all(&shared_db).map_to_mm(|e| MmInitError::ErrorCreatingDbDir {
        path: shared_db.clone(),
        error: e.to_string(),
    })?;

    Ok(())
}

#[cfg(not(target_arch = "wasm32"))]
fn migrate_db(ctx: &MmArc) -> MmInitResult<()> {
    let migration_num_path = ctx.dbdir().join(".migration");
    let mut current_migration = match std::fs::read(&migration_num_path) {
        Ok(bytes) => {
            let mut num_bytes = [0; 8];
            if bytes.len() == 8 {
                num_bytes.clone_from_slice(&bytes);
                u64::from_le_bytes(num_bytes)
            } else {
                0
            }
        },
        Err(_) => 0,
    };

    if current_migration < 1 {
        migration_1(ctx);
        current_migration = 1;
    }
    std::fs::write(&migration_num_path, current_migration.to_le_bytes())
        .map_to_mm(|e| MmInitError::ErrorDbMigrating(e.to_string()))?;
    Ok(())
}

#[cfg(not(target_arch = "wasm32"))]
fn migration_1(_ctx: &MmArc) {}

#[cfg(target_arch = "wasm32")]
fn init_wasm_event_streaming(ctx: &MmArc) {
    if let Some(event_streaming_config) = ctx.event_streaming_configuration() {
        ctx.spawner()
            .spawn(handle_worker_stream(ctx.clone(), event_streaming_config.worker_path));
    }
}

pub async fn lp_init_continue(ctx: MmArc) -> MmInitResult<()> {
    init_ordermatch_context(&ctx).map_mm_err()?;
    init_p2p(ctx.clone()).await.map_mm_err()?;

<<<<<<< HEAD
    if !CryptoCtx::is_crypto_keypair_ctx_init(&ctx)? {
=======
    if !CryptoCtx::is_init(&ctx).map_mm_err()? {
>>>>>>> b59860b3
        return Ok(());
    }

    init_crypto_keypair_ctx_services(ctx).await
}

pub async fn init_crypto_keypair_ctx_services(ctx: MmArc) -> MmInitResult<()> {
    #[cfg(not(target_arch = "wasm32"))]
    {
        fix_directories(&ctx)?;
        ctx.init_sqlite_connection()
            .map_to_mm(MmInitError::ErrorSqliteInitializing)?;
        ctx.init_shared_sqlite_conn()
            .map_to_mm(MmInitError::ErrorSqliteInitializing)?;
        ctx.init_async_sqlite_connection()
            .await
            .map_to_mm(MmInitError::ErrorSqliteInitializing)?;
        init_and_migrate_sql_db(&ctx).await?;
        migrate_db(&ctx)?;
        #[cfg(feature = "new-db-arch")]
        {
            let global_dir = ctx.global_dir();
            let wallet_dir = ctx.wallet_dir();
            if !ensure_dir_is_writable(&global_dir) {
                return MmError::err(MmInitError::db_directory_is_not_writable("global"));
            };
            if !ensure_dir_is_writable(&wallet_dir) {
                return MmError::err(MmInitError::db_directory_is_not_writable("wallets"));
            }
            ctx.init_global_and_wallet_db()
                .await
                .map_to_mm(MmInitError::ErrorSqliteInitializing)?;
        }
    }

    init_message_service(&ctx).await.map_mm_err()?;

    let balance_update_ordermatch_handler = BalanceUpdateOrdermatchHandler::new(ctx.clone());
    register_balance_update_handler(ctx.clone(), Box::new(balance_update_ordermatch_handler)).await;

    ctx.initialized
        .set(true)
        .map_to_mm(|_| MmInitError::Internal("Already Initialized".to_string()))?;

    // launch kickstart threads before RPC is available, this will prevent the API user to place
    // an order and start new swap that might get started 2 times because of kick-start
    kick_start(ctx.clone()).await?;

    ctx.spawner().spawn(lp_ordermatch_loop(ctx.clone()));

    ctx.spawner().spawn(broadcast_maker_orders_keep_alive_loop(ctx.clone()));

    #[cfg(target_arch = "wasm32")]
    init_wasm_event_streaming(&ctx);

    ctx.spawner().spawn(clean_memory_loop(ctx.weak()));

    Ok(())
}

pub async fn lp_init(ctx: MmArc, version: String, datetime: String) -> MmInitResult<()> {
    info!("Version: {} DT {}", version, datetime);

    // Ensure the database root directory exists before initializing the wallet passphrase.
    // This is necessary to store the encrypted wallet passphrase if needed.
    #[cfg(not(target_arch = "wasm32"))]
    {
        let dbdir = ctx.db_root();
        fs::create_dir_all(&dbdir).map_to_mm(|e| MmInitError::ErrorCreatingDbDir {
            path: dbdir.clone(),
            error: e.to_string(),
        })?;
    }

    // This either initializes the cryptographic context or sets up the context for "no login mode".
    initialize_wallet_passphrase(&ctx).await.map_mm_err()?;

    lp_init_continue(ctx.clone()).await?;

    let ctx_id = ctx.ffi_handle().map_to_mm(MmInitError::Internal)?;

    spawn_rpc(ctx_id);
    let ctx_c = ctx.clone();

    ctx.spawner().spawn(async move {
        if let Err(err) = ctx_c.init_metrics() {
            warn!("Couldn't initialize metrics system: {}", err);
        }
    });

    Ok(())
}

async fn kick_start(ctx: MmArc) -> MmInitResult<()> {
    let mut coins_needed_for_kick_start = swap_kick_starts(ctx.clone())
        .await
        .map_to_mm(MmInitError::SwapsKickStartError)?;
    coins_needed_for_kick_start.extend(
        orders_kick_start(&ctx)
            .await
            .map_to_mm(MmInitError::OrdersKickStartError)?,
    );
    let mut lock = ctx
        .coins_needed_for_kick_start
        .lock()
        .map_to_mm(|poison| MmInitError::Internal(poison.to_string()))?;
    *lock = coins_needed_for_kick_start;
    Ok(())
}

fn get_p2p_key(ctx: &MmArc, is_seed_node: bool) -> P2PResult<[u8; 32]> {
    // TODO: Use persistent peer ID regardless the node  type.
    let crypto_ctx =
        CryptoCtx::from_ctx(ctx).map(|c| c.keypair_ctx().map(|v| sha256(v.mm2_internal_privkey_slice()).take()));

    if is_seed_node {
        if let Ok(Some(key)) = crypto_ctx {
            return Ok(key);
        }
    }

    let mut p2p_key = [0; 32];
    common::os_rng(&mut p2p_key).map_err(|e| P2PInitError::Internal(e.to_string()))?;
    Ok(p2p_key)
}

fn p2p_precheck(ctx: &MmArc) -> P2PResult<()> {
    let is_seed_node = ctx.is_seed_node();
    let is_bootstrap_node = ctx.is_bootstrap_node();
    let disable_p2p = ctx.disable_p2p();
    let p2p_in_memory = ctx.p2p_in_memory();
    let netid = ctx.netid();

    if DEPRECATED_NETID_LIST.contains(&netid) {
        return MmError::err(P2PInitError::InvalidNetId(NetIdError::Deprecated { netid }));
    }

    let seednodes = seednodes(ctx)?;

    let precheck_err = |reason: &str| {
        MmError::err(P2PInitError::Precheck {
            reason: reason.to_owned(),
        })
    };

    if is_bootstrap_node {
        if !is_seed_node {
            return precheck_err("Bootstrap node must also be a seed node.");
        }

        if !seednodes.is_empty() {
            return precheck_err("Bootstrap node cannot have seed nodes to connect.");
        }
    }

    if !is_bootstrap_node && seednodes.is_empty() && !disable_p2p {
        return precheck_err("Non-bootstrap node must have seed nodes configured to connect.");
    }

    if disable_p2p {
        if !seednodes.is_empty() {
            return precheck_err("Cannot disable P2P while seed nodes are configured.");
        }

        if p2p_in_memory {
            return precheck_err("Cannot disable P2P while using in-memory P2P mode.");
        }

        if is_seed_node {
            return precheck_err("Seed nodes cannot disable P2P.");
        }
    }

    if is_seed_node && !CryptoCtx::is_init(ctx).unwrap_or(false) {
        return precheck_err("Seed node requires a persistent identity to generate its P2P key.");
    }

    Ok(())
}

pub async fn init_p2p(ctx: MmArc) -> P2PResult<()> {
    p2p_precheck(&ctx)?;

    if ctx.disable_p2p() {
        warn!("P2P is disabled. Features that require a P2P network (like swaps, peer health checks, etc.) will not work.");
        return Ok(());
    }

    let is_seed_node = ctx.is_seed_node();
    let netid = ctx.netid();

    let seednodes = seednodes(&ctx)?;

    let ctx_on_poll = ctx.clone();

    let p2p_key = get_p2p_key(&ctx, is_seed_node)?;

    let node_type = if is_seed_node {
        relay_node_type(&ctx).await?
    } else {
        light_node_type(&ctx)?
    };

    let spawner = SwarmRuntime::new(ctx.spawner());
    let max_num_streams: usize = ctx.conf["max_concurrent_connections"]
        .as_u64()
        .unwrap_or(512)
        .try_into()
        .unwrap_or(usize::MAX);

    let mut gossipsub_config = GossipsubConfig::new(netid, spawner, node_type, p2p_key);
    gossipsub_config.to_dial(seednodes);
    gossipsub_config.max_num_streams(max_num_streams);

    let spawn_result = spawn_gossipsub(gossipsub_config, move |swarm| {
        let behaviour = swarm.behaviour();
        mm_gauge!(
            ctx_on_poll.metrics,
            "p2p.connected_relays.len",
            behaviour.connected_relays_len() as f64
        );
        mm_gauge!(
            ctx_on_poll.metrics,
            "p2p.relay_mesh.len",
            behaviour.relay_mesh_len() as f64
        );
        let (period, received_msgs) = behaviour.received_messages_in_period();
        mm_gauge!(
            ctx_on_poll.metrics,
            "p2p.received_messages.period_in_secs",
            period.as_secs() as f64
        );

        mm_gauge!(ctx_on_poll.metrics, "p2p.received_messages.count", received_msgs as f64);

        let connected_peers_count = behaviour.connected_peers_len();

        mm_gauge!(
            ctx_on_poll.metrics,
            "p2p.connected_peers.count",
            connected_peers_count as f64
        );
    })
    .await;

    let (cmd_tx, event_rx, peer_id) = spawn_result?;

    let p2p_context = P2PContext::new(cmd_tx, generate_ed25519_keypair(p2p_key));
    p2p_context.store_to_mm_arc(&ctx);

    let fut = p2p_event_process_loop(ctx.weak(), event_rx, is_seed_node);
    ctx.spawner().spawn(fut);

    // Listen for health check messages.
    subscribe_to_topic(&ctx, peer_healthcheck_topic(&peer_id.into()));

    Ok(())
}

fn seednodes(ctx: &MmArc) -> P2PResult<Vec<RelayAddress>> {
    let seednodes_value = ctx.conf.get("seednodes").unwrap_or(&json!([])).clone();

    json::from_value(seednodes_value).map_to_mm(|e| P2PInitError::ErrorDeserializingConfig {
        field: "seednodes".to_owned(),
        error: e.to_string(),
    })
}

#[cfg(target_arch = "wasm32")]
async fn relay_node_type(ctx: &MmArc) -> P2PResult<NodeType> {
    if ctx.p2p_in_memory() {
        return relay_in_memory_node_type(ctx);
    }
    MmError::err(P2PInitError::WasmNodeCannotBeSeed)
}

#[cfg(not(target_arch = "wasm32"))]
async fn relay_node_type(ctx: &MmArc) -> P2PResult<NodeType> {
    if ctx.p2p_in_memory() {
        return relay_in_memory_node_type(ctx);
    }

    let netid = ctx.netid();
    let ip = myipaddr(ctx.clone())
        .await
        .map_to_mm(P2PInitError::ErrorGettingMyIpAddr)?;
    let network_ports = lp_network_ports(netid).map_mm_err()?;
    let wss_certs = wss_certs(ctx)?;
    if wss_certs.is_none() {
        const WARN_MSG: &str = r#"Please note TLS private key and certificate are not specified.
To accept P2P WSS connections, please pass 'wss_certs' to the config.
Example:    "wss_certs": { "server_priv_key": "/path/to/key.pem", "certificate": "/path/to/cert.pem" }"#;
        warn!("{}", WARN_MSG);
    }

    Ok(NodeType::Relay {
        ip,
        network_ports,
        wss_certs,
    })
}

fn relay_in_memory_node_type(ctx: &MmArc) -> P2PResult<NodeType> {
    let port = ctx
        .p2p_in_memory_port()
        .or_mm_err(|| P2PInitError::FieldNotFoundInConfig {
            field: "p2p_in_memory_port".to_owned(),
        })?;
    Ok(NodeType::RelayInMemory { port })
}

fn light_node_type(ctx: &MmArc) -> P2PResult<NodeType> {
    if ctx.p2p_in_memory() {
        return Ok(NodeType::LightInMemory);
    }

    let netid = ctx.netid();
    let network_ports = lp_network_ports(netid).map_mm_err()?;
    Ok(NodeType::Light { network_ports })
}

/// Returns non-empty vector of keys/certs or an error.
#[cfg(not(target_arch = "wasm32"))]
fn extract_cert_from_file<T, P>(path: PathBuf, parser: P, expected_format: String) -> P2PResult<Vec<T>>
where
    P: Fn(&mut dyn io::BufRead) -> Result<Vec<T>, io::Error>,
{
    let certfile = fs::File::open(path.as_path()).map_to_mm(|e| P2PInitError::ErrorReadingCertFile {
        path: path.clone(),
        error: e.to_string(),
    })?;
    let mut reader = io::BufReader::new(certfile);
    match parser(&mut reader) {
        Ok(certs) if certs.is_empty() => MmError::err(P2PInitError::InvalidWssCert { path, expected_format }),
        Ok(certs) => Ok(certs),
        Err(_) => MmError::err(P2PInitError::InvalidWssCert { path, expected_format }),
    }
}

#[cfg(not(target_arch = "wasm32"))]
fn wss_certs(ctx: &MmArc) -> P2PResult<Option<WssCerts>> {
    #[derive(Deserialize)]
    struct WssCertsInfo {
        server_priv_key: PathBuf,
        certificate: PathBuf,
    }

    if ctx.conf["wss_certs"].is_null() {
        return Ok(None);
    }
    let certs: WssCertsInfo =
        json::from_value(ctx.conf["wss_certs"].clone()).map_to_mm(|e| P2PInitError::ErrorDeserializingConfig {
            field: "wss_certs".to_owned(),
            error: e.to_string(),
        })?;

    // First, try to extract the all PKCS8 private keys
    let mut server_priv_keys = extract_cert_from_file(
        certs.server_priv_key.clone(),
        pemfile::pkcs8_private_keys,
        "Private key, DER-encoded ASN.1 in either PKCS#8 or PKCS#1 format".to_owned(),
    )
    // or try to extract all PKCS1 private keys
    .or_else(|_| {
        extract_cert_from_file(
            certs.server_priv_key.clone(),
            pemfile::rsa_private_keys,
            "Private key, DER-encoded ASN.1 in either PKCS#8 or PKCS#1 format".to_owned(),
        )
    })?;
    // `extract_cert_from_file` returns either non-empty vector or an error.
    let server_priv_key = rustls::PrivateKey(server_priv_keys.remove(0));

    let certs = extract_cert_from_file(
        certs.certificate,
        pemfile::certs,
        "Certificate, DER-encoded X.509 format".to_owned(),
    )?
    .into_iter()
    .map(rustls::Certificate)
    .collect();

    Ok(Some(WssCerts { server_priv_key, certs }))
}<|MERGE_RESOLUTION|>--- conflicted
+++ resolved
@@ -365,11 +365,7 @@
     init_ordermatch_context(&ctx).map_mm_err()?;
     init_p2p(ctx.clone()).await.map_mm_err()?;
 
-<<<<<<< HEAD
-    if !CryptoCtx::is_crypto_keypair_ctx_init(&ctx)? {
-=======
-    if !CryptoCtx::is_init(&ctx).map_mm_err()? {
->>>>>>> b59860b3
+    if !CryptoCtx::is_crypto_keypair_ctx_init(&ctx).map_mm_err()? {
         return Ok(());
     }
 
@@ -543,7 +539,7 @@
         }
     }
 
-    if is_seed_node && !CryptoCtx::is_init(ctx).unwrap_or(false) {
+    if is_seed_node && !CryptoCtx::is_crypto_keypair_ctx_init(ctx).unwrap_or(false) {
         return precheck_err("Seed node requires a persistent identity to generate its P2P key.");
     }
 
