/******************************************************************************
 * Copyright © 2023 Pampex LTD and TillyHK LTD              *
 *                                                                            *
 * See the CONTRIBUTOR-LICENSE-AGREEMENT, COPYING, LICENSE-COPYRIGHT-NOTICE   *
 * and DEVELOPER-CERTIFICATE-OF-ORIGIN files in the LEGAL directory in        *
 * the top-level directory of this distribution for the individual copyright  *
 * holder information and the developer policies on copyright and licensing.  *
 *                                                                            *
 * Unless otherwise agreed in a custom licensing agreement, no part of the    *
 * Komodo DeFi Framework software, including this file may be copied, modified, propagated*
 * or distributed except according to the terms contained in the LICENSE file *
 *                                                                            *
 * Removal or modification of this copyright notice is prohibited.            *
 *                                                                            *
 ******************************************************************************/
//
//  lp_native_dex.rs
//  marketmaker
//

use bitcrypto::sha256;
use coins::register_balance_update_handler;
use common::executor::{SpawnFuture, Timer};
use common::log::{info, warn};
use crypto::{from_hw_error, CryptoCtx, CryptoInitError, HwError, HwProcessingError, HwRpcError, WithHwRpcError};
use derive_more::Display;
use enum_from::EnumFromTrait;
use mm2_core::mm_ctx::{MmArc, MmCtx};
use mm2_err_handle::common_errors::InternalError;
use mm2_err_handle::prelude::*;
use mm2_event_stream::behaviour::{EventBehaviour, EventInitStatus};
use mm2_libp2p::behaviours::atomicdex::DEPRECATED_NETID_LIST;
use mm2_libp2p::{spawn_gossipsub, AdexBehaviourError, NodeType, RelayAddress, RelayAddressError, SeedNodeInfo,
                 SwarmRuntime, WssCerts};
use mm2_metrics::mm_gauge;
use mm2_net::network_event::NetworkEvent;
use mm2_net::p2p::P2PContext;
use rpc_task::RpcTaskError;
use serde_json::{self as json};
use std::fs;
use std::io;
use std::path::PathBuf;
use std::str;
use std::time::Duration;

#[cfg(not(target_arch = "wasm32"))]
use crate::mm2::database::init_and_migrate_sql_db;
use crate::mm2::lp_message_service::{init_message_service, InitMessageServiceError};
use crate::mm2::lp_network::{lp_network_ports, p2p_event_process_loop, NetIdError};
use crate::mm2::lp_ordermatch::{broadcast_maker_orders_keep_alive_loop, clean_memory_loop, init_ordermatch_context,
                                lp_ordermatch_loop, orders_kick_start, BalanceUpdateOrdermatchHandler,
                                OrdermatchInitError};
use crate::mm2::lp_swap::{running_swaps_num, swap_kick_starts};
use crate::mm2::rpc::spawn_rpc;

cfg_native! {
    use db_common::sqlite::rusqlite::Error as SqlError;
    use mm2_io::fs::{ensure_dir_is_writable, ensure_file_is_writable};
    use mm2_net::ip_addr::myipaddr;
}

#[path = "lp_init/init_context.rs"] mod init_context;
#[path = "lp_init/init_hw.rs"] pub mod init_hw;

cfg_wasm32! {
    use mm2_net::wasm_event_stream::handle_worker_stream;

    #[path = "lp_init/init_metamask.rs"]
    pub mod init_metamask;
}

const DEFAULT_NETID_SEEDNODES: &[SeedNodeInfo] = &[
    SeedNodeInfo::new(
        "12D3KooWHKkHiNhZtKceQehHhPqwU5W1jXpoVBgS1qst899GjvTm",
        "168.119.236.251",
        "viserion.dragon-seed.com",
    ),
    SeedNodeInfo::new(
        "12D3KooWAToxtunEBWCoAHjefSv74Nsmxranw8juy3eKEdrQyGRF",
        "168.119.236.240",
        "rhaegal.dragon-seed.com",
    ),
    SeedNodeInfo::new(
        "12D3KooWSmEi8ypaVzFA1AGde2RjxNW5Pvxw3qa2fVe48PjNs63R",
        "168.119.236.239",
        "drogon.dragon-seed.com",
    ),
    SeedNodeInfo::new(
        "12D3KooWMrjLmrv8hNgAoVf1RfumfjyPStzd4nv5XL47zN4ZKisb",
        "168.119.237.8",
        "falkor.dragon-seed.com",
    ),
    SeedNodeInfo::new(
        "12D3KooWEWzbYcosK2JK9XpFXzumfgsWJW1F7BZS15yLTrhfjX2Z",
        "65.21.51.47",
        "smaug.dragon-seed.com",
    ),
    SeedNodeInfo::new(
        "12D3KooWJWBnkVsVNjiqUEPjLyHpiSmQVAJ5t6qt1Txv5ctJi9Xd",
        "135.181.34.220",
        "balerion.dragon-seed.com",
    ),
    SeedNodeInfo::new(
        "12D3KooWPR2RoPi19vQtLugjCdvVmCcGLP2iXAzbDfP3tp81ZL4d",
        "168.119.237.13",
        "kalessin.dragon-seed.com",
    ),
    SeedNodeInfo::new(
        "12D3KooWEaZpH61H4yuQkaNG5AsyGdpBhKRppaLdAY52a774ab5u",
        "46.4.78.11",
        "fr1.cipig.net",
    ),
];

pub type P2PResult<T> = Result<T, MmError<P2PInitError>>;
pub type MmInitResult<T> = Result<T, MmError<MmInitError>>;

#[derive(Clone, Debug, Display, Serialize)]
pub enum P2PInitError {
    #[display(
        fmt = "Invalid WSS key/cert at {:?}. The file must contain {}'",
        path,
        expected_format
    )]
    InvalidWssCert { path: PathBuf, expected_format: String },
    #[display(fmt = "Error deserializing '{}' config field: {}", field, error)]
    ErrorDeserializingConfig { field: String, error: String },
    #[display(fmt = "The '{}' field not found in the config", field)]
    FieldNotFoundInConfig { field: String },
    #[display(fmt = "Error reading WSS key/cert file {:?}: {}", path, error)]
    ErrorReadingCertFile { path: PathBuf, error: String },
    #[display(fmt = "Error getting my IP address: '{}'", _0)]
    ErrorGettingMyIpAddr(String),
    #[display(fmt = "Invalid netid: '{}'", _0)]
    InvalidNetId(NetIdError),
    #[display(fmt = "Invalid relay address: '{}'", _0)]
    InvalidRelayAddress(RelayAddressError),
    #[cfg_attr(not(target_arch = "wasm32"), allow(dead_code))]
    #[display(fmt = "WASM node can be a seed if only 'p2p_in_memory' is true")]
    WasmNodeCannotBeSeed,
    #[display(fmt = "Internal error: '{}'", _0)]
    Internal(String),
}

impl From<NetIdError> for P2PInitError {
    fn from(e: NetIdError) -> Self { P2PInitError::InvalidNetId(e) }
}

impl From<AdexBehaviourError> for P2PInitError {
    fn from(e: AdexBehaviourError) -> Self {
        match e {
            AdexBehaviourError::ParsingRelayAddress(e) => P2PInitError::InvalidRelayAddress(e),
            error => P2PInitError::Internal(error.to_string()),
        }
    }
}

#[derive(Clone, Debug, Display, EnumFromTrait, Serialize, SerializeErrorType)]
#[serde(tag = "error_type", content = "error_data")]
pub enum MmInitError {
    Cancelled,
    #[from_trait(WithTimeout::timeout)]
    #[display(fmt = "Initialization timeout {:?}", _0)]
    Timeout(Duration),
    #[display(fmt = "Error deserializing '{}' config field: {}", field, error)]
    ErrorDeserializingConfig {
        field: String,
        error: String,
    },
    #[display(fmt = "The '{}' field not found in the config", field)]
    FieldNotFoundInConfig {
        field: String,
    },
    #[display(fmt = "The '{}' field has wrong value in the config: {}", field, error)]
    FieldWrongValueInConfig {
        field: String,
        error: String,
    },
    #[display(fmt = "P2P initializing error: '{}'", _0)]
    P2PError(P2PInitError),
    #[display(fmt = "Error creating DB director '{:?}': {}", path, error)]
    ErrorCreatingDbDir {
        path: PathBuf,
        error: String,
    },
    #[display(fmt = "{} db dir is not writable", path)]
    DbDirectoryIsNotWritable {
        path: String,
    },
    #[display(fmt = "{} db file is not writable", path)]
    DbFileIsNotWritable {
        path: String,
    },
    #[display(fmt = "sqlite initializing error: {}", _0)]
    ErrorSqliteInitializing(String),
    #[display(fmt = "DB migrating error: {}", _0)]
    ErrorDbMigrating(String),
    #[display(fmt = "Swap kick start error: {}", _0)]
    SwapsKickStartError(String),
    #[display(fmt = "Order kick start error: {}", _0)]
    OrdersKickStartError(String),
    #[display(fmt = "Passphrase cannot be an empty string")]
    EmptyPassphrase,
    #[display(fmt = "Invalid passphrase: {}", _0)]
    InvalidPassphrase(String),
    #[display(fmt = "NETWORK event initialization failed: {}", _0)]
    NetworkEventInitFailed(String),
    #[from_trait(WithHwRpcError::hw_rpc_error)]
    #[display(fmt = "{}", _0)]
    HwError(HwRpcError),
    #[from_trait(WithInternal::internal)]
    #[display(fmt = "Internal error: {}", _0)]
    Internal(String),
}

impl From<P2PInitError> for MmInitError {
    fn from(e: P2PInitError) -> Self {
        match e {
            P2PInitError::ErrorDeserializingConfig { field, error } => {
                MmInitError::ErrorDeserializingConfig { field, error }
            },
            P2PInitError::FieldNotFoundInConfig { field } => MmInitError::FieldNotFoundInConfig { field },
            P2PInitError::Internal(e) => MmInitError::Internal(e),
            other => MmInitError::P2PError(other),
        }
    }
}

#[cfg(not(target_arch = "wasm32"))]
impl From<SqlError> for MmInitError {
    fn from(e: SqlError) -> Self { MmInitError::ErrorSqliteInitializing(e.to_string()) }
}

impl From<OrdermatchInitError> for MmInitError {
    fn from(e: OrdermatchInitError) -> Self {
        match e {
            OrdermatchInitError::ErrorDeserializingConfig { field, error } => {
                MmInitError::ErrorDeserializingConfig { field, error }
            },
            OrdermatchInitError::Internal(internal) => MmInitError::Internal(internal),
        }
    }
}

impl From<InitMessageServiceError> for MmInitError {
    fn from(e: InitMessageServiceError) -> Self {
        match e {
            InitMessageServiceError::ErrorDeserializingConfig { field, error } => {
                MmInitError::ErrorDeserializingConfig { field, error }
            },
        }
    }
}

impl From<CryptoInitError> for MmInitError {
    fn from(e: CryptoInitError) -> Self {
        match e {
            e @ CryptoInitError::InitializedAlready | e @ CryptoInitError::NotInitialized => {
                MmInitError::Internal(e.to_string())
            },
            CryptoInitError::EmptyPassphrase => MmInitError::EmptyPassphrase,
            CryptoInitError::InvalidPassphrase(pass) => MmInitError::InvalidPassphrase(pass.to_string()),
            CryptoInitError::Internal(internal) => MmInitError::Internal(internal),
        }
    }
}

impl From<HwError> for MmInitError {
    fn from(e: HwError) -> Self { from_hw_error(e) }
}

impl From<RpcTaskError> for MmInitError {
    fn from(e: RpcTaskError) -> Self {
        let error = e.to_string();
        match e {
            RpcTaskError::Cancelled => MmInitError::Cancelled,
            RpcTaskError::Timeout(timeout) => MmInitError::Timeout(timeout),
            RpcTaskError::NoSuchTask(_)
            | RpcTaskError::UnexpectedTaskStatus { .. }
            | RpcTaskError::UnexpectedUserAction { .. } => MmInitError::Internal(error),
            RpcTaskError::Internal(internal) => MmInitError::Internal(internal),
        }
    }
}

impl From<HwProcessingError<RpcTaskError>> for MmInitError {
    fn from(e: HwProcessingError<RpcTaskError>) -> Self {
        match e {
            HwProcessingError::HwError(hw) => MmInitError::from(hw),
            HwProcessingError::ProcessorError(rpc_task) => MmInitError::from(rpc_task),
        }
    }
}

impl From<InternalError> for MmInitError {
    fn from(e: InternalError) -> Self { MmInitError::Internal(e.take()) }
}

impl MmInitError {
    pub fn db_directory_is_not_writable(path: &str) -> MmInitError {
        MmInitError::DbDirectoryIsNotWritable { path: path.to_owned() }
    }
}

#[cfg(target_arch = "wasm32")]
fn default_seednodes(netid: u16) -> Vec<RelayAddress> {
    if netid == 8762 {
        DEFAULT_NETID_SEEDNODES
            .iter()
            .map(|SeedNodeInfo { domain, .. }| RelayAddress::Dns(domain.to_string()))
            .collect()
    } else {
        Vec::new()
    }
}

#[cfg(not(target_arch = "wasm32"))]
fn default_seednodes(netid: u16) -> Vec<RelayAddress> {
    use crate::mm2::lp_network::addr_to_ipv4_string;
    if netid == 8762 {
        DEFAULT_NETID_SEEDNODES
            .iter()
            .filter_map(|SeedNodeInfo { domain, .. }| addr_to_ipv4_string(domain).ok())
            .map(RelayAddress::IPv4)
            .collect()
    } else {
        Vec::new()
    }
}

#[cfg(not(target_arch = "wasm32"))]
pub fn fix_directories(ctx: &MmCtx) -> MmInitResult<()> {
    fix_shared_dbdir(ctx)?;

    let dbdir = ctx.dbdir();
    fs::create_dir_all(&dbdir).map_to_mm(|e| MmInitError::ErrorCreatingDbDir {
        path: dbdir.clone(),
        error: e.to_string(),
    })?;

    if !ensure_dir_is_writable(&dbdir.join("SWAPS")) {
        return MmError::err(MmInitError::db_directory_is_not_writable("SWAPS"));
    }
    if !ensure_dir_is_writable(&dbdir.join("SWAPS").join("MY")) {
        return MmError::err(MmInitError::db_directory_is_not_writable("SWAPS/MY"));
    }
    if !ensure_dir_is_writable(&dbdir.join("SWAPS").join("STATS")) {
        return MmError::err(MmInitError::db_directory_is_not_writable("SWAPS/STATS"));
    }
    if !ensure_dir_is_writable(&dbdir.join("SWAPS").join("STATS").join("MAKER")) {
        return MmError::err(MmInitError::db_directory_is_not_writable("SWAPS/STATS/MAKER"));
    }
    if !ensure_dir_is_writable(&dbdir.join("SWAPS").join("STATS").join("TAKER")) {
        return MmError::err(MmInitError::db_directory_is_not_writable("SWAPS/STATS/TAKER"));
    }
    if !ensure_dir_is_writable(&dbdir.join("TRANSACTIONS")) {
        return MmError::err(MmInitError::db_directory_is_not_writable("TRANSACTIONS"));
    }
    if !ensure_dir_is_writable(&dbdir.join("GTC")) {
        return MmError::err(MmInitError::db_directory_is_not_writable("GTC"));
    }
    if !ensure_dir_is_writable(&dbdir.join("PRICES")) {
        return MmError::err(MmInitError::db_directory_is_not_writable("PRICES"));
    }
    if !ensure_dir_is_writable(&dbdir.join("UNSPENTS")) {
        return MmError::err(MmInitError::db_directory_is_not_writable("UNSPENTS"));
    }
    if !ensure_dir_is_writable(&dbdir.join("ORDERS")) {
        return MmError::err(MmInitError::db_directory_is_not_writable("ORDERS"));
    }
    if !ensure_dir_is_writable(&dbdir.join("ORDERS").join("MY")) {
        return MmError::err(MmInitError::db_directory_is_not_writable("ORDERS/MY"));
    }
    if !ensure_dir_is_writable(&dbdir.join("ORDERS").join("MY").join("MAKER")) {
        return MmError::err(MmInitError::db_directory_is_not_writable("ORDERS/MY/MAKER"));
    }
    if !ensure_dir_is_writable(&dbdir.join("ORDERS").join("MY").join("TAKER")) {
        return MmError::err(MmInitError::db_directory_is_not_writable("ORDERS/MY/TAKER"));
    }
    if !ensure_dir_is_writable(&dbdir.join("ORDERS").join("MY").join("HISTORY")) {
        return MmError::err(MmInitError::db_directory_is_not_writable("ORDERS/MY/HISTORY"));
    }
    if !ensure_dir_is_writable(&dbdir.join("TX_CACHE")) {
        return MmError::err(MmInitError::db_directory_is_not_writable("TX_CACHE"));
    }
    ensure_file_is_writable(&dbdir.join("GTC").join("orders")).map_to_mm(|_| MmInitError::DbFileIsNotWritable {
        path: "GTC/orders".to_owned(),
    })?;
    Ok(())
}

#[cfg(not(target_arch = "wasm32"))]
fn fix_shared_dbdir(ctx: &MmCtx) -> MmInitResult<()> {
    let shared_db = ctx.shared_dbdir();
    fs::create_dir_all(&shared_db).map_to_mm(|e| MmInitError::ErrorCreatingDbDir {
        path: shared_db.clone(),
        error: e.to_string(),
    })?;

    Ok(())
}

#[cfg(not(target_arch = "wasm32"))]
fn migrate_db(ctx: &MmArc) -> MmInitResult<()> {
    let migration_num_path = ctx.dbdir().join(".migration");
    let mut current_migration = match std::fs::read(&migration_num_path) {
        Ok(bytes) => {
            let mut num_bytes = [0; 8];
            if bytes.len() == 8 {
                num_bytes.clone_from_slice(&bytes);
                u64::from_le_bytes(num_bytes)
            } else {
                0
            }
        },
        Err(_) => 0,
    };

    if current_migration < 1 {
        migration_1(ctx);
        current_migration = 1;
    }
    std::fs::write(&migration_num_path, current_migration.to_le_bytes())
        .map_to_mm(|e| MmInitError::ErrorDbMigrating(e.to_string()))?;
    Ok(())
}

#[cfg(not(target_arch = "wasm32"))]
fn migration_1(_ctx: &MmArc) {}

async fn init_event_streaming(ctx: &MmArc) -> MmInitResult<()> {
    // This condition only executed if events were enabled in mm2 configuration.
    if let Some(config) = &ctx.event_stream_configuration {
        if let EventInitStatus::Failed(err) = NetworkEvent::new(ctx.clone()).spawn_if_active(config).await {
            return MmError::err(MmInitError::NetworkEventInitFailed(err));
        }
    }

    Ok(())
}

#[cfg(target_arch = "wasm32")]
fn init_wasm_event_streaming(ctx: &MmArc) {
    if ctx.event_stream_configuration.is_some() {
        ctx.spawner().spawn(handle_worker_stream(ctx.clone()));
    }
}

pub async fn lp_init_continue(ctx: MmArc) -> MmInitResult<()> {
    init_ordermatch_context(&ctx)?;
    init_p2p(ctx.clone()).await?;

    if !CryptoCtx::is_init(&ctx)? {
        return Ok(());
    }

    #[cfg(not(target_arch = "wasm32"))]
    {
        fix_directories(&ctx)?;
        ctx.init_sqlite_connection()
            .map_to_mm(MmInitError::ErrorSqliteInitializing)?;
        ctx.init_shared_sqlite_conn()
            .map_to_mm(MmInitError::ErrorSqliteInitializing)?;
<<<<<<< HEAD
        init_and_migrate_sql_db(&ctx).await?;
=======
        ctx.init_async_sqlite_connection()
            .await
            .map_to_mm(MmInitError::ErrorSqliteInitializing)?;
        init_and_migrate_db(&ctx).await?;
>>>>>>> 52dab22f
        migrate_db(&ctx)?;
    }

    init_message_service(&ctx).await?;

    let balance_update_ordermatch_handler = BalanceUpdateOrdermatchHandler::new(ctx.clone());
    register_balance_update_handler(ctx.clone(), Box::new(balance_update_ordermatch_handler)).await;

    ctx.initialized.pin(true).map_to_mm(MmInitError::Internal)?;

    // launch kickstart threads before RPC is available, this will prevent the API user to place
    // an order and start new swap that might get started 2 times because of kick-start
    kick_start(ctx.clone()).await?;

    init_event_streaming(&ctx).await?;

    ctx.spawner().spawn(lp_ordermatch_loop(ctx.clone()));

    ctx.spawner().spawn(broadcast_maker_orders_keep_alive_loop(ctx.clone()));

    #[cfg(target_arch = "wasm32")]
    init_wasm_event_streaming(&ctx);

    ctx.spawner().spawn(clean_memory_loop(ctx.weak()));

    Ok(())
}

#[cfg_attr(target_arch = "wasm32", allow(unused_variables))]
/// * `ctx_cb` - callback used to share the `MmCtx` ID with the call site.
pub async fn lp_init(ctx: MmArc, version: String, datetime: String) -> MmInitResult<()> {
    info!("Version: {} DT {}", version, datetime);

    if !ctx.conf["passphrase"].is_null() {
        let passphrase: String =
            json::from_value(ctx.conf["passphrase"].clone()).map_to_mm(|e| MmInitError::ErrorDeserializingConfig {
                field: "passphrase".to_owned(),
                error: e.to_string(),
            })?;

        // This defaults to false to maintain backward compatibility.
        match ctx.conf["enable_hd"].as_bool().unwrap_or(false) {
            true => CryptoCtx::init_with_global_hd_account(ctx.clone(), &passphrase)?,
            false => CryptoCtx::init_with_iguana_passphrase(ctx.clone(), &passphrase)?,
        };
    }

    lp_init_continue(ctx.clone()).await?;

    let ctx_id = ctx.ffi_handle().map_to_mm(MmInitError::Internal)?;

    spawn_rpc(ctx_id);
    let ctx_c = ctx.clone();

    ctx.spawner().spawn(async move {
        if let Err(err) = ctx_c.init_metrics() {
            warn!("Couldn't initialize metrics system: {}", err);
        }
    });

    // In the mobile version we might depend on `lp_init` staying around until the context stops.
    loop {
        if ctx.is_stopping() {
            break;
        };
        Timer::sleep(0.2).await
    }

    // wait for swaps to stop
    loop {
        if running_swaps_num(&ctx) == 0 {
            break;
        };
        Timer::sleep(0.2).await
    }
    Ok(())
}

async fn kick_start(ctx: MmArc) -> MmInitResult<()> {
    let mut coins_needed_for_kick_start = swap_kick_starts(ctx.clone())
        .await
        .map_to_mm(MmInitError::SwapsKickStartError)?;
    coins_needed_for_kick_start.extend(
        orders_kick_start(&ctx)
            .await
            .map_to_mm(MmInitError::OrdersKickStartError)?,
    );
    let mut lock = ctx
        .coins_needed_for_kick_start
        .lock()
        .map_to_mm(|poison| MmInitError::Internal(poison.to_string()))?;
    *lock = coins_needed_for_kick_start;
    Ok(())
}

pub async fn init_p2p(ctx: MmArc) -> P2PResult<()> {
    let i_am_seed = ctx.conf["i_am_seed"].as_bool().unwrap_or(false);
    let netid = ctx.netid();

    if DEPRECATED_NETID_LIST.contains(&netid) {
        return MmError::err(P2PInitError::InvalidNetId(NetIdError::Deprecated { netid }));
    }

    let seednodes = seednodes(&ctx)?;

    let ctx_on_poll = ctx.clone();
    let force_p2p_key = if i_am_seed {
        let crypto_ctx = CryptoCtx::from_ctx(&ctx).mm_err(|e| P2PInitError::Internal(e.to_string()))?;
        let key = sha256(crypto_ctx.mm2_internal_privkey_slice());
        Some(key.take())
    } else {
        None
    };

    let node_type = if i_am_seed {
        relay_node_type(&ctx).await?
    } else {
        light_node_type(&ctx)?
    };

    let spawner = SwarmRuntime::new(ctx.spawner());
    let spawn_result = spawn_gossipsub(netid, force_p2p_key, spawner, seednodes, node_type, move |swarm| {
        let behaviour = swarm.behaviour();
        mm_gauge!(
            ctx_on_poll.metrics,
            "p2p.connected_relays.len",
            behaviour.connected_relays_len() as f64
        );
        mm_gauge!(
            ctx_on_poll.metrics,
            "p2p.relay_mesh.len",
            behaviour.relay_mesh_len() as f64
        );
        let (period, received_msgs) = behaviour.received_messages_in_period();
        mm_gauge!(
            ctx_on_poll.metrics,
            "p2p.received_messages.period_in_secs",
            period.as_secs() as f64
        );

        mm_gauge!(ctx_on_poll.metrics, "p2p.received_messages.count", received_msgs as f64);

        let connected_peers_count = behaviour.connected_peers_len();

        mm_gauge!(
            ctx_on_poll.metrics,
            "p2p.connected_peers.count",
            connected_peers_count as f64
        );
    })
    .await;
    let (cmd_tx, event_rx, peer_id) = spawn_result?;
    ctx.peer_id.pin(peer_id.to_string()).map_to_mm(P2PInitError::Internal)?;
    let p2p_context = P2PContext::new(cmd_tx);
    p2p_context.store_to_mm_arc(&ctx);

    let fut = p2p_event_process_loop(ctx.weak(), event_rx, i_am_seed);
    ctx.spawner().spawn(fut);

    Ok(())
}

fn seednodes(ctx: &MmArc) -> P2PResult<Vec<RelayAddress>> {
    if ctx.conf["seednodes"].is_null() {
        if ctx.p2p_in_memory() {
            // If the network is in memory, there is no need to use default seednodes.
            return Ok(Vec::new());
        }
        return Ok(default_seednodes(ctx.netid()));
    }

    json::from_value(ctx.conf["seednodes"].clone()).map_to_mm(|e| P2PInitError::ErrorDeserializingConfig {
        field: "seednodes".to_owned(),
        error: e.to_string(),
    })
}

#[cfg(target_arch = "wasm32")]
async fn relay_node_type(ctx: &MmArc) -> P2PResult<NodeType> {
    if ctx.p2p_in_memory() {
        return relay_in_memory_node_type(ctx);
    }
    MmError::err(P2PInitError::WasmNodeCannotBeSeed)
}

#[cfg(not(target_arch = "wasm32"))]
async fn relay_node_type(ctx: &MmArc) -> P2PResult<NodeType> {
    if ctx.p2p_in_memory() {
        return relay_in_memory_node_type(ctx);
    }

    let netid = ctx.netid();
    let ip = myipaddr(ctx.clone())
        .await
        .map_to_mm(P2PInitError::ErrorGettingMyIpAddr)?;
    let network_ports = lp_network_ports(netid)?;
    let wss_certs = wss_certs(ctx)?;
    if wss_certs.is_none() {
        const WARN_MSG: &str = r#"Please note TLS private key and certificate are not specified.
To accept P2P WSS connections, please pass 'wss_certs' to the config.
Example:    "wss_certs": { "server_priv_key": "/path/to/key.pem", "certificate": "/path/to/cert.pem" }"#;
        warn!("{}", WARN_MSG);
    }

    Ok(NodeType::Relay {
        ip,
        network_ports,
        wss_certs,
    })
}

fn relay_in_memory_node_type(ctx: &MmArc) -> P2PResult<NodeType> {
    let port = ctx
        .p2p_in_memory_port()
        .or_mm_err(|| P2PInitError::FieldNotFoundInConfig {
            field: "p2p_in_memory_port".to_owned(),
        })?;
    Ok(NodeType::RelayInMemory { port })
}

fn light_node_type(ctx: &MmArc) -> P2PResult<NodeType> {
    if ctx.p2p_in_memory() {
        return Ok(NodeType::LightInMemory);
    }

    let netid = ctx.netid();
    let network_ports = lp_network_ports(netid)?;
    Ok(NodeType::Light { network_ports })
}

/// Returns non-empty vector of keys/certs or an error.
#[cfg(not(target_arch = "wasm32"))]
fn extract_cert_from_file<T, P>(path: PathBuf, parser: P, expected_format: String) -> P2PResult<Vec<T>>
where
    P: Fn(&mut dyn io::BufRead) -> Result<Vec<T>, ()>,
{
    let certfile = fs::File::open(path.as_path()).map_to_mm(|e| P2PInitError::ErrorReadingCertFile {
        path: path.clone(),
        error: e.to_string(),
    })?;
    let mut reader = io::BufReader::new(certfile);
    match parser(&mut reader) {
        Ok(certs) if certs.is_empty() => MmError::err(P2PInitError::InvalidWssCert { path, expected_format }),
        Ok(certs) => Ok(certs),
        Err(_) => MmError::err(P2PInitError::InvalidWssCert { path, expected_format }),
    }
}

#[cfg(not(target_arch = "wasm32"))]
fn wss_certs(ctx: &MmArc) -> P2PResult<Option<WssCerts>> {
    use futures_rustls::rustls;

    #[derive(Deserialize)]
    struct WssCertsInfo {
        server_priv_key: PathBuf,
        certificate: PathBuf,
    }

    if ctx.conf["wss_certs"].is_null() {
        return Ok(None);
    }
    let certs: WssCertsInfo =
        json::from_value(ctx.conf["wss_certs"].clone()).map_to_mm(|e| P2PInitError::ErrorDeserializingConfig {
            field: "wss_certs".to_owned(),
            error: e.to_string(),
        })?;

    // First, try to extract the all PKCS8 private keys
    let mut server_priv_keys = extract_cert_from_file(
        certs.server_priv_key.clone(),
        rustls::internal::pemfile::pkcs8_private_keys,
        "Private key, DER-encoded ASN.1 in either PKCS#8 or PKCS#1 format".to_owned(),
    )
    // or try to extract all PKCS1 private keys
    .or_else(|_| {
        extract_cert_from_file(
            certs.server_priv_key.clone(),
            rustls::internal::pemfile::rsa_private_keys,
            "Private key, DER-encoded ASN.1 in either PKCS#8 or PKCS#1 format".to_owned(),
        )
    })?;
    // `extract_cert_from_file` returns either non-empty vector or an error.
    let server_priv_key = server_priv_keys.remove(0);

    let certs = extract_cert_from_file(
        certs.certificate,
        rustls::internal::pemfile::certs,
        "Certificate, DER-encoded X.509 format".to_owned(),
    )?;
    Ok(Some(WssCerts { server_priv_key, certs }))
}<|MERGE_RESOLUTION|>--- conflicted
+++ resolved
@@ -461,14 +461,10 @@
             .map_to_mm(MmInitError::ErrorSqliteInitializing)?;
         ctx.init_shared_sqlite_conn()
             .map_to_mm(MmInitError::ErrorSqliteInitializing)?;
-<<<<<<< HEAD
-        init_and_migrate_sql_db(&ctx).await?;
-=======
         ctx.init_async_sqlite_connection()
             .await
             .map_to_mm(MmInitError::ErrorSqliteInitializing)?;
-        init_and_migrate_db(&ctx).await?;
->>>>>>> 52dab22f
+        init_and_migrate_sql_db(&ctx).await?;
         migrate_db(&ctx)?;
     }
 
