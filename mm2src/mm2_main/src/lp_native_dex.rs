--- conflicted
+++ resolved
@@ -452,20 +452,6 @@
         }
     });
 
-<<<<<<< HEAD
-    // In the mobile version we might depend on `lp_init` staying around until the context stops.
-    loop {
-        if ctx.is_stopping() {
-            break;
-        };
-        Timer::sleep(0.2).await
-    }
-    // Clearing up the running swaps removes any circular references that might prevent the context from being dropped.
-    // Note that this obviously isn't needed for native targets since the executable will terminate either way, but in WASM we need to have the memory cleaned up.
-    lp_swap::clear_running_swaps(&ctx);
-
-=======
->>>>>>> b59860b3
     Ok(())
 }
 
