use super::*;
use crate::lp_ordermatch::new_protocol::{MakerOrderUpdated, PubkeyKeepAlive};
use coins::{MmCoin, TestCoin};
use common::{block_on, executor::spawn};
use crypto::privkey::key_pair_from_seed;
use db_common::sqlite::rusqlite::Connection;
use futures::{channel::mpsc, StreamExt};
use mm2_core::mm_ctx::{MmArc, MmCtx};
use mm2_libp2p::application::request_response::ordermatch::OrdermatchRequest;
use mm2_libp2p::application::request_response::P2PRequest;
use mm2_libp2p::behaviours::atomicdex::generate_ed25519_keypair;
use mm2_libp2p::p2p_ctx::P2PContext;
use mm2_libp2p::AdexBehaviourCmd;
use mm2_libp2p::{decode_message, PeerId};
use mm2_test_helpers::for_tests::mm_ctx_with_iguana;
use mocktopus::mocking::*;
use rand::{seq::SliceRandom, thread_rng, Rng};
use secp256k1::PublicKey;
use std::collections::HashSet;
use std::iter::{self, FromIterator};
use std::sync::Mutex;

#[test]
fn test_match_maker_order_and_taker_request() {
    let maker = MakerOrder {
        base: "BASE".into(),
        rel: "REL".into(),
        created_at: now_ms(),
        updated_at: Some(now_ms()),
        max_base_vol: 10.into(),
        min_base_vol: 0.into(),
        price: 1.into(),
        matches: HashMap::new(),
        started_swaps: Vec::new(),
        uuid: new_uuid(),
        conf_settings: None,
        changes_history: None,
        save_in_history: false,
        base_orderbook_ticker: None,
        rel_orderbook_ticker: None,
        p2p_privkey: None,
<<<<<<< HEAD
        is_active: true,
=======
        swap_version: SwapVersion::default(),
>>>>>>> 51454d12
    };

    let request = TakerRequest {
        base: "BASE".into(),
        rel: "REL".into(),
        uuid: new_uuid(),
        dest_pub_key: H256Json::default(),
        sender_pubkey: H256Json::default(),
        base_amount: 10.into(),
        rel_amount: 20.into(),
        action: TakerAction::Buy,
        match_by: MatchBy::Any,
        conf_settings: None,
        base_protocol_info: None,
        rel_protocol_info: None,
        swap_version: SwapVersion::default(),
    };

    let actual = maker.match_with_request(&request);
    let expected = OrderMatchResult::Matched((10.into(), 10.into()));
    assert_eq!(expected, actual);

    let maker = MakerOrder {
        base: "BASE".into(),
        rel: "REL".into(),
        created_at: now_ms(),
        updated_at: Some(now_ms()),
        max_base_vol: 10.into(),
        min_base_vol: 0.into(),
        price: "0.5".into(),
        matches: HashMap::new(),
        started_swaps: Vec::new(),
        uuid: new_uuid(),
        conf_settings: None,
        changes_history: None,
        save_in_history: false,
        base_orderbook_ticker: None,
        rel_orderbook_ticker: None,
        p2p_privkey: None,
<<<<<<< HEAD
        is_active: true,
=======
        swap_version: SwapVersion::default(),
>>>>>>> 51454d12
    };

    let request = TakerRequest {
        base: "BASE".into(),
        rel: "REL".into(),
        uuid: new_uuid(),
        dest_pub_key: H256Json::default(),
        sender_pubkey: H256Json::default(),
        base_amount: 10.into(),
        rel_amount: 20.into(),
        action: TakerAction::Buy,
        match_by: MatchBy::Any,
        conf_settings: None,
        base_protocol_info: None,
        rel_protocol_info: None,
        swap_version: SwapVersion::default(),
    };

    let actual = maker.match_with_request(&request);
    let expected = OrderMatchResult::Matched((10.into(), 5.into()));
    assert_eq!(expected, actual);

    let maker = MakerOrder {
        base: "BASE".into(),
        rel: "REL".into(),
        created_at: now_ms(),
        updated_at: Some(now_ms()),
        max_base_vol: 10.into(),
        min_base_vol: 0.into(),
        price: "0.5".into(),
        matches: HashMap::new(),
        started_swaps: Vec::new(),
        uuid: new_uuid(),
        conf_settings: None,
        changes_history: None,
        save_in_history: false,
        base_orderbook_ticker: None,
        rel_orderbook_ticker: None,
        p2p_privkey: None,
<<<<<<< HEAD
        is_active: true,
=======
        swap_version: SwapVersion::default(),
>>>>>>> 51454d12
    };

    let request = TakerRequest {
        base: "BASE".into(),
        rel: "REL".into(),
        uuid: new_uuid(),
        dest_pub_key: H256Json::default(),
        sender_pubkey: H256Json::default(),
        base_amount: 10.into(),
        rel_amount: 2.into(),
        action: TakerAction::Buy,
        match_by: MatchBy::Any,
        conf_settings: None,
        base_protocol_info: None,
        rel_protocol_info: None,
        swap_version: SwapVersion::default(),
    };

    let actual = maker.match_with_request(&request);
    let expected = OrderMatchResult::NotMatched;
    assert_eq!(expected, actual);

    let maker = MakerOrder {
        base: "BASE".into(),
        rel: "REL".into(),
        created_at: now_ms(),
        updated_at: Some(now_ms()),
        max_base_vol: 10.into(),
        min_base_vol: 0.into(),
        price: "0.5".into(),
        matches: HashMap::new(),
        started_swaps: Vec::new(),
        uuid: new_uuid(),
        conf_settings: None,
        changes_history: None,
        save_in_history: false,
        base_orderbook_ticker: None,
        rel_orderbook_ticker: None,
        p2p_privkey: None,
<<<<<<< HEAD
        is_active: true,
=======
        swap_version: SwapVersion::default(),
>>>>>>> 51454d12
    };

    let request = TakerRequest {
        base: "REL".into(),
        rel: "BASE".into(),
        uuid: new_uuid(),
        dest_pub_key: H256Json::default(),
        sender_pubkey: H256Json::default(),
        base_amount: 5.into(),
        rel_amount: 10.into(),
        action: TakerAction::Sell,
        match_by: MatchBy::Any,
        conf_settings: None,
        base_protocol_info: None,
        rel_protocol_info: None,
        swap_version: SwapVersion::default(),
    };

    let actual = maker.match_with_request(&request);
    let expected = OrderMatchResult::Matched((10.into(), 5.into()));
    assert_eq!(expected, actual);

    let maker = MakerOrder {
        base: "BASE".into(),
        rel: "REL".into(),
        created_at: now_ms(),
        updated_at: Some(now_ms()),
        max_base_vol: 20.into(),
        min_base_vol: 0.into(),
        price: "0.5".into(),
        matches: HashMap::new(),
        started_swaps: Vec::new(),
        uuid: new_uuid(),
        conf_settings: None,
        changes_history: None,
        save_in_history: false,
        base_orderbook_ticker: None,
        rel_orderbook_ticker: None,
        p2p_privkey: None,
<<<<<<< HEAD
        is_active: true,
=======
        swap_version: SwapVersion::default(),
>>>>>>> 51454d12
    };

    let request = TakerRequest {
        base: "REL".into(),
        rel: "BASE".into(),
        uuid: new_uuid(),
        dest_pub_key: H256Json::default(),
        sender_pubkey: H256Json::default(),
        base_amount: 10.into(),
        rel_amount: 10.into(),
        action: TakerAction::Sell,
        match_by: MatchBy::Any,
        conf_settings: None,
        base_protocol_info: None,
        rel_protocol_info: None,
        swap_version: SwapVersion::default(),
    };

    let actual = maker.match_with_request(&request);
    let expected = OrderMatchResult::Matched((20.into(), 10.into()));
    assert_eq!(expected, actual);

    let maker = MakerOrder {
        base: "BASE".into(),
        rel: "REL".into(),
        created_at: now_ms(),
        updated_at: Some(now_ms()),
        max_base_vol: 1.into(),
        min_base_vol: 0.into(),
        price: "1".into(),
        matches: HashMap::new(),
        started_swaps: Vec::new(),
        uuid: new_uuid(),
        conf_settings: None,
        changes_history: None,
        save_in_history: false,
        base_orderbook_ticker: None,
        rel_orderbook_ticker: None,
        p2p_privkey: None,
<<<<<<< HEAD
        is_active: true,
=======
        swap_version: SwapVersion::default(),
>>>>>>> 51454d12
    };

    let request = TakerRequest {
        base: "REL".into(),
        rel: "BASE".into(),
        uuid: new_uuid(),
        dest_pub_key: H256Json::default(),
        sender_pubkey: H256Json::default(),
        base_amount: 1.into(),
        rel_amount: "0.9".into(),
        action: TakerAction::Sell,
        match_by: MatchBy::Any,
        conf_settings: None,
        base_protocol_info: None,
        rel_protocol_info: None,
        swap_version: SwapVersion::default(),
    };

    let actual = maker.match_with_request(&request);
    let expected = OrderMatchResult::Matched((1.into(), 1.into()));
    assert_eq!(expected, actual);

    // The following Taker request has not to be matched since the resulted base amount it greater than `max_base_vol`.
    // https://github.com/KomodoPlatform/atomicDEX-API/issues/1041#issuecomment-901863864
    let maker = MakerOrder {
        max_base_vol: "0.2928826881884105".into(),
        min_base_vol: 0.into(),
        price: "2643.01935664".into(),
        created_at: now_ms(),
        updated_at: None,
        base: "ETH-BEP20".to_owned(),
        rel: "KMD".to_owned(),
        matches: HashMap::new(),
        started_swaps: vec![],
        uuid: new_uuid(),
        conf_settings: None,
        changes_history: None,
        save_in_history: false,
        base_orderbook_ticker: None,
        rel_orderbook_ticker: None,
        p2p_privkey: None,
<<<<<<< HEAD
        is_active: true,
=======
        swap_version: SwapVersion::default(),
>>>>>>> 51454d12
    };
    let request = TakerRequest {
        base: "KMD".to_owned(),
        rel: "ETH-BEP20".to_owned(),
        base_amount: "774.205645538427044180416545".into(),
        rel_amount: "0.2928826881884105".into(),
        action: TakerAction::Sell,
        uuid: new_uuid(),
        sender_pubkey: H256Json::default(),
        dest_pub_key: H256Json::default(),
        match_by: MatchBy::Any,
        conf_settings: None,
        base_protocol_info: None,
        rel_protocol_info: None,
        swap_version: SwapVersion::default(),
    };
    let actual = maker.match_with_request(&request);
    assert_eq!(actual, OrderMatchResult::NotMatched);

    // Though the Taker's rel amount is less than the Makers' min base volume '2',
    // the Maker's price is chosen to calculate the result amounts, so we have:
    // `base_amount = taker_base_amount/maker_price = 30/10 = 3`
    // `rel_amount = taker_base_amount = 30`.
    // The order should be matched.
    let maker = MakerOrder {
        max_base_vol: "3".into(),
        min_base_vol: "2".into(),
        price: 10.into(),
        created_at: now_ms(),
        updated_at: None,
        base: "BASE".to_owned(),
        rel: "REL".to_owned(),
        matches: HashMap::new(),
        started_swaps: vec![],
        uuid: new_uuid(),
        conf_settings: None,
        changes_history: None,
        save_in_history: false,
        base_orderbook_ticker: None,
        rel_orderbook_ticker: None,
        p2p_privkey: None,
<<<<<<< HEAD
        is_active: true,
=======
        swap_version: SwapVersion::default(),
>>>>>>> 51454d12
    };
    let request = TakerRequest {
        base: "REL".to_owned(),
        rel: "BASE".to_owned(),
        base_amount: "30".into(),
        rel_amount: "1.5".into(),
        action: TakerAction::Sell,
        uuid: new_uuid(),
        sender_pubkey: H256Json::default(),
        dest_pub_key: H256Json::default(),
        match_by: MatchBy::Any,
        conf_settings: None,
        base_protocol_info: None,
        rel_protocol_info: None,
        swap_version: SwapVersion::default(),
    };
    let actual = maker.match_with_request(&request);
    let expected_base_amount = MmNumber::from(3);
    let expected_rel_amount = MmNumber::from(30);
    let expected = OrderMatchResult::Matched((expected_base_amount, expected_rel_amount));
    assert_eq!(actual, expected);
}

// https://github.com/KomodoPlatform/atomicDEX-API/pull/739#discussion_r517275495
#[test]
fn maker_order_match_with_request_zero_volumes() {
    let coin = MmCoinEnum::Test(TestCoin::default());

    let maker_order = MakerOrderBuilder::new(&coin, &coin)
        .with_max_base_vol(1.into())
        .with_price(1.into())
        .build_unchecked();

    // default taker order has empty coins and zero amounts so it should pass to the price calculation stage (division)
    let taker_order = TakerOrderBuilder::new(&coin, &coin)
        .with_rel_amount(1.into())
        .build_unchecked();

    let expected = OrderMatchResult::NotMatched;
    let actual = maker_order.match_with_request(&taker_order.request);
    assert_eq!(expected, actual);

    // default taker order has empty coins and zero amounts so it should pass to the price calculation stage (division)
    let taker_request = TakerOrderBuilder::new(&coin, &coin)
        .with_base_amount(1.into())
        .with_action(TakerAction::Sell)
        .build_unchecked();

    let expected = OrderMatchResult::NotMatched;
    let actual = maker_order.match_with_request(&taker_request.request);
    assert_eq!(expected, actual);
}

#[test]
fn test_maker_order_available_amount() {
    let mut maker = MakerOrder {
        base: "BASE".into(),
        rel: "REL".into(),
        created_at: now_ms(),
        updated_at: Some(now_ms()),
        max_base_vol: 10.into(),
        min_base_vol: 0.into(),
        price: 1.into(),
        matches: HashMap::new(),
        started_swaps: Vec::new(),
        uuid: new_uuid(),
        conf_settings: None,
        changes_history: None,
        save_in_history: false,
        base_orderbook_ticker: None,
        rel_orderbook_ticker: None,
        p2p_privkey: None,
<<<<<<< HEAD
        is_active: true,
=======
        swap_version: SwapVersion::default(),
>>>>>>> 51454d12
    };
    maker.matches.insert(new_uuid(), MakerMatch {
        request: TakerRequest {
            uuid: new_uuid(),
            base: "BASE".into(),
            rel: "REL".into(),
            base_amount: 5.into(),
            rel_amount: 5.into(),
            sender_pubkey: H256Json::default(),
            dest_pub_key: H256Json::default(),
            action: TakerAction::Buy,
            match_by: MatchBy::Any,
            conf_settings: None,
            base_protocol_info: None,
            rel_protocol_info: None,
            swap_version: SwapVersion::default(),
        },
        reserved: MakerReserved {
            base: "BASE".into(),
            rel: "REL".into(),
            base_amount: 5.into(),
            rel_amount: 5.into(),
            sender_pubkey: H256Json::default(),
            dest_pub_key: H256Json::default(),
            maker_order_uuid: new_uuid(),
            taker_order_uuid: new_uuid(),
            conf_settings: None,
            base_protocol_info: None,
            rel_protocol_info: None,
            swap_version: SwapVersion::default(),
        },
        connect: None,
        connected: None,
        last_updated: now_ms(),
    });
    maker.matches.insert(new_uuid(), MakerMatch {
        request: TakerRequest {
            uuid: new_uuid(),
            base: "BASE".into(),
            rel: "REL".into(),
            base_amount: 1.into(),
            rel_amount: 1.into(),
            sender_pubkey: H256Json::default(),
            dest_pub_key: H256Json::default(),
            action: TakerAction::Buy,
            match_by: MatchBy::Any,
            conf_settings: None,
            base_protocol_info: None,
            rel_protocol_info: None,
            swap_version: SwapVersion::default(),
        },
        reserved: MakerReserved {
            base: "BASE".into(),
            rel: "REL".into(),
            base_amount: 1.into(),
            rel_amount: 1.into(),
            sender_pubkey: H256Json::default(),
            dest_pub_key: H256Json::default(),
            maker_order_uuid: new_uuid(),
            taker_order_uuid: new_uuid(),
            conf_settings: None,
            base_protocol_info: None,
            rel_protocol_info: None,
            swap_version: SwapVersion::default(),
        },
        connect: None,
        connected: None,
        last_updated: now_ms(),
    });

    let expected = BigRational::from_integer(4.into());
    let actual = maker.available_amount();
    assert_eq!(MmNumber::from(expected), actual);
}

#[test]
fn test_taker_match_reserved() {
    let uuid = new_uuid();

    let request = TakerRequest {
        base: "BASE".into(),
        rel: "REL".into(),
        uuid,
        dest_pub_key: H256Json::default(),
        sender_pubkey: H256Json::default(),
        base_amount: 10.into(),
        rel_amount: 10.into(),
        action: TakerAction::Buy,
        match_by: MatchBy::Any,
        conf_settings: None,
        base_protocol_info: None,
        rel_protocol_info: None,
        swap_version: SwapVersion::default(),
    };

    let order = TakerOrder {
        request,
        matches: HashMap::new(),
        created_at: now_ms(),
        order_type: OrderType::GoodTillCancelled,
        min_volume: 0.into(),
        timeout: 30,
        save_in_history: false,
        base_orderbook_ticker: None,
        rel_orderbook_ticker: None,
        p2p_privkey: None,
    };

    let reserved = MakerReserved {
        base: "BASE".into(),
        rel: "REL".into(),
        base_amount: 10.into(),
        rel_amount: 10.into(),
        sender_pubkey: H256Json::default(),
        dest_pub_key: H256Json::default(),
        maker_order_uuid: new_uuid(),
        taker_order_uuid: uuid,
        conf_settings: None,
        base_protocol_info: None,
        rel_protocol_info: None,
        swap_version: SwapVersion::default(),
    };

    assert_eq!(MatchReservedResult::Matched, order.match_reserved(&reserved));

    let request = TakerRequest {
        base: "BASE".into(),
        rel: "REL".into(),
        uuid,
        dest_pub_key: H256Json::default(),
        sender_pubkey: H256Json::default(),
        base_amount: 10.into(),
        rel_amount: 10.into(),
        action: TakerAction::Sell,
        match_by: MatchBy::Any,
        conf_settings: None,
        base_protocol_info: None,
        rel_protocol_info: None,
        swap_version: SwapVersion::default(),
    };

    let order = TakerOrder {
        request,
        matches: HashMap::new(),
        created_at: now_ms(),
        order_type: OrderType::GoodTillCancelled,
        min_volume: 0.into(),
        timeout: 30,
        save_in_history: false,
        base_orderbook_ticker: None,
        rel_orderbook_ticker: None,
        p2p_privkey: None,
    };

    let reserved = MakerReserved {
        base: "REL".into(),
        rel: "BASE".into(),
        base_amount: 10.into(),
        rel_amount: 10.into(),
        sender_pubkey: H256Json::default(),
        dest_pub_key: H256Json::default(),
        maker_order_uuid: new_uuid(),
        taker_order_uuid: uuid,
        conf_settings: None,
        base_protocol_info: None,
        rel_protocol_info: None,
        swap_version: SwapVersion::default(),
    };

    assert_eq!(MatchReservedResult::Matched, order.match_reserved(&reserved));

    let request = TakerRequest {
        base: "BASE".into(),
        rel: "REL".into(),
        uuid,
        dest_pub_key: H256Json::default(),
        sender_pubkey: H256Json::default(),
        base_amount: 1.into(),
        rel_amount: "0.9".into(),
        action: TakerAction::Sell,
        match_by: MatchBy::Any,
        conf_settings: None,
        base_protocol_info: None,
        rel_protocol_info: None,
        swap_version: SwapVersion::default(),
    };

    let order = TakerOrder {
        request,
        matches: HashMap::new(),
        created_at: now_ms(),
        order_type: OrderType::GoodTillCancelled,
        min_volume: 0.into(),
        timeout: 30,
        save_in_history: false,
        base_orderbook_ticker: None,
        rel_orderbook_ticker: None,
        p2p_privkey: None,
    };

    let reserved = MakerReserved {
        base: "REL".into(),
        rel: "BASE".into(),
        base_amount: 1.into(),
        rel_amount: 1.into(),
        sender_pubkey: H256Json::default(),
        dest_pub_key: H256Json::default(),
        maker_order_uuid: new_uuid(),
        taker_order_uuid: uuid,
        conf_settings: None,
        base_protocol_info: None,
        rel_protocol_info: None,
        swap_version: SwapVersion::default(),
    };

    assert_eq!(MatchReservedResult::Matched, order.match_reserved(&reserved));

    let request = TakerRequest {
        base: "BASE".into(),
        rel: "REL".into(),
        uuid,
        dest_pub_key: H256Json::default(),
        sender_pubkey: H256Json::default(),
        base_amount: 1.into(),
        rel_amount: "0.9".into(),
        action: TakerAction::Sell,
        match_by: MatchBy::Any,
        conf_settings: None,
        base_protocol_info: None,
        rel_protocol_info: None,
        swap_version: SwapVersion::default(),
    };

    let order = TakerOrder {
        request,
        matches: HashMap::new(),
        created_at: now_ms(),
        order_type: OrderType::GoodTillCancelled,
        min_volume: 0.into(),
        timeout: 30,
        save_in_history: false,
        base_orderbook_ticker: None,
        rel_orderbook_ticker: None,
        p2p_privkey: None,
    };

    let reserved = MakerReserved {
        base: "REL".into(),
        rel: "BASE".into(),
        base_amount: "0.8".into(),
        rel_amount: 1.into(),
        sender_pubkey: H256Json::default(),
        dest_pub_key: H256Json::default(),
        maker_order_uuid: new_uuid(),
        taker_order_uuid: uuid,
        conf_settings: None,
        base_protocol_info: None,
        rel_protocol_info: None,
        swap_version: SwapVersion::default(),
    };

    assert_eq!(MatchReservedResult::NotMatched, order.match_reserved(&reserved));

    let request = TakerRequest {
        base: "BASE".into(),
        rel: "REL".into(),
        uuid,
        dest_pub_key: H256Json::default(),
        sender_pubkey: H256Json::default(),
        base_amount: 1.into(),
        rel_amount: 2.into(),
        action: TakerAction::Buy,
        match_by: MatchBy::Any,
        conf_settings: None,
        base_protocol_info: None,
        rel_protocol_info: None,
        swap_version: SwapVersion::default(),
    };

    let order = TakerOrder {
        request,
        matches: HashMap::new(),
        created_at: now_ms(),
        order_type: OrderType::GoodTillCancelled,
        min_volume: 0.into(),
        timeout: 30,
        save_in_history: false,
        base_orderbook_ticker: None,
        rel_orderbook_ticker: None,
        p2p_privkey: None,
    };

    let reserved = MakerReserved {
        base: "BASE".into(),
        rel: "REL".into(),
        base_amount: 1.into(),
        rel_amount: 1.into(),
        sender_pubkey: H256Json::default(),
        dest_pub_key: H256Json::default(),
        maker_order_uuid: new_uuid(),
        taker_order_uuid: uuid,
        conf_settings: None,
        base_protocol_info: None,
        rel_protocol_info: None,
        swap_version: SwapVersion::default(),
    };

    assert_eq!(MatchReservedResult::Matched, order.match_reserved(&reserved));

    let request = TakerRequest {
        base: "BASE".into(),
        rel: "REL".into(),
        uuid,
        dest_pub_key: H256Json::default(),
        sender_pubkey: H256Json::default(),
        base_amount: 1.into(),
        rel_amount: 2.into(),
        action: TakerAction::Buy,
        match_by: MatchBy::Any,
        conf_settings: None,
        base_protocol_info: None,
        rel_protocol_info: None,
        swap_version: SwapVersion::default(),
    };

    let order = TakerOrder {
        request,
        matches: HashMap::new(),
        created_at: now_ms(),
        order_type: OrderType::GoodTillCancelled,
        min_volume: 0.into(),
        timeout: 30,
        save_in_history: false,
        base_orderbook_ticker: None,
        rel_orderbook_ticker: None,
        p2p_privkey: None,
    };

    let reserved = MakerReserved {
        base: "BASE".into(),
        rel: "REL".into(),
        base_amount: 1.into(),
        rel_amount: 1.into(),
        sender_pubkey: H256Json::default(),
        dest_pub_key: H256Json::default(),
        maker_order_uuid: new_uuid(),
        taker_order_uuid: uuid,
        conf_settings: None,
        base_protocol_info: None,
        rel_protocol_info: None,
        swap_version: SwapVersion::default(),
    };

    assert_eq!(MatchReservedResult::Matched, order.match_reserved(&reserved));

    let request = TakerRequest {
        base: "BASE".into(),
        rel: "REL".into(),
        uuid,
        dest_pub_key: H256Json::default(),
        sender_pubkey: H256Json::default(),
        base_amount: 1.into(),
        rel_amount: 2.into(),
        action: TakerAction::Buy,
        match_by: MatchBy::Any,
        conf_settings: None,
        base_protocol_info: None,
        rel_protocol_info: None,
        swap_version: SwapVersion::default(),
    };

    let order = TakerOrder {
        request,
        matches: HashMap::new(),
        created_at: now_ms(),
        order_type: OrderType::GoodTillCancelled,
        min_volume: 0.into(),
        timeout: 30,
        save_in_history: false,
        base_orderbook_ticker: None,
        rel_orderbook_ticker: None,
        p2p_privkey: None,
    };

    let reserved = MakerReserved {
        base: "BASE".into(),
        rel: "REL".into(),
        base_amount: 1.into(),
        rel_amount: 1.into(),
        sender_pubkey: H256Json::default(),
        dest_pub_key: H256Json::default(),
        maker_order_uuid: new_uuid(),
        taker_order_uuid: uuid,
        conf_settings: None,
        base_protocol_info: None,
        rel_protocol_info: None,
        swap_version: SwapVersion::default(),
    };

    assert_eq!(MatchReservedResult::Matched, order.match_reserved(&reserved));

    let request = TakerRequest {
        base: "BASE".into(),
        rel: "REL".into(),
        uuid,
        dest_pub_key: H256Json::default(),
        sender_pubkey: H256Json::default(),
        base_amount: 1.into(),
        rel_amount: 2.into(),
        action: TakerAction::Buy,
        match_by: MatchBy::Any,
        conf_settings: None,
        base_protocol_info: None,
        rel_protocol_info: None,
        swap_version: SwapVersion::default(),
    };

    let order = TakerOrder {
        request,
        matches: HashMap::new(),
        created_at: now_ms(),
        order_type: OrderType::GoodTillCancelled,
        min_volume: 0.into(),
        timeout: 30,
        save_in_history: false,
        base_orderbook_ticker: None,
        rel_orderbook_ticker: None,
        p2p_privkey: None,
    };

    let reserved = MakerReserved {
        base: "BASE".into(),
        rel: "REL".into(),
        base_amount: 1.into(),
        rel_amount: 3.into(),
        sender_pubkey: H256Json::default(),
        dest_pub_key: H256Json::default(),
        maker_order_uuid: new_uuid(),
        taker_order_uuid: uuid,
        conf_settings: None,
        base_protocol_info: None,
        rel_protocol_info: None,
        swap_version: SwapVersion::default(),
    };

    assert_eq!(MatchReservedResult::NotMatched, order.match_reserved(&reserved));

    let order = TakerOrder {
        created_at: 1568358064115,
        request: TakerRequest {
            base: "RICK".into(),
            rel: "MORTY".into(),
            base_amount:
                "0.3333333333333333333333333333333333333333333333333333333333333333333333333333333333333333333333333333"
                    .into(),
            rel_amount: 1.into(),
            action: TakerAction::Buy,
            uuid,
            sender_pubkey: H256Json::default(),
            dest_pub_key: H256Json::default(),
            match_by: MatchBy::Any,
            conf_settings: None,
            base_protocol_info: None,
            rel_protocol_info: None,
            swap_version: SwapVersion::default(),
        },
        matches: HashMap::new(),
        order_type: OrderType::GoodTillCancelled,
        min_volume: 0.into(),
        timeout: 30,
        save_in_history: false,
        base_orderbook_ticker: None,
        rel_orderbook_ticker: None,
        p2p_privkey: None,
    };

    let reserved = MakerReserved {
        base: "RICK".into(),
        rel: "MORTY".into(),
        base_amount: "0.3333333333333333333333333333333333333333333333333333333333333333333333333333333333333333333333333333".into(),
        rel_amount: "0.777777776666666666666666666666666666666666666666666666666666666666666666666666666666666666666666666588888889".into(),
        taker_order_uuid: uuid,
        maker_order_uuid: uuid,
        sender_pubkey: H256Json::default(),
        dest_pub_key: H256Json::default(),
        conf_settings: None,
        base_protocol_info: None,
        rel_protocol_info: None,
        swap_version: SwapVersion::default(),
    };

    assert_eq!(MatchReservedResult::Matched, order.match_reserved(&reserved));
}

#[test]
fn test_taker_order_cancellable() {
    let request = TakerRequest {
        base: "BASE".into(),
        rel: "REL".into(),
        uuid: new_uuid(),
        dest_pub_key: H256Json::default(),
        sender_pubkey: H256Json::default(),
        base_amount: 1.into(),
        rel_amount: 2.into(),
        action: TakerAction::Buy,
        match_by: MatchBy::Any,
        conf_settings: None,
        base_protocol_info: None,
        rel_protocol_info: None,
        swap_version: SwapVersion::default(),
    };

    let order = TakerOrder {
        request,
        matches: HashMap::new(),
        created_at: now_ms(),
        order_type: OrderType::GoodTillCancelled,
        min_volume: 0.into(),
        timeout: 30,
        save_in_history: false,
        base_orderbook_ticker: None,
        rel_orderbook_ticker: None,
        p2p_privkey: None,
    };

    assert!(order.is_cancellable());

    let request = TakerRequest {
        base: "BASE".into(),
        rel: "REL".into(),
        uuid: new_uuid(),
        dest_pub_key: H256Json::default(),
        sender_pubkey: H256Json::default(),
        base_amount: 1.into(),
        rel_amount: 2.into(),
        action: TakerAction::Buy,
        match_by: MatchBy::Any,
        conf_settings: None,
        base_protocol_info: None,
        rel_protocol_info: None,
        swap_version: SwapVersion::default(),
    };

    let mut order = TakerOrder {
        request,
        matches: HashMap::new(),
        created_at: now_ms(),
        order_type: OrderType::GoodTillCancelled,
        min_volume: 0.into(),
        timeout: 30,
        save_in_history: false,
        base_orderbook_ticker: None,
        rel_orderbook_ticker: None,
        p2p_privkey: None,
    };

    order.matches.insert(new_uuid(), TakerMatch {
        last_updated: now_ms(),
        reserved: MakerReserved {
            base: "BASE".into(),
            rel: "REL".into(),
            base_amount: 1.into(),
            rel_amount: 3.into(),
            sender_pubkey: H256Json::default(),
            dest_pub_key: H256Json::default(),
            maker_order_uuid: new_uuid(),
            taker_order_uuid: new_uuid(),
            conf_settings: None,
            base_protocol_info: None,
            rel_protocol_info: None,
            swap_version: SwapVersion::default(),
        },
        connect: TakerConnect {
            sender_pubkey: H256Json::default(),
            dest_pub_key: H256Json::default(),
            maker_order_uuid: new_uuid(),
            taker_order_uuid: new_uuid(),
        },
        connected: None,
    });

    assert!(!order.is_cancellable());
}

fn prepare_for_cancel_by(ctx: &MmArc) -> mpsc::Receiver<AdexBehaviourCmd> {
    let (tx, rx) = mpsc::channel(10);

    let p2p_key = {
        let crypto_ctx = CryptoCtx::from_ctx(ctx).unwrap();
        let key = bitcrypto::sha256(crypto_ctx.mm2_internal_privkey_slice());
        key.take()
    };

    let p2p_ctx = P2PContext::new(tx, generate_ed25519_keypair(p2p_key));
    p2p_ctx.store_to_mm_arc(ctx);

    let ordermatch_ctx = OrdermatchContext::from_ctx(ctx).unwrap();
    let mut maker_orders_ctx = ordermatch_ctx.maker_orders_ctx.lock();
    let mut taker_orders = block_on(ordermatch_ctx.my_taker_orders.lock());

    maker_orders_ctx.add_order(
        ctx.weak(),
        MakerOrder {
            uuid: Uuid::from_bytes([0; 16]),
            base: "RICK".into(),
            rel: "MORTY".into(),
            created_at: now_ms(),
            updated_at: Some(now_ms()),
            matches: HashMap::new(),
            max_base_vol: 0.into(),
            min_base_vol: 0.into(),
            price: 0.into(),
            started_swaps: vec![],
            conf_settings: None,
            changes_history: None,
            save_in_history: false,
            base_orderbook_ticker: None,
            rel_orderbook_ticker: None,
            p2p_privkey: None,
<<<<<<< HEAD
            is_active: true,
=======
            swap_version: SwapVersion::default(),
>>>>>>> 51454d12
        },
        None,
    );
    maker_orders_ctx.add_order(
        ctx.weak(),
        MakerOrder {
            uuid: Uuid::from_bytes([1; 16]),
            base: "MORTY".into(),
            rel: "RICK".into(),
            created_at: now_ms(),
            updated_at: Some(now_ms()),
            matches: HashMap::new(),
            max_base_vol: 0.into(),
            min_base_vol: 0.into(),
            price: 0.into(),
            started_swaps: vec![],
            conf_settings: None,
            changes_history: None,
            save_in_history: false,
            base_orderbook_ticker: None,
            rel_orderbook_ticker: None,
            p2p_privkey: None,
<<<<<<< HEAD
            is_active: true,
=======
            swap_version: SwapVersion::default(),
>>>>>>> 51454d12
        },
        None,
    );
    maker_orders_ctx.add_order(
        ctx.weak(),
        MakerOrder {
            uuid: Uuid::from_bytes([2; 16]),
            base: "MORTY".into(),
            rel: "ETH".into(),
            created_at: now_ms(),
            updated_at: Some(now_ms()),
            matches: HashMap::new(),
            max_base_vol: 0.into(),
            min_base_vol: 0.into(),
            price: 0.into(),
            started_swaps: vec![],
            conf_settings: None,
            changes_history: None,
            save_in_history: false,
            base_orderbook_ticker: None,
            rel_orderbook_ticker: None,
            p2p_privkey: None,
<<<<<<< HEAD
            is_active: true,
=======
            swap_version: SwapVersion::default(),
>>>>>>> 51454d12
        },
        None,
    );
    taker_orders.insert(Uuid::from_bytes([3; 16]), TakerOrder {
        matches: HashMap::new(),
        created_at: now_ms(),
        request: TakerRequest {
            base: "RICK".into(),
            rel: "MORTY".into(),
            uuid: Uuid::from_bytes([3; 16]),
            action: TakerAction::Buy,
            base_amount: 0.into(),
            rel_amount: 0.into(),
            dest_pub_key: H256Json::default(),
            sender_pubkey: H256Json::default(),
            match_by: MatchBy::Any,
            conf_settings: None,
            base_protocol_info: None,
            rel_protocol_info: None,
            swap_version: SwapVersion::default(),
        },
        order_type: OrderType::GoodTillCancelled,
        min_volume: 0.into(),
        timeout: 30,
        save_in_history: false,
        base_orderbook_ticker: None,
        rel_orderbook_ticker: None,
        p2p_privkey: None,
    });
    rx
}

#[test]
fn test_cancel_by_single_coin() {
    let ctx = mm_ctx_with_iguana(None);
    let rx = prepare_for_cancel_by(&ctx);

    let connection = Connection::open_in_memory().unwrap();
    let _ = ctx
        .sqlite_connection
        .set(Arc::new(Mutex::new(connection)))
        .map_err(|_| "Already Initialized".to_string());

    delete_my_maker_order.mock_safe(|_, _, _| MockResult::Return(Box::new(futures01::future::ok(()))));
    delete_my_taker_order.mock_safe(|_, _, _| MockResult::Return(Box::new(futures01::future::ok(()))));

    let (cancelled, _) = block_on(cancel_orders_by(&ctx, CancelBy::Coin { ticker: "RICK".into() })).unwrap();
    block_on(rx.take(2).collect::<Vec<_>>());
    assert!(cancelled.contains(&Uuid::from_bytes([0; 16])));
    assert!(cancelled.contains(&Uuid::from_bytes([1; 16])));
    assert!(!cancelled.contains(&Uuid::from_bytes([2; 16])));
    assert!(cancelled.contains(&Uuid::from_bytes([3; 16])));
}

#[test]
fn test_cancel_by_pair() {
    let ctx = mm_ctx_with_iguana(None);
    let rx = prepare_for_cancel_by(&ctx);

    let connection = Connection::open_in_memory().unwrap();
    let _ = ctx
        .sqlite_connection
        .set(Arc::new(Mutex::new(connection)))
        .map_err(|_| "Already Initialized".to_string());

    delete_my_maker_order.mock_safe(|_, _, _| MockResult::Return(Box::new(futures01::future::ok(()))));
    delete_my_taker_order.mock_safe(|_, _, _| MockResult::Return(Box::new(futures01::future::ok(()))));

    let (cancelled, _) = block_on(cancel_orders_by(&ctx, CancelBy::Pair {
        base: "RICK".into(),
        rel: "MORTY".into(),
    }))
    .unwrap();
    block_on(rx.take(1).collect::<Vec<_>>());
    assert!(cancelled.contains(&Uuid::from_bytes([0; 16])));
    assert!(!cancelled.contains(&Uuid::from_bytes([1; 16])));
    assert!(!cancelled.contains(&Uuid::from_bytes([2; 16])));
    assert!(cancelled.contains(&Uuid::from_bytes([3; 16])));
}

#[test]
fn test_cancel_by_all() {
    let ctx = mm_ctx_with_iguana(None);
    let rx = prepare_for_cancel_by(&ctx);

    let connection = Connection::open_in_memory().unwrap();
    let _ = ctx
        .sqlite_connection
        .set(Arc::new(Mutex::new(connection)))
        .map_err(|_| "Already Initialized".to_string());

    delete_my_maker_order.mock_safe(|_, _, _| MockResult::Return(Box::new(futures01::future::ok(()))));
    delete_my_taker_order.mock_safe(|_, _, _| MockResult::Return(Box::new(futures01::future::ok(()))));

    let (cancelled, _) = block_on(cancel_orders_by(&ctx, CancelBy::All)).unwrap();
    block_on(rx.take(3).collect::<Vec<_>>());
    assert!(cancelled.contains(&Uuid::from_bytes([0; 16])));
    assert!(cancelled.contains(&Uuid::from_bytes([1; 16])));
    assert!(cancelled.contains(&Uuid::from_bytes([2; 16])));
    assert!(cancelled.contains(&Uuid::from_bytes([3; 16])));
}

#[test]
// https://github.com/KomodoPlatform/atomicDEX-API/issues/607
fn test_taker_order_match_by() {
    let uuid = new_uuid();

    let mut not_matching_uuids = HashSet::new();
    not_matching_uuids.insert(new_uuid());
    let request = TakerRequest {
        base: "BASE".into(),
        rel: "REL".into(),
        uuid,
        dest_pub_key: H256Json::default(),
        sender_pubkey: H256Json::default(),
        base_amount: 10.into(),
        rel_amount: 10.into(),
        action: TakerAction::Buy,
        match_by: MatchBy::Orders(not_matching_uuids),
        conf_settings: None,
        base_protocol_info: None,
        rel_protocol_info: None,
        swap_version: SwapVersion::default(),
    };

    let mut order = TakerOrder {
        request,
        matches: HashMap::new(),
        created_at: now_ms(),
        order_type: OrderType::GoodTillCancelled,
        min_volume: 0.into(),
        timeout: 30,
        save_in_history: false,
        base_orderbook_ticker: None,
        rel_orderbook_ticker: None,
        p2p_privkey: None,
    };

    let reserved = MakerReserved {
        base: "BASE".into(),
        rel: "REL".into(),
        base_amount: 10.into(),
        rel_amount: 10.into(),
        sender_pubkey: H256Json::default(),
        dest_pub_key: H256Json::default(),
        maker_order_uuid: new_uuid(),
        taker_order_uuid: uuid,
        conf_settings: None,
        base_protocol_info: None,
        rel_protocol_info: None,
        swap_version: SwapVersion::default(),
    };

    assert_eq!(MatchReservedResult::NotMatched, order.match_reserved(&reserved));

    let mut matching_uuids = HashSet::new();
    matching_uuids.insert(reserved.maker_order_uuid);
    order.request.match_by = MatchBy::Orders(matching_uuids);
    assert_eq!(MatchReservedResult::Matched, order.match_reserved(&reserved));

    let mut not_matching_pubkeys = HashSet::new();
    not_matching_pubkeys.insert([1; 32].into());
    order.request.match_by = MatchBy::Pubkeys(not_matching_pubkeys);
    assert_eq!(MatchReservedResult::NotMatched, order.match_reserved(&reserved));

    let mut matching_pubkeys = HashSet::new();
    matching_pubkeys.insert(H256Json::default());
    order.request.match_by = MatchBy::Pubkeys(matching_pubkeys);
    assert_eq!(MatchReservedResult::Matched, order.match_reserved(&reserved));
}

#[test]
fn test_maker_order_was_updated() {
    let created_at = now_ms();
    let mut maker_order = MakerOrder {
        base: "BASE".into(),
        rel: "REL".into(),
        created_at,
        updated_at: Some(created_at),
        max_base_vol: 10.into(),
        min_base_vol: 0.into(),
        price: 1.into(),
        matches: HashMap::new(),
        started_swaps: Vec::new(),
        uuid: new_uuid(),
        conf_settings: None,
        changes_history: None,
        save_in_history: false,
        base_orderbook_ticker: None,
        rel_orderbook_ticker: None,
        p2p_privkey: None,
<<<<<<< HEAD
        is_active: true,
=======
        swap_version: SwapVersion::default(),
>>>>>>> 51454d12
    };
    let mut update_msg = MakerOrderUpdated::new(maker_order.uuid);
    update_msg.with_new_price(BigRational::from_integer(2.into()));

    std::thread::sleep(Duration::from_secs(1));

    maker_order.apply_updated(&update_msg);
    assert!(maker_order.was_updated());
}

#[test]
fn lp_connect_start_bob_should_not_be_invoked_if_order_match_already_connected() {
    let ctx = mm_ctx_with_iguana(Some(
        "also shoot benefit prefer juice shell elder veteran woman mimic image kidney",
    ));

    let order_json = r#"{"max_base_vol":"1","max_base_vol_rat":[[1,[1]],[1,[1]]],"min_base_vol":"0","min_base_vol_rat":[[0,[]],[1,[1]]],"price":"1","price_rat":[[1,[1]],[1,[1]]],"created_at":1589265312093,"updated_at":1589265312093,"base":"ETH","rel":"JST","matches":{"2f9afe84-7a89-4194-8947-45fba563118f":{"request":{"base":"ETH","rel":"JST","base_amount":"0.1","base_amount_rat":[[1,[1]],[1,[10]]],"rel_amount":"0.2","rel_amount_rat":[[1,[1]],[1,[5]]],"action":"Buy","uuid":"2f9afe84-7a89-4194-8947-45fba563118f","method":"request","sender_pubkey":"031d4256c4bc9f99ac88bf3dba21773132281f65f9bf23a59928bce08961e2f3","dest_pub_key":"0000000000000000000000000000000000000000000000000000000000000000","match_by":{"type":"Any"}},"reserved":{"base":"ETH","rel":"JST","base_amount":"0.1","base_amount_rat":[[1,[1]],[1,[10]]],"rel_amount":"0.1","rel_amount_rat":[[1,[1]],[1,[10]]],"taker_order_uuid":"2f9afe84-7a89-4194-8947-45fba563118f","maker_order_uuid":"5f6516ea-ccaa-453a-9e37-e1c2c0d527e3","method":"reserved","sender_pubkey":"c6a78589e18b482aea046975e6d0acbdea7bf7dbf04d9d5bd67fda917815e3ed","dest_pub_key":"031d4256c4bc9f99ac88bf3dba21773132281f65f9bf23a59928bce08961e2f3"},"connect":{"taker_order_uuid":"2f9afe84-7a89-4194-8947-45fba563118f","maker_order_uuid":"5f6516ea-ccaa-453a-9e37-e1c2c0d527e3","method":"connect","sender_pubkey":"031d4256c4bc9f99ac88bf3dba21773132281f65f9bf23a59928bce08961e2f3","dest_pub_key":"c6a78589e18b482aea046975e6d0acbdea7bf7dbf04d9d5bd67fda917815e3ed"},"connected":{"taker_order_uuid":"2f9afe84-7a89-4194-8947-45fba563118f","maker_order_uuid":"5f6516ea-ccaa-453a-9e37-e1c2c0d527e3","method":"connected","sender_pubkey":"c6a78589e18b482aea046975e6d0acbdea7bf7dbf04d9d5bd67fda917815e3ed","dest_pub_key":"031d4256c4bc9f99ac88bf3dba21773132281f65f9bf23a59928bce08961e2f3"},"last_updated":1589265314408}},"started_swaps":["2f9afe84-7a89-4194-8947-45fba563118f"],"uuid":"5f6516ea-ccaa-453a-9e37-e1c2c0d527e3"}"#;
    let maker_order: MakerOrder = json::from_str(order_json).unwrap();

    let ordermatch_ctx = OrdermatchContext::from_ctx(&ctx).unwrap();
    ordermatch_ctx
        .maker_orders_ctx
        .lock()
        .add_order(ctx.weak(), maker_order, None);

    static mut CONNECT_START_CALLED: bool = false;
    lp_connect_start_bob.mock_safe(|_, _, _, _| {
        unsafe {
            CONNECT_START_CALLED = true;
        }

        MockResult::Return(())
    });

    let connect: TakerConnect = json::from_str(r#"{"taker_order_uuid":"2f9afe84-7a89-4194-8947-45fba563118f","maker_order_uuid":"5f6516ea-ccaa-453a-9e37-e1c2c0d527e3","method":"connect","sender_pubkey":"031d4256c4bc9f99ac88bf3dba21773132281f65f9bf23a59928bce08961e2f3","dest_pub_key":"c6a78589e18b482aea046975e6d0acbdea7bf7dbf04d9d5bd67fda917815e3ed"}"#).unwrap();
    let mut prefixed_pub = connect.sender_pubkey.0.to_vec();
    prefixed_pub.insert(0, 2);
    block_on(process_taker_connect(
        ctx,
        PublicKey::from_slice(&prefixed_pub).unwrap().into(),
        connect,
    ));
    assert!(unsafe { !CONNECT_START_CALLED });
}

#[test]
fn should_process_request_only_once() {
    let ctx = mm_ctx_with_iguana(Some(
        "also shoot benefit prefer juice shell elder veteran woman mimic image kidney",
    ));

    let order_json = r#"{"max_base_vol":"1","max_base_vol_rat":[[1,[1]],[1,[1]]],"min_base_vol":"0","min_base_vol_rat":[[0,[]],[1,[1]]],"price":"1","price_rat":[[1,[1]],[1,[1]]],"created_at":1589265312093,"updated_at":1589265312093,"base":"ETH","rel":"JST","matches":{"2f9afe84-7a89-4194-8947-45fba563118f":{"request":{"base":"ETH","rel":"JST","base_amount":"0.1","base_amount_rat":[[1,[1]],[1,[10]]],"rel_amount":"0.2","rel_amount_rat":[[1,[1]],[1,[5]]],"action":"Buy","uuid":"2f9afe84-7a89-4194-8947-45fba563118f","method":"request","sender_pubkey":"031d4256c4bc9f99ac88bf3dba21773132281f65f9bf23a59928bce08961e2f3","dest_pub_key":"0000000000000000000000000000000000000000000000000000000000000000","match_by":{"type":"Any"}},"reserved":{"base":"ETH","rel":"JST","base_amount":"0.1","base_amount_rat":[[1,[1]],[1,[10]]],"rel_amount":"0.1","rel_amount_rat":[[1,[1]],[1,[10]]],"taker_order_uuid":"2f9afe84-7a89-4194-8947-45fba563118f","maker_order_uuid":"5f6516ea-ccaa-453a-9e37-e1c2c0d527e3","method":"reserved","sender_pubkey":"c6a78589e18b482aea046975e6d0acbdea7bf7dbf04d9d5bd67fda917815e3ed","dest_pub_key":"031d4256c4bc9f99ac88bf3dba21773132281f65f9bf23a59928bce08961e2f3"},"connect":{"taker_order_uuid":"2f9afe84-7a89-4194-8947-45fba563118f","maker_order_uuid":"5f6516ea-ccaa-453a-9e37-e1c2c0d527e3","method":"connect","sender_pubkey":"031d4256c4bc9f99ac88bf3dba21773132281f65f9bf23a59928bce08961e2f3","dest_pub_key":"c6a78589e18b482aea046975e6d0acbdea7bf7dbf04d9d5bd67fda917815e3ed"},"connected":{"taker_order_uuid":"2f9afe84-7a89-4194-8947-45fba563118f","maker_order_uuid":"5f6516ea-ccaa-453a-9e37-e1c2c0d527e3","method":"connected","sender_pubkey":"c6a78589e18b482aea046975e6d0acbdea7bf7dbf04d9d5bd67fda917815e3ed","dest_pub_key":"031d4256c4bc9f99ac88bf3dba21773132281f65f9bf23a59928bce08961e2f3"},"last_updated":1589265314408}},"started_swaps":["2f9afe84-7a89-4194-8947-45fba563118f"],"uuid":"5f6516ea-ccaa-453a-9e37-e1c2c0d527e3"}"#;
    let maker_order: MakerOrder = json::from_str(order_json).unwrap();
    let uuid = maker_order.uuid;
    let ordermatch_ctx = OrdermatchContext::from_ctx(&ctx).unwrap();
    ordermatch_ctx
        .maker_orders_ctx
        .lock()
        .add_order(ctx.weak(), maker_order, None);
    let request: TakerRequest = json::from_str(
        r#"{"base":"ETH","rel":"JST","base_amount":"0.1","base_amount_rat":[[1,[1]],[1,[10]]],"rel_amount":"0.2","rel_amount_rat":[[1,[1]],[1,[5]]],"action":"Buy","uuid":"2f9afe84-7a89-4194-8947-45fba563118f","method":"request","sender_pubkey":"031d4256c4bc9f99ac88bf3dba21773132281f65f9bf23a59928bce08961e2f3","dest_pub_key":"0000000000000000000000000000000000000000000000000000000000000000","match_by":{"type":"Any"}}"#,
    ).unwrap();
    block_on(process_taker_request(ctx, Default::default(), request));
    let maker_orders = &ordermatch_ctx.maker_orders_ctx.lock().orders;
    let order = block_on(maker_orders.get(&uuid).unwrap().lock());
    // when new request is processed match is replaced with new instance resetting
    // connect and connected to None so by checking is_some we check that request message is ignored
    assert!(order
        .matches
        .get(&"2f9afe84-7a89-4194-8947-45fba563118f".parse().unwrap())
        .unwrap()
        .connect
        .is_some());
    assert!(order
        .matches
        .get(&"2f9afe84-7a89-4194-8947-45fba563118f".parse().unwrap())
        .unwrap()
        .connected
        .is_some());
}

#[test]
fn test_choose_maker_confs_settings() {
    let coin = TestCoin::default().into();
    // no confs set
    let taker_order = TakerOrderBuilder::new(&coin, &coin).build_unchecked();
    TestCoin::requires_notarization.mock_safe(|_| MockResult::Return(true));
    TestCoin::required_confirmations.mock_safe(|_| MockResult::Return(8));
    let settings = choose_maker_confs_and_notas(None, &taker_order.request, &coin, &coin);
    // should pick settings from coin configuration
    assert!(settings.maker_coin_nota);
    assert_eq!(settings.maker_coin_confs, 8);
    assert!(settings.taker_coin_nota);
    assert_eq!(settings.taker_coin_confs, 8);

    let maker_conf_settings = OrderConfirmationsSettings {
        base_confs: 1,
        base_nota: false,
        rel_confs: 1,
        rel_nota: false,
    };
    // no confs set
    let taker_order = TakerOrderBuilder::new(&coin, &coin).build_unchecked();
    let settings = choose_maker_confs_and_notas(Some(maker_conf_settings), &taker_order.request, &coin, &coin);
    // should pick settings from maker order
    assert!(!settings.maker_coin_nota);
    assert_eq!(settings.maker_coin_confs, 1);
    assert!(!settings.taker_coin_nota);
    assert_eq!(settings.taker_coin_confs, 1);

    let maker_conf_settings = OrderConfirmationsSettings {
        base_confs: 10,
        base_nota: true,
        rel_confs: 1,
        rel_nota: false,
    };
    let taker_conf_settings = OrderConfirmationsSettings {
        base_confs: 5,
        base_nota: false,
        rel_confs: 5,
        rel_nota: false,
    };
    let taker_order = TakerOrderBuilder::new(&coin, &coin)
        .with_conf_settings(taker_conf_settings)
        .build_unchecked();
    let settings = choose_maker_confs_and_notas(Some(maker_conf_settings), &taker_order.request, &coin, &coin);
    // should pick settings from taker request because taker will wait less time for our
    // payment confirmation
    assert!(!settings.maker_coin_nota);
    assert_eq!(settings.maker_coin_confs, 5);
    assert!(!settings.taker_coin_nota);
    assert_eq!(settings.taker_coin_confs, 1);

    let maker_conf_settings = OrderConfirmationsSettings {
        base_confs: 10,
        base_nota: false,
        rel_confs: 1,
        rel_nota: false,
    };
    let taker_conf_settings = OrderConfirmationsSettings {
        base_confs: 1000,
        base_nota: true,
        rel_confs: 1000,
        rel_nota: true,
    };
    let taker_order = TakerOrderBuilder::new(&coin, &coin)
        .with_conf_settings(taker_conf_settings)
        .build_unchecked();
    let settings = choose_maker_confs_and_notas(Some(maker_conf_settings), &taker_order.request, &coin, &coin);
    // keep using our settings allowing taker to wait for our payment conf as much as he likes
    assert!(!settings.maker_coin_nota);
    assert_eq!(settings.maker_coin_confs, 10);
    assert!(!settings.taker_coin_nota);
    assert_eq!(settings.taker_coin_confs, 1);

    let maker_conf_settings = OrderConfirmationsSettings {
        base_confs: 10,
        base_nota: false,
        rel_confs: 2,
        rel_nota: true,
    };

    let taker_conf_settings = OrderConfirmationsSettings {
        rel_confs: 1,
        rel_nota: false,
        base_confs: 1,
        base_nota: false,
    };
    let taker_order = TakerOrderBuilder::new(&coin, &coin)
        .with_conf_settings(taker_conf_settings)
        .build_unchecked();
    let settings = choose_maker_confs_and_notas(Some(maker_conf_settings), &taker_order.request, &coin, &coin);

    // Taker conf settings should not have any effect on maker conf requirements for taker payment
    assert!(settings.taker_coin_nota);
    assert_eq!(settings.taker_coin_confs, 2);

    let maker_conf_settings = OrderConfirmationsSettings {
        base_confs: 10,
        base_nota: true,
        rel_confs: 1,
        rel_nota: false,
    };
    // Pair is reversed for TakerAction::Sell
    let taker_conf_settings = OrderConfirmationsSettings {
        rel_confs: 5,
        rel_nota: false,
        base_confs: 5,
        base_nota: false,
    };
    let taker_order = TakerOrderBuilder::new(&coin, &coin)
        .with_conf_settings(taker_conf_settings)
        .with_action(TakerAction::Sell)
        .build_unchecked();
    let settings = choose_maker_confs_and_notas(Some(maker_conf_settings), &taker_order.request, &coin, &coin);
    // should pick settings from taker request because taker will wait less time for our
    // payment confirmation
    assert!(!settings.maker_coin_nota);
    assert_eq!(settings.maker_coin_confs, 5);
    assert!(!settings.taker_coin_nota);
    assert_eq!(settings.taker_coin_confs, 1);
}

#[test]
fn test_choose_taker_confs_settings_buy_action() {
    let coin = TestCoin::default().into();

    // no confs and notas set
    let taker_order = TakerOrderBuilder::new(&coin, &coin).build_unchecked();
    // no confs and notas set
    let maker_reserved = MakerReserved::default();
    TestCoin::requires_notarization.mock_safe(|_| MockResult::Return(true));
    TestCoin::required_confirmations.mock_safe(|_| MockResult::Return(8));
    let settings = choose_taker_confs_and_notas(&taker_order.request, &maker_reserved.conf_settings, &coin, &coin);
    // should pick settings from coins
    assert!(settings.taker_coin_nota);
    assert_eq!(settings.taker_coin_confs, 8);
    assert!(settings.maker_coin_nota);
    assert_eq!(settings.maker_coin_confs, 8);

    let taker_conf_settings = OrderConfirmationsSettings {
        base_confs: 5,
        base_nota: true,
        rel_confs: 4,
        rel_nota: false,
    };
    let taker_order = TakerOrderBuilder::new(&coin, &coin)
        .with_conf_settings(taker_conf_settings)
        .build_unchecked();
    // no confs and notas set
    let maker_reserved = MakerReserved::default();
    let settings = choose_taker_confs_and_notas(&taker_order.request, &maker_reserved.conf_settings, &coin, &coin);
    // should pick settings from taker request
    // as action is buy my_coin is rel and other coin is base
    assert!(!settings.taker_coin_nota);
    assert_eq!(settings.taker_coin_confs, 4);
    assert!(settings.maker_coin_nota);
    assert_eq!(settings.maker_coin_confs, 5);

    let taker_conf_settings = OrderConfirmationsSettings {
        base_confs: 2,
        base_nota: true,
        rel_confs: 2,
        rel_nota: true,
    };
    let taker_order = TakerOrderBuilder::new(&coin, &coin)
        .with_conf_settings(taker_conf_settings)
        .build_unchecked();
    let mut maker_reserved = MakerReserved::default();
    let maker_conf_settings = OrderConfirmationsSettings {
        rel_confs: 1,
        rel_nota: false,
        base_confs: 2,
        base_nota: true,
    };
    maker_reserved.conf_settings = Some(maker_conf_settings);
    let settings = choose_taker_confs_and_notas(&taker_order.request, &maker_reserved.conf_settings, &coin, &coin);
    // should pick settings from maker reserved if he requires less confs
    // as action is buy my_coin is rel and other coin is base in request
    assert!(!settings.taker_coin_nota);
    assert_eq!(settings.taker_coin_confs, 1);
    assert!(settings.maker_coin_nota);
    assert_eq!(settings.maker_coin_confs, 2);

    let taker_conf_settings = OrderConfirmationsSettings {
        base_confs: 2,
        base_nota: true,
        rel_confs: 1,
        rel_nota: false,
    };
    let taker_order = TakerOrderBuilder::new(&coin, &coin)
        .with_conf_settings(taker_conf_settings)
        .build_unchecked();
    let mut maker_reserved = MakerReserved::default();
    let maker_conf_settings = OrderConfirmationsSettings {
        rel_confs: 2,
        rel_nota: true,
        base_confs: 2,
        base_nota: true,
    };
    maker_reserved.conf_settings = Some(maker_conf_settings);
    let settings = choose_taker_confs_and_notas(&taker_order.request, &maker_reserved.conf_settings, &coin, &coin);
    // should allow maker to use more confirmations than we require, but it shouldn't affect our settings
    // as action is buy my_coin is rel and other coin is base in request
    assert!(!settings.taker_coin_nota);
    assert_eq!(settings.taker_coin_confs, 1);
    assert!(settings.maker_coin_nota);
    assert_eq!(settings.maker_coin_confs, 2);

    let taker_conf_settings = OrderConfirmationsSettings {
        base_confs: 2,
        base_nota: true,
        rel_confs: 1,
        rel_nota: false,
    };
    let taker_order = TakerOrderBuilder::new(&coin, &coin)
        .with_conf_settings(taker_conf_settings)
        .build_unchecked();
    let mut maker_reserved = MakerReserved::default();
    let maker_conf_settings = OrderConfirmationsSettings {
        base_confs: 1,
        base_nota: false,
        rel_confs: 2,
        rel_nota: true,
    };
    maker_reserved.conf_settings = Some(maker_conf_settings);
    let settings = choose_taker_confs_and_notas(&taker_order.request, &maker_reserved.conf_settings, &coin, &coin);
    // maker settings should have no effect on other_coin_confs and other_coin_nota
    // as action is buy my_coin is rel and other coin is base in request
    assert!(!settings.taker_coin_nota);
    assert_eq!(settings.taker_coin_confs, 1);
    assert!(settings.maker_coin_nota);
    assert_eq!(settings.maker_coin_confs, 2);
}

#[test]
fn test_choose_taker_confs_settings_sell_action() {
    let coin = TestCoin::default().into();

    // no confs and notas set
    let taker_order = TakerOrderBuilder::new(&coin, &coin)
        .with_action(TakerAction::Sell)
        .build_unchecked();
    // no confs and notas set
    let maker_reserved = MakerReserved::default();
    TestCoin::requires_notarization.mock_safe(|_| MockResult::Return(true));
    TestCoin::required_confirmations.mock_safe(|_| MockResult::Return(8));
    let settings = choose_taker_confs_and_notas(&taker_order.request, &maker_reserved.conf_settings, &coin, &coin);
    // should pick settings from coins
    assert!(settings.taker_coin_nota);
    assert_eq!(settings.taker_coin_confs, 8);
    assert!(settings.maker_coin_nota);
    assert_eq!(settings.maker_coin_confs, 8);

    let taker_conf_settings = OrderConfirmationsSettings {
        base_confs: 4,
        base_nota: false,
        rel_confs: 5,
        rel_nota: true,
    };
    let taker_order = TakerOrderBuilder::new(&coin, &coin)
        .with_action(TakerAction::Sell)
        .with_conf_settings(taker_conf_settings)
        .build_unchecked();
    // no confs and notas set
    let maker_reserved = MakerReserved::default();
    let settings = choose_taker_confs_and_notas(&taker_order.request, &maker_reserved.conf_settings, &coin, &coin);
    // should pick settings from taker request
    // as action is sell my_coin is base and other coin is rel in request
    assert!(!settings.taker_coin_nota);
    assert_eq!(settings.taker_coin_confs, 4);
    assert!(settings.maker_coin_nota);
    assert_eq!(settings.maker_coin_confs, 5);

    let taker_conf_settings = OrderConfirmationsSettings {
        base_confs: 2,
        base_nota: true,
        rel_confs: 2,
        rel_nota: true,
    };
    let taker_order = TakerOrderBuilder::new(&coin, &coin)
        .with_action(TakerAction::Sell)
        .with_conf_settings(taker_conf_settings)
        .build_unchecked();
    let mut maker_reserved = MakerReserved::default();
    let maker_conf_settings = OrderConfirmationsSettings {
        base_confs: 2,
        base_nota: true,
        rel_confs: 1,
        rel_nota: false,
    };
    maker_reserved.conf_settings = Some(maker_conf_settings);
    let settings = choose_taker_confs_and_notas(&taker_order.request, &maker_reserved.conf_settings, &coin, &coin);
    // should pick settings from maker reserved if he requires less confs
    // as action is sell my_coin is base and other coin is rel in request
    assert!(!settings.taker_coin_nota);
    assert_eq!(settings.taker_coin_confs, 1);
    assert!(settings.maker_coin_nota);
    assert_eq!(settings.maker_coin_confs, 2);

    let taker_conf_settings = OrderConfirmationsSettings {
        base_confs: 1,
        base_nota: false,
        rel_confs: 2,
        rel_nota: true,
    };
    let taker_order = TakerOrderBuilder::new(&coin, &coin)
        .with_action(TakerAction::Sell)
        .with_conf_settings(taker_conf_settings)
        .build_unchecked();
    let mut maker_reserved = MakerReserved::default();
    let maker_conf_settings = OrderConfirmationsSettings {
        rel_confs: 2,
        rel_nota: true,
        base_confs: 1,
        base_nota: false,
    };
    maker_reserved.conf_settings = Some(maker_conf_settings);
    let settings = choose_taker_confs_and_notas(&taker_order.request, &maker_reserved.conf_settings, &coin, &coin);
    // should allow maker to use more confirmations than we require, but it shouldn't affect our settings
    // as action is sell my_coin is base and other coin is rel in request
    assert!(!settings.taker_coin_nota);
    assert_eq!(settings.taker_coin_confs, 1);
    assert!(settings.maker_coin_nota);
    assert_eq!(settings.maker_coin_confs, 2);

    let taker_conf_settings = OrderConfirmationsSettings {
        base_confs: 1,
        base_nota: false,
        rel_confs: 2,
        rel_nota: true,
    };
    let taker_order = TakerOrderBuilder::new(&coin, &coin)
        .with_action(TakerAction::Sell)
        .with_conf_settings(taker_conf_settings)
        .build_unchecked();
    let mut maker_reserved = MakerReserved::default();
    let maker_conf_settings = OrderConfirmationsSettings {
        rel_confs: 2,
        rel_nota: true,
        base_confs: 1,
        base_nota: false,
    };
    maker_reserved.conf_settings = Some(maker_conf_settings);
    let settings = choose_taker_confs_and_notas(&taker_order.request, &maker_reserved.conf_settings, &coin, &coin);
    // maker settings should have no effect on other_coin_confs and other_coin_nota
    // as action is sell my_coin is base and other coin is rel in request
    assert!(!settings.taker_coin_nota);
    assert_eq!(settings.taker_coin_confs, 1);
    assert!(settings.maker_coin_nota);
    assert_eq!(settings.maker_coin_confs, 2);
}

fn make_ctx_for_tests() -> (MmArc, String, [u8; 32]) {
    let ctx = MmArc::new(MmCtx::default());
    ctx.init_metrics().unwrap();
    let crypto_ctx = CryptoCtx::init_with_iguana_passphrase(ctx.clone(), "passphrase").unwrap();

    let secret = crypto_ctx.mm2_internal_privkey_secret().take();
    let pubkey = crypto_ctx.mm2_internal_pubkey_hex();
    (ctx, pubkey, secret)
}

pub(super) fn make_random_orders(
    pubkey: String,
    _secret: &[u8; 32],
    base: String,
    rel: String,
    n: usize,
) -> Vec<OrderbookItem> {
    let mut rng = rand::thread_rng();
    let mut orders = Vec::with_capacity(n);
    for _i in 0..n {
        let numer: u64 = rng.gen_range(2000, 10000000);
        let order = new_protocol::MakerOrderCreated {
            uuid: new_uuid().into(),
            base: base.clone(),
            rel: rel.clone(),
            price: BigRational::new(numer.into(), 1000000.into()),
            max_volume: BigRational::from_integer(1.into()),
            min_volume: BigRational::from_integer(0.into()),
            conf_settings: OrderConfirmationsSettings::default(),
            created_at: now_sec(),
            timestamp: now_sec(),
            pair_trie_root: H64::default(),
            base_protocol_info: vec![],
            rel_protocol_info: vec![],
        };

        orders.push((order, pubkey.clone()).into());
    }

    orders
}

fn pubkey_and_secret_for_test(passphrase: &str) -> (String, [u8; 32]) {
    let key_pair = key_pair_from_seed(passphrase).unwrap();
    let pubkey = hex::encode(&**key_pair.public());
    let secret = *key_pair.private().secret;
    (pubkey, secret)
}

fn init_p2p_context(ctx: &MmArc) -> (mpsc::Sender<AdexBehaviourCmd>, mpsc::Receiver<AdexBehaviourCmd>) {
    let (cmd_tx, cmd_rx) = mpsc::channel(10);

    let p2p_key = {
        let crypto_ctx = CryptoCtx::from_ctx(ctx).unwrap();
        let key = bitcrypto::sha256(crypto_ctx.mm2_internal_privkey_slice());
        key.take()
    };

    let p2p_context = P2PContext::new(cmd_tx.clone(), generate_ed25519_keypair(p2p_key));
    p2p_context.store_to_mm_arc(ctx);
    (cmd_tx, cmd_rx)
}

#[test]
fn test_process_get_orderbook_request() {
    const ORDERS_NUMBER: usize = 10;

    let (ctx, _pubkey, _secret) = make_ctx_for_tests();
    let (pubkey1, secret1) = pubkey_and_secret_for_test("passphrase-1");
    let (pubkey2, secret2) = pubkey_and_secret_for_test("passphrase-2");
    let (pubkey3, secret3) = pubkey_and_secret_for_test("passphrase-3");

    let mut pubkey1_orders =
        make_random_orders(pubkey1.clone(), &secret1, "RICK".into(), "MORTY".into(), ORDERS_NUMBER);
    let mut pubkey2_orders =
        make_random_orders(pubkey2.clone(), &secret2, "MORTY".into(), "RICK".into(), ORDERS_NUMBER);
    let mut pubkey3_orders =
        make_random_orders(pubkey3.clone(), &secret3, "RICK".into(), "MORTY".into(), ORDERS_NUMBER);
    pubkey3_orders.extend_from_slice(&make_random_orders(
        pubkey3.clone(),
        &secret3,
        "MORTY".into(),
        "RICK".into(),
        ORDERS_NUMBER,
    ));

    pubkey1_orders.sort_unstable_by(|x, y| x.uuid.cmp(&y.uuid));
    pubkey2_orders.sort_unstable_by(|x, y| x.uuid.cmp(&y.uuid));
    pubkey3_orders.sort_unstable_by(|x, y| x.uuid.cmp(&y.uuid));

    let mut orders_by_pubkeys = HashMap::new();
    orders_by_pubkeys.insert(pubkey1, pubkey1_orders);
    orders_by_pubkeys.insert(pubkey2, pubkey2_orders);
    orders_by_pubkeys.insert(pubkey3, pubkey3_orders);

    let ordermatch_ctx = OrdermatchContext::from_ctx(&ctx).unwrap();
    let mut orderbook = ordermatch_ctx.orderbook.lock();

    for order in orders_by_pubkeys.values().flatten() {
        orderbook.insert_or_update_order_update_trie(order.clone());
    }

    // avoid dead lock on orderbook as process_get_orderbook_request also acquires it
    drop(orderbook);

    let encoded = process_get_orderbook_request(ctx, "RICK".into(), "MORTY".into())
        .unwrap()
        .unwrap();

    let orderbook = decode_message::<GetOrderbookRes>(&encoded).unwrap();
    for (pubkey, item) in orderbook.pubkey_orders {
        let expected = orders_by_pubkeys
            .get(&pubkey)
            .unwrap_or_else(|| panic!("!best_orders_by_pubkeys is expected to contain {:?}", pubkey));

        let mut actual: Vec<OrderbookItem> = item
            .orders
            .iter()
            .map(|(_uuid, order)| {
                OrderbookItem::from_p2p_and_info(
                    order.clone(),
                    BaseRelProtocolInfo::default(),
                    Some(OrderConfirmationsSettings::default()),
                )
            })
            .collect();
        actual.sort_unstable_by(|x, y| x.uuid.cmp(&y.uuid));
        log!("{:?}-{:?}", pubkey, actual.len());
        assert_eq!(actual, *expected);
    }
}

#[test]
fn test_process_get_orderbook_request_limit() {
    let (ctx, pubkey, secret) = make_ctx_for_tests();
    let ordermatch_ctx = OrdermatchContext::from_ctx(&ctx).unwrap();
    let mut orderbook = ordermatch_ctx.orderbook.lock();

    let orders = make_random_orders(
        pubkey,
        &secret,
        "RICK".into(),
        "MORTY".into(),
        MAX_ORDERS_NUMBER_IN_ORDERBOOK_RESPONSE + 1,
    );

    for order in orders {
        orderbook.insert_or_update_order_update_trie(order);
    }

    // avoid dead lock on orderbook as process_get_orderbook_request also acquires it
    drop(orderbook);

    let err = process_get_orderbook_request(ctx, "RICK".into(), "MORTY".into()).expect_err("Expected an error");

    log!("error: {}", err);
    assert!(err.contains("Orderbook too large"));
}

#[test]
fn test_request_and_fill_orderbook() {
    const PUBKEYS_NUMBER: usize = 3;
    const ORDERS_NUMBER: usize = 10;

    let (ctx, _pubkey, _secret) = make_ctx_for_tests();
    let (_, mut cmd_rx) = init_p2p_context(&ctx);

    let other_pubkeys: Vec<(String, [u8; 32])> = (0..PUBKEYS_NUMBER)
        .map(|idx| {
            let passphrase = format!("passphrase-{}", idx);
            pubkey_and_secret_for_test(&passphrase)
        })
        .collect();
    let expected_orders: HashMap<String, Vec<(Uuid, OrderbookItem)>> = other_pubkeys
        .iter()
        .map(|(pubkey, secret)| {
            let orders: Vec<_> =
                make_random_orders(pubkey.clone(), secret, "RICK".into(), "MORTY".into(), ORDERS_NUMBER)
                    .into_iter()
                    .map(|order| (order.uuid, order))
                    .collect();
            (pubkey.clone(), orders)
        })
        .collect();

    // insert extra (RICK, MORTY) orders that must be removed from our trie before the orderbook is filled
    {
        let (pubkey, secret) = &other_pubkeys[0];
        for extra_order in make_random_orders(pubkey.clone(), secret, "RICK".into(), "MORTY".into(), 2) {
            insert_or_update_order(&ctx, extra_order);
        }
    }

    let expected_request = P2PRequest::Ordermatch(OrdermatchRequest::GetOrderbook {
        base: "RICK".into(),
        rel: "MORTY".into(),
    });

    let orders = expected_orders.clone();
    spawn(async move {
        let cmd = cmd_rx.next().await.unwrap();
        let (req, response_tx) = if let AdexBehaviourCmd::RequestAnyRelay { req, response_tx } = cmd {
            (req, response_tx)
        } else {
            panic!("Unexpected cmd");
        };

        // check if the received request is expected
        let actual = decode_message::<P2PRequest>(&req).unwrap();
        assert_eq!(actual, expected_request);

        let mut conf_infos = HashMap::new();
        let result = orders
            .into_iter()
            .map(|(pubkey, orders)| {
                let orders = orders
                    .into_iter()
                    .map(|(uuid, order)| {
                        if let Some(ref conf_settings) = order.conf_settings {
                            conf_infos.insert(uuid, conf_settings.clone());
                        }
                        (uuid, order.into())
                    })
                    .collect();
                let item = GetOrderbookPubkeyItem {
                    orders,
                    last_keep_alive: now_sec(),
                    last_signed_pubkey_payload: vec![],
                };
                (pubkey, item)
            })
            .collect();
        let orderbook = GetOrderbookRes {
            pubkey_orders: result,
            protocol_infos: HashMap::new(),
            conf_infos,
        };
        let encoded = encode_message(&orderbook).unwrap();

        // send the response through the response channel
        response_tx.send(Some((PeerId::random(), encoded))).unwrap();
    });

    block_on(request_and_fill_orderbook(&ctx, "RICK", "MORTY")).unwrap();

    // check if the best asks and bids are in the orderbook
    let ordermatch_ctx = OrdermatchContext::from_ctx(&ctx).unwrap();
    let orderbook = ordermatch_ctx.orderbook.lock();

    let expected = expected_orders.values().flatten().cloned().collect();
    assert_eq!(orderbook.order_set, expected);

    let expected = expected_orders.values().flatten().map(|(uuid, _order)| *uuid).collect();
    let unordered = orderbook
        .unordered
        .get(&("RICK".to_owned(), "MORTY".to_owned()))
        .expect("No (RICK, MORTY) in unordered container");
    assert_eq!(*unordered, expected);

    let expected = expected_orders
        .values()
        .flatten()
        .map(|(uuid, order)| OrderedByPriceOrder {
            uuid: *uuid,
            price: order.price.clone().into(),
        })
        .collect();
    let ordered = orderbook
        .ordered
        .get(&("RICK".to_owned(), "MORTY".to_owned()))
        .expect("No (RICK, MORTY) in unordered container");
    assert_eq!(*ordered, expected);

    let rick_morty_pair = alb_ordered_pair("RICK", "MORTY");
    for (pubkey, orders) in expected_orders {
        let pubkey_state = orderbook
            .pubkeys_state
            .get(&pubkey)
            .unwrap_or_else(|| panic!("!pubkey_state.get() {} pubkey", pubkey));

        let expected = orders
            .iter()
            .map(|(uuid, _order)| (*uuid, rick_morty_pair.clone()))
            .collect();
        assert_eq!(pubkey_state.orders_uuids, expected);

        let root = pubkey_state
            .trie_roots
            .get(&rick_morty_pair)
            .unwrap_or_else(|| panic!("!pubkey_state.trie_roots.get() {}", rick_morty_pair));

        // check if the root contains only expected orders
        let trie = TrieDB::<Layout>::new(&orderbook.memory_db, root).expect("!TrieDB::new()");
        let mut in_trie: Vec<(Uuid, OrderbookItem)> = trie
            .iter()
            .expect("!TrieDB::iter()")
            .map(|key_value| {
                let (key, _) = key_value.expect("Iterator returned an error");
                let key = TryFromBytes::try_from_bytes(key).expect("!try_from_bytes() key");
                let value = orderbook.order_set.get(&key).cloned().unwrap();
                (key, value)
            })
            .collect();

        in_trie.sort_by(|x, y| x.0.cmp(&y.0));
        let mut expected = orders;
        expected.sort_by(|x, y| x.0.cmp(&y.0));
        assert_eq!(in_trie, expected);
    }
}

/*
#[test]
fn test_process_order_keep_alive_requested_from_peer() {
    let ordermatch_ctx = Arc::new(OrdermatchContext::default());
    let ordermatch_ctx_clone = ordermatch_ctx.clone();
    OrdermatchContext::from_ctx.mock_safe(move |_| MockResult::Return(Ok(ordermatch_ctx_clone.clone())));

    let (ctx, pubkey, secret) = make_ctx_for_tests();
    let (_, mut cmd_rx) = init_p2p_context(&ctx);

    let uuid = new_uuid();
    let peer = PeerId::random().to_string();

    let order = new_protocol::MakerOrderCreated {
        uuid: uuid.clone().into(),
        base: "RICK".into(),
        rel: "MORTY".into(),
        price: BigRational::from_integer(1000000.into()),
        max_volume: BigRational::from_integer(2000000.into()),
        min_volume: BigRational::from_integer(2000000.into()),
        conf_settings: OrderConfirmationsSettings::default(),
    };

    // create an initial_message and encode it with the secret
    let initial_order_message = encode_and_sign(
        &new_protocol::OrdermatchMessage::MakerOrderCreated(order.clone()),
        &secret,
    )
    .unwrap();

    let expected_request = P2PRequest::Ordermatch(OrdermatchRequest::GetOrders {
        pairs: vec![("RICK".into(), "MORTY".into())],
        from_pubkey: pubkey.clone(),
    });
    let from_peer = peer.clone();
    let initial_message = initial_order_message.clone();
    spawn(async move {
        let cmd = cmd_rx.next().await.unwrap();
        let (req, response_tx) = if let AdexBehaviourCmd::RequestPeers { req, response_tx, .. } = cmd {
            (req, response_tx)
        } else {
            panic!("Unexpected cmd");
        };

        // check if the received request is expected
        let actual = decode_message::<P2PRequest>(&req).unwrap();
        assert_eq!(actual, expected_request);

        // create a response with the initial_message and random from_peer
        let response = vec![new_protocol::OrderInitialMessage {
            initial_message,
            from_peer: from_peer.clone(),
            update_messages: Vec::new(),
        }];

        let response = AdexResponse::Ok {
            response: encode_message(&response).unwrap(),
        };
        response_tx.send(vec![(PeerId::random(), response)]).unwrap();
    });

    let keep_alive = new_protocol::MakerOrdersKeepAlive {
        timestamp: now_ms(),
        num_orders: HashMap::from_iter(iter::once((("RICK".into(), "MORTY".into()), 1))),
    };

    // process_order_keep_alive() should return true because an order was successfully requested from a peer.
    assert!(block_on(process_orders_keep_alive(
        ctx,
        peer.clone(),
        pubkey.clone(),
        keep_alive
    )));

    let mut orderbook = block_on(ordermatch_ctx.orderbook.lock());
    // try to find the order within OrdermatchContext::orderbook and check if this order equals to the expected
    let actual = orderbook.find_order_by_uuid_and_pubkey(&uuid, &pubkey).unwrap();
    let expected: OrderbookItem = (order, pubkey).into();

    assert_eq!(actual, &expected);
}

#[test]
fn test_process_get_order_request() {
    let (ctx, pubkey, secret) = make_ctx_for_tests();
    let ordermatch_ctx = Arc::new(OrdermatchContext::default());
    let ordermatch_ctx_clone = ordermatch_ctx.clone();
    OrdermatchContext::from_ctx.mock_safe(move |_| MockResult::Return(Ok(ordermatch_ctx_clone.clone())));

    let mut orderbook = block_on(ordermatch_ctx.orderbook.lock());

    let order = new_protocol::MakerOrderCreated {
        uuid: new_uuid().into(),
        base: "RICK".into(),
        rel: "MORTY".into(),
        price: BigRational::from_integer(1000000.into()),
        max_volume: BigRational::from_integer(2000000.into()),
        min_volume: BigRational::from_integer(2000000.into()),
        conf_settings: OrderConfirmationsSettings::default(),
    };
    // create an initial_message and encode it with the secret
    let initial_message = encode_and_sign(
        &new_protocol::OrdermatchMessage::MakerOrderCreated(order.clone()),
        &secret,
    )
    .unwrap();
    let price_ping_request: OrderbookItem = (order, pubkey.clone()).into();
    orderbook.insert_or_update_order(price_ping_request.clone());

    // avoid dead lock on orderbook as process_get_orderbook_request also acquires it
    drop(orderbook);

    let encoded = block_on(process_get_order_request(
        ctx.clone(),
        price_ping_request.uuid,
        pubkey.clone(),
    ))
    .unwrap()
    .unwrap();

    let order = decode_message::<new_protocol::OrderInitialMessage>(&encoded).unwrap();
    let actual_price_ping_request = OrderbookItem::from_initial_msg(order.initial_message, order.from_peer).unwrap();
    assert_eq!(actual_price_ping_request, price_ping_request);
}

#[test]
fn test_subscribe_to_ordermatch_topic_not_subscribed() {
    let (ctx, _pubkey, _secret) = make_ctx_for_tests();
    let (_, mut cmd_rx) = init_p2p_context(&ctx);

    spawn(async move {
        match cmd_rx.next().await.unwrap() {
            AdexBehaviourCmd::Subscribe { .. } => (),
            _ => panic!("AdexBehaviourCmd::Subscribe expected first"),
        }

        let (req, response_tx) = match cmd_rx.next().await.unwrap() {
            AdexBehaviourCmd::RequestRelays { req, response_tx } => (req, response_tx),
            _ => panic!("AdexBehaviourCmd::RequestRelays expected"),
        };

        let request = decode_message::<P2PRequest>(&req).unwrap();
        match request {
            P2PRequest::Ordermatch(OrdermatchRequest::GetOrderbook { .. }) => (),
            _ => panic!(),
        }

        let response = new_protocol::Orderbook {
            asks: Vec::new(),
            bids: Vec::new(),
        };
        let encoded = encode_message(&response).unwrap();
        let response = vec![(PeerId::random(), AdexResponse::Ok { response: encoded })];
        response_tx.send(response).unwrap();
    });

    block_on(subscribe_to_orderbook_topic(&ctx, "RICK", "MORTY", true)).unwrap();

    let ordermatch_ctx = OrdermatchContext::from_ctx(&ctx).unwrap();
    let orderbook = block_on(ordermatch_ctx.orderbook.lock());

    let actual = orderbook
        .topics_subscribed_to
        .get(&orderbook_topic("RICK", "MORTY"))
        .cloned();
    let expected = Some(OrderbookRequestingState::Requested);
    assert_eq!(actual, expected);
}

#[test]
fn test_subscribe_to_ordermatch_topic_subscribed_not_filled() {
    let (ctx, _pubkey, _secret) = make_ctx_for_tests();
    let (_, mut cmd_rx) = init_p2p_context(&ctx);

    {
        let ordermatch_ctx = OrdermatchContext::from_ctx(&ctx).unwrap();
        let mut orderbook = block_on(ordermatch_ctx.orderbook.lock());
        // not enough time has passed for the orderbook to be filled
        let subscribed_at = now_ms() / 1000 - ORDERBOOK_REQUESTING_TIMEOUT + 1;
        orderbook.topics_subscribed_to.insert(
            orderbook_topic("RICK", "MORTY"),
            OrderbookRequestingState::NotRequested { subscribed_at },
        );
    }

    spawn(async move {
        let (req, response_tx) = match cmd_rx.next().await.unwrap() {
            AdexBehaviourCmd::RequestRelays { req, response_tx } => (req, response_tx),
            _ => panic!("AdexBehaviourCmd::RequestRelays expected"),
        };

        let request = decode_message::<P2PRequest>(&req).unwrap();
        match request {
            P2PRequest::Ordermatch(OrdermatchRequest::GetOrderbook { .. }) => (),
            _ => panic!(),
        }

        let response = new_protocol::Orderbook {
            asks: Vec::new(),
            bids: Vec::new(),
        };
        let encoded = encode_message(&response).unwrap();
        let response = vec![(PeerId::random(), AdexResponse::Ok { response: encoded })];
        response_tx.send(response).unwrap();
    });

    block_on(subscribe_to_orderbook_topic(&ctx, "RICK", "MORTY", true)).unwrap();

    let ordermatch_ctx = OrdermatchContext::from_ctx(&ctx).unwrap();
    let orderbook = block_on(ordermatch_ctx.orderbook.lock());

    let actual = orderbook
        .topics_subscribed_to
        .get(&orderbook_topic("RICK", "MORTY"))
        .cloned();
    let expected = Some(OrderbookRequestingState::Requested);
    assert_eq!(actual, expected);

    // orderbook.topics_subscribed_to.insert(orderbook_topic("RICK", "MORTY"), OrderbookSubscriptionState::NotRequested {subscribed_at: now_ms() - 41});
}

#[test]
fn test_subscribe_to_ordermatch_topic_subscribed_filled() {
    let (ctx, _pubkey, _secret) = make_ctx_for_tests();
    let (_, mut cmd_rx) = init_p2p_context(&ctx);

    // enough time has passed for the orderbook to be filled
    let subscribed_at = now_ms() / 1000 - ORDERBOOK_REQUESTING_TIMEOUT - 1;
    {
        let ordermatch_ctx = OrdermatchContext::from_ctx(&ctx).unwrap();
        let mut orderbook = block_on(ordermatch_ctx.orderbook.lock());
        orderbook.topics_subscribed_to.insert(
            orderbook_topic("RICK", "MORTY"),
            OrderbookRequestingState::NotRequested { subscribed_at },
        );
    }

    spawn(async move {
        assert!(cmd_rx.next().await.is_none(), "No commands expected");
    });

    block_on(subscribe_to_orderbook_topic(&ctx, "RICK", "MORTY", true)).unwrap();

    let ordermatch_ctx = OrdermatchContext::from_ctx(&ctx).unwrap();
    let orderbook = block_on(ordermatch_ctx.orderbook.lock());

    let actual = orderbook
        .topics_subscribed_to
        .get(&orderbook_topic("RICK", "MORTY"))
        .cloned();
    let expected = Some(OrderbookRequestingState::NotRequested { subscribed_at });
    assert_eq!(actual, expected);
}
*/

#[test]
fn test_taker_request_can_match_with_maker_pubkey() {
    let coin = TestCoin::default().into();

    let maker_pubkey = H256Json::default();

    // default has MatchBy::Any
    let mut order = TakerOrderBuilder::new(&coin, &coin).build_unchecked();
    assert!(order.request.can_match_with_maker_pubkey(&maker_pubkey));

    // the uuids of orders is checked in another method
    order.request.match_by = MatchBy::Orders(HashSet::new());
    assert!(order.request.can_match_with_maker_pubkey(&maker_pubkey));

    let mut set = HashSet::new();
    set.insert(maker_pubkey);
    order.request.match_by = MatchBy::Pubkeys(set);
    assert!(order.request.can_match_with_maker_pubkey(&maker_pubkey));

    order.request.match_by = MatchBy::Pubkeys(HashSet::new());
    assert!(!order.request.can_match_with_maker_pubkey(&maker_pubkey));
}

#[test]
fn test_taker_request_can_match_with_uuid() {
    let uuid = new_uuid();
    let coin = MmCoinEnum::Test(TestCoin::default());

    // default has MatchBy::Any
    let mut order = TakerOrderBuilder::new(&coin, &coin).build_unchecked();
    assert!(order.request.can_match_with_uuid(&uuid));

    // the uuids of orders is checked in another method
    order.request.match_by = MatchBy::Pubkeys(HashSet::new());
    assert!(order.request.can_match_with_uuid(&uuid));

    let mut set = HashSet::new();
    set.insert(uuid);
    order.request.match_by = MatchBy::Orders(set);
    assert!(order.request.can_match_with_uuid(&uuid));

    order.request.match_by = MatchBy::Orders(HashSet::new());
    assert!(!order.request.can_match_with_uuid(&uuid));
}

#[test]
fn test_orderbook_insert_or_update_order() {
    let (_, pubkey, secret) = make_ctx_for_tests();
    let mut orderbook = Orderbook::default();
    let order = make_random_orders(pubkey, &secret, "C1".into(), "C2".into(), 1).remove(0);
    orderbook.insert_or_update_order_update_trie(order);
}

fn pair_trie_root_by_pub(ctx: &MmArc, pubkey: &str, pair: &str) -> H64 {
    let ordermatch_ctx = OrdermatchContext::from_ctx(ctx).unwrap();
    let orderbook = ordermatch_ctx.orderbook.lock();
    *orderbook
        .pubkeys_state
        .get(pubkey)
        .unwrap()
        .trie_roots
        .get(pair)
        .unwrap()
}

fn clone_orderbook_memory_db(ctx: &MmArc) -> MemoryDB<Blake2Hasher64> {
    let ordermatch_ctx = OrdermatchContext::from_ctx(ctx).unwrap();
    let orderbook = ordermatch_ctx.orderbook.lock();
    orderbook.memory_db.clone()
}

fn remove_order(ctx: &MmArc, uuid: Uuid) {
    let ordermatch_ctx = OrdermatchContext::from_ctx(ctx).unwrap();
    let mut orderbook = ordermatch_ctx.orderbook.lock();
    orderbook.remove_order_trie_update(uuid);
}

#[test]
fn test_process_sync_pubkey_orderbook_state_after_new_orders_added() {
    let (ctx, pubkey, secret) = make_ctx_for_tests();
    let orders = make_random_orders(pubkey.clone(), &secret, "C1".into(), "C2".into(), 100);

    for order in orders {
        insert_or_update_order(&ctx, order);
    }

    let alb_ordered_pair = alb_ordered_pair("C1", "C2");
    let pair_trie_root = pair_trie_root_by_pub(&ctx, &pubkey, &alb_ordered_pair);

    let prev_pairs_state = HashMap::from_iter(iter::once((alb_ordered_pair.clone(), pair_trie_root)));

    let mut old_mem_db = clone_orderbook_memory_db(&ctx);

    let new_orders = make_random_orders(pubkey.clone(), &secret, "C1".into(), "C2".into(), 100);
    for order in new_orders {
        insert_or_update_order(&ctx, order.clone());
    }

    let mut result = process_sync_pubkey_orderbook_state(ctx.clone(), pubkey.clone(), prev_pairs_state)
        .unwrap()
        .unwrap();

    // check pair trie root
    let expected_root_hash = pair_trie_root_by_pub(&ctx, &pubkey, &alb_ordered_pair);

    let delta = match result.pair_orders_diff.remove(&alb_ordered_pair).unwrap() {
        DeltaOrFullTrie::Delta(delta) => delta,
        DeltaOrFullTrie::FullTrie(_) => panic!("Must be DeltaOrFullTrie::Delta"),
    };

    let actual_root_hash = delta_trie_root::<Layout, _, _, _, _, _>(
        &mut old_mem_db,
        pair_trie_root,
        delta.into_iter().map(|(uuid, order)| {
            (
                *uuid.as_bytes(),
                order.map(|o| {
                    let o = OrderbookItem::from_p2p_and_info(o, BaseRelProtocolInfo::default(), None);
                    o.trie_state_bytes()
                }),
            )
        }),
    )
    .unwrap();
    assert_eq!(expected_root_hash, actual_root_hash);
}

#[test]
fn test_diff_should_not_be_written_if_hash_not_changed_on_insert() {
    let (ctx, pubkey, secret) = make_ctx_for_tests();
    let orders = make_random_orders(pubkey.clone(), &secret, "C1".into(), "C2".into(), 100);

    for order in orders.clone() {
        insert_or_update_order(&ctx, order);
    }

    let alb_ordered_pair = alb_ordered_pair("C1", "C2");
    let pair_trie_root = pair_trie_root_by_pub(&ctx, &pubkey, &alb_ordered_pair);
    for order in orders {
        insert_or_update_order(&ctx, order);
    }

    let ordermatch_ctx = OrdermatchContext::from_ctx(&ctx).unwrap();
    let orderbook = ordermatch_ctx.orderbook.lock();
    let pubkey_state = orderbook.pubkeys_state.get(&pubkey).unwrap();
    assert!(!pubkey_state
        .order_pairs_trie_state_history
        .get(&alb_ordered_pair)
        .expect("Must contain C1:C2 pair")
        .contains_key(&pair_trie_root));
}

#[test]
fn test_process_sync_pubkey_orderbook_state_after_orders_removed() {
    let (ctx, pubkey, secret) = make_ctx_for_tests();
    let orders = make_random_orders(pubkey.clone(), &secret, "C1".into(), "C2".into(), 100);

    for order in orders.clone() {
        insert_or_update_order(&ctx, order);
    }

    let alb_ordered_pair = alb_ordered_pair("C1", "C2");
    let pair_trie_root = pair_trie_root_by_pub(&ctx, &pubkey, &alb_ordered_pair);

    let prev_pairs_state = HashMap::from_iter(iter::once((alb_ordered_pair.clone(), pair_trie_root)));

    let mut old_mem_db = clone_orderbook_memory_db(&ctx);

    // pick 10 orders at random and remove them
    let mut rng = thread_rng();
    let to_remove = orders.choose_multiple(&mut rng, 10);
    for order in to_remove {
        remove_order(&ctx, order.uuid);
    }

    let mut result = process_sync_pubkey_orderbook_state(ctx.clone(), pubkey.clone(), prev_pairs_state)
        .unwrap()
        .unwrap();

    // check pair trie root
    let expected_root_hash = pair_trie_root_by_pub(&ctx, &pubkey, &alb_ordered_pair);

    let delta = match result.pair_orders_diff.remove(&alb_ordered_pair).unwrap() {
        DeltaOrFullTrie::Delta(delta) => delta,
        DeltaOrFullTrie::FullTrie(_) => panic!("Must be DeltaOrFullTrie::Delta"),
    };

    let actual_root_hash = delta_trie_root::<Layout, _, _, _, _, _>(
        &mut old_mem_db,
        pair_trie_root,
        delta
            .into_iter()
            .map(|(uuid, order)| (*uuid.as_bytes(), order.map(|o| encode_message(&o).unwrap()))),
    )
    .unwrap();
    assert_eq!(expected_root_hash, actual_root_hash);
}

#[test]
fn test_diff_should_not_be_written_if_hash_not_changed_on_remove() {
    let (ctx, pubkey, secret) = make_ctx_for_tests();
    let orders = make_random_orders(pubkey.clone(), &secret, "C1".into(), "C2".into(), 100);

    for order in orders.clone() {
        insert_or_update_order(&ctx, order);
    }

    let to_remove: Vec<_> = orders
        .choose_multiple(&mut thread_rng(), 10)
        .map(|order| order.uuid)
        .collect();
    for uuid in &to_remove {
        remove_order(&ctx, *uuid);
    }
    for uuid in &to_remove {
        remove_order(&ctx, *uuid);
    }

    let alb_ordered_pair = alb_ordered_pair("C1", "C2");
    let pair_trie_root = pair_trie_root_by_pub(&ctx, &pubkey, &alb_ordered_pair);

    let ordermatch_ctx = OrdermatchContext::from_ctx(&ctx).unwrap();
    let orderbook = ordermatch_ctx.orderbook.lock();
    let pubkey_state = orderbook.pubkeys_state.get(&pubkey).unwrap();
    assert!(!pubkey_state
        .order_pairs_trie_state_history
        .get(&alb_ordered_pair)
        .expect("Must contain C1:C2 pair")
        .contains_key(&pair_trie_root));
}

#[test]
fn test_orderbook_pubkey_sync_request() {
    let mut orderbook = Orderbook::default();
    orderbook.topics_subscribed_to.insert(
        orderbook_topic_from_base_rel("C1", "C2"),
        OrderbookRequestingState::Requested,
    );
    let pubkey = "pubkey";

    let mut trie_roots = HashMap::new();
    trie_roots.insert("C1:C2".to_owned(), [1; 8]);
    trie_roots.insert("C2:C3".to_owned(), [1; 8]);

    let message = PubkeyKeepAlive {
        trie_roots,
        timestamp: now_sec(),
    };

    let request = orderbook.process_keep_alive(pubkey, message, false).unwrap();
    match request {
        OrdermatchRequest::SyncPubkeyOrderbookState {
            trie_roots: pairs_trie_roots,
            ..
        } => {
            assert!(pairs_trie_roots.contains_key("C1:C2"));
            assert!(!pairs_trie_roots.contains_key("C2:C3"));
        },
        _ => panic!("Invalid request {:?}", request),
    }
}

#[test]
fn test_orderbook_pubkey_sync_request_relay() {
    let mut orderbook = Orderbook::default();
    orderbook.topics_subscribed_to.insert(
        orderbook_topic_from_base_rel("C1", "C2"),
        OrderbookRequestingState::Requested,
    );
    let pubkey = "pubkey";

    let mut trie_roots = HashMap::new();
    trie_roots.insert("C1:C2".to_owned(), [1; 8]);
    trie_roots.insert("C2:C3".to_owned(), [1; 8]);

    let message = PubkeyKeepAlive {
        trie_roots,
        timestamp: now_sec(),
    };

    let request = orderbook.process_keep_alive(pubkey, message, true).unwrap();
    match request {
        OrdermatchRequest::SyncPubkeyOrderbookState {
            trie_roots: pairs_trie_roots,
            ..
        } => {
            assert!(pairs_trie_roots.contains_key("C1:C2"));
            assert!(pairs_trie_roots.contains_key("C2:C3"));
        },
        _ => panic!("Invalid request {:?}", request),
    }
}

#[test]
fn test_trie_diff_avoid_cycle_on_insertion() {
    let mut history = TrieDiffHistory::<String, String> { inner: TimedMap::new() };
    history.insert_new_diff([1; 8], TrieDiff {
        delta: vec![],
        next_root: [2; 8],
    });
    history.insert_new_diff([2; 8], TrieDiff {
        delta: vec![],
        next_root: [3; 8],
    });
    history.insert_new_diff([3; 8], TrieDiff {
        delta: vec![],
        next_root: [4; 8],
    });
    history.insert_new_diff([4; 8], TrieDiff {
        delta: vec![],
        next_root: [5; 8],
    });
    history.insert_new_diff([5; 8], TrieDiff {
        delta: vec![],
        next_root: [2; 8],
    });

    let expected = TrieDiff {
        delta: vec![],
        next_root: [2; 8],
    };

    assert_eq!(&expected, history.inner.get(&[1u8; 8]).unwrap());
}

#[test]
fn test_process_sync_pubkey_orderbook_state_points_to_not_uptodate_trie_root() {
    let (ctx, pubkey, secret) = make_ctx_for_tests();
    let orders = make_random_orders(pubkey.clone(), &secret, "RICK".into(), "MORTY".into(), 10);
    let new_order = make_random_orders(pubkey.clone(), &secret, "RICK".into(), "MORTY".into(), 1)
        .pop()
        .expect("Expected one order");

    for order in orders.iter() {
        insert_or_update_order(&ctx, order.clone());
    }

    let alb_pair = alb_ordered_pair("RICK", "MORTY");

    // update trie root by adding a new order and do not update history
    let (old_root, _new_root) = {
        let ordermatch_ctx = OrdermatchContext::from_ctx(&ctx).unwrap();
        let mut orderbook = ordermatch_ctx.orderbook.lock();

        log!("{:?}, found {:?}", pubkey, orderbook.pubkeys_state.keys());
        let old_root = *orderbook
            .pubkeys_state
            .get_mut(&pubkey)
            .expect("!pubkeys_state")
            .trie_roots
            .get(&alb_pair)
            .expect("MORTY:RICK must be in trie_roots");

        let order_bytes = new_order.trie_state_bytes();
        let mut new_root = old_root;
        let mut trie = get_trie_mut(&mut orderbook.memory_db, &mut new_root).expect("!get_trie_mut");
        trie.insert(new_order.uuid.as_bytes(), &order_bytes)
            .expect("Error on order insertion");
        drop(trie);

        // update root in orderbook trie_roots
        orderbook
            .pubkeys_state
            .get_mut(&pubkey)
            .expect("!pubkeys_state")
            .trie_roots
            .insert(alb_pair.clone(), new_root);

        orderbook.order_set.insert(new_order.uuid, new_order.clone());
        (old_root, new_root)
    };

    let mut roots = HashMap::new();
    roots.insert(alb_pair.clone(), old_root);

    let SyncPubkeyOrderbookStateRes {
        mut pair_orders_diff, ..
    } = process_sync_pubkey_orderbook_state(ctx, pubkey, roots)
        .expect("!process_sync_pubkey_orderbook_state")
        .expect("Expected MORTY:RICK delta, returned None");

    let delta = pair_orders_diff.remove(&alb_pair).expect("Expected MORTY:RICK delta");
    let mut full_trie = match delta {
        DeltaOrFullTrie::Delta(_) => panic!("Expected FullTrie, found Delta"),
        DeltaOrFullTrie::FullTrie(full_trie) => full_trie,
    };

    let mut expected: Vec<(Uuid, OrderbookP2PItem)> =
        orders.into_iter().map(|order| (order.uuid, order.into())).collect();
    expected.push((new_order.uuid, new_order.into()));
    full_trie.sort_by(|x, y| x.0.cmp(&y.0));
    expected.sort_by(|x, y| x.0.cmp(&y.0));
    assert_eq!(full_trie, expected);
}

fn check_if_orderbook_contains_only(orderbook: &Orderbook, pubkey: &str, orders: &[OrderbookItem]) {
    let pubkey_state = orderbook.pubkeys_state.get(pubkey).expect("!pubkeys_state");

    // order_set
    let expected_set: HashMap<_, _> = orders.iter().map(|order| (order.uuid, order.clone())).collect();
    assert_eq!(orderbook.order_set, expected_set);

    // ordered
    let mut expected_ordered = HashMap::new();
    for order in orders.iter() {
        let item = OrderedByPriceOrder {
            uuid: order.uuid,
            price: order.price.clone().into(),
        };
        let set = expected_ordered
            .entry((order.base.clone(), order.rel.clone()))
            .or_insert_with(BTreeSet::default);
        set.insert(item);
    }
    assert_eq!(orderbook.ordered, expected_ordered);

    // unordered
    let mut expected_unordered = HashMap::new();
    for order in orders.iter() {
        let set = expected_unordered
            .entry((order.base.clone(), order.rel.clone()))
            .or_insert_with(HashSet::default);
        set.insert(order.uuid);
    }
    assert_eq!(orderbook.unordered, expected_unordered);

    // history
    let actual_keys: HashSet<_> = pubkey_state
        .order_pairs_trie_state_history
        .keys()
        .iter()
        .cloned()
        .collect();
    let expected_keys: HashSet<_> = orders
        .iter()
        .map(|order| alb_ordered_pair(&order.base, &order.rel))
        .collect();
    assert_eq!(actual_keys, expected_keys);

    // orders_uuids
    let expected_uuids: HashSet<_> = orders
        .iter()
        .map(|order| (order.uuid, alb_ordered_pair(&order.base, &order.rel)))
        .collect();
    assert_eq!(pubkey_state.orders_uuids, expected_uuids);

    // trie_roots
    let actual_trie_orders: HashMap<_, _> = pubkey_state
        .trie_roots
        .iter()
        .map(|(alb_pair, trie_root)| {
            let trie = TrieDB::<Layout>::new(&orderbook.memory_db, trie_root).expect("!TrieDB::new");
            let mut trie: Vec<(Uuid, OrderbookItem)> = trie
                .iter()
                .expect("!TrieDB::iter")
                .map(|key_value| {
                    let (key, _) = key_value.expect("Iterator returned an error");
                    let key = TryFromBytes::try_from_bytes(key).expect("!try_from_bytes() key");
                    let value = orderbook.order_set.get(&key).cloned().unwrap();
                    (key, value)
                })
                .collect();
            trie.sort_by(|(uuid_x, _), (uuid_y, _)| uuid_x.cmp(uuid_y));
            (alb_pair.clone(), trie)
        })
        .collect();
    let mut expected_trie_orders = HashMap::new();
    for order in orders.iter() {
        let trie = expected_trie_orders
            .entry(alb_ordered_pair(&order.base, &order.rel))
            .or_insert_with(Vec::default);
        trie.push((order.uuid, order.clone()));
    }
    for (_alb_pair, trie) in expected_trie_orders.iter_mut() {
        trie.sort_by(|(uuid_x, _), (uuid_y, _)| uuid_x.cmp(uuid_y));
    }
    assert_eq!(actual_trie_orders, expected_trie_orders);
}

#[test]
fn test_remove_and_purge_pubkey_pair_orders() {
    let (ctx, pubkey, secret) = make_ctx_for_tests();
    let rick_morty_orders = make_random_orders(pubkey.clone(), &secret, "RICK".into(), "MORTY".into(), 10);
    let rick_kmd_orders = make_random_orders(pubkey.clone(), &secret, "RICK".into(), "KMD".into(), 10);

    for order in rick_morty_orders.iter().chain(rick_kmd_orders.iter()) {
        insert_or_update_order(&ctx, order.clone());
    }

    let rick_morty_pair = alb_ordered_pair("RICK", "MORTY");

    let ordermatch_ctx = OrdermatchContext::from_ctx(&ctx).unwrap();
    let mut orderbook = ordermatch_ctx.orderbook.lock();

    remove_pubkey_pair_orders(&mut orderbook, &pubkey, &rick_morty_pair);
    check_if_orderbook_contains_only(&orderbook, &pubkey, &rick_kmd_orders);
}

#[test]
fn test_orderbook_sync_trie_diff_time_cache() {
    let (ctx_bob, pubkey_bob, secret_bob) = make_ctx_for_tests();
    let rick_morty_orders = make_random_orders(pubkey_bob.clone(), &secret_bob, "RICK".into(), "MORTY".into(), 15);

    let rick_morty_pair = alb_ordered_pair("RICK", "MORTY");

    for order in &rick_morty_orders[..5] {
        insert_or_update_order(&ctx_bob, order.clone());
    }

    std::thread::sleep(Duration::from_secs(3));

    for order in &rick_morty_orders[5..10] {
        insert_or_update_order(&ctx_bob, order.clone());
    }

    let ordermatch_ctx_bob = OrdermatchContext::from_ctx(&ctx_bob).unwrap();
    let orderbook_bob = ordermatch_ctx_bob.orderbook.lock();
    let bob_state = orderbook_bob.pubkeys_state.get(&pubkey_bob).unwrap();
    let rick_morty_history_bob = bob_state.order_pairs_trie_state_history.get(&rick_morty_pair).unwrap();
    assert_eq!(rick_morty_history_bob.len(), 5);

    // alice has an outdated state, for which bob doesn't have history anymore as it's expired
    let (ctx_alice, ..) = make_ctx_for_tests();

    for order in &rick_morty_orders[..3] {
        insert_or_update_order(&ctx_alice, order.clone());
    }

    let ordermatch_ctx_alice = OrdermatchContext::from_ctx(&ctx_alice).unwrap();
    let mut orderbook_alice = ordermatch_ctx_alice.orderbook.lock();
    let bob_state_on_alice_side = orderbook_alice.pubkeys_state.get(&pubkey_bob).unwrap();

    let alice_root = bob_state_on_alice_side.trie_roots.get(&rick_morty_pair).unwrap();
    let bob_root = bob_state.trie_roots.get(&rick_morty_pair).unwrap();

    let bob_history_on_sync = DeltaOrFullTrie::from_history(
        rick_morty_history_bob,
        *alice_root,
        *bob_root,
        &orderbook_bob.memory_db,
        |uuid: &Uuid| orderbook_bob.order_set.get(uuid).cloned(),
    )
    .unwrap();

    let full_trie = match bob_history_on_sync {
        DeltaOrFullTrie::FullTrie(trie) => trie,
        _ => panic!("Expected DeltaOrFullTrie::FullTrie"),
    };

    let params = ProcessTrieParams {
        pubkey: &pubkey_bob,
        alb_pair: &rick_morty_pair,
        protocol_infos: &HashMap::new(),
        conf_infos: &HashMap::new(),
    };
    let new_alice_root = process_pubkey_full_trie(
        &mut orderbook_alice,
        full_trie
            .into_iter()
            .map(|(uuid, order)| (uuid, order.into()))
            .collect(),
        params,
    );

    assert_eq!(new_alice_root, *bob_root);

    drop(orderbook_bob);
    drop(orderbook_alice);

    for order in &rick_morty_orders[10..] {
        insert_or_update_order(&ctx_bob, order.clone());
    }

    let mut orderbook_bob = ordermatch_ctx_bob.orderbook.lock();

    orderbook_bob.remove_order_trie_update(rick_morty_orders[12].uuid);

    let bob_state = orderbook_bob.pubkeys_state.get(&pubkey_bob).unwrap();
    let rick_morty_history_bob = bob_state.order_pairs_trie_state_history.get(&rick_morty_pair).unwrap();

    let mut orderbook_alice = ordermatch_ctx_alice.orderbook.lock();
    let bob_state_on_alice_side = orderbook_alice.pubkeys_state.get(&pubkey_bob).unwrap();

    let alice_root = bob_state_on_alice_side.trie_roots.get(&rick_morty_pair).unwrap();
    let bob_root = bob_state.trie_roots.get(&rick_morty_pair).unwrap();

    let bob_history_on_sync = DeltaOrFullTrie::from_history(
        rick_morty_history_bob,
        *alice_root,
        *bob_root,
        &orderbook_bob.memory_db,
        |uuid: &Uuid| orderbook_bob.order_set.get(uuid).cloned(),
    )
    .unwrap();

    // Check that alice gets orders from history this time
    let trie_delta = match bob_history_on_sync {
        DeltaOrFullTrie::Delta(delta) => delta,
        _ => panic!("Expected DeltaOrFullTrie::Delta"),
    };

    let params = ProcessTrieParams {
        pubkey: &pubkey_bob,
        alb_pair: &rick_morty_pair,
        protocol_infos: &HashMap::new(),
        conf_infos: &HashMap::new(),
    };
    let new_alice_root = process_trie_delta(
        &mut orderbook_alice,
        trie_delta
            .into_iter()
            .map(|(uuid, order)| (uuid, order.map(From::from)))
            .collect(),
        params,
    );
    assert_eq!(new_alice_root, *bob_root);
}

#[test]
fn test_orderbook_order_pairs_trie_state_history_updates_expiration_on_insert() {
    let (ctx_bob, pubkey_bob, secret_bob) = make_ctx_for_tests();
    let rick_morty_orders = make_random_orders(pubkey_bob.clone(), &secret_bob, "RICK".into(), "MORTY".into(), 15);

    let rick_morty_pair = alb_ordered_pair("RICK", "MORTY");

    for order in &rick_morty_orders[..5] {
        insert_or_update_order(&ctx_bob, order.clone());
    }

    // After 3 seconds RICK:MORTY pair trie state history will time out and will be empty
    std::thread::sleep(Duration::from_secs(3));

    // Insert some more orders to remove expired timecache RICK:MORTY key
    for order in &rick_morty_orders[5..10] {
        insert_or_update_order(&ctx_bob, order.clone());
    }

    let ordermatch_ctx_bob = OrdermatchContext::from_ctx(&ctx_bob).unwrap();
    let orderbook_bob = ordermatch_ctx_bob.orderbook.lock();
    let bob_state = orderbook_bob.pubkeys_state.get(&pubkey_bob).unwrap();

    // Only the last inserted 5 orders are found
    assert_eq!(
        bob_state
            .order_pairs_trie_state_history
            .get(&rick_morty_pair)
            .unwrap()
            .len(),
        5
    );

    drop(orderbook_bob);

    std::thread::sleep(Duration::from_secs(2));

    // On inserting 5 more orders expiration for RICK:MORTY pair trie state history will be reset
    for order in &rick_morty_orders[10..] {
        insert_or_update_order(&ctx_bob, order.clone());
    }

    let ordermatch_ctx_bob = OrdermatchContext::from_ctx(&ctx_bob).unwrap();
    let orderbook_bob = ordermatch_ctx_bob.orderbook.lock();
    let bob_state = orderbook_bob.pubkeys_state.get(&pubkey_bob).unwrap();

    assert_eq!(
        bob_state
            .order_pairs_trie_state_history
            .get(&rick_morty_pair)
            .unwrap()
            .len(),
        10
    );

    drop(orderbook_bob);

    std::thread::sleep(Duration::from_secs(1));

    let ordermatch_ctx_bob = OrdermatchContext::from_ctx(&ctx_bob).unwrap();
    let orderbook_bob = ordermatch_ctx_bob.orderbook.lock();
    let bob_state = orderbook_bob.pubkeys_state.get(&pubkey_bob).unwrap();

    // After 3 seconds from inserting orders number 6-10 these orders have not expired due to updated expiration on inserting orders 11-15
    assert_eq!(
        bob_state
            .order_pairs_trie_state_history
            .get(&rick_morty_pair)
            .unwrap()
            .len(),
        10
    );
}

#[test]
fn test_trie_state_bytes() {
    let pubkey = "037310a8fb9fd8f198a1a21db830252ad681fccda580ed4101f3f6bfb98b34fab5";
    let base = "RICK";
    let rel = "MORTY";
    let price = BigRational::from_integer(1.into());
    let max_volume = BigRational::from_integer(u64::MAX.into());
    let min_volume = BigRational::from_integer(1.into());
    let uuid = new_uuid();
    let created_at = now_sec();

    #[derive(Serialize)]
    struct OrderbookItemV1 {
        pubkey: String,
        base: String,
        rel: String,
        price: BigRational,
        max_volume: BigRational,
        min_volume: BigRational,
        uuid: Uuid,
        created_at: u64,
    }

    let old = OrderbookItemV1 {
        pubkey: pubkey.to_owned(),
        base: base.to_owned(),
        rel: rel.to_owned(),
        price: price.clone(),
        max_volume: max_volume.clone(),
        min_volume: min_volume.clone(),
        uuid,
        created_at,
    };

    let old_bytes = rmp_serde::to_vec(&old).unwrap();

    let new = OrderbookItem {
        pubkey: pubkey.to_owned(),
        base: base.to_owned(),
        rel: rel.to_owned(),
        price,
        max_volume,
        min_volume,
        uuid,
        created_at,
        base_protocol_info: vec![1, 2, 3],
        rel_protocol_info: vec![4, 5, 6],
        conf_settings: Some(OrderConfirmationsSettings {
            base_confs: 6,
            base_nota: false,
            rel_confs: 3,
            rel_nota: true,
        }),
    };

    let new_bytes = new.trie_state_bytes();

    assert_eq!(old_bytes, new_bytes);
}

#[test]
fn check_get_orderbook_p2p_res_serde() {
    #[derive(Clone, Debug, Deserialize, PartialEq, Serialize)]
    struct OrderbookItemV1 {
        pubkey: String,
        base: String,
        rel: String,
        price: BigRational,
        max_volume: BigRational,
        min_volume: BigRational,
        uuid: Uuid,
        created_at: u64,
    }

    type PubkeyOrdersV1 = Vec<(Uuid, OrderbookItemV1)>;

    impl From<OrderbookItem> for OrderbookItemV1 {
        fn from(o: OrderbookItem) -> Self {
            OrderbookItemV1 {
                pubkey: o.pubkey,
                base: o.base,
                rel: o.rel,
                price: o.price,
                max_volume: o.max_volume,
                min_volume: o.min_volume,
                uuid: o.uuid,
                created_at: o.created_at,
            }
        }
    }

    #[derive(Debug, Deserialize, PartialEq, Serialize)]
    struct GetOrderbookPubkeyItemV1 {
        /// Timestamp of the latest keep alive message received.
        last_keep_alive: u64,
        /// last signed OrdermatchMessage payload
        last_signed_pubkey_payload: Vec<u8>,
        /// Requested orders.
        orders: PubkeyOrdersV1,
    }

    #[derive(Debug, Deserialize, PartialEq, Serialize)]
    struct GetOrderbookResV1 {
        /// Asks and bids grouped by pubkey.
        pubkey_orders: HashMap<String, GetOrderbookPubkeyItemV1>,
    }

    let orders = make_random_orders("".into(), &[1; 32], "RICK".into(), "MORTY".into(), 10);
    let item = GetOrderbookPubkeyItemV1 {
        last_keep_alive: 100,
        last_signed_pubkey_payload: vec![1, 2, 3],
        orders: orders
            .clone()
            .into_iter()
            .map(|order| (order.uuid, order.into()))
            .collect(),
    };

    let v1 = GetOrderbookResV1 {
        pubkey_orders: HashMap::from_iter(std::iter::once(("pubkey".into(), item))),
    };

    let v1_serialized = rmp_serde::to_vec_named(&v1).unwrap();

    let mut new: GetOrderbookRes = rmp_serde::from_slice(&v1_serialized).unwrap();
    new.protocol_infos.insert(new_uuid(), BaseRelProtocolInfo {
        base: vec![1],
        rel: vec![2],
    });
    new.conf_infos.insert(new_uuid(), OrderConfirmationsSettings {
        base_confs: 6,
        base_nota: false,
        rel_confs: 3,
        rel_nota: true,
    });

    let new_serialized = rmp_serde::to_vec_named(&new).unwrap();

    let v1_from_new: GetOrderbookResV1 = rmp_serde::from_slice(&new_serialized).unwrap();
    assert_eq!(v1, v1_from_new);

    #[derive(Debug, Deserialize, PartialEq, Serialize)]
    struct GetOrderbookResV2 {
        /// Asks and bids grouped by pubkey.
        pubkey_orders: HashMap<String, GetOrderbookPubkeyItem>,
        #[serde(default)]
        protocol_infos: HashMap<Uuid, BaseRelProtocolInfo>,
    }

    let item = GetOrderbookPubkeyItem {
        last_keep_alive: 100,
        last_signed_pubkey_payload: vec![1, 2, 3],
        orders: orders.into_iter().map(|order| (order.uuid, order.into())).collect(),
    };

    let v2 = GetOrderbookResV2 {
        pubkey_orders: HashMap::from_iter(std::iter::once(("pubkey".into(), item))),
        protocol_infos: HashMap::from_iter(std::iter::once((new_uuid(), BaseRelProtocolInfo {
            base: vec![1],
            rel: vec![2],
        }))),
    };

    let v2_serialized = rmp_serde::to_vec_named(&v2).unwrap();

    let mut new: GetOrderbookRes = rmp_serde::from_slice(&v2_serialized).unwrap();
    new.conf_infos.insert(new_uuid(), OrderConfirmationsSettings {
        base_confs: 6,
        base_nota: false,
        rel_confs: 3,
        rel_nota: true,
    });

    let new_serialized = rmp_serde::to_vec_named(&new).unwrap();

    let v2_from_new: GetOrderbookResV2 = rmp_serde::from_slice(&new_serialized).unwrap();
    assert_eq!(v2, v2_from_new);
}

#[test]
fn check_sync_pubkey_state_p2p_res_serde() {
    #[derive(Clone, Debug, Deserialize, PartialEq, Serialize)]
    struct OrderbookItemV1 {
        pubkey: String,
        base: String,
        rel: String,
        price: BigRational,
        max_volume: BigRational,
        min_volume: BigRational,
        uuid: Uuid,
        created_at: u64,
    }

    impl From<OrderbookItem> for OrderbookItemV1 {
        fn from(o: OrderbookItem) -> Self {
            OrderbookItemV1 {
                pubkey: o.pubkey,
                base: o.base,
                rel: o.rel,
                price: o.price,
                max_volume: o.max_volume,
                min_volume: o.min_volume,
                uuid: o.uuid,
                created_at: o.created_at,
            }
        }
    }

    #[derive(Debug, Deserialize, Serialize)]
    struct SyncPubkeyOrderbookStateResV1 {
        /// last signed OrdermatchMessage payload from pubkey
        last_signed_pubkey_payload: Vec<u8>,
        pair_orders_diff: HashMap<AlbOrderedOrderbookPair, DeltaOrFullTrie<Uuid, OrderbookItemV1>>,
    }

    let orders = make_random_orders("".into(), &[1; 32], "RICK".into(), "MORTY".into(), 10);

    let v1 = SyncPubkeyOrderbookStateResV1 {
        last_signed_pubkey_payload: vec![1, 2, 3, 4],
        pair_orders_diff: HashMap::from_iter(iter::once((
            alb_ordered_pair("RICK", "MORTY"),
            DeltaOrFullTrie::FullTrie(
                orders
                    .clone()
                    .into_iter()
                    .map(|order| (order.uuid, order.into()))
                    .collect(),
            ),
        ))),
    };

    let v1_serialized = rmp_serde::to_vec_named(&v1).unwrap();

    let mut new: SyncPubkeyOrderbookStateRes = rmp_serde::from_slice(&v1_serialized).unwrap();
    new.protocol_infos.insert(new_uuid(), BaseRelProtocolInfo {
        base: vec![1],
        rel: vec![2],
    });
    new.conf_infos.insert(new_uuid(), OrderConfirmationsSettings {
        base_confs: 6,
        base_nota: false,
        rel_confs: 3,
        rel_nota: true,
    });

    let new_serialized = rmp_serde::to_vec_named(&new).unwrap();

    let _v1_from_new: SyncPubkeyOrderbookStateResV1 = rmp_serde::from_slice(&new_serialized).unwrap();

    #[derive(Debug, Deserialize, Serialize)]
    struct SyncPubkeyOrderbookStateResV2 {
        /// last signed OrdermatchMessage payload from pubkey
        last_signed_pubkey_payload: Vec<u8>,
        pair_orders_diff: HashMap<AlbOrderedOrderbookPair, DeltaOrFullTrie<Uuid, OrderbookP2PItem>>,
        #[serde(default)]
        protocol_infos: HashMap<Uuid, BaseRelProtocolInfo>,
    }

    let v2 = SyncPubkeyOrderbookStateResV2 {
        last_signed_pubkey_payload: vec![1, 2, 3, 4],
        pair_orders_diff: HashMap::from_iter(iter::once((
            alb_ordered_pair("RICK", "MORTY"),
            DeltaOrFullTrie::FullTrie(orders.into_iter().map(|order| (order.uuid, order.into())).collect()),
        ))),
        protocol_infos: HashMap::from_iter(std::iter::once((new_uuid(), BaseRelProtocolInfo {
            base: vec![1],
            rel: vec![2],
        }))),
    };

    let v2_serialized = rmp_serde::to_vec_named(&v2).unwrap();

    let mut new: SyncPubkeyOrderbookStateRes = rmp_serde::from_slice(&v2_serialized).unwrap();
    new.conf_infos.insert(new_uuid(), OrderConfirmationsSettings {
        base_confs: 6,
        base_nota: false,
        rel_confs: 3,
        rel_nota: true,
    });

    let new_serialized = rmp_serde::to_vec_named(&new).unwrap();

    let _v2_from_new: SyncPubkeyOrderbookStateResV2 = rmp_serde::from_slice(&new_serialized).unwrap();
}

#[test]
fn check_order_serde() {
    let order_json = include_str!("for_tests/check_order_serde_payload.json");
    let _order: Order = json::from_str(order_json).unwrap();
}

#[test]
fn test_maker_order_balance_loops() {
    let ctx = mm_ctx_with_iguana(None);

    let ordermatch_ctx = OrdermatchContext::from_ctx(&ctx).unwrap();
    let mut maker_orders_ctx = ordermatch_ctx.maker_orders_ctx.lock();

    let rick_ticker = "RICK";
    let morty_ticker = "MORTY";

    let rick_order = MakerOrder {
        uuid: Uuid::from_bytes([0, 0, 0, 0, 0, 0, 0, 0, 0, 0, 0, 0, 0, 0, 0, 0]),
        base: rick_ticker.into(),
        rel: morty_ticker.into(),
        created_at: now_ms(),
        updated_at: Some(now_ms()),
        matches: HashMap::new(),
        max_base_vol: 0.into(),
        min_base_vol: 0.into(),
        price: 0.into(),
        started_swaps: vec![],
        conf_settings: None,
        changes_history: None,
        save_in_history: false,
        base_orderbook_ticker: None,
        rel_orderbook_ticker: None,
        p2p_privkey: None,
<<<<<<< HEAD
        is_active: true,
=======
        swap_version: SwapVersion::default(),
>>>>>>> 51454d12
    };

    let morty_order = MakerOrder {
        uuid: Uuid::from_bytes([0, 0, 0, 0, 0, 0, 0, 0, 0, 0, 0, 0, 0, 0, 0, 1]),
        base: morty_ticker.into(),
        rel: rick_ticker.into(),
        created_at: now_ms(),
        updated_at: Some(now_ms()),
        matches: HashMap::new(),
        max_base_vol: 0.into(),
        min_base_vol: 0.into(),
        price: 0.into(),
        started_swaps: vec![],
        conf_settings: None,
        changes_history: None,
        save_in_history: false,
        base_orderbook_ticker: None,
        rel_orderbook_ticker: None,
        p2p_privkey: None,
<<<<<<< HEAD
        is_active: true,
=======
        swap_version: SwapVersion::default(),
>>>>>>> 51454d12
    };

    assert!(!maker_orders_ctx.balance_loop_exists(rick_ticker));
    assert!(!maker_orders_ctx.balance_loop_exists(morty_ticker));
    assert_eq!(maker_orders_ctx.count_by_tickers.get(rick_ticker), None);
    assert_eq!(maker_orders_ctx.count_by_tickers.get(morty_ticker), None);

    maker_orders_ctx.add_order(ctx.weak(), rick_order.clone(), None);
    assert!(maker_orders_ctx.balance_loop_exists(rick_ticker));
    assert_eq!(*maker_orders_ctx.count_by_tickers.get(rick_ticker).unwrap(), 1);

    maker_orders_ctx.add_order(ctx.weak(), morty_order.clone(), None);
    assert!(maker_orders_ctx.balance_loop_exists(morty_ticker));
    assert_eq!(*maker_orders_ctx.count_by_tickers.get(morty_ticker).unwrap(), 1);

    let rick_order_2 = MakerOrder {
        uuid: Uuid::from_bytes([0, 0, 0, 0, 0, 0, 0, 0, 0, 0, 0, 0, 0, 0, 0, 2]),
        base: rick_ticker.into(),
        rel: "MORTY2".into(),
        created_at: now_ms(),
        updated_at: Some(now_ms()),
        matches: HashMap::new(),
        max_base_vol: 0.into(),
        min_base_vol: 0.into(),
        price: 0.into(),
        started_swaps: vec![],
        conf_settings: None,
        changes_history: None,
        save_in_history: false,
        base_orderbook_ticker: None,
        rel_orderbook_ticker: None,
        p2p_privkey: None,
<<<<<<< HEAD
        is_active: true,
=======
        swap_version: SwapVersion::default(),
>>>>>>> 51454d12
    };

    maker_orders_ctx.add_order(ctx.weak(), rick_order_2.clone(), None);
    assert_eq!(*maker_orders_ctx.count_by_tickers.get(rick_ticker).unwrap(), 2);

    maker_orders_ctx.remove_order(&rick_order_2.uuid);
    assert!(maker_orders_ctx.balance_loop_exists(rick_ticker));
    assert_eq!(*maker_orders_ctx.count_by_tickers.get(rick_ticker).unwrap(), 1);

    maker_orders_ctx.remove_order(&rick_order.uuid);
    assert!(!maker_orders_ctx.balance_loop_exists(rick_ticker));
    assert_eq!(*maker_orders_ctx.count_by_tickers.get(rick_ticker).unwrap(), 0);

    maker_orders_ctx.remove_order(&morty_order.uuid);
    assert!(!maker_orders_ctx.balance_loop_exists(morty_ticker));
    assert_eq!(*maker_orders_ctx.count_by_tickers.get(morty_ticker).unwrap(), 0);
}

#[test]
fn test_match_maker_order_and_taker_request_fails_with_not_active() {
    let maker = MakerOrder {
        base: "BASE".into(),
        rel: "REL".into(),
        created_at: now_ms(),
        updated_at: Some(now_ms()),
        max_base_vol: 10.into(),
        min_base_vol: 0.into(),
        price: 1.into(),
        matches: HashMap::new(),
        started_swaps: Vec::new(),
        uuid: new_uuid(),
        conf_settings: None,
        changes_history: None,
        save_in_history: false,
        base_orderbook_ticker: None,
        rel_orderbook_ticker: None,
        p2p_privkey: None,
        is_active: false, // maker order not active
    };

    let request = TakerRequest {
        base: "BASE".into(),
        rel: "REL".into(),
        uuid: new_uuid(),
        dest_pub_key: H256Json::default(),
        sender_pubkey: H256Json::default(),
        base_amount: 10.into(),
        rel_amount: 20.into(),
        action: TakerAction::Buy,
        match_by: MatchBy::Any,
        conf_settings: None,
        base_protocol_info: None,
        rel_protocol_info: None,
    };

    let actual = maker.match_with_request(&request);
    let expected = OrderMatchResult::NotMatched;
    assert_eq!(expected, actual);
}<|MERGE_RESOLUTION|>--- conflicted
+++ resolved
@@ -39,11 +39,8 @@
         base_orderbook_ticker: None,
         rel_orderbook_ticker: None,
         p2p_privkey: None,
-<<<<<<< HEAD
         is_active: true,
-=======
-        swap_version: SwapVersion::default(),
->>>>>>> 51454d12
+        swap_version: SwapVersion::default(),
     };
 
     let request = TakerRequest {
@@ -83,11 +80,8 @@
         base_orderbook_ticker: None,
         rel_orderbook_ticker: None,
         p2p_privkey: None,
-<<<<<<< HEAD
         is_active: true,
-=======
-        swap_version: SwapVersion::default(),
->>>>>>> 51454d12
+        swap_version: SwapVersion::default(),
     };
 
     let request = TakerRequest {
@@ -127,11 +121,8 @@
         base_orderbook_ticker: None,
         rel_orderbook_ticker: None,
         p2p_privkey: None,
-<<<<<<< HEAD
         is_active: true,
-=======
-        swap_version: SwapVersion::default(),
->>>>>>> 51454d12
+        swap_version: SwapVersion::default(),
     };
 
     let request = TakerRequest {
@@ -171,11 +162,8 @@
         base_orderbook_ticker: None,
         rel_orderbook_ticker: None,
         p2p_privkey: None,
-<<<<<<< HEAD
         is_active: true,
-=======
-        swap_version: SwapVersion::default(),
->>>>>>> 51454d12
+        swap_version: SwapVersion::default(),
     };
 
     let request = TakerRequest {
@@ -215,11 +203,8 @@
         base_orderbook_ticker: None,
         rel_orderbook_ticker: None,
         p2p_privkey: None,
-<<<<<<< HEAD
         is_active: true,
-=======
-        swap_version: SwapVersion::default(),
->>>>>>> 51454d12
+        swap_version: SwapVersion::default(),
     };
 
     let request = TakerRequest {
@@ -259,11 +244,8 @@
         base_orderbook_ticker: None,
         rel_orderbook_ticker: None,
         p2p_privkey: None,
-<<<<<<< HEAD
         is_active: true,
-=======
-        swap_version: SwapVersion::default(),
->>>>>>> 51454d12
+        swap_version: SwapVersion::default(),
     };
 
     let request = TakerRequest {
@@ -305,11 +287,8 @@
         base_orderbook_ticker: None,
         rel_orderbook_ticker: None,
         p2p_privkey: None,
-<<<<<<< HEAD
         is_active: true,
-=======
-        swap_version: SwapVersion::default(),
->>>>>>> 51454d12
+        swap_version: SwapVersion::default(),
     };
     let request = TakerRequest {
         base: "KMD".to_owned(),
@@ -351,11 +330,8 @@
         base_orderbook_ticker: None,
         rel_orderbook_ticker: None,
         p2p_privkey: None,
-<<<<<<< HEAD
         is_active: true,
-=======
-        swap_version: SwapVersion::default(),
->>>>>>> 51454d12
+        swap_version: SwapVersion::default(),
     };
     let request = TakerRequest {
         base: "REL".to_owned(),
@@ -428,11 +404,8 @@
         base_orderbook_ticker: None,
         rel_orderbook_ticker: None,
         p2p_privkey: None,
-<<<<<<< HEAD
         is_active: true,
-=======
-        swap_version: SwapVersion::default(),
->>>>>>> 51454d12
+        swap_version: SwapVersion::default(),
     };
     maker.matches.insert(new_uuid(), MakerMatch {
         request: TakerRequest {
@@ -1052,11 +1025,8 @@
             base_orderbook_ticker: None,
             rel_orderbook_ticker: None,
             p2p_privkey: None,
-<<<<<<< HEAD
             is_active: true,
-=======
             swap_version: SwapVersion::default(),
->>>>>>> 51454d12
         },
         None,
     );
@@ -1079,11 +1049,8 @@
             base_orderbook_ticker: None,
             rel_orderbook_ticker: None,
             p2p_privkey: None,
-<<<<<<< HEAD
             is_active: true,
-=======
             swap_version: SwapVersion::default(),
->>>>>>> 51454d12
         },
         None,
     );
@@ -1106,11 +1073,8 @@
             base_orderbook_ticker: None,
             rel_orderbook_ticker: None,
             p2p_privkey: None,
-<<<<<<< HEAD
             is_active: true,
-=======
             swap_version: SwapVersion::default(),
->>>>>>> 51454d12
         },
         None,
     );
@@ -1302,11 +1266,8 @@
         base_orderbook_ticker: None,
         rel_orderbook_ticker: None,
         p2p_privkey: None,
-<<<<<<< HEAD
         is_active: true,
-=======
-        swap_version: SwapVersion::default(),
->>>>>>> 51454d12
+        swap_version: SwapVersion::default(),
     };
     let mut update_msg = MakerOrderUpdated::new(maker_order.uuid);
     update_msg.with_new_price(BigRational::from_integer(2.into()));
@@ -3316,11 +3277,8 @@
         base_orderbook_ticker: None,
         rel_orderbook_ticker: None,
         p2p_privkey: None,
-<<<<<<< HEAD
         is_active: true,
-=======
-        swap_version: SwapVersion::default(),
->>>>>>> 51454d12
+        swap_version: SwapVersion::default(),
     };
 
     let morty_order = MakerOrder {
@@ -3340,11 +3298,8 @@
         base_orderbook_ticker: None,
         rel_orderbook_ticker: None,
         p2p_privkey: None,
-<<<<<<< HEAD
         is_active: true,
-=======
-        swap_version: SwapVersion::default(),
->>>>>>> 51454d12
+        swap_version: SwapVersion::default(),
     };
 
     assert!(!maker_orders_ctx.balance_loop_exists(rick_ticker));
@@ -3377,11 +3332,8 @@
         base_orderbook_ticker: None,
         rel_orderbook_ticker: None,
         p2p_privkey: None,
-<<<<<<< HEAD
         is_active: true,
-=======
-        swap_version: SwapVersion::default(),
->>>>>>> 51454d12
+        swap_version: SwapVersion::default(),
     };
 
     maker_orders_ctx.add_order(ctx.weak(), rick_order_2.clone(), None);
@@ -3420,6 +3372,7 @@
         rel_orderbook_ticker: None,
         p2p_privkey: None,
         is_active: false, // maker order not active
+        swap_version: SwapVersion::default(),
     };
 
     let request = TakerRequest {
@@ -3435,6 +3388,7 @@
         conf_settings: None,
         base_protocol_info: None,
         rel_protocol_info: None,
+        swap_version: SwapVersion::default(),
     };
 
     let actual = maker.match_with_request(&request);
