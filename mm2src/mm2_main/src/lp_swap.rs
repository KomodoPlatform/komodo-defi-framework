--- conflicted
+++ resolved
@@ -121,12 +121,8 @@
 pub mod taker_swap_v2;
 mod trade_preimage;
 
-<<<<<<< HEAD
-#[cfg(target_arch = "wasm32")] pub(crate) mod swap_wasm_db;
-=======
 #[cfg(target_arch = "wasm32")]
-mod swap_wasm_db;
->>>>>>> 68bc4ebf
+pub(crate) mod swap_wasm_db;
 
 pub use check_balance::check_my_coin_balance_for_swap;
 pub use check_balance::{check_other_coin_balance_for_swap, CheckBalanceError, CheckBalanceResult};
@@ -149,19 +145,13 @@
     get_unfinished_swaps_uuids, swap_kickstart_handler_for_maker, swap_kickstart_handler_for_taker, ActiveSwapV2Info,
 };
 use swap_v2_pb::*;
-<<<<<<< HEAD
-use swap_v2_rpcs::{get_agg_taker_swap_data_for_rpc, get_maker_swap_data_for_rpc, get_swap_type,
-                   get_taker_swap_data_for_rpc};
-pub use swap_watcher::{process_watcher_msg, watcher_topic, TakerSwapWatcherData, MAKER_PAYMENT_SPEND_FOUND_LOG,
-                       MAKER_PAYMENT_SPEND_SENT_LOG, TAKER_PAYMENT_REFUND_SENT_LOG, TAKER_SWAP_ENTRY_TIMEOUT_SEC,
-                       WATCHER_PREFIX};
-=======
-use swap_v2_rpcs::{get_maker_swap_data_for_rpc, get_swap_type, get_taker_swap_data_for_rpc};
+use swap_v2_rpcs::{
+    get_agg_taker_swap_data_for_rpc, get_maker_swap_data_for_rpc, get_swap_type, get_taker_swap_data_for_rpc,
+};
 pub use swap_watcher::{
     process_watcher_msg, watcher_topic, TakerSwapWatcherData, MAKER_PAYMENT_SPEND_FOUND_LOG,
     MAKER_PAYMENT_SPEND_SENT_LOG, TAKER_PAYMENT_REFUND_SENT_LOG, TAKER_SWAP_ENTRY_TIMEOUT_SEC, WATCHER_PREFIX,
 };
->>>>>>> 68bc4ebf
 use taker_swap::TakerSwapEvent;
 pub use taker_swap::{
     calc_max_taker_vol, check_balance_for_taker_swap, max_taker_vol, max_taker_vol_from_available, run_taker_swap,
