--- conflicted
+++ resolved
@@ -59,17 +59,10 @@
 
 use super::lp_network::P2PRequestResult;
 use crate::lp_network::{broadcast_p2p_msg, Libp2pPeerId, P2PProcessError, P2PProcessResult, P2PRequestError};
-<<<<<<< HEAD
-use crate::lp_swap::maker_swap_v2::{MakerSwapStateMachine, MakerSwapStorage};
-use crate::lp_swap::taker_swap_v2::{TakerSwapStateMachine, TakerSwapStorage};
-use bitcrypto::{dhash160, sha256};
-use coins::{lp_coinfind, lp_coinfind_or_err, CoinFindError, MmCoinEnum, TradeFee, TransactionEnum};
-=======
 use crate::lp_swap::maker_swap_v2::MakerSwapStorage;
 use crate::lp_swap::taker_swap_v2::TakerSwapStorage;
 use bitcrypto::sha256;
-use coins::{lp_coinfind, lp_coinfind_or_err, CoinFindError, DexFee, MmCoin, MmCoinEnum, TradeFee, TransactionEnum};
->>>>>>> 39515a9f
+use coins::{lp_coinfind, lp_coinfind_or_err, CoinFindError, MmCoinEnum, TradeFee, TransactionEnum};
 use common::log::{debug, warn};
 use common::now_sec;
 use common::{bits256, calc_total_pages,
@@ -1766,58 +1759,8 @@
     use common::{block_on, new_uuid};
     use mm2_core::mm_ctx::MmCtxBuilder;
     use mm2_test_helpers::for_tests::{morty_conf, rick_conf, MORTY_ELECTRUM_ADDRS, RICK_ELECTRUM_ADDRS};
-<<<<<<< HEAD
     use mocktopus::mocking::*;
-=======
     use std::convert::TryFrom;
-
-    #[test]
-    fn test_dex_fee_amount() {
-        let min_tx_amount = MmNumber::from("0.0001");
-
-        let base = "BTC";
-        let rel = "ETH";
-        let amount = 1.into();
-        let actual_fee = dex_fee_amount(base, rel, &amount, &min_tx_amount);
-        let expected_fee = DexFee::Standard(amount / 777u64.into());
-        assert_eq!(expected_fee, actual_fee);
-
-        let base = "KMD";
-        let rel = "ETH";
-        let amount = 1.into();
-        let actual_fee = dex_fee_amount(base, rel, &amount, &min_tx_amount);
-        let expected_fee = amount.clone() * (9, 7770).into() * MmNumber::from("0.75");
-        let expected_burn_amount = amount * (9, 7770).into() * MmNumber::from("0.25");
-        assert_eq!(DexFee::with_burn(expected_fee, expected_burn_amount), actual_fee);
-
-        // check the case when KMD taker fee is close to dust
-        let base = "KMD";
-        let rel = "BTC";
-        let amount = (1001 * 777, 90000000).into();
-        let min_tx_amount = "0.00001".into();
-        let actual_fee = dex_fee_amount(base, rel, &amount, &min_tx_amount);
-        assert_eq!(
-            DexFee::WithBurn {
-                fee_amount: "0.00001".into(),
-                burn_amount: "0.00000001".into()
-            },
-            actual_fee
-        );
-
-        let base = "BTC";
-        let rel = "KMD";
-        let amount = 1.into();
-        let actual_fee = dex_fee_amount(base, rel, &amount, &min_tx_amount);
-        let expected_fee = DexFee::Standard(amount * (9, 7770).into());
-        assert_eq!(expected_fee, actual_fee);
-
-        let base = "BTC";
-        let rel = "KMD";
-        let amount: MmNumber = "0.001".parse::<BigDecimal>().unwrap().into();
-        let actual_fee = dex_fee_amount(base, rel, &amount, &min_tx_amount);
-        assert_eq!(DexFee::Standard(min_tx_amount), actual_fee);
-    }
->>>>>>> 39515a9f
 
     #[test]
     fn test_lp_atomic_locktime() {
