--- conflicted
+++ resolved
@@ -342,16 +342,12 @@
 }
 
 #[inline]
-<<<<<<< HEAD
-pub fn taker_payment_spend_deadline(swap_started_at: u64, locktime: u64) -> u64 { swap_started_at + (locktime * 4) / 5 }
-=======
-pub fn wait_for_taker_payment_conf_duration(locktime: u64) -> u64 { (locktime * 4) / 5 }
+pub fn taker_payment_spend_duration(locktime: u64) -> u64 { (locktime * 4) / 5 }
 
 #[inline]
-pub fn wait_for_taker_payment_conf_until(swap_started_at: u64, locktime: u64) -> u64 {
-    swap_started_at + wait_for_taker_payment_conf_duration(locktime)
-}
->>>>>>> c88ac746
+pub fn taker_payment_spend_deadline(swap_started_at: u64, locktime: u64) -> u64 {
+    swap_started_at + taker_payment_spend_duration(locktime)
+}
 
 #[inline]
 pub fn wait_for_maker_payment_conf_duration(locktime: u64) -> u64 { (locktime * 2) / 5 }
