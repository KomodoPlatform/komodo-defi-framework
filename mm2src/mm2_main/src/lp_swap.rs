--- conflicted
+++ resolved
@@ -1625,45 +1625,6 @@
     Ok(try_s!(Response::builder().body(res)))
 }
 
-<<<<<<< HEAD
-/// Algorithm used to hash swap secret.
-#[derive(Clone, Copy, Debug, Deserialize, Serialize, Default)]
-pub enum SecretHashAlgo {
-    /// ripemd160(sha256(secret))
-    #[default]
-    DHASH160 = 1,
-    /// sha256(secret)
-    SHA256 = 2,
-}
-
-#[derive(Debug, Display)]
-pub struct UnsupportedSecretHashAlgo(u8);
-
-impl std::error::Error for UnsupportedSecretHashAlgo {}
-
-impl TryFrom<u8> for SecretHashAlgo {
-    type Error = UnsupportedSecretHashAlgo;
-
-    fn try_from(value: u8) -> Result<Self, Self::Error> {
-        match value {
-            1 => Ok(SecretHashAlgo::DHASH160),
-            2 => Ok(SecretHashAlgo::SHA256),
-            unsupported => Err(UnsupportedSecretHashAlgo(unsupported)),
-        }
-    }
-}
-
-impl SecretHashAlgo {
-    pub fn hash_secret(&self, secret: &[u8]) -> Vec<u8> {
-        match self {
-            SecretHashAlgo::DHASH160 => dhash160(secret).take().into(),
-            SecretHashAlgo::SHA256 => sha256(secret).take().into(),
-        }
-    }
-}
-
-=======
->>>>>>> 490e74a2
 // Todo: Maybe add a secret_hash_algo method to the SwapOps trait instead
 /// Selects secret hash algorithm depending on types of coins being swapped
 #[cfg(not(target_arch = "wasm32"))]
