//! Atomic swap loops and states
//!
//! # A note on the terminology used
//!
//! Alice = Buyer = Liquidity receiver = Taker
//! ("*The process of an atomic swap begins with the person who makes the initial request — this is the liquidity receiver*" - Komodo Whitepaper).
//!
//! Bob = Seller = Liquidity provider = Market maker
//! ("*On the other side of the atomic swap, we have the liquidity provider — we call this person, Bob*" - Komodo Whitepaper).
//!
//! # Algorithm updates
//!
//! At the end of 2018 most UTXO coins have BIP65 (https://github.com/bitcoin/bips/blob/master/bip-0065.mediawiki).
//! The previous swap protocol discussions took place at 2015-2016 when there were just a few
//! projects that implemented CLTV opcode support:
//! https://bitcointalk.org/index.php?topic=1340621.msg13828271#msg13828271
//! https://bitcointalk.org/index.php?topic=1364951
//! So the Tier Nolan approach is a bit outdated, the main purpose was to allow swapping of a coin
//! that doesn't have CLTV at least as Alice side (as APayment is 2of2 multisig).
//! Nowadays the protocol can be simplified to the following (UTXO coins, BTC and forks):
//!
//! 1. AFee: OP_DUP OP_HASH160 FEE_RMD160 OP_EQUALVERIFY OP_CHECKSIG
//!
//! 2. BPayment:
//! OP_IF
//! <now + LOCKTIME*2> OP_CLTV OP_DROP <bob_pub> OP_CHECKSIG
//! OP_ELSE
//! OP_SIZE 32 OP_EQUALVERIFY OP_HASH160 <hash(bob_privN)> OP_EQUALVERIFY <alice_pub> OP_CHECKSIG
//! OP_ENDIF
//!
//! 3. APayment:
//! OP_IF
//! <now + LOCKTIME> OP_CLTV OP_DROP <alice_pub> OP_CHECKSIG
//! OP_ELSE
//! OP_SIZE 32 OP_EQUALVERIFY OP_HASH160 <hash(bob_privN)> OP_EQUALVERIFY <bob_pub> OP_CHECKSIG
//! OP_ENDIF
//!

/******************************************************************************
 * Copyright © 2023 Pampex LTD and TillyHK LTD                                *
 *                                                                            *
 * See the CONTRIBUTOR-LICENSE-AGREEMENT, COPYING, LICENSE-COPYRIGHT-NOTICE   *
 * and DEVELOPER-CERTIFICATE-OF-ORIGIN files in the LEGAL directory in        *
 * the top-level directory of this distribution for the individual copyright  *
 * holder information and the developer policies on copyright and licensing.  *
 *                                                                            *
 * Unless otherwise agreed in a custom licensing agreement, no part of the    *
 * Komodo DeFi Framework software, including this file may be copied, modified, propagated*
 * or distributed except according to the terms contained in the              *
 * LICENSE-COPYRIGHT-NOTICE file.                                             *
 *                                                                            *
 * Removal or modification of this copyright notice is prohibited.            *
 *                                                                            *
 ******************************************************************************/
//
//  lp_swap.rs
//  marketmaker
//

use super::lp_network::P2PRequestResult;
use crate::lp_network::{broadcast_p2p_msg, Libp2pPeerId, P2PProcessError, P2PProcessResult, P2PRequestError};
use crate::lp_swap::maker_swap_v2::{MakerSwapStateMachine, MakerSwapStorage};
use crate::lp_swap::taker_swap_v2::{TakerSwapStateMachine, TakerSwapStorage};
use bitcrypto::{dhash160, sha256};
use coins::{lp_coinfind, lp_coinfind_or_err, CoinFindError, DexFee, MmCoin, MmCoinEnum, TradeFee, TransactionEnum};
use common::log::{debug, warn};
use common::now_sec;
use common::{bits256, calc_total_pages,
             executor::{spawn_abortable, AbortOnDropHandle, SpawnFuture, Timer},
             log::{error, info},
             var, HttpStatusCode, PagingOptions, StatusCode};
use derive_more::Display;
use http::Response;
use mm2_core::mm_ctx::{from_ctx, MmArc};
use mm2_err_handle::prelude::*;
use mm2_libp2p::behaviours::atomicdex::MAX_TIME_GAP_FOR_CONNECTED_PEER;
use mm2_libp2p::{decode_signed, encode_and_sign, pub_sub_topic, PeerId, TopicPrefix};
use mm2_number::{BigDecimal, BigRational, MmNumber, MmNumberMultiRepr};
use mm2_state_machine::storable_state_machine::StateMachineStorage;
use parking_lot::Mutex as PaMutex;
use rpc::v1::types::{Bytes as BytesJson, H256 as H256Json, H264};
use secp256k1::{PublicKey, SecretKey, Signature};
use serde::Serialize;
use serde_json::{self as json, Value as Json};
use std::collections::{HashMap, HashSet};
use std::convert::TryFrom;
use std::num::NonZeroUsize;
use std::path::PathBuf;
use std::str::FromStr;
use std::sync::{Arc, Mutex};
use timed_map::{MapKind, TimedMap};
use uuid::Uuid;

#[cfg(any(feature = "custom-swap-locktime", test, feature = "run-docker-tests"))]
use std::sync::atomic::{AtomicU64, Ordering};

mod check_balance;
mod maker_swap;
pub mod maker_swap_v2;
mod max_maker_vol_rpc;
mod my_swaps_storage;
mod pubkey_banning;
mod recreate_swap_data;
mod saved_swap;
mod swap_lock;
#[path = "lp_swap/komodefi.swap_v2.pb.rs"]
#[rustfmt::skip]
mod swap_v2_pb;
pub(crate) mod swap_events;
mod swap_v2_common;
pub(crate) mod swap_v2_rpcs;
pub(crate) mod swap_watcher;
pub(crate) mod taker_restart;
pub(crate) mod taker_swap;
pub mod taker_swap_v2;
mod trade_preimage;

#[cfg(target_arch = "wasm32")] mod swap_wasm_db;

pub use check_balance::{check_other_coin_balance_for_swap, CheckBalanceError, CheckBalanceResult};
use coins::utxo::utxo_standard::UtxoStandardCoin;
use crypto::CryptoCtx;
use keys::{KeyPair, SECP_SIGN, SECP_VERIFY};
use maker_swap::MakerSwapEvent;
pub use maker_swap::{calc_max_maker_vol, check_balance_for_maker_swap, get_max_maker_vol, maker_swap_trade_preimage,
                     run_maker_swap, CoinVolumeInfo, MakerSavedEvent, MakerSavedSwap, MakerSwap,
                     MakerSwapStatusChanged, MakerTradePreimage, RunMakerSwapInput, MAKER_PAYMENT_SENT_LOG};
pub use max_maker_vol_rpc::max_maker_vol;
use my_swaps_storage::{MySwapsOps, MySwapsStorage};
use pubkey_banning::BanReason;
pub use pubkey_banning::{ban_pubkey_rpc, is_pubkey_banned, list_banned_pubkeys_rpc, unban_pubkeys_rpc};
pub use recreate_swap_data::recreate_swap_data;
pub use saved_swap::{SavedSwap, SavedSwapError, SavedSwapIo, SavedSwapResult};
use swap_v2_common::{get_unfinished_swaps_uuids, swap_kickstart_handler, ActiveSwapV2Info};
use swap_v2_pb::*;
use swap_v2_rpcs::{get_maker_swap_data_for_rpc, get_swap_type, get_taker_swap_data_for_rpc};
pub use swap_watcher::{process_watcher_msg, watcher_topic, TakerSwapWatcherData, MAKER_PAYMENT_SPEND_FOUND_LOG,
                       MAKER_PAYMENT_SPEND_SENT_LOG, TAKER_PAYMENT_REFUND_SENT_LOG, TAKER_SWAP_ENTRY_TIMEOUT_SEC,
                       WATCHER_PREFIX};
use taker_swap::TakerSwapEvent;
pub use taker_swap::{calc_max_taker_vol, check_balance_for_taker_swap, max_taker_vol, max_taker_vol_from_available,
                     run_taker_swap, taker_swap_trade_preimage, RunTakerSwapInput, TakerSavedSwap, TakerSwap,
                     TakerSwapData, TakerSwapPreparedParams, TakerTradePreimage, MAKER_PAYMENT_SPENT_BY_WATCHER_LOG,
                     REFUND_TEST_FAILURE_LOG, WATCHER_MESSAGE_SENT_LOG};
pub use trade_preimage::trade_preimage_rpc;

pub const SWAP_PREFIX: TopicPrefix = "swap";
pub const SWAP_V2_PREFIX: TopicPrefix = "swapv2";
pub const SWAP_FINISHED_LOG: &str = "Swap finished: ";
pub const TX_HELPER_PREFIX: TopicPrefix = "txhlp";

pub(crate) const LEGACY_SWAP_TYPE: u8 = 0;
pub(crate) const MAKER_SWAP_V2_TYPE: u8 = 1;
pub(crate) const TAKER_SWAP_V2_TYPE: u8 = 2;
<<<<<<< HEAD
=======

pub(crate) const TAKER_FEE_VALIDATION_ATTEMPTS: usize = 6;
pub(crate) const TAKER_FEE_VALIDATION_RETRY_DELAY_SECS: f64 = 10.;
>>>>>>> 25503b1f

pub(crate) const TAKER_FEE_VALIDATION_ATTEMPTS: usize = 6;
pub(crate) const TAKER_FEE_VALIDATION_RETRY_DELAY_SECS: f64 = 10.;

const MAX_STARTED_AT_DIFF: u64 = 60;
const NEGOTIATE_SEND_INTERVAL: f64 = 30.;

/// If a certain P2P message is not received, swap will be aborted after this time expires.
const NEGOTIATION_TIMEOUT_SEC: u64 = 90;

const MAX_STARTED_AT_DIFF: u64 = MAX_TIME_GAP_FOR_CONNECTED_PEER * 3;

cfg_wasm32! {
    use mm2_db::indexed_db::{ConstructibleDb, DbLocked};
    use saved_swap::migrate_swaps_data;
    use swap_wasm_db::{InitDbResult, InitDbError, SwapDb};

    pub type SwapDbLocked<'a> = DbLocked<'a, SwapDb>;
}

#[derive(Clone, Debug, Eq, Deserialize, PartialEq, Serialize)]
pub enum SwapMsg {
    Negotiation(NegotiationDataMsg),
    NegotiationReply(NegotiationDataMsg),
    Negotiated(bool),
    TakerFee(SwapTxDataMsg),
    MakerPayment(SwapTxDataMsg),
    TakerPayment(Vec<u8>),
}

#[derive(Debug, Default)]
pub struct SwapMsgStore {
    negotiation: Option<NegotiationDataMsg>,
    negotiation_reply: Option<NegotiationDataMsg>,
    negotiated: Option<bool>,
    taker_fee: Option<SwapTxDataMsg>,
    maker_payment: Option<SwapTxDataMsg>,
    taker_payment: Option<Vec<u8>>,
    accept_only_from: bits256,
}

impl SwapMsgStore {
    pub fn new(accept_only_from: bits256) -> Self {
        SwapMsgStore {
            accept_only_from,
            ..Default::default()
        }
    }
}

/// Storage for P2P messages, which are exchanged during SwapV2 protocol execution.
#[derive(Debug)]
pub struct SwapV2MsgStore {
    maker_negotiation: Option<MakerNegotiation>,
    taker_negotiation: Option<TakerNegotiation>,
    maker_negotiated: Option<MakerNegotiated>,
    taker_funding: Option<TakerFundingInfo>,
    maker_payment: Option<MakerPaymentInfo>,
    taker_payment: Option<TakerPaymentInfo>,
    taker_payment_spend_preimage: Option<TakerPaymentSpendPreimage>,
    accept_only_from: PublicKey,
}

impl SwapV2MsgStore {
    /// Creates new SwapV2MsgStore
    pub fn new(accept_only_from: PublicKey) -> Self {
        SwapV2MsgStore {
            maker_negotiation: None,
            taker_negotiation: None,
            maker_negotiated: None,
            taker_funding: None,
            maker_payment: None,
            taker_payment: None,
            taker_payment_spend_preimage: None,
            accept_only_from,
        }
    }
}

/// Returns key-pair for signing P2P messages and an optional `PeerId` if it should be used forcibly
/// instead of local peer ID.
///
/// # Panic
///
/// This function panics if `CryptoCtx` hasn't been initialized yet.
pub fn p2p_keypair_and_peer_id_to_broadcast(ctx: &MmArc, p2p_privkey: Option<&KeyPair>) -> (KeyPair, Option<PeerId>) {
    match p2p_privkey {
        Some(keypair) => (*keypair, Some(keypair.libp2p_peer_id())),
        None => {
            let crypto_ctx = CryptoCtx::from_ctx(ctx).expect("CryptoCtx must be initialized already");
            (*crypto_ctx.mm2_internal_key_pair(), None)
        },
    }
}

/// Returns private key for signing P2P messages and an optional `PeerId` if it should be used forcibly
/// instead of local peer ID.
///
/// # Panic
///
/// This function panics if `CryptoCtx` hasn't been initialized yet.
pub fn p2p_private_and_peer_id_to_broadcast(ctx: &MmArc, p2p_privkey: Option<&KeyPair>) -> ([u8; 32], Option<PeerId>) {
    match p2p_privkey {
        Some(keypair) => (keypair.private_bytes(), Some(keypair.libp2p_peer_id())),
        None => {
            let crypto_ctx = CryptoCtx::from_ctx(ctx).expect("CryptoCtx must be initialized already");
            (crypto_ctx.mm2_internal_privkey_secret().take(), None)
        },
    }
}

/// Spawns the loop that broadcasts message every `interval` seconds returning the AbortOnDropHandle
/// to stop it
pub fn broadcast_swap_msg_every<T: 'static + Serialize + Clone + Send>(
    ctx: MmArc,
    topic: String,
    msg: T,
    interval_sec: f64,
    p2p_privkey: Option<KeyPair>,
) -> AbortOnDropHandle {
    let fut = async move {
        loop {
            broadcast_swap_message(&ctx, topic.clone(), msg.clone(), &p2p_privkey);
            Timer::sleep(interval_sec).await;
        }
    };
    spawn_abortable(fut)
}

/// Spawns the loop that broadcasts message every `interval` seconds returning the AbortOnDropHandle
/// to stop it. This function waits for interval seconds first before starting the broadcast.
pub fn broadcast_swap_msg_every_delayed<T: 'static + Serialize + Clone + Send>(
    ctx: MmArc,
    topic: String,
    msg: T,
    interval_sec: f64,
    p2p_privkey: Option<KeyPair>,
) -> AbortOnDropHandle {
    let fut = async move {
        loop {
            Timer::sleep(interval_sec).await;
            broadcast_swap_message(&ctx, topic.clone(), msg.clone(), &p2p_privkey);
        }
    };
    spawn_abortable(fut)
}

/// Broadcast the swap message once
pub fn broadcast_swap_message<T: Serialize>(ctx: &MmArc, topic: String, msg: T, p2p_privkey: &Option<KeyPair>) {
    let (p2p_private, from) = p2p_private_and_peer_id_to_broadcast(ctx, p2p_privkey.as_ref());
    let encoded_msg = match encode_and_sign(&msg, &p2p_private) {
        Ok(m) => m,
        Err(e) => {
            error!("Error encoding and signing swap message: {}", e);
            return;
        },
    };
    broadcast_p2p_msg(ctx, topic, encoded_msg, from);
}

/// Broadcast the tx message once
pub fn broadcast_p2p_tx_msg(ctx: &MmArc, topic: String, msg: &TransactionEnum, p2p_privkey: &Option<KeyPair>) {
    if !msg.supports_tx_helper() {
        return;
    }

    let (p2p_private, from) = p2p_private_and_peer_id_to_broadcast(ctx, p2p_privkey.as_ref());
    let encoded_msg = match encode_and_sign(&msg.tx_hex(), &p2p_private) {
        Ok(m) => m,
        Err(e) => {
            error!("Error encoding and signing tx message: {}", e);
            return;
        },
    };
    broadcast_p2p_msg(ctx, topic, encoded_msg, from);
}

pub async fn process_swap_msg(ctx: MmArc, topic: &str, msg: &[u8]) -> P2PRequestResult<()> {
    let uuid = Uuid::from_str(topic).map_to_mm(|e| P2PRequestError::DecodeError(e.to_string()))?;

    let msg = match decode_signed::<SwapMsg>(msg) {
        Ok(m) => m,
        Err(swap_msg_err) => {
            #[cfg(not(target_arch = "wasm32"))]
            return match json::from_slice::<SwapStatus>(msg) {
                Ok(mut status) => {
                    status.data.fetch_and_set_usd_prices().await;
                    if let Err(e) = save_stats_swap(&ctx, &status.data).await {
                        error!("Error saving the swap {} status: {}", status.data.uuid(), e);
                    }
                    Ok(())
                },
                Err(swap_status_err) => {
                    let error = format!(
                        "Couldn't deserialize swap msg to either 'SwapMsg': {} or to 'SwapStatus': {}",
                        swap_msg_err, swap_status_err
                    );
                    MmError::err(P2PRequestError::DecodeError(error))
                },
            };

            #[cfg(target_arch = "wasm32")]
            return MmError::err(P2PRequestError::DecodeError(format!(
                "Couldn't deserialize 'SwapMsg': {}",
                swap_msg_err
            )));
        },
    };

    debug!("Processing swap msg {:?} for uuid {}", msg, uuid);
    let swap_ctx = SwapsContext::from_ctx(&ctx).unwrap();
    let mut msgs = swap_ctx.swap_msgs.lock().unwrap();
    if let Some(msg_store) = msgs.get_mut(&uuid) {
        if msg_store.accept_only_from.bytes == msg.2.unprefixed() {
            match msg.0 {
                SwapMsg::Negotiation(data) => msg_store.negotiation = Some(data),
                SwapMsg::NegotiationReply(data) => msg_store.negotiation_reply = Some(data),
                SwapMsg::Negotiated(negotiated) => msg_store.negotiated = Some(negotiated),
                SwapMsg::TakerFee(data) => msg_store.taker_fee = Some(data),
                SwapMsg::MakerPayment(data) => msg_store.maker_payment = Some(data),
                SwapMsg::TakerPayment(taker_payment) => msg_store.taker_payment = Some(taker_payment),
            }
        } else {
            warn!("Received message from unexpected sender for swap {}", uuid);
        }
    };

    Ok(())
}

pub fn swap_topic(uuid: &Uuid) -> String { pub_sub_topic(SWAP_PREFIX, &uuid.to_string()) }

/// Formats and returns a topic format for `txhlp`.
///
/// # Usage
/// ```ignore
/// let topic = tx_helper_topic("BTC");
/// // Returns topic format `txhlp/BTC` as String type.
/// ```
#[inline(always)]
pub fn tx_helper_topic(coin: &str) -> String { pub_sub_topic(TX_HELPER_PREFIX, coin) }

async fn recv_swap_msg<T>(
    ctx: MmArc,
    mut getter: impl FnMut(&mut SwapMsgStore) -> Option<T>,
    uuid: &Uuid,
    timeout: u64,
) -> Result<T, String> {
    let started = now_sec();
    let timeout = BASIC_COMM_TIMEOUT + timeout;
    let wait_until = started + timeout;
    loop {
        Timer::sleep(1.).await;
        let swap_ctx = SwapsContext::from_ctx(&ctx).unwrap();
        let mut msgs = swap_ctx.swap_msgs.lock().unwrap();
        if let Some(msg_store) = msgs.get_mut(uuid) {
            if let Some(msg) = getter(msg_store) {
                return Ok(msg);
            }
        }
        let now = now_sec();
        if now > wait_until {
            return ERR!("Timeout ({} > {})", now - started, timeout);
        }
    }
}

/// Includes the grace time we add to the "normal" timeouts
/// in order to give different and/or heavy communication channels a chance.
const BASIC_COMM_TIMEOUT: u64 = 90;

#[cfg(not(any(feature = "custom-swap-locktime", test, feature = "run-docker-tests")))]
/// Default atomic swap payment locktime, in seconds.
/// Maker sends payment with LOCKTIME * 2
/// Taker sends payment with LOCKTIME
const PAYMENT_LOCKTIME: u64 = 3600 * 2 + 300 * 2;

#[cfg(any(feature = "custom-swap-locktime", test, feature = "run-docker-tests"))]
/// Default atomic swap payment locktime, in seconds.
/// Maker sends payment with LOCKTIME * 2
/// Taker sends payment with LOCKTIME
pub(crate) static PAYMENT_LOCKTIME: AtomicU64 = AtomicU64::new(super::CUSTOM_PAYMENT_LOCKTIME_DEFAULT);

#[inline]
/// Returns `PAYMENT_LOCKTIME`
pub fn get_payment_locktime() -> u64 {
    #[cfg(not(any(feature = "custom-swap-locktime", test, feature = "run-docker-tests")))]
    return PAYMENT_LOCKTIME;
    #[cfg(any(feature = "custom-swap-locktime", test, feature = "run-docker-tests"))]
    PAYMENT_LOCKTIME.load(Ordering::Relaxed)
}

#[inline]
pub fn taker_payment_spend_duration(locktime: u64) -> u64 { (locktime * 4) / 5 }

#[inline]
pub fn taker_payment_spend_deadline(swap_started_at: u64, locktime: u64) -> u64 {
    swap_started_at + taker_payment_spend_duration(locktime)
}

#[inline]
pub fn wait_for_maker_payment_conf_duration(locktime: u64) -> u64 { (locktime * 2) / 5 }

#[inline]
pub fn wait_for_maker_payment_conf_until(swap_started_at: u64, locktime: u64) -> u64 {
    swap_started_at + wait_for_maker_payment_conf_duration(locktime)
}

const _SWAP_DEFAULT_NUM_CONFIRMS: u32 = 1;
const _SWAP_DEFAULT_MAX_CONFIRMS: u32 = 6;
/// MM2 checks that swap payment is confirmed every WAIT_CONFIRM_INTERVAL seconds
const WAIT_CONFIRM_INTERVAL_SEC: u64 = 15;

#[derive(Debug, PartialEq, Serialize)]
pub enum RecoveredSwapAction {
    RefundedMyPayment,
    SpentOtherPayment,
}

#[derive(Debug, PartialEq)]
pub struct RecoveredSwap {
    action: RecoveredSwapAction,
    coin: String,
    transaction: TransactionEnum,
}

/// Represents the amount of a coin locked by ongoing swap
#[derive(Debug)]
pub struct LockedAmount {
    coin: String,
    amount: MmNumber,
    trade_fee: Option<TradeFee>,
}

pub trait AtomicSwap: Send + Sync {
    fn locked_amount(&self) -> Vec<LockedAmount>;

    fn uuid(&self) -> &Uuid;

    fn maker_coin(&self) -> &str;

    fn taker_coin(&self) -> &str;

    fn unique_swap_data(&self) -> Vec<u8>;
}

#[derive(Serialize)]
#[serde(tag = "type", content = "event")]
pub enum SwapEvent {
    Maker(MakerSwapEvent),
    Taker(TakerSwapEvent),
}

impl From<MakerSwapEvent> for SwapEvent {
    fn from(maker_event: MakerSwapEvent) -> Self { SwapEvent::Maker(maker_event) }
}

impl From<TakerSwapEvent> for SwapEvent {
    fn from(taker_event: TakerSwapEvent) -> Self { SwapEvent::Taker(taker_event) }
}

struct LockedAmountInfo {
    swap_uuid: Uuid,
    locked_amount: LockedAmount,
}

struct SwapsContext {
    running_swaps: Mutex<HashMap<Uuid, Arc<dyn AtomicSwap>>>,
    active_swaps_v2_infos: Mutex<HashMap<Uuid, ActiveSwapV2Info>>,
    banned_pubkeys: Mutex<HashMap<H256Json, BanReason>>,
    swap_msgs: Mutex<HashMap<Uuid, SwapMsgStore>>,
    swap_v2_msgs: Mutex<HashMap<Uuid, SwapV2MsgStore>>,
    taker_swap_watchers: PaMutex<TimedMap<Vec<u8>, ()>>,
    locked_amounts: Mutex<HashMap<String, Vec<LockedAmountInfo>>>,
    #[cfg(target_arch = "wasm32")]
    swap_db: ConstructibleDb<SwapDb>,
}

impl SwapsContext {
    /// Obtains a reference to this crate context, creating it if necessary.
    fn from_ctx(ctx: &MmArc) -> Result<Arc<SwapsContext>, String> {
        Ok(try_s!(from_ctx(&ctx.swaps_ctx, move || {
            Ok(SwapsContext {
                running_swaps: Mutex::new(HashMap::new()),
                active_swaps_v2_infos: Mutex::new(HashMap::new()),
                banned_pubkeys: Mutex::new(HashMap::new()),
                swap_msgs: Mutex::new(HashMap::new()),
                swap_v2_msgs: Mutex::new(HashMap::new()),
                taker_swap_watchers: PaMutex::new(TimedMap::new_with_map_kind(MapKind::FxHashMap)),
                locked_amounts: Mutex::new(HashMap::new()),
                #[cfg(target_arch = "wasm32")]
                swap_db: ConstructibleDb::new(ctx),
            })
        })))
    }

    pub fn init_msg_store(&self, uuid: Uuid, accept_only_from: bits256) {
        let store = SwapMsgStore::new(accept_only_from);
        self.swap_msgs.lock().unwrap().insert(uuid, store);
    }

    /// Initializes storage for the swap with specific uuid.
    pub fn init_msg_v2_store(&self, uuid: Uuid, accept_only_from: PublicKey) {
        let store = SwapV2MsgStore::new(accept_only_from);
        self.swap_v2_msgs.lock().unwrap().insert(uuid, store);
    }

    /// Removes storage for the swap with specific uuid.
    pub fn remove_msg_v2_store(&self, uuid: &Uuid) { self.swap_v2_msgs.lock().unwrap().remove(uuid); }

    #[cfg(target_arch = "wasm32")]
    pub async fn swap_db(&self) -> InitDbResult<SwapDbLocked<'_>> { self.swap_db.get_or_initialize().await }
}

#[derive(Debug, Deserialize)]
pub struct GetLockedAmountReq {
    coin: String,
}

#[derive(Serialize)]
pub struct GetLockedAmountResp {
    coin: String,
    locked_amount: MmNumberMultiRepr,
}

#[derive(Debug, Display, Serialize, SerializeErrorType)]
#[serde(tag = "error_type", content = "error_data")]
pub enum GetLockedAmountRpcError {
    #[display(fmt = "No such coin: {}", coin)]
    NoSuchCoin { coin: String },
}

impl HttpStatusCode for GetLockedAmountRpcError {
    fn status_code(&self) -> StatusCode {
        match self {
            GetLockedAmountRpcError::NoSuchCoin { .. } => StatusCode::INTERNAL_SERVER_ERROR,
        }
    }
}

impl From<CoinFindError> for GetLockedAmountRpcError {
    fn from(e: CoinFindError) -> Self {
        match e {
            CoinFindError::NoSuchCoin { coin } => GetLockedAmountRpcError::NoSuchCoin { coin },
        }
    }
}

pub async fn get_locked_amount_rpc(
    ctx: MmArc,
    req: GetLockedAmountReq,
) -> Result<GetLockedAmountResp, MmError<GetLockedAmountRpcError>> {
    lp_coinfind_or_err(&ctx, &req.coin).await?;
    let locked_amount = get_locked_amount(&ctx, &req.coin);

    Ok(GetLockedAmountResp {
        coin: req.coin,
        locked_amount: locked_amount.into(),
    })
}

/// Get total amount of selected coin locked by all currently ongoing swaps
pub fn get_locked_amount(ctx: &MmArc, coin: &str) -> MmNumber {
    let swap_ctx = SwapsContext::from_ctx(ctx).unwrap();
    let swap_lock = swap_ctx.running_swaps.lock().unwrap();

    let mut locked =
        swap_lock
            .values()
            .flat_map(|swap| swap.locked_amount())
            .fold(MmNumber::from(0), |mut total_amount, locked| {
                if locked.coin == coin {
                    total_amount += locked.amount;
                }
                if let Some(trade_fee) = locked.trade_fee {
                    if trade_fee.coin == coin && !trade_fee.paid_from_trading_vol {
                        total_amount += trade_fee.amount;
                    }
                }
                total_amount
            });
    drop(swap_lock);

    let locked_amounts = swap_ctx.locked_amounts.lock().unwrap();
    if let Some(locked_for_coin) = locked_amounts.get(coin) {
        locked += locked_for_coin
            .iter()
            .fold(MmNumber::from(0), |mut total_amount, locked| {
                total_amount += &locked.locked_amount.amount;
                if let Some(trade_fee) = &locked.locked_amount.trade_fee {
                    if trade_fee.coin == coin && !trade_fee.paid_from_trading_vol {
                        total_amount += &trade_fee.amount;
                    }
                }
                total_amount
            });
    }

    locked
}

/// Clear up all the running swaps.
///
/// This doesn't mean that these swaps will be stopped. They can only be stopped from the abortable systems they are running on top of.
pub fn clear_running_swaps(ctx: &MmArc) {
    let swap_ctx = SwapsContext::from_ctx(ctx).unwrap();
    swap_ctx.running_swaps.lock().unwrap().clear();
}

/// Get total amount of selected coin locked by all currently ongoing swaps except the one with selected uuid
fn get_locked_amount_by_other_swaps(ctx: &MmArc, except_uuid: &Uuid, coin: &str) -> MmNumber {
    let swap_ctx = SwapsContext::from_ctx(ctx).unwrap();
    let swap_lock = swap_ctx.running_swaps.lock().unwrap();

    swap_lock
        .values()
        .filter(|swap| swap.uuid() != except_uuid)
        .flat_map(|swap| swap.locked_amount())
        .fold(MmNumber::from(0), |mut total_amount, locked| {
            if locked.coin == coin {
                total_amount += locked.amount;
            }
            if let Some(trade_fee) = locked.trade_fee {
                if trade_fee.coin == coin && !trade_fee.paid_from_trading_vol {
                    total_amount += trade_fee.amount;
                }
            }
            total_amount
        })
}

pub fn active_swaps_using_coins(ctx: &MmArc, coins: &HashSet<String>) -> Result<Vec<Uuid>, String> {
    let swap_ctx = try_s!(SwapsContext::from_ctx(ctx));
    let swaps = try_s!(swap_ctx.running_swaps.lock());
    let mut uuids = vec![];
    for swap in swaps.values() {
        if coins.contains(&swap.maker_coin().to_string()) || coins.contains(&swap.taker_coin().to_string()) {
            uuids.push(*swap.uuid())
        }
    }
    drop(swaps);

    let swaps_v2 = try_s!(swap_ctx.active_swaps_v2_infos.lock());
    for (uuid, info) in swaps_v2.iter() {
        if coins.contains(&info.maker_coin) || coins.contains(&info.taker_coin) {
            uuids.push(*uuid);
        }
    }
    Ok(uuids)
}

pub fn active_swaps(ctx: &MmArc) -> Result<Vec<(Uuid, u8)>, String> {
    let swap_ctx = try_s!(SwapsContext::from_ctx(ctx));
    let mut uuids: Vec<_> = swap_ctx
        .running_swaps
        .lock()
        .unwrap()
        .keys()
        .map(|uuid| (*uuid, LEGACY_SWAP_TYPE))
        .collect();

    let swaps_v2 = swap_ctx.active_swaps_v2_infos.lock().unwrap();
    uuids.extend(swaps_v2.iter().map(|(uuid, info)| (*uuid, info.swap_type)));
    Ok(uuids)
}

#[derive(Clone, Copy, Debug, Deserialize, Serialize)]
pub struct SwapConfirmationsSettings {
    pub maker_coin_confs: u64,
    pub maker_coin_nota: bool,
    pub taker_coin_confs: u64,
    pub taker_coin_nota: bool,
}

impl SwapConfirmationsSettings {
    pub fn requires_notarization(&self) -> bool { self.maker_coin_nota || self.taker_coin_nota }
}

fn coin_with_4x_locktime(ticker: &str) -> bool { matches!(ticker, "BCH" | "BTG" | "SBTC") }

#[derive(Debug)]
pub enum AtomicLocktimeVersion {
    V1,
    V2 {
        my_conf_settings: SwapConfirmationsSettings,
        other_conf_settings: SwapConfirmationsSettings,
    },
}

pub fn lp_atomic_locktime_v1(maker_coin: &str, taker_coin: &str) -> u64 {
    if maker_coin == "BTC" || taker_coin == "BTC" {
        get_payment_locktime() * 10
    } else if coin_with_4x_locktime(maker_coin) || coin_with_4x_locktime(taker_coin) {
        get_payment_locktime() * 4
    } else {
        get_payment_locktime()
    }
}

pub fn lp_atomic_locktime_v2(
    maker_coin: &str,
    taker_coin: &str,
    my_conf_settings: &SwapConfirmationsSettings,
    other_conf_settings: &SwapConfirmationsSettings,
) -> u64 {
    if taker_coin.contains("-lightning") {
        // A good value for lightning taker locktime is about 24 hours to find a good 3 hop or less path for the payment
        get_payment_locktime() * 12
    } else if maker_coin == "BTC"
        || taker_coin == "BTC"
        || coin_with_4x_locktime(maker_coin)
        || coin_with_4x_locktime(taker_coin)
        || my_conf_settings.requires_notarization()
        || other_conf_settings.requires_notarization()
    {
        get_payment_locktime() * 4
    } else {
        get_payment_locktime()
    }
}

/// Some coins are "slow" (block time is high - e.g. BTC average block time is ~10 minutes).
/// https://bitinfocharts.com/comparison/bitcoin-confirmationtime.html
/// We need to increase payment locktime accordingly when at least 1 side of swap uses "slow" coin.
pub fn lp_atomic_locktime(maker_coin: &str, taker_coin: &str, version: AtomicLocktimeVersion) -> u64 {
    match version {
        AtomicLocktimeVersion::V1 => lp_atomic_locktime_v1(maker_coin, taker_coin),
        AtomicLocktimeVersion::V2 {
            my_conf_settings,
            other_conf_settings,
        } => lp_atomic_locktime_v2(maker_coin, taker_coin, &my_conf_settings, &other_conf_settings),
    }
}

fn dex_fee_rate(base: &str, rel: &str) -> MmNumber {
    let fee_discount_tickers: &[&str] = if var("MYCOIN_FEE_DISCOUNT").is_ok() {
        &["KMD", "MYCOIN"]
    } else {
        &["KMD"]
    };
    if fee_discount_tickers.contains(&base) || fee_discount_tickers.contains(&rel) {
        // 1/777 - 10%
        BigRational::new(9.into(), 7770.into()).into()
    } else {
        BigRational::new(1.into(), 777.into()).into()
    }
}

pub fn dex_fee_amount(base: &str, rel: &str, trade_amount: &MmNumber, min_tx_amount: &MmNumber) -> DexFee {
    let rate = dex_fee_rate(base, rel);
    let fee = trade_amount * &rate;

    if &fee <= min_tx_amount {
        return DexFee::Standard(min_tx_amount.clone());
    }

    if base == "KMD" {
        // Drop the fee by 25%, which will be burned during the taker fee payment.
        //
        // This cut will be dropped before return if the final amount is less than
        // the minimum transaction amount.

        // Fee with 25% cut
        let new_fee = &fee * &MmNumber::from("0.75");

        let (fee, burn) = if &new_fee >= min_tx_amount {
            // Use the max burn value, which is 25%.
            let burn_amount = &fee - &new_fee;

            (new_fee, burn_amount)
        } else {
            // Burn only the exceed amount because fee after 25% cut is less
            // than `min_tx_amount`.
            let burn_amount = &fee - min_tx_amount;

            (min_tx_amount.clone(), burn_amount)
        };

        return DexFee::with_burn(fee, burn);
    }

    DexFee::Standard(fee)
}

/// Calculates DEX fee with a threshold based on min tx amount of the taker coin.
pub fn dex_fee_amount_from_taker_coin(taker_coin: &dyn MmCoin, maker_coin: &str, trade_amount: &MmNumber) -> DexFee {
    let min_tx_amount = MmNumber::from(taker_coin.min_tx_amount());
    dex_fee_amount(taker_coin.ticker(), maker_coin, trade_amount, &min_tx_amount)
}

#[derive(Clone, Debug, Eq, Deserialize, PartialEq, Serialize)]
pub struct NegotiationDataV1 {
    started_at: u64,
    payment_locktime: u64,
    secret_hash: [u8; 20],
    persistent_pubkey: H264,
}

#[derive(Clone, Debug, Eq, Deserialize, PartialEq, Serialize)]
pub struct NegotiationDataV2 {
    started_at: u64,
    payment_locktime: u64,
    secret_hash: Vec<u8>,
    persistent_pubkey: H264,
    maker_coin_swap_contract: Vec<u8>,
    taker_coin_swap_contract: Vec<u8>,
}

#[derive(Clone, Debug, Eq, Deserialize, PartialEq, Serialize)]
pub struct NegotiationDataV3 {
    started_at: u64,
    payment_locktime: u64,
    secret_hash: Vec<u8>,
    maker_coin_swap_contract: Vec<u8>,
    taker_coin_swap_contract: Vec<u8>,
    maker_coin_htlc_pub: H264,
    taker_coin_htlc_pub: H264,
}

#[derive(Clone, Debug, Eq, Deserialize, PartialEq, Serialize)]
#[serde(untagged)]
pub enum NegotiationDataMsg {
    V1(NegotiationDataV1),
    V2(NegotiationDataV2),
    V3(NegotiationDataV3),
}

impl NegotiationDataMsg {
    pub fn started_at(&self) -> u64 {
        match self {
            NegotiationDataMsg::V1(v1) => v1.started_at,
            NegotiationDataMsg::V2(v2) => v2.started_at,
            NegotiationDataMsg::V3(v3) => v3.started_at,
        }
    }

    pub fn payment_locktime(&self) -> u64 {
        match self {
            NegotiationDataMsg::V1(v1) => v1.payment_locktime,
            NegotiationDataMsg::V2(v2) => v2.payment_locktime,
            NegotiationDataMsg::V3(v3) => v3.payment_locktime,
        }
    }

    pub fn secret_hash(&self) -> &[u8] {
        match self {
            NegotiationDataMsg::V1(v1) => &v1.secret_hash,
            NegotiationDataMsg::V2(v2) => &v2.secret_hash,
            NegotiationDataMsg::V3(v3) => &v3.secret_hash,
        }
    }

    pub fn maker_coin_htlc_pub(&self) -> &H264 {
        match self {
            NegotiationDataMsg::V1(v1) => &v1.persistent_pubkey,
            NegotiationDataMsg::V2(v2) => &v2.persistent_pubkey,
            NegotiationDataMsg::V3(v3) => &v3.maker_coin_htlc_pub,
        }
    }

    pub fn taker_coin_htlc_pub(&self) -> &H264 {
        match self {
            NegotiationDataMsg::V1(v1) => &v1.persistent_pubkey,
            NegotiationDataMsg::V2(v2) => &v2.persistent_pubkey,
            NegotiationDataMsg::V3(v3) => &v3.taker_coin_htlc_pub,
        }
    }

    pub fn maker_coin_swap_contract(&self) -> Option<&[u8]> {
        match self {
            NegotiationDataMsg::V1(_) => None,
            NegotiationDataMsg::V2(v2) => Some(&v2.maker_coin_swap_contract),
            NegotiationDataMsg::V3(v3) => Some(&v3.maker_coin_swap_contract),
        }
    }

    pub fn taker_coin_swap_contract(&self) -> Option<&[u8]> {
        match self {
            NegotiationDataMsg::V1(_) => None,
            NegotiationDataMsg::V2(v2) => Some(&v2.taker_coin_swap_contract),
            NegotiationDataMsg::V3(v3) => Some(&v3.taker_coin_swap_contract),
        }
    }
}

#[derive(Clone, Debug, Eq, Deserialize, PartialEq, Serialize)]
pub struct PaymentWithInstructions {
    data: Vec<u8>,
    // Next step instructions for the other side whether taker or maker.
    // An example for this is a maker/taker sending the taker/maker a lightning invoice to be payed.
    next_step_instructions: Vec<u8>,
}

#[derive(Clone, Debug, Eq, Deserialize, PartialEq, Serialize)]
#[serde(untagged)]
pub enum SwapTxDataMsg {
    Regular(Vec<u8>),
    WithInstructions(PaymentWithInstructions),
}

impl SwapTxDataMsg {
    #[inline]
    pub fn data(&self) -> &[u8] {
        match self {
            SwapTxDataMsg::Regular(data) => data,
            SwapTxDataMsg::WithInstructions(p) => &p.data,
        }
    }

    #[inline]
    pub fn instructions(&self) -> Option<&[u8]> {
        match self {
            SwapTxDataMsg::Regular(_) => None,
            SwapTxDataMsg::WithInstructions(p) => Some(&p.next_step_instructions),
        }
    }

    #[inline]
    pub fn new(data: Vec<u8>, instructions: Option<Vec<u8>>) -> Self {
        match instructions {
            Some(next_step_instructions) => SwapTxDataMsg::WithInstructions(PaymentWithInstructions {
                data,
                next_step_instructions,
            }),
            None => SwapTxDataMsg::Regular(data),
        }
    }
}

#[derive(Clone, Debug, Deserialize, PartialEq, Serialize)]
pub struct TransactionIdentifier {
    /// Raw bytes of signed transaction in hexadecimal string, this should be sent as is to send_raw_transaction RPC to broadcast the transaction.
    /// Some payments like lightning payments don't have a tx_hex, for such payments tx_hex will be equal to tx_hash.
    tx_hex: BytesJson,
    /// Transaction hash in hexadecimal format
    tx_hash: BytesJson,
}

#[cfg(not(target_arch = "wasm32"))]
pub fn my_swaps_dir(ctx: &MmArc) -> PathBuf { ctx.dbdir().join("SWAPS").join("MY") }

#[cfg(not(target_arch = "wasm32"))]
pub fn my_swap_file_path(ctx: &MmArc, uuid: &Uuid) -> PathBuf { my_swaps_dir(ctx).join(format!("{}.json", uuid)) }

pub async fn insert_new_swap_to_db(
    ctx: MmArc,
    my_coin: &str,
    other_coin: &str,
    uuid: Uuid,
    started_at: u64,
    swap_type: u8,
) -> Result<(), String> {
    MySwapsStorage::new(ctx)
        .save_new_swap(my_coin, other_coin, uuid, started_at, swap_type)
        .await
        .map_err(|e| ERRL!("{}", e))
}

#[cfg(not(target_arch = "wasm32"))]
fn add_swap_to_db_index(ctx: &MmArc, swap: &SavedSwap) {
    if let Some(conn) = ctx.sqlite_conn_opt() {
        crate::database::stats_swaps::add_swap_to_index(&conn, swap)
    }
}

#[cfg(not(target_arch = "wasm32"))]
async fn save_stats_swap(ctx: &MmArc, swap: &SavedSwap) -> Result<(), String> {
    try_s!(swap.save_to_stats_db(ctx).await);
    add_swap_to_db_index(ctx, swap);
    Ok(())
}

/// The helper structure that makes easier to parse the response for GUI devs
/// They won't have to parse the events themselves handling possible errors, index out of bounds etc.
#[derive(Debug, Serialize, Deserialize)]
pub struct MySwapInfo {
    pub my_coin: String,
    pub other_coin: String,
    pub my_amount: BigDecimal,
    pub other_amount: BigDecimal,
    pub started_at: u64,
}

#[derive(Clone, Debug, Default, Deserialize, PartialEq, Eq, Serialize)]
pub struct SavedTradeFee {
    coin: String,
    amount: BigDecimal,
    #[serde(default)]
    paid_from_trading_vol: bool,
}

impl From<SavedTradeFee> for TradeFee {
    fn from(orig: SavedTradeFee) -> Self {
        // used to calculate locked amount so paid_from_trading_vol doesn't matter here
        TradeFee {
            coin: orig.coin,
            amount: orig.amount.into(),
            paid_from_trading_vol: orig.paid_from_trading_vol,
        }
    }
}

impl From<TradeFee> for SavedTradeFee {
    fn from(orig: TradeFee) -> Self {
        SavedTradeFee {
            coin: orig.coin,
            amount: orig.amount.into(),
            paid_from_trading_vol: orig.paid_from_trading_vol,
        }
    }
}

#[derive(Clone, Debug, Deserialize, PartialEq, Eq, Serialize)]
pub struct SwapError {
    error: String,
}

impl From<String> for SwapError {
    fn from(error: String) -> Self { SwapError { error } }
}

impl From<&str> for SwapError {
    fn from(e: &str) -> Self { SwapError { error: e.to_owned() } }
}

#[derive(Serialize)]
struct MySwapStatusResponse {
    #[serde(flatten)]
    swap: SavedSwap,
    my_info: Option<MySwapInfo>,
    recoverable: bool,
    is_finished: bool,
}

impl From<SavedSwap> for MySwapStatusResponse {
    fn from(mut swap: SavedSwap) -> MySwapStatusResponse {
        swap.hide_secrets();
        MySwapStatusResponse {
            my_info: swap.get_my_info(),
            recoverable: swap.is_recoverable(),
            is_finished: swap.is_finished(),
            swap,
        }
    }
}

/// Returns the status of swap performed on `my` node
pub async fn my_swap_status(ctx: MmArc, req: Json) -> Result<Response<Vec<u8>>, String> {
    let uuid: Uuid = try_s!(json::from_value(req["params"]["uuid"].clone()));
    let swap_type = try_s!(get_swap_type(&ctx, &uuid).await);

    match swap_type {
        Some(LEGACY_SWAP_TYPE) => {
            let status = match SavedSwap::load_my_swap_from_db(&ctx, uuid).await {
                Ok(Some(status)) => status,
                Ok(None) => return Err("swap data is not found".to_owned()),
                Err(e) => return ERR!("{}", e),
            };

            let res_js = json!({ "result": MySwapStatusResponse::from(status) });
            let res = try_s!(json::to_vec(&res_js));
            Ok(try_s!(Response::builder().body(res)))
        },
        Some(MAKER_SWAP_V2_TYPE) => {
            let swap_data = try_s!(get_maker_swap_data_for_rpc(&ctx, &uuid).await);
            let res_js = json!({ "result": swap_data });
            let res = try_s!(json::to_vec(&res_js));
            Ok(try_s!(Response::builder().body(res)))
        },
        Some(TAKER_SWAP_V2_TYPE) => {
            let swap_data = try_s!(get_taker_swap_data_for_rpc(&ctx, &uuid).await);
            let res_js = json!({ "result": swap_data });
            let res = try_s!(json::to_vec(&res_js));
            Ok(try_s!(Response::builder().body(res)))
        },
        Some(unsupported_type) => ERR!("Got unsupported swap type from DB: {}", unsupported_type),
        None => ERR!("No swap with uuid {}", uuid),
    }
}

#[cfg(target_arch = "wasm32")]
pub async fn stats_swap_status(_ctx: MmArc, _req: Json) -> Result<Response<Vec<u8>>, String> {
    ERR!("'stats_swap_status' is only supported in native mode")
}

/// Returns the status of requested swap, typically performed by other nodes and saved by `save_stats_swap_status`
#[cfg(not(target_arch = "wasm32"))]
pub async fn stats_swap_status(ctx: MmArc, req: Json) -> Result<Response<Vec<u8>>, String> {
    let uuid: Uuid = try_s!(json::from_value(req["params"]["uuid"].clone()));

    let maker_status = try_s!(SavedSwap::load_from_maker_stats_db(&ctx, uuid).await);
    let taker_status = try_s!(SavedSwap::load_from_taker_stats_db(&ctx, uuid).await);

    if maker_status.is_none() && taker_status.is_none() {
        return ERR!("swap data is not found");
    }

    let res_js = json!({
        "result": {
            "maker": maker_status,
            "taker": taker_status,
        }
    });
    let res = try_s!(json::to_vec(&res_js));
    Ok(try_s!(Response::builder().body(res)))
}

#[derive(Debug, Deserialize, Serialize)]
struct SwapStatus {
    method: String,
    data: SavedSwap,
}

/// Broadcasts `my` swap status to P2P network
async fn broadcast_my_swap_status(ctx: &MmArc, uuid: Uuid) -> Result<(), String> {
    let mut status = match try_s!(SavedSwap::load_my_swap_from_db(ctx, uuid).await) {
        Some(status) => status,
        None => return ERR!("swap data is not found"),
    };
    status.hide_secrets();

    #[cfg(not(target_arch = "wasm32"))]
    try_s!(save_stats_swap(ctx, &status).await);

    let status = SwapStatus {
        method: "swapstatus".into(),
        data: status,
    };
    let msg = json::to_vec(&status).expect("Swap status ser should never fail");
    broadcast_p2p_msg(ctx, swap_topic(&uuid), msg, None);
    Ok(())
}

#[derive(Debug, Deserialize)]
pub struct MySwapsFilter {
    pub my_coin: Option<String>,
    pub other_coin: Option<String>,
    pub from_timestamp: Option<u64>,
    pub to_timestamp: Option<u64>,
}

// TODO: Should return the result from SQL like in order history. So it can be clear the exact started_at time
// and the coins if they are not included in the filter request
/// Returns *all* uuids of swaps, which match the selected filter.
pub async fn all_swaps_uuids_by_filter(ctx: MmArc, req: Json) -> Result<Response<Vec<u8>>, String> {
    let filter: MySwapsFilter = try_s!(json::from_value(req));
    let db_result = try_s!(
        MySwapsStorage::new(ctx)
            .my_recent_swaps_with_filters(&filter, None)
            .await
    );

    let res_js = json!({
        "result": {
            "found_records": db_result.uuids_and_types.len(),
            "uuids": db_result.uuids_and_types.into_iter().map(|(uuid, _)| uuid).collect::<Vec<_>>(),
            "my_coin": filter.my_coin,
            "other_coin": filter.other_coin,
            "from_timestamp": filter.from_timestamp,
            "to_timestamp": filter.to_timestamp,
        },
    });
    let res = try_s!(json::to_vec(&res_js));
    Ok(try_s!(Response::builder().body(res)))
}

#[derive(Debug, Deserialize)]
pub struct MyRecentSwapsReq {
    #[serde(flatten)]
    pub paging_options: PagingOptions,
    #[serde(flatten)]
    pub filter: MySwapsFilter,
}

#[derive(Debug, Default, PartialEq)]
pub struct MyRecentSwapsUuids {
    /// UUIDs and types of swaps matching the query
    pub uuids_and_types: Vec<(Uuid, u8)>,
    /// Total count of swaps matching the query
    pub total_count: usize,
    /// The number of skipped UUIDs
    pub skipped: usize,
}

#[derive(Debug, Display, Deserialize, Serialize, SerializeErrorType)]
#[serde(tag = "error_type", content = "error_data")]
pub enum LatestSwapsErr {
    #[display(fmt = "No such swap with the uuid '{}'", _0)]
    UUIDNotPresentInDb(Uuid),
    UnableToLoadSavedSwaps(SavedSwapError),
    #[display(fmt = "Unable to query swaps storage")]
    UnableToQuerySwapStorage,
}

pub async fn latest_swaps_for_pair(
    ctx: MmArc,
    my_coin: String,
    other_coin: String,
    limit: usize,
) -> Result<Vec<SavedSwap>, MmError<LatestSwapsErr>> {
    let filter = MySwapsFilter {
        my_coin: Some(my_coin),
        other_coin: Some(other_coin),
        from_timestamp: None,
        to_timestamp: None,
    };

    let paging_options = PagingOptions {
        limit,
        page_number: NonZeroUsize::new(1).expect("1 > 0"),
        from_uuid: None,
    };

    let db_result = match MySwapsStorage::new(ctx.clone())
        .my_recent_swaps_with_filters(&filter, Some(&paging_options))
        .await
    {
        Ok(x) => x,
        Err(_) => return Err(MmError::new(LatestSwapsErr::UnableToQuerySwapStorage)),
    };

    let mut swaps = Vec::with_capacity(db_result.uuids_and_types.len());
    // TODO this is needed for trading bot, which seems not used as of now. Remove the code?
    for (uuid, _) in db_result.uuids_and_types.iter() {
        let swap = match SavedSwap::load_my_swap_from_db(&ctx, *uuid).await {
            Ok(Some(swap)) => swap,
            Ok(None) => {
                error!("No such swap with the uuid '{}'", uuid);
                continue;
            },
            Err(e) => return Err(MmError::new(LatestSwapsErr::UnableToLoadSavedSwaps(e.into_inner()))),
        };
        swaps.push(swap);
    }

    Ok(swaps)
}

/// Returns the data of recent swaps of `my` node.
pub async fn my_recent_swaps_rpc(ctx: MmArc, req: Json) -> Result<Response<Vec<u8>>, String> {
    let req: MyRecentSwapsReq = try_s!(json::from_value(req));
    let db_result = try_s!(
        MySwapsStorage::new(ctx.clone())
            .my_recent_swaps_with_filters(&req.filter, Some(&req.paging_options))
            .await
    );

    // iterate over uuids trying to parse the corresponding files content and add to result vector
    let mut swaps = Vec::with_capacity(db_result.uuids_and_types.len());
    for (uuid, swap_type) in db_result.uuids_and_types.iter() {
        match *swap_type {
            LEGACY_SWAP_TYPE => match SavedSwap::load_my_swap_from_db(&ctx, *uuid).await {
                Ok(Some(swap)) => {
                    let swap_json = try_s!(json::to_value(MySwapStatusResponse::from(swap)));
                    swaps.push(swap_json)
                },
                Ok(None) => warn!("No such swap with the uuid '{}'", uuid),
                Err(e) => error!("Error loading a swap with the uuid '{}': {}", uuid, e),
            },
            MAKER_SWAP_V2_TYPE => match get_maker_swap_data_for_rpc(&ctx, uuid).await {
                Ok(data) => {
                    let swap_json = try_s!(json::to_value(data));
                    swaps.push(swap_json);
                },
                Err(e) => error!("Error loading a swap with the uuid '{}': {}", uuid, e),
            },
            TAKER_SWAP_V2_TYPE => match get_taker_swap_data_for_rpc(&ctx, uuid).await {
                Ok(data) => {
                    let swap_json = try_s!(json::to_value(data));
                    swaps.push(swap_json);
                },
                Err(e) => error!("Error loading a swap with the uuid '{}': {}", uuid, e),
            },
            unknown_type => error!("Swap with the uuid '{}' has unknown type {}", uuid, unknown_type),
        }
    }

    let res_js = json!({
        "result": {
            "swaps": swaps,
            "from_uuid": req.paging_options.from_uuid,
            "skipped": db_result.skipped,
            "limit": req.paging_options.limit,
            "total": db_result.total_count,
            "page_number": req.paging_options.page_number,
            "total_pages": calc_total_pages(db_result.total_count, req.paging_options.limit),
            "found_records": db_result.uuids_and_types.len(),
        },
    });
    let res = try_s!(json::to_vec(&res_js));
    Ok(try_s!(Response::builder().body(res)))
}

/// Find out the swaps that need to be kick-started, continue from the point where swap was interrupted
/// Return the tickers of coins that must be enabled for swaps to continue
pub async fn swap_kick_starts(ctx: MmArc) -> Result<HashSet<String>, String> {
    #[cfg(target_arch = "wasm32")]
    try_s!(migrate_swaps_data(&ctx).await);

    let mut coins = HashSet::new();
    let legacy_unfinished_uuids = try_s!(get_unfinished_swaps_uuids(ctx.clone(), LEGACY_SWAP_TYPE).await);
    for uuid in legacy_unfinished_uuids {
        let swap = match SavedSwap::load_my_swap_from_db(&ctx, uuid).await {
            Ok(Some(s)) => s,
            Ok(None) => {
                warn!("Swap {} is indexed, but doesn't exist in DB", uuid);
                continue;
            },
            Err(e) => {
                error!("Error {} on getting swap {} data from DB", e, uuid);
                continue;
            },
        };
        info!("Kick starting the swap {}", swap.uuid());
        let maker_coin_ticker = match swap.maker_coin_ticker() {
            Ok(t) => t,
            Err(e) => {
                error!("Error {} getting maker coin of swap: {}", e, swap.uuid());
                continue;
            },
        };
        let taker_coin_ticker = match swap.taker_coin_ticker() {
            Ok(t) => t,
            Err(e) => {
                error!("Error {} getting taker coin of swap {}", e, swap.uuid());
                continue;
            },
        };
        coins.insert(maker_coin_ticker.clone());
        coins.insert(taker_coin_ticker.clone());

        let fut = kickstart_thread_handler(ctx.clone(), swap, maker_coin_ticker, taker_coin_ticker);
        ctx.spawner().spawn(fut);
    }

    let maker_swap_storage = MakerSwapStorage::new(ctx.clone());
    let unfinished_maker_uuids = try_s!(maker_swap_storage.get_unfinished().await);
    for maker_uuid in unfinished_maker_uuids {
        info!("Trying to kickstart maker swap {}", maker_uuid);
        let maker_swap_repr = match maker_swap_storage.get_repr(maker_uuid).await {
            Ok(repr) => repr,
            Err(e) => {
                error!("Error {} getting DB repr of maker swap {}", e, maker_uuid);
                continue;
            },
        };
        debug!("Got maker swap repr {:?}", maker_swap_repr);

        coins.insert(maker_swap_repr.maker_coin.clone());
        coins.insert(maker_swap_repr.taker_coin.clone());

        let fut = swap_kickstart_handler::<MakerSwapStateMachine<UtxoStandardCoin, UtxoStandardCoin>>(
            ctx.clone(),
            maker_swap_repr,
            maker_swap_storage.clone(),
            maker_uuid,
        );
        ctx.spawner().spawn(fut);
    }

    let taker_swap_storage = TakerSwapStorage::new(ctx.clone());
    let unfinished_taker_uuids = try_s!(taker_swap_storage.get_unfinished().await);
    for taker_uuid in unfinished_taker_uuids {
        info!("Trying to kickstart taker swap {}", taker_uuid);
        let taker_swap_repr = match taker_swap_storage.get_repr(taker_uuid).await {
            Ok(repr) => repr,
            Err(e) => {
                error!("Error {} getting DB repr of taker swap {}", e, taker_uuid);
                continue;
            },
        };
        debug!("Got taker swap repr {:?}", taker_swap_repr);

        coins.insert(taker_swap_repr.maker_coin.clone());
        coins.insert(taker_swap_repr.taker_coin.clone());

        let fut = swap_kickstart_handler::<TakerSwapStateMachine<UtxoStandardCoin, UtxoStandardCoin>>(
            ctx.clone(),
            taker_swap_repr,
            taker_swap_storage.clone(),
            taker_uuid,
        );
        ctx.spawner().spawn(fut);
    }
    Ok(coins)
}

async fn kickstart_thread_handler(ctx: MmArc, swap: SavedSwap, maker_coin_ticker: String, taker_coin_ticker: String) {
    let taker_coin = loop {
        match lp_coinfind(&ctx, &taker_coin_ticker).await {
            Ok(Some(c)) => break c,
            Ok(None) => {
                info!(
                    "Can't kickstart the swap {} until the coin {} is activated",
                    swap.uuid(),
                    taker_coin_ticker
                );
                Timer::sleep(5.).await;
            },
            Err(e) => {
                error!("Error {} on {} find attempt", e, taker_coin_ticker);
                return;
            },
        };
    };

    let maker_coin = loop {
        match lp_coinfind(&ctx, &maker_coin_ticker).await {
            Ok(Some(c)) => break c,
            Ok(None) => {
                info!(
                    "Can't kickstart the swap {} until the coin {} is activated",
                    swap.uuid(),
                    maker_coin_ticker
                );
                Timer::sleep(5.).await;
            },
            Err(e) => {
                error!("Error {} on {} find attempt", e, maker_coin_ticker);
                return;
            },
        };
    };
    match swap {
        SavedSwap::Maker(saved_swap) => {
            run_maker_swap(
                RunMakerSwapInput::KickStart {
                    maker_coin,
                    taker_coin,
                    swap_uuid: saved_swap.uuid,
                },
                ctx,
            )
            .await;
        },
        SavedSwap::Taker(saved_swap) => {
            run_taker_swap(
                RunTakerSwapInput::KickStart {
                    maker_coin,
                    taker_coin,
                    swap_uuid: saved_swap.uuid,
                },
                ctx,
            )
            .await;
        },
    }
}

pub async fn coins_needed_for_kick_start(ctx: MmArc) -> Result<Response<Vec<u8>>, String> {
    let res = try_s!(json::to_vec(&json!({
        "result": *(try_s!(ctx.coins_needed_for_kick_start.lock()))
    })));
    Ok(try_s!(Response::builder().body(res)))
}

pub async fn recover_funds_of_swap(ctx: MmArc, req: Json) -> Result<Response<Vec<u8>>, String> {
    let uuid: Uuid = try_s!(json::from_value(req["params"]["uuid"].clone()));
    let swap = match SavedSwap::load_my_swap_from_db(&ctx, uuid).await {
        Ok(Some(swap)) => swap,
        Ok(None) => return ERR!("swap data is not found"),
        Err(e) => return ERR!("{}", e),
    };

    let recover_data = try_s!(swap.recover_funds(ctx).await);
    let res = try_s!(json::to_vec(&json!({
        "result": {
            "action": recover_data.action,
            "coin": recover_data.coin,
            "tx_hash": recover_data.transaction.tx_hash_as_bytes(),
            "tx_hex": BytesJson::from(recover_data.transaction.tx_hex()),
        }
    })));
    Ok(try_s!(Response::builder().body(res)))
}

pub async fn import_swaps(ctx: MmArc, req: Json) -> Result<Response<Vec<u8>>, String> {
    let swaps: Vec<SavedSwap> = try_s!(json::from_value(req["swaps"].clone()));
    let mut imported = vec![];
    let mut skipped = HashMap::new();
    for swap in swaps {
        match swap.save_to_db(&ctx).await {
            Ok(_) => {
                if let Some(info) = swap.get_my_info() {
                    if let Err(e) = insert_new_swap_to_db(
                        ctx.clone(),
                        &info.my_coin,
                        &info.other_coin,
                        *swap.uuid(),
                        info.started_at,
                        LEGACY_SWAP_TYPE,
                    )
                    .await
                    {
                        error!("Error {} on new swap insertion", e);
                    }
                }
                imported.push(swap.uuid().to_owned());
            },
            Err(e) => {
                skipped.insert(swap.uuid().to_owned(), ERRL!("{}", e));
            },
        }
    }
    let res = try_s!(json::to_vec(&json!({
        "result": {
            "imported": imported,
            "skipped": skipped,
        }
    })));
    Ok(try_s!(Response::builder().body(res)))
}

#[derive(Deserialize)]
struct ActiveSwapsReq {
    #[serde(default)]
    include_status: bool,
}

#[derive(Serialize)]
struct ActiveSwapsRes {
    uuids: Vec<Uuid>,
    statuses: Option<HashMap<Uuid, SavedSwap>>,
}

/// This RPC does not support including statuses of v2 (Trading Protocol Upgrade) swaps.
/// It returns only uuids for these.
pub async fn active_swaps_rpc(ctx: MmArc, req: Json) -> Result<Response<Vec<u8>>, String> {
    let req: ActiveSwapsReq = try_s!(json::from_value(req));
    let uuids_with_types = try_s!(active_swaps(&ctx));
    let statuses = if req.include_status {
        let mut map = HashMap::new();
        for (uuid, swap_type) in uuids_with_types.iter() {
            match *swap_type {
                LEGACY_SWAP_TYPE => {
                    let status = match SavedSwap::load_my_swap_from_db(&ctx, *uuid).await {
                        Ok(Some(status)) => status,
                        Ok(None) => continue,
                        Err(e) => {
                            error!("Error on loading_from_db: {}", e);
                            continue;
                        },
                    };
                    map.insert(*uuid, status);
                },
                unsupported_type => {
                    error!("active_swaps_rpc doesn't support swap type {}", unsupported_type);
                    continue;
                },
            }
        }
        Some(map)
    } else {
        None
    };
    let result = ActiveSwapsRes {
        uuids: uuids_with_types
            .into_iter()
            .map(|uuid_with_type| uuid_with_type.0)
            .collect(),
        statuses,
    };
    let res = try_s!(json::to_vec(&result));
    Ok(try_s!(Response::builder().body(res)))
}

/// Algorithm used to hash swap secret.
#[derive(Clone, Copy, Debug, Deserialize, Serialize, Default)]
pub enum SecretHashAlgo {
    /// ripemd160(sha256(secret))
    #[default]
    DHASH160 = 1,
    /// sha256(secret)
    SHA256 = 2,
}

#[derive(Debug, Display)]
pub struct UnsupportedSecretHashAlgo(u8);

impl std::error::Error for UnsupportedSecretHashAlgo {}

impl TryFrom<u8> for SecretHashAlgo {
    type Error = UnsupportedSecretHashAlgo;

    fn try_from(value: u8) -> Result<Self, Self::Error> {
        match value {
            1 => Ok(SecretHashAlgo::DHASH160),
            2 => Ok(SecretHashAlgo::SHA256),
            unsupported => Err(UnsupportedSecretHashAlgo(unsupported)),
        }
    }
}

impl SecretHashAlgo {
    pub fn hash_secret(&self, secret: &[u8]) -> Vec<u8> {
        match self {
            SecretHashAlgo::DHASH160 => dhash160(secret).take().into(),
            SecretHashAlgo::SHA256 => sha256(secret).take().into(),
        }
    }
}

// Todo: Maybe add a secret_hash_algo method to the SwapOps trait instead
/// Selects secret hash algorithm depending on types of coins being swapped
#[cfg(not(target_arch = "wasm32"))]
pub fn detect_secret_hash_algo(maker_coin: &MmCoinEnum, taker_coin: &MmCoinEnum) -> SecretHashAlgo {
    match (maker_coin, taker_coin) {
        (MmCoinEnum::Tendermint(_) | MmCoinEnum::TendermintToken(_) | MmCoinEnum::LightningCoin(_), _) => {
            SecretHashAlgo::SHA256
        },
        // If taker is lightning coin the SHA256 of the secret will be sent as part of the maker signed invoice
        (_, MmCoinEnum::Tendermint(_) | MmCoinEnum::TendermintToken(_)) => SecretHashAlgo::SHA256,
        #[cfg(feature = "enable-sia")]
        (_, MmCoinEnum::SiaCoin(_)) => SecretHashAlgo::SHA256,
        #[cfg(feature = "enable-sia")]
        (MmCoinEnum::SiaCoin(_), _) => SecretHashAlgo::SHA256,
        (_, _) => SecretHashAlgo::DHASH160,
    }
}

/// Selects secret hash algorithm depending on types of coins being swapped
#[cfg(target_arch = "wasm32")]
pub fn detect_secret_hash_algo(maker_coin: &MmCoinEnum, taker_coin: &MmCoinEnum) -> SecretHashAlgo {
    match (maker_coin, taker_coin) {
        (MmCoinEnum::Tendermint(_) | MmCoinEnum::TendermintToken(_), _) => SecretHashAlgo::SHA256,
        (_, MmCoinEnum::Tendermint(_) | MmCoinEnum::TendermintToken(_)) => SecretHashAlgo::SHA256,
        #[cfg(feature = "enable-sia")]
        (_, MmCoinEnum::SiaCoin(_)) => SecretHashAlgo::SHA256,
        #[cfg(feature = "enable-sia")]
        (MmCoinEnum::SiaCoin(_), _) => SecretHashAlgo::SHA256,
        (_, _) => SecretHashAlgo::DHASH160,
    }
}

pub struct SwapPubkeys {
    pub maker: String,
    pub taker: String,
}

/// P2P topic used to broadcast messages during execution of the upgraded swap protocol.
pub fn swap_v2_topic(uuid: &Uuid) -> String { pub_sub_topic(SWAP_V2_PREFIX, &uuid.to_string()) }

/// Broadcast the swap v2 message once
pub fn broadcast_swap_v2_message<T: prost::Message>(
    ctx: &MmArc,
    topic: String,
    msg: &T,
    p2p_privkey: &Option<KeyPair>,
) {
    use prost::Message;

    let (p2p_private, from) = p2p_private_and_peer_id_to_broadcast(ctx, p2p_privkey.as_ref());
    let encoded_msg = msg.encode_to_vec();

    let secp_secret = SecretKey::from_slice(&p2p_private).expect("valid secret key");
    let secp_message =
        secp256k1::Message::from_slice(sha256(&encoded_msg).as_slice()).expect("sha256 is 32 bytes hash");
    let signature = SECP_SIGN.sign(&secp_message, &secp_secret);

    let signed_message = SignedMessage {
        from: PublicKey::from_secret_key(&*SECP_SIGN, &secp_secret).serialize().into(),
        signature: signature.serialize_compact().into(),
        payload: encoded_msg,
    };
    broadcast_p2p_msg(ctx, topic, signed_message.encode_to_vec(), from);
}

/// Spawns the loop that broadcasts message every `interval` seconds returning the AbortOnDropHandle
/// to stop it
pub fn broadcast_swap_v2_msg_every<T: prost::Message + 'static>(
    ctx: MmArc,
    topic: String,
    msg: T,
    interval_sec: f64,
    p2p_privkey: Option<KeyPair>,
) -> AbortOnDropHandle {
    let fut = async move {
        loop {
            broadcast_swap_v2_message(&ctx, topic.clone(), &msg, &p2p_privkey);
            Timer::sleep(interval_sec).await;
        }
    };
    spawn_abortable(fut)
}

/// Processes messages received during execution of the upgraded swap protocol.
pub fn process_swap_v2_msg(ctx: MmArc, topic: &str, msg: &[u8]) -> P2PProcessResult<()> {
    use prost::Message;

    let uuid = Uuid::from_str(topic).map_to_mm(|e| P2PProcessError::DecodeError(e.to_string()))?;

    let swap_ctx = SwapsContext::from_ctx(&ctx).unwrap();
    let mut msgs = swap_ctx.swap_v2_msgs.lock().unwrap();
    if let Some(msg_store) = msgs.get_mut(&uuid) {
        let signed_message = SignedMessage::decode(msg).map_to_mm(|e| P2PProcessError::DecodeError(e.to_string()))?;

        let pubkey =
            PublicKey::from_slice(&signed_message.from).map_to_mm(|e| P2PProcessError::DecodeError(e.to_string()))?;
        if pubkey != msg_store.accept_only_from {
            return MmError::err(P2PProcessError::UnexpectedSender(pubkey.to_string()));
        }

        let signature = Signature::from_compact(&signed_message.signature)
            .map_to_mm(|e| P2PProcessError::DecodeError(e.to_string()))?;
        let secp_message = secp256k1::Message::from_slice(sha256(&signed_message.payload).as_slice())
            .expect("sha256 is 32 bytes hash");

        SECP_VERIFY
            .verify(&secp_message, &signature, &pubkey)
            .map_to_mm(|e| P2PProcessError::InvalidSignature(e.to_string()))?;

        let swap_message = SwapMessage::decode(signed_message.payload.as_slice())
            .map_to_mm(|e| P2PProcessError::DecodeError(e.to_string()))?;

        let uuid_from_message =
            Uuid::from_slice(&swap_message.swap_uuid).map_to_mm(|e| P2PProcessError::DecodeError(e.to_string()))?;

        if uuid_from_message != uuid {
            return MmError::err(P2PProcessError::ValidationFailed(format!(
                "uuid from message {} doesn't match uuid from topic {}",
                uuid_from_message, uuid,
            )));
        }

        debug!("Processing swap v2 msg {:?} for uuid {}", swap_message, uuid);
        match swap_message.inner {
            Some(swap_message::Inner::MakerNegotiation(maker_negotiation)) => {
                msg_store.maker_negotiation = Some(maker_negotiation)
            },
            Some(swap_message::Inner::TakerNegotiation(taker_negotiation)) => {
                msg_store.taker_negotiation = Some(taker_negotiation)
            },
            Some(swap_message::Inner::MakerNegotiated(maker_negotiated)) => {
                msg_store.maker_negotiated = Some(maker_negotiated)
            },
            Some(swap_message::Inner::TakerFundingInfo(taker_funding)) => msg_store.taker_funding = Some(taker_funding),
            Some(swap_message::Inner::MakerPaymentInfo(maker_payment)) => msg_store.maker_payment = Some(maker_payment),
            Some(swap_message::Inner::TakerPaymentInfo(taker_payment)) => msg_store.taker_payment = Some(taker_payment),
            Some(swap_message::Inner::TakerPaymentSpendPreimage(preimage)) => {
                msg_store.taker_payment_spend_preimage = Some(preimage)
            },
            None => return MmError::err(P2PProcessError::DecodeError("swap_message.inner is None".into())),
        }
    }
    Ok(())
}

async fn recv_swap_v2_msg<T>(
    ctx: MmArc,
    mut getter: impl FnMut(&mut SwapV2MsgStore) -> Option<T>,
    uuid: &Uuid,
    timeout: u64,
) -> Result<T, String> {
    let started = now_sec();
    let timeout = BASIC_COMM_TIMEOUT + timeout;
    let wait_until = started + timeout;
    loop {
        Timer::sleep(1.).await;
        let swap_ctx = SwapsContext::from_ctx(&ctx).unwrap();
        let mut msgs = swap_ctx.swap_v2_msgs.lock().unwrap();
        if let Some(msg_store) = msgs.get_mut(uuid) {
            if let Some(msg) = getter(msg_store) {
                return Ok(msg);
            }
        }
        let now = now_sec();
        if now > wait_until {
            return ERR!("Timeout ({} > {})", now - started, timeout);
        }
    }
}

pub fn generate_secret() -> Result<[u8; 32], rand::Error> {
    let mut sec = [0u8; 32];
    common::os_rng(&mut sec)?;
    Ok(sec)
}

/// Add refund fee to calculate maximum available balance for a swap (including possible refund)
pub(crate) const INCLUDE_REFUND_FEE: bool = true;
/// Do not add refund fee to calculate fee needed only to make a successful swap
pub(crate) const NO_REFUND_FEE: bool = false;

#[cfg(all(test, not(target_arch = "wasm32")))]
mod lp_swap_tests {
    use super::*;
    use crate::lp_native_dex::{fix_directories, init_p2p};
    use coins::hd_wallet::HDPathAccountToAddressId;
    use coins::utxo::rpc_clients::ElectrumConnectionSettings;
    use coins::utxo::utxo_standard::utxo_standard_coin_with_priv_key;
    use coins::utxo::{UtxoActivationParams, UtxoRpcMode};
    use coins::MarketCoinOps;
    use coins::PrivKeyActivationPolicy;
    use common::{block_on, new_uuid};
    use mm2_core::mm_ctx::MmCtxBuilder;
    use mm2_test_helpers::for_tests::{morty_conf, rick_conf, MORTY_ELECTRUM_ADDRS, RICK_ELECTRUM_ADDRS};

    #[test]
    fn test_dex_fee_amount() {
        let min_tx_amount = MmNumber::from("0.0001");

        let base = "BTC";
        let rel = "ETH";
        let amount = 1.into();
        let actual_fee = dex_fee_amount(base, rel, &amount, &min_tx_amount);
        let expected_fee = DexFee::Standard(amount / 777u64.into());
        assert_eq!(expected_fee, actual_fee);

        let base = "KMD";
        let rel = "ETH";
        let amount = 1.into();
        let actual_fee = dex_fee_amount(base, rel, &amount, &min_tx_amount);
        let expected_fee = amount.clone() * (9, 7770).into() * MmNumber::from("0.75");
        let expected_burn_amount = amount * (9, 7770).into() * MmNumber::from("0.25");
        assert_eq!(DexFee::with_burn(expected_fee, expected_burn_amount), actual_fee);

        // check the case when KMD taker fee is close to dust
        let base = "KMD";
        let rel = "BTC";
        let amount = (1001 * 777, 90000000).into();
        let min_tx_amount = "0.00001".into();
        let actual_fee = dex_fee_amount(base, rel, &amount, &min_tx_amount);
        assert_eq!(
            DexFee::WithBurn {
                fee_amount: "0.00001".into(),
                burn_amount: "0.00000001".into()
            },
            actual_fee
        );

        let base = "BTC";
        let rel = "KMD";
        let amount = 1.into();
        let actual_fee = dex_fee_amount(base, rel, &amount, &min_tx_amount);
        let expected_fee = DexFee::Standard(amount * (9, 7770).into());
        assert_eq!(expected_fee, actual_fee);

        let base = "BTC";
        let rel = "KMD";
        let amount: MmNumber = "0.001".parse::<BigDecimal>().unwrap().into();
        let actual_fee = dex_fee_amount(base, rel, &amount, &min_tx_amount);
        assert_eq!(DexFee::Standard(min_tx_amount), actual_fee);
    }

    #[test]
    fn test_lp_atomic_locktime() {
        let maker_coin = "KMD";
        let taker_coin = "DEX";
        let my_conf_settings = SwapConfirmationsSettings {
            maker_coin_confs: 2,
            maker_coin_nota: true,
            taker_coin_confs: 2,
            taker_coin_nota: true,
        };
        let other_conf_settings = SwapConfirmationsSettings {
            maker_coin_confs: 1,
            maker_coin_nota: false,
            taker_coin_confs: 1,
            taker_coin_nota: false,
        };
        let expected = get_payment_locktime() * 4;
        let version = AtomicLocktimeVersion::V2 {
            my_conf_settings,
            other_conf_settings,
        };
        let actual = lp_atomic_locktime(maker_coin, taker_coin, version);
        assert_eq!(expected, actual);

        let maker_coin = "KMD";
        let taker_coin = "DEX";
        let my_conf_settings = SwapConfirmationsSettings {
            maker_coin_confs: 2,
            maker_coin_nota: true,
            taker_coin_confs: 2,
            taker_coin_nota: false,
        };
        let other_conf_settings = SwapConfirmationsSettings {
            maker_coin_confs: 1,
            maker_coin_nota: false,
            taker_coin_confs: 1,
            taker_coin_nota: false,
        };
        let expected = get_payment_locktime() * 4;
        let version = AtomicLocktimeVersion::V2 {
            my_conf_settings,
            other_conf_settings,
        };
        let actual = lp_atomic_locktime(maker_coin, taker_coin, version);
        assert_eq!(expected, actual);

        let maker_coin = "KMD";
        let taker_coin = "DEX";
        let my_conf_settings = SwapConfirmationsSettings {
            maker_coin_confs: 2,
            maker_coin_nota: false,
            taker_coin_confs: 2,
            taker_coin_nota: true,
        };
        let other_conf_settings = SwapConfirmationsSettings {
            maker_coin_confs: 1,
            maker_coin_nota: false,
            taker_coin_confs: 1,
            taker_coin_nota: false,
        };
        let expected = get_payment_locktime() * 4;
        let version = AtomicLocktimeVersion::V2 {
            my_conf_settings,
            other_conf_settings,
        };
        let actual = lp_atomic_locktime(maker_coin, taker_coin, version);
        assert_eq!(expected, actual);

        let maker_coin = "KMD";
        let taker_coin = "DEX";
        let my_conf_settings = SwapConfirmationsSettings {
            maker_coin_confs: 2,
            maker_coin_nota: false,
            taker_coin_confs: 2,
            taker_coin_nota: false,
        };
        let other_conf_settings = SwapConfirmationsSettings {
            maker_coin_confs: 1,
            maker_coin_nota: false,
            taker_coin_confs: 1,
            taker_coin_nota: false,
        };
        let expected = get_payment_locktime();
        let version = AtomicLocktimeVersion::V2 {
            my_conf_settings,
            other_conf_settings,
        };
        let actual = lp_atomic_locktime(maker_coin, taker_coin, version);
        assert_eq!(expected, actual);

        let maker_coin = "BTC";
        let taker_coin = "DEX";
        let my_conf_settings = SwapConfirmationsSettings {
            maker_coin_confs: 2,
            maker_coin_nota: false,
            taker_coin_confs: 2,
            taker_coin_nota: false,
        };
        let other_conf_settings = SwapConfirmationsSettings {
            maker_coin_confs: 1,
            maker_coin_nota: false,
            taker_coin_confs: 1,
            taker_coin_nota: false,
        };
        let expected = get_payment_locktime() * 4;
        let version = AtomicLocktimeVersion::V2 {
            my_conf_settings,
            other_conf_settings,
        };
        let actual = lp_atomic_locktime(maker_coin, taker_coin, version);
        assert_eq!(expected, actual);

        let maker_coin = "KMD";
        let taker_coin = "BTC";
        let my_conf_settings = SwapConfirmationsSettings {
            maker_coin_confs: 2,
            maker_coin_nota: false,
            taker_coin_confs: 2,
            taker_coin_nota: false,
        };
        let other_conf_settings = SwapConfirmationsSettings {
            maker_coin_confs: 1,
            maker_coin_nota: false,
            taker_coin_confs: 1,
            taker_coin_nota: false,
        };
        let expected = get_payment_locktime() * 4;
        let version = AtomicLocktimeVersion::V2 {
            my_conf_settings,
            other_conf_settings,
        };
        let actual = lp_atomic_locktime(maker_coin, taker_coin, version);
        assert_eq!(expected, actual);

        let maker_coin = "KMD";
        let taker_coin = "DEX";
        let expected = get_payment_locktime();
        let actual = lp_atomic_locktime(maker_coin, taker_coin, AtomicLocktimeVersion::V1);
        assert_eq!(expected, actual);

        let maker_coin = "KMD";
        let taker_coin = "DEX";
        let expected = get_payment_locktime();
        let actual = lp_atomic_locktime(maker_coin, taker_coin, AtomicLocktimeVersion::V1);
        assert_eq!(expected, actual);

        let maker_coin = "KMD";
        let taker_coin = "DEX";
        let expected = get_payment_locktime();
        let actual = lp_atomic_locktime(maker_coin, taker_coin, AtomicLocktimeVersion::V1);
        assert_eq!(expected, actual);

        let maker_coin = "KMD";
        let taker_coin = "DEX";
        let expected = get_payment_locktime();
        let actual = lp_atomic_locktime(maker_coin, taker_coin, AtomicLocktimeVersion::V1);
        assert_eq!(expected, actual);

        let maker_coin = "BTC";
        let taker_coin = "DEX";
        let expected = get_payment_locktime() * 10;
        let actual = lp_atomic_locktime(maker_coin, taker_coin, AtomicLocktimeVersion::V1);
        assert_eq!(expected, actual);

        let maker_coin = "KMD";
        let taker_coin = "BTC";
        let expected = get_payment_locktime() * 10;
        let actual = lp_atomic_locktime(maker_coin, taker_coin, AtomicLocktimeVersion::V1);
        assert_eq!(expected, actual);
    }

    #[test]
    fn check_negotiation_data_serde() {
        // old message format should be deserialized to NegotiationDataMsg::V1
        let v1 = NegotiationDataV1 {
            started_at: 0,
            payment_locktime: 0,
            secret_hash: [0; 20],
            persistent_pubkey: [1; 33].into(),
        };

        let expected = NegotiationDataMsg::V1(NegotiationDataV1 {
            started_at: 0,
            payment_locktime: 0,
            secret_hash: [0; 20],
            persistent_pubkey: [1; 33].into(),
        });

        let serialized = rmp_serde::to_vec_named(&v1).unwrap();

        let deserialized: NegotiationDataMsg = rmp_serde::from_slice(serialized.as_slice()).unwrap();

        assert_eq!(deserialized, expected);

        // new message format should be deserialized to old
        let v2 = NegotiationDataMsg::V2(NegotiationDataV2 {
            started_at: 0,
            payment_locktime: 0,
            secret_hash: vec![0; 20],
            persistent_pubkey: [1; 33].into(),
            maker_coin_swap_contract: vec![1; 20],
            taker_coin_swap_contract: vec![1; 20],
        });

        let expected = NegotiationDataV1 {
            started_at: 0,
            payment_locktime: 0,
            secret_hash: [0; 20],
            persistent_pubkey: [1; 33].into(),
        };

        let serialized = rmp_serde::to_vec_named(&v2).unwrap();

        let deserialized: NegotiationDataV1 = rmp_serde::from_slice(serialized.as_slice()).unwrap();

        assert_eq!(deserialized, expected);

        // new message format should be deserialized to new
        let v2 = NegotiationDataMsg::V2(NegotiationDataV2 {
            started_at: 0,
            payment_locktime: 0,
            secret_hash: vec![0; 20],
            persistent_pubkey: [1; 33].into(),
            maker_coin_swap_contract: vec![1; 20],
            taker_coin_swap_contract: vec![1; 20],
        });

        let serialized = rmp_serde::to_vec(&v2).unwrap();

        let deserialized: NegotiationDataMsg = rmp_serde::from_slice(serialized.as_slice()).unwrap();

        assert_eq!(deserialized, v2);

        let v3 = NegotiationDataMsg::V3(NegotiationDataV3 {
            started_at: 0,
            payment_locktime: 0,
            secret_hash: vec![0; 20],
            maker_coin_swap_contract: vec![1; 20],
            taker_coin_swap_contract: vec![1; 20],
            maker_coin_htlc_pub: [1; 33].into(),
            taker_coin_htlc_pub: [1; 33].into(),
        });

        // v3 must be deserialized to v3, backward compatibility is not required
        let serialized = rmp_serde::to_vec(&v3).unwrap();

        let deserialized: NegotiationDataMsg = rmp_serde::from_slice(serialized.as_slice()).unwrap();

        assert_eq!(deserialized, v3);
    }

    #[test]
    fn check_payment_data_serde() {
        const MSG_DATA_INSTRUCTIONS: [u8; 300] = [1; 300];

        #[derive(Clone, Debug, Eq, Deserialize, PartialEq, Serialize)]
        enum SwapMsgOld {
            Negotiation(NegotiationDataMsg),
            NegotiationReply(NegotiationDataMsg),
            Negotiated(bool),
            TakerFee(Vec<u8>),
            MakerPayment(Vec<u8>),
            TakerPayment(Vec<u8>),
        }

        // old message format should be deserialized to PaymentDataMsg::Regular
        let old = SwapMsgOld::MakerPayment(MSG_DATA_INSTRUCTIONS.to_vec());

        let expected = SwapMsg::MakerPayment(SwapTxDataMsg::Regular(MSG_DATA_INSTRUCTIONS.to_vec()));

        let serialized = rmp_serde::to_vec_named(&old).unwrap();

        let deserialized: SwapMsg = rmp_serde::from_slice(serialized.as_slice()).unwrap();

        assert_eq!(deserialized, expected);

        // PaymentDataMsg::Regular should be deserialized to old message format
        let v1 = SwapMsg::MakerPayment(SwapTxDataMsg::Regular(MSG_DATA_INSTRUCTIONS.to_vec()));

        let expected = old;

        let serialized = rmp_serde::to_vec_named(&v1).unwrap();

        let deserialized: SwapMsgOld = rmp_serde::from_slice(serialized.as_slice()).unwrap();

        assert_eq!(deserialized, expected);

        // PaymentDataMsg::Regular should be deserialized to PaymentDataMsg::Regular
        let v1 = SwapMsg::MakerPayment(SwapTxDataMsg::Regular(MSG_DATA_INSTRUCTIONS.to_vec()));

        let serialized = rmp_serde::to_vec_named(&v1).unwrap();

        let deserialized: SwapMsg = rmp_serde::from_slice(serialized.as_slice()).unwrap();

        assert_eq!(deserialized, v1);

        // PaymentDataMsg::WithInstructions should be deserialized to PaymentDataMsg::WithInstructions
        let v2 = SwapMsg::MakerPayment(SwapTxDataMsg::WithInstructions(PaymentWithInstructions {
            data: MSG_DATA_INSTRUCTIONS.to_vec(),
            next_step_instructions: MSG_DATA_INSTRUCTIONS.to_vec(),
        }));

        let serialized = rmp_serde::to_vec_named(&v2).unwrap();

        let deserialized: SwapMsg = rmp_serde::from_slice(serialized.as_slice()).unwrap();

        assert_eq!(deserialized, v2);

        // PaymentDataMsg::WithInstructions shouldn't be deserialized to old message format, new nodes with payment instructions can't swap with old nodes without it.
        let v2 = SwapMsg::MakerPayment(SwapTxDataMsg::WithInstructions(PaymentWithInstructions {
            data: MSG_DATA_INSTRUCTIONS.to_vec(),
            next_step_instructions: MSG_DATA_INSTRUCTIONS.to_vec(),
        }));

        let serialized = rmp_serde::to_vec_named(&v2).unwrap();

        let deserialized: Result<SwapMsgOld, rmp_serde::decode::Error> = rmp_serde::from_slice(serialized.as_slice());

        assert!(deserialized.is_err());
    }

    fn utxo_activation_params(electrums: &[&str]) -> UtxoActivationParams {
        UtxoActivationParams {
            mode: UtxoRpcMode::Electrum {
                servers: electrums
                    .iter()
                    .map(|url| ElectrumConnectionSettings {
                        url: url.to_string(),
                        protocol: Default::default(),
                        disable_cert_verification: false,
                        timeout_sec: None,
                    })
                    .collect(),
                min_connected: None,
                max_connected: None,
            },
            utxo_merge_params: None,
            tx_history: false,
            required_confirmations: Some(0),
            requires_notarization: None,
            address_format: None,
            gap_limit: None,
            enable_params: Default::default(),
            priv_key_policy: PrivKeyActivationPolicy::ContextPrivKey,
            check_utxo_maturity: None,
            path_to_address: HDPathAccountToAddressId::default(),
        }
    }

    #[test]
    #[ignore]
    fn gen_recoverable_swap() {
        let maker_passphrase = std::env::var("BOB_PASSPHRASE").expect("BOB_PASSPHRASE env must be set");
        let maker_fail_at = std::env::var("MAKER_FAIL_AT").map(maker_swap::FailAt::from).ok();
        let taker_passphrase = std::env::var("ALICE_PASSPHRASE").expect("ALICE_PASSPHRASE env must be set");
        let taker_fail_at = std::env::var("TAKER_FAIL_AT").map(taker_swap::FailAt::from).ok();
        let lock_duration = match std::env::var("LOCK_DURATION") {
            Ok(maybe_num) => maybe_num.parse().expect("LOCK_DURATION must be a number of seconds"),
            Err(_) => 30,
        };

        if maker_fail_at.is_none() && taker_fail_at.is_none() {
            panic!("At least one of MAKER_FAIL_AT/TAKER_FAIL_AT must be provided");
        }

        let maker_ctx_conf = json!({
            "netid": 1234,
            "p2p_in_memory": true,
            "p2p_in_memory_port": 777,
            "i_am_seed": true,
        });

        let maker_ctx = MmCtxBuilder::default().with_conf(maker_ctx_conf).into_mm_arc();
        let maker_key_pair = *CryptoCtx::init_with_iguana_passphrase(maker_ctx.clone(), &maker_passphrase)
            .unwrap()
            .mm2_internal_key_pair();

        fix_directories(&maker_ctx).unwrap();
        block_on(init_p2p(maker_ctx.clone())).unwrap();
        maker_ctx.init_sqlite_connection().unwrap();

        let rick_activation_params = utxo_activation_params(RICK_ELECTRUM_ADDRS);
        let morty_activation_params = utxo_activation_params(MORTY_ELECTRUM_ADDRS);

        let rick_maker = block_on(utxo_standard_coin_with_priv_key(
            &maker_ctx,
            "RICK",
            &rick_conf(),
            &rick_activation_params,
            maker_key_pair.private().secret,
        ))
        .unwrap();

        println!("Maker address {}", rick_maker.my_address().unwrap());

        let morty_maker = block_on(utxo_standard_coin_with_priv_key(
            &maker_ctx,
            "MORTY",
            &morty_conf(),
            &morty_activation_params,
            maker_key_pair.private().secret,
        ))
        .unwrap();

        let taker_ctx_conf = json!({
            "netid": 1234,
            "p2p_in_memory": true,
            "seednodes": vec!["/memory/777"]
        });

        let taker_ctx = MmCtxBuilder::default().with_conf(taker_ctx_conf).into_mm_arc();
        let taker_key_pair = *CryptoCtx::init_with_iguana_passphrase(taker_ctx.clone(), &taker_passphrase)
            .unwrap()
            .mm2_internal_key_pair();

        fix_directories(&taker_ctx).unwrap();
        block_on(init_p2p(taker_ctx.clone())).unwrap();
        taker_ctx.init_sqlite_connection().unwrap();

        let rick_taker = block_on(utxo_standard_coin_with_priv_key(
            &taker_ctx,
            "RICK",
            &rick_conf(),
            &rick_activation_params,
            taker_key_pair.private().secret,
        ))
        .unwrap();

        let morty_taker = block_on(utxo_standard_coin_with_priv_key(
            &taker_ctx,
            "MORTY",
            &morty_conf(),
            &morty_activation_params,
            taker_key_pair.private().secret,
        ))
        .unwrap();

        println!("Taker address {}", rick_taker.my_address().unwrap());

        let uuid = new_uuid();
        let maker_amount = BigDecimal::from_str("0.1").unwrap();
        let taker_amount = BigDecimal::from_str("0.1").unwrap();
        let conf_settings = SwapConfirmationsSettings {
            maker_coin_confs: 0,
            maker_coin_nota: false,
            taker_coin_confs: 0,
            taker_coin_nota: false,
        };

        let mut maker_swap = MakerSwap::new(
            maker_ctx.clone(),
            taker_key_pair.public().compressed_unprefixed().unwrap().into(),
            maker_amount.clone(),
            taker_amount.clone(),
            <[u8; 33]>::try_from(maker_key_pair.public_slice()).unwrap().into(),
            uuid,
            None,
            conf_settings,
            rick_maker.into(),
            morty_maker.into(),
            lock_duration,
            None,
            Default::default(),
        );

        maker_swap.fail_at = maker_fail_at;

        #[cfg(any(test, feature = "run-docker-tests"))]
        let fail_at = std::env::var("TAKER_FAIL_AT").map(taker_swap::FailAt::from).ok();

        let taker_swap = TakerSwap::new(
            taker_ctx.clone(),
            maker_key_pair.public().compressed_unprefixed().unwrap().into(),
            maker_amount.into(),
            taker_amount.into(),
            <[u8; 33]>::try_from(taker_key_pair.public_slice()).unwrap().into(),
            uuid,
            None,
            conf_settings,
            rick_taker.into(),
            morty_taker.into(),
            lock_duration,
            None,
            #[cfg(any(test, feature = "run-docker-tests"))]
            fail_at,
        );

        block_on(futures::future::join(
            run_maker_swap(RunMakerSwapInput::StartNew(maker_swap), maker_ctx.clone()),
            run_taker_swap(RunTakerSwapInput::StartNew(taker_swap), taker_ctx.clone()),
        ));

        println!(
            "Maker swap path {}",
            std::fs::canonicalize(my_swap_file_path(&maker_ctx, &uuid))
                .unwrap()
                .display()
        );
        println!(
            "Taker swap path {}",
            std::fs::canonicalize(my_swap_file_path(&taker_ctx, &uuid))
                .unwrap()
                .display()
        );
    }

    #[test]
    fn test_deserialize_iris_swap_status() {
        let _: SavedSwap = json::from_str(include_str!("for_tests/iris_nimda_rick_taker_swap.json")).unwrap();
        let _: SavedSwap = json::from_str(include_str!("for_tests/iris_nimda_rick_maker_swap.json")).unwrap();
    }

    #[test]
    fn test_kmd_taker_dex_fee_calculation() {
        std::env::set_var("MYCOIN_FEE_DISCOUNT", "");

        let kmd = coins::TestCoin::new("KMD");
        let (kmd_taker_fee, kmd_burn_amount) = match dex_fee_amount_from_taker_coin(&kmd, "", &MmNumber::from(6150)) {
            DexFee::Standard(_) => panic!("Wrong variant returned for KMD from `dex_fee_amount_from_taker_coin`."),
            DexFee::WithBurn {
                fee_amount,
                burn_amount,
            } => (fee_amount, burn_amount),
        };

        let mycoin = coins::TestCoin::new("MYCOIN");
        let mycoin_taker_fee = match dex_fee_amount_from_taker_coin(&mycoin, "", &MmNumber::from(6150)) {
            DexFee::Standard(t) => t,
            DexFee::WithBurn { .. } => {
                panic!("Wrong variant returned for MYCOIN from `dex_fee_amount_from_taker_coin`.")
            },
        };

        let expected_mycoin_taker_fee = &kmd_taker_fee / &MmNumber::from("0.75");
        let expected_kmd_burn_amount = &mycoin_taker_fee - &kmd_taker_fee;

        assert_eq!(expected_mycoin_taker_fee, mycoin_taker_fee);
        assert_eq!(expected_kmd_burn_amount, kmd_burn_amount);
    }

    #[test]
    fn test_dex_fee_amount_from_taker_coin_discount() {
        std::env::set_var("MYCOIN_FEE_DISCOUNT", "");

        let mycoin = coins::TestCoin::new("MYCOIN");
        let mycoin_taker_fee = match dex_fee_amount_from_taker_coin(&mycoin, "", &MmNumber::from(6150)) {
            DexFee::Standard(t) => t,
            DexFee::WithBurn { .. } => {
                panic!("Wrong variant returned for MYCOIN from `dex_fee_amount_from_taker_coin`.")
            },
        };

        let testcoin = coins::TestCoin::default();
        let testcoin_taker_fee = match dex_fee_amount_from_taker_coin(&testcoin, "", &MmNumber::from(6150)) {
            DexFee::Standard(t) => t,
            DexFee::WithBurn { .. } => {
                panic!("Wrong variant returned for TEST coin from `dex_fee_amount_from_taker_coin`.")
            },
        };

        assert_eq!(testcoin_taker_fee * MmNumber::from("0.90"), mycoin_taker_fee);
    }
}<|MERGE_RESOLUTION|>--- conflicted
+++ resolved
@@ -152,17 +152,10 @@
 pub(crate) const LEGACY_SWAP_TYPE: u8 = 0;
 pub(crate) const MAKER_SWAP_V2_TYPE: u8 = 1;
 pub(crate) const TAKER_SWAP_V2_TYPE: u8 = 2;
-<<<<<<< HEAD
-=======
 
 pub(crate) const TAKER_FEE_VALIDATION_ATTEMPTS: usize = 6;
 pub(crate) const TAKER_FEE_VALIDATION_RETRY_DELAY_SECS: f64 = 10.;
->>>>>>> 25503b1f
-
-pub(crate) const TAKER_FEE_VALIDATION_ATTEMPTS: usize = 6;
-pub(crate) const TAKER_FEE_VALIDATION_RETRY_DELAY_SECS: f64 = 10.;
-
-const MAX_STARTED_AT_DIFF: u64 = 60;
+
 const NEGOTIATE_SEND_INTERVAL: f64 = 30.;
 
 /// If a certain P2P message is not received, swap will be aborted after this time expires.
