--- conflicted
+++ resolved
@@ -1628,7 +1628,6 @@
     }
 
     #[test]
-<<<<<<< HEAD
     fn check_payment_data_serde() {
         const MSG_DATA_INSTRUCTIONS: [u8; 300] = [1; 300];
 
@@ -1875,10 +1874,11 @@
                 .unwrap()
                 .display()
         );
-=======
+    }
+
+    #[test]
     fn test_deserialize_iris_swap_status() {
         let _: SavedSwap = json::from_str(include_str!("for_tests/iris_nimda_rick_taker_swap.json")).unwrap();
         let _: SavedSwap = json::from_str(include_str!("for_tests/iris_nimda_rick_maker_swap.json")).unwrap();
->>>>>>> 4c66f02e
     }
 }