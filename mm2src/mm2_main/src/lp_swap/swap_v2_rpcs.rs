use super::maker_swap::MakerSavedSwap;
use super::maker_swap_v2::MakerSwapEvent;
use super::my_swaps_storage::{MySwapsError, MySwapsOps, MySwapsStorage};
use super::taker_swap::TakerSavedSwap;
use super::taker_swap_v2::TakerSwapEvent;
use super::{active_swaps, MySwapsFilter, SavedSwap, SavedSwapError, SavedSwapIo, LEGACY_SWAP_TYPE, MAKER_SWAP_V2_TYPE,
            TAKER_SWAP_V2_TYPE};
use common::log::{error, warn};
use common::{calc_total_pages, HttpStatusCode, PagingOptions};
use derive_more::Display;
use http::StatusCode;
use mm2_core::mm_ctx::MmArc;
use mm2_err_handle::prelude::*;
use mm2_number::{MmNumber, MmNumberMultiRepr};
use serde::de::DeserializeOwned;
use std::collections::HashMap;
use std::num::NonZeroUsize;
use uuid::Uuid;

cfg_native!(
    use crate::database::my_swaps::SELECT_MY_SWAP_V2_FOR_RPC_BY_UUID;
    use common::async_blocking;
    use db_common::sqlite::query_single_row;
    use db_common::sqlite::rusqlite::{Result as SqlResult, Row, Error as SqlError};
    use db_common::sqlite::rusqlite::types::Type as SqlType;
);

cfg_wasm32!(
    use super::SwapsContext;
    use super::maker_swap_v2::MakerSwapDbRepr;
    use super::taker_swap_v2::TakerSwapDbRepr;
    use crate::lp_swap::swap_wasm_db::{MySwapsFiltersTable, SavedSwapTable};
    use mm2_db::indexed_db::{DbTransactionError, DbTransactionResult, InitDbError};
);

#[cfg(not(target_arch = "wasm32"))]
pub(super) async fn get_swap_type(ctx: &MmArc, uuid: &Uuid) -> MmResult<Option<u8>, SqlError> {
    let ctx = ctx.clone();
    let uuid = uuid.to_string();

    async_blocking(move || {
        const SELECT_SWAP_TYPE_BY_UUID: &str = "SELECT swap_type FROM my_swaps WHERE uuid = :uuid;";
        let maybe_swap_type = query_single_row(
            &ctx.sqlite_connection(),
            SELECT_SWAP_TYPE_BY_UUID,
            &[(":uuid", uuid.as_str())],
            |row| row.get(0),
        )?;
        Ok(maybe_swap_type)
    })
    .await
}

#[cfg(target_arch = "wasm32")]
#[derive(Display)]
pub enum SwapV2DbError {
    DbTransaction(DbTransactionError),
    InitDb(InitDbError),
    Serde(serde_json::Error),
    UnsupportedSwapType(u8),
}

#[cfg(target_arch = "wasm32")]
impl From<DbTransactionError> for SwapV2DbError {
    fn from(e: DbTransactionError) -> Self { SwapV2DbError::DbTransaction(e) }
}

#[cfg(target_arch = "wasm32")]
impl From<InitDbError> for SwapV2DbError {
    fn from(e: InitDbError) -> Self { SwapV2DbError::InitDb(e) }
}

#[cfg(target_arch = "wasm32")]
impl From<serde_json::Error> for SwapV2DbError {
    fn from(e: serde_json::Error) -> Self { SwapV2DbError::Serde(e) }
}

#[cfg(target_arch = "wasm32")]
pub(super) async fn get_swap_type(ctx: &MmArc, uuid: &Uuid) -> MmResult<Option<u8>, SwapV2DbError> {
    use crate::lp_swap::swap_wasm_db::MySwapsFiltersTable;

    let swaps_ctx = SwapsContext::from_ctx(ctx).unwrap();
    let db = swaps_ctx.swap_db().await.map_mm_err()?;
    let transaction = db.transaction().await.map_mm_err()?;
    let table = transaction.table::<MySwapsFiltersTable>().await.map_mm_err()?;
    let item = match table.get_item_by_unique_index("uuid", uuid).await.map_mm_err()? {
        Some((_item_id, item)) => item,
        None => return Ok(None),
    };
    Ok(Some(item.swap_type))
}

/// Represents data of the swap used for RPC, omits fields that should be kept in secret
#[derive(Debug, Serialize)]
pub(crate) struct MySwapForRpc<T> {
    my_coin: String,
    other_coin: String,
    uuid: Uuid,
    started_at: i64,
    is_finished: bool,
    events: Vec<T>,
    maker_volume: MmNumberMultiRepr,
    taker_volume: MmNumberMultiRepr,
    premium: MmNumberMultiRepr,
    dex_fee: MmNumberMultiRepr,
    lock_duration: i64,
    maker_coin_confs: i64,
    maker_coin_nota: bool,
    taker_coin_confs: i64,
    taker_coin_nota: bool,
    swap_version: u8,
}

impl<T: DeserializeOwned> MySwapForRpc<T> {
    #[cfg(not(target_arch = "wasm32"))]
    fn from_row(row: &Row) -> SqlResult<Self> {
        Ok(Self {
            my_coin: row.get(0)?,
            other_coin: row.get(1)?,
            uuid: row
                .get::<_, String>(2)?
                .parse()
                .map_err(|e| SqlError::FromSqlConversionFailure(2, SqlType::Text, Box::new(e)))?,
            started_at: row.get(3)?,
            is_finished: row.get(4)?,
            events: serde_json::from_str(&row.get::<_, String>(5)?)
                .map_err(|e| SqlError::FromSqlConversionFailure(5, SqlType::Text, Box::new(e)))?,
            maker_volume: MmNumber::from_fraction_string(&row.get::<_, String>(6)?)
                .map_err(|e| SqlError::FromSqlConversionFailure(6, SqlType::Text, Box::new(e)))?
                .into(),
            taker_volume: MmNumber::from_fraction_string(&row.get::<_, String>(7)?)
                .map_err(|e| SqlError::FromSqlConversionFailure(7, SqlType::Text, Box::new(e)))?
                .into(),
            premium: MmNumber::from_fraction_string(&row.get::<_, String>(8)?)
                .map_err(|e| SqlError::FromSqlConversionFailure(8, SqlType::Text, Box::new(e)))?
                .into(),
            dex_fee: MmNumber::from_fraction_string(&row.get::<_, String>(9)?)
                .map_err(|e| SqlError::FromSqlConversionFailure(9, SqlType::Text, Box::new(e)))?
                .into(),
            lock_duration: row.get(10)?,
            maker_coin_confs: row.get(11)?,
            maker_coin_nota: row.get(12)?,
            taker_coin_confs: row.get(13)?,
            taker_coin_nota: row.get(14)?,
            swap_version: row.get(15)?,
        })
    }
}

#[cfg(not(target_arch = "wasm32"))]
pub(super) async fn get_maker_swap_data_for_rpc(
    ctx: &MmArc,
    uuid: &Uuid,
) -> MmResult<Option<MySwapForRpc<MakerSwapEvent>>, SqlError> {
    get_swap_data_for_rpc_impl(ctx, uuid).await
}

#[cfg(not(target_arch = "wasm32"))]
pub(super) async fn get_taker_swap_data_for_rpc(
    ctx: &MmArc,
    uuid: &Uuid,
) -> MmResult<Option<MySwapForRpc<TakerSwapEvent>>, SqlError> {
    get_swap_data_for_rpc_impl(ctx, uuid).await
}

#[cfg(not(target_arch = "wasm32"))]
async fn get_swap_data_for_rpc_impl<T: DeserializeOwned + Send + 'static>(
    ctx: &MmArc,
    uuid: &Uuid,
) -> MmResult<Option<MySwapForRpc<T>>, SqlError> {
    let ctx = ctx.clone();
    let uuid = uuid.to_string();

    async_blocking(move || {
        let swap_data = query_single_row(
            &ctx.sqlite_connection(),
            SELECT_MY_SWAP_V2_FOR_RPC_BY_UUID,
            &[(":uuid", uuid.as_str())],
            MySwapForRpc::from_row,
        )?;
        Ok(swap_data)
    })
    .await
}

#[cfg(target_arch = "wasm32")]
pub(super) async fn get_maker_swap_data_for_rpc(
    ctx: &MmArc,
    uuid: &Uuid,
) -> MmResult<Option<MySwapForRpc<MakerSwapEvent>>, SwapV2DbError> {
    let swaps_ctx = SwapsContext::from_ctx(ctx).unwrap();
    let db = swaps_ctx.swap_db().await.map_mm_err()?;
    let transaction = db.transaction().await.map_mm_err()?;
    let table = transaction.table::<SavedSwapTable>().await.map_mm_err()?;
    let item = match table.get_item_by_unique_index("uuid", uuid).await.map_mm_err()? {
        Some((_item_id, item)) => item,
        None => return Ok(None),
    };

    let filters_table = transaction.table::<MySwapsFiltersTable>().await.map_mm_err()?;
    let filter_item = match filters_table
        .get_item_by_unique_index("uuid", uuid)
        .await
        .map_mm_err()?
    {
        Some((_item_id, item)) => item,
        None => return Ok(None),
    };

    let json_repr: MakerSwapDbRepr = serde_json::from_value(item.saved_swap)?;
    Ok(Some(MySwapForRpc {
        my_coin: json_repr.maker_coin,
        other_coin: json_repr.taker_coin,
        uuid: json_repr.uuid,
        started_at: json_repr.started_at as i64,
        is_finished: filter_item.is_finished.as_bool(),
        events: json_repr.events,
        maker_volume: json_repr.maker_volume.into(),
        taker_volume: json_repr.taker_volume.into(),
        premium: json_repr.taker_premium.into(),
        dex_fee: (json_repr.dex_fee_amount + json_repr.dex_fee_burn).into(),
        lock_duration: json_repr.lock_duration as i64,
        maker_coin_confs: json_repr.conf_settings.maker_coin_confs as i64,
        maker_coin_nota: json_repr.conf_settings.maker_coin_nota,
        taker_coin_confs: json_repr.conf_settings.taker_coin_confs as i64,
        taker_coin_nota: json_repr.conf_settings.taker_coin_nota,
        swap_version: json_repr.swap_version,
    }))
}

#[cfg(target_arch = "wasm32")]
pub(super) async fn get_taker_swap_data_for_rpc(
    ctx: &MmArc,
    uuid: &Uuid,
) -> MmResult<Option<MySwapForRpc<TakerSwapEvent>>, SwapV2DbError> {
    let swaps_ctx = SwapsContext::from_ctx(ctx).unwrap();
    let db = swaps_ctx.swap_db().await.map_mm_err()?;
    let transaction = db.transaction().await.map_mm_err()?;
    let table = transaction.table::<SavedSwapTable>().await.map_mm_err()?;
    let item = match table.get_item_by_unique_index("uuid", uuid).await.map_mm_err()? {
        Some((_item_id, item)) => item,
        None => return Ok(None),
    };

    let filters_table = transaction.table::<MySwapsFiltersTable>().await.map_mm_err()?;
    let filter_item = match filters_table
        .get_item_by_unique_index("uuid", uuid)
        .await
        .map_mm_err()?
    {
        Some((_item_id, item)) => item,
        None => return Ok(None),
    };

    let json_repr: TakerSwapDbRepr = serde_json::from_value(item.saved_swap)?;
    Ok(Some(MySwapForRpc {
        my_coin: json_repr.taker_coin,
        other_coin: json_repr.maker_coin,
        uuid: json_repr.uuid,
        started_at: json_repr.started_at as i64,
        is_finished: filter_item.is_finished.as_bool(),
        events: json_repr.events,
        maker_volume: json_repr.maker_volume.into(),
        taker_volume: json_repr.taker_volume.into(),
        premium: json_repr.taker_premium.into(),
        dex_fee: (json_repr.dex_fee_amount + json_repr.dex_fee_burn).into(),
        lock_duration: json_repr.lock_duration as i64,
        maker_coin_confs: json_repr.conf_settings.maker_coin_confs as i64,
        maker_coin_nota: json_repr.conf_settings.maker_coin_nota,
        taker_coin_confs: json_repr.conf_settings.taker_coin_confs as i64,
        taker_coin_nota: json_repr.conf_settings.taker_coin_nota,
        swap_version: json_repr.swap_version,
    }))
}

#[derive(Serialize)]
#[serde(tag = "swap_type", content = "swap_data")]
pub(crate) enum SwapRpcData {
    MakerV1(MakerSavedSwap),
    TakerV1(TakerSavedSwap),
    MakerV2(MySwapForRpc<MakerSwapEvent>),
    TakerV2(MySwapForRpc<TakerSwapEvent>),
}

#[derive(Display)]
enum GetSwapDataErr {
    UnsupportedSwapType(u8),
    DbError(String),
}

impl From<SavedSwapError> for GetSwapDataErr {
    fn from(e: SavedSwapError) -> Self { GetSwapDataErr::DbError(e.to_string()) }
}

#[cfg(not(target_arch = "wasm32"))]
impl From<SqlError> for GetSwapDataErr {
    fn from(e: SqlError) -> Self { GetSwapDataErr::DbError(e.to_string()) }
}

#[cfg(target_arch = "wasm32")]
impl From<SwapV2DbError> for GetSwapDataErr {
    fn from(e: SwapV2DbError) -> Self { GetSwapDataErr::DbError(e.to_string()) }
}

async fn get_swap_data_by_uuid_and_type(
    ctx: &MmArc,
    uuid: Uuid,
    swap_type: u8,
) -> MmResult<Option<SwapRpcData>, GetSwapDataErr> {
    match swap_type {
        LEGACY_SWAP_TYPE => {
<<<<<<< HEAD
            let saved_swap = SavedSwap::load_my_swap_from_db(ctx, uuid).await.map_mm_err()?;
=======
            let saved_swap = SavedSwap::load_my_swap_from_db(ctx, None, uuid).await?;
>>>>>>> b8b98cf3
            Ok(saved_swap.map(|swap| match swap {
                SavedSwap::Maker(m) => SwapRpcData::MakerV1(m),
                SavedSwap::Taker(t) => SwapRpcData::TakerV1(t),
            }))
        },
        MAKER_SWAP_V2_TYPE => {
            let data = get_maker_swap_data_for_rpc(ctx, &uuid).await.map_mm_err()?;
            Ok(data.map(SwapRpcData::MakerV2))
        },
        TAKER_SWAP_V2_TYPE => {
            let data = get_taker_swap_data_for_rpc(ctx, &uuid).await.map_mm_err()?;
            Ok(data.map(SwapRpcData::TakerV2))
        },
        unsupported => MmError::err(GetSwapDataErr::UnsupportedSwapType(unsupported)),
    }
}

#[derive(Deserialize)]
pub(crate) struct MySwapStatusRequest {
    uuid: Uuid,
}

#[derive(Display, Serialize, SerializeErrorType)]
#[serde(tag = "error_type", content = "error_data")]
pub(crate) enum MySwapStatusError {
    NoSwapWithUuid(Uuid),
    UnsupportedSwapType(u8),
    DbError(String),
}

#[cfg(not(target_arch = "wasm32"))]
impl From<SqlError> for MySwapStatusError {
    fn from(e: SqlError) -> Self { MySwapStatusError::DbError(e.to_string()) }
}

#[cfg(target_arch = "wasm32")]
impl From<SwapV2DbError> for MySwapStatusError {
    fn from(e: SwapV2DbError) -> Self { MySwapStatusError::DbError(e.to_string()) }
}

impl From<GetSwapDataErr> for MySwapStatusError {
    fn from(e: GetSwapDataErr) -> Self {
        match e {
            GetSwapDataErr::UnsupportedSwapType(swap_type) => MySwapStatusError::UnsupportedSwapType(swap_type),
            GetSwapDataErr::DbError(err) => MySwapStatusError::DbError(err),
        }
    }
}

impl HttpStatusCode for MySwapStatusError {
    fn status_code(&self) -> StatusCode {
        match self {
            MySwapStatusError::NoSwapWithUuid(_) => StatusCode::BAD_REQUEST,
            MySwapStatusError::DbError(_) | MySwapStatusError::UnsupportedSwapType(_) => {
                StatusCode::INTERNAL_SERVER_ERROR
            },
        }
    }
}

pub(crate) async fn my_swap_status_rpc(
    ctx: MmArc,
    req: MySwapStatusRequest,
) -> MmResult<SwapRpcData, MySwapStatusError> {
    let swap_type = get_swap_type(&ctx, &req.uuid)
        .await
        .map_mm_err()?
        .or_mm_err(|| MySwapStatusError::NoSwapWithUuid(req.uuid))?;
    get_swap_data_by_uuid_and_type(&ctx, req.uuid, swap_type)
        .await
        .map_mm_err()?
        .or_mm_err(|| MySwapStatusError::NoSwapWithUuid(req.uuid))
}

#[derive(Deserialize)]
pub(crate) struct MyRecentSwapsRequest {
    #[serde(flatten)]
    pub paging_options: PagingOptions,
    #[serde(flatten)]
    pub filter: MySwapsFilter,
}

#[derive(Serialize)]
pub(crate) struct MyRecentSwapsResponse {
    swaps: Vec<SwapRpcData>,
    from_uuid: Option<Uuid>,
    skipped: usize,
    limit: usize,
    total: usize,
    page_number: NonZeroUsize,
    total_pages: usize,
    found_records: usize,
}

#[derive(Display, Serialize, SerializeErrorType)]
#[serde(tag = "error_type", content = "error_data")]
pub(crate) enum MyRecentSwapsErr {
    FromUuidSwapNotFound(Uuid),
    InvalidTimeStampRange,
    DbError(String),
}

impl From<MySwapsError> for MyRecentSwapsErr {
    fn from(e: MySwapsError) -> Self {
        match e {
            MySwapsError::InvalidTimestampRange => MyRecentSwapsErr::InvalidTimeStampRange,
            MySwapsError::FromUuidNotFound(uuid) => MyRecentSwapsErr::FromUuidSwapNotFound(uuid),
            other => MyRecentSwapsErr::DbError(other.to_string()),
        }
    }
}

impl HttpStatusCode for MyRecentSwapsErr {
    fn status_code(&self) -> StatusCode {
        match self {
            MyRecentSwapsErr::FromUuidSwapNotFound(_) | MyRecentSwapsErr::InvalidTimeStampRange => {
                StatusCode::BAD_REQUEST
            },
            MyRecentSwapsErr::DbError(_) => StatusCode::INTERNAL_SERVER_ERROR,
        }
    }
}

pub(crate) async fn my_recent_swaps_rpc(
    ctx: MmArc,
    req: MyRecentSwapsRequest,
) -> MmResult<MyRecentSwapsResponse, MyRecentSwapsErr> {
    let db_result = MySwapsStorage::new(ctx.clone())
        .my_recent_swaps_with_filters(&req.filter, Some(&req.paging_options))
        .await
        .map_mm_err()?;
    let mut swaps = Vec::with_capacity(db_result.uuids_and_types.len());
    for (uuid, swap_type) in db_result.uuids_and_types.iter() {
        match get_swap_data_by_uuid_and_type(&ctx, *uuid, *swap_type).await {
            Ok(Some(data)) => swaps.push(data),
            Ok(None) => warn!("Swap {} data doesn't exist in DB", uuid),
            Err(e) => error!("Error {} while trying to get swap {} data", e, uuid),
        };
    }

    Ok(MyRecentSwapsResponse {
        swaps,
        from_uuid: req.paging_options.from_uuid,
        skipped: db_result.skipped,
        limit: req.paging_options.limit,
        total: db_result.total_count,
        page_number: req.paging_options.page_number,
        total_pages: calc_total_pages(db_result.total_count, req.paging_options.limit),
        found_records: db_result.uuids_and_types.len(),
    })
}

#[derive(Deserialize)]
pub(crate) struct ActiveSwapsRequest {
    #[serde(default)]
    include_status: bool,
}

#[derive(Display, Serialize, SerializeErrorType)]
#[serde(tag = "error_type", content = "error_data")]
pub(crate) enum ActiveSwapsErr {
    Internal(String),
}

impl HttpStatusCode for ActiveSwapsErr {
    fn status_code(&self) -> StatusCode {
        match self {
            ActiveSwapsErr::Internal(_) => StatusCode::INTERNAL_SERVER_ERROR,
        }
    }
}

#[derive(Serialize)]
pub(crate) struct ActiveSwapsResponse {
    uuids: Vec<Uuid>,
    statuses: HashMap<Uuid, SwapRpcData>,
}

pub(crate) async fn active_swaps_rpc(
    ctx: MmArc,
    req: ActiveSwapsRequest,
) -> MmResult<ActiveSwapsResponse, ActiveSwapsErr> {
    let uuids_with_types = active_swaps(&ctx).map_to_mm(ActiveSwapsErr::Internal)?;
    let statuses = if req.include_status {
        let mut statuses = HashMap::with_capacity(uuids_with_types.len());
        for (uuid, swap_type) in uuids_with_types.iter() {
            match get_swap_data_by_uuid_and_type(&ctx, *uuid, *swap_type).await {
                Ok(Some(data)) => {
                    statuses.insert(*uuid, data);
                },
                Ok(None) => warn!("Swap {} data doesn't exist in DB", uuid),
                Err(e) => error!("Error {} while trying to get swap {} data", e, uuid),
            }
        }
        statuses
    } else {
        HashMap::new()
    };
    Ok(ActiveSwapsResponse {
        uuids: uuids_with_types
            .into_iter()
            .map(|uuid_with_type| uuid_with_type.0)
            .collect(),
        statuses,
    })
}<|MERGE_RESOLUTION|>--- conflicted
+++ resolved
@@ -309,11 +309,7 @@
 ) -> MmResult<Option<SwapRpcData>, GetSwapDataErr> {
     match swap_type {
         LEGACY_SWAP_TYPE => {
-<<<<<<< HEAD
-            let saved_swap = SavedSwap::load_my_swap_from_db(ctx, uuid).await.map_mm_err()?;
-=======
-            let saved_swap = SavedSwap::load_my_swap_from_db(ctx, None, uuid).await?;
->>>>>>> b8b98cf3
+            let saved_swap = SavedSwap::load_my_swap_from_db(ctx, None, uuid).await.map_mm_err()?;
             Ok(saved_swap.map(|swap| match swap {
                 SavedSwap::Maker(m) => SwapRpcData::MakerV1(m),
                 SavedSwap::Taker(t) => SwapRpcData::TakerV1(t),
