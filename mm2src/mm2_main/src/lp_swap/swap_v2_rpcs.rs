--- conflicted
+++ resolved
@@ -2,18 +2,12 @@
 use super::maker_swap_v2::MakerSwapEvent;
 use super::my_swaps_storage::{MySwapsError, MySwapsOps, MySwapsStorage};
 use super::taker_swap::TakerSavedSwap;
-<<<<<<< HEAD
 use super::taker_swap_v2::{AbortReason, TakerSwapEvent};
-use super::{active_swaps, MySwapsFilter, SavedSwap, SavedSwapError, SavedSwapIo, AGG_TAKER_SWAP_TYPE,
-            LEGACY_SWAP_TYPE, MAKER_SWAP_V2_TYPE, TAKER_SWAP_V2_TYPE};
+use super::{
+    active_swaps, MySwapsFilter, SavedSwap, SavedSwapError, SavedSwapIo, AGG_TAKER_SWAP_TYPE, LEGACY_SWAP_TYPE,
+    MAKER_SWAP_V2_TYPE, TAKER_SWAP_V2_TYPE,
+};
 use crate::lr_swap::lr_swap_state_machine::{AggTakerSwapDbRepr, AggTakerSwapEvent, AggTakerSwapStateMachine};
-=======
-use super::taker_swap_v2::TakerSwapEvent;
-use super::{
-    active_swaps, MySwapsFilter, SavedSwap, SavedSwapError, SavedSwapIo, LEGACY_SWAP_TYPE, MAKER_SWAP_V2_TYPE,
-    TAKER_SWAP_V2_TYPE,
-};
->>>>>>> 68bc4ebf
 use common::log::{error, warn};
 use common::{calc_total_pages, HttpStatusCode, PagingOptions};
 use derive_more::Display;
@@ -171,7 +165,9 @@
         })
     }
 
-    pub(crate) fn is_completed(&self) -> bool { self.events.iter().any(|ev| matches!(*ev, TakerSwapEvent::Completed)) }
+    pub(crate) fn is_completed(&self) -> bool {
+        self.events.iter().any(|ev| matches!(*ev, TakerSwapEvent::Completed))
+    }
 }
 
 #[cfg(not(target_arch = "wasm32"))]
