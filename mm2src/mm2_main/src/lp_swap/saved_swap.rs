--- conflicted
+++ resolved
@@ -220,11 +220,6 @@
 
     #[async_trait]
     impl SavedSwapIo for SavedSwap {
-<<<<<<< HEAD
-        async fn load_my_swap_from_db(ctx: &MmArc, uuid: Uuid) -> SavedSwapResult<Option<SavedSwap>> {
-            let path = my_swap_file_path(ctx, &uuid);
-            Ok(read_json(&path).await.map_mm_err()?)
-=======
         async fn load_my_swap_from_db(
             ctx: &MmArc,
             address_dir: Option<&str>,
@@ -236,16 +231,11 @@
             #[cfg(not(feature = "new-db-arch"))]
             let address_dir = address_dir.unwrap_or("no address directory for old DB architecture (has no effect)");
             let path = my_swap_file_path(ctx, address_dir, &uuid);
-            Ok(read_json(&path).await?)
->>>>>>> b8b98cf3
+            Ok(read_json(&path).await.map_mm_err()?)
         }
 
         #[cfg_attr(feature = "new-db-arch", allow(unreachable_code, unused_variables))]
         async fn load_all_my_swaps_from_db(ctx: &MmArc) -> SavedSwapResult<Vec<SavedSwap>> {
-<<<<<<< HEAD
-            let path = my_swaps_dir(ctx);
-            Ok(read_dir_json(&path).await.map_mm_err()?)
-=======
             #[cfg(feature = "new-db-arch")]
             {
                 // This method is solely used for migrations. Which we should ditch or refactor with the new DB architecture.
@@ -254,8 +244,7 @@
                 todo!("Fix the dummy address directory in `my_swaps_dir` below or remove this method all together");
             }
             let path = my_swaps_dir(ctx, "has no effect in not(feature = 'new-db-arch')");
-            Ok(read_dir_json(&path).await?)
->>>>>>> b8b98cf3
+            Ok(read_dir_json(&path).await.map_mm_err()?)
         }
 
         async fn load_from_maker_stats_db(ctx: &MmArc, uuid: Uuid) -> SavedSwapResult<Option<MakerSavedSwap>> {
@@ -279,17 +268,12 @@
         }
 
         async fn save_to_db(&self, ctx: &MmArc) -> SavedSwapResult<()> {
-<<<<<<< HEAD
-            let path = my_swap_file_path(ctx, self.uuid());
-            write_json(self, &path, USE_TMP_FILE).await.map_mm_err()?;
-=======
             #[cfg(feature = "new-db-arch")]
             let address_dir = self.maker_address();
             #[cfg(not(feature = "new-db-arch"))]
             let address_dir = "no address directory for old DB architecture (has no effect)";
             let path = my_swap_file_path(ctx, address_dir, self.uuid());
-            write_json(self, &path, USE_TMP_FILE).await?;
->>>>>>> b8b98cf3
+            write_json(self, &path, USE_TMP_FILE).await.map_mm_err()?;
             Ok(())
         }
 
