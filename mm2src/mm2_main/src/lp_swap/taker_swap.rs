--- conflicted
+++ resolved
@@ -15,16 +15,10 @@
 use crate::mm2::lp_price::fetch_swap_coins_price;
 use crate::mm2::lp_swap::{broadcast_p2p_tx_msg, tx_helper_topic, TakerSwapWatcherData};
 use crate::mm2::MM_VERSION;
-<<<<<<< HEAD
-use coins::{lp_coinfind, CanRefundHtlc, FeeApproxStage, FoundSwapTxSpend, MmCoinEnum, PaymentInstructions,
-            PaymentInstructionsErr, SearchForSwapTxSpendInput, TradeFee, TradePreimageValue, ValidatePaymentInput,
-            TAKER_PAYMENT_SPEND_SEARCH_INTERVAL};
-=======
 use coins::{lp_coinfind, CanRefundHtlc, CheckIfMyPaymentSentArgs, FeeApproxStage, FoundSwapTxSpend, MmCoinEnum,
             PaymentInstructions, PaymentInstructionsErr, SearchForSwapTxSpendInput, SendSpendPaymentArgs,
             SendTakerPaymentArgs, SendTakerRefundsPaymentArgs, SendTakerSpendsMakerPaymentArgs, TradeFee,
-            TradePreimageValue, ValidatePaymentInput};
->>>>>>> 535d6cb0
+            TradePreimageValue, ValidatePaymentInput, TAKER_PAYMENT_SPEND_SEARCH_INTERVAL};
 use common::executor::Timer;
 use common::log::{debug, error, info, warn};
 use common::{bits256, now_ms, DEX_FEE_ADDR_RAW_PUBKEY};
@@ -1357,25 +1351,13 @@
             Ok(res) => match res {
                 Some(tx) => tx,
                 None => {
-<<<<<<< HEAD
                     let time_lock = match std::env::var("USE_TEST_LOCKTIME") {
                         Ok(_) => self.r().data.started_at as u32,
                         Err(_) => self.r().data.taker_payment_lock as u32,
                     };
-                    let payment_fut = self.taker_coin.send_taker_payment(
-                        self.r().data.lock_duration,
-                        time_lock,
-                        &*self.r().other_taker_coin_htlc_pub,
-                        &self.r().secret_hash.0,
-                        self.taker_amount.to_decimal(),
-                        &self.r().data.taker_coin_swap_contract_address,
-                        &unique_data,
-                        &self.r().payment_instructions,
-                    );
-=======
                     let payment_fut = self.taker_coin.send_taker_payment(SendTakerPaymentArgs {
                         time_lock_duration: self.r().data.lock_duration,
-                        time_lock: self.r().data.taker_payment_lock as u32,
+                        time_lock,
                         other_pubkey: &*self.r().other_taker_coin_htlc_pub,
                         secret_hash: &self.r().secret_hash.0,
                         amount: self.taker_amount.to_decimal(),
@@ -1383,7 +1365,6 @@
                         swap_unique_data: &unique_data,
                         payment_instructions: &self.r().payment_instructions,
                     });
->>>>>>> 535d6cb0
 
                     match payment_fut.compat().await {
                         Ok(t) => t,
