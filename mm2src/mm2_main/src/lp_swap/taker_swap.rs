--- conflicted
+++ resolved
@@ -2659,10 +2659,6 @@
         rel_nota: rel_coin.requires_notarization(),
     };
     let our_public_id = CryptoCtx::from_ctx(ctx).map_mm_err()?.mm2_internal_public_id();
-<<<<<<< HEAD
-=======
-
->>>>>>> 7f27264d
     let order_builder = TakerOrderBuilder::new(&base_coin, &rel_coin)
         .with_base_amount(base_amount)
         .with_rel_amount(rel_amount)
