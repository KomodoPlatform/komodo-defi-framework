use super::check_balance::{check_my_coin_balance_for_swap, CheckBalanceError, CheckBalanceResult,
                           TakerFeeAdditionalInfo};
use super::pubkey_banning::ban_pubkey_on_failed_swap;
use super::swap_lock::{SwapLock, SwapLockOps};
use super::swap_watcher::{watcher_topic, SwapWatcherMsg};
use super::trade_preimage::{TradePreimageRequest, TradePreimageRpcError, TradePreimageRpcResult};
use super::{broadcast_my_swap_status, broadcast_swap_message, broadcast_swap_msg_every,
            check_other_coin_balance_for_swap, dex_fee_amount_from_taker_coin, dex_fee_rate, get_locked_amount,
            recv_swap_msg, swap_topic, wait_for_maker_payment_conf_until, AtomicSwap, LockedAmount, MySwapInfo,
            NegotiationDataMsg, NegotiationDataV2, NegotiationDataV3, RecoveredSwap, RecoveredSwapAction, SavedSwap,
            SavedSwapIo, SavedTradeFee, SwapConfirmationsSettings, SwapError, SwapMsg, SwapPubkeys, SwapTxDataMsg,
            SwapsContext, TransactionIdentifier, INCLUDE_REFUND_FEE, NO_REFUND_FEE, WAIT_CONFIRM_INTERVAL_SEC};
use crate::lp_network::subscribe_to_topic;
use crate::lp_ordermatch::TakerOrderBuilder;
use crate::lp_swap::swap_events::{SwapStatusEvent, SwapStatusStreamer};
use crate::lp_swap::swap_v2_common::mark_swap_as_finished;
use crate::lp_swap::taker_restart::get_command_based_on_maker_or_watcher_activity;
use crate::lp_swap::{broadcast_p2p_tx_msg, broadcast_swap_msg_every_delayed, tx_helper_topic,
                     wait_for_maker_payment_conf_duration, TakerSwapWatcherData, MAX_STARTED_AT_DIFF};
use coins::lp_price::fetch_swap_coins_price;
use coins::{lp_coinfind, CanRefundHtlc, CheckIfMyPaymentSentArgs, ConfirmPaymentInput, FeeApproxStage,
            FoundSwapTxSpend, MmCoin, MmCoinEnum, PaymentInstructionArgs, PaymentInstructions, PaymentInstructionsErr,
            RefundPaymentArgs, SearchForSwapTxSpendInput, SendPaymentArgs, SpendPaymentArgs, SwapTxTypeWithSecretHash,
            TradeFee, TradePreimageValue, TransactionEnum, ValidatePaymentInput, WaitForHTLCTxSpendArgs, WatcherReward};
use common::executor::Timer;
use common::log::{debug, error, info, warn};
use common::{bits256, now_ms, now_sec, wait_until_sec, DEX_FEE_ADDR_RAW_PUBKEY};
use crypto::{privkey::SerializableSecp256k1Keypair, CryptoCtx};
use futures::{compat::Future01CompatExt, future::try_join, select, FutureExt};
use http::Response;
use keys::KeyPair;
use mm2_core::mm_ctx::MmArc;
use mm2_err_handle::prelude::*;
use mm2_number::{BigDecimal, MmNumber};
use mm2_rpc::data::legacy::{MatchBy, OrderConfirmationsSettings, TakerAction};
use parking_lot::Mutex as PaMutex;
use primitives::hash::H264;
use rpc::v1::types::{Bytes as BytesJson, H256 as H256Json, H264 as H264Json};
use serde_json::{self as json, Value as Json};
use std::convert::TryInto;
use std::ops::Deref;
use std::path::PathBuf;
use std::sync::atomic::{AtomicBool, AtomicU64, Ordering};
use std::sync::{Arc, RwLock, RwLockReadGuard, RwLockWriteGuard};
use uuid::Uuid;

const TAKER_PAYMENT_SPEND_SEARCH_INTERVAL: f64 = 10.;

pub const TAKER_SUCCESS_EVENTS: [&str; 12] = [
    "Started",
    "Negotiated",
    "TakerFeeSent",
    "TakerPaymentInstructionsReceived",
    "MakerPaymentReceived",
    "MakerPaymentWaitConfirmStarted",
    "MakerPaymentValidatedAndConfirmed",
    "TakerPaymentSent",
    "TakerPaymentSpent",
    "MakerPaymentSpent",
    "MakerPaymentSpendConfirmed",
    "Finished",
];

pub const TAKER_USING_WATCHERS_SUCCESS_EVENTS: [&str; 14] = [
    "Started",
    "Negotiated",
    "TakerFeeSent",
    "TakerPaymentInstructionsReceived",
    "MakerPaymentReceived",
    "MakerPaymentWaitConfirmStarted",
    "MakerPaymentValidatedAndConfirmed",
    "TakerPaymentSent",
    "WatcherMessageSent",
    "TakerPaymentSpent",
    "MakerPaymentSpent",
    "MakerPaymentSpentByWatcher",
    "MakerPaymentSpendConfirmed",
    "Finished",
];

pub const TAKER_ERROR_EVENTS: [&str; 17] = [
    "StartFailed",
    "NegotiateFailed",
    "TakerFeeSendFailed",
    "MakerPaymentValidateFailed",
    "MakerPaymentWaitConfirmFailed",
    "TakerPaymentTransactionFailed",
    "TakerPaymentWaitConfirmFailed",
    "TakerPaymentDataSendFailed",
    "TakerPaymentWaitForSpendFailed",
    "MakerPaymentSpendFailed",
    "MakerPaymentSpendConfirmFailed",
    "TakerPaymentWaitRefundStarted",
    "TakerPaymentRefundStarted",
    "TakerPaymentRefunded",
    "TakerPaymentRefundedByWatcher",
    "TakerPaymentRefundFailed",
    "TakerPaymentRefundFinished",
];

pub const REFUND_TEST_FAILURE_LOG: &str = "Explicit refund test failure...";
pub const WATCHER_MESSAGE_SENT_LOG: &str = "Watcher message sent...";
pub const MAKER_PAYMENT_SPENT_BY_WATCHER_LOG: &str = "Maker payment is spent by the watcher...";

#[cfg(not(target_arch = "wasm32"))]
pub fn stats_taker_swap_dir(ctx: &MmArc) -> PathBuf { ctx.dbdir().join("SWAPS").join("STATS").join("TAKER") }

#[cfg(not(target_arch = "wasm32"))]
pub fn stats_taker_swap_file_path(ctx: &MmArc, uuid: &Uuid) -> PathBuf {
    stats_taker_swap_dir(ctx).join(format!("{}.json", uuid))
}

async fn save_my_taker_swap_event(ctx: &MmArc, swap: &TakerSwap, event: TakerSavedEvent) -> Result<(), String> {
    let swap = match SavedSwap::load_my_swap_from_db(ctx, swap.uuid).await {
        Ok(Some(swap)) => swap,
        Ok(None) => SavedSwap::Taker(TakerSavedSwap {
            uuid: swap.uuid,
            my_order_uuid: swap.my_order_uuid,
            maker_amount: Some(swap.maker_amount.to_decimal()),
            maker_coin: Some(swap.maker_coin.ticker().to_owned()),
            maker_coin_usd_price: None,
            taker_amount: Some(swap.taker_amount.to_decimal()),
            taker_coin: Some(swap.taker_coin.ticker().to_owned()),
            taker_coin_usd_price: None,
            gui: ctx.gui().map(|g| g.to_owned()),
            mm_version: Some(ctx.mm_version.to_owned()),
            events: vec![],
            success_events: if ctx.use_watchers()
                && swap.taker_coin.is_supported_by_watchers()
                && swap.maker_coin.is_supported_by_watchers()
            {
                TAKER_USING_WATCHERS_SUCCESS_EVENTS
                    .iter()
                    .map(<&str>::to_string)
                    .collect()
            } else {
                TAKER_SUCCESS_EVENTS.iter().map(<&str>::to_string).collect()
            },
            error_events: TAKER_ERROR_EVENTS.iter().map(<&str>::to_string).collect(),
        }),
        Err(e) => return ERR!("{}", e),
    };

    if let SavedSwap::Taker(mut taker_swap) = swap {
        taker_swap.events.push(event);
        if taker_swap.is_success().unwrap_or(false) {
            taker_swap.fetch_and_set_usd_prices().await;
        }
        let new_swap = SavedSwap::Taker(taker_swap);
        try_s!(new_swap.save_to_db(ctx).await);
        Ok(())
    } else {
        ERR!("Expected SavedSwap::Taker, got {:?}", swap)
    }
}

#[derive(Clone, Debug, Deserialize, PartialEq, Serialize)]
pub struct TakerSavedEvent {
    pub timestamp: u64,
    pub event: TakerSwapEvent,
}

impl TakerSavedEvent {
    /// get the next swap command that must be executed after swap restore
    fn get_command(&self) -> Option<TakerSwapCommand> {
        match self.event {
            TakerSwapEvent::Started(_) => Some(TakerSwapCommand::Negotiate),
            TakerSwapEvent::StartFailed(_) => Some(TakerSwapCommand::Finish),
            TakerSwapEvent::Negotiated(_) => Some(TakerSwapCommand::SendTakerFee),
            TakerSwapEvent::NegotiateFailed(_) => Some(TakerSwapCommand::Finish),
            TakerSwapEvent::TakerFeeSent(_) => Some(TakerSwapCommand::WaitForMakerPayment),
            TakerSwapEvent::TakerFeeSendFailed(_) => Some(TakerSwapCommand::Finish),
            TakerSwapEvent::TakerPaymentInstructionsReceived(_) => Some(TakerSwapCommand::ValidateMakerPayment),
            TakerSwapEvent::MakerPaymentReceived(_) => Some(TakerSwapCommand::ValidateMakerPayment),
            TakerSwapEvent::MakerPaymentWaitConfirmStarted => Some(TakerSwapCommand::ValidateMakerPayment),
            TakerSwapEvent::MakerPaymentValidatedAndConfirmed => Some(TakerSwapCommand::SendTakerPayment),
            TakerSwapEvent::MakerPaymentValidateFailed(_) => Some(TakerSwapCommand::Finish),
            TakerSwapEvent::MakerPaymentWaitConfirmFailed(_) => Some(TakerSwapCommand::Finish),
            TakerSwapEvent::TakerPaymentSent(_) => Some(TakerSwapCommand::WaitForTakerPaymentSpend),
            TakerSwapEvent::WatcherMessageSent(_, _) => Some(TakerSwapCommand::WaitForTakerPaymentSpend),
            TakerSwapEvent::TakerPaymentTransactionFailed(_) => Some(TakerSwapCommand::Finish),
            TakerSwapEvent::TakerPaymentDataSendFailed(_) => Some(TakerSwapCommand::PrepareForTakerPaymentRefund),
            TakerSwapEvent::TakerPaymentSpent(_) => Some(TakerSwapCommand::SpendMakerPayment),
            TakerSwapEvent::TakerPaymentWaitForSpendFailed(_) => Some(TakerSwapCommand::PrepareForTakerPaymentRefund),
            TakerSwapEvent::TakerPaymentWaitConfirmFailed(_) => Some(TakerSwapCommand::PrepareForTakerPaymentRefund),
            TakerSwapEvent::MakerPaymentSpent(_) => Some(TakerSwapCommand::ConfirmMakerPaymentSpend),
            TakerSwapEvent::MakerPaymentSpendConfirmed => Some(TakerSwapCommand::Finish),
            TakerSwapEvent::MakerPaymentSpendConfirmFailed(_) => Some(TakerSwapCommand::PrepareForTakerPaymentRefund),
            TakerSwapEvent::MakerPaymentSpentByWatcher(_) => Some(TakerSwapCommand::ConfirmMakerPaymentSpend),
            TakerSwapEvent::MakerPaymentSpendFailed(_) => Some(TakerSwapCommand::PrepareForTakerPaymentRefund),
            TakerSwapEvent::TakerPaymentWaitRefundStarted { .. } => {
                Some(TakerSwapCommand::PrepareForTakerPaymentRefund)
            },
            TakerSwapEvent::TakerPaymentRefundStarted => Some(TakerSwapCommand::RefundTakerPayment),
            TakerSwapEvent::TakerPaymentRefunded(_) => Some(TakerSwapCommand::FinalizeTakerPaymentRefund),
            TakerSwapEvent::TakerPaymentRefundFailed(_) => Some(TakerSwapCommand::Finish),
            TakerSwapEvent::TakerPaymentRefundFinished => Some(TakerSwapCommand::Finish),
            TakerSwapEvent::TakerPaymentRefundedByWatcher(_) => Some(TakerSwapCommand::Finish),
            TakerSwapEvent::Finished => None,
        }
    }
}

#[derive(Debug, Deserialize, PartialEq, Serialize)]
pub struct TakerSavedSwap {
    pub uuid: Uuid,
    pub my_order_uuid: Option<Uuid>,
    pub events: Vec<TakerSavedEvent>,
    pub maker_amount: Option<BigDecimal>,
    pub maker_coin: Option<String>,
    pub maker_coin_usd_price: Option<BigDecimal>,
    pub taker_amount: Option<BigDecimal>,
    pub taker_coin: Option<String>,
    pub taker_coin_usd_price: Option<BigDecimal>,
    pub gui: Option<String>,
    pub mm_version: Option<String>,
    pub success_events: Vec<String>,
    pub error_events: Vec<String>,
}

impl TakerSavedSwap {
    pub fn maker_coin(&self) -> Result<String, String> {
        match self.events.first() {
            Some(event) => match &event.event {
                TakerSwapEvent::Started(data) => Ok(data.maker_coin.clone()),
                _ => ERR!("First swap event must be Started"),
            },
            None => ERR!("Can't get maker coin, events are empty"),
        }
    }

    pub fn taker_coin(&self) -> Result<String, String> {
        match self.events.first() {
            Some(event) => match &event.event {
                TakerSwapEvent::Started(data) => Ok(data.taker_coin.clone()),
                _ => ERR!("First swap event must be Started"),
            },
            None => ERR!("Can't get maker coin, events are empty"),
        }
    }

    pub fn is_finished(&self) -> bool {
        match self.events.last() {
            Some(event) => event.event == TakerSwapEvent::Finished,
            None => false,
        }
    }

    pub fn get_my_info(&self) -> Option<MySwapInfo> {
        match self.events.first() {
            Some(event) => match &event.event {
                TakerSwapEvent::Started(data) => Some(MySwapInfo {
                    my_coin: data.taker_coin.clone(),
                    other_coin: data.maker_coin.clone(),
                    my_amount: data.taker_amount.clone(),
                    other_amount: data.maker_amount.clone(),
                    started_at: data.started_at,
                }),
                _ => None,
            },
            None => None,
        }
    }

    pub fn is_recoverable(&self) -> bool {
        if !self.is_finished() {
            return false;
        };
        let mut maker_payment_spent = false;
        let mut maker_payment_spent_by_watcher = false;
        let mut maker_payment_spend_confirmed_failed = false;
        for event in self.events.iter() {
            match event.event {
                TakerSwapEvent::StartFailed(_)
                | TakerSwapEvent::NegotiateFailed(_)
                | TakerSwapEvent::TakerFeeSendFailed(_)
                | TakerSwapEvent::MakerPaymentValidateFailed(_)
                | TakerSwapEvent::TakerPaymentRefunded(_)
                | TakerSwapEvent::TakerPaymentRefundedByWatcher(_)
                | TakerSwapEvent::MakerPaymentSpendConfirmed
                | TakerSwapEvent::MakerPaymentWaitConfirmFailed(_) => {
                    return false;
                },
                TakerSwapEvent::MakerPaymentSpent(_) => {
                    maker_payment_spent = true;
                },
                TakerSwapEvent::MakerPaymentSpentByWatcher(_) => {
                    maker_payment_spent_by_watcher = true;
                },
                TakerSwapEvent::MakerPaymentSpendConfirmFailed(_) => {
                    maker_payment_spend_confirmed_failed = true;
                },
                _ => (),
            }
        }
        // MakerPaymentSpent or MakerPaymentSpentByWatcher were the last success events but a new step `MakerPaymentSpendConfirmed` was added after them.
        // For backward compatibility (old saved swaps) we need to check for MakerPaymentSpent or MakerPaymentSpentByWatcher
        // and if there is no MakerPaymentSpendConfirmFailed.
        maker_payment_spend_confirmed_failed || (!maker_payment_spent && !maker_payment_spent_by_watcher)
    }

    pub fn swap_data(&self) -> Result<&TakerSwapData, String> {
        match self.events.first() {
            Some(event) => match &event.event {
                TakerSwapEvent::Started(data) => Ok(data),
                _ => ERR!("First swap event must be Started"),
            },
            None => ERR!("Can't get swap_data, events are empty"),
        }
    }

    pub fn finished_at(&self) -> Result<u64, String> {
        match self.events.last() {
            Some(event) => match &event.event {
                TakerSwapEvent::Finished => Ok(event.timestamp / 1000),
                _ => ERR!("Last swap event must be Finished"),
            },
            None => ERR!("Can't get finished_at, events are empty"),
        }
    }

    pub fn is_success(&self) -> Result<bool, String> {
        if !self.is_finished() {
            return ERR!("Can not determine is_success state for not finished swap");
        }
        for event in self.events.iter() {
            if event.event.is_error() {
                return Ok(false);
            }
        }
        Ok(true)
    }

    pub fn watcher_message_sent(&self) -> bool {
        self.events
            .iter()
            .any(|e| matches!(e.event, TakerSwapEvent::WatcherMessageSent(_, _)))
    }

    pub async fn fetch_and_set_usd_prices(&mut self) {
        if let Some(rates) = fetch_swap_coins_price(self.maker_coin.clone(), self.taker_coin.clone()).await {
            self.maker_coin_usd_price = Some(rates.base);
            self.taker_coin_usd_price = Some(rates.rel);
        }
    }

    // TODO: Adjust for private coins when/if they are braodcasted
    // TODO: Adjust for HD wallet when completed
    pub fn swap_pubkeys(&self) -> Result<SwapPubkeys, String> {
        let taker = match &self.events.first() {
            Some(event) => match &event.event {
                TakerSwapEvent::Started(started) => started.my_persistent_pub.to_string(),
                _ => return ERR!("First swap event must be Started"),
            },
            None => return ERR!("Can't get taker's pubkey while events are empty"),
        };

        let maker = match self.events.get(1) {
            Some(event) => match &event.event {
                TakerSwapEvent::Negotiated(neg) => {
                    let Some(key) = neg.maker_coin_htlc_pubkey else {
                        return ERR!("maker's pubkey is empty");
                    };
                    key.to_string()
                },
                _ => return ERR!("Swap must be negotiated to get maker's pubkey"),
            },
            None => return ERR!("Can't get maker's pubkey while there's no Negotiated event"),
        };

        Ok(SwapPubkeys { maker, taker })
    }
}

#[allow(clippy::large_enum_variant)]
pub enum RunTakerSwapInput {
    StartNew(TakerSwap),
    KickStart {
        maker_coin: MmCoinEnum,
        taker_coin: MmCoinEnum,
        swap_uuid: Uuid,
    },
}

impl RunTakerSwapInput {
    fn uuid(&self) -> &Uuid {
        match self {
            RunTakerSwapInput::StartNew(swap) => &swap.uuid,
            RunTakerSwapInput::KickStart { swap_uuid, .. } => swap_uuid,
        }
    }
}

/// Starts the taker swap and drives it to completion (until None next command received).
/// Panics in case of command or event apply fails, not sure yet how to handle such situations
/// because it's usually means that swap is in invalid state which is possible only if there's developer error
/// Every produced event is saved to local DB. Swap status is broadcast to P2P network after completion.
pub async fn run_taker_swap(swap: RunTakerSwapInput, ctx: MmArc) {
    let uuid = swap.uuid().to_owned();
    let mut attempts = 0;
    let swap_lock = loop {
        match SwapLock::lock(&ctx, uuid, 40.).await {
            Ok(Some(l)) => break l,
            Ok(None) => {
                if attempts >= 1 {
                    warn!(
                        "Swap {} file lock is acquired by another process/thread, aborting",
                        uuid
                    );
                    return;
                } else {
                    attempts += 1;
                    Timer::sleep(40.).await;
                }
            },
            Err(e) => {
                error!("Swap {} file lock error: {}", uuid, e);
                return;
            },
        }
    };

    let (swap, mut command) = match swap {
        RunTakerSwapInput::StartNew(swap) => (swap, TakerSwapCommand::Start),
        RunTakerSwapInput::KickStart {
            maker_coin,
            taker_coin,
            swap_uuid,
        } => match TakerSwap::load_from_db_by_uuid(ctx, maker_coin, taker_coin, &swap_uuid).await {
            Ok((swap, command)) => match command {
                Some(c) => {
                    info!("Swap {} kick started.", uuid);
                    (swap, c)
                },
                None => {
                    warn!("Swap {} has been finished already, aborting.", uuid);
                    return;
                },
            },
            Err(e) => {
                error!("Error loading swap {}: {}", uuid, e);
                return;
            },
        },
    };

    let mut touch_loop = Box::pin(
        async move {
            loop {
                match swap_lock.touch().await {
                    Ok(_) => (),
                    Err(e) => warn!("Swap {} file lock error: {}", uuid, e),
                };
                Timer::sleep(30.).await;
            }
        }
        .fuse(),
    );

    let ctx = swap.ctx.clone();
    subscribe_to_topic(&ctx, swap_topic(&swap.uuid));
    let mut status = ctx.log.status_handle();
    let uuid_str = uuid.to_string();
    let to_broadcast = !(swap.maker_coin.is_privacy() || swap.taker_coin.is_privacy());
    let running_swap = Arc::new(swap);
    let swap_ctx = SwapsContext::from_ctx(&ctx).unwrap();
    swap_ctx.init_msg_store(running_swap.uuid, running_swap.maker);
    // Register the swap in the running swaps map.
    swap_ctx
        .running_swaps
        .lock()
        .unwrap()
        .insert(uuid, running_swap.clone());
    let mut swap_fut = Box::pin(
        async move {
            let mut events;
            loop {
                let res = running_swap.handle_command(command).await.expect("!handle_command");
                events = res.1;
                for event in events {
                    let to_save = TakerSavedEvent {
                        timestamp: now_ms(),
                        event: event.clone(),
                    };

                    // Send a notification to the swap status streamer about a new event.
                    ctx.event_stream_manager
                        .send_fn(SwapStatusStreamer::derive_streamer_id(), || SwapStatusEvent::TakerV1 {
                            uuid: running_swap.uuid,
                            event: to_save.clone(),
                        })
                        .ok();
                    save_my_taker_swap_event(&ctx, &running_swap, to_save)
                        .await
                        .expect("!save_my_taker_swap_event");
                    if event.should_ban_maker() {
                        ban_pubkey_on_failed_swap(
                            &ctx,
                            running_swap.maker.bytes.into(),
                            &running_swap.uuid,
                            event.clone().into(),
                        )
                    }

                    if event.is_error() {
                        error!("[swap uuid={uuid_str}] {event:?}");
                    }

                    status.status(&[&"swap", &("uuid", uuid_str.as_str())], &event.status_str());
                    running_swap.apply_event(event);
                }
                match res.0 {
                    Some(c) => {
                        command = c;
                    },
                    None => {
                        if let Err(e) = mark_swap_as_finished(ctx.clone(), running_swap.uuid).await {
                            error!("!mark_swap_finished({}): {}", uuid_str, e);
                        }

                        if to_broadcast {
                            if let Err(e) = broadcast_my_swap_status(&ctx, running_swap.uuid).await {
                                error!("!broadcast_my_swap_status({}): {}", uuid_str, e);
                            }
                        }
                        break;
                    },
                }
            }
        }
        .fuse(),
    );
    select! {
        _swap = swap_fut => (), // swap finished normally
        _touch = touch_loop => unreachable!("Touch loop can not stop!"),
    };
    // Remove the swap from the running swaps map.
    swap_ctx.running_swaps.lock().unwrap().remove(&uuid);
}

#[derive(Clone, Debug, Default, Deserialize, PartialEq, Serialize)]
pub struct TakerSwapData {
    pub taker_coin: String,
    pub maker_coin: String,
    pub maker: H256Json,
    pub my_persistent_pub: H264Json,
    pub lock_duration: u64,
    pub maker_amount: BigDecimal,
    pub taker_amount: BigDecimal,
    pub maker_payment_confirmations: u64,
    pub maker_payment_requires_nota: Option<bool>,
    pub taker_payment_confirmations: u64,
    pub taker_payment_requires_nota: Option<bool>,
    pub taker_payment_lock: u64,
    /// Allows to recognize one SWAP from the other in the logs. #274.
    pub uuid: Uuid,
    pub started_at: u64,
    pub maker_payment_wait: u64,
    pub maker_coin_start_block: u64,
    pub taker_coin_start_block: u64,
    /// A transaction fee that should be paid to send a `TakerFee`.
    /// Note this value is used to calculate locked amount only.
    pub fee_to_send_taker_fee: Option<SavedTradeFee>,
    /// A `TakerPayment` transaction fee.
    /// Note this value is used to calculate locked amount only.
    pub taker_payment_trade_fee: Option<SavedTradeFee>,
    /// A transaction fee that should be paid to spend a `MakerPayment`.
    /// Note this value is used to calculate locked amount only.
    pub maker_payment_spend_trade_fee: Option<SavedTradeFee>,
    #[serde(skip_serializing_if = "Option::is_none")]
    pub maker_coin_swap_contract_address: Option<BytesJson>,
    #[serde(skip_serializing_if = "Option::is_none")]
    pub taker_coin_swap_contract_address: Option<BytesJson>,
    /// Temporary pubkey used in HTLC redeem script when applicable for maker coin
    pub maker_coin_htlc_pubkey: Option<H264Json>,
    /// Temporary pubkey used in HTLC redeem script when applicable for taker coin
    pub taker_coin_htlc_pubkey: Option<H264Json>,
    /// Temporary privkey used to sign P2P messages when applicable
    pub p2p_privkey: Option<SerializableSecp256k1Keypair>,
}

pub struct TakerSwapMut {
    pub data: TakerSwapData,
    pub other_maker_coin_htlc_pub: H264,
    pub other_taker_coin_htlc_pub: H264,
    taker_fee: Option<TransactionIdentifier>,
    pub maker_payment: Option<TransactionIdentifier>,
    pub taker_payment: Option<TransactionIdentifier>,
    maker_payment_spend: Option<TransactionIdentifier>,
    maker_payment_spend_confirmed: bool,
    taker_payment_spend: Option<TransactionIdentifier>,
    maker_payment_spend_preimage: Option<Vec<u8>>,
    taker_payment_refund_preimage: Option<Vec<u8>>,
    taker_payment_refund: Option<TransactionIdentifier>,
    pub secret_hash: BytesJson,
    secret: H256Json,
    pub watcher_reward: bool,
    reward_amount: Option<BigDecimal>,
    payment_instructions: Option<PaymentInstructions>,
}

#[cfg(any(test, feature = "run-docker-tests"))]
#[derive(Eq, PartialEq, Debug)]
pub enum FailAt {
    TakerPayment,
    WaitForTakerPaymentSpendPanic,
    MakerPaymentSpend,
    MakerPaymentSpendPanic,
    TakerPaymentRefund,
    TakerPaymentRefundPanic,
}

#[cfg(any(test, feature = "run-docker-tests"))]
impl From<String> for FailAt {
    fn from(str: String) -> Self {
        match str.as_str() {
            "taker_payment" => FailAt::TakerPayment,
            "wait_for_taker_payment_spend_panic" => FailAt::WaitForTakerPaymentSpendPanic,
            "maker_payment_spend" => FailAt::MakerPaymentSpend,
            "maker_payment_spend_panic" => FailAt::MakerPaymentSpendPanic,
            "taker_payment_refund" => FailAt::TakerPaymentRefund,
            "taker_payment_refund_panic" => FailAt::TakerPaymentRefundPanic,
            _ => panic!("Invalid TAKER_FAIL_AT value"),
        }
    }
}

pub struct TakerSwap {
    ctx: MmArc,
    pub maker_coin: MmCoinEnum,
    pub taker_coin: MmCoinEnum,
    pub maker_amount: MmNumber,
    pub taker_amount: MmNumber,
    my_persistent_pub: H264,
    maker: bits256,
    uuid: Uuid,
    my_order_uuid: Option<Uuid>,
    pub maker_payment_lock: AtomicU64,
    maker_payment_confirmed: AtomicBool,
    errors: PaMutex<Vec<SwapError>>,
    finished_at: AtomicU64,
    mutable: RwLock<TakerSwapMut>,
    conf_settings: SwapConfirmationsSettings,
    payment_locktime: u64,
    p2p_privkey: Option<KeyPair>,
    #[cfg(any(test, feature = "run-docker-tests"))]
    pub(super) fail_at: Option<FailAt>,
}

#[derive(Clone, Debug, Deserialize, PartialEq, Serialize)]
pub struct TakerPaymentSpentData {
    pub transaction: TransactionIdentifier,
    pub secret: H256Json,
}

#[derive(Clone, Debug, Deserialize, PartialEq, Serialize)]
pub struct MakerNegotiationData {
    pub maker_payment_locktime: u64,
    pub maker_pubkey: H264Json,
    pub secret_hash: BytesJson,
    pub maker_coin_swap_contract_addr: Option<BytesJson>,
    pub taker_coin_swap_contract_addr: Option<BytesJson>,
    pub maker_coin_htlc_pubkey: Option<H264Json>,
    pub taker_coin_htlc_pubkey: Option<H264Json>,
}

impl MakerNegotiationData {
    fn other_maker_coin_htlc_pub(&self) -> H264 { self.maker_coin_htlc_pubkey.unwrap_or(self.maker_pubkey).into() }

    fn other_taker_coin_htlc_pub(&self) -> H264 { self.taker_coin_htlc_pubkey.unwrap_or(self.maker_pubkey).into() }
}

#[derive(Clone, Debug, Deserialize, PartialEq, Serialize)]
#[serde(tag = "type", content = "data")]
#[allow(clippy::large_enum_variant)]
pub enum TakerSwapEvent {
    Started(TakerSwapData),
    StartFailed(SwapError),
    Negotiated(MakerNegotiationData),
    NegotiateFailed(SwapError),
    TakerFeeSent(TransactionIdentifier),
    TakerFeeSendFailed(SwapError),
    TakerPaymentInstructionsReceived(Option<PaymentInstructions>),
    MakerPaymentReceived(TransactionIdentifier),
    MakerPaymentWaitConfirmStarted,
    MakerPaymentValidatedAndConfirmed,
    MakerPaymentValidateFailed(SwapError),
    MakerPaymentWaitConfirmFailed(SwapError),
    TakerPaymentSent(TransactionIdentifier),
    WatcherMessageSent(Option<Vec<u8>>, Option<Vec<u8>>),
    TakerPaymentTransactionFailed(SwapError),
    TakerPaymentDataSendFailed(SwapError),
    TakerPaymentWaitConfirmFailed(SwapError),
    TakerPaymentSpent(TakerPaymentSpentData),
    TakerPaymentWaitForSpendFailed(SwapError),
    MakerPaymentSpent(TransactionIdentifier),
    MakerPaymentSpendConfirmed,
    MakerPaymentSpendConfirmFailed(SwapError),
    MakerPaymentSpentByWatcher(TransactionIdentifier),
    MakerPaymentSpendFailed(SwapError),
    TakerPaymentWaitRefundStarted { wait_until: u64 },
    TakerPaymentRefundStarted,
    TakerPaymentRefunded(Option<TransactionIdentifier>),
    TakerPaymentRefundFailed(SwapError),
    TakerPaymentRefundFinished,
    TakerPaymentRefundedByWatcher(Option<TransactionIdentifier>),
    Finished,
}

impl TakerSwapEvent {
    pub fn status_str(&self) -> String {
        match self {
            TakerSwapEvent::Started(_) => "Started...".to_owned(),
            TakerSwapEvent::StartFailed(_) => "Start failed...".to_owned(),
            TakerSwapEvent::Negotiated(_) => "Negotiated...".to_owned(),
            TakerSwapEvent::NegotiateFailed(_) => "Negotiate failed...".to_owned(),
            TakerSwapEvent::TakerFeeSent(_) => "Taker fee sent...".to_owned(),
            TakerSwapEvent::TakerFeeSendFailed(_) => "Taker fee send failed...".to_owned(),
            TakerSwapEvent::TakerPaymentInstructionsReceived(_) => "Taker payment instructions received...".to_owned(),
            TakerSwapEvent::MakerPaymentReceived(_) => "Maker payment received...".to_owned(),
            TakerSwapEvent::MakerPaymentWaitConfirmStarted => "Maker payment wait confirm started...".to_owned(),
            TakerSwapEvent::MakerPaymentValidatedAndConfirmed => "Maker payment validated and confirmed...".to_owned(),
            TakerSwapEvent::MakerPaymentValidateFailed(_) => "Maker payment validate failed...".to_owned(),
            TakerSwapEvent::MakerPaymentWaitConfirmFailed(_) => {
                "Maker payment wait for confirmation failed...".to_owned()
            },
            TakerSwapEvent::TakerPaymentSent(_) => "Taker payment sent...".to_owned(),
            TakerSwapEvent::WatcherMessageSent(_, _) => WATCHER_MESSAGE_SENT_LOG.to_owned(),
            TakerSwapEvent::TakerPaymentTransactionFailed(_) => "Taker payment transaction failed...".to_owned(),
            TakerSwapEvent::TakerPaymentDataSendFailed(_) => "Taker payment data send failed...".to_owned(),
            TakerSwapEvent::TakerPaymentWaitConfirmFailed(_) => {
                "Taker payment wait for confirmation failed...".to_owned()
            },
            TakerSwapEvent::TakerPaymentSpent(_) => "Taker payment spent...".to_owned(),
            TakerSwapEvent::TakerPaymentWaitForSpendFailed(_) => "Taker payment wait for spend failed...".to_owned(),
            TakerSwapEvent::MakerPaymentSpent(_) => "Maker payment spent...".to_owned(),
            TakerSwapEvent::MakerPaymentSpendConfirmed => "Maker payment spent confirmed...".to_owned(),
            TakerSwapEvent::MakerPaymentSpendConfirmFailed(_) => "Maker payment spend confirm failed...".to_owned(),
            TakerSwapEvent::MakerPaymentSpentByWatcher(_) => "Maker payment spent by watcher...".to_owned(),
            TakerSwapEvent::MakerPaymentSpendFailed(_) => "Maker payment spend failed...".to_owned(),
            TakerSwapEvent::TakerPaymentWaitRefundStarted { wait_until } => {
                format!("Taker payment wait refund till {} started...", wait_until)
            },
            TakerSwapEvent::TakerPaymentRefundStarted => "Taker payment refund started...".to_owned(),
            TakerSwapEvent::TakerPaymentRefunded(_) => "Taker payment refunded...".to_owned(),
            TakerSwapEvent::TakerPaymentRefundFailed(_) => "Taker payment refund failed...".to_owned(),
            TakerSwapEvent::TakerPaymentRefundFinished => "Taker payment refund finished...".to_owned(),
            TakerSwapEvent::TakerPaymentRefundedByWatcher(_) => "Taker payment refunded by watcher...".to_owned(),
            TakerSwapEvent::Finished => "Finished".to_owned(),
        }
    }

    fn should_ban_maker(&self) -> bool {
        matches!(
            self,
            TakerSwapEvent::MakerPaymentValidateFailed(_) | TakerSwapEvent::TakerPaymentWaitForSpendFailed(_)
        )
    }

    fn is_success(&self) -> bool {
        matches!(
            self,
            TakerSwapEvent::Started(_)
                | TakerSwapEvent::Negotiated(_)
                | TakerSwapEvent::TakerFeeSent(_)
                | TakerSwapEvent::TakerPaymentInstructionsReceived(_)
                | TakerSwapEvent::MakerPaymentReceived(_)
                | TakerSwapEvent::MakerPaymentWaitConfirmStarted
                | TakerSwapEvent::WatcherMessageSent(_, _)
                | TakerSwapEvent::MakerPaymentValidatedAndConfirmed
                | TakerSwapEvent::TakerPaymentSent(_)
                | TakerSwapEvent::TakerPaymentSpent(_)
                | TakerSwapEvent::MakerPaymentSpent(_)
                | TakerSwapEvent::MakerPaymentSpendConfirmed
                | TakerSwapEvent::MakerPaymentSpentByWatcher(_)
                | TakerSwapEvent::Finished
        )
    }

    fn is_error(&self) -> bool { !self.is_success() }
}

#[derive(Debug)]
pub enum TakerSwapCommand {
    Start,
    Negotiate,
    SendTakerFee,
    WaitForMakerPayment,
    ValidateMakerPayment,
    SendTakerPayment,
    WaitForTakerPaymentSpend,
    SpendMakerPayment,
    ConfirmMakerPaymentSpend,
    PrepareForTakerPaymentRefund,
    RefundTakerPayment,
    FinalizeTakerPaymentRefund,
    Finish,
}

impl TakerSwap {
    #[inline]
    fn w(&self) -> RwLockWriteGuard<TakerSwapMut> { self.mutable.write().unwrap() }

    #[inline]
    pub fn r(&self) -> RwLockReadGuard<TakerSwapMut> { self.mutable.read().unwrap() }

    #[inline]
    fn my_maker_coin_htlc_pub(&self) -> H264Json {
        self.r()
            .data
            .maker_coin_htlc_pubkey
            .unwrap_or_else(|| self.my_persistent_pub.into())
    }

    #[inline]
    fn my_taker_coin_htlc_pub(&self) -> H264Json {
        self.r()
            .data
            .taker_coin_htlc_pubkey
            .unwrap_or_else(|| self.my_persistent_pub.into())
    }

    #[inline]
    fn wait_refund_until(&self) -> u64 { self.r().data.taker_payment_lock + 3700 }

    pub(crate) fn apply_event(&self, event: TakerSwapEvent) {
        match event {
            TakerSwapEvent::Started(data) => {
                self.w().data = data;
                log_tag!(
                    self.ctx,
                    "";
                    fmt = "Taker swap {} has successfully started",
                    self.uuid
                );
            },
            TakerSwapEvent::StartFailed(err) => self.errors.lock().push(err),
            TakerSwapEvent::Negotiated(data) => {
                self.maker_payment_lock
                    .store(data.maker_payment_locktime, Ordering::Relaxed);
                self.w().other_maker_coin_htlc_pub = data.other_maker_coin_htlc_pub();
                self.w().other_taker_coin_htlc_pub = data.other_taker_coin_htlc_pub();
                self.w().secret_hash = data.secret_hash;

                if data.maker_coin_swap_contract_addr.is_some() {
                    self.w().data.maker_coin_swap_contract_address = data.maker_coin_swap_contract_addr;
                }

                if data.taker_coin_swap_contract_addr.is_some() {
                    self.w().data.taker_coin_swap_contract_address = data.taker_coin_swap_contract_addr;
                }
            },
            TakerSwapEvent::NegotiateFailed(err) => self.errors.lock().push(err),
            TakerSwapEvent::TakerFeeSent(tx) => self.w().taker_fee = Some(tx),
            TakerSwapEvent::TakerFeeSendFailed(err) => self.errors.lock().push(err),
            TakerSwapEvent::TakerPaymentInstructionsReceived(instructions) => {
                self.w().payment_instructions = instructions
            },
            TakerSwapEvent::MakerPaymentReceived(tx) => self.w().maker_payment = Some(tx),
            TakerSwapEvent::MakerPaymentWaitConfirmStarted => (),
            TakerSwapEvent::MakerPaymentValidatedAndConfirmed => {
                self.maker_payment_confirmed.store(true, Ordering::Relaxed)
            },
            TakerSwapEvent::MakerPaymentValidateFailed(err) => self.errors.lock().push(err),
            TakerSwapEvent::MakerPaymentWaitConfirmFailed(err) => self.errors.lock().push(err),
            TakerSwapEvent::TakerPaymentSent(tx) => self.w().taker_payment = Some(tx),
            TakerSwapEvent::WatcherMessageSent(maker_payment_spend_preimage, taker_payment_refund_preimage) => {
                self.w().maker_payment_spend_preimage = maker_payment_spend_preimage;
                self.w().taker_payment_refund_preimage = taker_payment_refund_preimage;
            },
            TakerSwapEvent::TakerPaymentTransactionFailed(err) => self.errors.lock().push(err),
            TakerSwapEvent::TakerPaymentDataSendFailed(err) => self.errors.lock().push(err),
            TakerSwapEvent::TakerPaymentWaitConfirmFailed(err) => self.errors.lock().push(err),
            TakerSwapEvent::TakerPaymentSpent(data) => {
                self.w().taker_payment_spend = Some(data.transaction);
                self.w().secret = data.secret;
            },
            TakerSwapEvent::TakerPaymentWaitForSpendFailed(err) => self.errors.lock().push(err),
            TakerSwapEvent::MakerPaymentSpent(tx) => self.w().maker_payment_spend = Some(tx),
            TakerSwapEvent::MakerPaymentSpendConfirmed => self.w().maker_payment_spend_confirmed = true,
            TakerSwapEvent::MakerPaymentSpendConfirmFailed(err) => self.errors.lock().push(err),
            TakerSwapEvent::MakerPaymentSpentByWatcher(tx) => self.w().maker_payment_spend = Some(tx),
            TakerSwapEvent::MakerPaymentSpendFailed(err) => self.errors.lock().push(err),
            TakerSwapEvent::TakerPaymentWaitRefundStarted { .. } => (),
            TakerSwapEvent::TakerPaymentRefundStarted => (),
            TakerSwapEvent::TakerPaymentRefunded(tx) => self.w().taker_payment_refund = tx,
            TakerSwapEvent::TakerPaymentRefundFailed(err) => self.errors.lock().push(err),
            TakerSwapEvent::TakerPaymentRefundFinished => (),
            TakerSwapEvent::TakerPaymentRefundedByWatcher(tx) => self.w().taker_payment_refund = tx,
            TakerSwapEvent::Finished => self.finished_at.store(now_sec(), Ordering::Relaxed),
        }
    }

    async fn handle_command(
        &self,
        command: TakerSwapCommand,
    ) -> Result<(Option<TakerSwapCommand>, Vec<TakerSwapEvent>), String> {
        match command {
            TakerSwapCommand::Start => self.start().await,
            TakerSwapCommand::Negotiate => self.negotiate().await,
            TakerSwapCommand::SendTakerFee => self.send_taker_fee().await,
            TakerSwapCommand::WaitForMakerPayment => self.wait_for_maker_payment().await,
            TakerSwapCommand::ValidateMakerPayment => self.validate_maker_payment().await,
            TakerSwapCommand::SendTakerPayment => self.send_taker_payment().await,
            TakerSwapCommand::WaitForTakerPaymentSpend => self.wait_for_taker_payment_spend().await,
            TakerSwapCommand::SpendMakerPayment => self.spend_maker_payment().await,
            TakerSwapCommand::ConfirmMakerPaymentSpend => self.confirm_maker_payment_spend().await,
            TakerSwapCommand::PrepareForTakerPaymentRefund => self.prepare_for_taker_payment_refund().await,
            TakerSwapCommand::RefundTakerPayment => self.refund_taker_payment().await,
            TakerSwapCommand::FinalizeTakerPaymentRefund => self.finalize_taker_payment_refund().await,
            TakerSwapCommand::Finish => Ok((None, vec![TakerSwapEvent::Finished])),
        }
    }

    #[allow(clippy::too_many_arguments)]
    pub fn new(
        ctx: MmArc,
        maker: bits256,
        maker_amount: MmNumber,
        taker_amount: MmNumber,
        my_persistent_pub: H264,
        uuid: Uuid,
        my_order_uuid: Option<Uuid>,
        conf_settings: SwapConfirmationsSettings,
        maker_coin: MmCoinEnum,
        taker_coin: MmCoinEnum,
        payment_locktime: u64,
        p2p_privkey: Option<KeyPair>,
        #[cfg(any(test, feature = "run-docker-tests"))] fail_at: Option<FailAt>,
    ) -> Self {
        TakerSwap {
            maker_coin,
            taker_coin,
            maker_amount,
            taker_amount,
            my_persistent_pub,
            maker,
            uuid,
            my_order_uuid,
            maker_payment_confirmed: AtomicBool::new(false),
            finished_at: AtomicU64::new(0),
            maker_payment_lock: AtomicU64::new(0),
            errors: PaMutex::new(Vec::new()),
            conf_settings,
            payment_locktime,
            p2p_privkey,
            mutable: RwLock::new(TakerSwapMut {
                data: TakerSwapData::default(),
                other_maker_coin_htlc_pub: H264::default(),
                other_taker_coin_htlc_pub: H264::default(),
                taker_fee: None,
                maker_payment: None,
                maker_payment_spend_confirmed: false,
                taker_payment: None,
                taker_payment_spend: None,
                maker_payment_spend_preimage: None,
                taker_payment_refund_preimage: None,
                maker_payment_spend: None,
                taker_payment_refund: None,
                secret_hash: BytesJson::default(),
                secret: H256Json::default(),
                watcher_reward: false,
                reward_amount: None,
                payment_instructions: None,
            }),
            ctx,
            #[cfg(any(test, feature = "run-docker-tests"))]
            fail_at,
        }
    }

    fn get_my_negotiation_data(
        &self,
        secret_hash: Vec<u8>,
        maker_coin_swap_contract: Vec<u8>,
        taker_coin_swap_contract: Vec<u8>,
    ) -> NegotiationDataMsg {
        let r = self.r();

        let equal = r.data.maker_coin_htlc_pubkey == r.data.taker_coin_htlc_pubkey;
        let same_as_persistent = r.data.maker_coin_htlc_pubkey == Some(r.data.my_persistent_pub);

        if equal && same_as_persistent {
            NegotiationDataMsg::V2(NegotiationDataV2 {
                started_at: r.data.started_at,
                secret_hash,
                payment_locktime: r.data.taker_payment_lock,
                persistent_pubkey: self.my_persistent_pub.into(),
                maker_coin_swap_contract,
                taker_coin_swap_contract,
            })
        } else {
            NegotiationDataMsg::V3(NegotiationDataV3 {
                started_at: r.data.started_at,
                payment_locktime: r.data.taker_payment_lock,
                secret_hash,
                maker_coin_swap_contract,
                taker_coin_swap_contract,
                maker_coin_htlc_pub: self.my_maker_coin_htlc_pub(),
                taker_coin_htlc_pub: self.my_taker_coin_htlc_pub(),
            })
        }
    }

    /// # Panic
    ///
    /// Panic if taker_fee of [`TakerSwapMut`] is [`Option::None`].
    async fn get_taker_fee_data(&self) -> Result<SwapTxDataMsg, MmError<PaymentInstructionsErr>> {
        // If taker fee is a lightning payment the payment hash will be sent in the message
        let taker_fee_data = self
            .r()
            .taker_fee
            .as_ref()
            .expect("TakerSwapMut::taker_fee must be some value to use get_taker_fee_data")
            .tx_hex
            .0
            .clone();
        let secret_hash = self.r().secret_hash.0.clone();
        let maker_amount = self.maker_amount.clone().into();
        let maker_lock_duration =
            (self.r().data.lock_duration as f64 * self.taker_coin.maker_locktime_multiplier()).ceil() as u64;
        let expires_in = wait_for_maker_payment_conf_duration(self.r().data.lock_duration);

        let watcher_reward = self.r().watcher_reward && self.taker_coin.is_eth();
        let wait_until = wait_for_maker_payment_conf_until(self.r().data.started_at, self.r().data.lock_duration);
        let instructions = self
            .maker_coin
            .maker_payment_instructions(PaymentInstructionArgs {
                secret_hash: &secret_hash,
                amount: maker_amount,
                maker_lock_duration,
                expires_in,
                watcher_reward,
                wait_until,
            })
            .await?;
        Ok(SwapTxDataMsg::new(taker_fee_data, instructions))
    }

    async fn start(&self) -> Result<(Option<TakerSwapCommand>, Vec<TakerSwapEvent>), String> {
        // do not use self.r().data here as it is not initialized at this step yet
        let stage = FeeApproxStage::StartSwap;
        let dex_fee =
            dex_fee_amount_from_taker_coin(self.taker_coin.deref(), self.maker_coin.ticker(), &self.taker_amount);
        let preimage_value = TradePreimageValue::Exact(self.taker_amount.to_decimal());

        let fee_to_send_dex_fee_fut = self.taker_coin.get_fee_to_send_taker_fee(dex_fee.clone(), stage);
        let fee_to_send_dex_fee = match fee_to_send_dex_fee_fut.await {
            Ok(fee) => fee,
            Err(e) => {
                return Ok((Some(TakerSwapCommand::Finish), vec![TakerSwapEvent::StartFailed(
                    ERRL!("!taker_coin.get_fee_to_send_taker_fee {}", e).into(),
                )]))
            },
        };
        let get_sender_trade_fee_fut = self
            .taker_coin
            .get_sender_trade_fee(preimage_value, stage, NO_REFUND_FEE);
        let taker_payment_trade_fee = match get_sender_trade_fee_fut.await {
            Ok(fee) => fee,
            Err(e) => {
                return Ok((Some(TakerSwapCommand::Finish), vec![TakerSwapEvent::StartFailed(
                    ERRL!("!taker_coin.get_sender_trade_fee {}", e).into(),
                )]))
            },
        };
        let maker_payment_spend_trade_fee_fut = self.maker_coin.get_receiver_trade_fee(stage);
        let maker_payment_spend_trade_fee = match maker_payment_spend_trade_fee_fut.compat().await {
            Ok(fee) => fee,
            Err(e) => {
                return Ok((Some(TakerSwapCommand::Finish), vec![TakerSwapEvent::StartFailed(
                    ERRL!("!maker_coin.get_receiver_trade_fee {}", e).into(),
                )]))
            },
        };

        let params = TakerSwapPreparedParams {
            dex_fee: dex_fee.total_spend_amount(),
            fee_to_send_dex_fee: fee_to_send_dex_fee.clone(),
            taker_payment_trade_fee: taker_payment_trade_fee.clone(),
            maker_payment_spend_trade_fee: maker_payment_spend_trade_fee.clone(),
        };
        let check_balance_f = check_balance_for_taker_swap(
            &self.ctx,
            self.taker_coin.deref(),
            self.maker_coin.deref(),
            self.taker_amount.clone(),
            Some(&self.uuid),
            Some(params),
            stage,
        );
        if let Err(e) = check_balance_f.await {
            return Ok((Some(TakerSwapCommand::Finish), vec![TakerSwapEvent::StartFailed(
                ERRL!("!check_balance_for_taker_swap {}", e).into(),
            )]));
        }

        let started_at = now_sec();

        let maker_coin_start_block = match self.maker_coin.current_block().compat().await {
            Ok(b) => b,
            Err(e) => {
                return Ok((Some(TakerSwapCommand::Finish), vec![TakerSwapEvent::StartFailed(
                    ERRL!("!maker_coin.current_block {}", e).into(),
                )]))
            },
        };

        let taker_coin_start_block = match self.taker_coin.current_block().compat().await {
            Ok(b) => b,
            Err(e) => {
                return Ok((Some(TakerSwapCommand::Finish), vec![TakerSwapEvent::StartFailed(
                    ERRL!("!taker_coin.current_block {}", e).into(),
                )]))
            },
        };

        let maker_coin_swap_contract_address = self.maker_coin.swap_contract_address();
        let taker_coin_swap_contract_address = self.taker_coin.swap_contract_address();

        let unique_data = self.unique_swap_data();
        let maker_coin_htlc_pubkey = self.maker_coin.derive_htlc_pubkey(&unique_data);
        let taker_coin_htlc_pubkey = self.taker_coin.derive_htlc_pubkey(&unique_data);

        let data = TakerSwapData {
            taker_coin: self.taker_coin.ticker().to_owned(),
            maker_coin: self.maker_coin.ticker().to_owned(),
            maker: self.maker.bytes.into(),
            started_at,
            lock_duration: self.payment_locktime,
            maker_amount: self.maker_amount.to_decimal(),
            taker_amount: self.taker_amount.to_decimal(),
            maker_payment_confirmations: self.conf_settings.maker_coin_confs,
            maker_payment_requires_nota: Some(self.conf_settings.maker_coin_nota),
            taker_payment_confirmations: self.conf_settings.taker_coin_confs,
            taker_payment_requires_nota: Some(self.conf_settings.taker_coin_nota),
            taker_payment_lock: started_at + self.payment_locktime,
            my_persistent_pub: self.my_persistent_pub.into(),
            uuid: self.uuid,
            maker_payment_wait: wait_for_maker_payment_conf_until(started_at, self.payment_locktime),
            maker_coin_start_block,
            taker_coin_start_block,
            fee_to_send_taker_fee: Some(SavedTradeFee::from(fee_to_send_dex_fee)),
            taker_payment_trade_fee: Some(SavedTradeFee::from(taker_payment_trade_fee)),
            maker_payment_spend_trade_fee: Some(SavedTradeFee::from(maker_payment_spend_trade_fee)),
            maker_coin_swap_contract_address,
            taker_coin_swap_contract_address,
            maker_coin_htlc_pubkey: Some(maker_coin_htlc_pubkey.into()),
            taker_coin_htlc_pubkey: Some(taker_coin_htlc_pubkey.into()),
            p2p_privkey: self.p2p_privkey.map(SerializableSecp256k1Keypair::from),
        };

        // This will be done during order match
        self.w().watcher_reward = std::env::var("USE_WATCHER_REWARD").is_ok();

        Ok((Some(TakerSwapCommand::Negotiate), vec![TakerSwapEvent::Started(data)]))
    }

    async fn negotiate(&self) -> Result<(Option<TakerSwapCommand>, Vec<TakerSwapEvent>), String> {
        const NEGOTIATE_TIMEOUT_SEC: u64 = 90;

        let recv_fut = recv_swap_msg(
            self.ctx.clone(),
            |store| store.negotiation.take(),
            &self.uuid,
            NEGOTIATE_TIMEOUT_SEC,
        );
        let maker_data = match recv_fut.await {
            Ok(d) => d,
            Err(e) => {
                return Ok((Some(TakerSwapCommand::Finish), vec![TakerSwapEvent::NegotiateFailed(
                    ERRL!("{:?}", e).into(),
                )]))
            },
        };

        debug!("Received maker negotiation data {:?}", maker_data);
        let time_dif = self.r().data.started_at.abs_diff(maker_data.started_at());
        if time_dif > MAX_STARTED_AT_DIFF {
            return Ok((Some(TakerSwapCommand::Finish), vec![TakerSwapEvent::NegotiateFailed(
                ERRL!("The time difference between you and the maker cannot be longer than 60 seconds. Current difference: {}. Please make sure that your system clock is synced to the correct time before starting another swap!", time_dif).into(),
            )]));
        }

        let customized_lock_duration =
            (self.r().data.lock_duration as f64 * self.taker_coin.maker_locktime_multiplier()).ceil() as u64;
        let expected_lock_time = maker_data.started_at().checked_add(customized_lock_duration);
        if Some(maker_data.payment_locktime()) != expected_lock_time {
            return Ok((Some(TakerSwapCommand::Finish), vec![TakerSwapEvent::NegotiateFailed(
                ERRL!(
                    "maker_data.payment_locktime {:?} not equal to expected {:?}",
                    maker_data.payment_locktime(),
                    expected_lock_time
                )
                .into(),
            )]));
        }

        let maker_coin_swap_contract_addr = match self
            .maker_coin
            .negotiate_swap_contract_addr(maker_data.maker_coin_swap_contract())
        {
            Ok(addr) => addr,
            Err(e) => match self.maker_coin.fallback_swap_contract() {
                // try to negotiate using fallback
                Some(addr) => Some(addr),
                None => {
                    return Ok((Some(TakerSwapCommand::Finish), vec![TakerSwapEvent::NegotiateFailed(
                        ERRL!("!maker_coin.negotiate_swap_contract_addr {}", e).into(),
                    )]))
                },
            },
        };

        let taker_coin_swap_contract_addr = match self
            .taker_coin
            .negotiate_swap_contract_addr(maker_data.taker_coin_swap_contract())
        {
            Ok(addr) => addr,
            Err(e) => match self.taker_coin.fallback_swap_contract() {
                // try to negotiate using fallback
                Some(addr) => Some(addr),
                None => {
                    return Ok((Some(TakerSwapCommand::Finish), vec![TakerSwapEvent::NegotiateFailed(
                        ERRL!("!taker_coin.negotiate_swap_contract_addr {}", e).into(),
                    )]))
                },
            },
        };

        // Validate maker_coin_htlc_pubkey realness
        if let Err(err) = self
            .maker_coin
            .validate_other_pubkey(&maker_data.maker_coin_htlc_pub().0)
        {
            return Ok((Some(TakerSwapCommand::Finish), vec![TakerSwapEvent::NegotiateFailed(
                ERRL!("!maker_data.maker_coin_htlc_pub {}", err).into(),
            )]));
        };

        // Validate taker_coin_htlc_pubkey realness
        if let Err(err) = self
            .taker_coin
            .validate_other_pubkey(&maker_data.taker_coin_htlc_pub().0)
        {
            return Ok((Some(TakerSwapCommand::Finish), vec![TakerSwapEvent::NegotiateFailed(
                ERRL!("!maker_data.taker_coin_htlc_pub {}", err).into(),
            )]));
        };

        if !(maker_data.secret_hash().len() == 20 || maker_data.secret_hash().len() == 32) {
            return Ok((Some(TakerSwapCommand::Finish), vec![TakerSwapEvent::NegotiateFailed(
                ERRL!("!maker_data.secret_hash: secret_hash validation failed").into(),
            )]));
        }

        let maker_coin_swap_contract_bytes = maker_coin_swap_contract_addr
            .clone()
            .map_or_else(Vec::new, |bytes| bytes.0);
        let taker_coin_swap_contract_bytes = taker_coin_swap_contract_addr
            .clone()
            .map_or_else(Vec::new, |bytes| bytes.0);

        let my_negotiation_data = self.get_my_negotiation_data(
            maker_data.secret_hash().to_vec(),
            maker_coin_swap_contract_bytes,
            taker_coin_swap_contract_bytes,
        );

        let taker_data = SwapMsg::NegotiationReply(my_negotiation_data);
        debug!("Sending taker negotiation data {:?}", taker_data);
        let send_abort_handle = broadcast_swap_msg_every(
            self.ctx.clone(),
            swap_topic(&self.uuid),
            taker_data,
            NEGOTIATE_TIMEOUT_SEC as f64 / 6.,
            self.p2p_privkey,
        );
        let recv_fut = recv_swap_msg(
            self.ctx.clone(),
            |store| store.negotiated.take(),
            &self.uuid,
            NEGOTIATE_TIMEOUT_SEC,
        );
        let negotiated = match recv_fut.await {
            Ok(d) => d,
            Err(e) => {
                return Ok((Some(TakerSwapCommand::Finish), vec![TakerSwapEvent::NegotiateFailed(
                    ERRL!("{:?}", e).into(),
                )]))
            },
        };
        drop(send_abort_handle);

        if !negotiated {
            return Ok((Some(TakerSwapCommand::Finish), vec![TakerSwapEvent::NegotiateFailed(
                ERRL!("Maker sent negotiated = false").into(),
            )]));
        }

        Ok((Some(TakerSwapCommand::SendTakerFee), vec![TakerSwapEvent::Negotiated(
            MakerNegotiationData {
                maker_payment_locktime: maker_data.payment_locktime(),
                // using default to avoid misuse of this field
                // maker_coin_htlc_pubkey and taker_coin_htlc_pubkey must be used instead
                maker_pubkey: H264Json::default(),
                secret_hash: maker_data.secret_hash().into(),
                maker_coin_swap_contract_addr,
                taker_coin_swap_contract_addr,
                maker_coin_htlc_pubkey: Some(*maker_data.maker_coin_htlc_pub()),
                taker_coin_htlc_pubkey: Some(*maker_data.taker_coin_htlc_pub()),
            },
        )]))
    }

    async fn send_taker_fee(&self) -> Result<(Option<TakerSwapCommand>, Vec<TakerSwapEvent>), String> {
        let expire_at = self.r().data.started_at + self.r().data.lock_duration / 3;
        let now = now_sec();
        if now > expire_at {
            return Ok((Some(TakerSwapCommand::Finish), vec![
                TakerSwapEvent::TakerFeeSendFailed(ERRL!("Timeout {} > {}", now, expire_at).into()),
            ]));
        }

        let fee_amount =
            dex_fee_amount_from_taker_coin(self.taker_coin.deref(), &self.r().data.maker_coin, &self.taker_amount);
        let fee_tx = self
            .taker_coin
            .send_taker_fee(&DEX_FEE_ADDR_RAW_PUBKEY, fee_amount, self.uuid.as_bytes(), expire_at)
            .await;
        let transaction = match fee_tx {
            Ok(t) => t,
            Err(err) => {
                return Ok((Some(TakerSwapCommand::Finish), vec![
                    TakerSwapEvent::TakerFeeSendFailed(ERRL!("{}", err.get_plain_text_format()).into()),
                ]));
            },
        };

        let tx_hash = transaction.tx_hash_as_bytes();
        info!("Taker fee tx hash {:02x}", tx_hash);
        let tx_ident = TransactionIdentifier {
            tx_hex: BytesJson::from(transaction.tx_hex()),
            tx_hash,
        };

        Ok((Some(TakerSwapCommand::WaitForMakerPayment), vec![
            TakerSwapEvent::TakerFeeSent(tx_ident),
        ]))
    }

    async fn wait_for_maker_payment(&self) -> Result<(Option<TakerSwapCommand>, Vec<TakerSwapEvent>), String> {
        const MAKER_PAYMENT_WAIT_TIMEOUT_SEC: u64 = 600;

        let payment_data_msg = match self.get_taker_fee_data().await {
            Ok(data) => data,
            Err(e) => {
                return Ok((Some(TakerSwapCommand::Finish), vec![
                    TakerSwapEvent::MakerPaymentValidateFailed(e.to_string().into()),
                ]))
            },
        };

        let msg = SwapMsg::TakerFee(payment_data_msg);
        let abort_send_handle = broadcast_swap_msg_every(
            self.ctx.clone(),
            swap_topic(&self.uuid),
            msg,
            MAKER_PAYMENT_WAIT_TIMEOUT_SEC as f64 / 6.,
            self.p2p_privkey,
        );

        let recv_fut = recv_swap_msg(
            self.ctx.clone(),
            |store| store.maker_payment.take(),
            &self.uuid,
            MAKER_PAYMENT_WAIT_TIMEOUT_SEC,
        );
        let payload = match recv_fut.await {
            Ok(p) => p,
            Err(e) => {
                return Ok((Some(TakerSwapCommand::Finish), vec![
                    TakerSwapEvent::MakerPaymentValidateFailed(
                        ERRL!("Error waiting for 'maker-payment' data: {}", e).into(),
                    ),
                ]))
            },
        };
        drop(abort_send_handle);

        let mut swap_events = Vec::with_capacity(3);
        let instructions = match payload.instructions() {
            Some(instructions) => {
                match self
                    .taker_coin
                    .validate_taker_payment_instructions(instructions, PaymentInstructionArgs {
                        secret_hash: &self.r().secret_hash.0,
                        amount: self.taker_amount.to_decimal(),
                        ..Default::default()
                    }) {
                    Ok(instructions) => Some(instructions),
                    Err(e) => {
                        return Ok((Some(TakerSwapCommand::Finish), vec![
                            TakerSwapEvent::MakerPaymentValidateFailed(e.to_string().into()),
                        ]))
                    },
                }
            },
            None => None,
        };
        swap_events.push(TakerSwapEvent::TakerPaymentInstructionsReceived(instructions));

        let maker_payment = match self.maker_coin.tx_enum_from_bytes(payload.data()) {
            Ok(p) => p,
            Err(e) => {
                return Ok((Some(TakerSwapCommand::Finish), vec![
                    TakerSwapEvent::MakerPaymentValidateFailed(
                        ERRL!("Error parsing the 'maker-payment': {:?}", e).into(),
                    ),
                ]))
            },
        };

        let tx_hash = maker_payment.tx_hash_as_bytes();
        info!("Got maker payment {:02x}", tx_hash);
        let tx_ident = TransactionIdentifier {
            tx_hex: BytesJson::from(maker_payment.tx_hex()),
            tx_hash,
        };

        swap_events.push(TakerSwapEvent::MakerPaymentReceived(tx_ident));
        swap_events.push(TakerSwapEvent::MakerPaymentWaitConfirmStarted);

        Ok((Some(TakerSwapCommand::ValidateMakerPayment), swap_events))
    }

    async fn validate_maker_payment(&self) -> Result<(Option<TakerSwapCommand>, Vec<TakerSwapEvent>), String> {
        info!("Before wait confirm");
        let confirmations = self.r().data.maker_payment_confirmations;
        let confirm_maker_payment_input = ConfirmPaymentInput {
            payment_tx: self.r().maker_payment.clone().unwrap().tx_hex.0,
            confirmations,
            requires_nota: self.r().data.maker_payment_requires_nota.unwrap_or(false),
            wait_until: self.r().data.maker_payment_wait,
            check_every: WAIT_CONFIRM_INTERVAL_SEC,
        };

        let f = self.maker_coin.wait_for_confirmations(confirm_maker_payment_input);
        if let Err(err) = f.compat().await {
            return Ok((Some(TakerSwapCommand::Finish), vec![
                TakerSwapEvent::MakerPaymentWaitConfirmFailed(
                    ERRL!("!wait for maker payment confirmations: {}", err).into(),
                ),
            ]));
        }
        info!("After wait confirm");

        let reward_amount = self.r().reward_amount.clone();
        let wait_maker_payment_until = self.r().data.maker_payment_wait;
        let watcher_reward = if self.r().watcher_reward {
            match self
                .maker_coin
                .get_maker_watcher_reward(&self.taker_coin, reward_amount, wait_maker_payment_until)
                .await
            {
                Ok(reward) => reward,
                Err(err) => {
                    return Ok((Some(TakerSwapCommand::Finish), vec![
                        TakerSwapEvent::TakerPaymentTransactionFailed(err.into_inner().to_string().into()),
                    ]))
                },
            }
        } else {
            None
        };

        let validate_input = ValidatePaymentInput {
            payment_tx: self.r().maker_payment.clone().unwrap().tx_hex.0,
            time_lock_duration: self.r().data.lock_duration,
            time_lock: self.maker_payment_lock.load(Ordering::Relaxed),
            other_pub: self.r().other_maker_coin_htlc_pub.to_vec(),
            secret_hash: self.r().secret_hash.0.to_vec(),
            amount: self.maker_amount.to_decimal(),
            swap_contract_address: self.r().data.maker_coin_swap_contract_address.clone(),
            try_spv_proof_until: self.r().data.maker_payment_wait,
            confirmations,
            unique_swap_data: self.unique_swap_data(),
            watcher_reward,
        };
        let validated = self.maker_coin.validate_maker_payment(validate_input).await;

        if let Err(e) = validated {
            return Ok((Some(TakerSwapCommand::Finish), vec![
                TakerSwapEvent::MakerPaymentValidateFailed(ERRL!("!validate maker payment: {}", e).into()),
            ]));
        }

        Ok((Some(TakerSwapCommand::SendTakerPayment), vec![
            TakerSwapEvent::MakerPaymentValidatedAndConfirmed,
        ]))
    }

    fn create_watcher_data(
        &self,
        taker_payment_hash: Vec<u8>,
        maker_payment_spend_preimage: Vec<u8>,
        taker_payment_refund_preimage: Vec<u8>,
    ) -> TakerSwapWatcherData {
        TakerSwapWatcherData {
            uuid: self.uuid,
            secret_hash: self.r().secret_hash.clone().into(),
            maker_payment_spend_preimage,
            taker_payment_refund_preimage,
            swap_started_at: self.r().data.started_at,
            lock_duration: self.r().data.lock_duration,
            taker_coin: self.r().data.taker_coin.clone(),
            taker_fee_hash: self.r().taker_fee.as_ref().unwrap().tx_hash.0.clone(),
            taker_payment_hash,
            taker_coin_start_block: self.r().data.taker_coin_start_block,
            taker_payment_confirmations: self.r().data.taker_payment_confirmations,
            taker_payment_requires_nota: self.r().data.taker_payment_requires_nota,
            maker_coin: self.r().data.maker_coin.clone(),
            maker_pub: self.r().other_maker_coin_htlc_pub.to_vec(),
            maker_payment_hash: self.r().maker_payment.as_ref().unwrap().tx_hash.0.clone(),
            maker_coin_start_block: self.r().data.maker_coin_start_block,
        }
    }

    /// Sets up the watcher reward for the taker's payment in the swap.
    ///
    /// The reward mainly serves as compensation to watchers for the mining fees
    /// paid to execute the transactions.
    ///
    /// The reward configuration depends on the specific requirements of the coins
    /// involved in the swap.
    /// Some coins may not support watcher rewards at all.
    async fn setup_watcher_reward(&self, taker_payment_lock: u64) -> Result<Option<WatcherReward>, String> {
        if !self.r().watcher_reward {
            return Ok(None);
        }

        let reward_amount = self.r().reward_amount.clone();
        self.taker_coin
            .get_taker_watcher_reward(
                &self.maker_coin,
                Some(self.taker_amount.clone().into()),
                Some(self.maker_amount.clone().into()),
                reward_amount,
                taker_payment_lock,
            )
            .await
            .map(Some)
            .map_err(|err| ERRL!("Watcher reward error: {}", err.to_string()))
    }

    /// Processes watcher-related logic for the swap by preparing and broadcasting necessary data.
    ///
    /// This function creates spend/refund preimages and broadcasts them to watchers if both coins
    /// support watcher functionality and watchers are enabled.
    ///
    /// The preimages allow watchers to either complete the swap by spending the maker payment
    /// or refund the taker payment if needed.
    async fn process_watcher_logic(&self, transaction: &TransactionEnum) -> Option<TakerSwapEvent> {
        let watchers_enabled_and_supported = self.ctx.use_watchers()
            && self.taker_coin.is_supported_by_watchers()
            && self.maker_coin.is_supported_by_watchers();

        if !watchers_enabled_and_supported {
            return None;
        }

        let maker_payment_spend_preimage_fut = self.maker_coin.create_maker_payment_spend_preimage(
            &self.r().maker_payment.as_ref().unwrap().tx_hex,
            self.maker_payment_lock.load(Ordering::Relaxed),
            self.r().other_maker_coin_htlc_pub.as_slice(),
            &self.r().secret_hash.0,
            &self.unique_swap_data()[..],
        );

        let taker_payment_refund_preimage_fut = self.taker_coin.create_taker_payment_refund_preimage(
            &transaction.tx_hex(),
            self.r().data.taker_payment_lock,
            &*self.r().other_taker_coin_htlc_pub,
            &self.r().secret_hash.0,
            &self.r().data.taker_coin_swap_contract_address,
            &self.unique_swap_data(),
        );

        match try_join(
            maker_payment_spend_preimage_fut.compat(),
            taker_payment_refund_preimage_fut.compat(),
        )
        .await
        {
            Ok((maker_payment_spend, taker_payment_refund)) => {
                let watcher_data = self.create_watcher_data(
                    transaction.tx_hash_as_bytes().into_vec(),
                    maker_payment_spend.tx_hex(),
                    taker_payment_refund.tx_hex(),
                );
                let swpmsg_watcher = SwapWatcherMsg::TakerSwapWatcherMsg(watcher_data);

                let htlc_keypair = self.taker_coin.derive_htlc_key_pair(&self.unique_swap_data());
                broadcast_swap_message(
                    &self.ctx,
                    watcher_topic(&self.r().data.taker_coin),
                    swpmsg_watcher,
                    &Some(htlc_keypair),
                );

                info!("{}", WATCHER_MESSAGE_SENT_LOG);
                Some(TakerSwapEvent::WatcherMessageSent(
                    Some(maker_payment_spend.tx_hex()),
                    Some(taker_payment_refund.tx_hex()),
                ))
            },
            Err(e) => {
                error!(
                    "The watcher message could not be sent, error creating at least one of the preimages: {}",
                    e.get_plain_text_format()
                );
                None
            },
        }
    }

    async fn send_taker_payment(&self) -> Result<(Option<TakerSwapCommand>, Vec<TakerSwapEvent>), String> {
        #[cfg(test)]
        if self.fail_at == Some(FailAt::TakerPayment) {
            return Ok((Some(TakerSwapCommand::Finish), vec![
                TakerSwapEvent::TakerPaymentTransactionFailed("Explicit test failure".into()),
            ]));
        }

        // Extract values from the lock before async operations
        let taker_payment_lock = self.r().data.taker_payment_lock;
        let other_taker_coin_htlc_pub = self.r().other_taker_coin_htlc_pub;
        let secret_hash = self.r().secret_hash.clone();
        let taker_coin_start_block = self.r().data.taker_coin_start_block;
        let taker_coin_swap_contract_address = self.r().data.taker_coin_swap_contract_address.clone();
        let unique_data = self.unique_swap_data();
        let taker_amount_decimal = self.taker_amount.to_decimal();
        let payment_instructions = self.r().payment_instructions.clone();

        // Look for previously sent taker payment in case of restart
        let maybe_existing_payment = match self
            .taker_coin
            .check_if_my_payment_sent(CheckIfMyPaymentSentArgs {
                time_lock: taker_payment_lock,
                other_pub: other_taker_coin_htlc_pub.as_slice(),
                secret_hash: &secret_hash.0,
                search_from_block: taker_coin_start_block,
                swap_contract_address: &taker_coin_swap_contract_address,
                swap_unique_data: &unique_data,
                amount: &taker_amount_decimal,
                payment_instructions: &payment_instructions,
            })
            .await
        {
            Ok(Some(tx)) => Some(tx),
            Ok(None) => None,
            Err(e) => {
                return Ok((Some(TakerSwapCommand::Finish), vec![
                    TakerSwapEvent::TakerPaymentTransactionFailed(ERRL!("{}", e).into()),
                ]))
            },
        };

        // If the payment is not yet sent, make sure we didn't miss the deadline for sending it.
        if maybe_existing_payment.is_none() {
            let timeout = self.r().data.maker_payment_wait;
            let now = now_sec();
            if now > timeout {
                return Ok((Some(TakerSwapCommand::Finish), vec![
                    TakerSwapEvent::TakerPaymentTransactionFailed(ERRL!("Timeout {} > {}", now, timeout).into()),
                ]));
            }
        }

        // Set up watcher reward if enable
        let watcher_reward = match self.setup_watcher_reward(taker_payment_lock).await {
            Ok(reward) => reward,
            Err(err) => {
                return Ok((Some(TakerSwapCommand::Finish), vec![
                    TakerSwapEvent::TakerPaymentTransactionFailed(err.into()),
                ]));
            },
        };

        // Use existing payment or create new one
        let transaction = match maybe_existing_payment {
            Some(tx) => tx,
            None => {
                let lock_duration = self.r().data.lock_duration;
                match self
                    .taker_coin
                    .send_taker_payment(SendPaymentArgs {
                        time_lock_duration: lock_duration,
                        time_lock: taker_payment_lock,
                        other_pubkey: &*other_taker_coin_htlc_pub,
                        secret_hash: &secret_hash.0,
                        amount: taker_amount_decimal,
                        swap_contract_address: &taker_coin_swap_contract_address,
                        swap_unique_data: &unique_data,
                        payment_instructions: &payment_instructions,
                        watcher_reward,
                        wait_for_confirmation_until: taker_payment_lock,
                    })
                    .await
                {
                    Ok(t) => t,
                    Err(err) => {
                        return Ok((Some(TakerSwapCommand::Finish), vec![
                            TakerSwapEvent::TakerPaymentTransactionFailed(
                                ERRL!("{}", err.get_plain_text_format()).into(),
                            ),
                        ]))
                    },
                }
            },
        };

        // Create transaction identifier and prepare `TakerPaymentSent` success event
        let tx_hash = transaction.tx_hash_as_bytes();
        let tx_hex = BytesJson::from(transaction.tx_hex());
        info!("Taker payment tx hash {:02x}", tx_hash);
        let tx_ident = TransactionIdentifier {
            tx_hex: tx_hex.clone(),
            tx_hash,
        };
        let mut swap_events = vec![TakerSwapEvent::TakerPaymentSent(tx_ident)];

        // Process watcher logic if enabled and supported by both coins
        if let Some(watcher_event) = self.process_watcher_logic(&transaction).await {
            swap_events.push(watcher_event);
        }

        Ok((Some(TakerSwapCommand::WaitForTakerPaymentSpend), swap_events))
    }

    async fn wait_for_taker_payment_spend(&self) -> Result<(Option<TakerSwapCommand>, Vec<TakerSwapEvent>), String> {
        const BROADCAST_MSG_INTERVAL_SEC: f64 = 600.;

        let tx_hex = self.r().taker_payment.as_ref().unwrap().tx_hex.clone();
        let mut watcher_broadcast_abort_handle = None;
        // Watchers cannot be used for lightning swaps for now
        // Todo: Check if watchers can work in some cases with lightning and implement it if it's possible, this part will probably work if only the taker is lightning since the preimage is available
        if self.ctx.use_watchers()
            && self.taker_coin.is_supported_by_watchers()
            && self.maker_coin.is_supported_by_watchers()
        {
            if let (Some(maker_payment_spend), Some(taker_payment_refund)) = (
                self.r().maker_payment_spend_preimage.clone(),
                self.r().taker_payment_refund_preimage.clone(),
            ) {
                let watcher_data = self.create_watcher_data(
                    self.r().taker_payment.as_ref().unwrap().tx_hash.0.clone(),
                    maker_payment_spend,
                    taker_payment_refund,
                );
                let swpmsg_watcher = SwapWatcherMsg::TakerSwapWatcherMsg(watcher_data);
                let htlc_keypair = self.taker_coin.derive_htlc_key_pair(&self.unique_swap_data());
                watcher_broadcast_abort_handle = Some(broadcast_swap_msg_every_delayed(
                    self.ctx.clone(),
                    watcher_topic(&self.r().data.taker_coin),
                    swpmsg_watcher,
                    BROADCAST_MSG_INTERVAL_SEC,
                    Some(htlc_keypair),
                ));
            }
        }

        // Todo: taker_payment should be a message on lightning network not a swap message
        let msg = SwapMsg::TakerPayment(tx_hex.0.clone());
        let send_abort_handle = broadcast_swap_msg_every(
            self.ctx.clone(),
            swap_topic(&self.uuid),
            msg,
            BROADCAST_MSG_INTERVAL_SEC,
            self.p2p_privkey,
        );

        #[cfg(any(test, feature = "run-docker-tests"))]
        if self.fail_at == Some(FailAt::WaitForTakerPaymentSpendPanic) {
            // Wait for 5 seconds before panicking to ensure the message is sent
            Timer::sleep(5.).await;
            panic!("Taker panicked unexpectedly at wait for taker payment spend");
        }

        info!("Waiting for maker to spend taker payment!");

<<<<<<< HEAD
        let wait_until = match std::env::var("USE_TEST_LOCKTIME") {
            Ok(_) => self.r().data.started_at,
            Err(_) => self.r().data.taker_payment_lock,
        };

=======
        let wait_until = self.r().data.taker_payment_lock;
>>>>>>> 25503b1f
        let secret_hash = self.r().secret_hash.clone();
        let taker_coin_start_block = self.r().data.taker_coin_start_block;
        let taker_coin_swap_contract_address = self.r().data.taker_coin_swap_contract_address.clone();
        let watcher_reward = self.r().watcher_reward;
        let f = self.taker_coin.wait_for_htlc_tx_spend(WaitForHTLCTxSpendArgs {
            tx_bytes: &tx_hex,
            secret_hash: &secret_hash.0,
            wait_until,
            from_block: taker_coin_start_block,
            swap_contract_address: &taker_coin_swap_contract_address,
            check_every: TAKER_PAYMENT_SPEND_SEARCH_INTERVAL,
            watcher_reward,
        });
        let tx = match f.await {
            Ok(t) => t,
            Err(err) => {
                return Ok((Some(TakerSwapCommand::PrepareForTakerPaymentRefund), vec![
                    TakerSwapEvent::TakerPaymentWaitForSpendFailed(err.get_plain_text_format().into()),
                    TakerSwapEvent::TakerPaymentWaitRefundStarted {
                        wait_until: self.wait_refund_until(),
                    },
                ]));
            },
        };
        drop(send_abort_handle);
        drop(watcher_broadcast_abort_handle);
        let tx_hash = tx.tx_hash_as_bytes();
        info!("Taker payment spend tx {:02x}", tx_hash);
        let tx_ident = TransactionIdentifier {
            tx_hex: BytesJson::from(tx.tx_hex()),
            tx_hash,
        };

        let secret = match self
            .taker_coin
            .extract_secret(&secret_hash.0, &tx_ident.tx_hex, watcher_reward)
            .await
        {
            Ok(secret) => H256Json::from(secret),
            Err(e) => {
                return Ok((Some(TakerSwapCommand::Finish), vec![
                    TakerSwapEvent::TakerPaymentWaitForSpendFailed(ERRL!("{}", e).into()),
                ]))
            },
        };

        Ok((Some(TakerSwapCommand::SpendMakerPayment), vec![
            TakerSwapEvent::TakerPaymentSpent(TakerPaymentSpentData {
                transaction: tx_ident,
                secret,
            }),
        ]))
    }

    async fn spend_maker_payment(&self) -> Result<(Option<TakerSwapCommand>, Vec<TakerSwapEvent>), String> {
        #[cfg(any(test, feature = "run-docker-tests"))]
        if self.fail_at == Some(FailAt::MakerPaymentSpend) {
            return Ok((Some(TakerSwapCommand::Finish), vec![
                TakerSwapEvent::MakerPaymentSpendFailed("Explicit test failure".into()),
            ]));
        } else if self.fail_at == Some(FailAt::MakerPaymentSpendPanic) {
            panic!("Taker panicked unexpectedly at maker payment spend");
        }

        let other_maker_coin_htlc_pub = self.r().other_maker_coin_htlc_pub;
        let secret = self.r().secret;
        let taker_spends_payment_args = SpendPaymentArgs {
            other_payment_tx: &self.r().maker_payment.clone().unwrap().tx_hex,
            time_lock: self.maker_payment_lock.load(Ordering::Relaxed),
            other_pubkey: &*other_maker_coin_htlc_pub,
            secret: &secret.0,
            secret_hash: &self.r().secret_hash.clone().0,
            swap_contract_address: &self.r().data.maker_coin_swap_contract_address.clone(),
            swap_unique_data: &self.unique_swap_data(),
            watcher_reward: self.r().watcher_reward,
        };
        let maybe_spend_tx = self
            .maker_coin
            .send_taker_spends_maker_payment(taker_spends_payment_args)
            .await;
        let transaction = match maybe_spend_tx {
            Ok(t) => t,
            Err(err) => {
                if let Some(tx) = err.get_tx() {
                    broadcast_p2p_tx_msg(
                        &self.ctx,
                        tx_helper_topic(self.maker_coin.ticker()),
                        &tx,
                        &self.p2p_privkey,
                    );
                };

                return Ok((Some(TakerSwapCommand::Finish), vec![
                    TakerSwapEvent::MakerPaymentSpendFailed(ERRL!("{}", err.get_plain_text_format()).into()),
                ]));
            },
        };

        broadcast_p2p_tx_msg(
            &self.ctx,
            tx_helper_topic(self.maker_coin.ticker()),
            &transaction,
            &self.p2p_privkey,
        );

        let tx_hash = transaction.tx_hash_as_bytes();
        info!("Maker payment spend tx {:02x}", tx_hash);
        let tx_ident = TransactionIdentifier {
            tx_hex: BytesJson::from(transaction.tx_hex()),
            tx_hash,
        };

        Ok((Some(TakerSwapCommand::ConfirmMakerPaymentSpend), vec![
            TakerSwapEvent::MakerPaymentSpent(tx_ident),
        ]))
    }

    async fn confirm_maker_payment_spend(&self) -> Result<(Option<TakerSwapCommand>, Vec<TakerSwapEvent>), String> {
        let confirm_maker_payment_spend_input = ConfirmPaymentInput {
            payment_tx: self.r().maker_payment_spend.clone().unwrap().tx_hex.0,
            confirmations: self.r().data.maker_payment_confirmations,
            requires_nota: false,
            wait_until: self.wait_refund_until(),
            check_every: WAIT_CONFIRM_INTERVAL_SEC,
        };
        let wait_fut = self
            .maker_coin
            .wait_for_confirmations(confirm_maker_payment_spend_input);
        if let Err(err) = wait_fut.compat().await {
            return Ok((Some(TakerSwapCommand::PrepareForTakerPaymentRefund), vec![
                TakerSwapEvent::MakerPaymentSpendConfirmFailed(
                    ERRL!("!wait for maker payment spend confirmations: {}", err).into(),
                ),
                TakerSwapEvent::TakerPaymentWaitRefundStarted {
                    wait_until: self.wait_refund_until(),
                },
            ]));
        }
        info!("Maker payment spend confirmed");
        Ok((Some(TakerSwapCommand::Finish), vec![
            TakerSwapEvent::MakerPaymentSpendConfirmed,
        ]))
    }

    async fn prepare_for_taker_payment_refund(
        &self,
    ) -> Result<(Option<TakerSwapCommand>, Vec<TakerSwapEvent>), String> {
        let maker_payment = self.r().maker_payment.clone().unwrap().tx_hex;
        if let Err(e) = self.maker_coin.on_taker_payment_refund_start(&maker_payment).await {
            error!("Error {} on calling on_taker_payment_refund_start!", e)
        }

        Ok((Some(TakerSwapCommand::RefundTakerPayment), vec![
            TakerSwapEvent::TakerPaymentRefundStarted,
        ]))
    }

    async fn refund_taker_payment(&self) -> Result<(Option<TakerSwapCommand>, Vec<TakerSwapEvent>), String> {
        #[cfg(any(test, feature = "run-docker-tests"))]
        if self.fail_at == Some(FailAt::TakerPaymentRefund) {
            return Ok((Some(TakerSwapCommand::Finish), vec![
                TakerSwapEvent::TakerPaymentRefundFailed("Explicit test failure".into()),
            ]));
        } else if self.fail_at == Some(FailAt::TakerPaymentRefundPanic) {
            panic!("{}", REFUND_TEST_FAILURE_LOG);
        }

        let taker_payment = self.r().taker_payment.clone().unwrap().tx_hex;
        let locktime = self.r().data.taker_payment_lock;
        if self.taker_coin.is_auto_refundable() {
            return match self.taker_coin.wait_for_htlc_refund(&taker_payment, locktime).await {
                Ok(()) => Ok((Some(TakerSwapCommand::FinalizeTakerPaymentRefund), vec![
                    TakerSwapEvent::TakerPaymentRefunded(None),
                ])),
                Err(err) => Ok((Some(TakerSwapCommand::Finish), vec![
                    TakerSwapEvent::TakerPaymentRefundFailed(
                        ERRL!("!taker_coin.wait_for_htlc_refund: {}", err.to_string()).into(),
                    ),
                ])),
            };
        }

        loop {
            match self.taker_coin.can_refund_htlc(locktime).await {
                Ok(CanRefundHtlc::CanRefundNow) => break,
                Ok(CanRefundHtlc::HaveToWait(to_sleep)) => Timer::sleep(to_sleep as f64).await,
                Err(e) => {
                    error!("Error {} on can_refund_htlc, retrying in 30 seconds", e);
                    Timer::sleep(30.).await;
                },
            }
        }

        let other_taker_coin_htlc_pub = self.r().other_taker_coin_htlc_pub;
        let secret_hash = self.r().secret_hash.clone();
        let swap_contract_address = self.r().data.taker_coin_swap_contract_address.clone();
        let watcher_reward = self.r().watcher_reward;
        let refund_result = self
            .taker_coin
            .send_taker_refunds_payment(RefundPaymentArgs {
                payment_tx: &taker_payment,
                time_lock: locktime,
                other_pubkey: other_taker_coin_htlc_pub.as_slice(),
                tx_type_with_secret_hash: SwapTxTypeWithSecretHash::TakerOrMakerPayment {
                    maker_secret_hash: &secret_hash,
                },
                swap_contract_address: &swap_contract_address,
                swap_unique_data: &self.unique_swap_data(),
                watcher_reward,
            })
            .await;

        let transaction = match refund_result {
            Ok(t) => t,
            Err(err) => {
                if let Some(tx) = err.get_tx() {
                    broadcast_p2p_tx_msg(
                        &self.ctx,
                        tx_helper_topic(self.taker_coin.ticker()),
                        &tx,
                        &self.p2p_privkey,
                    );
                }

                return Ok((Some(TakerSwapCommand::Finish), vec![
                    TakerSwapEvent::TakerPaymentRefundFailed(ERRL!("{:?}", err.get_plain_text_format()).into()),
                ]));
            },
        };

        broadcast_p2p_tx_msg(
            &self.ctx,
            tx_helper_topic(self.taker_coin.ticker()),
            &transaction,
            &self.p2p_privkey,
        );

        let tx_hash = transaction.tx_hash_as_bytes();
        info!("Taker refund tx hash {:02x}", tx_hash);
        let tx_ident = TransactionIdentifier {
            tx_hex: BytesJson::from(transaction.tx_hex()),
            tx_hash,
        };

        Ok((Some(TakerSwapCommand::FinalizeTakerPaymentRefund), vec![
            TakerSwapEvent::TakerPaymentRefunded(Some(tx_ident)),
        ]))
    }

    async fn finalize_taker_payment_refund(&self) -> Result<(Option<TakerSwapCommand>, Vec<TakerSwapEvent>), String> {
        let maker_payment = self.r().maker_payment.clone().unwrap().tx_hex;
        if let Err(e) = self.maker_coin.on_taker_payment_refund_success(&maker_payment).await {
            error!("Error {} on calling on_taker_payment_refund_success!", e)
        }

        Ok((Some(TakerSwapCommand::Finish), vec![
            TakerSwapEvent::TakerPaymentRefundFinished,
        ]))
    }

    pub async fn load_from_db_by_uuid(
        ctx: MmArc,
        maker_coin: MmCoinEnum,
        taker_coin: MmCoinEnum,
        swap_uuid: &Uuid,
    ) -> Result<(Self, Option<TakerSwapCommand>), String> {
        let saved = match SavedSwap::load_my_swap_from_db(&ctx, *swap_uuid).await {
            Ok(Some(saved)) => saved,
            Ok(None) => return ERR!("Couldn't find a swap with the uuid '{}'", swap_uuid),
            Err(e) => return ERR!("{}", e),
        };
        let saved = match saved {
            SavedSwap::Taker(swap) => swap,
            SavedSwap::Maker(_) => return ERR!("Can not load TakerSwap from SavedSwap::Maker uuid: {}", swap_uuid),
        };
        Self::load_from_saved(ctx, maker_coin, taker_coin, saved).await
    }

    pub async fn load_from_saved(
        ctx: MmArc,
        maker_coin: MmCoinEnum,
        taker_coin: MmCoinEnum,
        mut saved: TakerSavedSwap,
    ) -> Result<(Self, Option<TakerSwapCommand>), String> {
        if saved.events.is_empty() {
            return ERR!("Can't restore swap from empty events set");
        };

        let data = match saved.events[0].event {
            TakerSwapEvent::Started(ref mut data) => data,
            _ => return ERR!("First swap event must be Started"),
        };

        // refresh swap contract addresses if the swap file is out-dated (doesn't contain the fields yet)
        if data.maker_coin_swap_contract_address.is_none() {
            data.maker_coin_swap_contract_address = maker_coin.swap_contract_address();
        }
        if data.taker_coin_swap_contract_address.is_none() {
            data.taker_coin_swap_contract_address = taker_coin.swap_contract_address();
        }

        let crypto_ctx = try_s!(CryptoCtx::from_ctx(&ctx));
        let my_persistent_pub = {
            let my_persistent_pub: [u8; 33] = try_s!(crypto_ctx.mm2_internal_key_pair().public_slice().try_into());
            my_persistent_pub.into()
        };

        let mut maker = bits256::from([0; 32]);
        maker.bytes = data.maker.0;
        let conf_settings = SwapConfirmationsSettings {
            maker_coin_confs: data.maker_payment_confirmations,
            maker_coin_nota: data
                .maker_payment_requires_nota
                .unwrap_or_else(|| maker_coin.requires_notarization()),
            taker_coin_confs: data.taker_payment_confirmations,
            taker_coin_nota: data
                .taker_payment_requires_nota
                .unwrap_or_else(|| taker_coin.requires_notarization()),
        };

        #[cfg(any(test, feature = "run-docker-tests"))]
        let fail_at = std::env::var("TAKER_FAIL_AT").map(FailAt::from).ok();

        let swap = TakerSwap::new(
            ctx.clone(),
            maker,
            data.maker_amount.clone().into(),
            data.taker_amount.clone().into(),
            my_persistent_pub,
            saved.uuid,
            Some(saved.uuid),
            conf_settings,
            maker_coin.clone(),
            taker_coin.clone(),
            data.lock_duration,
            data.p2p_privkey.map(SerializableSecp256k1Keypair::into_inner),
            #[cfg(any(test, feature = "run-docker-tests"))]
            fail_at,
        );

        for saved_event in &saved.events {
            swap.apply_event(saved_event.event.clone());
        }

        let mut command = match saved.events.last().unwrap().get_command() {
            Some(command) => command,
            None => return Ok((swap, None)),
        };

        if taker_coin.is_supported_by_watchers()
            && maker_coin.is_supported_by_watchers()
            && saved.watcher_message_sent()
        {
            // discover events occurred while taker was offline, due to maker or watcher activity
            command = get_command_based_on_maker_or_watcher_activity(&ctx, &swap, saved, command).await?;
        }
        drop_mutability!(command);

        Ok((swap, Some(command)))
    }

    pub async fn recover_funds(&self) -> Result<RecoveredSwap, String> {
        if self.finished_at.load(Ordering::Relaxed) == 0 {
            return ERR!("Swap must be finished before recover funds attempt");
        }

        if self.r().taker_payment_refund.is_some() {
            return ERR!("Taker payment is refunded, swap is not recoverable");
        }

        if self.r().maker_payment_spend.is_some() && self.r().maker_payment_spend_confirmed {
            return ERR!("Maker payment is spent and confirmed, swap is not recoverable");
        }

        let maker_payment = match &self.r().maker_payment {
            Some(tx) => tx.tx_hex.0.clone(),
            None => return ERR!("No info about maker payment, swap is not recoverable"),
        };

        // have to do this because std::sync::RwLockReadGuard returned by r() is not Send,
        // so it can't be used across await
        let other_maker_coin_htlc_pub = self.r().other_maker_coin_htlc_pub;
        let other_taker_coin_htlc_pub = self.r().other_taker_coin_htlc_pub;
        let secret_hash = self.r().secret_hash.0.clone();
        let maker_coin_start_block = self.r().data.maker_coin_start_block;
        let maker_coin_swap_contract_address = self.r().data.maker_coin_swap_contract_address.clone();

        let taker_payment_lock = self.r().data.taker_payment_lock;
        let taker_coin_start_block = self.r().data.taker_coin_start_block;
        let taker_coin_swap_contract_address = self.r().data.taker_coin_swap_contract_address.clone();
        let watcher_reward = self.r().watcher_reward;

        let unique_data = self.unique_swap_data();
        macro_rules! check_maker_payment_is_not_spent {
            // validate that maker payment is not spent
            () => {
                let search_input = SearchForSwapTxSpendInput {
                    time_lock: self.maker_payment_lock.load(Ordering::Relaxed),
                    other_pub: other_maker_coin_htlc_pub.as_slice(),
                    secret_hash: &secret_hash,
                    tx: &maker_payment,
                    search_from_block: maker_coin_start_block,
                    swap_contract_address: &maker_coin_swap_contract_address,
                    swap_unique_data: &unique_data,
                    watcher_reward,
                };

                match self.maker_coin.search_for_swap_tx_spend_other(search_input).await {
                    Ok(Some(FoundSwapTxSpend::Spent(tx))) => {
                        return ERR!(
                            "Maker payment was already spent by {} tx {:02x}",
                            self.maker_coin.ticker(),
                            tx.tx_hash_as_bytes()
                        )
                    },
                    Ok(Some(FoundSwapTxSpend::Refunded(tx))) => {
                        return ERR!(
                            "Maker payment was already refunded by {} tx {:02x}",
                            self.maker_coin.ticker(),
                            tx.tx_hash_as_bytes()
                        )
                    },
                    Err(e) => return ERR!("Error {} when trying to find maker payment spend", e),
                    Ok(None) => (), // payment is not spent, continue
                }
            };
        }

        let maybe_taker_payment = self.r().taker_payment.clone();
        let payment_instructions = self.r().payment_instructions.clone();

        let taker_payment = match maybe_taker_payment {
            Some(tx) => tx.tx_hex.0,
            None => {
                let maybe_sent = try_s!(
                    self.taker_coin
                        .check_if_my_payment_sent(CheckIfMyPaymentSentArgs {
                            time_lock: taker_payment_lock,
                            other_pub: other_taker_coin_htlc_pub.as_slice(),
                            secret_hash: &secret_hash,
                            search_from_block: taker_coin_start_block,
                            swap_contract_address: &taker_coin_swap_contract_address,
                            swap_unique_data: &unique_data,
                            amount: &self.taker_amount.to_decimal(),
                            payment_instructions: &payment_instructions,
                        })
                        .await
                );
                match maybe_sent {
                    Some(tx) => tx.tx_hex(),
                    None => return ERR!("Taker payment is not found, swap is not recoverable"),
                }
            },
        };

        if self.r().taker_payment_spend.is_some() {
            check_maker_payment_is_not_spent!();
            // has to do this because std::sync::RwLockReadGuard returned by r() is not Send,
            // so it can't be used across await
            let other_maker_coin_htlc_pub = self.r().other_maker_coin_htlc_pub;
            let secret = self.r().secret.0;
            let maker_coin_swap_contract_address = self.r().data.maker_coin_swap_contract_address.clone();
            let watcher_reward = self.r().watcher_reward;

            let maybe_spend_tx = self
                .maker_coin
                .send_taker_spends_maker_payment(SpendPaymentArgs {
                    other_payment_tx: &maker_payment,
                    time_lock: self.maker_payment_lock.load(Ordering::Relaxed),
                    other_pubkey: other_maker_coin_htlc_pub.as_slice(),
                    secret: &secret,
                    secret_hash: &secret_hash,
                    swap_contract_address: &maker_coin_swap_contract_address,
                    swap_unique_data: &unique_data,
                    watcher_reward,
                })
                .await;

            let transaction = match maybe_spend_tx {
                Ok(t) => t,
                Err(err) => {
                    if let Some(tx) = err.get_tx() {
                        broadcast_p2p_tx_msg(
                            &self.ctx,
                            tx_helper_topic(self.maker_coin.ticker()),
                            &tx,
                            &self.p2p_privkey,
                        );
                    }

                    return ERR!("{}", err.get_plain_text_format());
                },
            };

            return Ok(RecoveredSwap {
                action: RecoveredSwapAction::SpentOtherPayment,
                coin: self.maker_coin.ticker().to_string(),
                transaction,
            });
        }

        let search_input = SearchForSwapTxSpendInput {
            time_lock: taker_payment_lock,
            other_pub: other_taker_coin_htlc_pub.as_slice(),
            secret_hash: &secret_hash,
            tx: &taker_payment,
            search_from_block: taker_coin_start_block,
            swap_contract_address: &taker_coin_swap_contract_address,
            swap_unique_data: &unique_data,
            watcher_reward,
        };
        let taker_payment_spend = try_s!(self.taker_coin.search_for_swap_tx_spend_my(search_input).await);

        match taker_payment_spend {
            Some(spend) => match spend {
                FoundSwapTxSpend::Spent(tx) => {
                    check_maker_payment_is_not_spent!();
                    let secret_hash = self.r().secret_hash.clone();
                    let tx_hex = tx.tx_hex();
                    let secret = try_s!(
                        self.taker_coin
                            .extract_secret(&secret_hash.0, &tx_hex, watcher_reward)
                            .await
                    );

                    let taker_spends_payment_args = SpendPaymentArgs {
                        other_payment_tx: &maker_payment,
                        time_lock: self.maker_payment_lock.load(Ordering::Relaxed),
                        other_pubkey: other_maker_coin_htlc_pub.as_slice(),
                        secret: &secret,
                        secret_hash: &secret_hash,
                        swap_contract_address: &maker_coin_swap_contract_address,
                        swap_unique_data: &unique_data,
                        watcher_reward: self.r().watcher_reward,
                    };
                    let maybe_spend_tx = self
                        .maker_coin
                        .send_taker_spends_maker_payment(taker_spends_payment_args)
                        .await;

                    let transaction = match maybe_spend_tx {
                        Ok(t) => t,
                        Err(err) => {
                            if let Some(tx) = err.get_tx() {
                                broadcast_p2p_tx_msg(
                                    &self.ctx,
                                    tx_helper_topic(self.maker_coin.ticker()),
                                    &tx,
                                    &self.p2p_privkey,
                                );
                            }

                            return ERR!("{}", err.get_plain_text_format());
                        },
                    };

                    Ok(RecoveredSwap {
                        action: RecoveredSwapAction::SpentOtherPayment,
                        coin: self.maker_coin.ticker().to_string(),
                        transaction,
                    })
                },
                FoundSwapTxSpend::Refunded(tx) => ERR!(
                    "Taker payment has been refunded already by transaction {:02x}",
                    tx.tx_hash_as_bytes()
                ),
            },
            None => {
                if self.taker_coin.is_auto_refundable() {
                    return ERR!("Taker payment will be refunded automatically!");
                }

                let can_refund = try_s!(self.taker_coin.can_refund_htlc(taker_payment_lock).await);
                if let CanRefundHtlc::HaveToWait(seconds_to_wait) = can_refund {
                    return ERR!("Too early to refund, wait until {}", wait_until_sec(seconds_to_wait));
                }

                let fut = self.taker_coin.send_taker_refunds_payment(RefundPaymentArgs {
                    payment_tx: &taker_payment,
                    time_lock: taker_payment_lock,
                    other_pubkey: other_taker_coin_htlc_pub.as_slice(),
                    tx_type_with_secret_hash: SwapTxTypeWithSecretHash::TakerOrMakerPayment {
                        maker_secret_hash: secret_hash.as_slice(),
                    },
                    swap_contract_address: &taker_coin_swap_contract_address,
                    swap_unique_data: &unique_data,
                    watcher_reward,
                });

                let transaction = match fut.await {
                    Ok(t) => t,
                    Err(err) => {
                        if let Some(tx) = err.get_tx() {
                            broadcast_p2p_tx_msg(
                                &self.ctx,
                                tx_helper_topic(self.taker_coin.ticker()),
                                &tx,
                                &self.p2p_privkey,
                            );
                        }

                        return ERR!("{:?}", err.get_plain_text_format());
                    },
                };

                Ok(RecoveredSwap {
                    action: RecoveredSwapAction::RefundedMyPayment,
                    coin: self.taker_coin.ticker().to_string(),
                    transaction,
                })
            },
        }
    }
}

impl AtomicSwap for TakerSwap {
    fn locked_amount(&self) -> Vec<LockedAmount> {
        let mut result = Vec::new();

        // if taker fee is not sent yet it must be virtually locked
        let taker_fee_amount =
            dex_fee_amount_from_taker_coin(self.taker_coin.deref(), &self.r().data.maker_coin, &self.taker_amount);
        let trade_fee = self.r().data.fee_to_send_taker_fee.clone().map(TradeFee::from);
        if self.r().taker_fee.is_none() {
            result.push(LockedAmount {
                coin: self.taker_coin.ticker().to_owned(),
                amount: taker_fee_amount.total_spend_amount(),
                trade_fee,
            });
        }

        // if taker payment is not sent yet it must be virtually locked
        if self.r().taker_payment.is_none() {
            let trade_fee = self.r().data.taker_payment_trade_fee.clone().map(TradeFee::from);
            result.push(LockedAmount {
                coin: self.taker_coin.ticker().to_owned(),
                amount: self.taker_amount.clone(),
                trade_fee,
            });
        }

        // if maker payment is not spent yet the `MakerPaymentSpend` tx fee must be virtually locked
        if self.r().maker_payment_spend.is_none() {
            let trade_fee = self.r().data.maker_payment_spend_trade_fee.clone().map(TradeFee::from);
            result.push(LockedAmount {
                coin: self.maker_coin.ticker().to_owned(),
                amount: 0.into(),
                trade_fee,
            });
        }

        result
    }

    #[inline]
    fn uuid(&self) -> &Uuid { &self.uuid }

    #[inline]
    fn maker_coin(&self) -> &str { self.maker_coin.ticker() }

    #[inline]
    fn taker_coin(&self) -> &str { self.taker_coin.ticker() }

    #[inline]
    fn unique_swap_data(&self) -> Vec<u8> {
        // Taker generates swap UUID so it's safe for him to use it for privkey derivation
        self.uuid.as_bytes().to_vec()
    }
}

pub struct TakerSwapPreparedParams {
    pub(super) dex_fee: MmNumber,
    pub(super) fee_to_send_dex_fee: TradeFee,
    pub(super) taker_payment_trade_fee: TradeFee,
    pub(super) maker_payment_spend_trade_fee: TradeFee,
}

pub async fn check_balance_for_taker_swap(
    ctx: &MmArc,
    my_coin: &dyn MmCoin,
    other_coin: &dyn MmCoin,
    volume: MmNumber,
    swap_uuid: Option<&Uuid>,
    prepared_params: Option<TakerSwapPreparedParams>,
    stage: FeeApproxStage,
) -> CheckBalanceResult<()> {
    let params = match prepared_params {
        Some(params) => params,
        None => {
            let dex_fee = dex_fee_amount_from_taker_coin(my_coin, other_coin.ticker(), &volume);
            let fee_to_send_dex_fee = my_coin
                .get_fee_to_send_taker_fee(dex_fee.clone(), stage)
                .await
                .mm_err(|e| CheckBalanceError::from_trade_preimage_error(e, my_coin.ticker()))?;
            let preimage_value = TradePreimageValue::Exact(volume.to_decimal());
            let taker_payment_trade_fee = my_coin
                .get_sender_trade_fee(preimage_value, stage, INCLUDE_REFUND_FEE)
                .await
                .mm_err(|e| CheckBalanceError::from_trade_preimage_error(e, my_coin.ticker()))?;
            let maker_payment_spend_trade_fee = other_coin
                .get_receiver_trade_fee(stage)
                .compat()
                .await
                .mm_err(|e| CheckBalanceError::from_trade_preimage_error(e, other_coin.ticker()))?;
            TakerSwapPreparedParams {
                dex_fee: dex_fee.total_spend_amount(),
                fee_to_send_dex_fee,
                taker_payment_trade_fee,
                maker_payment_spend_trade_fee,
            }
        },
    };

    let taker_fee = TakerFeeAdditionalInfo {
        dex_fee: params.dex_fee,
        fee_to_send_dex_fee: params.fee_to_send_dex_fee,
    };

    check_my_coin_balance_for_swap(
        ctx,
        my_coin,
        swap_uuid,
        volume,
        params.taker_payment_trade_fee,
        Some(taker_fee),
    )
    .await?;
    if !params.maker_payment_spend_trade_fee.paid_from_trading_vol {
        check_other_coin_balance_for_swap(ctx, other_coin, swap_uuid, params.maker_payment_spend_trade_fee).await?;
    }
    Ok(())
}

pub struct TakerTradePreimage {
    /// The fee is paid per swap concerning the `base` coin.
    pub base_coin_fee: TradeFee,
    /// The fee is paid per swap concerning the `rel` coin.
    pub rel_coin_fee: TradeFee,
    /// The dex fee to be paid by taker coin.
    pub taker_fee: TradeFee,
    /// The miner fee is paid to send the dex fee.
    pub fee_to_send_taker_fee: TradeFee,
}

pub async fn taker_swap_trade_preimage(
    ctx: &MmArc,
    req: TradePreimageRequest,
    base_coin: MmCoinEnum,
    rel_coin: MmCoinEnum,
) -> TradePreimageRpcResult<TakerTradePreimage> {
    let action = req
        .swap_method
        .to_taker_action()
        .map_to_mm(TradePreimageRpcError::InternalError)?;
    let (my_coin, other_coin) = match action {
        TakerAction::Sell => (base_coin.clone(), rel_coin.clone()),
        TakerAction::Buy => (rel_coin.clone(), base_coin.clone()),
    };
    let my_coin_ticker = my_coin.ticker();
    let other_coin_ticker = other_coin.ticker();

    if req.max {
        return MmError::err(TradePreimageRpcError::InvalidParam {
            param: "max".to_owned(),
            reason: "'max' cannot be used with 'sell' or 'buy' method".to_owned(),
        });
    }

    let base_amount = req.volume.clone();
    let rel_amount = &req.price * &req.volume;

    let stage = FeeApproxStage::TradePreimage;
    let my_coin_volume = match action {
        TakerAction::Sell => base_amount.clone(),
        TakerAction::Buy => rel_amount.clone(),
    };

    let dex_amount = dex_fee_amount_from_taker_coin(my_coin.deref(), other_coin_ticker, &my_coin_volume);
    let taker_fee = TradeFee {
        coin: my_coin_ticker.to_owned(),
        amount: dex_amount.total_spend_amount(),
        paid_from_trading_vol: false,
    };

    let fee_to_send_taker_fee = my_coin
        .get_fee_to_send_taker_fee(dex_amount.clone(), stage)
        .await
        .mm_err(|e| TradePreimageRpcError::from_trade_preimage_error(e, my_coin_ticker))?;

    let preimage_value = TradePreimageValue::Exact(my_coin_volume.to_decimal());
    let my_coin_trade_fee = my_coin
        .get_sender_trade_fee(preimage_value, stage, NO_REFUND_FEE)
        .await
        .mm_err(|e| TradePreimageRpcError::from_trade_preimage_error(e, my_coin_ticker))?;
    let other_coin_trade_fee = other_coin
        .get_receiver_trade_fee(stage)
        .compat()
        .await
        .mm_err(|e| TradePreimageRpcError::from_trade_preimage_error(e, other_coin_ticker))?;

    let prepared_params = TakerSwapPreparedParams {
        dex_fee: dex_amount.total_spend_amount(),
        fee_to_send_dex_fee: fee_to_send_taker_fee.clone(),
        taker_payment_trade_fee: my_coin_trade_fee.clone(),
        maker_payment_spend_trade_fee: other_coin_trade_fee.clone(),
    };
    check_balance_for_taker_swap(
        ctx,
        my_coin.deref(),
        other_coin.deref(),
        my_coin_volume.clone(),
        None,
        Some(prepared_params),
        stage,
    )
    .await?;

    let conf_settings = OrderConfirmationsSettings {
        base_confs: base_coin.required_confirmations(),
        base_nota: base_coin.requires_notarization(),
        rel_confs: rel_coin.required_confirmations(),
        rel_nota: rel_coin.requires_notarization(),
    };
    let our_public_id = CryptoCtx::from_ctx(ctx)?.mm2_internal_public_id();
    let order_builder = TakerOrderBuilder::new(&base_coin, &rel_coin)
        .with_base_amount(base_amount)
        .with_rel_amount(rel_amount)
        .with_action(action.clone())
        .with_match_by(MatchBy::Any)
        .with_conf_settings(conf_settings)
        .with_sender_pubkey(H256Json::from(our_public_id.bytes));
    let _ = order_builder
        .build()
        .map_to_mm(|e| TradePreimageRpcError::from_taker_order_build_error(e, &req.base, &req.rel))?;

    let (base_coin_fee, rel_coin_fee) = match action {
        TakerAction::Sell => (my_coin_trade_fee, other_coin_trade_fee),
        TakerAction::Buy => (other_coin_trade_fee, my_coin_trade_fee),
    };
    Ok(TakerTradePreimage {
        base_coin_fee,
        rel_coin_fee,
        taker_fee,
        fee_to_send_taker_fee,
    })
}

#[derive(Deserialize)]
struct MaxTakerVolRequest {
    coin: String,
    trade_with: Option<String>,
}

pub async fn max_taker_vol(ctx: MmArc, req: Json) -> Result<Response<Vec<u8>>, String> {
    let req: MaxTakerVolRequest = try_s!(json::from_value(req));
    let coin = match lp_coinfind(&ctx, &req.coin).await {
        Ok(Some(t)) => t,
        Ok(None) => return ERR!("No such coin: {}", req.coin),
        Err(err) => return ERR!("!lp_coinfind({}): {}", req.coin, err),
    };
    let other_coin = req.trade_with.as_ref().unwrap_or(&req.coin);
    let fut = calc_max_taker_vol(&ctx, &coin, other_coin, FeeApproxStage::TradePreimage);
    let max_vol = match fut.await {
        Ok(max_vol) => max_vol,
        Err(e) if e.get_inner().not_sufficient_balance() => {
            warn!("{}", e);
            MmNumber::from(0)
        },
        Err(err) => {
            return ERR!("{}", err);
        },
    };

    let res = try_s!(json::to_vec(&json!({
        "result": max_vol.to_fraction(),
        "coin": coin.ticker(),
    })));
    Ok(try_s!(Response::builder().body(res)))
}

/// If we want to calculate the maximum taker volume, we should solve the following equation:
/// `max_vol = balance - locked_amount - trade_fee(max_vol) - fee_to_send_taker_fee(dex_fee(max_vol)) - dex_fee(max_vol)`
///
/// 1) If the `trade_fee` and `fee_to_send_taker_fee` should be paid in base coin, the equation can be simplified:
/// `max_vol = balance - locked_amount - dex_fee(max_vol)`,
/// where we can calculate the exact `max_vol` since the function inverse to `dex_fee(x)` can be obtained.
///
/// 2) Otherwise we cannot express the `max_vol` from the equation above, but we can find smallest of the largest `max_vol`.
/// It means if we find the largest `trade_fee` and `fee_to_send_taker_fee` values and pass them into the equation, we will get:
/// `min_max_vol = balance - locked_amount - max_trade_fee - max_fee_to_send_taker_fee - dex_fee(max_vol)`
/// and then `min_max_vol` can be calculated as in the first case.
///
/// Please note the following condition is satisfied for any `x` and `y`:
/// `if x < y then trade_fee(x) <= trade_fee(y) and fee_to_send_taker_fee(x) <= fee_to_send_taker_fee(y) and dex_fee(x) <= dex_fee(y)`
/// Let `real_max_vol` is a real desired volume.
/// Performing the following steps one by one, we will get an approximate maximum volume:
/// - `max_possible = balance - locked_amount` is a largest possible max volume. Hint, we've replaced unknown subtracted `trade_fee`, `fee_to_send_taker_fee`, `dex_fee` variables with zeros.
/// - `max_trade_fee = trade_fee(max_possible)` is a largest possible `trade_fee` value.
/// - `max_possible_2 = balance - locked_amount - max_trade_fee` is more accurate max volume than `max_possible`. Please note `real_max_vol <= max_possible_2 <= max_possible`.
/// - `max_dex_fee = dex_fee(max_possible_2)` is an intermediate value that will be passed into the `fee_to_send_taker_fee`.
/// - `max_fee_to_send_taker_fee = fee_to_send_taker_fee(max_dex_fee)`
/// After that `min_max_vol = balance - locked_amount - max_trade_fee - max_fee_to_send_taker_fee - dex_fee(max_vol)` can be solved as in the first case.
pub async fn calc_max_taker_vol(
    ctx: &MmArc,
    coin: &MmCoinEnum,
    other_coin: &str,
    stage: FeeApproxStage,
) -> CheckBalanceResult<MmNumber> {
    let my_coin = coin.ticker();
    let balance: MmNumber = coin.my_spendable_balance().compat().await?.into();
    let locked = get_locked_amount(ctx, my_coin);
    let min_tx_amount = MmNumber::from(coin.min_tx_amount());

    let max_possible = &balance - &locked;
    let preimage_value = TradePreimageValue::UpperBound(max_possible.to_decimal());
    let max_trade_fee = coin
        .get_sender_trade_fee(preimage_value, stage, INCLUDE_REFUND_FEE)
        .await
        .mm_err(|e| CheckBalanceError::from_trade_preimage_error(e, my_coin))?;

    let max_vol = if my_coin == max_trade_fee.coin {
        // second case
        let max_possible_2 = &max_possible - &max_trade_fee.amount;
        let max_dex_fee = dex_fee_amount_from_taker_coin(coin.deref(), other_coin, &max_possible_2);
        let max_fee_to_send_taker_fee = coin
            .get_fee_to_send_taker_fee(max_dex_fee.clone(), stage)
            .await
            .mm_err(|e| CheckBalanceError::from_trade_preimage_error(e, my_coin))?;
        let min_max_possible = &max_possible_2 - &max_fee_to_send_taker_fee.amount;

        debug!(
            "max_taker_vol case 2: min_max_possible {:?}, balance {:?}, locked {:?}, max_trade_fee {:?}, max_dex_fee {:?}, max_fee_to_send_taker_fee {:?}",
            min_max_possible.to_fraction(),
            balance.to_fraction(),
            locked.to_fraction(),
            max_trade_fee.amount.to_fraction(),
            max_dex_fee.total_spend_amount().to_fraction(),
            max_fee_to_send_taker_fee.amount.to_fraction()
        );
        max_taker_vol_from_available(min_max_possible, my_coin, other_coin, &min_tx_amount)
            .mm_err(|e| CheckBalanceError::from_max_taker_vol_error(e, my_coin.to_owned(), locked.to_decimal()))?
    } else {
        // first case
        debug!(
            "max_taker_vol case 1: balance {:?}, locked {:?}",
            balance.to_fraction(),
            locked.to_fraction()
        );
        max_taker_vol_from_available(max_possible, my_coin, other_coin, &min_tx_amount)
            .mm_err(|e| CheckBalanceError::from_max_taker_vol_error(e, my_coin.to_owned(), locked.to_decimal()))?
    };
    // do not check if `max_vol < min_tx_amount`, because it is checked within `max_taker_vol_from_available` already
    Ok(max_vol)
}

#[derive(Debug)]
pub struct MaxTakerVolumeLessThanDust {
    pub max_vol: MmNumber,
    pub min_tx_amount: MmNumber,
}

#[allow(clippy::result_large_err)]
pub fn max_taker_vol_from_available(
    available: MmNumber,
    base: &str,
    rel: &str,
    min_tx_amount: &MmNumber,
) -> Result<MmNumber, MmError<MaxTakerVolumeLessThanDust>> {
    let dex_fee_rate = dex_fee_rate(base, rel);
    let threshold_coef = &(&MmNumber::from(1) + &dex_fee_rate) / &dex_fee_rate;
    let max_vol = if available > min_tx_amount * &threshold_coef {
        available / (MmNumber::from(1) + dex_fee_rate)
    } else {
        &available - min_tx_amount
    };

    if &max_vol <= min_tx_amount {
        return MmError::err(MaxTakerVolumeLessThanDust {
            max_vol,
            min_tx_amount: min_tx_amount.clone(),
        });
    }
    Ok(max_vol)
}

#[cfg(all(test, not(target_arch = "wasm32")))]
mod taker_swap_tests {
    use super::*;
    use crate::lp_swap::{dex_fee_amount, get_locked_amount_by_other_swaps};
    use coins::eth::{addr_from_str, signed_eth_tx_from_bytes, SignedEthTx};
    use coins::utxo::UtxoTx;
    use coins::{FoundSwapTxSpend, MarketCoinOps, MmCoin, SwapOps, TestCoin};
    use common::{block_on, new_uuid};
    use mm2_test_helpers::for_tests::{mm_ctx_with_iguana, ETH_SEPOLIA_SWAP_CONTRACT};
    use mocktopus::mocking::*;

    const PASSPHRASE: Option<&str> =
        Some("spice describe gravity federal blast come thank unfair canal monkey style afraid");

    fn eth_tx_for_test() -> SignedEthTx {
        // raw transaction bytes of https://etherscan.io/tx/0x0869be3e5d4456a29d488a533ad6c118620fef450f36778aecf31d356ff8b41f
        let tx_bytes = [
            248, 240, 3, 133, 1, 42, 5, 242, 0, 131, 2, 73, 240, 148, 133, 0, 175, 192, 188, 82, 20, 114, 128, 130, 22,
            51, 38, 194, 255, 12, 115, 244, 168, 113, 135, 110, 205, 245, 24, 127, 34, 254, 184, 132, 21, 44, 243, 175,
            73, 33, 143, 82, 117, 16, 110, 27, 133, 82, 200, 114, 233, 42, 140, 198, 35, 21, 201, 249, 187, 180, 20,
            46, 148, 40, 9, 228, 193, 130, 71, 199, 0, 0, 0, 0, 0, 0, 0, 0, 0, 0, 0, 0, 152, 41, 132, 9, 201, 73, 19,
            94, 237, 137, 35, 61, 4, 194, 207, 239, 152, 75, 175, 245, 157, 174, 10, 214, 161, 207, 67, 70, 87, 246,
            231, 212, 47, 216, 119, 68, 237, 197, 125, 141, 0, 0, 0, 0, 0, 0, 0, 0, 0, 0, 0, 0, 0, 0, 0, 0, 0, 0, 0, 0,
            0, 0, 0, 0, 0, 0, 0, 0, 0, 0, 0, 0, 0, 0, 0, 0, 0, 0, 0, 0, 93, 72, 125, 102, 28, 159, 180, 237, 198, 97,
            87, 80, 82, 200, 104, 40, 245, 221, 7, 28, 122, 104, 91, 99, 1, 159, 140, 25, 131, 101, 74, 87, 50, 168,
            146, 187, 90, 160, 51, 1, 123, 247, 6, 108, 165, 181, 188, 40, 56, 47, 211, 229, 221, 73, 5, 15, 89, 81,
            117, 225, 216, 108, 98, 226, 119, 232, 94, 184, 42, 106,
        ];
        signed_eth_tx_from_bytes(&tx_bytes).unwrap()
    }

    #[test]
    fn test_recover_funds_taker_swap_maker_payment_spend_errored() {
        let ctx = mm_ctx_with_iguana(PASSPHRASE);

        let taker_saved_json = r#"{"error_events":["StartFailed","NegotiateFailed","TakerFeeSendFailed","MakerPaymentValidateFailed","TakerPaymentTransactionFailed","TakerPaymentDataSendFailed","TakerPaymentWaitForSpendFailed","MakerPaymentSpendFailed","MakerPaymentSpendConfirmFailed","TakerPaymentRefunded","TakerPaymentRefundedByWatcher","TakerPaymentRefundFailed"],"events":[{"event":{"data":{"lock_duration":7800,"maker":"1bb83b58ec130e28e0a6d5d2acf2eb01b0d3f1670e021d47d31db8a858219da8","maker_amount":"0.12596566232185483","maker_coin":"KMD","maker_coin_start_block":1458035,"maker_payment_confirmations":1,"maker_payment_wait":1564053079,"my_persistent_pub":"0326846707a52a233cfc49a61ef51b1698bbe6aa78fa8b8d411c02743c09688f0a","started_at":1564050479,"taker_amount":"50.000000000000001504212457800000","taker_coin":"DOGE","taker_coin_start_block":2823448,"taker_payment_confirmations":1,"taker_payment_lock":1564058279,"uuid":"41383f43-46a5-478c-9386-3b2cce0aca20"},"type":"Started"},"timestamp":1564050480269},{"event":{"data":{"maker_payment_locktime":1564066080,"maker_pubkey":"031bb83b58ec130e28e0a6d5d2acf2eb01b0d3f1670e021d47d31db8a858219da8","secret_hash":"3669eb83a007a3c507448d79f45a9f06ec2f36a8"},"type":"Negotiated"},"timestamp":1564050540991},{"event":{"data":{"tx_hash":"bdde828b492d6d1cc25cd2322fd592dafd722fcc7d8b0fedce4d3bb4a1a8c8ff","tx_hex":"0100000002c7efa995c8b7be0a8b6c2d526c6c444c1634d65584e9ee89904e9d8675eac88c010000006a473044022051f34d5e3b7d0b9098d5e35333f3550f9cb9e57df83d5e4635b7a8d2986d6d5602200288c98da05de6950e01229a637110a1800ba643e75cfec59d4eb1021ad9b40801210326846707a52a233cfc49a61ef51b1698bbe6aa78fa8b8d411c02743c09688f0affffffffae6c233989efa7c7d2aa6534adc96078917ff395b7f09f734a147b2f44ade164000000006a4730440220393a784c2da74d0e2a28ec4f7df6c8f9d8b2af6ae6957f1e68346d744223a8fd02201b7a96954ac06815a43a6c7668d829ae9cbb5de76fa77189ddfd9e3038df662c01210326846707a52a233cfc49a61ef51b1698bbe6aa78fa8b8d411c02743c09688f0affffffff02115f5800000000001976a914ca1e04745e8ca0c60d8c5881531d51bec470743f88ac41a84641020000001976a914444f0e1099709ba4d742454a7d98a5c9c162ceab88ac6d84395d"},"type":"TakerFeeSent"},"timestamp":1564050545296},{"event":{"data":{"tx_hash":"0a0f11fa82802c2c30862c50ab2162185dae8de7f7235f32c506f814c142b382","tx_hex":"0400008085202f8902ace337db2dd4c56b0697f58fb8cfb6bd1cd6f469d925fc0376d1dcfb7581bf82000000006b483045022100d1f95be235c5c8880f5d703ace287e2768548792c58c5dbd27f5578881b30ea70220030596106e21c7e0057ee0dab283f9a1fe273f15208cba80870c447bd559ef0d0121031bb83b58ec130e28e0a6d5d2acf2eb01b0d3f1670e021d47d31db8a858219da8ffffffff9f339752567c404427fd77f2b35cecdb4c21489edc64e25e729fdb281785e423000000006a47304402203179e95877dbc107123a417f1e648e3ff13d384890f1e4a67b6dd5087235152e0220102a8ab799fadb26b5d89ceb9c7bc721a7e0c2a0d0d7e46bbe0cf3d130010d430121031bb83b58ec130e28e0a6d5d2acf2eb01b0d3f1670e021d47d31db8a858219da8ffffffff025635c0000000000017a91480a95d366d65e34a465ab17b0c9eb1d5a33bae08876cbfce05000000001976a914c3f710deb7320b0efa6edb14e3ebeeb9155fa90d88ac8d7c395d000000000000000000000000000000"},"type":"MakerPaymentReceived"},"timestamp":1564050588176},{"event":{"type":"MakerPaymentWaitConfirmStarted"},"timestamp":1564050588178},{"event":{"type":"MakerPaymentValidatedAndConfirmed"},"timestamp":1564050693585},{"event":{"data":{"tx_hash":"539cb6dbdc25465bbccc575554f05d1bb04c70efce4316e41194e747375c3659","tx_hex":"0100000001ffc8a8a1b43b4dceed0f8b7dcc2f72fdda92d52f32d25cc21c6d2d498b82debd010000006a47304402203967b7f9f5532fa47116585c7d1bcba51861ea2059cca00409f34660db18e33a0220640991911852533a12fdfeb039fb9c8ca2c45482c6993bd84636af3670d49c1501210326846707a52a233cfc49a61ef51b1698bbe6aa78fa8b8d411c02743c09688f0affffffff0200f2052a0100000017a914f2fa08ae416b576779ae5da975e5442663215fce87415173f9000000001976a914444f0e1099709ba4d742454a7d98a5c9c162ceab88ac0585395d"},"type":"TakerPaymentSent"},"timestamp":1564050695611},{"event":{"data":{"secret":"1b8886b8a2cdb62505699400b694ac20f04d7bd4abd80e1ab154aa8d861fc093","transaction":{"tx_hash":"cc5af1cf68d246419fee49c3d74c0cd173599d115b86efe274368a614951bc47","tx_hex":"010000000159365c3747e79411e41643ceef704cb01b5df0545557ccbc5b4625dcdbb69c5300000000d747304402200e78e27d2f1c18676f98ca3dfa4e4a9eeaa8209b55f57b4dd5d9e1abdf034cfa0220623b5c22b62234cec230342aa306c497e43494b44ec2425b84e236b1bf01257001201b8886b8a2cdb62505699400b694ac20f04d7bd4abd80e1ab154aa8d861fc093004c6b6304a7a2395db175210326846707a52a233cfc49a61ef51b1698bbe6aa78fa8b8d411c02743c09688f0aac6782012088a9143669eb83a007a3c507448d79f45a9f06ec2f36a88821031bb83b58ec130e28e0a6d5d2acf2eb01b0d3f1670e021d47d31db8a858219da8ac68ffffffff01008d380c010000001976a914c3f710deb7320b0efa6edb14e3ebeeb9155fa90d88ac8c77395d"}},"type":"TakerPaymentSpent"},"timestamp":1564051092890},{"event":{"data":{"error":"lp_swap:1981] utxo:891] rpc_clients:738] JsonRpcError { request: JsonRpcRequest { jsonrpc: \"2.0\", id: \"67\", method: \"blockchain.transaction.broadcast\", params: [String(\"0400008085202f890182b342c114f806c5325f23f7e78dae5d186221ab502c86302c2c8082fa110f0a00000000d7473044022035791ea5548f87484065c9e1f0bdca9ebc699f2c7f51182c84f360102e32dc3d02200612ed53bca52d9c2568437f087598531534badf26229fe0f652ea72ddf03ca501201b8886b8a2cdb62505699400b694ac20f04d7bd4abd80e1ab154aa8d861fc093004c6b630420c1395db17521031bb83b58ec130e28e0a6d5d2acf2eb01b0d3f1670e021d47d31db8a858219da8ac6782012088a9143669eb83a007a3c507448d79f45a9f06ec2f36a888210326846707a52a233cfc49a61ef51b1698bbe6aa78fa8b8d411c02743c09688f0aac68ffffffff01460ec000000000001976a914444f0e1099709ba4d742454a7d98a5c9c162ceab88ac967e395d000000000000000000000000000000\")] }, error: Transport(\"rpc_clients:668] All electrums are currently disconnected\") }"},"type":"MakerPaymentSpendFailed"},"timestamp":1564051092897},{"event":{"type":"Finished"},"timestamp":1564051092900}],"success_events":["Started","Negotiated","TakerFeeSent","MakerPaymentReceived","MakerPaymentWaitConfirmStarted","MakerPaymentValidatedAndConfirmed","TakerPaymentSent","TakerPaymentSpent","MakerPaymentSpent","MakerPaymentSpendConfirmed","Finished"],"uuid":"41383f43-46a5-478c-9386-3b2cce0aca20"}"#;
        let taker_saved_swap: TakerSavedSwap = json::from_str(taker_saved_json).unwrap();

        TestCoin::ticker.mock_safe(|_| MockResult::Return("ticker"));
        TestCoin::swap_contract_address.mock_safe(|_| MockResult::Return(None));

        static mut MAKER_PAYMENT_SPEND_CALLED: bool = false;
        TestCoin::send_taker_spends_maker_payment.mock_safe(|_, _| {
            unsafe { MAKER_PAYMENT_SPEND_CALLED = true };
            MockResult::Return(Box::pin(futures::future::ready(Ok(eth_tx_for_test().into()))))
        });
        TestCoin::search_for_swap_tx_spend_other
            .mock_safe(|_, _| MockResult::Return(Box::pin(futures::future::ready(Ok(None)))));
        let maker_coin = MmCoinEnum::Test(TestCoin::default());
        let taker_coin = MmCoinEnum::Test(TestCoin::default());
        let (taker_swap, _) = block_on(TakerSwap::load_from_saved(
            ctx,
            maker_coin,
            taker_coin,
            taker_saved_swap,
        ))
        .unwrap();
        let actual = block_on(taker_swap.recover_funds()).unwrap();
        let expected = RecoveredSwap {
            action: RecoveredSwapAction::SpentOtherPayment,
            coin: "ticker".to_string(),
            transaction: eth_tx_for_test().into(),
        };
        assert_eq!(expected, actual);
        assert!(unsafe { MAKER_PAYMENT_SPEND_CALLED });
    }

    #[test]
    fn test_recover_funds_taker_swap_taker_payment_errored_but_sent_not_spent() {
        let ctx = mm_ctx_with_iguana(PASSPHRASE);

        let taker_saved_json = r#"{"error_events":["StartFailed","NegotiateFailed","TakerFeeSendFailed","MakerPaymentValidateFailed","TakerPaymentTransactionFailed","TakerPaymentDataSendFailed","TakerPaymentWaitForSpendFailed","MakerPaymentSpendFailed","MakerPaymentSpendConfirmFailed","TakerPaymentRefunded","TakerPaymentRefundedByWatcher","TakerPaymentRefundFailed"],"events":[{"event":{"data":{"lock_duration":7800,"maker":"1bb83b58ec130e28e0a6d5d2acf2eb01b0d3f1670e021d47d31db8a858219da8","maker_amount":"3.54932734","maker_coin":"KMD","maker_coin_start_block":1452970,"maker_payment_confirmations":1,"maker_payment_wait":1563746537,"my_persistent_pub":"03101ace6b08605b9424b0582b5cce044b70a3c8d8d10cb2965e039b0967ae92b9","started_at":1563743937,"taker_amount":"0.02004833998671660000000000","taker_coin":"ETH","taker_coin_start_block":8196380,"taker_payment_confirmations":1,"taker_payment_lock":1563751737,"uuid":"3447b727-fe93-4357-8e5a-8cf2699b7e86"},"type":"Started"},"timestamp":1563743937741},{"event":{"data":{"maker_payment_locktime":1563759539,"maker_pubkey":"031bb83b58ec130e28e0a6d5d2acf2eb01b0d3f1670e021d47d31db8a858219da8","secret_hash":"432c8272ac59b47dea2d299b5cf1ee64ea1917b9"},"type":"Negotiated"},"timestamp":1563744003530},{"event":{"data":{"tx_hash":"a59203eb2328827de00bed699a29389792906e4f39fdea145eb40dc6b3821bd6","tx_hex":"f8690284ee6b280082520894d8997941dd1346e9231118d5685d866294f59e5b865af3107a4000801ca0743d2b7c9fad65805d882179062012261be328d7628ae12ee08eff8d7657d993a07eecbd051f49d35279416778faa4664962726d516ce65e18755c9b9406a9c2fd"},"type":"TakerFeeSent"},"timestamp":1563744020598},{"event":{"data":{"tx_hash":"0cf4acbcefde53645851c5c6053ea61fe0cbb5f828a906d69eb809e0b071a03b","tx_hex":"0400008085202f89025d5ae3e8c87418c9b735f8f2f7d29e26820c33c9f30d53f2d31f8b99ea9b1490010000006a47304402201185c06ca575261c539b287175751b7de642eb7466c59128639a19b4c2dd2f9b02201c8c4167d581864bedd4d1deb5596472e6e3ce29fe9e7996907a7b59c905d5490121031bb83b58ec130e28e0a6d5d2acf2eb01b0d3f1670e021d47d31db8a858219da8ffffffff06dbf9971c8dfd4a0c8c49f4f15c51de59ba13b2efa702682e26869843af9a87000000006a473044022012b47c12c7f6ad7d8b778fc4b5dcfd56a39325daf302f56e7b84753ba5216cfa022076bf571cf9e20facf70d2f134e8ed2de67aa08581a27ff3128bf93a9b594ac770121031bb83b58ec130e28e0a6d5d2acf2eb01b0d3f1670e021d47d31db8a858219da8ffffffff02fed727150000000017a914d5268b31131a652f9b6ddf57db62f02285cdfad1874e1d7835000000001976a914c3f710deb7320b0efa6edb14e3ebeeb9155fa90d88ac37cf345d000000000000000000000000000000"},"type":"MakerPaymentReceived"},"timestamp":1563744071778},{"event":{"type":"MakerPaymentWaitConfirmStarted"},"timestamp":1563744071781},{"event":{"type":"MakerPaymentValidatedAndConfirmed"},"timestamp":1563744118073},{"event":{"data":{"error":"lp_swap:1888] eth:654] RPC error: Error { code: ServerError(-32010), message: \"Transaction with the same hash was already imported.\", data: None }"},"type":"TakerPaymentTransactionFailed"},"timestamp":1563744118577},{"event":{"type":"Finished"},"timestamp":1563744118580}],"success_events":["Started","Negotiated","TakerFeeSent","MakerPaymentReceived","MakerPaymentWaitConfirmStarted","MakerPaymentValidatedAndConfirmed","TakerPaymentSent","TakerPaymentSpent","MakerPaymentSpent","MakerPaymentSpendConfirmed","Finished"],"uuid":"3447b727-fe93-4357-8e5a-8cf2699b7e86"}"#;
        let taker_saved_swap: TakerSavedSwap = json::from_str(taker_saved_json).unwrap();

        TestCoin::ticker.mock_safe(|_| MockResult::Return("ticker"));
        TestCoin::swap_contract_address.mock_safe(|_| MockResult::Return(None));
        TestCoin::can_refund_htlc
            .mock_safe(|_, _| MockResult::Return(Box::pin(futures::future::ok(CanRefundHtlc::CanRefundNow))));

        static mut MY_PAYMENT_SENT_CALLED: bool = false;
        TestCoin::check_if_my_payment_sent.mock_safe(|_, _| {
            unsafe { MY_PAYMENT_SENT_CALLED = true };
            MockResult::Return(Box::pin(futures::future::ok(Some(eth_tx_for_test().into()))))
        });

        static mut TX_SPEND_CALLED: bool = false;
        TestCoin::search_for_swap_tx_spend_my.mock_safe(|_, _| {
            unsafe { TX_SPEND_CALLED = true };
            MockResult::Return(Box::pin(futures::future::ready(Ok(None))))
        });

        static mut TAKER_PAYMENT_REFUND_CALLED: bool = false;
        TestCoin::send_taker_refunds_payment.mock_safe(|_, _| {
            unsafe { TAKER_PAYMENT_REFUND_CALLED = true };
            MockResult::Return(Box::pin(futures::future::ok(eth_tx_for_test().into())))
        });
        let maker_coin = MmCoinEnum::Test(TestCoin::default());
        let taker_coin = MmCoinEnum::Test(TestCoin::default());
        let (taker_swap, _) = block_on(TakerSwap::load_from_saved(
            ctx,
            maker_coin,
            taker_coin,
            taker_saved_swap,
        ))
        .unwrap();
        let actual = block_on(taker_swap.recover_funds()).unwrap();
        let expected = RecoveredSwap {
            action: RecoveredSwapAction::RefundedMyPayment,
            coin: "ticker".to_string(),
            transaction: eth_tx_for_test().into(),
        };
        assert_eq!(expected, actual);
        assert!(unsafe { MY_PAYMENT_SENT_CALLED });
        assert!(unsafe { TX_SPEND_CALLED });
        assert!(unsafe { TAKER_PAYMENT_REFUND_CALLED });
    }

    #[test]
    fn test_recover_funds_taker_swap_taker_payment_errored_but_sent_and_spent_by_maker() {
        let ctx = mm_ctx_with_iguana(PASSPHRASE);

        let taker_saved_json = r#"{"error_events":["StartFailed","NegotiateFailed","TakerFeeSendFailed","MakerPaymentValidateFailed","TakerPaymentTransactionFailed","TakerPaymentDataSendFailed","TakerPaymentWaitForSpendFailed","MakerPaymentSpendFailed","TakerPaymentRefunded","TakerPaymentRefundedByWatcher","TakerPaymentRefundFailed"],"events":[{"event":{"data":{"lock_duration":7800,"maker":"1bb83b58ec130e28e0a6d5d2acf2eb01b0d3f1670e021d47d31db8a858219da8","maker_amount":"3.54932734","maker_coin":"KMD","maker_coin_start_block":1452970,"maker_payment_confirmations":1,"maker_payment_wait":1563746537,"my_persistent_pub":"03101ace6b08605b9424b0582b5cce044b70a3c8d8d10cb2965e039b0967ae92b9","started_at":1563743937,"taker_amount":"0.02004833998671660000000000","taker_coin":"ETH","taker_coin_start_block":8196380,"taker_payment_confirmations":1,"taker_payment_lock":1563751737,"uuid":"3447b727-fe93-4357-8e5a-8cf2699b7e86"},"type":"Started"},"timestamp":1563743937741},{"event":{"data":{"maker_payment_locktime":1563759539,"maker_pubkey":"031bb83b58ec130e28e0a6d5d2acf2eb01b0d3f1670e021d47d31db8a858219da8","secret_hash":"432c8272ac59b47dea2d299b5cf1ee64ea1917b9"},"type":"Negotiated"},"timestamp":1563744003530},{"event":{"data":{"tx_hash":"a59203eb2328827de00bed699a29389792906e4f39fdea145eb40dc6b3821bd6","tx_hex":"f8690284ee6b280082520894d8997941dd1346e9231118d5685d866294f59e5b865af3107a4000801ca0743d2b7c9fad65805d882179062012261be328d7628ae12ee08eff8d7657d993a07eecbd051f49d35279416778faa4664962726d516ce65e18755c9b9406a9c2fd"},"type":"TakerFeeSent"},"timestamp":1563744020598},{"event":{"data":{"tx_hash":"0cf4acbcefde53645851c5c6053ea61fe0cbb5f828a906d69eb809e0b071a03b","tx_hex":"0400008085202f89025d5ae3e8c87418c9b735f8f2f7d29e26820c33c9f30d53f2d31f8b99ea9b1490010000006a47304402201185c06ca575261c539b287175751b7de642eb7466c59128639a19b4c2dd2f9b02201c8c4167d581864bedd4d1deb5596472e6e3ce29fe9e7996907a7b59c905d5490121031bb83b58ec130e28e0a6d5d2acf2eb01b0d3f1670e021d47d31db8a858219da8ffffffff06dbf9971c8dfd4a0c8c49f4f15c51de59ba13b2efa702682e26869843af9a87000000006a473044022012b47c12c7f6ad7d8b778fc4b5dcfd56a39325daf302f56e7b84753ba5216cfa022076bf571cf9e20facf70d2f134e8ed2de67aa08581a27ff3128bf93a9b594ac770121031bb83b58ec130e28e0a6d5d2acf2eb01b0d3f1670e021d47d31db8a858219da8ffffffff02fed727150000000017a914d5268b31131a652f9b6ddf57db62f02285cdfad1874e1d7835000000001976a914c3f710deb7320b0efa6edb14e3ebeeb9155fa90d88ac37cf345d000000000000000000000000000000"},"type":"MakerPaymentReceived"},"timestamp":1563744071778},{"event":{"type":"MakerPaymentWaitConfirmStarted"},"timestamp":1563744071781},{"event":{"type":"MakerPaymentValidatedAndConfirmed"},"timestamp":1563744118073},{"event":{"data":{"error":"lp_swap:1888] eth:654] RPC error: Error { code: ServerError(-32010), message: \"Transaction with the same hash was already imported.\", data: None }"},"type":"TakerPaymentTransactionFailed"},"timestamp":1563744118577},{"event":{"type":"Finished"},"timestamp":1563744118580}],"success_events":["Started","Negotiated","TakerFeeSent","MakerPaymentReceived","MakerPaymentWaitConfirmStarted","MakerPaymentValidatedAndConfirmed","TakerPaymentSent","TakerPaymentSpent","MakerPaymentSpent","MakerPaymentSpendConfirmed","Finished"],"uuid":"3447b727-fe93-4357-8e5a-8cf2699b7e86"}"#;
        let taker_saved_swap: TakerSavedSwap = json::from_str(taker_saved_json).unwrap();

        TestCoin::ticker.mock_safe(|_| MockResult::Return("ticker"));
        TestCoin::swap_contract_address.mock_safe(|_| MockResult::Return(None));
        TestCoin::extract_secret.mock_safe(|_, _, _, _| MockResult::Return(Box::pin(async move { Ok([0; 32]) })));

        static mut MY_PAYMENT_SENT_CALLED: bool = false;
        TestCoin::check_if_my_payment_sent.mock_safe(|_, _| {
            unsafe { MY_PAYMENT_SENT_CALLED = true };
            MockResult::Return(Box::pin(futures::future::ok(Some(eth_tx_for_test().into()))))
        });

        static mut SEARCH_TX_SPEND_CALLED: bool = false;
        TestCoin::search_for_swap_tx_spend_my.mock_safe(|_, _| {
            unsafe { SEARCH_TX_SPEND_CALLED = true };
            let tx: UtxoTx = "0100000001de7aa8d29524906b2b54ee2e0281f3607f75662cbc9080df81d1047b78e21dbc00000000d7473044022079b6c50820040b1fbbe9251ced32ab334d33830f6f8d0bf0a40c7f1336b67d5b0220142ccf723ddabb34e542ed65c395abc1fbf5b6c3e730396f15d25c49b668a1a401209da937e5609680cb30bff4a7661364ca1d1851c2506fa80c443f00a3d3bf7365004c6b6304f62b0e5cb175210270e75970bb20029b3879ec76c4acd320a8d0589e003636264d01a7d566504bfbac6782012088a9142fb610d856c19fd57f2d0cffe8dff689074b3d8a882103f368228456c940ac113e53dad5c104cf209f2f102a409207269383b6ab9b03deac68ffffffff01d0dc9800000000001976a9146d9d2b554d768232320587df75c4338ecc8bf37d88ac40280e5c".into();
            MockResult::Return(Box::pin(futures::future::ready(Ok(Some(FoundSwapTxSpend::Spent(tx.into()))))))
        });

        TestCoin::search_for_swap_tx_spend_other
            .mock_safe(|_, _| MockResult::Return(Box::pin(futures::future::ready(Ok(None)))));

        static mut MAKER_PAYMENT_SPEND_CALLED: bool = false;
        TestCoin::send_taker_spends_maker_payment.mock_safe(|_, _| {
            unsafe { MAKER_PAYMENT_SPEND_CALLED = true };
            MockResult::Return(Box::pin(futures::future::ready(Ok(eth_tx_for_test().into()))))
        });
        let maker_coin = MmCoinEnum::Test(TestCoin::default());
        let taker_coin = MmCoinEnum::Test(TestCoin::default());
        let (taker_swap, _) = block_on(TakerSwap::load_from_saved(
            ctx,
            maker_coin,
            taker_coin,
            taker_saved_swap,
        ))
        .unwrap();
        let actual = block_on(taker_swap.recover_funds()).unwrap();
        let expected = RecoveredSwap {
            action: RecoveredSwapAction::SpentOtherPayment,
            coin: "ticker".to_string(),
            transaction: eth_tx_for_test().into(),
        };
        assert_eq!(expected, actual);
        assert!(unsafe { MY_PAYMENT_SENT_CALLED });
        assert!(unsafe { SEARCH_TX_SPEND_CALLED });
        assert!(unsafe { MAKER_PAYMENT_SPEND_CALLED });
    }

    #[test]
    fn test_recover_funds_taker_swap_taker_payment_refund_failed_not_spent() {
        let ctx = mm_ctx_with_iguana(PASSPHRASE);

        let taker_saved_json = r#"{"error_events":["StartFailed","NegotiateFailed","TakerFeeSendFailed","MakerPaymentValidateFailed","TakerPaymentTransactionFailed","TakerPaymentDataSendFailed","TakerPaymentWaitForSpendFailed","MakerPaymentSpendFailed","MakerPaymentSpendConfirmFailed","TakerPaymentRefunded","TakerPaymentRefundedByWatcher","TakerPaymentRefundFailed"],"events":[{"event":{"data":{"lock_duration":7800,"maker":"1bb83b58ec130e28e0a6d5d2acf2eb01b0d3f1670e021d47d31db8a858219da8","maker_amount":"0.58610590","maker_coin":"KMD","maker_coin_start_block":1450923,"maker_payment_confirmations":1,"maker_payment_wait":1563623475,"my_persistent_pub":"02713015d3fa4d30259e90be5f131beb593bf0131f3af2dcdb304e3322d8d52b91","started_at":1563620875,"taker_amount":"0.0077700000552410000000000","taker_coin":"LTC","taker_coin_start_block":1670837,"taker_payment_confirmations":1,"taker_payment_lock":1563628675,"uuid":"9db641f5-4300-4527-9fa6-f1c391d42c35"},"type":"Started"},"timestamp":1563620875766},{"event":{"data":{"maker_payment_locktime":1563636475,"maker_pubkey":"031bb83b58ec130e28e0a6d5d2acf2eb01b0d3f1670e021d47d31db8a858219da8","secret_hash":"7ed38daab6085c1a1e4426e61dc87a3c2c081a95"},"type":"Negotiated"},"timestamp":1563620955014},{"event":{"data":{"tx_hash":"6740136eaaa615d9d231969e3a9599d0fc59e53989237a8d31cd6fc86c160013","tx_hex":"0100000001a2586ea8294cedc55741bef625ba72c646399903391a7f6c604a58c6263135f2000000006b4830450221009c78c8ba4a7accab6b09f9a95da5bc59c81f4fc1e60b288ec3c5462b4d02ef01022056b63be1629cf17751d3cc5ffec51bcb1d7f9396e9ce9ca254d0f34104f7263a012102713015d3fa4d30259e90be5f131beb593bf0131f3af2dcdb304e3322d8d52b91ffffffff0210270000000000001976a914ca1e04745e8ca0c60d8c5881531d51bec470743f88ac78aa1900000000001976a91406ccabfd5f9075ecd5e8d0d31c0e973a54d51e8288ac5bf6325d"},"type":"TakerFeeSent"},"timestamp":1563620958220},{"event":{"data":{"tx_hash":"d0f6e664cea9d89fe7b5cf8005fdca070d1ab1d05a482aaef95c08cdaecddf0a","tx_hex":"0400008085202f89019f1cbda354342cdf982046b331bbd3791f53b692efc6e4becc36be495b2977d9000000006b483045022100fa9d4557394141f6a8b9bfb8cd594a521fd8bcd1965dbf8bc4e04abc849ac66e0220589f521814c10a7561abfd5e432f7a2ee60d4875fe4604618af3207dae531ac00121031bb83b58ec130e28e0a6d5d2acf2eb01b0d3f1670e021d47d31db8a858219da8ffffffff029e537e030000000017a9145534898009f1467191065f6890b96914b39a1c018791857702000000001976a914c3f710deb7320b0efa6edb14e3ebeeb9155fa90d88ac72ee325d000000000000000000000000000000"},"type":"MakerPaymentReceived"},"timestamp":1563620999307},{"event":{"type":"MakerPaymentWaitConfirmStarted"},"timestamp":1563620999310},{"event":{"type":"MakerPaymentValidatedAndConfirmed"},"timestamp":1563621244153},{"event":{"data":{"tx_hash":"1e883eb2f3991e84ba27f53651f89b7dda708678a5b9813d043577f222b9ca30","tx_hex":"01000000011300166cc86fcd318d7a238939e559fcd099953a9e9631d2d915a6aa6e134067010000006a47304402206781d5f2db2ff13d2ec7e266f774ea5630cc2dba4019e18e9716131b8b026051022006ebb33857b6d180f13aa6be2fc532f9734abde9d00ae14757e7d7ba3741c08c012102713015d3fa4d30259e90be5f131beb593bf0131f3af2dcdb304e3322d8d52b91ffffffff0228db0b000000000017a91483818667161bf94adda3964a81a231cbf6f5338187b0480c00000000001976a91406ccabfd5f9075ecd5e8d0d31c0e973a54d51e8288ac7cf7325d"},"type":"TakerPaymentSent"},"timestamp":1563621246370},{"event":{"data":{"error":"utxo:1145] rpc_clients:782] Waited too long until 1563628675 for output TransactionOutput { value: 777000, script_pubkey: a91483818667161bf94adda3964a81a231cbf6f5338187 } to be spent "},"type":"TakerPaymentWaitForSpendFailed"},"timestamp":1563638060370},{"event":{"data":{"error":"lp_swap:2025] utxo:938] rpc_clients:719] JsonRpcError { request: JsonRpcRequest { jsonrpc: \"2.0\", id: \"9\", method: \"blockchain.transaction.broadcast\", params: [String(\"010000000130cab922f27735043d81b9a5788670da7d9bf85136f527ba841e99f3b23e881e00000000b6473044022058a0c1da6bcf8c1418899ff8475f3ab6dddbff918528451c1fe71c2f7dad176302204c2e0bcf8f9b5f09e02ccfeb9256e9b34fb355ea655a5704a8a3fa920079b91501514c6b63048314335db1752102713015d3fa4d30259e90be5f131beb593bf0131f3af2dcdb304e3322d8d52b91ac6782012088a9147ed38daab6085c1a1e4426e61dc87a3c2c081a958821031bb83b58ec130e28e0a6d5d2acf2eb01b0d3f1670e021d47d31db8a858219da8ac68feffffff0188540a00000000001976a91406ccabfd5f9075ecd5e8d0d31c0e973a54d51e8288ac1c2b335d\")] }, error: Response(Object({\"code\": Number(1), \"message\": String(\"the transaction was rejected by network rules.\\n\\nMissing inputs\\n[010000000130cab922f27735043d81b9a5788670da7d9bf85136f527ba841e99f3b23e881e00000000b6473044022058a0c1da6bcf8c1418899ff8475f3ab6dddbff918528451c1fe71c2f7dad176302204c2e0bcf8f9b5f09e02ccfeb9256e9b34fb355ea655a5704a8a3fa920079b91501514c6b63048314335db1752102713015d3fa4d30259e90be5f131beb593bf0131f3af2dcdb304e3322d8d52b91ac6782012088a9147ed38daab6085c1a1e4426e61dc87a3c2c081a958821031bb83b58ec130e28e0a6d5d2acf2eb01b0d3f1670e021d47d31db8a858219da8ac68feffffff0188540a00000000001976a91406ccabfd5f9075ecd5e8d0d31c0e973a54d51e8288ac1c2b335d]\")})) }"},"type":"TakerPaymentRefundFailed"},"timestamp":1563638060583},{"event":{"type":"Finished"},"timestamp":1563638060585}],"success_events":["Started","Negotiated","TakerFeeSent","MakerPaymentReceived","MakerPaymentWaitConfirmStarted","MakerPaymentValidatedAndConfirmed","TakerPaymentSent","TakerPaymentSpent","MakerPaymentSpent","MakerPaymentSpendConfirmed","Finished"],"uuid":"9db641f5-4300-4527-9fa6-f1c391d42c35"}"#;
        let taker_saved_swap: TakerSavedSwap = json::from_str(taker_saved_json).unwrap();

        TestCoin::ticker.mock_safe(|_| MockResult::Return("ticker"));
        TestCoin::swap_contract_address.mock_safe(|_| MockResult::Return(None));
        TestCoin::can_refund_htlc
            .mock_safe(|_, _| MockResult::Return(Box::pin(futures::future::ok(CanRefundHtlc::CanRefundNow))));

        static mut SEARCH_TX_SPEND_CALLED: bool = false;
        TestCoin::search_for_swap_tx_spend_my.mock_safe(|_, _| {
            unsafe { SEARCH_TX_SPEND_CALLED = true };
            MockResult::Return(Box::pin(futures::future::ready(Ok(None))))
        });

        static mut REFUND_CALLED: bool = false;
        TestCoin::send_taker_refunds_payment.mock_safe(|_, _| {
            unsafe { REFUND_CALLED = true };
            MockResult::Return(Box::pin(futures::future::ok(eth_tx_for_test().into())))
        });
        let maker_coin = MmCoinEnum::Test(TestCoin::default());
        let taker_coin = MmCoinEnum::Test(TestCoin::default());
        let (taker_swap, _) = block_on(TakerSwap::load_from_saved(
            ctx,
            maker_coin,
            taker_coin,
            taker_saved_swap,
        ))
        .unwrap();
        let actual = block_on(taker_swap.recover_funds()).unwrap();
        let expected = RecoveredSwap {
            action: RecoveredSwapAction::RefundedMyPayment,
            coin: "ticker".to_string(),
            transaction: eth_tx_for_test().into(),
        };
        assert_eq!(expected, actual);
        assert!(unsafe { SEARCH_TX_SPEND_CALLED });
        assert!(unsafe { REFUND_CALLED });
    }

    #[test]
    fn test_recover_funds_taker_swap_taker_payment_refund_failed_not_spent_too_early_to_refund() {
        let ctx = mm_ctx_with_iguana(PASSPHRASE);

        let taker_saved_json = r#"{"error_events":["StartFailed","NegotiateFailed","TakerFeeSendFailed","MakerPaymentValidateFailed","TakerPaymentTransactionFailed","TakerPaymentDataSendFailed","TakerPaymentWaitForSpendFailed","MakerPaymentSpendFailed","MakerPaymentSpendConfirmFailed","TakerPaymentRefunded","TakerPaymentRefundedByWatcher","TakerPaymentRefundFailed"],"events":[{"event":{"data":{"lock_duration":7800,"maker":"1bb83b58ec130e28e0a6d5d2acf2eb01b0d3f1670e021d47d31db8a858219da8","maker_amount":"0.58610590","maker_coin":"KMD","maker_coin_start_block":1450923,"maker_payment_confirmations":1,"maker_payment_wait":1563623475,"my_persistent_pub":"02713015d3fa4d30259e90be5f131beb593bf0131f3af2dcdb304e3322d8d52b91","started_at":1563620875,"taker_amount":"0.0077700000552410000000000","taker_coin":"LTC","taker_coin_start_block":1670837,"taker_payment_confirmations":1,"taker_payment_lock":1563628675,"uuid":"9db641f5-4300-4527-9fa6-f1c391d42c35"},"type":"Started"},"timestamp":1563620875766},{"event":{"data":{"maker_payment_locktime":1563636475,"maker_pubkey":"031bb83b58ec130e28e0a6d5d2acf2eb01b0d3f1670e021d47d31db8a858219da8","secret_hash":"7ed38daab6085c1a1e4426e61dc87a3c2c081a95"},"type":"Negotiated"},"timestamp":1563620955014},{"event":{"data":{"tx_hash":"6740136eaaa615d9d231969e3a9599d0fc59e53989237a8d31cd6fc86c160013","tx_hex":"0100000001a2586ea8294cedc55741bef625ba72c646399903391a7f6c604a58c6263135f2000000006b4830450221009c78c8ba4a7accab6b09f9a95da5bc59c81f4fc1e60b288ec3c5462b4d02ef01022056b63be1629cf17751d3cc5ffec51bcb1d7f9396e9ce9ca254d0f34104f7263a012102713015d3fa4d30259e90be5f131beb593bf0131f3af2dcdb304e3322d8d52b91ffffffff0210270000000000001976a914ca1e04745e8ca0c60d8c5881531d51bec470743f88ac78aa1900000000001976a91406ccabfd5f9075ecd5e8d0d31c0e973a54d51e8288ac5bf6325d"},"type":"TakerFeeSent"},"timestamp":1563620958220},{"event":{"data":{"tx_hash":"d0f6e664cea9d89fe7b5cf8005fdca070d1ab1d05a482aaef95c08cdaecddf0a","tx_hex":"0400008085202f89019f1cbda354342cdf982046b331bbd3791f53b692efc6e4becc36be495b2977d9000000006b483045022100fa9d4557394141f6a8b9bfb8cd594a521fd8bcd1965dbf8bc4e04abc849ac66e0220589f521814c10a7561abfd5e432f7a2ee60d4875fe4604618af3207dae531ac00121031bb83b58ec130e28e0a6d5d2acf2eb01b0d3f1670e021d47d31db8a858219da8ffffffff029e537e030000000017a9145534898009f1467191065f6890b96914b39a1c018791857702000000001976a914c3f710deb7320b0efa6edb14e3ebeeb9155fa90d88ac72ee325d000000000000000000000000000000"},"type":"MakerPaymentReceived"},"timestamp":1563620999307},{"event":{"type":"MakerPaymentWaitConfirmStarted"},"timestamp":1563620999310},{"event":{"type":"MakerPaymentValidatedAndConfirmed"},"timestamp":1563621244153},{"event":{"data":{"tx_hash":"1e883eb2f3991e84ba27f53651f89b7dda708678a5b9813d043577f222b9ca30","tx_hex":"01000000011300166cc86fcd318d7a238939e559fcd099953a9e9631d2d915a6aa6e134067010000006a47304402206781d5f2db2ff13d2ec7e266f774ea5630cc2dba4019e18e9716131b8b026051022006ebb33857b6d180f13aa6be2fc532f9734abde9d00ae14757e7d7ba3741c08c012102713015d3fa4d30259e90be5f131beb593bf0131f3af2dcdb304e3322d8d52b91ffffffff0228db0b000000000017a91483818667161bf94adda3964a81a231cbf6f5338187b0480c00000000001976a91406ccabfd5f9075ecd5e8d0d31c0e973a54d51e8288ac7cf7325d"},"type":"TakerPaymentSent"},"timestamp":1563621246370},{"event":{"data":{"error":"utxo:1145] rpc_clients:782] Waited too long until 1563628675 for output TransactionOutput { value: 777000, script_pubkey: a91483818667161bf94adda3964a81a231cbf6f5338187 } to be spent "},"type":"TakerPaymentWaitForSpendFailed"},"timestamp":1563638060370},{"event":{"data":{"error":"lp_swap:2025] utxo:938] rpc_clients:719] JsonRpcError { request: JsonRpcRequest { jsonrpc: \"2.0\", id: \"9\", method: \"blockchain.transaction.broadcast\", params: [String(\"010000000130cab922f27735043d81b9a5788670da7d9bf85136f527ba841e99f3b23e881e00000000b6473044022058a0c1da6bcf8c1418899ff8475f3ab6dddbff918528451c1fe71c2f7dad176302204c2e0bcf8f9b5f09e02ccfeb9256e9b34fb355ea655a5704a8a3fa920079b91501514c6b63048314335db1752102713015d3fa4d30259e90be5f131beb593bf0131f3af2dcdb304e3322d8d52b91ac6782012088a9147ed38daab6085c1a1e4426e61dc87a3c2c081a958821031bb83b58ec130e28e0a6d5d2acf2eb01b0d3f1670e021d47d31db8a858219da8ac68feffffff0188540a00000000001976a91406ccabfd5f9075ecd5e8d0d31c0e973a54d51e8288ac1c2b335d\")] }, error: Response(Object({\"code\": Number(1), \"message\": String(\"the transaction was rejected by network rules.\\n\\nMissing inputs\\n[010000000130cab922f27735043d81b9a5788670da7d9bf85136f527ba841e99f3b23e881e00000000b6473044022058a0c1da6bcf8c1418899ff8475f3ab6dddbff918528451c1fe71c2f7dad176302204c2e0bcf8f9b5f09e02ccfeb9256e9b34fb355ea655a5704a8a3fa920079b91501514c6b63048314335db1752102713015d3fa4d30259e90be5f131beb593bf0131f3af2dcdb304e3322d8d52b91ac6782012088a9147ed38daab6085c1a1e4426e61dc87a3c2c081a958821031bb83b58ec130e28e0a6d5d2acf2eb01b0d3f1670e021d47d31db8a858219da8ac68feffffff0188540a00000000001976a91406ccabfd5f9075ecd5e8d0d31c0e973a54d51e8288ac1c2b335d]\")})) }"},"type":"TakerPaymentRefundFailed"},"timestamp":1563638060583},{"event":{"type":"Finished"},"timestamp":1563638060585}],"success_events":["Started","Negotiated","TakerFeeSent","MakerPaymentReceived","MakerPaymentWaitConfirmStarted","MakerPaymentValidatedAndConfirmed","TakerPaymentSent","TakerPaymentSpent","MakerPaymentSpent","MakerPaymentSpendConfirmed","Finished"],"uuid":"9db641f5-4300-4527-9fa6-f1c391d42c35"}"#;
        let taker_saved_swap: TakerSavedSwap = json::from_str(taker_saved_json).unwrap();

        TestCoin::ticker.mock_safe(|_| MockResult::Return("ticker"));
        TestCoin::swap_contract_address.mock_safe(|_| MockResult::Return(None));
        TestCoin::can_refund_htlc
            .mock_safe(|_, _| MockResult::Return(Box::pin(futures::future::ok(CanRefundHtlc::HaveToWait(1000)))));

        static mut SEARCH_TX_SPEND_CALLED: bool = false;
        TestCoin::search_for_swap_tx_spend_my.mock_safe(|_, _| {
            unsafe { SEARCH_TX_SPEND_CALLED = true };
            MockResult::Return(Box::pin(futures::future::ready(Ok(None))))
        });
        let maker_coin = MmCoinEnum::Test(TestCoin::default());
        let taker_coin = MmCoinEnum::Test(TestCoin::default());
        let (taker_swap, _) = block_on(TakerSwap::load_from_saved(
            ctx,
            maker_coin,
            taker_coin,
            taker_saved_swap,
        ))
        .unwrap();
        let error = block_on(taker_swap.recover_funds()).unwrap_err();
        assert!(error.contains("Too early to refund"));
        assert!(unsafe { SEARCH_TX_SPEND_CALLED });
    }

    #[test]
    fn test_recover_funds_taker_swap_taker_payment_refund_failed_spent_by_maker() {
        let ctx = mm_ctx_with_iguana(PASSPHRASE);

        let taker_saved_json = r#"{"error_events":["StartFailed","NegotiateFailed","TakerFeeSendFailed","MakerPaymentValidateFailed","TakerPaymentTransactionFailed","TakerPaymentDataSendFailed","TakerPaymentWaitForSpendFailed","MakerPaymentSpendFailed","MakerPaymentSpendConfirmFailed","TakerPaymentRefunded","TakerPaymentRefundedByWatcher","TakerPaymentRefundFailed"],"events":[{"event":{"data":{"lock_duration":7800,"maker":"1bb83b58ec130e28e0a6d5d2acf2eb01b0d3f1670e021d47d31db8a858219da8","maker_amount":"0.58610590","maker_coin":"KMD","maker_coin_start_block":1450923,"maker_payment_confirmations":1,"maker_payment_wait":1563623475,"my_persistent_pub":"02713015d3fa4d30259e90be5f131beb593bf0131f3af2dcdb304e3322d8d52b91","started_at":1563620875,"taker_amount":"0.0077700000552410000000000","taker_coin":"LTC","taker_coin_start_block":1670837,"taker_payment_confirmations":1,"taker_payment_lock":1563628675,"uuid":"9db641f5-4300-4527-9fa6-f1c391d42c35"},"type":"Started"},"timestamp":1563620875766},{"event":{"data":{"maker_payment_locktime":1563636475,"maker_pubkey":"031bb83b58ec130e28e0a6d5d2acf2eb01b0d3f1670e021d47d31db8a858219da8","secret_hash":"7ed38daab6085c1a1e4426e61dc87a3c2c081a95"},"type":"Negotiated"},"timestamp":1563620955014},{"event":{"data":{"tx_hash":"6740136eaaa615d9d231969e3a9599d0fc59e53989237a8d31cd6fc86c160013","tx_hex":"0100000001a2586ea8294cedc55741bef625ba72c646399903391a7f6c604a58c6263135f2000000006b4830450221009c78c8ba4a7accab6b09f9a95da5bc59c81f4fc1e60b288ec3c5462b4d02ef01022056b63be1629cf17751d3cc5ffec51bcb1d7f9396e9ce9ca254d0f34104f7263a012102713015d3fa4d30259e90be5f131beb593bf0131f3af2dcdb304e3322d8d52b91ffffffff0210270000000000001976a914ca1e04745e8ca0c60d8c5881531d51bec470743f88ac78aa1900000000001976a91406ccabfd5f9075ecd5e8d0d31c0e973a54d51e8288ac5bf6325d"},"type":"TakerFeeSent"},"timestamp":1563620958220},{"event":{"data":{"tx_hash":"d0f6e664cea9d89fe7b5cf8005fdca070d1ab1d05a482aaef95c08cdaecddf0a","tx_hex":"0400008085202f89019f1cbda354342cdf982046b331bbd3791f53b692efc6e4becc36be495b2977d9000000006b483045022100fa9d4557394141f6a8b9bfb8cd594a521fd8bcd1965dbf8bc4e04abc849ac66e0220589f521814c10a7561abfd5e432f7a2ee60d4875fe4604618af3207dae531ac00121031bb83b58ec130e28e0a6d5d2acf2eb01b0d3f1670e021d47d31db8a858219da8ffffffff029e537e030000000017a9145534898009f1467191065f6890b96914b39a1c018791857702000000001976a914c3f710deb7320b0efa6edb14e3ebeeb9155fa90d88ac72ee325d000000000000000000000000000000"},"type":"MakerPaymentReceived"},"timestamp":1563620999307},{"event":{"type":"MakerPaymentWaitConfirmStarted"},"timestamp":1563620999310},{"event":{"type":"MakerPaymentValidatedAndConfirmed"},"timestamp":1563621244153},{"event":{"data":{"tx_hash":"1e883eb2f3991e84ba27f53651f89b7dda708678a5b9813d043577f222b9ca30","tx_hex":"01000000011300166cc86fcd318d7a238939e559fcd099953a9e9631d2d915a6aa6e134067010000006a47304402206781d5f2db2ff13d2ec7e266f774ea5630cc2dba4019e18e9716131b8b026051022006ebb33857b6d180f13aa6be2fc532f9734abde9d00ae14757e7d7ba3741c08c012102713015d3fa4d30259e90be5f131beb593bf0131f3af2dcdb304e3322d8d52b91ffffffff0228db0b000000000017a91483818667161bf94adda3964a81a231cbf6f5338187b0480c00000000001976a91406ccabfd5f9075ecd5e8d0d31c0e973a54d51e8288ac7cf7325d"},"type":"TakerPaymentSent"},"timestamp":1563621246370},{"event":{"data":{"error":"utxo:1145] rpc_clients:782] Waited too long until 1563628675 for output TransactionOutput { value: 777000, script_pubkey: a91483818667161bf94adda3964a81a231cbf6f5338187 } to be spent "},"type":"TakerPaymentWaitForSpendFailed"},"timestamp":1563638060370},{"event":{"data":{"error":"lp_swap:2025] utxo:938] rpc_clients:719] JsonRpcError { request: JsonRpcRequest { jsonrpc: \"2.0\", id: \"9\", method: \"blockchain.transaction.broadcast\", params: [String(\"010000000130cab922f27735043d81b9a5788670da7d9bf85136f527ba841e99f3b23e881e00000000b6473044022058a0c1da6bcf8c1418899ff8475f3ab6dddbff918528451c1fe71c2f7dad176302204c2e0bcf8f9b5f09e02ccfeb9256e9b34fb355ea655a5704a8a3fa920079b91501514c6b63048314335db1752102713015d3fa4d30259e90be5f131beb593bf0131f3af2dcdb304e3322d8d52b91ac6782012088a9147ed38daab6085c1a1e4426e61dc87a3c2c081a958821031bb83b58ec130e28e0a6d5d2acf2eb01b0d3f1670e021d47d31db8a858219da8ac68feffffff0188540a00000000001976a91406ccabfd5f9075ecd5e8d0d31c0e973a54d51e8288ac1c2b335d\")] }, error: Response(Object({\"code\": Number(1), \"message\": String(\"the transaction was rejected by network rules.\\n\\nMissing inputs\\n[010000000130cab922f27735043d81b9a5788670da7d9bf85136f527ba841e99f3b23e881e00000000b6473044022058a0c1da6bcf8c1418899ff8475f3ab6dddbff918528451c1fe71c2f7dad176302204c2e0bcf8f9b5f09e02ccfeb9256e9b34fb355ea655a5704a8a3fa920079b91501514c6b63048314335db1752102713015d3fa4d30259e90be5f131beb593bf0131f3af2dcdb304e3322d8d52b91ac6782012088a9147ed38daab6085c1a1e4426e61dc87a3c2c081a958821031bb83b58ec130e28e0a6d5d2acf2eb01b0d3f1670e021d47d31db8a858219da8ac68feffffff0188540a00000000001976a91406ccabfd5f9075ecd5e8d0d31c0e973a54d51e8288ac1c2b335d]\")})) }"},"type":"TakerPaymentRefundFailed"},"timestamp":1563638060583},{"event":{"type":"Finished"},"timestamp":1563638060585}],"success_events":["Started","Negotiated","TakerFeeSent","MakerPaymentReceived","MakerPaymentWaitConfirmStarted","MakerPaymentValidatedAndConfirmed","TakerPaymentSent","TakerPaymentSpent","MakerPaymentSpent","MakerPaymentSpendConfirmed","Finished"],"uuid":"9db641f5-4300-4527-9fa6-f1c391d42c35"}"#;
        let taker_saved_swap: TakerSavedSwap = json::from_str(taker_saved_json).unwrap();

        TestCoin::ticker.mock_safe(|_| MockResult::Return("ticker"));
        TestCoin::swap_contract_address.mock_safe(|_| MockResult::Return(None));
        TestCoin::extract_secret.mock_safe(|_, _, _, _| MockResult::Return(Box::pin(async move { Ok([0; 32]) })));

        static mut SEARCH_TX_SPEND_CALLED: bool = false;
        TestCoin::search_for_swap_tx_spend_my.mock_safe(|_, _| {
            unsafe { SEARCH_TX_SPEND_CALLED = true };
            let tx: UtxoTx = "0100000001de7aa8d29524906b2b54ee2e0281f3607f75662cbc9080df81d1047b78e21dbc00000000d7473044022079b6c50820040b1fbbe9251ced32ab334d33830f6f8d0bf0a40c7f1336b67d5b0220142ccf723ddabb34e542ed65c395abc1fbf5b6c3e730396f15d25c49b668a1a401209da937e5609680cb30bff4a7661364ca1d1851c2506fa80c443f00a3d3bf7365004c6b6304f62b0e5cb175210270e75970bb20029b3879ec76c4acd320a8d0589e003636264d01a7d566504bfbac6782012088a9142fb610d856c19fd57f2d0cffe8dff689074b3d8a882103f368228456c940ac113e53dad5c104cf209f2f102a409207269383b6ab9b03deac68ffffffff01d0dc9800000000001976a9146d9d2b554d768232320587df75c4338ecc8bf37d88ac40280e5c".into();
            MockResult::Return(Box::pin(futures::future::ready(Ok(Some(FoundSwapTxSpend::Spent(tx.into()))))))
        });

        TestCoin::search_for_swap_tx_spend_other
            .mock_safe(|_, _| MockResult::Return(Box::pin(futures::future::ready(Ok(None)))));

        static mut MAKER_PAYMENT_SPEND_CALLED: bool = false;
        TestCoin::send_taker_spends_maker_payment.mock_safe(|_, _| {
            unsafe { MAKER_PAYMENT_SPEND_CALLED = true };
            MockResult::Return(Box::pin(futures::future::ready(Ok(eth_tx_for_test().into()))))
        });
        let maker_coin = MmCoinEnum::Test(TestCoin::default());
        let taker_coin = MmCoinEnum::Test(TestCoin::default());
        let (taker_swap, _) = block_on(TakerSwap::load_from_saved(
            ctx,
            maker_coin,
            taker_coin,
            taker_saved_swap,
        ))
        .unwrap();
        let actual = block_on(taker_swap.recover_funds()).unwrap();
        let expected = RecoveredSwap {
            action: RecoveredSwapAction::SpentOtherPayment,
            coin: "ticker".to_string(),
            transaction: eth_tx_for_test().into(),
        };
        assert_eq!(expected, actual);
        assert!(unsafe { SEARCH_TX_SPEND_CALLED });
        assert!(unsafe { MAKER_PAYMENT_SPEND_CALLED });
    }

    #[test]
    fn test_recover_funds_taker_swap_not_finished() {
        let ctx = mm_ctx_with_iguana(PASSPHRASE);

        // the json doesn't have Finished event at the end
        let taker_saved_json = r#"{"error_events":["StartFailed","NegotiateFailed","TakerFeeSendFailed","MakerPaymentValidateFailed","TakerPaymentTransactionFailed","TakerPaymentDataSendFailed","TakerPaymentWaitForSpendFailed","MakerPaymentSpendFailed","MakerPaymentSpendConfirmFailed","TakerPaymentRefunded","TakerPaymentRefundedByWatcher","TakerPaymentRefundFailed"],"events":[{"event":{"data":{"lock_duration":7800,"maker":"1bb83b58ec130e28e0a6d5d2acf2eb01b0d3f1670e021d47d31db8a858219da8","maker_amount":"0.12596566232185483","maker_coin":"KMD","maker_coin_start_block":1458035,"maker_payment_confirmations":1,"maker_payment_wait":1564053079,"my_persistent_pub":"0326846707a52a233cfc49a61ef51b1698bbe6aa78fa8b8d411c02743c09688f0a","started_at":1564050479,"taker_amount":"50.000000000000001504212457800000","taker_coin":"DOGE","taker_coin_start_block":2823448,"taker_payment_confirmations":1,"taker_payment_lock":1564058279,"uuid":"41383f43-46a5-478c-9386-3b2cce0aca20"},"type":"Started"},"timestamp":1564050480269},{"event":{"data":{"maker_payment_locktime":1564066080,"maker_pubkey":"031bb83b58ec130e28e0a6d5d2acf2eb01b0d3f1670e021d47d31db8a858219da8","secret_hash":"3669eb83a007a3c507448d79f45a9f06ec2f36a8"},"type":"Negotiated"},"timestamp":1564050540991},{"event":{"data":{"tx_hash":"bdde828b492d6d1cc25cd2322fd592dafd722fcc7d8b0fedce4d3bb4a1a8c8ff","tx_hex":"0100000002c7efa995c8b7be0a8b6c2d526c6c444c1634d65584e9ee89904e9d8675eac88c010000006a473044022051f34d5e3b7d0b9098d5e35333f3550f9cb9e57df83d5e4635b7a8d2986d6d5602200288c98da05de6950e01229a637110a1800ba643e75cfec59d4eb1021ad9b40801210326846707a52a233cfc49a61ef51b1698bbe6aa78fa8b8d411c02743c09688f0affffffffae6c233989efa7c7d2aa6534adc96078917ff395b7f09f734a147b2f44ade164000000006a4730440220393a784c2da74d0e2a28ec4f7df6c8f9d8b2af6ae6957f1e68346d744223a8fd02201b7a96954ac06815a43a6c7668d829ae9cbb5de76fa77189ddfd9e3038df662c01210326846707a52a233cfc49a61ef51b1698bbe6aa78fa8b8d411c02743c09688f0affffffff02115f5800000000001976a914ca1e04745e8ca0c60d8c5881531d51bec470743f88ac41a84641020000001976a914444f0e1099709ba4d742454a7d98a5c9c162ceab88ac6d84395d"},"type":"TakerFeeSent"},"timestamp":1564050545296},{"event":{"data":{"tx_hash":"0a0f11fa82802c2c30862c50ab2162185dae8de7f7235f32c506f814c142b382","tx_hex":"0400008085202f8902ace337db2dd4c56b0697f58fb8cfb6bd1cd6f469d925fc0376d1dcfb7581bf82000000006b483045022100d1f95be235c5c8880f5d703ace287e2768548792c58c5dbd27f5578881b30ea70220030596106e21c7e0057ee0dab283f9a1fe273f15208cba80870c447bd559ef0d0121031bb83b58ec130e28e0a6d5d2acf2eb01b0d3f1670e021d47d31db8a858219da8ffffffff9f339752567c404427fd77f2b35cecdb4c21489edc64e25e729fdb281785e423000000006a47304402203179e95877dbc107123a417f1e648e3ff13d384890f1e4a67b6dd5087235152e0220102a8ab799fadb26b5d89ceb9c7bc721a7e0c2a0d0d7e46bbe0cf3d130010d430121031bb83b58ec130e28e0a6d5d2acf2eb01b0d3f1670e021d47d31db8a858219da8ffffffff025635c0000000000017a91480a95d366d65e34a465ab17b0c9eb1d5a33bae08876cbfce05000000001976a914c3f710deb7320b0efa6edb14e3ebeeb9155fa90d88ac8d7c395d000000000000000000000000000000"},"type":"MakerPaymentReceived"},"timestamp":1564050588176},{"event":{"type":"MakerPaymentWaitConfirmStarted"},"timestamp":1564050588178},{"event":{"type":"MakerPaymentValidatedAndConfirmed"},"timestamp":1564050693585},{"event":{"data":{"tx_hash":"539cb6dbdc25465bbccc575554f05d1bb04c70efce4316e41194e747375c3659","tx_hex":"0100000001ffc8a8a1b43b4dceed0f8b7dcc2f72fdda92d52f32d25cc21c6d2d498b82debd010000006a47304402203967b7f9f5532fa47116585c7d1bcba51861ea2059cca00409f34660db18e33a0220640991911852533a12fdfeb039fb9c8ca2c45482c6993bd84636af3670d49c1501210326846707a52a233cfc49a61ef51b1698bbe6aa78fa8b8d411c02743c09688f0affffffff0200f2052a0100000017a914f2fa08ae416b576779ae5da975e5442663215fce87415173f9000000001976a914444f0e1099709ba4d742454a7d98a5c9c162ceab88ac0585395d"},"type":"TakerPaymentSent"},"timestamp":1564050695611},{"event":{"data":{"secret":"1b8886b8a2cdb62505699400b694ac20f04d7bd4abd80e1ab154aa8d861fc093","transaction":{"tx_hash":"cc5af1cf68d246419fee49c3d74c0cd173599d115b86efe274368a614951bc47","tx_hex":"010000000159365c3747e79411e41643ceef704cb01b5df0545557ccbc5b4625dcdbb69c5300000000d747304402200e78e27d2f1c18676f98ca3dfa4e4a9eeaa8209b55f57b4dd5d9e1abdf034cfa0220623b5c22b62234cec230342aa306c497e43494b44ec2425b84e236b1bf01257001201b8886b8a2cdb62505699400b694ac20f04d7bd4abd80e1ab154aa8d861fc093004c6b6304a7a2395db175210326846707a52a233cfc49a61ef51b1698bbe6aa78fa8b8d411c02743c09688f0aac6782012088a9143669eb83a007a3c507448d79f45a9f06ec2f36a88821031bb83b58ec130e28e0a6d5d2acf2eb01b0d3f1670e021d47d31db8a858219da8ac68ffffffff01008d380c010000001976a914c3f710deb7320b0efa6edb14e3ebeeb9155fa90d88ac8c77395d"}},"type":"TakerPaymentSpent"},"timestamp":1564051092890},{"event":{"data":{"error":"lp_swap:1981] utxo:891] rpc_clients:738] JsonRpcError { request: JsonRpcRequest { jsonrpc: \"2.0\", id: \"67\", method: \"blockchain.transaction.broadcast\", params: [String(\"0400008085202f890182b342c114f806c5325f23f7e78dae5d186221ab502c86302c2c8082fa110f0a00000000d7473044022035791ea5548f87484065c9e1f0bdca9ebc699f2c7f51182c84f360102e32dc3d02200612ed53bca52d9c2568437f087598531534badf26229fe0f652ea72ddf03ca501201b8886b8a2cdb62505699400b694ac20f04d7bd4abd80e1ab154aa8d861fc093004c6b630420c1395db17521031bb83b58ec130e28e0a6d5d2acf2eb01b0d3f1670e021d47d31db8a858219da8ac6782012088a9143669eb83a007a3c507448d79f45a9f06ec2f36a888210326846707a52a233cfc49a61ef51b1698bbe6aa78fa8b8d411c02743c09688f0aac68ffffffff01460ec000000000001976a914444f0e1099709ba4d742454a7d98a5c9c162ceab88ac967e395d000000000000000000000000000000\")] }, error: Transport(\"rpc_clients:668] All electrums are currently disconnected\") }"},"type":"MakerPaymentSpendFailed"},"timestamp":1564051092897}],"success_events":["Started","Negotiated","TakerFeeSent","MakerPaymentReceived","MakerPaymentWaitConfirmStarted","MakerPaymentValidatedAndConfirmed","TakerPaymentSent","TakerPaymentSpent","MakerPaymentSpent","MakerPaymentSpendConfirmed","Finished"],"uuid":"41383f43-46a5-478c-9386-3b2cce0aca20"}"#;
        let taker_saved_swap: TakerSavedSwap = json::from_str(taker_saved_json).unwrap();

        TestCoin::ticker.mock_safe(|_| MockResult::Return("ticker"));
        TestCoin::swap_contract_address.mock_safe(|_| MockResult::Return(None));
        let maker_coin = MmCoinEnum::Test(TestCoin::default());
        let taker_coin = MmCoinEnum::Test(TestCoin::default());
        let (taker_swap, _) = block_on(TakerSwap::load_from_saved(
            ctx,
            maker_coin,
            taker_coin,
            taker_saved_swap,
        ))
        .unwrap();
        assert!(block_on(taker_swap.recover_funds()).is_err());
    }

    #[test]
    fn test_taker_swap_event_should_ban() {
        let event = TakerSwapEvent::TakerPaymentWaitConfirmFailed("err".into());
        assert!(!event.should_ban_maker());

        let event = TakerSwapEvent::MakerPaymentWaitConfirmFailed("err".into());
        assert!(!event.should_ban_maker());

        let event = TakerSwapEvent::MakerPaymentValidateFailed("err".into());
        assert!(event.should_ban_maker());

        let event = TakerSwapEvent::TakerPaymentWaitForSpendFailed("err".into());
        assert!(event.should_ban_maker());
    }

    #[test]
    fn test_recheck_swap_contract_address_if_none() {
        let ctx = mm_ctx_with_iguana(PASSPHRASE);

        // swap file contains neither maker_coin_swap_contract_address nor taker_coin_swap_contract_address
        let taker_saved_json = r#"{"error_events":["StartFailed","NegotiateFailed","TakerFeeSendFailed","MakerPaymentValidateFailed","TakerPaymentTransactionFailed","TakerPaymentDataSendFailed","TakerPaymentWaitForSpendFailed","MakerPaymentSpendFailed","MakerPaymentSpendConfirmFailed","TakerPaymentRefunded","TakerPaymentRefundedByWatcher","TakerPaymentRefundFailed"],"events":[{"event":{"data":{"lock_duration":7800,"maker":"1bb83b58ec130e28e0a6d5d2acf2eb01b0d3f1670e021d47d31db8a858219da8","maker_amount":"0.58610590","maker_coin":"KMD","maker_coin_start_block":1450923,"maker_payment_confirmations":1,"maker_payment_wait":1563623475,"my_persistent_pub":"02713015d3fa4d30259e90be5f131beb593bf0131f3af2dcdb304e3322d8d52b91","started_at":1563620875,"taker_amount":"0.0077700000552410000000000","taker_coin":"LTC","taker_coin_start_block":1670837,"taker_payment_confirmations":1,"taker_payment_lock":1563628675,"uuid":"9db641f5-4300-4527-9fa6-f1c391d42c35"},"type":"Started"},"timestamp":1563620875766},{"event":{"data":{"maker_payment_locktime":1563636475,"maker_pubkey":"031bb83b58ec130e28e0a6d5d2acf2eb01b0d3f1670e021d47d31db8a858219da8","secret_hash":"7ed38daab6085c1a1e4426e61dc87a3c2c081a95"},"type":"Negotiated"},"timestamp":1563620955014},{"event":{"data":{"tx_hash":"6740136eaaa615d9d231969e3a9599d0fc59e53989237a8d31cd6fc86c160013","tx_hex":"0100000001a2586ea8294cedc55741bef625ba72c646399903391a7f6c604a58c6263135f2000000006b4830450221009c78c8ba4a7accab6b09f9a95da5bc59c81f4fc1e60b288ec3c5462b4d02ef01022056b63be1629cf17751d3cc5ffec51bcb1d7f9396e9ce9ca254d0f34104f7263a012102713015d3fa4d30259e90be5f131beb593bf0131f3af2dcdb304e3322d8d52b91ffffffff0210270000000000001976a914ca1e04745e8ca0c60d8c5881531d51bec470743f88ac78aa1900000000001976a91406ccabfd5f9075ecd5e8d0d31c0e973a54d51e8288ac5bf6325d"},"type":"TakerFeeSent"},"timestamp":1563620958220},{"event":{"data":{"tx_hash":"d0f6e664cea9d89fe7b5cf8005fdca070d1ab1d05a482aaef95c08cdaecddf0a","tx_hex":"0400008085202f89019f1cbda354342cdf982046b331bbd3791f53b692efc6e4becc36be495b2977d9000000006b483045022100fa9d4557394141f6a8b9bfb8cd594a521fd8bcd1965dbf8bc4e04abc849ac66e0220589f521814c10a7561abfd5e432f7a2ee60d4875fe4604618af3207dae531ac00121031bb83b58ec130e28e0a6d5d2acf2eb01b0d3f1670e021d47d31db8a858219da8ffffffff029e537e030000000017a9145534898009f1467191065f6890b96914b39a1c018791857702000000001976a914c3f710deb7320b0efa6edb14e3ebeeb9155fa90d88ac72ee325d000000000000000000000000000000"},"type":"MakerPaymentReceived"},"timestamp":1563620999307},{"event":{"type":"MakerPaymentWaitConfirmStarted"},"timestamp":1563620999310},{"event":{"type":"MakerPaymentValidatedAndConfirmed"},"timestamp":1563621244153},{"event":{"data":{"tx_hash":"1e883eb2f3991e84ba27f53651f89b7dda708678a5b9813d043577f222b9ca30","tx_hex":"01000000011300166cc86fcd318d7a238939e559fcd099953a9e9631d2d915a6aa6e134067010000006a47304402206781d5f2db2ff13d2ec7e266f774ea5630cc2dba4019e18e9716131b8b026051022006ebb33857b6d180f13aa6be2fc532f9734abde9d00ae14757e7d7ba3741c08c012102713015d3fa4d30259e90be5f131beb593bf0131f3af2dcdb304e3322d8d52b91ffffffff0228db0b000000000017a91483818667161bf94adda3964a81a231cbf6f5338187b0480c00000000001976a91406ccabfd5f9075ecd5e8d0d31c0e973a54d51e8288ac7cf7325d"},"type":"TakerPaymentSent"},"timestamp":1563621246370},{"event":{"data":{"error":"utxo:1145] rpc_clients:782] Waited too long until 1563628675 for output TransactionOutput { value: 777000, script_pubkey: a91483818667161bf94adda3964a81a231cbf6f5338187 } to be spent "},"type":"TakerPaymentWaitForSpendFailed"},"timestamp":1563638060370},{"event":{"data":{"error":"lp_swap:2025] utxo:938] rpc_clients:719] JsonRpcError { request: JsonRpcRequest { jsonrpc: \"2.0\", id: \"9\", method: \"blockchain.transaction.broadcast\", params: [String(\"010000000130cab922f27735043d81b9a5788670da7d9bf85136f527ba841e99f3b23e881e00000000b6473044022058a0c1da6bcf8c1418899ff8475f3ab6dddbff918528451c1fe71c2f7dad176302204c2e0bcf8f9b5f09e02ccfeb9256e9b34fb355ea655a5704a8a3fa920079b91501514c6b63048314335db1752102713015d3fa4d30259e90be5f131beb593bf0131f3af2dcdb304e3322d8d52b91ac6782012088a9147ed38daab6085c1a1e4426e61dc87a3c2c081a958821031bb83b58ec130e28e0a6d5d2acf2eb01b0d3f1670e021d47d31db8a858219da8ac68feffffff0188540a00000000001976a91406ccabfd5f9075ecd5e8d0d31c0e973a54d51e8288ac1c2b335d\")] }, error: Response(Object({\"code\": Number(1), \"message\": String(\"the transaction was rejected by network rules.\\n\\nMissing inputs\\n[010000000130cab922f27735043d81b9a5788670da7d9bf85136f527ba841e99f3b23e881e00000000b6473044022058a0c1da6bcf8c1418899ff8475f3ab6dddbff918528451c1fe71c2f7dad176302204c2e0bcf8f9b5f09e02ccfeb9256e9b34fb355ea655a5704a8a3fa920079b91501514c6b63048314335db1752102713015d3fa4d30259e90be5f131beb593bf0131f3af2dcdb304e3322d8d52b91ac6782012088a9147ed38daab6085c1a1e4426e61dc87a3c2c081a958821031bb83b58ec130e28e0a6d5d2acf2eb01b0d3f1670e021d47d31db8a858219da8ac68feffffff0188540a00000000001976a91406ccabfd5f9075ecd5e8d0d31c0e973a54d51e8288ac1c2b335d]\")})) }"},"type":"TakerPaymentRefundFailed"},"timestamp":1563638060583},{"event":{"type":"Finished"},"timestamp":1563638060585}],"success_events":["Started","Negotiated","TakerFeeSent","MakerPaymentReceived","MakerPaymentWaitConfirmStarted","MakerPaymentValidatedAndConfirmed","TakerPaymentSent","TakerPaymentSpent","MakerPaymentSpent","MakerPaymentSpendConfirmed","Finished"],"uuid":"9db641f5-4300-4527-9fa6-f1c391d42c35"}"#;
        let taker_saved_swap: TakerSavedSwap = json::from_str(taker_saved_json).unwrap();

        TestCoin::ticker.mock_safe(|_| MockResult::Return("ticker"));
        static mut SWAP_CONTRACT_ADDRESS_CALLED: usize = 0;
        TestCoin::swap_contract_address.mock_safe(|_| {
            unsafe { SWAP_CONTRACT_ADDRESS_CALLED += 1 };
            MockResult::Return(Some(BytesJson::default()))
        });
        let maker_coin = MmCoinEnum::Test(TestCoin::default());
        let taker_coin = MmCoinEnum::Test(TestCoin::default());
        let (taker_swap, _) = block_on(TakerSwap::load_from_saved(
            ctx,
            maker_coin,
            taker_coin,
            taker_saved_swap,
        ))
        .unwrap();

        assert_eq!(unsafe { SWAP_CONTRACT_ADDRESS_CALLED }, 2);
        assert_eq!(
            taker_swap.r().data.maker_coin_swap_contract_address,
            Some(BytesJson::default())
        );
        assert_eq!(
            taker_swap.r().data.taker_coin_swap_contract_address,
            Some(BytesJson::default())
        );
    }

    #[test]
    fn test_recheck_only_one_swap_contract_address() {
        let ctx = mm_ctx_with_iguana(PASSPHRASE);

        // swap file contains only maker_coin_swap_contract_address
        let taker_saved_json = r#"{"type":"Taker","uuid":"49c79ea4-e1eb-4fb2-a0ef-265bded0b77f","events":[{"timestamp":1608542326909,"event":{"type":"Started","data":{"taker_coin":"RICK","maker_coin":"ETH","maker":"c6a78589e18b482aea046975e6d0acbdea7bf7dbf04d9d5bd67fda917815e3ed","my_persistent_pub":"02031d4256c4bc9f99ac88bf3dba21773132281f65f9bf23a59928bce08961e2f3","lock_duration":7800,"maker_amount":"0.1","taker_amount":"0.1","maker_payment_confirmations":1,"maker_payment_requires_nota":false,"taker_payment_confirmations":0,"taker_payment_requires_nota":false,"taker_payment_lock":1608550126,"uuid":"49c79ea4-e1eb-4fb2-a0ef-265bded0b77f","started_at":1608542326,"maker_payment_wait":1608545446,"maker_coin_start_block":14360,"taker_coin_start_block":723123,"maker_coin_swap_contract_address":"eA6D65434A15377081495a9E7C5893543E7c32cB"}}},{"timestamp":1608542327416,"event":{"type":"Negotiated","data":{"maker_payment_locktime":1608557926,"maker_pubkey":"03c6a78589e18b482aea046975e6d0acbdea7bf7dbf04d9d5bd67fda917815e3ed","secret_hash":"8b0221f3b977c1c65dddf17c1c28e2bbced9e7b4"}}},{"timestamp":1608542332604,"event":{"type":"TakerFeeSent","data":{"tx_hex":"0400008085202f89011ca964f77200b73d64b481f47de84098041d3470d6256e44f2741f080e2b11cf020000006b4830450221008a064f5e51ef8281d43eb7bcd016fed7e560ea1eb7b0713ec977602c96d8f79b02205bfaa6655b849b9922c03276b938273f2edb8fb9ffcaa2a9212d7220560f6060012102031d4256c4bc9f99ac88bf3dba21773132281f65f9bf23a59928bce08961e2f3ffffffff0246320000000000001976a914ca1e04745e8ca0c60d8c5881531d51bec470743f88ac62752e27000000001976a91405aab5342166f8594baf17a7d9bef5d56744332788ac7768e05f000000000000000000000000000000","tx_hash":"3793df28ed2aac6188d2c48ec65eff12eea301089d60da655fc96f598326d708"}}},{"timestamp":1608542334018,"event":{"type":"MakerPaymentReceived","data":{"tx_hex":"f8ef82021c80830249f094a09ad3cd7e96586ebd05a2607ee56b56fb2db8fd88016345785d8a0000b884152cf3af50aebafeaf827c62c2eed09e265fa5aa9e013c0f27f0a88259f1aaa1279f0c32000000000000000000000000bab36286672fbdc7b250804bf6d14be0df69fa298b0221f3b977c1c65dddf17c1c28e2bbced9e7b4000000000000000000000000000000000000000000000000000000000000000000000000000000005fe0a5661ba0f18a0c5c349462b51dacd1a0761e4997d4572a01e48480c4e310d69a40308ad3a04510513f01a79c59f22c9cb79952547c8dfc4c74785b630f512d64369323e0c1","tx_hash":"6782323490584a2bc768cd5199506bfa1ed91e7515b35bb72fa269604b7dc0aa"}}},{"timestamp":1608542334019,"event":{"type":"MakerPaymentWaitConfirmStarted"}},{"timestamp":1608542334825,"event":{"type":"MakerPaymentValidatedAndConfirmed"}},{"timestamp":1608542337671,"event":{"type":"TakerPaymentSent","data":{"tx_hex":"0400008085202f890108d72683596fc95f65da609d0801a3ee12ff5ec68ec4d28861ac2aed28df9337010000006b48304502210086a03db599438b243bee2b02af56e23447f85d09854416b51305536b9ca5890e02204b288acdea4cdc7ab1ffbd9766a7bdf95f5bd02d2917dfb7089dbf29032591b0012102031d4256c4bc9f99ac88bf3dba21773132281f65f9bf23a59928bce08961e2f3ffffffff03809698000000000017a914888e9e1816214c3960eac7b55e35521ca4426b0c870000000000000000166a148b0221f3b977c1c65dddf17c1c28e2bbced9e7b4fada9526000000001976a91405aab5342166f8594baf17a7d9bef5d56744332788ac7f68e05f000000000000000000000000000000","tx_hash":"44fa493757df5fdca823bbac05a8b8feb5862d799d4947fd544abcd129feceea"}}},{"timestamp":1608542348271,"event":{"type":"TakerPaymentSpent","data":{"transaction":{"tx_hex":"0400008085202f8901eacefe29d1bc4a54fd47499d792d86b5feb8a805acbb23a8dc5fdf573749fa4400000000d74730440220508c853cc4f1fcb9e6aa00e704eef99adaee9a4ea63a1fd6393bb7ff18da02c802200396bb5d52157bd77ff26ac521ed75aca388d3ec1e5e3ebb7b3aed73c3d33ec50120df871242dcbcc4fe9ed4d3413e21b2f8ce606a3ee7128c9b2d2e31fcedc1848e004c6b6304ee86e05fb1752102031d4256c4bc9f99ac88bf3dba21773132281f65f9bf23a59928bce08961e2f3ac6782012088a9148b0221f3b977c1c65dddf17c1c28e2bbced9e7b4882103c6a78589e18b482aea046975e6d0acbdea7bf7dbf04d9d5bd67fda917815e3edac68ffffffff0198929800000000001976a9146d9d2b554d768232320587df75c4338ecc8bf37d88ac725ae05f000000000000000000000000000000","tx_hash":"9376dde62249802a0aba8259f51def9bb2e509af85a5ec7df04b479a9da28a29"},"secret":"df871242dcbcc4fe9ed4d3413e21b2f8ce606a3ee7128c9b2d2e31fcedc1848e"}}},{"timestamp":1608542349372,"event":{"type":"MakerPaymentSpent","data":{"tx_hex":"f90107821fb980830249f094a09ad3cd7e96586ebd05a2607ee56b56fb2db8fd80b8a402ed292b50aebafeaf827c62c2eed09e265fa5aa9e013c0f27f0a88259f1aaa1279f0c32000000000000000000000000000000000000000000000000016345785d8a0000df871242dcbcc4fe9ed4d3413e21b2f8ce606a3ee7128c9b2d2e31fcedc1848e00000000000000000000000000000000000000000000000000000000000000000000000000000000000000004b2d0d6c2c785217457b69b922a2a9cea98f71e91ca0ed6a4942a78c7ae6eb3c9dec496459a9ef68b34cb389acd939d13d3ecaf7e4aca021bb77e80fc60acf25a7a01cc1272b1b76594a521fb1abe1322d650e58a672c2","tx_hash":"c2d206e665aee159a5ab9aff60f76444e97bdad8f9152eccb6ca07d9204974ca"}}},{"timestamp":1608542349373,"event":{"type":"Finished"}}],"maker_amount":"0.1","maker_coin":"ETH","taker_amount":"0.1","taker_coin":"RICK","gui":"nogui","mm_version":"1a6082121","success_events":["Started","Negotiated","TakerFeeSent","MakerPaymentReceived","MakerPaymentWaitConfirmStarted","MakerPaymentValidatedAndConfirmed","TakerPaymentSent","TakerPaymentSpent","MakerPaymentSpent","MakerPaymentSpendConfirmed","Finished"],"error_events":["StartFailed","NegotiateFailed","TakerFeeSendFailed","MakerPaymentValidateFailed","MakerPaymentWaitConfirmFailed","TakerPaymentTransactionFailed","TakerPaymentWaitConfirmFailed","TakerPaymentDataSendFailed","TakerPaymentWaitForSpendFailed","MakerPaymentSpendFailed","MakerPaymentSpendConfirmFailed","TakerPaymentWaitRefundStarted","TakerPaymentRefunded","TakerPaymentRefundedByWatcher","TakerPaymentRefundFailed"]}"#;
        let taker_saved_swap: TakerSavedSwap = json::from_str(taker_saved_json).unwrap();

        TestCoin::ticker.mock_safe(|_| MockResult::Return("ticker"));
        static mut SWAP_CONTRACT_ADDRESS_CALLED: usize = 0;
        TestCoin::swap_contract_address.mock_safe(|_| {
            unsafe { SWAP_CONTRACT_ADDRESS_CALLED += 1 };
            MockResult::Return(Some(BytesJson::default()))
        });
        let maker_coin = MmCoinEnum::Test(TestCoin::default());
        let taker_coin = MmCoinEnum::Test(TestCoin::default());
        let (taker_swap, _) = block_on(TakerSwap::load_from_saved(
            ctx,
            maker_coin,
            taker_coin,
            taker_saved_swap,
        ))
        .unwrap();

        assert_eq!(unsafe { SWAP_CONTRACT_ADDRESS_CALLED }, 1);
        let expected_addr = addr_from_str(ETH_SEPOLIA_SWAP_CONTRACT).unwrap();
        let expected = BytesJson::from(expected_addr.0.as_ref());
        assert_eq!(taker_swap.r().data.maker_coin_swap_contract_address, Some(expected));
        assert_eq!(
            taker_swap.r().data.taker_coin_swap_contract_address,
            Some(BytesJson::default())
        );
    }

    #[test]
    // https://github.com/KomodoPlatform/atomicDEX-API/issues/647
    fn test_recoverable() {
        // Swap ended with MakerPaymentWaitConfirmFailed event.
        // MM2 did not attempt to send the payment in this case so swap is not recoverable.
        let swap: TakerSavedSwap = json::from_str(r#"{"error_events":["StartFailed","NegotiateFailed","TakerFeeSendFailed","MakerPaymentValidateFailed","MakerPaymentWaitConfirmFailed","TakerPaymentTransactionFailed","TakerPaymentWaitConfirmFailed","TakerPaymentDataSendFailed","TakerPaymentWaitForSpendFailed","MakerPaymentSpendFailed","MakerPaymentSpendConfirmFailed","TakerPaymentWaitRefundStarted","TakerPaymentRefunded","TakerPaymentRefundedByWatcher","TakerPaymentRefundFailed"],"events":[{"event":{"data":{"lock_duration":7800,"maker":"1bb83b58ec130e28e0a6d5d2acf2eb01b0d3f1670e021d47d31db8a858219da8","maker_amount":"0.12596566232185483","maker_coin":"KMD","maker_coin_start_block":1458035,"maker_payment_confirmations":1,"maker_payment_wait":1564053079,"my_persistent_pub":"0326846707a52a233cfc49a61ef51b1698bbe6aa78fa8b8d411c02743c09688f0a","started_at":1564050479,"taker_amount":"50.000000000000001504212457800000","taker_coin":"DOGE","taker_coin_start_block":2823448,"taker_payment_confirmations":1,"taker_payment_lock":1564058279,"uuid":"41383f43-46a5-478c-9386-3b2cce0aca20"},"type":"Started"},"timestamp":1564050480269},{"event":{"data":{"maker_payment_locktime":1564066080,"maker_pubkey":"031bb83b58ec130e28e0a6d5d2acf2eb01b0d3f1670e021d47d31db8a858219da8","secret_hash":"3669eb83a007a3c507448d79f45a9f06ec2f36a8"},"type":"Negotiated"},"timestamp":1564050540991},{"event":{"data":{"tx_hash":"bdde828b492d6d1cc25cd2322fd592dafd722fcc7d8b0fedce4d3bb4a1a8c8ff","tx_hex":"0100000002c7efa995c8b7be0a8b6c2d526c6c444c1634d65584e9ee89904e9d8675eac88c010000006a473044022051f34d5e3b7d0b9098d5e35333f3550f9cb9e57df83d5e4635b7a8d2986d6d5602200288c98da05de6950e01229a637110a1800ba643e75cfec59d4eb1021ad9b40801210326846707a52a233cfc49a61ef51b1698bbe6aa78fa8b8d411c02743c09688f0affffffffae6c233989efa7c7d2aa6534adc96078917ff395b7f09f734a147b2f44ade164000000006a4730440220393a784c2da74d0e2a28ec4f7df6c8f9d8b2af6ae6957f1e68346d744223a8fd02201b7a96954ac06815a43a6c7668d829ae9cbb5de76fa77189ddfd9e3038df662c01210326846707a52a233cfc49a61ef51b1698bbe6aa78fa8b8d411c02743c09688f0affffffff02115f5800000000001976a914ca1e04745e8ca0c60d8c5881531d51bec470743f88ac41a84641020000001976a914444f0e1099709ba4d742454a7d98a5c9c162ceab88ac6d84395d"},"type":"TakerFeeSent"},"timestamp":1564050545296},{"event":{"data":{"tx_hash":"0a0f11fa82802c2c30862c50ab2162185dae8de7f7235f32c506f814c142b382","tx_hex":"0400008085202f8902ace337db2dd4c56b0697f58fb8cfb6bd1cd6f469d925fc0376d1dcfb7581bf82000000006b483045022100d1f95be235c5c8880f5d703ace287e2768548792c58c5dbd27f5578881b30ea70220030596106e21c7e0057ee0dab283f9a1fe273f15208cba80870c447bd559ef0d0121031bb83b58ec130e28e0a6d5d2acf2eb01b0d3f1670e021d47d31db8a858219da8ffffffff9f339752567c404427fd77f2b35cecdb4c21489edc64e25e729fdb281785e423000000006a47304402203179e95877dbc107123a417f1e648e3ff13d384890f1e4a67b6dd5087235152e0220102a8ab799fadb26b5d89ceb9c7bc721a7e0c2a0d0d7e46bbe0cf3d130010d430121031bb83b58ec130e28e0a6d5d2acf2eb01b0d3f1670e021d47d31db8a858219da8ffffffff025635c0000000000017a91480a95d366d65e34a465ab17b0c9eb1d5a33bae08876cbfce05000000001976a914c3f710deb7320b0efa6edb14e3ebeeb9155fa90d88ac8d7c395d000000000000000000000000000000"},"type":"MakerPaymentReceived"},"timestamp":1564050588176},{"event":{"type":"MakerPaymentWaitConfirmStarted"},"timestamp":1564050588178},{"event":{"data":{"error":"error"},"type":"MakerPaymentWaitConfirmFailed"},"timestamp":1564051092897},{"event":{"type":"Finished"},"timestamp":1564051092900}],"success_events":["Started","Negotiated","TakerFeeSent","MakerPaymentReceived","MakerPaymentWaitConfirmStarted","MakerPaymentValidatedAndConfirmed","TakerPaymentSent","TakerPaymentSpent","MakerPaymentSpent","MakerPaymentSpendConfirmed","Finished"],"uuid":"41383f43-46a5-478c-9386-3b2cce0aca20"}"#).unwrap();
        assert!(!swap.is_recoverable());
    }

    #[test]
    fn test_max_taker_vol_from_available() {
        let min_tx_amount = MmNumber::from("0.00001");

        // For these `availables` the dex_fee must be greater than min_tx_amount
        let source = vec![
            ("0.00779", false),
            ("0.01", false),
            ("0.0135", false),
            ("1.2000001", false),
            ("99999999999999999999999999999999999999999999999999999", false),
            ("0.00778000000000000000000000000000000000000000000000002", false),
            ("0.00778000000000000000000000000000000000000000000000001", false),
            ("0.00863333333333333333333333333333333333333333333333334", true),
            ("0.00863333333333333333333333333333333333333333333333333", true),
        ];
        for (available, is_kmd) in source {
            let available = MmNumber::from(available);
            // no matter base or rel is KMD
            let base = if is_kmd { "RICK" } else { "MORTY" };
            let max_taker_vol = max_taker_vol_from_available(available.clone(), "RICK", "MORTY", &min_tx_amount)
                .expect("!max_taker_vol_from_available");

            let dex_fee = dex_fee_amount(base, "MORTY", &max_taker_vol, &min_tx_amount).fee_amount();
            assert!(min_tx_amount < dex_fee);
            assert!(min_tx_amount <= max_taker_vol);
            assert_eq!(max_taker_vol + dex_fee, available);
        }

        // for these `availables` the dex_fee must be the same as min_tx_amount
        let source = vec![
            ("0.00863333333333333333333333333333333333333333333333332", true),
            ("0.00863333333333333333333333333333333333333333333333331", true),
            ("0.00777999999999999999999999999999999999999999999999999", false),
            ("0.00777", false),
            ("0.00002001", false),
        ];
        for (available, is_kmd) in source {
            let available = MmNumber::from(available);
            // no matter base or rel is KMD
            let base = if is_kmd { "KMD" } else { "RICK" };
            let max_taker_vol = max_taker_vol_from_available(available.clone(), base, "MORTY", &min_tx_amount)
                .expect("!max_taker_vol_from_available");
            let dex_fee = dex_fee_amount(base, "MORTY", &max_taker_vol, &min_tx_amount).fee_amount();
            println!(
                "available={:?} max_taker_vol={:?} dex_fee={:?}",
                available.to_decimal(),
                max_taker_vol.to_decimal(),
                dex_fee.to_decimal()
            );
            assert_eq!(min_tx_amount, dex_fee);
            assert!(min_tx_amount <= max_taker_vol);
            assert_eq!(max_taker_vol + dex_fee, available);
        }

        // these `availables` must return an error
        let availables = vec![
            "0.00002",
            "0.000011",
            "0.00001000000000000000000000000000000000000000000000001",
            "0.00001",
            "0.00000999999999999999999999999999999999999999999999999",
            "0.00000000000000000000000000000000000000000000000000001",
            "0",
            "-2",
        ];
        for available in availables {
            let available = MmNumber::from(available);
            max_taker_vol_from_available(available.clone(), "KMD", "MORTY", &min_tx_amount)
                .expect_err("!max_taker_vol_from_available success but should be error");
        }
    }

    #[test]
    fn locked_amount_should_not_use_paid_from_trading_vol_fee() {
        use crate::lp_swap::get_locked_amount;

        let taker_saved_json = r#"{
            "type": "Taker",
            "uuid": "af5e0383-97f6-4408-8c03-a8eb8d17e46d",
            "my_order_uuid": "af5e0383-97f6-4408-8c03-a8eb8d17e46d",
            "events": [
                {
                    "timestamp": 1617096259172,
                    "event": {
                        "type": "Started",
                        "data": {
                            "taker_coin": "MORTY",
                            "maker_coin": "RICK",
                            "maker": "15d9c51c657ab1be4ae9d3ab6e76a619d3bccfe830d5363fa168424c0d044732",
                            "my_persistent_pub": "03ad6f89abc2e5beaa8a3ac28e22170659b3209fe2ddf439681b4b8f31508c36fa",
                            "lock_duration": 7800,
                            "maker_amount": "0.1",
                            "taker_amount": "0.11",
                            "maker_payment_confirmations": 1,
                            "maker_payment_requires_nota": false,
                            "taker_payment_confirmations": 1,
                            "taker_payment_requires_nota": false,
                            "taker_payment_lock": 1617104058,
                            "uuid": "af5e0383-97f6-4408-8c03-a8eb8d17e46d",
                            "started_at": 1617096258,
                            "maker_payment_wait": 1617099378,
                            "maker_coin_start_block": 865240,
                            "taker_coin_start_block": 869167,
                            "fee_to_send_taker_fee": {
                                "coin": "MORTY",
                                "amount": "0.00001",
                                "paid_from_trading_vol": false
                            },
                            "taker_payment_trade_fee": {
                                "coin": "MORTY",
                                "amount": "0.00001",
                                "paid_from_trading_vol": false
                            },
                            "maker_payment_spend_trade_fee": {
                                "coin": "RICK",
                                "amount": "0.00001",
                                "paid_from_trading_vol": true
                            }
                        }
                    }
                }
            ],
            "maker_amount": "0.1",
            "maker_coin": "RICK",
            "taker_amount": "0.11",
            "taker_coin": "MORTY",
            "gui": null,
            "mm_version": "21867da64",
            "success_events": [],
            "error_events": []
        }"#;
        let taker_saved_swap: TakerSavedSwap = json::from_str(taker_saved_json).unwrap();

        let ctx = mm_ctx_with_iguana(PASSPHRASE);

        let maker_coin = MmCoinEnum::Test(TestCoin::new("RICK"));
        let taker_coin = MmCoinEnum::Test(TestCoin::new("MORTY"));

        TestCoin::swap_contract_address.mock_safe(|_| MockResult::Return(None));
        TestCoin::min_tx_amount.mock_safe(|_| MockResult::Return(BigDecimal::from(0)));

        let (swap, _) = block_on(TakerSwap::load_from_saved(
            ctx.clone(),
            maker_coin,
            taker_coin,
            taker_saved_swap,
        ))
        .unwrap();
        let swaps_ctx = SwapsContext::from_ctx(&ctx).unwrap();
        let arc = Arc::new(swap);
        swaps_ctx.running_swaps.lock().unwrap().insert(arc.uuid, arc);

        let actual = get_locked_amount(&ctx, "RICK");
        assert_eq!(actual, MmNumber::from(0));

        let actual = get_locked_amount_by_other_swaps(&ctx, &new_uuid(), "RICK");
        assert_eq!(actual, MmNumber::from(0));
    }
}<|MERGE_RESOLUTION|>--- conflicted
+++ resolved
@@ -1789,15 +1789,7 @@
 
         info!("Waiting for maker to spend taker payment!");
 
-<<<<<<< HEAD
-        let wait_until = match std::env::var("USE_TEST_LOCKTIME") {
-            Ok(_) => self.r().data.started_at,
-            Err(_) => self.r().data.taker_payment_lock,
-        };
-
-=======
         let wait_until = self.r().data.taker_payment_lock;
->>>>>>> 25503b1f
         let secret_hash = self.r().secret_hash.clone();
         let taker_coin_start_block = self.r().data.taker_coin_start_block;
         let taker_coin_swap_contract_address = self.r().data.taker_coin_swap_contract_address.clone();
