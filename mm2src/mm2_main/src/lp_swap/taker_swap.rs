--- conflicted
+++ resolved
@@ -15,17 +15,10 @@
 use crate::mm2::lp_price::fetch_swap_coins_price;
 use crate::mm2::lp_swap::{broadcast_p2p_tx_msg, min_watcher_reward, tx_helper_topic,
                           wait_for_maker_payment_conf_duration, watcher_reward_amount, TakerSwapWatcherData};
-<<<<<<< HEAD
-use coins::{lp_coinfind, CanRefundHtlc, CheckIfMyPaymentSentArgs, FeeApproxStage, FoundSwapTxSpend, MmCoinEnum,
-            PaymentInstructions, PaymentInstructionsErr, RefundPaymentArgs, SearchForSwapTxSpendInput,
-            SendPaymentArgs, SpendPaymentArgs, TradeFee, TradePreimageValue, ValidatePaymentInput,
-            WaitForHTLCTxSpendArgs, WatcherReward};
-=======
 use coins::{lp_coinfind, CanRefundHtlc, CheckIfMyPaymentSentArgs, ConfirmPaymentInput, FeeApproxStage,
             FoundSwapTxSpend, MmCoinEnum, PaymentInstructions, PaymentInstructionsErr, RefundPaymentArgs,
             SearchForSwapTxSpendInput, SendPaymentArgs, SpendPaymentArgs, TradeFee, TradePreimageValue,
-            ValidatePaymentInput};
->>>>>>> 32e7c650
+            ValidatePaymentInput, WaitForHTLCTxSpendArgs, WatcherReward};
 use common::executor::Timer;
 use common::log::{debug, error, info, warn};
 use common::{bits256, now_ms, DEX_FEE_ADDR_RAW_PUBKEY};
