use super::check_balance::{
    check_my_coin_balance_for_swap, CheckBalanceError, CheckBalanceResult, TakerFeeAdditionalInfo,
};
use super::pubkey_banning::ban_pubkey_on_failed_swap;
use super::swap_lock::{SwapLock, SwapLockOps};
use super::swap_watcher::{watcher_topic, SwapWatcherMsg};
use super::trade_preimage::{TradePreimageRequest, TradePreimageRpcError, TradePreimageRpcResult};
use super::{
    broadcast_my_swap_status, broadcast_swap_message, broadcast_swap_msg_every, check_other_coin_balance_for_swap,
    get_locked_amount, recv_swap_msg, swap_topic, wait_for_maker_payment_conf_until, AtomicSwap, LockedAmount,
    MySwapInfo, NegotiationDataMsg, NegotiationDataV2, NegotiationDataV3, RecoveredSwap, RecoveredSwapAction,
    SavedSwap, SavedSwapIo, SavedTradeFee, SwapConfirmationsSettings, SwapError, SwapMsg, SwapPubkeys, SwapTxDataMsg,
    SwapsContext, TransactionIdentifier, WAIT_CONFIRM_INTERVAL_SEC,
};
use crate::lp_network::subscribe_to_topic;
use crate::lp_ordermatch::TakerOrderBuilder;
use crate::lp_swap::swap_events::{SwapStatusEvent, SwapStatusStreamer};
use crate::lp_swap::swap_v2_common::mark_swap_as_finished;
use crate::lp_swap::taker_restart::get_command_based_on_maker_or_watcher_activity;
use crate::lp_swap::{
    broadcast_p2p_tx_msg, broadcast_swap_msg_every_delayed, tx_helper_topic, wait_for_maker_payment_conf_duration,
    TakerSwapWatcherData, MAX_STARTED_AT_DIFF,
};
use coins::lp_price::fetch_swap_coins_price;
use coins::{
    lp_coinfind, CanRefundHtlc, CheckIfMyPaymentSentArgs, ConfirmPaymentInput, DexFee, FeeApproxStage,
    FoundSwapTxSpend, MmCoin, MmCoinEnum, PaymentInstructionArgs, PaymentInstructions, PaymentInstructionsErr,
    RefundPaymentArgs, SearchForSwapTxSpendInput, SendPaymentArgs, SpendPaymentArgs, SwapTxTypeWithSecretHash,
    TradeFee, TradePreimageValue, TransactionEnum, ValidatePaymentInput, WaitForHTLCTxSpendArgs, WatcherReward,
};
use common::executor::Timer;
use common::log::{debug, error, info, warn};
use common::{bits256, now_ms, now_sec, wait_until_sec};
use crypto::{privkey::SerializableSecp256k1Keypair, CryptoCtx};
use futures::{compat::Future01CompatExt, future::try_join, select, FutureExt};
use http::Response;
use keys::KeyPair;
use mm2_core::mm_ctx::MmArc;
use mm2_err_handle::prelude::*;
use mm2_event_stream::DeriveStreamerId;
use mm2_number::{BigDecimal, MmNumber};
use mm2_rpc::data::legacy::{MatchBy, OrderConfirmationsSettings, TakerAction};
use parking_lot::Mutex as PaMutex;
use primitives::hash::H264;
use rpc::v1::types::{Bytes as BytesJson, H256 as H256Json, H264 as H264Json};
use serde_json::{self as json, Value as Json};
use std::convert::TryInto;
use std::ops::Deref;
use std::path::PathBuf;
use std::sync::atomic::{AtomicBool, AtomicU64, Ordering};
use std::sync::{Arc, RwLock, RwLockReadGuard, RwLockWriteGuard};
use uuid::Uuid;

const TAKER_PAYMENT_SPEND_SEARCH_INTERVAL: f64 = 10.;

pub const TAKER_SUCCESS_EVENTS: [&str; 12] = [
    "Started",
    "Negotiated",
    "TakerFeeSent",
    "TakerPaymentInstructionsReceived",
    "MakerPaymentReceived",
    "MakerPaymentWaitConfirmStarted",
    "MakerPaymentValidatedAndConfirmed",
    "TakerPaymentSent",
    "TakerPaymentSpent",
    "MakerPaymentSpent",
    "MakerPaymentSpendConfirmed",
    "Finished",
];

pub const TAKER_USING_WATCHERS_SUCCESS_EVENTS: [&str; 14] = [
    "Started",
    "Negotiated",
    "TakerFeeSent",
    "TakerPaymentInstructionsReceived",
    "MakerPaymentReceived",
    "MakerPaymentWaitConfirmStarted",
    "MakerPaymentValidatedAndConfirmed",
    "TakerPaymentSent",
    "WatcherMessageSent",
    "TakerPaymentSpent",
    "MakerPaymentSpent",
    "MakerPaymentSpentByWatcher",
    "MakerPaymentSpendConfirmed",
    "Finished",
];

pub const TAKER_ERROR_EVENTS: [&str; 17] = [
    "StartFailed",
    "NegotiateFailed",
    "TakerFeeSendFailed",
    "MakerPaymentValidateFailed",
    "MakerPaymentWaitConfirmFailed",
    "TakerPaymentTransactionFailed",
    "TakerPaymentWaitConfirmFailed",
    "TakerPaymentDataSendFailed",
    "TakerPaymentWaitForSpendFailed",
    "MakerPaymentSpendFailed",
    "MakerPaymentSpendConfirmFailed",
    "TakerPaymentWaitRefundStarted",
    "TakerPaymentRefundStarted",
    "TakerPaymentRefunded",
    "TakerPaymentRefundedByWatcher",
    "TakerPaymentRefundFailed",
    "TakerPaymentRefundFinished",
];

pub const REFUND_TEST_FAILURE_LOG: &str = "Explicit refund test failure...";
pub const WATCHER_MESSAGE_SENT_LOG: &str = "Watcher message sent...";
pub const MAKER_PAYMENT_SPENT_BY_WATCHER_LOG: &str = "Maker payment is spent by the watcher...";

#[cfg(not(target_arch = "wasm32"))]
pub fn stats_taker_swap_dir(ctx: &MmArc) -> PathBuf {
    ctx.global_dir().join("SWAPS").join("STATS").join("TAKER")
}

#[cfg(not(target_arch = "wasm32"))]
pub fn stats_taker_swap_file_path(ctx: &MmArc, uuid: &Uuid) -> PathBuf {
    stats_taker_swap_dir(ctx).join(format!("{uuid}.json"))
}

async fn save_my_taker_swap_event(ctx: &MmArc, swap: &TakerSwap, event: TakerSavedEvent) -> Result<(), String> {
    let maker_coin_pub = swap.my_maker_coin_htlc_pub();
    let maker_coin_address = try_s!(swap.maker_coin.address_from_pubkey(&maker_coin_pub));
    let swap = match SavedSwap::load_my_swap_from_db(ctx, Some(&maker_coin_address), swap.uuid).await {
        Ok(Some(swap)) => swap,
        Ok(None) => SavedSwap::Taker(TakerSavedSwap {
            uuid: swap.uuid,
            #[cfg(all(not(target_arch = "wasm32"), feature = "new-db-arch"))]
            maker_address: maker_coin_address,
            my_order_uuid: swap.my_order_uuid,
            maker_amount: Some(swap.maker_amount.to_decimal()),
            maker_coin: Some(swap.maker_coin.ticker().to_owned()),
            maker_coin_usd_price: None,
            taker_amount: Some(swap.taker_amount.to_decimal()),
            taker_coin: Some(swap.taker_coin.ticker().to_owned()),
            taker_coin_usd_price: None,
            gui: ctx.gui().map(|g| g.to_owned()),
            mm_version: Some(ctx.mm_version.to_owned()),
            events: vec![],
            success_events: if !ctx.disable_watchers_globally()
                && swap.taker_coin.is_supported_by_watchers()
                && swap.maker_coin.is_supported_by_watchers()
            {
                TAKER_USING_WATCHERS_SUCCESS_EVENTS
                    .iter()
                    .map(<&str>::to_string)
                    .collect()
            } else {
                TAKER_SUCCESS_EVENTS.iter().map(<&str>::to_string).collect()
            },
            error_events: TAKER_ERROR_EVENTS.iter().map(<&str>::to_string).collect(),
        }),
        Err(e) => return ERR!("{}", e),
    };

    if let SavedSwap::Taker(mut taker_swap) = swap {
        taker_swap.events.push(event);
        if taker_swap.is_success().unwrap_or(false) {
            taker_swap.fetch_and_set_usd_prices().await;
        }
        let new_swap = SavedSwap::Taker(taker_swap);
        try_s!(new_swap.save_to_db(ctx).await);
        Ok(())
    } else {
        ERR!("Expected SavedSwap::Taker, got {:?}", swap)
    }
}

#[derive(Clone, Debug, Deserialize, PartialEq, Serialize)]
pub struct TakerSavedEvent {
    pub timestamp: u64,
    pub event: TakerSwapEvent,
}

impl TakerSavedEvent {
    /// get the next swap command that must be executed after swap restore
    fn get_command(&self) -> Option<TakerSwapCommand> {
        match self.event {
            TakerSwapEvent::Started(_) => Some(TakerSwapCommand::Negotiate),
            TakerSwapEvent::StartFailed(_) => Some(TakerSwapCommand::Finish),
            TakerSwapEvent::Negotiated(_) => Some(TakerSwapCommand::SendTakerFee),
            TakerSwapEvent::NegotiateFailed(_) => Some(TakerSwapCommand::Finish),
            TakerSwapEvent::TakerFeeSent(_) => Some(TakerSwapCommand::WaitForMakerPayment),
            TakerSwapEvent::TakerFeeSendFailed(_) => Some(TakerSwapCommand::Finish),
            TakerSwapEvent::TakerPaymentInstructionsReceived(_) => Some(TakerSwapCommand::ValidateMakerPayment),
            TakerSwapEvent::MakerPaymentReceived(_) => Some(TakerSwapCommand::ValidateMakerPayment),
            TakerSwapEvent::MakerPaymentWaitConfirmStarted => Some(TakerSwapCommand::ValidateMakerPayment),
            TakerSwapEvent::MakerPaymentValidatedAndConfirmed => Some(TakerSwapCommand::SendTakerPayment),
            TakerSwapEvent::MakerPaymentValidateFailed(_) => Some(TakerSwapCommand::Finish),
            TakerSwapEvent::MakerPaymentWaitConfirmFailed(_) => Some(TakerSwapCommand::Finish),
            TakerSwapEvent::TakerPaymentSent(_) => Some(TakerSwapCommand::WaitForTakerPaymentSpend),
            TakerSwapEvent::WatcherMessageSent(_, _) => Some(TakerSwapCommand::WaitForTakerPaymentSpend),
            TakerSwapEvent::TakerPaymentTransactionFailed(_) => Some(TakerSwapCommand::Finish),
            TakerSwapEvent::TakerPaymentDataSendFailed(_) => Some(TakerSwapCommand::PrepareForTakerPaymentRefund),
            TakerSwapEvent::TakerPaymentSpent(_) => Some(TakerSwapCommand::SpendMakerPayment),
            TakerSwapEvent::TakerPaymentWaitForSpendFailed(_) => Some(TakerSwapCommand::PrepareForTakerPaymentRefund),
            TakerSwapEvent::TakerPaymentWaitConfirmFailed(_) => Some(TakerSwapCommand::PrepareForTakerPaymentRefund),
            TakerSwapEvent::MakerPaymentSpent(_) => Some(TakerSwapCommand::ConfirmMakerPaymentSpend),
            TakerSwapEvent::MakerPaymentSpendConfirmed => Some(TakerSwapCommand::Finish),
            TakerSwapEvent::MakerPaymentSpendConfirmFailed(_) => Some(TakerSwapCommand::PrepareForTakerPaymentRefund),
            TakerSwapEvent::MakerPaymentSpentByWatcher(_) => Some(TakerSwapCommand::ConfirmMakerPaymentSpend),
            TakerSwapEvent::MakerPaymentSpendFailed(_) => Some(TakerSwapCommand::PrepareForTakerPaymentRefund),
            TakerSwapEvent::TakerPaymentWaitRefundStarted { .. } => {
                Some(TakerSwapCommand::PrepareForTakerPaymentRefund)
            },
            TakerSwapEvent::TakerPaymentRefundStarted => Some(TakerSwapCommand::RefundTakerPayment),
            TakerSwapEvent::TakerPaymentRefunded(_) => Some(TakerSwapCommand::FinalizeTakerPaymentRefund),
            TakerSwapEvent::TakerPaymentRefundFailed(_) => Some(TakerSwapCommand::Finish),
            TakerSwapEvent::TakerPaymentRefundFinished => Some(TakerSwapCommand::Finish),
            TakerSwapEvent::TakerPaymentRefundedByWatcher(_) => Some(TakerSwapCommand::Finish),
            TakerSwapEvent::Finished => None,
        }
    }
}

#[derive(Debug, Deserialize, PartialEq, Serialize)]
pub struct TakerSavedSwap {
    pub uuid: Uuid,
    #[cfg(all(not(target_arch = "wasm32"), feature = "new-db-arch"))]
    pub maker_address: String,
    pub my_order_uuid: Option<Uuid>,
    pub events: Vec<TakerSavedEvent>,
    pub maker_amount: Option<BigDecimal>,
    pub maker_coin: Option<String>,
    pub maker_coin_usd_price: Option<BigDecimal>,
    pub taker_amount: Option<BigDecimal>,
    pub taker_coin: Option<String>,
    pub taker_coin_usd_price: Option<BigDecimal>,
    pub gui: Option<String>,
    pub mm_version: Option<String>,
    pub success_events: Vec<String>,
    pub error_events: Vec<String>,
}

impl TakerSavedSwap {
    pub fn maker_coin(&self) -> Result<String, String> {
        match self.events.first() {
            Some(event) => match &event.event {
                TakerSwapEvent::Started(data) => Ok(data.maker_coin.clone()),
                _ => ERR!("First swap event must be Started"),
            },
            None => ERR!("Can't get maker coin, events are empty"),
        }
    }

    pub fn taker_coin(&self) -> Result<String, String> {
        match self.events.first() {
            Some(event) => match &event.event {
                TakerSwapEvent::Started(data) => Ok(data.taker_coin.clone()),
                _ => ERR!("First swap event must be Started"),
            },
            None => ERR!("Can't get maker coin, events are empty"),
        }
    }

    pub fn is_finished(&self) -> bool {
        match self.events.last() {
            Some(event) => event.event == TakerSwapEvent::Finished,
            None => false,
        }
    }

    pub fn get_my_info(&self) -> Option<MySwapInfo> {
        match self.events.first() {
            Some(event) => match &event.event {
                TakerSwapEvent::Started(data) => Some(MySwapInfo {
                    my_coin: data.taker_coin.clone(),
                    other_coin: data.maker_coin.clone(),
                    my_amount: data.taker_amount.clone(),
                    other_amount: data.maker_amount.clone(),
                    started_at: data.started_at,
                }),
                _ => None,
            },
            None => None,
        }
    }

    pub fn is_recoverable(&self) -> bool {
        if !self.is_finished() {
            return false;
        };
        let mut maker_payment_spent = false;
        let mut maker_payment_spent_by_watcher = false;
        let mut maker_payment_spend_confirmed_failed = false;
        for event in self.events.iter() {
            match event.event {
                TakerSwapEvent::StartFailed(_)
                | TakerSwapEvent::NegotiateFailed(_)
                | TakerSwapEvent::TakerFeeSendFailed(_)
                | TakerSwapEvent::MakerPaymentValidateFailed(_)
                | TakerSwapEvent::TakerPaymentRefunded(_)
                | TakerSwapEvent::TakerPaymentRefundedByWatcher(_)
                | TakerSwapEvent::MakerPaymentSpendConfirmed
                | TakerSwapEvent::MakerPaymentWaitConfirmFailed(_) => {
                    return false;
                },
                TakerSwapEvent::MakerPaymentSpent(_) => {
                    maker_payment_spent = true;
                },
                TakerSwapEvent::MakerPaymentSpentByWatcher(_) => {
                    maker_payment_spent_by_watcher = true;
                },
                TakerSwapEvent::MakerPaymentSpendConfirmFailed(_) => {
                    maker_payment_spend_confirmed_failed = true;
                },
                _ => (),
            }
        }
        // MakerPaymentSpent or MakerPaymentSpentByWatcher were the last success events but a new step `MakerPaymentSpendConfirmed` was added after them.
        // For backward compatibility (old saved swaps) we need to check for MakerPaymentSpent or MakerPaymentSpentByWatcher
        // and if there is no MakerPaymentSpendConfirmFailed.
        maker_payment_spend_confirmed_failed || (!maker_payment_spent && !maker_payment_spent_by_watcher)
    }

    pub fn swap_data(&self) -> Result<&TakerSwapData, String> {
        match self.events.first() {
            Some(event) => match &event.event {
                TakerSwapEvent::Started(data) => Ok(data),
                _ => ERR!("First swap event must be Started"),
            },
            None => ERR!("Can't get swap_data, events are empty"),
        }
    }

    pub fn finished_at(&self) -> Result<u64, String> {
        match self.events.last() {
            Some(event) => match &event.event {
                TakerSwapEvent::Finished => Ok(event.timestamp / 1000),
                _ => ERR!("Last swap event must be Finished"),
            },
            None => ERR!("Can't get finished_at, events are empty"),
        }
    }

    pub fn is_success(&self) -> Result<bool, String> {
        if !self.is_finished() {
            return ERR!("Can not determine is_success state for not finished swap");
        }
        for event in self.events.iter() {
            if event.event.is_error() {
                return Ok(false);
            }
        }
        Ok(true)
    }

    pub fn watcher_message_sent(&self) -> bool {
        self.events
            .iter()
            .any(|e| matches!(e.event, TakerSwapEvent::WatcherMessageSent(_, _)))
    }

    pub async fn fetch_and_set_usd_prices(&mut self) {
        if let Some(rates) = fetch_swap_coins_price(self.maker_coin.clone(), self.taker_coin.clone()).await {
            self.maker_coin_usd_price = Some(rates.base);
            self.taker_coin_usd_price = Some(rates.rel);
        }
    }

    // TODO: Adjust for private coins when/if they are braodcasted
    // TODO: Adjust for HD wallet when completed
    pub fn swap_pubkeys(&self) -> Result<SwapPubkeys, String> {
        let taker = match &self.events.first() {
            Some(event) => match &event.event {
                TakerSwapEvent::Started(started) => started.my_persistent_pub.to_string(),
                _ => return ERR!("First swap event must be Started"),
            },
            None => return ERR!("Can't get taker's pubkey while events are empty"),
        };

        let maker = match self.events.get(1) {
            Some(event) => match &event.event {
                TakerSwapEvent::Negotiated(neg) => {
                    let Some(key) = neg.maker_coin_htlc_pubkey else {
                        return ERR!("maker's pubkey is empty");
                    };
                    key.to_string()
                },
                _ => return ERR!("Swap must be negotiated to get maker's pubkey"),
            },
            None => return ERR!("Can't get maker's pubkey while there's no Negotiated event"),
        };

        Ok(SwapPubkeys { maker, taker })
    }
}

#[allow(clippy::large_enum_variant)]
pub enum RunTakerSwapInput {
    StartNew(TakerSwap),
    KickStart {
        maker_coin: MmCoinEnum,
        taker_coin: MmCoinEnum,
        swap_uuid: Uuid,
    },
}

impl RunTakerSwapInput {
    fn uuid(&self) -> &Uuid {
        match self {
            RunTakerSwapInput::StartNew(swap) => &swap.uuid,
            RunTakerSwapInput::KickStart { swap_uuid, .. } => swap_uuid,
        }
    }
}

/// Starts the taker swap and drives it to completion (until None next command received).
/// Panics in case of command or event apply fails, not sure yet how to handle such situations
/// because it's usually means that swap is in invalid state which is possible only if there's developer error
/// Every produced event is saved to local DB. Swap status is broadcast to P2P network after completion.
pub async fn run_taker_swap(swap: RunTakerSwapInput, ctx: MmArc) {
    let uuid = swap.uuid().to_owned();
    let mut attempts = 0;
    let swap_lock = loop {
        match SwapLock::lock(&ctx, uuid, 40.).await {
            Ok(Some(l)) => break l,
            Ok(None) => {
                if attempts >= 1 {
                    warn!(
                        "Swap {} file lock is acquired by another process/thread, aborting",
                        uuid
                    );
                    return;
                } else {
                    attempts += 1;
                    Timer::sleep(40.).await;
                }
            },
            Err(e) => {
                error!("Swap {} file lock error: {}", uuid, e);
                return;
            },
        }
    };

    let (swap, mut command) = match swap {
        RunTakerSwapInput::StartNew(swap) => (swap, TakerSwapCommand::Start),
        RunTakerSwapInput::KickStart {
            maker_coin,
            taker_coin,
            swap_uuid,
        } => match TakerSwap::load_from_db_by_uuid(ctx, maker_coin, taker_coin, &swap_uuid).await {
            Ok((swap, command)) => match command {
                Some(c) => {
                    info!("Swap {} kick started.", uuid);
                    (swap, c)
                },
                None => {
                    warn!("Swap {} has been finished already, aborting.", uuid);
                    return;
                },
            },
            Err(e) => {
                error!("Error loading swap {}: {}", uuid, e);
                return;
            },
        },
    };

    let mut touch_loop = Box::pin(
        async move {
            loop {
                match swap_lock.touch().await {
                    Ok(_) => (),
                    Err(e) => warn!("Swap {} file lock error: {}", uuid, e),
                };
                Timer::sleep(30.).await;
            }
        }
        .fuse(),
    );

    let ctx = swap.ctx.clone();
    subscribe_to_topic(&ctx, swap_topic(&swap.uuid));
    let mut status = ctx.log.status_handle();
    let uuid_str = uuid.to_string();
    let to_broadcast = !(swap.maker_coin.is_privacy() || swap.taker_coin.is_privacy());
    let running_swap = Arc::new(swap);
    let swap_ctx = SwapsContext::from_ctx(&ctx).unwrap();
    swap_ctx.init_msg_store(running_swap.uuid, running_swap.maker_pubkey);
    // Register the swap in the running swaps map.
    swap_ctx
        .running_swaps
        .lock()
        .unwrap()
        .insert(uuid, running_swap.clone());
    let mut swap_fut = Box::pin(
        async move {
            let mut events;
            loop {
                let res = running_swap.handle_command(command).await.expect("!handle_command");
                events = res.1;
                for event in events {
                    let to_save = TakerSavedEvent {
                        timestamp: now_ms(),
                        event: event.clone(),
                    };

                    // Send a notification to the swap status streamer about a new event.
                    ctx.event_stream_manager
                        .send_fn(&SwapStatusStreamer::derive_streamer_id(()), || {
                            SwapStatusEvent::TakerV1 {
                                uuid: running_swap.uuid,
                                event: to_save.clone(),
                            }
                        })
                        .ok();
                    save_my_taker_swap_event(&ctx, &running_swap, to_save)
                        .await
                        .expect("!save_my_taker_swap_event");
                    if event.should_ban_maker() {
                        ban_pubkey_on_failed_swap(
                            &ctx,
                            running_swap.maker_pubkey.bytes.into(),
                            &running_swap.uuid,
                            event.clone().into(),
                        )
                    }

                    if event.is_error() {
                        error!("[swap uuid={uuid_str}] {event:?}");
                    }

                    status.status(&[&"swap", &("uuid", uuid_str.as_str())], &event.status_str());
                    running_swap.apply_event(event);
                }
                match res.0 {
                    Some(c) => {
                        command = c;
                    },
                    None => {
                        if let Err(e) = mark_swap_as_finished(ctx.clone(), running_swap.uuid).await {
                            error!("!mark_swap_finished({}): {}", uuid_str, e);
                        }

                        if to_broadcast {
                            if let Err(e) = broadcast_my_swap_status(&ctx, running_swap.uuid).await {
                                error!("!broadcast_my_swap_status({}): {}", uuid_str, e);
                            }
                        }
                        break;
                    },
                }
            }
        }
        .fuse(),
    );
    select! {
        _swap = swap_fut => (), // swap finished normally
        _touch = touch_loop => unreachable!("Touch loop can not stop!"),
    };
    // Remove the swap from the running swaps map.
    swap_ctx.running_swaps.lock().unwrap().remove(&uuid);
}

#[derive(Clone, Debug, Default, Deserialize, PartialEq, Serialize)]
pub struct TakerSwapData {
    pub taker_coin: String,
    pub maker_coin: String,
    #[serde(rename = "maker")]
    pub maker_pubkey: H256Json,
    pub my_persistent_pub: H264Json,
    pub lock_duration: u64,
    pub maker_amount: BigDecimal,
    pub taker_amount: BigDecimal,
    pub maker_payment_confirmations: u64,
    pub maker_payment_requires_nota: Option<bool>,
    pub taker_payment_confirmations: u64,
    pub taker_payment_requires_nota: Option<bool>,
    pub taker_payment_lock: u64,
    /// Allows to recognize one SWAP from the other in the logs. #274.
    pub uuid: Uuid,
    pub started_at: u64,
    pub maker_payment_wait: u64,
    pub maker_coin_start_block: u64,
    pub taker_coin_start_block: u64,
    /// A transaction fee that should be paid to send a `TakerFee`.
    /// Note this value is used to calculate locked amount only.
    pub fee_to_send_taker_fee: Option<SavedTradeFee>,
    /// A `TakerPayment` transaction fee.
    /// Note this value is used to calculate locked amount only.
    pub taker_payment_trade_fee: Option<SavedTradeFee>,
    /// A transaction fee that should be paid to spend a `MakerPayment`.
    /// Note this value is used to calculate locked amount only.
    pub maker_payment_spend_trade_fee: Option<SavedTradeFee>,
    #[serde(skip_serializing_if = "Option::is_none")]
    pub maker_coin_swap_contract_address: Option<BytesJson>,
    #[serde(skip_serializing_if = "Option::is_none")]
    pub taker_coin_swap_contract_address: Option<BytesJson>,
    /// Temporary pubkey used in HTLC redeem script when applicable for maker coin
    /// Note: it's temporary for zcoin. For other coins it's currently obtained from iguana key or HD wallet activated key
    pub maker_coin_htlc_pubkey: Option<H264Json>,
    /// Temporary pubkey used in HTLC redeem script when applicable for taker coin
    /// Note: it's temporary for zcoin. For other coins it's currently obtained from iguana key or HD wallet activated key
    pub taker_coin_htlc_pubkey: Option<H264Json>,
    /// Temporary privkey used to sign P2P messages when applicable
    pub p2p_privkey: Option<SerializableSecp256k1Keypair>,
}

pub struct TakerSwapMut {
    pub data: TakerSwapData,
    pub other_maker_coin_htlc_pub: H264,
    pub other_taker_coin_htlc_pub: H264,
    taker_fee: Option<TransactionIdentifier>,
    pub maker_payment: Option<TransactionIdentifier>,
    pub taker_payment: Option<TransactionIdentifier>,
    maker_payment_spend: Option<TransactionIdentifier>,
    maker_payment_spend_confirmed: bool,
    taker_payment_spend: Option<TransactionIdentifier>,
    maker_payment_spend_preimage: Option<Vec<u8>>,
    taker_payment_refund_preimage: Option<Vec<u8>>,
    taker_payment_refund: Option<TransactionIdentifier>,
    pub secret_hash: BytesJson,
    secret: H256Json,
    pub watcher_reward: bool,
    reward_amount: Option<BigDecimal>,
    payment_instructions: Option<PaymentInstructions>,
}

#[cfg(any(test, feature = "run-docker-tests"))]
#[derive(Eq, PartialEq, Debug)]
pub enum FailAt {
    TakerPayment,
    WaitForTakerPaymentSpendPanic,
    MakerPaymentSpend,
    MakerPaymentSpendPanic,
    TakerPaymentRefund,
    TakerPaymentRefundPanic,
}

#[cfg(any(test, feature = "run-docker-tests"))]
impl From<String> for FailAt {
    fn from(str: String) -> Self {
        match str.as_str() {
            "taker_payment" => FailAt::TakerPayment,
            "wait_for_taker_payment_spend_panic" => FailAt::WaitForTakerPaymentSpendPanic,
            "maker_payment_spend" => FailAt::MakerPaymentSpend,
            "maker_payment_spend_panic" => FailAt::MakerPaymentSpendPanic,
            "taker_payment_refund" => FailAt::TakerPaymentRefund,
            "taker_payment_refund_panic" => FailAt::TakerPaymentRefundPanic,
            _ => panic!("Invalid TAKER_FAIL_AT value"),
        }
    }
}

pub struct TakerSwap {
    ctx: MmArc,
    pub maker_coin: MmCoinEnum,
    pub taker_coin: MmCoinEnum,
    pub maker_amount: MmNumber,
    pub taker_amount: MmNumber,
    my_persistent_pub: H264,
    maker_pubkey: bits256,
    uuid: Uuid,
    my_order_uuid: Option<Uuid>,
    pub maker_payment_lock: AtomicU64,
    maker_payment_confirmed: AtomicBool,
    errors: PaMutex<Vec<SwapError>>,
    finished_at: AtomicU64,
    mutable: RwLock<TakerSwapMut>,
    conf_settings: SwapConfirmationsSettings,
    payment_locktime: u64,
    p2p_privkey: Option<KeyPair>,
    #[cfg(any(test, feature = "run-docker-tests"))]
    pub(super) fail_at: Option<FailAt>,
}

#[derive(Clone, Debug, Deserialize, PartialEq, Serialize)]
pub struct TakerPaymentSpentData {
    pub transaction: TransactionIdentifier,
    pub secret: H256Json,
}

#[derive(Clone, Debug, Deserialize, PartialEq, Serialize)]
pub struct MakerNegotiationData {
    pub maker_payment_locktime: u64,
    pub maker_pubkey: H264Json,
    pub secret_hash: BytesJson,
    pub maker_coin_swap_contract_addr: Option<BytesJson>,
    pub taker_coin_swap_contract_addr: Option<BytesJson>,
    pub maker_coin_htlc_pubkey: Option<H264Json>,
    pub taker_coin_htlc_pubkey: Option<H264Json>,
}

impl MakerNegotiationData {
    fn other_maker_coin_htlc_pub(&self) -> H264 {
        self.maker_coin_htlc_pubkey.unwrap_or(self.maker_pubkey).into()
    }

    fn other_taker_coin_htlc_pub(&self) -> H264 {
        self.taker_coin_htlc_pubkey.unwrap_or(self.maker_pubkey).into()
    }
}

#[derive(Clone, Debug, Deserialize, PartialEq, Serialize)]
#[serde(tag = "type", content = "data")]
#[allow(clippy::large_enum_variant)]
pub enum TakerSwapEvent {
    Started(TakerSwapData),
    StartFailed(SwapError),
    Negotiated(MakerNegotiationData),
    NegotiateFailed(SwapError),
    TakerFeeSent(TransactionIdentifier),
    TakerFeeSendFailed(SwapError),
    TakerPaymentInstructionsReceived(Option<PaymentInstructions>),
    MakerPaymentReceived(TransactionIdentifier),
    MakerPaymentWaitConfirmStarted,
    MakerPaymentValidatedAndConfirmed,
    MakerPaymentValidateFailed(SwapError),
    MakerPaymentWaitConfirmFailed(SwapError),
    TakerPaymentSent(TransactionIdentifier),
    WatcherMessageSent(Option<Vec<u8>>, Option<Vec<u8>>),
    TakerPaymentTransactionFailed(SwapError),
    TakerPaymentDataSendFailed(SwapError),
    TakerPaymentWaitConfirmFailed(SwapError),
    TakerPaymentSpent(TakerPaymentSpentData),
    TakerPaymentWaitForSpendFailed(SwapError),
    MakerPaymentSpent(TransactionIdentifier),
    MakerPaymentSpendConfirmed,
    MakerPaymentSpendConfirmFailed(SwapError),
    MakerPaymentSpentByWatcher(TransactionIdentifier),
    MakerPaymentSpendFailed(SwapError),
    TakerPaymentWaitRefundStarted { wait_until: u64 },
    TakerPaymentRefundStarted,
    TakerPaymentRefunded(Option<TransactionIdentifier>),
    TakerPaymentRefundFailed(SwapError),
    TakerPaymentRefundFinished,
    TakerPaymentRefundedByWatcher(Option<TransactionIdentifier>),
    Finished,
}

impl TakerSwapEvent {
    pub fn status_str(&self) -> String {
        match self {
            TakerSwapEvent::Started(_) => "Started...".to_owned(),
            TakerSwapEvent::StartFailed(_) => "Start failed...".to_owned(),
            TakerSwapEvent::Negotiated(_) => "Negotiated...".to_owned(),
            TakerSwapEvent::NegotiateFailed(_) => "Negotiate failed...".to_owned(),
            TakerSwapEvent::TakerFeeSent(_) => "Taker fee sent...".to_owned(),
            TakerSwapEvent::TakerFeeSendFailed(_) => "Taker fee send failed...".to_owned(),
            TakerSwapEvent::TakerPaymentInstructionsReceived(_) => "Taker payment instructions received...".to_owned(),
            TakerSwapEvent::MakerPaymentReceived(_) => "Maker payment received...".to_owned(),
            TakerSwapEvent::MakerPaymentWaitConfirmStarted => "Maker payment wait confirm started...".to_owned(),
            TakerSwapEvent::MakerPaymentValidatedAndConfirmed => "Maker payment validated and confirmed...".to_owned(),
            TakerSwapEvent::MakerPaymentValidateFailed(_) => "Maker payment validate failed...".to_owned(),
            TakerSwapEvent::MakerPaymentWaitConfirmFailed(_) => {
                "Maker payment wait for confirmation failed...".to_owned()
            },
            TakerSwapEvent::TakerPaymentSent(_) => "Taker payment sent...".to_owned(),
            TakerSwapEvent::WatcherMessageSent(_, _) => WATCHER_MESSAGE_SENT_LOG.to_owned(),
            TakerSwapEvent::TakerPaymentTransactionFailed(_) => "Taker payment transaction failed...".to_owned(),
            TakerSwapEvent::TakerPaymentDataSendFailed(_) => "Taker payment data send failed...".to_owned(),
            TakerSwapEvent::TakerPaymentWaitConfirmFailed(_) => {
                "Taker payment wait for confirmation failed...".to_owned()
            },
            TakerSwapEvent::TakerPaymentSpent(_) => "Taker payment spent...".to_owned(),
            TakerSwapEvent::TakerPaymentWaitForSpendFailed(_) => "Taker payment wait for spend failed...".to_owned(),
            TakerSwapEvent::MakerPaymentSpent(_) => "Maker payment spent...".to_owned(),
            TakerSwapEvent::MakerPaymentSpendConfirmed => "Maker payment spent confirmed...".to_owned(),
            TakerSwapEvent::MakerPaymentSpendConfirmFailed(_) => "Maker payment spend confirm failed...".to_owned(),
            TakerSwapEvent::MakerPaymentSpentByWatcher(_) => "Maker payment spent by watcher...".to_owned(),
            TakerSwapEvent::MakerPaymentSpendFailed(_) => "Maker payment spend failed...".to_owned(),
            TakerSwapEvent::TakerPaymentWaitRefundStarted { wait_until } => {
                format!("Taker payment wait refund till {wait_until} started...")
            },
            TakerSwapEvent::TakerPaymentRefundStarted => "Taker payment refund started...".to_owned(),
            TakerSwapEvent::TakerPaymentRefunded(_) => "Taker payment refunded...".to_owned(),
            TakerSwapEvent::TakerPaymentRefundFailed(_) => "Taker payment refund failed...".to_owned(),
            TakerSwapEvent::TakerPaymentRefundFinished => "Taker payment refund finished...".to_owned(),
            TakerSwapEvent::TakerPaymentRefundedByWatcher(_) => "Taker payment refunded by watcher...".to_owned(),
            TakerSwapEvent::Finished => "Finished".to_owned(),
        }
    }

    fn should_ban_maker(&self) -> bool {
        matches!(
            self,
            TakerSwapEvent::MakerPaymentValidateFailed(_) | TakerSwapEvent::TakerPaymentWaitForSpendFailed(_)
        )
    }

    fn is_success(&self) -> bool {
        matches!(
            self,
            TakerSwapEvent::Started(_)
                | TakerSwapEvent::Negotiated(_)
                | TakerSwapEvent::TakerFeeSent(_)
                | TakerSwapEvent::TakerPaymentInstructionsReceived(_)
                | TakerSwapEvent::MakerPaymentReceived(_)
                | TakerSwapEvent::MakerPaymentWaitConfirmStarted
                | TakerSwapEvent::WatcherMessageSent(_, _)
                | TakerSwapEvent::MakerPaymentValidatedAndConfirmed
                | TakerSwapEvent::TakerPaymentSent(_)
                | TakerSwapEvent::TakerPaymentSpent(_)
                | TakerSwapEvent::MakerPaymentSpent(_)
                | TakerSwapEvent::MakerPaymentSpendConfirmed
                | TakerSwapEvent::MakerPaymentSpentByWatcher(_)
                | TakerSwapEvent::Finished
        )
    }

    fn is_error(&self) -> bool {
        !self.is_success()
    }
}

#[derive(Debug)]
pub enum TakerSwapCommand {
    Start,
    Negotiate,
    SendTakerFee,
    WaitForMakerPayment,
    ValidateMakerPayment,
    SendTakerPayment,
    WaitForTakerPaymentSpend,
    SpendMakerPayment,
    ConfirmMakerPaymentSpend,
    PrepareForTakerPaymentRefund,
    RefundTakerPayment,
    FinalizeTakerPaymentRefund,
    Finish,
}

impl TakerSwap {
    #[inline]
    fn w(&self) -> RwLockWriteGuard<TakerSwapMut> {
        self.mutable.write().unwrap()
    }

    #[inline]
    pub fn r(&self) -> RwLockReadGuard<TakerSwapMut> {
        self.mutable.read().unwrap()
    }

    #[inline]
    fn my_maker_coin_htlc_pub(&self) -> H264Json {
        self.r()
            .data
            .maker_coin_htlc_pubkey
            .unwrap_or_else(|| self.my_persistent_pub.into())
    }

    #[inline]
    fn my_taker_coin_htlc_pub(&self) -> H264Json {
        self.r()
            .data
            .taker_coin_htlc_pubkey
            .unwrap_or_else(|| self.my_persistent_pub.into())
    }

    #[inline]
    fn wait_refund_until(&self) -> u64 {
        self.r().data.taker_payment_lock + 3700
    }

    pub(crate) fn apply_event(&self, event: TakerSwapEvent) {
        match event {
            TakerSwapEvent::Started(data) => {
                self.w().data = data;
                log_tag!(
                    self.ctx,
                    "";
                    fmt = "Taker swap {} has successfully started",
                    self.uuid
                );
            },
            TakerSwapEvent::StartFailed(err) => self.errors.lock().push(err),
            TakerSwapEvent::Negotiated(data) => {
                self.maker_payment_lock
                    .store(data.maker_payment_locktime, Ordering::Relaxed);
                self.w().other_maker_coin_htlc_pub = data.other_maker_coin_htlc_pub();
                self.w().other_taker_coin_htlc_pub = data.other_taker_coin_htlc_pub();
                self.w().secret_hash = data.secret_hash;

                if data.maker_coin_swap_contract_addr.is_some() {
                    self.w().data.maker_coin_swap_contract_address = data.maker_coin_swap_contract_addr;
                }

                if data.taker_coin_swap_contract_addr.is_some() {
                    self.w().data.taker_coin_swap_contract_address = data.taker_coin_swap_contract_addr;
                }
            },
            TakerSwapEvent::NegotiateFailed(err) => self.errors.lock().push(err),
            TakerSwapEvent::TakerFeeSent(tx) => self.w().taker_fee = Some(tx),
            TakerSwapEvent::TakerFeeSendFailed(err) => self.errors.lock().push(err),
            TakerSwapEvent::TakerPaymentInstructionsReceived(instructions) => {
                self.w().payment_instructions = instructions
            },
            TakerSwapEvent::MakerPaymentReceived(tx) => self.w().maker_payment = Some(tx),
            TakerSwapEvent::MakerPaymentWaitConfirmStarted => (),
            TakerSwapEvent::MakerPaymentValidatedAndConfirmed => {
                self.maker_payment_confirmed.store(true, Ordering::Relaxed)
            },
            TakerSwapEvent::MakerPaymentValidateFailed(err) => self.errors.lock().push(err),
            TakerSwapEvent::MakerPaymentWaitConfirmFailed(err) => self.errors.lock().push(err),
            TakerSwapEvent::TakerPaymentSent(tx) => self.w().taker_payment = Some(tx),
            TakerSwapEvent::WatcherMessageSent(maker_payment_spend_preimage, taker_payment_refund_preimage) => {
                self.w().maker_payment_spend_preimage = maker_payment_spend_preimage;
                self.w().taker_payment_refund_preimage = taker_payment_refund_preimage;
            },
            TakerSwapEvent::TakerPaymentTransactionFailed(err) => self.errors.lock().push(err),
            TakerSwapEvent::TakerPaymentDataSendFailed(err) => self.errors.lock().push(err),
            TakerSwapEvent::TakerPaymentWaitConfirmFailed(err) => self.errors.lock().push(err),
            TakerSwapEvent::TakerPaymentSpent(data) => {
                self.w().taker_payment_spend = Some(data.transaction);
                self.w().secret = data.secret;
            },
            TakerSwapEvent::TakerPaymentWaitForSpendFailed(err) => self.errors.lock().push(err),
            TakerSwapEvent::MakerPaymentSpent(tx) => self.w().maker_payment_spend = Some(tx),
            TakerSwapEvent::MakerPaymentSpendConfirmed => self.w().maker_payment_spend_confirmed = true,
            TakerSwapEvent::MakerPaymentSpendConfirmFailed(err) => self.errors.lock().push(err),
            TakerSwapEvent::MakerPaymentSpentByWatcher(tx) => self.w().maker_payment_spend = Some(tx),
            TakerSwapEvent::MakerPaymentSpendFailed(err) => self.errors.lock().push(err),
            TakerSwapEvent::TakerPaymentWaitRefundStarted { .. } => (),
            TakerSwapEvent::TakerPaymentRefundStarted => (),
            TakerSwapEvent::TakerPaymentRefunded(tx) => self.w().taker_payment_refund = tx,
            TakerSwapEvent::TakerPaymentRefundFailed(err) => self.errors.lock().push(err),
            TakerSwapEvent::TakerPaymentRefundFinished => (),
            TakerSwapEvent::TakerPaymentRefundedByWatcher(tx) => self.w().taker_payment_refund = tx,
            TakerSwapEvent::Finished => self.finished_at.store(now_sec(), Ordering::Relaxed),
        }
    }

    async fn handle_command(
        &self,
        command: TakerSwapCommand,
    ) -> Result<(Option<TakerSwapCommand>, Vec<TakerSwapEvent>), String> {
        match command {
            TakerSwapCommand::Start => self.start().await,
            TakerSwapCommand::Negotiate => self.negotiate().await,
            TakerSwapCommand::SendTakerFee => self.send_taker_fee().await,
            TakerSwapCommand::WaitForMakerPayment => self.wait_for_maker_payment().await,
            TakerSwapCommand::ValidateMakerPayment => self.validate_maker_payment().await,
            TakerSwapCommand::SendTakerPayment => self.send_taker_payment().await,
            TakerSwapCommand::WaitForTakerPaymentSpend => self.wait_for_taker_payment_spend().await,
            TakerSwapCommand::SpendMakerPayment => self.spend_maker_payment().await,
            TakerSwapCommand::ConfirmMakerPaymentSpend => self.confirm_maker_payment_spend().await,
            TakerSwapCommand::PrepareForTakerPaymentRefund => self.prepare_for_taker_payment_refund().await,
            TakerSwapCommand::RefundTakerPayment => self.refund_taker_payment().await,
            TakerSwapCommand::FinalizeTakerPaymentRefund => self.finalize_taker_payment_refund().await,
            TakerSwapCommand::Finish => Ok((None, vec![TakerSwapEvent::Finished])),
        }
    }

    #[allow(clippy::too_many_arguments)]
    pub fn new(
        ctx: MmArc,
        maker_pubkey: bits256,
        maker_amount: MmNumber,
        taker_amount: MmNumber,
        my_persistent_pub: H264,
        uuid: Uuid,
        my_order_uuid: Option<Uuid>,
        conf_settings: SwapConfirmationsSettings,
        maker_coin: MmCoinEnum,
        taker_coin: MmCoinEnum,
        payment_locktime: u64,
        p2p_privkey: Option<KeyPair>,
        #[cfg(any(test, feature = "run-docker-tests"))] fail_at: Option<FailAt>,
    ) -> Self {
        TakerSwap {
            maker_coin,
            taker_coin,
            maker_amount,
            taker_amount,
            my_persistent_pub,
            maker_pubkey,
            uuid,
            my_order_uuid,
            maker_payment_confirmed: AtomicBool::new(false),
            finished_at: AtomicU64::new(0),
            maker_payment_lock: AtomicU64::new(0),
            errors: PaMutex::new(Vec::new()),
            conf_settings,
            payment_locktime,
            p2p_privkey,
            mutable: RwLock::new(TakerSwapMut {
                data: TakerSwapData::default(),
                other_maker_coin_htlc_pub: H264::default(),
                other_taker_coin_htlc_pub: H264::default(),
                taker_fee: None,
                maker_payment: None,
                maker_payment_spend_confirmed: false,
                taker_payment: None,
                taker_payment_spend: None,
                maker_payment_spend_preimage: None,
                taker_payment_refund_preimage: None,
                maker_payment_spend: None,
                taker_payment_refund: None,
                secret_hash: BytesJson::default(),
                secret: H256Json::default(),
                watcher_reward: false,
                reward_amount: None,
                payment_instructions: None,
            }),
            ctx,
            #[cfg(any(test, feature = "run-docker-tests"))]
            fail_at,
        }
    }

    fn get_my_negotiation_data(
        &self,
        secret_hash: Vec<u8>,
        maker_coin_swap_contract: Vec<u8>,
        taker_coin_swap_contract: Vec<u8>,
    ) -> NegotiationDataMsg {
        let r = self.r();

        let equal = r.data.maker_coin_htlc_pubkey == r.data.taker_coin_htlc_pubkey;
        let same_as_persistent = r.data.maker_coin_htlc_pubkey == Some(r.data.my_persistent_pub);
        if equal && same_as_persistent {
            NegotiationDataMsg::V2(NegotiationDataV2 {
                started_at: r.data.started_at,
                secret_hash,
                payment_locktime: r.data.taker_payment_lock,
                persistent_pubkey: self.my_persistent_pub.into(),
                maker_coin_swap_contract,
                taker_coin_swap_contract,
            })
        } else {
            NegotiationDataMsg::V3(NegotiationDataV3 {
                started_at: r.data.started_at,
                payment_locktime: r.data.taker_payment_lock,
                secret_hash,
                maker_coin_swap_contract,
                taker_coin_swap_contract,
                maker_coin_htlc_pub: self.my_maker_coin_htlc_pub(),
                taker_coin_htlc_pub: self.my_taker_coin_htlc_pub(),
            })
        }
    }

    /// # Panic
    ///
    /// Panic if taker_fee of [`TakerSwapMut`] is [`Option::None`].
    async fn get_taker_fee_data(&self) -> Result<SwapTxDataMsg, MmError<PaymentInstructionsErr>> {
        // If taker fee is a lightning payment the payment hash will be sent in the message
        let taker_fee_data = self
            .r()
            .taker_fee
            .as_ref()
            .expect("TakerSwapMut::taker_fee must be some value to use get_taker_fee_data")
            .tx_hex
            .0
            .clone();
        let secret_hash = self.r().secret_hash.0.clone();
        let maker_amount = self.maker_amount.clone().into();
        let maker_lock_duration =
            (self.r().data.lock_duration as f64 * self.taker_coin.maker_locktime_multiplier()).ceil() as u64;
        let expires_in = wait_for_maker_payment_conf_duration(self.r().data.lock_duration);

        let watcher_reward = self.r().watcher_reward && self.taker_coin.is_eth();
        let wait_until = wait_for_maker_payment_conf_until(self.r().data.started_at, self.r().data.lock_duration);
        let instructions = self
            .maker_coin
            .maker_payment_instructions(PaymentInstructionArgs {
                secret_hash: &secret_hash,
                amount: maker_amount,
                maker_lock_duration,
                expires_in,
                watcher_reward,
                wait_until,
            })
            .await?;
        Ok(SwapTxDataMsg::new(taker_fee_data, instructions))
    }

    async fn start(&self) -> Result<(Option<TakerSwapCommand>, Vec<TakerSwapEvent>), String> {
        // do not use self.r().data here as it is not initialized at this step yet
        let stage = FeeApproxStage::StartSwap;
        let dex_fee = DexFee::new_with_taker_pubkey(
            self.taker_coin.deref(),
            self.maker_coin.ticker(),
            &self.taker_amount,
            &self.my_taker_coin_htlc_pub().0,
        );
        let preimage_value = TradePreimageValue::Exact(self.taker_amount.to_decimal());

        let fee_to_send_dex_fee = if matches!(dex_fee, DexFee::NoFee) {
            TradeFee {
                coin: self.taker_coin.ticker().to_owned(),
                amount: MmNumber::from(0),
                paid_from_trading_vol: false,
            }
        } else {
            let fee_to_send_dex_fee_fut = self.taker_coin.get_fee_to_send_taker_fee(dex_fee.clone(), stage);
            match fee_to_send_dex_fee_fut.await {
                Ok(fee) => fee,
                Err(e) => {
                    return Ok((
                        Some(TakerSwapCommand::Finish),
                        vec![TakerSwapEvent::StartFailed(
                            ERRL!("!taker_coin.get_fee_to_send_taker_fee {}", e).into(),
                        )],
                    ))
                },
            }
        };
        let get_sender_trade_fee_fut = self.taker_coin.get_sender_trade_fee(preimage_value, stage);
        let taker_payment_trade_fee = match get_sender_trade_fee_fut.await {
            Ok(fee) => fee,
            Err(e) => {
                return Ok((
                    Some(TakerSwapCommand::Finish),
                    vec![TakerSwapEvent::StartFailed(
                        ERRL!("!taker_coin.get_sender_trade_fee {}", e).into(),
                    )],
                ))
            },
        };
        let maker_payment_spend_trade_fee_fut = self.maker_coin.get_receiver_trade_fee(stage);
        let maker_payment_spend_trade_fee = match maker_payment_spend_trade_fee_fut.compat().await {
            Ok(fee) => fee,
            Err(e) => {
                return Ok((
                    Some(TakerSwapCommand::Finish),
                    vec![TakerSwapEvent::StartFailed(
                        ERRL!("!maker_coin.get_receiver_trade_fee {}", e).into(),
                    )],
                ))
            },
        };

        let params = TakerSwapPreparedParams {
            dex_fee: dex_fee.total_spend_amount(),
            fee_to_send_dex_fee: fee_to_send_dex_fee.clone(),
            taker_payment_trade_fee: taker_payment_trade_fee.clone(),
            maker_payment_spend_trade_fee: maker_payment_spend_trade_fee.clone(),
        };
        let check_balance_f = check_balance_for_taker_swap(
            &self.ctx,
            self.taker_coin.deref(),
            self.maker_coin.deref(),
            self.taker_amount.clone(),
            Some(&self.uuid),
            Some(params),
            stage,
        );
        if let Err(e) = check_balance_f.await {
            return Ok((
                Some(TakerSwapCommand::Finish),
                vec![TakerSwapEvent::StartFailed(
                    ERRL!("!check_balance_for_taker_swap {}", e).into(),
                )],
            ));
        }

        let started_at = now_sec();

        let maker_coin_start_block = match self.maker_coin.current_block().compat().await {
            Ok(b) => b,
            Err(e) => {
                return Ok((
                    Some(TakerSwapCommand::Finish),
                    vec![TakerSwapEvent::StartFailed(
                        ERRL!("!maker_coin.current_block {}", e).into(),
                    )],
                ))
            },
        };

        let taker_coin_start_block = match self.taker_coin.current_block().compat().await {
            Ok(b) => b,
            Err(e) => {
                return Ok((
                    Some(TakerSwapCommand::Finish),
                    vec![TakerSwapEvent::StartFailed(
                        ERRL!("!taker_coin.current_block {}", e).into(),
                    )],
                ))
            },
        };

        let maker_coin_swap_contract_address = self.maker_coin.swap_contract_address();
        let taker_coin_swap_contract_address = self.taker_coin.swap_contract_address();

        let unique_data = self.unique_swap_data();
        let maker_coin_htlc_pubkey = self.maker_coin.derive_htlc_pubkey(&unique_data);
        let taker_coin_htlc_pubkey = self.taker_coin.derive_htlc_pubkey(&unique_data);

        let data = TakerSwapData {
            taker_coin: self.taker_coin.ticker().to_owned(),
            maker_coin: self.maker_coin.ticker().to_owned(),
            maker_pubkey: self.maker_pubkey.bytes.into(),
            started_at,
            lock_duration: self.payment_locktime,
            maker_amount: self.maker_amount.to_decimal(),
            taker_amount: self.taker_amount.to_decimal(),
            maker_payment_confirmations: self.conf_settings.maker_coin_confs,
            maker_payment_requires_nota: Some(self.conf_settings.maker_coin_nota),
            taker_payment_confirmations: self.conf_settings.taker_coin_confs,
            taker_payment_requires_nota: Some(self.conf_settings.taker_coin_nota),
            taker_payment_lock: started_at + self.payment_locktime,
            my_persistent_pub: self.my_persistent_pub.into(),
            uuid: self.uuid,
            maker_payment_wait: wait_for_maker_payment_conf_until(started_at, self.payment_locktime),
            maker_coin_start_block,
            taker_coin_start_block,
            fee_to_send_taker_fee: Some(SavedTradeFee::from(fee_to_send_dex_fee)),
            taker_payment_trade_fee: Some(SavedTradeFee::from(taker_payment_trade_fee)),
            maker_payment_spend_trade_fee: Some(SavedTradeFee::from(maker_payment_spend_trade_fee)),
            maker_coin_swap_contract_address,
            taker_coin_swap_contract_address,
            maker_coin_htlc_pubkey: Some(maker_coin_htlc_pubkey.into()),
            taker_coin_htlc_pubkey: Some(taker_coin_htlc_pubkey.into()),
            p2p_privkey: self.p2p_privkey.map(SerializableSecp256k1Keypair::from),
        };

        // This will be done during order match
        self.w().watcher_reward = std::env::var("USE_WATCHER_REWARD").is_ok();

        Ok((Some(TakerSwapCommand::Negotiate), vec![TakerSwapEvent::Started(data)]))
    }

    async fn negotiate(&self) -> Result<(Option<TakerSwapCommand>, Vec<TakerSwapEvent>), String> {
        const NEGOTIATE_TIMEOUT_SEC: u64 = 90;

        let recv_fut = recv_swap_msg(
            self.ctx.clone(),
            |store| store.negotiation.take(),
            &self.uuid,
            NEGOTIATE_TIMEOUT_SEC,
        );
        let maker_data = match recv_fut.await {
            Ok(d) => d,
            Err(e) => {
                return Ok((
                    Some(TakerSwapCommand::Finish),
                    vec![TakerSwapEvent::NegotiateFailed(ERRL!("{:?}", e).into())],
                ))
            },
        };

        debug!("Received maker negotiation data {:?}", maker_data);
        let time_dif = self.r().data.started_at.abs_diff(maker_data.started_at());
        if time_dif > MAX_STARTED_AT_DIFF {
            return Ok((Some(TakerSwapCommand::Finish), vec![TakerSwapEvent::NegotiateFailed(
                ERRL!("The time difference between you and the maker cannot be longer than 60 seconds. Current difference: {}. Please make sure that your system clock is synced to the correct time before starting another swap!", time_dif).into(),
            )]));
        }

        let customized_lock_duration =
            (self.r().data.lock_duration as f64 * self.taker_coin.maker_locktime_multiplier()).ceil() as u64;
        let expected_lock_time = maker_data.started_at().checked_add(customized_lock_duration);
        if Some(maker_data.payment_locktime()) != expected_lock_time {
            return Ok((
                Some(TakerSwapCommand::Finish),
                vec![TakerSwapEvent::NegotiateFailed(
                    ERRL!(
                        "maker_data.payment_locktime {:?} not equal to expected {:?}",
                        maker_data.payment_locktime(),
                        expected_lock_time
                    )
                    .into(),
                )],
            ));
        }

        let maker_coin_swap_contract_addr = match self
            .maker_coin
            .negotiate_swap_contract_addr(maker_data.maker_coin_swap_contract())
        {
            Ok(addr) => addr,
            Err(e) => match self.maker_coin.fallback_swap_contract() {
                // try to negotiate using fallback
                Some(addr) => Some(addr),
                None => {
                    return Ok((
                        Some(TakerSwapCommand::Finish),
                        vec![TakerSwapEvent::NegotiateFailed(
                            ERRL!("!maker_coin.negotiate_swap_contract_addr {}", e).into(),
                        )],
                    ))
                },
            },
        };

        let taker_coin_swap_contract_addr = match self
            .taker_coin
            .negotiate_swap_contract_addr(maker_data.taker_coin_swap_contract())
        {
            Ok(addr) => addr,
            Err(e) => match self.taker_coin.fallback_swap_contract() {
                // try to negotiate using fallback
                Some(addr) => Some(addr),
                None => {
                    return Ok((
                        Some(TakerSwapCommand::Finish),
                        vec![TakerSwapEvent::NegotiateFailed(
                            ERRL!("!taker_coin.negotiate_swap_contract_addr {}", e).into(),
                        )],
                    ))
                },
            },
        };

        // Validate maker_coin_htlc_pubkey realness
        if let Err(err) = self
            .maker_coin
            .validate_other_pubkey(&maker_data.maker_coin_htlc_pub().0)
        {
            return Ok((
                Some(TakerSwapCommand::Finish),
                vec![TakerSwapEvent::NegotiateFailed(
                    ERRL!("!maker_data.maker_coin_htlc_pub {}", err).into(),
                )],
            ));
        };

        // Validate taker_coin_htlc_pubkey realness
        if let Err(err) = self
            .taker_coin
            .validate_other_pubkey(&maker_data.taker_coin_htlc_pub().0)
        {
            return Ok((
                Some(TakerSwapCommand::Finish),
                vec![TakerSwapEvent::NegotiateFailed(
                    ERRL!("!maker_data.taker_coin_htlc_pub {}", err).into(),
                )],
            ));
        };

        if !(maker_data.secret_hash().len() == 20 || maker_data.secret_hash().len() == 32) {
            return Ok((
                Some(TakerSwapCommand::Finish),
                vec![TakerSwapEvent::NegotiateFailed(
                    ERRL!("!maker_data.secret_hash: secret_hash validation failed").into(),
                )],
            ));
        }

        let maker_coin_swap_contract_bytes = maker_coin_swap_contract_addr
            .clone()
            .map_or_else(Vec::new, |bytes| bytes.0);
        let taker_coin_swap_contract_bytes = taker_coin_swap_contract_addr
            .clone()
            .map_or_else(Vec::new, |bytes| bytes.0);

        let my_negotiation_data = self.get_my_negotiation_data(
            maker_data.secret_hash().to_vec(),
            maker_coin_swap_contract_bytes,
            taker_coin_swap_contract_bytes,
        );

        let (topic, taker_data) = (swap_topic(&self.uuid), SwapMsg::NegotiationReply(my_negotiation_data));

        debug!("Sending taker negotiation data {:?}", taker_data);
        let send_abort_handle = broadcast_swap_msg_every(
            self.ctx.clone(),
            topic,
            taker_data,
            NEGOTIATE_TIMEOUT_SEC as f64 / 6.,
            self.p2p_privkey,
        );

        let recv_fut = recv_swap_msg(
            self.ctx.clone(),
            |store| store.negotiated.take(),
            &self.uuid,
            NEGOTIATE_TIMEOUT_SEC,
        );
        let negotiated = match recv_fut.await {
            Ok(d) => d,
            Err(e) => {
                return Ok((
                    Some(TakerSwapCommand::Finish),
                    vec![TakerSwapEvent::NegotiateFailed(ERRL!("{:?}", e).into())],
                ))
            },
        };
        drop(send_abort_handle);

        if !negotiated {
            return Ok((
                Some(TakerSwapCommand::Finish),
                vec![TakerSwapEvent::NegotiateFailed(
                    ERRL!("Maker sent negotiated = false").into(),
                )],
            ));
        }

        Ok((
            Some(TakerSwapCommand::SendTakerFee),
            vec![TakerSwapEvent::Negotiated(MakerNegotiationData {
                maker_payment_locktime: maker_data.payment_locktime(),
                // using default to avoid misuse of this field
                // maker_coin_htlc_pubkey and taker_coin_htlc_pubkey must be used instead
                maker_pubkey: H264Json::default(),
                secret_hash: maker_data.secret_hash().into(),
                maker_coin_swap_contract_addr,
                taker_coin_swap_contract_addr,
                maker_coin_htlc_pubkey: Some(*maker_data.maker_coin_htlc_pub()),
                taker_coin_htlc_pubkey: Some(*maker_data.taker_coin_htlc_pub()),
            })],
        ))
    }

    async fn send_taker_fee(&self) -> Result<(Option<TakerSwapCommand>, Vec<TakerSwapEvent>), String> {
        let expire_at = self.r().data.started_at + self.r().data.lock_duration / 3;
        let now = now_sec();
        if now > expire_at {
            return Ok((
                Some(TakerSwapCommand::Finish),
                vec![TakerSwapEvent::TakerFeeSendFailed(
                    ERRL!("Timeout {} > {}", now, expire_at).into(),
                )],
            ));
        }
        let dex_fee = DexFee::new_with_taker_pubkey(
            self.taker_coin.deref(),
            &self.r().data.maker_coin,
            &self.taker_amount,
            &self.my_taker_coin_htlc_pub().0,
        );
        if matches!(dex_fee, DexFee::NoFee) {
            info!("Taker fee tx not sent for dex taker");
            let empty_tx_ident = TransactionIdentifier {
                tx_hex: BytesJson::from(vec![]),
                tx_hash: BytesJson::from(vec![]),
            };
            return Ok((
                Some(TakerSwapCommand::WaitForMakerPayment),
                vec![TakerSwapEvent::TakerFeeSent(empty_tx_ident)],
            ));
        }
        let fee_tx = self
            .taker_coin
            .send_taker_fee(dex_fee, self.uuid.as_bytes(), expire_at)
            .await;
        let transaction = match fee_tx {
            Ok(t) => t,
            Err(err) => {
                return Ok((
                    Some(TakerSwapCommand::Finish),
                    vec![TakerSwapEvent::TakerFeeSendFailed(
                        ERRL!("{}", err.get_plain_text_format()).into(),
                    )],
                ));
            },
        };

        let tx_hash = transaction.tx_hash_as_bytes();
        info!("Taker fee tx hash {:02x}", tx_hash);
        let tx_ident = TransactionIdentifier {
            tx_hex: BytesJson::from(transaction.tx_hex()),
            tx_hash,
        };

        Ok((
            Some(TakerSwapCommand::WaitForMakerPayment),
            vec![TakerSwapEvent::TakerFeeSent(tx_ident)],
        ))
    }

    async fn wait_for_maker_payment(&self) -> Result<(Option<TakerSwapCommand>, Vec<TakerSwapEvent>), String> {
        const MAKER_PAYMENT_WAIT_TIMEOUT_SEC: u64 = 600;

        let payment_data_msg = match self.get_taker_fee_data().await {
            Ok(data) => data,
            Err(e) => {
                return Ok((
                    Some(TakerSwapCommand::Finish),
                    vec![TakerSwapEvent::MakerPaymentValidateFailed(e.to_string().into())],
                ))
            },
        };

        let msg = SwapMsg::TakerFee(payment_data_msg);
        let abort_send_handle = broadcast_swap_msg_every(
            self.ctx.clone(),
            swap_topic(&self.uuid),
            msg,
            MAKER_PAYMENT_WAIT_TIMEOUT_SEC as f64 / 6.,
            self.p2p_privkey,
        );

        let recv_fut = recv_swap_msg(
            self.ctx.clone(),
            |store| store.maker_payment.take(),
            &self.uuid,
            MAKER_PAYMENT_WAIT_TIMEOUT_SEC,
        );
        let payload = match recv_fut.await {
            Ok(p) => p,
            Err(e) => {
                return Ok((
                    Some(TakerSwapCommand::Finish),
                    vec![TakerSwapEvent::MakerPaymentValidateFailed(
                        ERRL!("Error waiting for 'maker-payment' data: {}", e).into(),
                    )],
                ))
            },
        };
        drop(abort_send_handle);

        let mut swap_events = Vec::with_capacity(3);
        let instructions = match payload.instructions() {
            Some(instructions) => {
                match self.taker_coin.validate_taker_payment_instructions(
                    instructions,
                    PaymentInstructionArgs {
                        secret_hash: &self.r().secret_hash.0,
                        amount: self.taker_amount.to_decimal(),
                        ..Default::default()
                    },
                ) {
                    Ok(instructions) => Some(instructions),
                    Err(e) => {
                        return Ok((
                            Some(TakerSwapCommand::Finish),
                            vec![TakerSwapEvent::MakerPaymentValidateFailed(e.to_string().into())],
                        ))
                    },
                }
            },
            None => None,
        };
        swap_events.push(TakerSwapEvent::TakerPaymentInstructionsReceived(instructions));

        let maker_payment = match self.maker_coin.tx_enum_from_bytes(payload.data()) {
            Ok(p) => p,
            Err(e) => {
                return Ok((
                    Some(TakerSwapCommand::Finish),
                    vec![TakerSwapEvent::MakerPaymentValidateFailed(
                        ERRL!("Error parsing the 'maker-payment': {:?}", e).into(),
                    )],
                ))
            },
        };

        let tx_hash = maker_payment.tx_hash_as_bytes();
        info!("Got maker payment {:02x}", tx_hash);
        let tx_ident = TransactionIdentifier {
            tx_hex: BytesJson::from(maker_payment.tx_hex()),
            tx_hash,
        };

        swap_events.push(TakerSwapEvent::MakerPaymentReceived(tx_ident));
        swap_events.push(TakerSwapEvent::MakerPaymentWaitConfirmStarted);

        Ok((Some(TakerSwapCommand::ValidateMakerPayment), swap_events))
    }

    async fn validate_maker_payment(&self) -> Result<(Option<TakerSwapCommand>, Vec<TakerSwapEvent>), String> {
        info!("Before wait confirm");
        let confirmations = self.r().data.maker_payment_confirmations;
        let confirm_maker_payment_input = ConfirmPaymentInput {
            payment_tx: self.r().maker_payment.clone().unwrap().tx_hex.0,
            confirmations,
            requires_nota: self.r().data.maker_payment_requires_nota.unwrap_or(false),
            wait_until: self.r().data.maker_payment_wait,
            check_every: WAIT_CONFIRM_INTERVAL_SEC,
        };

        let f = self.maker_coin.wait_for_confirmations(confirm_maker_payment_input);
        if let Err(err) = f.compat().await {
            return Ok((
                Some(TakerSwapCommand::Finish),
                vec![TakerSwapEvent::MakerPaymentWaitConfirmFailed(
                    ERRL!("!wait for maker payment confirmations: {}", err).into(),
                )],
            ));
        }
        info!("After wait confirm");

        let reward_amount = self.r().reward_amount.clone();
        let wait_maker_payment_until = self.r().data.maker_payment_wait;
        let watcher_reward = if self.r().watcher_reward {
            match self
                .maker_coin
                .get_maker_watcher_reward(&self.taker_coin, reward_amount, wait_maker_payment_until)
                .await
            {
                Ok(reward) => reward,
                Err(err) => {
                    return Ok((
                        Some(TakerSwapCommand::Finish),
                        vec![TakerSwapEvent::TakerPaymentTransactionFailed(
                            err.into_inner().to_string().into(),
                        )],
                    ))
                },
            }
        } else {
            None
        };

        let validate_input = ValidatePaymentInput {
            payment_tx: self.r().maker_payment.clone().unwrap().tx_hex.0,
            time_lock_duration: self.r().data.lock_duration,
            time_lock: self.maker_payment_lock.load(Ordering::Relaxed),
            other_pub: self.r().other_maker_coin_htlc_pub.to_vec(),
            secret_hash: self.r().secret_hash.0.to_vec(),
            amount: self.maker_amount.to_decimal(),
            swap_contract_address: self.r().data.maker_coin_swap_contract_address.clone(),
            try_spv_proof_until: self.r().data.maker_payment_wait,
            confirmations,
            unique_swap_data: self.unique_swap_data(),
            watcher_reward,
        };
        let validated = self.maker_coin.validate_maker_payment(validate_input).await;

        if let Err(e) = validated {
            return Ok((
                Some(TakerSwapCommand::Finish),
                vec![TakerSwapEvent::MakerPaymentValidateFailed(
                    ERRL!("!validate maker payment: {}", e).into(),
                )],
            ));
        }

        Ok((
            Some(TakerSwapCommand::SendTakerPayment),
            vec![TakerSwapEvent::MakerPaymentValidatedAndConfirmed],
        ))
    }

    fn create_watcher_data(
        &self,
        taker_payment_hash: Vec<u8>,
        maker_payment_spend_preimage: Vec<u8>,
        taker_payment_refund_preimage: Vec<u8>,
    ) -> TakerSwapWatcherData {
        TakerSwapWatcherData {
            uuid: self.uuid,
            secret_hash: self.r().secret_hash.clone().into(),
            maker_payment_spend_preimage,
            taker_payment_refund_preimage,
            swap_started_at: self.r().data.started_at,
            lock_duration: self.r().data.lock_duration,
            taker_coin: self.r().data.taker_coin.clone(),
            taker_fee_hash: self.r().taker_fee.as_ref().unwrap().tx_hash.0.clone(),
            taker_payment_hash,
            taker_coin_start_block: self.r().data.taker_coin_start_block,
            taker_payment_confirmations: self.r().data.taker_payment_confirmations,
            taker_payment_requires_nota: self.r().data.taker_payment_requires_nota,
            maker_coin: self.r().data.maker_coin.clone(),
            maker_pub: self.r().other_maker_coin_htlc_pub.to_vec(),
            maker_payment_hash: self.r().maker_payment.as_ref().unwrap().tx_hash.0.clone(),
            maker_coin_start_block: self.r().data.maker_coin_start_block,
        }
    }

    /// Sets up the watcher reward for the taker's payment in the swap.
    ///
    /// The reward mainly serves as compensation to watchers for the mining fees
    /// paid to execute the transactions.
    ///
    /// The reward configuration depends on the specific requirements of the coins
    /// involved in the swap.
    /// Some coins may not support watcher rewards at all.
    async fn setup_watcher_reward(&self, taker_payment_lock: u64) -> Result<Option<WatcherReward>, String> {
        if !self.r().watcher_reward {
            return Ok(None);
        }

        let reward_amount = self.r().reward_amount.clone();
        self.taker_coin
            .get_taker_watcher_reward(
                &self.maker_coin,
                Some(self.taker_amount.clone().into()),
                Some(self.maker_amount.clone().into()),
                reward_amount,
                taker_payment_lock,
            )
            .await
            .map(Some)
            .map_err(|err| ERRL!("Watcher reward error: {}", err.to_string()))
    }

    /// Processes watcher-related logic for the swap by preparing and broadcasting necessary data.
    ///
    /// This function creates spend/refund preimages and broadcasts them to watchers if both coins
    /// support watcher functionality and watchers are enabled.
    ///
    /// The preimages allow watchers to either complete the swap by spending the maker payment
    /// or refund the taker payment if needed.
    async fn process_watcher_logic(&self, transaction: &TransactionEnum) -> Option<TakerSwapEvent> {
        let watchers_enabled_and_supported = !self.ctx.disable_watchers_globally()
            && self.taker_coin.is_supported_by_watchers()
            && self.maker_coin.is_supported_by_watchers();

        if !watchers_enabled_and_supported {
            return None;
        }

        let maker_payment_spend_preimage_fut = self.maker_coin.create_maker_payment_spend_preimage(
            &self.r().maker_payment.as_ref().unwrap().tx_hex,
            self.maker_payment_lock.load(Ordering::Relaxed),
            self.r().other_maker_coin_htlc_pub.as_slice(),
            &self.r().secret_hash.0,
            &self.unique_swap_data()[..],
        );

        let taker_payment_refund_preimage_fut = self.taker_coin.create_taker_payment_refund_preimage(
            &transaction.tx_hex(),
            self.r().data.taker_payment_lock,
            &*self.r().other_taker_coin_htlc_pub,
            &self.r().secret_hash.0,
            &self.r().data.taker_coin_swap_contract_address,
            &self.unique_swap_data(),
        );

        match try_join(
            maker_payment_spend_preimage_fut.compat(),
            taker_payment_refund_preimage_fut.compat(),
        )
        .await
        {
            Ok((maker_payment_spend, taker_payment_refund)) => {
                let watcher_data = self.create_watcher_data(
                    transaction.tx_hash_as_bytes().into_vec(),
                    maker_payment_spend.tx_hex(),
                    taker_payment_refund.tx_hex(),
                );
                let swpmsg_watcher = SwapWatcherMsg::TakerSwapWatcherMsg(watcher_data);

                let htlc_keypair = self.taker_coin.derive_htlc_key_pair(&self.unique_swap_data());
                broadcast_swap_message(
                    &self.ctx,
                    watcher_topic(&self.r().data.taker_coin),
                    swpmsg_watcher,
                    &Some(htlc_keypair),
                );

                info!("{}", WATCHER_MESSAGE_SENT_LOG);
                Some(TakerSwapEvent::WatcherMessageSent(
                    Some(maker_payment_spend.tx_hex()),
                    Some(taker_payment_refund.tx_hex()),
                ))
            },
            Err(e) => {
                error!(
                    "The watcher message could not be sent, error creating at least one of the preimages: {}",
                    e.get_plain_text_format()
                );
                None
            },
        }
    }

    async fn send_taker_payment(&self) -> Result<(Option<TakerSwapCommand>, Vec<TakerSwapEvent>), String> {
        #[cfg(test)]
        if self.fail_at == Some(FailAt::TakerPayment) {
            return Ok((
                Some(TakerSwapCommand::Finish),
                vec![TakerSwapEvent::TakerPaymentTransactionFailed(
                    "Explicit test failure".into(),
                )],
            ));
        }

        // Extract values from the lock before async operations
        let taker_payment_lock = self.r().data.taker_payment_lock;
        let other_taker_coin_htlc_pub = self.r().other_taker_coin_htlc_pub;
        let secret_hash = self.r().secret_hash.clone();
        let taker_coin_start_block = self.r().data.taker_coin_start_block;
        let taker_coin_swap_contract_address = self.r().data.taker_coin_swap_contract_address.clone();
        let unique_data = self.unique_swap_data();
        let taker_amount_decimal = self.taker_amount.to_decimal();
        let payment_instructions = self.r().payment_instructions.clone();

        // Look for previously sent taker payment in case of restart
        let maybe_existing_payment = match self
            .taker_coin
            .check_if_my_payment_sent(CheckIfMyPaymentSentArgs {
                time_lock: taker_payment_lock,
                other_pub: other_taker_coin_htlc_pub.as_slice(),
                secret_hash: &secret_hash.0,
                search_from_block: taker_coin_start_block,
                swap_contract_address: &taker_coin_swap_contract_address,
                swap_unique_data: &unique_data,
                amount: &taker_amount_decimal,
                payment_instructions: &payment_instructions,
            })
            .await
        {
            Ok(Some(tx)) => Some(tx),
            Ok(None) => None,
            Err(e) => {
                return Ok((
                    Some(TakerSwapCommand::Finish),
                    vec![TakerSwapEvent::TakerPaymentTransactionFailed(ERRL!("{}", e).into())],
                ))
            },
        };

        // If the payment is not yet sent, make sure we didn't miss the deadline for sending it.
        if maybe_existing_payment.is_none() {
            let timeout = self.r().data.maker_payment_wait;
            let now = now_sec();
            if now > timeout {
                return Ok((
                    Some(TakerSwapCommand::Finish),
                    vec![TakerSwapEvent::TakerPaymentTransactionFailed(
                        ERRL!("Timeout {} > {}", now, timeout).into(),
                    )],
                ));
            }
        }

        // Set up watcher reward if enable
        let watcher_reward = match self.setup_watcher_reward(taker_payment_lock).await {
            Ok(reward) => reward,
            Err(err) => {
                return Ok((
                    Some(TakerSwapCommand::Finish),
                    vec![TakerSwapEvent::TakerPaymentTransactionFailed(err.into())],
                ));
            },
        };

        // Use existing payment or create new one
        let transaction = match maybe_existing_payment {
            Some(tx) => tx,
            None => {
                let lock_duration = self.r().data.lock_duration;
                match self
                    .taker_coin
                    .send_taker_payment(SendPaymentArgs {
                        time_lock_duration: lock_duration,
                        time_lock: taker_payment_lock,
                        other_pubkey: &*other_taker_coin_htlc_pub,
                        secret_hash: &secret_hash.0,
                        amount: taker_amount_decimal,
                        swap_contract_address: &taker_coin_swap_contract_address,
                        swap_unique_data: &unique_data,
                        payment_instructions: &payment_instructions,
                        watcher_reward,
                        wait_for_confirmation_until: taker_payment_lock,
                    })
                    .await
                {
                    Ok(t) => t,
                    Err(err) => {
                        return Ok((
                            Some(TakerSwapCommand::Finish),
                            vec![TakerSwapEvent::TakerPaymentTransactionFailed(
                                ERRL!("{}", err.get_plain_text_format()).into(),
                            )],
                        ))
                    },
                }
            },
        };

        // Create transaction identifier and prepare `TakerPaymentSent` success event
        let tx_hash = transaction.tx_hash_as_bytes();
        let tx_hex = BytesJson::from(transaction.tx_hex());
        info!("Taker payment tx hash {:02x}", tx_hash);
        let tx_ident = TransactionIdentifier {
            tx_hex: tx_hex.clone(),
            tx_hash,
        };
        let mut swap_events = vec![TakerSwapEvent::TakerPaymentSent(tx_ident)];

        // Process watcher logic if enabled and supported by both coins
        if let Some(watcher_event) = self.process_watcher_logic(&transaction).await {
            swap_events.push(watcher_event);
        }

        Ok((Some(TakerSwapCommand::WaitForTakerPaymentSpend), swap_events))
    }

    async fn wait_for_taker_payment_spend(&self) -> Result<(Option<TakerSwapCommand>, Vec<TakerSwapEvent>), String> {
        const BROADCAST_MSG_INTERVAL_SEC: f64 = 600.;

        let tx_hex = self.r().taker_payment.as_ref().unwrap().tx_hex.clone();
        let mut watcher_broadcast_abort_handle = None;
        // Watchers cannot be used for lightning swaps for now
        // Todo: Check if watchers can work in some cases with lightning and implement it if it's possible, this part will probably work if only the taker is lightning since the preimage is available
        if !self.ctx.disable_watchers_globally()
            && self.taker_coin.is_supported_by_watchers()
            && self.maker_coin.is_supported_by_watchers()
        {
            if let (Some(maker_payment_spend), Some(taker_payment_refund)) = (
                self.r().maker_payment_spend_preimage.clone(),
                self.r().taker_payment_refund_preimage.clone(),
            ) {
                let watcher_data = self.create_watcher_data(
                    self.r().taker_payment.as_ref().unwrap().tx_hash.0.clone(),
                    maker_payment_spend,
                    taker_payment_refund,
                );
                let swpmsg_watcher = SwapWatcherMsg::TakerSwapWatcherMsg(watcher_data);
                let htlc_keypair = self.taker_coin.derive_htlc_key_pair(&self.unique_swap_data());
                watcher_broadcast_abort_handle = Some(broadcast_swap_msg_every_delayed(
                    self.ctx.clone(),
                    watcher_topic(&self.r().data.taker_coin),
                    swpmsg_watcher,
                    BROADCAST_MSG_INTERVAL_SEC,
                    Some(htlc_keypair),
                ));
            }
        }

        // Todo: taker_payment should be a message on lightning network not a swap message
        let msg = SwapMsg::TakerPayment(tx_hex.0.clone());
        let send_abort_handle = broadcast_swap_msg_every(
            self.ctx.clone(),
            swap_topic(&self.uuid),
            msg,
            BROADCAST_MSG_INTERVAL_SEC,
            self.p2p_privkey,
        );

        #[cfg(any(test, feature = "run-docker-tests"))]
        if self.fail_at == Some(FailAt::WaitForTakerPaymentSpendPanic) {
            // Wait for 5 seconds before panicking to ensure the message is sent
            Timer::sleep(5.).await;
            panic!("Taker panicked unexpectedly at wait for taker payment spend");
        }

        info!("Waiting for maker to spend taker payment!");

        let wait_until = self.r().data.taker_payment_lock;
        let secret_hash = self.r().secret_hash.clone();
        let taker_coin_start_block = self.r().data.taker_coin_start_block;
        let taker_coin_swap_contract_address = self.r().data.taker_coin_swap_contract_address.clone();
        let watcher_reward = self.r().watcher_reward;
        let f = self.taker_coin.wait_for_htlc_tx_spend(WaitForHTLCTxSpendArgs {
            tx_bytes: &tx_hex,
            secret_hash: &secret_hash.0,
            wait_until,
            from_block: taker_coin_start_block,
            swap_contract_address: &taker_coin_swap_contract_address,
            check_every: TAKER_PAYMENT_SPEND_SEARCH_INTERVAL,
            watcher_reward,
        });
        let tx = match f.await {
            Ok(t) => t,
            Err(err) => {
                return Ok((
                    Some(TakerSwapCommand::PrepareForTakerPaymentRefund),
                    vec![
                        TakerSwapEvent::TakerPaymentWaitForSpendFailed(err.get_plain_text_format().into()),
                        TakerSwapEvent::TakerPaymentWaitRefundStarted {
                            wait_until: self.wait_refund_until(),
                        },
                    ],
                ));
            },
        };
        drop(send_abort_handle);
        drop(watcher_broadcast_abort_handle);
        let tx_hash = tx.tx_hash_as_bytes();
        info!("Taker payment spend tx {:02x}", tx_hash);
        let tx_ident = TransactionIdentifier {
            tx_hex: BytesJson::from(tx.tx_hex()),
            tx_hash,
        };

        let secret = match self
            .taker_coin
            .extract_secret(&secret_hash.0, &tx_ident.tx_hex, watcher_reward)
            .await
        {
            Ok(secret) => H256Json::from(secret),
            Err(e) => {
                return Ok((
                    Some(TakerSwapCommand::Finish),
                    vec![TakerSwapEvent::TakerPaymentWaitForSpendFailed(ERRL!("{}", e).into())],
                ))
            },
        };

        Ok((
            Some(TakerSwapCommand::SpendMakerPayment),
            vec![TakerSwapEvent::TakerPaymentSpent(TakerPaymentSpentData {
                transaction: tx_ident,
                secret,
            })],
        ))
    }

    async fn spend_maker_payment(&self) -> Result<(Option<TakerSwapCommand>, Vec<TakerSwapEvent>), String> {
        #[cfg(any(test, feature = "run-docker-tests"))]
        if self.fail_at == Some(FailAt::MakerPaymentSpend) {
            return Ok((
                Some(TakerSwapCommand::Finish),
                vec![TakerSwapEvent::MakerPaymentSpendFailed("Explicit test failure".into())],
            ));
        } else if self.fail_at == Some(FailAt::MakerPaymentSpendPanic) {
            panic!("Taker panicked unexpectedly at maker payment spend");
        }

        let other_maker_coin_htlc_pub = self.r().other_maker_coin_htlc_pub;
        let secret = self.r().secret;
        let taker_spends_payment_args = SpendPaymentArgs {
            other_payment_tx: &self.r().maker_payment.clone().unwrap().tx_hex,
            time_lock: self.maker_payment_lock.load(Ordering::Relaxed),
            other_pubkey: &*other_maker_coin_htlc_pub,
            secret: &secret.0,
            secret_hash: &self.r().secret_hash.clone().0,
            swap_contract_address: &self.r().data.maker_coin_swap_contract_address.clone(),
            swap_unique_data: &self.unique_swap_data(),
            watcher_reward: self.r().watcher_reward,
        };
        let maybe_spend_tx = self
            .maker_coin
            .send_taker_spends_maker_payment(taker_spends_payment_args)
            .await;
        let transaction = match maybe_spend_tx {
            Ok(t) => t,
            Err(err) => {
                if let Some(tx) = err.get_tx() {
                    broadcast_p2p_tx_msg(
                        &self.ctx,
                        tx_helper_topic(self.maker_coin.ticker()),
                        &tx,
                        &self.p2p_privkey,
                    );
                };

                return Ok((
                    Some(TakerSwapCommand::Finish),
                    vec![TakerSwapEvent::MakerPaymentSpendFailed(
                        ERRL!("{}", err.get_plain_text_format()).into(),
                    )],
                ));
            },
        };

        broadcast_p2p_tx_msg(
            &self.ctx,
            tx_helper_topic(self.maker_coin.ticker()),
            &transaction,
            &self.p2p_privkey,
        );

        let tx_hash = transaction.tx_hash_as_bytes();
        info!("Maker payment spend tx {:02x}", tx_hash);
        let tx_ident = TransactionIdentifier {
            tx_hex: BytesJson::from(transaction.tx_hex()),
            tx_hash,
        };

        Ok((
            Some(TakerSwapCommand::ConfirmMakerPaymentSpend),
            vec![TakerSwapEvent::MakerPaymentSpent(tx_ident)],
        ))
    }

    async fn confirm_maker_payment_spend(&self) -> Result<(Option<TakerSwapCommand>, Vec<TakerSwapEvent>), String> {
        let confirm_maker_payment_spend_input = ConfirmPaymentInput {
            payment_tx: self.r().maker_payment_spend.clone().unwrap().tx_hex.0,
            confirmations: self.r().data.maker_payment_confirmations,
            requires_nota: false,
            wait_until: self.wait_refund_until(),
            check_every: WAIT_CONFIRM_INTERVAL_SEC,
        };
        let wait_fut = self
            .maker_coin
            .wait_for_confirmations(confirm_maker_payment_spend_input);
        if let Err(err) = wait_fut.compat().await {
            return Ok((
                Some(TakerSwapCommand::PrepareForTakerPaymentRefund),
                vec![
                    TakerSwapEvent::MakerPaymentSpendConfirmFailed(
                        ERRL!("!wait for maker payment spend confirmations: {}", err).into(),
                    ),
                    TakerSwapEvent::TakerPaymentWaitRefundStarted {
                        wait_until: self.wait_refund_until(),
                    },
                ],
            ));
        }
        info!("Maker payment spend confirmed");
        Ok((
            Some(TakerSwapCommand::Finish),
            vec![TakerSwapEvent::MakerPaymentSpendConfirmed],
        ))
    }

    async fn prepare_for_taker_payment_refund(
        &self,
    ) -> Result<(Option<TakerSwapCommand>, Vec<TakerSwapEvent>), String> {
        let maker_payment = self.r().maker_payment.clone().unwrap().tx_hex;
        if let Err(e) = self.maker_coin.on_taker_payment_refund_start(&maker_payment).await {
            error!("Error {} on calling on_taker_payment_refund_start!", e)
        }

        Ok((
            Some(TakerSwapCommand::RefundTakerPayment),
            vec![TakerSwapEvent::TakerPaymentRefundStarted],
        ))
    }

    async fn refund_taker_payment(&self) -> Result<(Option<TakerSwapCommand>, Vec<TakerSwapEvent>), String> {
        #[cfg(any(test, feature = "run-docker-tests"))]
        if self.fail_at == Some(FailAt::TakerPaymentRefund) {
            return Ok((
                Some(TakerSwapCommand::Finish),
                vec![TakerSwapEvent::TakerPaymentRefundFailed("Explicit test failure".into())],
            ));
        } else if self.fail_at == Some(FailAt::TakerPaymentRefundPanic) {
            panic!("{}", REFUND_TEST_FAILURE_LOG);
        }

        let taker_payment = self.r().taker_payment.clone().unwrap().tx_hex;
        let locktime = self.r().data.taker_payment_lock;
        if self.taker_coin.is_auto_refundable() {
            return match self.taker_coin.wait_for_htlc_refund(&taker_payment, locktime).await {
                Ok(()) => Ok((
                    Some(TakerSwapCommand::FinalizeTakerPaymentRefund),
                    vec![TakerSwapEvent::TakerPaymentRefunded(None)],
                )),
                Err(err) => Ok((
                    Some(TakerSwapCommand::Finish),
                    vec![TakerSwapEvent::TakerPaymentRefundFailed(
                        ERRL!("!taker_coin.wait_for_htlc_refund: {}", err.to_string()).into(),
                    )],
                )),
            };
        }

        loop {
            match self.taker_coin.can_refund_htlc(locktime).await {
                Ok(CanRefundHtlc::CanRefundNow) => break,
                Ok(CanRefundHtlc::HaveToWait(to_sleep)) => Timer::sleep(to_sleep as f64).await,
                Err(e) => {
                    error!("Error {} on can_refund_htlc, retrying in 30 seconds", e);
                    Timer::sleep(30.).await;
                },
            }
        }

        let other_taker_coin_htlc_pub = self.r().other_taker_coin_htlc_pub;
        let secret_hash = self.r().secret_hash.clone();
        let swap_contract_address = self.r().data.taker_coin_swap_contract_address.clone();
        let watcher_reward = self.r().watcher_reward;
        let refund_result = self
            .taker_coin
            .send_taker_refunds_payment(RefundPaymentArgs {
                payment_tx: &taker_payment,
                time_lock: locktime,
                other_pubkey: other_taker_coin_htlc_pub.as_slice(),
                tx_type_with_secret_hash: SwapTxTypeWithSecretHash::TakerOrMakerPayment {
                    maker_secret_hash: &secret_hash,
                },
                swap_contract_address: &swap_contract_address,
                swap_unique_data: &self.unique_swap_data(),
                watcher_reward,
            })
            .await;

        let transaction = match refund_result {
            Ok(t) => t,
            Err(err) => {
                if let Some(tx) = err.get_tx() {
                    broadcast_p2p_tx_msg(
                        &self.ctx,
                        tx_helper_topic(self.taker_coin.ticker()),
                        &tx,
                        &self.p2p_privkey,
                    );
                }

                return Ok((
                    Some(TakerSwapCommand::Finish),
                    vec![TakerSwapEvent::TakerPaymentRefundFailed(
                        ERRL!("{:?}", err.get_plain_text_format()).into(),
                    )],
                ));
            },
        };

        broadcast_p2p_tx_msg(
            &self.ctx,
            tx_helper_topic(self.taker_coin.ticker()),
            &transaction,
            &self.p2p_privkey,
        );

        let tx_hash = transaction.tx_hash_as_bytes();
        info!("Taker refund tx hash {:02x}", tx_hash);
        let tx_ident = TransactionIdentifier {
            tx_hex: BytesJson::from(transaction.tx_hex()),
            tx_hash,
        };

        Ok((
            Some(TakerSwapCommand::FinalizeTakerPaymentRefund),
            vec![TakerSwapEvent::TakerPaymentRefunded(Some(tx_ident))],
        ))
    }

    async fn finalize_taker_payment_refund(&self) -> Result<(Option<TakerSwapCommand>, Vec<TakerSwapEvent>), String> {
        let maker_payment = self.r().maker_payment.clone().unwrap().tx_hex;
        if let Err(e) = self.maker_coin.on_taker_payment_refund_success(&maker_payment).await {
            error!("Error {} on calling on_taker_payment_refund_success!", e)
        }

        Ok((
            Some(TakerSwapCommand::Finish),
            vec![TakerSwapEvent::TakerPaymentRefundFinished],
        ))
    }

    pub async fn load_from_db_by_uuid(
        ctx: MmArc,
        maker_coin: MmCoinEnum,
        taker_coin: MmCoinEnum,
        swap_uuid: &Uuid,
    ) -> Result<(Self, Option<TakerSwapCommand>), String> {
        let saved = match SavedSwap::load_my_swap_from_db(&ctx, None, *swap_uuid).await {
            Ok(Some(saved)) => saved,
            Ok(None) => return ERR!("Couldn't find a swap with the uuid '{}'", swap_uuid),
            Err(e) => return ERR!("{}", e),
        };
        let saved = match saved {
            SavedSwap::Taker(swap) => swap,
            SavedSwap::Maker(_) => return ERR!("Can not load TakerSwap from SavedSwap::Maker uuid: {}", swap_uuid),
        };
        Self::load_from_saved(ctx, maker_coin, taker_coin, saved).await
    }

    pub async fn load_from_saved(
        ctx: MmArc,
        maker_coin: MmCoinEnum,
        taker_coin: MmCoinEnum,
        mut saved: TakerSavedSwap,
    ) -> Result<(Self, Option<TakerSwapCommand>), String> {
        if saved.events.is_empty() {
            return ERR!("Can't restore swap from empty events set");
        };

        let data = match saved.events[0].event {
            TakerSwapEvent::Started(ref mut data) => data,
            _ => return ERR!("First swap event must be Started"),
        };

        // refresh swap contract addresses if the swap file is out-dated (doesn't contain the fields yet)
        if data.maker_coin_swap_contract_address.is_none() {
            data.maker_coin_swap_contract_address = maker_coin.swap_contract_address();
        }
        if data.taker_coin_swap_contract_address.is_none() {
            data.taker_coin_swap_contract_address = taker_coin.swap_contract_address();
        }

        let crypto_ctx = try_s!(CryptoCtx::from_ctx(&ctx));
        let my_persistent_pub = {
            let my_persistent_pub: [u8; 33] = try_s!(crypto_ctx.mm2_internal_key_pair().public_slice().try_into());
            my_persistent_pub.into()
        };

        let mut maker = bits256::from([0; 32]);
        maker.bytes = data.maker_pubkey.0;
        let conf_settings = SwapConfirmationsSettings {
            maker_coin_confs: data.maker_payment_confirmations,
            maker_coin_nota: data
                .maker_payment_requires_nota
                .unwrap_or_else(|| maker_coin.requires_notarization()),
            taker_coin_confs: data.taker_payment_confirmations,
            taker_coin_nota: data
                .taker_payment_requires_nota
                .unwrap_or_else(|| taker_coin.requires_notarization()),
        };

        #[cfg(any(test, feature = "run-docker-tests"))]
        let fail_at = std::env::var("TAKER_FAIL_AT").map(FailAt::from).ok();

        let swap = TakerSwap::new(
            ctx.clone(),
            maker,
            data.maker_amount.clone().into(),
            data.taker_amount.clone().into(),
            my_persistent_pub,
            saved.uuid,
            Some(saved.uuid),
            conf_settings,
            maker_coin.clone(),
            taker_coin.clone(),
            data.lock_duration,
            data.p2p_privkey.map(SerializableSecp256k1Keypair::into_inner),
            #[cfg(any(test, feature = "run-docker-tests"))]
            fail_at,
        );

        for saved_event in &saved.events {
            swap.apply_event(saved_event.event.clone());
        }

        let mut command = match saved.events.last().unwrap().get_command() {
            Some(command) => command,
            None => return Ok((swap, None)),
        };

        if taker_coin.is_supported_by_watchers()
            && maker_coin.is_supported_by_watchers()
            && saved.watcher_message_sent()
        {
            // discover events occurred while taker was offline, due to maker or watcher activity
            command = get_command_based_on_maker_or_watcher_activity(&ctx, &swap, saved, command).await?;
        }
        drop_mutability!(command);

        Ok((swap, Some(command)))
    }

    pub async fn recover_funds(&self) -> Result<RecoveredSwap, String> {
        if self.finished_at.load(Ordering::Relaxed) == 0 {
            return ERR!("Swap must be finished before recover funds attempt");
        }

        if self.r().taker_payment_refund.is_some() {
            return ERR!("Taker payment is refunded, swap is not recoverable");
        }

        if self.r().maker_payment_spend.is_some() && self.r().maker_payment_spend_confirmed {
            return ERR!("Maker payment is spent and confirmed, swap is not recoverable");
        }

        let maker_payment = match &self.r().maker_payment {
            Some(tx) => tx.tx_hex.0.clone(),
            None => return ERR!("No info about maker payment, swap is not recoverable"),
        };

        // have to do this because std::sync::RwLockReadGuard returned by r() is not Send,
        // so it can't be used across await
        let other_maker_coin_htlc_pub = self.r().other_maker_coin_htlc_pub;
        let other_taker_coin_htlc_pub = self.r().other_taker_coin_htlc_pub;
        let secret_hash = self.r().secret_hash.0.clone();
        let maker_coin_start_block = self.r().data.maker_coin_start_block;
        let maker_coin_swap_contract_address = self.r().data.maker_coin_swap_contract_address.clone();

        let taker_payment_lock = self.r().data.taker_payment_lock;
        let taker_coin_start_block = self.r().data.taker_coin_start_block;
        let taker_coin_swap_contract_address = self.r().data.taker_coin_swap_contract_address.clone();
        let watcher_reward = self.r().watcher_reward;

        let unique_data = self.unique_swap_data();
        macro_rules! check_maker_payment_is_not_spent {
            // validate that maker payment is not spent
            () => {
                let search_input = SearchForSwapTxSpendInput {
                    time_lock: self.maker_payment_lock.load(Ordering::Relaxed),
                    other_pub: other_maker_coin_htlc_pub.as_slice(),
                    secret_hash: &secret_hash,
                    tx: &maker_payment,
                    search_from_block: maker_coin_start_block,
                    swap_contract_address: &maker_coin_swap_contract_address,
                    swap_unique_data: &unique_data,
                    watcher_reward,
                };

                match self.maker_coin.search_for_swap_tx_spend_other(search_input).await {
                    Ok(Some(FoundSwapTxSpend::Spent(tx))) => {
                        return ERR!(
                            "Maker payment was already spent by {} tx {:02x}",
                            self.maker_coin.ticker(),
                            tx.tx_hash_as_bytes()
                        )
                    },
                    Ok(Some(FoundSwapTxSpend::Refunded(tx))) => {
                        return ERR!(
                            "Maker payment was already refunded by {} tx {:02x}",
                            self.maker_coin.ticker(),
                            tx.tx_hash_as_bytes()
                        )
                    },
                    Err(e) => return ERR!("Error {} when trying to find maker payment spend", e),
                    Ok(None) => (), // payment is not spent, continue
                }
            };
        }

        let maybe_taker_payment = self.r().taker_payment.clone();
        let payment_instructions = self.r().payment_instructions.clone();

        let taker_payment = match maybe_taker_payment {
            Some(tx) => tx.tx_hex.0,
            None => {
                let maybe_sent = try_s!(
                    self.taker_coin
                        .check_if_my_payment_sent(CheckIfMyPaymentSentArgs {
                            time_lock: taker_payment_lock,
                            other_pub: other_taker_coin_htlc_pub.as_slice(),
                            secret_hash: &secret_hash,
                            search_from_block: taker_coin_start_block,
                            swap_contract_address: &taker_coin_swap_contract_address,
                            swap_unique_data: &unique_data,
                            amount: &self.taker_amount.to_decimal(),
                            payment_instructions: &payment_instructions,
                        })
                        .await
                );
                match maybe_sent {
                    Some(tx) => tx.tx_hex(),
                    None => return ERR!("Taker payment is not found, swap is not recoverable"),
                }
            },
        };

        if self.r().taker_payment_spend.is_some() {
            check_maker_payment_is_not_spent!();
            // has to do this because std::sync::RwLockReadGuard returned by r() is not Send,
            // so it can't be used across await
            let other_maker_coin_htlc_pub = self.r().other_maker_coin_htlc_pub;
            let secret = self.r().secret.0;
            let maker_coin_swap_contract_address = self.r().data.maker_coin_swap_contract_address.clone();
            let watcher_reward = self.r().watcher_reward;

            let maybe_spend_tx = self
                .maker_coin
                .send_taker_spends_maker_payment(SpendPaymentArgs {
                    other_payment_tx: &maker_payment,
                    time_lock: self.maker_payment_lock.load(Ordering::Relaxed),
                    other_pubkey: other_maker_coin_htlc_pub.as_slice(),
                    secret: &secret,
                    secret_hash: &secret_hash,
                    swap_contract_address: &maker_coin_swap_contract_address,
                    swap_unique_data: &unique_data,
                    watcher_reward,
                })
                .await;

            let transaction = match maybe_spend_tx {
                Ok(t) => t,
                Err(err) => {
                    if let Some(tx) = err.get_tx() {
                        broadcast_p2p_tx_msg(
                            &self.ctx,
                            tx_helper_topic(self.maker_coin.ticker()),
                            &tx,
                            &self.p2p_privkey,
                        );
                    }

                    return ERR!("{}", err.get_plain_text_format());
                },
            };

            return Ok(RecoveredSwap {
                action: RecoveredSwapAction::SpentOtherPayment,
                coin: self.maker_coin.ticker().to_string(),
                transaction,
            });
        }

        let search_input = SearchForSwapTxSpendInput {
            time_lock: taker_payment_lock,
            other_pub: other_taker_coin_htlc_pub.as_slice(),
            secret_hash: &secret_hash,
            tx: &taker_payment,
            search_from_block: taker_coin_start_block,
            swap_contract_address: &taker_coin_swap_contract_address,
            swap_unique_data: &unique_data,
            watcher_reward,
        };
        let taker_payment_spend = try_s!(self.taker_coin.search_for_swap_tx_spend_my(search_input).await);

        match taker_payment_spend {
            Some(spend) => match spend {
                FoundSwapTxSpend::Spent(tx) => {
                    check_maker_payment_is_not_spent!();
                    let secret_hash = self.r().secret_hash.clone();
                    let tx_hex = tx.tx_hex();
                    let secret = try_s!(
                        self.taker_coin
                            .extract_secret(&secret_hash.0, &tx_hex, watcher_reward)
                            .await
                    );

                    let taker_spends_payment_args = SpendPaymentArgs {
                        other_payment_tx: &maker_payment,
                        time_lock: self.maker_payment_lock.load(Ordering::Relaxed),
                        other_pubkey: other_maker_coin_htlc_pub.as_slice(),
                        secret: &secret,
                        secret_hash: &secret_hash,
                        swap_contract_address: &maker_coin_swap_contract_address,
                        swap_unique_data: &unique_data,
                        watcher_reward: self.r().watcher_reward,
                    };
                    let maybe_spend_tx = self
                        .maker_coin
                        .send_taker_spends_maker_payment(taker_spends_payment_args)
                        .await;

                    let transaction = match maybe_spend_tx {
                        Ok(t) => t,
                        Err(err) => {
                            if let Some(tx) = err.get_tx() {
                                broadcast_p2p_tx_msg(
                                    &self.ctx,
                                    tx_helper_topic(self.maker_coin.ticker()),
                                    &tx,
                                    &self.p2p_privkey,
                                );
                            }

                            return ERR!("{}", err.get_plain_text_format());
                        },
                    };

                    Ok(RecoveredSwap {
                        action: RecoveredSwapAction::SpentOtherPayment,
                        coin: self.maker_coin.ticker().to_string(),
                        transaction,
                    })
                },
                FoundSwapTxSpend::Refunded(tx) => ERR!(
                    "Taker payment has been refunded already by transaction {:02x}",
                    tx.tx_hash_as_bytes()
                ),
            },
            None => {
                if self.taker_coin.is_auto_refundable() {
                    return ERR!("Taker payment will be refunded automatically!");
                }

                let can_refund = try_s!(self.taker_coin.can_refund_htlc(taker_payment_lock).await);
                if let CanRefundHtlc::HaveToWait(seconds_to_wait) = can_refund {
                    return ERR!("Too early to refund, wait until {}", wait_until_sec(seconds_to_wait));
                }

                let fut = self.taker_coin.send_taker_refunds_payment(RefundPaymentArgs {
                    payment_tx: &taker_payment,
                    time_lock: taker_payment_lock,
                    other_pubkey: other_taker_coin_htlc_pub.as_slice(),
                    tx_type_with_secret_hash: SwapTxTypeWithSecretHash::TakerOrMakerPayment {
                        maker_secret_hash: secret_hash.as_slice(),
                    },
                    swap_contract_address: &taker_coin_swap_contract_address,
                    swap_unique_data: &unique_data,
                    watcher_reward,
                });

                let transaction = match fut.await {
                    Ok(t) => t,
                    Err(err) => {
                        if let Some(tx) = err.get_tx() {
                            broadcast_p2p_tx_msg(
                                &self.ctx,
                                tx_helper_topic(self.taker_coin.ticker()),
                                &tx,
                                &self.p2p_privkey,
                            );
                        }

                        return ERR!("{:?}", err.get_plain_text_format());
                    },
                };

                Ok(RecoveredSwap {
                    action: RecoveredSwapAction::RefundedMyPayment,
                    coin: self.taker_coin.ticker().to_string(),
                    transaction,
                })
            },
        }
    }
}

impl AtomicSwap for TakerSwap {
    fn locked_amount(&self) -> Vec<LockedAmount> {
        let mut result = Vec::new();

        // if taker fee is not sent yet it must be virtually locked
        let taker_fee = DexFee::new_with_taker_pubkey(
            self.taker_coin.deref(),
            &self.r().data.maker_coin,
            &self.taker_amount,
            &self.my_taker_coin_htlc_pub().0,
        );
        let trade_fee = self.r().data.fee_to_send_taker_fee.clone().map(TradeFee::from);
        if self.r().taker_fee.is_none() {
            result.push(LockedAmount {
                coin: self.taker_coin.ticker().to_owned(),
                amount: taker_fee.total_spend_amount(),
                trade_fee,
            });
        }

        // if taker payment is not sent yet it must be virtually locked
        if self.r().taker_payment.is_none() {
            let trade_fee = self.r().data.taker_payment_trade_fee.clone().map(TradeFee::from);
            result.push(LockedAmount {
                coin: self.taker_coin.ticker().to_owned(),
                amount: self.taker_amount.clone(),
                trade_fee,
            });
        }

        // if maker payment is not spent yet the `MakerPaymentSpend` tx fee must be virtually locked
        if self.r().maker_payment_spend.is_none() {
            let trade_fee = self.r().data.maker_payment_spend_trade_fee.clone().map(TradeFee::from);
            result.push(LockedAmount {
                coin: self.maker_coin.ticker().to_owned(),
                amount: 0.into(),
                trade_fee,
            });
        }

        result
    }

    #[inline]
    fn uuid(&self) -> &Uuid {
        &self.uuid
    }

    #[inline]
    fn maker_coin(&self) -> &str {
        self.maker_coin.ticker()
    }

    #[inline]
    fn taker_coin(&self) -> &str {
        self.taker_coin.ticker()
    }

    #[inline]
    fn unique_swap_data(&self) -> Vec<u8> {
        // Taker generates swap UUID so it's safe for him to use it for privkey derivation
        self.uuid.as_bytes().to_vec()
    }
}

pub struct TakerSwapPreparedParams {
    pub(super) dex_fee: MmNumber,
    pub(super) fee_to_send_dex_fee: TradeFee,
    pub(super) taker_payment_trade_fee: TradeFee,
    pub(super) maker_payment_spend_trade_fee: TradeFee,
}

pub async fn check_balance_for_taker_swap(
    ctx: &MmArc,
    my_coin: &dyn MmCoin,
    other_coin: &dyn MmCoin,
    volume: MmNumber,
    swap_uuid: Option<&Uuid>,
    prepared_params: Option<TakerSwapPreparedParams>,
    stage: FeeApproxStage,
) -> CheckBalanceResult<()> {
    let fee_params = match prepared_params {
        Some(params) => params,
<<<<<<< HEAD
        None => create_taker_swap_default_params(my_coin, other_coin, volume.clone(), stage).await?,
=======
        None => {
            let dex_fee = DexFee::new_from_taker_coin(my_coin, other_coin.ticker(), &volume); // taker_pubkey is not known yet so we get max dexfee to estimate max swap amount
            let fee_to_send_dex_fee = my_coin
                .get_fee_to_send_taker_fee(dex_fee.clone(), stage)
                .await
                .mm_err(|e| CheckBalanceError::from_trade_preimage_error(e, my_coin.ticker()))?;
            let preimage_value = TradePreimageValue::Exact(volume.to_decimal());
            let taker_payment_trade_fee = my_coin
                .get_sender_trade_fee(preimage_value, stage)
                .await
                .mm_err(|e| CheckBalanceError::from_trade_preimage_error(e, my_coin.ticker()))?;
            let maker_payment_spend_trade_fee = other_coin
                .get_receiver_trade_fee(stage)
                .compat()
                .await
                .mm_err(|e| CheckBalanceError::from_trade_preimage_error(e, other_coin.ticker()))?;
            TakerSwapPreparedParams {
                dex_fee: dex_fee.total_spend_amount(),
                fee_to_send_dex_fee,
                taker_payment_trade_fee,
                maker_payment_spend_trade_fee,
            }
        },
>>>>>>> 68bc4ebf
    };

    let taker_fee = TakerFeeAdditionalInfo {
        dex_fee: fee_params.dex_fee,
        fee_to_send_dex_fee: fee_params.fee_to_send_dex_fee,
    };

    check_my_coin_balance_for_swap(
        ctx,
        my_coin,
        swap_uuid,
        volume,
        fee_params.taker_payment_trade_fee,
        Some(taker_fee),
    )
    .await?;
    if !fee_params.maker_payment_spend_trade_fee.paid_from_trading_vol {
        check_other_coin_balance_for_swap(ctx, other_coin, swap_uuid, fee_params.maker_payment_spend_trade_fee).await?;
    }
    Ok(())
}

pub struct TakerTradePreimage {
    /// The fee is paid per swap concerning the `base` coin.
    pub base_coin_fee: TradeFee,
    /// The fee is paid per swap concerning the `rel` coin.
    pub rel_coin_fee: TradeFee,
    /// The dex fee to be paid by taker coin.
    pub taker_fee: TradeFee,
    /// The miner fee is paid to send the dex fee.
    pub fee_to_send_taker_fee: TradeFee,
}

pub async fn taker_swap_trade_preimage(
    ctx: &MmArc,
    req: TradePreimageRequest,
    base_coin: MmCoinEnum,
    rel_coin: MmCoinEnum,
) -> TradePreimageRpcResult<TakerTradePreimage> {
    let action = req
        .swap_method
        .to_taker_action()
        .map_to_mm(TradePreimageRpcError::InternalError)?;
    let (my_coin, other_coin) = match action {
        TakerAction::Sell => (base_coin.clone(), rel_coin.clone()),
        TakerAction::Buy => (rel_coin.clone(), base_coin.clone()),
    };
    let my_coin_ticker = my_coin.ticker();
    let other_coin_ticker = other_coin.ticker();

    if req.max {
        return MmError::err(TradePreimageRpcError::InvalidParam {
            param: "max".to_owned(),
            reason: "'max' cannot be used with 'sell' or 'buy' method".to_owned(),
        });
    }

    let base_amount = req.volume.clone();
    let rel_amount = &req.price * &req.volume;

    let stage = FeeApproxStage::TradePreimage;
    let my_coin_volume = match action {
        TakerAction::Sell => base_amount.clone(),
        TakerAction::Buy => rel_amount.clone(),
    };

    let dex_fee = DexFee::new_with_taker_pubkey(
        my_coin.deref(),
        other_coin_ticker,
        &my_coin_volume,
        &my_coin.derive_htlc_pubkey(&[]), // passing empty unique_data because we need only the permanent pubkey here (not derived from the unique data)
    );
    let taker_fee = TradeFee {
        coin: my_coin_ticker.to_owned(),
        amount: dex_fee.total_spend_amount(),
        paid_from_trading_vol: false,
    };

    let fee_to_send_taker_fee = my_coin
        .get_fee_to_send_taker_fee(dex_fee.clone(), stage)
        .await
        .mm_err(|e| TradePreimageRpcError::from_trade_preimage_error(e, my_coin_ticker))?;

    let preimage_value = TradePreimageValue::Exact(my_coin_volume.to_decimal());
    let my_coin_trade_fee = my_coin
        .get_sender_trade_fee(preimage_value, stage)
        .await
        .mm_err(|e| TradePreimageRpcError::from_trade_preimage_error(e, my_coin_ticker))?;
    let other_coin_trade_fee = other_coin
        .get_receiver_trade_fee(stage)
        .compat()
        .await
        .mm_err(|e| TradePreimageRpcError::from_trade_preimage_error(e, other_coin_ticker))?;

    let prepared_params = TakerSwapPreparedParams {
        dex_fee: dex_fee.total_spend_amount(),
        fee_to_send_dex_fee: fee_to_send_taker_fee.clone(),
        taker_payment_trade_fee: my_coin_trade_fee.clone(),
        maker_payment_spend_trade_fee: other_coin_trade_fee.clone(),
    };
    check_balance_for_taker_swap(
        ctx,
        my_coin.deref(),
        other_coin.deref(),
        my_coin_volume.clone(),
        None,
        Some(prepared_params),
        stage,
    )
    .await
    .map_mm_err()?;

    let conf_settings = OrderConfirmationsSettings {
        base_confs: base_coin.required_confirmations(),
        base_nota: base_coin.requires_notarization(),
        rel_confs: rel_coin.required_confirmations(),
        rel_nota: rel_coin.requires_notarization(),
    };
    let our_public_id = CryptoCtx::from_ctx(ctx).map_mm_err()?.mm2_internal_public_id();
    let order_builder = TakerOrderBuilder::new(&base_coin, &rel_coin)
        .with_base_amount(base_amount)
        .with_rel_amount(rel_amount)
        .with_action(action.clone())
        .with_match_by(MatchBy::Any)
        .with_conf_settings(conf_settings)
        .with_sender_pubkey(H256Json::from(our_public_id.bytes));

    // perform an additional validation
    let _ = order_builder
        .build()
        .map_to_mm(|e| TradePreimageRpcError::from_taker_order_build_error(e, &req.base, &req.rel))?;

    let (base_coin_fee, rel_coin_fee) = match action {
        TakerAction::Sell => (my_coin_trade_fee, other_coin_trade_fee),
        TakerAction::Buy => (other_coin_trade_fee, my_coin_trade_fee),
    };
    Ok(TakerTradePreimage {
        base_coin_fee,
        rel_coin_fee,
        taker_fee,
        fee_to_send_taker_fee,
    })
}

#[derive(Deserialize)]
struct MaxTakerVolRequest {
    coin: String,
    trade_with: Option<String>,
}

pub async fn max_taker_vol(ctx: MmArc, req: Json) -> Result<Response<Vec<u8>>, String> {
    let req: MaxTakerVolRequest = try_s!(json::from_value(req));
    let coin = match lp_coinfind(&ctx, &req.coin).await {
        Ok(Some(t)) => t,
        Ok(None) => return ERR!("No such coin: {}", req.coin),
        Err(err) => return ERR!("!lp_coinfind({}): {}", req.coin, err),
    };
    let other_coin = req.trade_with.as_ref().unwrap_or(&req.coin);
    let fut = calc_max_taker_vol(&ctx, &coin, other_coin, FeeApproxStage::TradePreimageMax);
    let max_vol = match fut.await {
        Ok(max_vol) => max_vol,
        Err(e) if e.get_inner().not_sufficient_balance() => {
            warn!("{}", e);
            MmNumber::from(0)
        },
        Err(err) => {
            return ERR!("{}", err);
        },
    };

    let res = try_s!(json::to_vec(&json!({
        "result": max_vol.to_fraction(),
        "coin": coin.ticker(),
    })));
    Ok(try_s!(Response::builder().body(res)))
}

/// If we want to calculate the maximum taker volume, we should solve the following equation:
///
/// ```rust
/// max_vol = balance - locked_amount
///         - trade_fee(max_vol)
///         - fee_to_send_taker_fee(dex_fee(max_vol))
///         - dex_fee(max_vol)
/// ```
///
/// 1. If the `trade_fee` and `fee_to_send_taker_fee` should be paid in base coin, the equation can be simplified:
///
/// ```rust
/// max_vol = balance - locked_amount - dex_fee(max_vol)
/// ```
///
/// where we can calculate the exact `max_vol` since the inverse of `dex_fee(x)` is obtainable.
///
/// 2. Otherwise we cannot express `max_vol` from the equation above, but we can find the smallest of the largest `max_vol`. That means if we find the largest `trade_fee` and `fee_to_send_taker_fee` values and plug them in:
///
/// ```rust
/// min_max_vol = balance - locked_amount
///             - max_trade_fee
///             - max_fee_to_send_taker_fee
///             - dex_fee(max_vol)
/// ```
///
/// then `min_max_vol` can be calculated as in the first case.
///
/// Please note that for any `x` and `y`, if `x < y` then
/// `trade_fee(x) <= trade_fee(y)`, `fee_to_send_taker_fee(x) <= fee_to_send_taker_fee(y)`,
/// and `dex_fee(x) <= dex_fee(y)`.
///
/// Let `real_max_vol` be the actual desired volume. Performing the following steps yields
/// an approximate maximum volume:
///
/// - `max_possible = balance - locked_amount`  
///   The largest possible max volume, replacing unknown fees with zero.
/// - `max_trade_fee = trade_fee(max_possible)`  
///   The largest possible `trade_fee`.
/// - `max_possible_2 = balance - locked_amount - max_trade_fee`  
///   A more accurate upper bound (`real_max_vol <= max_possible_2 <= max_possible`).
/// - `max_dex_fee = dex_fee(max_possible_2)`  
///   Passed into `fee_to_send_taker_fee`.
/// - `max_fee_to_send_taker_fee = fee_to_send_taker_fee(max_dex_fee)`
///
/// After that,  
/// ```rust
/// min_max_vol = balance - locked_amount
///             - max_trade_fee
///             - max_fee_to_send_taker_fee
///             - dex_fee(max_vol)
/// ```  
/// can be solved as in the first case.
///
pub async fn calc_max_taker_vol(
    ctx: &MmArc,
    coin: &MmCoinEnum,
    other_coin: &str,
    stage: FeeApproxStage,
) -> CheckBalanceResult<MmNumber> {
    let my_coin = coin.ticker();
    let balance: MmNumber = coin.my_spendable_balance().compat().await.map_mm_err()?.into();
    let locked = get_locked_amount(ctx, my_coin);
    let min_tx_amount = MmNumber::from(coin.min_tx_amount());

    let max_possible = &balance - &locked;
    let preimage_value = TradePreimageValue::UpperBound(max_possible.to_decimal());
    let max_trade_fee = coin
        .get_sender_trade_fee(preimage_value, stage)
        .await
        .mm_err(|e| CheckBalanceError::from_trade_preimage_error(e, my_coin))?;

    let max_vol = if my_coin == max_trade_fee.coin {
        // second case
        let max_possible_2 = &max_possible - &max_trade_fee.amount;
        let max_dex_fee = DexFee::new_from_taker_coin(coin.deref(), other_coin, &max_possible_2); // taker_pubkey is not known yet so we get max dex fee to calc max volume
        let max_fee_to_send_taker_fee = coin
            .get_fee_to_send_taker_fee(max_dex_fee.clone(), stage)
            .await
            .mm_err(|e| CheckBalanceError::from_trade_preimage_error(e, my_coin))?;
        let min_max_possible = &max_possible_2 - &max_fee_to_send_taker_fee.amount;

        debug!(
            "max_taker_vol case 2: min_max_possible {:?}, balance {:?}, locked {:?}, max_trade_fee {:?}, max_dex_fee {:?}, max_fee_to_send_taker_fee {:?}",
            min_max_possible.to_fraction(),
            balance.to_fraction(),
            locked.to_fraction(),
            max_trade_fee.amount.to_fraction(),
            max_dex_fee.total_spend_amount().to_fraction(),
            max_fee_to_send_taker_fee.amount.to_fraction()
        );
        max_taker_vol_from_available(min_max_possible, my_coin, other_coin, &min_tx_amount)
            .mm_err(|e| CheckBalanceError::from_max_taker_vol_error(e, my_coin.to_owned(), locked.to_decimal()))?
    } else {
        // first case
        debug!(
            "max_taker_vol case 1: balance {:?}, locked {:?}",
            balance.to_fraction(),
            locked.to_fraction()
        );
        max_taker_vol_from_available(max_possible, my_coin, other_coin, &min_tx_amount)
            .mm_err(|e| CheckBalanceError::from_max_taker_vol_error(e, my_coin.to_owned(), locked.to_decimal()))?
    };
    // do not check if `max_vol < min_tx_amount`, because it is checked within `max_taker_vol_from_available` already
    Ok(max_vol)
}

#[derive(Debug)]
pub struct MaxTakerVolumeLessThanDust {
    pub max_vol: MmNumber,
    pub min_tx_amount: MmNumber,
}

#[allow(clippy::result_large_err)]
pub fn max_taker_vol_from_available(
    available: MmNumber,
    base: &str,
    rel: &str,
    min_tx_amount: &MmNumber,
) -> Result<MmNumber, MmError<MaxTakerVolumeLessThanDust>> {
    let dex_fee_rate = DexFee::dex_fee_rate(base, rel);
    let threshold_coef = &(&MmNumber::from(1) + &dex_fee_rate) / &dex_fee_rate;
    let max_vol = if available > min_tx_amount * &threshold_coef {
        available / (MmNumber::from(1) + dex_fee_rate)
    } else {
        &available - min_tx_amount
    };

    if &max_vol <= min_tx_amount {
        return MmError::err(MaxTakerVolumeLessThanDust {
            max_vol,
            min_tx_amount: min_tx_amount.clone(),
        });
    }
    Ok(max_vol)
}

/// Get dex fee and trade fee, including fee to spend maker coin (if requested)
pub async fn create_taker_swap_default_params(
    my_coin: &dyn MmCoin,
    other_coin: &dyn MmCoin,
    volume: MmNumber,
    stage: FeeApproxStage,
) -> CheckBalanceResult<TakerSwapPreparedParams> {
    let dex_fee = DexFee::new_from_taker_coin(my_coin, other_coin.ticker(), &volume); // taker_pubkey is not known yet so we get max dexfee to estimate max swap amount
    let fee_to_send_dex_fee = my_coin
        .get_fee_to_send_taker_fee(dex_fee.clone(), stage)
        .await
        .mm_err(|e| CheckBalanceError::from_trade_preimage_error(e, my_coin.ticker()))?;
    let preimage_value = TradePreimageValue::Exact(volume.to_decimal());
    let taker_payment_trade_fee = my_coin
        .get_sender_trade_fee(preimage_value, stage, INCLUDE_REFUND_FEE)
        .await
        .mm_err(|e| CheckBalanceError::from_trade_preimage_error(e, my_coin.ticker()))?;
    let maker_payment_spend_trade_fee = other_coin
        .get_receiver_trade_fee(stage)
        .compat()
        .await
        .mm_err(|e| CheckBalanceError::from_trade_preimage_error(e, other_coin.ticker()))?;
    Ok(TakerSwapPreparedParams {
        dex_fee: dex_fee.total_spend_amount(),
        fee_to_send_dex_fee,
        taker_payment_trade_fee,
        maker_payment_spend_trade_fee,
    })
}

#[cfg(all(test, not(target_arch = "wasm32")))]
mod taker_swap_tests {
    use super::*;
    use crate::lp_swap::get_locked_amount_by_other_swaps;
    use coins::eth::{addr_from_str, signed_eth_tx_from_bytes, SignedEthTx};
    use coins::utxo::UtxoTx;
    use coins::{FoundSwapTxSpend, MarketCoinOps, MmCoin, SwapOps, TestCoin};
    use common::{block_on, new_uuid};
    use mm2_test_helpers::for_tests::{mm_ctx_with_iguana, ETH_SEPOLIA_SWAP_CONTRACT};
    use mocktopus::mocking::*;

    const PASSPHRASE: Option<&str> =
        Some("spice describe gravity federal blast come thank unfair canal monkey style afraid");

    fn eth_tx_for_test() -> SignedEthTx {
        // raw transaction bytes of https://etherscan.io/tx/0x0869be3e5d4456a29d488a533ad6c118620fef450f36778aecf31d356ff8b41f
        let tx_bytes = [
            248, 240, 3, 133, 1, 42, 5, 242, 0, 131, 2, 73, 240, 148, 133, 0, 175, 192, 188, 82, 20, 114, 128, 130, 22,
            51, 38, 194, 255, 12, 115, 244, 168, 113, 135, 110, 205, 245, 24, 127, 34, 254, 184, 132, 21, 44, 243, 175,
            73, 33, 143, 82, 117, 16, 110, 27, 133, 82, 200, 114, 233, 42, 140, 198, 35, 21, 201, 249, 187, 180, 20,
            46, 148, 40, 9, 228, 193, 130, 71, 199, 0, 0, 0, 0, 0, 0, 0, 0, 0, 0, 0, 0, 152, 41, 132, 9, 201, 73, 19,
            94, 237, 137, 35, 61, 4, 194, 207, 239, 152, 75, 175, 245, 157, 174, 10, 214, 161, 207, 67, 70, 87, 246,
            231, 212, 47, 216, 119, 68, 237, 197, 125, 141, 0, 0, 0, 0, 0, 0, 0, 0, 0, 0, 0, 0, 0, 0, 0, 0, 0, 0, 0, 0,
            0, 0, 0, 0, 0, 0, 0, 0, 0, 0, 0, 0, 0, 0, 0, 0, 0, 0, 0, 0, 93, 72, 125, 102, 28, 159, 180, 237, 198, 97,
            87, 80, 82, 200, 104, 40, 245, 221, 7, 28, 122, 104, 91, 99, 1, 159, 140, 25, 131, 101, 74, 87, 50, 168,
            146, 187, 90, 160, 51, 1, 123, 247, 6, 108, 165, 181, 188, 40, 56, 47, 211, 229, 221, 73, 5, 15, 89, 81,
            117, 225, 216, 108, 98, 226, 119, 232, 94, 184, 42, 106,
        ];
        signed_eth_tx_from_bytes(&tx_bytes).unwrap()
    }

    #[test]
    fn test_recover_funds_taker_swap_maker_payment_spend_errored() {
        let ctx = mm_ctx_with_iguana(PASSPHRASE);

        let taker_saved_json = r#"{"error_events":["StartFailed","NegotiateFailed","TakerFeeSendFailed","MakerPaymentValidateFailed","TakerPaymentTransactionFailed","TakerPaymentDataSendFailed","TakerPaymentWaitForSpendFailed","MakerPaymentSpendFailed","MakerPaymentSpendConfirmFailed","TakerPaymentRefunded","TakerPaymentRefundedByWatcher","TakerPaymentRefundFailed"],"events":[{"event":{"data":{"lock_duration":7800,"maker":"1bb83b58ec130e28e0a6d5d2acf2eb01b0d3f1670e021d47d31db8a858219da8","maker_amount":"0.12596566232185483","maker_coin":"KMD","maker_coin_start_block":1458035,"maker_payment_confirmations":1,"maker_payment_wait":1564053079,"my_persistent_pub":"0326846707a52a233cfc49a61ef51b1698bbe6aa78fa8b8d411c02743c09688f0a","started_at":1564050479,"taker_amount":"50.000000000000001504212457800000","taker_coin":"DOGE","taker_coin_start_block":2823448,"taker_payment_confirmations":1,"taker_payment_lock":1564058279,"uuid":"41383f43-46a5-478c-9386-3b2cce0aca20"},"type":"Started"},"timestamp":1564050480269},{"event":{"data":{"maker_payment_locktime":1564066080,"maker_pubkey":"031bb83b58ec130e28e0a6d5d2acf2eb01b0d3f1670e021d47d31db8a858219da8","secret_hash":"3669eb83a007a3c507448d79f45a9f06ec2f36a8"},"type":"Negotiated"},"timestamp":1564050540991},{"event":{"data":{"tx_hash":"bdde828b492d6d1cc25cd2322fd592dafd722fcc7d8b0fedce4d3bb4a1a8c8ff","tx_hex":"0100000002c7efa995c8b7be0a8b6c2d526c6c444c1634d65584e9ee89904e9d8675eac88c010000006a473044022051f34d5e3b7d0b9098d5e35333f3550f9cb9e57df83d5e4635b7a8d2986d6d5602200288c98da05de6950e01229a637110a1800ba643e75cfec59d4eb1021ad9b40801210326846707a52a233cfc49a61ef51b1698bbe6aa78fa8b8d411c02743c09688f0affffffffae6c233989efa7c7d2aa6534adc96078917ff395b7f09f734a147b2f44ade164000000006a4730440220393a784c2da74d0e2a28ec4f7df6c8f9d8b2af6ae6957f1e68346d744223a8fd02201b7a96954ac06815a43a6c7668d829ae9cbb5de76fa77189ddfd9e3038df662c01210326846707a52a233cfc49a61ef51b1698bbe6aa78fa8b8d411c02743c09688f0affffffff02115f5800000000001976a914ca1e04745e8ca0c60d8c5881531d51bec470743f88ac41a84641020000001976a914444f0e1099709ba4d742454a7d98a5c9c162ceab88ac6d84395d"},"type":"TakerFeeSent"},"timestamp":1564050545296},{"event":{"data":{"tx_hash":"0a0f11fa82802c2c30862c50ab2162185dae8de7f7235f32c506f814c142b382","tx_hex":"0400008085202f8902ace337db2dd4c56b0697f58fb8cfb6bd1cd6f469d925fc0376d1dcfb7581bf82000000006b483045022100d1f95be235c5c8880f5d703ace287e2768548792c58c5dbd27f5578881b30ea70220030596106e21c7e0057ee0dab283f9a1fe273f15208cba80870c447bd559ef0d0121031bb83b58ec130e28e0a6d5d2acf2eb01b0d3f1670e021d47d31db8a858219da8ffffffff9f339752567c404427fd77f2b35cecdb4c21489edc64e25e729fdb281785e423000000006a47304402203179e95877dbc107123a417f1e648e3ff13d384890f1e4a67b6dd5087235152e0220102a8ab799fadb26b5d89ceb9c7bc721a7e0c2a0d0d7e46bbe0cf3d130010d430121031bb83b58ec130e28e0a6d5d2acf2eb01b0d3f1670e021d47d31db8a858219da8ffffffff025635c0000000000017a91480a95d366d65e34a465ab17b0c9eb1d5a33bae08876cbfce05000000001976a914c3f710deb7320b0efa6edb14e3ebeeb9155fa90d88ac8d7c395d000000000000000000000000000000"},"type":"MakerPaymentReceived"},"timestamp":1564050588176},{"event":{"type":"MakerPaymentWaitConfirmStarted"},"timestamp":1564050588178},{"event":{"type":"MakerPaymentValidatedAndConfirmed"},"timestamp":1564050693585},{"event":{"data":{"tx_hash":"539cb6dbdc25465bbccc575554f05d1bb04c70efce4316e41194e747375c3659","tx_hex":"0100000001ffc8a8a1b43b4dceed0f8b7dcc2f72fdda92d52f32d25cc21c6d2d498b82debd010000006a47304402203967b7f9f5532fa47116585c7d1bcba51861ea2059cca00409f34660db18e33a0220640991911852533a12fdfeb039fb9c8ca2c45482c6993bd84636af3670d49c1501210326846707a52a233cfc49a61ef51b1698bbe6aa78fa8b8d411c02743c09688f0affffffff0200f2052a0100000017a914f2fa08ae416b576779ae5da975e5442663215fce87415173f9000000001976a914444f0e1099709ba4d742454a7d98a5c9c162ceab88ac0585395d"},"type":"TakerPaymentSent"},"timestamp":1564050695611},{"event":{"data":{"secret":"1b8886b8a2cdb62505699400b694ac20f04d7bd4abd80e1ab154aa8d861fc093","transaction":{"tx_hash":"cc5af1cf68d246419fee49c3d74c0cd173599d115b86efe274368a614951bc47","tx_hex":"010000000159365c3747e79411e41643ceef704cb01b5df0545557ccbc5b4625dcdbb69c5300000000d747304402200e78e27d2f1c18676f98ca3dfa4e4a9eeaa8209b55f57b4dd5d9e1abdf034cfa0220623b5c22b62234cec230342aa306c497e43494b44ec2425b84e236b1bf01257001201b8886b8a2cdb62505699400b694ac20f04d7bd4abd80e1ab154aa8d861fc093004c6b6304a7a2395db175210326846707a52a233cfc49a61ef51b1698bbe6aa78fa8b8d411c02743c09688f0aac6782012088a9143669eb83a007a3c507448d79f45a9f06ec2f36a88821031bb83b58ec130e28e0a6d5d2acf2eb01b0d3f1670e021d47d31db8a858219da8ac68ffffffff01008d380c010000001976a914c3f710deb7320b0efa6edb14e3ebeeb9155fa90d88ac8c77395d"}},"type":"TakerPaymentSpent"},"timestamp":1564051092890},{"event":{"data":{"error":"lp_swap:1981] utxo:891] rpc_clients:738] JsonRpcError { request: JsonRpcRequest { jsonrpc: \"2.0\", id: \"67\", method: \"blockchain.transaction.broadcast\", params: [String(\"0400008085202f890182b342c114f806c5325f23f7e78dae5d186221ab502c86302c2c8082fa110f0a00000000d7473044022035791ea5548f87484065c9e1f0bdca9ebc699f2c7f51182c84f360102e32dc3d02200612ed53bca52d9c2568437f087598531534badf26229fe0f652ea72ddf03ca501201b8886b8a2cdb62505699400b694ac20f04d7bd4abd80e1ab154aa8d861fc093004c6b630420c1395db17521031bb83b58ec130e28e0a6d5d2acf2eb01b0d3f1670e021d47d31db8a858219da8ac6782012088a9143669eb83a007a3c507448d79f45a9f06ec2f36a888210326846707a52a233cfc49a61ef51b1698bbe6aa78fa8b8d411c02743c09688f0aac68ffffffff01460ec000000000001976a914444f0e1099709ba4d742454a7d98a5c9c162ceab88ac967e395d000000000000000000000000000000\")] }, error: Transport(\"rpc_clients:668] All electrums are currently disconnected\") }"},"type":"MakerPaymentSpendFailed"},"timestamp":1564051092897},{"event":{"type":"Finished"},"timestamp":1564051092900}],"success_events":["Started","Negotiated","TakerFeeSent","MakerPaymentReceived","MakerPaymentWaitConfirmStarted","MakerPaymentValidatedAndConfirmed","TakerPaymentSent","TakerPaymentSpent","MakerPaymentSpent","MakerPaymentSpendConfirmed","Finished"],"uuid":"41383f43-46a5-478c-9386-3b2cce0aca20"}"#;
        let taker_saved_swap: TakerSavedSwap = json::from_str(taker_saved_json).unwrap();

        TestCoin::ticker.mock_safe(|_| MockResult::Return("ticker"));
        TestCoin::swap_contract_address.mock_safe(|_| MockResult::Return(None));

        static mut MAKER_PAYMENT_SPEND_CALLED: bool = false;
        TestCoin::send_taker_spends_maker_payment.mock_safe(|_, _| {
            unsafe { MAKER_PAYMENT_SPEND_CALLED = true };
            MockResult::Return(Box::pin(futures::future::ready(Ok(eth_tx_for_test().into()))))
        });
        TestCoin::search_for_swap_tx_spend_other
            .mock_safe(|_, _| MockResult::Return(Box::pin(futures::future::ready(Ok(None)))));
        let maker_coin = MmCoinEnum::Test(TestCoin::default());
        let taker_coin = MmCoinEnum::Test(TestCoin::default());
        let (taker_swap, _) = block_on(TakerSwap::load_from_saved(
            ctx,
            maker_coin,
            taker_coin,
            taker_saved_swap,
        ))
        .unwrap();
        let actual = block_on(taker_swap.recover_funds()).unwrap();
        let expected = RecoveredSwap {
            action: RecoveredSwapAction::SpentOtherPayment,
            coin: "ticker".to_string(),
            transaction: eth_tx_for_test().into(),
        };
        assert_eq!(expected, actual);
        assert!(unsafe { MAKER_PAYMENT_SPEND_CALLED });
    }

    #[test]
    fn test_recover_funds_taker_swap_taker_payment_errored_but_sent_not_spent() {
        let ctx = mm_ctx_with_iguana(PASSPHRASE);

        let taker_saved_json = r#"{"error_events":["StartFailed","NegotiateFailed","TakerFeeSendFailed","MakerPaymentValidateFailed","TakerPaymentTransactionFailed","TakerPaymentDataSendFailed","TakerPaymentWaitForSpendFailed","MakerPaymentSpendFailed","MakerPaymentSpendConfirmFailed","TakerPaymentRefunded","TakerPaymentRefundedByWatcher","TakerPaymentRefundFailed"],"events":[{"event":{"data":{"lock_duration":7800,"maker":"1bb83b58ec130e28e0a6d5d2acf2eb01b0d3f1670e021d47d31db8a858219da8","maker_amount":"3.54932734","maker_coin":"KMD","maker_coin_start_block":1452970,"maker_payment_confirmations":1,"maker_payment_wait":1563746537,"my_persistent_pub":"03101ace6b08605b9424b0582b5cce044b70a3c8d8d10cb2965e039b0967ae92b9","started_at":1563743937,"taker_amount":"0.02004833998671660000000000","taker_coin":"ETH","taker_coin_start_block":8196380,"taker_payment_confirmations":1,"taker_payment_lock":1563751737,"uuid":"3447b727-fe93-4357-8e5a-8cf2699b7e86"},"type":"Started"},"timestamp":1563743937741},{"event":{"data":{"maker_payment_locktime":1563759539,"maker_pubkey":"031bb83b58ec130e28e0a6d5d2acf2eb01b0d3f1670e021d47d31db8a858219da8","secret_hash":"432c8272ac59b47dea2d299b5cf1ee64ea1917b9"},"type":"Negotiated"},"timestamp":1563744003530},{"event":{"data":{"tx_hash":"a59203eb2328827de00bed699a29389792906e4f39fdea145eb40dc6b3821bd6","tx_hex":"f8690284ee6b280082520894d8997941dd1346e9231118d5685d866294f59e5b865af3107a4000801ca0743d2b7c9fad65805d882179062012261be328d7628ae12ee08eff8d7657d993a07eecbd051f49d35279416778faa4664962726d516ce65e18755c9b9406a9c2fd"},"type":"TakerFeeSent"},"timestamp":1563744020598},{"event":{"data":{"tx_hash":"0cf4acbcefde53645851c5c6053ea61fe0cbb5f828a906d69eb809e0b071a03b","tx_hex":"0400008085202f89025d5ae3e8c87418c9b735f8f2f7d29e26820c33c9f30d53f2d31f8b99ea9b1490010000006a47304402201185c06ca575261c539b287175751b7de642eb7466c59128639a19b4c2dd2f9b02201c8c4167d581864bedd4d1deb5596472e6e3ce29fe9e7996907a7b59c905d5490121031bb83b58ec130e28e0a6d5d2acf2eb01b0d3f1670e021d47d31db8a858219da8ffffffff06dbf9971c8dfd4a0c8c49f4f15c51de59ba13b2efa702682e26869843af9a87000000006a473044022012b47c12c7f6ad7d8b778fc4b5dcfd56a39325daf302f56e7b84753ba5216cfa022076bf571cf9e20facf70d2f134e8ed2de67aa08581a27ff3128bf93a9b594ac770121031bb83b58ec130e28e0a6d5d2acf2eb01b0d3f1670e021d47d31db8a858219da8ffffffff02fed727150000000017a914d5268b31131a652f9b6ddf57db62f02285cdfad1874e1d7835000000001976a914c3f710deb7320b0efa6edb14e3ebeeb9155fa90d88ac37cf345d000000000000000000000000000000"},"type":"MakerPaymentReceived"},"timestamp":1563744071778},{"event":{"type":"MakerPaymentWaitConfirmStarted"},"timestamp":1563744071781},{"event":{"type":"MakerPaymentValidatedAndConfirmed"},"timestamp":1563744118073},{"event":{"data":{"error":"lp_swap:1888] eth:654] RPC error: Error { code: ServerError(-32010), message: \"Transaction with the same hash was already imported.\", data: None }"},"type":"TakerPaymentTransactionFailed"},"timestamp":1563744118577},{"event":{"type":"Finished"},"timestamp":1563744118580}],"success_events":["Started","Negotiated","TakerFeeSent","MakerPaymentReceived","MakerPaymentWaitConfirmStarted","MakerPaymentValidatedAndConfirmed","TakerPaymentSent","TakerPaymentSpent","MakerPaymentSpent","MakerPaymentSpendConfirmed","Finished"],"uuid":"3447b727-fe93-4357-8e5a-8cf2699b7e86"}"#;
        let taker_saved_swap: TakerSavedSwap = json::from_str(taker_saved_json).unwrap();

        TestCoin::ticker.mock_safe(|_| MockResult::Return("ticker"));
        TestCoin::swap_contract_address.mock_safe(|_| MockResult::Return(None));
        TestCoin::can_refund_htlc
            .mock_safe(|_, _| MockResult::Return(Box::pin(futures::future::ok(CanRefundHtlc::CanRefundNow))));

        static mut MY_PAYMENT_SENT_CALLED: bool = false;
        TestCoin::check_if_my_payment_sent.mock_safe(|_, _| {
            unsafe { MY_PAYMENT_SENT_CALLED = true };
            MockResult::Return(Box::pin(futures::future::ok(Some(eth_tx_for_test().into()))))
        });

        static mut TX_SPEND_CALLED: bool = false;
        TestCoin::search_for_swap_tx_spend_my.mock_safe(|_, _| {
            unsafe { TX_SPEND_CALLED = true };
            MockResult::Return(Box::pin(futures::future::ready(Ok(None))))
        });

        static mut TAKER_PAYMENT_REFUND_CALLED: bool = false;
        TestCoin::send_taker_refunds_payment.mock_safe(|_, _| {
            unsafe { TAKER_PAYMENT_REFUND_CALLED = true };
            MockResult::Return(Box::pin(futures::future::ok(eth_tx_for_test().into())))
        });
        let maker_coin = MmCoinEnum::Test(TestCoin::default());
        let taker_coin = MmCoinEnum::Test(TestCoin::default());
        let (taker_swap, _) = block_on(TakerSwap::load_from_saved(
            ctx,
            maker_coin,
            taker_coin,
            taker_saved_swap,
        ))
        .unwrap();
        let actual = block_on(taker_swap.recover_funds()).unwrap();
        let expected = RecoveredSwap {
            action: RecoveredSwapAction::RefundedMyPayment,
            coin: "ticker".to_string(),
            transaction: eth_tx_for_test().into(),
        };
        assert_eq!(expected, actual);
        assert!(unsafe { MY_PAYMENT_SENT_CALLED });
        assert!(unsafe { TX_SPEND_CALLED });
        assert!(unsafe { TAKER_PAYMENT_REFUND_CALLED });
    }

    #[test]
    fn test_recover_funds_taker_swap_taker_payment_errored_but_sent_and_spent_by_maker() {
        let ctx = mm_ctx_with_iguana(PASSPHRASE);

        let taker_saved_json = r#"{"error_events":["StartFailed","NegotiateFailed","TakerFeeSendFailed","MakerPaymentValidateFailed","TakerPaymentTransactionFailed","TakerPaymentDataSendFailed","TakerPaymentWaitForSpendFailed","MakerPaymentSpendFailed","TakerPaymentRefunded","TakerPaymentRefundedByWatcher","TakerPaymentRefundFailed"],"events":[{"event":{"data":{"lock_duration":7800,"maker":"1bb83b58ec130e28e0a6d5d2acf2eb01b0d3f1670e021d47d31db8a858219da8","maker_amount":"3.54932734","maker_coin":"KMD","maker_coin_start_block":1452970,"maker_payment_confirmations":1,"maker_payment_wait":1563746537,"my_persistent_pub":"03101ace6b08605b9424b0582b5cce044b70a3c8d8d10cb2965e039b0967ae92b9","started_at":1563743937,"taker_amount":"0.02004833998671660000000000","taker_coin":"ETH","taker_coin_start_block":8196380,"taker_payment_confirmations":1,"taker_payment_lock":1563751737,"uuid":"3447b727-fe93-4357-8e5a-8cf2699b7e86"},"type":"Started"},"timestamp":1563743937741},{"event":{"data":{"maker_payment_locktime":1563759539,"maker_pubkey":"031bb83b58ec130e28e0a6d5d2acf2eb01b0d3f1670e021d47d31db8a858219da8","secret_hash":"432c8272ac59b47dea2d299b5cf1ee64ea1917b9"},"type":"Negotiated"},"timestamp":1563744003530},{"event":{"data":{"tx_hash":"a59203eb2328827de00bed699a29389792906e4f39fdea145eb40dc6b3821bd6","tx_hex":"f8690284ee6b280082520894d8997941dd1346e9231118d5685d866294f59e5b865af3107a4000801ca0743d2b7c9fad65805d882179062012261be328d7628ae12ee08eff8d7657d993a07eecbd051f49d35279416778faa4664962726d516ce65e18755c9b9406a9c2fd"},"type":"TakerFeeSent"},"timestamp":1563744020598},{"event":{"data":{"tx_hash":"0cf4acbcefde53645851c5c6053ea61fe0cbb5f828a906d69eb809e0b071a03b","tx_hex":"0400008085202f89025d5ae3e8c87418c9b735f8f2f7d29e26820c33c9f30d53f2d31f8b99ea9b1490010000006a47304402201185c06ca575261c539b287175751b7de642eb7466c59128639a19b4c2dd2f9b02201c8c4167d581864bedd4d1deb5596472e6e3ce29fe9e7996907a7b59c905d5490121031bb83b58ec130e28e0a6d5d2acf2eb01b0d3f1670e021d47d31db8a858219da8ffffffff06dbf9971c8dfd4a0c8c49f4f15c51de59ba13b2efa702682e26869843af9a87000000006a473044022012b47c12c7f6ad7d8b778fc4b5dcfd56a39325daf302f56e7b84753ba5216cfa022076bf571cf9e20facf70d2f134e8ed2de67aa08581a27ff3128bf93a9b594ac770121031bb83b58ec130e28e0a6d5d2acf2eb01b0d3f1670e021d47d31db8a858219da8ffffffff02fed727150000000017a914d5268b31131a652f9b6ddf57db62f02285cdfad1874e1d7835000000001976a914c3f710deb7320b0efa6edb14e3ebeeb9155fa90d88ac37cf345d000000000000000000000000000000"},"type":"MakerPaymentReceived"},"timestamp":1563744071778},{"event":{"type":"MakerPaymentWaitConfirmStarted"},"timestamp":1563744071781},{"event":{"type":"MakerPaymentValidatedAndConfirmed"},"timestamp":1563744118073},{"event":{"data":{"error":"lp_swap:1888] eth:654] RPC error: Error { code: ServerError(-32010), message: \"Transaction with the same hash was already imported.\", data: None }"},"type":"TakerPaymentTransactionFailed"},"timestamp":1563744118577},{"event":{"type":"Finished"},"timestamp":1563744118580}],"success_events":["Started","Negotiated","TakerFeeSent","MakerPaymentReceived","MakerPaymentWaitConfirmStarted","MakerPaymentValidatedAndConfirmed","TakerPaymentSent","TakerPaymentSpent","MakerPaymentSpent","MakerPaymentSpendConfirmed","Finished"],"uuid":"3447b727-fe93-4357-8e5a-8cf2699b7e86"}"#;
        let taker_saved_swap: TakerSavedSwap = json::from_str(taker_saved_json).unwrap();

        TestCoin::ticker.mock_safe(|_| MockResult::Return("ticker"));
        TestCoin::swap_contract_address.mock_safe(|_| MockResult::Return(None));
        TestCoin::extract_secret.mock_safe(|_, _, _, _| MockResult::Return(Box::pin(async move { Ok([0; 32]) })));

        static mut MY_PAYMENT_SENT_CALLED: bool = false;
        TestCoin::check_if_my_payment_sent.mock_safe(|_, _| {
            unsafe { MY_PAYMENT_SENT_CALLED = true };
            MockResult::Return(Box::pin(futures::future::ok(Some(eth_tx_for_test().into()))))
        });

        static mut SEARCH_TX_SPEND_CALLED: bool = false;
        TestCoin::search_for_swap_tx_spend_my.mock_safe(|_, _| {
            unsafe { SEARCH_TX_SPEND_CALLED = true };
            let tx: UtxoTx = "0100000001de7aa8d29524906b2b54ee2e0281f3607f75662cbc9080df81d1047b78e21dbc00000000d7473044022079b6c50820040b1fbbe9251ced32ab334d33830f6f8d0bf0a40c7f1336b67d5b0220142ccf723ddabb34e542ed65c395abc1fbf5b6c3e730396f15d25c49b668a1a401209da937e5609680cb30bff4a7661364ca1d1851c2506fa80c443f00a3d3bf7365004c6b6304f62b0e5cb175210270e75970bb20029b3879ec76c4acd320a8d0589e003636264d01a7d566504bfbac6782012088a9142fb610d856c19fd57f2d0cffe8dff689074b3d8a882103f368228456c940ac113e53dad5c104cf209f2f102a409207269383b6ab9b03deac68ffffffff01d0dc9800000000001976a9146d9d2b554d768232320587df75c4338ecc8bf37d88ac40280e5c".into();
            MockResult::Return(Box::pin(futures::future::ready(Ok(Some(FoundSwapTxSpend::Spent(tx.into()))))))
        });

        TestCoin::search_for_swap_tx_spend_other
            .mock_safe(|_, _| MockResult::Return(Box::pin(futures::future::ready(Ok(None)))));

        static mut MAKER_PAYMENT_SPEND_CALLED: bool = false;
        TestCoin::send_taker_spends_maker_payment.mock_safe(|_, _| {
            unsafe { MAKER_PAYMENT_SPEND_CALLED = true };
            MockResult::Return(Box::pin(futures::future::ready(Ok(eth_tx_for_test().into()))))
        });
        let maker_coin = MmCoinEnum::Test(TestCoin::default());
        let taker_coin = MmCoinEnum::Test(TestCoin::default());
        let (taker_swap, _) = block_on(TakerSwap::load_from_saved(
            ctx,
            maker_coin,
            taker_coin,
            taker_saved_swap,
        ))
        .unwrap();
        let actual = block_on(taker_swap.recover_funds()).unwrap();
        let expected = RecoveredSwap {
            action: RecoveredSwapAction::SpentOtherPayment,
            coin: "ticker".to_string(),
            transaction: eth_tx_for_test().into(),
        };
        assert_eq!(expected, actual);
        assert!(unsafe { MY_PAYMENT_SENT_CALLED });
        assert!(unsafe { SEARCH_TX_SPEND_CALLED });
        assert!(unsafe { MAKER_PAYMENT_SPEND_CALLED });
    }

    #[test]
    fn test_recover_funds_taker_swap_taker_payment_refund_failed_not_spent() {
        let ctx = mm_ctx_with_iguana(PASSPHRASE);

        let taker_saved_json = r#"{"error_events":["StartFailed","NegotiateFailed","TakerFeeSendFailed","MakerPaymentValidateFailed","TakerPaymentTransactionFailed","TakerPaymentDataSendFailed","TakerPaymentWaitForSpendFailed","MakerPaymentSpendFailed","MakerPaymentSpendConfirmFailed","TakerPaymentRefunded","TakerPaymentRefundedByWatcher","TakerPaymentRefundFailed"],"events":[{"event":{"data":{"lock_duration":7800,"maker":"1bb83b58ec130e28e0a6d5d2acf2eb01b0d3f1670e021d47d31db8a858219da8","maker_amount":"0.58610590","maker_coin":"KMD","maker_coin_start_block":1450923,"maker_payment_confirmations":1,"maker_payment_wait":1563623475,"my_persistent_pub":"02713015d3fa4d30259e90be5f131beb593bf0131f3af2dcdb304e3322d8d52b91","started_at":1563620875,"taker_amount":"0.0077700000552410000000000","taker_coin":"LTC","taker_coin_start_block":1670837,"taker_payment_confirmations":1,"taker_payment_lock":1563628675,"uuid":"9db641f5-4300-4527-9fa6-f1c391d42c35"},"type":"Started"},"timestamp":1563620875766},{"event":{"data":{"maker_payment_locktime":1563636475,"maker_pubkey":"031bb83b58ec130e28e0a6d5d2acf2eb01b0d3f1670e021d47d31db8a858219da8","secret_hash":"7ed38daab6085c1a1e4426e61dc87a3c2c081a95"},"type":"Negotiated"},"timestamp":1563620955014},{"event":{"data":{"tx_hash":"6740136eaaa615d9d231969e3a9599d0fc59e53989237a8d31cd6fc86c160013","tx_hex":"0100000001a2586ea8294cedc55741bef625ba72c646399903391a7f6c604a58c6263135f2000000006b4830450221009c78c8ba4a7accab6b09f9a95da5bc59c81f4fc1e60b288ec3c5462b4d02ef01022056b63be1629cf17751d3cc5ffec51bcb1d7f9396e9ce9ca254d0f34104f7263a012102713015d3fa4d30259e90be5f131beb593bf0131f3af2dcdb304e3322d8d52b91ffffffff0210270000000000001976a914ca1e04745e8ca0c60d8c5881531d51bec470743f88ac78aa1900000000001976a91406ccabfd5f9075ecd5e8d0d31c0e973a54d51e8288ac5bf6325d"},"type":"TakerFeeSent"},"timestamp":1563620958220},{"event":{"data":{"tx_hash":"d0f6e664cea9d89fe7b5cf8005fdca070d1ab1d05a482aaef95c08cdaecddf0a","tx_hex":"0400008085202f89019f1cbda354342cdf982046b331bbd3791f53b692efc6e4becc36be495b2977d9000000006b483045022100fa9d4557394141f6a8b9bfb8cd594a521fd8bcd1965dbf8bc4e04abc849ac66e0220589f521814c10a7561abfd5e432f7a2ee60d4875fe4604618af3207dae531ac00121031bb83b58ec130e28e0a6d5d2acf2eb01b0d3f1670e021d47d31db8a858219da8ffffffff029e537e030000000017a9145534898009f1467191065f6890b96914b39a1c018791857702000000001976a914c3f710deb7320b0efa6edb14e3ebeeb9155fa90d88ac72ee325d000000000000000000000000000000"},"type":"MakerPaymentReceived"},"timestamp":1563620999307},{"event":{"type":"MakerPaymentWaitConfirmStarted"},"timestamp":1563620999310},{"event":{"type":"MakerPaymentValidatedAndConfirmed"},"timestamp":1563621244153},{"event":{"data":{"tx_hash":"1e883eb2f3991e84ba27f53651f89b7dda708678a5b9813d043577f222b9ca30","tx_hex":"01000000011300166cc86fcd318d7a238939e559fcd099953a9e9631d2d915a6aa6e134067010000006a47304402206781d5f2db2ff13d2ec7e266f774ea5630cc2dba4019e18e9716131b8b026051022006ebb33857b6d180f13aa6be2fc532f9734abde9d00ae14757e7d7ba3741c08c012102713015d3fa4d30259e90be5f131beb593bf0131f3af2dcdb304e3322d8d52b91ffffffff0228db0b000000000017a91483818667161bf94adda3964a81a231cbf6f5338187b0480c00000000001976a91406ccabfd5f9075ecd5e8d0d31c0e973a54d51e8288ac7cf7325d"},"type":"TakerPaymentSent"},"timestamp":1563621246370},{"event":{"data":{"error":"utxo:1145] rpc_clients:782] Waited too long until 1563628675 for output TransactionOutput { value: 777000, script_pubkey: a91483818667161bf94adda3964a81a231cbf6f5338187 } to be spent "},"type":"TakerPaymentWaitForSpendFailed"},"timestamp":1563638060370},{"event":{"data":{"error":"lp_swap:2025] utxo:938] rpc_clients:719] JsonRpcError { request: JsonRpcRequest { jsonrpc: \"2.0\", id: \"9\", method: \"blockchain.transaction.broadcast\", params: [String(\"010000000130cab922f27735043d81b9a5788670da7d9bf85136f527ba841e99f3b23e881e00000000b6473044022058a0c1da6bcf8c1418899ff8475f3ab6dddbff918528451c1fe71c2f7dad176302204c2e0bcf8f9b5f09e02ccfeb9256e9b34fb355ea655a5704a8a3fa920079b91501514c6b63048314335db1752102713015d3fa4d30259e90be5f131beb593bf0131f3af2dcdb304e3322d8d52b91ac6782012088a9147ed38daab6085c1a1e4426e61dc87a3c2c081a958821031bb83b58ec130e28e0a6d5d2acf2eb01b0d3f1670e021d47d31db8a858219da8ac68feffffff0188540a00000000001976a91406ccabfd5f9075ecd5e8d0d31c0e973a54d51e8288ac1c2b335d\")] }, error: Response(Object({\"code\": Number(1), \"message\": String(\"the transaction was rejected by network rules.\\n\\nMissing inputs\\n[010000000130cab922f27735043d81b9a5788670da7d9bf85136f527ba841e99f3b23e881e00000000b6473044022058a0c1da6bcf8c1418899ff8475f3ab6dddbff918528451c1fe71c2f7dad176302204c2e0bcf8f9b5f09e02ccfeb9256e9b34fb355ea655a5704a8a3fa920079b91501514c6b63048314335db1752102713015d3fa4d30259e90be5f131beb593bf0131f3af2dcdb304e3322d8d52b91ac6782012088a9147ed38daab6085c1a1e4426e61dc87a3c2c081a958821031bb83b58ec130e28e0a6d5d2acf2eb01b0d3f1670e021d47d31db8a858219da8ac68feffffff0188540a00000000001976a91406ccabfd5f9075ecd5e8d0d31c0e973a54d51e8288ac1c2b335d]\")})) }"},"type":"TakerPaymentRefundFailed"},"timestamp":1563638060583},{"event":{"type":"Finished"},"timestamp":1563638060585}],"success_events":["Started","Negotiated","TakerFeeSent","MakerPaymentReceived","MakerPaymentWaitConfirmStarted","MakerPaymentValidatedAndConfirmed","TakerPaymentSent","TakerPaymentSpent","MakerPaymentSpent","MakerPaymentSpendConfirmed","Finished"],"uuid":"9db641f5-4300-4527-9fa6-f1c391d42c35"}"#;
        let taker_saved_swap: TakerSavedSwap = json::from_str(taker_saved_json).unwrap();

        TestCoin::ticker.mock_safe(|_| MockResult::Return("ticker"));
        TestCoin::swap_contract_address.mock_safe(|_| MockResult::Return(None));
        TestCoin::can_refund_htlc
            .mock_safe(|_, _| MockResult::Return(Box::pin(futures::future::ok(CanRefundHtlc::CanRefundNow))));

        static mut SEARCH_TX_SPEND_CALLED: bool = false;
        TestCoin::search_for_swap_tx_spend_my.mock_safe(|_, _| {
            unsafe { SEARCH_TX_SPEND_CALLED = true };
            MockResult::Return(Box::pin(futures::future::ready(Ok(None))))
        });

        static mut REFUND_CALLED: bool = false;
        TestCoin::send_taker_refunds_payment.mock_safe(|_, _| {
            unsafe { REFUND_CALLED = true };
            MockResult::Return(Box::pin(futures::future::ok(eth_tx_for_test().into())))
        });
        let maker_coin = MmCoinEnum::Test(TestCoin::default());
        let taker_coin = MmCoinEnum::Test(TestCoin::default());
        let (taker_swap, _) = block_on(TakerSwap::load_from_saved(
            ctx,
            maker_coin,
            taker_coin,
            taker_saved_swap,
        ))
        .unwrap();
        let actual = block_on(taker_swap.recover_funds()).unwrap();
        let expected = RecoveredSwap {
            action: RecoveredSwapAction::RefundedMyPayment,
            coin: "ticker".to_string(),
            transaction: eth_tx_for_test().into(),
        };
        assert_eq!(expected, actual);
        assert!(unsafe { SEARCH_TX_SPEND_CALLED });
        assert!(unsafe { REFUND_CALLED });
    }

    #[test]
    fn test_recover_funds_taker_swap_taker_payment_refund_failed_not_spent_too_early_to_refund() {
        let ctx = mm_ctx_with_iguana(PASSPHRASE);

        let taker_saved_json = r#"{"error_events":["StartFailed","NegotiateFailed","TakerFeeSendFailed","MakerPaymentValidateFailed","TakerPaymentTransactionFailed","TakerPaymentDataSendFailed","TakerPaymentWaitForSpendFailed","MakerPaymentSpendFailed","MakerPaymentSpendConfirmFailed","TakerPaymentRefunded","TakerPaymentRefundedByWatcher","TakerPaymentRefundFailed"],"events":[{"event":{"data":{"lock_duration":7800,"maker":"1bb83b58ec130e28e0a6d5d2acf2eb01b0d3f1670e021d47d31db8a858219da8","maker_amount":"0.58610590","maker_coin":"KMD","maker_coin_start_block":1450923,"maker_payment_confirmations":1,"maker_payment_wait":1563623475,"my_persistent_pub":"02713015d3fa4d30259e90be5f131beb593bf0131f3af2dcdb304e3322d8d52b91","started_at":1563620875,"taker_amount":"0.0077700000552410000000000","taker_coin":"LTC","taker_coin_start_block":1670837,"taker_payment_confirmations":1,"taker_payment_lock":1563628675,"uuid":"9db641f5-4300-4527-9fa6-f1c391d42c35"},"type":"Started"},"timestamp":1563620875766},{"event":{"data":{"maker_payment_locktime":1563636475,"maker_pubkey":"031bb83b58ec130e28e0a6d5d2acf2eb01b0d3f1670e021d47d31db8a858219da8","secret_hash":"7ed38daab6085c1a1e4426e61dc87a3c2c081a95"},"type":"Negotiated"},"timestamp":1563620955014},{"event":{"data":{"tx_hash":"6740136eaaa615d9d231969e3a9599d0fc59e53989237a8d31cd6fc86c160013","tx_hex":"0100000001a2586ea8294cedc55741bef625ba72c646399903391a7f6c604a58c6263135f2000000006b4830450221009c78c8ba4a7accab6b09f9a95da5bc59c81f4fc1e60b288ec3c5462b4d02ef01022056b63be1629cf17751d3cc5ffec51bcb1d7f9396e9ce9ca254d0f34104f7263a012102713015d3fa4d30259e90be5f131beb593bf0131f3af2dcdb304e3322d8d52b91ffffffff0210270000000000001976a914ca1e04745e8ca0c60d8c5881531d51bec470743f88ac78aa1900000000001976a91406ccabfd5f9075ecd5e8d0d31c0e973a54d51e8288ac5bf6325d"},"type":"TakerFeeSent"},"timestamp":1563620958220},{"event":{"data":{"tx_hash":"d0f6e664cea9d89fe7b5cf8005fdca070d1ab1d05a482aaef95c08cdaecddf0a","tx_hex":"0400008085202f89019f1cbda354342cdf982046b331bbd3791f53b692efc6e4becc36be495b2977d9000000006b483045022100fa9d4557394141f6a8b9bfb8cd594a521fd8bcd1965dbf8bc4e04abc849ac66e0220589f521814c10a7561abfd5e432f7a2ee60d4875fe4604618af3207dae531ac00121031bb83b58ec130e28e0a6d5d2acf2eb01b0d3f1670e021d47d31db8a858219da8ffffffff029e537e030000000017a9145534898009f1467191065f6890b96914b39a1c018791857702000000001976a914c3f710deb7320b0efa6edb14e3ebeeb9155fa90d88ac72ee325d000000000000000000000000000000"},"type":"MakerPaymentReceived"},"timestamp":1563620999307},{"event":{"type":"MakerPaymentWaitConfirmStarted"},"timestamp":1563620999310},{"event":{"type":"MakerPaymentValidatedAndConfirmed"},"timestamp":1563621244153},{"event":{"data":{"tx_hash":"1e883eb2f3991e84ba27f53651f89b7dda708678a5b9813d043577f222b9ca30","tx_hex":"01000000011300166cc86fcd318d7a238939e559fcd099953a9e9631d2d915a6aa6e134067010000006a47304402206781d5f2db2ff13d2ec7e266f774ea5630cc2dba4019e18e9716131b8b026051022006ebb33857b6d180f13aa6be2fc532f9734abde9d00ae14757e7d7ba3741c08c012102713015d3fa4d30259e90be5f131beb593bf0131f3af2dcdb304e3322d8d52b91ffffffff0228db0b000000000017a91483818667161bf94adda3964a81a231cbf6f5338187b0480c00000000001976a91406ccabfd5f9075ecd5e8d0d31c0e973a54d51e8288ac7cf7325d"},"type":"TakerPaymentSent"},"timestamp":1563621246370},{"event":{"data":{"error":"utxo:1145] rpc_clients:782] Waited too long until 1563628675 for output TransactionOutput { value: 777000, script_pubkey: a91483818667161bf94adda3964a81a231cbf6f5338187 } to be spent "},"type":"TakerPaymentWaitForSpendFailed"},"timestamp":1563638060370},{"event":{"data":{"error":"lp_swap:2025] utxo:938] rpc_clients:719] JsonRpcError { request: JsonRpcRequest { jsonrpc: \"2.0\", id: \"9\", method: \"blockchain.transaction.broadcast\", params: [String(\"010000000130cab922f27735043d81b9a5788670da7d9bf85136f527ba841e99f3b23e881e00000000b6473044022058a0c1da6bcf8c1418899ff8475f3ab6dddbff918528451c1fe71c2f7dad176302204c2e0bcf8f9b5f09e02ccfeb9256e9b34fb355ea655a5704a8a3fa920079b91501514c6b63048314335db1752102713015d3fa4d30259e90be5f131beb593bf0131f3af2dcdb304e3322d8d52b91ac6782012088a9147ed38daab6085c1a1e4426e61dc87a3c2c081a958821031bb83b58ec130e28e0a6d5d2acf2eb01b0d3f1670e021d47d31db8a858219da8ac68feffffff0188540a00000000001976a91406ccabfd5f9075ecd5e8d0d31c0e973a54d51e8288ac1c2b335d\")] }, error: Response(Object({\"code\": Number(1), \"message\": String(\"the transaction was rejected by network rules.\\n\\nMissing inputs\\n[010000000130cab922f27735043d81b9a5788670da7d9bf85136f527ba841e99f3b23e881e00000000b6473044022058a0c1da6bcf8c1418899ff8475f3ab6dddbff918528451c1fe71c2f7dad176302204c2e0bcf8f9b5f09e02ccfeb9256e9b34fb355ea655a5704a8a3fa920079b91501514c6b63048314335db1752102713015d3fa4d30259e90be5f131beb593bf0131f3af2dcdb304e3322d8d52b91ac6782012088a9147ed38daab6085c1a1e4426e61dc87a3c2c081a958821031bb83b58ec130e28e0a6d5d2acf2eb01b0d3f1670e021d47d31db8a858219da8ac68feffffff0188540a00000000001976a91406ccabfd5f9075ecd5e8d0d31c0e973a54d51e8288ac1c2b335d]\")})) }"},"type":"TakerPaymentRefundFailed"},"timestamp":1563638060583},{"event":{"type":"Finished"},"timestamp":1563638060585}],"success_events":["Started","Negotiated","TakerFeeSent","MakerPaymentReceived","MakerPaymentWaitConfirmStarted","MakerPaymentValidatedAndConfirmed","TakerPaymentSent","TakerPaymentSpent","MakerPaymentSpent","MakerPaymentSpendConfirmed","Finished"],"uuid":"9db641f5-4300-4527-9fa6-f1c391d42c35"}"#;
        let taker_saved_swap: TakerSavedSwap = json::from_str(taker_saved_json).unwrap();

        TestCoin::ticker.mock_safe(|_| MockResult::Return("ticker"));
        TestCoin::swap_contract_address.mock_safe(|_| MockResult::Return(None));
        TestCoin::can_refund_htlc
            .mock_safe(|_, _| MockResult::Return(Box::pin(futures::future::ok(CanRefundHtlc::HaveToWait(1000)))));

        static mut SEARCH_TX_SPEND_CALLED: bool = false;
        TestCoin::search_for_swap_tx_spend_my.mock_safe(|_, _| {
            unsafe { SEARCH_TX_SPEND_CALLED = true };
            MockResult::Return(Box::pin(futures::future::ready(Ok(None))))
        });
        let maker_coin = MmCoinEnum::Test(TestCoin::default());
        let taker_coin = MmCoinEnum::Test(TestCoin::default());
        let (taker_swap, _) = block_on(TakerSwap::load_from_saved(
            ctx,
            maker_coin,
            taker_coin,
            taker_saved_swap,
        ))
        .unwrap();
        let error = block_on(taker_swap.recover_funds()).unwrap_err();
        assert!(error.contains("Too early to refund"));
        assert!(unsafe { SEARCH_TX_SPEND_CALLED });
    }

    #[test]
    fn test_recover_funds_taker_swap_taker_payment_refund_failed_spent_by_maker() {
        let ctx = mm_ctx_with_iguana(PASSPHRASE);

        let taker_saved_json = r#"{"error_events":["StartFailed","NegotiateFailed","TakerFeeSendFailed","MakerPaymentValidateFailed","TakerPaymentTransactionFailed","TakerPaymentDataSendFailed","TakerPaymentWaitForSpendFailed","MakerPaymentSpendFailed","MakerPaymentSpendConfirmFailed","TakerPaymentRefunded","TakerPaymentRefundedByWatcher","TakerPaymentRefundFailed"],"events":[{"event":{"data":{"lock_duration":7800,"maker":"1bb83b58ec130e28e0a6d5d2acf2eb01b0d3f1670e021d47d31db8a858219da8","maker_amount":"0.58610590","maker_coin":"KMD","maker_coin_start_block":1450923,"maker_payment_confirmations":1,"maker_payment_wait":1563623475,"my_persistent_pub":"02713015d3fa4d30259e90be5f131beb593bf0131f3af2dcdb304e3322d8d52b91","started_at":1563620875,"taker_amount":"0.0077700000552410000000000","taker_coin":"LTC","taker_coin_start_block":1670837,"taker_payment_confirmations":1,"taker_payment_lock":1563628675,"uuid":"9db641f5-4300-4527-9fa6-f1c391d42c35"},"type":"Started"},"timestamp":1563620875766},{"event":{"data":{"maker_payment_locktime":1563636475,"maker_pubkey":"031bb83b58ec130e28e0a6d5d2acf2eb01b0d3f1670e021d47d31db8a858219da8","secret_hash":"7ed38daab6085c1a1e4426e61dc87a3c2c081a95"},"type":"Negotiated"},"timestamp":1563620955014},{"event":{"data":{"tx_hash":"6740136eaaa615d9d231969e3a9599d0fc59e53989237a8d31cd6fc86c160013","tx_hex":"0100000001a2586ea8294cedc55741bef625ba72c646399903391a7f6c604a58c6263135f2000000006b4830450221009c78c8ba4a7accab6b09f9a95da5bc59c81f4fc1e60b288ec3c5462b4d02ef01022056b63be1629cf17751d3cc5ffec51bcb1d7f9396e9ce9ca254d0f34104f7263a012102713015d3fa4d30259e90be5f131beb593bf0131f3af2dcdb304e3322d8d52b91ffffffff0210270000000000001976a914ca1e04745e8ca0c60d8c5881531d51bec470743f88ac78aa1900000000001976a91406ccabfd5f9075ecd5e8d0d31c0e973a54d51e8288ac5bf6325d"},"type":"TakerFeeSent"},"timestamp":1563620958220},{"event":{"data":{"tx_hash":"d0f6e664cea9d89fe7b5cf8005fdca070d1ab1d05a482aaef95c08cdaecddf0a","tx_hex":"0400008085202f89019f1cbda354342cdf982046b331bbd3791f53b692efc6e4becc36be495b2977d9000000006b483045022100fa9d4557394141f6a8b9bfb8cd594a521fd8bcd1965dbf8bc4e04abc849ac66e0220589f521814c10a7561abfd5e432f7a2ee60d4875fe4604618af3207dae531ac00121031bb83b58ec130e28e0a6d5d2acf2eb01b0d3f1670e021d47d31db8a858219da8ffffffff029e537e030000000017a9145534898009f1467191065f6890b96914b39a1c018791857702000000001976a914c3f710deb7320b0efa6edb14e3ebeeb9155fa90d88ac72ee325d000000000000000000000000000000"},"type":"MakerPaymentReceived"},"timestamp":1563620999307},{"event":{"type":"MakerPaymentWaitConfirmStarted"},"timestamp":1563620999310},{"event":{"type":"MakerPaymentValidatedAndConfirmed"},"timestamp":1563621244153},{"event":{"data":{"tx_hash":"1e883eb2f3991e84ba27f53651f89b7dda708678a5b9813d043577f222b9ca30","tx_hex":"01000000011300166cc86fcd318d7a238939e559fcd099953a9e9631d2d915a6aa6e134067010000006a47304402206781d5f2db2ff13d2ec7e266f774ea5630cc2dba4019e18e9716131b8b026051022006ebb33857b6d180f13aa6be2fc532f9734abde9d00ae14757e7d7ba3741c08c012102713015d3fa4d30259e90be5f131beb593bf0131f3af2dcdb304e3322d8d52b91ffffffff0228db0b000000000017a91483818667161bf94adda3964a81a231cbf6f5338187b0480c00000000001976a91406ccabfd5f9075ecd5e8d0d31c0e973a54d51e8288ac7cf7325d"},"type":"TakerPaymentSent"},"timestamp":1563621246370},{"event":{"data":{"error":"utxo:1145] rpc_clients:782] Waited too long until 1563628675 for output TransactionOutput { value: 777000, script_pubkey: a91483818667161bf94adda3964a81a231cbf6f5338187 } to be spent "},"type":"TakerPaymentWaitForSpendFailed"},"timestamp":1563638060370},{"event":{"data":{"error":"lp_swap:2025] utxo:938] rpc_clients:719] JsonRpcError { request: JsonRpcRequest { jsonrpc: \"2.0\", id: \"9\", method: \"blockchain.transaction.broadcast\", params: [String(\"010000000130cab922f27735043d81b9a5788670da7d9bf85136f527ba841e99f3b23e881e00000000b6473044022058a0c1da6bcf8c1418899ff8475f3ab6dddbff918528451c1fe71c2f7dad176302204c2e0bcf8f9b5f09e02ccfeb9256e9b34fb355ea655a5704a8a3fa920079b91501514c6b63048314335db1752102713015d3fa4d30259e90be5f131beb593bf0131f3af2dcdb304e3322d8d52b91ac6782012088a9147ed38daab6085c1a1e4426e61dc87a3c2c081a958821031bb83b58ec130e28e0a6d5d2acf2eb01b0d3f1670e021d47d31db8a858219da8ac68feffffff0188540a00000000001976a91406ccabfd5f9075ecd5e8d0d31c0e973a54d51e8288ac1c2b335d\")] }, error: Response(Object({\"code\": Number(1), \"message\": String(\"the transaction was rejected by network rules.\\n\\nMissing inputs\\n[010000000130cab922f27735043d81b9a5788670da7d9bf85136f527ba841e99f3b23e881e00000000b6473044022058a0c1da6bcf8c1418899ff8475f3ab6dddbff918528451c1fe71c2f7dad176302204c2e0bcf8f9b5f09e02ccfeb9256e9b34fb355ea655a5704a8a3fa920079b91501514c6b63048314335db1752102713015d3fa4d30259e90be5f131beb593bf0131f3af2dcdb304e3322d8d52b91ac6782012088a9147ed38daab6085c1a1e4426e61dc87a3c2c081a958821031bb83b58ec130e28e0a6d5d2acf2eb01b0d3f1670e021d47d31db8a858219da8ac68feffffff0188540a00000000001976a91406ccabfd5f9075ecd5e8d0d31c0e973a54d51e8288ac1c2b335d]\")})) }"},"type":"TakerPaymentRefundFailed"},"timestamp":1563638060583},{"event":{"type":"Finished"},"timestamp":1563638060585}],"success_events":["Started","Negotiated","TakerFeeSent","MakerPaymentReceived","MakerPaymentWaitConfirmStarted","MakerPaymentValidatedAndConfirmed","TakerPaymentSent","TakerPaymentSpent","MakerPaymentSpent","MakerPaymentSpendConfirmed","Finished"],"uuid":"9db641f5-4300-4527-9fa6-f1c391d42c35"}"#;
        let taker_saved_swap: TakerSavedSwap = json::from_str(taker_saved_json).unwrap();

        TestCoin::ticker.mock_safe(|_| MockResult::Return("ticker"));
        TestCoin::swap_contract_address.mock_safe(|_| MockResult::Return(None));
        TestCoin::extract_secret.mock_safe(|_, _, _, _| MockResult::Return(Box::pin(async move { Ok([0; 32]) })));

        static mut SEARCH_TX_SPEND_CALLED: bool = false;
        TestCoin::search_for_swap_tx_spend_my.mock_safe(|_, _| {
            unsafe { SEARCH_TX_SPEND_CALLED = true };
            let tx: UtxoTx = "0100000001de7aa8d29524906b2b54ee2e0281f3607f75662cbc9080df81d1047b78e21dbc00000000d7473044022079b6c50820040b1fbbe9251ced32ab334d33830f6f8d0bf0a40c7f1336b67d5b0220142ccf723ddabb34e542ed65c395abc1fbf5b6c3e730396f15d25c49b668a1a401209da937e5609680cb30bff4a7661364ca1d1851c2506fa80c443f00a3d3bf7365004c6b6304f62b0e5cb175210270e75970bb20029b3879ec76c4acd320a8d0589e003636264d01a7d566504bfbac6782012088a9142fb610d856c19fd57f2d0cffe8dff689074b3d8a882103f368228456c940ac113e53dad5c104cf209f2f102a409207269383b6ab9b03deac68ffffffff01d0dc9800000000001976a9146d9d2b554d768232320587df75c4338ecc8bf37d88ac40280e5c".into();
            MockResult::Return(Box::pin(futures::future::ready(Ok(Some(FoundSwapTxSpend::Spent(tx.into()))))))
        });

        TestCoin::search_for_swap_tx_spend_other
            .mock_safe(|_, _| MockResult::Return(Box::pin(futures::future::ready(Ok(None)))));

        static mut MAKER_PAYMENT_SPEND_CALLED: bool = false;
        TestCoin::send_taker_spends_maker_payment.mock_safe(|_, _| {
            unsafe { MAKER_PAYMENT_SPEND_CALLED = true };
            MockResult::Return(Box::pin(futures::future::ready(Ok(eth_tx_for_test().into()))))
        });
        let maker_coin = MmCoinEnum::Test(TestCoin::default());
        let taker_coin = MmCoinEnum::Test(TestCoin::default());
        let (taker_swap, _) = block_on(TakerSwap::load_from_saved(
            ctx,
            maker_coin,
            taker_coin,
            taker_saved_swap,
        ))
        .unwrap();
        let actual = block_on(taker_swap.recover_funds()).unwrap();
        let expected = RecoveredSwap {
            action: RecoveredSwapAction::SpentOtherPayment,
            coin: "ticker".to_string(),
            transaction: eth_tx_for_test().into(),
        };
        assert_eq!(expected, actual);
        assert!(unsafe { SEARCH_TX_SPEND_CALLED });
        assert!(unsafe { MAKER_PAYMENT_SPEND_CALLED });
    }

    #[test]
    fn test_recover_funds_taker_swap_not_finished() {
        let ctx = mm_ctx_with_iguana(PASSPHRASE);

        // the json doesn't have Finished event at the end
        let taker_saved_json = r#"{"error_events":["StartFailed","NegotiateFailed","TakerFeeSendFailed","MakerPaymentValidateFailed","TakerPaymentTransactionFailed","TakerPaymentDataSendFailed","TakerPaymentWaitForSpendFailed","MakerPaymentSpendFailed","MakerPaymentSpendConfirmFailed","TakerPaymentRefunded","TakerPaymentRefundedByWatcher","TakerPaymentRefundFailed"],"events":[{"event":{"data":{"lock_duration":7800,"maker":"1bb83b58ec130e28e0a6d5d2acf2eb01b0d3f1670e021d47d31db8a858219da8","maker_amount":"0.12596566232185483","maker_coin":"KMD","maker_coin_start_block":1458035,"maker_payment_confirmations":1,"maker_payment_wait":1564053079,"my_persistent_pub":"0326846707a52a233cfc49a61ef51b1698bbe6aa78fa8b8d411c02743c09688f0a","started_at":1564050479,"taker_amount":"50.000000000000001504212457800000","taker_coin":"DOGE","taker_coin_start_block":2823448,"taker_payment_confirmations":1,"taker_payment_lock":1564058279,"uuid":"41383f43-46a5-478c-9386-3b2cce0aca20"},"type":"Started"},"timestamp":1564050480269},{"event":{"data":{"maker_payment_locktime":1564066080,"maker_pubkey":"031bb83b58ec130e28e0a6d5d2acf2eb01b0d3f1670e021d47d31db8a858219da8","secret_hash":"3669eb83a007a3c507448d79f45a9f06ec2f36a8"},"type":"Negotiated"},"timestamp":1564050540991},{"event":{"data":{"tx_hash":"bdde828b492d6d1cc25cd2322fd592dafd722fcc7d8b0fedce4d3bb4a1a8c8ff","tx_hex":"0100000002c7efa995c8b7be0a8b6c2d526c6c444c1634d65584e9ee89904e9d8675eac88c010000006a473044022051f34d5e3b7d0b9098d5e35333f3550f9cb9e57df83d5e4635b7a8d2986d6d5602200288c98da05de6950e01229a637110a1800ba643e75cfec59d4eb1021ad9b40801210326846707a52a233cfc49a61ef51b1698bbe6aa78fa8b8d411c02743c09688f0affffffffae6c233989efa7c7d2aa6534adc96078917ff395b7f09f734a147b2f44ade164000000006a4730440220393a784c2da74d0e2a28ec4f7df6c8f9d8b2af6ae6957f1e68346d744223a8fd02201b7a96954ac06815a43a6c7668d829ae9cbb5de76fa77189ddfd9e3038df662c01210326846707a52a233cfc49a61ef51b1698bbe6aa78fa8b8d411c02743c09688f0affffffff02115f5800000000001976a914ca1e04745e8ca0c60d8c5881531d51bec470743f88ac41a84641020000001976a914444f0e1099709ba4d742454a7d98a5c9c162ceab88ac6d84395d"},"type":"TakerFeeSent"},"timestamp":1564050545296},{"event":{"data":{"tx_hash":"0a0f11fa82802c2c30862c50ab2162185dae8de7f7235f32c506f814c142b382","tx_hex":"0400008085202f8902ace337db2dd4c56b0697f58fb8cfb6bd1cd6f469d925fc0376d1dcfb7581bf82000000006b483045022100d1f95be235c5c8880f5d703ace287e2768548792c58c5dbd27f5578881b30ea70220030596106e21c7e0057ee0dab283f9a1fe273f15208cba80870c447bd559ef0d0121031bb83b58ec130e28e0a6d5d2acf2eb01b0d3f1670e021d47d31db8a858219da8ffffffff9f339752567c404427fd77f2b35cecdb4c21489edc64e25e729fdb281785e423000000006a47304402203179e95877dbc107123a417f1e648e3ff13d384890f1e4a67b6dd5087235152e0220102a8ab799fadb26b5d89ceb9c7bc721a7e0c2a0d0d7e46bbe0cf3d130010d430121031bb83b58ec130e28e0a6d5d2acf2eb01b0d3f1670e021d47d31db8a858219da8ffffffff025635c0000000000017a91480a95d366d65e34a465ab17b0c9eb1d5a33bae08876cbfce05000000001976a914c3f710deb7320b0efa6edb14e3ebeeb9155fa90d88ac8d7c395d000000000000000000000000000000"},"type":"MakerPaymentReceived"},"timestamp":1564050588176},{"event":{"type":"MakerPaymentWaitConfirmStarted"},"timestamp":1564050588178},{"event":{"type":"MakerPaymentValidatedAndConfirmed"},"timestamp":1564050693585},{"event":{"data":{"tx_hash":"539cb6dbdc25465bbccc575554f05d1bb04c70efce4316e41194e747375c3659","tx_hex":"0100000001ffc8a8a1b43b4dceed0f8b7dcc2f72fdda92d52f32d25cc21c6d2d498b82debd010000006a47304402203967b7f9f5532fa47116585c7d1bcba51861ea2059cca00409f34660db18e33a0220640991911852533a12fdfeb039fb9c8ca2c45482c6993bd84636af3670d49c1501210326846707a52a233cfc49a61ef51b1698bbe6aa78fa8b8d411c02743c09688f0affffffff0200f2052a0100000017a914f2fa08ae416b576779ae5da975e5442663215fce87415173f9000000001976a914444f0e1099709ba4d742454a7d98a5c9c162ceab88ac0585395d"},"type":"TakerPaymentSent"},"timestamp":1564050695611},{"event":{"data":{"secret":"1b8886b8a2cdb62505699400b694ac20f04d7bd4abd80e1ab154aa8d861fc093","transaction":{"tx_hash":"cc5af1cf68d246419fee49c3d74c0cd173599d115b86efe274368a614951bc47","tx_hex":"010000000159365c3747e79411e41643ceef704cb01b5df0545557ccbc5b4625dcdbb69c5300000000d747304402200e78e27d2f1c18676f98ca3dfa4e4a9eeaa8209b55f57b4dd5d9e1abdf034cfa0220623b5c22b62234cec230342aa306c497e43494b44ec2425b84e236b1bf01257001201b8886b8a2cdb62505699400b694ac20f04d7bd4abd80e1ab154aa8d861fc093004c6b6304a7a2395db175210326846707a52a233cfc49a61ef51b1698bbe6aa78fa8b8d411c02743c09688f0aac6782012088a9143669eb83a007a3c507448d79f45a9f06ec2f36a88821031bb83b58ec130e28e0a6d5d2acf2eb01b0d3f1670e021d47d31db8a858219da8ac68ffffffff01008d380c010000001976a914c3f710deb7320b0efa6edb14e3ebeeb9155fa90d88ac8c77395d"}},"type":"TakerPaymentSpent"},"timestamp":1564051092890},{"event":{"data":{"error":"lp_swap:1981] utxo:891] rpc_clients:738] JsonRpcError { request: JsonRpcRequest { jsonrpc: \"2.0\", id: \"67\", method: \"blockchain.transaction.broadcast\", params: [String(\"0400008085202f890182b342c114f806c5325f23f7e78dae5d186221ab502c86302c2c8082fa110f0a00000000d7473044022035791ea5548f87484065c9e1f0bdca9ebc699f2c7f51182c84f360102e32dc3d02200612ed53bca52d9c2568437f087598531534badf26229fe0f652ea72ddf03ca501201b8886b8a2cdb62505699400b694ac20f04d7bd4abd80e1ab154aa8d861fc093004c6b630420c1395db17521031bb83b58ec130e28e0a6d5d2acf2eb01b0d3f1670e021d47d31db8a858219da8ac6782012088a9143669eb83a007a3c507448d79f45a9f06ec2f36a888210326846707a52a233cfc49a61ef51b1698bbe6aa78fa8b8d411c02743c09688f0aac68ffffffff01460ec000000000001976a914444f0e1099709ba4d742454a7d98a5c9c162ceab88ac967e395d000000000000000000000000000000\")] }, error: Transport(\"rpc_clients:668] All electrums are currently disconnected\") }"},"type":"MakerPaymentSpendFailed"},"timestamp":1564051092897}],"success_events":["Started","Negotiated","TakerFeeSent","MakerPaymentReceived","MakerPaymentWaitConfirmStarted","MakerPaymentValidatedAndConfirmed","TakerPaymentSent","TakerPaymentSpent","MakerPaymentSpent","MakerPaymentSpendConfirmed","Finished"],"uuid":"41383f43-46a5-478c-9386-3b2cce0aca20"}"#;
        let taker_saved_swap: TakerSavedSwap = json::from_str(taker_saved_json).unwrap();

        TestCoin::ticker.mock_safe(|_| MockResult::Return("ticker"));
        TestCoin::swap_contract_address.mock_safe(|_| MockResult::Return(None));
        let maker_coin = MmCoinEnum::Test(TestCoin::default());
        let taker_coin = MmCoinEnum::Test(TestCoin::default());
        let (taker_swap, _) = block_on(TakerSwap::load_from_saved(
            ctx,
            maker_coin,
            taker_coin,
            taker_saved_swap,
        ))
        .unwrap();
        assert!(block_on(taker_swap.recover_funds()).is_err());
    }

    #[test]
    fn test_taker_swap_event_should_ban() {
        let event = TakerSwapEvent::TakerPaymentWaitConfirmFailed("err".into());
        assert!(!event.should_ban_maker());

        let event = TakerSwapEvent::MakerPaymentWaitConfirmFailed("err".into());
        assert!(!event.should_ban_maker());

        let event = TakerSwapEvent::MakerPaymentValidateFailed("err".into());
        assert!(event.should_ban_maker());

        let event = TakerSwapEvent::TakerPaymentWaitForSpendFailed("err".into());
        assert!(event.should_ban_maker());
    }

    #[test]
    fn test_recheck_swap_contract_address_if_none() {
        let ctx = mm_ctx_with_iguana(PASSPHRASE);

        // swap file contains neither maker_coin_swap_contract_address nor taker_coin_swap_contract_address
        let taker_saved_json = r#"{"error_events":["StartFailed","NegotiateFailed","TakerFeeSendFailed","MakerPaymentValidateFailed","TakerPaymentTransactionFailed","TakerPaymentDataSendFailed","TakerPaymentWaitForSpendFailed","MakerPaymentSpendFailed","MakerPaymentSpendConfirmFailed","TakerPaymentRefunded","TakerPaymentRefundedByWatcher","TakerPaymentRefundFailed"],"events":[{"event":{"data":{"lock_duration":7800,"maker":"1bb83b58ec130e28e0a6d5d2acf2eb01b0d3f1670e021d47d31db8a858219da8","maker_amount":"0.58610590","maker_coin":"KMD","maker_coin_start_block":1450923,"maker_payment_confirmations":1,"maker_payment_wait":1563623475,"my_persistent_pub":"02713015d3fa4d30259e90be5f131beb593bf0131f3af2dcdb304e3322d8d52b91","started_at":1563620875,"taker_amount":"0.0077700000552410000000000","taker_coin":"LTC","taker_coin_start_block":1670837,"taker_payment_confirmations":1,"taker_payment_lock":1563628675,"uuid":"9db641f5-4300-4527-9fa6-f1c391d42c35"},"type":"Started"},"timestamp":1563620875766},{"event":{"data":{"maker_payment_locktime":1563636475,"maker_pubkey":"031bb83b58ec130e28e0a6d5d2acf2eb01b0d3f1670e021d47d31db8a858219da8","secret_hash":"7ed38daab6085c1a1e4426e61dc87a3c2c081a95"},"type":"Negotiated"},"timestamp":1563620955014},{"event":{"data":{"tx_hash":"6740136eaaa615d9d231969e3a9599d0fc59e53989237a8d31cd6fc86c160013","tx_hex":"0100000001a2586ea8294cedc55741bef625ba72c646399903391a7f6c604a58c6263135f2000000006b4830450221009c78c8ba4a7accab6b09f9a95da5bc59c81f4fc1e60b288ec3c5462b4d02ef01022056b63be1629cf17751d3cc5ffec51bcb1d7f9396e9ce9ca254d0f34104f7263a012102713015d3fa4d30259e90be5f131beb593bf0131f3af2dcdb304e3322d8d52b91ffffffff0210270000000000001976a914ca1e04745e8ca0c60d8c5881531d51bec470743f88ac78aa1900000000001976a91406ccabfd5f9075ecd5e8d0d31c0e973a54d51e8288ac5bf6325d"},"type":"TakerFeeSent"},"timestamp":1563620958220},{"event":{"data":{"tx_hash":"d0f6e664cea9d89fe7b5cf8005fdca070d1ab1d05a482aaef95c08cdaecddf0a","tx_hex":"0400008085202f89019f1cbda354342cdf982046b331bbd3791f53b692efc6e4becc36be495b2977d9000000006b483045022100fa9d4557394141f6a8b9bfb8cd594a521fd8bcd1965dbf8bc4e04abc849ac66e0220589f521814c10a7561abfd5e432f7a2ee60d4875fe4604618af3207dae531ac00121031bb83b58ec130e28e0a6d5d2acf2eb01b0d3f1670e021d47d31db8a858219da8ffffffff029e537e030000000017a9145534898009f1467191065f6890b96914b39a1c018791857702000000001976a914c3f710deb7320b0efa6edb14e3ebeeb9155fa90d88ac72ee325d000000000000000000000000000000"},"type":"MakerPaymentReceived"},"timestamp":1563620999307},{"event":{"type":"MakerPaymentWaitConfirmStarted"},"timestamp":1563620999310},{"event":{"type":"MakerPaymentValidatedAndConfirmed"},"timestamp":1563621244153},{"event":{"data":{"tx_hash":"1e883eb2f3991e84ba27f53651f89b7dda708678a5b9813d043577f222b9ca30","tx_hex":"01000000011300166cc86fcd318d7a238939e559fcd099953a9e9631d2d915a6aa6e134067010000006a47304402206781d5f2db2ff13d2ec7e266f774ea5630cc2dba4019e18e9716131b8b026051022006ebb33857b6d180f13aa6be2fc532f9734abde9d00ae14757e7d7ba3741c08c012102713015d3fa4d30259e90be5f131beb593bf0131f3af2dcdb304e3322d8d52b91ffffffff0228db0b000000000017a91483818667161bf94adda3964a81a231cbf6f5338187b0480c00000000001976a91406ccabfd5f9075ecd5e8d0d31c0e973a54d51e8288ac7cf7325d"},"type":"TakerPaymentSent"},"timestamp":1563621246370},{"event":{"data":{"error":"utxo:1145] rpc_clients:782] Waited too long until 1563628675 for output TransactionOutput { value: 777000, script_pubkey: a91483818667161bf94adda3964a81a231cbf6f5338187 } to be spent "},"type":"TakerPaymentWaitForSpendFailed"},"timestamp":1563638060370},{"event":{"data":{"error":"lp_swap:2025] utxo:938] rpc_clients:719] JsonRpcError { request: JsonRpcRequest { jsonrpc: \"2.0\", id: \"9\", method: \"blockchain.transaction.broadcast\", params: [String(\"010000000130cab922f27735043d81b9a5788670da7d9bf85136f527ba841e99f3b23e881e00000000b6473044022058a0c1da6bcf8c1418899ff8475f3ab6dddbff918528451c1fe71c2f7dad176302204c2e0bcf8f9b5f09e02ccfeb9256e9b34fb355ea655a5704a8a3fa920079b91501514c6b63048314335db1752102713015d3fa4d30259e90be5f131beb593bf0131f3af2dcdb304e3322d8d52b91ac6782012088a9147ed38daab6085c1a1e4426e61dc87a3c2c081a958821031bb83b58ec130e28e0a6d5d2acf2eb01b0d3f1670e021d47d31db8a858219da8ac68feffffff0188540a00000000001976a91406ccabfd5f9075ecd5e8d0d31c0e973a54d51e8288ac1c2b335d\")] }, error: Response(Object({\"code\": Number(1), \"message\": String(\"the transaction was rejected by network rules.\\n\\nMissing inputs\\n[010000000130cab922f27735043d81b9a5788670da7d9bf85136f527ba841e99f3b23e881e00000000b6473044022058a0c1da6bcf8c1418899ff8475f3ab6dddbff918528451c1fe71c2f7dad176302204c2e0bcf8f9b5f09e02ccfeb9256e9b34fb355ea655a5704a8a3fa920079b91501514c6b63048314335db1752102713015d3fa4d30259e90be5f131beb593bf0131f3af2dcdb304e3322d8d52b91ac6782012088a9147ed38daab6085c1a1e4426e61dc87a3c2c081a958821031bb83b58ec130e28e0a6d5d2acf2eb01b0d3f1670e021d47d31db8a858219da8ac68feffffff0188540a00000000001976a91406ccabfd5f9075ecd5e8d0d31c0e973a54d51e8288ac1c2b335d]\")})) }"},"type":"TakerPaymentRefundFailed"},"timestamp":1563638060583},{"event":{"type":"Finished"},"timestamp":1563638060585}],"success_events":["Started","Negotiated","TakerFeeSent","MakerPaymentReceived","MakerPaymentWaitConfirmStarted","MakerPaymentValidatedAndConfirmed","TakerPaymentSent","TakerPaymentSpent","MakerPaymentSpent","MakerPaymentSpendConfirmed","Finished"],"uuid":"9db641f5-4300-4527-9fa6-f1c391d42c35"}"#;
        let taker_saved_swap: TakerSavedSwap = json::from_str(taker_saved_json).unwrap();

        TestCoin::ticker.mock_safe(|_| MockResult::Return("ticker"));
        static mut SWAP_CONTRACT_ADDRESS_CALLED: usize = 0;
        TestCoin::swap_contract_address.mock_safe(|_| {
            unsafe { SWAP_CONTRACT_ADDRESS_CALLED += 1 };
            MockResult::Return(Some(BytesJson::default()))
        });
        let maker_coin = MmCoinEnum::Test(TestCoin::default());
        let taker_coin = MmCoinEnum::Test(TestCoin::default());
        let (taker_swap, _) = block_on(TakerSwap::load_from_saved(
            ctx,
            maker_coin,
            taker_coin,
            taker_saved_swap,
        ))
        .unwrap();

        assert_eq!(unsafe { SWAP_CONTRACT_ADDRESS_CALLED }, 2);
        assert_eq!(
            taker_swap.r().data.maker_coin_swap_contract_address,
            Some(BytesJson::default())
        );
        assert_eq!(
            taker_swap.r().data.taker_coin_swap_contract_address,
            Some(BytesJson::default())
        );
    }

    #[test]
    fn test_recheck_only_one_swap_contract_address() {
        let ctx = mm_ctx_with_iguana(PASSPHRASE);

        // swap file contains only maker_coin_swap_contract_address
        let taker_saved_json = r#"{"type":"Taker","uuid":"49c79ea4-e1eb-4fb2-a0ef-265bded0b77f","events":[{"timestamp":1608542326909,"event":{"type":"Started","data":{"taker_coin":"RICK","maker_coin":"ETH","maker":"c6a78589e18b482aea046975e6d0acbdea7bf7dbf04d9d5bd67fda917815e3ed","my_persistent_pub":"02031d4256c4bc9f99ac88bf3dba21773132281f65f9bf23a59928bce08961e2f3","lock_duration":7800,"maker_amount":"0.1","taker_amount":"0.1","maker_payment_confirmations":1,"maker_payment_requires_nota":false,"taker_payment_confirmations":0,"taker_payment_requires_nota":false,"taker_payment_lock":1608550126,"uuid":"49c79ea4-e1eb-4fb2-a0ef-265bded0b77f","started_at":1608542326,"maker_payment_wait":1608545446,"maker_coin_start_block":14360,"taker_coin_start_block":723123,"maker_coin_swap_contract_address":"eA6D65434A15377081495a9E7C5893543E7c32cB"}}},{"timestamp":1608542327416,"event":{"type":"Negotiated","data":{"maker_payment_locktime":1608557926,"maker_pubkey":"03c6a78589e18b482aea046975e6d0acbdea7bf7dbf04d9d5bd67fda917815e3ed","secret_hash":"8b0221f3b977c1c65dddf17c1c28e2bbced9e7b4"}}},{"timestamp":1608542332604,"event":{"type":"TakerFeeSent","data":{"tx_hex":"0400008085202f89011ca964f77200b73d64b481f47de84098041d3470d6256e44f2741f080e2b11cf020000006b4830450221008a064f5e51ef8281d43eb7bcd016fed7e560ea1eb7b0713ec977602c96d8f79b02205bfaa6655b849b9922c03276b938273f2edb8fb9ffcaa2a9212d7220560f6060012102031d4256c4bc9f99ac88bf3dba21773132281f65f9bf23a59928bce08961e2f3ffffffff0246320000000000001976a914ca1e04745e8ca0c60d8c5881531d51bec470743f88ac62752e27000000001976a91405aab5342166f8594baf17a7d9bef5d56744332788ac7768e05f000000000000000000000000000000","tx_hash":"3793df28ed2aac6188d2c48ec65eff12eea301089d60da655fc96f598326d708"}}},{"timestamp":1608542334018,"event":{"type":"MakerPaymentReceived","data":{"tx_hex":"f8ef82021c80830249f094a09ad3cd7e96586ebd05a2607ee56b56fb2db8fd88016345785d8a0000b884152cf3af50aebafeaf827c62c2eed09e265fa5aa9e013c0f27f0a88259f1aaa1279f0c32000000000000000000000000bab36286672fbdc7b250804bf6d14be0df69fa298b0221f3b977c1c65dddf17c1c28e2bbced9e7b4000000000000000000000000000000000000000000000000000000000000000000000000000000005fe0a5661ba0f18a0c5c349462b51dacd1a0761e4997d4572a01e48480c4e310d69a40308ad3a04510513f01a79c59f22c9cb79952547c8dfc4c74785b630f512d64369323e0c1","tx_hash":"6782323490584a2bc768cd5199506bfa1ed91e7515b35bb72fa269604b7dc0aa"}}},{"timestamp":1608542334019,"event":{"type":"MakerPaymentWaitConfirmStarted"}},{"timestamp":1608542334825,"event":{"type":"MakerPaymentValidatedAndConfirmed"}},{"timestamp":1608542337671,"event":{"type":"TakerPaymentSent","data":{"tx_hex":"0400008085202f890108d72683596fc95f65da609d0801a3ee12ff5ec68ec4d28861ac2aed28df9337010000006b48304502210086a03db599438b243bee2b02af56e23447f85d09854416b51305536b9ca5890e02204b288acdea4cdc7ab1ffbd9766a7bdf95f5bd02d2917dfb7089dbf29032591b0012102031d4256c4bc9f99ac88bf3dba21773132281f65f9bf23a59928bce08961e2f3ffffffff03809698000000000017a914888e9e1816214c3960eac7b55e35521ca4426b0c870000000000000000166a148b0221f3b977c1c65dddf17c1c28e2bbced9e7b4fada9526000000001976a91405aab5342166f8594baf17a7d9bef5d56744332788ac7f68e05f000000000000000000000000000000","tx_hash":"44fa493757df5fdca823bbac05a8b8feb5862d799d4947fd544abcd129feceea"}}},{"timestamp":1608542348271,"event":{"type":"TakerPaymentSpent","data":{"transaction":{"tx_hex":"0400008085202f8901eacefe29d1bc4a54fd47499d792d86b5feb8a805acbb23a8dc5fdf573749fa4400000000d74730440220508c853cc4f1fcb9e6aa00e704eef99adaee9a4ea63a1fd6393bb7ff18da02c802200396bb5d52157bd77ff26ac521ed75aca388d3ec1e5e3ebb7b3aed73c3d33ec50120df871242dcbcc4fe9ed4d3413e21b2f8ce606a3ee7128c9b2d2e31fcedc1848e004c6b6304ee86e05fb1752102031d4256c4bc9f99ac88bf3dba21773132281f65f9bf23a59928bce08961e2f3ac6782012088a9148b0221f3b977c1c65dddf17c1c28e2bbced9e7b4882103c6a78589e18b482aea046975e6d0acbdea7bf7dbf04d9d5bd67fda917815e3edac68ffffffff0198929800000000001976a9146d9d2b554d768232320587df75c4338ecc8bf37d88ac725ae05f000000000000000000000000000000","tx_hash":"9376dde62249802a0aba8259f51def9bb2e509af85a5ec7df04b479a9da28a29"},"secret":"df871242dcbcc4fe9ed4d3413e21b2f8ce606a3ee7128c9b2d2e31fcedc1848e"}}},{"timestamp":1608542349372,"event":{"type":"MakerPaymentSpent","data":{"tx_hex":"f90107821fb980830249f094a09ad3cd7e96586ebd05a2607ee56b56fb2db8fd80b8a402ed292b50aebafeaf827c62c2eed09e265fa5aa9e013c0f27f0a88259f1aaa1279f0c32000000000000000000000000000000000000000000000000016345785d8a0000df871242dcbcc4fe9ed4d3413e21b2f8ce606a3ee7128c9b2d2e31fcedc1848e00000000000000000000000000000000000000000000000000000000000000000000000000000000000000004b2d0d6c2c785217457b69b922a2a9cea98f71e91ca0ed6a4942a78c7ae6eb3c9dec496459a9ef68b34cb389acd939d13d3ecaf7e4aca021bb77e80fc60acf25a7a01cc1272b1b76594a521fb1abe1322d650e58a672c2","tx_hash":"c2d206e665aee159a5ab9aff60f76444e97bdad8f9152eccb6ca07d9204974ca"}}},{"timestamp":1608542349373,"event":{"type":"Finished"}}],"maker_amount":"0.1","maker_coin":"ETH","taker_amount":"0.1","taker_coin":"RICK","gui":"nogui","mm_version":"1a6082121","success_events":["Started","Negotiated","TakerFeeSent","MakerPaymentReceived","MakerPaymentWaitConfirmStarted","MakerPaymentValidatedAndConfirmed","TakerPaymentSent","TakerPaymentSpent","MakerPaymentSpent","MakerPaymentSpendConfirmed","Finished"],"error_events":["StartFailed","NegotiateFailed","TakerFeeSendFailed","MakerPaymentValidateFailed","MakerPaymentWaitConfirmFailed","TakerPaymentTransactionFailed","TakerPaymentWaitConfirmFailed","TakerPaymentDataSendFailed","TakerPaymentWaitForSpendFailed","MakerPaymentSpendFailed","MakerPaymentSpendConfirmFailed","TakerPaymentWaitRefundStarted","TakerPaymentRefunded","TakerPaymentRefundedByWatcher","TakerPaymentRefundFailed"]}"#;
        let taker_saved_swap: TakerSavedSwap = json::from_str(taker_saved_json).unwrap();

        TestCoin::ticker.mock_safe(|_| MockResult::Return("ticker"));
        static mut SWAP_CONTRACT_ADDRESS_CALLED: usize = 0;
        TestCoin::swap_contract_address.mock_safe(|_| {
            unsafe { SWAP_CONTRACT_ADDRESS_CALLED += 1 };
            MockResult::Return(Some(BytesJson::default()))
        });
        let maker_coin = MmCoinEnum::Test(TestCoin::default());
        let taker_coin = MmCoinEnum::Test(TestCoin::default());
        let (taker_swap, _) = block_on(TakerSwap::load_from_saved(
            ctx,
            maker_coin,
            taker_coin,
            taker_saved_swap,
        ))
        .unwrap();

        assert_eq!(unsafe { SWAP_CONTRACT_ADDRESS_CALLED }, 1);
        let expected_addr = addr_from_str(ETH_SEPOLIA_SWAP_CONTRACT).unwrap();
        let expected = BytesJson::from(expected_addr.0.as_ref());
        assert_eq!(taker_swap.r().data.maker_coin_swap_contract_address, Some(expected));
        assert_eq!(
            taker_swap.r().data.taker_coin_swap_contract_address,
            Some(BytesJson::default())
        );
    }

    #[test]
    // https://github.com/KomodoPlatform/atomicDEX-API/issues/647
    fn test_recoverable() {
        // Swap ended with MakerPaymentWaitConfirmFailed event.
        // MM2 did not attempt to send the payment in this case so swap is not recoverable.
        let swap: TakerSavedSwap = json::from_str(r#"{"error_events":["StartFailed","NegotiateFailed","TakerFeeSendFailed","MakerPaymentValidateFailed","MakerPaymentWaitConfirmFailed","TakerPaymentTransactionFailed","TakerPaymentWaitConfirmFailed","TakerPaymentDataSendFailed","TakerPaymentWaitForSpendFailed","MakerPaymentSpendFailed","MakerPaymentSpendConfirmFailed","TakerPaymentWaitRefundStarted","TakerPaymentRefunded","TakerPaymentRefundedByWatcher","TakerPaymentRefundFailed"],"events":[{"event":{"data":{"lock_duration":7800,"maker":"1bb83b58ec130e28e0a6d5d2acf2eb01b0d3f1670e021d47d31db8a858219da8","maker_amount":"0.12596566232185483","maker_coin":"KMD","maker_coin_start_block":1458035,"maker_payment_confirmations":1,"maker_payment_wait":1564053079,"my_persistent_pub":"0326846707a52a233cfc49a61ef51b1698bbe6aa78fa8b8d411c02743c09688f0a","started_at":1564050479,"taker_amount":"50.000000000000001504212457800000","taker_coin":"DOGE","taker_coin_start_block":2823448,"taker_payment_confirmations":1,"taker_payment_lock":1564058279,"uuid":"41383f43-46a5-478c-9386-3b2cce0aca20"},"type":"Started"},"timestamp":1564050480269},{"event":{"data":{"maker_payment_locktime":1564066080,"maker_pubkey":"031bb83b58ec130e28e0a6d5d2acf2eb01b0d3f1670e021d47d31db8a858219da8","secret_hash":"3669eb83a007a3c507448d79f45a9f06ec2f36a8"},"type":"Negotiated"},"timestamp":1564050540991},{"event":{"data":{"tx_hash":"bdde828b492d6d1cc25cd2322fd592dafd722fcc7d8b0fedce4d3bb4a1a8c8ff","tx_hex":"0100000002c7efa995c8b7be0a8b6c2d526c6c444c1634d65584e9ee89904e9d8675eac88c010000006a473044022051f34d5e3b7d0b9098d5e35333f3550f9cb9e57df83d5e4635b7a8d2986d6d5602200288c98da05de6950e01229a637110a1800ba643e75cfec59d4eb1021ad9b40801210326846707a52a233cfc49a61ef51b1698bbe6aa78fa8b8d411c02743c09688f0affffffffae6c233989efa7c7d2aa6534adc96078917ff395b7f09f734a147b2f44ade164000000006a4730440220393a784c2da74d0e2a28ec4f7df6c8f9d8b2af6ae6957f1e68346d744223a8fd02201b7a96954ac06815a43a6c7668d829ae9cbb5de76fa77189ddfd9e3038df662c01210326846707a52a233cfc49a61ef51b1698bbe6aa78fa8b8d411c02743c09688f0affffffff02115f5800000000001976a914ca1e04745e8ca0c60d8c5881531d51bec470743f88ac41a84641020000001976a914444f0e1099709ba4d742454a7d98a5c9c162ceab88ac6d84395d"},"type":"TakerFeeSent"},"timestamp":1564050545296},{"event":{"data":{"tx_hash":"0a0f11fa82802c2c30862c50ab2162185dae8de7f7235f32c506f814c142b382","tx_hex":"0400008085202f8902ace337db2dd4c56b0697f58fb8cfb6bd1cd6f469d925fc0376d1dcfb7581bf82000000006b483045022100d1f95be235c5c8880f5d703ace287e2768548792c58c5dbd27f5578881b30ea70220030596106e21c7e0057ee0dab283f9a1fe273f15208cba80870c447bd559ef0d0121031bb83b58ec130e28e0a6d5d2acf2eb01b0d3f1670e021d47d31db8a858219da8ffffffff9f339752567c404427fd77f2b35cecdb4c21489edc64e25e729fdb281785e423000000006a47304402203179e95877dbc107123a417f1e648e3ff13d384890f1e4a67b6dd5087235152e0220102a8ab799fadb26b5d89ceb9c7bc721a7e0c2a0d0d7e46bbe0cf3d130010d430121031bb83b58ec130e28e0a6d5d2acf2eb01b0d3f1670e021d47d31db8a858219da8ffffffff025635c0000000000017a91480a95d366d65e34a465ab17b0c9eb1d5a33bae08876cbfce05000000001976a914c3f710deb7320b0efa6edb14e3ebeeb9155fa90d88ac8d7c395d000000000000000000000000000000"},"type":"MakerPaymentReceived"},"timestamp":1564050588176},{"event":{"type":"MakerPaymentWaitConfirmStarted"},"timestamp":1564050588178},{"event":{"data":{"error":"error"},"type":"MakerPaymentWaitConfirmFailed"},"timestamp":1564051092897},{"event":{"type":"Finished"},"timestamp":1564051092900}],"success_events":["Started","Negotiated","TakerFeeSent","MakerPaymentReceived","MakerPaymentWaitConfirmStarted","MakerPaymentValidatedAndConfirmed","TakerPaymentSent","TakerPaymentSpent","MakerPaymentSpent","MakerPaymentSpendConfirmed","Finished"],"uuid":"41383f43-46a5-478c-9386-3b2cce0aca20"}"#).unwrap();
        assert!(!swap.is_recoverable());
    }

    #[test]
    fn test_max_taker_vol_from_available() {
        let min_tx_amount = MmNumber::from("0.00001");

        // For these `availables` the dex_fee must be greater than min_tx_amount
        let source = vec![
            ("0.00779", false),
            ("0.01", false),
            ("0.0135", false),
            ("1.2000001", false),
            ("99999999999999999999999999999999999999999999999999999", false),
            ("0.00778000000000000000000000000000000000000000000000002", false),
            ("0.00778000000000000000000000000000000000000000000000001", false),
            ("0.00863333333333333333333333333333333333333333333333334", true),
            ("0.00863333333333333333333333333333333333333333333333333", true),
        ];
        for (available, is_kmd) in source {
            let available = MmNumber::from(available);
            // no matter base or rel is KMD
            let base = if is_kmd { "RICK" } else { "MORTY" };
            let max_taker_vol = max_taker_vol_from_available(available.clone(), "RICK", "MORTY", &min_tx_amount)
                .expect("!max_taker_vol_from_available");

            let coin = TestCoin::new(base);
            let mock_min_tx_amount = min_tx_amount.clone();
            TestCoin::min_tx_amount.mock_safe(move |_| MockResult::Return(mock_min_tx_amount.clone().into()));
            let dex_fee = DexFee::new_from_taker_coin(&coin, "MORTY", &max_taker_vol).total_spend_amount();
            assert!(min_tx_amount < dex_fee);
            assert!(min_tx_amount <= max_taker_vol);
            assert_eq!(max_taker_vol + dex_fee, available);
        }

        // for these `availables` the dex_fee must be the same as min_tx_amount
        let source = vec![
            ("0.00863333333333333333333333333333333333333333333333332", true),
            ("0.00863333333333333333333333333333333333333333333333331", true),
            ("0.00777999999999999999999999999999999999999999999999999", false),
            ("0.00777", false),
            ("0.00002001", false),
        ];
        for (available, is_kmd) in source {
            let available = MmNumber::from(available);
            // no matter base or rel is KMD
            let base = if is_kmd { "KMD" } else { "RICK" };
            let max_taker_vol = max_taker_vol_from_available(available.clone(), base, "MORTY", &min_tx_amount)
                .expect("!max_taker_vol_from_available");

            let coin = TestCoin::new(base);
            let mock_min_tx_amount = min_tx_amount.clone();
            TestCoin::min_tx_amount.mock_safe(move |_| MockResult::Return(mock_min_tx_amount.clone().into()));
            let dex_fee = DexFee::new_from_taker_coin(&coin, "MORTY", &max_taker_vol).fee_amount(); // returns Standard dex_fee (default for TestCoin)
            println!(
                "available={:?} max_taker_vol={:?} dex_fee={:?}",
                available.to_decimal(),
                max_taker_vol.to_decimal(),
                dex_fee.to_decimal()
            );
            assert_eq!(min_tx_amount, dex_fee);
            assert!(min_tx_amount <= max_taker_vol);
            assert_eq!(max_taker_vol + dex_fee, available);
        }

        // these `availables` must return an error
        let availables = vec![
            "0.00002",
            "0.000011",
            "0.00001000000000000000000000000000000000000000000000001",
            "0.00001",
            "0.00000999999999999999999999999999999999999999999999999",
            "0.00000000000000000000000000000000000000000000000000001",
            "0",
            "-2",
        ];
        for available in availables {
            let available = MmNumber::from(available);
            max_taker_vol_from_available(available.clone(), "KMD", "MORTY", &min_tx_amount)
                .expect_err("!max_taker_vol_from_available success but should be error");
        }
    }

    #[test]
    fn locked_amount_should_not_use_paid_from_trading_vol_fee() {
        use crate::lp_swap::get_locked_amount;

        let taker_saved_json = r#"{
            "type": "Taker",
            "uuid": "af5e0383-97f6-4408-8c03-a8eb8d17e46d",
            "my_order_uuid": "af5e0383-97f6-4408-8c03-a8eb8d17e46d",
            "events": [
                {
                    "timestamp": 1617096259172,
                    "event": {
                        "type": "Started",
                        "data": {
                            "taker_coin": "MORTY",
                            "maker_coin": "RICK",
                            "maker": "15d9c51c657ab1be4ae9d3ab6e76a619d3bccfe830d5363fa168424c0d044732",
                            "my_persistent_pub": "03ad6f89abc2e5beaa8a3ac28e22170659b3209fe2ddf439681b4b8f31508c36fa",
                            "lock_duration": 7800,
                            "maker_amount": "0.1",
                            "taker_amount": "0.11",
                            "maker_payment_confirmations": 1,
                            "maker_payment_requires_nota": false,
                            "taker_payment_confirmations": 1,
                            "taker_payment_requires_nota": false,
                            "taker_payment_lock": 1617104058,
                            "uuid": "af5e0383-97f6-4408-8c03-a8eb8d17e46d",
                            "started_at": 1617096258,
                            "maker_payment_wait": 1617099378,
                            "maker_coin_start_block": 865240,
                            "taker_coin_start_block": 869167,
                            "fee_to_send_taker_fee": {
                                "coin": "MORTY",
                                "amount": "0.00001",
                                "paid_from_trading_vol": false
                            },
                            "taker_payment_trade_fee": {
                                "coin": "MORTY",
                                "amount": "0.00001",
                                "paid_from_trading_vol": false
                            },
                            "maker_payment_spend_trade_fee": {
                                "coin": "RICK",
                                "amount": "0.00001",
                                "paid_from_trading_vol": true
                            }
                        }
                    }
                }
            ],
            "maker_amount": "0.1",
            "maker_coin": "RICK",
            "taker_amount": "0.11",
            "taker_coin": "MORTY",
            "gui": null,
            "mm_version": "21867da64",
            "success_events": [],
            "error_events": []
        }"#;
        let taker_saved_swap: TakerSavedSwap = json::from_str(taker_saved_json).unwrap();

        let ctx = mm_ctx_with_iguana(PASSPHRASE);

        let maker_coin = MmCoinEnum::Test(TestCoin::new("RICK"));
        let taker_coin = MmCoinEnum::Test(TestCoin::new("MORTY"));

        TestCoin::swap_contract_address.mock_safe(|_| MockResult::Return(None));
        TestCoin::min_tx_amount.mock_safe(|_| MockResult::Return(BigDecimal::from(0)));

        let (swap, _) = block_on(TakerSwap::load_from_saved(
            ctx.clone(),
            maker_coin,
            taker_coin,
            taker_saved_swap,
        ))
        .unwrap();
        let swaps_ctx = SwapsContext::from_ctx(&ctx).unwrap();
        let arc = Arc::new(swap);
        swaps_ctx.running_swaps.lock().unwrap().insert(arc.uuid, arc);

        let actual = get_locked_amount(&ctx, "RICK");
        assert_eq!(actual, MmNumber::from(0));

        let actual = get_locked_amount_by_other_swaps(&ctx, &new_uuid(), "RICK");
        assert_eq!(actual, MmNumber::from(0));
    }
}<|MERGE_RESOLUTION|>--- conflicted
+++ resolved
@@ -2639,33 +2639,7 @@
 ) -> CheckBalanceResult<()> {
     let fee_params = match prepared_params {
         Some(params) => params,
-<<<<<<< HEAD
         None => create_taker_swap_default_params(my_coin, other_coin, volume.clone(), stage).await?,
-=======
-        None => {
-            let dex_fee = DexFee::new_from_taker_coin(my_coin, other_coin.ticker(), &volume); // taker_pubkey is not known yet so we get max dexfee to estimate max swap amount
-            let fee_to_send_dex_fee = my_coin
-                .get_fee_to_send_taker_fee(dex_fee.clone(), stage)
-                .await
-                .mm_err(|e| CheckBalanceError::from_trade_preimage_error(e, my_coin.ticker()))?;
-            let preimage_value = TradePreimageValue::Exact(volume.to_decimal());
-            let taker_payment_trade_fee = my_coin
-                .get_sender_trade_fee(preimage_value, stage)
-                .await
-                .mm_err(|e| CheckBalanceError::from_trade_preimage_error(e, my_coin.ticker()))?;
-            let maker_payment_spend_trade_fee = other_coin
-                .get_receiver_trade_fee(stage)
-                .compat()
-                .await
-                .mm_err(|e| CheckBalanceError::from_trade_preimage_error(e, other_coin.ticker()))?;
-            TakerSwapPreparedParams {
-                dex_fee: dex_fee.total_spend_amount(),
-                fee_to_send_dex_fee,
-                taker_payment_trade_fee,
-                maker_payment_spend_trade_fee,
-            }
-        },
->>>>>>> 68bc4ebf
     };
 
     let taker_fee = TakerFeeAdditionalInfo {
@@ -2994,7 +2968,7 @@
         .mm_err(|e| CheckBalanceError::from_trade_preimage_error(e, my_coin.ticker()))?;
     let preimage_value = TradePreimageValue::Exact(volume.to_decimal());
     let taker_payment_trade_fee = my_coin
-        .get_sender_trade_fee(preimage_value, stage, INCLUDE_REFUND_FEE)
+        .get_sender_trade_fee(preimage_value, stage)
         .await
         .mm_err(|e| CheckBalanceError::from_trade_preimage_error(e, my_coin.ticker()))?;
     let maker_payment_spend_trade_fee = other_coin
