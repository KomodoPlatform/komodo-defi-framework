use super::check_balance::{check_my_coin_balance_for_swap, CheckBalanceError, CheckBalanceResult,
                           TakerFeeAdditionalInfo};
use super::pubkey_banning::ban_pubkey_on_failed_swap;
use super::swap_lock::{SwapLock, SwapLockOps};
use super::swap_watcher::{watcher_topic, SwapWatcherMsg};
use super::trade_preimage::{TradePreimageRequest, TradePreimageRpcError, TradePreimageRpcResult};
use super::{broadcast_my_swap_status, broadcast_swap_message, broadcast_swap_message_every,
            check_other_coin_balance_for_swap, dex_fee_amount_from_taker_coin, dex_fee_rate, dex_fee_threshold,
            get_locked_amount, recv_swap_msg, swap_topic, AtomicSwap, LockedAmount, MySwapInfo, NegotiationDataMsg,
            NegotiationDataV2, NegotiationDataV3, RecoveredSwap, RecoveredSwapAction, SavedSwap, SavedSwapIo,
            SavedTradeFee, SwapConfirmationsSettings, SwapError, SwapMsg, SwapTxDataMsg, SwapsContext,
            TransactionIdentifier, WAIT_CONFIRM_INTERVAL};
use crate::mm2::lp_network::subscribe_to_topic;
use crate::mm2::lp_ordermatch::{MatchBy, OrderConfirmationsSettings, TakerAction, TakerOrderBuilder};
use crate::mm2::lp_price::fetch_swap_coins_price;
use crate::mm2::lp_swap::{broadcast_p2p_tx_msg, tx_helper_topic, TakerSwapWatcherData};
use crate::mm2::MM_VERSION;
use coins::{lp_coinfind, CanRefundHtlc, FeeApproxStage, FoundSwapTxSpend, MmCoinEnum, PaymentInstructions,
            PaymentInstructionsErr, SearchForSwapTxSpendInput, TradeFee, TradePreimageValue, ValidatePaymentInput};
use common::executor::Timer;
use common::log::{debug, error, info, warn};
use common::{bits256, now_ms, DEX_FEE_ADDR_RAW_PUBKEY};
use crypto::privkey::SerializableSecp256k1Keypair;
use futures::{compat::Future01CompatExt, select, FutureExt};
use http::Response;
use keys::KeyPair;
use mm2_core::mm_ctx::MmArc;
use mm2_err_handle::prelude::*;
use mm2_number::{BigDecimal, MmNumber};
use parking_lot::Mutex as PaMutex;
use primitives::hash::H264;
use rpc::v1::types::{Bytes as BytesJson, H256 as H256Json, H264 as H264Json};
use serde_json::{self as json, Value as Json};
use std::path::PathBuf;
use std::sync::atomic::{AtomicBool, AtomicU64, Ordering};
use std::sync::{Arc, RwLock, RwLockReadGuard, RwLockWriteGuard};
use uuid::Uuid;

pub const TAKER_SUCCESS_EVENTS: [&str; 10] = [
    "Started",
    "Negotiated",
    "TakerFeeSent",
    "MakerPaymentReceived",
    "MakerPaymentWaitConfirmStarted",
    "MakerPaymentValidatedAndConfirmed",
    "TakerPaymentSent",
    "TakerPaymentSpent",
    "MakerPaymentSpent",
    "Finished",
];

pub const TAKER_USING_WATCHERS_SUCCESS_EVENTS: [&str; 11] = [
    "Started",
    "Negotiated",
    "TakerFeeSent",
    "MakerPaymentReceived",
    "MakerPaymentWaitConfirmStarted",
    "MakerPaymentValidatedAndConfirmed",
    "TakerPaymentSent",
    "WatcherMessageSent",
    "TakerPaymentSpent",
    "MakerPaymentSpent",
    "Finished",
];

pub const TAKER_ERROR_EVENTS: [&str; 13] = [
    "StartFailed",
    "NegotiateFailed",
    "TakerFeeSendFailed",
    "MakerPaymentValidateFailed",
    "MakerPaymentWaitConfirmFailed",
    "TakerPaymentTransactionFailed",
    "TakerPaymentWaitConfirmFailed",
    "TakerPaymentDataSendFailed",
    "TakerPaymentWaitForSpendFailed",
    "MakerPaymentSpendFailed",
    "TakerPaymentWaitRefundStarted",
    "TakerPaymentRefunded",
    "TakerPaymentRefundFailed",
];

pub fn stats_taker_swap_dir(ctx: &MmArc) -> PathBuf { ctx.dbdir().join("SWAPS").join("STATS").join("TAKER") }

pub fn stats_taker_swap_file_path(ctx: &MmArc, uuid: &Uuid) -> PathBuf {
    stats_taker_swap_dir(ctx).join(format!("{}.json", uuid))
}

async fn save_my_taker_swap_event(ctx: &MmArc, swap: &TakerSwap, event: TakerSavedEvent) -> Result<(), String> {
    let swap = match SavedSwap::load_my_swap_from_db(ctx, swap.uuid).await {
        Ok(Some(swap)) => swap,
        Ok(None) => SavedSwap::Taker(TakerSavedSwap {
            uuid: swap.uuid,
            my_order_uuid: swap.my_order_uuid,
            maker_amount: Some(swap.maker_amount.to_decimal()),
            maker_coin: Some(swap.maker_coin.ticker().to_owned()),
            maker_coin_usd_price: None,
            taker_amount: Some(swap.taker_amount.to_decimal()),
            taker_coin: Some(swap.taker_coin.ticker().to_owned()),
            taker_coin_usd_price: None,
            gui: ctx.gui().map(|g| g.to_owned()),
            mm_version: Some(MM_VERSION.to_owned()),
            events: vec![],
            success_events: match ctx.use_watchers() {
                true => TAKER_USING_WATCHERS_SUCCESS_EVENTS
                    .iter()
                    .map(|event| event.to_string())
                    .collect(),
                false => TAKER_SUCCESS_EVENTS.iter().map(|event| event.to_string()).collect(),
            },
            error_events: TAKER_ERROR_EVENTS.iter().map(|event| event.to_string()).collect(),
        }),
        Err(e) => return ERR!("{}", e),
    };

    if let SavedSwap::Taker(mut taker_swap) = swap {
        taker_swap.events.push(event);
        if taker_swap.is_success().unwrap_or(false) {
            taker_swap.fetch_and_set_usd_prices().await;
        }
        let new_swap = SavedSwap::Taker(taker_swap);
        try_s!(new_swap.save_to_db(ctx).await);
        Ok(())
    } else {
        ERR!("Expected SavedSwap::Taker, got {:?}", swap)
    }
}

#[derive(Debug, Deserialize, PartialEq, Serialize)]
pub struct TakerSavedEvent {
    pub timestamp: u64,
    pub event: TakerSwapEvent,
}

impl TakerSavedEvent {
    /// get the next swap command that must be executed after swap restore
    fn get_command(&self) -> Option<TakerSwapCommand> {
        match self.event {
            TakerSwapEvent::Started(_) => Some(TakerSwapCommand::Negotiate),
            TakerSwapEvent::StartFailed(_) => Some(TakerSwapCommand::Finish),
            TakerSwapEvent::Negotiated(_) => Some(TakerSwapCommand::SendTakerFee),
            TakerSwapEvent::NegotiateFailed(_) => Some(TakerSwapCommand::Finish),
            TakerSwapEvent::TakerFeeSent(_) => Some(TakerSwapCommand::WaitForMakerPayment),
            TakerSwapEvent::TakerFeeSendFailed(_) => Some(TakerSwapCommand::Finish),
            TakerSwapEvent::TakerPaymentInstructionsReceived(_) => Some(TakerSwapCommand::ValidateMakerPayment),
            TakerSwapEvent::MakerPaymentReceived(_) => Some(TakerSwapCommand::ValidateMakerPayment),
            TakerSwapEvent::MakerPaymentWaitConfirmStarted => Some(TakerSwapCommand::ValidateMakerPayment),
            TakerSwapEvent::MakerPaymentValidatedAndConfirmed => Some(TakerSwapCommand::SendTakerPayment),
            TakerSwapEvent::MakerPaymentValidateFailed(_) => Some(TakerSwapCommand::Finish),
            TakerSwapEvent::MakerPaymentWaitConfirmFailed(_) => Some(TakerSwapCommand::Finish),
            TakerSwapEvent::TakerPaymentSent(_) => Some(TakerSwapCommand::WaitForTakerPaymentSpend),
            TakerSwapEvent::WatcherMessageSent(_) => Some(TakerSwapCommand::WaitForTakerPaymentSpend),
            TakerSwapEvent::TakerPaymentTransactionFailed(_) => Some(TakerSwapCommand::Finish),
            TakerSwapEvent::TakerPaymentDataSendFailed(_) => Some(TakerSwapCommand::RefundTakerPayment),
            TakerSwapEvent::TakerPaymentSpent(_) => Some(TakerSwapCommand::SpendMakerPayment),
            TakerSwapEvent::TakerPaymentWaitForSpendFailed(_) => Some(TakerSwapCommand::RefundTakerPayment),
            TakerSwapEvent::TakerPaymentWaitConfirmFailed(_) => Some(TakerSwapCommand::RefundTakerPayment),
            TakerSwapEvent::MakerPaymentSpent(_) => Some(TakerSwapCommand::Finish),
            TakerSwapEvent::MakerPaymentSpendFailed(_) => Some(TakerSwapCommand::RefundTakerPayment),
            TakerSwapEvent::TakerPaymentWaitRefundStarted { .. } => Some(TakerSwapCommand::RefundTakerPayment),
            TakerSwapEvent::TakerPaymentRefunded(_) => Some(TakerSwapCommand::Finish),
            TakerSwapEvent::TakerPaymentRefundFailed(_) => Some(TakerSwapCommand::Finish),
            TakerSwapEvent::Finished => None,
        }
    }
}

#[derive(Debug, Deserialize, PartialEq, Serialize)]
pub struct TakerSavedSwap {
    pub uuid: Uuid,
    pub my_order_uuid: Option<Uuid>,
    pub events: Vec<TakerSavedEvent>,
    pub maker_amount: Option<BigDecimal>,
    pub maker_coin: Option<String>,
    pub maker_coin_usd_price: Option<BigDecimal>,
    pub taker_amount: Option<BigDecimal>,
    pub taker_coin: Option<String>,
    pub taker_coin_usd_price: Option<BigDecimal>,
    pub gui: Option<String>,
    pub mm_version: Option<String>,
    pub success_events: Vec<String>,
    pub error_events: Vec<String>,
}

impl TakerSavedSwap {
    pub fn maker_coin(&self) -> Result<String, String> {
        match self.events.first() {
            Some(event) => match &event.event {
                TakerSwapEvent::Started(data) => Ok(data.maker_coin.clone()),
                _ => ERR!("First swap event must be Started"),
            },
            None => ERR!("Can't get maker coin, events are empty"),
        }
    }

    pub fn taker_coin(&self) -> Result<String, String> {
        match self.events.first() {
            Some(event) => match &event.event {
                TakerSwapEvent::Started(data) => Ok(data.taker_coin.clone()),
                _ => ERR!("First swap event must be Started"),
            },
            None => ERR!("Can't get maker coin, events are empty"),
        }
    }

    pub fn is_finished(&self) -> bool {
        match self.events.last() {
            Some(event) => event.event == TakerSwapEvent::Finished,
            None => false,
        }
    }

    pub fn get_my_info(&self) -> Option<MySwapInfo> {
        match self.events.first() {
            Some(event) => match &event.event {
                TakerSwapEvent::Started(data) => Some(MySwapInfo {
                    my_coin: data.taker_coin.clone(),
                    other_coin: data.maker_coin.clone(),
                    my_amount: data.taker_amount.clone(),
                    other_amount: data.maker_amount.clone(),
                    started_at: data.started_at,
                }),
                _ => None,
            },
            None => None,
        }
    }

    pub fn is_recoverable(&self) -> bool {
        if !self.is_finished() {
            return false;
        };
        for event in self.events.iter() {
            match event.event {
                TakerSwapEvent::StartFailed(_)
                | TakerSwapEvent::NegotiateFailed(_)
                | TakerSwapEvent::TakerFeeSendFailed(_)
                | TakerSwapEvent::MakerPaymentValidateFailed(_)
                | TakerSwapEvent::TakerPaymentRefunded(_)
                | TakerSwapEvent::MakerPaymentSpent(_)
                | TakerSwapEvent::MakerPaymentWaitConfirmFailed(_) => {
                    return false;
                },
                _ => (),
            }
        }
        true
    }

    pub fn swap_data(&self) -> Result<&TakerSwapData, String> {
        match self.events.first() {
            Some(event) => match &event.event {
                TakerSwapEvent::Started(data) => Ok(data),
                _ => ERR!("First swap event must be Started"),
            },
            None => ERR!("Can't get swap_data, events are empty"),
        }
    }

    pub fn finished_at(&self) -> Result<u64, String> {
        match self.events.last() {
            Some(event) => match &event.event {
                TakerSwapEvent::Finished => Ok(event.timestamp / 1000),
                _ => ERR!("Last swap event must be Finished"),
            },
            None => ERR!("Can't get finished_at, events are empty"),
        }
    }

    pub fn is_success(&self) -> Result<bool, String> {
        if !self.is_finished() {
            return ERR!("Can not determine is_success state for not finished swap");
        }

        for event in self.events.iter() {
            if event.event.is_error() {
                return Ok(false);
            }
        }

        Ok(true)
    }

    pub async fn fetch_and_set_usd_prices(&mut self) {
        if let Some(rates) = fetch_swap_coins_price(self.maker_coin.clone(), self.taker_coin.clone()).await {
            self.maker_coin_usd_price = Some(rates.base);
            self.taker_coin_usd_price = Some(rates.rel);
        }
    }
}

#[allow(clippy::large_enum_variant)]
pub enum RunTakerSwapInput {
    StartNew(TakerSwap),
    KickStart {
        maker_coin: MmCoinEnum,
        taker_coin: MmCoinEnum,
        swap_uuid: Uuid,
    },
}

impl RunTakerSwapInput {
    fn uuid(&self) -> &Uuid {
        match self {
            RunTakerSwapInput::StartNew(swap) => &swap.uuid,
            RunTakerSwapInput::KickStart { swap_uuid, .. } => swap_uuid,
        }
    }
}

/// Starts the taker swap and drives it to completion (until None next command received).
/// Panics in case of command or event apply fails, not sure yet how to handle such situations
/// because it's usually means that swap is in invalid state which is possible only if there's developer error
/// Every produced event is saved to local DB. Swap status is broadcast to P2P network after completion.
pub async fn run_taker_swap(swap: RunTakerSwapInput, ctx: MmArc) {
    let uuid = swap.uuid().to_owned();
    let mut attempts = 0;
    let swap_lock = loop {
        match SwapLock::lock(&ctx, uuid, 40.).await {
            Ok(Some(l)) => break l,
            Ok(None) => {
                if attempts >= 1 {
                    warn!(
                        "Swap {} file lock is acquired by another process/thread, aborting",
                        uuid
                    );
                    return;
                } else {
                    attempts += 1;
                    Timer::sleep(40.).await;
                }
            },
            Err(e) => {
                error!("Swap {} file lock error: {}", uuid, e);
                return;
            },
        }
    };

    let (swap, mut command) = match swap {
        RunTakerSwapInput::StartNew(swap) => (swap, TakerSwapCommand::Start),
        RunTakerSwapInput::KickStart {
            maker_coin,
            taker_coin,
            swap_uuid,
        } => match TakerSwap::load_from_db_by_uuid(ctx, maker_coin, taker_coin, &swap_uuid).await {
            Ok((swap, command)) => match command {
                Some(c) => {
                    info!("Swap {} kick started.", uuid);
                    (swap, c)
                },
                None => {
                    warn!("Swap {} has been finished already, aborting.", uuid);
                    return;
                },
            },
            Err(e) => {
                error!("Error loading swap {}: {}", uuid, e);
                return;
            },
        },
    };

    let mut touch_loop = Box::pin(
        async move {
            loop {
                match swap_lock.touch().await {
                    Ok(_) => (),
                    Err(e) => warn!("Swap {} file lock error: {}", uuid, e),
                };
                Timer::sleep(30.).await;
            }
        }
        .fuse(),
    );

    let ctx = swap.ctx.clone();
    subscribe_to_topic(&ctx, swap_topic(&swap.uuid));
    let mut status = ctx.log.status_handle();
    let uuid = swap.uuid.to_string();
    let to_broadcast = !(swap.maker_coin.is_privacy() || swap.taker_coin.is_privacy());
    let running_swap = Arc::new(swap);
    let weak_ref = Arc::downgrade(&running_swap);
    let swap_ctx = SwapsContext::from_ctx(&ctx).unwrap();
    swap_ctx.init_msg_store(running_swap.uuid, running_swap.maker);
    swap_ctx.running_swaps.lock().unwrap().push(weak_ref);

    let mut swap_fut = Box::pin(
        async move {
            let mut events;
            loop {
                let res = running_swap.handle_command(command).await.expect("!handle_command");
                events = res.1;
                for event in events {
                    let to_save = TakerSavedEvent {
                        timestamp: now_ms(),
                        event: event.clone(),
                    };

                    save_my_taker_swap_event(&ctx, &running_swap, to_save)
                        .await
                        .expect("!save_my_taker_swap_event");
                    if event.should_ban_maker() {
                        ban_pubkey_on_failed_swap(
                            &ctx,
                            running_swap.maker.bytes.into(),
                            &running_swap.uuid,
                            event.clone().into(),
                        )
                    }
                    status.status(&[&"swap", &("uuid", uuid.as_str())], &event.status_str());
                    running_swap.apply_event(event);
                }
                match res.0 {
                    Some(c) => {
                        command = c;
                    },
                    None => {
                        if to_broadcast {
                            if let Err(e) = broadcast_my_swap_status(&ctx, running_swap.uuid).await {
                                error!("!broadcast_my_swap_status({}): {}", uuid, e);
                            }
                        }
                        break;
                    },
                }
            }
        }
        .fuse(),
    );
    let do_nothing = (); // to fix https://rust-lang.github.io/rust-clippy/master/index.html#unused_unit
    select! {
        _swap = swap_fut => do_nothing, // swap finished normally
        _touch = touch_loop => unreachable!("Touch loop can not stop!"),
    };
}

#[derive(Clone, Debug, Default, Deserialize, PartialEq, Serialize)]
pub struct TakerSwapData {
    pub taker_coin: String,
    pub maker_coin: String,
    pub maker: H256Json,
    pub my_persistent_pub: H264Json,
    pub lock_duration: u64,
    pub maker_amount: BigDecimal,
    pub taker_amount: BigDecimal,
    pub maker_payment_confirmations: u64,
    pub maker_payment_requires_nota: Option<bool>,
    pub taker_payment_confirmations: u64,
    pub taker_payment_requires_nota: Option<bool>,
    pub taker_payment_lock: u64,
    /// Allows to recognize one SWAP from the other in the logs. #274.
    pub uuid: Uuid,
    pub started_at: u64,
    pub maker_payment_wait: u64,
    pub maker_coin_start_block: u64,
    pub taker_coin_start_block: u64,
    /// A transaction fee that should be paid to send a `TakerFee`.
    /// Note this value is used to calculate locked amount only.
    pub fee_to_send_taker_fee: Option<SavedTradeFee>,
    /// A `TakerPayment` transaction fee.
    /// Note this value is used to calculate locked amount only.
    pub taker_payment_trade_fee: Option<SavedTradeFee>,
    /// A transaction fee that should be paid to spend a `MakerPayment`.
    /// Note this value is used to calculate locked amount only.
    pub maker_payment_spend_trade_fee: Option<SavedTradeFee>,
    #[serde(skip_serializing_if = "Option::is_none")]
    pub maker_coin_swap_contract_address: Option<BytesJson>,
    #[serde(skip_serializing_if = "Option::is_none")]
    pub taker_coin_swap_contract_address: Option<BytesJson>,
    /// Temporary pubkey used in HTLC redeem script when applicable for maker coin
    pub maker_coin_htlc_pubkey: Option<H264Json>,
    /// Temporary pubkey used in HTLC redeem script when applicable for taker coin
    pub taker_coin_htlc_pubkey: Option<H264Json>,
    /// Temporary privkey used to sign P2P messages when applicable
    pub p2p_privkey: Option<SerializableSecp256k1Keypair>,
}

pub struct TakerSwapMut {
    data: TakerSwapData,
    other_maker_coin_htlc_pub: H264,
    other_taker_coin_htlc_pub: H264,
    taker_fee: Option<TransactionIdentifier>,
    maker_payment: Option<TransactionIdentifier>,
    taker_payment: Option<TransactionIdentifier>,
    maker_payment_spend: Option<TransactionIdentifier>,
    taker_payment_spend: Option<TransactionIdentifier>,
    taker_spends_maker_payment_preimage: Option<Vec<u8>>,
    taker_payment_refund: Option<TransactionIdentifier>,
    secret_hash: BytesJson,
    secret: H256Json,
    payment_instructions: Option<PaymentInstructions>,
}

#[cfg(test)]
#[derive(Eq, PartialEq)]
pub(super) enum FailAt {
    TakerPayment,
    MakerPaymentSpend,
    TakerPaymentRefund,
}

#[cfg(test)]
impl From<String> for FailAt {
    fn from(str: String) -> Self {
        match str.as_str() {
            "taker_payment" => FailAt::TakerPayment,
            "maker_payment_spend" => FailAt::MakerPaymentSpend,
            "taker_payment_refund" => FailAt::TakerPaymentRefund,
            _ => panic!("Invalid TAKER_FAIL_AT value"),
        }
    }
}

pub struct TakerSwap {
    ctx: MmArc,
    maker_coin: MmCoinEnum,
    taker_coin: MmCoinEnum,
    maker_amount: MmNumber,
    taker_amount: MmNumber,
    my_persistent_pub: H264,
    maker: bits256,
    uuid: Uuid,
    my_order_uuid: Option<Uuid>,
    maker_payment_lock: AtomicU64,
    maker_payment_confirmed: AtomicBool,
    errors: PaMutex<Vec<SwapError>>,
    finished_at: AtomicU64,
    mutable: RwLock<TakerSwapMut>,
    conf_settings: SwapConfirmationsSettings,
    payment_locktime: u64,
    p2p_privkey: Option<KeyPair>,
    #[cfg(test)]
    pub(super) fail_at: Option<FailAt>,
}

#[derive(Clone, Debug, Deserialize, PartialEq, Serialize)]
pub struct TakerPaymentSpentData {
    pub transaction: TransactionIdentifier,
    pub secret: H256Json,
}

#[derive(Clone, Debug, Deserialize, PartialEq, Serialize)]
pub struct MakerNegotiationData {
    pub maker_payment_locktime: u64,
    pub maker_pubkey: H264Json,
    pub secret_hash: BytesJson,
    pub maker_coin_swap_contract_addr: Option<BytesJson>,
    pub taker_coin_swap_contract_addr: Option<BytesJson>,
    pub maker_coin_htlc_pubkey: Option<H264Json>,
    pub taker_coin_htlc_pubkey: Option<H264Json>,
}

impl MakerNegotiationData {
    fn other_maker_coin_htlc_pub(&self) -> H264 { self.maker_coin_htlc_pubkey.unwrap_or(self.maker_pubkey).into() }

    fn other_taker_coin_htlc_pub(&self) -> H264 { self.taker_coin_htlc_pubkey.unwrap_or(self.maker_pubkey).into() }
}

#[derive(Clone, Debug, Deserialize, PartialEq, Serialize)]
#[serde(tag = "type", content = "data")]
#[allow(clippy::large_enum_variant)]
pub enum TakerSwapEvent {
    Started(TakerSwapData),
    StartFailed(SwapError),
    Negotiated(MakerNegotiationData),
    NegotiateFailed(SwapError),
    TakerFeeSent(TransactionIdentifier),
    TakerFeeSendFailed(SwapError),
    TakerPaymentInstructionsReceived(PaymentInstructions),
    MakerPaymentReceived(TransactionIdentifier),
    MakerPaymentWaitConfirmStarted,
    MakerPaymentValidatedAndConfirmed,
    MakerPaymentValidateFailed(SwapError),
    MakerPaymentWaitConfirmFailed(SwapError),
    TakerPaymentSent(TransactionIdentifier),
    WatcherMessageSent(Option<Vec<u8>>),
    TakerPaymentTransactionFailed(SwapError),
    TakerPaymentDataSendFailed(SwapError),
    TakerPaymentWaitConfirmFailed(SwapError),
    TakerPaymentSpent(TakerPaymentSpentData),
    TakerPaymentWaitForSpendFailed(SwapError),
    MakerPaymentSpent(TransactionIdentifier),
    MakerPaymentSpendFailed(SwapError),
    TakerPaymentWaitRefundStarted { wait_until: u64 },
    TakerPaymentRefunded(TransactionIdentifier),
    TakerPaymentRefundFailed(SwapError),
    Finished,
}

impl TakerSwapEvent {
    pub fn status_str(&self) -> String {
        match self {
            TakerSwapEvent::Started(_) => "Started...".to_owned(),
            TakerSwapEvent::StartFailed(_) => "Start failed...".to_owned(),
            TakerSwapEvent::Negotiated(_) => "Negotiated...".to_owned(),
            TakerSwapEvent::NegotiateFailed(_) => "Negotiate failed...".to_owned(),
            TakerSwapEvent::TakerFeeSent(_) => "Taker fee sent...".to_owned(),
            TakerSwapEvent::TakerFeeSendFailed(_) => "Taker fee send failed...".to_owned(),
            TakerSwapEvent::TakerPaymentInstructionsReceived(_) => "Taker payment instructions received...".to_owned(),
            TakerSwapEvent::MakerPaymentReceived(_) => "Maker payment received...".to_owned(),
            TakerSwapEvent::MakerPaymentWaitConfirmStarted => "Maker payment wait confirm started...".to_owned(),
            TakerSwapEvent::MakerPaymentValidatedAndConfirmed => "Maker payment validated and confirmed...".to_owned(),
            TakerSwapEvent::MakerPaymentValidateFailed(_) => "Maker payment validate failed...".to_owned(),
            TakerSwapEvent::MakerPaymentWaitConfirmFailed(_) => {
                "Maker payment wait for confirmation failed...".to_owned()
            },
            TakerSwapEvent::TakerPaymentSent(_) => "Taker payment sent...".to_owned(),
            TakerSwapEvent::WatcherMessageSent(_) => "Watcher message sent...".to_owned(),
            TakerSwapEvent::TakerPaymentTransactionFailed(_) => "Taker payment transaction failed...".to_owned(),
            TakerSwapEvent::TakerPaymentDataSendFailed(_) => "Taker payment data send failed...".to_owned(),
            TakerSwapEvent::TakerPaymentWaitConfirmFailed(_) => {
                "Taker payment wait for confirmation failed...".to_owned()
            },
            TakerSwapEvent::TakerPaymentSpent(_) => "Taker payment spent...".to_owned(),
            TakerSwapEvent::TakerPaymentWaitForSpendFailed(_) => "Taker payment wait for spend failed...".to_owned(),
            TakerSwapEvent::MakerPaymentSpent(_) => "Maker payment spent...".to_owned(),
            TakerSwapEvent::MakerPaymentSpendFailed(_) => "Maker payment spend failed...".to_owned(),
            TakerSwapEvent::TakerPaymentWaitRefundStarted { wait_until } => {
                format!("Taker payment wait refund till {} started...", wait_until)
            },
            TakerSwapEvent::TakerPaymentRefunded(_) => "Taker payment refunded...".to_owned(),
            TakerSwapEvent::TakerPaymentRefundFailed(_) => "Taker payment refund failed...".to_owned(),
            TakerSwapEvent::Finished => "Finished".to_owned(),
        }
    }

    fn should_ban_maker(&self) -> bool {
        matches!(
            self,
            TakerSwapEvent::MakerPaymentValidateFailed(_) | TakerSwapEvent::TakerPaymentWaitForSpendFailed(_)
        )
    }

    fn is_success(&self) -> bool {
        matches!(
            self,
            TakerSwapEvent::Started(_)
                | TakerSwapEvent::Negotiated(_)
                | TakerSwapEvent::TakerFeeSent(_)
                | TakerSwapEvent::MakerPaymentReceived(_)
                | TakerSwapEvent::MakerPaymentWaitConfirmStarted
                | TakerSwapEvent::WatcherMessageSent(_)
                | TakerSwapEvent::MakerPaymentValidatedAndConfirmed
                | TakerSwapEvent::TakerPaymentSent(_)
                | TakerSwapEvent::TakerPaymentSpent(_)
                | TakerSwapEvent::MakerPaymentSpent(_)
                | TakerSwapEvent::Finished
        )
    }

    fn is_error(&self) -> bool { !self.is_success() }
}

#[derive(Debug)]
pub enum TakerSwapCommand {
    Start,
    Negotiate,
    SendTakerFee,
    WaitForMakerPayment,
    ValidateMakerPayment,
    SendTakerPayment,
    WaitForTakerPaymentSpend,
    SpendMakerPayment,
    RefundTakerPayment,
    Finish,
}

impl TakerSwap {
    #[inline]
    fn w(&self) -> RwLockWriteGuard<TakerSwapMut> { self.mutable.write().unwrap() }

    #[inline]
    fn r(&self) -> RwLockReadGuard<TakerSwapMut> { self.mutable.read().unwrap() }

    #[inline]
    fn my_maker_coin_htlc_pub(&self) -> H264Json {
        self.r()
            .data
            .maker_coin_htlc_pubkey
            .unwrap_or_else(|| self.my_persistent_pub.into())
    }

    #[inline]
    fn my_taker_coin_htlc_pub(&self) -> H264Json {
        self.r()
            .data
            .taker_coin_htlc_pubkey
            .unwrap_or_else(|| self.my_persistent_pub.into())
    }

    #[inline]
    fn wait_refund_until(&self) -> u64 { self.r().data.taker_payment_lock + 3700 }

    fn apply_event(&self, event: TakerSwapEvent) {
        match event {
            TakerSwapEvent::Started(data) => {
                self.w().data = data;
            },
            TakerSwapEvent::StartFailed(err) => self.errors.lock().push(err),
            TakerSwapEvent::Negotiated(data) => {
                self.maker_payment_lock
                    .store(data.maker_payment_locktime, Ordering::Relaxed);
                self.w().other_maker_coin_htlc_pub = data.other_maker_coin_htlc_pub();
                self.w().other_taker_coin_htlc_pub = data.other_taker_coin_htlc_pub();
                self.w().secret_hash = data.secret_hash;

                if data.maker_coin_swap_contract_addr.is_some() {
                    self.w().data.maker_coin_swap_contract_address = data.maker_coin_swap_contract_addr;
                }

                if data.taker_coin_swap_contract_addr.is_some() {
                    self.w().data.taker_coin_swap_contract_address = data.taker_coin_swap_contract_addr;
                }
            },
            TakerSwapEvent::NegotiateFailed(err) => self.errors.lock().push(err),
            TakerSwapEvent::TakerFeeSent(tx) => self.w().taker_fee = Some(tx),
            TakerSwapEvent::TakerFeeSendFailed(err) => self.errors.lock().push(err),
            TakerSwapEvent::TakerPaymentInstructionsReceived(instructions) => {
                self.w().payment_instructions = Some(instructions)
            },
            TakerSwapEvent::MakerPaymentReceived(tx) => self.w().maker_payment = Some(tx),
            TakerSwapEvent::MakerPaymentWaitConfirmStarted => (),
            TakerSwapEvent::MakerPaymentValidatedAndConfirmed => {
                self.maker_payment_confirmed.store(true, Ordering::Relaxed)
            },
            TakerSwapEvent::MakerPaymentValidateFailed(err) => self.errors.lock().push(err),
            TakerSwapEvent::MakerPaymentWaitConfirmFailed(err) => self.errors.lock().push(err),
            TakerSwapEvent::TakerPaymentSent(tx) => self.w().taker_payment = Some(tx),
            TakerSwapEvent::WatcherMessageSent(preimage_hex) => {
                self.w().taker_spends_maker_payment_preimage = preimage_hex
            },
            TakerSwapEvent::TakerPaymentTransactionFailed(err) => self.errors.lock().push(err),
            TakerSwapEvent::TakerPaymentDataSendFailed(err) => self.errors.lock().push(err),
            TakerSwapEvent::TakerPaymentWaitConfirmFailed(err) => self.errors.lock().push(err),
            TakerSwapEvent::TakerPaymentSpent(data) => {
                self.w().taker_payment_spend = Some(data.transaction);
                self.w().secret = data.secret;
            },
            TakerSwapEvent::TakerPaymentWaitForSpendFailed(err) => self.errors.lock().push(err),
            TakerSwapEvent::MakerPaymentSpent(tx) => self.w().maker_payment_spend = Some(tx),
            TakerSwapEvent::MakerPaymentSpendFailed(err) => self.errors.lock().push(err),
            TakerSwapEvent::TakerPaymentWaitRefundStarted { .. } => (),
            TakerSwapEvent::TakerPaymentRefunded(tx) => self.w().taker_payment_refund = Some(tx),
            TakerSwapEvent::TakerPaymentRefundFailed(err) => self.errors.lock().push(err),
            TakerSwapEvent::Finished => self.finished_at.store(now_ms() / 1000, Ordering::Relaxed),
        }
    }

    async fn handle_command(
        &self,
        command: TakerSwapCommand,
    ) -> Result<(Option<TakerSwapCommand>, Vec<TakerSwapEvent>), String> {
        match command {
            TakerSwapCommand::Start => self.start().await,
            TakerSwapCommand::Negotiate => self.negotiate().await,
            TakerSwapCommand::SendTakerFee => self.send_taker_fee().await,
            TakerSwapCommand::WaitForMakerPayment => self.wait_for_maker_payment().await,
            TakerSwapCommand::ValidateMakerPayment => self.validate_maker_payment().await,
            TakerSwapCommand::SendTakerPayment => self.send_taker_payment().await,
            TakerSwapCommand::WaitForTakerPaymentSpend => self.wait_for_taker_payment_spend().await,
            TakerSwapCommand::SpendMakerPayment => self.spend_maker_payment().await,
            TakerSwapCommand::RefundTakerPayment => self.refund_taker_payment().await,
            TakerSwapCommand::Finish => Ok((None, vec![TakerSwapEvent::Finished])),
        }
    }

    #[allow(clippy::too_many_arguments)]
    pub fn new(
        ctx: MmArc,
        maker: bits256,
        maker_amount: MmNumber,
        taker_amount: MmNumber,
        my_persistent_pub: H264,
        uuid: Uuid,
        my_order_uuid: Option<Uuid>,
        conf_settings: SwapConfirmationsSettings,
        maker_coin: MmCoinEnum,
        taker_coin: MmCoinEnum,
        payment_locktime: u64,
        p2p_privkey: Option<KeyPair>,
    ) -> Self {
        TakerSwap {
            maker_coin,
            taker_coin,
            maker_amount,
            taker_amount,
            my_persistent_pub,
            maker,
            uuid,
            my_order_uuid,
            maker_payment_confirmed: AtomicBool::new(false),
            finished_at: AtomicU64::new(0),
            maker_payment_lock: AtomicU64::new(0),
            errors: PaMutex::new(Vec::new()),
            conf_settings,
            payment_locktime,
            p2p_privkey,
            mutable: RwLock::new(TakerSwapMut {
                data: TakerSwapData::default(),
                other_maker_coin_htlc_pub: H264::default(),
                other_taker_coin_htlc_pub: H264::default(),
                taker_fee: None,
                maker_payment: None,
                taker_payment: None,
                taker_payment_spend: None,
                taker_spends_maker_payment_preimage: None,
                maker_payment_spend: None,
                taker_payment_refund: None,
                secret_hash: BytesJson::default(),
                secret: H256Json::default(),
                payment_instructions: None,
            }),
            ctx,
            #[cfg(test)]
            fail_at: None,
        }
    }

    fn get_my_negotiation_data(
        &self,
        secret_hash: Vec<u8>,
        maker_coin_swap_contract: Vec<u8>,
        taker_coin_swap_contract: Vec<u8>,
    ) -> NegotiationDataMsg {
        let r = self.r();
        if r.data.maker_coin_htlc_pubkey != r.data.taker_coin_htlc_pubkey {
            NegotiationDataMsg::V3(NegotiationDataV3 {
                started_at: r.data.started_at,
                payment_locktime: r.data.taker_payment_lock,
                secret_hash,
                maker_coin_swap_contract,
                taker_coin_swap_contract,
                maker_coin_htlc_pub: self.my_maker_coin_htlc_pub().into(),
                taker_coin_htlc_pub: self.my_taker_coin_htlc_pub().into(),
            })
        } else {
            NegotiationDataMsg::V2(NegotiationDataV2 {
                started_at: r.data.started_at,
                secret_hash,
                payment_locktime: r.data.taker_payment_lock,
                persistent_pubkey: self.my_persistent_pub.to_vec(),
                maker_coin_swap_contract,
                taker_coin_swap_contract,
            })
        }
    }

    /// # Panic
    ///
    /// Panic if taker_fee of [`TakerSwapMut`] is [`Option::None`].
    async fn get_taker_fee_data(&self) -> Result<SwapTxDataMsg, MmError<PaymentInstructionsErr>> {
        // If taker fee is a lightning payment the payment hash will be sent in the message
        let taker_fee_data = self
            .r()
            .taker_fee
            .as_ref()
            .expect("TakerSwapMut::taker_fee must be some value to use get_taker_fee_data")
            .tx_hex
            .0
            .clone();
        let secret_hash = self.r().secret_hash.0.clone();
        let maker_amount = self.maker_amount.clone().into();
        let instructions = self
            .maker_coin
            .payment_instructions(&secret_hash, &maker_amount)
            .await?;
        Ok(SwapTxDataMsg::new(taker_fee_data, instructions))
    }

    async fn start(&self) -> Result<(Option<TakerSwapCommand>, Vec<TakerSwapEvent>), String> {
        // do not use self.r().data here as it is not initialized at this step yet
        let stage = FeeApproxStage::StartSwap;
        let dex_fee = dex_fee_amount_from_taker_coin(&self.taker_coin, self.maker_coin.ticker(), &self.taker_amount);
        let preimage_value = TradePreimageValue::Exact(self.taker_amount.to_decimal());

        let fee_to_send_dex_fee_fut = self
            .taker_coin
            .get_fee_to_send_taker_fee(dex_fee.to_decimal(), stage.clone());
        let fee_to_send_dex_fee = match fee_to_send_dex_fee_fut.await {
            Ok(fee) => fee,
            Err(e) => {
                return Ok((Some(TakerSwapCommand::Finish), vec![TakerSwapEvent::StartFailed(
                    ERRL!("!taker_coin.get_fee_to_send_taker_fee {}", e).into(),
                )]))
            },
        };
        let get_sender_trade_fee_fut = self.taker_coin.get_sender_trade_fee(preimage_value, stage.clone());
        let taker_payment_trade_fee = match get_sender_trade_fee_fut.await {
            Ok(fee) => fee,
            Err(e) => {
                return Ok((Some(TakerSwapCommand::Finish), vec![TakerSwapEvent::StartFailed(
                    ERRL!("!taker_coin.get_sender_trade_fee {}", e).into(),
                )]))
            },
        };
        let maker_payment_spend_trade_fee_fut = self.maker_coin.get_receiver_trade_fee(stage.clone());
        let maker_payment_spend_trade_fee = match maker_payment_spend_trade_fee_fut.compat().await {
            Ok(fee) => fee,
            Err(e) => {
                return Ok((Some(TakerSwapCommand::Finish), vec![TakerSwapEvent::StartFailed(
                    ERRL!("!maker_coin.get_receiver_trade_fee {}", e).into(),
                )]))
            },
        };

        let params = TakerSwapPreparedParams {
            dex_fee: dex_fee.clone(),
            fee_to_send_dex_fee: fee_to_send_dex_fee.clone(),
            taker_payment_trade_fee: taker_payment_trade_fee.clone(),
            maker_payment_spend_trade_fee: maker_payment_spend_trade_fee.clone(),
        };
        let check_balance_f = check_balance_for_taker_swap(
            &self.ctx,
            &self.taker_coin,
            &self.maker_coin,
            self.taker_amount.clone(),
            Some(&self.uuid),
            Some(params),
            stage,
        );
        if let Err(e) = check_balance_f.await {
            return Ok((Some(TakerSwapCommand::Finish), vec![TakerSwapEvent::StartFailed(
                ERRL!("!check_balance_for_taker_swap {}", e).into(),
            )]));
        }

        let started_at = now_ms() / 1000;

        let maker_coin_start_block = match self.maker_coin.current_block().compat().await {
            Ok(b) => b,
            Err(e) => {
                return Ok((Some(TakerSwapCommand::Finish), vec![TakerSwapEvent::StartFailed(
                    ERRL!("!maker_coin.current_block {}", e).into(),
                )]))
            },
        };

        let taker_coin_start_block = match self.taker_coin.current_block().compat().await {
            Ok(b) => b,
            Err(e) => {
                return Ok((Some(TakerSwapCommand::Finish), vec![TakerSwapEvent::StartFailed(
                    ERRL!("!taker_coin.current_block {}", e).into(),
                )]))
            },
        };

        let maker_coin_swap_contract_address = self.maker_coin.swap_contract_address();
        let taker_coin_swap_contract_address = self.taker_coin.swap_contract_address();

        let unique_data = self.unique_swap_data();
        let maker_coin_htlc_key_pair = self.maker_coin.derive_htlc_key_pair(&unique_data);
        let taker_coin_htlc_key_pair = self.taker_coin.derive_htlc_key_pair(&unique_data);

        let data = TakerSwapData {
            taker_coin: self.taker_coin.ticker().to_owned(),
            maker_coin: self.maker_coin.ticker().to_owned(),
            maker: self.maker.bytes.into(),
            started_at,
            lock_duration: self.payment_locktime,
            maker_amount: self.maker_amount.to_decimal(),
            taker_amount: self.taker_amount.to_decimal(),
            maker_payment_confirmations: self.conf_settings.maker_coin_confs,
            maker_payment_requires_nota: Some(self.conf_settings.maker_coin_nota),
            taker_payment_confirmations: self.conf_settings.taker_coin_confs,
            taker_payment_requires_nota: Some(self.conf_settings.taker_coin_nota),
            taker_payment_lock: started_at + self.payment_locktime,
            my_persistent_pub: self.my_persistent_pub.into(),
            uuid: self.uuid,
            maker_payment_wait: maker_payment_wait(started_at, self.payment_locktime),
            maker_coin_start_block,
            taker_coin_start_block,
            fee_to_send_taker_fee: Some(SavedTradeFee::from(fee_to_send_dex_fee)),
            taker_payment_trade_fee: Some(SavedTradeFee::from(taker_payment_trade_fee)),
            maker_payment_spend_trade_fee: Some(SavedTradeFee::from(maker_payment_spend_trade_fee)),
            maker_coin_swap_contract_address,
            taker_coin_swap_contract_address,
            maker_coin_htlc_pubkey: Some(maker_coin_htlc_key_pair.public_slice().into()),
            taker_coin_htlc_pubkey: Some(taker_coin_htlc_key_pair.public_slice().into()),
            p2p_privkey: self.p2p_privkey.map(SerializableSecp256k1Keypair::from),
        };

        Ok((Some(TakerSwapCommand::Negotiate), vec![TakerSwapEvent::Started(data)]))
    }

    async fn negotiate(&self) -> Result<(Option<TakerSwapCommand>, Vec<TakerSwapEvent>), String> {
        const NEGOTIATE_TIMEOUT: u64 = 90;

        let recv_fut = recv_swap_msg(
            self.ctx.clone(),
            |store| store.negotiation.take(),
            &self.uuid,
            NEGOTIATE_TIMEOUT,
        );
        let maker_data = match recv_fut.await {
            Ok(d) => d,
            Err(e) => {
                return Ok((Some(TakerSwapCommand::Finish), vec![TakerSwapEvent::NegotiateFailed(
                    ERRL!("{:?}", e).into(),
                )]))
            },
        };

        debug!("Received maker negotiation data {:?}", maker_data);
        let time_dif = (self.r().data.started_at as i64 - maker_data.started_at() as i64).abs();
        if time_dif > 60 {
            return Ok((Some(TakerSwapCommand::Finish), vec![TakerSwapEvent::NegotiateFailed(
                ERRL!("Started_at time_dif over 60 {}", time_dif).into(),
            )]));
        }

        let expected_lock_time = maker_data.started_at() + self.r().data.lock_duration * 2;
        if maker_data.payment_locktime() != expected_lock_time {
            return Ok((Some(TakerSwapCommand::Finish), vec![TakerSwapEvent::NegotiateFailed(
                ERRL!(
                    "maker_data.payment_locktime {} not equal to expected {}",
                    maker_data.payment_locktime(),
                    expected_lock_time
                )
                .into(),
            )]));
        }

        let maker_coin_swap_contract_addr = match self
            .maker_coin
            .negotiate_swap_contract_addr(maker_data.maker_coin_swap_contract())
        {
            Ok(addr) => addr,
            Err(e) => {
                return Ok((Some(TakerSwapCommand::Finish), vec![TakerSwapEvent::NegotiateFailed(
                    ERRL!("!maker_coin.negotiate_swap_contract_addr {}", e).into(),
                )]))
            },
        };

        let taker_coin_swap_contract_addr = match self
            .taker_coin
            .negotiate_swap_contract_addr(maker_data.taker_coin_swap_contract())
        {
            Ok(addr) => addr,
            Err(e) => {
                return Ok((Some(TakerSwapCommand::Finish), vec![TakerSwapEvent::NegotiateFailed(
                    ERRL!("!taker_coin.negotiate_swap_contract_addr {}", e).into(),
                )]))
            },
        };

        // Validate maker_coin_htlc_pubkey realness
        if let Err(err) = self.maker_coin.validate_other_pubkey(maker_data.maker_coin_htlc_pub()) {
            return Ok((Some(TakerSwapCommand::Finish), vec![TakerSwapEvent::NegotiateFailed(
                ERRL!("!maker_data.maker_coin_htlc_pub {}", err).into(),
            )]));
        };

        // Validate taker_coin_htlc_pubkey realness
        if let Err(err) = self.taker_coin.validate_other_pubkey(maker_data.taker_coin_htlc_pub()) {
            return Ok((Some(TakerSwapCommand::Finish), vec![TakerSwapEvent::NegotiateFailed(
                ERRL!("!maker_data.taker_coin_htlc_pub {}", err).into(),
            )]));
        };

        if !(maker_data.secret_hash().len() == 20 || maker_data.secret_hash().len() == 32) {
            return Ok((Some(TakerSwapCommand::Finish), vec![TakerSwapEvent::NegotiateFailed(
                ERRL!("!maker_data.secret_hash: secret_hash validation failed").into(),
            )]));
        }

        let maker_coin_swap_contract_bytes = maker_coin_swap_contract_addr
            .clone()
            .map_or_else(Vec::new, |bytes| bytes.0);
        let taker_coin_swap_contract_bytes = taker_coin_swap_contract_addr
            .clone()
            .map_or_else(Vec::new, |bytes| bytes.0);
        let my_negotiation_data = self.get_my_negotiation_data(
            maker_data.secret_hash().to_vec(),
            maker_coin_swap_contract_bytes,
            taker_coin_swap_contract_bytes,
        );

        let taker_data = SwapMsg::NegotiationReply(my_negotiation_data);
        debug!("Sending taker negotiation data {:?}", taker_data);
        let send_abort_handle = broadcast_swap_message_every(
            self.ctx.clone(),
            swap_topic(&self.uuid),
            taker_data,
            NEGOTIATE_TIMEOUT as f64 / 6.,
            self.p2p_privkey,
        );
        let recv_fut = recv_swap_msg(
            self.ctx.clone(),
            |store| store.negotiated.take(),
            &self.uuid,
            NEGOTIATE_TIMEOUT,
        );
        let negotiated = match recv_fut.await {
            Ok(d) => d,
            Err(e) => {
                return Ok((Some(TakerSwapCommand::Finish), vec![TakerSwapEvent::NegotiateFailed(
                    ERRL!("{:?}", e).into(),
                )]))
            },
        };
        drop(send_abort_handle);

        if !negotiated {
            return Ok((Some(TakerSwapCommand::Finish), vec![TakerSwapEvent::NegotiateFailed(
                ERRL!("Maker sent negotiated = false").into(),
            )]));
        }

        Ok((Some(TakerSwapCommand::SendTakerFee), vec![TakerSwapEvent::Negotiated(
            MakerNegotiationData {
                maker_payment_locktime: maker_data.payment_locktime(),
                // using default to avoid misuse of this field
                // maker_coin_htlc_pubkey and taker_coin_htlc_pubkey must be used instead
                maker_pubkey: H264Json::default(),
                secret_hash: maker_data.secret_hash().into(),
                maker_coin_swap_contract_addr,
                taker_coin_swap_contract_addr,
                maker_coin_htlc_pubkey: Some(maker_data.maker_coin_htlc_pub().into()),
                taker_coin_htlc_pubkey: Some(maker_data.taker_coin_htlc_pub().into()),
            },
        )]))
    }

    async fn send_taker_fee(&self) -> Result<(Option<TakerSwapCommand>, Vec<TakerSwapEvent>), String> {
        let timeout = self.r().data.started_at + self.r().data.lock_duration / 3;
        let now = now_ms() / 1000;
        if now > timeout {
            return Ok((Some(TakerSwapCommand::Finish), vec![
                TakerSwapEvent::TakerFeeSendFailed(ERRL!("Timeout {} > {}", now, timeout).into()),
            ]));
        }

        let fee_amount =
            dex_fee_amount_from_taker_coin(&self.taker_coin, &self.r().data.maker_coin, &self.taker_amount);
        let fee_tx = self
            .taker_coin
            .send_taker_fee(&DEX_FEE_ADDR_RAW_PUBKEY, fee_amount.into(), self.uuid.as_bytes())
            .compat()
            .await;
        let transaction = match fee_tx {
            Ok(t) => t,
            Err(err) => {
                return Ok((Some(TakerSwapCommand::Finish), vec![
                    TakerSwapEvent::TakerFeeSendFailed(ERRL!("{}", err.get_plain_text_format()).into()),
                ]));
            },
        };

        let tx_hash = transaction.tx_hash();
        info!("Taker fee tx hash {:02x}", tx_hash);
        let tx_ident = TransactionIdentifier {
            tx_hex: BytesJson::from(transaction.tx_hex()),
            tx_hash,
        };

        Ok((Some(TakerSwapCommand::WaitForMakerPayment), vec![
            TakerSwapEvent::TakerFeeSent(tx_ident),
        ]))
    }

    async fn wait_for_maker_payment(&self) -> Result<(Option<TakerSwapCommand>, Vec<TakerSwapEvent>), String> {
        const MAKER_PAYMENT_WAIT_TIMEOUT: u64 = 600;

        let payment_data_msg = match self.get_taker_fee_data().await {
            Ok(data) => data,
            Err(e) => {
                return Ok((Some(TakerSwapCommand::Finish), vec![
                    TakerSwapEvent::MakerPaymentValidateFailed(e.to_string().into()),
                ]))
            },
        };

        let msg = SwapMsg::TakerFee(payment_data_msg);
        let abort_send_handle = broadcast_swap_message_every(
            self.ctx.clone(),
            swap_topic(&self.uuid),
            msg,
            MAKER_PAYMENT_WAIT_TIMEOUT as f64 / 6.,
            self.p2p_privkey,
        );

        let recv_fut = recv_swap_msg(
            self.ctx.clone(),
            |store| store.maker_payment.take(),
            &self.uuid,
            MAKER_PAYMENT_WAIT_TIMEOUT,
        );
        let payload = match recv_fut.await {
            Ok(p) => p,
            Err(e) => {
                return Ok((Some(TakerSwapCommand::Finish), vec![
                    TakerSwapEvent::MakerPaymentValidateFailed(
                        ERRL!("Error waiting for 'maker-payment' data: {}", e).into(),
                    ),
                ]))
            },
        };
        drop(abort_send_handle);
        let mut swap_events = vec![];
        if let Some(instructions) = payload.instructions() {
            match self.taker_coin.validate_instructions(
                instructions,
                &self.r().secret_hash.0,
                self.taker_amount.clone().into(),
            ) {
                Ok(instructions) => swap_events.push(TakerSwapEvent::TakerPaymentInstructionsReceived(instructions)),
                Err(e) => {
                    return Ok((Some(TakerSwapCommand::Finish), vec![
                        TakerSwapEvent::MakerPaymentValidateFailed(e.to_string().into()),
                    ]));
                },
            }
        }

        let maker_payment = match self.maker_coin.tx_enum_from_bytes(payload.data()) {
            Ok(p) => p,
            Err(e) => {
                return Ok((Some(TakerSwapCommand::Finish), vec![
                    TakerSwapEvent::MakerPaymentValidateFailed(
                        ERRL!("Error parsing the 'maker-payment': {:?}", e).into(),
                    ),
                ]))
            },
        };

        let tx_hash = maker_payment.tx_hash();
        info!("Got maker payment {:02x}", tx_hash);
        let tx_ident = TransactionIdentifier {
            tx_hex: BytesJson::from(maker_payment.tx_hex()),
            tx_hash,
        };

        swap_events.push(TakerSwapEvent::MakerPaymentReceived(tx_ident));
        swap_events.push(TakerSwapEvent::MakerPaymentWaitConfirmStarted);

        Ok((Some(TakerSwapCommand::ValidateMakerPayment), swap_events))
    }

    async fn validate_maker_payment(&self) -> Result<(Option<TakerSwapCommand>, Vec<TakerSwapEvent>), String> {
        info!("Before wait confirm");
        let confirmations = self.r().data.maker_payment_confirmations;
        let f = self.maker_coin.wait_for_confirmations(
            &self.r().maker_payment.clone().unwrap().tx_hex,
            confirmations,
            self.r().data.maker_payment_requires_nota.unwrap_or(false),
            self.r().data.maker_payment_wait,
            WAIT_CONFIRM_INTERVAL,
        );
        if let Err(err) = f.compat().await {
            return Ok((Some(TakerSwapCommand::Finish), vec![
                TakerSwapEvent::MakerPaymentWaitConfirmFailed(
                    ERRL!("!wait for maker payment confirmations: {}", err).into(),
                ),
            ]));
        }
        info!("After wait confirm");

        let validate_input = ValidatePaymentInput {
            payment_tx: self.r().maker_payment.clone().unwrap().tx_hex.0,
            time_lock_duration: self.r().data.lock_duration,
            time_lock: self.maker_payment_lock.load(Ordering::Relaxed) as u32,
            other_pub: self.r().other_maker_coin_htlc_pub.to_vec(),
            secret_hash: self.r().secret_hash.0.to_vec(),
            amount: self.maker_amount.to_decimal(),
            swap_contract_address: self.r().data.maker_coin_swap_contract_address.clone(),
            try_spv_proof_until: self.r().data.maker_payment_wait,
            confirmations,
            unique_swap_data: self.unique_swap_data(),
        };
        let validated = self.maker_coin.validate_maker_payment(validate_input).compat().await;

        if let Err(e) = validated {
            return Ok((Some(TakerSwapCommand::Finish), vec![
                TakerSwapEvent::MakerPaymentValidateFailed(ERRL!("!validate maker payment: {}", e).into()),
            ]));
        }

        Ok((Some(TakerSwapCommand::SendTakerPayment), vec![
            TakerSwapEvent::MakerPaymentValidatedAndConfirmed,
        ]))
    }

    fn create_watcher_data(
        &self,
        taker_payment_hex: Vec<u8>,
        taker_spends_maker_payment_preimage: Vec<u8>,
    ) -> TakerSwapWatcherData {
        TakerSwapWatcherData {
            uuid: self.uuid,
<<<<<<< HEAD
            secret_hash: self.r().secret_hash.clone().into_vec(),
=======
            secret_hash: self.r().secret_hash.clone().into(),
>>>>>>> 4de3cf2b
            taker_spends_maker_payment_preimage,
            swap_started_at: self.r().data.started_at,
            lock_duration: self.r().data.lock_duration,
            taker_coin: self.r().data.taker_coin.clone(),
            taker_payment_hex,
            taker_payment_lock: self.r().data.taker_payment_lock,
            taker_pub: self.r().data.taker_coin_htlc_pubkey.unwrap().into(),
            taker_coin_start_block: self.r().data.taker_coin_start_block,
            taker_payment_confirmations: self.r().data.taker_payment_confirmations,
            taker_payment_requires_nota: self.r().data.taker_payment_requires_nota,
            taker_amount: self.r().data.taker_amount.clone(),
            maker_coin: self.r().data.maker_coin.clone(),
            maker_pub: self.r().other_maker_coin_htlc_pub.to_vec(),
        }
    }

    async fn send_taker_payment(&self) -> Result<(Option<TakerSwapCommand>, Vec<TakerSwapEvent>), String> {
        #[cfg(test)]
        if self.fail_at == Some(FailAt::TakerPayment) {
            return Ok((Some(TakerSwapCommand::Finish), vec![
                TakerSwapEvent::TakerPaymentTransactionFailed("Explicit test failure".into()),
            ]));
        }

        let timeout = self.r().data.started_at + self.r().data.lock_duration / 3;
        let now = now_ms() / 1000;
        if now > timeout {
            return Ok((Some(TakerSwapCommand::Finish), vec![
                TakerSwapEvent::TakerPaymentTransactionFailed(ERRL!("Timeout {} > {}", now, timeout).into()),
            ]));
        }

        let unique_data = self.unique_swap_data();
        let f = self.taker_coin.check_if_my_payment_sent(
            self.r().data.taker_payment_lock as u32,
            self.r().other_taker_coin_htlc_pub.as_slice(),
            &self.r().secret_hash.0,
            self.r().data.taker_coin_start_block,
            &self.r().data.taker_coin_swap_contract_address,
            &unique_data,
            &self.taker_amount.to_decimal(),
        );
        let transaction = match f.compat().await {
            Ok(res) => match res {
                Some(tx) => tx,
                None => {
                    let payment_fut = self.taker_coin.send_taker_payment(
                        self.r().data.lock_duration,
                        self.r().data.taker_payment_lock as u32,
                        &*self.r().other_taker_coin_htlc_pub,
                        &self.r().secret_hash.0,
                        self.taker_amount.to_decimal(),
                        &self.r().data.taker_coin_swap_contract_address,
                        &unique_data,
                        &self.r().payment_instructions,
                    );

                    match payment_fut.compat().await {
                        Ok(t) => t,
                        Err(err) => {
                            return Ok((Some(TakerSwapCommand::Finish), vec![
                                TakerSwapEvent::TakerPaymentTransactionFailed(
                                    ERRL!("{}", err.get_plain_text_format()).into(),
                                ),
                            ]));
                        },
                    }
                },
            },
            Err(e) => {
                return Ok((Some(TakerSwapCommand::Finish), vec![
                    TakerSwapEvent::TakerPaymentTransactionFailed(ERRL!("{}", e).into()),
                ]))
            },
        };

        let tx_hash = transaction.tx_hash();
        let tx_hex = BytesJson::from(transaction.tx_hex());
        info!("Taker payment tx hash {:02x}", tx_hash);
        let tx_ident = TransactionIdentifier {
            tx_hex: tx_hex.clone(),
            tx_hash,
        };

        let mut swap_events = vec![TakerSwapEvent::TakerPaymentSent(tx_ident)];
        if self.ctx.use_watchers()
            && self.taker_coin.is_supported_by_watchers()
            && self.maker_coin.is_supported_by_watchers()
        {
            let preimage_fut = self.taker_coin.create_taker_spends_maker_payment_preimage(
                &self.r().maker_payment.as_ref().unwrap().tx_hex,
                self.maker_payment_lock.load(Ordering::Relaxed) as u32,
                self.r().other_maker_coin_htlc_pub.as_slice(),
                &self.r().secret_hash.0,
                &self.unique_swap_data()[..],
            );

            match preimage_fut.compat().await {
                Ok(preimage) => {
                    let watcher_data = self.create_watcher_data(transaction.tx_hex(), preimage.tx_hex());
                    let swpmsg_watcher = SwapWatcherMsg::TakerSwapWatcherMsg(Box::new(watcher_data));
                    broadcast_swap_message(
                        &self.ctx,
                        watcher_topic(&self.r().data.taker_coin),
                        swpmsg_watcher,
                        &self.p2p_privkey,
                    );
                    swap_events.push(TakerSwapEvent::WatcherMessageSent(Some(preimage.tx_hex())))
                },
                Err(e) => error!(
                    "The watcher message could not be sent, error creating the taker spends maker payment preimage: {}",
                    e.get_plain_text_format()
                ),
            }
        }

        Ok((Some(TakerSwapCommand::WaitForTakerPaymentSpend), swap_events))
    }

    async fn wait_for_taker_payment_spend(&self) -> Result<(Option<TakerSwapCommand>, Vec<TakerSwapEvent>), String> {
        const BROADCAST_SWAP_MESSAGE_INTERVAL: f64 = 600.;

        let tx_hex = self.r().taker_payment.as_ref().unwrap().tx_hex.0.clone();
        let mut watcher_broadcast_abort_handle = None;
        // Watchers cannot be used for lightning swaps for now
        // Todo: Check if watchers can work in some cases with lightning and implement it if it's possible, this part will probably work if only the taker is lightning since the preimage is available
        if self.ctx.use_watchers()
            && self.taker_coin.is_supported_by_watchers()
            && self.maker_coin.is_supported_by_watchers()
        {
            let preimage_hex = self.r().taker_spends_maker_payment_preimage.clone();
            if let Some(preimage_hex) = preimage_hex {
                let watcher_data = self.create_watcher_data(tx_hex.clone(), preimage_hex);
                let swpmsg_watcher = SwapWatcherMsg::TakerSwapWatcherMsg(Box::new(watcher_data));
                watcher_broadcast_abort_handle = Some(broadcast_swap_message_every(
                    self.ctx.clone(),
                    watcher_topic(&self.r().data.taker_coin),
                    swpmsg_watcher,
                    600.,
                    self.p2p_privkey,
                ));
            }
        }

        // Todo: taker_payment should be a message on lightning network not a swap message
        let msg = SwapMsg::TakerPayment(tx_hex);
        let send_abort_handle = Some(broadcast_swap_message_every(
            self.ctx.clone(),
            swap_topic(&self.uuid),
            msg,
            BROADCAST_SWAP_MESSAGE_INTERVAL,
            self.p2p_privkey,
        ));

        let wait_duration = (self.r().data.lock_duration * 4) / 5;
        let wait_taker_payment = self.r().data.started_at + wait_duration;
        let wait_f = self
            .taker_coin
            .wait_for_confirmations(
                &self.r().taker_payment.clone().unwrap().tx_hex,
                self.r().data.taker_payment_confirmations,
                self.r().data.taker_payment_requires_nota.unwrap_or(false),
                wait_taker_payment,
                WAIT_CONFIRM_INTERVAL,
            )
            .compat();
        if let Err(err) = wait_f.await {
            return Ok((Some(TakerSwapCommand::RefundTakerPayment), vec![
                TakerSwapEvent::TakerPaymentWaitConfirmFailed(
                    ERRL!("!taker_coin.wait_for_confirmations: {}", err).into(),
                ),
                TakerSwapEvent::TakerPaymentWaitRefundStarted {
                    wait_until: self.wait_refund_until(),
                },
            ]));
        }

        let f = self.taker_coin.wait_for_htlc_tx_spend(
            &self.r().taker_payment.clone().unwrap().tx_hex,
            &self.r().secret_hash.0,
            self.r().data.taker_payment_lock,
            self.r().data.taker_coin_start_block,
            &self.r().data.taker_coin_swap_contract_address,
        );
        let tx = match f.compat().await {
            Ok(t) => t,
            Err(err) => {
                return Ok((Some(TakerSwapCommand::RefundTakerPayment), vec![
                    TakerSwapEvent::TakerPaymentWaitForSpendFailed(err.get_plain_text_format().into()),
                    TakerSwapEvent::TakerPaymentWaitRefundStarted {
                        wait_until: self.wait_refund_until(),
                    },
                ]));
            },
        };
        drop(send_abort_handle);
        drop(watcher_broadcast_abort_handle);
        let tx_hash = tx.tx_hash();
        info!("Taker payment spend tx {:02x}", tx_hash);
        let tx_ident = TransactionIdentifier {
            tx_hex: BytesJson::from(tx.tx_hex()),
            tx_hash,
        };

        let secret_hash = self.r().secret_hash.clone();
        let secret = match self.taker_coin.extract_secret(&secret_hash.0, &tx_ident.tx_hex).await {
            Ok(bytes) => H256Json::from(bytes.as_slice()),
            Err(e) => {
                return Ok((Some(TakerSwapCommand::Finish), vec![
                    TakerSwapEvent::TakerPaymentWaitForSpendFailed(ERRL!("{}", e).into()),
                ]))
            },
        };

        Ok((Some(TakerSwapCommand::SpendMakerPayment), vec![
            TakerSwapEvent::TakerPaymentSpent(TakerPaymentSpentData {
                transaction: tx_ident,
                secret,
            }),
        ]))
    }

    async fn spend_maker_payment(&self) -> Result<(Option<TakerSwapCommand>, Vec<TakerSwapEvent>), String> {
        #[cfg(test)]
        if self.fail_at == Some(FailAt::MakerPaymentSpend) {
            return Ok((Some(TakerSwapCommand::Finish), vec![
                TakerSwapEvent::MakerPaymentSpendFailed("Explicit test failure".into()),
            ]));
        }
        let spend_fut = self.maker_coin.send_taker_spends_maker_payment(
            &self.r().maker_payment.clone().unwrap().tx_hex,
            self.maker_payment_lock.load(Ordering::Relaxed) as u32,
            &*self.r().other_maker_coin_htlc_pub,
            &self.r().secret.0,
            &self.r().secret_hash.0,
            &self.r().data.maker_coin_swap_contract_address,
            &self.unique_swap_data(),
        );
        let transaction = match spend_fut.compat().await {
            Ok(t) => t,
            Err(err) => {
                if let Some(tx) = err.get_tx() {
                    broadcast_p2p_tx_msg(
                        &self.ctx,
                        tx_helper_topic(self.maker_coin.ticker()),
                        &tx,
                        &self.p2p_privkey,
                    );
                };

                return Ok((Some(TakerSwapCommand::Finish), vec![
                    TakerSwapEvent::MakerPaymentSpendFailed(ERRL!("{}", err.get_plain_text_format()).into()),
                ]));
            },
        };

        broadcast_p2p_tx_msg(
            &self.ctx,
            tx_helper_topic(self.maker_coin.ticker()),
            &transaction,
            &self.p2p_privkey,
        );

        let tx_hash = transaction.tx_hash();
        info!("Maker payment spend tx {:02x}", tx_hash);
        let tx_ident = TransactionIdentifier {
            tx_hex: BytesJson::from(transaction.tx_hex()),
            tx_hash,
        };

        Ok((Some(TakerSwapCommand::Finish), vec![TakerSwapEvent::MakerPaymentSpent(
            tx_ident,
        )]))
    }

    async fn refund_taker_payment(&self) -> Result<(Option<TakerSwapCommand>, Vec<TakerSwapEvent>), String> {
        #[cfg(test)]
        if self.fail_at == Some(FailAt::TakerPaymentRefund) {
            return Ok((Some(TakerSwapCommand::Finish), vec![
                TakerSwapEvent::TakerPaymentRefundFailed("Explicit test failure".into()),
            ]));
        }

        let locktime = self.r().data.taker_payment_lock;
        loop {
            match self.taker_coin.can_refund_htlc(locktime).compat().await {
                Ok(CanRefundHtlc::CanRefundNow) => break,
                Ok(CanRefundHtlc::HaveToWait(to_sleep)) => Timer::sleep(to_sleep as f64).await,
                Err(e) => {
                    error!("Error {} on can_refund_htlc, retrying in 30 seconds", e);
                    Timer::sleep(30.).await;
                },
            }
        }

        let refund_fut = self.taker_coin.send_taker_refunds_payment(
            &self.r().taker_payment.clone().unwrap().tx_hex,
            self.r().data.taker_payment_lock as u32,
            &*self.r().other_taker_coin_htlc_pub,
            &self.r().secret_hash.0,
            &self.r().data.taker_coin_swap_contract_address,
            &self.unique_swap_data(),
        );

        let transaction = match refund_fut.compat().await {
            Ok(t) => t,
            Err(err) => {
                if let Some(tx) = err.get_tx() {
                    broadcast_p2p_tx_msg(
                        &self.ctx,
                        tx_helper_topic(self.taker_coin.ticker()),
                        &tx,
                        &self.p2p_privkey,
                    );
                }

                return Ok((Some(TakerSwapCommand::Finish), vec![
                    TakerSwapEvent::TakerPaymentRefundFailed(ERRL!("{:?}", err.get_plain_text_format()).into()),
                ]));
            },
        };

        broadcast_p2p_tx_msg(
            &self.ctx,
            tx_helper_topic(self.taker_coin.ticker()),
            &transaction,
            &self.p2p_privkey,
        );

        let tx_hash = transaction.tx_hash();
        info!("Taker refund tx hash {:02x}", tx_hash);
        let tx_ident = TransactionIdentifier {
            tx_hex: BytesJson::from(transaction.tx_hex()),
            tx_hash,
        };

        Ok((Some(TakerSwapCommand::Finish), vec![
            TakerSwapEvent::TakerPaymentRefunded(tx_ident),
        ]))
    }

    pub async fn load_from_db_by_uuid(
        ctx: MmArc,
        maker_coin: MmCoinEnum,
        taker_coin: MmCoinEnum,
        swap_uuid: &Uuid,
    ) -> Result<(Self, Option<TakerSwapCommand>), String> {
        let saved = match SavedSwap::load_my_swap_from_db(&ctx, *swap_uuid).await {
            Ok(Some(saved)) => saved,
            Ok(None) => return ERR!("Couldn't find a swap with the uuid '{}'", swap_uuid),
            Err(e) => return ERR!("{}", e),
        };
        let saved = match saved {
            SavedSwap::Taker(swap) => swap,
            SavedSwap::Maker(_) => return ERR!("Can not load TakerSwap from SavedSwap::Maker uuid: {}", swap_uuid),
        };
        Self::load_from_saved(ctx, maker_coin, taker_coin, saved)
    }

    pub fn load_from_saved(
        ctx: MmArc,
        maker_coin: MmCoinEnum,
        taker_coin: MmCoinEnum,
        mut saved: TakerSavedSwap,
    ) -> Result<(Self, Option<TakerSwapCommand>), String> {
        if saved.events.is_empty() {
            return ERR!("Can't restore swap from empty events set");
        };

        let data = match saved.events[0].event {
            TakerSwapEvent::Started(ref mut data) => data,
            _ => return ERR!("First swap event must be Started"),
        };

        // refresh swap contract addresses if the swap file is out-dated (doesn't contain the fields yet)
        if data.maker_coin_swap_contract_address.is_none() {
            data.maker_coin_swap_contract_address = maker_coin.swap_contract_address();
        }
        if data.taker_coin_swap_contract_address.is_none() {
            data.taker_coin_swap_contract_address = taker_coin.swap_contract_address();
        }

        let mut maker = bits256::from([0; 32]);
        maker.bytes = data.maker.0;
        let my_persistent_pub = H264::from(&**ctx.secp256k1_key_pair().public());
        let conf_settings = SwapConfirmationsSettings {
            maker_coin_confs: data.maker_payment_confirmations,
            maker_coin_nota: data
                .maker_payment_requires_nota
                .unwrap_or_else(|| maker_coin.requires_notarization()),
            taker_coin_confs: data.taker_payment_confirmations,
            taker_coin_nota: data
                .taker_payment_requires_nota
                .unwrap_or_else(|| taker_coin.requires_notarization()),
        };

        let swap = TakerSwap::new(
            ctx,
            maker,
            data.maker_amount.clone().into(),
            data.taker_amount.clone().into(),
            my_persistent_pub,
            saved.uuid,
            Some(saved.uuid),
            conf_settings,
            maker_coin,
            taker_coin,
            data.lock_duration,
            data.p2p_privkey.map(SerializableSecp256k1Keypair::into_inner),
        );
        let command = saved.events.last().unwrap().get_command();
        for saved_event in saved.events {
            swap.apply_event(saved_event.event);
        }
        Ok((swap, command))
    }

    pub async fn recover_funds(&self) -> Result<RecoveredSwap, String> {
        if self.finished_at.load(Ordering::Relaxed) == 0 {
            return ERR!("Swap must be finished before recover funds attempt");
        }

        if self.r().taker_payment_refund.is_some() {
            return ERR!("Taker payment is refunded, swap is not recoverable");
        }

        if self.r().maker_payment_spend.is_some() {
            return ERR!("Maker payment is spent, swap is not recoverable");
        }

        let maker_payment = match &self.r().maker_payment {
            Some(tx) => tx.tx_hex.0.clone(),
            None => return ERR!("No info about maker payment, swap is not recoverable"),
        };

        // have to do this because std::sync::RwLockReadGuard returned by r() is not Send,
        // so it can't be used across await
        let other_maker_coin_htlc_pub = self.r().other_maker_coin_htlc_pub;
        let other_taker_coin_htlc_pub = self.r().other_taker_coin_htlc_pub;
        let secret_hash = self.r().secret_hash.0.clone();
        let maker_coin_start_block = self.r().data.maker_coin_start_block;
        let maker_coin_swap_contract_address = self.r().data.maker_coin_swap_contract_address.clone();

        let taker_payment_lock = self.r().data.taker_payment_lock;
        let taker_coin_start_block = self.r().data.taker_coin_start_block;
        let taker_coin_swap_contract_address = self.r().data.taker_coin_swap_contract_address.clone();

        let unique_data = self.unique_swap_data();
        macro_rules! check_maker_payment_is_not_spent {
            // validate that maker payment is not spent
            () => {
                let search_input = SearchForSwapTxSpendInput {
                    time_lock: self.maker_payment_lock.load(Ordering::Relaxed) as u32,
                    other_pub: other_maker_coin_htlc_pub.as_slice(),
                    secret_hash: &secret_hash,
                    tx: &maker_payment,
                    search_from_block: maker_coin_start_block,
                    swap_contract_address: &maker_coin_swap_contract_address,
                    swap_unique_data: &unique_data,
                };

                match self.maker_coin.search_for_swap_tx_spend_other(search_input).await {
                    Ok(Some(FoundSwapTxSpend::Spent(tx))) => {
                        return ERR!(
                            "Maker payment was already spent by {} tx {:02x}",
                            self.maker_coin.ticker(),
                            tx.tx_hash()
                        )
                    },
                    Ok(Some(FoundSwapTxSpend::Refunded(tx))) => {
                        return ERR!(
                            "Maker payment was already refunded by {} tx {:02x}",
                            self.maker_coin.ticker(),
                            tx.tx_hash()
                        )
                    },
                    Err(e) => return ERR!("Error {} when trying to find maker payment spend", e),
                    Ok(None) => (), // payment is not spent, continue
                }
            };
        }

        let maybe_taker_payment = self.r().taker_payment.clone();

        let taker_payment = match maybe_taker_payment {
            Some(tx) => tx.tx_hex.0,
            None => {
                let maybe_sent = try_s!(
                    self.taker_coin
                        .check_if_my_payment_sent(
                            taker_payment_lock as u32,
                            other_taker_coin_htlc_pub.as_slice(),
                            &secret_hash,
                            taker_coin_start_block,
                            &taker_coin_swap_contract_address,
                            &unique_data,
                            &self.taker_amount.to_decimal()
                        )
                        .compat()
                        .await
                );
                match maybe_sent {
                    // Todo: Refactor this when implementing recover_funds for lightning swaps
                    Some(tx) => tx.tx_hex(),
                    None => return ERR!("Taker payment is not found, swap is not recoverable"),
                }
            },
        };

        if self.r().taker_payment_spend.is_some() {
            check_maker_payment_is_not_spent!();
            // has to do this because std::sync::RwLockReadGuard returned by r() is not Send,
            // so it can't be used across await
            let other_maker_coin_htlc_pub = self.r().other_maker_coin_htlc_pub;
            let secret = self.r().secret.0;
            let maker_coin_swap_contract_address = self.r().data.maker_coin_swap_contract_address.clone();

            let fut = self.maker_coin.send_taker_spends_maker_payment(
                &maker_payment,
                self.maker_payment_lock.load(Ordering::Relaxed) as u32,
                other_maker_coin_htlc_pub.as_slice(),
                &secret,
                &secret_hash,
                &maker_coin_swap_contract_address,
                &unique_data,
            );

            let transaction = match fut.compat().await {
                Ok(t) => t,
                Err(err) => {
                    if let Some(tx) = err.get_tx() {
                        broadcast_p2p_tx_msg(
                            &self.ctx,
                            tx_helper_topic(self.maker_coin.ticker()),
                            &tx,
                            &self.p2p_privkey,
                        );
                    }

                    return ERR!("{}", err.get_plain_text_format());
                },
            };

            return Ok(RecoveredSwap {
                action: RecoveredSwapAction::SpentOtherPayment,
                coin: self.maker_coin.ticker().to_string(),
                transaction,
            });
        }

        let search_input = SearchForSwapTxSpendInput {
            time_lock: taker_payment_lock as u32,
            other_pub: other_taker_coin_htlc_pub.as_slice(),
            secret_hash: &secret_hash,
            tx: &taker_payment,
            search_from_block: taker_coin_start_block,
            swap_contract_address: &taker_coin_swap_contract_address,
            swap_unique_data: &unique_data,
        };
        let taker_payment_spend = try_s!(self.taker_coin.search_for_swap_tx_spend_my(search_input).await);

        match taker_payment_spend {
            Some(spend) => match spend {
                FoundSwapTxSpend::Spent(tx) => {
                    check_maker_payment_is_not_spent!();
                    let secret_hash = self.r().secret_hash.clone();
                    let tx_hex = tx.tx_hex();
                    let secret = try_s!(self.taker_coin.extract_secret(&secret_hash.0, &tx_hex).await);

                    let fut = self.maker_coin.send_taker_spends_maker_payment(
                        &maker_payment,
                        self.maker_payment_lock.load(Ordering::Relaxed) as u32,
                        other_maker_coin_htlc_pub.as_slice(),
                        &secret,
                        &secret_hash,
                        &maker_coin_swap_contract_address,
                        &unique_data,
                    );

                    let transaction = match fut.compat().await {
                        Ok(t) => t,
                        Err(err) => {
                            if let Some(tx) = err.get_tx() {
                                broadcast_p2p_tx_msg(
                                    &self.ctx,
                                    tx_helper_topic(self.maker_coin.ticker()),
                                    &tx,
                                    &self.p2p_privkey,
                                );
                            }

                            return ERR!("{}", err.get_plain_text_format());
                        },
                    };

                    Ok(RecoveredSwap {
                        action: RecoveredSwapAction::SpentOtherPayment,
                        coin: self.maker_coin.ticker().to_string(),
                        transaction,
                    })
                },
                FoundSwapTxSpend::Refunded(tx) => ERR!(
                    "Taker payment has been refunded already by transaction {:02x}",
                    tx.tx_hash()
                ),
            },
            None => {
                let can_refund = try_s!(self.taker_coin.can_refund_htlc(taker_payment_lock).compat().await);
                if let CanRefundHtlc::HaveToWait(seconds_to_wait) = can_refund {
                    return ERR!("Too early to refund, wait until {}", now_ms() / 1000 + seconds_to_wait);
                }

                let fut = self.taker_coin.send_taker_refunds_payment(
                    &taker_payment,
                    taker_payment_lock as u32,
                    other_taker_coin_htlc_pub.as_slice(),
                    &secret_hash,
                    &taker_coin_swap_contract_address,
                    &unique_data,
                );

                let transaction = match fut.compat().await {
                    Ok(t) => t,
                    Err(err) => {
                        if let Some(tx) = err.get_tx() {
                            broadcast_p2p_tx_msg(
                                &self.ctx,
                                tx_helper_topic(self.taker_coin.ticker()),
                                &tx,
                                &self.p2p_privkey,
                            );
                        }

                        return ERR!("{:?}", err.get_plain_text_format());
                    },
                };

                Ok(RecoveredSwap {
                    action: RecoveredSwapAction::RefundedMyPayment,
                    coin: self.taker_coin.ticker().to_string(),
                    transaction,
                })
            },
        }
    }
}

impl AtomicSwap for TakerSwap {
    fn locked_amount(&self) -> Vec<LockedAmount> {
        let mut result = Vec::new();

        // if taker fee is not sent yet it must be virtually locked
        let taker_fee_amount =
            dex_fee_amount_from_taker_coin(&self.taker_coin, &self.r().data.maker_coin, &self.taker_amount);
        let trade_fee = self.r().data.fee_to_send_taker_fee.clone().map(TradeFee::from);
        if self.r().taker_fee.is_none() {
            result.push(LockedAmount {
                coin: self.taker_coin.ticker().to_owned(),
                amount: taker_fee_amount,
                trade_fee,
            });
        }

        // if taker payment is not sent yet it must be virtually locked
        if self.r().taker_payment.is_none() {
            let trade_fee = self.r().data.taker_payment_trade_fee.clone().map(TradeFee::from);
            result.push(LockedAmount {
                coin: self.taker_coin.ticker().to_owned(),
                amount: self.taker_amount.clone(),
                trade_fee,
            });
        }

        // if maker payment is not spent yet the `MakerPaymentSpend` tx fee must be virtually locked
        if self.r().maker_payment_spend.is_none() {
            let trade_fee = self.r().data.maker_payment_spend_trade_fee.clone().map(TradeFee::from);
            result.push(LockedAmount {
                coin: self.maker_coin.ticker().to_owned(),
                amount: 0.into(),
                trade_fee,
            });
        }

        result
    }

    #[inline]
    fn uuid(&self) -> &Uuid { &self.uuid }

    #[inline]
    fn maker_coin(&self) -> &str { self.maker_coin.ticker() }

    #[inline]
    fn taker_coin(&self) -> &str { self.taker_coin.ticker() }

    #[inline]
    fn unique_swap_data(&self) -> Vec<u8> {
        // Taker generates swap UUID so it's safe for him to use it for privkey derivation
        self.uuid.as_bytes().to_vec()
    }
}

pub struct TakerSwapPreparedParams {
    dex_fee: MmNumber,
    fee_to_send_dex_fee: TradeFee,
    taker_payment_trade_fee: TradeFee,
    maker_payment_spend_trade_fee: TradeFee,
}

pub async fn check_balance_for_taker_swap(
    ctx: &MmArc,
    my_coin: &MmCoinEnum,
    other_coin: &MmCoinEnum,
    volume: MmNumber,
    swap_uuid: Option<&Uuid>,
    prepared_params: Option<TakerSwapPreparedParams>,
    stage: FeeApproxStage,
) -> CheckBalanceResult<()> {
    let params = match prepared_params {
        Some(params) => params,
        None => {
            let dex_fee = dex_fee_amount_from_taker_coin(my_coin, other_coin.ticker(), &volume);
            let fee_to_send_dex_fee = my_coin
                .get_fee_to_send_taker_fee(dex_fee.to_decimal(), stage.clone())
                .await
                .mm_err(|e| CheckBalanceError::from_trade_preimage_error(e, my_coin.ticker()))?;
            let preimage_value = TradePreimageValue::Exact(volume.to_decimal());
            let taker_payment_trade_fee = my_coin
                .get_sender_trade_fee(preimage_value, stage.clone())
                .await
                .mm_err(|e| CheckBalanceError::from_trade_preimage_error(e, my_coin.ticker()))?;
            let maker_payment_spend_trade_fee = other_coin
                .get_receiver_trade_fee(stage)
                .compat()
                .await
                .mm_err(|e| CheckBalanceError::from_trade_preimage_error(e, other_coin.ticker()))?;
            TakerSwapPreparedParams {
                dex_fee,
                fee_to_send_dex_fee,
                taker_payment_trade_fee,
                maker_payment_spend_trade_fee,
            }
        },
    };

    let taker_fee = TakerFeeAdditionalInfo {
        dex_fee: params.dex_fee,
        fee_to_send_dex_fee: params.fee_to_send_dex_fee,
    };

    check_my_coin_balance_for_swap(
        ctx,
        my_coin,
        swap_uuid,
        volume,
        params.taker_payment_trade_fee,
        Some(taker_fee),
    )
    .await?;
    if !params.maker_payment_spend_trade_fee.paid_from_trading_vol {
        check_other_coin_balance_for_swap(ctx, other_coin, swap_uuid, params.maker_payment_spend_trade_fee).await?;
    }
    Ok(())
}

pub struct TakerTradePreimage {
    /// The fee is paid per swap concerning the `base` coin.
    pub base_coin_fee: TradeFee,
    /// The fee is paid per swap concerning the `rel` coin.
    pub rel_coin_fee: TradeFee,
    /// The dex fee to be paid by taker coin.
    pub taker_fee: TradeFee,
    /// The miner fee is paid to send the dex fee.
    pub fee_to_send_taker_fee: TradeFee,
}

pub async fn taker_swap_trade_preimage(
    ctx: &MmArc,
    req: TradePreimageRequest,
    base_coin: MmCoinEnum,
    rel_coin: MmCoinEnum,
) -> TradePreimageRpcResult<TakerTradePreimage> {
    let action = req
        .swap_method
        .to_taker_action()
        .map_to_mm(TradePreimageRpcError::InternalError)?;
    let (my_coin, other_coin) = match action {
        TakerAction::Sell => (base_coin.clone(), rel_coin.clone()),
        TakerAction::Buy => (rel_coin.clone(), base_coin.clone()),
    };
    let my_coin_ticker = my_coin.ticker();
    let other_coin_ticker = other_coin.ticker();

    if req.max {
        return MmError::err(TradePreimageRpcError::InvalidParam {
            param: "max".to_owned(),
            reason: "'max' cannot be used with 'sell' or 'buy' method".to_owned(),
        });
    }

    let base_amount = req.volume.clone();
    let rel_amount = &req.price * &req.volume;

    let stage = FeeApproxStage::TradePreimage;
    let my_coin_volume = match action {
        TakerAction::Sell => base_amount.clone(),
        TakerAction::Buy => rel_amount.clone(),
    };

    let dex_amount = dex_fee_amount_from_taker_coin(&my_coin, other_coin_ticker, &my_coin_volume);
    let taker_fee = TradeFee {
        coin: my_coin_ticker.to_owned(),
        amount: dex_amount.clone(),
        paid_from_trading_vol: false,
    };

    let fee_to_send_taker_fee = my_coin
        .get_fee_to_send_taker_fee(dex_amount.to_decimal(), stage.clone())
        .await
        .mm_err(|e| TradePreimageRpcError::from_trade_preimage_error(e, my_coin_ticker))?;

    let preimage_value = TradePreimageValue::Exact(my_coin_volume.to_decimal());
    let my_coin_trade_fee = my_coin
        .get_sender_trade_fee(preimage_value, stage.clone())
        .await
        .mm_err(|e| TradePreimageRpcError::from_trade_preimage_error(e, my_coin_ticker))?;
    let other_coin_trade_fee = other_coin
        .get_receiver_trade_fee(stage.clone())
        .compat()
        .await
        .mm_err(|e| TradePreimageRpcError::from_trade_preimage_error(e, other_coin_ticker))?;

    let prepared_params = TakerSwapPreparedParams {
        dex_fee: dex_amount,
        fee_to_send_dex_fee: fee_to_send_taker_fee.clone(),
        taker_payment_trade_fee: my_coin_trade_fee.clone(),
        maker_payment_spend_trade_fee: other_coin_trade_fee.clone(),
    };
    check_balance_for_taker_swap(
        ctx,
        &my_coin,
        &other_coin,
        my_coin_volume.clone(),
        None,
        Some(prepared_params),
        stage,
    )
    .await?;

    let conf_settings = OrderConfirmationsSettings {
        base_confs: base_coin.required_confirmations(),
        base_nota: base_coin.requires_notarization(),
        rel_confs: rel_coin.required_confirmations(),
        rel_nota: rel_coin.requires_notarization(),
    };
    let our_public_id = ctx.public_id().expect("!ctx.public_id()");
    let order_builder = TakerOrderBuilder::new(&base_coin, &rel_coin)
        .with_base_amount(base_amount)
        .with_rel_amount(rel_amount)
        .with_action(action.clone())
        .with_match_by(MatchBy::Any)
        .with_conf_settings(conf_settings)
        .with_sender_pubkey(H256Json::from(our_public_id.bytes));
    let _ = order_builder
        .build()
        .map_to_mm(|e| TradePreimageRpcError::from_taker_order_build_error(e, &req.base, &req.rel))?;

    let (base_coin_fee, rel_coin_fee) = match action {
        TakerAction::Sell => (my_coin_trade_fee, other_coin_trade_fee),
        TakerAction::Buy => (other_coin_trade_fee, my_coin_trade_fee),
    };
    Ok(TakerTradePreimage {
        base_coin_fee,
        rel_coin_fee,
        taker_fee,
        fee_to_send_taker_fee,
    })
}

#[derive(Deserialize)]
struct MaxTakerVolRequest {
    coin: String,
    trade_with: Option<String>,
}

pub async fn max_taker_vol(ctx: MmArc, req: Json) -> Result<Response<Vec<u8>>, String> {
    let req: MaxTakerVolRequest = try_s!(json::from_value(req));
    let coin = match lp_coinfind(&ctx, &req.coin).await {
        Ok(Some(t)) => t,
        Ok(None) => return ERR!("No such coin: {}", req.coin),
        Err(err) => return ERR!("!lp_coinfind({}): {}", req.coin, err),
    };
    let other_coin = req.trade_with.as_ref().unwrap_or(&req.coin);
    let fut = calc_max_taker_vol(&ctx, &coin, other_coin, FeeApproxStage::TradePreimage);
    let max_vol = match fut.await {
        Ok(max_vol) => max_vol,
        Err(e) if e.get_inner().not_sufficient_balance() => {
            warn!("{}", e);
            MmNumber::from(0)
        },
        Err(err) => {
            return ERR!("{}", err);
        },
    };

    let res = try_s!(json::to_vec(&json!({
        "result": max_vol.to_fraction(),
        "coin": coin.ticker(),
    })));
    Ok(try_s!(Response::builder().body(res)))
}

/// If we want to calculate the maximum taker volume, we should solve the following equation:
/// `max_vol = balance - locked_amount - trade_fee(max_vol) - fee_to_send_taker_fee(dex_fee(max_vol)) - dex_fee(max_vol)`
///
/// 1) If the `trade_fee` and `fee_to_send_taker_fee` should be paid in base coin, the equation can be simplified:
/// `max_vol = balance - locked_amount - dex_fee(max_vol)`,
/// where we can calculate the exact `max_vol` since the function inverse to `dex_fee(x)` can be obtained.
///
/// 2) Otherwise we cannot express the `max_vol` from the equation above, but we can find smallest of the largest `max_vol`.
/// It means if we find the largest `trade_fee` and `fee_to_send_taker_fee` values and pass them into the equation, we will get:
/// `min_max_vol = balance - locked_amount - max_trade_fee - max_fee_to_send_taker_fee - dex_fee(max_vol)`
/// and then `min_max_vol` can be calculated as in the first case.
///
/// Please note the following condition is satisfied for any `x` and `y`:
/// `if x < y then trade_fee(x) <= trade_fee(y) and fee_to_send_taker_fee(x) <= fee_to_send_taker_fee(y) and dex_fee(x) <= dex_fee(y)`
/// Let `real_max_vol` is a real desired volume.
/// Performing the following steps one by one, we will get an approximate maximum volume:
/// - `max_possible = balance - locked_amount` is a largest possible max volume. Hint, we've replaced unknown subtracted `trade_fee`, `fee_to_send_taker_fee`, `dex_fee` variables with zeros.
/// - `max_trade_fee = trade_fee(max_possible)` is a largest possible `trade_fee` value.
/// - `max_possible_2 = balance - locked_amount - max_trade_fee` is more accurate max volume than `max_possible`. Please note `real_max_vol <= max_possible_2 <= max_possible`.
/// - `max_dex_fee = dex_fee(max_possible_2)` is an intermediate value that will be passed into the `fee_to_send_taker_fee`.
/// - `max_fee_to_send_taker_fee = fee_to_send_taker_fee(max_dex_fee)`
/// After that `min_max_vol = balance - locked_amount - max_trade_fee - max_fee_to_send_taker_fee - dex_fee(max_vol)` can be solved as in the first case.
pub async fn calc_max_taker_vol(
    ctx: &MmArc,
    coin: &MmCoinEnum,
    other_coin: &str,
    stage: FeeApproxStage,
) -> CheckBalanceResult<MmNumber> {
    let my_coin = coin.ticker();
    let balance: MmNumber = coin.my_spendable_balance().compat().await?.into();
    let locked = get_locked_amount(ctx, my_coin);
    let min_tx_amount = MmNumber::from(coin.min_tx_amount());

    let max_possible = &balance - &locked;
    let preimage_value = TradePreimageValue::UpperBound(max_possible.to_decimal());
    let max_trade_fee = coin
        .get_sender_trade_fee(preimage_value, stage.clone())
        .await
        .mm_err(|e| CheckBalanceError::from_trade_preimage_error(e, my_coin))?;

    let max_vol = if my_coin == max_trade_fee.coin {
        // second case
        let max_possible_2 = &max_possible - &max_trade_fee.amount;
        let max_dex_fee = dex_fee_amount_from_taker_coin(coin, other_coin, &max_possible_2);
        let max_fee_to_send_taker_fee = coin
            .get_fee_to_send_taker_fee(max_dex_fee.to_decimal(), stage)
            .await
            .mm_err(|e| CheckBalanceError::from_trade_preimage_error(e, my_coin))?;
        let min_max_possible = &max_possible_2 - &max_fee_to_send_taker_fee.amount;

        debug!(
            "max_taker_vol case 2: min_max_possible {:?}, balance {:?}, locked {:?}, max_trade_fee {:?}, max_dex_fee {:?}, max_fee_to_send_taker_fee {:?}",
            min_max_possible.to_fraction(),
            balance.to_fraction(),
            locked.to_fraction(),
            max_trade_fee.amount.to_fraction(),
            max_dex_fee.to_fraction(),
            max_fee_to_send_taker_fee.amount.to_fraction()
        );
        max_taker_vol_from_available(min_max_possible, my_coin, other_coin, &min_tx_amount)
            .mm_err(|e| CheckBalanceError::from_max_taker_vol_error(e, my_coin.to_owned(), locked.to_decimal()))?
    } else {
        // first case
        debug!(
            "max_taker_vol case 1: balance {:?}, locked {:?}",
            balance.to_fraction(),
            locked.to_fraction()
        );
        max_taker_vol_from_available(max_possible, my_coin, other_coin, &min_tx_amount)
            .mm_err(|e| CheckBalanceError::from_max_taker_vol_error(e, my_coin.to_owned(), locked.to_decimal()))?
    };
    // do not check if `max_vol < min_tx_amount`, because it is checked within `max_taker_vol_from_available` already
    Ok(max_vol)
}

#[derive(Debug)]
pub struct MaxTakerVolumeLessThanDust {
    pub max_vol: MmNumber,
    pub min_tx_amount: MmNumber,
}

pub fn max_taker_vol_from_available(
    available: MmNumber,
    base: &str,
    rel: &str,
    min_tx_amount: &MmNumber,
) -> Result<MmNumber, MmError<MaxTakerVolumeLessThanDust>> {
    let fee_threshold = dex_fee_threshold(min_tx_amount.clone());
    let dex_fee_rate = dex_fee_rate(base, rel);
    let threshold_coef = &(&MmNumber::from(1) + &dex_fee_rate) / &dex_fee_rate;
    let max_vol = if available > &fee_threshold * &threshold_coef {
        available / (MmNumber::from(1) + dex_fee_rate)
    } else {
        available - fee_threshold
    };

    if &max_vol <= min_tx_amount {
        return MmError::err(MaxTakerVolumeLessThanDust {
            max_vol,
            min_tx_amount: min_tx_amount.clone(),
        });
    }
    Ok(max_vol)
}

pub fn maker_payment_wait(swap_started_at: u64, payment_locktime: u64) -> u64 {
    swap_started_at + (payment_locktime * 2) / 5
}

#[cfg(all(test, not(target_arch = "wasm32")))]
mod taker_swap_tests {
    use super::*;
    use crate::mm2::lp_swap::{dex_fee_amount, get_locked_amount_by_other_swaps};
    use coins::eth::{addr_from_str, signed_eth_tx_from_bytes, SignedEthTx};
    use coins::utxo::UtxoTx;
    use coins::{FoundSwapTxSpend, MarketCoinOps, MmCoin, SwapOps, TestCoin};
    use common::{block_on, new_uuid};
    use crypto::privkey::key_pair_from_seed;
    use mm2_core::mm_ctx::MmCtxBuilder;
    use mocktopus::mocking::*;

    fn eth_tx_for_test() -> SignedEthTx {
        // raw transaction bytes of https://etherscan.io/tx/0x0869be3e5d4456a29d488a533ad6c118620fef450f36778aecf31d356ff8b41f
        let tx_bytes = [
            248, 240, 3, 133, 1, 42, 5, 242, 0, 131, 2, 73, 240, 148, 133, 0, 175, 192, 188, 82, 20, 114, 128, 130, 22,
            51, 38, 194, 255, 12, 115, 244, 168, 113, 135, 110, 205, 245, 24, 127, 34, 254, 184, 132, 21, 44, 243, 175,
            73, 33, 143, 82, 117, 16, 110, 27, 133, 82, 200, 114, 233, 42, 140, 198, 35, 21, 201, 249, 187, 180, 20,
            46, 148, 40, 9, 228, 193, 130, 71, 199, 0, 0, 0, 0, 0, 0, 0, 0, 0, 0, 0, 0, 152, 41, 132, 9, 201, 73, 19,
            94, 237, 137, 35, 61, 4, 194, 207, 239, 152, 75, 175, 245, 157, 174, 10, 214, 161, 207, 67, 70, 87, 246,
            231, 212, 47, 216, 119, 68, 237, 197, 125, 141, 0, 0, 0, 0, 0, 0, 0, 0, 0, 0, 0, 0, 0, 0, 0, 0, 0, 0, 0, 0,
            0, 0, 0, 0, 0, 0, 0, 0, 0, 0, 0, 0, 0, 0, 0, 0, 0, 0, 0, 0, 93, 72, 125, 102, 28, 159, 180, 237, 198, 97,
            87, 80, 82, 200, 104, 40, 245, 221, 7, 28, 122, 104, 91, 99, 1, 159, 140, 25, 131, 101, 74, 87, 50, 168,
            146, 187, 90, 160, 51, 1, 123, 247, 6, 108, 165, 181, 188, 40, 56, 47, 211, 229, 221, 73, 5, 15, 89, 81,
            117, 225, 216, 108, 98, 226, 119, 232, 94, 184, 42, 106,
        ];
        signed_eth_tx_from_bytes(&tx_bytes).unwrap()
    }

    #[test]
    fn test_recover_funds_taker_swap_maker_payment_spend_errored() {
        let taker_saved_json = r#"{"error_events":["StartFailed","NegotiateFailed","TakerFeeSendFailed","MakerPaymentValidateFailed","TakerPaymentTransactionFailed","TakerPaymentDataSendFailed","TakerPaymentWaitForSpendFailed","MakerPaymentSpendFailed","TakerPaymentRefunded","TakerPaymentRefundFailed"],"events":[{"event":{"data":{"lock_duration":7800,"maker":"1bb83b58ec130e28e0a6d5d2acf2eb01b0d3f1670e021d47d31db8a858219da8","maker_amount":"0.12596566232185483","maker_coin":"KMD","maker_coin_start_block":1458035,"maker_payment_confirmations":1,"maker_payment_wait":1564053079,"my_persistent_pub":"0326846707a52a233cfc49a61ef51b1698bbe6aa78fa8b8d411c02743c09688f0a","started_at":1564050479,"taker_amount":"50.000000000000001504212457800000","taker_coin":"DOGE","taker_coin_start_block":2823448,"taker_payment_confirmations":1,"taker_payment_lock":1564058279,"uuid":"41383f43-46a5-478c-9386-3b2cce0aca20"},"type":"Started"},"timestamp":1564050480269},{"event":{"data":{"maker_payment_locktime":1564066080,"maker_pubkey":"031bb83b58ec130e28e0a6d5d2acf2eb01b0d3f1670e021d47d31db8a858219da8","secret_hash":"3669eb83a007a3c507448d79f45a9f06ec2f36a8"},"type":"Negotiated"},"timestamp":1564050540991},{"event":{"data":{"tx_hash":"bdde828b492d6d1cc25cd2322fd592dafd722fcc7d8b0fedce4d3bb4a1a8c8ff","tx_hex":"0100000002c7efa995c8b7be0a8b6c2d526c6c444c1634d65584e9ee89904e9d8675eac88c010000006a473044022051f34d5e3b7d0b9098d5e35333f3550f9cb9e57df83d5e4635b7a8d2986d6d5602200288c98da05de6950e01229a637110a1800ba643e75cfec59d4eb1021ad9b40801210326846707a52a233cfc49a61ef51b1698bbe6aa78fa8b8d411c02743c09688f0affffffffae6c233989efa7c7d2aa6534adc96078917ff395b7f09f734a147b2f44ade164000000006a4730440220393a784c2da74d0e2a28ec4f7df6c8f9d8b2af6ae6957f1e68346d744223a8fd02201b7a96954ac06815a43a6c7668d829ae9cbb5de76fa77189ddfd9e3038df662c01210326846707a52a233cfc49a61ef51b1698bbe6aa78fa8b8d411c02743c09688f0affffffff02115f5800000000001976a914ca1e04745e8ca0c60d8c5881531d51bec470743f88ac41a84641020000001976a914444f0e1099709ba4d742454a7d98a5c9c162ceab88ac6d84395d"},"type":"TakerFeeSent"},"timestamp":1564050545296},{"event":{"data":{"tx_hash":"0a0f11fa82802c2c30862c50ab2162185dae8de7f7235f32c506f814c142b382","tx_hex":"0400008085202f8902ace337db2dd4c56b0697f58fb8cfb6bd1cd6f469d925fc0376d1dcfb7581bf82000000006b483045022100d1f95be235c5c8880f5d703ace287e2768548792c58c5dbd27f5578881b30ea70220030596106e21c7e0057ee0dab283f9a1fe273f15208cba80870c447bd559ef0d0121031bb83b58ec130e28e0a6d5d2acf2eb01b0d3f1670e021d47d31db8a858219da8ffffffff9f339752567c404427fd77f2b35cecdb4c21489edc64e25e729fdb281785e423000000006a47304402203179e95877dbc107123a417f1e648e3ff13d384890f1e4a67b6dd5087235152e0220102a8ab799fadb26b5d89ceb9c7bc721a7e0c2a0d0d7e46bbe0cf3d130010d430121031bb83b58ec130e28e0a6d5d2acf2eb01b0d3f1670e021d47d31db8a858219da8ffffffff025635c0000000000017a91480a95d366d65e34a465ab17b0c9eb1d5a33bae08876cbfce05000000001976a914c3f710deb7320b0efa6edb14e3ebeeb9155fa90d88ac8d7c395d000000000000000000000000000000"},"type":"MakerPaymentReceived"},"timestamp":1564050588176},{"event":{"type":"MakerPaymentWaitConfirmStarted"},"timestamp":1564050588178},{"event":{"type":"MakerPaymentValidatedAndConfirmed"},"timestamp":1564050693585},{"event":{"data":{"tx_hash":"539cb6dbdc25465bbccc575554f05d1bb04c70efce4316e41194e747375c3659","tx_hex":"0100000001ffc8a8a1b43b4dceed0f8b7dcc2f72fdda92d52f32d25cc21c6d2d498b82debd010000006a47304402203967b7f9f5532fa47116585c7d1bcba51861ea2059cca00409f34660db18e33a0220640991911852533a12fdfeb039fb9c8ca2c45482c6993bd84636af3670d49c1501210326846707a52a233cfc49a61ef51b1698bbe6aa78fa8b8d411c02743c09688f0affffffff0200f2052a0100000017a914f2fa08ae416b576779ae5da975e5442663215fce87415173f9000000001976a914444f0e1099709ba4d742454a7d98a5c9c162ceab88ac0585395d"},"type":"TakerPaymentSent"},"timestamp":1564050695611},{"event":{"data":{"secret":"1b8886b8a2cdb62505699400b694ac20f04d7bd4abd80e1ab154aa8d861fc093","transaction":{"tx_hash":"cc5af1cf68d246419fee49c3d74c0cd173599d115b86efe274368a614951bc47","tx_hex":"010000000159365c3747e79411e41643ceef704cb01b5df0545557ccbc5b4625dcdbb69c5300000000d747304402200e78e27d2f1c18676f98ca3dfa4e4a9eeaa8209b55f57b4dd5d9e1abdf034cfa0220623b5c22b62234cec230342aa306c497e43494b44ec2425b84e236b1bf01257001201b8886b8a2cdb62505699400b694ac20f04d7bd4abd80e1ab154aa8d861fc093004c6b6304a7a2395db175210326846707a52a233cfc49a61ef51b1698bbe6aa78fa8b8d411c02743c09688f0aac6782012088a9143669eb83a007a3c507448d79f45a9f06ec2f36a88821031bb83b58ec130e28e0a6d5d2acf2eb01b0d3f1670e021d47d31db8a858219da8ac68ffffffff01008d380c010000001976a914c3f710deb7320b0efa6edb14e3ebeeb9155fa90d88ac8c77395d"}},"type":"TakerPaymentSpent"},"timestamp":1564051092890},{"event":{"data":{"error":"lp_swap:1981] utxo:891] rpc_clients:738] JsonRpcError { request: JsonRpcRequest { jsonrpc: \"2.0\", id: \"67\", method: \"blockchain.transaction.broadcast\", params: [String(\"0400008085202f890182b342c114f806c5325f23f7e78dae5d186221ab502c86302c2c8082fa110f0a00000000d7473044022035791ea5548f87484065c9e1f0bdca9ebc699f2c7f51182c84f360102e32dc3d02200612ed53bca52d9c2568437f087598531534badf26229fe0f652ea72ddf03ca501201b8886b8a2cdb62505699400b694ac20f04d7bd4abd80e1ab154aa8d861fc093004c6b630420c1395db17521031bb83b58ec130e28e0a6d5d2acf2eb01b0d3f1670e021d47d31db8a858219da8ac6782012088a9143669eb83a007a3c507448d79f45a9f06ec2f36a888210326846707a52a233cfc49a61ef51b1698bbe6aa78fa8b8d411c02743c09688f0aac68ffffffff01460ec000000000001976a914444f0e1099709ba4d742454a7d98a5c9c162ceab88ac967e395d000000000000000000000000000000\")] }, error: Transport(\"rpc_clients:668] All electrums are currently disconnected\") }"},"type":"MakerPaymentSpendFailed"},"timestamp":1564051092897},{"event":{"type":"Finished"},"timestamp":1564051092900}],"success_events":["Started","Negotiated","TakerFeeSent","MakerPaymentReceived","MakerPaymentWaitConfirmStarted","MakerPaymentValidatedAndConfirmed","TakerPaymentSent","TakerPaymentSpent","MakerPaymentSpent","Finished"],"uuid":"41383f43-46a5-478c-9386-3b2cce0aca20"}"#;
        let taker_saved_swap: TakerSavedSwap = json::from_str(taker_saved_json).unwrap();
        let key_pair =
            key_pair_from_seed("spice describe gravity federal blast come thank unfair canal monkey style afraid")
                .unwrap();
        let ctx = MmCtxBuilder::default().with_secp256k1_key_pair(key_pair).into_mm_arc();

        TestCoin::ticker.mock_safe(|_| MockResult::Return("ticker"));
        TestCoin::swap_contract_address.mock_safe(|_| MockResult::Return(None));

        static mut MAKER_PAYMENT_SPEND_CALLED: bool = false;
        TestCoin::send_taker_spends_maker_payment.mock_safe(|_, _, _, _, _, _, _, _| {
            unsafe { MAKER_PAYMENT_SPEND_CALLED = true };
            MockResult::Return(Box::new(futures01::future::ok(eth_tx_for_test().into())))
        });
        TestCoin::search_for_swap_tx_spend_other
            .mock_safe(|_, _| MockResult::Return(Box::pin(futures::future::ready(Ok(None)))));
        let maker_coin = MmCoinEnum::Test(TestCoin::default());
        let taker_coin = MmCoinEnum::Test(TestCoin::default());
        let (taker_swap, _) = TakerSwap::load_from_saved(ctx, maker_coin, taker_coin, taker_saved_swap).unwrap();
        let actual = block_on(taker_swap.recover_funds()).unwrap();
        let expected = RecoveredSwap {
            action: RecoveredSwapAction::SpentOtherPayment,
            coin: "ticker".to_string(),
            transaction: eth_tx_for_test().into(),
        };
        assert_eq!(expected, actual);
        assert!(unsafe { MAKER_PAYMENT_SPEND_CALLED });
    }

    #[test]
    fn test_recover_funds_taker_swap_taker_payment_errored_but_sent_not_spent() {
        let taker_saved_json = r#"{"error_events":["StartFailed","NegotiateFailed","TakerFeeSendFailed","MakerPaymentValidateFailed","TakerPaymentTransactionFailed","TakerPaymentDataSendFailed","TakerPaymentWaitForSpendFailed","MakerPaymentSpendFailed","TakerPaymentRefunded","TakerPaymentRefundFailed"],"events":[{"event":{"data":{"lock_duration":7800,"maker":"1bb83b58ec130e28e0a6d5d2acf2eb01b0d3f1670e021d47d31db8a858219da8","maker_amount":"3.54932734","maker_coin":"KMD","maker_coin_start_block":1452970,"maker_payment_confirmations":1,"maker_payment_wait":1563746537,"my_persistent_pub":"03101ace6b08605b9424b0582b5cce044b70a3c8d8d10cb2965e039b0967ae92b9","started_at":1563743937,"taker_amount":"0.02004833998671660000000000","taker_coin":"ETH","taker_coin_start_block":8196380,"taker_payment_confirmations":1,"taker_payment_lock":1563751737,"uuid":"3447b727-fe93-4357-8e5a-8cf2699b7e86"},"type":"Started"},"timestamp":1563743937741},{"event":{"data":{"maker_payment_locktime":1563759539,"maker_pubkey":"031bb83b58ec130e28e0a6d5d2acf2eb01b0d3f1670e021d47d31db8a858219da8","secret_hash":"432c8272ac59b47dea2d299b5cf1ee64ea1917b9"},"type":"Negotiated"},"timestamp":1563744003530},{"event":{"data":{"tx_hash":"a59203eb2328827de00bed699a29389792906e4f39fdea145eb40dc6b3821bd6","tx_hex":"f8690284ee6b280082520894d8997941dd1346e9231118d5685d866294f59e5b865af3107a4000801ca0743d2b7c9fad65805d882179062012261be328d7628ae12ee08eff8d7657d993a07eecbd051f49d35279416778faa4664962726d516ce65e18755c9b9406a9c2fd"},"type":"TakerFeeSent"},"timestamp":1563744020598},{"event":{"data":{"tx_hash":"0cf4acbcefde53645851c5c6053ea61fe0cbb5f828a906d69eb809e0b071a03b","tx_hex":"0400008085202f89025d5ae3e8c87418c9b735f8f2f7d29e26820c33c9f30d53f2d31f8b99ea9b1490010000006a47304402201185c06ca575261c539b287175751b7de642eb7466c59128639a19b4c2dd2f9b02201c8c4167d581864bedd4d1deb5596472e6e3ce29fe9e7996907a7b59c905d5490121031bb83b58ec130e28e0a6d5d2acf2eb01b0d3f1670e021d47d31db8a858219da8ffffffff06dbf9971c8dfd4a0c8c49f4f15c51de59ba13b2efa702682e26869843af9a87000000006a473044022012b47c12c7f6ad7d8b778fc4b5dcfd56a39325daf302f56e7b84753ba5216cfa022076bf571cf9e20facf70d2f134e8ed2de67aa08581a27ff3128bf93a9b594ac770121031bb83b58ec130e28e0a6d5d2acf2eb01b0d3f1670e021d47d31db8a858219da8ffffffff02fed727150000000017a914d5268b31131a652f9b6ddf57db62f02285cdfad1874e1d7835000000001976a914c3f710deb7320b0efa6edb14e3ebeeb9155fa90d88ac37cf345d000000000000000000000000000000"},"type":"MakerPaymentReceived"},"timestamp":1563744071778},{"event":{"type":"MakerPaymentWaitConfirmStarted"},"timestamp":1563744071781},{"event":{"type":"MakerPaymentValidatedAndConfirmed"},"timestamp":1563744118073},{"event":{"data":{"error":"lp_swap:1888] eth:654] RPC error: Error { code: ServerError(-32010), message: \"Transaction with the same hash was already imported.\", data: None }"},"type":"TakerPaymentTransactionFailed"},"timestamp":1563744118577},{"event":{"type":"Finished"},"timestamp":1563744118580}],"success_events":["Started","Negotiated","TakerFeeSent","MakerPaymentReceived","MakerPaymentWaitConfirmStarted","MakerPaymentValidatedAndConfirmed","TakerPaymentSent","TakerPaymentSpent","MakerPaymentSpent","Finished"],"uuid":"3447b727-fe93-4357-8e5a-8cf2699b7e86"}"#;
        let taker_saved_swap: TakerSavedSwap = json::from_str(taker_saved_json).unwrap();
        let key_pair =
            key_pair_from_seed("spice describe gravity federal blast come thank unfair canal monkey style afraid")
                .unwrap();
        let ctx = MmCtxBuilder::default().with_secp256k1_key_pair(key_pair).into_mm_arc();

        TestCoin::ticker.mock_safe(|_| MockResult::Return("ticker"));
        TestCoin::swap_contract_address.mock_safe(|_| MockResult::Return(None));
        TestCoin::can_refund_htlc
            .mock_safe(|_, _| MockResult::Return(Box::new(futures01::future::ok(CanRefundHtlc::CanRefundNow))));

        static mut MY_PAYMENT_SENT_CALLED: bool = false;
        TestCoin::check_if_my_payment_sent.mock_safe(|_, _, _, _, _, _, _, _| {
            unsafe { MY_PAYMENT_SENT_CALLED = true };
            MockResult::Return(Box::new(futures01::future::ok(Some(eth_tx_for_test().into()))))
        });

        static mut TX_SPEND_CALLED: bool = false;
        TestCoin::search_for_swap_tx_spend_my.mock_safe(|_, _| {
            unsafe { TX_SPEND_CALLED = true };
            MockResult::Return(Box::pin(futures::future::ready(Ok(None))))
        });

        static mut TAKER_PAYMENT_REFUND_CALLED: bool = false;
        TestCoin::send_taker_refunds_payment.mock_safe(|_, _, _, _, _, _, _| {
            unsafe { TAKER_PAYMENT_REFUND_CALLED = true };
            MockResult::Return(Box::new(futures01::future::ok(eth_tx_for_test().into())))
        });
        let maker_coin = MmCoinEnum::Test(TestCoin::default());
        let taker_coin = MmCoinEnum::Test(TestCoin::default());
        let (taker_swap, _) = TakerSwap::load_from_saved(ctx, maker_coin, taker_coin, taker_saved_swap).unwrap();
        let actual = block_on(taker_swap.recover_funds()).unwrap();
        let expected = RecoveredSwap {
            action: RecoveredSwapAction::RefundedMyPayment,
            coin: "ticker".to_string(),
            transaction: eth_tx_for_test().into(),
        };
        assert_eq!(expected, actual);
        assert!(unsafe { MY_PAYMENT_SENT_CALLED });
        assert!(unsafe { TX_SPEND_CALLED });
        assert!(unsafe { TAKER_PAYMENT_REFUND_CALLED });
    }

    #[test]
    fn test_recover_funds_taker_swap_taker_payment_errored_but_sent_and_spent_by_maker() {
        let taker_saved_json = r#"{"error_events":["StartFailed","NegotiateFailed","TakerFeeSendFailed","MakerPaymentValidateFailed","TakerPaymentTransactionFailed","TakerPaymentDataSendFailed","TakerPaymentWaitForSpendFailed","MakerPaymentSpendFailed","TakerPaymentRefunded","TakerPaymentRefundFailed"],"events":[{"event":{"data":{"lock_duration":7800,"maker":"1bb83b58ec130e28e0a6d5d2acf2eb01b0d3f1670e021d47d31db8a858219da8","maker_amount":"3.54932734","maker_coin":"KMD","maker_coin_start_block":1452970,"maker_payment_confirmations":1,"maker_payment_wait":1563746537,"my_persistent_pub":"03101ace6b08605b9424b0582b5cce044b70a3c8d8d10cb2965e039b0967ae92b9","started_at":1563743937,"taker_amount":"0.02004833998671660000000000","taker_coin":"ETH","taker_coin_start_block":8196380,"taker_payment_confirmations":1,"taker_payment_lock":1563751737,"uuid":"3447b727-fe93-4357-8e5a-8cf2699b7e86"},"type":"Started"},"timestamp":1563743937741},{"event":{"data":{"maker_payment_locktime":1563759539,"maker_pubkey":"031bb83b58ec130e28e0a6d5d2acf2eb01b0d3f1670e021d47d31db8a858219da8","secret_hash":"432c8272ac59b47dea2d299b5cf1ee64ea1917b9"},"type":"Negotiated"},"timestamp":1563744003530},{"event":{"data":{"tx_hash":"a59203eb2328827de00bed699a29389792906e4f39fdea145eb40dc6b3821bd6","tx_hex":"f8690284ee6b280082520894d8997941dd1346e9231118d5685d866294f59e5b865af3107a4000801ca0743d2b7c9fad65805d882179062012261be328d7628ae12ee08eff8d7657d993a07eecbd051f49d35279416778faa4664962726d516ce65e18755c9b9406a9c2fd"},"type":"TakerFeeSent"},"timestamp":1563744020598},{"event":{"data":{"tx_hash":"0cf4acbcefde53645851c5c6053ea61fe0cbb5f828a906d69eb809e0b071a03b","tx_hex":"0400008085202f89025d5ae3e8c87418c9b735f8f2f7d29e26820c33c9f30d53f2d31f8b99ea9b1490010000006a47304402201185c06ca575261c539b287175751b7de642eb7466c59128639a19b4c2dd2f9b02201c8c4167d581864bedd4d1deb5596472e6e3ce29fe9e7996907a7b59c905d5490121031bb83b58ec130e28e0a6d5d2acf2eb01b0d3f1670e021d47d31db8a858219da8ffffffff06dbf9971c8dfd4a0c8c49f4f15c51de59ba13b2efa702682e26869843af9a87000000006a473044022012b47c12c7f6ad7d8b778fc4b5dcfd56a39325daf302f56e7b84753ba5216cfa022076bf571cf9e20facf70d2f134e8ed2de67aa08581a27ff3128bf93a9b594ac770121031bb83b58ec130e28e0a6d5d2acf2eb01b0d3f1670e021d47d31db8a858219da8ffffffff02fed727150000000017a914d5268b31131a652f9b6ddf57db62f02285cdfad1874e1d7835000000001976a914c3f710deb7320b0efa6edb14e3ebeeb9155fa90d88ac37cf345d000000000000000000000000000000"},"type":"MakerPaymentReceived"},"timestamp":1563744071778},{"event":{"type":"MakerPaymentWaitConfirmStarted"},"timestamp":1563744071781},{"event":{"type":"MakerPaymentValidatedAndConfirmed"},"timestamp":1563744118073},{"event":{"data":{"error":"lp_swap:1888] eth:654] RPC error: Error { code: ServerError(-32010), message: \"Transaction with the same hash was already imported.\", data: None }"},"type":"TakerPaymentTransactionFailed"},"timestamp":1563744118577},{"event":{"type":"Finished"},"timestamp":1563744118580}],"success_events":["Started","Negotiated","TakerFeeSent","MakerPaymentReceived","MakerPaymentWaitConfirmStarted","MakerPaymentValidatedAndConfirmed","TakerPaymentSent","TakerPaymentSpent","MakerPaymentSpent","Finished"],"uuid":"3447b727-fe93-4357-8e5a-8cf2699b7e86"}"#;
        let taker_saved_swap: TakerSavedSwap = json::from_str(taker_saved_json).unwrap();
        let key_pair =
            key_pair_from_seed("spice describe gravity federal blast come thank unfair canal monkey style afraid")
                .unwrap();
        let ctx = MmCtxBuilder::default().with_secp256k1_key_pair(key_pair).into_mm_arc();

        TestCoin::ticker.mock_safe(|_| MockResult::Return("ticker"));
        TestCoin::swap_contract_address.mock_safe(|_| MockResult::Return(None));
        TestCoin::extract_secret.mock_safe(|_, _, _| MockResult::Return(Box::pin(async move { Ok(vec![]) })));

        static mut MY_PAYMENT_SENT_CALLED: bool = false;
        TestCoin::check_if_my_payment_sent.mock_safe(|_, _, _, _, _, _, _, _| {
            unsafe { MY_PAYMENT_SENT_CALLED = true };
            MockResult::Return(Box::new(futures01::future::ok(Some(eth_tx_for_test().into()))))
        });

        static mut SEARCH_TX_SPEND_CALLED: bool = false;
        TestCoin::search_for_swap_tx_spend_my.mock_safe(|_, _| {
            unsafe { SEARCH_TX_SPEND_CALLED = true };
            let tx: UtxoTx = "0100000001de7aa8d29524906b2b54ee2e0281f3607f75662cbc9080df81d1047b78e21dbc00000000d7473044022079b6c50820040b1fbbe9251ced32ab334d33830f6f8d0bf0a40c7f1336b67d5b0220142ccf723ddabb34e542ed65c395abc1fbf5b6c3e730396f15d25c49b668a1a401209da937e5609680cb30bff4a7661364ca1d1851c2506fa80c443f00a3d3bf7365004c6b6304f62b0e5cb175210270e75970bb20029b3879ec76c4acd320a8d0589e003636264d01a7d566504bfbac6782012088a9142fb610d856c19fd57f2d0cffe8dff689074b3d8a882103f368228456c940ac113e53dad5c104cf209f2f102a409207269383b6ab9b03deac68ffffffff01d0dc9800000000001976a9146d9d2b554d768232320587df75c4338ecc8bf37d88ac40280e5c".into();
            MockResult::Return(Box::pin(futures::future::ready(Ok(Some(FoundSwapTxSpend::Spent(tx.into()))))))
        });

        TestCoin::search_for_swap_tx_spend_other
            .mock_safe(|_, _| MockResult::Return(Box::pin(futures::future::ready(Ok(None)))));

        static mut MAKER_PAYMENT_SPEND_CALLED: bool = false;
        TestCoin::send_taker_spends_maker_payment.mock_safe(|_, _, _, _, _, _, _, _| {
            unsafe { MAKER_PAYMENT_SPEND_CALLED = true };
            MockResult::Return(Box::new(futures01::future::ok(eth_tx_for_test().into())))
        });
        let maker_coin = MmCoinEnum::Test(TestCoin::default());
        let taker_coin = MmCoinEnum::Test(TestCoin::default());
        let (taker_swap, _) = TakerSwap::load_from_saved(ctx, maker_coin, taker_coin, taker_saved_swap).unwrap();
        let actual = block_on(taker_swap.recover_funds()).unwrap();
        let expected = RecoveredSwap {
            action: RecoveredSwapAction::SpentOtherPayment,
            coin: "ticker".to_string(),
            transaction: eth_tx_for_test().into(),
        };
        assert_eq!(expected, actual);
        assert!(unsafe { MY_PAYMENT_SENT_CALLED });
        assert!(unsafe { SEARCH_TX_SPEND_CALLED });
        assert!(unsafe { MAKER_PAYMENT_SPEND_CALLED });
    }

    #[test]
    fn test_recover_funds_taker_swap_taker_payment_refund_failed_not_spent() {
        let taker_saved_json = r#"{"error_events":["StartFailed","NegotiateFailed","TakerFeeSendFailed","MakerPaymentValidateFailed","TakerPaymentTransactionFailed","TakerPaymentDataSendFailed","TakerPaymentWaitForSpendFailed","MakerPaymentSpendFailed","TakerPaymentRefunded","TakerPaymentRefundFailed"],"events":[{"event":{"data":{"lock_duration":7800,"maker":"1bb83b58ec130e28e0a6d5d2acf2eb01b0d3f1670e021d47d31db8a858219da8","maker_amount":"0.58610590","maker_coin":"KMD","maker_coin_start_block":1450923,"maker_payment_confirmations":1,"maker_payment_wait":1563623475,"my_persistent_pub":"02713015d3fa4d30259e90be5f131beb593bf0131f3af2dcdb304e3322d8d52b91","started_at":1563620875,"taker_amount":"0.0077700000552410000000000","taker_coin":"LTC","taker_coin_start_block":1670837,"taker_payment_confirmations":1,"taker_payment_lock":1563628675,"uuid":"9db641f5-4300-4527-9fa6-f1c391d42c35"},"type":"Started"},"timestamp":1563620875766},{"event":{"data":{"maker_payment_locktime":1563636475,"maker_pubkey":"031bb83b58ec130e28e0a6d5d2acf2eb01b0d3f1670e021d47d31db8a858219da8","secret_hash":"7ed38daab6085c1a1e4426e61dc87a3c2c081a95"},"type":"Negotiated"},"timestamp":1563620955014},{"event":{"data":{"tx_hash":"6740136eaaa615d9d231969e3a9599d0fc59e53989237a8d31cd6fc86c160013","tx_hex":"0100000001a2586ea8294cedc55741bef625ba72c646399903391a7f6c604a58c6263135f2000000006b4830450221009c78c8ba4a7accab6b09f9a95da5bc59c81f4fc1e60b288ec3c5462b4d02ef01022056b63be1629cf17751d3cc5ffec51bcb1d7f9396e9ce9ca254d0f34104f7263a012102713015d3fa4d30259e90be5f131beb593bf0131f3af2dcdb304e3322d8d52b91ffffffff0210270000000000001976a914ca1e04745e8ca0c60d8c5881531d51bec470743f88ac78aa1900000000001976a91406ccabfd5f9075ecd5e8d0d31c0e973a54d51e8288ac5bf6325d"},"type":"TakerFeeSent"},"timestamp":1563620958220},{"event":{"data":{"tx_hash":"d0f6e664cea9d89fe7b5cf8005fdca070d1ab1d05a482aaef95c08cdaecddf0a","tx_hex":"0400008085202f89019f1cbda354342cdf982046b331bbd3791f53b692efc6e4becc36be495b2977d9000000006b483045022100fa9d4557394141f6a8b9bfb8cd594a521fd8bcd1965dbf8bc4e04abc849ac66e0220589f521814c10a7561abfd5e432f7a2ee60d4875fe4604618af3207dae531ac00121031bb83b58ec130e28e0a6d5d2acf2eb01b0d3f1670e021d47d31db8a858219da8ffffffff029e537e030000000017a9145534898009f1467191065f6890b96914b39a1c018791857702000000001976a914c3f710deb7320b0efa6edb14e3ebeeb9155fa90d88ac72ee325d000000000000000000000000000000"},"type":"MakerPaymentReceived"},"timestamp":1563620999307},{"event":{"type":"MakerPaymentWaitConfirmStarted"},"timestamp":1563620999310},{"event":{"type":"MakerPaymentValidatedAndConfirmed"},"timestamp":1563621244153},{"event":{"data":{"tx_hash":"1e883eb2f3991e84ba27f53651f89b7dda708678a5b9813d043577f222b9ca30","tx_hex":"01000000011300166cc86fcd318d7a238939e559fcd099953a9e9631d2d915a6aa6e134067010000006a47304402206781d5f2db2ff13d2ec7e266f774ea5630cc2dba4019e18e9716131b8b026051022006ebb33857b6d180f13aa6be2fc532f9734abde9d00ae14757e7d7ba3741c08c012102713015d3fa4d30259e90be5f131beb593bf0131f3af2dcdb304e3322d8d52b91ffffffff0228db0b000000000017a91483818667161bf94adda3964a81a231cbf6f5338187b0480c00000000001976a91406ccabfd5f9075ecd5e8d0d31c0e973a54d51e8288ac7cf7325d"},"type":"TakerPaymentSent"},"timestamp":1563621246370},{"event":{"data":{"error":"utxo:1145] rpc_clients:782] Waited too long until 1563628675 for output TransactionOutput { value: 777000, script_pubkey: a91483818667161bf94adda3964a81a231cbf6f5338187 } to be spent "},"type":"TakerPaymentWaitForSpendFailed"},"timestamp":1563638060370},{"event":{"data":{"error":"lp_swap:2025] utxo:938] rpc_clients:719] JsonRpcError { request: JsonRpcRequest { jsonrpc: \"2.0\", id: \"9\", method: \"blockchain.transaction.broadcast\", params: [String(\"010000000130cab922f27735043d81b9a5788670da7d9bf85136f527ba841e99f3b23e881e00000000b6473044022058a0c1da6bcf8c1418899ff8475f3ab6dddbff918528451c1fe71c2f7dad176302204c2e0bcf8f9b5f09e02ccfeb9256e9b34fb355ea655a5704a8a3fa920079b91501514c6b63048314335db1752102713015d3fa4d30259e90be5f131beb593bf0131f3af2dcdb304e3322d8d52b91ac6782012088a9147ed38daab6085c1a1e4426e61dc87a3c2c081a958821031bb83b58ec130e28e0a6d5d2acf2eb01b0d3f1670e021d47d31db8a858219da8ac68feffffff0188540a00000000001976a91406ccabfd5f9075ecd5e8d0d31c0e973a54d51e8288ac1c2b335d\")] }, error: Response(Object({\"code\": Number(1), \"message\": String(\"the transaction was rejected by network rules.\\n\\nMissing inputs\\n[010000000130cab922f27735043d81b9a5788670da7d9bf85136f527ba841e99f3b23e881e00000000b6473044022058a0c1da6bcf8c1418899ff8475f3ab6dddbff918528451c1fe71c2f7dad176302204c2e0bcf8f9b5f09e02ccfeb9256e9b34fb355ea655a5704a8a3fa920079b91501514c6b63048314335db1752102713015d3fa4d30259e90be5f131beb593bf0131f3af2dcdb304e3322d8d52b91ac6782012088a9147ed38daab6085c1a1e4426e61dc87a3c2c081a958821031bb83b58ec130e28e0a6d5d2acf2eb01b0d3f1670e021d47d31db8a858219da8ac68feffffff0188540a00000000001976a91406ccabfd5f9075ecd5e8d0d31c0e973a54d51e8288ac1c2b335d]\")})) }"},"type":"TakerPaymentRefundFailed"},"timestamp":1563638060583},{"event":{"type":"Finished"},"timestamp":1563638060585}],"success_events":["Started","Negotiated","TakerFeeSent","MakerPaymentReceived","MakerPaymentWaitConfirmStarted","MakerPaymentValidatedAndConfirmed","TakerPaymentSent","TakerPaymentSpent","MakerPaymentSpent","Finished"],"uuid":"9db641f5-4300-4527-9fa6-f1c391d42c35"}"#;
        let taker_saved_swap: TakerSavedSwap = json::from_str(taker_saved_json).unwrap();
        let key_pair =
            key_pair_from_seed("spice describe gravity federal blast come thank unfair canal monkey style afraid")
                .unwrap();
        let ctx = MmCtxBuilder::default().with_secp256k1_key_pair(key_pair).into_mm_arc();

        TestCoin::ticker.mock_safe(|_| MockResult::Return("ticker"));
        TestCoin::swap_contract_address.mock_safe(|_| MockResult::Return(None));
        TestCoin::can_refund_htlc
            .mock_safe(|_, _| MockResult::Return(Box::new(futures01::future::ok(CanRefundHtlc::CanRefundNow))));

        static mut SEARCH_TX_SPEND_CALLED: bool = false;
        TestCoin::search_for_swap_tx_spend_my.mock_safe(|_, _| {
            unsafe { SEARCH_TX_SPEND_CALLED = true };
            MockResult::Return(Box::pin(futures::future::ready(Ok(None))))
        });

        static mut REFUND_CALLED: bool = false;
        TestCoin::send_taker_refunds_payment.mock_safe(|_, _, _, _, _, _, _| {
            unsafe { REFUND_CALLED = true };
            MockResult::Return(Box::new(futures01::future::ok(eth_tx_for_test().into())))
        });
        let maker_coin = MmCoinEnum::Test(TestCoin::default());
        let taker_coin = MmCoinEnum::Test(TestCoin::default());
        let (taker_swap, _) = TakerSwap::load_from_saved(ctx, maker_coin, taker_coin, taker_saved_swap).unwrap();
        let actual = block_on(taker_swap.recover_funds()).unwrap();
        let expected = RecoveredSwap {
            action: RecoveredSwapAction::RefundedMyPayment,
            coin: "ticker".to_string(),
            transaction: eth_tx_for_test().into(),
        };
        assert_eq!(expected, actual);
        assert!(unsafe { SEARCH_TX_SPEND_CALLED });
        assert!(unsafe { REFUND_CALLED });
    }

    #[test]
    fn test_recover_funds_taker_swap_taker_payment_refund_failed_not_spent_too_early_to_refund() {
        let taker_saved_json = r#"{"error_events":["StartFailed","NegotiateFailed","TakerFeeSendFailed","MakerPaymentValidateFailed","TakerPaymentTransactionFailed","TakerPaymentDataSendFailed","TakerPaymentWaitForSpendFailed","MakerPaymentSpendFailed","TakerPaymentRefunded","TakerPaymentRefundFailed"],"events":[{"event":{"data":{"lock_duration":7800,"maker":"1bb83b58ec130e28e0a6d5d2acf2eb01b0d3f1670e021d47d31db8a858219da8","maker_amount":"0.58610590","maker_coin":"KMD","maker_coin_start_block":1450923,"maker_payment_confirmations":1,"maker_payment_wait":1563623475,"my_persistent_pub":"02713015d3fa4d30259e90be5f131beb593bf0131f3af2dcdb304e3322d8d52b91","started_at":1563620875,"taker_amount":"0.0077700000552410000000000","taker_coin":"LTC","taker_coin_start_block":1670837,"taker_payment_confirmations":1,"taker_payment_lock":1563628675,"uuid":"9db641f5-4300-4527-9fa6-f1c391d42c35"},"type":"Started"},"timestamp":1563620875766},{"event":{"data":{"maker_payment_locktime":1563636475,"maker_pubkey":"031bb83b58ec130e28e0a6d5d2acf2eb01b0d3f1670e021d47d31db8a858219da8","secret_hash":"7ed38daab6085c1a1e4426e61dc87a3c2c081a95"},"type":"Negotiated"},"timestamp":1563620955014},{"event":{"data":{"tx_hash":"6740136eaaa615d9d231969e3a9599d0fc59e53989237a8d31cd6fc86c160013","tx_hex":"0100000001a2586ea8294cedc55741bef625ba72c646399903391a7f6c604a58c6263135f2000000006b4830450221009c78c8ba4a7accab6b09f9a95da5bc59c81f4fc1e60b288ec3c5462b4d02ef01022056b63be1629cf17751d3cc5ffec51bcb1d7f9396e9ce9ca254d0f34104f7263a012102713015d3fa4d30259e90be5f131beb593bf0131f3af2dcdb304e3322d8d52b91ffffffff0210270000000000001976a914ca1e04745e8ca0c60d8c5881531d51bec470743f88ac78aa1900000000001976a91406ccabfd5f9075ecd5e8d0d31c0e973a54d51e8288ac5bf6325d"},"type":"TakerFeeSent"},"timestamp":1563620958220},{"event":{"data":{"tx_hash":"d0f6e664cea9d89fe7b5cf8005fdca070d1ab1d05a482aaef95c08cdaecddf0a","tx_hex":"0400008085202f89019f1cbda354342cdf982046b331bbd3791f53b692efc6e4becc36be495b2977d9000000006b483045022100fa9d4557394141f6a8b9bfb8cd594a521fd8bcd1965dbf8bc4e04abc849ac66e0220589f521814c10a7561abfd5e432f7a2ee60d4875fe4604618af3207dae531ac00121031bb83b58ec130e28e0a6d5d2acf2eb01b0d3f1670e021d47d31db8a858219da8ffffffff029e537e030000000017a9145534898009f1467191065f6890b96914b39a1c018791857702000000001976a914c3f710deb7320b0efa6edb14e3ebeeb9155fa90d88ac72ee325d000000000000000000000000000000"},"type":"MakerPaymentReceived"},"timestamp":1563620999307},{"event":{"type":"MakerPaymentWaitConfirmStarted"},"timestamp":1563620999310},{"event":{"type":"MakerPaymentValidatedAndConfirmed"},"timestamp":1563621244153},{"event":{"data":{"tx_hash":"1e883eb2f3991e84ba27f53651f89b7dda708678a5b9813d043577f222b9ca30","tx_hex":"01000000011300166cc86fcd318d7a238939e559fcd099953a9e9631d2d915a6aa6e134067010000006a47304402206781d5f2db2ff13d2ec7e266f774ea5630cc2dba4019e18e9716131b8b026051022006ebb33857b6d180f13aa6be2fc532f9734abde9d00ae14757e7d7ba3741c08c012102713015d3fa4d30259e90be5f131beb593bf0131f3af2dcdb304e3322d8d52b91ffffffff0228db0b000000000017a91483818667161bf94adda3964a81a231cbf6f5338187b0480c00000000001976a91406ccabfd5f9075ecd5e8d0d31c0e973a54d51e8288ac7cf7325d"},"type":"TakerPaymentSent"},"timestamp":1563621246370},{"event":{"data":{"error":"utxo:1145] rpc_clients:782] Waited too long until 1563628675 for output TransactionOutput { value: 777000, script_pubkey: a91483818667161bf94adda3964a81a231cbf6f5338187 } to be spent "},"type":"TakerPaymentWaitForSpendFailed"},"timestamp":1563638060370},{"event":{"data":{"error":"lp_swap:2025] utxo:938] rpc_clients:719] JsonRpcError { request: JsonRpcRequest { jsonrpc: \"2.0\", id: \"9\", method: \"blockchain.transaction.broadcast\", params: [String(\"010000000130cab922f27735043d81b9a5788670da7d9bf85136f527ba841e99f3b23e881e00000000b6473044022058a0c1da6bcf8c1418899ff8475f3ab6dddbff918528451c1fe71c2f7dad176302204c2e0bcf8f9b5f09e02ccfeb9256e9b34fb355ea655a5704a8a3fa920079b91501514c6b63048314335db1752102713015d3fa4d30259e90be5f131beb593bf0131f3af2dcdb304e3322d8d52b91ac6782012088a9147ed38daab6085c1a1e4426e61dc87a3c2c081a958821031bb83b58ec130e28e0a6d5d2acf2eb01b0d3f1670e021d47d31db8a858219da8ac68feffffff0188540a00000000001976a91406ccabfd5f9075ecd5e8d0d31c0e973a54d51e8288ac1c2b335d\")] }, error: Response(Object({\"code\": Number(1), \"message\": String(\"the transaction was rejected by network rules.\\n\\nMissing inputs\\n[010000000130cab922f27735043d81b9a5788670da7d9bf85136f527ba841e99f3b23e881e00000000b6473044022058a0c1da6bcf8c1418899ff8475f3ab6dddbff918528451c1fe71c2f7dad176302204c2e0bcf8f9b5f09e02ccfeb9256e9b34fb355ea655a5704a8a3fa920079b91501514c6b63048314335db1752102713015d3fa4d30259e90be5f131beb593bf0131f3af2dcdb304e3322d8d52b91ac6782012088a9147ed38daab6085c1a1e4426e61dc87a3c2c081a958821031bb83b58ec130e28e0a6d5d2acf2eb01b0d3f1670e021d47d31db8a858219da8ac68feffffff0188540a00000000001976a91406ccabfd5f9075ecd5e8d0d31c0e973a54d51e8288ac1c2b335d]\")})) }"},"type":"TakerPaymentRefundFailed"},"timestamp":1563638060583},{"event":{"type":"Finished"},"timestamp":1563638060585}],"success_events":["Started","Negotiated","TakerFeeSent","MakerPaymentReceived","MakerPaymentWaitConfirmStarted","MakerPaymentValidatedAndConfirmed","TakerPaymentSent","TakerPaymentSpent","MakerPaymentSpent","Finished"],"uuid":"9db641f5-4300-4527-9fa6-f1c391d42c35"}"#;
        let taker_saved_swap: TakerSavedSwap = json::from_str(taker_saved_json).unwrap();
        let key_pair =
            key_pair_from_seed("spice describe gravity federal blast come thank unfair canal monkey style afraid")
                .unwrap();
        let ctx = MmCtxBuilder::default().with_secp256k1_key_pair(key_pair).into_mm_arc();

        TestCoin::ticker.mock_safe(|_| MockResult::Return("ticker"));
        TestCoin::swap_contract_address.mock_safe(|_| MockResult::Return(None));
        TestCoin::can_refund_htlc
            .mock_safe(|_, _| MockResult::Return(Box::new(futures01::future::ok(CanRefundHtlc::HaveToWait(1000)))));

        static mut SEARCH_TX_SPEND_CALLED: bool = false;
        TestCoin::search_for_swap_tx_spend_my.mock_safe(|_, _| {
            unsafe { SEARCH_TX_SPEND_CALLED = true };
            MockResult::Return(Box::pin(futures::future::ready(Ok(None))))
        });
        let maker_coin = MmCoinEnum::Test(TestCoin::default());
        let taker_coin = MmCoinEnum::Test(TestCoin::default());
        let (taker_swap, _) = TakerSwap::load_from_saved(ctx, maker_coin, taker_coin, taker_saved_swap).unwrap();
        let error = block_on(taker_swap.recover_funds()).unwrap_err();
        assert!(error.contains("Too early to refund"));
        assert!(unsafe { SEARCH_TX_SPEND_CALLED });
    }

    #[test]
    fn test_recover_funds_taker_swap_taker_payment_refund_failed_spent_by_maker() {
        let taker_saved_json = r#"{"error_events":["StartFailed","NegotiateFailed","TakerFeeSendFailed","MakerPaymentValidateFailed","TakerPaymentTransactionFailed","TakerPaymentDataSendFailed","TakerPaymentWaitForSpendFailed","MakerPaymentSpendFailed","TakerPaymentRefunded","TakerPaymentRefundFailed"],"events":[{"event":{"data":{"lock_duration":7800,"maker":"1bb83b58ec130e28e0a6d5d2acf2eb01b0d3f1670e021d47d31db8a858219da8","maker_amount":"0.58610590","maker_coin":"KMD","maker_coin_start_block":1450923,"maker_payment_confirmations":1,"maker_payment_wait":1563623475,"my_persistent_pub":"02713015d3fa4d30259e90be5f131beb593bf0131f3af2dcdb304e3322d8d52b91","started_at":1563620875,"taker_amount":"0.0077700000552410000000000","taker_coin":"LTC","taker_coin_start_block":1670837,"taker_payment_confirmations":1,"taker_payment_lock":1563628675,"uuid":"9db641f5-4300-4527-9fa6-f1c391d42c35"},"type":"Started"},"timestamp":1563620875766},{"event":{"data":{"maker_payment_locktime":1563636475,"maker_pubkey":"031bb83b58ec130e28e0a6d5d2acf2eb01b0d3f1670e021d47d31db8a858219da8","secret_hash":"7ed38daab6085c1a1e4426e61dc87a3c2c081a95"},"type":"Negotiated"},"timestamp":1563620955014},{"event":{"data":{"tx_hash":"6740136eaaa615d9d231969e3a9599d0fc59e53989237a8d31cd6fc86c160013","tx_hex":"0100000001a2586ea8294cedc55741bef625ba72c646399903391a7f6c604a58c6263135f2000000006b4830450221009c78c8ba4a7accab6b09f9a95da5bc59c81f4fc1e60b288ec3c5462b4d02ef01022056b63be1629cf17751d3cc5ffec51bcb1d7f9396e9ce9ca254d0f34104f7263a012102713015d3fa4d30259e90be5f131beb593bf0131f3af2dcdb304e3322d8d52b91ffffffff0210270000000000001976a914ca1e04745e8ca0c60d8c5881531d51bec470743f88ac78aa1900000000001976a91406ccabfd5f9075ecd5e8d0d31c0e973a54d51e8288ac5bf6325d"},"type":"TakerFeeSent"},"timestamp":1563620958220},{"event":{"data":{"tx_hash":"d0f6e664cea9d89fe7b5cf8005fdca070d1ab1d05a482aaef95c08cdaecddf0a","tx_hex":"0400008085202f89019f1cbda354342cdf982046b331bbd3791f53b692efc6e4becc36be495b2977d9000000006b483045022100fa9d4557394141f6a8b9bfb8cd594a521fd8bcd1965dbf8bc4e04abc849ac66e0220589f521814c10a7561abfd5e432f7a2ee60d4875fe4604618af3207dae531ac00121031bb83b58ec130e28e0a6d5d2acf2eb01b0d3f1670e021d47d31db8a858219da8ffffffff029e537e030000000017a9145534898009f1467191065f6890b96914b39a1c018791857702000000001976a914c3f710deb7320b0efa6edb14e3ebeeb9155fa90d88ac72ee325d000000000000000000000000000000"},"type":"MakerPaymentReceived"},"timestamp":1563620999307},{"event":{"type":"MakerPaymentWaitConfirmStarted"},"timestamp":1563620999310},{"event":{"type":"MakerPaymentValidatedAndConfirmed"},"timestamp":1563621244153},{"event":{"data":{"tx_hash":"1e883eb2f3991e84ba27f53651f89b7dda708678a5b9813d043577f222b9ca30","tx_hex":"01000000011300166cc86fcd318d7a238939e559fcd099953a9e9631d2d915a6aa6e134067010000006a47304402206781d5f2db2ff13d2ec7e266f774ea5630cc2dba4019e18e9716131b8b026051022006ebb33857b6d180f13aa6be2fc532f9734abde9d00ae14757e7d7ba3741c08c012102713015d3fa4d30259e90be5f131beb593bf0131f3af2dcdb304e3322d8d52b91ffffffff0228db0b000000000017a91483818667161bf94adda3964a81a231cbf6f5338187b0480c00000000001976a91406ccabfd5f9075ecd5e8d0d31c0e973a54d51e8288ac7cf7325d"},"type":"TakerPaymentSent"},"timestamp":1563621246370},{"event":{"data":{"error":"utxo:1145] rpc_clients:782] Waited too long until 1563628675 for output TransactionOutput { value: 777000, script_pubkey: a91483818667161bf94adda3964a81a231cbf6f5338187 } to be spent "},"type":"TakerPaymentWaitForSpendFailed"},"timestamp":1563638060370},{"event":{"data":{"error":"lp_swap:2025] utxo:938] rpc_clients:719] JsonRpcError { request: JsonRpcRequest { jsonrpc: \"2.0\", id: \"9\", method: \"blockchain.transaction.broadcast\", params: [String(\"010000000130cab922f27735043d81b9a5788670da7d9bf85136f527ba841e99f3b23e881e00000000b6473044022058a0c1da6bcf8c1418899ff8475f3ab6dddbff918528451c1fe71c2f7dad176302204c2e0bcf8f9b5f09e02ccfeb9256e9b34fb355ea655a5704a8a3fa920079b91501514c6b63048314335db1752102713015d3fa4d30259e90be5f131beb593bf0131f3af2dcdb304e3322d8d52b91ac6782012088a9147ed38daab6085c1a1e4426e61dc87a3c2c081a958821031bb83b58ec130e28e0a6d5d2acf2eb01b0d3f1670e021d47d31db8a858219da8ac68feffffff0188540a00000000001976a91406ccabfd5f9075ecd5e8d0d31c0e973a54d51e8288ac1c2b335d\")] }, error: Response(Object({\"code\": Number(1), \"message\": String(\"the transaction was rejected by network rules.\\n\\nMissing inputs\\n[010000000130cab922f27735043d81b9a5788670da7d9bf85136f527ba841e99f3b23e881e00000000b6473044022058a0c1da6bcf8c1418899ff8475f3ab6dddbff918528451c1fe71c2f7dad176302204c2e0bcf8f9b5f09e02ccfeb9256e9b34fb355ea655a5704a8a3fa920079b91501514c6b63048314335db1752102713015d3fa4d30259e90be5f131beb593bf0131f3af2dcdb304e3322d8d52b91ac6782012088a9147ed38daab6085c1a1e4426e61dc87a3c2c081a958821031bb83b58ec130e28e0a6d5d2acf2eb01b0d3f1670e021d47d31db8a858219da8ac68feffffff0188540a00000000001976a91406ccabfd5f9075ecd5e8d0d31c0e973a54d51e8288ac1c2b335d]\")})) }"},"type":"TakerPaymentRefundFailed"},"timestamp":1563638060583},{"event":{"type":"Finished"},"timestamp":1563638060585}],"success_events":["Started","Negotiated","TakerFeeSent","MakerPaymentReceived","MakerPaymentWaitConfirmStarted","MakerPaymentValidatedAndConfirmed","TakerPaymentSent","TakerPaymentSpent","MakerPaymentSpent","Finished"],"uuid":"9db641f5-4300-4527-9fa6-f1c391d42c35"}"#;
        let taker_saved_swap: TakerSavedSwap = json::from_str(taker_saved_json).unwrap();
        let key_pair =
            key_pair_from_seed("spice describe gravity federal blast come thank unfair canal monkey style afraid")
                .unwrap();
        let ctx = MmCtxBuilder::default().with_secp256k1_key_pair(key_pair).into_mm_arc();

        TestCoin::ticker.mock_safe(|_| MockResult::Return("ticker"));
        TestCoin::swap_contract_address.mock_safe(|_| MockResult::Return(None));
        TestCoin::extract_secret.mock_safe(|_, _, _| MockResult::Return(Box::pin(async move { Ok(vec![]) })));

        static mut SEARCH_TX_SPEND_CALLED: bool = false;
        TestCoin::search_for_swap_tx_spend_my.mock_safe(|_, _| {
            unsafe { SEARCH_TX_SPEND_CALLED = true };
            let tx: UtxoTx = "0100000001de7aa8d29524906b2b54ee2e0281f3607f75662cbc9080df81d1047b78e21dbc00000000d7473044022079b6c50820040b1fbbe9251ced32ab334d33830f6f8d0bf0a40c7f1336b67d5b0220142ccf723ddabb34e542ed65c395abc1fbf5b6c3e730396f15d25c49b668a1a401209da937e5609680cb30bff4a7661364ca1d1851c2506fa80c443f00a3d3bf7365004c6b6304f62b0e5cb175210270e75970bb20029b3879ec76c4acd320a8d0589e003636264d01a7d566504bfbac6782012088a9142fb610d856c19fd57f2d0cffe8dff689074b3d8a882103f368228456c940ac113e53dad5c104cf209f2f102a409207269383b6ab9b03deac68ffffffff01d0dc9800000000001976a9146d9d2b554d768232320587df75c4338ecc8bf37d88ac40280e5c".into();
            MockResult::Return(Box::pin(futures::future::ready(Ok(Some(FoundSwapTxSpend::Spent(tx.into()))))))
        });

        TestCoin::search_for_swap_tx_spend_other
            .mock_safe(|_, _| MockResult::Return(Box::pin(futures::future::ready(Ok(None)))));

        static mut MAKER_PAYMENT_SPEND_CALLED: bool = false;
        TestCoin::send_taker_spends_maker_payment.mock_safe(|_, _, _, _, _, _, _, _| {
            unsafe { MAKER_PAYMENT_SPEND_CALLED = true };
            MockResult::Return(Box::new(futures01::future::ok(eth_tx_for_test().into())))
        });
        let maker_coin = MmCoinEnum::Test(TestCoin::default());
        let taker_coin = MmCoinEnum::Test(TestCoin::default());
        let (taker_swap, _) = TakerSwap::load_from_saved(ctx, maker_coin, taker_coin, taker_saved_swap).unwrap();
        let actual = block_on(taker_swap.recover_funds()).unwrap();
        let expected = RecoveredSwap {
            action: RecoveredSwapAction::SpentOtherPayment,
            coin: "ticker".to_string(),
            transaction: eth_tx_for_test().into(),
        };
        assert_eq!(expected, actual);
        assert!(unsafe { SEARCH_TX_SPEND_CALLED });
        assert!(unsafe { MAKER_PAYMENT_SPEND_CALLED });
    }

    #[test]
    fn test_recover_funds_taker_swap_not_finished() {
        // the json doesn't have Finished event at the end
        let taker_saved_json = r#"{"error_events":["StartFailed","NegotiateFailed","TakerFeeSendFailed","MakerPaymentValidateFailed","TakerPaymentTransactionFailed","TakerPaymentDataSendFailed","TakerPaymentWaitForSpendFailed","MakerPaymentSpendFailed","TakerPaymentRefunded","TakerPaymentRefundFailed"],"events":[{"event":{"data":{"lock_duration":7800,"maker":"1bb83b58ec130e28e0a6d5d2acf2eb01b0d3f1670e021d47d31db8a858219da8","maker_amount":"0.12596566232185483","maker_coin":"KMD","maker_coin_start_block":1458035,"maker_payment_confirmations":1,"maker_payment_wait":1564053079,"my_persistent_pub":"0326846707a52a233cfc49a61ef51b1698bbe6aa78fa8b8d411c02743c09688f0a","started_at":1564050479,"taker_amount":"50.000000000000001504212457800000","taker_coin":"DOGE","taker_coin_start_block":2823448,"taker_payment_confirmations":1,"taker_payment_lock":1564058279,"uuid":"41383f43-46a5-478c-9386-3b2cce0aca20"},"type":"Started"},"timestamp":1564050480269},{"event":{"data":{"maker_payment_locktime":1564066080,"maker_pubkey":"031bb83b58ec130e28e0a6d5d2acf2eb01b0d3f1670e021d47d31db8a858219da8","secret_hash":"3669eb83a007a3c507448d79f45a9f06ec2f36a8"},"type":"Negotiated"},"timestamp":1564050540991},{"event":{"data":{"tx_hash":"bdde828b492d6d1cc25cd2322fd592dafd722fcc7d8b0fedce4d3bb4a1a8c8ff","tx_hex":"0100000002c7efa995c8b7be0a8b6c2d526c6c444c1634d65584e9ee89904e9d8675eac88c010000006a473044022051f34d5e3b7d0b9098d5e35333f3550f9cb9e57df83d5e4635b7a8d2986d6d5602200288c98da05de6950e01229a637110a1800ba643e75cfec59d4eb1021ad9b40801210326846707a52a233cfc49a61ef51b1698bbe6aa78fa8b8d411c02743c09688f0affffffffae6c233989efa7c7d2aa6534adc96078917ff395b7f09f734a147b2f44ade164000000006a4730440220393a784c2da74d0e2a28ec4f7df6c8f9d8b2af6ae6957f1e68346d744223a8fd02201b7a96954ac06815a43a6c7668d829ae9cbb5de76fa77189ddfd9e3038df662c01210326846707a52a233cfc49a61ef51b1698bbe6aa78fa8b8d411c02743c09688f0affffffff02115f5800000000001976a914ca1e04745e8ca0c60d8c5881531d51bec470743f88ac41a84641020000001976a914444f0e1099709ba4d742454a7d98a5c9c162ceab88ac6d84395d"},"type":"TakerFeeSent"},"timestamp":1564050545296},{"event":{"data":{"tx_hash":"0a0f11fa82802c2c30862c50ab2162185dae8de7f7235f32c506f814c142b382","tx_hex":"0400008085202f8902ace337db2dd4c56b0697f58fb8cfb6bd1cd6f469d925fc0376d1dcfb7581bf82000000006b483045022100d1f95be235c5c8880f5d703ace287e2768548792c58c5dbd27f5578881b30ea70220030596106e21c7e0057ee0dab283f9a1fe273f15208cba80870c447bd559ef0d0121031bb83b58ec130e28e0a6d5d2acf2eb01b0d3f1670e021d47d31db8a858219da8ffffffff9f339752567c404427fd77f2b35cecdb4c21489edc64e25e729fdb281785e423000000006a47304402203179e95877dbc107123a417f1e648e3ff13d384890f1e4a67b6dd5087235152e0220102a8ab799fadb26b5d89ceb9c7bc721a7e0c2a0d0d7e46bbe0cf3d130010d430121031bb83b58ec130e28e0a6d5d2acf2eb01b0d3f1670e021d47d31db8a858219da8ffffffff025635c0000000000017a91480a95d366d65e34a465ab17b0c9eb1d5a33bae08876cbfce05000000001976a914c3f710deb7320b0efa6edb14e3ebeeb9155fa90d88ac8d7c395d000000000000000000000000000000"},"type":"MakerPaymentReceived"},"timestamp":1564050588176},{"event":{"type":"MakerPaymentWaitConfirmStarted"},"timestamp":1564050588178},{"event":{"type":"MakerPaymentValidatedAndConfirmed"},"timestamp":1564050693585},{"event":{"data":{"tx_hash":"539cb6dbdc25465bbccc575554f05d1bb04c70efce4316e41194e747375c3659","tx_hex":"0100000001ffc8a8a1b43b4dceed0f8b7dcc2f72fdda92d52f32d25cc21c6d2d498b82debd010000006a47304402203967b7f9f5532fa47116585c7d1bcba51861ea2059cca00409f34660db18e33a0220640991911852533a12fdfeb039fb9c8ca2c45482c6993bd84636af3670d49c1501210326846707a52a233cfc49a61ef51b1698bbe6aa78fa8b8d411c02743c09688f0affffffff0200f2052a0100000017a914f2fa08ae416b576779ae5da975e5442663215fce87415173f9000000001976a914444f0e1099709ba4d742454a7d98a5c9c162ceab88ac0585395d"},"type":"TakerPaymentSent"},"timestamp":1564050695611},{"event":{"data":{"secret":"1b8886b8a2cdb62505699400b694ac20f04d7bd4abd80e1ab154aa8d861fc093","transaction":{"tx_hash":"cc5af1cf68d246419fee49c3d74c0cd173599d115b86efe274368a614951bc47","tx_hex":"010000000159365c3747e79411e41643ceef704cb01b5df0545557ccbc5b4625dcdbb69c5300000000d747304402200e78e27d2f1c18676f98ca3dfa4e4a9eeaa8209b55f57b4dd5d9e1abdf034cfa0220623b5c22b62234cec230342aa306c497e43494b44ec2425b84e236b1bf01257001201b8886b8a2cdb62505699400b694ac20f04d7bd4abd80e1ab154aa8d861fc093004c6b6304a7a2395db175210326846707a52a233cfc49a61ef51b1698bbe6aa78fa8b8d411c02743c09688f0aac6782012088a9143669eb83a007a3c507448d79f45a9f06ec2f36a88821031bb83b58ec130e28e0a6d5d2acf2eb01b0d3f1670e021d47d31db8a858219da8ac68ffffffff01008d380c010000001976a914c3f710deb7320b0efa6edb14e3ebeeb9155fa90d88ac8c77395d"}},"type":"TakerPaymentSpent"},"timestamp":1564051092890},{"event":{"data":{"error":"lp_swap:1981] utxo:891] rpc_clients:738] JsonRpcError { request: JsonRpcRequest { jsonrpc: \"2.0\", id: \"67\", method: \"blockchain.transaction.broadcast\", params: [String(\"0400008085202f890182b342c114f806c5325f23f7e78dae5d186221ab502c86302c2c8082fa110f0a00000000d7473044022035791ea5548f87484065c9e1f0bdca9ebc699f2c7f51182c84f360102e32dc3d02200612ed53bca52d9c2568437f087598531534badf26229fe0f652ea72ddf03ca501201b8886b8a2cdb62505699400b694ac20f04d7bd4abd80e1ab154aa8d861fc093004c6b630420c1395db17521031bb83b58ec130e28e0a6d5d2acf2eb01b0d3f1670e021d47d31db8a858219da8ac6782012088a9143669eb83a007a3c507448d79f45a9f06ec2f36a888210326846707a52a233cfc49a61ef51b1698bbe6aa78fa8b8d411c02743c09688f0aac68ffffffff01460ec000000000001976a914444f0e1099709ba4d742454a7d98a5c9c162ceab88ac967e395d000000000000000000000000000000\")] }, error: Transport(\"rpc_clients:668] All electrums are currently disconnected\") }"},"type":"MakerPaymentSpendFailed"},"timestamp":1564051092897}],"success_events":["Started","Negotiated","TakerFeeSent","MakerPaymentReceived","MakerPaymentWaitConfirmStarted","MakerPaymentValidatedAndConfirmed","TakerPaymentSent","TakerPaymentSpent","MakerPaymentSpent","Finished"],"uuid":"41383f43-46a5-478c-9386-3b2cce0aca20"}"#;
        let taker_saved_swap: TakerSavedSwap = json::from_str(taker_saved_json).unwrap();
        let key_pair =
            key_pair_from_seed("spice describe gravity federal blast come thank unfair canal monkey style afraid")
                .unwrap();
        let ctx = MmCtxBuilder::default().with_secp256k1_key_pair(key_pair).into_mm_arc();

        TestCoin::ticker.mock_safe(|_| MockResult::Return("ticker"));
        TestCoin::swap_contract_address.mock_safe(|_| MockResult::Return(None));
        let maker_coin = MmCoinEnum::Test(TestCoin::default());
        let taker_coin = MmCoinEnum::Test(TestCoin::default());
        let (taker_swap, _) = TakerSwap::load_from_saved(ctx, maker_coin, taker_coin, taker_saved_swap).unwrap();
        assert!(block_on(taker_swap.recover_funds()).is_err());
    }

    #[test]
    fn test_taker_swap_event_should_ban() {
        let event = TakerSwapEvent::TakerPaymentWaitConfirmFailed("err".into());
        assert!(!event.should_ban_maker());

        let event = TakerSwapEvent::MakerPaymentWaitConfirmFailed("err".into());
        assert!(!event.should_ban_maker());

        let event = TakerSwapEvent::MakerPaymentValidateFailed("err".into());
        assert!(event.should_ban_maker());

        let event = TakerSwapEvent::TakerPaymentWaitForSpendFailed("err".into());
        assert!(event.should_ban_maker());
    }

    #[test]
    fn test_recheck_swap_contract_address_if_none() {
        // swap file contains neither maker_coin_swap_contract_address nor taker_coin_swap_contract_address
        let taker_saved_json = r#"{"error_events":["StartFailed","NegotiateFailed","TakerFeeSendFailed","MakerPaymentValidateFailed","TakerPaymentTransactionFailed","TakerPaymentDataSendFailed","TakerPaymentWaitForSpendFailed","MakerPaymentSpendFailed","TakerPaymentRefunded","TakerPaymentRefundFailed"],"events":[{"event":{"data":{"lock_duration":7800,"maker":"1bb83b58ec130e28e0a6d5d2acf2eb01b0d3f1670e021d47d31db8a858219da8","maker_amount":"0.58610590","maker_coin":"KMD","maker_coin_start_block":1450923,"maker_payment_confirmations":1,"maker_payment_wait":1563623475,"my_persistent_pub":"02713015d3fa4d30259e90be5f131beb593bf0131f3af2dcdb304e3322d8d52b91","started_at":1563620875,"taker_amount":"0.0077700000552410000000000","taker_coin":"LTC","taker_coin_start_block":1670837,"taker_payment_confirmations":1,"taker_payment_lock":1563628675,"uuid":"9db641f5-4300-4527-9fa6-f1c391d42c35"},"type":"Started"},"timestamp":1563620875766},{"event":{"data":{"maker_payment_locktime":1563636475,"maker_pubkey":"031bb83b58ec130e28e0a6d5d2acf2eb01b0d3f1670e021d47d31db8a858219da8","secret_hash":"7ed38daab6085c1a1e4426e61dc87a3c2c081a95"},"type":"Negotiated"},"timestamp":1563620955014},{"event":{"data":{"tx_hash":"6740136eaaa615d9d231969e3a9599d0fc59e53989237a8d31cd6fc86c160013","tx_hex":"0100000001a2586ea8294cedc55741bef625ba72c646399903391a7f6c604a58c6263135f2000000006b4830450221009c78c8ba4a7accab6b09f9a95da5bc59c81f4fc1e60b288ec3c5462b4d02ef01022056b63be1629cf17751d3cc5ffec51bcb1d7f9396e9ce9ca254d0f34104f7263a012102713015d3fa4d30259e90be5f131beb593bf0131f3af2dcdb304e3322d8d52b91ffffffff0210270000000000001976a914ca1e04745e8ca0c60d8c5881531d51bec470743f88ac78aa1900000000001976a91406ccabfd5f9075ecd5e8d0d31c0e973a54d51e8288ac5bf6325d"},"type":"TakerFeeSent"},"timestamp":1563620958220},{"event":{"data":{"tx_hash":"d0f6e664cea9d89fe7b5cf8005fdca070d1ab1d05a482aaef95c08cdaecddf0a","tx_hex":"0400008085202f89019f1cbda354342cdf982046b331bbd3791f53b692efc6e4becc36be495b2977d9000000006b483045022100fa9d4557394141f6a8b9bfb8cd594a521fd8bcd1965dbf8bc4e04abc849ac66e0220589f521814c10a7561abfd5e432f7a2ee60d4875fe4604618af3207dae531ac00121031bb83b58ec130e28e0a6d5d2acf2eb01b0d3f1670e021d47d31db8a858219da8ffffffff029e537e030000000017a9145534898009f1467191065f6890b96914b39a1c018791857702000000001976a914c3f710deb7320b0efa6edb14e3ebeeb9155fa90d88ac72ee325d000000000000000000000000000000"},"type":"MakerPaymentReceived"},"timestamp":1563620999307},{"event":{"type":"MakerPaymentWaitConfirmStarted"},"timestamp":1563620999310},{"event":{"type":"MakerPaymentValidatedAndConfirmed"},"timestamp":1563621244153},{"event":{"data":{"tx_hash":"1e883eb2f3991e84ba27f53651f89b7dda708678a5b9813d043577f222b9ca30","tx_hex":"01000000011300166cc86fcd318d7a238939e559fcd099953a9e9631d2d915a6aa6e134067010000006a47304402206781d5f2db2ff13d2ec7e266f774ea5630cc2dba4019e18e9716131b8b026051022006ebb33857b6d180f13aa6be2fc532f9734abde9d00ae14757e7d7ba3741c08c012102713015d3fa4d30259e90be5f131beb593bf0131f3af2dcdb304e3322d8d52b91ffffffff0228db0b000000000017a91483818667161bf94adda3964a81a231cbf6f5338187b0480c00000000001976a91406ccabfd5f9075ecd5e8d0d31c0e973a54d51e8288ac7cf7325d"},"type":"TakerPaymentSent"},"timestamp":1563621246370},{"event":{"data":{"error":"utxo:1145] rpc_clients:782] Waited too long until 1563628675 for output TransactionOutput { value: 777000, script_pubkey: a91483818667161bf94adda3964a81a231cbf6f5338187 } to be spent "},"type":"TakerPaymentWaitForSpendFailed"},"timestamp":1563638060370},{"event":{"data":{"error":"lp_swap:2025] utxo:938] rpc_clients:719] JsonRpcError { request: JsonRpcRequest { jsonrpc: \"2.0\", id: \"9\", method: \"blockchain.transaction.broadcast\", params: [String(\"010000000130cab922f27735043d81b9a5788670da7d9bf85136f527ba841e99f3b23e881e00000000b6473044022058a0c1da6bcf8c1418899ff8475f3ab6dddbff918528451c1fe71c2f7dad176302204c2e0bcf8f9b5f09e02ccfeb9256e9b34fb355ea655a5704a8a3fa920079b91501514c6b63048314335db1752102713015d3fa4d30259e90be5f131beb593bf0131f3af2dcdb304e3322d8d52b91ac6782012088a9147ed38daab6085c1a1e4426e61dc87a3c2c081a958821031bb83b58ec130e28e0a6d5d2acf2eb01b0d3f1670e021d47d31db8a858219da8ac68feffffff0188540a00000000001976a91406ccabfd5f9075ecd5e8d0d31c0e973a54d51e8288ac1c2b335d\")] }, error: Response(Object({\"code\": Number(1), \"message\": String(\"the transaction was rejected by network rules.\\n\\nMissing inputs\\n[010000000130cab922f27735043d81b9a5788670da7d9bf85136f527ba841e99f3b23e881e00000000b6473044022058a0c1da6bcf8c1418899ff8475f3ab6dddbff918528451c1fe71c2f7dad176302204c2e0bcf8f9b5f09e02ccfeb9256e9b34fb355ea655a5704a8a3fa920079b91501514c6b63048314335db1752102713015d3fa4d30259e90be5f131beb593bf0131f3af2dcdb304e3322d8d52b91ac6782012088a9147ed38daab6085c1a1e4426e61dc87a3c2c081a958821031bb83b58ec130e28e0a6d5d2acf2eb01b0d3f1670e021d47d31db8a858219da8ac68feffffff0188540a00000000001976a91406ccabfd5f9075ecd5e8d0d31c0e973a54d51e8288ac1c2b335d]\")})) }"},"type":"TakerPaymentRefundFailed"},"timestamp":1563638060583},{"event":{"type":"Finished"},"timestamp":1563638060585}],"success_events":["Started","Negotiated","TakerFeeSent","MakerPaymentReceived","MakerPaymentWaitConfirmStarted","MakerPaymentValidatedAndConfirmed","TakerPaymentSent","TakerPaymentSpent","MakerPaymentSpent","Finished"],"uuid":"9db641f5-4300-4527-9fa6-f1c391d42c35"}"#;
        let taker_saved_swap: TakerSavedSwap = json::from_str(taker_saved_json).unwrap();
        let key_pair =
            key_pair_from_seed("spice describe gravity federal blast come thank unfair canal monkey style afraid")
                .unwrap();
        let ctx = MmCtxBuilder::default().with_secp256k1_key_pair(key_pair).into_mm_arc();

        TestCoin::ticker.mock_safe(|_| MockResult::Return("ticker"));
        static mut SWAP_CONTRACT_ADDRESS_CALLED: usize = 0;
        TestCoin::swap_contract_address.mock_safe(|_| {
            unsafe { SWAP_CONTRACT_ADDRESS_CALLED += 1 };
            MockResult::Return(Some(BytesJson::default()))
        });
        let maker_coin = MmCoinEnum::Test(TestCoin::default());
        let taker_coin = MmCoinEnum::Test(TestCoin::default());
        let (taker_swap, _) = TakerSwap::load_from_saved(ctx, maker_coin, taker_coin, taker_saved_swap).unwrap();

        assert_eq!(unsafe { SWAP_CONTRACT_ADDRESS_CALLED }, 2);
        assert_eq!(
            taker_swap.r().data.maker_coin_swap_contract_address,
            Some(BytesJson::default())
        );
        assert_eq!(
            taker_swap.r().data.taker_coin_swap_contract_address,
            Some(BytesJson::default())
        );
    }

    #[test]
    fn test_recheck_only_one_swap_contract_address() {
        // swap file contains only maker_coin_swap_contract_address
        let taker_saved_json = r#"{"type":"Taker","uuid":"49c79ea4-e1eb-4fb2-a0ef-265bded0b77f","events":[{"timestamp":1608542326909,"event":{"type":"Started","data":{"taker_coin":"RICK","maker_coin":"ETH","maker":"c6a78589e18b482aea046975e6d0acbdea7bf7dbf04d9d5bd67fda917815e3ed","my_persistent_pub":"02031d4256c4bc9f99ac88bf3dba21773132281f65f9bf23a59928bce08961e2f3","lock_duration":7800,"maker_amount":"0.1","taker_amount":"0.1","maker_payment_confirmations":1,"maker_payment_requires_nota":false,"taker_payment_confirmations":0,"taker_payment_requires_nota":false,"taker_payment_lock":1608550126,"uuid":"49c79ea4-e1eb-4fb2-a0ef-265bded0b77f","started_at":1608542326,"maker_payment_wait":1608545446,"maker_coin_start_block":14360,"taker_coin_start_block":723123,"maker_coin_swap_contract_address":"a09ad3cd7e96586ebd05a2607ee56b56fb2db8fd"}}},{"timestamp":1608542327416,"event":{"type":"Negotiated","data":{"maker_payment_locktime":1608557926,"maker_pubkey":"03c6a78589e18b482aea046975e6d0acbdea7bf7dbf04d9d5bd67fda917815e3ed","secret_hash":"8b0221f3b977c1c65dddf17c1c28e2bbced9e7b4"}}},{"timestamp":1608542332604,"event":{"type":"TakerFeeSent","data":{"tx_hex":"0400008085202f89011ca964f77200b73d64b481f47de84098041d3470d6256e44f2741f080e2b11cf020000006b4830450221008a064f5e51ef8281d43eb7bcd016fed7e560ea1eb7b0713ec977602c96d8f79b02205bfaa6655b849b9922c03276b938273f2edb8fb9ffcaa2a9212d7220560f6060012102031d4256c4bc9f99ac88bf3dba21773132281f65f9bf23a59928bce08961e2f3ffffffff0246320000000000001976a914ca1e04745e8ca0c60d8c5881531d51bec470743f88ac62752e27000000001976a91405aab5342166f8594baf17a7d9bef5d56744332788ac7768e05f000000000000000000000000000000","tx_hash":"3793df28ed2aac6188d2c48ec65eff12eea301089d60da655fc96f598326d708"}}},{"timestamp":1608542334018,"event":{"type":"MakerPaymentReceived","data":{"tx_hex":"f8ef82021c80830249f094a09ad3cd7e96586ebd05a2607ee56b56fb2db8fd88016345785d8a0000b884152cf3af50aebafeaf827c62c2eed09e265fa5aa9e013c0f27f0a88259f1aaa1279f0c32000000000000000000000000bab36286672fbdc7b250804bf6d14be0df69fa298b0221f3b977c1c65dddf17c1c28e2bbced9e7b4000000000000000000000000000000000000000000000000000000000000000000000000000000005fe0a5661ba0f18a0c5c349462b51dacd1a0761e4997d4572a01e48480c4e310d69a40308ad3a04510513f01a79c59f22c9cb79952547c8dfc4c74785b630f512d64369323e0c1","tx_hash":"6782323490584a2bc768cd5199506bfa1ed91e7515b35bb72fa269604b7dc0aa"}}},{"timestamp":1608542334019,"event":{"type":"MakerPaymentWaitConfirmStarted"}},{"timestamp":1608542334825,"event":{"type":"MakerPaymentValidatedAndConfirmed"}},{"timestamp":1608542337671,"event":{"type":"TakerPaymentSent","data":{"tx_hex":"0400008085202f890108d72683596fc95f65da609d0801a3ee12ff5ec68ec4d28861ac2aed28df9337010000006b48304502210086a03db599438b243bee2b02af56e23447f85d09854416b51305536b9ca5890e02204b288acdea4cdc7ab1ffbd9766a7bdf95f5bd02d2917dfb7089dbf29032591b0012102031d4256c4bc9f99ac88bf3dba21773132281f65f9bf23a59928bce08961e2f3ffffffff03809698000000000017a914888e9e1816214c3960eac7b55e35521ca4426b0c870000000000000000166a148b0221f3b977c1c65dddf17c1c28e2bbced9e7b4fada9526000000001976a91405aab5342166f8594baf17a7d9bef5d56744332788ac7f68e05f000000000000000000000000000000","tx_hash":"44fa493757df5fdca823bbac05a8b8feb5862d799d4947fd544abcd129feceea"}}},{"timestamp":1608542348271,"event":{"type":"TakerPaymentSpent","data":{"transaction":{"tx_hex":"0400008085202f8901eacefe29d1bc4a54fd47499d792d86b5feb8a805acbb23a8dc5fdf573749fa4400000000d74730440220508c853cc4f1fcb9e6aa00e704eef99adaee9a4ea63a1fd6393bb7ff18da02c802200396bb5d52157bd77ff26ac521ed75aca388d3ec1e5e3ebb7b3aed73c3d33ec50120df871242dcbcc4fe9ed4d3413e21b2f8ce606a3ee7128c9b2d2e31fcedc1848e004c6b6304ee86e05fb1752102031d4256c4bc9f99ac88bf3dba21773132281f65f9bf23a59928bce08961e2f3ac6782012088a9148b0221f3b977c1c65dddf17c1c28e2bbced9e7b4882103c6a78589e18b482aea046975e6d0acbdea7bf7dbf04d9d5bd67fda917815e3edac68ffffffff0198929800000000001976a9146d9d2b554d768232320587df75c4338ecc8bf37d88ac725ae05f000000000000000000000000000000","tx_hash":"9376dde62249802a0aba8259f51def9bb2e509af85a5ec7df04b479a9da28a29"},"secret":"df871242dcbcc4fe9ed4d3413e21b2f8ce606a3ee7128c9b2d2e31fcedc1848e"}}},{"timestamp":1608542349372,"event":{"type":"MakerPaymentSpent","data":{"tx_hex":"f90107821fb980830249f094a09ad3cd7e96586ebd05a2607ee56b56fb2db8fd80b8a402ed292b50aebafeaf827c62c2eed09e265fa5aa9e013c0f27f0a88259f1aaa1279f0c32000000000000000000000000000000000000000000000000016345785d8a0000df871242dcbcc4fe9ed4d3413e21b2f8ce606a3ee7128c9b2d2e31fcedc1848e00000000000000000000000000000000000000000000000000000000000000000000000000000000000000004b2d0d6c2c785217457b69b922a2a9cea98f71e91ca0ed6a4942a78c7ae6eb3c9dec496459a9ef68b34cb389acd939d13d3ecaf7e4aca021bb77e80fc60acf25a7a01cc1272b1b76594a521fb1abe1322d650e58a672c2","tx_hash":"c2d206e665aee159a5ab9aff60f76444e97bdad8f9152eccb6ca07d9204974ca"}}},{"timestamp":1608542349373,"event":{"type":"Finished"}}],"maker_amount":"0.1","maker_coin":"ETH","taker_amount":"0.1","taker_coin":"RICK","gui":"nogui","mm_version":"1a6082121","success_events":["Started","Negotiated","TakerFeeSent","MakerPaymentReceived","MakerPaymentWaitConfirmStarted","MakerPaymentValidatedAndConfirmed","TakerPaymentSent","TakerPaymentSpent","MakerPaymentSpent","Finished"],"error_events":["StartFailed","NegotiateFailed","TakerFeeSendFailed","MakerPaymentValidateFailed","MakerPaymentWaitConfirmFailed","TakerPaymentTransactionFailed","TakerPaymentWaitConfirmFailed","TakerPaymentDataSendFailed","TakerPaymentWaitForSpendFailed","MakerPaymentSpendFailed","TakerPaymentWaitRefundStarted","TakerPaymentRefunded","TakerPaymentRefundFailed"]}"#;
        let taker_saved_swap: TakerSavedSwap = json::from_str(taker_saved_json).unwrap();
        let key_pair =
            key_pair_from_seed("spice describe gravity federal blast come thank unfair canal monkey style afraid")
                .unwrap();
        let ctx = MmCtxBuilder::default().with_secp256k1_key_pair(key_pair).into_mm_arc();

        TestCoin::ticker.mock_safe(|_| MockResult::Return("ticker"));
        static mut SWAP_CONTRACT_ADDRESS_CALLED: usize = 0;
        TestCoin::swap_contract_address.mock_safe(|_| {
            unsafe { SWAP_CONTRACT_ADDRESS_CALLED += 1 };
            MockResult::Return(Some(BytesJson::default()))
        });
        let maker_coin = MmCoinEnum::Test(TestCoin::default());
        let taker_coin = MmCoinEnum::Test(TestCoin::default());
        let (taker_swap, _) = TakerSwap::load_from_saved(ctx, maker_coin, taker_coin, taker_saved_swap).unwrap();

        assert_eq!(unsafe { SWAP_CONTRACT_ADDRESS_CALLED }, 1);
        let expected_addr = addr_from_str("0xa09ad3cd7e96586ebd05a2607ee56b56fb2db8fd").unwrap();
        let expected = BytesJson::from(expected_addr.0.as_ref());
        assert_eq!(taker_swap.r().data.maker_coin_swap_contract_address, Some(expected));
        assert_eq!(
            taker_swap.r().data.taker_coin_swap_contract_address,
            Some(BytesJson::default())
        );
    }

    #[test]
    // https://github.com/KomodoPlatform/atomicDEX-API/issues/647
    fn test_recoverable() {
        // Swap ended with MakerPaymentWaitConfirmFailed event.
        // MM2 did not attempt to send the payment in this case so swap is not recoverable.
        let swap: TakerSavedSwap = json::from_str(r#"{"error_events":["StartFailed","NegotiateFailed","TakerFeeSendFailed","MakerPaymentValidateFailed","MakerPaymentWaitConfirmFailed","TakerPaymentTransactionFailed","TakerPaymentWaitConfirmFailed","TakerPaymentDataSendFailed","TakerPaymentWaitForSpendFailed","MakerPaymentSpendFailed","TakerPaymentWaitRefundStarted","TakerPaymentRefunded","TakerPaymentRefundFailed"],"events":[{"event":{"data":{"lock_duration":7800,"maker":"1bb83b58ec130e28e0a6d5d2acf2eb01b0d3f1670e021d47d31db8a858219da8","maker_amount":"0.12596566232185483","maker_coin":"KMD","maker_coin_start_block":1458035,"maker_payment_confirmations":1,"maker_payment_wait":1564053079,"my_persistent_pub":"0326846707a52a233cfc49a61ef51b1698bbe6aa78fa8b8d411c02743c09688f0a","started_at":1564050479,"taker_amount":"50.000000000000001504212457800000","taker_coin":"DOGE","taker_coin_start_block":2823448,"taker_payment_confirmations":1,"taker_payment_lock":1564058279,"uuid":"41383f43-46a5-478c-9386-3b2cce0aca20"},"type":"Started"},"timestamp":1564050480269},{"event":{"data":{"maker_payment_locktime":1564066080,"maker_pubkey":"031bb83b58ec130e28e0a6d5d2acf2eb01b0d3f1670e021d47d31db8a858219da8","secret_hash":"3669eb83a007a3c507448d79f45a9f06ec2f36a8"},"type":"Negotiated"},"timestamp":1564050540991},{"event":{"data":{"tx_hash":"bdde828b492d6d1cc25cd2322fd592dafd722fcc7d8b0fedce4d3bb4a1a8c8ff","tx_hex":"0100000002c7efa995c8b7be0a8b6c2d526c6c444c1634d65584e9ee89904e9d8675eac88c010000006a473044022051f34d5e3b7d0b9098d5e35333f3550f9cb9e57df83d5e4635b7a8d2986d6d5602200288c98da05de6950e01229a637110a1800ba643e75cfec59d4eb1021ad9b40801210326846707a52a233cfc49a61ef51b1698bbe6aa78fa8b8d411c02743c09688f0affffffffae6c233989efa7c7d2aa6534adc96078917ff395b7f09f734a147b2f44ade164000000006a4730440220393a784c2da74d0e2a28ec4f7df6c8f9d8b2af6ae6957f1e68346d744223a8fd02201b7a96954ac06815a43a6c7668d829ae9cbb5de76fa77189ddfd9e3038df662c01210326846707a52a233cfc49a61ef51b1698bbe6aa78fa8b8d411c02743c09688f0affffffff02115f5800000000001976a914ca1e04745e8ca0c60d8c5881531d51bec470743f88ac41a84641020000001976a914444f0e1099709ba4d742454a7d98a5c9c162ceab88ac6d84395d"},"type":"TakerFeeSent"},"timestamp":1564050545296},{"event":{"data":{"tx_hash":"0a0f11fa82802c2c30862c50ab2162185dae8de7f7235f32c506f814c142b382","tx_hex":"0400008085202f8902ace337db2dd4c56b0697f58fb8cfb6bd1cd6f469d925fc0376d1dcfb7581bf82000000006b483045022100d1f95be235c5c8880f5d703ace287e2768548792c58c5dbd27f5578881b30ea70220030596106e21c7e0057ee0dab283f9a1fe273f15208cba80870c447bd559ef0d0121031bb83b58ec130e28e0a6d5d2acf2eb01b0d3f1670e021d47d31db8a858219da8ffffffff9f339752567c404427fd77f2b35cecdb4c21489edc64e25e729fdb281785e423000000006a47304402203179e95877dbc107123a417f1e648e3ff13d384890f1e4a67b6dd5087235152e0220102a8ab799fadb26b5d89ceb9c7bc721a7e0c2a0d0d7e46bbe0cf3d130010d430121031bb83b58ec130e28e0a6d5d2acf2eb01b0d3f1670e021d47d31db8a858219da8ffffffff025635c0000000000017a91480a95d366d65e34a465ab17b0c9eb1d5a33bae08876cbfce05000000001976a914c3f710deb7320b0efa6edb14e3ebeeb9155fa90d88ac8d7c395d000000000000000000000000000000"},"type":"MakerPaymentReceived"},"timestamp":1564050588176},{"event":{"type":"MakerPaymentWaitConfirmStarted"},"timestamp":1564050588178},{"event":{"data":{"error":"error"},"type":"MakerPaymentWaitConfirmFailed"},"timestamp":1564051092897},{"event":{"type":"Finished"},"timestamp":1564051092900}],"success_events":["Started","Negotiated","TakerFeeSent","MakerPaymentReceived","MakerPaymentWaitConfirmStarted","MakerPaymentValidatedAndConfirmed","TakerPaymentSent","TakerPaymentSpent","MakerPaymentSpent","Finished"],"uuid":"41383f43-46a5-478c-9386-3b2cce0aca20"}"#).unwrap();
        assert!(!swap.is_recoverable());
    }

    #[test]
    fn test_max_taker_vol_from_available() {
        let dex_fee_threshold = MmNumber::from("0.0001");
        let min_tx_amount = MmNumber::from("0.00001");

        // For these `availables` the dex_fee must be greater than threshold
        let source = vec![
            ("0.0779", false),
            ("0.1", false),
            ("0.135", false),
            ("12.000001", false),
            ("999999999999999999999999999999999999999999999999999999", false),
            ("0.0778000000000000000000000000000000000000000000000002", false),
            ("0.0779", false),
            ("0.0778000000000000000000000000000000000000000000000001", false),
            ("0.0863333333333333333333333333333333333333333333333334", true),
            ("0.0863333333333333333333333333333333333333333333333333", true),
        ];
        for (available, is_kmd) in source {
            let available = MmNumber::from(available);
            // no matter base or rel is KMD
            let base = if is_kmd { "RICK" } else { "MORTY" };
            let max_taker_vol = max_taker_vol_from_available(available.clone(), "RICK", "MORTY", &min_tx_amount)
                .expect("!max_taker_vol_from_available");

            let dex_fee = dex_fee_amount(base, "MORTY", &max_taker_vol, &dex_fee_threshold);
            assert!(dex_fee_threshold < dex_fee);
            assert!(min_tx_amount <= max_taker_vol);
            assert_eq!(max_taker_vol + dex_fee, available);
        }

        // for these `availables` the dex_fee must be the same as `threshold`
        let source = vec![
            ("0.0863333333333333333333333333333333333333333333333332", true),
            ("0.0863333333333333333333333333333333333333333333333331", true),
            ("0.0777999999999999999999999999999999999999999999999999", false),
            ("0.0777", false),
            ("0.0002", false),
        ];
        for (available, is_kmd) in source {
            let available = MmNumber::from(available);
            // no matter base or rel is KMD
            let base = if is_kmd { "KMD" } else { "RICK" };
            let max_taker_vol = max_taker_vol_from_available(available.clone(), base, "MORTY", &min_tx_amount)
                .expect("!max_taker_vol_from_available");
            let dex_fee = dex_fee_amount(base, "MORTY", &max_taker_vol, &dex_fee_threshold);
            println!(
                "available={:?} max_taker_vol={:?} dex_fee={:?}",
                available.to_decimal(),
                max_taker_vol.to_decimal(),
                dex_fee.to_decimal()
            );
            assert_eq!(dex_fee_threshold, dex_fee);
            assert!(min_tx_amount <= max_taker_vol);
            assert_eq!(max_taker_vol + dex_fee, available);
        }

        // these `availables` must return an error
        let availables = vec![
            "0.0001999",
            "0.00011",
            "0.0001000000000000000000000000000000000000000000000001",
            "0.0001",
            "0.0000999999999999999999999999999999999999999999999999",
            "0.0000000000000000000000000000000000000000000000000001",
            "0",
            "-2",
        ];
        for available in availables {
            let available = MmNumber::from(available);
            max_taker_vol_from_available(available.clone(), "KMD", "MORTY", &dex_fee_threshold)
                .expect_err("!max_taker_vol_from_available success but should be error");
        }
    }

    #[test]
    fn locked_amount_should_not_use_paid_from_trading_vol_fee() {
        use crate::mm2::lp_swap::get_locked_amount;

        let taker_saved_json = r#"{
            "type": "Taker",
            "uuid": "af5e0383-97f6-4408-8c03-a8eb8d17e46d",
            "my_order_uuid": "af5e0383-97f6-4408-8c03-a8eb8d17e46d",
            "events": [
                {
                    "timestamp": 1617096259172,
                    "event": {
                        "type": "Started",
                        "data": {
                            "taker_coin": "MORTY",
                            "maker_coin": "RICK",
                            "maker": "15d9c51c657ab1be4ae9d3ab6e76a619d3bccfe830d5363fa168424c0d044732",
                            "my_persistent_pub": "03ad6f89abc2e5beaa8a3ac28e22170659b3209fe2ddf439681b4b8f31508c36fa",
                            "lock_duration": 7800,
                            "maker_amount": "0.1",
                            "taker_amount": "0.11",
                            "maker_payment_confirmations": 1,
                            "maker_payment_requires_nota": false,
                            "taker_payment_confirmations": 1,
                            "taker_payment_requires_nota": false,
                            "taker_payment_lock": 1617104058,
                            "uuid": "af5e0383-97f6-4408-8c03-a8eb8d17e46d",
                            "started_at": 1617096258,
                            "maker_payment_wait": 1617099378,
                            "maker_coin_start_block": 865240,
                            "taker_coin_start_block": 869167,
                            "fee_to_send_taker_fee": {
                                "coin": "MORTY",
                                "amount": "0.00001",
                                "paid_from_trading_vol": false
                            },
                            "taker_payment_trade_fee": {
                                "coin": "MORTY",
                                "amount": "0.00001",
                                "paid_from_trading_vol": false
                            },
                            "maker_payment_spend_trade_fee": {
                                "coin": "RICK",
                                "amount": "0.00001",
                                "paid_from_trading_vol": true
                            }
                        }
                    }
                }
            ],
            "maker_amount": "0.1",
            "maker_coin": "RICK",
            "taker_amount": "0.11",
            "taker_coin": "MORTY",
            "gui": null,
            "mm_version": "21867da64",
            "success_events": [],
            "error_events": []
        }"#;
        let taker_saved_swap: TakerSavedSwap = json::from_str(taker_saved_json).unwrap();
        let key_pair =
            key_pair_from_seed("spice describe gravity federal blast come thank unfair canal monkey style afraid")
                .unwrap();
        let ctx = MmCtxBuilder::default().with_secp256k1_key_pair(key_pair).into_mm_arc();

        let maker_coin = MmCoinEnum::Test(TestCoin::new("RICK"));
        let taker_coin = MmCoinEnum::Test(TestCoin::new("MORTY"));

        TestCoin::swap_contract_address.mock_safe(|_| MockResult::Return(None));
        TestCoin::min_tx_amount.mock_safe(|_| MockResult::Return(BigDecimal::from(0)));

        let (swap, _) = TakerSwap::load_from_saved(ctx.clone(), maker_coin, taker_coin, taker_saved_swap).unwrap();
        let swaps_ctx = SwapsContext::from_ctx(&ctx).unwrap();
        let arc = Arc::new(swap);
        let weak_ref = Arc::downgrade(&arc);
        swaps_ctx.running_swaps.lock().unwrap().push(weak_ref);

        let actual = get_locked_amount(&ctx, "RICK");
        assert_eq!(actual, MmNumber::from(0));

        let actual = get_locked_amount_by_other_swaps(&ctx, &new_uuid(), "RICK");
        assert_eq!(actual, MmNumber::from(0));
    }
}<|MERGE_RESOLUTION|>--- conflicted
+++ resolved
@@ -1288,11 +1288,7 @@
     ) -> TakerSwapWatcherData {
         TakerSwapWatcherData {
             uuid: self.uuid,
-<<<<<<< HEAD
-            secret_hash: self.r().secret_hash.clone().into_vec(),
-=======
             secret_hash: self.r().secret_hash.clone().into(),
->>>>>>> 4de3cf2b
             taker_spends_maker_payment_preimage,
             swap_started_at: self.r().data.started_at,
             lock_duration: self.r().data.lock_duration,
