--- conflicted
+++ resolved
@@ -2658,12 +2658,8 @@
         rel_confs: rel_coin.required_confirmations(),
         rel_nota: rel_coin.requires_notarization(),
     };
-<<<<<<< HEAD
     let our_public_id = CryptoCtx::from_ctx(ctx).map_mm_err()?.mm2_internal_public_id();
-=======
-    let our_public_id = CryptoCtx::from_ctx(ctx)?.mm2_internal_public_id();
-
->>>>>>> dc6e2f04
+
     let order_builder = TakerOrderBuilder::new(&base_coin, &rel_coin)
         .with_base_amount(base_amount)
         .with_rel_amount(rel_amount)
