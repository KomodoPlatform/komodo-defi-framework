--- conflicted
+++ resolved
@@ -5,27 +5,18 @@
 use super::swap_watcher::{watcher_topic, SwapWatcherMsg};
 use super::trade_preimage::{TradePreimageRequest, TradePreimageRpcError, TradePreimageRpcResult};
 use super::{broadcast_my_swap_status, broadcast_swap_message, broadcast_swap_msg_every,
-<<<<<<< HEAD
-            check_other_coin_balance_for_swap, dex_fee_amount_from_taker_coin, dex_fee_rate, get_locked_amount,
-            recv_swap_msg, swap_topic, wait_for_maker_payment_conf_until, AtomicSwap, LockedAmount, MySwapInfo,
-            NegotiationDataMsg, NegotiationDataV2, NegotiationDataV3, RecoverSwapError, RecoveredSwap,
-            RecoveredSwapAction, SavedSwap, SavedSwapIo, SavedTradeFee, SwapConfirmationsSettings, SwapError, SwapMsg,
-            SwapPubkeys, SwapTxDataMsg, SwapsContext, TransactionIdentifier, INCLUDE_REFUND_FEE, NO_REFUND_FEE,
-            WAIT_CONFIRM_INTERVAL_SEC};
-=======
             check_other_coin_balance_for_swap, get_locked_amount, recv_swap_msg, swap_topic,
             wait_for_maker_payment_conf_until, AtomicSwap, LockedAmount, MySwapInfo, NegotiationDataMsg,
             NegotiationDataV2, NegotiationDataV3, RecoveredSwap, RecoveredSwapAction, SavedSwap, SavedSwapIo,
             SavedTradeFee, SwapConfirmationsSettings, SwapError, SwapMsg, SwapPubkeys, SwapTxDataMsg, SwapsContext,
             TransactionIdentifier, INCLUDE_REFUND_FEE, NO_REFUND_FEE, WAIT_CONFIRM_INTERVAL_SEC};
->>>>>>> b59860b3
 use crate::lp_network::subscribe_to_topic;
 use crate::lp_ordermatch::TakerOrderBuilder;
 use crate::lp_swap::swap_events::{SwapStatusEvent, SwapStatusStreamer};
 use crate::lp_swap::swap_v2_common::mark_swap_as_finished;
 use crate::lp_swap::taker_restart::get_command_based_on_maker_or_watcher_activity;
 use crate::lp_swap::{broadcast_p2p_tx_msg, broadcast_swap_msg_every_delayed, tx_helper_topic,
-                     wait_for_maker_payment_conf_duration, TakerSwapWatcherData, MAX_STARTED_AT_DIFF};
+                     wait_for_maker_payment_conf_duration, RecoverSwapError, TakerSwapWatcherData, MAX_STARTED_AT_DIFF};
 use coins::lp_price::fetch_swap_coins_price;
 use coins::{lp_coinfind, CanRefundHtlc, CheckIfMyPaymentSentArgs, ConfirmPaymentInput, DexFee, FeeApproxStage,
             FoundSwapTxSpend, MmCoin, MmCoinEnum, PaymentInstructionArgs, PaymentInstructions, PaymentInstructionsErr,
@@ -33,11 +24,7 @@
             TradeFee, TradePreimageValue, TransactionEnum, ValidatePaymentInput, WaitForHTLCTxSpendArgs, WatcherReward};
 use common::executor::Timer;
 use common::log::{debug, error, info, warn};
-<<<<<<< HEAD
-use common::{bits256, now_ms, now_sec, DEX_FEE_ADDR_RAW_PUBKEY};
-=======
-use common::{bits256, now_ms, now_sec, wait_until_sec};
->>>>>>> b59860b3
+use common::{bits256, now_ms, now_sec};
 use crypto::{privkey::SerializableSecp256k1Keypair, CryptoCtx};
 use futures::future::abortable;
 use futures::{compat::Future01CompatExt, future::try_join, select, FutureExt};
@@ -485,20 +472,9 @@
     let to_broadcast = !(swap.maker_coin.is_privacy() || swap.taker_coin.is_privacy());
     let running_swap = Arc::new(swap);
     let swap_ctx = SwapsContext::from_ctx(&ctx).unwrap();
-<<<<<<< HEAD
-    swap_ctx.init_msg_store(running_swap.uuid, running_swap.maker);
+    swap_ctx.init_msg_store(running_swap.uuid, running_swap.maker_pubkey);
     let mut swap_fut = Box::pin({
         let running_swap = running_swap.clone();
-=======
-    swap_ctx.init_msg_store(running_swap.uuid, running_swap.maker_pubkey);
-    // Register the swap in the running swaps map.
-    swap_ctx
-        .running_swaps
-        .lock()
-        .unwrap()
-        .insert(uuid, running_swap.clone());
-    let mut swap_fut = Box::pin(
->>>>>>> b59860b3
         async move {
             let mut events;
             loop {
@@ -2739,23 +2715,23 @@
 /// Let `real_max_vol` be the actual desired volume. Performing the following steps yields
 /// an approximate maximum volume:
 ///
-/// - `max_possible = balance - locked_amount`  
+/// - `max_possible = balance - locked_amount`
 ///   The largest possible max volume, replacing unknown fees with zero.
-/// - `max_trade_fee = trade_fee(max_possible)`  
+/// - `max_trade_fee = trade_fee(max_possible)`
 ///   The largest possible `trade_fee`.
-/// - `max_possible_2 = balance - locked_amount - max_trade_fee`  
+/// - `max_possible_2 = balance - locked_amount - max_trade_fee`
 ///   A more accurate upper bound (`real_max_vol <= max_possible_2 <= max_possible`).
-/// - `max_dex_fee = dex_fee(max_possible_2)`  
+/// - `max_dex_fee = dex_fee(max_possible_2)`
 ///   Passed into `fee_to_send_taker_fee`.
 /// - `max_fee_to_send_taker_fee = fee_to_send_taker_fee(max_dex_fee)`
 ///
-/// After that,  
+/// After that,
 /// ```rust
 /// min_max_vol = balance - locked_amount
 ///             - max_trade_fee
 ///             - max_fee_to_send_taker_fee
 ///             - dex_fee(max_vol)
-/// ```  
+/// ```
 /// can be solved as in the first case.
 ///
 pub async fn calc_max_taker_vol(
