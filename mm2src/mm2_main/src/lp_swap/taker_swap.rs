use super::check_balance::{
    check_my_coin_balance_for_swap, CheckBalanceError, CheckBalanceResult, TakerFeeAdditionalInfo,
};
use super::pubkey_banning::ban_pubkey_on_failed_swap;
use super::swap_lock::{SwapLock, SwapLockOps};
use super::swap_watcher::{watcher_topic, SwapWatcherMsg};
use super::trade_preimage::{TradePreimageRequest, TradePreimageRpcError, TradePreimageRpcResult};
<<<<<<< HEAD
use super::{broadcast_my_swap_status, broadcast_swap_message, broadcast_swap_msg_every,
            check_other_coin_balance_for_swap, get_locked_amount, recv_swap_msg, swap_topic,
            wait_for_maker_payment_conf_until, AtomicSwap, LockedAmount, MySwapInfo, NegotiationDataMsg,
            NegotiationDataV2, NegotiationDataV3, RecoveredSwap, RecoveredSwapAction, SavedSwap, SavedSwapIo,
            SavedTradeFee, SwapConfirmationsSettings, SwapError, SwapMsg, SwapPubkeys, SwapTxDataMsg, SwapsContext,
            TransactionIdentifier, WAIT_CONFIRM_INTERVAL_SEC};
=======
use super::{
    broadcast_my_swap_status, broadcast_swap_message, broadcast_swap_msg_every, check_other_coin_balance_for_swap,
    get_locked_amount, recv_swap_msg, swap_topic, wait_for_maker_payment_conf_until, AtomicSwap, LockedAmount,
    MySwapInfo, NegotiationDataMsg, NegotiationDataV2, NegotiationDataV3, RecoveredSwap, RecoveredSwapAction,
    SavedSwap, SavedSwapIo, SavedTradeFee, SwapConfirmationsSettings, SwapError, SwapMsg, SwapPubkeys, SwapTxDataMsg,
    SwapsContext, TransactionIdentifier, INCLUDE_REFUND_FEE, NO_REFUND_FEE, WAIT_CONFIRM_INTERVAL_SEC,
};
>>>>>>> 5b2d8d1f
use crate::lp_network::subscribe_to_topic;
use crate::lp_ordermatch::TakerOrderBuilder;
use crate::lp_swap::swap_events::{SwapStatusEvent, SwapStatusStreamer};
use crate::lp_swap::swap_v2_common::mark_swap_as_finished;
use crate::lp_swap::taker_restart::get_command_based_on_maker_or_watcher_activity;
use crate::lp_swap::{
    broadcast_p2p_tx_msg, broadcast_swap_msg_every_delayed, tx_helper_topic, wait_for_maker_payment_conf_duration,
    TakerSwapWatcherData, MAX_STARTED_AT_DIFF,
};
use coins::lp_price::fetch_swap_coins_price;
use coins::{
    lp_coinfind, CanRefundHtlc, CheckIfMyPaymentSentArgs, ConfirmPaymentInput, DexFee, FeeApproxStage,
    FoundSwapTxSpend, MmCoin, MmCoinEnum, PaymentInstructionArgs, PaymentInstructions, PaymentInstructionsErr,
    RefundPaymentArgs, SearchForSwapTxSpendInput, SendPaymentArgs, SpendPaymentArgs, SwapTxTypeWithSecretHash,
    TradeFee, TradePreimageValue, TransactionEnum, ValidatePaymentInput, WaitForHTLCTxSpendArgs, WatcherReward,
};
use common::executor::Timer;
use common::log::{debug, error, info, warn};
use common::{bits256, now_ms, now_sec, wait_until_sec};
use crypto::{privkey::SerializableSecp256k1Keypair, CryptoCtx};
use futures::{compat::Future01CompatExt, future::try_join, select, FutureExt};
use http::Response;
use keys::KeyPair;
use mm2_core::mm_ctx::MmArc;
use mm2_err_handle::prelude::*;
use mm2_event_stream::DeriveStreamerId;
use mm2_number::{BigDecimal, MmNumber};
use mm2_rpc::data::legacy::{MatchBy, OrderConfirmationsSettings, TakerAction};
use parking_lot::Mutex as PaMutex;
use primitives::hash::H264;
use rpc::v1::types::{Bytes as BytesJson, H256 as H256Json, H264 as H264Json};
use serde_json::{self as json, Value as Json};
use std::convert::TryInto;
use std::ops::Deref;
use std::path::PathBuf;
use std::sync::atomic::{AtomicBool, AtomicU64, Ordering};
use std::sync::{Arc, RwLock, RwLockReadGuard, RwLockWriteGuard};
use uuid::Uuid;

const TAKER_PAYMENT_SPEND_SEARCH_INTERVAL: f64 = 10.;

pub const TAKER_SUCCESS_EVENTS: [&str; 12] = [
    "Started",
    "Negotiated",
    "TakerFeeSent",
    "TakerPaymentInstructionsReceived",
    "MakerPaymentReceived",
    "MakerPaymentWaitConfirmStarted",
    "MakerPaymentValidatedAndConfirmed",
    "TakerPaymentSent",
    "TakerPaymentSpent",
    "MakerPaymentSpent",
    "MakerPaymentSpendConfirmed",
    "Finished",
];

pub const TAKER_USING_WATCHERS_SUCCESS_EVENTS: [&str; 14] = [
    "Started",
    "Negotiated",
    "TakerFeeSent",
    "TakerPaymentInstructionsReceived",
    "MakerPaymentReceived",
    "MakerPaymentWaitConfirmStarted",
    "MakerPaymentValidatedAndConfirmed",
    "TakerPaymentSent",
    "WatcherMessageSent",
    "TakerPaymentSpent",
    "MakerPaymentSpent",
    "MakerPaymentSpentByWatcher",
    "MakerPaymentSpendConfirmed",
    "Finished",
];

pub const TAKER_ERROR_EVENTS: [&str; 17] = [
    "StartFailed",
    "NegotiateFailed",
    "TakerFeeSendFailed",
    "MakerPaymentValidateFailed",
    "MakerPaymentWaitConfirmFailed",
    "TakerPaymentTransactionFailed",
    "TakerPaymentWaitConfirmFailed",
    "TakerPaymentDataSendFailed",
    "TakerPaymentWaitForSpendFailed",
    "MakerPaymentSpendFailed",
    "MakerPaymentSpendConfirmFailed",
    "TakerPaymentWaitRefundStarted",
    "TakerPaymentRefundStarted",
    "TakerPaymentRefunded",
    "TakerPaymentRefundedByWatcher",
    "TakerPaymentRefundFailed",
    "TakerPaymentRefundFinished",
];

pub const REFUND_TEST_FAILURE_LOG: &str = "Explicit refund test failure...";
pub const WATCHER_MESSAGE_SENT_LOG: &str = "Watcher message sent...";
pub const MAKER_PAYMENT_SPENT_BY_WATCHER_LOG: &str = "Maker payment is spent by the watcher...";

#[cfg(not(target_arch = "wasm32"))]
pub fn stats_taker_swap_dir(ctx: &MmArc) -> PathBuf {
    ctx.global_dir().join("SWAPS").join("STATS").join("TAKER")
}

#[cfg(not(target_arch = "wasm32"))]
pub fn stats_taker_swap_file_path(ctx: &MmArc, uuid: &Uuid) -> PathBuf {
    stats_taker_swap_dir(ctx).join(format!("{uuid}.json"))
}

async fn save_my_taker_swap_event(ctx: &MmArc, swap: &TakerSwap, event: TakerSavedEvent) -> Result<(), String> {
    let maker_coin_pub = swap.my_maker_coin_htlc_pub();
    let maker_coin_address = try_s!(swap.maker_coin.address_from_pubkey(&maker_coin_pub));
    let swap = match SavedSwap::load_my_swap_from_db(ctx, Some(&maker_coin_address), swap.uuid).await {
        Ok(Some(swap)) => swap,
        Ok(None) => SavedSwap::Taker(TakerSavedSwap {
            uuid: swap.uuid,
            #[cfg(all(not(target_arch = "wasm32"), feature = "new-db-arch"))]
            maker_address: maker_coin_address,
            my_order_uuid: swap.my_order_uuid,
            maker_amount: Some(swap.maker_amount.to_decimal()),
            maker_coin: Some(swap.maker_coin.ticker().to_owned()),
            maker_coin_usd_price: None,
            taker_amount: Some(swap.taker_amount.to_decimal()),
            taker_coin: Some(swap.taker_coin.ticker().to_owned()),
            taker_coin_usd_price: None,
            gui: ctx.gui().map(|g| g.to_owned()),
            mm_version: Some(ctx.mm_version.to_owned()),
            events: vec![],
            success_events: if !ctx.disable_watchers_globally()
                && swap.taker_coin.is_supported_by_watchers()
                && swap.maker_coin.is_supported_by_watchers()
            {
                TAKER_USING_WATCHERS_SUCCESS_EVENTS
                    .iter()
                    .map(<&str>::to_string)
                    .collect()
            } else {
                TAKER_SUCCESS_EVENTS.iter().map(<&str>::to_string).collect()
            },
            error_events: TAKER_ERROR_EVENTS.iter().map(<&str>::to_string).collect(),
        }),
        Err(e) => return ERR!("{}", e),
    };

    if let SavedSwap::Taker(mut taker_swap) = swap {
        taker_swap.events.push(event);
        if taker_swap.is_success().unwrap_or(false) {
            taker_swap.fetch_and_set_usd_prices().await;
        }
        let new_swap = SavedSwap::Taker(taker_swap);
        try_s!(new_swap.save_to_db(ctx).await);
        Ok(())
    } else {
        ERR!("Expected SavedSwap::Taker, got {:?}", swap)
    }
}

#[derive(Clone, Debug, Deserialize, PartialEq, Serialize)]
pub struct TakerSavedEvent {
    pub timestamp: u64,
    pub event: TakerSwapEvent,
}

impl TakerSavedEvent {
    /// get the next swap command that must be executed after swap restore
    fn get_command(&self) -> Option<TakerSwapCommand> {
        match self.event {
            TakerSwapEvent::Started(_) => Some(TakerSwapCommand::Negotiate),
            TakerSwapEvent::StartFailed(_) => Some(TakerSwapCommand::Finish),
            TakerSwapEvent::Negotiated(_) => Some(TakerSwapCommand::SendTakerFee),
            TakerSwapEvent::NegotiateFailed(_) => Some(TakerSwapCommand::Finish),
            TakerSwapEvent::TakerFeeSent(_) => Some(TakerSwapCommand::WaitForMakerPayment),
            TakerSwapEvent::TakerFeeSendFailed(_) => Some(TakerSwapCommand::Finish),
            TakerSwapEvent::TakerPaymentInstructionsReceived(_) => Some(TakerSwapCommand::ValidateMakerPayment),
            TakerSwapEvent::MakerPaymentReceived(_) => Some(TakerSwapCommand::ValidateMakerPayment),
            TakerSwapEvent::MakerPaymentWaitConfirmStarted => Some(TakerSwapCommand::ValidateMakerPayment),
            TakerSwapEvent::MakerPaymentValidatedAndConfirmed => Some(TakerSwapCommand::SendTakerPayment),
            TakerSwapEvent::MakerPaymentValidateFailed(_) => Some(TakerSwapCommand::Finish),
            TakerSwapEvent::MakerPaymentWaitConfirmFailed(_) => Some(TakerSwapCommand::Finish),
            TakerSwapEvent::TakerPaymentSent(_) => Some(TakerSwapCommand::WaitForTakerPaymentSpend),
            TakerSwapEvent::WatcherMessageSent(_, _) => Some(TakerSwapCommand::WaitForTakerPaymentSpend),
            TakerSwapEvent::TakerPaymentTransactionFailed(_) => Some(TakerSwapCommand::Finish),
            TakerSwapEvent::TakerPaymentDataSendFailed(_) => Some(TakerSwapCommand::PrepareForTakerPaymentRefund),
            TakerSwapEvent::TakerPaymentSpent(_) => Some(TakerSwapCommand::SpendMakerPayment),
            TakerSwapEvent::TakerPaymentWaitForSpendFailed(_) => Some(TakerSwapCommand::PrepareForTakerPaymentRefund),
            TakerSwapEvent::TakerPaymentWaitConfirmFailed(_) => Some(TakerSwapCommand::PrepareForTakerPaymentRefund),
            TakerSwapEvent::MakerPaymentSpent(_) => Some(TakerSwapCommand::ConfirmMakerPaymentSpend),
            TakerSwapEvent::MakerPaymentSpendConfirmed => Some(TakerSwapCommand::Finish),
            TakerSwapEvent::MakerPaymentSpendConfirmFailed(_) => Some(TakerSwapCommand::PrepareForTakerPaymentRefund),
            TakerSwapEvent::MakerPaymentSpentByWatcher(_) => Some(TakerSwapCommand::ConfirmMakerPaymentSpend),
            TakerSwapEvent::MakerPaymentSpendFailed(_) => Some(TakerSwapCommand::PrepareForTakerPaymentRefund),
            TakerSwapEvent::TakerPaymentWaitRefundStarted { .. } => {
                Some(TakerSwapCommand::PrepareForTakerPaymentRefund)
            },
            TakerSwapEvent::TakerPaymentRefundStarted => Some(TakerSwapCommand::RefundTakerPayment),
            TakerSwapEvent::TakerPaymentRefunded(_) => Some(TakerSwapCommand::FinalizeTakerPaymentRefund),
            TakerSwapEvent::TakerPaymentRefundFailed(_) => Some(TakerSwapCommand::Finish),
            TakerSwapEvent::TakerPaymentRefundFinished => Some(TakerSwapCommand::Finish),
            TakerSwapEvent::TakerPaymentRefundedByWatcher(_) => Some(TakerSwapCommand::Finish),
            TakerSwapEvent::Finished => None,
        }
    }
}

#[derive(Debug, Deserialize, PartialEq, Serialize)]
pub struct TakerSavedSwap {
    pub uuid: Uuid,
    #[cfg(all(not(target_arch = "wasm32"), feature = "new-db-arch"))]
    pub maker_address: String,
    pub my_order_uuid: Option<Uuid>,
    pub events: Vec<TakerSavedEvent>,
    pub maker_amount: Option<BigDecimal>,
    pub maker_coin: Option<String>,
    pub maker_coin_usd_price: Option<BigDecimal>,
    pub taker_amount: Option<BigDecimal>,
    pub taker_coin: Option<String>,
    pub taker_coin_usd_price: Option<BigDecimal>,
    pub gui: Option<String>,
    pub mm_version: Option<String>,
    pub success_events: Vec<String>,
    pub error_events: Vec<String>,
}

impl TakerSavedSwap {
    pub fn maker_coin(&self) -> Result<String, String> {
        match self.events.first() {
            Some(event) => match &event.event {
                TakerSwapEvent::Started(data) => Ok(data.maker_coin.clone()),
                _ => ERR!("First swap event must be Started"),
            },
            None => ERR!("Can't get maker coin, events are empty"),
        }
    }

    pub fn taker_coin(&self) -> Result<String, String> {
        match self.events.first() {
            Some(event) => match &event.event {
                TakerSwapEvent::Started(data) => Ok(data.taker_coin.clone()),
                _ => ERR!("First swap event must be Started"),
            },
            None => ERR!("Can't get maker coin, events are empty"),
        }
    }

    pub fn is_finished(&self) -> bool {
        match self.events.last() {
            Some(event) => event.event == TakerSwapEvent::Finished,
            None => false,
        }
    }

    pub fn get_my_info(&self) -> Option<MySwapInfo> {
        match self.events.first() {
            Some(event) => match &event.event {
                TakerSwapEvent::Started(data) => Some(MySwapInfo {
                    my_coin: data.taker_coin.clone(),
                    other_coin: data.maker_coin.clone(),
                    my_amount: data.taker_amount.clone(),
                    other_amount: data.maker_amount.clone(),
                    started_at: data.started_at,
                }),
                _ => None,
            },
            None => None,
        }
    }

    pub fn is_recoverable(&self) -> bool {
        if !self.is_finished() {
            return false;
        };
        let mut maker_payment_spent = false;
        let mut maker_payment_spent_by_watcher = false;
        let mut maker_payment_spend_confirmed_failed = false;
        for event in self.events.iter() {
            match event.event {
                TakerSwapEvent::StartFailed(_)
                | TakerSwapEvent::NegotiateFailed(_)
                | TakerSwapEvent::TakerFeeSendFailed(_)
                | TakerSwapEvent::MakerPaymentValidateFailed(_)
                | TakerSwapEvent::TakerPaymentRefunded(_)
                | TakerSwapEvent::TakerPaymentRefundedByWatcher(_)
                | TakerSwapEvent::MakerPaymentSpendConfirmed
                | TakerSwapEvent::MakerPaymentWaitConfirmFailed(_) => {
                    return false;
                },
                TakerSwapEvent::MakerPaymentSpent(_) => {
                    maker_payment_spent = true;
                },
                TakerSwapEvent::MakerPaymentSpentByWatcher(_) => {
                    maker_payment_spent_by_watcher = true;
                },
                TakerSwapEvent::MakerPaymentSpendConfirmFailed(_) => {
                    maker_payment_spend_confirmed_failed = true;
                },
                _ => (),
            }
        }
        // MakerPaymentSpent or MakerPaymentSpentByWatcher were the last success events but a new step `MakerPaymentSpendConfirmed` was added after them.
        // For backward compatibility (old saved swaps) we need to check for MakerPaymentSpent or MakerPaymentSpentByWatcher
        // and if there is no MakerPaymentSpendConfirmFailed.
        maker_payment_spend_confirmed_failed || (!maker_payment_spent && !maker_payment_spent_by_watcher)
    }

    pub fn swap_data(&self) -> Result<&TakerSwapData, String> {
        match self.events.first() {
            Some(event) => match &event.event {
                TakerSwapEvent::Started(data) => Ok(data),
                _ => ERR!("First swap event must be Started"),
            },
            None => ERR!("Can't get swap_data, events are empty"),
        }
    }

    pub fn finished_at(&self) -> Result<u64, String> {
        match self.events.last() {
            Some(event) => match &event.event {
                TakerSwapEvent::Finished => Ok(event.timestamp / 1000),
                _ => ERR!("Last swap event must be Finished"),
            },
            None => ERR!("Can't get finished_at, events are empty"),
        }
    }

    pub fn is_success(&self) -> Result<bool, String> {
        if !self.is_finished() {
            return ERR!("Can not determine is_success state for not finished swap");
        }
        for event in self.events.iter() {
            if event.event.is_error() {
                return Ok(false);
            }
        }
        Ok(true)
    }

    pub fn watcher_message_sent(&self) -> bool {
        self.events
            .iter()
            .any(|e| matches!(e.event, TakerSwapEvent::WatcherMessageSent(_, _)))
    }

    pub async fn fetch_and_set_usd_prices(&mut self) {
        if let Some(rates) = fetch_swap_coins_price(self.maker_coin.clone(), self.taker_coin.clone()).await {
            self.maker_coin_usd_price = Some(rates.base);
            self.taker_coin_usd_price = Some(rates.rel);
        }
    }

    // TODO: Adjust for private coins when/if they are braodcasted
    // TODO: Adjust for HD wallet when completed
    pub fn swap_pubkeys(&self) -> Result<SwapPubkeys, String> {
        let taker = match &self.events.first() {
            Some(event) => match &event.event {
                TakerSwapEvent::Started(started) => started.my_persistent_pub.to_string(),
                _ => return ERR!("First swap event must be Started"),
            },
            None => return ERR!("Can't get taker's pubkey while events are empty"),
        };

        let maker = match self.events.get(1) {
            Some(event) => match &event.event {
                TakerSwapEvent::Negotiated(neg) => {
                    let Some(key) = neg.maker_coin_htlc_pubkey else {
                        return ERR!("maker's pubkey is empty");
                    };
                    key.to_string()
                },
                _ => return ERR!("Swap must be negotiated to get maker's pubkey"),
            },
            None => return ERR!("Can't get maker's pubkey while there's no Negotiated event"),
        };

        Ok(SwapPubkeys { maker, taker })
    }
}

#[allow(clippy::large_enum_variant)]
pub enum RunTakerSwapInput {
    StartNew(TakerSwap),
    KickStart {
        maker_coin: MmCoinEnum,
        taker_coin: MmCoinEnum,
        swap_uuid: Uuid,
    },
}

impl RunTakerSwapInput {
    fn uuid(&self) -> &Uuid {
        match self {
            RunTakerSwapInput::StartNew(swap) => &swap.uuid,
            RunTakerSwapInput::KickStart { swap_uuid, .. } => swap_uuid,
        }
    }
}

/// Starts the taker swap and drives it to completion (until None next command received).
/// Panics in case of command or event apply fails, not sure yet how to handle such situations
/// because it's usually means that swap is in invalid state which is possible only if there's developer error
/// Every produced event is saved to local DB. Swap status is broadcast to P2P network after completion.
pub async fn run_taker_swap(swap: RunTakerSwapInput, ctx: MmArc) {
    let uuid = swap.uuid().to_owned();
    let mut attempts = 0;
    let swap_lock = loop {
        match SwapLock::lock(&ctx, uuid, 40.).await {
            Ok(Some(l)) => break l,
            Ok(None) => {
                if attempts >= 1 {
                    warn!(
                        "Swap {} file lock is acquired by another process/thread, aborting",
                        uuid
                    );
                    return;
                } else {
                    attempts += 1;
                    Timer::sleep(40.).await;
                }
            },
            Err(e) => {
                error!("Swap {} file lock error: {}", uuid, e);
                return;
            },
        }
    };

    let (swap, mut command) = match swap {
        RunTakerSwapInput::StartNew(swap) => (swap, TakerSwapCommand::Start),
        RunTakerSwapInput::KickStart {
            maker_coin,
            taker_coin,
            swap_uuid,
        } => match TakerSwap::load_from_db_by_uuid(ctx, maker_coin, taker_coin, &swap_uuid).await {
            Ok((swap, command)) => match command {
                Some(c) => {
                    info!("Swap {} kick started.", uuid);
                    (swap, c)
                },
                None => {
                    warn!("Swap {} has been finished already, aborting.", uuid);
                    return;
                },
            },
            Err(e) => {
                error!("Error loading swap {}: {}", uuid, e);
                return;
            },
        },
    };

    let mut touch_loop = Box::pin(
        async move {
            loop {
                match swap_lock.touch().await {
                    Ok(_) => (),
                    Err(e) => warn!("Swap {} file lock error: {}", uuid, e),
                };
                Timer::sleep(30.).await;
            }
        }
        .fuse(),
    );

    let ctx = swap.ctx.clone();
    subscribe_to_topic(&ctx, swap_topic(&swap.uuid));
    let mut status = ctx.log.status_handle();
    let uuid_str = uuid.to_string();
    let to_broadcast = !(swap.maker_coin.is_privacy() || swap.taker_coin.is_privacy());
    let running_swap = Arc::new(swap);
    let swap_ctx = SwapsContext::from_ctx(&ctx).unwrap();
    swap_ctx.init_msg_store(running_swap.uuid, running_swap.maker_pubkey);
    // Register the swap in the running swaps map.
    swap_ctx
        .running_swaps
        .lock()
        .unwrap()
        .insert(uuid, running_swap.clone());
    let mut swap_fut = Box::pin(
        async move {
            let mut events;
            loop {
                let res = running_swap.handle_command(command).await.expect("!handle_command");
                events = res.1;
                for event in events {
                    let to_save = TakerSavedEvent {
                        timestamp: now_ms(),
                        event: event.clone(),
                    };

                    // Send a notification to the swap status streamer about a new event.
                    ctx.event_stream_manager
                        .send_fn(&SwapStatusStreamer::derive_streamer_id(()), || {
                            SwapStatusEvent::TakerV1 {
                                uuid: running_swap.uuid,
                                event: to_save.clone(),
                            }
                        })
                        .ok();
                    save_my_taker_swap_event(&ctx, &running_swap, to_save)
                        .await
                        .expect("!save_my_taker_swap_event");
                    if event.should_ban_maker() {
                        ban_pubkey_on_failed_swap(
                            &ctx,
                            running_swap.maker_pubkey.bytes.into(),
                            &running_swap.uuid,
                            event.clone().into(),
                        )
                    }

                    if event.is_error() {
                        error!("[swap uuid={uuid_str}] {event:?}");
                    }

                    status.status(&[&"swap", &("uuid", uuid_str.as_str())], &event.status_str());
                    running_swap.apply_event(event);
                }
                match res.0 {
                    Some(c) => {
                        command = c;
                    },
                    None => {
                        if let Err(e) = mark_swap_as_finished(ctx.clone(), running_swap.uuid).await {
                            error!("!mark_swap_finished({}): {}", uuid_str, e);
                        }

                        if to_broadcast {
                            if let Err(e) = broadcast_my_swap_status(&ctx, running_swap.uuid).await {
                                error!("!broadcast_my_swap_status({}): {}", uuid_str, e);
                            }
                        }
                        break;
                    },
                }
            }
        }
        .fuse(),
    );
    select! {
        _swap = swap_fut => (), // swap finished normally
        _touch = touch_loop => unreachable!("Touch loop can not stop!"),
    };
    // Remove the swap from the running swaps map.
    swap_ctx.running_swaps.lock().unwrap().remove(&uuid);
}

#[derive(Clone, Debug, Default, Deserialize, PartialEq, Serialize)]
pub struct TakerSwapData {
    pub taker_coin: String,
    pub maker_coin: String,
    #[serde(rename = "maker")]
    pub maker_pubkey: H256Json,
    pub my_persistent_pub: H264Json,
    pub lock_duration: u64,
    pub maker_amount: BigDecimal,
    pub taker_amount: BigDecimal,
    pub maker_payment_confirmations: u64,
    pub maker_payment_requires_nota: Option<bool>,
    pub taker_payment_confirmations: u64,
    pub taker_payment_requires_nota: Option<bool>,
    pub taker_payment_lock: u64,
    /// Allows to recognize one SWAP from the other in the logs. #274.
    pub uuid: Uuid,
    pub started_at: u64,
    pub maker_payment_wait: u64,
    pub maker_coin_start_block: u64,
    pub taker_coin_start_block: u64,
    /// A transaction fee that should be paid to send a `TakerFee`.
    /// Note this value is used to calculate locked amount only.
    pub fee_to_send_taker_fee: Option<SavedTradeFee>,
    /// A `TakerPayment` transaction fee.
    /// Note this value is used to calculate locked amount only.
    pub taker_payment_trade_fee: Option<SavedTradeFee>,
    /// A transaction fee that should be paid to spend a `MakerPayment`.
    /// Note this value is used to calculate locked amount only.
    pub maker_payment_spend_trade_fee: Option<SavedTradeFee>,
    #[serde(skip_serializing_if = "Option::is_none")]
    pub maker_coin_swap_contract_address: Option<BytesJson>,
    #[serde(skip_serializing_if = "Option::is_none")]
    pub taker_coin_swap_contract_address: Option<BytesJson>,
    /// Temporary pubkey used in HTLC redeem script when applicable for maker coin
    /// Note: it's temporary for zcoin. For other coins it's currently obtained from iguana key or HD wallet activated key
    pub maker_coin_htlc_pubkey: Option<H264Json>,
    /// Temporary pubkey used in HTLC redeem script when applicable for taker coin
    /// Note: it's temporary for zcoin. For other coins it's currently obtained from iguana key or HD wallet activated key
    pub taker_coin_htlc_pubkey: Option<H264Json>,
    /// Temporary privkey used to sign P2P messages when applicable
    pub p2p_privkey: Option<SerializableSecp256k1Keypair>,
}

pub struct TakerSwapMut {
    pub data: TakerSwapData,
    pub other_maker_coin_htlc_pub: H264,
    pub other_taker_coin_htlc_pub: H264,
    taker_fee: Option<TransactionIdentifier>,
    pub maker_payment: Option<TransactionIdentifier>,
    pub taker_payment: Option<TransactionIdentifier>,
    maker_payment_spend: Option<TransactionIdentifier>,
    maker_payment_spend_confirmed: bool,
    taker_payment_spend: Option<TransactionIdentifier>,
    maker_payment_spend_preimage: Option<Vec<u8>>,
    taker_payment_refund_preimage: Option<Vec<u8>>,
    taker_payment_refund: Option<TransactionIdentifier>,
    pub secret_hash: BytesJson,
    secret: H256Json,
    pub watcher_reward: bool,
    reward_amount: Option<BigDecimal>,
    payment_instructions: Option<PaymentInstructions>,
}

#[cfg(any(test, feature = "run-docker-tests"))]
#[derive(Eq, PartialEq, Debug)]
pub enum FailAt {
    TakerPayment,
    WaitForTakerPaymentSpendPanic,
    MakerPaymentSpend,
    MakerPaymentSpendPanic,
    TakerPaymentRefund,
    TakerPaymentRefundPanic,
}

#[cfg(any(test, feature = "run-docker-tests"))]
impl From<String> for FailAt {
    fn from(str: String) -> Self {
        match str.as_str() {
            "taker_payment" => FailAt::TakerPayment,
            "wait_for_taker_payment_spend_panic" => FailAt::WaitForTakerPaymentSpendPanic,
            "maker_payment_spend" => FailAt::MakerPaymentSpend,
            "maker_payment_spend_panic" => FailAt::MakerPaymentSpendPanic,
            "taker_payment_refund" => FailAt::TakerPaymentRefund,
            "taker_payment_refund_panic" => FailAt::TakerPaymentRefundPanic,
            _ => panic!("Invalid TAKER_FAIL_AT value"),
        }
    }
}

pub struct TakerSwap {
    ctx: MmArc,
    pub maker_coin: MmCoinEnum,
    pub taker_coin: MmCoinEnum,
    pub maker_amount: MmNumber,
    pub taker_amount: MmNumber,
    my_persistent_pub: H264,
    maker_pubkey: bits256,
    uuid: Uuid,
    my_order_uuid: Option<Uuid>,
    pub maker_payment_lock: AtomicU64,
    maker_payment_confirmed: AtomicBool,
    errors: PaMutex<Vec<SwapError>>,
    finished_at: AtomicU64,
    mutable: RwLock<TakerSwapMut>,
    conf_settings: SwapConfirmationsSettings,
    payment_locktime: u64,
    p2p_privkey: Option<KeyPair>,
    #[cfg(any(test, feature = "run-docker-tests"))]
    pub(super) fail_at: Option<FailAt>,
}

#[derive(Clone, Debug, Deserialize, PartialEq, Serialize)]
pub struct TakerPaymentSpentData {
    pub transaction: TransactionIdentifier,
    pub secret: H256Json,
}

#[derive(Clone, Debug, Deserialize, PartialEq, Serialize)]
pub struct MakerNegotiationData {
    pub maker_payment_locktime: u64,
    pub maker_pubkey: H264Json,
    pub secret_hash: BytesJson,
    pub maker_coin_swap_contract_addr: Option<BytesJson>,
    pub taker_coin_swap_contract_addr: Option<BytesJson>,
    pub maker_coin_htlc_pubkey: Option<H264Json>,
    pub taker_coin_htlc_pubkey: Option<H264Json>,
}

impl MakerNegotiationData {
    fn other_maker_coin_htlc_pub(&self) -> H264 {
        self.maker_coin_htlc_pubkey.unwrap_or(self.maker_pubkey).into()
    }

    fn other_taker_coin_htlc_pub(&self) -> H264 {
        self.taker_coin_htlc_pubkey.unwrap_or(self.maker_pubkey).into()
    }
}

#[derive(Clone, Debug, Deserialize, PartialEq, Serialize)]
#[serde(tag = "type", content = "data")]
#[allow(clippy::large_enum_variant)]
pub enum TakerSwapEvent {
    Started(TakerSwapData),
    StartFailed(SwapError),
    Negotiated(MakerNegotiationData),
    NegotiateFailed(SwapError),
    TakerFeeSent(TransactionIdentifier),
    TakerFeeSendFailed(SwapError),
    TakerPaymentInstructionsReceived(Option<PaymentInstructions>),
    MakerPaymentReceived(TransactionIdentifier),
    MakerPaymentWaitConfirmStarted,
    MakerPaymentValidatedAndConfirmed,
    MakerPaymentValidateFailed(SwapError),
    MakerPaymentWaitConfirmFailed(SwapError),
    TakerPaymentSent(TransactionIdentifier),
    WatcherMessageSent(Option<Vec<u8>>, Option<Vec<u8>>),
    TakerPaymentTransactionFailed(SwapError),
    TakerPaymentDataSendFailed(SwapError),
    TakerPaymentWaitConfirmFailed(SwapError),
    TakerPaymentSpent(TakerPaymentSpentData),
    TakerPaymentWaitForSpendFailed(SwapError),
    MakerPaymentSpent(TransactionIdentifier),
    MakerPaymentSpendConfirmed,
    MakerPaymentSpendConfirmFailed(SwapError),
    MakerPaymentSpentByWatcher(TransactionIdentifier),
    MakerPaymentSpendFailed(SwapError),
    TakerPaymentWaitRefundStarted { wait_until: u64 },
    TakerPaymentRefundStarted,
    TakerPaymentRefunded(Option<TransactionIdentifier>),
    TakerPaymentRefundFailed(SwapError),
    TakerPaymentRefundFinished,
    TakerPaymentRefundedByWatcher(Option<TransactionIdentifier>),
    Finished,
}

impl TakerSwapEvent {
    pub fn status_str(&self) -> String {
        match self {
            TakerSwapEvent::Started(_) => "Started...".to_owned(),
            TakerSwapEvent::StartFailed(_) => "Start failed...".to_owned(),
            TakerSwapEvent::Negotiated(_) => "Negotiated...".to_owned(),
            TakerSwapEvent::NegotiateFailed(_) => "Negotiate failed...".to_owned(),
            TakerSwapEvent::TakerFeeSent(_) => "Taker fee sent...".to_owned(),
            TakerSwapEvent::TakerFeeSendFailed(_) => "Taker fee send failed...".to_owned(),
            TakerSwapEvent::TakerPaymentInstructionsReceived(_) => "Taker payment instructions received...".to_owned(),
            TakerSwapEvent::MakerPaymentReceived(_) => "Maker payment received...".to_owned(),
            TakerSwapEvent::MakerPaymentWaitConfirmStarted => "Maker payment wait confirm started...".to_owned(),
            TakerSwapEvent::MakerPaymentValidatedAndConfirmed => "Maker payment validated and confirmed...".to_owned(),
            TakerSwapEvent::MakerPaymentValidateFailed(_) => "Maker payment validate failed...".to_owned(),
            TakerSwapEvent::MakerPaymentWaitConfirmFailed(_) => {
                "Maker payment wait for confirmation failed...".to_owned()
            },
            TakerSwapEvent::TakerPaymentSent(_) => "Taker payment sent...".to_owned(),
            TakerSwapEvent::WatcherMessageSent(_, _) => WATCHER_MESSAGE_SENT_LOG.to_owned(),
            TakerSwapEvent::TakerPaymentTransactionFailed(_) => "Taker payment transaction failed...".to_owned(),
            TakerSwapEvent::TakerPaymentDataSendFailed(_) => "Taker payment data send failed...".to_owned(),
            TakerSwapEvent::TakerPaymentWaitConfirmFailed(_) => {
                "Taker payment wait for confirmation failed...".to_owned()
            },
            TakerSwapEvent::TakerPaymentSpent(_) => "Taker payment spent...".to_owned(),
            TakerSwapEvent::TakerPaymentWaitForSpendFailed(_) => "Taker payment wait for spend failed...".to_owned(),
            TakerSwapEvent::MakerPaymentSpent(_) => "Maker payment spent...".to_owned(),
            TakerSwapEvent::MakerPaymentSpendConfirmed => "Maker payment spent confirmed...".to_owned(),
            TakerSwapEvent::MakerPaymentSpendConfirmFailed(_) => "Maker payment spend confirm failed...".to_owned(),
            TakerSwapEvent::MakerPaymentSpentByWatcher(_) => "Maker payment spent by watcher...".to_owned(),
            TakerSwapEvent::MakerPaymentSpendFailed(_) => "Maker payment spend failed...".to_owned(),
            TakerSwapEvent::TakerPaymentWaitRefundStarted { wait_until } => {
                format!("Taker payment wait refund till {wait_until} started...")
            },
            TakerSwapEvent::TakerPaymentRefundStarted => "Taker payment refund started...".to_owned(),
            TakerSwapEvent::TakerPaymentRefunded(_) => "Taker payment refunded...".to_owned(),
            TakerSwapEvent::TakerPaymentRefundFailed(_) => "Taker payment refund failed...".to_owned(),
            TakerSwapEvent::TakerPaymentRefundFinished => "Taker payment refund finished...".to_owned(),
            TakerSwapEvent::TakerPaymentRefundedByWatcher(_) => "Taker payment refunded by watcher...".to_owned(),
            TakerSwapEvent::Finished => "Finished".to_owned(),
        }
    }

    fn should_ban_maker(&self) -> bool {
        matches!(
            self,
            TakerSwapEvent::MakerPaymentValidateFailed(_) | TakerSwapEvent::TakerPaymentWaitForSpendFailed(_)
        )
    }

    fn is_success(&self) -> bool {
        matches!(
            self,
            TakerSwapEvent::Started(_)
                | TakerSwapEvent::Negotiated(_)
                | TakerSwapEvent::TakerFeeSent(_)
                | TakerSwapEvent::TakerPaymentInstructionsReceived(_)
                | TakerSwapEvent::MakerPaymentReceived(_)
                | TakerSwapEvent::MakerPaymentWaitConfirmStarted
                | TakerSwapEvent::WatcherMessageSent(_, _)
                | TakerSwapEvent::MakerPaymentValidatedAndConfirmed
                | TakerSwapEvent::TakerPaymentSent(_)
                | TakerSwapEvent::TakerPaymentSpent(_)
                | TakerSwapEvent::MakerPaymentSpent(_)
                | TakerSwapEvent::MakerPaymentSpendConfirmed
                | TakerSwapEvent::MakerPaymentSpentByWatcher(_)
                | TakerSwapEvent::Finished
        )
    }

    fn is_error(&self) -> bool {
        !self.is_success()
    }
}

#[derive(Debug)]
pub enum TakerSwapCommand {
    Start,
    Negotiate,
    SendTakerFee,
    WaitForMakerPayment,
    ValidateMakerPayment,
    SendTakerPayment,
    WaitForTakerPaymentSpend,
    SpendMakerPayment,
    ConfirmMakerPaymentSpend,
    PrepareForTakerPaymentRefund,
    RefundTakerPayment,
    FinalizeTakerPaymentRefund,
    Finish,
}

impl TakerSwap {
    #[inline]
    fn w(&self) -> RwLockWriteGuard<TakerSwapMut> {
        self.mutable.write().unwrap()
    }

    #[inline]
    pub fn r(&self) -> RwLockReadGuard<TakerSwapMut> {
        self.mutable.read().unwrap()
    }

    #[inline]
    fn my_maker_coin_htlc_pub(&self) -> H264Json {
        self.r()
            .data
            .maker_coin_htlc_pubkey
            .unwrap_or_else(|| self.my_persistent_pub.into())
    }

    #[inline]
    fn my_taker_coin_htlc_pub(&self) -> H264Json {
        self.r()
            .data
            .taker_coin_htlc_pubkey
            .unwrap_or_else(|| self.my_persistent_pub.into())
    }

    #[inline]
    fn wait_refund_until(&self) -> u64 {
        self.r().data.taker_payment_lock + 3700
    }

    pub(crate) fn apply_event(&self, event: TakerSwapEvent) {
        match event {
            TakerSwapEvent::Started(data) => {
                self.w().data = data;
                log_tag!(
                    self.ctx,
                    "";
                    fmt = "Taker swap {} has successfully started",
                    self.uuid
                );
            },
            TakerSwapEvent::StartFailed(err) => self.errors.lock().push(err),
            TakerSwapEvent::Negotiated(data) => {
                self.maker_payment_lock
                    .store(data.maker_payment_locktime, Ordering::Relaxed);
                self.w().other_maker_coin_htlc_pub = data.other_maker_coin_htlc_pub();
                self.w().other_taker_coin_htlc_pub = data.other_taker_coin_htlc_pub();
                self.w().secret_hash = data.secret_hash;

                if data.maker_coin_swap_contract_addr.is_some() {
                    self.w().data.maker_coin_swap_contract_address = data.maker_coin_swap_contract_addr;
                }

                if data.taker_coin_swap_contract_addr.is_some() {
                    self.w().data.taker_coin_swap_contract_address = data.taker_coin_swap_contract_addr;
                }
            },
            TakerSwapEvent::NegotiateFailed(err) => self.errors.lock().push(err),
            TakerSwapEvent::TakerFeeSent(tx) => self.w().taker_fee = Some(tx),
            TakerSwapEvent::TakerFeeSendFailed(err) => self.errors.lock().push(err),
            TakerSwapEvent::TakerPaymentInstructionsReceived(instructions) => {
                self.w().payment_instructions = instructions
            },
            TakerSwapEvent::MakerPaymentReceived(tx) => self.w().maker_payment = Some(tx),
            TakerSwapEvent::MakerPaymentWaitConfirmStarted => (),
            TakerSwapEvent::MakerPaymentValidatedAndConfirmed => {
                self.maker_payment_confirmed.store(true, Ordering::Relaxed)
            },
            TakerSwapEvent::MakerPaymentValidateFailed(err) => self.errors.lock().push(err),
            TakerSwapEvent::MakerPaymentWaitConfirmFailed(err) => self.errors.lock().push(err),
            TakerSwapEvent::TakerPaymentSent(tx) => self.w().taker_payment = Some(tx),
            TakerSwapEvent::WatcherMessageSent(maker_payment_spend_preimage, taker_payment_refund_preimage) => {
                self.w().maker_payment_spend_preimage = maker_payment_spend_preimage;
                self.w().taker_payment_refund_preimage = taker_payment_refund_preimage;
            },
            TakerSwapEvent::TakerPaymentTransactionFailed(err) => self.errors.lock().push(err),
            TakerSwapEvent::TakerPaymentDataSendFailed(err) => self.errors.lock().push(err),
            TakerSwapEvent::TakerPaymentWaitConfirmFailed(err) => self.errors.lock().push(err),
            TakerSwapEvent::TakerPaymentSpent(data) => {
                self.w().taker_payment_spend = Some(data.transaction);
                self.w().secret = data.secret;
            },
            TakerSwapEvent::TakerPaymentWaitForSpendFailed(err) => self.errors.lock().push(err),
            TakerSwapEvent::MakerPaymentSpent(tx) => self.w().maker_payment_spend = Some(tx),
            TakerSwapEvent::MakerPaymentSpendConfirmed => self.w().maker_payment_spend_confirmed = true,
            TakerSwapEvent::MakerPaymentSpendConfirmFailed(err) => self.errors.lock().push(err),
            TakerSwapEvent::MakerPaymentSpentByWatcher(tx) => self.w().maker_payment_spend = Some(tx),
            TakerSwapEvent::MakerPaymentSpendFailed(err) => self.errors.lock().push(err),
            TakerSwapEvent::TakerPaymentWaitRefundStarted { .. } => (),
            TakerSwapEvent::TakerPaymentRefundStarted => (),
            TakerSwapEvent::TakerPaymentRefunded(tx) => self.w().taker_payment_refund = tx,
            TakerSwapEvent::TakerPaymentRefundFailed(err) => self.errors.lock().push(err),
            TakerSwapEvent::TakerPaymentRefundFinished => (),
            TakerSwapEvent::TakerPaymentRefundedByWatcher(tx) => self.w().taker_payment_refund = tx,
            TakerSwapEvent::Finished => self.finished_at.store(now_sec(), Ordering::Relaxed),
        }
    }

    async fn handle_command(
        &self,
        command: TakerSwapCommand,
    ) -> Result<(Option<TakerSwapCommand>, Vec<TakerSwapEvent>), String> {
        match command {
            TakerSwapCommand::Start => self.start().await,
            TakerSwapCommand::Negotiate => self.negotiate().await,
            TakerSwapCommand::SendTakerFee => self.send_taker_fee().await,
            TakerSwapCommand::WaitForMakerPayment => self.wait_for_maker_payment().await,
            TakerSwapCommand::ValidateMakerPayment => self.validate_maker_payment().await,
            TakerSwapCommand::SendTakerPayment => self.send_taker_payment().await,
            TakerSwapCommand::WaitForTakerPaymentSpend => self.wait_for_taker_payment_spend().await,
            TakerSwapCommand::SpendMakerPayment => self.spend_maker_payment().await,
            TakerSwapCommand::ConfirmMakerPaymentSpend => self.confirm_maker_payment_spend().await,
            TakerSwapCommand::PrepareForTakerPaymentRefund => self.prepare_for_taker_payment_refund().await,
            TakerSwapCommand::RefundTakerPayment => self.refund_taker_payment().await,
            TakerSwapCommand::FinalizeTakerPaymentRefund => self.finalize_taker_payment_refund().await,
            TakerSwapCommand::Finish => Ok((None, vec![TakerSwapEvent::Finished])),
        }
    }

    #[allow(clippy::too_many_arguments)]
    pub fn new(
        ctx: MmArc,
        maker_pubkey: bits256,
        maker_amount: MmNumber,
        taker_amount: MmNumber,
        my_persistent_pub: H264,
        uuid: Uuid,
        my_order_uuid: Option<Uuid>,
        conf_settings: SwapConfirmationsSettings,
        maker_coin: MmCoinEnum,
        taker_coin: MmCoinEnum,
        payment_locktime: u64,
        p2p_privkey: Option<KeyPair>,
        #[cfg(any(test, feature = "run-docker-tests"))] fail_at: Option<FailAt>,
    ) -> Self {
        TakerSwap {
            maker_coin,
            taker_coin,
            maker_amount,
            taker_amount,
            my_persistent_pub,
            maker_pubkey,
            uuid,
            my_order_uuid,
            maker_payment_confirmed: AtomicBool::new(false),
            finished_at: AtomicU64::new(0),
            maker_payment_lock: AtomicU64::new(0),
            errors: PaMutex::new(Vec::new()),
            conf_settings,
            payment_locktime,
            p2p_privkey,
            mutable: RwLock::new(TakerSwapMut {
                data: TakerSwapData::default(),
                other_maker_coin_htlc_pub: H264::default(),
                other_taker_coin_htlc_pub: H264::default(),
                taker_fee: None,
                maker_payment: None,
                maker_payment_spend_confirmed: false,
                taker_payment: None,
                taker_payment_spend: None,
                maker_payment_spend_preimage: None,
                taker_payment_refund_preimage: None,
                maker_payment_spend: None,
                taker_payment_refund: None,
                secret_hash: BytesJson::default(),
                secret: H256Json::default(),
                watcher_reward: false,
                reward_amount: None,
                payment_instructions: None,
            }),
            ctx,
            #[cfg(any(test, feature = "run-docker-tests"))]
            fail_at,
        }
    }

    fn get_my_negotiation_data(
        &self,
        secret_hash: Vec<u8>,
        maker_coin_swap_contract: Vec<u8>,
        taker_coin_swap_contract: Vec<u8>,
    ) -> NegotiationDataMsg {
        let r = self.r();

        let equal = r.data.maker_coin_htlc_pubkey == r.data.taker_coin_htlc_pubkey;
        let same_as_persistent = r.data.maker_coin_htlc_pubkey == Some(r.data.my_persistent_pub);
        if equal && same_as_persistent {
            NegotiationDataMsg::V2(NegotiationDataV2 {
                started_at: r.data.started_at,
                secret_hash,
                payment_locktime: r.data.taker_payment_lock,
                persistent_pubkey: self.my_persistent_pub.into(),
                maker_coin_swap_contract,
                taker_coin_swap_contract,
            })
        } else {
            NegotiationDataMsg::V3(NegotiationDataV3 {
                started_at: r.data.started_at,
                payment_locktime: r.data.taker_payment_lock,
                secret_hash,
                maker_coin_swap_contract,
                taker_coin_swap_contract,
                maker_coin_htlc_pub: self.my_maker_coin_htlc_pub(),
                taker_coin_htlc_pub: self.my_taker_coin_htlc_pub(),
            })
        }
    }

    /// # Panic
    ///
    /// Panic if taker_fee of [`TakerSwapMut`] is [`Option::None`].
    async fn get_taker_fee_data(&self) -> Result<SwapTxDataMsg, MmError<PaymentInstructionsErr>> {
        // If taker fee is a lightning payment the payment hash will be sent in the message
        let taker_fee_data = self
            .r()
            .taker_fee
            .as_ref()
            .expect("TakerSwapMut::taker_fee must be some value to use get_taker_fee_data")
            .tx_hex
            .0
            .clone();
        let secret_hash = self.r().secret_hash.0.clone();
        let maker_amount = self.maker_amount.clone().into();
        let maker_lock_duration =
            (self.r().data.lock_duration as f64 * self.taker_coin.maker_locktime_multiplier()).ceil() as u64;
        let expires_in = wait_for_maker_payment_conf_duration(self.r().data.lock_duration);

        let watcher_reward = self.r().watcher_reward && self.taker_coin.is_eth();
        let wait_until = wait_for_maker_payment_conf_until(self.r().data.started_at, self.r().data.lock_duration);
        let instructions = self
            .maker_coin
            .maker_payment_instructions(PaymentInstructionArgs {
                secret_hash: &secret_hash,
                amount: maker_amount,
                maker_lock_duration,
                expires_in,
                watcher_reward,
                wait_until,
            })
            .await?;
        Ok(SwapTxDataMsg::new(taker_fee_data, instructions))
    }

    async fn start(&self) -> Result<(Option<TakerSwapCommand>, Vec<TakerSwapEvent>), String> {
        // do not use self.r().data here as it is not initialized at this step yet
        let stage = FeeApproxStage::StartSwap;
        let dex_fee = DexFee::new_with_taker_pubkey(
            self.taker_coin.deref(),
            self.maker_coin.ticker(),
            &self.taker_amount,
            &self.my_taker_coin_htlc_pub().0,
        );
        let preimage_value = TradePreimageValue::Exact(self.taker_amount.to_decimal());

        let fee_to_send_dex_fee = if matches!(dex_fee, DexFee::NoFee) {
            TradeFee {
                coin: self.taker_coin.ticker().to_owned(),
                amount: MmNumber::from(0),
                paid_from_trading_vol: false,
            }
        } else {
            let fee_to_send_dex_fee_fut = self.taker_coin.get_fee_to_send_taker_fee(dex_fee.clone(), stage);
            match fee_to_send_dex_fee_fut.await {
                Ok(fee) => fee,
                Err(e) => {
                    return Ok((
                        Some(TakerSwapCommand::Finish),
                        vec![TakerSwapEvent::StartFailed(
                            ERRL!("!taker_coin.get_fee_to_send_taker_fee {}", e).into(),
                        )],
                    ))
                },
            }
        };
        let get_sender_trade_fee_fut = self.taker_coin.get_sender_trade_fee(preimage_value, stage);
        let taker_payment_trade_fee = match get_sender_trade_fee_fut.await {
            Ok(fee) => fee,
            Err(e) => {
                return Ok((
                    Some(TakerSwapCommand::Finish),
                    vec![TakerSwapEvent::StartFailed(
                        ERRL!("!taker_coin.get_sender_trade_fee {}", e).into(),
                    )],
                ))
            },
        };
        let maker_payment_spend_trade_fee_fut = self.maker_coin.get_receiver_trade_fee(stage);
        let maker_payment_spend_trade_fee = match maker_payment_spend_trade_fee_fut.compat().await {
            Ok(fee) => fee,
            Err(e) => {
                return Ok((
                    Some(TakerSwapCommand::Finish),
                    vec![TakerSwapEvent::StartFailed(
                        ERRL!("!maker_coin.get_receiver_trade_fee {}", e).into(),
                    )],
                ))
            },
        };

        let params = TakerSwapPreparedParams {
            dex_fee: dex_fee.total_spend_amount(),
            fee_to_send_dex_fee: fee_to_send_dex_fee.clone(),
            taker_payment_trade_fee: taker_payment_trade_fee.clone(),
            maker_payment_spend_trade_fee: maker_payment_spend_trade_fee.clone(),
        };
        let check_balance_f = check_balance_for_taker_swap(
            &self.ctx,
            self.taker_coin.deref(),
            self.maker_coin.deref(),
            self.taker_amount.clone(),
            Some(&self.uuid),
            Some(params),
            stage,
        );
        if let Err(e) = check_balance_f.await {
            return Ok((
                Some(TakerSwapCommand::Finish),
                vec![TakerSwapEvent::StartFailed(
                    ERRL!("!check_balance_for_taker_swap {}", e).into(),
                )],
            ));
        }

        let started_at = now_sec();

        let maker_coin_start_block = match self.maker_coin.current_block().compat().await {
            Ok(b) => b,
            Err(e) => {
                return Ok((
                    Some(TakerSwapCommand::Finish),
                    vec![TakerSwapEvent::StartFailed(
                        ERRL!("!maker_coin.current_block {}", e).into(),
                    )],
                ))
            },
        };

        let taker_coin_start_block = match self.taker_coin.current_block().compat().await {
            Ok(b) => b,
            Err(e) => {
                return Ok((
                    Some(TakerSwapCommand::Finish),
                    vec![TakerSwapEvent::StartFailed(
                        ERRL!("!taker_coin.current_block {}", e).into(),
                    )],
                ))
            },
        };

        let maker_coin_swap_contract_address = self.maker_coin.swap_contract_address();
        let taker_coin_swap_contract_address = self.taker_coin.swap_contract_address();

        let unique_data = self.unique_swap_data();
        let maker_coin_htlc_pubkey = self.maker_coin.derive_htlc_pubkey(&unique_data);
        let taker_coin_htlc_pubkey = self.taker_coin.derive_htlc_pubkey(&unique_data);

        let data = TakerSwapData {
            taker_coin: self.taker_coin.ticker().to_owned(),
            maker_coin: self.maker_coin.ticker().to_owned(),
            maker_pubkey: self.maker_pubkey.bytes.into(),
            started_at,
            lock_duration: self.payment_locktime,
            maker_amount: self.maker_amount.to_decimal(),
            taker_amount: self.taker_amount.to_decimal(),
            maker_payment_confirmations: self.conf_settings.maker_coin_confs,
            maker_payment_requires_nota: Some(self.conf_settings.maker_coin_nota),
            taker_payment_confirmations: self.conf_settings.taker_coin_confs,
            taker_payment_requires_nota: Some(self.conf_settings.taker_coin_nota),
            taker_payment_lock: started_at + self.payment_locktime,
            my_persistent_pub: self.my_persistent_pub.into(),
            uuid: self.uuid,
            maker_payment_wait: wait_for_maker_payment_conf_until(started_at, self.payment_locktime),
            maker_coin_start_block,
            taker_coin_start_block,
            fee_to_send_taker_fee: Some(SavedTradeFee::from(fee_to_send_dex_fee)),
            taker_payment_trade_fee: Some(SavedTradeFee::from(taker_payment_trade_fee)),
            maker_payment_spend_trade_fee: Some(SavedTradeFee::from(maker_payment_spend_trade_fee)),
            maker_coin_swap_contract_address,
            taker_coin_swap_contract_address,
            maker_coin_htlc_pubkey: Some(maker_coin_htlc_pubkey.into()),
            taker_coin_htlc_pubkey: Some(taker_coin_htlc_pubkey.into()),
            p2p_privkey: self.p2p_privkey.map(SerializableSecp256k1Keypair::from),
        };

        // This will be done during order match
        self.w().watcher_reward = std::env::var("USE_WATCHER_REWARD").is_ok();

        Ok((Some(TakerSwapCommand::Negotiate), vec![TakerSwapEvent::Started(data)]))
    }

    async fn negotiate(&self) -> Result<(Option<TakerSwapCommand>, Vec<TakerSwapEvent>), String> {
        const NEGOTIATE_TIMEOUT_SEC: u64 = 90;

        let recv_fut = recv_swap_msg(
            self.ctx.clone(),
            |store| store.negotiation.take(),
            &self.uuid,
            NEGOTIATE_TIMEOUT_SEC,
        );
        let maker_data = match recv_fut.await {
            Ok(d) => d,
            Err(e) => {
                return Ok((
                    Some(TakerSwapCommand::Finish),
                    vec![TakerSwapEvent::NegotiateFailed(ERRL!("{:?}", e).into())],
                ))
            },
        };

        debug!("Received maker negotiation data {:?}", maker_data);
        let time_dif = self.r().data.started_at.abs_diff(maker_data.started_at());
        if time_dif > MAX_STARTED_AT_DIFF {
            return Ok((Some(TakerSwapCommand::Finish), vec![TakerSwapEvent::NegotiateFailed(
                ERRL!("The time difference between you and the maker cannot be longer than 60 seconds. Current difference: {}. Please make sure that your system clock is synced to the correct time before starting another swap!", time_dif).into(),
            )]));
        }

        let customized_lock_duration =
            (self.r().data.lock_duration as f64 * self.taker_coin.maker_locktime_multiplier()).ceil() as u64;
        let expected_lock_time = maker_data.started_at().checked_add(customized_lock_duration);
        if Some(maker_data.payment_locktime()) != expected_lock_time {
            return Ok((
                Some(TakerSwapCommand::Finish),
                vec![TakerSwapEvent::NegotiateFailed(
                    ERRL!(
                        "maker_data.payment_locktime {:?} not equal to expected {:?}",
                        maker_data.payment_locktime(),
                        expected_lock_time
                    )
                    .into(),
                )],
            ));
        }

        let maker_coin_swap_contract_addr = match self
            .maker_coin
            .negotiate_swap_contract_addr(maker_data.maker_coin_swap_contract())
        {
            Ok(addr) => addr,
            Err(e) => match self.maker_coin.fallback_swap_contract() {
                // try to negotiate using fallback
                Some(addr) => Some(addr),
                None => {
                    return Ok((
                        Some(TakerSwapCommand::Finish),
                        vec![TakerSwapEvent::NegotiateFailed(
                            ERRL!("!maker_coin.negotiate_swap_contract_addr {}", e).into(),
                        )],
                    ))
                },
            },
        };

        let taker_coin_swap_contract_addr = match self
            .taker_coin
            .negotiate_swap_contract_addr(maker_data.taker_coin_swap_contract())
        {
            Ok(addr) => addr,
            Err(e) => match self.taker_coin.fallback_swap_contract() {
                // try to negotiate using fallback
                Some(addr) => Some(addr),
                None => {
                    return Ok((
                        Some(TakerSwapCommand::Finish),
                        vec![TakerSwapEvent::NegotiateFailed(
                            ERRL!("!taker_coin.negotiate_swap_contract_addr {}", e).into(),
                        )],
                    ))
                },
            },
        };

        // Validate maker_coin_htlc_pubkey realness
        if let Err(err) = self
            .maker_coin
            .validate_other_pubkey(&maker_data.maker_coin_htlc_pub().0)
        {
            return Ok((
                Some(TakerSwapCommand::Finish),
                vec![TakerSwapEvent::NegotiateFailed(
                    ERRL!("!maker_data.maker_coin_htlc_pub {}", err).into(),
                )],
            ));
        };

        // Validate taker_coin_htlc_pubkey realness
        if let Err(err) = self
            .taker_coin
            .validate_other_pubkey(&maker_data.taker_coin_htlc_pub().0)
        {
            return Ok((
                Some(TakerSwapCommand::Finish),
                vec![TakerSwapEvent::NegotiateFailed(
                    ERRL!("!maker_data.taker_coin_htlc_pub {}", err).into(),
                )],
            ));
        };

        if !(maker_data.secret_hash().len() == 20 || maker_data.secret_hash().len() == 32) {
            return Ok((
                Some(TakerSwapCommand::Finish),
                vec![TakerSwapEvent::NegotiateFailed(
                    ERRL!("!maker_data.secret_hash: secret_hash validation failed").into(),
                )],
            ));
        }

        let maker_coin_swap_contract_bytes = maker_coin_swap_contract_addr
            .clone()
            .map_or_else(Vec::new, |bytes| bytes.0);
        let taker_coin_swap_contract_bytes = taker_coin_swap_contract_addr
            .clone()
            .map_or_else(Vec::new, |bytes| bytes.0);

        let my_negotiation_data = self.get_my_negotiation_data(
            maker_data.secret_hash().to_vec(),
            maker_coin_swap_contract_bytes,
            taker_coin_swap_contract_bytes,
        );

        let (topic, taker_data) = (swap_topic(&self.uuid), SwapMsg::NegotiationReply(my_negotiation_data));

        debug!("Sending taker negotiation data {:?}", taker_data);
        let send_abort_handle = broadcast_swap_msg_every(
            self.ctx.clone(),
            topic,
            taker_data,
            NEGOTIATE_TIMEOUT_SEC as f64 / 6.,
            self.p2p_privkey,
        );

        let recv_fut = recv_swap_msg(
            self.ctx.clone(),
            |store| store.negotiated.take(),
            &self.uuid,
            NEGOTIATE_TIMEOUT_SEC,
        );
        let negotiated = match recv_fut.await {
            Ok(d) => d,
            Err(e) => {
                return Ok((
                    Some(TakerSwapCommand::Finish),
                    vec![TakerSwapEvent::NegotiateFailed(ERRL!("{:?}", e).into())],
                ))
            },
        };
        drop(send_abort_handle);

        if !negotiated {
            return Ok((
                Some(TakerSwapCommand::Finish),
                vec![TakerSwapEvent::NegotiateFailed(
                    ERRL!("Maker sent negotiated = false").into(),
                )],
            ));
        }

        Ok((
            Some(TakerSwapCommand::SendTakerFee),
            vec![TakerSwapEvent::Negotiated(MakerNegotiationData {
                maker_payment_locktime: maker_data.payment_locktime(),
                // using default to avoid misuse of this field
                // maker_coin_htlc_pubkey and taker_coin_htlc_pubkey must be used instead
                maker_pubkey: H264Json::default(),
                secret_hash: maker_data.secret_hash().into(),
                maker_coin_swap_contract_addr,
                taker_coin_swap_contract_addr,
                maker_coin_htlc_pubkey: Some(*maker_data.maker_coin_htlc_pub()),
                taker_coin_htlc_pubkey: Some(*maker_data.taker_coin_htlc_pub()),
            })],
        ))
    }

    async fn send_taker_fee(&self) -> Result<(Option<TakerSwapCommand>, Vec<TakerSwapEvent>), String> {
        let expire_at = self.r().data.started_at + self.r().data.lock_duration / 3;
        let now = now_sec();
        if now > expire_at {
            return Ok((
                Some(TakerSwapCommand::Finish),
                vec![TakerSwapEvent::TakerFeeSendFailed(
                    ERRL!("Timeout {} > {}", now, expire_at).into(),
                )],
            ));
        }
        let dex_fee = DexFee::new_with_taker_pubkey(
            self.taker_coin.deref(),
            &self.r().data.maker_coin,
            &self.taker_amount,
            &self.my_taker_coin_htlc_pub().0,
        );
        if matches!(dex_fee, DexFee::NoFee) {
            info!("Taker fee tx not sent for dex taker");
            let empty_tx_ident = TransactionIdentifier {
                tx_hex: BytesJson::from(vec![]),
                tx_hash: BytesJson::from(vec![]),
            };
            return Ok((
                Some(TakerSwapCommand::WaitForMakerPayment),
                vec![TakerSwapEvent::TakerFeeSent(empty_tx_ident)],
            ));
        }
        let fee_tx = self
            .taker_coin
            .send_taker_fee(dex_fee, self.uuid.as_bytes(), expire_at)
            .await;
        let transaction = match fee_tx {
            Ok(t) => t,
            Err(err) => {
                return Ok((
                    Some(TakerSwapCommand::Finish),
                    vec![TakerSwapEvent::TakerFeeSendFailed(
                        ERRL!("{}", err.get_plain_text_format()).into(),
                    )],
                ));
            },
        };

        let tx_hash = transaction.tx_hash_as_bytes();
        info!("Taker fee tx hash {:02x}", tx_hash);
        let tx_ident = TransactionIdentifier {
            tx_hex: BytesJson::from(transaction.tx_hex()),
            tx_hash,
        };

        Ok((
            Some(TakerSwapCommand::WaitForMakerPayment),
            vec![TakerSwapEvent::TakerFeeSent(tx_ident)],
        ))
    }

    async fn wait_for_maker_payment(&self) -> Result<(Option<TakerSwapCommand>, Vec<TakerSwapEvent>), String> {
        const MAKER_PAYMENT_WAIT_TIMEOUT_SEC: u64 = 600;

        let payment_data_msg = match self.get_taker_fee_data().await {
            Ok(data) => data,
            Err(e) => {
                return Ok((
                    Some(TakerSwapCommand::Finish),
                    vec![TakerSwapEvent::MakerPaymentValidateFailed(e.to_string().into())],
                ))
            },
        };

        let msg = SwapMsg::TakerFee(payment_data_msg);
        let abort_send_handle = broadcast_swap_msg_every(
            self.ctx.clone(),
            swap_topic(&self.uuid),
            msg,
            MAKER_PAYMENT_WAIT_TIMEOUT_SEC as f64 / 6.,
            self.p2p_privkey,
        );

        let recv_fut = recv_swap_msg(
            self.ctx.clone(),
            |store| store.maker_payment.take(),
            &self.uuid,
            MAKER_PAYMENT_WAIT_TIMEOUT_SEC,
        );
        let payload = match recv_fut.await {
            Ok(p) => p,
            Err(e) => {
                return Ok((
                    Some(TakerSwapCommand::Finish),
                    vec![TakerSwapEvent::MakerPaymentValidateFailed(
                        ERRL!("Error waiting for 'maker-payment' data: {}", e).into(),
                    )],
                ))
            },
        };
        drop(abort_send_handle);

        let mut swap_events = Vec::with_capacity(3);
        let instructions = match payload.instructions() {
            Some(instructions) => {
                match self.taker_coin.validate_taker_payment_instructions(
                    instructions,
                    PaymentInstructionArgs {
                        secret_hash: &self.r().secret_hash.0,
                        amount: self.taker_amount.to_decimal(),
                        ..Default::default()
                    },
                ) {
                    Ok(instructions) => Some(instructions),
                    Err(e) => {
                        return Ok((
                            Some(TakerSwapCommand::Finish),
                            vec![TakerSwapEvent::MakerPaymentValidateFailed(e.to_string().into())],
                        ))
                    },
                }
            },
            None => None,
        };
        swap_events.push(TakerSwapEvent::TakerPaymentInstructionsReceived(instructions));

        let maker_payment = match self.maker_coin.tx_enum_from_bytes(payload.data()) {
            Ok(p) => p,
            Err(e) => {
                return Ok((
                    Some(TakerSwapCommand::Finish),
                    vec![TakerSwapEvent::MakerPaymentValidateFailed(
                        ERRL!("Error parsing the 'maker-payment': {:?}", e).into(),
                    )],
                ))
            },
        };

        let tx_hash = maker_payment.tx_hash_as_bytes();
        info!("Got maker payment {:02x}", tx_hash);
        let tx_ident = TransactionIdentifier {
            tx_hex: BytesJson::from(maker_payment.tx_hex()),
            tx_hash,
        };

        swap_events.push(TakerSwapEvent::MakerPaymentReceived(tx_ident));
        swap_events.push(TakerSwapEvent::MakerPaymentWaitConfirmStarted);

        Ok((Some(TakerSwapCommand::ValidateMakerPayment), swap_events))
    }

    async fn validate_maker_payment(&self) -> Result<(Option<TakerSwapCommand>, Vec<TakerSwapEvent>), String> {
        info!("Before wait confirm");
        let confirmations = self.r().data.maker_payment_confirmations;
        let confirm_maker_payment_input = ConfirmPaymentInput {
            payment_tx: self.r().maker_payment.clone().unwrap().tx_hex.0,
            confirmations,
            requires_nota: self.r().data.maker_payment_requires_nota.unwrap_or(false),
            wait_until: self.r().data.maker_payment_wait,
            check_every: WAIT_CONFIRM_INTERVAL_SEC,
        };

        let f = self.maker_coin.wait_for_confirmations(confirm_maker_payment_input);
        if let Err(err) = f.compat().await {
            return Ok((
                Some(TakerSwapCommand::Finish),
                vec![TakerSwapEvent::MakerPaymentWaitConfirmFailed(
                    ERRL!("!wait for maker payment confirmations: {}", err).into(),
                )],
            ));
        }
        info!("After wait confirm");

        let reward_amount = self.r().reward_amount.clone();
        let wait_maker_payment_until = self.r().data.maker_payment_wait;
        let watcher_reward = if self.r().watcher_reward {
            match self
                .maker_coin
                .get_maker_watcher_reward(&self.taker_coin, reward_amount, wait_maker_payment_until)
                .await
            {
                Ok(reward) => reward,
                Err(err) => {
                    return Ok((
                        Some(TakerSwapCommand::Finish),
                        vec![TakerSwapEvent::TakerPaymentTransactionFailed(
                            err.into_inner().to_string().into(),
                        )],
                    ))
                },
            }
        } else {
            None
        };

        let validate_input = ValidatePaymentInput {
            payment_tx: self.r().maker_payment.clone().unwrap().tx_hex.0,
            time_lock_duration: self.r().data.lock_duration,
            time_lock: self.maker_payment_lock.load(Ordering::Relaxed),
            other_pub: self.r().other_maker_coin_htlc_pub.to_vec(),
            secret_hash: self.r().secret_hash.0.to_vec(),
            amount: self.maker_amount.to_decimal(),
            swap_contract_address: self.r().data.maker_coin_swap_contract_address.clone(),
            try_spv_proof_until: self.r().data.maker_payment_wait,
            confirmations,
            unique_swap_data: self.unique_swap_data(),
            watcher_reward,
        };
        let validated = self.maker_coin.validate_maker_payment(validate_input).await;

        if let Err(e) = validated {
            return Ok((
                Some(TakerSwapCommand::Finish),
                vec![TakerSwapEvent::MakerPaymentValidateFailed(
                    ERRL!("!validate maker payment: {}", e).into(),
                )],
            ));
        }

        Ok((
            Some(TakerSwapCommand::SendTakerPayment),
            vec![TakerSwapEvent::MakerPaymentValidatedAndConfirmed],
        ))
    }

    fn create_watcher_data(
        &self,
        taker_payment_hash: Vec<u8>,
        maker_payment_spend_preimage: Vec<u8>,
        taker_payment_refund_preimage: Vec<u8>,
    ) -> TakerSwapWatcherData {
        TakerSwapWatcherData {
            uuid: self.uuid,
            secret_hash: self.r().secret_hash.clone().into(),
            maker_payment_spend_preimage,
            taker_payment_refund_preimage,
            swap_started_at: self.r().data.started_at,
            lock_duration: self.r().data.lock_duration,
            taker_coin: self.r().data.taker_coin.clone(),
            taker_fee_hash: self.r().taker_fee.as_ref().unwrap().tx_hash.0.clone(),
            taker_payment_hash,
            taker_coin_start_block: self.r().data.taker_coin_start_block,
            taker_payment_confirmations: self.r().data.taker_payment_confirmations,
            taker_payment_requires_nota: self.r().data.taker_payment_requires_nota,
            maker_coin: self.r().data.maker_coin.clone(),
            maker_pub: self.r().other_maker_coin_htlc_pub.to_vec(),
            maker_payment_hash: self.r().maker_payment.as_ref().unwrap().tx_hash.0.clone(),
            maker_coin_start_block: self.r().data.maker_coin_start_block,
        }
    }

    /// Sets up the watcher reward for the taker's payment in the swap.
    ///
    /// The reward mainly serves as compensation to watchers for the mining fees
    /// paid to execute the transactions.
    ///
    /// The reward configuration depends on the specific requirements of the coins
    /// involved in the swap.
    /// Some coins may not support watcher rewards at all.
    async fn setup_watcher_reward(&self, taker_payment_lock: u64) -> Result<Option<WatcherReward>, String> {
        if !self.r().watcher_reward {
            return Ok(None);
        }

        let reward_amount = self.r().reward_amount.clone();
        self.taker_coin
            .get_taker_watcher_reward(
                &self.maker_coin,
                Some(self.taker_amount.clone().into()),
                Some(self.maker_amount.clone().into()),
                reward_amount,
                taker_payment_lock,
            )
            .await
            .map(Some)
            .map_err(|err| ERRL!("Watcher reward error: {}", err.to_string()))
    }

    /// Processes watcher-related logic for the swap by preparing and broadcasting necessary data.
    ///
    /// This function creates spend/refund preimages and broadcasts them to watchers if both coins
    /// support watcher functionality and watchers are enabled.
    ///
    /// The preimages allow watchers to either complete the swap by spending the maker payment
    /// or refund the taker payment if needed.
    async fn process_watcher_logic(&self, transaction: &TransactionEnum) -> Option<TakerSwapEvent> {
        let watchers_enabled_and_supported = !self.ctx.disable_watchers_globally()
            && self.taker_coin.is_supported_by_watchers()
            && self.maker_coin.is_supported_by_watchers();

        if !watchers_enabled_and_supported {
            return None;
        }

        let maker_payment_spend_preimage_fut = self.maker_coin.create_maker_payment_spend_preimage(
            &self.r().maker_payment.as_ref().unwrap().tx_hex,
            self.maker_payment_lock.load(Ordering::Relaxed),
            self.r().other_maker_coin_htlc_pub.as_slice(),
            &self.r().secret_hash.0,
            &self.unique_swap_data()[..],
        );

        let taker_payment_refund_preimage_fut = self.taker_coin.create_taker_payment_refund_preimage(
            &transaction.tx_hex(),
            self.r().data.taker_payment_lock,
            &*self.r().other_taker_coin_htlc_pub,
            &self.r().secret_hash.0,
            &self.r().data.taker_coin_swap_contract_address,
            &self.unique_swap_data(),
        );

        match try_join(
            maker_payment_spend_preimage_fut.compat(),
            taker_payment_refund_preimage_fut.compat(),
        )
        .await
        {
            Ok((maker_payment_spend, taker_payment_refund)) => {
                let watcher_data = self.create_watcher_data(
                    transaction.tx_hash_as_bytes().into_vec(),
                    maker_payment_spend.tx_hex(),
                    taker_payment_refund.tx_hex(),
                );
                let swpmsg_watcher = SwapWatcherMsg::TakerSwapWatcherMsg(watcher_data);

                let htlc_keypair = self.taker_coin.derive_htlc_key_pair(&self.unique_swap_data());
                broadcast_swap_message(
                    &self.ctx,
                    watcher_topic(&self.r().data.taker_coin),
                    swpmsg_watcher,
                    &Some(htlc_keypair),
                );

                info!("{}", WATCHER_MESSAGE_SENT_LOG);
                Some(TakerSwapEvent::WatcherMessageSent(
                    Some(maker_payment_spend.tx_hex()),
                    Some(taker_payment_refund.tx_hex()),
                ))
            },
            Err(e) => {
                error!(
                    "The watcher message could not be sent, error creating at least one of the preimages: {}",
                    e.get_plain_text_format()
                );
                None
            },
        }
    }

    async fn send_taker_payment(&self) -> Result<(Option<TakerSwapCommand>, Vec<TakerSwapEvent>), String> {
        #[cfg(test)]
        if self.fail_at == Some(FailAt::TakerPayment) {
            return Ok((
                Some(TakerSwapCommand::Finish),
                vec![TakerSwapEvent::TakerPaymentTransactionFailed(
                    "Explicit test failure".into(),
                )],
            ));
        }

        // Extract values from the lock before async operations
        let taker_payment_lock = self.r().data.taker_payment_lock;
        let other_taker_coin_htlc_pub = self.r().other_taker_coin_htlc_pub;
        let secret_hash = self.r().secret_hash.clone();
        let taker_coin_start_block = self.r().data.taker_coin_start_block;
        let taker_coin_swap_contract_address = self.r().data.taker_coin_swap_contract_address.clone();
        let unique_data = self.unique_swap_data();
        let taker_amount_decimal = self.taker_amount.to_decimal();
        let payment_instructions = self.r().payment_instructions.clone();

        // Look for previously sent taker payment in case of restart
        let maybe_existing_payment = match self
            .taker_coin
            .check_if_my_payment_sent(CheckIfMyPaymentSentArgs {
                time_lock: taker_payment_lock,
                other_pub: other_taker_coin_htlc_pub.as_slice(),
                secret_hash: &secret_hash.0,
                search_from_block: taker_coin_start_block,
                swap_contract_address: &taker_coin_swap_contract_address,
                swap_unique_data: &unique_data,
                amount: &taker_amount_decimal,
                payment_instructions: &payment_instructions,
            })
            .await
        {
            Ok(Some(tx)) => Some(tx),
            Ok(None) => None,
            Err(e) => {
                return Ok((
                    Some(TakerSwapCommand::Finish),
                    vec![TakerSwapEvent::TakerPaymentTransactionFailed(ERRL!("{}", e).into())],
                ))
            },
        };

        // If the payment is not yet sent, make sure we didn't miss the deadline for sending it.
        if maybe_existing_payment.is_none() {
            let timeout = self.r().data.maker_payment_wait;
            let now = now_sec();
            if now > timeout {
                return Ok((
                    Some(TakerSwapCommand::Finish),
                    vec![TakerSwapEvent::TakerPaymentTransactionFailed(
                        ERRL!("Timeout {} > {}", now, timeout).into(),
                    )],
                ));
            }
        }

        // Set up watcher reward if enable
        let watcher_reward = match self.setup_watcher_reward(taker_payment_lock).await {
            Ok(reward) => reward,
            Err(err) => {
                return Ok((
                    Some(TakerSwapCommand::Finish),
                    vec![TakerSwapEvent::TakerPaymentTransactionFailed(err.into())],
                ));
            },
        };

        // Use existing payment or create new one
        let transaction = match maybe_existing_payment {
            Some(tx) => tx,
            None => {
                let lock_duration = self.r().data.lock_duration;
                match self
                    .taker_coin
                    .send_taker_payment(SendPaymentArgs {
                        time_lock_duration: lock_duration,
                        time_lock: taker_payment_lock,
                        other_pubkey: &*other_taker_coin_htlc_pub,
                        secret_hash: &secret_hash.0,
                        amount: taker_amount_decimal,
                        swap_contract_address: &taker_coin_swap_contract_address,
                        swap_unique_data: &unique_data,
                        payment_instructions: &payment_instructions,
                        watcher_reward,
                        wait_for_confirmation_until: taker_payment_lock,
                    })
                    .await
                {
                    Ok(t) => t,
                    Err(err) => {
                        return Ok((
                            Some(TakerSwapCommand::Finish),
                            vec![TakerSwapEvent::TakerPaymentTransactionFailed(
                                ERRL!("{}", err.get_plain_text_format()).into(),
                            )],
                        ))
                    },
                }
            },
        };

        // Create transaction identifier and prepare `TakerPaymentSent` success event
        let tx_hash = transaction.tx_hash_as_bytes();
        let tx_hex = BytesJson::from(transaction.tx_hex());
        info!("Taker payment tx hash {:02x}", tx_hash);
        let tx_ident = TransactionIdentifier {
            tx_hex: tx_hex.clone(),
            tx_hash,
        };
        let mut swap_events = vec![TakerSwapEvent::TakerPaymentSent(tx_ident)];

        // Process watcher logic if enabled and supported by both coins
        if let Some(watcher_event) = self.process_watcher_logic(&transaction).await {
            swap_events.push(watcher_event);
        }

        Ok((Some(TakerSwapCommand::WaitForTakerPaymentSpend), swap_events))
    }

    async fn wait_for_taker_payment_spend(&self) -> Result<(Option<TakerSwapCommand>, Vec<TakerSwapEvent>), String> {
        const BROADCAST_MSG_INTERVAL_SEC: f64 = 600.;

        let tx_hex = self.r().taker_payment.as_ref().unwrap().tx_hex.clone();
        let mut watcher_broadcast_abort_handle = None;
        // Watchers cannot be used for lightning swaps for now
        // Todo: Check if watchers can work in some cases with lightning and implement it if it's possible, this part will probably work if only the taker is lightning since the preimage is available
        if !self.ctx.disable_watchers_globally()
            && self.taker_coin.is_supported_by_watchers()
            && self.maker_coin.is_supported_by_watchers()
        {
            if let (Some(maker_payment_spend), Some(taker_payment_refund)) = (
                self.r().maker_payment_spend_preimage.clone(),
                self.r().taker_payment_refund_preimage.clone(),
            ) {
                let watcher_data = self.create_watcher_data(
                    self.r().taker_payment.as_ref().unwrap().tx_hash.0.clone(),
                    maker_payment_spend,
                    taker_payment_refund,
                );
                let swpmsg_watcher = SwapWatcherMsg::TakerSwapWatcherMsg(watcher_data);
                let htlc_keypair = self.taker_coin.derive_htlc_key_pair(&self.unique_swap_data());
                watcher_broadcast_abort_handle = Some(broadcast_swap_msg_every_delayed(
                    self.ctx.clone(),
                    watcher_topic(&self.r().data.taker_coin),
                    swpmsg_watcher,
                    BROADCAST_MSG_INTERVAL_SEC,
                    Some(htlc_keypair),
                ));
            }
        }

        // Todo: taker_payment should be a message on lightning network not a swap message
        let msg = SwapMsg::TakerPayment(tx_hex.0.clone());
        let send_abort_handle = broadcast_swap_msg_every(
            self.ctx.clone(),
            swap_topic(&self.uuid),
            msg,
            BROADCAST_MSG_INTERVAL_SEC,
            self.p2p_privkey,
        );

        #[cfg(any(test, feature = "run-docker-tests"))]
        if self.fail_at == Some(FailAt::WaitForTakerPaymentSpendPanic) {
            // Wait for 5 seconds before panicking to ensure the message is sent
            Timer::sleep(5.).await;
            panic!("Taker panicked unexpectedly at wait for taker payment spend");
        }

        info!("Waiting for maker to spend taker payment!");

        let wait_until = self.r().data.taker_payment_lock;
        let secret_hash = self.r().secret_hash.clone();
        let taker_coin_start_block = self.r().data.taker_coin_start_block;
        let taker_coin_swap_contract_address = self.r().data.taker_coin_swap_contract_address.clone();
        let watcher_reward = self.r().watcher_reward;
        let f = self.taker_coin.wait_for_htlc_tx_spend(WaitForHTLCTxSpendArgs {
            tx_bytes: &tx_hex,
            secret_hash: &secret_hash.0,
            wait_until,
            from_block: taker_coin_start_block,
            swap_contract_address: &taker_coin_swap_contract_address,
            check_every: TAKER_PAYMENT_SPEND_SEARCH_INTERVAL,
            watcher_reward,
        });
        let tx = match f.await {
            Ok(t) => t,
            Err(err) => {
                return Ok((
                    Some(TakerSwapCommand::PrepareForTakerPaymentRefund),
                    vec![
                        TakerSwapEvent::TakerPaymentWaitForSpendFailed(err.get_plain_text_format().into()),
                        TakerSwapEvent::TakerPaymentWaitRefundStarted {
                            wait_until: self.wait_refund_until(),
                        },
                    ],
                ));
            },
        };
        drop(send_abort_handle);
        drop(watcher_broadcast_abort_handle);
        let tx_hash = tx.tx_hash_as_bytes();
        info!("Taker payment spend tx {:02x}", tx_hash);
        let tx_ident = TransactionIdentifier {
            tx_hex: BytesJson::from(tx.tx_hex()),
            tx_hash,
        };

        let secret = match self
            .taker_coin
            .extract_secret(&secret_hash.0, &tx_ident.tx_hex, watcher_reward)
            .await
        {
            Ok(secret) => H256Json::from(secret),
            Err(e) => {
                return Ok((
                    Some(TakerSwapCommand::Finish),
                    vec![TakerSwapEvent::TakerPaymentWaitForSpendFailed(ERRL!("{}", e).into())],
                ))
            },
        };

        Ok((
            Some(TakerSwapCommand::SpendMakerPayment),
            vec![TakerSwapEvent::TakerPaymentSpent(TakerPaymentSpentData {
                transaction: tx_ident,
                secret,
            })],
        ))
    }

    async fn spend_maker_payment(&self) -> Result<(Option<TakerSwapCommand>, Vec<TakerSwapEvent>), String> {
        #[cfg(any(test, feature = "run-docker-tests"))]
        if self.fail_at == Some(FailAt::MakerPaymentSpend) {
            return Ok((
                Some(TakerSwapCommand::Finish),
                vec![TakerSwapEvent::MakerPaymentSpendFailed("Explicit test failure".into())],
            ));
        } else if self.fail_at == Some(FailAt::MakerPaymentSpendPanic) {
            panic!("Taker panicked unexpectedly at maker payment spend");
        }

        let other_maker_coin_htlc_pub = self.r().other_maker_coin_htlc_pub;
        let secret = self.r().secret;
        let taker_spends_payment_args = SpendPaymentArgs {
            other_payment_tx: &self.r().maker_payment.clone().unwrap().tx_hex,
            time_lock: self.maker_payment_lock.load(Ordering::Relaxed),
            other_pubkey: &*other_maker_coin_htlc_pub,
            secret: &secret.0,
            secret_hash: &self.r().secret_hash.clone().0,
            swap_contract_address: &self.r().data.maker_coin_swap_contract_address.clone(),
            swap_unique_data: &self.unique_swap_data(),
            watcher_reward: self.r().watcher_reward,
        };
        let maybe_spend_tx = self
            .maker_coin
            .send_taker_spends_maker_payment(taker_spends_payment_args)
            .await;
        let transaction = match maybe_spend_tx {
            Ok(t) => t,
            Err(err) => {
                if let Some(tx) = err.get_tx() {
                    broadcast_p2p_tx_msg(
                        &self.ctx,
                        tx_helper_topic(self.maker_coin.ticker()),
                        &tx,
                        &self.p2p_privkey,
                    );
                };

                return Ok((
                    Some(TakerSwapCommand::Finish),
                    vec![TakerSwapEvent::MakerPaymentSpendFailed(
                        ERRL!("{}", err.get_plain_text_format()).into(),
                    )],
                ));
            },
        };

        broadcast_p2p_tx_msg(
            &self.ctx,
            tx_helper_topic(self.maker_coin.ticker()),
            &transaction,
            &self.p2p_privkey,
        );

        let tx_hash = transaction.tx_hash_as_bytes();
        info!("Maker payment spend tx {:02x}", tx_hash);
        let tx_ident = TransactionIdentifier {
            tx_hex: BytesJson::from(transaction.tx_hex()),
            tx_hash,
        };

        Ok((
            Some(TakerSwapCommand::ConfirmMakerPaymentSpend),
            vec![TakerSwapEvent::MakerPaymentSpent(tx_ident)],
        ))
    }

    async fn confirm_maker_payment_spend(&self) -> Result<(Option<TakerSwapCommand>, Vec<TakerSwapEvent>), String> {
        let confirm_maker_payment_spend_input = ConfirmPaymentInput {
            payment_tx: self.r().maker_payment_spend.clone().unwrap().tx_hex.0,
            confirmations: self.r().data.maker_payment_confirmations,
            requires_nota: false,
            wait_until: self.wait_refund_until(),
            check_every: WAIT_CONFIRM_INTERVAL_SEC,
        };
        let wait_fut = self
            .maker_coin
            .wait_for_confirmations(confirm_maker_payment_spend_input);
        if let Err(err) = wait_fut.compat().await {
            return Ok((
                Some(TakerSwapCommand::PrepareForTakerPaymentRefund),
                vec![
                    TakerSwapEvent::MakerPaymentSpendConfirmFailed(
                        ERRL!("!wait for maker payment spend confirmations: {}", err).into(),
                    ),
                    TakerSwapEvent::TakerPaymentWaitRefundStarted {
                        wait_until: self.wait_refund_until(),
                    },
                ],
            ));
        }
        info!("Maker payment spend confirmed");
        Ok((
            Some(TakerSwapCommand::Finish),
            vec![TakerSwapEvent::MakerPaymentSpendConfirmed],
        ))
    }

    async fn prepare_for_taker_payment_refund(
        &self,
    ) -> Result<(Option<TakerSwapCommand>, Vec<TakerSwapEvent>), String> {
        let maker_payment = self.r().maker_payment.clone().unwrap().tx_hex;
        if let Err(e) = self.maker_coin.on_taker_payment_refund_start(&maker_payment).await {
            error!("Error {} on calling on_taker_payment_refund_start!", e)
        }

        Ok((
            Some(TakerSwapCommand::RefundTakerPayment),
            vec![TakerSwapEvent::TakerPaymentRefundStarted],
        ))
    }

    async fn refund_taker_payment(&self) -> Result<(Option<TakerSwapCommand>, Vec<TakerSwapEvent>), String> {
        #[cfg(any(test, feature = "run-docker-tests"))]
        if self.fail_at == Some(FailAt::TakerPaymentRefund) {
            return Ok((
                Some(TakerSwapCommand::Finish),
                vec![TakerSwapEvent::TakerPaymentRefundFailed("Explicit test failure".into())],
            ));
        } else if self.fail_at == Some(FailAt::TakerPaymentRefundPanic) {
            panic!("{}", REFUND_TEST_FAILURE_LOG);
        }

        let taker_payment = self.r().taker_payment.clone().unwrap().tx_hex;
        let locktime = self.r().data.taker_payment_lock;
        if self.taker_coin.is_auto_refundable() {
            return match self.taker_coin.wait_for_htlc_refund(&taker_payment, locktime).await {
                Ok(()) => Ok((
                    Some(TakerSwapCommand::FinalizeTakerPaymentRefund),
                    vec![TakerSwapEvent::TakerPaymentRefunded(None)],
                )),
                Err(err) => Ok((
                    Some(TakerSwapCommand::Finish),
                    vec![TakerSwapEvent::TakerPaymentRefundFailed(
                        ERRL!("!taker_coin.wait_for_htlc_refund: {}", err.to_string()).into(),
                    )],
                )),
            };
        }

        loop {
            match self.taker_coin.can_refund_htlc(locktime).await {
                Ok(CanRefundHtlc::CanRefundNow) => break,
                Ok(CanRefundHtlc::HaveToWait(to_sleep)) => Timer::sleep(to_sleep as f64).await,
                Err(e) => {
                    error!("Error {} on can_refund_htlc, retrying in 30 seconds", e);
                    Timer::sleep(30.).await;
                },
            }
        }

        let other_taker_coin_htlc_pub = self.r().other_taker_coin_htlc_pub;
        let secret_hash = self.r().secret_hash.clone();
        let swap_contract_address = self.r().data.taker_coin_swap_contract_address.clone();
        let watcher_reward = self.r().watcher_reward;
        let refund_result = self
            .taker_coin
            .send_taker_refunds_payment(RefundPaymentArgs {
                payment_tx: &taker_payment,
                time_lock: locktime,
                other_pubkey: other_taker_coin_htlc_pub.as_slice(),
                tx_type_with_secret_hash: SwapTxTypeWithSecretHash::TakerOrMakerPayment {
                    maker_secret_hash: &secret_hash,
                },
                swap_contract_address: &swap_contract_address,
                swap_unique_data: &self.unique_swap_data(),
                watcher_reward,
            })
            .await;

        let transaction = match refund_result {
            Ok(t) => t,
            Err(err) => {
                if let Some(tx) = err.get_tx() {
                    broadcast_p2p_tx_msg(
                        &self.ctx,
                        tx_helper_topic(self.taker_coin.ticker()),
                        &tx,
                        &self.p2p_privkey,
                    );
                }

                return Ok((
                    Some(TakerSwapCommand::Finish),
                    vec![TakerSwapEvent::TakerPaymentRefundFailed(
                        ERRL!("{:?}", err.get_plain_text_format()).into(),
                    )],
                ));
            },
        };

        broadcast_p2p_tx_msg(
            &self.ctx,
            tx_helper_topic(self.taker_coin.ticker()),
            &transaction,
            &self.p2p_privkey,
        );

        let tx_hash = transaction.tx_hash_as_bytes();
        info!("Taker refund tx hash {:02x}", tx_hash);
        let tx_ident = TransactionIdentifier {
            tx_hex: BytesJson::from(transaction.tx_hex()),
            tx_hash,
        };

        Ok((
            Some(TakerSwapCommand::FinalizeTakerPaymentRefund),
            vec![TakerSwapEvent::TakerPaymentRefunded(Some(tx_ident))],
        ))
    }

    async fn finalize_taker_payment_refund(&self) -> Result<(Option<TakerSwapCommand>, Vec<TakerSwapEvent>), String> {
        let maker_payment = self.r().maker_payment.clone().unwrap().tx_hex;
        if let Err(e) = self.maker_coin.on_taker_payment_refund_success(&maker_payment).await {
            error!("Error {} on calling on_taker_payment_refund_success!", e)
        }

        Ok((
            Some(TakerSwapCommand::Finish),
            vec![TakerSwapEvent::TakerPaymentRefundFinished],
        ))
    }

    pub async fn load_from_db_by_uuid(
        ctx: MmArc,
        maker_coin: MmCoinEnum,
        taker_coin: MmCoinEnum,
        swap_uuid: &Uuid,
    ) -> Result<(Self, Option<TakerSwapCommand>), String> {
        let saved = match SavedSwap::load_my_swap_from_db(&ctx, None, *swap_uuid).await {
            Ok(Some(saved)) => saved,
            Ok(None) => return ERR!("Couldn't find a swap with the uuid '{}'", swap_uuid),
            Err(e) => return ERR!("{}", e),
        };
        let saved = match saved {
            SavedSwap::Taker(swap) => swap,
            SavedSwap::Maker(_) => return ERR!("Can not load TakerSwap from SavedSwap::Maker uuid: {}", swap_uuid),
        };
        Self::load_from_saved(ctx, maker_coin, taker_coin, saved).await
    }

    pub async fn load_from_saved(
        ctx: MmArc,
        maker_coin: MmCoinEnum,
        taker_coin: MmCoinEnum,
        mut saved: TakerSavedSwap,
    ) -> Result<(Self, Option<TakerSwapCommand>), String> {
        if saved.events.is_empty() {
            return ERR!("Can't restore swap from empty events set");
        };

        let data = match saved.events[0].event {
            TakerSwapEvent::Started(ref mut data) => data,
            _ => return ERR!("First swap event must be Started"),
        };

        // refresh swap contract addresses if the swap file is out-dated (doesn't contain the fields yet)
        if data.maker_coin_swap_contract_address.is_none() {
            data.maker_coin_swap_contract_address = maker_coin.swap_contract_address();
        }
        if data.taker_coin_swap_contract_address.is_none() {
            data.taker_coin_swap_contract_address = taker_coin.swap_contract_address();
        }

        let crypto_ctx = try_s!(CryptoCtx::from_ctx(&ctx));
        let my_persistent_pub = {
            let my_persistent_pub: [u8; 33] = try_s!(crypto_ctx.mm2_internal_key_pair().public_slice().try_into());
            my_persistent_pub.into()
        };

        let mut maker = bits256::from([0; 32]);
        maker.bytes = data.maker_pubkey.0;
        let conf_settings = SwapConfirmationsSettings {
            maker_coin_confs: data.maker_payment_confirmations,
            maker_coin_nota: data
                .maker_payment_requires_nota
                .unwrap_or_else(|| maker_coin.requires_notarization()),
            taker_coin_confs: data.taker_payment_confirmations,
            taker_coin_nota: data
                .taker_payment_requires_nota
                .unwrap_or_else(|| taker_coin.requires_notarization()),
        };

        #[cfg(any(test, feature = "run-docker-tests"))]
        let fail_at = std::env::var("TAKER_FAIL_AT").map(FailAt::from).ok();

        let swap = TakerSwap::new(
            ctx.clone(),
            maker,
            data.maker_amount.clone().into(),
            data.taker_amount.clone().into(),
            my_persistent_pub,
            saved.uuid,
            Some(saved.uuid),
            conf_settings,
            maker_coin.clone(),
            taker_coin.clone(),
            data.lock_duration,
            data.p2p_privkey.map(SerializableSecp256k1Keypair::into_inner),
            #[cfg(any(test, feature = "run-docker-tests"))]
            fail_at,
        );

        for saved_event in &saved.events {
            swap.apply_event(saved_event.event.clone());
        }

        let mut command = match saved.events.last().unwrap().get_command() {
            Some(command) => command,
            None => return Ok((swap, None)),
        };

        if taker_coin.is_supported_by_watchers()
            && maker_coin.is_supported_by_watchers()
            && saved.watcher_message_sent()
        {
            // discover events occurred while taker was offline, due to maker or watcher activity
            command = get_command_based_on_maker_or_watcher_activity(&ctx, &swap, saved, command).await?;
        }
        drop_mutability!(command);

        Ok((swap, Some(command)))
    }

    pub async fn recover_funds(&self) -> Result<RecoveredSwap, String> {
        if self.finished_at.load(Ordering::Relaxed) == 0 {
            return ERR!("Swap must be finished before recover funds attempt");
        }

        if self.r().taker_payment_refund.is_some() {
            return ERR!("Taker payment is refunded, swap is not recoverable");
        }

        if self.r().maker_payment_spend.is_some() && self.r().maker_payment_spend_confirmed {
            return ERR!("Maker payment is spent and confirmed, swap is not recoverable");
        }

        let maker_payment = match &self.r().maker_payment {
            Some(tx) => tx.tx_hex.0.clone(),
            None => return ERR!("No info about maker payment, swap is not recoverable"),
        };

        // have to do this because std::sync::RwLockReadGuard returned by r() is not Send,
        // so it can't be used across await
        let other_maker_coin_htlc_pub = self.r().other_maker_coin_htlc_pub;
        let other_taker_coin_htlc_pub = self.r().other_taker_coin_htlc_pub;
        let secret_hash = self.r().secret_hash.0.clone();
        let maker_coin_start_block = self.r().data.maker_coin_start_block;
        let maker_coin_swap_contract_address = self.r().data.maker_coin_swap_contract_address.clone();

        let taker_payment_lock = self.r().data.taker_payment_lock;
        let taker_coin_start_block = self.r().data.taker_coin_start_block;
        let taker_coin_swap_contract_address = self.r().data.taker_coin_swap_contract_address.clone();
        let watcher_reward = self.r().watcher_reward;

        let unique_data = self.unique_swap_data();
        macro_rules! check_maker_payment_is_not_spent {
            // validate that maker payment is not spent
            () => {
                let search_input = SearchForSwapTxSpendInput {
                    time_lock: self.maker_payment_lock.load(Ordering::Relaxed),
                    other_pub: other_maker_coin_htlc_pub.as_slice(),
                    secret_hash: &secret_hash,
                    tx: &maker_payment,
                    search_from_block: maker_coin_start_block,
                    swap_contract_address: &maker_coin_swap_contract_address,
                    swap_unique_data: &unique_data,
                    watcher_reward,
                };

                match self.maker_coin.search_for_swap_tx_spend_other(search_input).await {
                    Ok(Some(FoundSwapTxSpend::Spent(tx))) => {
                        return ERR!(
                            "Maker payment was already spent by {} tx {:02x}",
                            self.maker_coin.ticker(),
                            tx.tx_hash_as_bytes()
                        )
                    },
                    Ok(Some(FoundSwapTxSpend::Refunded(tx))) => {
                        return ERR!(
                            "Maker payment was already refunded by {} tx {:02x}",
                            self.maker_coin.ticker(),
                            tx.tx_hash_as_bytes()
                        )
                    },
                    Err(e) => return ERR!("Error {} when trying to find maker payment spend", e),
                    Ok(None) => (), // payment is not spent, continue
                }
            };
        }

        let maybe_taker_payment = self.r().taker_payment.clone();
        let payment_instructions = self.r().payment_instructions.clone();

        let taker_payment = match maybe_taker_payment {
            Some(tx) => tx.tx_hex.0,
            None => {
                let maybe_sent = try_s!(
                    self.taker_coin
                        .check_if_my_payment_sent(CheckIfMyPaymentSentArgs {
                            time_lock: taker_payment_lock,
                            other_pub: other_taker_coin_htlc_pub.as_slice(),
                            secret_hash: &secret_hash,
                            search_from_block: taker_coin_start_block,
                            swap_contract_address: &taker_coin_swap_contract_address,
                            swap_unique_data: &unique_data,
                            amount: &self.taker_amount.to_decimal(),
                            payment_instructions: &payment_instructions,
                        })
                        .await
                );
                match maybe_sent {
                    Some(tx) => tx.tx_hex(),
                    None => return ERR!("Taker payment is not found, swap is not recoverable"),
                }
            },
        };

        if self.r().taker_payment_spend.is_some() {
            check_maker_payment_is_not_spent!();
            // has to do this because std::sync::RwLockReadGuard returned by r() is not Send,
            // so it can't be used across await
            let other_maker_coin_htlc_pub = self.r().other_maker_coin_htlc_pub;
            let secret = self.r().secret.0;
            let maker_coin_swap_contract_address = self.r().data.maker_coin_swap_contract_address.clone();
            let watcher_reward = self.r().watcher_reward;

            let maybe_spend_tx = self
                .maker_coin
                .send_taker_spends_maker_payment(SpendPaymentArgs {
                    other_payment_tx: &maker_payment,
                    time_lock: self.maker_payment_lock.load(Ordering::Relaxed),
                    other_pubkey: other_maker_coin_htlc_pub.as_slice(),
                    secret: &secret,
                    secret_hash: &secret_hash,
                    swap_contract_address: &maker_coin_swap_contract_address,
                    swap_unique_data: &unique_data,
                    watcher_reward,
                })
                .await;

            let transaction = match maybe_spend_tx {
                Ok(t) => t,
                Err(err) => {
                    if let Some(tx) = err.get_tx() {
                        broadcast_p2p_tx_msg(
                            &self.ctx,
                            tx_helper_topic(self.maker_coin.ticker()),
                            &tx,
                            &self.p2p_privkey,
                        );
                    }

                    return ERR!("{}", err.get_plain_text_format());
                },
            };

            return Ok(RecoveredSwap {
                action: RecoveredSwapAction::SpentOtherPayment,
                coin: self.maker_coin.ticker().to_string(),
                transaction,
            });
        }

        let search_input = SearchForSwapTxSpendInput {
            time_lock: taker_payment_lock,
            other_pub: other_taker_coin_htlc_pub.as_slice(),
            secret_hash: &secret_hash,
            tx: &taker_payment,
            search_from_block: taker_coin_start_block,
            swap_contract_address: &taker_coin_swap_contract_address,
            swap_unique_data: &unique_data,
            watcher_reward,
        };
        let taker_payment_spend = try_s!(self.taker_coin.search_for_swap_tx_spend_my(search_input).await);

        match taker_payment_spend {
            Some(spend) => match spend {
                FoundSwapTxSpend::Spent(tx) => {
                    check_maker_payment_is_not_spent!();
                    let secret_hash = self.r().secret_hash.clone();
                    let tx_hex = tx.tx_hex();
                    let secret = try_s!(
                        self.taker_coin
                            .extract_secret(&secret_hash.0, &tx_hex, watcher_reward)
                            .await
                    );

                    let taker_spends_payment_args = SpendPaymentArgs {
                        other_payment_tx: &maker_payment,
                        time_lock: self.maker_payment_lock.load(Ordering::Relaxed),
                        other_pubkey: other_maker_coin_htlc_pub.as_slice(),
                        secret: &secret,
                        secret_hash: &secret_hash,
                        swap_contract_address: &maker_coin_swap_contract_address,
                        swap_unique_data: &unique_data,
                        watcher_reward: self.r().watcher_reward,
                    };
                    let maybe_spend_tx = self
                        .maker_coin
                        .send_taker_spends_maker_payment(taker_spends_payment_args)
                        .await;

                    let transaction = match maybe_spend_tx {
                        Ok(t) => t,
                        Err(err) => {
                            if let Some(tx) = err.get_tx() {
                                broadcast_p2p_tx_msg(
                                    &self.ctx,
                                    tx_helper_topic(self.maker_coin.ticker()),
                                    &tx,
                                    &self.p2p_privkey,
                                );
                            }

                            return ERR!("{}", err.get_plain_text_format());
                        },
                    };

                    Ok(RecoveredSwap {
                        action: RecoveredSwapAction::SpentOtherPayment,
                        coin: self.maker_coin.ticker().to_string(),
                        transaction,
                    })
                },
                FoundSwapTxSpend::Refunded(tx) => ERR!(
                    "Taker payment has been refunded already by transaction {:02x}",
                    tx.tx_hash_as_bytes()
                ),
            },
            None => {
                if self.taker_coin.is_auto_refundable() {
                    return ERR!("Taker payment will be refunded automatically!");
                }

                let can_refund = try_s!(self.taker_coin.can_refund_htlc(taker_payment_lock).await);
                if let CanRefundHtlc::HaveToWait(seconds_to_wait) = can_refund {
                    return ERR!("Too early to refund, wait until {}", wait_until_sec(seconds_to_wait));
                }

                let fut = self.taker_coin.send_taker_refunds_payment(RefundPaymentArgs {
                    payment_tx: &taker_payment,
                    time_lock: taker_payment_lock,
                    other_pubkey: other_taker_coin_htlc_pub.as_slice(),
                    tx_type_with_secret_hash: SwapTxTypeWithSecretHash::TakerOrMakerPayment {
                        maker_secret_hash: secret_hash.as_slice(),
                    },
                    swap_contract_address: &taker_coin_swap_contract_address,
                    swap_unique_data: &unique_data,
                    watcher_reward,
                });

                let transaction = match fut.await {
                    Ok(t) => t,
                    Err(err) => {
                        if let Some(tx) = err.get_tx() {
                            broadcast_p2p_tx_msg(
                                &self.ctx,
                                tx_helper_topic(self.taker_coin.ticker()),
                                &tx,
                                &self.p2p_privkey,
                            );
                        }

                        return ERR!("{:?}", err.get_plain_text_format());
                    },
                };

                Ok(RecoveredSwap {
                    action: RecoveredSwapAction::RefundedMyPayment,
                    coin: self.taker_coin.ticker().to_string(),
                    transaction,
                })
            },
        }
    }
}

impl AtomicSwap for TakerSwap {
    fn locked_amount(&self) -> Vec<LockedAmount> {
        let mut result = Vec::new();

        // if taker fee is not sent yet it must be virtually locked
        let taker_fee = DexFee::new_with_taker_pubkey(
            self.taker_coin.deref(),
            &self.r().data.maker_coin,
            &self.taker_amount,
            &self.my_taker_coin_htlc_pub().0,
        );
        let trade_fee = self.r().data.fee_to_send_taker_fee.clone().map(TradeFee::from);
        if self.r().taker_fee.is_none() {
            result.push(LockedAmount {
                coin: self.taker_coin.ticker().to_owned(),
                amount: taker_fee.total_spend_amount(),
                trade_fee,
            });
        }

        // if taker payment is not sent yet it must be virtually locked
        if self.r().taker_payment.is_none() {
            let trade_fee = self.r().data.taker_payment_trade_fee.clone().map(TradeFee::from);
            result.push(LockedAmount {
                coin: self.taker_coin.ticker().to_owned(),
                amount: self.taker_amount.clone(),
                trade_fee,
            });
        }

        // if maker payment is not spent yet the `MakerPaymentSpend` tx fee must be virtually locked
        if self.r().maker_payment_spend.is_none() {
            let trade_fee = self.r().data.maker_payment_spend_trade_fee.clone().map(TradeFee::from);
            result.push(LockedAmount {
                coin: self.maker_coin.ticker().to_owned(),
                amount: 0.into(),
                trade_fee,
            });
        }

        result
    }

    #[inline]
    fn uuid(&self) -> &Uuid {
        &self.uuid
    }

    #[inline]
    fn maker_coin(&self) -> &str {
        self.maker_coin.ticker()
    }

    #[inline]
    fn taker_coin(&self) -> &str {
        self.taker_coin.ticker()
    }

    #[inline]
    fn unique_swap_data(&self) -> Vec<u8> {
        // Taker generates swap UUID so it's safe for him to use it for privkey derivation
        self.uuid.as_bytes().to_vec()
    }
}

pub struct TakerSwapPreparedParams {
    pub(super) dex_fee: MmNumber,
    pub(super) fee_to_send_dex_fee: TradeFee,
    pub(super) taker_payment_trade_fee: TradeFee,
    pub(super) maker_payment_spend_trade_fee: TradeFee,
}

pub async fn check_balance_for_taker_swap(
    ctx: &MmArc,
    my_coin: &dyn MmCoin,
    other_coin: &dyn MmCoin,
    volume: MmNumber,
    swap_uuid: Option<&Uuid>,
    prepared_params: Option<TakerSwapPreparedParams>,
    stage: FeeApproxStage,
) -> CheckBalanceResult<()> {
    let params = match prepared_params {
        Some(params) => params,
        None => {
            let dex_fee = DexFee::new_from_taker_coin(my_coin, other_coin.ticker(), &volume); // taker_pubkey is not known yet so we get max dexfee to estimate max swap amount
            let fee_to_send_dex_fee = my_coin
                .get_fee_to_send_taker_fee(dex_fee.clone(), stage)
                .await
                .mm_err(|e| CheckBalanceError::from_trade_preimage_error(e, my_coin.ticker()))?;
            let preimage_value = TradePreimageValue::Exact(volume.to_decimal());
            let taker_payment_trade_fee = my_coin
                .get_sender_trade_fee(preimage_value, stage)
                .await
                .mm_err(|e| CheckBalanceError::from_trade_preimage_error(e, my_coin.ticker()))?;
            let maker_payment_spend_trade_fee = other_coin
                .get_receiver_trade_fee(stage)
                .compat()
                .await
                .mm_err(|e| CheckBalanceError::from_trade_preimage_error(e, other_coin.ticker()))?;
            TakerSwapPreparedParams {
                dex_fee: dex_fee.total_spend_amount(),
                fee_to_send_dex_fee,
                taker_payment_trade_fee,
                maker_payment_spend_trade_fee,
            }
        },
    };

    let taker_fee = TakerFeeAdditionalInfo {
        dex_fee: params.dex_fee,
        fee_to_send_dex_fee: params.fee_to_send_dex_fee,
    };

    check_my_coin_balance_for_swap(
        ctx,
        my_coin,
        swap_uuid,
        volume,
        params.taker_payment_trade_fee,
        Some(taker_fee),
    )
    .await?;
    if !params.maker_payment_spend_trade_fee.paid_from_trading_vol {
        check_other_coin_balance_for_swap(ctx, other_coin, swap_uuid, params.maker_payment_spend_trade_fee).await?;
    }
    Ok(())
}

pub struct TakerTradePreimage {
    /// The fee is paid per swap concerning the `base` coin.
    pub base_coin_fee: TradeFee,
    /// The fee is paid per swap concerning the `rel` coin.
    pub rel_coin_fee: TradeFee,
    /// The dex fee to be paid by taker coin.
    pub taker_fee: TradeFee,
    /// The miner fee is paid to send the dex fee.
    pub fee_to_send_taker_fee: TradeFee,
}

pub async fn taker_swap_trade_preimage(
    ctx: &MmArc,
    req: TradePreimageRequest,
    base_coin: MmCoinEnum,
    rel_coin: MmCoinEnum,
) -> TradePreimageRpcResult<TakerTradePreimage> {
    let action = req
        .swap_method
        .to_taker_action()
        .map_to_mm(TradePreimageRpcError::InternalError)?;
    let (my_coin, other_coin) = match action {
        TakerAction::Sell => (base_coin.clone(), rel_coin.clone()),
        TakerAction::Buy => (rel_coin.clone(), base_coin.clone()),
    };
    let my_coin_ticker = my_coin.ticker();
    let other_coin_ticker = other_coin.ticker();

    if req.max {
        return MmError::err(TradePreimageRpcError::InvalidParam {
            param: "max".to_owned(),
            reason: "'max' cannot be used with 'sell' or 'buy' method".to_owned(),
        });
    }

    let base_amount = req.volume.clone();
    let rel_amount = &req.price * &req.volume;

    let stage = FeeApproxStage::TradePreimage;
    let my_coin_volume = match action {
        TakerAction::Sell => base_amount.clone(),
        TakerAction::Buy => rel_amount.clone(),
    };

    let dex_fee = DexFee::new_with_taker_pubkey(
        my_coin.deref(),
        other_coin_ticker,
        &my_coin_volume,
        &my_coin.derive_htlc_pubkey(&[]), // passing empty unique_data because we need only the permanent pubkey here (not derived from the unique data)
    );
    let taker_fee = TradeFee {
        coin: my_coin_ticker.to_owned(),
        amount: dex_fee.total_spend_amount(),
        paid_from_trading_vol: false,
    };

    let fee_to_send_taker_fee = my_coin
        .get_fee_to_send_taker_fee(dex_fee.clone(), stage)
        .await
        .mm_err(|e| TradePreimageRpcError::from_trade_preimage_error(e, my_coin_ticker))?;

    let preimage_value = TradePreimageValue::Exact(my_coin_volume.to_decimal());
    let my_coin_trade_fee = my_coin
        .get_sender_trade_fee(preimage_value, stage)
        .await
        .mm_err(|e| TradePreimageRpcError::from_trade_preimage_error(e, my_coin_ticker))?;
    let other_coin_trade_fee = other_coin
        .get_receiver_trade_fee(stage)
        .compat()
        .await
        .mm_err(|e| TradePreimageRpcError::from_trade_preimage_error(e, other_coin_ticker))?;

    let prepared_params = TakerSwapPreparedParams {
        dex_fee: dex_fee.total_spend_amount(),
        fee_to_send_dex_fee: fee_to_send_taker_fee.clone(),
        taker_payment_trade_fee: my_coin_trade_fee.clone(),
        maker_payment_spend_trade_fee: other_coin_trade_fee.clone(),
    };
    check_balance_for_taker_swap(
        ctx,
        my_coin.deref(),
        other_coin.deref(),
        my_coin_volume.clone(),
        None,
        Some(prepared_params),
        stage,
    )
    .await
    .map_mm_err()?;

    let conf_settings = OrderConfirmationsSettings {
        base_confs: base_coin.required_confirmations(),
        base_nota: base_coin.requires_notarization(),
        rel_confs: rel_coin.required_confirmations(),
        rel_nota: rel_coin.requires_notarization(),
    };
    let our_public_id = CryptoCtx::from_ctx(ctx).map_mm_err()?.mm2_internal_public_id();
    let order_builder = TakerOrderBuilder::new(&base_coin, &rel_coin)
        .with_base_amount(base_amount)
        .with_rel_amount(rel_amount)
        .with_action(action.clone())
        .with_match_by(MatchBy::Any)
        .with_conf_settings(conf_settings)
        .with_sender_pubkey(H256Json::from(our_public_id.bytes));

    // perform an additional validation
    let _ = order_builder
        .build()
        .map_to_mm(|e| TradePreimageRpcError::from_taker_order_build_error(e, &req.base, &req.rel))?;

    let (base_coin_fee, rel_coin_fee) = match action {
        TakerAction::Sell => (my_coin_trade_fee, other_coin_trade_fee),
        TakerAction::Buy => (other_coin_trade_fee, my_coin_trade_fee),
    };
    Ok(TakerTradePreimage {
        base_coin_fee,
        rel_coin_fee,
        taker_fee,
        fee_to_send_taker_fee,
    })
}

#[derive(Deserialize)]
struct MaxTakerVolRequest {
    coin: String,
    trade_with: Option<String>,
}

pub async fn max_taker_vol(ctx: MmArc, req: Json) -> Result<Response<Vec<u8>>, String> {
    let req: MaxTakerVolRequest = try_s!(json::from_value(req));
    let coin = match lp_coinfind(&ctx, &req.coin).await {
        Ok(Some(t)) => t,
        Ok(None) => return ERR!("No such coin: {}", req.coin),
        Err(err) => return ERR!("!lp_coinfind({}): {}", req.coin, err),
    };
    let other_coin = req.trade_with.as_ref().unwrap_or(&req.coin);
    let fut = calc_max_taker_vol(&ctx, &coin, other_coin, FeeApproxStage::TradePreimageMax);
    let max_vol = match fut.await {
        Ok(max_vol) => max_vol,
        Err(e) if e.get_inner().not_sufficient_balance() => {
            warn!("{}", e);
            MmNumber::from(0)
        },
        Err(err) => {
            return ERR!("{}", err);
        },
    };

    let res = try_s!(json::to_vec(&json!({
        "result": max_vol.to_fraction(),
        "coin": coin.ticker(),
    })));
    Ok(try_s!(Response::builder().body(res)))
}

/// If we want to calculate the maximum taker volume, we should solve the following equation:
///
/// ```rust
/// max_vol = balance - locked_amount
///         - trade_fee(max_vol)
///         - fee_to_send_taker_fee(dex_fee(max_vol))
///         - dex_fee(max_vol)
/// ```
///
/// 1. If the `trade_fee` and `fee_to_send_taker_fee` should be paid in base coin, the equation can be simplified:
///
/// ```rust
/// max_vol = balance - locked_amount - dex_fee(max_vol)
/// ```
///
/// where we can calculate the exact `max_vol` since the inverse of `dex_fee(x)` is obtainable.
///
/// 2. Otherwise we cannot express `max_vol` from the equation above, but we can find the smallest of the largest `max_vol`. That means if we find the largest `trade_fee` and `fee_to_send_taker_fee` values and plug them in:
///
/// ```rust
/// min_max_vol = balance - locked_amount
///             - max_trade_fee
///             - max_fee_to_send_taker_fee
///             - dex_fee(max_vol)
/// ```
///
/// then `min_max_vol` can be calculated as in the first case.
///
/// Please note that for any `x` and `y`, if `x < y` then
/// `trade_fee(x) <= trade_fee(y)`, `fee_to_send_taker_fee(x) <= fee_to_send_taker_fee(y)`,
/// and `dex_fee(x) <= dex_fee(y)`.
///
/// Let `real_max_vol` be the actual desired volume. Performing the following steps yields
/// an approximate maximum volume:
///
/// - `max_possible = balance - locked_amount`  
///   The largest possible max volume, replacing unknown fees with zero.
/// - `max_trade_fee = trade_fee(max_possible)`  
///   The largest possible `trade_fee`.
/// - `max_possible_2 = balance - locked_amount - max_trade_fee`  
///   A more accurate upper bound (`real_max_vol <= max_possible_2 <= max_possible`).
/// - `max_dex_fee = dex_fee(max_possible_2)`  
///   Passed into `fee_to_send_taker_fee`.
/// - `max_fee_to_send_taker_fee = fee_to_send_taker_fee(max_dex_fee)`
///
/// After that,  
/// ```rust
/// min_max_vol = balance - locked_amount
///             - max_trade_fee
///             - max_fee_to_send_taker_fee
///             - dex_fee(max_vol)
/// ```  
/// can be solved as in the first case.
///
pub async fn calc_max_taker_vol(
    ctx: &MmArc,
    coin: &MmCoinEnum,
    other_coin: &str,
    stage: FeeApproxStage,
) -> CheckBalanceResult<MmNumber> {
    let my_coin = coin.ticker();
    let balance: MmNumber = coin.my_spendable_balance().compat().await.map_mm_err()?.into();
    let locked = get_locked_amount(ctx, my_coin);
    let min_tx_amount = MmNumber::from(coin.min_tx_amount());

    let max_possible = &balance - &locked;
    let preimage_value = TradePreimageValue::UpperBound(max_possible.to_decimal());
    let max_trade_fee = coin
        .get_sender_trade_fee(preimage_value, stage)
        .await
        .mm_err(|e| CheckBalanceError::from_trade_preimage_error(e, my_coin))?;

    let max_vol = if my_coin == max_trade_fee.coin {
        // second case
        let max_possible_2 = &max_possible - &max_trade_fee.amount;
        let max_dex_fee = DexFee::new_from_taker_coin(coin.deref(), other_coin, &max_possible_2); // taker_pubkey is not known yet so we get max dex fee to calc max volume
        let max_fee_to_send_taker_fee = coin
            .get_fee_to_send_taker_fee(max_dex_fee.clone(), stage)
            .await
            .mm_err(|e| CheckBalanceError::from_trade_preimage_error(e, my_coin))?;
        let min_max_possible = &max_possible_2 - &max_fee_to_send_taker_fee.amount;

        debug!(
            "max_taker_vol case 2: min_max_possible {:?}, balance {:?}, locked {:?}, max_trade_fee {:?}, max_dex_fee {:?}, max_fee_to_send_taker_fee {:?}",
            min_max_possible.to_fraction(),
            balance.to_fraction(),
            locked.to_fraction(),
            max_trade_fee.amount.to_fraction(),
            max_dex_fee.total_spend_amount().to_fraction(),
            max_fee_to_send_taker_fee.amount.to_fraction()
        );
        max_taker_vol_from_available(min_max_possible, my_coin, other_coin, &min_tx_amount)
            .mm_err(|e| CheckBalanceError::from_max_taker_vol_error(e, my_coin.to_owned(), locked.to_decimal()))?
    } else {
        // first case
        debug!(
            "max_taker_vol case 1: balance {:?}, locked {:?}",
            balance.to_fraction(),
            locked.to_fraction()
        );
        max_taker_vol_from_available(max_possible, my_coin, other_coin, &min_tx_amount)
            .mm_err(|e| CheckBalanceError::from_max_taker_vol_error(e, my_coin.to_owned(), locked.to_decimal()))?
    };
    // do not check if `max_vol < min_tx_amount`, because it is checked within `max_taker_vol_from_available` already
    Ok(max_vol)
}

#[derive(Debug)]
pub struct MaxTakerVolumeLessThanDust {
    pub max_vol: MmNumber,
    pub min_tx_amount: MmNumber,
}

#[allow(clippy::result_large_err)]
pub fn max_taker_vol_from_available(
    available: MmNumber,
    base: &str,
    rel: &str,
    min_tx_amount: &MmNumber,
) -> Result<MmNumber, MmError<MaxTakerVolumeLessThanDust>> {
    let dex_fee_rate = DexFee::dex_fee_rate(base, rel);
    let threshold_coef = &(&MmNumber::from(1) + &dex_fee_rate) / &dex_fee_rate;
    let max_vol = if available > min_tx_amount * &threshold_coef {
        available / (MmNumber::from(1) + dex_fee_rate)
    } else {
        &available - min_tx_amount
    };

    if &max_vol <= min_tx_amount {
        return MmError::err(MaxTakerVolumeLessThanDust {
            max_vol,
            min_tx_amount: min_tx_amount.clone(),
        });
    }
    Ok(max_vol)
}

#[cfg(all(test, not(target_arch = "wasm32")))]
mod taker_swap_tests {
    use super::*;
    use crate::lp_swap::get_locked_amount_by_other_swaps;
    use coins::eth::{addr_from_str, signed_eth_tx_from_bytes, SignedEthTx};
    use coins::utxo::UtxoTx;
    use coins::{FoundSwapTxSpend, MarketCoinOps, MmCoin, SwapOps, TestCoin};
    use common::{block_on, new_uuid};
    use mm2_test_helpers::for_tests::{mm_ctx_with_iguana, ETH_SEPOLIA_SWAP_CONTRACT};
    use mocktopus::mocking::*;

    const PASSPHRASE: Option<&str> =
        Some("spice describe gravity federal blast come thank unfair canal monkey style afraid");

    fn eth_tx_for_test() -> SignedEthTx {
        // raw transaction bytes of https://etherscan.io/tx/0x0869be3e5d4456a29d488a533ad6c118620fef450f36778aecf31d356ff8b41f
        let tx_bytes = [
            248, 240, 3, 133, 1, 42, 5, 242, 0, 131, 2, 73, 240, 148, 133, 0, 175, 192, 188, 82, 20, 114, 128, 130, 22,
            51, 38, 194, 255, 12, 115, 244, 168, 113, 135, 110, 205, 245, 24, 127, 34, 254, 184, 132, 21, 44, 243, 175,
            73, 33, 143, 82, 117, 16, 110, 27, 133, 82, 200, 114, 233, 42, 140, 198, 35, 21, 201, 249, 187, 180, 20,
            46, 148, 40, 9, 228, 193, 130, 71, 199, 0, 0, 0, 0, 0, 0, 0, 0, 0, 0, 0, 0, 152, 41, 132, 9, 201, 73, 19,
            94, 237, 137, 35, 61, 4, 194, 207, 239, 152, 75, 175, 245, 157, 174, 10, 214, 161, 207, 67, 70, 87, 246,
            231, 212, 47, 216, 119, 68, 237, 197, 125, 141, 0, 0, 0, 0, 0, 0, 0, 0, 0, 0, 0, 0, 0, 0, 0, 0, 0, 0, 0, 0,
            0, 0, 0, 0, 0, 0, 0, 0, 0, 0, 0, 0, 0, 0, 0, 0, 0, 0, 0, 0, 93, 72, 125, 102, 28, 159, 180, 237, 198, 97,
            87, 80, 82, 200, 104, 40, 245, 221, 7, 28, 122, 104, 91, 99, 1, 159, 140, 25, 131, 101, 74, 87, 50, 168,
            146, 187, 90, 160, 51, 1, 123, 247, 6, 108, 165, 181, 188, 40, 56, 47, 211, 229, 221, 73, 5, 15, 89, 81,
            117, 225, 216, 108, 98, 226, 119, 232, 94, 184, 42, 106,
        ];
        signed_eth_tx_from_bytes(&tx_bytes).unwrap()
    }

    #[test]
    fn test_recover_funds_taker_swap_maker_payment_spend_errored() {
        let ctx = mm_ctx_with_iguana(PASSPHRASE);

        let taker_saved_json = r#"{"error_events":["StartFailed","NegotiateFailed","TakerFeeSendFailed","MakerPaymentValidateFailed","TakerPaymentTransactionFailed","TakerPaymentDataSendFailed","TakerPaymentWaitForSpendFailed","MakerPaymentSpendFailed","MakerPaymentSpendConfirmFailed","TakerPaymentRefunded","TakerPaymentRefundedByWatcher","TakerPaymentRefundFailed"],"events":[{"event":{"data":{"lock_duration":7800,"maker":"1bb83b58ec130e28e0a6d5d2acf2eb01b0d3f1670e021d47d31db8a858219da8","maker_amount":"0.12596566232185483","maker_coin":"KMD","maker_coin_start_block":1458035,"maker_payment_confirmations":1,"maker_payment_wait":1564053079,"my_persistent_pub":"0326846707a52a233cfc49a61ef51b1698bbe6aa78fa8b8d411c02743c09688f0a","started_at":1564050479,"taker_amount":"50.000000000000001504212457800000","taker_coin":"DOGE","taker_coin_start_block":2823448,"taker_payment_confirmations":1,"taker_payment_lock":1564058279,"uuid":"41383f43-46a5-478c-9386-3b2cce0aca20"},"type":"Started"},"timestamp":1564050480269},{"event":{"data":{"maker_payment_locktime":1564066080,"maker_pubkey":"031bb83b58ec130e28e0a6d5d2acf2eb01b0d3f1670e021d47d31db8a858219da8","secret_hash":"3669eb83a007a3c507448d79f45a9f06ec2f36a8"},"type":"Negotiated"},"timestamp":1564050540991},{"event":{"data":{"tx_hash":"bdde828b492d6d1cc25cd2322fd592dafd722fcc7d8b0fedce4d3bb4a1a8c8ff","tx_hex":"0100000002c7efa995c8b7be0a8b6c2d526c6c444c1634d65584e9ee89904e9d8675eac88c010000006a473044022051f34d5e3b7d0b9098d5e35333f3550f9cb9e57df83d5e4635b7a8d2986d6d5602200288c98da05de6950e01229a637110a1800ba643e75cfec59d4eb1021ad9b40801210326846707a52a233cfc49a61ef51b1698bbe6aa78fa8b8d411c02743c09688f0affffffffae6c233989efa7c7d2aa6534adc96078917ff395b7f09f734a147b2f44ade164000000006a4730440220393a784c2da74d0e2a28ec4f7df6c8f9d8b2af6ae6957f1e68346d744223a8fd02201b7a96954ac06815a43a6c7668d829ae9cbb5de76fa77189ddfd9e3038df662c01210326846707a52a233cfc49a61ef51b1698bbe6aa78fa8b8d411c02743c09688f0affffffff02115f5800000000001976a914ca1e04745e8ca0c60d8c5881531d51bec470743f88ac41a84641020000001976a914444f0e1099709ba4d742454a7d98a5c9c162ceab88ac6d84395d"},"type":"TakerFeeSent"},"timestamp":1564050545296},{"event":{"data":{"tx_hash":"0a0f11fa82802c2c30862c50ab2162185dae8de7f7235f32c506f814c142b382","tx_hex":"0400008085202f8902ace337db2dd4c56b0697f58fb8cfb6bd1cd6f469d925fc0376d1dcfb7581bf82000000006b483045022100d1f95be235c5c8880f5d703ace287e2768548792c58c5dbd27f5578881b30ea70220030596106e21c7e0057ee0dab283f9a1fe273f15208cba80870c447bd559ef0d0121031bb83b58ec130e28e0a6d5d2acf2eb01b0d3f1670e021d47d31db8a858219da8ffffffff9f339752567c404427fd77f2b35cecdb4c21489edc64e25e729fdb281785e423000000006a47304402203179e95877dbc107123a417f1e648e3ff13d384890f1e4a67b6dd5087235152e0220102a8ab799fadb26b5d89ceb9c7bc721a7e0c2a0d0d7e46bbe0cf3d130010d430121031bb83b58ec130e28e0a6d5d2acf2eb01b0d3f1670e021d47d31db8a858219da8ffffffff025635c0000000000017a91480a95d366d65e34a465ab17b0c9eb1d5a33bae08876cbfce05000000001976a914c3f710deb7320b0efa6edb14e3ebeeb9155fa90d88ac8d7c395d000000000000000000000000000000"},"type":"MakerPaymentReceived"},"timestamp":1564050588176},{"event":{"type":"MakerPaymentWaitConfirmStarted"},"timestamp":1564050588178},{"event":{"type":"MakerPaymentValidatedAndConfirmed"},"timestamp":1564050693585},{"event":{"data":{"tx_hash":"539cb6dbdc25465bbccc575554f05d1bb04c70efce4316e41194e747375c3659","tx_hex":"0100000001ffc8a8a1b43b4dceed0f8b7dcc2f72fdda92d52f32d25cc21c6d2d498b82debd010000006a47304402203967b7f9f5532fa47116585c7d1bcba51861ea2059cca00409f34660db18e33a0220640991911852533a12fdfeb039fb9c8ca2c45482c6993bd84636af3670d49c1501210326846707a52a233cfc49a61ef51b1698bbe6aa78fa8b8d411c02743c09688f0affffffff0200f2052a0100000017a914f2fa08ae416b576779ae5da975e5442663215fce87415173f9000000001976a914444f0e1099709ba4d742454a7d98a5c9c162ceab88ac0585395d"},"type":"TakerPaymentSent"},"timestamp":1564050695611},{"event":{"data":{"secret":"1b8886b8a2cdb62505699400b694ac20f04d7bd4abd80e1ab154aa8d861fc093","transaction":{"tx_hash":"cc5af1cf68d246419fee49c3d74c0cd173599d115b86efe274368a614951bc47","tx_hex":"010000000159365c3747e79411e41643ceef704cb01b5df0545557ccbc5b4625dcdbb69c5300000000d747304402200e78e27d2f1c18676f98ca3dfa4e4a9eeaa8209b55f57b4dd5d9e1abdf034cfa0220623b5c22b62234cec230342aa306c497e43494b44ec2425b84e236b1bf01257001201b8886b8a2cdb62505699400b694ac20f04d7bd4abd80e1ab154aa8d861fc093004c6b6304a7a2395db175210326846707a52a233cfc49a61ef51b1698bbe6aa78fa8b8d411c02743c09688f0aac6782012088a9143669eb83a007a3c507448d79f45a9f06ec2f36a88821031bb83b58ec130e28e0a6d5d2acf2eb01b0d3f1670e021d47d31db8a858219da8ac68ffffffff01008d380c010000001976a914c3f710deb7320b0efa6edb14e3ebeeb9155fa90d88ac8c77395d"}},"type":"TakerPaymentSpent"},"timestamp":1564051092890},{"event":{"data":{"error":"lp_swap:1981] utxo:891] rpc_clients:738] JsonRpcError { request: JsonRpcRequest { jsonrpc: \"2.0\", id: \"67\", method: \"blockchain.transaction.broadcast\", params: [String(\"0400008085202f890182b342c114f806c5325f23f7e78dae5d186221ab502c86302c2c8082fa110f0a00000000d7473044022035791ea5548f87484065c9e1f0bdca9ebc699f2c7f51182c84f360102e32dc3d02200612ed53bca52d9c2568437f087598531534badf26229fe0f652ea72ddf03ca501201b8886b8a2cdb62505699400b694ac20f04d7bd4abd80e1ab154aa8d861fc093004c6b630420c1395db17521031bb83b58ec130e28e0a6d5d2acf2eb01b0d3f1670e021d47d31db8a858219da8ac6782012088a9143669eb83a007a3c507448d79f45a9f06ec2f36a888210326846707a52a233cfc49a61ef51b1698bbe6aa78fa8b8d411c02743c09688f0aac68ffffffff01460ec000000000001976a914444f0e1099709ba4d742454a7d98a5c9c162ceab88ac967e395d000000000000000000000000000000\")] }, error: Transport(\"rpc_clients:668] All electrums are currently disconnected\") }"},"type":"MakerPaymentSpendFailed"},"timestamp":1564051092897},{"event":{"type":"Finished"},"timestamp":1564051092900}],"success_events":["Started","Negotiated","TakerFeeSent","MakerPaymentReceived","MakerPaymentWaitConfirmStarted","MakerPaymentValidatedAndConfirmed","TakerPaymentSent","TakerPaymentSpent","MakerPaymentSpent","MakerPaymentSpendConfirmed","Finished"],"uuid":"41383f43-46a5-478c-9386-3b2cce0aca20"}"#;
        let taker_saved_swap: TakerSavedSwap = json::from_str(taker_saved_json).unwrap();

        TestCoin::ticker.mock_safe(|_| MockResult::Return("ticker"));
        TestCoin::swap_contract_address.mock_safe(|_| MockResult::Return(None));

        static mut MAKER_PAYMENT_SPEND_CALLED: bool = false;
        TestCoin::send_taker_spends_maker_payment.mock_safe(|_, _| {
            unsafe { MAKER_PAYMENT_SPEND_CALLED = true };
            MockResult::Return(Box::pin(futures::future::ready(Ok(eth_tx_for_test().into()))))
        });
        TestCoin::search_for_swap_tx_spend_other
            .mock_safe(|_, _| MockResult::Return(Box::pin(futures::future::ready(Ok(None)))));
        let maker_coin = MmCoinEnum::Test(TestCoin::default());
        let taker_coin = MmCoinEnum::Test(TestCoin::default());
        let (taker_swap, _) = block_on(TakerSwap::load_from_saved(
            ctx,
            maker_coin,
            taker_coin,
            taker_saved_swap,
        ))
        .unwrap();
        let actual = block_on(taker_swap.recover_funds()).unwrap();
        let expected = RecoveredSwap {
            action: RecoveredSwapAction::SpentOtherPayment,
            coin: "ticker".to_string(),
            transaction: eth_tx_for_test().into(),
        };
        assert_eq!(expected, actual);
        assert!(unsafe { MAKER_PAYMENT_SPEND_CALLED });
    }

    #[test]
    fn test_recover_funds_taker_swap_taker_payment_errored_but_sent_not_spent() {
        let ctx = mm_ctx_with_iguana(PASSPHRASE);

        let taker_saved_json = r#"{"error_events":["StartFailed","NegotiateFailed","TakerFeeSendFailed","MakerPaymentValidateFailed","TakerPaymentTransactionFailed","TakerPaymentDataSendFailed","TakerPaymentWaitForSpendFailed","MakerPaymentSpendFailed","MakerPaymentSpendConfirmFailed","TakerPaymentRefunded","TakerPaymentRefundedByWatcher","TakerPaymentRefundFailed"],"events":[{"event":{"data":{"lock_duration":7800,"maker":"1bb83b58ec130e28e0a6d5d2acf2eb01b0d3f1670e021d47d31db8a858219da8","maker_amount":"3.54932734","maker_coin":"KMD","maker_coin_start_block":1452970,"maker_payment_confirmations":1,"maker_payment_wait":1563746537,"my_persistent_pub":"03101ace6b08605b9424b0582b5cce044b70a3c8d8d10cb2965e039b0967ae92b9","started_at":1563743937,"taker_amount":"0.02004833998671660000000000","taker_coin":"ETH","taker_coin_start_block":8196380,"taker_payment_confirmations":1,"taker_payment_lock":1563751737,"uuid":"3447b727-fe93-4357-8e5a-8cf2699b7e86"},"type":"Started"},"timestamp":1563743937741},{"event":{"data":{"maker_payment_locktime":1563759539,"maker_pubkey":"031bb83b58ec130e28e0a6d5d2acf2eb01b0d3f1670e021d47d31db8a858219da8","secret_hash":"432c8272ac59b47dea2d299b5cf1ee64ea1917b9"},"type":"Negotiated"},"timestamp":1563744003530},{"event":{"data":{"tx_hash":"a59203eb2328827de00bed699a29389792906e4f39fdea145eb40dc6b3821bd6","tx_hex":"f8690284ee6b280082520894d8997941dd1346e9231118d5685d866294f59e5b865af3107a4000801ca0743d2b7c9fad65805d882179062012261be328d7628ae12ee08eff8d7657d993a07eecbd051f49d35279416778faa4664962726d516ce65e18755c9b9406a9c2fd"},"type":"TakerFeeSent"},"timestamp":1563744020598},{"event":{"data":{"tx_hash":"0cf4acbcefde53645851c5c6053ea61fe0cbb5f828a906d69eb809e0b071a03b","tx_hex":"0400008085202f89025d5ae3e8c87418c9b735f8f2f7d29e26820c33c9f30d53f2d31f8b99ea9b1490010000006a47304402201185c06ca575261c539b287175751b7de642eb7466c59128639a19b4c2dd2f9b02201c8c4167d581864bedd4d1deb5596472e6e3ce29fe9e7996907a7b59c905d5490121031bb83b58ec130e28e0a6d5d2acf2eb01b0d3f1670e021d47d31db8a858219da8ffffffff06dbf9971c8dfd4a0c8c49f4f15c51de59ba13b2efa702682e26869843af9a87000000006a473044022012b47c12c7f6ad7d8b778fc4b5dcfd56a39325daf302f56e7b84753ba5216cfa022076bf571cf9e20facf70d2f134e8ed2de67aa08581a27ff3128bf93a9b594ac770121031bb83b58ec130e28e0a6d5d2acf2eb01b0d3f1670e021d47d31db8a858219da8ffffffff02fed727150000000017a914d5268b31131a652f9b6ddf57db62f02285cdfad1874e1d7835000000001976a914c3f710deb7320b0efa6edb14e3ebeeb9155fa90d88ac37cf345d000000000000000000000000000000"},"type":"MakerPaymentReceived"},"timestamp":1563744071778},{"event":{"type":"MakerPaymentWaitConfirmStarted"},"timestamp":1563744071781},{"event":{"type":"MakerPaymentValidatedAndConfirmed"},"timestamp":1563744118073},{"event":{"data":{"error":"lp_swap:1888] eth:654] RPC error: Error { code: ServerError(-32010), message: \"Transaction with the same hash was already imported.\", data: None }"},"type":"TakerPaymentTransactionFailed"},"timestamp":1563744118577},{"event":{"type":"Finished"},"timestamp":1563744118580}],"success_events":["Started","Negotiated","TakerFeeSent","MakerPaymentReceived","MakerPaymentWaitConfirmStarted","MakerPaymentValidatedAndConfirmed","TakerPaymentSent","TakerPaymentSpent","MakerPaymentSpent","MakerPaymentSpendConfirmed","Finished"],"uuid":"3447b727-fe93-4357-8e5a-8cf2699b7e86"}"#;
        let taker_saved_swap: TakerSavedSwap = json::from_str(taker_saved_json).unwrap();

        TestCoin::ticker.mock_safe(|_| MockResult::Return("ticker"));
        TestCoin::swap_contract_address.mock_safe(|_| MockResult::Return(None));
        TestCoin::can_refund_htlc
            .mock_safe(|_, _| MockResult::Return(Box::pin(futures::future::ok(CanRefundHtlc::CanRefundNow))));

        static mut MY_PAYMENT_SENT_CALLED: bool = false;
        TestCoin::check_if_my_payment_sent.mock_safe(|_, _| {
            unsafe { MY_PAYMENT_SENT_CALLED = true };
            MockResult::Return(Box::pin(futures::future::ok(Some(eth_tx_for_test().into()))))
        });

        static mut TX_SPEND_CALLED: bool = false;
        TestCoin::search_for_swap_tx_spend_my.mock_safe(|_, _| {
            unsafe { TX_SPEND_CALLED = true };
            MockResult::Return(Box::pin(futures::future::ready(Ok(None))))
        });

        static mut TAKER_PAYMENT_REFUND_CALLED: bool = false;
        TestCoin::send_taker_refunds_payment.mock_safe(|_, _| {
            unsafe { TAKER_PAYMENT_REFUND_CALLED = true };
            MockResult::Return(Box::pin(futures::future::ok(eth_tx_for_test().into())))
        });
        let maker_coin = MmCoinEnum::Test(TestCoin::default());
        let taker_coin = MmCoinEnum::Test(TestCoin::default());
        let (taker_swap, _) = block_on(TakerSwap::load_from_saved(
            ctx,
            maker_coin,
            taker_coin,
            taker_saved_swap,
        ))
        .unwrap();
        let actual = block_on(taker_swap.recover_funds()).unwrap();
        let expected = RecoveredSwap {
            action: RecoveredSwapAction::RefundedMyPayment,
            coin: "ticker".to_string(),
            transaction: eth_tx_for_test().into(),
        };
        assert_eq!(expected, actual);
        assert!(unsafe { MY_PAYMENT_SENT_CALLED });
        assert!(unsafe { TX_SPEND_CALLED });
        assert!(unsafe { TAKER_PAYMENT_REFUND_CALLED });
    }

    #[test]
    fn test_recover_funds_taker_swap_taker_payment_errored_but_sent_and_spent_by_maker() {
        let ctx = mm_ctx_with_iguana(PASSPHRASE);

        let taker_saved_json = r#"{"error_events":["StartFailed","NegotiateFailed","TakerFeeSendFailed","MakerPaymentValidateFailed","TakerPaymentTransactionFailed","TakerPaymentDataSendFailed","TakerPaymentWaitForSpendFailed","MakerPaymentSpendFailed","TakerPaymentRefunded","TakerPaymentRefundedByWatcher","TakerPaymentRefundFailed"],"events":[{"event":{"data":{"lock_duration":7800,"maker":"1bb83b58ec130e28e0a6d5d2acf2eb01b0d3f1670e021d47d31db8a858219da8","maker_amount":"3.54932734","maker_coin":"KMD","maker_coin_start_block":1452970,"maker_payment_confirmations":1,"maker_payment_wait":1563746537,"my_persistent_pub":"03101ace6b08605b9424b0582b5cce044b70a3c8d8d10cb2965e039b0967ae92b9","started_at":1563743937,"taker_amount":"0.02004833998671660000000000","taker_coin":"ETH","taker_coin_start_block":8196380,"taker_payment_confirmations":1,"taker_payment_lock":1563751737,"uuid":"3447b727-fe93-4357-8e5a-8cf2699b7e86"},"type":"Started"},"timestamp":1563743937741},{"event":{"data":{"maker_payment_locktime":1563759539,"maker_pubkey":"031bb83b58ec130e28e0a6d5d2acf2eb01b0d3f1670e021d47d31db8a858219da8","secret_hash":"432c8272ac59b47dea2d299b5cf1ee64ea1917b9"},"type":"Negotiated"},"timestamp":1563744003530},{"event":{"data":{"tx_hash":"a59203eb2328827de00bed699a29389792906e4f39fdea145eb40dc6b3821bd6","tx_hex":"f8690284ee6b280082520894d8997941dd1346e9231118d5685d866294f59e5b865af3107a4000801ca0743d2b7c9fad65805d882179062012261be328d7628ae12ee08eff8d7657d993a07eecbd051f49d35279416778faa4664962726d516ce65e18755c9b9406a9c2fd"},"type":"TakerFeeSent"},"timestamp":1563744020598},{"event":{"data":{"tx_hash":"0cf4acbcefde53645851c5c6053ea61fe0cbb5f828a906d69eb809e0b071a03b","tx_hex":"0400008085202f89025d5ae3e8c87418c9b735f8f2f7d29e26820c33c9f30d53f2d31f8b99ea9b1490010000006a47304402201185c06ca575261c539b287175751b7de642eb7466c59128639a19b4c2dd2f9b02201c8c4167d581864bedd4d1deb5596472e6e3ce29fe9e7996907a7b59c905d5490121031bb83b58ec130e28e0a6d5d2acf2eb01b0d3f1670e021d47d31db8a858219da8ffffffff06dbf9971c8dfd4a0c8c49f4f15c51de59ba13b2efa702682e26869843af9a87000000006a473044022012b47c12c7f6ad7d8b778fc4b5dcfd56a39325daf302f56e7b84753ba5216cfa022076bf571cf9e20facf70d2f134e8ed2de67aa08581a27ff3128bf93a9b594ac770121031bb83b58ec130e28e0a6d5d2acf2eb01b0d3f1670e021d47d31db8a858219da8ffffffff02fed727150000000017a914d5268b31131a652f9b6ddf57db62f02285cdfad1874e1d7835000000001976a914c3f710deb7320b0efa6edb14e3ebeeb9155fa90d88ac37cf345d000000000000000000000000000000"},"type":"MakerPaymentReceived"},"timestamp":1563744071778},{"event":{"type":"MakerPaymentWaitConfirmStarted"},"timestamp":1563744071781},{"event":{"type":"MakerPaymentValidatedAndConfirmed"},"timestamp":1563744118073},{"event":{"data":{"error":"lp_swap:1888] eth:654] RPC error: Error { code: ServerError(-32010), message: \"Transaction with the same hash was already imported.\", data: None }"},"type":"TakerPaymentTransactionFailed"},"timestamp":1563744118577},{"event":{"type":"Finished"},"timestamp":1563744118580}],"success_events":["Started","Negotiated","TakerFeeSent","MakerPaymentReceived","MakerPaymentWaitConfirmStarted","MakerPaymentValidatedAndConfirmed","TakerPaymentSent","TakerPaymentSpent","MakerPaymentSpent","MakerPaymentSpendConfirmed","Finished"],"uuid":"3447b727-fe93-4357-8e5a-8cf2699b7e86"}"#;
        let taker_saved_swap: TakerSavedSwap = json::from_str(taker_saved_json).unwrap();

        TestCoin::ticker.mock_safe(|_| MockResult::Return("ticker"));
        TestCoin::swap_contract_address.mock_safe(|_| MockResult::Return(None));
        TestCoin::extract_secret.mock_safe(|_, _, _, _| MockResult::Return(Box::pin(async move { Ok([0; 32]) })));

        static mut MY_PAYMENT_SENT_CALLED: bool = false;
        TestCoin::check_if_my_payment_sent.mock_safe(|_, _| {
            unsafe { MY_PAYMENT_SENT_CALLED = true };
            MockResult::Return(Box::pin(futures::future::ok(Some(eth_tx_for_test().into()))))
        });

        static mut SEARCH_TX_SPEND_CALLED: bool = false;
        TestCoin::search_for_swap_tx_spend_my.mock_safe(|_, _| {
            unsafe { SEARCH_TX_SPEND_CALLED = true };
            let tx: UtxoTx = "0100000001de7aa8d29524906b2b54ee2e0281f3607f75662cbc9080df81d1047b78e21dbc00000000d7473044022079b6c50820040b1fbbe9251ced32ab334d33830f6f8d0bf0a40c7f1336b67d5b0220142ccf723ddabb34e542ed65c395abc1fbf5b6c3e730396f15d25c49b668a1a401209da937e5609680cb30bff4a7661364ca1d1851c2506fa80c443f00a3d3bf7365004c6b6304f62b0e5cb175210270e75970bb20029b3879ec76c4acd320a8d0589e003636264d01a7d566504bfbac6782012088a9142fb610d856c19fd57f2d0cffe8dff689074b3d8a882103f368228456c940ac113e53dad5c104cf209f2f102a409207269383b6ab9b03deac68ffffffff01d0dc9800000000001976a9146d9d2b554d768232320587df75c4338ecc8bf37d88ac40280e5c".into();
            MockResult::Return(Box::pin(futures::future::ready(Ok(Some(FoundSwapTxSpend::Spent(tx.into()))))))
        });

        TestCoin::search_for_swap_tx_spend_other
            .mock_safe(|_, _| MockResult::Return(Box::pin(futures::future::ready(Ok(None)))));

        static mut MAKER_PAYMENT_SPEND_CALLED: bool = false;
        TestCoin::send_taker_spends_maker_payment.mock_safe(|_, _| {
            unsafe { MAKER_PAYMENT_SPEND_CALLED = true };
            MockResult::Return(Box::pin(futures::future::ready(Ok(eth_tx_for_test().into()))))
        });
        let maker_coin = MmCoinEnum::Test(TestCoin::default());
        let taker_coin = MmCoinEnum::Test(TestCoin::default());
        let (taker_swap, _) = block_on(TakerSwap::load_from_saved(
            ctx,
            maker_coin,
            taker_coin,
            taker_saved_swap,
        ))
        .unwrap();
        let actual = block_on(taker_swap.recover_funds()).unwrap();
        let expected = RecoveredSwap {
            action: RecoveredSwapAction::SpentOtherPayment,
            coin: "ticker".to_string(),
            transaction: eth_tx_for_test().into(),
        };
        assert_eq!(expected, actual);
        assert!(unsafe { MY_PAYMENT_SENT_CALLED });
        assert!(unsafe { SEARCH_TX_SPEND_CALLED });
        assert!(unsafe { MAKER_PAYMENT_SPEND_CALLED });
    }

    #[test]
    fn test_recover_funds_taker_swap_taker_payment_refund_failed_not_spent() {
        let ctx = mm_ctx_with_iguana(PASSPHRASE);

        let taker_saved_json = r#"{"error_events":["StartFailed","NegotiateFailed","TakerFeeSendFailed","MakerPaymentValidateFailed","TakerPaymentTransactionFailed","TakerPaymentDataSendFailed","TakerPaymentWaitForSpendFailed","MakerPaymentSpendFailed","MakerPaymentSpendConfirmFailed","TakerPaymentRefunded","TakerPaymentRefundedByWatcher","TakerPaymentRefundFailed"],"events":[{"event":{"data":{"lock_duration":7800,"maker":"1bb83b58ec130e28e0a6d5d2acf2eb01b0d3f1670e021d47d31db8a858219da8","maker_amount":"0.58610590","maker_coin":"KMD","maker_coin_start_block":1450923,"maker_payment_confirmations":1,"maker_payment_wait":1563623475,"my_persistent_pub":"02713015d3fa4d30259e90be5f131beb593bf0131f3af2dcdb304e3322d8d52b91","started_at":1563620875,"taker_amount":"0.0077700000552410000000000","taker_coin":"LTC","taker_coin_start_block":1670837,"taker_payment_confirmations":1,"taker_payment_lock":1563628675,"uuid":"9db641f5-4300-4527-9fa6-f1c391d42c35"},"type":"Started"},"timestamp":1563620875766},{"event":{"data":{"maker_payment_locktime":1563636475,"maker_pubkey":"031bb83b58ec130e28e0a6d5d2acf2eb01b0d3f1670e021d47d31db8a858219da8","secret_hash":"7ed38daab6085c1a1e4426e61dc87a3c2c081a95"},"type":"Negotiated"},"timestamp":1563620955014},{"event":{"data":{"tx_hash":"6740136eaaa615d9d231969e3a9599d0fc59e53989237a8d31cd6fc86c160013","tx_hex":"0100000001a2586ea8294cedc55741bef625ba72c646399903391a7f6c604a58c6263135f2000000006b4830450221009c78c8ba4a7accab6b09f9a95da5bc59c81f4fc1e60b288ec3c5462b4d02ef01022056b63be1629cf17751d3cc5ffec51bcb1d7f9396e9ce9ca254d0f34104f7263a012102713015d3fa4d30259e90be5f131beb593bf0131f3af2dcdb304e3322d8d52b91ffffffff0210270000000000001976a914ca1e04745e8ca0c60d8c5881531d51bec470743f88ac78aa1900000000001976a91406ccabfd5f9075ecd5e8d0d31c0e973a54d51e8288ac5bf6325d"},"type":"TakerFeeSent"},"timestamp":1563620958220},{"event":{"data":{"tx_hash":"d0f6e664cea9d89fe7b5cf8005fdca070d1ab1d05a482aaef95c08cdaecddf0a","tx_hex":"0400008085202f89019f1cbda354342cdf982046b331bbd3791f53b692efc6e4becc36be495b2977d9000000006b483045022100fa9d4557394141f6a8b9bfb8cd594a521fd8bcd1965dbf8bc4e04abc849ac66e0220589f521814c10a7561abfd5e432f7a2ee60d4875fe4604618af3207dae531ac00121031bb83b58ec130e28e0a6d5d2acf2eb01b0d3f1670e021d47d31db8a858219da8ffffffff029e537e030000000017a9145534898009f1467191065f6890b96914b39a1c018791857702000000001976a914c3f710deb7320b0efa6edb14e3ebeeb9155fa90d88ac72ee325d000000000000000000000000000000"},"type":"MakerPaymentReceived"},"timestamp":1563620999307},{"event":{"type":"MakerPaymentWaitConfirmStarted"},"timestamp":1563620999310},{"event":{"type":"MakerPaymentValidatedAndConfirmed"},"timestamp":1563621244153},{"event":{"data":{"tx_hash":"1e883eb2f3991e84ba27f53651f89b7dda708678a5b9813d043577f222b9ca30","tx_hex":"01000000011300166cc86fcd318d7a238939e559fcd099953a9e9631d2d915a6aa6e134067010000006a47304402206781d5f2db2ff13d2ec7e266f774ea5630cc2dba4019e18e9716131b8b026051022006ebb33857b6d180f13aa6be2fc532f9734abde9d00ae14757e7d7ba3741c08c012102713015d3fa4d30259e90be5f131beb593bf0131f3af2dcdb304e3322d8d52b91ffffffff0228db0b000000000017a91483818667161bf94adda3964a81a231cbf6f5338187b0480c00000000001976a91406ccabfd5f9075ecd5e8d0d31c0e973a54d51e8288ac7cf7325d"},"type":"TakerPaymentSent"},"timestamp":1563621246370},{"event":{"data":{"error":"utxo:1145] rpc_clients:782] Waited too long until 1563628675 for output TransactionOutput { value: 777000, script_pubkey: a91483818667161bf94adda3964a81a231cbf6f5338187 } to be spent "},"type":"TakerPaymentWaitForSpendFailed"},"timestamp":1563638060370},{"event":{"data":{"error":"lp_swap:2025] utxo:938] rpc_clients:719] JsonRpcError { request: JsonRpcRequest { jsonrpc: \"2.0\", id: \"9\", method: \"blockchain.transaction.broadcast\", params: [String(\"010000000130cab922f27735043d81b9a5788670da7d9bf85136f527ba841e99f3b23e881e00000000b6473044022058a0c1da6bcf8c1418899ff8475f3ab6dddbff918528451c1fe71c2f7dad176302204c2e0bcf8f9b5f09e02ccfeb9256e9b34fb355ea655a5704a8a3fa920079b91501514c6b63048314335db1752102713015d3fa4d30259e90be5f131beb593bf0131f3af2dcdb304e3322d8d52b91ac6782012088a9147ed38daab6085c1a1e4426e61dc87a3c2c081a958821031bb83b58ec130e28e0a6d5d2acf2eb01b0d3f1670e021d47d31db8a858219da8ac68feffffff0188540a00000000001976a91406ccabfd5f9075ecd5e8d0d31c0e973a54d51e8288ac1c2b335d\")] }, error: Response(Object({\"code\": Number(1), \"message\": String(\"the transaction was rejected by network rules.\\n\\nMissing inputs\\n[010000000130cab922f27735043d81b9a5788670da7d9bf85136f527ba841e99f3b23e881e00000000b6473044022058a0c1da6bcf8c1418899ff8475f3ab6dddbff918528451c1fe71c2f7dad176302204c2e0bcf8f9b5f09e02ccfeb9256e9b34fb355ea655a5704a8a3fa920079b91501514c6b63048314335db1752102713015d3fa4d30259e90be5f131beb593bf0131f3af2dcdb304e3322d8d52b91ac6782012088a9147ed38daab6085c1a1e4426e61dc87a3c2c081a958821031bb83b58ec130e28e0a6d5d2acf2eb01b0d3f1670e021d47d31db8a858219da8ac68feffffff0188540a00000000001976a91406ccabfd5f9075ecd5e8d0d31c0e973a54d51e8288ac1c2b335d]\")})) }"},"type":"TakerPaymentRefundFailed"},"timestamp":1563638060583},{"event":{"type":"Finished"},"timestamp":1563638060585}],"success_events":["Started","Negotiated","TakerFeeSent","MakerPaymentReceived","MakerPaymentWaitConfirmStarted","MakerPaymentValidatedAndConfirmed","TakerPaymentSent","TakerPaymentSpent","MakerPaymentSpent","MakerPaymentSpendConfirmed","Finished"],"uuid":"9db641f5-4300-4527-9fa6-f1c391d42c35"}"#;
        let taker_saved_swap: TakerSavedSwap = json::from_str(taker_saved_json).unwrap();

        TestCoin::ticker.mock_safe(|_| MockResult::Return("ticker"));
        TestCoin::swap_contract_address.mock_safe(|_| MockResult::Return(None));
        TestCoin::can_refund_htlc
            .mock_safe(|_, _| MockResult::Return(Box::pin(futures::future::ok(CanRefundHtlc::CanRefundNow))));

        static mut SEARCH_TX_SPEND_CALLED: bool = false;
        TestCoin::search_for_swap_tx_spend_my.mock_safe(|_, _| {
            unsafe { SEARCH_TX_SPEND_CALLED = true };
            MockResult::Return(Box::pin(futures::future::ready(Ok(None))))
        });

        static mut REFUND_CALLED: bool = false;
        TestCoin::send_taker_refunds_payment.mock_safe(|_, _| {
            unsafe { REFUND_CALLED = true };
            MockResult::Return(Box::pin(futures::future::ok(eth_tx_for_test().into())))
        });
        let maker_coin = MmCoinEnum::Test(TestCoin::default());
        let taker_coin = MmCoinEnum::Test(TestCoin::default());
        let (taker_swap, _) = block_on(TakerSwap::load_from_saved(
            ctx,
            maker_coin,
            taker_coin,
            taker_saved_swap,
        ))
        .unwrap();
        let actual = block_on(taker_swap.recover_funds()).unwrap();
        let expected = RecoveredSwap {
            action: RecoveredSwapAction::RefundedMyPayment,
            coin: "ticker".to_string(),
            transaction: eth_tx_for_test().into(),
        };
        assert_eq!(expected, actual);
        assert!(unsafe { SEARCH_TX_SPEND_CALLED });
        assert!(unsafe { REFUND_CALLED });
    }

    #[test]
    fn test_recover_funds_taker_swap_taker_payment_refund_failed_not_spent_too_early_to_refund() {
        let ctx = mm_ctx_with_iguana(PASSPHRASE);

        let taker_saved_json = r#"{"error_events":["StartFailed","NegotiateFailed","TakerFeeSendFailed","MakerPaymentValidateFailed","TakerPaymentTransactionFailed","TakerPaymentDataSendFailed","TakerPaymentWaitForSpendFailed","MakerPaymentSpendFailed","MakerPaymentSpendConfirmFailed","TakerPaymentRefunded","TakerPaymentRefundedByWatcher","TakerPaymentRefundFailed"],"events":[{"event":{"data":{"lock_duration":7800,"maker":"1bb83b58ec130e28e0a6d5d2acf2eb01b0d3f1670e021d47d31db8a858219da8","maker_amount":"0.58610590","maker_coin":"KMD","maker_coin_start_block":1450923,"maker_payment_confirmations":1,"maker_payment_wait":1563623475,"my_persistent_pub":"02713015d3fa4d30259e90be5f131beb593bf0131f3af2dcdb304e3322d8d52b91","started_at":1563620875,"taker_amount":"0.0077700000552410000000000","taker_coin":"LTC","taker_coin_start_block":1670837,"taker_payment_confirmations":1,"taker_payment_lock":1563628675,"uuid":"9db641f5-4300-4527-9fa6-f1c391d42c35"},"type":"Started"},"timestamp":1563620875766},{"event":{"data":{"maker_payment_locktime":1563636475,"maker_pubkey":"031bb83b58ec130e28e0a6d5d2acf2eb01b0d3f1670e021d47d31db8a858219da8","secret_hash":"7ed38daab6085c1a1e4426e61dc87a3c2c081a95"},"type":"Negotiated"},"timestamp":1563620955014},{"event":{"data":{"tx_hash":"6740136eaaa615d9d231969e3a9599d0fc59e53989237a8d31cd6fc86c160013","tx_hex":"0100000001a2586ea8294cedc55741bef625ba72c646399903391a7f6c604a58c6263135f2000000006b4830450221009c78c8ba4a7accab6b09f9a95da5bc59c81f4fc1e60b288ec3c5462b4d02ef01022056b63be1629cf17751d3cc5ffec51bcb1d7f9396e9ce9ca254d0f34104f7263a012102713015d3fa4d30259e90be5f131beb593bf0131f3af2dcdb304e3322d8d52b91ffffffff0210270000000000001976a914ca1e04745e8ca0c60d8c5881531d51bec470743f88ac78aa1900000000001976a91406ccabfd5f9075ecd5e8d0d31c0e973a54d51e8288ac5bf6325d"},"type":"TakerFeeSent"},"timestamp":1563620958220},{"event":{"data":{"tx_hash":"d0f6e664cea9d89fe7b5cf8005fdca070d1ab1d05a482aaef95c08cdaecddf0a","tx_hex":"0400008085202f89019f1cbda354342cdf982046b331bbd3791f53b692efc6e4becc36be495b2977d9000000006b483045022100fa9d4557394141f6a8b9bfb8cd594a521fd8bcd1965dbf8bc4e04abc849ac66e0220589f521814c10a7561abfd5e432f7a2ee60d4875fe4604618af3207dae531ac00121031bb83b58ec130e28e0a6d5d2acf2eb01b0d3f1670e021d47d31db8a858219da8ffffffff029e537e030000000017a9145534898009f1467191065f6890b96914b39a1c018791857702000000001976a914c3f710deb7320b0efa6edb14e3ebeeb9155fa90d88ac72ee325d000000000000000000000000000000"},"type":"MakerPaymentReceived"},"timestamp":1563620999307},{"event":{"type":"MakerPaymentWaitConfirmStarted"},"timestamp":1563620999310},{"event":{"type":"MakerPaymentValidatedAndConfirmed"},"timestamp":1563621244153},{"event":{"data":{"tx_hash":"1e883eb2f3991e84ba27f53651f89b7dda708678a5b9813d043577f222b9ca30","tx_hex":"01000000011300166cc86fcd318d7a238939e559fcd099953a9e9631d2d915a6aa6e134067010000006a47304402206781d5f2db2ff13d2ec7e266f774ea5630cc2dba4019e18e9716131b8b026051022006ebb33857b6d180f13aa6be2fc532f9734abde9d00ae14757e7d7ba3741c08c012102713015d3fa4d30259e90be5f131beb593bf0131f3af2dcdb304e3322d8d52b91ffffffff0228db0b000000000017a91483818667161bf94adda3964a81a231cbf6f5338187b0480c00000000001976a91406ccabfd5f9075ecd5e8d0d31c0e973a54d51e8288ac7cf7325d"},"type":"TakerPaymentSent"},"timestamp":1563621246370},{"event":{"data":{"error":"utxo:1145] rpc_clients:782] Waited too long until 1563628675 for output TransactionOutput { value: 777000, script_pubkey: a91483818667161bf94adda3964a81a231cbf6f5338187 } to be spent "},"type":"TakerPaymentWaitForSpendFailed"},"timestamp":1563638060370},{"event":{"data":{"error":"lp_swap:2025] utxo:938] rpc_clients:719] JsonRpcError { request: JsonRpcRequest { jsonrpc: \"2.0\", id: \"9\", method: \"blockchain.transaction.broadcast\", params: [String(\"010000000130cab922f27735043d81b9a5788670da7d9bf85136f527ba841e99f3b23e881e00000000b6473044022058a0c1da6bcf8c1418899ff8475f3ab6dddbff918528451c1fe71c2f7dad176302204c2e0bcf8f9b5f09e02ccfeb9256e9b34fb355ea655a5704a8a3fa920079b91501514c6b63048314335db1752102713015d3fa4d30259e90be5f131beb593bf0131f3af2dcdb304e3322d8d52b91ac6782012088a9147ed38daab6085c1a1e4426e61dc87a3c2c081a958821031bb83b58ec130e28e0a6d5d2acf2eb01b0d3f1670e021d47d31db8a858219da8ac68feffffff0188540a00000000001976a91406ccabfd5f9075ecd5e8d0d31c0e973a54d51e8288ac1c2b335d\")] }, error: Response(Object({\"code\": Number(1), \"message\": String(\"the transaction was rejected by network rules.\\n\\nMissing inputs\\n[010000000130cab922f27735043d81b9a5788670da7d9bf85136f527ba841e99f3b23e881e00000000b6473044022058a0c1da6bcf8c1418899ff8475f3ab6dddbff918528451c1fe71c2f7dad176302204c2e0bcf8f9b5f09e02ccfeb9256e9b34fb355ea655a5704a8a3fa920079b91501514c6b63048314335db1752102713015d3fa4d30259e90be5f131beb593bf0131f3af2dcdb304e3322d8d52b91ac6782012088a9147ed38daab6085c1a1e4426e61dc87a3c2c081a958821031bb83b58ec130e28e0a6d5d2acf2eb01b0d3f1670e021d47d31db8a858219da8ac68feffffff0188540a00000000001976a91406ccabfd5f9075ecd5e8d0d31c0e973a54d51e8288ac1c2b335d]\")})) }"},"type":"TakerPaymentRefundFailed"},"timestamp":1563638060583},{"event":{"type":"Finished"},"timestamp":1563638060585}],"success_events":["Started","Negotiated","TakerFeeSent","MakerPaymentReceived","MakerPaymentWaitConfirmStarted","MakerPaymentValidatedAndConfirmed","TakerPaymentSent","TakerPaymentSpent","MakerPaymentSpent","MakerPaymentSpendConfirmed","Finished"],"uuid":"9db641f5-4300-4527-9fa6-f1c391d42c35"}"#;
        let taker_saved_swap: TakerSavedSwap = json::from_str(taker_saved_json).unwrap();

        TestCoin::ticker.mock_safe(|_| MockResult::Return("ticker"));
        TestCoin::swap_contract_address.mock_safe(|_| MockResult::Return(None));
        TestCoin::can_refund_htlc
            .mock_safe(|_, _| MockResult::Return(Box::pin(futures::future::ok(CanRefundHtlc::HaveToWait(1000)))));

        static mut SEARCH_TX_SPEND_CALLED: bool = false;
        TestCoin::search_for_swap_tx_spend_my.mock_safe(|_, _| {
            unsafe { SEARCH_TX_SPEND_CALLED = true };
            MockResult::Return(Box::pin(futures::future::ready(Ok(None))))
        });
        let maker_coin = MmCoinEnum::Test(TestCoin::default());
        let taker_coin = MmCoinEnum::Test(TestCoin::default());
        let (taker_swap, _) = block_on(TakerSwap::load_from_saved(
            ctx,
            maker_coin,
            taker_coin,
            taker_saved_swap,
        ))
        .unwrap();
        let error = block_on(taker_swap.recover_funds()).unwrap_err();
        assert!(error.contains("Too early to refund"));
        assert!(unsafe { SEARCH_TX_SPEND_CALLED });
    }

    #[test]
    fn test_recover_funds_taker_swap_taker_payment_refund_failed_spent_by_maker() {
        let ctx = mm_ctx_with_iguana(PASSPHRASE);

        let taker_saved_json = r#"{"error_events":["StartFailed","NegotiateFailed","TakerFeeSendFailed","MakerPaymentValidateFailed","TakerPaymentTransactionFailed","TakerPaymentDataSendFailed","TakerPaymentWaitForSpendFailed","MakerPaymentSpendFailed","MakerPaymentSpendConfirmFailed","TakerPaymentRefunded","TakerPaymentRefundedByWatcher","TakerPaymentRefundFailed"],"events":[{"event":{"data":{"lock_duration":7800,"maker":"1bb83b58ec130e28e0a6d5d2acf2eb01b0d3f1670e021d47d31db8a858219da8","maker_amount":"0.58610590","maker_coin":"KMD","maker_coin_start_block":1450923,"maker_payment_confirmations":1,"maker_payment_wait":1563623475,"my_persistent_pub":"02713015d3fa4d30259e90be5f131beb593bf0131f3af2dcdb304e3322d8d52b91","started_at":1563620875,"taker_amount":"0.0077700000552410000000000","taker_coin":"LTC","taker_coin_start_block":1670837,"taker_payment_confirmations":1,"taker_payment_lock":1563628675,"uuid":"9db641f5-4300-4527-9fa6-f1c391d42c35"},"type":"Started"},"timestamp":1563620875766},{"event":{"data":{"maker_payment_locktime":1563636475,"maker_pubkey":"031bb83b58ec130e28e0a6d5d2acf2eb01b0d3f1670e021d47d31db8a858219da8","secret_hash":"7ed38daab6085c1a1e4426e61dc87a3c2c081a95"},"type":"Negotiated"},"timestamp":1563620955014},{"event":{"data":{"tx_hash":"6740136eaaa615d9d231969e3a9599d0fc59e53989237a8d31cd6fc86c160013","tx_hex":"0100000001a2586ea8294cedc55741bef625ba72c646399903391a7f6c604a58c6263135f2000000006b4830450221009c78c8ba4a7accab6b09f9a95da5bc59c81f4fc1e60b288ec3c5462b4d02ef01022056b63be1629cf17751d3cc5ffec51bcb1d7f9396e9ce9ca254d0f34104f7263a012102713015d3fa4d30259e90be5f131beb593bf0131f3af2dcdb304e3322d8d52b91ffffffff0210270000000000001976a914ca1e04745e8ca0c60d8c5881531d51bec470743f88ac78aa1900000000001976a91406ccabfd5f9075ecd5e8d0d31c0e973a54d51e8288ac5bf6325d"},"type":"TakerFeeSent"},"timestamp":1563620958220},{"event":{"data":{"tx_hash":"d0f6e664cea9d89fe7b5cf8005fdca070d1ab1d05a482aaef95c08cdaecddf0a","tx_hex":"0400008085202f89019f1cbda354342cdf982046b331bbd3791f53b692efc6e4becc36be495b2977d9000000006b483045022100fa9d4557394141f6a8b9bfb8cd594a521fd8bcd1965dbf8bc4e04abc849ac66e0220589f521814c10a7561abfd5e432f7a2ee60d4875fe4604618af3207dae531ac00121031bb83b58ec130e28e0a6d5d2acf2eb01b0d3f1670e021d47d31db8a858219da8ffffffff029e537e030000000017a9145534898009f1467191065f6890b96914b39a1c018791857702000000001976a914c3f710deb7320b0efa6edb14e3ebeeb9155fa90d88ac72ee325d000000000000000000000000000000"},"type":"MakerPaymentReceived"},"timestamp":1563620999307},{"event":{"type":"MakerPaymentWaitConfirmStarted"},"timestamp":1563620999310},{"event":{"type":"MakerPaymentValidatedAndConfirmed"},"timestamp":1563621244153},{"event":{"data":{"tx_hash":"1e883eb2f3991e84ba27f53651f89b7dda708678a5b9813d043577f222b9ca30","tx_hex":"01000000011300166cc86fcd318d7a238939e559fcd099953a9e9631d2d915a6aa6e134067010000006a47304402206781d5f2db2ff13d2ec7e266f774ea5630cc2dba4019e18e9716131b8b026051022006ebb33857b6d180f13aa6be2fc532f9734abde9d00ae14757e7d7ba3741c08c012102713015d3fa4d30259e90be5f131beb593bf0131f3af2dcdb304e3322d8d52b91ffffffff0228db0b000000000017a91483818667161bf94adda3964a81a231cbf6f5338187b0480c00000000001976a91406ccabfd5f9075ecd5e8d0d31c0e973a54d51e8288ac7cf7325d"},"type":"TakerPaymentSent"},"timestamp":1563621246370},{"event":{"data":{"error":"utxo:1145] rpc_clients:782] Waited too long until 1563628675 for output TransactionOutput { value: 777000, script_pubkey: a91483818667161bf94adda3964a81a231cbf6f5338187 } to be spent "},"type":"TakerPaymentWaitForSpendFailed"},"timestamp":1563638060370},{"event":{"data":{"error":"lp_swap:2025] utxo:938] rpc_clients:719] JsonRpcError { request: JsonRpcRequest { jsonrpc: \"2.0\", id: \"9\", method: \"blockchain.transaction.broadcast\", params: [String(\"010000000130cab922f27735043d81b9a5788670da7d9bf85136f527ba841e99f3b23e881e00000000b6473044022058a0c1da6bcf8c1418899ff8475f3ab6dddbff918528451c1fe71c2f7dad176302204c2e0bcf8f9b5f09e02ccfeb9256e9b34fb355ea655a5704a8a3fa920079b91501514c6b63048314335db1752102713015d3fa4d30259e90be5f131beb593bf0131f3af2dcdb304e3322d8d52b91ac6782012088a9147ed38daab6085c1a1e4426e61dc87a3c2c081a958821031bb83b58ec130e28e0a6d5d2acf2eb01b0d3f1670e021d47d31db8a858219da8ac68feffffff0188540a00000000001976a91406ccabfd5f9075ecd5e8d0d31c0e973a54d51e8288ac1c2b335d\")] }, error: Response(Object({\"code\": Number(1), \"message\": String(\"the transaction was rejected by network rules.\\n\\nMissing inputs\\n[010000000130cab922f27735043d81b9a5788670da7d9bf85136f527ba841e99f3b23e881e00000000b6473044022058a0c1da6bcf8c1418899ff8475f3ab6dddbff918528451c1fe71c2f7dad176302204c2e0bcf8f9b5f09e02ccfeb9256e9b34fb355ea655a5704a8a3fa920079b91501514c6b63048314335db1752102713015d3fa4d30259e90be5f131beb593bf0131f3af2dcdb304e3322d8d52b91ac6782012088a9147ed38daab6085c1a1e4426e61dc87a3c2c081a958821031bb83b58ec130e28e0a6d5d2acf2eb01b0d3f1670e021d47d31db8a858219da8ac68feffffff0188540a00000000001976a91406ccabfd5f9075ecd5e8d0d31c0e973a54d51e8288ac1c2b335d]\")})) }"},"type":"TakerPaymentRefundFailed"},"timestamp":1563638060583},{"event":{"type":"Finished"},"timestamp":1563638060585}],"success_events":["Started","Negotiated","TakerFeeSent","MakerPaymentReceived","MakerPaymentWaitConfirmStarted","MakerPaymentValidatedAndConfirmed","TakerPaymentSent","TakerPaymentSpent","MakerPaymentSpent","MakerPaymentSpendConfirmed","Finished"],"uuid":"9db641f5-4300-4527-9fa6-f1c391d42c35"}"#;
        let taker_saved_swap: TakerSavedSwap = json::from_str(taker_saved_json).unwrap();

        TestCoin::ticker.mock_safe(|_| MockResult::Return("ticker"));
        TestCoin::swap_contract_address.mock_safe(|_| MockResult::Return(None));
        TestCoin::extract_secret.mock_safe(|_, _, _, _| MockResult::Return(Box::pin(async move { Ok([0; 32]) })));

        static mut SEARCH_TX_SPEND_CALLED: bool = false;
        TestCoin::search_for_swap_tx_spend_my.mock_safe(|_, _| {
            unsafe { SEARCH_TX_SPEND_CALLED = true };
            let tx: UtxoTx = "0100000001de7aa8d29524906b2b54ee2e0281f3607f75662cbc9080df81d1047b78e21dbc00000000d7473044022079b6c50820040b1fbbe9251ced32ab334d33830f6f8d0bf0a40c7f1336b67d5b0220142ccf723ddabb34e542ed65c395abc1fbf5b6c3e730396f15d25c49b668a1a401209da937e5609680cb30bff4a7661364ca1d1851c2506fa80c443f00a3d3bf7365004c6b6304f62b0e5cb175210270e75970bb20029b3879ec76c4acd320a8d0589e003636264d01a7d566504bfbac6782012088a9142fb610d856c19fd57f2d0cffe8dff689074b3d8a882103f368228456c940ac113e53dad5c104cf209f2f102a409207269383b6ab9b03deac68ffffffff01d0dc9800000000001976a9146d9d2b554d768232320587df75c4338ecc8bf37d88ac40280e5c".into();
            MockResult::Return(Box::pin(futures::future::ready(Ok(Some(FoundSwapTxSpend::Spent(tx.into()))))))
        });

        TestCoin::search_for_swap_tx_spend_other
            .mock_safe(|_, _| MockResult::Return(Box::pin(futures::future::ready(Ok(None)))));

        static mut MAKER_PAYMENT_SPEND_CALLED: bool = false;
        TestCoin::send_taker_spends_maker_payment.mock_safe(|_, _| {
            unsafe { MAKER_PAYMENT_SPEND_CALLED = true };
            MockResult::Return(Box::pin(futures::future::ready(Ok(eth_tx_for_test().into()))))
        });
        let maker_coin = MmCoinEnum::Test(TestCoin::default());
        let taker_coin = MmCoinEnum::Test(TestCoin::default());
        let (taker_swap, _) = block_on(TakerSwap::load_from_saved(
            ctx,
            maker_coin,
            taker_coin,
            taker_saved_swap,
        ))
        .unwrap();
        let actual = block_on(taker_swap.recover_funds()).unwrap();
        let expected = RecoveredSwap {
            action: RecoveredSwapAction::SpentOtherPayment,
            coin: "ticker".to_string(),
            transaction: eth_tx_for_test().into(),
        };
        assert_eq!(expected, actual);
        assert!(unsafe { SEARCH_TX_SPEND_CALLED });
        assert!(unsafe { MAKER_PAYMENT_SPEND_CALLED });
    }

    #[test]
    fn test_recover_funds_taker_swap_not_finished() {
        let ctx = mm_ctx_with_iguana(PASSPHRASE);

        // the json doesn't have Finished event at the end
        let taker_saved_json = r#"{"error_events":["StartFailed","NegotiateFailed","TakerFeeSendFailed","MakerPaymentValidateFailed","TakerPaymentTransactionFailed","TakerPaymentDataSendFailed","TakerPaymentWaitForSpendFailed","MakerPaymentSpendFailed","MakerPaymentSpendConfirmFailed","TakerPaymentRefunded","TakerPaymentRefundedByWatcher","TakerPaymentRefundFailed"],"events":[{"event":{"data":{"lock_duration":7800,"maker":"1bb83b58ec130e28e0a6d5d2acf2eb01b0d3f1670e021d47d31db8a858219da8","maker_amount":"0.12596566232185483","maker_coin":"KMD","maker_coin_start_block":1458035,"maker_payment_confirmations":1,"maker_payment_wait":1564053079,"my_persistent_pub":"0326846707a52a233cfc49a61ef51b1698bbe6aa78fa8b8d411c02743c09688f0a","started_at":1564050479,"taker_amount":"50.000000000000001504212457800000","taker_coin":"DOGE","taker_coin_start_block":2823448,"taker_payment_confirmations":1,"taker_payment_lock":1564058279,"uuid":"41383f43-46a5-478c-9386-3b2cce0aca20"},"type":"Started"},"timestamp":1564050480269},{"event":{"data":{"maker_payment_locktime":1564066080,"maker_pubkey":"031bb83b58ec130e28e0a6d5d2acf2eb01b0d3f1670e021d47d31db8a858219da8","secret_hash":"3669eb83a007a3c507448d79f45a9f06ec2f36a8"},"type":"Negotiated"},"timestamp":1564050540991},{"event":{"data":{"tx_hash":"bdde828b492d6d1cc25cd2322fd592dafd722fcc7d8b0fedce4d3bb4a1a8c8ff","tx_hex":"0100000002c7efa995c8b7be0a8b6c2d526c6c444c1634d65584e9ee89904e9d8675eac88c010000006a473044022051f34d5e3b7d0b9098d5e35333f3550f9cb9e57df83d5e4635b7a8d2986d6d5602200288c98da05de6950e01229a637110a1800ba643e75cfec59d4eb1021ad9b40801210326846707a52a233cfc49a61ef51b1698bbe6aa78fa8b8d411c02743c09688f0affffffffae6c233989efa7c7d2aa6534adc96078917ff395b7f09f734a147b2f44ade164000000006a4730440220393a784c2da74d0e2a28ec4f7df6c8f9d8b2af6ae6957f1e68346d744223a8fd02201b7a96954ac06815a43a6c7668d829ae9cbb5de76fa77189ddfd9e3038df662c01210326846707a52a233cfc49a61ef51b1698bbe6aa78fa8b8d411c02743c09688f0affffffff02115f5800000000001976a914ca1e04745e8ca0c60d8c5881531d51bec470743f88ac41a84641020000001976a914444f0e1099709ba4d742454a7d98a5c9c162ceab88ac6d84395d"},"type":"TakerFeeSent"},"timestamp":1564050545296},{"event":{"data":{"tx_hash":"0a0f11fa82802c2c30862c50ab2162185dae8de7f7235f32c506f814c142b382","tx_hex":"0400008085202f8902ace337db2dd4c56b0697f58fb8cfb6bd1cd6f469d925fc0376d1dcfb7581bf82000000006b483045022100d1f95be235c5c8880f5d703ace287e2768548792c58c5dbd27f5578881b30ea70220030596106e21c7e0057ee0dab283f9a1fe273f15208cba80870c447bd559ef0d0121031bb83b58ec130e28e0a6d5d2acf2eb01b0d3f1670e021d47d31db8a858219da8ffffffff9f339752567c404427fd77f2b35cecdb4c21489edc64e25e729fdb281785e423000000006a47304402203179e95877dbc107123a417f1e648e3ff13d384890f1e4a67b6dd5087235152e0220102a8ab799fadb26b5d89ceb9c7bc721a7e0c2a0d0d7e46bbe0cf3d130010d430121031bb83b58ec130e28e0a6d5d2acf2eb01b0d3f1670e021d47d31db8a858219da8ffffffff025635c0000000000017a91480a95d366d65e34a465ab17b0c9eb1d5a33bae08876cbfce05000000001976a914c3f710deb7320b0efa6edb14e3ebeeb9155fa90d88ac8d7c395d000000000000000000000000000000"},"type":"MakerPaymentReceived"},"timestamp":1564050588176},{"event":{"type":"MakerPaymentWaitConfirmStarted"},"timestamp":1564050588178},{"event":{"type":"MakerPaymentValidatedAndConfirmed"},"timestamp":1564050693585},{"event":{"data":{"tx_hash":"539cb6dbdc25465bbccc575554f05d1bb04c70efce4316e41194e747375c3659","tx_hex":"0100000001ffc8a8a1b43b4dceed0f8b7dcc2f72fdda92d52f32d25cc21c6d2d498b82debd010000006a47304402203967b7f9f5532fa47116585c7d1bcba51861ea2059cca00409f34660db18e33a0220640991911852533a12fdfeb039fb9c8ca2c45482c6993bd84636af3670d49c1501210326846707a52a233cfc49a61ef51b1698bbe6aa78fa8b8d411c02743c09688f0affffffff0200f2052a0100000017a914f2fa08ae416b576779ae5da975e5442663215fce87415173f9000000001976a914444f0e1099709ba4d742454a7d98a5c9c162ceab88ac0585395d"},"type":"TakerPaymentSent"},"timestamp":1564050695611},{"event":{"data":{"secret":"1b8886b8a2cdb62505699400b694ac20f04d7bd4abd80e1ab154aa8d861fc093","transaction":{"tx_hash":"cc5af1cf68d246419fee49c3d74c0cd173599d115b86efe274368a614951bc47","tx_hex":"010000000159365c3747e79411e41643ceef704cb01b5df0545557ccbc5b4625dcdbb69c5300000000d747304402200e78e27d2f1c18676f98ca3dfa4e4a9eeaa8209b55f57b4dd5d9e1abdf034cfa0220623b5c22b62234cec230342aa306c497e43494b44ec2425b84e236b1bf01257001201b8886b8a2cdb62505699400b694ac20f04d7bd4abd80e1ab154aa8d861fc093004c6b6304a7a2395db175210326846707a52a233cfc49a61ef51b1698bbe6aa78fa8b8d411c02743c09688f0aac6782012088a9143669eb83a007a3c507448d79f45a9f06ec2f36a88821031bb83b58ec130e28e0a6d5d2acf2eb01b0d3f1670e021d47d31db8a858219da8ac68ffffffff01008d380c010000001976a914c3f710deb7320b0efa6edb14e3ebeeb9155fa90d88ac8c77395d"}},"type":"TakerPaymentSpent"},"timestamp":1564051092890},{"event":{"data":{"error":"lp_swap:1981] utxo:891] rpc_clients:738] JsonRpcError { request: JsonRpcRequest { jsonrpc: \"2.0\", id: \"67\", method: \"blockchain.transaction.broadcast\", params: [String(\"0400008085202f890182b342c114f806c5325f23f7e78dae5d186221ab502c86302c2c8082fa110f0a00000000d7473044022035791ea5548f87484065c9e1f0bdca9ebc699f2c7f51182c84f360102e32dc3d02200612ed53bca52d9c2568437f087598531534badf26229fe0f652ea72ddf03ca501201b8886b8a2cdb62505699400b694ac20f04d7bd4abd80e1ab154aa8d861fc093004c6b630420c1395db17521031bb83b58ec130e28e0a6d5d2acf2eb01b0d3f1670e021d47d31db8a858219da8ac6782012088a9143669eb83a007a3c507448d79f45a9f06ec2f36a888210326846707a52a233cfc49a61ef51b1698bbe6aa78fa8b8d411c02743c09688f0aac68ffffffff01460ec000000000001976a914444f0e1099709ba4d742454a7d98a5c9c162ceab88ac967e395d000000000000000000000000000000\")] }, error: Transport(\"rpc_clients:668] All electrums are currently disconnected\") }"},"type":"MakerPaymentSpendFailed"},"timestamp":1564051092897}],"success_events":["Started","Negotiated","TakerFeeSent","MakerPaymentReceived","MakerPaymentWaitConfirmStarted","MakerPaymentValidatedAndConfirmed","TakerPaymentSent","TakerPaymentSpent","MakerPaymentSpent","MakerPaymentSpendConfirmed","Finished"],"uuid":"41383f43-46a5-478c-9386-3b2cce0aca20"}"#;
        let taker_saved_swap: TakerSavedSwap = json::from_str(taker_saved_json).unwrap();

        TestCoin::ticker.mock_safe(|_| MockResult::Return("ticker"));
        TestCoin::swap_contract_address.mock_safe(|_| MockResult::Return(None));
        let maker_coin = MmCoinEnum::Test(TestCoin::default());
        let taker_coin = MmCoinEnum::Test(TestCoin::default());
        let (taker_swap, _) = block_on(TakerSwap::load_from_saved(
            ctx,
            maker_coin,
            taker_coin,
            taker_saved_swap,
        ))
        .unwrap();
        assert!(block_on(taker_swap.recover_funds()).is_err());
    }

    #[test]
    fn test_taker_swap_event_should_ban() {
        let event = TakerSwapEvent::TakerPaymentWaitConfirmFailed("err".into());
        assert!(!event.should_ban_maker());

        let event = TakerSwapEvent::MakerPaymentWaitConfirmFailed("err".into());
        assert!(!event.should_ban_maker());

        let event = TakerSwapEvent::MakerPaymentValidateFailed("err".into());
        assert!(event.should_ban_maker());

        let event = TakerSwapEvent::TakerPaymentWaitForSpendFailed("err".into());
        assert!(event.should_ban_maker());
    }

    #[test]
    fn test_recheck_swap_contract_address_if_none() {
        let ctx = mm_ctx_with_iguana(PASSPHRASE);

        // swap file contains neither maker_coin_swap_contract_address nor taker_coin_swap_contract_address
        let taker_saved_json = r#"{"error_events":["StartFailed","NegotiateFailed","TakerFeeSendFailed","MakerPaymentValidateFailed","TakerPaymentTransactionFailed","TakerPaymentDataSendFailed","TakerPaymentWaitForSpendFailed","MakerPaymentSpendFailed","MakerPaymentSpendConfirmFailed","TakerPaymentRefunded","TakerPaymentRefundedByWatcher","TakerPaymentRefundFailed"],"events":[{"event":{"data":{"lock_duration":7800,"maker":"1bb83b58ec130e28e0a6d5d2acf2eb01b0d3f1670e021d47d31db8a858219da8","maker_amount":"0.58610590","maker_coin":"KMD","maker_coin_start_block":1450923,"maker_payment_confirmations":1,"maker_payment_wait":1563623475,"my_persistent_pub":"02713015d3fa4d30259e90be5f131beb593bf0131f3af2dcdb304e3322d8d52b91","started_at":1563620875,"taker_amount":"0.0077700000552410000000000","taker_coin":"LTC","taker_coin_start_block":1670837,"taker_payment_confirmations":1,"taker_payment_lock":1563628675,"uuid":"9db641f5-4300-4527-9fa6-f1c391d42c35"},"type":"Started"},"timestamp":1563620875766},{"event":{"data":{"maker_payment_locktime":1563636475,"maker_pubkey":"031bb83b58ec130e28e0a6d5d2acf2eb01b0d3f1670e021d47d31db8a858219da8","secret_hash":"7ed38daab6085c1a1e4426e61dc87a3c2c081a95"},"type":"Negotiated"},"timestamp":1563620955014},{"event":{"data":{"tx_hash":"6740136eaaa615d9d231969e3a9599d0fc59e53989237a8d31cd6fc86c160013","tx_hex":"0100000001a2586ea8294cedc55741bef625ba72c646399903391a7f6c604a58c6263135f2000000006b4830450221009c78c8ba4a7accab6b09f9a95da5bc59c81f4fc1e60b288ec3c5462b4d02ef01022056b63be1629cf17751d3cc5ffec51bcb1d7f9396e9ce9ca254d0f34104f7263a012102713015d3fa4d30259e90be5f131beb593bf0131f3af2dcdb304e3322d8d52b91ffffffff0210270000000000001976a914ca1e04745e8ca0c60d8c5881531d51bec470743f88ac78aa1900000000001976a91406ccabfd5f9075ecd5e8d0d31c0e973a54d51e8288ac5bf6325d"},"type":"TakerFeeSent"},"timestamp":1563620958220},{"event":{"data":{"tx_hash":"d0f6e664cea9d89fe7b5cf8005fdca070d1ab1d05a482aaef95c08cdaecddf0a","tx_hex":"0400008085202f89019f1cbda354342cdf982046b331bbd3791f53b692efc6e4becc36be495b2977d9000000006b483045022100fa9d4557394141f6a8b9bfb8cd594a521fd8bcd1965dbf8bc4e04abc849ac66e0220589f521814c10a7561abfd5e432f7a2ee60d4875fe4604618af3207dae531ac00121031bb83b58ec130e28e0a6d5d2acf2eb01b0d3f1670e021d47d31db8a858219da8ffffffff029e537e030000000017a9145534898009f1467191065f6890b96914b39a1c018791857702000000001976a914c3f710deb7320b0efa6edb14e3ebeeb9155fa90d88ac72ee325d000000000000000000000000000000"},"type":"MakerPaymentReceived"},"timestamp":1563620999307},{"event":{"type":"MakerPaymentWaitConfirmStarted"},"timestamp":1563620999310},{"event":{"type":"MakerPaymentValidatedAndConfirmed"},"timestamp":1563621244153},{"event":{"data":{"tx_hash":"1e883eb2f3991e84ba27f53651f89b7dda708678a5b9813d043577f222b9ca30","tx_hex":"01000000011300166cc86fcd318d7a238939e559fcd099953a9e9631d2d915a6aa6e134067010000006a47304402206781d5f2db2ff13d2ec7e266f774ea5630cc2dba4019e18e9716131b8b026051022006ebb33857b6d180f13aa6be2fc532f9734abde9d00ae14757e7d7ba3741c08c012102713015d3fa4d30259e90be5f131beb593bf0131f3af2dcdb304e3322d8d52b91ffffffff0228db0b000000000017a91483818667161bf94adda3964a81a231cbf6f5338187b0480c00000000001976a91406ccabfd5f9075ecd5e8d0d31c0e973a54d51e8288ac7cf7325d"},"type":"TakerPaymentSent"},"timestamp":1563621246370},{"event":{"data":{"error":"utxo:1145] rpc_clients:782] Waited too long until 1563628675 for output TransactionOutput { value: 777000, script_pubkey: a91483818667161bf94adda3964a81a231cbf6f5338187 } to be spent "},"type":"TakerPaymentWaitForSpendFailed"},"timestamp":1563638060370},{"event":{"data":{"error":"lp_swap:2025] utxo:938] rpc_clients:719] JsonRpcError { request: JsonRpcRequest { jsonrpc: \"2.0\", id: \"9\", method: \"blockchain.transaction.broadcast\", params: [String(\"010000000130cab922f27735043d81b9a5788670da7d9bf85136f527ba841e99f3b23e881e00000000b6473044022058a0c1da6bcf8c1418899ff8475f3ab6dddbff918528451c1fe71c2f7dad176302204c2e0bcf8f9b5f09e02ccfeb9256e9b34fb355ea655a5704a8a3fa920079b91501514c6b63048314335db1752102713015d3fa4d30259e90be5f131beb593bf0131f3af2dcdb304e3322d8d52b91ac6782012088a9147ed38daab6085c1a1e4426e61dc87a3c2c081a958821031bb83b58ec130e28e0a6d5d2acf2eb01b0d3f1670e021d47d31db8a858219da8ac68feffffff0188540a00000000001976a91406ccabfd5f9075ecd5e8d0d31c0e973a54d51e8288ac1c2b335d\")] }, error: Response(Object({\"code\": Number(1), \"message\": String(\"the transaction was rejected by network rules.\\n\\nMissing inputs\\n[010000000130cab922f27735043d81b9a5788670da7d9bf85136f527ba841e99f3b23e881e00000000b6473044022058a0c1da6bcf8c1418899ff8475f3ab6dddbff918528451c1fe71c2f7dad176302204c2e0bcf8f9b5f09e02ccfeb9256e9b34fb355ea655a5704a8a3fa920079b91501514c6b63048314335db1752102713015d3fa4d30259e90be5f131beb593bf0131f3af2dcdb304e3322d8d52b91ac6782012088a9147ed38daab6085c1a1e4426e61dc87a3c2c081a958821031bb83b58ec130e28e0a6d5d2acf2eb01b0d3f1670e021d47d31db8a858219da8ac68feffffff0188540a00000000001976a91406ccabfd5f9075ecd5e8d0d31c0e973a54d51e8288ac1c2b335d]\")})) }"},"type":"TakerPaymentRefundFailed"},"timestamp":1563638060583},{"event":{"type":"Finished"},"timestamp":1563638060585}],"success_events":["Started","Negotiated","TakerFeeSent","MakerPaymentReceived","MakerPaymentWaitConfirmStarted","MakerPaymentValidatedAndConfirmed","TakerPaymentSent","TakerPaymentSpent","MakerPaymentSpent","MakerPaymentSpendConfirmed","Finished"],"uuid":"9db641f5-4300-4527-9fa6-f1c391d42c35"}"#;
        let taker_saved_swap: TakerSavedSwap = json::from_str(taker_saved_json).unwrap();

        TestCoin::ticker.mock_safe(|_| MockResult::Return("ticker"));
        static mut SWAP_CONTRACT_ADDRESS_CALLED: usize = 0;
        TestCoin::swap_contract_address.mock_safe(|_| {
            unsafe { SWAP_CONTRACT_ADDRESS_CALLED += 1 };
            MockResult::Return(Some(BytesJson::default()))
        });
        let maker_coin = MmCoinEnum::Test(TestCoin::default());
        let taker_coin = MmCoinEnum::Test(TestCoin::default());
        let (taker_swap, _) = block_on(TakerSwap::load_from_saved(
            ctx,
            maker_coin,
            taker_coin,
            taker_saved_swap,
        ))
        .unwrap();

        assert_eq!(unsafe { SWAP_CONTRACT_ADDRESS_CALLED }, 2);
        assert_eq!(
            taker_swap.r().data.maker_coin_swap_contract_address,
            Some(BytesJson::default())
        );
        assert_eq!(
            taker_swap.r().data.taker_coin_swap_contract_address,
            Some(BytesJson::default())
        );
    }

    #[test]
    fn test_recheck_only_one_swap_contract_address() {
        let ctx = mm_ctx_with_iguana(PASSPHRASE);

        // swap file contains only maker_coin_swap_contract_address
        let taker_saved_json = r#"{"type":"Taker","uuid":"49c79ea4-e1eb-4fb2-a0ef-265bded0b77f","events":[{"timestamp":1608542326909,"event":{"type":"Started","data":{"taker_coin":"RICK","maker_coin":"ETH","maker":"c6a78589e18b482aea046975e6d0acbdea7bf7dbf04d9d5bd67fda917815e3ed","my_persistent_pub":"02031d4256c4bc9f99ac88bf3dba21773132281f65f9bf23a59928bce08961e2f3","lock_duration":7800,"maker_amount":"0.1","taker_amount":"0.1","maker_payment_confirmations":1,"maker_payment_requires_nota":false,"taker_payment_confirmations":0,"taker_payment_requires_nota":false,"taker_payment_lock":1608550126,"uuid":"49c79ea4-e1eb-4fb2-a0ef-265bded0b77f","started_at":1608542326,"maker_payment_wait":1608545446,"maker_coin_start_block":14360,"taker_coin_start_block":723123,"maker_coin_swap_contract_address":"eA6D65434A15377081495a9E7C5893543E7c32cB"}}},{"timestamp":1608542327416,"event":{"type":"Negotiated","data":{"maker_payment_locktime":1608557926,"maker_pubkey":"03c6a78589e18b482aea046975e6d0acbdea7bf7dbf04d9d5bd67fda917815e3ed","secret_hash":"8b0221f3b977c1c65dddf17c1c28e2bbced9e7b4"}}},{"timestamp":1608542332604,"event":{"type":"TakerFeeSent","data":{"tx_hex":"0400008085202f89011ca964f77200b73d64b481f47de84098041d3470d6256e44f2741f080e2b11cf020000006b4830450221008a064f5e51ef8281d43eb7bcd016fed7e560ea1eb7b0713ec977602c96d8f79b02205bfaa6655b849b9922c03276b938273f2edb8fb9ffcaa2a9212d7220560f6060012102031d4256c4bc9f99ac88bf3dba21773132281f65f9bf23a59928bce08961e2f3ffffffff0246320000000000001976a914ca1e04745e8ca0c60d8c5881531d51bec470743f88ac62752e27000000001976a91405aab5342166f8594baf17a7d9bef5d56744332788ac7768e05f000000000000000000000000000000","tx_hash":"3793df28ed2aac6188d2c48ec65eff12eea301089d60da655fc96f598326d708"}}},{"timestamp":1608542334018,"event":{"type":"MakerPaymentReceived","data":{"tx_hex":"f8ef82021c80830249f094a09ad3cd7e96586ebd05a2607ee56b56fb2db8fd88016345785d8a0000b884152cf3af50aebafeaf827c62c2eed09e265fa5aa9e013c0f27f0a88259f1aaa1279f0c32000000000000000000000000bab36286672fbdc7b250804bf6d14be0df69fa298b0221f3b977c1c65dddf17c1c28e2bbced9e7b4000000000000000000000000000000000000000000000000000000000000000000000000000000005fe0a5661ba0f18a0c5c349462b51dacd1a0761e4997d4572a01e48480c4e310d69a40308ad3a04510513f01a79c59f22c9cb79952547c8dfc4c74785b630f512d64369323e0c1","tx_hash":"6782323490584a2bc768cd5199506bfa1ed91e7515b35bb72fa269604b7dc0aa"}}},{"timestamp":1608542334019,"event":{"type":"MakerPaymentWaitConfirmStarted"}},{"timestamp":1608542334825,"event":{"type":"MakerPaymentValidatedAndConfirmed"}},{"timestamp":1608542337671,"event":{"type":"TakerPaymentSent","data":{"tx_hex":"0400008085202f890108d72683596fc95f65da609d0801a3ee12ff5ec68ec4d28861ac2aed28df9337010000006b48304502210086a03db599438b243bee2b02af56e23447f85d09854416b51305536b9ca5890e02204b288acdea4cdc7ab1ffbd9766a7bdf95f5bd02d2917dfb7089dbf29032591b0012102031d4256c4bc9f99ac88bf3dba21773132281f65f9bf23a59928bce08961e2f3ffffffff03809698000000000017a914888e9e1816214c3960eac7b55e35521ca4426b0c870000000000000000166a148b0221f3b977c1c65dddf17c1c28e2bbced9e7b4fada9526000000001976a91405aab5342166f8594baf17a7d9bef5d56744332788ac7f68e05f000000000000000000000000000000","tx_hash":"44fa493757df5fdca823bbac05a8b8feb5862d799d4947fd544abcd129feceea"}}},{"timestamp":1608542348271,"event":{"type":"TakerPaymentSpent","data":{"transaction":{"tx_hex":"0400008085202f8901eacefe29d1bc4a54fd47499d792d86b5feb8a805acbb23a8dc5fdf573749fa4400000000d74730440220508c853cc4f1fcb9e6aa00e704eef99adaee9a4ea63a1fd6393bb7ff18da02c802200396bb5d52157bd77ff26ac521ed75aca388d3ec1e5e3ebb7b3aed73c3d33ec50120df871242dcbcc4fe9ed4d3413e21b2f8ce606a3ee7128c9b2d2e31fcedc1848e004c6b6304ee86e05fb1752102031d4256c4bc9f99ac88bf3dba21773132281f65f9bf23a59928bce08961e2f3ac6782012088a9148b0221f3b977c1c65dddf17c1c28e2bbced9e7b4882103c6a78589e18b482aea046975e6d0acbdea7bf7dbf04d9d5bd67fda917815e3edac68ffffffff0198929800000000001976a9146d9d2b554d768232320587df75c4338ecc8bf37d88ac725ae05f000000000000000000000000000000","tx_hash":"9376dde62249802a0aba8259f51def9bb2e509af85a5ec7df04b479a9da28a29"},"secret":"df871242dcbcc4fe9ed4d3413e21b2f8ce606a3ee7128c9b2d2e31fcedc1848e"}}},{"timestamp":1608542349372,"event":{"type":"MakerPaymentSpent","data":{"tx_hex":"f90107821fb980830249f094a09ad3cd7e96586ebd05a2607ee56b56fb2db8fd80b8a402ed292b50aebafeaf827c62c2eed09e265fa5aa9e013c0f27f0a88259f1aaa1279f0c32000000000000000000000000000000000000000000000000016345785d8a0000df871242dcbcc4fe9ed4d3413e21b2f8ce606a3ee7128c9b2d2e31fcedc1848e00000000000000000000000000000000000000000000000000000000000000000000000000000000000000004b2d0d6c2c785217457b69b922a2a9cea98f71e91ca0ed6a4942a78c7ae6eb3c9dec496459a9ef68b34cb389acd939d13d3ecaf7e4aca021bb77e80fc60acf25a7a01cc1272b1b76594a521fb1abe1322d650e58a672c2","tx_hash":"c2d206e665aee159a5ab9aff60f76444e97bdad8f9152eccb6ca07d9204974ca"}}},{"timestamp":1608542349373,"event":{"type":"Finished"}}],"maker_amount":"0.1","maker_coin":"ETH","taker_amount":"0.1","taker_coin":"RICK","gui":"nogui","mm_version":"1a6082121","success_events":["Started","Negotiated","TakerFeeSent","MakerPaymentReceived","MakerPaymentWaitConfirmStarted","MakerPaymentValidatedAndConfirmed","TakerPaymentSent","TakerPaymentSpent","MakerPaymentSpent","MakerPaymentSpendConfirmed","Finished"],"error_events":["StartFailed","NegotiateFailed","TakerFeeSendFailed","MakerPaymentValidateFailed","MakerPaymentWaitConfirmFailed","TakerPaymentTransactionFailed","TakerPaymentWaitConfirmFailed","TakerPaymentDataSendFailed","TakerPaymentWaitForSpendFailed","MakerPaymentSpendFailed","MakerPaymentSpendConfirmFailed","TakerPaymentWaitRefundStarted","TakerPaymentRefunded","TakerPaymentRefundedByWatcher","TakerPaymentRefundFailed"]}"#;
        let taker_saved_swap: TakerSavedSwap = json::from_str(taker_saved_json).unwrap();

        TestCoin::ticker.mock_safe(|_| MockResult::Return("ticker"));
        static mut SWAP_CONTRACT_ADDRESS_CALLED: usize = 0;
        TestCoin::swap_contract_address.mock_safe(|_| {
            unsafe { SWAP_CONTRACT_ADDRESS_CALLED += 1 };
            MockResult::Return(Some(BytesJson::default()))
        });
        let maker_coin = MmCoinEnum::Test(TestCoin::default());
        let taker_coin = MmCoinEnum::Test(TestCoin::default());
        let (taker_swap, _) = block_on(TakerSwap::load_from_saved(
            ctx,
            maker_coin,
            taker_coin,
            taker_saved_swap,
        ))
        .unwrap();

        assert_eq!(unsafe { SWAP_CONTRACT_ADDRESS_CALLED }, 1);
        let expected_addr = addr_from_str(ETH_SEPOLIA_SWAP_CONTRACT).unwrap();
        let expected = BytesJson::from(expected_addr.0.as_ref());
        assert_eq!(taker_swap.r().data.maker_coin_swap_contract_address, Some(expected));
        assert_eq!(
            taker_swap.r().data.taker_coin_swap_contract_address,
            Some(BytesJson::default())
        );
    }

    #[test]
    // https://github.com/KomodoPlatform/atomicDEX-API/issues/647
    fn test_recoverable() {
        // Swap ended with MakerPaymentWaitConfirmFailed event.
        // MM2 did not attempt to send the payment in this case so swap is not recoverable.
        let swap: TakerSavedSwap = json::from_str(r#"{"error_events":["StartFailed","NegotiateFailed","TakerFeeSendFailed","MakerPaymentValidateFailed","MakerPaymentWaitConfirmFailed","TakerPaymentTransactionFailed","TakerPaymentWaitConfirmFailed","TakerPaymentDataSendFailed","TakerPaymentWaitForSpendFailed","MakerPaymentSpendFailed","MakerPaymentSpendConfirmFailed","TakerPaymentWaitRefundStarted","TakerPaymentRefunded","TakerPaymentRefundedByWatcher","TakerPaymentRefundFailed"],"events":[{"event":{"data":{"lock_duration":7800,"maker":"1bb83b58ec130e28e0a6d5d2acf2eb01b0d3f1670e021d47d31db8a858219da8","maker_amount":"0.12596566232185483","maker_coin":"KMD","maker_coin_start_block":1458035,"maker_payment_confirmations":1,"maker_payment_wait":1564053079,"my_persistent_pub":"0326846707a52a233cfc49a61ef51b1698bbe6aa78fa8b8d411c02743c09688f0a","started_at":1564050479,"taker_amount":"50.000000000000001504212457800000","taker_coin":"DOGE","taker_coin_start_block":2823448,"taker_payment_confirmations":1,"taker_payment_lock":1564058279,"uuid":"41383f43-46a5-478c-9386-3b2cce0aca20"},"type":"Started"},"timestamp":1564050480269},{"event":{"data":{"maker_payment_locktime":1564066080,"maker_pubkey":"031bb83b58ec130e28e0a6d5d2acf2eb01b0d3f1670e021d47d31db8a858219da8","secret_hash":"3669eb83a007a3c507448d79f45a9f06ec2f36a8"},"type":"Negotiated"},"timestamp":1564050540991},{"event":{"data":{"tx_hash":"bdde828b492d6d1cc25cd2322fd592dafd722fcc7d8b0fedce4d3bb4a1a8c8ff","tx_hex":"0100000002c7efa995c8b7be0a8b6c2d526c6c444c1634d65584e9ee89904e9d8675eac88c010000006a473044022051f34d5e3b7d0b9098d5e35333f3550f9cb9e57df83d5e4635b7a8d2986d6d5602200288c98da05de6950e01229a637110a1800ba643e75cfec59d4eb1021ad9b40801210326846707a52a233cfc49a61ef51b1698bbe6aa78fa8b8d411c02743c09688f0affffffffae6c233989efa7c7d2aa6534adc96078917ff395b7f09f734a147b2f44ade164000000006a4730440220393a784c2da74d0e2a28ec4f7df6c8f9d8b2af6ae6957f1e68346d744223a8fd02201b7a96954ac06815a43a6c7668d829ae9cbb5de76fa77189ddfd9e3038df662c01210326846707a52a233cfc49a61ef51b1698bbe6aa78fa8b8d411c02743c09688f0affffffff02115f5800000000001976a914ca1e04745e8ca0c60d8c5881531d51bec470743f88ac41a84641020000001976a914444f0e1099709ba4d742454a7d98a5c9c162ceab88ac6d84395d"},"type":"TakerFeeSent"},"timestamp":1564050545296},{"event":{"data":{"tx_hash":"0a0f11fa82802c2c30862c50ab2162185dae8de7f7235f32c506f814c142b382","tx_hex":"0400008085202f8902ace337db2dd4c56b0697f58fb8cfb6bd1cd6f469d925fc0376d1dcfb7581bf82000000006b483045022100d1f95be235c5c8880f5d703ace287e2768548792c58c5dbd27f5578881b30ea70220030596106e21c7e0057ee0dab283f9a1fe273f15208cba80870c447bd559ef0d0121031bb83b58ec130e28e0a6d5d2acf2eb01b0d3f1670e021d47d31db8a858219da8ffffffff9f339752567c404427fd77f2b35cecdb4c21489edc64e25e729fdb281785e423000000006a47304402203179e95877dbc107123a417f1e648e3ff13d384890f1e4a67b6dd5087235152e0220102a8ab799fadb26b5d89ceb9c7bc721a7e0c2a0d0d7e46bbe0cf3d130010d430121031bb83b58ec130e28e0a6d5d2acf2eb01b0d3f1670e021d47d31db8a858219da8ffffffff025635c0000000000017a91480a95d366d65e34a465ab17b0c9eb1d5a33bae08876cbfce05000000001976a914c3f710deb7320b0efa6edb14e3ebeeb9155fa90d88ac8d7c395d000000000000000000000000000000"},"type":"MakerPaymentReceived"},"timestamp":1564050588176},{"event":{"type":"MakerPaymentWaitConfirmStarted"},"timestamp":1564050588178},{"event":{"data":{"error":"error"},"type":"MakerPaymentWaitConfirmFailed"},"timestamp":1564051092897},{"event":{"type":"Finished"},"timestamp":1564051092900}],"success_events":["Started","Negotiated","TakerFeeSent","MakerPaymentReceived","MakerPaymentWaitConfirmStarted","MakerPaymentValidatedAndConfirmed","TakerPaymentSent","TakerPaymentSpent","MakerPaymentSpent","MakerPaymentSpendConfirmed","Finished"],"uuid":"41383f43-46a5-478c-9386-3b2cce0aca20"}"#).unwrap();
        assert!(!swap.is_recoverable());
    }

    #[test]
    fn test_max_taker_vol_from_available() {
        let min_tx_amount = MmNumber::from("0.00001");

        // For these `availables` the dex_fee must be greater than min_tx_amount
        let source = vec![
            ("0.00779", false),
            ("0.01", false),
            ("0.0135", false),
            ("1.2000001", false),
            ("99999999999999999999999999999999999999999999999999999", false),
            ("0.00778000000000000000000000000000000000000000000000002", false),
            ("0.00778000000000000000000000000000000000000000000000001", false),
            ("0.00863333333333333333333333333333333333333333333333334", true),
            ("0.00863333333333333333333333333333333333333333333333333", true),
        ];
        for (available, is_kmd) in source {
            let available = MmNumber::from(available);
            // no matter base or rel is KMD
            let base = if is_kmd { "RICK" } else { "MORTY" };
            let max_taker_vol = max_taker_vol_from_available(available.clone(), "RICK", "MORTY", &min_tx_amount)
                .expect("!max_taker_vol_from_available");

            let coin = TestCoin::new(base);
            let mock_min_tx_amount = min_tx_amount.clone();
            TestCoin::min_tx_amount.mock_safe(move |_| MockResult::Return(mock_min_tx_amount.clone().into()));
            let dex_fee = DexFee::new_from_taker_coin(&coin, "MORTY", &max_taker_vol).total_spend_amount();
            assert!(min_tx_amount < dex_fee);
            assert!(min_tx_amount <= max_taker_vol);
            assert_eq!(max_taker_vol + dex_fee, available);
        }

        // for these `availables` the dex_fee must be the same as min_tx_amount
        let source = vec![
            ("0.00863333333333333333333333333333333333333333333333332", true),
            ("0.00863333333333333333333333333333333333333333333333331", true),
            ("0.00777999999999999999999999999999999999999999999999999", false),
            ("0.00777", false),
            ("0.00002001", false),
        ];
        for (available, is_kmd) in source {
            let available = MmNumber::from(available);
            // no matter base or rel is KMD
            let base = if is_kmd { "KMD" } else { "RICK" };
            let max_taker_vol = max_taker_vol_from_available(available.clone(), base, "MORTY", &min_tx_amount)
                .expect("!max_taker_vol_from_available");

            let coin = TestCoin::new(base);
            let mock_min_tx_amount = min_tx_amount.clone();
            TestCoin::min_tx_amount.mock_safe(move |_| MockResult::Return(mock_min_tx_amount.clone().into()));
            let dex_fee = DexFee::new_from_taker_coin(&coin, "MORTY", &max_taker_vol).fee_amount(); // returns Standard dex_fee (default for TestCoin)
            println!(
                "available={:?} max_taker_vol={:?} dex_fee={:?}",
                available.to_decimal(),
                max_taker_vol.to_decimal(),
                dex_fee.to_decimal()
            );
            assert_eq!(min_tx_amount, dex_fee);
            assert!(min_tx_amount <= max_taker_vol);
            assert_eq!(max_taker_vol + dex_fee, available);
        }

        // these `availables` must return an error
        let availables = vec![
            "0.00002",
            "0.000011",
            "0.00001000000000000000000000000000000000000000000000001",
            "0.00001",
            "0.00000999999999999999999999999999999999999999999999999",
            "0.00000000000000000000000000000000000000000000000000001",
            "0",
            "-2",
        ];
        for available in availables {
            let available = MmNumber::from(available);
            max_taker_vol_from_available(available.clone(), "KMD", "MORTY", &min_tx_amount)
                .expect_err("!max_taker_vol_from_available success but should be error");
        }
    }

    #[test]
    fn locked_amount_should_not_use_paid_from_trading_vol_fee() {
        use crate::lp_swap::get_locked_amount;

        let taker_saved_json = r#"{
            "type": "Taker",
            "uuid": "af5e0383-97f6-4408-8c03-a8eb8d17e46d",
            "my_order_uuid": "af5e0383-97f6-4408-8c03-a8eb8d17e46d",
            "events": [
                {
                    "timestamp": 1617096259172,
                    "event": {
                        "type": "Started",
                        "data": {
                            "taker_coin": "MORTY",
                            "maker_coin": "RICK",
                            "maker": "15d9c51c657ab1be4ae9d3ab6e76a619d3bccfe830d5363fa168424c0d044732",
                            "my_persistent_pub": "03ad6f89abc2e5beaa8a3ac28e22170659b3209fe2ddf439681b4b8f31508c36fa",
                            "lock_duration": 7800,
                            "maker_amount": "0.1",
                            "taker_amount": "0.11",
                            "maker_payment_confirmations": 1,
                            "maker_payment_requires_nota": false,
                            "taker_payment_confirmations": 1,
                            "taker_payment_requires_nota": false,
                            "taker_payment_lock": 1617104058,
                            "uuid": "af5e0383-97f6-4408-8c03-a8eb8d17e46d",
                            "started_at": 1617096258,
                            "maker_payment_wait": 1617099378,
                            "maker_coin_start_block": 865240,
                            "taker_coin_start_block": 869167,
                            "fee_to_send_taker_fee": {
                                "coin": "MORTY",
                                "amount": "0.00001",
                                "paid_from_trading_vol": false
                            },
                            "taker_payment_trade_fee": {
                                "coin": "MORTY",
                                "amount": "0.00001",
                                "paid_from_trading_vol": false
                            },
                            "maker_payment_spend_trade_fee": {
                                "coin": "RICK",
                                "amount": "0.00001",
                                "paid_from_trading_vol": true
                            }
                        }
                    }
                }
            ],
            "maker_amount": "0.1",
            "maker_coin": "RICK",
            "taker_amount": "0.11",
            "taker_coin": "MORTY",
            "gui": null,
            "mm_version": "21867da64",
            "success_events": [],
            "error_events": []
        }"#;
        let taker_saved_swap: TakerSavedSwap = json::from_str(taker_saved_json).unwrap();

        let ctx = mm_ctx_with_iguana(PASSPHRASE);

        let maker_coin = MmCoinEnum::Test(TestCoin::new("RICK"));
        let taker_coin = MmCoinEnum::Test(TestCoin::new("MORTY"));

        TestCoin::swap_contract_address.mock_safe(|_| MockResult::Return(None));
        TestCoin::min_tx_amount.mock_safe(|_| MockResult::Return(BigDecimal::from(0)));

        let (swap, _) = block_on(TakerSwap::load_from_saved(
            ctx.clone(),
            maker_coin,
            taker_coin,
            taker_saved_swap,
        ))
        .unwrap();
        let swaps_ctx = SwapsContext::from_ctx(&ctx).unwrap();
        let arc = Arc::new(swap);
        swaps_ctx.running_swaps.lock().unwrap().insert(arc.uuid, arc);

        let actual = get_locked_amount(&ctx, "RICK");
        assert_eq!(actual, MmNumber::from(0));

        let actual = get_locked_amount_by_other_swaps(&ctx, &new_uuid(), "RICK");
        assert_eq!(actual, MmNumber::from(0));
    }
}<|MERGE_RESOLUTION|>--- conflicted
+++ resolved
@@ -5,22 +5,13 @@
 use super::swap_lock::{SwapLock, SwapLockOps};
 use super::swap_watcher::{watcher_topic, SwapWatcherMsg};
 use super::trade_preimage::{TradePreimageRequest, TradePreimageRpcError, TradePreimageRpcResult};
-<<<<<<< HEAD
-use super::{broadcast_my_swap_status, broadcast_swap_message, broadcast_swap_msg_every,
-            check_other_coin_balance_for_swap, get_locked_amount, recv_swap_msg, swap_topic,
-            wait_for_maker_payment_conf_until, AtomicSwap, LockedAmount, MySwapInfo, NegotiationDataMsg,
-            NegotiationDataV2, NegotiationDataV3, RecoveredSwap, RecoveredSwapAction, SavedSwap, SavedSwapIo,
-            SavedTradeFee, SwapConfirmationsSettings, SwapError, SwapMsg, SwapPubkeys, SwapTxDataMsg, SwapsContext,
-            TransactionIdentifier, WAIT_CONFIRM_INTERVAL_SEC};
-=======
 use super::{
     broadcast_my_swap_status, broadcast_swap_message, broadcast_swap_msg_every, check_other_coin_balance_for_swap,
     get_locked_amount, recv_swap_msg, swap_topic, wait_for_maker_payment_conf_until, AtomicSwap, LockedAmount,
     MySwapInfo, NegotiationDataMsg, NegotiationDataV2, NegotiationDataV3, RecoveredSwap, RecoveredSwapAction,
     SavedSwap, SavedSwapIo, SavedTradeFee, SwapConfirmationsSettings, SwapError, SwapMsg, SwapPubkeys, SwapTxDataMsg,
-    SwapsContext, TransactionIdentifier, INCLUDE_REFUND_FEE, NO_REFUND_FEE, WAIT_CONFIRM_INTERVAL_SEC,
+    SwapsContext, TransactionIdentifier, WAIT_CONFIRM_INTERVAL_SEC,
 };
->>>>>>> 5b2d8d1f
 use crate::lp_network::subscribe_to_topic;
 use crate::lp_ordermatch::TakerOrderBuilder;
 use crate::lp_swap::swap_events::{SwapStatusEvent, SwapStatusStreamer};
