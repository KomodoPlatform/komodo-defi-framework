use super::check_balance::{check_my_coin_balance_for_swap, CheckBalanceError, CheckBalanceResult,
                           TakerFeeAdditionalInfo};
use super::pubkey_banning::ban_pubkey_on_failed_swap;
use super::swap_lock::{SwapLock, SwapLockOps};
use super::swap_watcher::{watcher_topic, SwapWatcherMsg};
use super::trade_preimage::{TradePreimageRequest, TradePreimageRpcError, TradePreimageRpcResult};
use super::{broadcast_my_swap_status, broadcast_swap_message, broadcast_swap_msg_every,
            check_other_coin_balance_for_swap, dex_fee_amount_from_taker_coin, dex_fee_rate, get_locked_amount,
            recv_swap_msg, swap_topic, wait_for_maker_payment_conf_until, AtomicSwap, LockedAmount, MySwapInfo,
            NegotiationDataMsg, NegotiationDataV2, NegotiationDataV3, RecoveredSwap, RecoveredSwapAction, SavedSwap,
            SavedSwapIo, SavedTradeFee, SwapConfirmationsSettings, SwapError, SwapMsg, SwapPubkeys, SwapTxDataMsg,
            SwapsContext, TransactionIdentifier, INCLUDE_REFUND_FEE, NO_REFUND_FEE, WAIT_CONFIRM_INTERVAL_SEC};
use crate::lp_network::subscribe_to_topic;
use crate::lp_ordermatch::TakerOrderBuilder;
use crate::lp_swap::swap_v2_common::mark_swap_as_finished;
use crate::lp_swap::taker_restart::get_command_based_on_maker_or_watcher_activity;
use crate::lp_swap::{broadcast_p2p_tx_msg, broadcast_swap_msg_every_delayed, tx_helper_topic,
                     wait_for_maker_payment_conf_duration, TakerSwapWatcherData, MAX_STARTED_AT_DIFF};
use coins::lp_price::fetch_swap_coins_price;
use coins::{lp_coinfind, CanRefundHtlc, CheckIfMyPaymentSentArgs, ConfirmPaymentInput, FeeApproxStage,
            FoundSwapTxSpend, MmCoin, MmCoinEnum, PaymentInstructionArgs, PaymentInstructions, PaymentInstructionsErr,
            RefundPaymentArgs, SearchForSwapTxSpendInput, SendPaymentArgs, SpendPaymentArgs, SwapTxTypeWithSecretHash,
            TradeFee, TradePreimageValue, TransactionEnum, ValidatePaymentInput, WaitForHTLCTxSpendArgs, WatcherReward};
use common::executor::Timer;
use common::log::{debug, error, info, warn};
use common::{bits256, now_ms, now_sec, wait_until_sec, DEX_FEE_ADDR_RAW_PUBKEY};
use crypto::{privkey::SerializableSecp256k1Keypair, CryptoCtx};
use futures::{compat::Future01CompatExt, future::try_join, select, FutureExt};
use http::Response;
use keys::KeyPair;
use mm2_core::mm_ctx::MmArc;
use mm2_err_handle::prelude::*;
use mm2_number::{BigDecimal, MmNumber};
use mm2_rpc::data::legacy::{MatchBy, OrderConfirmationsSettings, TakerAction};
use parking_lot::Mutex as PaMutex;
use primitives::hash::H264;
use rpc::v1::types::{Bytes as BytesJson, H256 as H256Json, H264 as H264Json};
use serde_json::{self as json, Value as Json};
use std::ops::Deref;
use std::path::PathBuf;
use std::sync::atomic::{AtomicBool, AtomicU64, Ordering};
use std::sync::{Arc, RwLock, RwLockReadGuard, RwLockWriteGuard};
use uuid::Uuid;

const TAKER_PAYMENT_SPEND_SEARCH_INTERVAL: f64 = 10.;

pub const TAKER_SUCCESS_EVENTS: [&str; 12] = [
    "Started",
    "Negotiated",
    "TakerFeeSent",
    "TakerPaymentInstructionsReceived",
    "MakerPaymentReceived",
    "MakerPaymentWaitConfirmStarted",
    "MakerPaymentValidatedAndConfirmed",
    "TakerPaymentSent",
    "TakerPaymentSpent",
    "MakerPaymentSpent",
    "MakerPaymentSpendConfirmed",
    "Finished",
];

pub const TAKER_USING_WATCHERS_SUCCESS_EVENTS: [&str; 14] = [
    "Started",
    "Negotiated",
    "TakerFeeSent",
    "TakerPaymentInstructionsReceived",
    "MakerPaymentReceived",
    "MakerPaymentWaitConfirmStarted",
    "MakerPaymentValidatedAndConfirmed",
    "TakerPaymentSent",
    "WatcherMessageSent",
    "TakerPaymentSpent",
    "MakerPaymentSpent",
    "MakerPaymentSpentByWatcher",
    "MakerPaymentSpendConfirmed",
    "Finished",
];

pub const TAKER_ERROR_EVENTS: [&str; 17] = [
    "StartFailed",
    "NegotiateFailed",
    "TakerFeeSendFailed",
    "MakerPaymentValidateFailed",
    "MakerPaymentWaitConfirmFailed",
    "TakerPaymentTransactionFailed",
    "TakerPaymentWaitConfirmFailed",
    "TakerPaymentDataSendFailed",
    "TakerPaymentWaitForSpendFailed",
    "MakerPaymentSpendFailed",
    "MakerPaymentSpendConfirmFailed",
    "TakerPaymentWaitRefundStarted",
    "TakerPaymentRefundStarted",
    "TakerPaymentRefunded",
    "TakerPaymentRefundedByWatcher",
    "TakerPaymentRefundFailed",
    "TakerPaymentRefundFinished",
];

pub const REFUND_TEST_FAILURE_LOG: &str = "Explicit refund test failure...";
pub const WATCHER_MESSAGE_SENT_LOG: &str = "Watcher message sent...";
pub const MAKER_PAYMENT_SPENT_BY_WATCHER_LOG: &str = "Maker payment is spent by the watcher...";

#[cfg(not(target_arch = "wasm32"))]
pub fn stats_taker_swap_dir(ctx: &MmArc) -> PathBuf { ctx.dbdir().join("SWAPS").join("STATS").join("TAKER") }

#[cfg(not(target_arch = "wasm32"))]
pub fn stats_taker_swap_file_path(ctx: &MmArc, uuid: &Uuid) -> PathBuf {
    stats_taker_swap_dir(ctx).join(format!("{}.json", uuid))
}

async fn save_my_taker_swap_event(ctx: &MmArc, swap: &TakerSwap, event: TakerSavedEvent) -> Result<(), String> {
    let swap = match SavedSwap::load_my_swap_from_db(ctx, swap.uuid).await {
        Ok(Some(swap)) => swap,
        Ok(None) => SavedSwap::Taker(TakerSavedSwap {
            uuid: swap.uuid,
            my_order_uuid: swap.my_order_uuid,
            maker_amount: Some(swap.maker_amount.to_decimal()),
            maker_coin: Some(swap.maker_coin.ticker().to_owned()),
            maker_coin_usd_price: None,
            taker_amount: Some(swap.taker_amount.to_decimal()),
            taker_coin: Some(swap.taker_coin.ticker().to_owned()),
            taker_coin_usd_price: None,
            gui: ctx.gui().map(|g| g.to_owned()),
            mm_version: Some(ctx.mm_version.to_owned()),
            events: vec![],
            success_events: if ctx.use_watchers()
                && swap.taker_coin.is_supported_by_watchers()
                && swap.maker_coin.is_supported_by_watchers()
            {
                TAKER_USING_WATCHERS_SUCCESS_EVENTS
                    .iter()
                    .map(<&str>::to_string)
                    .collect()
            } else {
                TAKER_SUCCESS_EVENTS.iter().map(<&str>::to_string).collect()
            },
            error_events: TAKER_ERROR_EVENTS.iter().map(<&str>::to_string).collect(),
        }),
        Err(e) => return ERR!("{}", e),
    };

    if let SavedSwap::Taker(mut taker_swap) = swap {
        taker_swap.events.push(event);
        if taker_swap.is_success().unwrap_or(false) {
            taker_swap.fetch_and_set_usd_prices().await;
        }
        let new_swap = SavedSwap::Taker(taker_swap);
        try_s!(new_swap.save_to_db(ctx).await);
        Ok(())
    } else {
        ERR!("Expected SavedSwap::Taker, got {:?}", swap)
    }
}

#[derive(Debug, Deserialize, PartialEq, Serialize)]
pub struct TakerSavedEvent {
    pub timestamp: u64,
    pub event: TakerSwapEvent,
}

impl TakerSavedEvent {
    /// get the next swap command that must be executed after swap restore
    fn get_command(&self) -> Option<TakerSwapCommand> {
        match self.event {
            TakerSwapEvent::Started(_) => Some(TakerSwapCommand::Negotiate),
            TakerSwapEvent::StartFailed(_) => Some(TakerSwapCommand::Finish),
            TakerSwapEvent::Negotiated(_) => Some(TakerSwapCommand::SendTakerFee),
            TakerSwapEvent::NegotiateFailed(_) => Some(TakerSwapCommand::Finish),
            TakerSwapEvent::TakerFeeSent(_) => Some(TakerSwapCommand::WaitForMakerPayment),
            TakerSwapEvent::TakerFeeSendFailed(_) => Some(TakerSwapCommand::Finish),
            TakerSwapEvent::TakerPaymentInstructionsReceived(_) => Some(TakerSwapCommand::ValidateMakerPayment),
            TakerSwapEvent::MakerPaymentReceived(_) => Some(TakerSwapCommand::ValidateMakerPayment),
            TakerSwapEvent::MakerPaymentWaitConfirmStarted => Some(TakerSwapCommand::ValidateMakerPayment),
            TakerSwapEvent::MakerPaymentValidatedAndConfirmed => Some(TakerSwapCommand::SendTakerPayment),
            TakerSwapEvent::MakerPaymentValidateFailed(_) => Some(TakerSwapCommand::Finish),
            TakerSwapEvent::MakerPaymentWaitConfirmFailed(_) => Some(TakerSwapCommand::Finish),
            TakerSwapEvent::TakerPaymentSent(_) => Some(TakerSwapCommand::WaitForTakerPaymentSpend),
            TakerSwapEvent::WatcherMessageSent(_, _) => Some(TakerSwapCommand::WaitForTakerPaymentSpend),
            TakerSwapEvent::TakerPaymentTransactionFailed(_) => Some(TakerSwapCommand::Finish),
            TakerSwapEvent::TakerPaymentDataSendFailed(_) => Some(TakerSwapCommand::PrepareForTakerPaymentRefund),
            TakerSwapEvent::TakerPaymentSpent(_) => Some(TakerSwapCommand::SpendMakerPayment),
            TakerSwapEvent::TakerPaymentWaitForSpendFailed(_) => Some(TakerSwapCommand::PrepareForTakerPaymentRefund),
            TakerSwapEvent::TakerPaymentWaitConfirmFailed(_) => Some(TakerSwapCommand::PrepareForTakerPaymentRefund),
            TakerSwapEvent::MakerPaymentSpent(_) => Some(TakerSwapCommand::ConfirmMakerPaymentSpend),
            TakerSwapEvent::MakerPaymentSpendConfirmed => Some(TakerSwapCommand::Finish),
            TakerSwapEvent::MakerPaymentSpendConfirmFailed(_) => Some(TakerSwapCommand::PrepareForTakerPaymentRefund),
            TakerSwapEvent::MakerPaymentSpentByWatcher(_) => Some(TakerSwapCommand::ConfirmMakerPaymentSpend),
            TakerSwapEvent::MakerPaymentSpendFailed(_) => Some(TakerSwapCommand::PrepareForTakerPaymentRefund),
            TakerSwapEvent::TakerPaymentWaitRefundStarted { .. } => {
                Some(TakerSwapCommand::PrepareForTakerPaymentRefund)
            },
            TakerSwapEvent::TakerPaymentRefundStarted => Some(TakerSwapCommand::RefundTakerPayment),
            TakerSwapEvent::TakerPaymentRefunded(_) => Some(TakerSwapCommand::FinalizeTakerPaymentRefund),
            TakerSwapEvent::TakerPaymentRefundFailed(_) => Some(TakerSwapCommand::Finish),
            TakerSwapEvent::TakerPaymentRefundFinished => Some(TakerSwapCommand::Finish),
            TakerSwapEvent::TakerPaymentRefundedByWatcher(_) => Some(TakerSwapCommand::Finish),
            TakerSwapEvent::Finished => None,
        }
    }
}

#[derive(Debug, Deserialize, PartialEq, Serialize)]
pub struct TakerSavedSwap {
    pub uuid: Uuid,
    pub my_order_uuid: Option<Uuid>,
    pub events: Vec<TakerSavedEvent>,
    pub maker_amount: Option<BigDecimal>,
    pub maker_coin: Option<String>,
    pub maker_coin_usd_price: Option<BigDecimal>,
    pub taker_amount: Option<BigDecimal>,
    pub taker_coin: Option<String>,
    pub taker_coin_usd_price: Option<BigDecimal>,
    pub gui: Option<String>,
    pub mm_version: Option<String>,
    pub success_events: Vec<String>,
    pub error_events: Vec<String>,
}

impl TakerSavedSwap {
    pub fn maker_coin(&self) -> Result<String, String> {
        match self.events.first() {
            Some(event) => match &event.event {
                TakerSwapEvent::Started(data) => Ok(data.maker_coin.clone()),
                _ => ERR!("First swap event must be Started"),
            },
            None => ERR!("Can't get maker coin, events are empty"),
        }
    }

    pub fn taker_coin(&self) -> Result<String, String> {
        match self.events.first() {
            Some(event) => match &event.event {
                TakerSwapEvent::Started(data) => Ok(data.taker_coin.clone()),
                _ => ERR!("First swap event must be Started"),
            },
            None => ERR!("Can't get maker coin, events are empty"),
        }
    }

    pub fn is_finished(&self) -> bool {
        match self.events.last() {
            Some(event) => event.event == TakerSwapEvent::Finished,
            None => false,
        }
    }

    pub fn get_my_info(&self) -> Option<MySwapInfo> {
        match self.events.first() {
            Some(event) => match &event.event {
                TakerSwapEvent::Started(data) => Some(MySwapInfo {
                    my_coin: data.taker_coin.clone(),
                    other_coin: data.maker_coin.clone(),
                    my_amount: data.taker_amount.clone(),
                    other_amount: data.maker_amount.clone(),
                    started_at: data.started_at,
                }),
                _ => None,
            },
            None => None,
        }
    }

    pub fn is_recoverable(&self) -> bool {
        if !self.is_finished() {
            return false;
        };
        let mut maker_payment_spent = false;
        let mut maker_payment_spent_by_watcher = false;
        let mut maker_payment_spend_confirmed_failed = false;
        for event in self.events.iter() {
            match event.event {
                TakerSwapEvent::StartFailed(_)
                | TakerSwapEvent::NegotiateFailed(_)
                | TakerSwapEvent::TakerFeeSendFailed(_)
                | TakerSwapEvent::MakerPaymentValidateFailed(_)
                | TakerSwapEvent::TakerPaymentRefunded(_)
                | TakerSwapEvent::TakerPaymentRefundedByWatcher(_)
                | TakerSwapEvent::MakerPaymentSpendConfirmed
                | TakerSwapEvent::MakerPaymentWaitConfirmFailed(_) => {
                    return false;
                },
                TakerSwapEvent::MakerPaymentSpent(_) => {
                    maker_payment_spent = true;
                },
                TakerSwapEvent::MakerPaymentSpentByWatcher(_) => {
                    maker_payment_spent_by_watcher = true;
                },
                TakerSwapEvent::MakerPaymentSpendConfirmFailed(_) => {
                    maker_payment_spend_confirmed_failed = true;
                },
                _ => (),
            }
        }
        // MakerPaymentSpent or MakerPaymentSpentByWatcher were the last success events but a new step `MakerPaymentSpendConfirmed` was added after them.
        // For backward compatibility (old saved swaps) we need to check for MakerPaymentSpent or MakerPaymentSpentByWatcher
        // and if there is no MakerPaymentSpendConfirmFailed.
        maker_payment_spend_confirmed_failed || (!maker_payment_spent && !maker_payment_spent_by_watcher)
    }

    pub fn swap_data(&self) -> Result<&TakerSwapData, String> {
        match self.events.first() {
            Some(event) => match &event.event {
                TakerSwapEvent::Started(data) => Ok(data),
                _ => ERR!("First swap event must be Started"),
            },
            None => ERR!("Can't get swap_data, events are empty"),
        }
    }

    pub fn finished_at(&self) -> Result<u64, String> {
        match self.events.last() {
            Some(event) => match &event.event {
                TakerSwapEvent::Finished => Ok(event.timestamp / 1000),
                _ => ERR!("Last swap event must be Finished"),
            },
            None => ERR!("Can't get finished_at, events are empty"),
        }
    }

    pub fn is_success(&self) -> Result<bool, String> {
        if !self.is_finished() {
            return ERR!("Can not determine is_success state for not finished swap");
        }
        for event in self.events.iter() {
            if event.event.is_error() {
                return Ok(false);
            }
        }
        Ok(true)
    }

    pub fn watcher_message_sent(&self) -> bool {
        self.events
            .iter()
            .any(|e| matches!(e.event, TakerSwapEvent::WatcherMessageSent(_, _)))
    }

    pub async fn fetch_and_set_usd_prices(&mut self) {
        if let Some(rates) = fetch_swap_coins_price(self.maker_coin.clone(), self.taker_coin.clone()).await {
            self.maker_coin_usd_price = Some(rates.base);
            self.taker_coin_usd_price = Some(rates.rel);
        }
    }

    // TODO: Adjust for private coins when/if they are braodcasted
    // TODO: Adjust for HD wallet when completed
    pub fn swap_pubkeys(&self) -> Result<SwapPubkeys, String> {
        let taker = match &self.events.first() {
            Some(event) => match &event.event {
                TakerSwapEvent::Started(started) => started.my_persistent_pub.to_string(),
                _ => return ERR!("First swap event must be Started"),
            },
            None => return ERR!("Can't get taker's pubkey while events are empty"),
        };

        let maker = match self.events.get(1) {
            Some(event) => match &event.event {
                TakerSwapEvent::Negotiated(neg) => {
                    let Some(key) = neg.maker_coin_htlc_pubkey else {
                        return ERR!("maker's pubkey is empty");
                    };
                    key.to_string()
                },
                _ => return ERR!("Swap must be negotiated to get maker's pubkey"),
            },
            None => return ERR!("Can't get maker's pubkey while there's no Negotiated event"),
        };

        Ok(SwapPubkeys { maker, taker })
    }
}

#[allow(clippy::large_enum_variant)]
pub enum RunTakerSwapInput {
    StartNew(TakerSwap),
    KickStart {
        maker_coin: MmCoinEnum,
        taker_coin: MmCoinEnum,
        swap_uuid: Uuid,
    },
}

impl RunTakerSwapInput {
    fn uuid(&self) -> &Uuid {
        match self {
            RunTakerSwapInput::StartNew(swap) => &swap.uuid,
            RunTakerSwapInput::KickStart { swap_uuid, .. } => swap_uuid,
        }
    }
}

/// Starts the taker swap and drives it to completion (until None next command received).
/// Panics in case of command or event apply fails, not sure yet how to handle such situations
/// because it's usually means that swap is in invalid state which is possible only if there's developer error
/// Every produced event is saved to local DB. Swap status is broadcast to P2P network after completion.
pub async fn run_taker_swap(swap: RunTakerSwapInput, ctx: MmArc) {
    let uuid = swap.uuid().to_owned();
    let mut attempts = 0;
    let swap_lock = loop {
        match SwapLock::lock(&ctx, uuid, 40.).await {
            Ok(Some(l)) => break l,
            Ok(None) => {
                if attempts >= 1 {
                    warn!(
                        "Swap {} file lock is acquired by another process/thread, aborting",
                        uuid
                    );
                    return;
                } else {
                    attempts += 1;
                    Timer::sleep(40.).await;
                }
            },
            Err(e) => {
                error!("Swap {} file lock error: {}", uuid, e);
                return;
            },
        }
    };

    let (swap, mut command) = match swap {
        RunTakerSwapInput::StartNew(swap) => (swap, TakerSwapCommand::Start),
        RunTakerSwapInput::KickStart {
            maker_coin,
            taker_coin,
            swap_uuid,
        } => match TakerSwap::load_from_db_by_uuid(ctx, maker_coin, taker_coin, &swap_uuid).await {
            Ok((swap, command)) => match command {
                Some(c) => {
                    info!("Swap {} kick started.", uuid);
                    (swap, c)
                },
                None => {
                    warn!("Swap {} has been finished already, aborting.", uuid);
                    return;
                },
            },
            Err(e) => {
                error!("Error loading swap {}: {}", uuid, e);
                return;
            },
        },
    };

    let mut touch_loop = Box::pin(
        async move {
            loop {
                match swap_lock.touch().await {
                    Ok(_) => (),
                    Err(e) => warn!("Swap {} file lock error: {}", uuid, e),
                };
                Timer::sleep(30.).await;
            }
        }
        .fuse(),
    );

    let ctx = swap.ctx.clone();
    subscribe_to_topic(&ctx, swap_topic(&swap.uuid));
    let mut status = ctx.log.status_handle();
    let uuid_str = uuid.to_string();
    let to_broadcast = !(swap.maker_coin.is_privacy() || swap.taker_coin.is_privacy());
    let running_swap = Arc::new(swap);
    let swap_ctx = SwapsContext::from_ctx(&ctx).unwrap();
<<<<<<< HEAD
    swap_ctx.init_msg_store(running_swap.uuid, running_swap.maker_pubkey);
    swap_ctx.running_swaps.lock().unwrap().push(weak_ref);

=======
    swap_ctx.init_msg_store(running_swap.uuid, running_swap.maker);
    // Register the swap in the running swaps map.
    swap_ctx
        .running_swaps
        .lock()
        .unwrap()
        .insert(uuid, running_swap.clone());
>>>>>>> da296518
    let mut swap_fut = Box::pin(
        async move {
            let mut events;
            loop {
                let res = running_swap.handle_command(command).await.expect("!handle_command");
                events = res.1;
                for event in events {
                    let to_save = TakerSavedEvent {
                        timestamp: now_ms(),
                        event: event.clone(),
                    };

                    save_my_taker_swap_event(&ctx, &running_swap, to_save)
                        .await
                        .expect("!save_my_taker_swap_event");
                    if event.should_ban_maker() {
                        ban_pubkey_on_failed_swap(
                            &ctx,
                            running_swap.maker_pubkey.bytes.into(),
                            &running_swap.uuid,
                            event.clone().into(),
                        )
                    }

                    if event.is_error() {
                        error!("[swap uuid={uuid_str}] {event:?}");
                    }

                    status.status(&[&"swap", &("uuid", uuid_str.as_str())], &event.status_str());
                    running_swap.apply_event(event);
                }
                match res.0 {
                    Some(c) => {
                        command = c;
                    },
                    None => {
                        if let Err(e) = mark_swap_as_finished(ctx.clone(), running_swap.uuid).await {
                            error!("!mark_swap_finished({}): {}", uuid_str, e);
                        }

                        if to_broadcast {
                            if let Err(e) = broadcast_my_swap_status(&ctx, running_swap.uuid).await {
                                error!("!broadcast_my_swap_status({}): {}", uuid_str, e);
                            }
                        }
                        break;
                    },
                }
            }
        }
        .fuse(),
    );
    select! {
        _swap = swap_fut => (), // swap finished normally
        _touch = touch_loop => unreachable!("Touch loop can not stop!"),
    };
    // Remove the swap from the running swaps map.
    swap_ctx.running_swaps.lock().unwrap().remove(&uuid);
}

#[derive(Clone, Debug, Default, Deserialize, PartialEq, Serialize)]
pub struct TakerSwapData {
    pub taker_coin: String,
    pub maker_coin: String,
    #[serde(alias = "maker")]
    pub maker_pubkey: H256Json,
    pub my_persistent_pub: H264Json,
    pub lock_duration: u64,
    pub maker_amount: BigDecimal,
    pub taker_amount: BigDecimal,
    pub maker_payment_confirmations: u64,
    pub maker_payment_requires_nota: Option<bool>,
    pub taker_payment_confirmations: u64,
    pub taker_payment_requires_nota: Option<bool>,
    pub taker_payment_lock: u64,
    /// Allows to recognize one SWAP from the other in the logs. #274.
    pub uuid: Uuid,
    pub started_at: u64,
    pub maker_payment_wait: u64,
    pub maker_coin_start_block: u64,
    pub taker_coin_start_block: u64,
    /// A transaction fee that should be paid to send a `TakerFee`.
    /// Note this value is used to calculate locked amount only.
    pub fee_to_send_taker_fee: Option<SavedTradeFee>,
    /// A `TakerPayment` transaction fee.
    /// Note this value is used to calculate locked amount only.
    pub taker_payment_trade_fee: Option<SavedTradeFee>,
    /// A transaction fee that should be paid to spend a `MakerPayment`.
    /// Note this value is used to calculate locked amount only.
    pub maker_payment_spend_trade_fee: Option<SavedTradeFee>,
    #[serde(skip_serializing_if = "Option::is_none")]
    pub maker_coin_swap_contract_address: Option<BytesJson>,
    #[serde(skip_serializing_if = "Option::is_none")]
    pub taker_coin_swap_contract_address: Option<BytesJson>,
    /// Temporary pubkey used in HTLC redeem script when applicable for maker coin
    pub maker_coin_htlc_pubkey: Option<H264Json>,
    /// Temporary pubkey used in HTLC redeem script when applicable for taker coin
    pub taker_coin_htlc_pubkey: Option<H264Json>,
    /// Temporary privkey used to sign P2P messages when applicable
    pub p2p_privkey: Option<SerializableSecp256k1Keypair>,
}

pub struct TakerSwapMut {
    pub data: TakerSwapData,
    pub other_maker_coin_htlc_pub: H264,
    pub other_taker_coin_htlc_pub: H264,
    taker_fee: Option<TransactionIdentifier>,
    pub maker_payment: Option<TransactionIdentifier>,
    pub taker_payment: Option<TransactionIdentifier>,
    maker_payment_spend: Option<TransactionIdentifier>,
    maker_payment_spend_confirmed: bool,
    taker_payment_spend: Option<TransactionIdentifier>,
    maker_payment_spend_preimage: Option<Vec<u8>>,
    taker_payment_refund_preimage: Option<Vec<u8>>,
    taker_payment_refund: Option<TransactionIdentifier>,
    pub secret_hash: BytesJson,
    secret: H256Json,
    pub watcher_reward: bool,
    reward_amount: Option<BigDecimal>,
    payment_instructions: Option<PaymentInstructions>,
}

#[cfg(any(test, feature = "run-docker-tests"))]
#[derive(Eq, PartialEq, Debug)]
pub enum FailAt {
    TakerPayment,
    WaitForTakerPaymentSpendPanic,
    MakerPaymentSpend,
    MakerPaymentSpendPanic,
    TakerPaymentRefund,
    TakerPaymentRefundPanic,
}

#[cfg(any(test, feature = "run-docker-tests"))]
impl From<String> for FailAt {
    fn from(str: String) -> Self {
        match str.as_str() {
            "taker_payment" => FailAt::TakerPayment,
            "wait_for_taker_payment_spend_panic" => FailAt::WaitForTakerPaymentSpendPanic,
            "maker_payment_spend" => FailAt::MakerPaymentSpend,
            "maker_payment_spend_panic" => FailAt::MakerPaymentSpendPanic,
            "taker_payment_refund" => FailAt::TakerPaymentRefund,
            "taker_payment_refund_panic" => FailAt::TakerPaymentRefundPanic,
            _ => panic!("Invalid TAKER_FAIL_AT value"),
        }
    }
}

pub struct TakerSwap {
    ctx: MmArc,
    pub maker_coin: MmCoinEnum,
    pub taker_coin: MmCoinEnum,
    pub maker_amount: MmNumber,
    pub taker_amount: MmNumber,
    my_persistent_pub: H264,
    maker_pubkey: bits256,
    uuid: Uuid,
    my_order_uuid: Option<Uuid>,
    pub maker_payment_lock: AtomicU64,
    maker_payment_confirmed: AtomicBool,
    errors: PaMutex<Vec<SwapError>>,
    finished_at: AtomicU64,
    mutable: RwLock<TakerSwapMut>,
    conf_settings: SwapConfirmationsSettings,
    payment_locktime: u64,
    p2p_privkey: Option<KeyPair>,
    #[cfg(any(test, feature = "run-docker-tests"))]
    pub(super) fail_at: Option<FailAt>,
}

#[derive(Clone, Debug, Deserialize, PartialEq, Serialize)]
pub struct TakerPaymentSpentData {
    pub transaction: TransactionIdentifier,
    pub secret: H256Json,
}

#[derive(Clone, Debug, Deserialize, PartialEq, Serialize)]
pub struct MakerNegotiationData {
    pub maker_payment_locktime: u64,
    pub maker_pubkey: H264Json,
    pub secret_hash: BytesJson,
    pub maker_coin_swap_contract_addr: Option<BytesJson>,
    pub taker_coin_swap_contract_addr: Option<BytesJson>,
    pub maker_coin_htlc_pubkey: Option<H264Json>,
    pub taker_coin_htlc_pubkey: Option<H264Json>,
}

impl MakerNegotiationData {
    fn other_maker_coin_htlc_pub(&self) -> H264 { self.maker_coin_htlc_pubkey.unwrap_or(self.maker_pubkey).into() }

    fn other_taker_coin_htlc_pub(&self) -> H264 { self.taker_coin_htlc_pubkey.unwrap_or(self.maker_pubkey).into() }
}

#[derive(Clone, Debug, Deserialize, PartialEq, Serialize)]
#[serde(tag = "type", content = "data")]
#[allow(clippy::large_enum_variant)]
pub enum TakerSwapEvent {
    Started(TakerSwapData),
    StartFailed(SwapError),
    Negotiated(MakerNegotiationData),
    NegotiateFailed(SwapError),
    TakerFeeSent(TransactionIdentifier),
    TakerFeeSendFailed(SwapError),
    TakerPaymentInstructionsReceived(Option<PaymentInstructions>),
    MakerPaymentReceived(TransactionIdentifier),
    MakerPaymentWaitConfirmStarted,
    MakerPaymentValidatedAndConfirmed,
    MakerPaymentValidateFailed(SwapError),
    MakerPaymentWaitConfirmFailed(SwapError),
    TakerPaymentSent(TransactionIdentifier),
    WatcherMessageSent(Option<Vec<u8>>, Option<Vec<u8>>),
    TakerPaymentTransactionFailed(SwapError),
    TakerPaymentDataSendFailed(SwapError),
    TakerPaymentWaitConfirmFailed(SwapError),
    TakerPaymentSpent(TakerPaymentSpentData),
    TakerPaymentWaitForSpendFailed(SwapError),
    MakerPaymentSpent(TransactionIdentifier),
    MakerPaymentSpendConfirmed,
    MakerPaymentSpendConfirmFailed(SwapError),
    MakerPaymentSpentByWatcher(TransactionIdentifier),
    MakerPaymentSpendFailed(SwapError),
    TakerPaymentWaitRefundStarted { wait_until: u64 },
    TakerPaymentRefundStarted,
    TakerPaymentRefunded(Option<TransactionIdentifier>),
    TakerPaymentRefundFailed(SwapError),
    TakerPaymentRefundFinished,
    TakerPaymentRefundedByWatcher(Option<TransactionIdentifier>),
    Finished,
}

impl TakerSwapEvent {
    pub fn status_str(&self) -> String {
        match self {
            TakerSwapEvent::Started(_) => "Started...".to_owned(),
            TakerSwapEvent::StartFailed(_) => "Start failed...".to_owned(),
            TakerSwapEvent::Negotiated(_) => "Negotiated...".to_owned(),
            TakerSwapEvent::NegotiateFailed(_) => "Negotiate failed...".to_owned(),
            TakerSwapEvent::TakerFeeSent(_) => "Taker fee sent...".to_owned(),
            TakerSwapEvent::TakerFeeSendFailed(_) => "Taker fee send failed...".to_owned(),
            TakerSwapEvent::TakerPaymentInstructionsReceived(_) => "Taker payment instructions received...".to_owned(),
            TakerSwapEvent::MakerPaymentReceived(_) => "Maker payment received...".to_owned(),
            TakerSwapEvent::MakerPaymentWaitConfirmStarted => "Maker payment wait confirm started...".to_owned(),
            TakerSwapEvent::MakerPaymentValidatedAndConfirmed => "Maker payment validated and confirmed...".to_owned(),
            TakerSwapEvent::MakerPaymentValidateFailed(_) => "Maker payment validate failed...".to_owned(),
            TakerSwapEvent::MakerPaymentWaitConfirmFailed(_) => {
                "Maker payment wait for confirmation failed...".to_owned()
            },
            TakerSwapEvent::TakerPaymentSent(_) => "Taker payment sent...".to_owned(),
            TakerSwapEvent::WatcherMessageSent(_, _) => WATCHER_MESSAGE_SENT_LOG.to_owned(),
            TakerSwapEvent::TakerPaymentTransactionFailed(_) => "Taker payment transaction failed...".to_owned(),
            TakerSwapEvent::TakerPaymentDataSendFailed(_) => "Taker payment data send failed...".to_owned(),
            TakerSwapEvent::TakerPaymentWaitConfirmFailed(_) => {
                "Taker payment wait for confirmation failed...".to_owned()
            },
            TakerSwapEvent::TakerPaymentSpent(_) => "Taker payment spent...".to_owned(),
            TakerSwapEvent::TakerPaymentWaitForSpendFailed(_) => "Taker payment wait for spend failed...".to_owned(),
            TakerSwapEvent::MakerPaymentSpent(_) => "Maker payment spent...".to_owned(),
            TakerSwapEvent::MakerPaymentSpendConfirmed => "Maker payment spent confirmed...".to_owned(),
            TakerSwapEvent::MakerPaymentSpendConfirmFailed(_) => "Maker payment spend confirm failed...".to_owned(),
            TakerSwapEvent::MakerPaymentSpentByWatcher(_) => "Maker payment spent by watcher...".to_owned(),
            TakerSwapEvent::MakerPaymentSpendFailed(_) => "Maker payment spend failed...".to_owned(),
            TakerSwapEvent::TakerPaymentWaitRefundStarted { wait_until } => {
                format!("Taker payment wait refund till {} started...", wait_until)
            },
            TakerSwapEvent::TakerPaymentRefundStarted => "Taker payment refund started...".to_owned(),
            TakerSwapEvent::TakerPaymentRefunded(_) => "Taker payment refunded...".to_owned(),
            TakerSwapEvent::TakerPaymentRefundFailed(_) => "Taker payment refund failed...".to_owned(),
            TakerSwapEvent::TakerPaymentRefundFinished => "Taker payment refund finished...".to_owned(),
            TakerSwapEvent::TakerPaymentRefundedByWatcher(_) => "Taker payment refunded by watcher...".to_owned(),
            TakerSwapEvent::Finished => "Finished".to_owned(),
        }
    }

    fn should_ban_maker(&self) -> bool {
        matches!(
            self,
            TakerSwapEvent::MakerPaymentValidateFailed(_) | TakerSwapEvent::TakerPaymentWaitForSpendFailed(_)
        )
    }

    fn is_success(&self) -> bool {
        matches!(
            self,
            TakerSwapEvent::Started(_)
                | TakerSwapEvent::Negotiated(_)
                | TakerSwapEvent::TakerFeeSent(_)
                | TakerSwapEvent::TakerPaymentInstructionsReceived(_)
                | TakerSwapEvent::MakerPaymentReceived(_)
                | TakerSwapEvent::MakerPaymentWaitConfirmStarted
                | TakerSwapEvent::WatcherMessageSent(_, _)
                | TakerSwapEvent::MakerPaymentValidatedAndConfirmed
                | TakerSwapEvent::TakerPaymentSent(_)
                | TakerSwapEvent::TakerPaymentSpent(_)
                | TakerSwapEvent::MakerPaymentSpent(_)
                | TakerSwapEvent::MakerPaymentSpendConfirmed
                | TakerSwapEvent::MakerPaymentSpentByWatcher(_)
                | TakerSwapEvent::Finished
        )
    }

    fn is_error(&self) -> bool { !self.is_success() }
}

#[derive(Debug)]
pub enum TakerSwapCommand {
    Start,
    Negotiate,
    SendTakerFee,
    WaitForMakerPayment,
    ValidateMakerPayment,
    SendTakerPayment,
    WaitForTakerPaymentSpend,
    SpendMakerPayment,
    ConfirmMakerPaymentSpend,
    PrepareForTakerPaymentRefund,
    RefundTakerPayment,
    FinalizeTakerPaymentRefund,
    Finish,
}

impl TakerSwap {
    #[inline]
    fn w(&self) -> RwLockWriteGuard<TakerSwapMut> { self.mutable.write().unwrap() }

    #[inline]
    pub fn r(&self) -> RwLockReadGuard<TakerSwapMut> { self.mutable.read().unwrap() }

    #[inline]
    fn my_maker_coin_htlc_pub(&self) -> H264Json {
        self.r()
            .data
            .maker_coin_htlc_pubkey
            .unwrap_or_else(|| self.my_persistent_pub.into())
    }

    #[inline]
    fn my_taker_coin_htlc_pub(&self) -> H264Json {
        self.r()
            .data
            .taker_coin_htlc_pubkey
            .unwrap_or_else(|| self.my_persistent_pub.into())
    }

    #[inline]
    fn wait_refund_until(&self) -> u64 { self.r().data.taker_payment_lock + 3700 }

    pub(crate) fn apply_event(&self, event: TakerSwapEvent) {
        match event {
            TakerSwapEvent::Started(data) => {
                self.w().data = data;
                log_tag!(
                    self.ctx,
                    "";
                    fmt = "Taker swap {} has successfully started",
                    self.uuid
                );
            },
            TakerSwapEvent::StartFailed(err) => self.errors.lock().push(err),
            TakerSwapEvent::Negotiated(data) => {
                self.maker_payment_lock
                    .store(data.maker_payment_locktime, Ordering::Relaxed);
                self.w().other_maker_coin_htlc_pub = data.other_maker_coin_htlc_pub();
                self.w().other_taker_coin_htlc_pub = data.other_taker_coin_htlc_pub();
                self.w().secret_hash = data.secret_hash;

                if data.maker_coin_swap_contract_addr.is_some() {
                    self.w().data.maker_coin_swap_contract_address = data.maker_coin_swap_contract_addr;
                }

                if data.taker_coin_swap_contract_addr.is_some() {
                    self.w().data.taker_coin_swap_contract_address = data.taker_coin_swap_contract_addr;
                }
            },
            TakerSwapEvent::NegotiateFailed(err) => self.errors.lock().push(err),
            TakerSwapEvent::TakerFeeSent(tx) => self.w().taker_fee = Some(tx),
            TakerSwapEvent::TakerFeeSendFailed(err) => self.errors.lock().push(err),
            TakerSwapEvent::TakerPaymentInstructionsReceived(instructions) => {
                self.w().payment_instructions = instructions
            },
            TakerSwapEvent::MakerPaymentReceived(tx) => self.w().maker_payment = Some(tx),
            TakerSwapEvent::MakerPaymentWaitConfirmStarted => (),
            TakerSwapEvent::MakerPaymentValidatedAndConfirmed => {
                self.maker_payment_confirmed.store(true, Ordering::Relaxed)
            },
            TakerSwapEvent::MakerPaymentValidateFailed(err) => self.errors.lock().push(err),
            TakerSwapEvent::MakerPaymentWaitConfirmFailed(err) => self.errors.lock().push(err),
            TakerSwapEvent::TakerPaymentSent(tx) => self.w().taker_payment = Some(tx),
            TakerSwapEvent::WatcherMessageSent(maker_payment_spend_preimage, taker_payment_refund_preimage) => {
                self.w().maker_payment_spend_preimage = maker_payment_spend_preimage;
                self.w().taker_payment_refund_preimage = taker_payment_refund_preimage;
            },
            TakerSwapEvent::TakerPaymentTransactionFailed(err) => self.errors.lock().push(err),
            TakerSwapEvent::TakerPaymentDataSendFailed(err) => self.errors.lock().push(err),
            TakerSwapEvent::TakerPaymentWaitConfirmFailed(err) => self.errors.lock().push(err),
            TakerSwapEvent::TakerPaymentSpent(data) => {
                self.w().taker_payment_spend = Some(data.transaction);
                self.w().secret = data.secret;
            },
            TakerSwapEvent::TakerPaymentWaitForSpendFailed(err) => self.errors.lock().push(err),
            TakerSwapEvent::MakerPaymentSpent(tx) => self.w().maker_payment_spend = Some(tx),
            TakerSwapEvent::MakerPaymentSpendConfirmed => self.w().maker_payment_spend_confirmed = true,
            TakerSwapEvent::MakerPaymentSpendConfirmFailed(err) => self.errors.lock().push(err),
            TakerSwapEvent::MakerPaymentSpentByWatcher(tx) => self.w().maker_payment_spend = Some(tx),
            TakerSwapEvent::MakerPaymentSpendFailed(err) => self.errors.lock().push(err),
            TakerSwapEvent::TakerPaymentWaitRefundStarted { .. } => (),
            TakerSwapEvent::TakerPaymentRefundStarted => (),
            TakerSwapEvent::TakerPaymentRefunded(tx) => self.w().taker_payment_refund = tx,
            TakerSwapEvent::TakerPaymentRefundFailed(err) => self.errors.lock().push(err),
            TakerSwapEvent::TakerPaymentRefundFinished => (),
            TakerSwapEvent::TakerPaymentRefundedByWatcher(tx) => self.w().taker_payment_refund = tx,
            TakerSwapEvent::Finished => self.finished_at.store(now_sec(), Ordering::Relaxed),
        }
    }

    async fn handle_command(
        &self,
        command: TakerSwapCommand,
    ) -> Result<(Option<TakerSwapCommand>, Vec<TakerSwapEvent>), String> {
        match command {
            TakerSwapCommand::Start => self.start().await,
            TakerSwapCommand::Negotiate => self.negotiate().await,
            TakerSwapCommand::SendTakerFee => self.send_taker_fee().await,
            TakerSwapCommand::WaitForMakerPayment => self.wait_for_maker_payment().await,
            TakerSwapCommand::ValidateMakerPayment => self.validate_maker_payment().await,
            TakerSwapCommand::SendTakerPayment => self.send_taker_payment().await,
            TakerSwapCommand::WaitForTakerPaymentSpend => self.wait_for_taker_payment_spend().await,
            TakerSwapCommand::SpendMakerPayment => self.spend_maker_payment().await,
            TakerSwapCommand::ConfirmMakerPaymentSpend => self.confirm_maker_payment_spend().await,
            TakerSwapCommand::PrepareForTakerPaymentRefund => self.prepare_for_taker_payment_refund().await,
            TakerSwapCommand::RefundTakerPayment => self.refund_taker_payment().await,
            TakerSwapCommand::FinalizeTakerPaymentRefund => self.finalize_taker_payment_refund().await,
            TakerSwapCommand::Finish => Ok((None, vec![TakerSwapEvent::Finished])),
        }
    }

    #[allow(clippy::too_many_arguments)]
    pub fn new(
        ctx: MmArc,
        maker_pubkey: bits256,
        maker_amount: MmNumber,
        taker_amount: MmNumber,
        my_persistent_pub: H264,
        uuid: Uuid,
        my_order_uuid: Option<Uuid>,
        conf_settings: SwapConfirmationsSettings,
        maker_coin: MmCoinEnum,
        taker_coin: MmCoinEnum,
        payment_locktime: u64,
        p2p_privkey: Option<KeyPair>,
        #[cfg(any(test, feature = "run-docker-tests"))] fail_at: Option<FailAt>,
    ) -> Self {
        TakerSwap {
            maker_coin,
            taker_coin,
            maker_amount,
            taker_amount,
            my_persistent_pub,
            maker_pubkey,
            uuid,
            my_order_uuid,
            maker_payment_confirmed: AtomicBool::new(false),
            finished_at: AtomicU64::new(0),
            maker_payment_lock: AtomicU64::new(0),
            errors: PaMutex::new(Vec::new()),
            conf_settings,
            payment_locktime,
            p2p_privkey,
            mutable: RwLock::new(TakerSwapMut {
                data: TakerSwapData::default(),
                other_maker_coin_htlc_pub: H264::default(),
                other_taker_coin_htlc_pub: H264::default(),
                taker_fee: None,
                maker_payment: None,
                maker_payment_spend_confirmed: false,
                taker_payment: None,
                taker_payment_spend: None,
                maker_payment_spend_preimage: None,
                taker_payment_refund_preimage: None,
                maker_payment_spend: None,
                taker_payment_refund: None,
                secret_hash: BytesJson::default(),
                secret: H256Json::default(),
                watcher_reward: false,
                reward_amount: None,
                payment_instructions: None,
            }),
            ctx,
            #[cfg(any(test, feature = "run-docker-tests"))]
            fail_at,
        }
    }

    fn get_my_negotiation_data(
        &self,
        secret_hash: Vec<u8>,
        maker_coin_swap_contract: Vec<u8>,
        taker_coin_swap_contract: Vec<u8>,
    ) -> NegotiationDataMsg {
        let r = self.r();

        let equal = r.data.maker_coin_htlc_pubkey == r.data.taker_coin_htlc_pubkey;
        let same_as_persistent = r.data.maker_coin_htlc_pubkey == Some(r.data.my_persistent_pub);

        if equal && same_as_persistent {
            NegotiationDataMsg::V2(NegotiationDataV2 {
                started_at: r.data.started_at,
                secret_hash,
                payment_locktime: r.data.taker_payment_lock,
                persistent_pubkey: self.my_persistent_pub.to_vec(),
                maker_coin_swap_contract,
                taker_coin_swap_contract,
            })
        } else {
            NegotiationDataMsg::V3(NegotiationDataV3 {
                started_at: r.data.started_at,
                payment_locktime: r.data.taker_payment_lock,
                secret_hash,
                maker_coin_swap_contract,
                taker_coin_swap_contract,
                maker_coin_htlc_pub: self.my_maker_coin_htlc_pub().into(),
                taker_coin_htlc_pub: self.my_taker_coin_htlc_pub().into(),
            })
        }
    }

    /// # Panic
    ///
    /// Panic if taker_fee of [`TakerSwapMut`] is [`Option::None`].
    async fn get_taker_fee_data(&self) -> Result<SwapTxDataMsg, MmError<PaymentInstructionsErr>> {
        // If taker fee is a lightning payment the payment hash will be sent in the message
        let taker_fee_data = self
            .r()
            .taker_fee
            .as_ref()
            .expect("TakerSwapMut::taker_fee must be some value to use get_taker_fee_data")
            .tx_hex
            .0
            .clone();
        let secret_hash = self.r().secret_hash.0.clone();
        let maker_amount = self.maker_amount.clone().into();
        let maker_lock_duration =
            (self.r().data.lock_duration as f64 * self.taker_coin.maker_locktime_multiplier()).ceil() as u64;
        let expires_in = wait_for_maker_payment_conf_duration(self.r().data.lock_duration);

        let watcher_reward = self.r().watcher_reward && self.taker_coin.is_eth();
        let wait_until = wait_for_maker_payment_conf_until(self.r().data.started_at, self.r().data.lock_duration);
        let instructions = self
            .maker_coin
            .maker_payment_instructions(PaymentInstructionArgs {
                secret_hash: &secret_hash,
                amount: maker_amount,
                maker_lock_duration,
                expires_in,
                watcher_reward,
                wait_until,
            })
            .await?;
        Ok(SwapTxDataMsg::new(taker_fee_data, instructions))
    }

    async fn start(&self) -> Result<(Option<TakerSwapCommand>, Vec<TakerSwapEvent>), String> {
        // do not use self.r().data here as it is not initialized at this step yet
        let stage = FeeApproxStage::StartSwap;
        let dex_fee =
            dex_fee_amount_from_taker_coin(self.taker_coin.deref(), self.maker_coin.ticker(), &self.taker_amount);
        let preimage_value = TradePreimageValue::Exact(self.taker_amount.to_decimal());

        let fee_to_send_dex_fee_fut = self.taker_coin.get_fee_to_send_taker_fee(dex_fee.clone(), stage);
        let fee_to_send_dex_fee = match fee_to_send_dex_fee_fut.await {
            Ok(fee) => fee,
            Err(e) => {
                return Ok((Some(TakerSwapCommand::Finish), vec![TakerSwapEvent::StartFailed(
                    ERRL!("!taker_coin.get_fee_to_send_taker_fee {}", e).into(),
                )]))
            },
        };
        let get_sender_trade_fee_fut = self
            .taker_coin
            .get_sender_trade_fee(preimage_value, stage, NO_REFUND_FEE);
        let taker_payment_trade_fee = match get_sender_trade_fee_fut.await {
            Ok(fee) => fee,
            Err(e) => {
                return Ok((Some(TakerSwapCommand::Finish), vec![TakerSwapEvent::StartFailed(
                    ERRL!("!taker_coin.get_sender_trade_fee {}", e).into(),
                )]))
            },
        };
        let maker_payment_spend_trade_fee_fut = self.maker_coin.get_receiver_trade_fee(stage);
        let maker_payment_spend_trade_fee = match maker_payment_spend_trade_fee_fut.compat().await {
            Ok(fee) => fee,
            Err(e) => {
                return Ok((Some(TakerSwapCommand::Finish), vec![TakerSwapEvent::StartFailed(
                    ERRL!("!maker_coin.get_receiver_trade_fee {}", e).into(),
                )]))
            },
        };

        let params = TakerSwapPreparedParams {
            dex_fee: dex_fee.total_spend_amount(),
            fee_to_send_dex_fee: fee_to_send_dex_fee.clone(),
            taker_payment_trade_fee: taker_payment_trade_fee.clone(),
            maker_payment_spend_trade_fee: maker_payment_spend_trade_fee.clone(),
        };
        let check_balance_f = check_balance_for_taker_swap(
            &self.ctx,
            self.taker_coin.deref(),
            self.maker_coin.deref(),
            self.taker_amount.clone(),
            Some(&self.uuid),
            Some(params),
            stage,
        );
        if let Err(e) = check_balance_f.await {
            return Ok((Some(TakerSwapCommand::Finish), vec![TakerSwapEvent::StartFailed(
                ERRL!("!check_balance_for_taker_swap {}", e).into(),
            )]));
        }

        let started_at = now_sec();

        let maker_coin_start_block = match self.maker_coin.current_block().compat().await {
            Ok(b) => b,
            Err(e) => {
                return Ok((Some(TakerSwapCommand::Finish), vec![TakerSwapEvent::StartFailed(
                    ERRL!("!maker_coin.current_block {}", e).into(),
                )]))
            },
        };

        let taker_coin_start_block = match self.taker_coin.current_block().compat().await {
            Ok(b) => b,
            Err(e) => {
                return Ok((Some(TakerSwapCommand::Finish), vec![TakerSwapEvent::StartFailed(
                    ERRL!("!taker_coin.current_block {}", e).into(),
                )]))
            },
        };

        let maker_coin_swap_contract_address = self.maker_coin.swap_contract_address();
        let taker_coin_swap_contract_address = self.taker_coin.swap_contract_address();

        let unique_data = self.unique_swap_data();
        let maker_coin_htlc_pubkey = self.maker_coin.derive_htlc_pubkey(&unique_data);
        let taker_coin_htlc_pubkey = self.taker_coin.derive_htlc_pubkey(&unique_data);

        let data = TakerSwapData {
            taker_coin: self.taker_coin.ticker().to_owned(),
            maker_coin: self.maker_coin.ticker().to_owned(),
            maker_pubkey: self.maker_pubkey.bytes.into(),
            started_at,
            lock_duration: self.payment_locktime,
            maker_amount: self.maker_amount.to_decimal(),
            taker_amount: self.taker_amount.to_decimal(),
            maker_payment_confirmations: self.conf_settings.maker_coin_confs,
            maker_payment_requires_nota: Some(self.conf_settings.maker_coin_nota),
            taker_payment_confirmations: self.conf_settings.taker_coin_confs,
            taker_payment_requires_nota: Some(self.conf_settings.taker_coin_nota),
            taker_payment_lock: started_at + self.payment_locktime,
            my_persistent_pub: self.my_persistent_pub.into(),
            uuid: self.uuid,
            maker_payment_wait: wait_for_maker_payment_conf_until(started_at, self.payment_locktime),
            maker_coin_start_block,
            taker_coin_start_block,
            fee_to_send_taker_fee: Some(SavedTradeFee::from(fee_to_send_dex_fee)),
            taker_payment_trade_fee: Some(SavedTradeFee::from(taker_payment_trade_fee)),
            maker_payment_spend_trade_fee: Some(SavedTradeFee::from(maker_payment_spend_trade_fee)),
            maker_coin_swap_contract_address,
            taker_coin_swap_contract_address,
            maker_coin_htlc_pubkey: Some(maker_coin_htlc_pubkey.as_slice().into()),
            taker_coin_htlc_pubkey: Some(taker_coin_htlc_pubkey.as_slice().into()),
            p2p_privkey: self.p2p_privkey.map(SerializableSecp256k1Keypair::from),
        };

        // This will be done during order match
        self.w().watcher_reward = std::env::var("USE_WATCHER_REWARD").is_ok();

        Ok((Some(TakerSwapCommand::Negotiate), vec![TakerSwapEvent::Started(data)]))
    }

    async fn negotiate(&self) -> Result<(Option<TakerSwapCommand>, Vec<TakerSwapEvent>), String> {
        const NEGOTIATE_TIMEOUT_SEC: u64 = 90;

        let recv_fut = recv_swap_msg(
            self.ctx.clone(),
            |store| store.negotiation.take(),
            &self.uuid,
            NEGOTIATE_TIMEOUT_SEC,
        );
        let maker_data = match recv_fut.await {
            Ok(d) => d,
            Err(e) => {
                return Ok((Some(TakerSwapCommand::Finish), vec![TakerSwapEvent::NegotiateFailed(
                    ERRL!("{:?}", e).into(),
                )]))
            },
        };

        debug!("Received maker negotiation data {:?}", maker_data);
        let time_dif = self.r().data.started_at.abs_diff(maker_data.started_at());
        if time_dif > MAX_STARTED_AT_DIFF {
            return Ok((Some(TakerSwapCommand::Finish), vec![TakerSwapEvent::NegotiateFailed(
                ERRL!("The time difference between you and the maker cannot be longer than 60 seconds. Current difference: {}. Please make sure that your system clock is synced to the correct time before starting another swap!", time_dif).into(),
            )]));
        }

        let customized_lock_duration =
            (self.r().data.lock_duration as f64 * self.taker_coin.maker_locktime_multiplier()).ceil() as u64;
        let expected_lock_time = maker_data.started_at().checked_add(customized_lock_duration);
        if Some(maker_data.payment_locktime()) != expected_lock_time {
            return Ok((Some(TakerSwapCommand::Finish), vec![TakerSwapEvent::NegotiateFailed(
                ERRL!(
                    "maker_data.payment_locktime {:?} not equal to expected {:?}",
                    maker_data.payment_locktime(),
                    expected_lock_time
                )
                .into(),
            )]));
        }

        let maker_coin_swap_contract_addr = match self
            .maker_coin
            .negotiate_swap_contract_addr(maker_data.maker_coin_swap_contract())
        {
            Ok(addr) => addr,
            Err(e) => match self.maker_coin.fallback_swap_contract() {
                // try to negotiate using fallback
                Some(addr) => Some(addr),
                None => {
                    return Ok((Some(TakerSwapCommand::Finish), vec![TakerSwapEvent::NegotiateFailed(
                        ERRL!("!maker_coin.negotiate_swap_contract_addr {}", e).into(),
                    )]))
                },
            },
        };

        let taker_coin_swap_contract_addr = match self
            .taker_coin
            .negotiate_swap_contract_addr(maker_data.taker_coin_swap_contract())
        {
            Ok(addr) => addr,
            Err(e) => match self.taker_coin.fallback_swap_contract() {
                // try to negotiate using fallback
                Some(addr) => Some(addr),
                None => {
                    return Ok((Some(TakerSwapCommand::Finish), vec![TakerSwapEvent::NegotiateFailed(
                        ERRL!("!taker_coin.negotiate_swap_contract_addr {}", e).into(),
                    )]))
                },
            },
        };

        // Validate maker_coin_htlc_pubkey realness
        if let Err(err) = self.maker_coin.validate_other_pubkey(maker_data.maker_coin_htlc_pub()) {
            return Ok((Some(TakerSwapCommand::Finish), vec![TakerSwapEvent::NegotiateFailed(
                ERRL!("!maker_data.maker_coin_htlc_pub {}", err).into(),
            )]));
        };

        // Validate taker_coin_htlc_pubkey realness
        if let Err(err) = self.taker_coin.validate_other_pubkey(maker_data.taker_coin_htlc_pub()) {
            return Ok((Some(TakerSwapCommand::Finish), vec![TakerSwapEvent::NegotiateFailed(
                ERRL!("!maker_data.taker_coin_htlc_pub {}", err).into(),
            )]));
        };

        if !(maker_data.secret_hash().len() == 20 || maker_data.secret_hash().len() == 32) {
            return Ok((Some(TakerSwapCommand::Finish), vec![TakerSwapEvent::NegotiateFailed(
                ERRL!("!maker_data.secret_hash: secret_hash validation failed").into(),
            )]));
        }

        let maker_coin_swap_contract_bytes = maker_coin_swap_contract_addr
            .clone()
            .map_or_else(Vec::new, |bytes| bytes.0);
        let taker_coin_swap_contract_bytes = taker_coin_swap_contract_addr
            .clone()
            .map_or_else(Vec::new, |bytes| bytes.0);

        let my_negotiation_data = self.get_my_negotiation_data(
            maker_data.secret_hash().to_vec(),
            maker_coin_swap_contract_bytes,
            taker_coin_swap_contract_bytes,
        );

        let taker_data = SwapMsg::NegotiationReply(my_negotiation_data);
        debug!("Sending taker negotiation data {:?}", taker_data);
        let send_abort_handle = broadcast_swap_msg_every(
            self.ctx.clone(),
            swap_topic(&self.uuid),
            taker_data,
            NEGOTIATE_TIMEOUT_SEC as f64 / 6.,
            self.p2p_privkey,
        );
        let recv_fut = recv_swap_msg(
            self.ctx.clone(),
            |store| store.negotiated.take(),
            &self.uuid,
            NEGOTIATE_TIMEOUT_SEC,
        );
        let negotiated = match recv_fut.await {
            Ok(d) => d,
            Err(e) => {
                return Ok((Some(TakerSwapCommand::Finish), vec![TakerSwapEvent::NegotiateFailed(
                    ERRL!("{:?}", e).into(),
                )]))
            },
        };
        drop(send_abort_handle);

        if !negotiated {
            return Ok((Some(TakerSwapCommand::Finish), vec![TakerSwapEvent::NegotiateFailed(
                ERRL!("Maker sent negotiated = false").into(),
            )]));
        }

        Ok((Some(TakerSwapCommand::SendTakerFee), vec![TakerSwapEvent::Negotiated(
            MakerNegotiationData {
                maker_payment_locktime: maker_data.payment_locktime(),
                // using default to avoid misuse of this field
                // maker_coin_htlc_pubkey and taker_coin_htlc_pubkey must be used instead
                maker_pubkey: H264Json::default(),
                secret_hash: maker_data.secret_hash().into(),
                maker_coin_swap_contract_addr,
                taker_coin_swap_contract_addr,
                maker_coin_htlc_pubkey: Some(maker_data.maker_coin_htlc_pub().into()),
                taker_coin_htlc_pubkey: Some(maker_data.taker_coin_htlc_pub().into()),
            },
        )]))
    }

    async fn send_taker_fee(&self) -> Result<(Option<TakerSwapCommand>, Vec<TakerSwapEvent>), String> {
        let expire_at = self.r().data.started_at + self.r().data.lock_duration / 3;
        let now = now_sec();
        if now > expire_at {
            return Ok((Some(TakerSwapCommand::Finish), vec![
                TakerSwapEvent::TakerFeeSendFailed(ERRL!("Timeout {} > {}", now, expire_at).into()),
            ]));
        }

        let fee_amount =
            dex_fee_amount_from_taker_coin(self.taker_coin.deref(), &self.r().data.maker_coin, &self.taker_amount);
        let fee_tx = self
            .taker_coin
            .send_taker_fee(&DEX_FEE_ADDR_RAW_PUBKEY, fee_amount, self.uuid.as_bytes(), expire_at)
            .await;
        let transaction = match fee_tx {
            Ok(t) => t,
            Err(err) => {
                return Ok((Some(TakerSwapCommand::Finish), vec![
                    TakerSwapEvent::TakerFeeSendFailed(ERRL!("{}", err.get_plain_text_format()).into()),
                ]));
            },
        };

        let tx_hash = transaction.tx_hash_as_bytes();
        info!("Taker fee tx hash {:02x}", tx_hash);
        let tx_ident = TransactionIdentifier {
            tx_hex: BytesJson::from(transaction.tx_hex()),
            tx_hash,
        };

        Ok((Some(TakerSwapCommand::WaitForMakerPayment), vec![
            TakerSwapEvent::TakerFeeSent(tx_ident),
        ]))
    }

    async fn wait_for_maker_payment(&self) -> Result<(Option<TakerSwapCommand>, Vec<TakerSwapEvent>), String> {
        const MAKER_PAYMENT_WAIT_TIMEOUT_SEC: u64 = 600;

        let payment_data_msg = match self.get_taker_fee_data().await {
            Ok(data) => data,
            Err(e) => {
                return Ok((Some(TakerSwapCommand::Finish), vec![
                    TakerSwapEvent::MakerPaymentValidateFailed(e.to_string().into()),
                ]))
            },
        };

        let msg = SwapMsg::TakerFee(payment_data_msg);
        let abort_send_handle = broadcast_swap_msg_every(
            self.ctx.clone(),
            swap_topic(&self.uuid),
            msg,
            MAKER_PAYMENT_WAIT_TIMEOUT_SEC as f64 / 6.,
            self.p2p_privkey,
        );

        let recv_fut = recv_swap_msg(
            self.ctx.clone(),
            |store| store.maker_payment.take(),
            &self.uuid,
            MAKER_PAYMENT_WAIT_TIMEOUT_SEC,
        );
        let payload = match recv_fut.await {
            Ok(p) => p,
            Err(e) => {
                return Ok((Some(TakerSwapCommand::Finish), vec![
                    TakerSwapEvent::MakerPaymentValidateFailed(
                        ERRL!("Error waiting for 'maker-payment' data: {}", e).into(),
                    ),
                ]))
            },
        };
        drop(abort_send_handle);

        let mut swap_events = Vec::with_capacity(3);
        let instructions = match payload.instructions() {
            Some(instructions) => {
                match self
                    .taker_coin
                    .validate_taker_payment_instructions(instructions, PaymentInstructionArgs {
                        secret_hash: &self.r().secret_hash.0,
                        amount: self.taker_amount.to_decimal(),
                        ..Default::default()
                    }) {
                    Ok(instructions) => Some(instructions),
                    Err(e) => {
                        return Ok((Some(TakerSwapCommand::Finish), vec![
                            TakerSwapEvent::MakerPaymentValidateFailed(e.to_string().into()),
                        ]))
                    },
                }
            },
            None => None,
        };
        swap_events.push(TakerSwapEvent::TakerPaymentInstructionsReceived(instructions));

        let maker_payment = match self.maker_coin.tx_enum_from_bytes(payload.data()) {
            Ok(p) => p,
            Err(e) => {
                return Ok((Some(TakerSwapCommand::Finish), vec![
                    TakerSwapEvent::MakerPaymentValidateFailed(
                        ERRL!("Error parsing the 'maker-payment': {:?}", e).into(),
                    ),
                ]))
            },
        };

        let tx_hash = maker_payment.tx_hash_as_bytes();
        info!("Got maker payment {:02x}", tx_hash);
        let tx_ident = TransactionIdentifier {
            tx_hex: BytesJson::from(maker_payment.tx_hex()),
            tx_hash,
        };

        swap_events.push(TakerSwapEvent::MakerPaymentReceived(tx_ident));
        swap_events.push(TakerSwapEvent::MakerPaymentWaitConfirmStarted);

        Ok((Some(TakerSwapCommand::ValidateMakerPayment), swap_events))
    }

    async fn validate_maker_payment(&self) -> Result<(Option<TakerSwapCommand>, Vec<TakerSwapEvent>), String> {
        info!("Before wait confirm");
        let confirmations = self.r().data.maker_payment_confirmations;
        let confirm_maker_payment_input = ConfirmPaymentInput {
            payment_tx: self.r().maker_payment.clone().unwrap().tx_hex.0,
            confirmations,
            requires_nota: self.r().data.maker_payment_requires_nota.unwrap_or(false),
            wait_until: self.r().data.maker_payment_wait,
            check_every: WAIT_CONFIRM_INTERVAL_SEC,
        };

        let f = self.maker_coin.wait_for_confirmations(confirm_maker_payment_input);
        if let Err(err) = f.compat().await {
            return Ok((Some(TakerSwapCommand::Finish), vec![
                TakerSwapEvent::MakerPaymentWaitConfirmFailed(
                    ERRL!("!wait for maker payment confirmations: {}", err).into(),
                ),
            ]));
        }
        info!("After wait confirm");

        let reward_amount = self.r().reward_amount.clone();
        let wait_maker_payment_until = self.r().data.maker_payment_wait;
        let watcher_reward = if self.r().watcher_reward {
            match self
                .maker_coin
                .get_maker_watcher_reward(&self.taker_coin, reward_amount, wait_maker_payment_until)
                .await
            {
                Ok(reward) => reward,
                Err(err) => {
                    return Ok((Some(TakerSwapCommand::Finish), vec![
                        TakerSwapEvent::TakerPaymentTransactionFailed(err.into_inner().to_string().into()),
                    ]))
                },
            }
        } else {
            None
        };

        let validate_input = ValidatePaymentInput {
            payment_tx: self.r().maker_payment.clone().unwrap().tx_hex.0,
            time_lock_duration: self.r().data.lock_duration,
            time_lock: self.maker_payment_lock.load(Ordering::Relaxed),
            other_pub: self.r().other_maker_coin_htlc_pub.to_vec(),
            secret_hash: self.r().secret_hash.0.to_vec(),
            amount: self.maker_amount.to_decimal(),
            swap_contract_address: self.r().data.maker_coin_swap_contract_address.clone(),
            try_spv_proof_until: self.r().data.maker_payment_wait,
            confirmations,
            unique_swap_data: self.unique_swap_data(),
            watcher_reward,
        };
        let validated = self.maker_coin.validate_maker_payment(validate_input).await;

        if let Err(e) = validated {
            return Ok((Some(TakerSwapCommand::Finish), vec![
                TakerSwapEvent::MakerPaymentValidateFailed(ERRL!("!validate maker payment: {}", e).into()),
            ]));
        }

        Ok((Some(TakerSwapCommand::SendTakerPayment), vec![
            TakerSwapEvent::MakerPaymentValidatedAndConfirmed,
        ]))
    }

    fn create_watcher_data(
        &self,
        taker_payment_hash: Vec<u8>,
        maker_payment_spend_preimage: Vec<u8>,
        taker_payment_refund_preimage: Vec<u8>,
    ) -> TakerSwapWatcherData {
        TakerSwapWatcherData {
            uuid: self.uuid,
            secret_hash: self.r().secret_hash.clone().into(),
            maker_payment_spend_preimage,
            taker_payment_refund_preimage,
            swap_started_at: self.r().data.started_at,
            lock_duration: self.r().data.lock_duration,
            taker_coin: self.r().data.taker_coin.clone(),
            taker_fee_hash: self.r().taker_fee.as_ref().unwrap().tx_hash.0.clone(),
            taker_payment_hash,
            taker_coin_start_block: self.r().data.taker_coin_start_block,
            taker_payment_confirmations: self.r().data.taker_payment_confirmations,
            taker_payment_requires_nota: self.r().data.taker_payment_requires_nota,
            maker_coin: self.r().data.maker_coin.clone(),
            maker_pub: self.r().other_maker_coin_htlc_pub.to_vec(),
            maker_payment_hash: self.r().maker_payment.as_ref().unwrap().tx_hash.0.clone(),
            maker_coin_start_block: self.r().data.maker_coin_start_block,
        }
    }

    /// Sets up the watcher reward for the taker's payment in the swap.
    ///
    /// The reward mainly serves as compensation to watchers for the mining fees
    /// paid to execute the transactions.
    ///
    /// The reward configuration depends on the specific requirements of the coins
    /// involved in the swap.
    /// Some coins may not support watcher rewards at all.
    async fn setup_watcher_reward(&self, taker_payment_lock: u64) -> Result<Option<WatcherReward>, String> {
        if !self.r().watcher_reward {
            return Ok(None);
        }

        let reward_amount = self.r().reward_amount.clone();
        self.taker_coin
            .get_taker_watcher_reward(
                &self.maker_coin,
                Some(self.taker_amount.clone().into()),
                Some(self.maker_amount.clone().into()),
                reward_amount,
                taker_payment_lock,
            )
            .await
            .map(Some)
            .map_err(|err| ERRL!("Watcher reward error: {}", err.to_string()))
    }

    /// Processes watcher-related logic for the swap by preparing and broadcasting necessary data.
    ///
    /// This function creates spend/refund preimages and broadcasts them to watchers if both coins
    /// support watcher functionality and watchers are enabled.
    ///
    /// The preimages allow watchers to either complete the swap by spending the maker payment
    /// or refund the taker payment if needed.
    async fn process_watcher_logic(&self, transaction: &TransactionEnum) -> Option<TakerSwapEvent> {
        let watchers_enabled_and_supported = self.ctx.use_watchers()
            && self.taker_coin.is_supported_by_watchers()
            && self.maker_coin.is_supported_by_watchers();

        if !watchers_enabled_and_supported {
            return None;
        }

        let maker_payment_spend_preimage_fut = self.maker_coin.create_maker_payment_spend_preimage(
            &self.r().maker_payment.as_ref().unwrap().tx_hex,
            self.maker_payment_lock.load(Ordering::Relaxed),
            self.r().other_maker_coin_htlc_pub.as_slice(),
            &self.r().secret_hash.0,
            &self.unique_swap_data()[..],
        );

        let taker_payment_refund_preimage_fut = self.taker_coin.create_taker_payment_refund_preimage(
            &transaction.tx_hex(),
            self.r().data.taker_payment_lock,
            &*self.r().other_taker_coin_htlc_pub,
            &self.r().secret_hash.0,
            &self.r().data.taker_coin_swap_contract_address,
            &self.unique_swap_data(),
        );

        match try_join(
            maker_payment_spend_preimage_fut.compat(),
            taker_payment_refund_preimage_fut.compat(),
        )
        .await
        {
            Ok((maker_payment_spend, taker_payment_refund)) => {
                let watcher_data = self.create_watcher_data(
                    transaction.tx_hash_as_bytes().into_vec(),
                    maker_payment_spend.tx_hex(),
                    taker_payment_refund.tx_hex(),
                );
                let swpmsg_watcher = SwapWatcherMsg::TakerSwapWatcherMsg(watcher_data);

                let htlc_keypair = self.taker_coin.derive_htlc_key_pair(&self.unique_swap_data());
                broadcast_swap_message(
                    &self.ctx,
                    watcher_topic(&self.r().data.taker_coin),
                    swpmsg_watcher,
                    &Some(htlc_keypair),
                );

                info!("{}", WATCHER_MESSAGE_SENT_LOG);
                Some(TakerSwapEvent::WatcherMessageSent(
                    Some(maker_payment_spend.tx_hex()),
                    Some(taker_payment_refund.tx_hex()),
                ))
            },
            Err(e) => {
                error!(
                    "The watcher message could not be sent, error creating at least one of the preimages: {}",
                    e.get_plain_text_format()
                );
                None
            },
        }
    }

    async fn send_taker_payment(&self) -> Result<(Option<TakerSwapCommand>, Vec<TakerSwapEvent>), String> {
        #[cfg(test)]
        if self.fail_at == Some(FailAt::TakerPayment) {
            return Ok((Some(TakerSwapCommand::Finish), vec![
                TakerSwapEvent::TakerPaymentTransactionFailed("Explicit test failure".into()),
            ]));
        }

        // Extract values from the lock before async operations
        let taker_payment_lock = self.r().data.taker_payment_lock;
        let other_taker_coin_htlc_pub = self.r().other_taker_coin_htlc_pub;
        let secret_hash = self.r().secret_hash.clone();
        let taker_coin_start_block = self.r().data.taker_coin_start_block;
        let taker_coin_swap_contract_address = self.r().data.taker_coin_swap_contract_address.clone();
        let unique_data = self.unique_swap_data();
        let taker_amount_decimal = self.taker_amount.to_decimal();
        let payment_instructions = self.r().payment_instructions.clone();

        // Look for previously sent taker payment in case of restart
        let maybe_existing_payment = match self
            .taker_coin
            .check_if_my_payment_sent(CheckIfMyPaymentSentArgs {
                time_lock: taker_payment_lock,
                other_pub: other_taker_coin_htlc_pub.as_slice(),
                secret_hash: &secret_hash.0,
                search_from_block: taker_coin_start_block,
                swap_contract_address: &taker_coin_swap_contract_address,
                swap_unique_data: &unique_data,
                amount: &taker_amount_decimal,
                payment_instructions: &payment_instructions,
            })
            .await
        {
            Ok(Some(tx)) => Some(tx),
            Ok(None) => None,
            Err(e) => {
                return Ok((Some(TakerSwapCommand::Finish), vec![
                    TakerSwapEvent::TakerPaymentTransactionFailed(ERRL!("{}", e).into()),
                ]))
            },
        };

        // If the payment is not yet sent, make sure we didn't miss the deadline for sending it.
        if maybe_existing_payment.is_none() {
            let timeout = self.r().data.maker_payment_wait;
            let now = now_sec();
            if now > timeout {
                return Ok((Some(TakerSwapCommand::Finish), vec![
                    TakerSwapEvent::TakerPaymentTransactionFailed(ERRL!("Timeout {} > {}", now, timeout).into()),
                ]));
            }
        }

        // Set up watcher reward if enable
        let watcher_reward = match self.setup_watcher_reward(taker_payment_lock).await {
            Ok(reward) => reward,
            Err(err) => {
                return Ok((Some(TakerSwapCommand::Finish), vec![
                    TakerSwapEvent::TakerPaymentTransactionFailed(err.into()),
                ]));
            },
        };

        // Use existing payment or create new one
        let transaction = match maybe_existing_payment {
            Some(tx) => tx,
            None => {
                let lock_duration = self.r().data.lock_duration;
                match self
                    .taker_coin
                    .send_taker_payment(SendPaymentArgs {
                        time_lock_duration: lock_duration,
                        time_lock: taker_payment_lock,
                        other_pubkey: &*other_taker_coin_htlc_pub,
                        secret_hash: &secret_hash.0,
                        amount: taker_amount_decimal,
                        swap_contract_address: &taker_coin_swap_contract_address,
                        swap_unique_data: &unique_data,
                        payment_instructions: &payment_instructions,
                        watcher_reward,
                        wait_for_confirmation_until: taker_payment_lock,
                    })
                    .await
                {
                    Ok(t) => t,
                    Err(err) => {
                        return Ok((Some(TakerSwapCommand::Finish), vec![
                            TakerSwapEvent::TakerPaymentTransactionFailed(
                                ERRL!("{}", err.get_plain_text_format()).into(),
                            ),
                        ]))
                    },
                }
            },
        };

        // Create transaction identifier and prepare `TakerPaymentSent` success event
        let tx_hash = transaction.tx_hash_as_bytes();
        let tx_hex = BytesJson::from(transaction.tx_hex());
        info!("Taker payment tx hash {:02x}", tx_hash);
        let tx_ident = TransactionIdentifier {
            tx_hex: tx_hex.clone(),
            tx_hash,
        };
        let mut swap_events = vec![TakerSwapEvent::TakerPaymentSent(tx_ident)];

        // Process watcher logic if enabled and supported by both coins
        if let Some(watcher_event) = self.process_watcher_logic(&transaction).await {
            swap_events.push(watcher_event);
        }

        Ok((Some(TakerSwapCommand::WaitForTakerPaymentSpend), swap_events))
    }

    async fn wait_for_taker_payment_spend(&self) -> Result<(Option<TakerSwapCommand>, Vec<TakerSwapEvent>), String> {
        const BROADCAST_MSG_INTERVAL_SEC: f64 = 600.;

        let tx_hex = self.r().taker_payment.as_ref().unwrap().tx_hex.clone();
        let mut watcher_broadcast_abort_handle = None;
        // Watchers cannot be used for lightning swaps for now
        // Todo: Check if watchers can work in some cases with lightning and implement it if it's possible, this part will probably work if only the taker is lightning since the preimage is available
        if self.ctx.use_watchers()
            && self.taker_coin.is_supported_by_watchers()
            && self.maker_coin.is_supported_by_watchers()
        {
            if let (Some(maker_payment_spend), Some(taker_payment_refund)) = (
                self.r().maker_payment_spend_preimage.clone(),
                self.r().taker_payment_refund_preimage.clone(),
            ) {
                let watcher_data = self.create_watcher_data(
                    self.r().taker_payment.as_ref().unwrap().tx_hash.0.clone(),
                    maker_payment_spend,
                    taker_payment_refund,
                );
                let swpmsg_watcher = SwapWatcherMsg::TakerSwapWatcherMsg(watcher_data);
                let htlc_keypair = self.taker_coin.derive_htlc_key_pair(&self.unique_swap_data());
                watcher_broadcast_abort_handle = Some(broadcast_swap_msg_every_delayed(
                    self.ctx.clone(),
                    watcher_topic(&self.r().data.taker_coin),
                    swpmsg_watcher,
                    BROADCAST_MSG_INTERVAL_SEC,
                    Some(htlc_keypair),
                ));
            }
        }

        // Todo: taker_payment should be a message on lightning network not a swap message
        let msg = SwapMsg::TakerPayment(tx_hex.0.clone());
        let send_abort_handle = broadcast_swap_msg_every(
            self.ctx.clone(),
            swap_topic(&self.uuid),
            msg,
            BROADCAST_MSG_INTERVAL_SEC,
            self.p2p_privkey,
        );

        #[cfg(any(test, feature = "run-docker-tests"))]
        if self.fail_at == Some(FailAt::WaitForTakerPaymentSpendPanic) {
            // Wait for 5 seconds before panicking to ensure the message is sent
            Timer::sleep(5.).await;
            panic!("Taker panicked unexpectedly at wait for taker payment spend");
        }

        info!("Waiting for maker to spend taker payment!");

        let wait_until = self.r().data.taker_payment_lock;
        let secret_hash = self.r().secret_hash.clone();
        let taker_coin_start_block = self.r().data.taker_coin_start_block;
        let taker_coin_swap_contract_address = self.r().data.taker_coin_swap_contract_address.clone();
        let watcher_reward = self.r().watcher_reward;
        let f = self.taker_coin.wait_for_htlc_tx_spend(WaitForHTLCTxSpendArgs {
            tx_bytes: &tx_hex,
            secret_hash: &secret_hash.0,
            wait_until,
            from_block: taker_coin_start_block,
            swap_contract_address: &taker_coin_swap_contract_address,
            check_every: TAKER_PAYMENT_SPEND_SEARCH_INTERVAL,
            watcher_reward,
        });
        let tx = match f.await {
            Ok(t) => t,
            Err(err) => {
                return Ok((Some(TakerSwapCommand::PrepareForTakerPaymentRefund), vec![
                    TakerSwapEvent::TakerPaymentWaitForSpendFailed(err.get_plain_text_format().into()),
                    TakerSwapEvent::TakerPaymentWaitRefundStarted {
                        wait_until: self.wait_refund_until(),
                    },
                ]));
            },
        };
        drop(send_abort_handle);
        drop(watcher_broadcast_abort_handle);
        let tx_hash = tx.tx_hash_as_bytes();
        info!("Taker payment spend tx {:02x}", tx_hash);
        let tx_ident = TransactionIdentifier {
            tx_hex: BytesJson::from(tx.tx_hex()),
            tx_hash,
        };

        let secret = match self
            .taker_coin
            .extract_secret(&secret_hash.0, &tx_ident.tx_hex, watcher_reward)
            .await
        {
            Ok(bytes) => H256Json::from(bytes.as_slice()),
            Err(e) => {
                return Ok((Some(TakerSwapCommand::Finish), vec![
                    TakerSwapEvent::TakerPaymentWaitForSpendFailed(ERRL!("{}", e).into()),
                ]))
            },
        };

        Ok((Some(TakerSwapCommand::SpendMakerPayment), vec![
            TakerSwapEvent::TakerPaymentSpent(TakerPaymentSpentData {
                transaction: tx_ident,
                secret,
            }),
        ]))
    }

    async fn spend_maker_payment(&self) -> Result<(Option<TakerSwapCommand>, Vec<TakerSwapEvent>), String> {
        #[cfg(any(test, feature = "run-docker-tests"))]
        if self.fail_at == Some(FailAt::MakerPaymentSpend) {
            return Ok((Some(TakerSwapCommand::Finish), vec![
                TakerSwapEvent::MakerPaymentSpendFailed("Explicit test failure".into()),
            ]));
        } else if self.fail_at == Some(FailAt::MakerPaymentSpendPanic) {
            panic!("Taker panicked unexpectedly at maker payment spend");
        }

        let other_maker_coin_htlc_pub = self.r().other_maker_coin_htlc_pub;
        let secret = self.r().secret;
        let taker_spends_payment_args = SpendPaymentArgs {
            other_payment_tx: &self.r().maker_payment.clone().unwrap().tx_hex,
            time_lock: self.maker_payment_lock.load(Ordering::Relaxed),
            other_pubkey: &*other_maker_coin_htlc_pub,
            secret: &secret.0,
            secret_hash: &self.r().secret_hash.clone().0,
            swap_contract_address: &self.r().data.maker_coin_swap_contract_address.clone(),
            swap_unique_data: &self.unique_swap_data(),
            watcher_reward: self.r().watcher_reward,
        };
        let maybe_spend_tx = self
            .maker_coin
            .send_taker_spends_maker_payment(taker_spends_payment_args)
            .await;
        let transaction = match maybe_spend_tx {
            Ok(t) => t,
            Err(err) => {
                if let Some(tx) = err.get_tx() {
                    broadcast_p2p_tx_msg(
                        &self.ctx,
                        tx_helper_topic(self.maker_coin.ticker()),
                        &tx,
                        &self.p2p_privkey,
                    );
                };

                return Ok((Some(TakerSwapCommand::Finish), vec![
                    TakerSwapEvent::MakerPaymentSpendFailed(ERRL!("{}", err.get_plain_text_format()).into()),
                ]));
            },
        };

        broadcast_p2p_tx_msg(
            &self.ctx,
            tx_helper_topic(self.maker_coin.ticker()),
            &transaction,
            &self.p2p_privkey,
        );

        let tx_hash = transaction.tx_hash_as_bytes();
        info!("Maker payment spend tx {:02x}", tx_hash);
        let tx_ident = TransactionIdentifier {
            tx_hex: BytesJson::from(transaction.tx_hex()),
            tx_hash,
        };

        Ok((Some(TakerSwapCommand::ConfirmMakerPaymentSpend), vec![
            TakerSwapEvent::MakerPaymentSpent(tx_ident),
        ]))
    }

    async fn confirm_maker_payment_spend(&self) -> Result<(Option<TakerSwapCommand>, Vec<TakerSwapEvent>), String> {
        let confirm_maker_payment_spend_input = ConfirmPaymentInput {
            payment_tx: self.r().maker_payment_spend.clone().unwrap().tx_hex.0,
            confirmations: self.r().data.maker_payment_confirmations,
            requires_nota: false,
            wait_until: self.wait_refund_until(),
            check_every: WAIT_CONFIRM_INTERVAL_SEC,
        };
        let wait_fut = self
            .maker_coin
            .wait_for_confirmations(confirm_maker_payment_spend_input);
        if let Err(err) = wait_fut.compat().await {
            return Ok((Some(TakerSwapCommand::PrepareForTakerPaymentRefund), vec![
                TakerSwapEvent::MakerPaymentSpendConfirmFailed(
                    ERRL!("!wait for maker payment spend confirmations: {}", err).into(),
                ),
                TakerSwapEvent::TakerPaymentWaitRefundStarted {
                    wait_until: self.wait_refund_until(),
                },
            ]));
        }
        info!("Maker payment spend confirmed");
        Ok((Some(TakerSwapCommand::Finish), vec![
            TakerSwapEvent::MakerPaymentSpendConfirmed,
        ]))
    }

    async fn prepare_for_taker_payment_refund(
        &self,
    ) -> Result<(Option<TakerSwapCommand>, Vec<TakerSwapEvent>), String> {
        let maker_payment = self.r().maker_payment.clone().unwrap().tx_hex;
        if let Err(e) = self.maker_coin.on_taker_payment_refund_start(&maker_payment).await {
            error!("Error {} on calling on_taker_payment_refund_start!", e)
        }

        Ok((Some(TakerSwapCommand::RefundTakerPayment), vec![
            TakerSwapEvent::TakerPaymentRefundStarted,
        ]))
    }

    async fn refund_taker_payment(&self) -> Result<(Option<TakerSwapCommand>, Vec<TakerSwapEvent>), String> {
        #[cfg(any(test, feature = "run-docker-tests"))]
        if self.fail_at == Some(FailAt::TakerPaymentRefund) {
            return Ok((Some(TakerSwapCommand::Finish), vec![
                TakerSwapEvent::TakerPaymentRefundFailed("Explicit test failure".into()),
            ]));
        } else if self.fail_at == Some(FailAt::TakerPaymentRefundPanic) {
            panic!("{}", REFUND_TEST_FAILURE_LOG);
        }

        let taker_payment = self.r().taker_payment.clone().unwrap().tx_hex;
        let locktime = self.r().data.taker_payment_lock;
        if self.taker_coin.is_auto_refundable() {
            return match self.taker_coin.wait_for_htlc_refund(&taker_payment, locktime).await {
                Ok(()) => Ok((Some(TakerSwapCommand::FinalizeTakerPaymentRefund), vec![
                    TakerSwapEvent::TakerPaymentRefunded(None),
                ])),
                Err(err) => Ok((Some(TakerSwapCommand::Finish), vec![
                    TakerSwapEvent::TakerPaymentRefundFailed(
                        ERRL!("!taker_coin.wait_for_htlc_refund: {}", err.to_string()).into(),
                    ),
                ])),
            };
        }

        loop {
            match self.taker_coin.can_refund_htlc(locktime).await {
                Ok(CanRefundHtlc::CanRefundNow) => break,
                Ok(CanRefundHtlc::HaveToWait(to_sleep)) => Timer::sleep(to_sleep as f64).await,
                Err(e) => {
                    error!("Error {} on can_refund_htlc, retrying in 30 seconds", e);
                    Timer::sleep(30.).await;
                },
            }
        }

        let other_taker_coin_htlc_pub = self.r().other_taker_coin_htlc_pub;
        let secret_hash = self.r().secret_hash.clone();
        let swap_contract_address = self.r().data.taker_coin_swap_contract_address.clone();
        let watcher_reward = self.r().watcher_reward;
        let refund_result = self
            .taker_coin
            .send_taker_refunds_payment(RefundPaymentArgs {
                payment_tx: &taker_payment,
                time_lock: locktime,
                other_pubkey: other_taker_coin_htlc_pub.as_slice(),
                tx_type_with_secret_hash: SwapTxTypeWithSecretHash::TakerOrMakerPayment {
                    maker_secret_hash: &secret_hash,
                },
                swap_contract_address: &swap_contract_address,
                swap_unique_data: &self.unique_swap_data(),
                watcher_reward,
            })
            .await;

        let transaction = match refund_result {
            Ok(t) => t,
            Err(err) => {
                if let Some(tx) = err.get_tx() {
                    broadcast_p2p_tx_msg(
                        &self.ctx,
                        tx_helper_topic(self.taker_coin.ticker()),
                        &tx,
                        &self.p2p_privkey,
                    );
                }

                return Ok((Some(TakerSwapCommand::Finish), vec![
                    TakerSwapEvent::TakerPaymentRefundFailed(ERRL!("{:?}", err.get_plain_text_format()).into()),
                ]));
            },
        };

        broadcast_p2p_tx_msg(
            &self.ctx,
            tx_helper_topic(self.taker_coin.ticker()),
            &transaction,
            &self.p2p_privkey,
        );

        let tx_hash = transaction.tx_hash_as_bytes();
        info!("Taker refund tx hash {:02x}", tx_hash);
        let tx_ident = TransactionIdentifier {
            tx_hex: BytesJson::from(transaction.tx_hex()),
            tx_hash,
        };

        Ok((Some(TakerSwapCommand::FinalizeTakerPaymentRefund), vec![
            TakerSwapEvent::TakerPaymentRefunded(Some(tx_ident)),
        ]))
    }

    async fn finalize_taker_payment_refund(&self) -> Result<(Option<TakerSwapCommand>, Vec<TakerSwapEvent>), String> {
        let maker_payment = self.r().maker_payment.clone().unwrap().tx_hex;
        if let Err(e) = self.maker_coin.on_taker_payment_refund_success(&maker_payment).await {
            error!("Error {} on calling on_taker_payment_refund_success!", e)
        }

        Ok((Some(TakerSwapCommand::Finish), vec![
            TakerSwapEvent::TakerPaymentRefundFinished,
        ]))
    }

    pub async fn load_from_db_by_uuid(
        ctx: MmArc,
        maker_coin: MmCoinEnum,
        taker_coin: MmCoinEnum,
        swap_uuid: &Uuid,
    ) -> Result<(Self, Option<TakerSwapCommand>), String> {
        let saved = match SavedSwap::load_my_swap_from_db(&ctx, *swap_uuid).await {
            Ok(Some(saved)) => saved,
            Ok(None) => return ERR!("Couldn't find a swap with the uuid '{}'", swap_uuid),
            Err(e) => return ERR!("{}", e),
        };
        let saved = match saved {
            SavedSwap::Taker(swap) => swap,
            SavedSwap::Maker(_) => return ERR!("Can not load TakerSwap from SavedSwap::Maker uuid: {}", swap_uuid),
        };
        Self::load_from_saved(ctx, maker_coin, taker_coin, saved).await
    }

    pub async fn load_from_saved(
        ctx: MmArc,
        maker_coin: MmCoinEnum,
        taker_coin: MmCoinEnum,
        mut saved: TakerSavedSwap,
    ) -> Result<(Self, Option<TakerSwapCommand>), String> {
        if saved.events.is_empty() {
            return ERR!("Can't restore swap from empty events set");
        };

        let data = match saved.events[0].event {
            TakerSwapEvent::Started(ref mut data) => data,
            _ => return ERR!("First swap event must be Started"),
        };

        // refresh swap contract addresses if the swap file is out-dated (doesn't contain the fields yet)
        if data.maker_coin_swap_contract_address.is_none() {
            data.maker_coin_swap_contract_address = maker_coin.swap_contract_address();
        }
        if data.taker_coin_swap_contract_address.is_none() {
            data.taker_coin_swap_contract_address = taker_coin.swap_contract_address();
        }

        let crypto_ctx = try_s!(CryptoCtx::from_ctx(&ctx));
        let my_persistent_pub = H264::from(&**crypto_ctx.mm2_internal_key_pair().public());

        let mut maker = bits256::from([0; 32]);
        maker.bytes = data.maker_pubkey.0;
        let conf_settings = SwapConfirmationsSettings {
            maker_coin_confs: data.maker_payment_confirmations,
            maker_coin_nota: data
                .maker_payment_requires_nota
                .unwrap_or_else(|| maker_coin.requires_notarization()),
            taker_coin_confs: data.taker_payment_confirmations,
            taker_coin_nota: data
                .taker_payment_requires_nota
                .unwrap_or_else(|| taker_coin.requires_notarization()),
        };

        #[cfg(any(test, feature = "run-docker-tests"))]
        let fail_at = std::env::var("TAKER_FAIL_AT").map(FailAt::from).ok();

        let swap = TakerSwap::new(
            ctx.clone(),
            maker,
            data.maker_amount.clone().into(),
            data.taker_amount.clone().into(),
            my_persistent_pub,
            saved.uuid,
            Some(saved.uuid),
            conf_settings,
            maker_coin.clone(),
            taker_coin.clone(),
            data.lock_duration,
            data.p2p_privkey.map(SerializableSecp256k1Keypair::into_inner),
            #[cfg(any(test, feature = "run-docker-tests"))]
            fail_at,
        );

        for saved_event in &saved.events {
            swap.apply_event(saved_event.event.clone());
        }

        let mut command = match saved.events.last().unwrap().get_command() {
            Some(command) => command,
            None => return Ok((swap, None)),
        };

        if taker_coin.is_supported_by_watchers()
            && maker_coin.is_supported_by_watchers()
            && saved.watcher_message_sent()
        {
            // discover events occurred while taker was offline, due to maker or watcher activity
            command = get_command_based_on_maker_or_watcher_activity(&ctx, &swap, saved, command).await?;
        }
        drop_mutability!(command);

        Ok((swap, Some(command)))
    }

    pub async fn recover_funds(&self) -> Result<RecoveredSwap, String> {
        if self.finished_at.load(Ordering::Relaxed) == 0 {
            return ERR!("Swap must be finished before recover funds attempt");
        }

        if self.r().taker_payment_refund.is_some() {
            return ERR!("Taker payment is refunded, swap is not recoverable");
        }

        if self.r().maker_payment_spend.is_some() && self.r().maker_payment_spend_confirmed {
            return ERR!("Maker payment is spent and confirmed, swap is not recoverable");
        }

        let maker_payment = match &self.r().maker_payment {
            Some(tx) => tx.tx_hex.0.clone(),
            None => return ERR!("No info about maker payment, swap is not recoverable"),
        };

        // have to do this because std::sync::RwLockReadGuard returned by r() is not Send,
        // so it can't be used across await
        let other_maker_coin_htlc_pub = self.r().other_maker_coin_htlc_pub;
        let other_taker_coin_htlc_pub = self.r().other_taker_coin_htlc_pub;
        let secret_hash = self.r().secret_hash.0.clone();
        let maker_coin_start_block = self.r().data.maker_coin_start_block;
        let maker_coin_swap_contract_address = self.r().data.maker_coin_swap_contract_address.clone();

        let taker_payment_lock = self.r().data.taker_payment_lock;
        let taker_coin_start_block = self.r().data.taker_coin_start_block;
        let taker_coin_swap_contract_address = self.r().data.taker_coin_swap_contract_address.clone();
        let watcher_reward = self.r().watcher_reward;

        let unique_data = self.unique_swap_data();
        macro_rules! check_maker_payment_is_not_spent {
            // validate that maker payment is not spent
            () => {
                let search_input = SearchForSwapTxSpendInput {
                    time_lock: self.maker_payment_lock.load(Ordering::Relaxed),
                    other_pub: other_maker_coin_htlc_pub.as_slice(),
                    secret_hash: &secret_hash,
                    tx: &maker_payment,
                    search_from_block: maker_coin_start_block,
                    swap_contract_address: &maker_coin_swap_contract_address,
                    swap_unique_data: &unique_data,
                    watcher_reward,
                };

                match self.maker_coin.search_for_swap_tx_spend_other(search_input).await {
                    Ok(Some(FoundSwapTxSpend::Spent(tx))) => {
                        return ERR!(
                            "Maker payment was already spent by {} tx {:02x}",
                            self.maker_coin.ticker(),
                            tx.tx_hash_as_bytes()
                        )
                    },
                    Ok(Some(FoundSwapTxSpend::Refunded(tx))) => {
                        return ERR!(
                            "Maker payment was already refunded by {} tx {:02x}",
                            self.maker_coin.ticker(),
                            tx.tx_hash_as_bytes()
                        )
                    },
                    Err(e) => return ERR!("Error {} when trying to find maker payment spend", e),
                    Ok(None) => (), // payment is not spent, continue
                }
            };
        }

        let maybe_taker_payment = self.r().taker_payment.clone();
        let payment_instructions = self.r().payment_instructions.clone();

        let taker_payment = match maybe_taker_payment {
            Some(tx) => tx.tx_hex.0,
            None => {
                let maybe_sent = try_s!(
                    self.taker_coin
                        .check_if_my_payment_sent(CheckIfMyPaymentSentArgs {
                            time_lock: taker_payment_lock,
                            other_pub: other_taker_coin_htlc_pub.as_slice(),
                            secret_hash: &secret_hash,
                            search_from_block: taker_coin_start_block,
                            swap_contract_address: &taker_coin_swap_contract_address,
                            swap_unique_data: &unique_data,
                            amount: &self.taker_amount.to_decimal(),
                            payment_instructions: &payment_instructions,
                        })
                        .await
                );
                match maybe_sent {
                    Some(tx) => tx.tx_hex(),
                    None => return ERR!("Taker payment is not found, swap is not recoverable"),
                }
            },
        };

        if self.r().taker_payment_spend.is_some() {
            check_maker_payment_is_not_spent!();
            // has to do this because std::sync::RwLockReadGuard returned by r() is not Send,
            // so it can't be used across await
            let other_maker_coin_htlc_pub = self.r().other_maker_coin_htlc_pub;
            let secret = self.r().secret.0;
            let maker_coin_swap_contract_address = self.r().data.maker_coin_swap_contract_address.clone();
            let watcher_reward = self.r().watcher_reward;

            let maybe_spend_tx = self
                .maker_coin
                .send_taker_spends_maker_payment(SpendPaymentArgs {
                    other_payment_tx: &maker_payment,
                    time_lock: self.maker_payment_lock.load(Ordering::Relaxed),
                    other_pubkey: other_maker_coin_htlc_pub.as_slice(),
                    secret: &secret,
                    secret_hash: &secret_hash,
                    swap_contract_address: &maker_coin_swap_contract_address,
                    swap_unique_data: &unique_data,
                    watcher_reward,
                })
                .await;

            let transaction = match maybe_spend_tx {
                Ok(t) => t,
                Err(err) => {
                    if let Some(tx) = err.get_tx() {
                        broadcast_p2p_tx_msg(
                            &self.ctx,
                            tx_helper_topic(self.maker_coin.ticker()),
                            &tx,
                            &self.p2p_privkey,
                        );
                    }

                    return ERR!("{}", err.get_plain_text_format());
                },
            };

            return Ok(RecoveredSwap {
                action: RecoveredSwapAction::SpentOtherPayment,
                coin: self.maker_coin.ticker().to_string(),
                transaction,
            });
        }

        let search_input = SearchForSwapTxSpendInput {
            time_lock: taker_payment_lock,
            other_pub: other_taker_coin_htlc_pub.as_slice(),
            secret_hash: &secret_hash,
            tx: &taker_payment,
            search_from_block: taker_coin_start_block,
            swap_contract_address: &taker_coin_swap_contract_address,
            swap_unique_data: &unique_data,
            watcher_reward,
        };
        let taker_payment_spend = try_s!(self.taker_coin.search_for_swap_tx_spend_my(search_input).await);

        match taker_payment_spend {
            Some(spend) => match spend {
                FoundSwapTxSpend::Spent(tx) => {
                    check_maker_payment_is_not_spent!();
                    let secret_hash = self.r().secret_hash.clone();
                    let tx_hex = tx.tx_hex();
                    let secret = try_s!(
                        self.taker_coin
                            .extract_secret(&secret_hash.0, &tx_hex, watcher_reward)
                            .await
                    );

                    let taker_spends_payment_args = SpendPaymentArgs {
                        other_payment_tx: &maker_payment,
                        time_lock: self.maker_payment_lock.load(Ordering::Relaxed),
                        other_pubkey: other_maker_coin_htlc_pub.as_slice(),
                        secret: &secret,
                        secret_hash: &secret_hash,
                        swap_contract_address: &maker_coin_swap_contract_address,
                        swap_unique_data: &unique_data,
                        watcher_reward: self.r().watcher_reward,
                    };
                    let maybe_spend_tx = self
                        .maker_coin
                        .send_taker_spends_maker_payment(taker_spends_payment_args)
                        .await;

                    let transaction = match maybe_spend_tx {
                        Ok(t) => t,
                        Err(err) => {
                            if let Some(tx) = err.get_tx() {
                                broadcast_p2p_tx_msg(
                                    &self.ctx,
                                    tx_helper_topic(self.maker_coin.ticker()),
                                    &tx,
                                    &self.p2p_privkey,
                                );
                            }

                            return ERR!("{}", err.get_plain_text_format());
                        },
                    };

                    Ok(RecoveredSwap {
                        action: RecoveredSwapAction::SpentOtherPayment,
                        coin: self.maker_coin.ticker().to_string(),
                        transaction,
                    })
                },
                FoundSwapTxSpend::Refunded(tx) => ERR!(
                    "Taker payment has been refunded already by transaction {:02x}",
                    tx.tx_hash_as_bytes()
                ),
            },
            None => {
                if self.taker_coin.is_auto_refundable() {
                    return ERR!("Taker payment will be refunded automatically!");
                }

                let can_refund = try_s!(self.taker_coin.can_refund_htlc(taker_payment_lock).await);
                if let CanRefundHtlc::HaveToWait(seconds_to_wait) = can_refund {
                    return ERR!("Too early to refund, wait until {}", wait_until_sec(seconds_to_wait));
                }

                let fut = self.taker_coin.send_taker_refunds_payment(RefundPaymentArgs {
                    payment_tx: &taker_payment,
                    time_lock: taker_payment_lock,
                    other_pubkey: other_taker_coin_htlc_pub.as_slice(),
                    tx_type_with_secret_hash: SwapTxTypeWithSecretHash::TakerOrMakerPayment {
                        maker_secret_hash: secret_hash.as_slice(),
                    },
                    swap_contract_address: &taker_coin_swap_contract_address,
                    swap_unique_data: &unique_data,
                    watcher_reward,
                });

                let transaction = match fut.await {
                    Ok(t) => t,
                    Err(err) => {
                        if let Some(tx) = err.get_tx() {
                            broadcast_p2p_tx_msg(
                                &self.ctx,
                                tx_helper_topic(self.taker_coin.ticker()),
                                &tx,
                                &self.p2p_privkey,
                            );
                        }

                        return ERR!("{:?}", err.get_plain_text_format());
                    },
                };

                Ok(RecoveredSwap {
                    action: RecoveredSwapAction::RefundedMyPayment,
                    coin: self.taker_coin.ticker().to_string(),
                    transaction,
                })
            },
        }
    }
}

impl AtomicSwap for TakerSwap {
    fn locked_amount(&self) -> Vec<LockedAmount> {
        let mut result = Vec::new();

        // if taker fee is not sent yet it must be virtually locked
        let taker_fee_amount =
            dex_fee_amount_from_taker_coin(self.taker_coin.deref(), &self.r().data.maker_coin, &self.taker_amount);
        let trade_fee = self.r().data.fee_to_send_taker_fee.clone().map(TradeFee::from);
        if self.r().taker_fee.is_none() {
            result.push(LockedAmount {
                coin: self.taker_coin.ticker().to_owned(),
                amount: taker_fee_amount.total_spend_amount(),
                trade_fee,
            });
        }

        // if taker payment is not sent yet it must be virtually locked
        if self.r().taker_payment.is_none() {
            let trade_fee = self.r().data.taker_payment_trade_fee.clone().map(TradeFee::from);
            result.push(LockedAmount {
                coin: self.taker_coin.ticker().to_owned(),
                amount: self.taker_amount.clone(),
                trade_fee,
            });
        }

        // if maker payment is not spent yet the `MakerPaymentSpend` tx fee must be virtually locked
        if self.r().maker_payment_spend.is_none() {
            let trade_fee = self.r().data.maker_payment_spend_trade_fee.clone().map(TradeFee::from);
            result.push(LockedAmount {
                coin: self.maker_coin.ticker().to_owned(),
                amount: 0.into(),
                trade_fee,
            });
        }

        result
    }

    #[inline]
    fn uuid(&self) -> &Uuid { &self.uuid }

    #[inline]
    fn maker_coin(&self) -> &str { self.maker_coin.ticker() }

    #[inline]
    fn taker_coin(&self) -> &str { self.taker_coin.ticker() }

    #[inline]
    fn unique_swap_data(&self) -> Vec<u8> {
        // Taker generates swap UUID so it's safe for him to use it for privkey derivation
        self.uuid.as_bytes().to_vec()
    }
}

pub struct TakerSwapPreparedParams {
    pub(super) dex_fee: MmNumber,
    pub(super) fee_to_send_dex_fee: TradeFee,
    pub(super) taker_payment_trade_fee: TradeFee,
    pub(super) maker_payment_spend_trade_fee: TradeFee,
}

pub async fn check_balance_for_taker_swap(
    ctx: &MmArc,
    my_coin: &dyn MmCoin,
    other_coin: &dyn MmCoin,
    volume: MmNumber,
    swap_uuid: Option<&Uuid>,
    prepared_params: Option<TakerSwapPreparedParams>,
    stage: FeeApproxStage,
) -> CheckBalanceResult<()> {
    let params = match prepared_params {
        Some(params) => params,
        None => {
            let dex_fee = dex_fee_amount_from_taker_coin(my_coin, other_coin.ticker(), &volume);
            let fee_to_send_dex_fee = my_coin
                .get_fee_to_send_taker_fee(dex_fee.clone(), stage)
                .await
                .mm_err(|e| CheckBalanceError::from_trade_preimage_error(e, my_coin.ticker()))?;
            let preimage_value = TradePreimageValue::Exact(volume.to_decimal());
            let taker_payment_trade_fee = my_coin
                .get_sender_trade_fee(preimage_value, stage, INCLUDE_REFUND_FEE)
                .await
                .mm_err(|e| CheckBalanceError::from_trade_preimage_error(e, my_coin.ticker()))?;
            let maker_payment_spend_trade_fee = other_coin
                .get_receiver_trade_fee(stage)
                .compat()
                .await
                .mm_err(|e| CheckBalanceError::from_trade_preimage_error(e, other_coin.ticker()))?;
            TakerSwapPreparedParams {
                dex_fee: dex_fee.total_spend_amount(),
                fee_to_send_dex_fee,
                taker_payment_trade_fee,
                maker_payment_spend_trade_fee,
            }
        },
    };

    let taker_fee = TakerFeeAdditionalInfo {
        dex_fee: params.dex_fee,
        fee_to_send_dex_fee: params.fee_to_send_dex_fee,
    };

    check_my_coin_balance_for_swap(
        ctx,
        my_coin,
        swap_uuid,
        volume,
        params.taker_payment_trade_fee,
        Some(taker_fee),
    )
    .await?;
    if !params.maker_payment_spend_trade_fee.paid_from_trading_vol {
        check_other_coin_balance_for_swap(ctx, other_coin, swap_uuid, params.maker_payment_spend_trade_fee).await?;
    }
    Ok(())
}

pub struct TakerTradePreimage {
    /// The fee is paid per swap concerning the `base` coin.
    pub base_coin_fee: TradeFee,
    /// The fee is paid per swap concerning the `rel` coin.
    pub rel_coin_fee: TradeFee,
    /// The dex fee to be paid by taker coin.
    pub taker_fee: TradeFee,
    /// The miner fee is paid to send the dex fee.
    pub fee_to_send_taker_fee: TradeFee,
}

pub async fn taker_swap_trade_preimage(
    ctx: &MmArc,
    req: TradePreimageRequest,
    base_coin: MmCoinEnum,
    rel_coin: MmCoinEnum,
) -> TradePreimageRpcResult<TakerTradePreimage> {
    let action = req
        .swap_method
        .to_taker_action()
        .map_to_mm(TradePreimageRpcError::InternalError)?;
    let (my_coin, other_coin) = match action {
        TakerAction::Sell => (base_coin.clone(), rel_coin.clone()),
        TakerAction::Buy => (rel_coin.clone(), base_coin.clone()),
    };
    let my_coin_ticker = my_coin.ticker();
    let other_coin_ticker = other_coin.ticker();

    if req.max {
        return MmError::err(TradePreimageRpcError::InvalidParam {
            param: "max".to_owned(),
            reason: "'max' cannot be used with 'sell' or 'buy' method".to_owned(),
        });
    }

    let base_amount = req.volume.clone();
    let rel_amount = &req.price * &req.volume;

    let stage = FeeApproxStage::TradePreimage;
    let my_coin_volume = match action {
        TakerAction::Sell => base_amount.clone(),
        TakerAction::Buy => rel_amount.clone(),
    };

    let dex_amount = dex_fee_amount_from_taker_coin(my_coin.deref(), other_coin_ticker, &my_coin_volume);
    let taker_fee = TradeFee {
        coin: my_coin_ticker.to_owned(),
        amount: dex_amount.total_spend_amount(),
        paid_from_trading_vol: false,
    };

    let fee_to_send_taker_fee = my_coin
        .get_fee_to_send_taker_fee(dex_amount.clone(), stage)
        .await
        .mm_err(|e| TradePreimageRpcError::from_trade_preimage_error(e, my_coin_ticker))?;

    let preimage_value = TradePreimageValue::Exact(my_coin_volume.to_decimal());
    let my_coin_trade_fee = my_coin
        .get_sender_trade_fee(preimage_value, stage, NO_REFUND_FEE)
        .await
        .mm_err(|e| TradePreimageRpcError::from_trade_preimage_error(e, my_coin_ticker))?;
    let other_coin_trade_fee = other_coin
        .get_receiver_trade_fee(stage)
        .compat()
        .await
        .mm_err(|e| TradePreimageRpcError::from_trade_preimage_error(e, other_coin_ticker))?;

    let prepared_params = TakerSwapPreparedParams {
        dex_fee: dex_amount.total_spend_amount(),
        fee_to_send_dex_fee: fee_to_send_taker_fee.clone(),
        taker_payment_trade_fee: my_coin_trade_fee.clone(),
        maker_payment_spend_trade_fee: other_coin_trade_fee.clone(),
    };
    check_balance_for_taker_swap(
        ctx,
        my_coin.deref(),
        other_coin.deref(),
        my_coin_volume.clone(),
        None,
        Some(prepared_params),
        stage,
    )
    .await?;

    let conf_settings = OrderConfirmationsSettings {
        base_confs: base_coin.required_confirmations(),
        base_nota: base_coin.requires_notarization(),
        rel_confs: rel_coin.required_confirmations(),
        rel_nota: rel_coin.requires_notarization(),
    };
    let our_public_id = CryptoCtx::from_ctx(ctx)?.mm2_internal_public_id();
    let order_builder = TakerOrderBuilder::new(&base_coin, &rel_coin)
        .with_base_amount(base_amount)
        .with_rel_amount(rel_amount)
        .with_action(action.clone())
        .with_match_by(MatchBy::Any)
        .with_conf_settings(conf_settings)
        .with_sender_pubkey(H256Json::from(our_public_id.bytes));
    let _ = order_builder
        .build()
        .map_to_mm(|e| TradePreimageRpcError::from_taker_order_build_error(e, &req.base, &req.rel))?;

    let (base_coin_fee, rel_coin_fee) = match action {
        TakerAction::Sell => (my_coin_trade_fee, other_coin_trade_fee),
        TakerAction::Buy => (other_coin_trade_fee, my_coin_trade_fee),
    };
    Ok(TakerTradePreimage {
        base_coin_fee,
        rel_coin_fee,
        taker_fee,
        fee_to_send_taker_fee,
    })
}

#[derive(Deserialize)]
struct MaxTakerVolRequest {
    coin: String,
    trade_with: Option<String>,
}

pub async fn max_taker_vol(ctx: MmArc, req: Json) -> Result<Response<Vec<u8>>, String> {
    let req: MaxTakerVolRequest = try_s!(json::from_value(req));
    let coin = match lp_coinfind(&ctx, &req.coin).await {
        Ok(Some(t)) => t,
        Ok(None) => return ERR!("No such coin: {}", req.coin),
        Err(err) => return ERR!("!lp_coinfind({}): {}", req.coin, err),
    };
    let other_coin = req.trade_with.as_ref().unwrap_or(&req.coin);
    let fut = calc_max_taker_vol(&ctx, &coin, other_coin, FeeApproxStage::TradePreimage);
    let max_vol = match fut.await {
        Ok(max_vol) => max_vol,
        Err(e) if e.get_inner().not_sufficient_balance() => {
            warn!("{}", e);
            MmNumber::from(0)
        },
        Err(err) => {
            return ERR!("{}", err);
        },
    };

    let res = try_s!(json::to_vec(&json!({
        "result": max_vol.to_fraction(),
        "coin": coin.ticker(),
    })));
    Ok(try_s!(Response::builder().body(res)))
}

/// If we want to calculate the maximum taker volume, we should solve the following equation:
/// `max_vol = balance - locked_amount - trade_fee(max_vol) - fee_to_send_taker_fee(dex_fee(max_vol)) - dex_fee(max_vol)`
///
/// 1) If the `trade_fee` and `fee_to_send_taker_fee` should be paid in base coin, the equation can be simplified:
/// `max_vol = balance - locked_amount - dex_fee(max_vol)`,
/// where we can calculate the exact `max_vol` since the function inverse to `dex_fee(x)` can be obtained.
///
/// 2) Otherwise we cannot express the `max_vol` from the equation above, but we can find smallest of the largest `max_vol`.
/// It means if we find the largest `trade_fee` and `fee_to_send_taker_fee` values and pass them into the equation, we will get:
/// `min_max_vol = balance - locked_amount - max_trade_fee - max_fee_to_send_taker_fee - dex_fee(max_vol)`
/// and then `min_max_vol` can be calculated as in the first case.
///
/// Please note the following condition is satisfied for any `x` and `y`:
/// `if x < y then trade_fee(x) <= trade_fee(y) and fee_to_send_taker_fee(x) <= fee_to_send_taker_fee(y) and dex_fee(x) <= dex_fee(y)`
/// Let `real_max_vol` is a real desired volume.
/// Performing the following steps one by one, we will get an approximate maximum volume:
/// - `max_possible = balance - locked_amount` is a largest possible max volume. Hint, we've replaced unknown subtracted `trade_fee`, `fee_to_send_taker_fee`, `dex_fee` variables with zeros.
/// - `max_trade_fee = trade_fee(max_possible)` is a largest possible `trade_fee` value.
/// - `max_possible_2 = balance - locked_amount - max_trade_fee` is more accurate max volume than `max_possible`. Please note `real_max_vol <= max_possible_2 <= max_possible`.
/// - `max_dex_fee = dex_fee(max_possible_2)` is an intermediate value that will be passed into the `fee_to_send_taker_fee`.
/// - `max_fee_to_send_taker_fee = fee_to_send_taker_fee(max_dex_fee)`
/// After that `min_max_vol = balance - locked_amount - max_trade_fee - max_fee_to_send_taker_fee - dex_fee(max_vol)` can be solved as in the first case.
pub async fn calc_max_taker_vol(
    ctx: &MmArc,
    coin: &MmCoinEnum,
    other_coin: &str,
    stage: FeeApproxStage,
) -> CheckBalanceResult<MmNumber> {
    let my_coin = coin.ticker();
    let balance: MmNumber = coin.my_spendable_balance().compat().await?.into();
    let locked = get_locked_amount(ctx, my_coin);
    let min_tx_amount = MmNumber::from(coin.min_tx_amount());

    let max_possible = &balance - &locked;
    let preimage_value = TradePreimageValue::UpperBound(max_possible.to_decimal());
    let max_trade_fee = coin
        .get_sender_trade_fee(preimage_value, stage, INCLUDE_REFUND_FEE)
        .await
        .mm_err(|e| CheckBalanceError::from_trade_preimage_error(e, my_coin))?;

    let max_vol = if my_coin == max_trade_fee.coin {
        // second case
        let max_possible_2 = &max_possible - &max_trade_fee.amount;
        let max_dex_fee = dex_fee_amount_from_taker_coin(coin.deref(), other_coin, &max_possible_2);
        let max_fee_to_send_taker_fee = coin
            .get_fee_to_send_taker_fee(max_dex_fee.clone(), stage)
            .await
            .mm_err(|e| CheckBalanceError::from_trade_preimage_error(e, my_coin))?;
        let min_max_possible = &max_possible_2 - &max_fee_to_send_taker_fee.amount;

        debug!(
            "max_taker_vol case 2: min_max_possible {:?}, balance {:?}, locked {:?}, max_trade_fee {:?}, max_dex_fee {:?}, max_fee_to_send_taker_fee {:?}",
            min_max_possible.to_fraction(),
            balance.to_fraction(),
            locked.to_fraction(),
            max_trade_fee.amount.to_fraction(),
            max_dex_fee.total_spend_amount().to_fraction(),
            max_fee_to_send_taker_fee.amount.to_fraction()
        );
        max_taker_vol_from_available(min_max_possible, my_coin, other_coin, &min_tx_amount)
            .mm_err(|e| CheckBalanceError::from_max_taker_vol_error(e, my_coin.to_owned(), locked.to_decimal()))?
    } else {
        // first case
        debug!(
            "max_taker_vol case 1: balance {:?}, locked {:?}",
            balance.to_fraction(),
            locked.to_fraction()
        );
        max_taker_vol_from_available(max_possible, my_coin, other_coin, &min_tx_amount)
            .mm_err(|e| CheckBalanceError::from_max_taker_vol_error(e, my_coin.to_owned(), locked.to_decimal()))?
    };
    // do not check if `max_vol < min_tx_amount`, because it is checked within `max_taker_vol_from_available` already
    Ok(max_vol)
}

#[derive(Debug)]
pub struct MaxTakerVolumeLessThanDust {
    pub max_vol: MmNumber,
    pub min_tx_amount: MmNumber,
}

#[allow(clippy::result_large_err)]
pub fn max_taker_vol_from_available(
    available: MmNumber,
    base: &str,
    rel: &str,
    min_tx_amount: &MmNumber,
) -> Result<MmNumber, MmError<MaxTakerVolumeLessThanDust>> {
    let dex_fee_rate = dex_fee_rate(base, rel);
    let threshold_coef = &(&MmNumber::from(1) + &dex_fee_rate) / &dex_fee_rate;
    let max_vol = if available > min_tx_amount * &threshold_coef {
        available / (MmNumber::from(1) + dex_fee_rate)
    } else {
        &available - min_tx_amount
    };

    if &max_vol <= min_tx_amount {
        return MmError::err(MaxTakerVolumeLessThanDust {
            max_vol,
            min_tx_amount: min_tx_amount.clone(),
        });
    }
    Ok(max_vol)
}

#[cfg(all(test, not(target_arch = "wasm32")))]
mod taker_swap_tests {
    use super::*;
    use crate::lp_swap::{dex_fee_amount, get_locked_amount_by_other_swaps};
    use coins::eth::{addr_from_str, signed_eth_tx_from_bytes, SignedEthTx};
    use coins::utxo::UtxoTx;
    use coins::{FoundSwapTxSpend, MarketCoinOps, MmCoin, SwapOps, TestCoin};
    use common::{block_on, new_uuid};
    use mm2_test_helpers::for_tests::{mm_ctx_with_iguana, ETH_SEPOLIA_SWAP_CONTRACT};
    use mocktopus::mocking::*;

    const PASSPHRASE: Option<&str> =
        Some("spice describe gravity federal blast come thank unfair canal monkey style afraid");

    fn eth_tx_for_test() -> SignedEthTx {
        // raw transaction bytes of https://etherscan.io/tx/0x0869be3e5d4456a29d488a533ad6c118620fef450f36778aecf31d356ff8b41f
        let tx_bytes = [
            248, 240, 3, 133, 1, 42, 5, 242, 0, 131, 2, 73, 240, 148, 133, 0, 175, 192, 188, 82, 20, 114, 128, 130, 22,
            51, 38, 194, 255, 12, 115, 244, 168, 113, 135, 110, 205, 245, 24, 127, 34, 254, 184, 132, 21, 44, 243, 175,
            73, 33, 143, 82, 117, 16, 110, 27, 133, 82, 200, 114, 233, 42, 140, 198, 35, 21, 201, 249, 187, 180, 20,
            46, 148, 40, 9, 228, 193, 130, 71, 199, 0, 0, 0, 0, 0, 0, 0, 0, 0, 0, 0, 0, 152, 41, 132, 9, 201, 73, 19,
            94, 237, 137, 35, 61, 4, 194, 207, 239, 152, 75, 175, 245, 157, 174, 10, 214, 161, 207, 67, 70, 87, 246,
            231, 212, 47, 216, 119, 68, 237, 197, 125, 141, 0, 0, 0, 0, 0, 0, 0, 0, 0, 0, 0, 0, 0, 0, 0, 0, 0, 0, 0, 0,
            0, 0, 0, 0, 0, 0, 0, 0, 0, 0, 0, 0, 0, 0, 0, 0, 0, 0, 0, 0, 93, 72, 125, 102, 28, 159, 180, 237, 198, 97,
            87, 80, 82, 200, 104, 40, 245, 221, 7, 28, 122, 104, 91, 99, 1, 159, 140, 25, 131, 101, 74, 87, 50, 168,
            146, 187, 90, 160, 51, 1, 123, 247, 6, 108, 165, 181, 188, 40, 56, 47, 211, 229, 221, 73, 5, 15, 89, 81,
            117, 225, 216, 108, 98, 226, 119, 232, 94, 184, 42, 106,
        ];
        signed_eth_tx_from_bytes(&tx_bytes).unwrap()
    }

    #[test]
    fn test_recover_funds_taker_swap_maker_payment_spend_errored() {
        let ctx = mm_ctx_with_iguana(PASSPHRASE);

        let taker_saved_json = r#"{"error_events":["StartFailed","NegotiateFailed","TakerFeeSendFailed","MakerPaymentValidateFailed","TakerPaymentTransactionFailed","TakerPaymentDataSendFailed","TakerPaymentWaitForSpendFailed","MakerPaymentSpendFailed","MakerPaymentSpendConfirmFailed","TakerPaymentRefunded","TakerPaymentRefundedByWatcher","TakerPaymentRefundFailed"],"events":[{"event":{"data":{"lock_duration":7800,"maker":"1bb83b58ec130e28e0a6d5d2acf2eb01b0d3f1670e021d47d31db8a858219da8","maker_amount":"0.12596566232185483","maker_coin":"KMD","maker_coin_start_block":1458035,"maker_payment_confirmations":1,"maker_payment_wait":1564053079,"my_persistent_pub":"0326846707a52a233cfc49a61ef51b1698bbe6aa78fa8b8d411c02743c09688f0a","started_at":1564050479,"taker_amount":"50.000000000000001504212457800000","taker_coin":"DOGE","taker_coin_start_block":2823448,"taker_payment_confirmations":1,"taker_payment_lock":1564058279,"uuid":"41383f43-46a5-478c-9386-3b2cce0aca20"},"type":"Started"},"timestamp":1564050480269},{"event":{"data":{"maker_payment_locktime":1564066080,"maker_pubkey":"031bb83b58ec130e28e0a6d5d2acf2eb01b0d3f1670e021d47d31db8a858219da8","secret_hash":"3669eb83a007a3c507448d79f45a9f06ec2f36a8"},"type":"Negotiated"},"timestamp":1564050540991},{"event":{"data":{"tx_hash":"bdde828b492d6d1cc25cd2322fd592dafd722fcc7d8b0fedce4d3bb4a1a8c8ff","tx_hex":"0100000002c7efa995c8b7be0a8b6c2d526c6c444c1634d65584e9ee89904e9d8675eac88c010000006a473044022051f34d5e3b7d0b9098d5e35333f3550f9cb9e57df83d5e4635b7a8d2986d6d5602200288c98da05de6950e01229a637110a1800ba643e75cfec59d4eb1021ad9b40801210326846707a52a233cfc49a61ef51b1698bbe6aa78fa8b8d411c02743c09688f0affffffffae6c233989efa7c7d2aa6534adc96078917ff395b7f09f734a147b2f44ade164000000006a4730440220393a784c2da74d0e2a28ec4f7df6c8f9d8b2af6ae6957f1e68346d744223a8fd02201b7a96954ac06815a43a6c7668d829ae9cbb5de76fa77189ddfd9e3038df662c01210326846707a52a233cfc49a61ef51b1698bbe6aa78fa8b8d411c02743c09688f0affffffff02115f5800000000001976a914ca1e04745e8ca0c60d8c5881531d51bec470743f88ac41a84641020000001976a914444f0e1099709ba4d742454a7d98a5c9c162ceab88ac6d84395d"},"type":"TakerFeeSent"},"timestamp":1564050545296},{"event":{"data":{"tx_hash":"0a0f11fa82802c2c30862c50ab2162185dae8de7f7235f32c506f814c142b382","tx_hex":"0400008085202f8902ace337db2dd4c56b0697f58fb8cfb6bd1cd6f469d925fc0376d1dcfb7581bf82000000006b483045022100d1f95be235c5c8880f5d703ace287e2768548792c58c5dbd27f5578881b30ea70220030596106e21c7e0057ee0dab283f9a1fe273f15208cba80870c447bd559ef0d0121031bb83b58ec130e28e0a6d5d2acf2eb01b0d3f1670e021d47d31db8a858219da8ffffffff9f339752567c404427fd77f2b35cecdb4c21489edc64e25e729fdb281785e423000000006a47304402203179e95877dbc107123a417f1e648e3ff13d384890f1e4a67b6dd5087235152e0220102a8ab799fadb26b5d89ceb9c7bc721a7e0c2a0d0d7e46bbe0cf3d130010d430121031bb83b58ec130e28e0a6d5d2acf2eb01b0d3f1670e021d47d31db8a858219da8ffffffff025635c0000000000017a91480a95d366d65e34a465ab17b0c9eb1d5a33bae08876cbfce05000000001976a914c3f710deb7320b0efa6edb14e3ebeeb9155fa90d88ac8d7c395d000000000000000000000000000000"},"type":"MakerPaymentReceived"},"timestamp":1564050588176},{"event":{"type":"MakerPaymentWaitConfirmStarted"},"timestamp":1564050588178},{"event":{"type":"MakerPaymentValidatedAndConfirmed"},"timestamp":1564050693585},{"event":{"data":{"tx_hash":"539cb6dbdc25465bbccc575554f05d1bb04c70efce4316e41194e747375c3659","tx_hex":"0100000001ffc8a8a1b43b4dceed0f8b7dcc2f72fdda92d52f32d25cc21c6d2d498b82debd010000006a47304402203967b7f9f5532fa47116585c7d1bcba51861ea2059cca00409f34660db18e33a0220640991911852533a12fdfeb039fb9c8ca2c45482c6993bd84636af3670d49c1501210326846707a52a233cfc49a61ef51b1698bbe6aa78fa8b8d411c02743c09688f0affffffff0200f2052a0100000017a914f2fa08ae416b576779ae5da975e5442663215fce87415173f9000000001976a914444f0e1099709ba4d742454a7d98a5c9c162ceab88ac0585395d"},"type":"TakerPaymentSent"},"timestamp":1564050695611},{"event":{"data":{"secret":"1b8886b8a2cdb62505699400b694ac20f04d7bd4abd80e1ab154aa8d861fc093","transaction":{"tx_hash":"cc5af1cf68d246419fee49c3d74c0cd173599d115b86efe274368a614951bc47","tx_hex":"010000000159365c3747e79411e41643ceef704cb01b5df0545557ccbc5b4625dcdbb69c5300000000d747304402200e78e27d2f1c18676f98ca3dfa4e4a9eeaa8209b55f57b4dd5d9e1abdf034cfa0220623b5c22b62234cec230342aa306c497e43494b44ec2425b84e236b1bf01257001201b8886b8a2cdb62505699400b694ac20f04d7bd4abd80e1ab154aa8d861fc093004c6b6304a7a2395db175210326846707a52a233cfc49a61ef51b1698bbe6aa78fa8b8d411c02743c09688f0aac6782012088a9143669eb83a007a3c507448d79f45a9f06ec2f36a88821031bb83b58ec130e28e0a6d5d2acf2eb01b0d3f1670e021d47d31db8a858219da8ac68ffffffff01008d380c010000001976a914c3f710deb7320b0efa6edb14e3ebeeb9155fa90d88ac8c77395d"}},"type":"TakerPaymentSpent"},"timestamp":1564051092890},{"event":{"data":{"error":"lp_swap:1981] utxo:891] rpc_clients:738] JsonRpcError { request: JsonRpcRequest { jsonrpc: \"2.0\", id: \"67\", method: \"blockchain.transaction.broadcast\", params: [String(\"0400008085202f890182b342c114f806c5325f23f7e78dae5d186221ab502c86302c2c8082fa110f0a00000000d7473044022035791ea5548f87484065c9e1f0bdca9ebc699f2c7f51182c84f360102e32dc3d02200612ed53bca52d9c2568437f087598531534badf26229fe0f652ea72ddf03ca501201b8886b8a2cdb62505699400b694ac20f04d7bd4abd80e1ab154aa8d861fc093004c6b630420c1395db17521031bb83b58ec130e28e0a6d5d2acf2eb01b0d3f1670e021d47d31db8a858219da8ac6782012088a9143669eb83a007a3c507448d79f45a9f06ec2f36a888210326846707a52a233cfc49a61ef51b1698bbe6aa78fa8b8d411c02743c09688f0aac68ffffffff01460ec000000000001976a914444f0e1099709ba4d742454a7d98a5c9c162ceab88ac967e395d000000000000000000000000000000\")] }, error: Transport(\"rpc_clients:668] All electrums are currently disconnected\") }"},"type":"MakerPaymentSpendFailed"},"timestamp":1564051092897},{"event":{"type":"Finished"},"timestamp":1564051092900}],"success_events":["Started","Negotiated","TakerFeeSent","MakerPaymentReceived","MakerPaymentWaitConfirmStarted","MakerPaymentValidatedAndConfirmed","TakerPaymentSent","TakerPaymentSpent","MakerPaymentSpent","MakerPaymentSpendConfirmed","Finished"],"uuid":"41383f43-46a5-478c-9386-3b2cce0aca20"}"#;
        let taker_saved_swap: TakerSavedSwap = json::from_str(taker_saved_json).unwrap();

        TestCoin::ticker.mock_safe(|_| MockResult::Return("ticker"));
        TestCoin::swap_contract_address.mock_safe(|_| MockResult::Return(None));

        static mut MAKER_PAYMENT_SPEND_CALLED: bool = false;
        TestCoin::send_taker_spends_maker_payment.mock_safe(|_, _| {
            unsafe { MAKER_PAYMENT_SPEND_CALLED = true };
            MockResult::Return(Box::pin(futures::future::ready(Ok(eth_tx_for_test().into()))))
        });
        TestCoin::search_for_swap_tx_spend_other
            .mock_safe(|_, _| MockResult::Return(Box::pin(futures::future::ready(Ok(None)))));
        let maker_coin = MmCoinEnum::Test(TestCoin::default());
        let taker_coin = MmCoinEnum::Test(TestCoin::default());
        let (taker_swap, _) = block_on(TakerSwap::load_from_saved(
            ctx,
            maker_coin,
            taker_coin,
            taker_saved_swap,
        ))
        .unwrap();
        let actual = block_on(taker_swap.recover_funds()).unwrap();
        let expected = RecoveredSwap {
            action: RecoveredSwapAction::SpentOtherPayment,
            coin: "ticker".to_string(),
            transaction: eth_tx_for_test().into(),
        };
        assert_eq!(expected, actual);
        assert!(unsafe { MAKER_PAYMENT_SPEND_CALLED });
    }

    #[test]
    fn test_recover_funds_taker_swap_taker_payment_errored_but_sent_not_spent() {
        let ctx = mm_ctx_with_iguana(PASSPHRASE);

        let taker_saved_json = r#"{"error_events":["StartFailed","NegotiateFailed","TakerFeeSendFailed","MakerPaymentValidateFailed","TakerPaymentTransactionFailed","TakerPaymentDataSendFailed","TakerPaymentWaitForSpendFailed","MakerPaymentSpendFailed","MakerPaymentSpendConfirmFailed","TakerPaymentRefunded","TakerPaymentRefundedByWatcher","TakerPaymentRefundFailed"],"events":[{"event":{"data":{"lock_duration":7800,"maker":"1bb83b58ec130e28e0a6d5d2acf2eb01b0d3f1670e021d47d31db8a858219da8","maker_amount":"3.54932734","maker_coin":"KMD","maker_coin_start_block":1452970,"maker_payment_confirmations":1,"maker_payment_wait":1563746537,"my_persistent_pub":"03101ace6b08605b9424b0582b5cce044b70a3c8d8d10cb2965e039b0967ae92b9","started_at":1563743937,"taker_amount":"0.02004833998671660000000000","taker_coin":"ETH","taker_coin_start_block":8196380,"taker_payment_confirmations":1,"taker_payment_lock":1563751737,"uuid":"3447b727-fe93-4357-8e5a-8cf2699b7e86"},"type":"Started"},"timestamp":1563743937741},{"event":{"data":{"maker_payment_locktime":1563759539,"maker_pubkey":"031bb83b58ec130e28e0a6d5d2acf2eb01b0d3f1670e021d47d31db8a858219da8","secret_hash":"432c8272ac59b47dea2d299b5cf1ee64ea1917b9"},"type":"Negotiated"},"timestamp":1563744003530},{"event":{"data":{"tx_hash":"a59203eb2328827de00bed699a29389792906e4f39fdea145eb40dc6b3821bd6","tx_hex":"f8690284ee6b280082520894d8997941dd1346e9231118d5685d866294f59e5b865af3107a4000801ca0743d2b7c9fad65805d882179062012261be328d7628ae12ee08eff8d7657d993a07eecbd051f49d35279416778faa4664962726d516ce65e18755c9b9406a9c2fd"},"type":"TakerFeeSent"},"timestamp":1563744020598},{"event":{"data":{"tx_hash":"0cf4acbcefde53645851c5c6053ea61fe0cbb5f828a906d69eb809e0b071a03b","tx_hex":"0400008085202f89025d5ae3e8c87418c9b735f8f2f7d29e26820c33c9f30d53f2d31f8b99ea9b1490010000006a47304402201185c06ca575261c539b287175751b7de642eb7466c59128639a19b4c2dd2f9b02201c8c4167d581864bedd4d1deb5596472e6e3ce29fe9e7996907a7b59c905d5490121031bb83b58ec130e28e0a6d5d2acf2eb01b0d3f1670e021d47d31db8a858219da8ffffffff06dbf9971c8dfd4a0c8c49f4f15c51de59ba13b2efa702682e26869843af9a87000000006a473044022012b47c12c7f6ad7d8b778fc4b5dcfd56a39325daf302f56e7b84753ba5216cfa022076bf571cf9e20facf70d2f134e8ed2de67aa08581a27ff3128bf93a9b594ac770121031bb83b58ec130e28e0a6d5d2acf2eb01b0d3f1670e021d47d31db8a858219da8ffffffff02fed727150000000017a914d5268b31131a652f9b6ddf57db62f02285cdfad1874e1d7835000000001976a914c3f710deb7320b0efa6edb14e3ebeeb9155fa90d88ac37cf345d000000000000000000000000000000"},"type":"MakerPaymentReceived"},"timestamp":1563744071778},{"event":{"type":"MakerPaymentWaitConfirmStarted"},"timestamp":1563744071781},{"event":{"type":"MakerPaymentValidatedAndConfirmed"},"timestamp":1563744118073},{"event":{"data":{"error":"lp_swap:1888] eth:654] RPC error: Error { code: ServerError(-32010), message: \"Transaction with the same hash was already imported.\", data: None }"},"type":"TakerPaymentTransactionFailed"},"timestamp":1563744118577},{"event":{"type":"Finished"},"timestamp":1563744118580}],"success_events":["Started","Negotiated","TakerFeeSent","MakerPaymentReceived","MakerPaymentWaitConfirmStarted","MakerPaymentValidatedAndConfirmed","TakerPaymentSent","TakerPaymentSpent","MakerPaymentSpent","MakerPaymentSpendConfirmed","Finished"],"uuid":"3447b727-fe93-4357-8e5a-8cf2699b7e86"}"#;
        let taker_saved_swap: TakerSavedSwap = json::from_str(taker_saved_json).unwrap();

        TestCoin::ticker.mock_safe(|_| MockResult::Return("ticker"));
        TestCoin::swap_contract_address.mock_safe(|_| MockResult::Return(None));
        TestCoin::can_refund_htlc
            .mock_safe(|_, _| MockResult::Return(Box::pin(futures::future::ok(CanRefundHtlc::CanRefundNow))));

        static mut MY_PAYMENT_SENT_CALLED: bool = false;
        TestCoin::check_if_my_payment_sent.mock_safe(|_, _| {
            unsafe { MY_PAYMENT_SENT_CALLED = true };
            MockResult::Return(Box::pin(futures::future::ok(Some(eth_tx_for_test().into()))))
        });

        static mut TX_SPEND_CALLED: bool = false;
        TestCoin::search_for_swap_tx_spend_my.mock_safe(|_, _| {
            unsafe { TX_SPEND_CALLED = true };
            MockResult::Return(Box::pin(futures::future::ready(Ok(None))))
        });

        static mut TAKER_PAYMENT_REFUND_CALLED: bool = false;
        TestCoin::send_taker_refunds_payment.mock_safe(|_, _| {
            unsafe { TAKER_PAYMENT_REFUND_CALLED = true };
            MockResult::Return(Box::pin(futures::future::ok(eth_tx_for_test().into())))
        });
        let maker_coin = MmCoinEnum::Test(TestCoin::default());
        let taker_coin = MmCoinEnum::Test(TestCoin::default());
        let (taker_swap, _) = block_on(TakerSwap::load_from_saved(
            ctx,
            maker_coin,
            taker_coin,
            taker_saved_swap,
        ))
        .unwrap();
        let actual = block_on(taker_swap.recover_funds()).unwrap();
        let expected = RecoveredSwap {
            action: RecoveredSwapAction::RefundedMyPayment,
            coin: "ticker".to_string(),
            transaction: eth_tx_for_test().into(),
        };
        assert_eq!(expected, actual);
        assert!(unsafe { MY_PAYMENT_SENT_CALLED });
        assert!(unsafe { TX_SPEND_CALLED });
        assert!(unsafe { TAKER_PAYMENT_REFUND_CALLED });
    }

    #[test]
    fn test_recover_funds_taker_swap_taker_payment_errored_but_sent_and_spent_by_maker() {
        let ctx = mm_ctx_with_iguana(PASSPHRASE);

        let taker_saved_json = r#"{"error_events":["StartFailed","NegotiateFailed","TakerFeeSendFailed","MakerPaymentValidateFailed","TakerPaymentTransactionFailed","TakerPaymentDataSendFailed","TakerPaymentWaitForSpendFailed","MakerPaymentSpendFailed","TakerPaymentRefunded","TakerPaymentRefundedByWatcher","TakerPaymentRefundFailed"],"events":[{"event":{"data":{"lock_duration":7800,"maker":"1bb83b58ec130e28e0a6d5d2acf2eb01b0d3f1670e021d47d31db8a858219da8","maker_amount":"3.54932734","maker_coin":"KMD","maker_coin_start_block":1452970,"maker_payment_confirmations":1,"maker_payment_wait":1563746537,"my_persistent_pub":"03101ace6b08605b9424b0582b5cce044b70a3c8d8d10cb2965e039b0967ae92b9","started_at":1563743937,"taker_amount":"0.02004833998671660000000000","taker_coin":"ETH","taker_coin_start_block":8196380,"taker_payment_confirmations":1,"taker_payment_lock":1563751737,"uuid":"3447b727-fe93-4357-8e5a-8cf2699b7e86"},"type":"Started"},"timestamp":1563743937741},{"event":{"data":{"maker_payment_locktime":1563759539,"maker_pubkey":"031bb83b58ec130e28e0a6d5d2acf2eb01b0d3f1670e021d47d31db8a858219da8","secret_hash":"432c8272ac59b47dea2d299b5cf1ee64ea1917b9"},"type":"Negotiated"},"timestamp":1563744003530},{"event":{"data":{"tx_hash":"a59203eb2328827de00bed699a29389792906e4f39fdea145eb40dc6b3821bd6","tx_hex":"f8690284ee6b280082520894d8997941dd1346e9231118d5685d866294f59e5b865af3107a4000801ca0743d2b7c9fad65805d882179062012261be328d7628ae12ee08eff8d7657d993a07eecbd051f49d35279416778faa4664962726d516ce65e18755c9b9406a9c2fd"},"type":"TakerFeeSent"},"timestamp":1563744020598},{"event":{"data":{"tx_hash":"0cf4acbcefde53645851c5c6053ea61fe0cbb5f828a906d69eb809e0b071a03b","tx_hex":"0400008085202f89025d5ae3e8c87418c9b735f8f2f7d29e26820c33c9f30d53f2d31f8b99ea9b1490010000006a47304402201185c06ca575261c539b287175751b7de642eb7466c59128639a19b4c2dd2f9b02201c8c4167d581864bedd4d1deb5596472e6e3ce29fe9e7996907a7b59c905d5490121031bb83b58ec130e28e0a6d5d2acf2eb01b0d3f1670e021d47d31db8a858219da8ffffffff06dbf9971c8dfd4a0c8c49f4f15c51de59ba13b2efa702682e26869843af9a87000000006a473044022012b47c12c7f6ad7d8b778fc4b5dcfd56a39325daf302f56e7b84753ba5216cfa022076bf571cf9e20facf70d2f134e8ed2de67aa08581a27ff3128bf93a9b594ac770121031bb83b58ec130e28e0a6d5d2acf2eb01b0d3f1670e021d47d31db8a858219da8ffffffff02fed727150000000017a914d5268b31131a652f9b6ddf57db62f02285cdfad1874e1d7835000000001976a914c3f710deb7320b0efa6edb14e3ebeeb9155fa90d88ac37cf345d000000000000000000000000000000"},"type":"MakerPaymentReceived"},"timestamp":1563744071778},{"event":{"type":"MakerPaymentWaitConfirmStarted"},"timestamp":1563744071781},{"event":{"type":"MakerPaymentValidatedAndConfirmed"},"timestamp":1563744118073},{"event":{"data":{"error":"lp_swap:1888] eth:654] RPC error: Error { code: ServerError(-32010), message: \"Transaction with the same hash was already imported.\", data: None }"},"type":"TakerPaymentTransactionFailed"},"timestamp":1563744118577},{"event":{"type":"Finished"},"timestamp":1563744118580}],"success_events":["Started","Negotiated","TakerFeeSent","MakerPaymentReceived","MakerPaymentWaitConfirmStarted","MakerPaymentValidatedAndConfirmed","TakerPaymentSent","TakerPaymentSpent","MakerPaymentSpent","MakerPaymentSpendConfirmed","Finished"],"uuid":"3447b727-fe93-4357-8e5a-8cf2699b7e86"}"#;
        let taker_saved_swap: TakerSavedSwap = json::from_str(taker_saved_json).unwrap();

        TestCoin::ticker.mock_safe(|_| MockResult::Return("ticker"));
        TestCoin::swap_contract_address.mock_safe(|_| MockResult::Return(None));
        TestCoin::extract_secret.mock_safe(|_, _, _, _| MockResult::Return(Box::pin(async move { Ok(vec![]) })));

        static mut MY_PAYMENT_SENT_CALLED: bool = false;
        TestCoin::check_if_my_payment_sent.mock_safe(|_, _| {
            unsafe { MY_PAYMENT_SENT_CALLED = true };
            MockResult::Return(Box::pin(futures::future::ok(Some(eth_tx_for_test().into()))))
        });

        static mut SEARCH_TX_SPEND_CALLED: bool = false;
        TestCoin::search_for_swap_tx_spend_my.mock_safe(|_, _| {
            unsafe { SEARCH_TX_SPEND_CALLED = true };
            let tx: UtxoTx = "0100000001de7aa8d29524906b2b54ee2e0281f3607f75662cbc9080df81d1047b78e21dbc00000000d7473044022079b6c50820040b1fbbe9251ced32ab334d33830f6f8d0bf0a40c7f1336b67d5b0220142ccf723ddabb34e542ed65c395abc1fbf5b6c3e730396f15d25c49b668a1a401209da937e5609680cb30bff4a7661364ca1d1851c2506fa80c443f00a3d3bf7365004c6b6304f62b0e5cb175210270e75970bb20029b3879ec76c4acd320a8d0589e003636264d01a7d566504bfbac6782012088a9142fb610d856c19fd57f2d0cffe8dff689074b3d8a882103f368228456c940ac113e53dad5c104cf209f2f102a409207269383b6ab9b03deac68ffffffff01d0dc9800000000001976a9146d9d2b554d768232320587df75c4338ecc8bf37d88ac40280e5c".into();
            MockResult::Return(Box::pin(futures::future::ready(Ok(Some(FoundSwapTxSpend::Spent(tx.into()))))))
        });

        TestCoin::search_for_swap_tx_spend_other
            .mock_safe(|_, _| MockResult::Return(Box::pin(futures::future::ready(Ok(None)))));

        static mut MAKER_PAYMENT_SPEND_CALLED: bool = false;
        TestCoin::send_taker_spends_maker_payment.mock_safe(|_, _| {
            unsafe { MAKER_PAYMENT_SPEND_CALLED = true };
            MockResult::Return(Box::pin(futures::future::ready(Ok(eth_tx_for_test().into()))))
        });
        let maker_coin = MmCoinEnum::Test(TestCoin::default());
        let taker_coin = MmCoinEnum::Test(TestCoin::default());
        let (taker_swap, _) = block_on(TakerSwap::load_from_saved(
            ctx,
            maker_coin,
            taker_coin,
            taker_saved_swap,
        ))
        .unwrap();
        let actual = block_on(taker_swap.recover_funds()).unwrap();
        let expected = RecoveredSwap {
            action: RecoveredSwapAction::SpentOtherPayment,
            coin: "ticker".to_string(),
            transaction: eth_tx_for_test().into(),
        };
        assert_eq!(expected, actual);
        assert!(unsafe { MY_PAYMENT_SENT_CALLED });
        assert!(unsafe { SEARCH_TX_SPEND_CALLED });
        assert!(unsafe { MAKER_PAYMENT_SPEND_CALLED });
    }

    #[test]
    fn test_recover_funds_taker_swap_taker_payment_refund_failed_not_spent() {
        let ctx = mm_ctx_with_iguana(PASSPHRASE);

        let taker_saved_json = r#"{"error_events":["StartFailed","NegotiateFailed","TakerFeeSendFailed","MakerPaymentValidateFailed","TakerPaymentTransactionFailed","TakerPaymentDataSendFailed","TakerPaymentWaitForSpendFailed","MakerPaymentSpendFailed","MakerPaymentSpendConfirmFailed","TakerPaymentRefunded","TakerPaymentRefundedByWatcher","TakerPaymentRefundFailed"],"events":[{"event":{"data":{"lock_duration":7800,"maker":"1bb83b58ec130e28e0a6d5d2acf2eb01b0d3f1670e021d47d31db8a858219da8","maker_amount":"0.58610590","maker_coin":"KMD","maker_coin_start_block":1450923,"maker_payment_confirmations":1,"maker_payment_wait":1563623475,"my_persistent_pub":"02713015d3fa4d30259e90be5f131beb593bf0131f3af2dcdb304e3322d8d52b91","started_at":1563620875,"taker_amount":"0.0077700000552410000000000","taker_coin":"LTC","taker_coin_start_block":1670837,"taker_payment_confirmations":1,"taker_payment_lock":1563628675,"uuid":"9db641f5-4300-4527-9fa6-f1c391d42c35"},"type":"Started"},"timestamp":1563620875766},{"event":{"data":{"maker_payment_locktime":1563636475,"maker_pubkey":"031bb83b58ec130e28e0a6d5d2acf2eb01b0d3f1670e021d47d31db8a858219da8","secret_hash":"7ed38daab6085c1a1e4426e61dc87a3c2c081a95"},"type":"Negotiated"},"timestamp":1563620955014},{"event":{"data":{"tx_hash":"6740136eaaa615d9d231969e3a9599d0fc59e53989237a8d31cd6fc86c160013","tx_hex":"0100000001a2586ea8294cedc55741bef625ba72c646399903391a7f6c604a58c6263135f2000000006b4830450221009c78c8ba4a7accab6b09f9a95da5bc59c81f4fc1e60b288ec3c5462b4d02ef01022056b63be1629cf17751d3cc5ffec51bcb1d7f9396e9ce9ca254d0f34104f7263a012102713015d3fa4d30259e90be5f131beb593bf0131f3af2dcdb304e3322d8d52b91ffffffff0210270000000000001976a914ca1e04745e8ca0c60d8c5881531d51bec470743f88ac78aa1900000000001976a91406ccabfd5f9075ecd5e8d0d31c0e973a54d51e8288ac5bf6325d"},"type":"TakerFeeSent"},"timestamp":1563620958220},{"event":{"data":{"tx_hash":"d0f6e664cea9d89fe7b5cf8005fdca070d1ab1d05a482aaef95c08cdaecddf0a","tx_hex":"0400008085202f89019f1cbda354342cdf982046b331bbd3791f53b692efc6e4becc36be495b2977d9000000006b483045022100fa9d4557394141f6a8b9bfb8cd594a521fd8bcd1965dbf8bc4e04abc849ac66e0220589f521814c10a7561abfd5e432f7a2ee60d4875fe4604618af3207dae531ac00121031bb83b58ec130e28e0a6d5d2acf2eb01b0d3f1670e021d47d31db8a858219da8ffffffff029e537e030000000017a9145534898009f1467191065f6890b96914b39a1c018791857702000000001976a914c3f710deb7320b0efa6edb14e3ebeeb9155fa90d88ac72ee325d000000000000000000000000000000"},"type":"MakerPaymentReceived"},"timestamp":1563620999307},{"event":{"type":"MakerPaymentWaitConfirmStarted"},"timestamp":1563620999310},{"event":{"type":"MakerPaymentValidatedAndConfirmed"},"timestamp":1563621244153},{"event":{"data":{"tx_hash":"1e883eb2f3991e84ba27f53651f89b7dda708678a5b9813d043577f222b9ca30","tx_hex":"01000000011300166cc86fcd318d7a238939e559fcd099953a9e9631d2d915a6aa6e134067010000006a47304402206781d5f2db2ff13d2ec7e266f774ea5630cc2dba4019e18e9716131b8b026051022006ebb33857b6d180f13aa6be2fc532f9734abde9d00ae14757e7d7ba3741c08c012102713015d3fa4d30259e90be5f131beb593bf0131f3af2dcdb304e3322d8d52b91ffffffff0228db0b000000000017a91483818667161bf94adda3964a81a231cbf6f5338187b0480c00000000001976a91406ccabfd5f9075ecd5e8d0d31c0e973a54d51e8288ac7cf7325d"},"type":"TakerPaymentSent"},"timestamp":1563621246370},{"event":{"data":{"error":"utxo:1145] rpc_clients:782] Waited too long until 1563628675 for output TransactionOutput { value: 777000, script_pubkey: a91483818667161bf94adda3964a81a231cbf6f5338187 } to be spent "},"type":"TakerPaymentWaitForSpendFailed"},"timestamp":1563638060370},{"event":{"data":{"error":"lp_swap:2025] utxo:938] rpc_clients:719] JsonRpcError { request: JsonRpcRequest { jsonrpc: \"2.0\", id: \"9\", method: \"blockchain.transaction.broadcast\", params: [String(\"010000000130cab922f27735043d81b9a5788670da7d9bf85136f527ba841e99f3b23e881e00000000b6473044022058a0c1da6bcf8c1418899ff8475f3ab6dddbff918528451c1fe71c2f7dad176302204c2e0bcf8f9b5f09e02ccfeb9256e9b34fb355ea655a5704a8a3fa920079b91501514c6b63048314335db1752102713015d3fa4d30259e90be5f131beb593bf0131f3af2dcdb304e3322d8d52b91ac6782012088a9147ed38daab6085c1a1e4426e61dc87a3c2c081a958821031bb83b58ec130e28e0a6d5d2acf2eb01b0d3f1670e021d47d31db8a858219da8ac68feffffff0188540a00000000001976a91406ccabfd5f9075ecd5e8d0d31c0e973a54d51e8288ac1c2b335d\")] }, error: Response(Object({\"code\": Number(1), \"message\": String(\"the transaction was rejected by network rules.\\n\\nMissing inputs\\n[010000000130cab922f27735043d81b9a5788670da7d9bf85136f527ba841e99f3b23e881e00000000b6473044022058a0c1da6bcf8c1418899ff8475f3ab6dddbff918528451c1fe71c2f7dad176302204c2e0bcf8f9b5f09e02ccfeb9256e9b34fb355ea655a5704a8a3fa920079b91501514c6b63048314335db1752102713015d3fa4d30259e90be5f131beb593bf0131f3af2dcdb304e3322d8d52b91ac6782012088a9147ed38daab6085c1a1e4426e61dc87a3c2c081a958821031bb83b58ec130e28e0a6d5d2acf2eb01b0d3f1670e021d47d31db8a858219da8ac68feffffff0188540a00000000001976a91406ccabfd5f9075ecd5e8d0d31c0e973a54d51e8288ac1c2b335d]\")})) }"},"type":"TakerPaymentRefundFailed"},"timestamp":1563638060583},{"event":{"type":"Finished"},"timestamp":1563638060585}],"success_events":["Started","Negotiated","TakerFeeSent","MakerPaymentReceived","MakerPaymentWaitConfirmStarted","MakerPaymentValidatedAndConfirmed","TakerPaymentSent","TakerPaymentSpent","MakerPaymentSpent","MakerPaymentSpendConfirmed","Finished"],"uuid":"9db641f5-4300-4527-9fa6-f1c391d42c35"}"#;
        let taker_saved_swap: TakerSavedSwap = json::from_str(taker_saved_json).unwrap();

        TestCoin::ticker.mock_safe(|_| MockResult::Return("ticker"));
        TestCoin::swap_contract_address.mock_safe(|_| MockResult::Return(None));
        TestCoin::can_refund_htlc
            .mock_safe(|_, _| MockResult::Return(Box::pin(futures::future::ok(CanRefundHtlc::CanRefundNow))));

        static mut SEARCH_TX_SPEND_CALLED: bool = false;
        TestCoin::search_for_swap_tx_spend_my.mock_safe(|_, _| {
            unsafe { SEARCH_TX_SPEND_CALLED = true };
            MockResult::Return(Box::pin(futures::future::ready(Ok(None))))
        });

        static mut REFUND_CALLED: bool = false;
        TestCoin::send_taker_refunds_payment.mock_safe(|_, _| {
            unsafe { REFUND_CALLED = true };
            MockResult::Return(Box::pin(futures::future::ok(eth_tx_for_test().into())))
        });
        let maker_coin = MmCoinEnum::Test(TestCoin::default());
        let taker_coin = MmCoinEnum::Test(TestCoin::default());
        let (taker_swap, _) = block_on(TakerSwap::load_from_saved(
            ctx,
            maker_coin,
            taker_coin,
            taker_saved_swap,
        ))
        .unwrap();
        let actual = block_on(taker_swap.recover_funds()).unwrap();
        let expected = RecoveredSwap {
            action: RecoveredSwapAction::RefundedMyPayment,
            coin: "ticker".to_string(),
            transaction: eth_tx_for_test().into(),
        };
        assert_eq!(expected, actual);
        assert!(unsafe { SEARCH_TX_SPEND_CALLED });
        assert!(unsafe { REFUND_CALLED });
    }

    #[test]
    fn test_recover_funds_taker_swap_taker_payment_refund_failed_not_spent_too_early_to_refund() {
        let ctx = mm_ctx_with_iguana(PASSPHRASE);

        let taker_saved_json = r#"{"error_events":["StartFailed","NegotiateFailed","TakerFeeSendFailed","MakerPaymentValidateFailed","TakerPaymentTransactionFailed","TakerPaymentDataSendFailed","TakerPaymentWaitForSpendFailed","MakerPaymentSpendFailed","MakerPaymentSpendConfirmFailed","TakerPaymentRefunded","TakerPaymentRefundedByWatcher","TakerPaymentRefundFailed"],"events":[{"event":{"data":{"lock_duration":7800,"maker":"1bb83b58ec130e28e0a6d5d2acf2eb01b0d3f1670e021d47d31db8a858219da8","maker_amount":"0.58610590","maker_coin":"KMD","maker_coin_start_block":1450923,"maker_payment_confirmations":1,"maker_payment_wait":1563623475,"my_persistent_pub":"02713015d3fa4d30259e90be5f131beb593bf0131f3af2dcdb304e3322d8d52b91","started_at":1563620875,"taker_amount":"0.0077700000552410000000000","taker_coin":"LTC","taker_coin_start_block":1670837,"taker_payment_confirmations":1,"taker_payment_lock":1563628675,"uuid":"9db641f5-4300-4527-9fa6-f1c391d42c35"},"type":"Started"},"timestamp":1563620875766},{"event":{"data":{"maker_payment_locktime":1563636475,"maker_pubkey":"031bb83b58ec130e28e0a6d5d2acf2eb01b0d3f1670e021d47d31db8a858219da8","secret_hash":"7ed38daab6085c1a1e4426e61dc87a3c2c081a95"},"type":"Negotiated"},"timestamp":1563620955014},{"event":{"data":{"tx_hash":"6740136eaaa615d9d231969e3a9599d0fc59e53989237a8d31cd6fc86c160013","tx_hex":"0100000001a2586ea8294cedc55741bef625ba72c646399903391a7f6c604a58c6263135f2000000006b4830450221009c78c8ba4a7accab6b09f9a95da5bc59c81f4fc1e60b288ec3c5462b4d02ef01022056b63be1629cf17751d3cc5ffec51bcb1d7f9396e9ce9ca254d0f34104f7263a012102713015d3fa4d30259e90be5f131beb593bf0131f3af2dcdb304e3322d8d52b91ffffffff0210270000000000001976a914ca1e04745e8ca0c60d8c5881531d51bec470743f88ac78aa1900000000001976a91406ccabfd5f9075ecd5e8d0d31c0e973a54d51e8288ac5bf6325d"},"type":"TakerFeeSent"},"timestamp":1563620958220},{"event":{"data":{"tx_hash":"d0f6e664cea9d89fe7b5cf8005fdca070d1ab1d05a482aaef95c08cdaecddf0a","tx_hex":"0400008085202f89019f1cbda354342cdf982046b331bbd3791f53b692efc6e4becc36be495b2977d9000000006b483045022100fa9d4557394141f6a8b9bfb8cd594a521fd8bcd1965dbf8bc4e04abc849ac66e0220589f521814c10a7561abfd5e432f7a2ee60d4875fe4604618af3207dae531ac00121031bb83b58ec130e28e0a6d5d2acf2eb01b0d3f1670e021d47d31db8a858219da8ffffffff029e537e030000000017a9145534898009f1467191065f6890b96914b39a1c018791857702000000001976a914c3f710deb7320b0efa6edb14e3ebeeb9155fa90d88ac72ee325d000000000000000000000000000000"},"type":"MakerPaymentReceived"},"timestamp":1563620999307},{"event":{"type":"MakerPaymentWaitConfirmStarted"},"timestamp":1563620999310},{"event":{"type":"MakerPaymentValidatedAndConfirmed"},"timestamp":1563621244153},{"event":{"data":{"tx_hash":"1e883eb2f3991e84ba27f53651f89b7dda708678a5b9813d043577f222b9ca30","tx_hex":"01000000011300166cc86fcd318d7a238939e559fcd099953a9e9631d2d915a6aa6e134067010000006a47304402206781d5f2db2ff13d2ec7e266f774ea5630cc2dba4019e18e9716131b8b026051022006ebb33857b6d180f13aa6be2fc532f9734abde9d00ae14757e7d7ba3741c08c012102713015d3fa4d30259e90be5f131beb593bf0131f3af2dcdb304e3322d8d52b91ffffffff0228db0b000000000017a91483818667161bf94adda3964a81a231cbf6f5338187b0480c00000000001976a91406ccabfd5f9075ecd5e8d0d31c0e973a54d51e8288ac7cf7325d"},"type":"TakerPaymentSent"},"timestamp":1563621246370},{"event":{"data":{"error":"utxo:1145] rpc_clients:782] Waited too long until 1563628675 for output TransactionOutput { value: 777000, script_pubkey: a91483818667161bf94adda3964a81a231cbf6f5338187 } to be spent "},"type":"TakerPaymentWaitForSpendFailed"},"timestamp":1563638060370},{"event":{"data":{"error":"lp_swap:2025] utxo:938] rpc_clients:719] JsonRpcError { request: JsonRpcRequest { jsonrpc: \"2.0\", id: \"9\", method: \"blockchain.transaction.broadcast\", params: [String(\"010000000130cab922f27735043d81b9a5788670da7d9bf85136f527ba841e99f3b23e881e00000000b6473044022058a0c1da6bcf8c1418899ff8475f3ab6dddbff918528451c1fe71c2f7dad176302204c2e0bcf8f9b5f09e02ccfeb9256e9b34fb355ea655a5704a8a3fa920079b91501514c6b63048314335db1752102713015d3fa4d30259e90be5f131beb593bf0131f3af2dcdb304e3322d8d52b91ac6782012088a9147ed38daab6085c1a1e4426e61dc87a3c2c081a958821031bb83b58ec130e28e0a6d5d2acf2eb01b0d3f1670e021d47d31db8a858219da8ac68feffffff0188540a00000000001976a91406ccabfd5f9075ecd5e8d0d31c0e973a54d51e8288ac1c2b335d\")] }, error: Response(Object({\"code\": Number(1), \"message\": String(\"the transaction was rejected by network rules.\\n\\nMissing inputs\\n[010000000130cab922f27735043d81b9a5788670da7d9bf85136f527ba841e99f3b23e881e00000000b6473044022058a0c1da6bcf8c1418899ff8475f3ab6dddbff918528451c1fe71c2f7dad176302204c2e0bcf8f9b5f09e02ccfeb9256e9b34fb355ea655a5704a8a3fa920079b91501514c6b63048314335db1752102713015d3fa4d30259e90be5f131beb593bf0131f3af2dcdb304e3322d8d52b91ac6782012088a9147ed38daab6085c1a1e4426e61dc87a3c2c081a958821031bb83b58ec130e28e0a6d5d2acf2eb01b0d3f1670e021d47d31db8a858219da8ac68feffffff0188540a00000000001976a91406ccabfd5f9075ecd5e8d0d31c0e973a54d51e8288ac1c2b335d]\")})) }"},"type":"TakerPaymentRefundFailed"},"timestamp":1563638060583},{"event":{"type":"Finished"},"timestamp":1563638060585}],"success_events":["Started","Negotiated","TakerFeeSent","MakerPaymentReceived","MakerPaymentWaitConfirmStarted","MakerPaymentValidatedAndConfirmed","TakerPaymentSent","TakerPaymentSpent","MakerPaymentSpent","MakerPaymentSpendConfirmed","Finished"],"uuid":"9db641f5-4300-4527-9fa6-f1c391d42c35"}"#;
        let taker_saved_swap: TakerSavedSwap = json::from_str(taker_saved_json).unwrap();

        TestCoin::ticker.mock_safe(|_| MockResult::Return("ticker"));
        TestCoin::swap_contract_address.mock_safe(|_| MockResult::Return(None));
        TestCoin::can_refund_htlc
            .mock_safe(|_, _| MockResult::Return(Box::pin(futures::future::ok(CanRefundHtlc::HaveToWait(1000)))));

        static mut SEARCH_TX_SPEND_CALLED: bool = false;
        TestCoin::search_for_swap_tx_spend_my.mock_safe(|_, _| {
            unsafe { SEARCH_TX_SPEND_CALLED = true };
            MockResult::Return(Box::pin(futures::future::ready(Ok(None))))
        });
        let maker_coin = MmCoinEnum::Test(TestCoin::default());
        let taker_coin = MmCoinEnum::Test(TestCoin::default());
        let (taker_swap, _) = block_on(TakerSwap::load_from_saved(
            ctx,
            maker_coin,
            taker_coin,
            taker_saved_swap,
        ))
        .unwrap();
        let error = block_on(taker_swap.recover_funds()).unwrap_err();
        assert!(error.contains("Too early to refund"));
        assert!(unsafe { SEARCH_TX_SPEND_CALLED });
    }

    #[test]
    fn test_recover_funds_taker_swap_taker_payment_refund_failed_spent_by_maker() {
        let ctx = mm_ctx_with_iguana(PASSPHRASE);

        let taker_saved_json = r#"{"error_events":["StartFailed","NegotiateFailed","TakerFeeSendFailed","MakerPaymentValidateFailed","TakerPaymentTransactionFailed","TakerPaymentDataSendFailed","TakerPaymentWaitForSpendFailed","MakerPaymentSpendFailed","MakerPaymentSpendConfirmFailed","TakerPaymentRefunded","TakerPaymentRefundedByWatcher","TakerPaymentRefundFailed"],"events":[{"event":{"data":{"lock_duration":7800,"maker":"1bb83b58ec130e28e0a6d5d2acf2eb01b0d3f1670e021d47d31db8a858219da8","maker_amount":"0.58610590","maker_coin":"KMD","maker_coin_start_block":1450923,"maker_payment_confirmations":1,"maker_payment_wait":1563623475,"my_persistent_pub":"02713015d3fa4d30259e90be5f131beb593bf0131f3af2dcdb304e3322d8d52b91","started_at":1563620875,"taker_amount":"0.0077700000552410000000000","taker_coin":"LTC","taker_coin_start_block":1670837,"taker_payment_confirmations":1,"taker_payment_lock":1563628675,"uuid":"9db641f5-4300-4527-9fa6-f1c391d42c35"},"type":"Started"},"timestamp":1563620875766},{"event":{"data":{"maker_payment_locktime":1563636475,"maker_pubkey":"031bb83b58ec130e28e0a6d5d2acf2eb01b0d3f1670e021d47d31db8a858219da8","secret_hash":"7ed38daab6085c1a1e4426e61dc87a3c2c081a95"},"type":"Negotiated"},"timestamp":1563620955014},{"event":{"data":{"tx_hash":"6740136eaaa615d9d231969e3a9599d0fc59e53989237a8d31cd6fc86c160013","tx_hex":"0100000001a2586ea8294cedc55741bef625ba72c646399903391a7f6c604a58c6263135f2000000006b4830450221009c78c8ba4a7accab6b09f9a95da5bc59c81f4fc1e60b288ec3c5462b4d02ef01022056b63be1629cf17751d3cc5ffec51bcb1d7f9396e9ce9ca254d0f34104f7263a012102713015d3fa4d30259e90be5f131beb593bf0131f3af2dcdb304e3322d8d52b91ffffffff0210270000000000001976a914ca1e04745e8ca0c60d8c5881531d51bec470743f88ac78aa1900000000001976a91406ccabfd5f9075ecd5e8d0d31c0e973a54d51e8288ac5bf6325d"},"type":"TakerFeeSent"},"timestamp":1563620958220},{"event":{"data":{"tx_hash":"d0f6e664cea9d89fe7b5cf8005fdca070d1ab1d05a482aaef95c08cdaecddf0a","tx_hex":"0400008085202f89019f1cbda354342cdf982046b331bbd3791f53b692efc6e4becc36be495b2977d9000000006b483045022100fa9d4557394141f6a8b9bfb8cd594a521fd8bcd1965dbf8bc4e04abc849ac66e0220589f521814c10a7561abfd5e432f7a2ee60d4875fe4604618af3207dae531ac00121031bb83b58ec130e28e0a6d5d2acf2eb01b0d3f1670e021d47d31db8a858219da8ffffffff029e537e030000000017a9145534898009f1467191065f6890b96914b39a1c018791857702000000001976a914c3f710deb7320b0efa6edb14e3ebeeb9155fa90d88ac72ee325d000000000000000000000000000000"},"type":"MakerPaymentReceived"},"timestamp":1563620999307},{"event":{"type":"MakerPaymentWaitConfirmStarted"},"timestamp":1563620999310},{"event":{"type":"MakerPaymentValidatedAndConfirmed"},"timestamp":1563621244153},{"event":{"data":{"tx_hash":"1e883eb2f3991e84ba27f53651f89b7dda708678a5b9813d043577f222b9ca30","tx_hex":"01000000011300166cc86fcd318d7a238939e559fcd099953a9e9631d2d915a6aa6e134067010000006a47304402206781d5f2db2ff13d2ec7e266f774ea5630cc2dba4019e18e9716131b8b026051022006ebb33857b6d180f13aa6be2fc532f9734abde9d00ae14757e7d7ba3741c08c012102713015d3fa4d30259e90be5f131beb593bf0131f3af2dcdb304e3322d8d52b91ffffffff0228db0b000000000017a91483818667161bf94adda3964a81a231cbf6f5338187b0480c00000000001976a91406ccabfd5f9075ecd5e8d0d31c0e973a54d51e8288ac7cf7325d"},"type":"TakerPaymentSent"},"timestamp":1563621246370},{"event":{"data":{"error":"utxo:1145] rpc_clients:782] Waited too long until 1563628675 for output TransactionOutput { value: 777000, script_pubkey: a91483818667161bf94adda3964a81a231cbf6f5338187 } to be spent "},"type":"TakerPaymentWaitForSpendFailed"},"timestamp":1563638060370},{"event":{"data":{"error":"lp_swap:2025] utxo:938] rpc_clients:719] JsonRpcError { request: JsonRpcRequest { jsonrpc: \"2.0\", id: \"9\", method: \"blockchain.transaction.broadcast\", params: [String(\"010000000130cab922f27735043d81b9a5788670da7d9bf85136f527ba841e99f3b23e881e00000000b6473044022058a0c1da6bcf8c1418899ff8475f3ab6dddbff918528451c1fe71c2f7dad176302204c2e0bcf8f9b5f09e02ccfeb9256e9b34fb355ea655a5704a8a3fa920079b91501514c6b63048314335db1752102713015d3fa4d30259e90be5f131beb593bf0131f3af2dcdb304e3322d8d52b91ac6782012088a9147ed38daab6085c1a1e4426e61dc87a3c2c081a958821031bb83b58ec130e28e0a6d5d2acf2eb01b0d3f1670e021d47d31db8a858219da8ac68feffffff0188540a00000000001976a91406ccabfd5f9075ecd5e8d0d31c0e973a54d51e8288ac1c2b335d\")] }, error: Response(Object({\"code\": Number(1), \"message\": String(\"the transaction was rejected by network rules.\\n\\nMissing inputs\\n[010000000130cab922f27735043d81b9a5788670da7d9bf85136f527ba841e99f3b23e881e00000000b6473044022058a0c1da6bcf8c1418899ff8475f3ab6dddbff918528451c1fe71c2f7dad176302204c2e0bcf8f9b5f09e02ccfeb9256e9b34fb355ea655a5704a8a3fa920079b91501514c6b63048314335db1752102713015d3fa4d30259e90be5f131beb593bf0131f3af2dcdb304e3322d8d52b91ac6782012088a9147ed38daab6085c1a1e4426e61dc87a3c2c081a958821031bb83b58ec130e28e0a6d5d2acf2eb01b0d3f1670e021d47d31db8a858219da8ac68feffffff0188540a00000000001976a91406ccabfd5f9075ecd5e8d0d31c0e973a54d51e8288ac1c2b335d]\")})) }"},"type":"TakerPaymentRefundFailed"},"timestamp":1563638060583},{"event":{"type":"Finished"},"timestamp":1563638060585}],"success_events":["Started","Negotiated","TakerFeeSent","MakerPaymentReceived","MakerPaymentWaitConfirmStarted","MakerPaymentValidatedAndConfirmed","TakerPaymentSent","TakerPaymentSpent","MakerPaymentSpent","MakerPaymentSpendConfirmed","Finished"],"uuid":"9db641f5-4300-4527-9fa6-f1c391d42c35"}"#;
        let taker_saved_swap: TakerSavedSwap = json::from_str(taker_saved_json).unwrap();

        TestCoin::ticker.mock_safe(|_| MockResult::Return("ticker"));
        TestCoin::swap_contract_address.mock_safe(|_| MockResult::Return(None));
        TestCoin::extract_secret.mock_safe(|_, _, _, _| MockResult::Return(Box::pin(async move { Ok(vec![]) })));

        static mut SEARCH_TX_SPEND_CALLED: bool = false;
        TestCoin::search_for_swap_tx_spend_my.mock_safe(|_, _| {
            unsafe { SEARCH_TX_SPEND_CALLED = true };
            let tx: UtxoTx = "0100000001de7aa8d29524906b2b54ee2e0281f3607f75662cbc9080df81d1047b78e21dbc00000000d7473044022079b6c50820040b1fbbe9251ced32ab334d33830f6f8d0bf0a40c7f1336b67d5b0220142ccf723ddabb34e542ed65c395abc1fbf5b6c3e730396f15d25c49b668a1a401209da937e5609680cb30bff4a7661364ca1d1851c2506fa80c443f00a3d3bf7365004c6b6304f62b0e5cb175210270e75970bb20029b3879ec76c4acd320a8d0589e003636264d01a7d566504bfbac6782012088a9142fb610d856c19fd57f2d0cffe8dff689074b3d8a882103f368228456c940ac113e53dad5c104cf209f2f102a409207269383b6ab9b03deac68ffffffff01d0dc9800000000001976a9146d9d2b554d768232320587df75c4338ecc8bf37d88ac40280e5c".into();
            MockResult::Return(Box::pin(futures::future::ready(Ok(Some(FoundSwapTxSpend::Spent(tx.into()))))))
        });

        TestCoin::search_for_swap_tx_spend_other
            .mock_safe(|_, _| MockResult::Return(Box::pin(futures::future::ready(Ok(None)))));

        static mut MAKER_PAYMENT_SPEND_CALLED: bool = false;
        TestCoin::send_taker_spends_maker_payment.mock_safe(|_, _| {
            unsafe { MAKER_PAYMENT_SPEND_CALLED = true };
            MockResult::Return(Box::pin(futures::future::ready(Ok(eth_tx_for_test().into()))))
        });
        let maker_coin = MmCoinEnum::Test(TestCoin::default());
        let taker_coin = MmCoinEnum::Test(TestCoin::default());
        let (taker_swap, _) = block_on(TakerSwap::load_from_saved(
            ctx,
            maker_coin,
            taker_coin,
            taker_saved_swap,
        ))
        .unwrap();
        let actual = block_on(taker_swap.recover_funds()).unwrap();
        let expected = RecoveredSwap {
            action: RecoveredSwapAction::SpentOtherPayment,
            coin: "ticker".to_string(),
            transaction: eth_tx_for_test().into(),
        };
        assert_eq!(expected, actual);
        assert!(unsafe { SEARCH_TX_SPEND_CALLED });
        assert!(unsafe { MAKER_PAYMENT_SPEND_CALLED });
    }

    #[test]
    fn test_recover_funds_taker_swap_not_finished() {
        let ctx = mm_ctx_with_iguana(PASSPHRASE);

        // the json doesn't have Finished event at the end
        let taker_saved_json = r#"{"error_events":["StartFailed","NegotiateFailed","TakerFeeSendFailed","MakerPaymentValidateFailed","TakerPaymentTransactionFailed","TakerPaymentDataSendFailed","TakerPaymentWaitForSpendFailed","MakerPaymentSpendFailed","MakerPaymentSpendConfirmFailed","TakerPaymentRefunded","TakerPaymentRefundedByWatcher","TakerPaymentRefundFailed"],"events":[{"event":{"data":{"lock_duration":7800,"maker":"1bb83b58ec130e28e0a6d5d2acf2eb01b0d3f1670e021d47d31db8a858219da8","maker_amount":"0.12596566232185483","maker_coin":"KMD","maker_coin_start_block":1458035,"maker_payment_confirmations":1,"maker_payment_wait":1564053079,"my_persistent_pub":"0326846707a52a233cfc49a61ef51b1698bbe6aa78fa8b8d411c02743c09688f0a","started_at":1564050479,"taker_amount":"50.000000000000001504212457800000","taker_coin":"DOGE","taker_coin_start_block":2823448,"taker_payment_confirmations":1,"taker_payment_lock":1564058279,"uuid":"41383f43-46a5-478c-9386-3b2cce0aca20"},"type":"Started"},"timestamp":1564050480269},{"event":{"data":{"maker_payment_locktime":1564066080,"maker_pubkey":"031bb83b58ec130e28e0a6d5d2acf2eb01b0d3f1670e021d47d31db8a858219da8","secret_hash":"3669eb83a007a3c507448d79f45a9f06ec2f36a8"},"type":"Negotiated"},"timestamp":1564050540991},{"event":{"data":{"tx_hash":"bdde828b492d6d1cc25cd2322fd592dafd722fcc7d8b0fedce4d3bb4a1a8c8ff","tx_hex":"0100000002c7efa995c8b7be0a8b6c2d526c6c444c1634d65584e9ee89904e9d8675eac88c010000006a473044022051f34d5e3b7d0b9098d5e35333f3550f9cb9e57df83d5e4635b7a8d2986d6d5602200288c98da05de6950e01229a637110a1800ba643e75cfec59d4eb1021ad9b40801210326846707a52a233cfc49a61ef51b1698bbe6aa78fa8b8d411c02743c09688f0affffffffae6c233989efa7c7d2aa6534adc96078917ff395b7f09f734a147b2f44ade164000000006a4730440220393a784c2da74d0e2a28ec4f7df6c8f9d8b2af6ae6957f1e68346d744223a8fd02201b7a96954ac06815a43a6c7668d829ae9cbb5de76fa77189ddfd9e3038df662c01210326846707a52a233cfc49a61ef51b1698bbe6aa78fa8b8d411c02743c09688f0affffffff02115f5800000000001976a914ca1e04745e8ca0c60d8c5881531d51bec470743f88ac41a84641020000001976a914444f0e1099709ba4d742454a7d98a5c9c162ceab88ac6d84395d"},"type":"TakerFeeSent"},"timestamp":1564050545296},{"event":{"data":{"tx_hash":"0a0f11fa82802c2c30862c50ab2162185dae8de7f7235f32c506f814c142b382","tx_hex":"0400008085202f8902ace337db2dd4c56b0697f58fb8cfb6bd1cd6f469d925fc0376d1dcfb7581bf82000000006b483045022100d1f95be235c5c8880f5d703ace287e2768548792c58c5dbd27f5578881b30ea70220030596106e21c7e0057ee0dab283f9a1fe273f15208cba80870c447bd559ef0d0121031bb83b58ec130e28e0a6d5d2acf2eb01b0d3f1670e021d47d31db8a858219da8ffffffff9f339752567c404427fd77f2b35cecdb4c21489edc64e25e729fdb281785e423000000006a47304402203179e95877dbc107123a417f1e648e3ff13d384890f1e4a67b6dd5087235152e0220102a8ab799fadb26b5d89ceb9c7bc721a7e0c2a0d0d7e46bbe0cf3d130010d430121031bb83b58ec130e28e0a6d5d2acf2eb01b0d3f1670e021d47d31db8a858219da8ffffffff025635c0000000000017a91480a95d366d65e34a465ab17b0c9eb1d5a33bae08876cbfce05000000001976a914c3f710deb7320b0efa6edb14e3ebeeb9155fa90d88ac8d7c395d000000000000000000000000000000"},"type":"MakerPaymentReceived"},"timestamp":1564050588176},{"event":{"type":"MakerPaymentWaitConfirmStarted"},"timestamp":1564050588178},{"event":{"type":"MakerPaymentValidatedAndConfirmed"},"timestamp":1564050693585},{"event":{"data":{"tx_hash":"539cb6dbdc25465bbccc575554f05d1bb04c70efce4316e41194e747375c3659","tx_hex":"0100000001ffc8a8a1b43b4dceed0f8b7dcc2f72fdda92d52f32d25cc21c6d2d498b82debd010000006a47304402203967b7f9f5532fa47116585c7d1bcba51861ea2059cca00409f34660db18e33a0220640991911852533a12fdfeb039fb9c8ca2c45482c6993bd84636af3670d49c1501210326846707a52a233cfc49a61ef51b1698bbe6aa78fa8b8d411c02743c09688f0affffffff0200f2052a0100000017a914f2fa08ae416b576779ae5da975e5442663215fce87415173f9000000001976a914444f0e1099709ba4d742454a7d98a5c9c162ceab88ac0585395d"},"type":"TakerPaymentSent"},"timestamp":1564050695611},{"event":{"data":{"secret":"1b8886b8a2cdb62505699400b694ac20f04d7bd4abd80e1ab154aa8d861fc093","transaction":{"tx_hash":"cc5af1cf68d246419fee49c3d74c0cd173599d115b86efe274368a614951bc47","tx_hex":"010000000159365c3747e79411e41643ceef704cb01b5df0545557ccbc5b4625dcdbb69c5300000000d747304402200e78e27d2f1c18676f98ca3dfa4e4a9eeaa8209b55f57b4dd5d9e1abdf034cfa0220623b5c22b62234cec230342aa306c497e43494b44ec2425b84e236b1bf01257001201b8886b8a2cdb62505699400b694ac20f04d7bd4abd80e1ab154aa8d861fc093004c6b6304a7a2395db175210326846707a52a233cfc49a61ef51b1698bbe6aa78fa8b8d411c02743c09688f0aac6782012088a9143669eb83a007a3c507448d79f45a9f06ec2f36a88821031bb83b58ec130e28e0a6d5d2acf2eb01b0d3f1670e021d47d31db8a858219da8ac68ffffffff01008d380c010000001976a914c3f710deb7320b0efa6edb14e3ebeeb9155fa90d88ac8c77395d"}},"type":"TakerPaymentSpent"},"timestamp":1564051092890},{"event":{"data":{"error":"lp_swap:1981] utxo:891] rpc_clients:738] JsonRpcError { request: JsonRpcRequest { jsonrpc: \"2.0\", id: \"67\", method: \"blockchain.transaction.broadcast\", params: [String(\"0400008085202f890182b342c114f806c5325f23f7e78dae5d186221ab502c86302c2c8082fa110f0a00000000d7473044022035791ea5548f87484065c9e1f0bdca9ebc699f2c7f51182c84f360102e32dc3d02200612ed53bca52d9c2568437f087598531534badf26229fe0f652ea72ddf03ca501201b8886b8a2cdb62505699400b694ac20f04d7bd4abd80e1ab154aa8d861fc093004c6b630420c1395db17521031bb83b58ec130e28e0a6d5d2acf2eb01b0d3f1670e021d47d31db8a858219da8ac6782012088a9143669eb83a007a3c507448d79f45a9f06ec2f36a888210326846707a52a233cfc49a61ef51b1698bbe6aa78fa8b8d411c02743c09688f0aac68ffffffff01460ec000000000001976a914444f0e1099709ba4d742454a7d98a5c9c162ceab88ac967e395d000000000000000000000000000000\")] }, error: Transport(\"rpc_clients:668] All electrums are currently disconnected\") }"},"type":"MakerPaymentSpendFailed"},"timestamp":1564051092897}],"success_events":["Started","Negotiated","TakerFeeSent","MakerPaymentReceived","MakerPaymentWaitConfirmStarted","MakerPaymentValidatedAndConfirmed","TakerPaymentSent","TakerPaymentSpent","MakerPaymentSpent","MakerPaymentSpendConfirmed","Finished"],"uuid":"41383f43-46a5-478c-9386-3b2cce0aca20"}"#;
        let taker_saved_swap: TakerSavedSwap = json::from_str(taker_saved_json).unwrap();

        TestCoin::ticker.mock_safe(|_| MockResult::Return("ticker"));
        TestCoin::swap_contract_address.mock_safe(|_| MockResult::Return(None));
        let maker_coin = MmCoinEnum::Test(TestCoin::default());
        let taker_coin = MmCoinEnum::Test(TestCoin::default());
        let (taker_swap, _) = block_on(TakerSwap::load_from_saved(
            ctx,
            maker_coin,
            taker_coin,
            taker_saved_swap,
        ))
        .unwrap();
        assert!(block_on(taker_swap.recover_funds()).is_err());
    }

    #[test]
    fn test_taker_swap_event_should_ban() {
        let event = TakerSwapEvent::TakerPaymentWaitConfirmFailed("err".into());
        assert!(!event.should_ban_maker());

        let event = TakerSwapEvent::MakerPaymentWaitConfirmFailed("err".into());
        assert!(!event.should_ban_maker());

        let event = TakerSwapEvent::MakerPaymentValidateFailed("err".into());
        assert!(event.should_ban_maker());

        let event = TakerSwapEvent::TakerPaymentWaitForSpendFailed("err".into());
        assert!(event.should_ban_maker());
    }

    #[test]
    fn test_recheck_swap_contract_address_if_none() {
        let ctx = mm_ctx_with_iguana(PASSPHRASE);

        // swap file contains neither maker_coin_swap_contract_address nor taker_coin_swap_contract_address
        let taker_saved_json = r#"{"error_events":["StartFailed","NegotiateFailed","TakerFeeSendFailed","MakerPaymentValidateFailed","TakerPaymentTransactionFailed","TakerPaymentDataSendFailed","TakerPaymentWaitForSpendFailed","MakerPaymentSpendFailed","MakerPaymentSpendConfirmFailed","TakerPaymentRefunded","TakerPaymentRefundedByWatcher","TakerPaymentRefundFailed"],"events":[{"event":{"data":{"lock_duration":7800,"maker":"1bb83b58ec130e28e0a6d5d2acf2eb01b0d3f1670e021d47d31db8a858219da8","maker_amount":"0.58610590","maker_coin":"KMD","maker_coin_start_block":1450923,"maker_payment_confirmations":1,"maker_payment_wait":1563623475,"my_persistent_pub":"02713015d3fa4d30259e90be5f131beb593bf0131f3af2dcdb304e3322d8d52b91","started_at":1563620875,"taker_amount":"0.0077700000552410000000000","taker_coin":"LTC","taker_coin_start_block":1670837,"taker_payment_confirmations":1,"taker_payment_lock":1563628675,"uuid":"9db641f5-4300-4527-9fa6-f1c391d42c35"},"type":"Started"},"timestamp":1563620875766},{"event":{"data":{"maker_payment_locktime":1563636475,"maker_pubkey":"031bb83b58ec130e28e0a6d5d2acf2eb01b0d3f1670e021d47d31db8a858219da8","secret_hash":"7ed38daab6085c1a1e4426e61dc87a3c2c081a95"},"type":"Negotiated"},"timestamp":1563620955014},{"event":{"data":{"tx_hash":"6740136eaaa615d9d231969e3a9599d0fc59e53989237a8d31cd6fc86c160013","tx_hex":"0100000001a2586ea8294cedc55741bef625ba72c646399903391a7f6c604a58c6263135f2000000006b4830450221009c78c8ba4a7accab6b09f9a95da5bc59c81f4fc1e60b288ec3c5462b4d02ef01022056b63be1629cf17751d3cc5ffec51bcb1d7f9396e9ce9ca254d0f34104f7263a012102713015d3fa4d30259e90be5f131beb593bf0131f3af2dcdb304e3322d8d52b91ffffffff0210270000000000001976a914ca1e04745e8ca0c60d8c5881531d51bec470743f88ac78aa1900000000001976a91406ccabfd5f9075ecd5e8d0d31c0e973a54d51e8288ac5bf6325d"},"type":"TakerFeeSent"},"timestamp":1563620958220},{"event":{"data":{"tx_hash":"d0f6e664cea9d89fe7b5cf8005fdca070d1ab1d05a482aaef95c08cdaecddf0a","tx_hex":"0400008085202f89019f1cbda354342cdf982046b331bbd3791f53b692efc6e4becc36be495b2977d9000000006b483045022100fa9d4557394141f6a8b9bfb8cd594a521fd8bcd1965dbf8bc4e04abc849ac66e0220589f521814c10a7561abfd5e432f7a2ee60d4875fe4604618af3207dae531ac00121031bb83b58ec130e28e0a6d5d2acf2eb01b0d3f1670e021d47d31db8a858219da8ffffffff029e537e030000000017a9145534898009f1467191065f6890b96914b39a1c018791857702000000001976a914c3f710deb7320b0efa6edb14e3ebeeb9155fa90d88ac72ee325d000000000000000000000000000000"},"type":"MakerPaymentReceived"},"timestamp":1563620999307},{"event":{"type":"MakerPaymentWaitConfirmStarted"},"timestamp":1563620999310},{"event":{"type":"MakerPaymentValidatedAndConfirmed"},"timestamp":1563621244153},{"event":{"data":{"tx_hash":"1e883eb2f3991e84ba27f53651f89b7dda708678a5b9813d043577f222b9ca30","tx_hex":"01000000011300166cc86fcd318d7a238939e559fcd099953a9e9631d2d915a6aa6e134067010000006a47304402206781d5f2db2ff13d2ec7e266f774ea5630cc2dba4019e18e9716131b8b026051022006ebb33857b6d180f13aa6be2fc532f9734abde9d00ae14757e7d7ba3741c08c012102713015d3fa4d30259e90be5f131beb593bf0131f3af2dcdb304e3322d8d52b91ffffffff0228db0b000000000017a91483818667161bf94adda3964a81a231cbf6f5338187b0480c00000000001976a91406ccabfd5f9075ecd5e8d0d31c0e973a54d51e8288ac7cf7325d"},"type":"TakerPaymentSent"},"timestamp":1563621246370},{"event":{"data":{"error":"utxo:1145] rpc_clients:782] Waited too long until 1563628675 for output TransactionOutput { value: 777000, script_pubkey: a91483818667161bf94adda3964a81a231cbf6f5338187 } to be spent "},"type":"TakerPaymentWaitForSpendFailed"},"timestamp":1563638060370},{"event":{"data":{"error":"lp_swap:2025] utxo:938] rpc_clients:719] JsonRpcError { request: JsonRpcRequest { jsonrpc: \"2.0\", id: \"9\", method: \"blockchain.transaction.broadcast\", params: [String(\"010000000130cab922f27735043d81b9a5788670da7d9bf85136f527ba841e99f3b23e881e00000000b6473044022058a0c1da6bcf8c1418899ff8475f3ab6dddbff918528451c1fe71c2f7dad176302204c2e0bcf8f9b5f09e02ccfeb9256e9b34fb355ea655a5704a8a3fa920079b91501514c6b63048314335db1752102713015d3fa4d30259e90be5f131beb593bf0131f3af2dcdb304e3322d8d52b91ac6782012088a9147ed38daab6085c1a1e4426e61dc87a3c2c081a958821031bb83b58ec130e28e0a6d5d2acf2eb01b0d3f1670e021d47d31db8a858219da8ac68feffffff0188540a00000000001976a91406ccabfd5f9075ecd5e8d0d31c0e973a54d51e8288ac1c2b335d\")] }, error: Response(Object({\"code\": Number(1), \"message\": String(\"the transaction was rejected by network rules.\\n\\nMissing inputs\\n[010000000130cab922f27735043d81b9a5788670da7d9bf85136f527ba841e99f3b23e881e00000000b6473044022058a0c1da6bcf8c1418899ff8475f3ab6dddbff918528451c1fe71c2f7dad176302204c2e0bcf8f9b5f09e02ccfeb9256e9b34fb355ea655a5704a8a3fa920079b91501514c6b63048314335db1752102713015d3fa4d30259e90be5f131beb593bf0131f3af2dcdb304e3322d8d52b91ac6782012088a9147ed38daab6085c1a1e4426e61dc87a3c2c081a958821031bb83b58ec130e28e0a6d5d2acf2eb01b0d3f1670e021d47d31db8a858219da8ac68feffffff0188540a00000000001976a91406ccabfd5f9075ecd5e8d0d31c0e973a54d51e8288ac1c2b335d]\")})) }"},"type":"TakerPaymentRefundFailed"},"timestamp":1563638060583},{"event":{"type":"Finished"},"timestamp":1563638060585}],"success_events":["Started","Negotiated","TakerFeeSent","MakerPaymentReceived","MakerPaymentWaitConfirmStarted","MakerPaymentValidatedAndConfirmed","TakerPaymentSent","TakerPaymentSpent","MakerPaymentSpent","MakerPaymentSpendConfirmed","Finished"],"uuid":"9db641f5-4300-4527-9fa6-f1c391d42c35"}"#;
        let taker_saved_swap: TakerSavedSwap = json::from_str(taker_saved_json).unwrap();

        TestCoin::ticker.mock_safe(|_| MockResult::Return("ticker"));
        static mut SWAP_CONTRACT_ADDRESS_CALLED: usize = 0;
        TestCoin::swap_contract_address.mock_safe(|_| {
            unsafe { SWAP_CONTRACT_ADDRESS_CALLED += 1 };
            MockResult::Return(Some(BytesJson::default()))
        });
        let maker_coin = MmCoinEnum::Test(TestCoin::default());
        let taker_coin = MmCoinEnum::Test(TestCoin::default());
        let (taker_swap, _) = block_on(TakerSwap::load_from_saved(
            ctx,
            maker_coin,
            taker_coin,
            taker_saved_swap,
        ))
        .unwrap();

        assert_eq!(unsafe { SWAP_CONTRACT_ADDRESS_CALLED }, 2);
        assert_eq!(
            taker_swap.r().data.maker_coin_swap_contract_address,
            Some(BytesJson::default())
        );
        assert_eq!(
            taker_swap.r().data.taker_coin_swap_contract_address,
            Some(BytesJson::default())
        );
    }

    #[test]
    fn test_recheck_only_one_swap_contract_address() {
        let ctx = mm_ctx_with_iguana(PASSPHRASE);

        // swap file contains only maker_coin_swap_contract_address
        let taker_saved_json = r#"{"type":"Taker","uuid":"49c79ea4-e1eb-4fb2-a0ef-265bded0b77f","events":[{"timestamp":1608542326909,"event":{"type":"Started","data":{"taker_coin":"RICK","maker_coin":"ETH","maker":"c6a78589e18b482aea046975e6d0acbdea7bf7dbf04d9d5bd67fda917815e3ed","my_persistent_pub":"02031d4256c4bc9f99ac88bf3dba21773132281f65f9bf23a59928bce08961e2f3","lock_duration":7800,"maker_amount":"0.1","taker_amount":"0.1","maker_payment_confirmations":1,"maker_payment_requires_nota":false,"taker_payment_confirmations":0,"taker_payment_requires_nota":false,"taker_payment_lock":1608550126,"uuid":"49c79ea4-e1eb-4fb2-a0ef-265bded0b77f","started_at":1608542326,"maker_payment_wait":1608545446,"maker_coin_start_block":14360,"taker_coin_start_block":723123,"maker_coin_swap_contract_address":"eA6D65434A15377081495a9E7C5893543E7c32cB"}}},{"timestamp":1608542327416,"event":{"type":"Negotiated","data":{"maker_payment_locktime":1608557926,"maker_pubkey":"03c6a78589e18b482aea046975e6d0acbdea7bf7dbf04d9d5bd67fda917815e3ed","secret_hash":"8b0221f3b977c1c65dddf17c1c28e2bbced9e7b4"}}},{"timestamp":1608542332604,"event":{"type":"TakerFeeSent","data":{"tx_hex":"0400008085202f89011ca964f77200b73d64b481f47de84098041d3470d6256e44f2741f080e2b11cf020000006b4830450221008a064f5e51ef8281d43eb7bcd016fed7e560ea1eb7b0713ec977602c96d8f79b02205bfaa6655b849b9922c03276b938273f2edb8fb9ffcaa2a9212d7220560f6060012102031d4256c4bc9f99ac88bf3dba21773132281f65f9bf23a59928bce08961e2f3ffffffff0246320000000000001976a914ca1e04745e8ca0c60d8c5881531d51bec470743f88ac62752e27000000001976a91405aab5342166f8594baf17a7d9bef5d56744332788ac7768e05f000000000000000000000000000000","tx_hash":"3793df28ed2aac6188d2c48ec65eff12eea301089d60da655fc96f598326d708"}}},{"timestamp":1608542334018,"event":{"type":"MakerPaymentReceived","data":{"tx_hex":"f8ef82021c80830249f094a09ad3cd7e96586ebd05a2607ee56b56fb2db8fd88016345785d8a0000b884152cf3af50aebafeaf827c62c2eed09e265fa5aa9e013c0f27f0a88259f1aaa1279f0c32000000000000000000000000bab36286672fbdc7b250804bf6d14be0df69fa298b0221f3b977c1c65dddf17c1c28e2bbced9e7b4000000000000000000000000000000000000000000000000000000000000000000000000000000005fe0a5661ba0f18a0c5c349462b51dacd1a0761e4997d4572a01e48480c4e310d69a40308ad3a04510513f01a79c59f22c9cb79952547c8dfc4c74785b630f512d64369323e0c1","tx_hash":"6782323490584a2bc768cd5199506bfa1ed91e7515b35bb72fa269604b7dc0aa"}}},{"timestamp":1608542334019,"event":{"type":"MakerPaymentWaitConfirmStarted"}},{"timestamp":1608542334825,"event":{"type":"MakerPaymentValidatedAndConfirmed"}},{"timestamp":1608542337671,"event":{"type":"TakerPaymentSent","data":{"tx_hex":"0400008085202f890108d72683596fc95f65da609d0801a3ee12ff5ec68ec4d28861ac2aed28df9337010000006b48304502210086a03db599438b243bee2b02af56e23447f85d09854416b51305536b9ca5890e02204b288acdea4cdc7ab1ffbd9766a7bdf95f5bd02d2917dfb7089dbf29032591b0012102031d4256c4bc9f99ac88bf3dba21773132281f65f9bf23a59928bce08961e2f3ffffffff03809698000000000017a914888e9e1816214c3960eac7b55e35521ca4426b0c870000000000000000166a148b0221f3b977c1c65dddf17c1c28e2bbced9e7b4fada9526000000001976a91405aab5342166f8594baf17a7d9bef5d56744332788ac7f68e05f000000000000000000000000000000","tx_hash":"44fa493757df5fdca823bbac05a8b8feb5862d799d4947fd544abcd129feceea"}}},{"timestamp":1608542348271,"event":{"type":"TakerPaymentSpent","data":{"transaction":{"tx_hex":"0400008085202f8901eacefe29d1bc4a54fd47499d792d86b5feb8a805acbb23a8dc5fdf573749fa4400000000d74730440220508c853cc4f1fcb9e6aa00e704eef99adaee9a4ea63a1fd6393bb7ff18da02c802200396bb5d52157bd77ff26ac521ed75aca388d3ec1e5e3ebb7b3aed73c3d33ec50120df871242dcbcc4fe9ed4d3413e21b2f8ce606a3ee7128c9b2d2e31fcedc1848e004c6b6304ee86e05fb1752102031d4256c4bc9f99ac88bf3dba21773132281f65f9bf23a59928bce08961e2f3ac6782012088a9148b0221f3b977c1c65dddf17c1c28e2bbced9e7b4882103c6a78589e18b482aea046975e6d0acbdea7bf7dbf04d9d5bd67fda917815e3edac68ffffffff0198929800000000001976a9146d9d2b554d768232320587df75c4338ecc8bf37d88ac725ae05f000000000000000000000000000000","tx_hash":"9376dde62249802a0aba8259f51def9bb2e509af85a5ec7df04b479a9da28a29"},"secret":"df871242dcbcc4fe9ed4d3413e21b2f8ce606a3ee7128c9b2d2e31fcedc1848e"}}},{"timestamp":1608542349372,"event":{"type":"MakerPaymentSpent","data":{"tx_hex":"f90107821fb980830249f094a09ad3cd7e96586ebd05a2607ee56b56fb2db8fd80b8a402ed292b50aebafeaf827c62c2eed09e265fa5aa9e013c0f27f0a88259f1aaa1279f0c32000000000000000000000000000000000000000000000000016345785d8a0000df871242dcbcc4fe9ed4d3413e21b2f8ce606a3ee7128c9b2d2e31fcedc1848e00000000000000000000000000000000000000000000000000000000000000000000000000000000000000004b2d0d6c2c785217457b69b922a2a9cea98f71e91ca0ed6a4942a78c7ae6eb3c9dec496459a9ef68b34cb389acd939d13d3ecaf7e4aca021bb77e80fc60acf25a7a01cc1272b1b76594a521fb1abe1322d650e58a672c2","tx_hash":"c2d206e665aee159a5ab9aff60f76444e97bdad8f9152eccb6ca07d9204974ca"}}},{"timestamp":1608542349373,"event":{"type":"Finished"}}],"maker_amount":"0.1","maker_coin":"ETH","taker_amount":"0.1","taker_coin":"RICK","gui":"nogui","mm_version":"1a6082121","success_events":["Started","Negotiated","TakerFeeSent","MakerPaymentReceived","MakerPaymentWaitConfirmStarted","MakerPaymentValidatedAndConfirmed","TakerPaymentSent","TakerPaymentSpent","MakerPaymentSpent","MakerPaymentSpendConfirmed","Finished"],"error_events":["StartFailed","NegotiateFailed","TakerFeeSendFailed","MakerPaymentValidateFailed","MakerPaymentWaitConfirmFailed","TakerPaymentTransactionFailed","TakerPaymentWaitConfirmFailed","TakerPaymentDataSendFailed","TakerPaymentWaitForSpendFailed","MakerPaymentSpendFailed","MakerPaymentSpendConfirmFailed","TakerPaymentWaitRefundStarted","TakerPaymentRefunded","TakerPaymentRefundedByWatcher","TakerPaymentRefundFailed"]}"#;
        let taker_saved_swap: TakerSavedSwap = json::from_str(taker_saved_json).unwrap();

        TestCoin::ticker.mock_safe(|_| MockResult::Return("ticker"));
        static mut SWAP_CONTRACT_ADDRESS_CALLED: usize = 0;
        TestCoin::swap_contract_address.mock_safe(|_| {
            unsafe { SWAP_CONTRACT_ADDRESS_CALLED += 1 };
            MockResult::Return(Some(BytesJson::default()))
        });
        let maker_coin = MmCoinEnum::Test(TestCoin::default());
        let taker_coin = MmCoinEnum::Test(TestCoin::default());
        let (taker_swap, _) = block_on(TakerSwap::load_from_saved(
            ctx,
            maker_coin,
            taker_coin,
            taker_saved_swap,
        ))
        .unwrap();

        assert_eq!(unsafe { SWAP_CONTRACT_ADDRESS_CALLED }, 1);
        let expected_addr = addr_from_str(ETH_SEPOLIA_SWAP_CONTRACT).unwrap();
        let expected = BytesJson::from(expected_addr.0.as_ref());
        assert_eq!(taker_swap.r().data.maker_coin_swap_contract_address, Some(expected));
        assert_eq!(
            taker_swap.r().data.taker_coin_swap_contract_address,
            Some(BytesJson::default())
        );
    }

    #[test]
    // https://github.com/KomodoPlatform/atomicDEX-API/issues/647
    fn test_recoverable() {
        // Swap ended with MakerPaymentWaitConfirmFailed event.
        // MM2 did not attempt to send the payment in this case so swap is not recoverable.
        let swap: TakerSavedSwap = json::from_str(r#"{"error_events":["StartFailed","NegotiateFailed","TakerFeeSendFailed","MakerPaymentValidateFailed","MakerPaymentWaitConfirmFailed","TakerPaymentTransactionFailed","TakerPaymentWaitConfirmFailed","TakerPaymentDataSendFailed","TakerPaymentWaitForSpendFailed","MakerPaymentSpendFailed","MakerPaymentSpendConfirmFailed","TakerPaymentWaitRefundStarted","TakerPaymentRefunded","TakerPaymentRefundedByWatcher","TakerPaymentRefundFailed"],"events":[{"event":{"data":{"lock_duration":7800,"maker":"1bb83b58ec130e28e0a6d5d2acf2eb01b0d3f1670e021d47d31db8a858219da8","maker_amount":"0.12596566232185483","maker_coin":"KMD","maker_coin_start_block":1458035,"maker_payment_confirmations":1,"maker_payment_wait":1564053079,"my_persistent_pub":"0326846707a52a233cfc49a61ef51b1698bbe6aa78fa8b8d411c02743c09688f0a","started_at":1564050479,"taker_amount":"50.000000000000001504212457800000","taker_coin":"DOGE","taker_coin_start_block":2823448,"taker_payment_confirmations":1,"taker_payment_lock":1564058279,"uuid":"41383f43-46a5-478c-9386-3b2cce0aca20"},"type":"Started"},"timestamp":1564050480269},{"event":{"data":{"maker_payment_locktime":1564066080,"maker_pubkey":"031bb83b58ec130e28e0a6d5d2acf2eb01b0d3f1670e021d47d31db8a858219da8","secret_hash":"3669eb83a007a3c507448d79f45a9f06ec2f36a8"},"type":"Negotiated"},"timestamp":1564050540991},{"event":{"data":{"tx_hash":"bdde828b492d6d1cc25cd2322fd592dafd722fcc7d8b0fedce4d3bb4a1a8c8ff","tx_hex":"0100000002c7efa995c8b7be0a8b6c2d526c6c444c1634d65584e9ee89904e9d8675eac88c010000006a473044022051f34d5e3b7d0b9098d5e35333f3550f9cb9e57df83d5e4635b7a8d2986d6d5602200288c98da05de6950e01229a637110a1800ba643e75cfec59d4eb1021ad9b40801210326846707a52a233cfc49a61ef51b1698bbe6aa78fa8b8d411c02743c09688f0affffffffae6c233989efa7c7d2aa6534adc96078917ff395b7f09f734a147b2f44ade164000000006a4730440220393a784c2da74d0e2a28ec4f7df6c8f9d8b2af6ae6957f1e68346d744223a8fd02201b7a96954ac06815a43a6c7668d829ae9cbb5de76fa77189ddfd9e3038df662c01210326846707a52a233cfc49a61ef51b1698bbe6aa78fa8b8d411c02743c09688f0affffffff02115f5800000000001976a914ca1e04745e8ca0c60d8c5881531d51bec470743f88ac41a84641020000001976a914444f0e1099709ba4d742454a7d98a5c9c162ceab88ac6d84395d"},"type":"TakerFeeSent"},"timestamp":1564050545296},{"event":{"data":{"tx_hash":"0a0f11fa82802c2c30862c50ab2162185dae8de7f7235f32c506f814c142b382","tx_hex":"0400008085202f8902ace337db2dd4c56b0697f58fb8cfb6bd1cd6f469d925fc0376d1dcfb7581bf82000000006b483045022100d1f95be235c5c8880f5d703ace287e2768548792c58c5dbd27f5578881b30ea70220030596106e21c7e0057ee0dab283f9a1fe273f15208cba80870c447bd559ef0d0121031bb83b58ec130e28e0a6d5d2acf2eb01b0d3f1670e021d47d31db8a858219da8ffffffff9f339752567c404427fd77f2b35cecdb4c21489edc64e25e729fdb281785e423000000006a47304402203179e95877dbc107123a417f1e648e3ff13d384890f1e4a67b6dd5087235152e0220102a8ab799fadb26b5d89ceb9c7bc721a7e0c2a0d0d7e46bbe0cf3d130010d430121031bb83b58ec130e28e0a6d5d2acf2eb01b0d3f1670e021d47d31db8a858219da8ffffffff025635c0000000000017a91480a95d366d65e34a465ab17b0c9eb1d5a33bae08876cbfce05000000001976a914c3f710deb7320b0efa6edb14e3ebeeb9155fa90d88ac8d7c395d000000000000000000000000000000"},"type":"MakerPaymentReceived"},"timestamp":1564050588176},{"event":{"type":"MakerPaymentWaitConfirmStarted"},"timestamp":1564050588178},{"event":{"data":{"error":"error"},"type":"MakerPaymentWaitConfirmFailed"},"timestamp":1564051092897},{"event":{"type":"Finished"},"timestamp":1564051092900}],"success_events":["Started","Negotiated","TakerFeeSent","MakerPaymentReceived","MakerPaymentWaitConfirmStarted","MakerPaymentValidatedAndConfirmed","TakerPaymentSent","TakerPaymentSpent","MakerPaymentSpent","MakerPaymentSpendConfirmed","Finished"],"uuid":"41383f43-46a5-478c-9386-3b2cce0aca20"}"#).unwrap();
        assert!(!swap.is_recoverable());
    }

    #[test]
    fn test_max_taker_vol_from_available() {
        let min_tx_amount = MmNumber::from("0.00001");

        // For these `availables` the dex_fee must be greater than min_tx_amount
        let source = vec![
            ("0.00779", false),
            ("0.01", false),
            ("0.0135", false),
            ("1.2000001", false),
            ("99999999999999999999999999999999999999999999999999999", false),
            ("0.00778000000000000000000000000000000000000000000000002", false),
            ("0.00778000000000000000000000000000000000000000000000001", false),
            ("0.00863333333333333333333333333333333333333333333333334", true),
            ("0.00863333333333333333333333333333333333333333333333333", true),
        ];
        for (available, is_kmd) in source {
            let available = MmNumber::from(available);
            // no matter base or rel is KMD
            let base = if is_kmd { "RICK" } else { "MORTY" };
            let max_taker_vol = max_taker_vol_from_available(available.clone(), "RICK", "MORTY", &min_tx_amount)
                .expect("!max_taker_vol_from_available");

            let dex_fee = dex_fee_amount(base, "MORTY", &max_taker_vol, &min_tx_amount).fee_amount();
            assert!(min_tx_amount < dex_fee);
            assert!(min_tx_amount <= max_taker_vol);
            assert_eq!(max_taker_vol + dex_fee, available);
        }

        // for these `availables` the dex_fee must be the same as min_tx_amount
        let source = vec![
            ("0.00863333333333333333333333333333333333333333333333332", true),
            ("0.00863333333333333333333333333333333333333333333333331", true),
            ("0.00777999999999999999999999999999999999999999999999999", false),
            ("0.00777", false),
            ("0.00002001", false),
        ];
        for (available, is_kmd) in source {
            let available = MmNumber::from(available);
            // no matter base or rel is KMD
            let base = if is_kmd { "KMD" } else { "RICK" };
            let max_taker_vol = max_taker_vol_from_available(available.clone(), base, "MORTY", &min_tx_amount)
                .expect("!max_taker_vol_from_available");
            let dex_fee = dex_fee_amount(base, "MORTY", &max_taker_vol, &min_tx_amount).fee_amount();
            println!(
                "available={:?} max_taker_vol={:?} dex_fee={:?}",
                available.to_decimal(),
                max_taker_vol.to_decimal(),
                dex_fee.to_decimal()
            );
            assert_eq!(min_tx_amount, dex_fee);
            assert!(min_tx_amount <= max_taker_vol);
            assert_eq!(max_taker_vol + dex_fee, available);
        }

        // these `availables` must return an error
        let availables = vec![
            "0.00002",
            "0.000011",
            "0.00001000000000000000000000000000000000000000000000001",
            "0.00001",
            "0.00000999999999999999999999999999999999999999999999999",
            "0.00000000000000000000000000000000000000000000000000001",
            "0",
            "-2",
        ];
        for available in availables {
            let available = MmNumber::from(available);
            max_taker_vol_from_available(available.clone(), "KMD", "MORTY", &min_tx_amount)
                .expect_err("!max_taker_vol_from_available success but should be error");
        }
    }

    #[test]
    fn locked_amount_should_not_use_paid_from_trading_vol_fee() {
        use crate::lp_swap::get_locked_amount;

        let taker_saved_json = r#"{
            "type": "Taker",
            "uuid": "af5e0383-97f6-4408-8c03-a8eb8d17e46d",
            "my_order_uuid": "af5e0383-97f6-4408-8c03-a8eb8d17e46d",
            "events": [
                {
                    "timestamp": 1617096259172,
                    "event": {
                        "type": "Started",
                        "data": {
                            "taker_coin": "MORTY",
                            "maker_coin": "RICK",
                            "maker": "15d9c51c657ab1be4ae9d3ab6e76a619d3bccfe830d5363fa168424c0d044732",
                            "my_persistent_pub": "03ad6f89abc2e5beaa8a3ac28e22170659b3209fe2ddf439681b4b8f31508c36fa",
                            "lock_duration": 7800,
                            "maker_amount": "0.1",
                            "taker_amount": "0.11",
                            "maker_payment_confirmations": 1,
                            "maker_payment_requires_nota": false,
                            "taker_payment_confirmations": 1,
                            "taker_payment_requires_nota": false,
                            "taker_payment_lock": 1617104058,
                            "uuid": "af5e0383-97f6-4408-8c03-a8eb8d17e46d",
                            "started_at": 1617096258,
                            "maker_payment_wait": 1617099378,
                            "maker_coin_start_block": 865240,
                            "taker_coin_start_block": 869167,
                            "fee_to_send_taker_fee": {
                                "coin": "MORTY",
                                "amount": "0.00001",
                                "paid_from_trading_vol": false
                            },
                            "taker_payment_trade_fee": {
                                "coin": "MORTY",
                                "amount": "0.00001",
                                "paid_from_trading_vol": false
                            },
                            "maker_payment_spend_trade_fee": {
                                "coin": "RICK",
                                "amount": "0.00001",
                                "paid_from_trading_vol": true
                            }
                        }
                    }
                }
            ],
            "maker_amount": "0.1",
            "maker_coin": "RICK",
            "taker_amount": "0.11",
            "taker_coin": "MORTY",
            "gui": null,
            "mm_version": "21867da64",
            "success_events": [],
            "error_events": []
        }"#;
        let taker_saved_swap: TakerSavedSwap = json::from_str(taker_saved_json).unwrap();

        let ctx = mm_ctx_with_iguana(PASSPHRASE);

        let maker_coin = MmCoinEnum::Test(TestCoin::new("RICK"));
        let taker_coin = MmCoinEnum::Test(TestCoin::new("MORTY"));

        TestCoin::swap_contract_address.mock_safe(|_| MockResult::Return(None));
        TestCoin::min_tx_amount.mock_safe(|_| MockResult::Return(BigDecimal::from(0)));

        let (swap, _) = block_on(TakerSwap::load_from_saved(
            ctx.clone(),
            maker_coin,
            taker_coin,
            taker_saved_swap,
        ))
        .unwrap();
        let swaps_ctx = SwapsContext::from_ctx(&ctx).unwrap();
        let arc = Arc::new(swap);
        swaps_ctx.running_swaps.lock().unwrap().insert(arc.uuid, arc);

        let actual = get_locked_amount(&ctx, "RICK");
        assert_eq!(actual, MmNumber::from(0));

        let actual = get_locked_amount_by_other_swaps(&ctx, &new_uuid(), "RICK");
        assert_eq!(actual, MmNumber::from(0));
    }
}<|MERGE_RESOLUTION|>--- conflicted
+++ resolved
@@ -462,19 +462,13 @@
     let to_broadcast = !(swap.maker_coin.is_privacy() || swap.taker_coin.is_privacy());
     let running_swap = Arc::new(swap);
     let swap_ctx = SwapsContext::from_ctx(&ctx).unwrap();
-<<<<<<< HEAD
     swap_ctx.init_msg_store(running_swap.uuid, running_swap.maker_pubkey);
-    swap_ctx.running_swaps.lock().unwrap().push(weak_ref);
-
-=======
-    swap_ctx.init_msg_store(running_swap.uuid, running_swap.maker);
     // Register the swap in the running swaps map.
     swap_ctx
         .running_swaps
         .lock()
         .unwrap()
         .insert(uuid, running_swap.clone());
->>>>>>> da296518
     let mut swap_fut = Box::pin(
         async move {
             let mut events;
