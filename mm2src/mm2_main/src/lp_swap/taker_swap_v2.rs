--- conflicted
+++ resolved
@@ -5,21 +5,11 @@
 use crate::lp_swap::swap_lock::SwapLock;
 use crate::lp_swap::swap_v2_pb::*;
 use crate::lp_swap::{broadcast_swap_v2_msg_every, check_balance_for_taker_swap, recv_swap_v2_msg, swap_v2_topic,
-<<<<<<< HEAD
-                     SecretHashAlgo, SwapConfirmationsSettings, TransactionIdentifier, MAX_STARTED_AT_DIFF,
-                     TAKER_SWAP_V2_TYPE};
-use async_trait::async_trait;
-use bitcrypto::{dhash160, sha256};
-use coins::utxo::sat_from_big_decimal;
-use coins::{CanRefundHtlc, ConfirmPaymentInput, DexFee, FeeApproxStage, GenTakerPaymentPreimageArgs,
-=======
                      SwapConfirmationsSettings, TransactionIdentifier, MAX_STARTED_AT_DIFF, TAKER_SWAP_V2_TYPE};
-use crate::lp_swap::{swap_v2_pb::*, NO_REFUND_FEE};
 use async_trait::async_trait;
 use bitcrypto::{dhash160, sha256};
 use coins::hd_wallet::AddrToString;
-use coins::{CanRefundHtlc, ConfirmPaymentInput, DexFee, FeeApproxStage, GenTakerFundingSpendArgs,
->>>>>>> b59860b3
+use coins::{CanRefundHtlc, ConfirmPaymentInput, DexFee, FeeApproxStage, GenTakerPaymentPreimageArgs,
             GenTakerPaymentSpendArgs, MakerCoinSwapOpsV2, MmCoin, ParseCoinAssocTypes, RefundFundingSecretArgs,
             RefundTakerPaymentArgs, SendTakerFundingArgs, SpendMakerPaymentArgs, SwapTxTypeWithSecretHash,
             TakerCoinSwapOpsV2, ToBytes, TradeFee, TradePreimageValue, Transaction, TxPreimageWithSig,
@@ -59,6 +49,7 @@
 );
 
 // This is needed to have Debug on messages
+use coins::utxo::sat_from_big_decimal;
 #[allow(unused_imports)] use prost::Message;
 
 /// Negotiation data representation to be stored in DB.
@@ -449,15 +440,11 @@
     /// Maker's P2P pubkey
     pub maker_p2p_pubkey: PublicKey,
     /// Whether to require maker payment confirmation before transferring funding tx to payment
-<<<<<<< HEAD
     pub require_maker_payment_confirm_before_taker_payment: bool,
-=======
-    pub require_maker_payment_confirm_before_funding_spend: bool,
     /// Determines if the maker payment spend transaction must be confirmed before marking swap as Completed.
     pub require_maker_payment_spend_confirm: bool,
     /// Swap protocol version
     pub swap_version: u8,
->>>>>>> b59860b3
 }
 
 impl<MakerCoin: MmCoin + MakerCoinSwapOpsV2, TakerCoin: MmCoin + TakerCoinSwapOpsV2>
@@ -848,13 +835,9 @@
             p2p_keypair: repr.p2p_keypair.map(|k| k.into_inner()),
             taker_secret: repr.taker_secret.into(),
             maker_p2p_pubkey: repr.maker_p2p_pub.into(),
-<<<<<<< HEAD
             require_maker_payment_confirm_before_taker_payment: true,
-=======
-            require_maker_payment_confirm_before_funding_spend: true,
             require_maker_payment_spend_confirm: true,
             swap_version: repr.swap_version,
->>>>>>> b59860b3
         };
         Ok((RestoredMachine::new(machine), current_state))
     }
@@ -899,14 +882,9 @@
                     swap_uuid: self.uuid,
                     locked_amount: LockedAmount {
                         coin: taker_coin_ticker.clone(),
-<<<<<<< HEAD
-                        amount: &(&self.taker_volume + &self.dex_fee.total_spend_amount())
+                        amount: &(&self.taker_volume + &self.dex_fee().total_spend_amount())
                             + &(&self.taker_premium + &taker_payment_fee.amount.clone().into()),
                         trade_fee: Some(funding_fee.clone().into()),
-=======
-                        amount: &(&self.taker_volume + &self.dex_fee().total_spend_amount()) + &self.taker_premium,
-                        trade_fee: Some(taker_payment_fee.clone().into()),
->>>>>>> b59860b3
                     },
                 };
                 swaps_ctx
@@ -968,14 +946,9 @@
                     swap_uuid: self.uuid,
                     locked_amount: LockedAmount {
                         coin: taker_coin_ticker.clone(),
-<<<<<<< HEAD
-                        amount: &(&self.taker_volume + &self.dex_fee.total_spend_amount())
+                        amount: &(&self.taker_volume + &self.dex_fee().total_spend_amount())
                             + &(&self.taker_premium + &taker_payment_fee.amount.into()),
                         trade_fee: Some(funding_fee.into()),
-=======
-                        amount: &(&self.taker_volume + &self.dex_fee().total_spend_amount()) + &self.taker_premium,
-                        trade_fee: Some(taker_payment_fee.into()),
->>>>>>> b59860b3
                     },
                 };
                 swaps_ctx
@@ -1047,7 +1020,6 @@
             },
         };
 
-<<<<<<< HEAD
         // The fee for the taker payment, accounted for in the total payment value.
         // This is so the maker doesn't have to pay it from the trading volume.
         let taker_payment_fee = match state_machine.taker_coin.get_taker_payment_fee().await {
@@ -1059,12 +1031,8 @@
         };
 
         // TODO: Add the price of maker_payment fee (in taker coin) + taker_payment_spend fee to the total payment value.
-        let total_payment_value = &(&state_machine.taker_volume + &state_machine.dex_fee.total_spend_amount())
+        let total_payment_value = &(&state_machine.taker_volume + &state_machine.dex_fee().total_spend_amount())
             + &(&state_machine.taker_premium + &taker_payment_fee.amount);
-=======
-        let total_payment_value = &(&state_machine.taker_volume + &state_machine.dex_fee().total_spend_amount())
-            + &state_machine.taker_premium;
->>>>>>> b59860b3
         let preimage_value = TradePreimageValue::Exact(total_payment_value.to_decimal());
 
         let funding_fee = match state_machine.taker_coin.get_funding_fee(preimage_value).await {
@@ -1084,13 +1052,9 @@
         };
 
         let prepared_params = TakerSwapPreparedParams {
-<<<<<<< HEAD
             // We set the dex fee to zero since it is already included in the total trading volume
             dex_fee: 0.into(),
             // There is no fee to send the DEX fee since the DEX fee is no longer sent in its own tx.
-=======
-            dex_fee: state_machine.dex_fee().total_spend_amount(),
->>>>>>> b59860b3
             fee_to_send_dex_fee: TradeFee {
                 coin: state_machine.taker_coin.ticker().into(),
                 amount: 0.into(),
@@ -1374,12 +1338,8 @@
             taker_secret_hash: &state_machine.taker_secret_hash(),
             maker_secret_hash: &self.negotiation_data.maker_secret_hash,
             maker_pub: &self.negotiation_data.taker_coin_htlc_pub_from_maker.to_bytes(),
-<<<<<<< HEAD
-            dex_fee: &state_machine.dex_fee,
+            dex_fee: &state_machine.dex_fee(),
             taker_payment_fee: self.taker_payment_fee.amount.clone(),
-=======
-            dex_fee: &state_machine.dex_fee(),
->>>>>>> b59860b3
             premium_amount: state_machine.taker_premium.to_decimal(),
             trading_amount: state_machine.taker_volume.to_decimal(),
             swap_unique_data: &state_machine.unique_data(),
@@ -1738,16 +1698,6 @@
                 state_machine.uuid
             );
 
-<<<<<<< HEAD
-            let next_state = TakerPaymentSent {
-                maker_coin_start_block: self.maker_coin_start_block,
-                taker_coin_start_block: self.taker_coin_start_block,
-                taker_payment,
-                maker_payment: self.maker_payment,
-                negotiation_data: self.negotiation_data,
-            };
-            return Self::change_state(next_state, state_machine).await;
-=======
             if state_machine.taker_coin.skip_taker_payment_spend_preimage() {
                 let next_state = TakerPaymentSentAndPreimageSendingSkipped {
                     maker_coin_start_block: self.maker_coin_start_block,
@@ -1767,7 +1717,6 @@
                 };
                 Self::change_state(next_state, state_machine).await
             }
->>>>>>> b59860b3
         }
     }
 }
@@ -1936,7 +1885,7 @@
 {
 }
 impl<MakerCoin: ParseCoinAssocTypes, TakerCoin: ParseCoinAssocTypes>
-    TransitionFrom<MakerPaymentAndFundingSpendPreimgReceived<MakerCoin, TakerCoin>>
+    TransitionFrom<MakerPaymentAndTakerPaymentPreimageReceived<MakerCoin, TakerCoin>>
     for TakerPaymentSentAndPreimageSendingSkipped<MakerCoin, TakerCoin>
 {
 }
@@ -1950,7 +1899,7 @@
     async fn on_changed(self: Box<Self>, state_machine: &mut Self::StateMachine) -> StateResult<Self::StateMachine> {
         info!("Skipped the generation of the taker payment spend preimage and its p2p message broadcast because the taker's coin does not require this preimage for the process.");
 
-        if !state_machine.require_maker_payment_confirm_before_funding_spend {
+        if !state_machine.require_maker_payment_confirm_before_taker_payment {
             let input = ConfirmPaymentInput {
                 payment_tx: self.maker_payment.tx_hex(),
                 confirmations: state_machine.conf_settings.maker_coin_confs,
@@ -2149,8 +2098,6 @@
     TransitionFrom<TakerPaymentSent<MakerCoin, TakerCoin>> for TakerPaymentRefundRequired<MakerCoin, TakerCoin>
 {
 }
-<<<<<<< HEAD
-=======
 impl<MakerCoin: ParseCoinAssocTypes, TakerCoin: ParseCoinAssocTypes>
     TransitionFrom<TakerPaymentSentAndPreimageSendingSkipped<MakerCoin, TakerCoin>>
     for TakerPaymentRefundRequired<MakerCoin, TakerCoin>
@@ -2164,7 +2111,6 @@
     TransitionFrom<MakerPaymentSpent<MakerCoin, TakerCoin>> for TakerPaymentRefundRequired<MakerCoin, TakerCoin>
 {
 }
->>>>>>> b59860b3
 
 #[async_trait]
 impl<MakerCoin: MmCoin + MakerCoinSwapOpsV2, TakerCoin: MmCoin + TakerCoinSwapOpsV2> State
