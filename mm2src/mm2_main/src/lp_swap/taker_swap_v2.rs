use super::swap_events::{SwapStatusEvent, SwapStatusStreamer};
use super::swap_v2_common::*;
use super::{LockedAmount, LockedAmountInfo, SavedTradeFee, SwapsContext, TakerSwapPreparedParams,
            NEGOTIATE_SEND_INTERVAL, NEGOTIATION_TIMEOUT_SEC};
use crate::lp_swap::swap_lock::SwapLock;
use crate::lp_swap::{broadcast_swap_v2_msg_every, check_balance_for_taker_swap, recv_swap_v2_msg, swap_v2_topic,
                     SwapConfirmationsSettings, TransactionIdentifier, MAX_STARTED_AT_DIFF, TAKER_SWAP_V2_TYPE};
use crate::lp_swap::{swap_v2_pb::*, NO_REFUND_FEE};
use async_trait::async_trait;
use bitcrypto::{dhash160, sha256};
use coins::{AddrToString, CanRefundHtlc, ConfirmPaymentInput, DexFee, FeeApproxStage, GenTakerFundingSpendArgs,
            GenTakerPaymentSpendArgs, MakerCoinSwapOpsV2, MmCoin, ParseCoinAssocTypes, RefundFundingSecretArgs,
            RefundTakerPaymentArgs, SendTakerFundingArgs, SpendMakerPaymentArgs, SwapTxTypeWithSecretHash,
            TakerCoinSwapOpsV2, ToBytes, TradeFee, TradePreimageValue, Transaction, TxPreimageWithSig,
            ValidateMakerPaymentArgs};
use common::executor::abortable_queue::AbortableQueue;
use common::executor::{AbortableSystem, Timer};
use common::log::{debug, error, info, warn};
use common::Future01CompatExt;
use crypto::privkey::SerializableSecp256k1Keypair;
use crypto::secret_hash_algo::SecretHashAlgo;
use keys::KeyPair;
use mm2_core::mm_ctx::MmArc;
use mm2_err_handle::prelude::*;
use mm2_libp2p::Secp256k1PubkeySerialize;
use mm2_number::MmNumber;
use mm2_state_machine::prelude::*;
use mm2_state_machine::storable_state_machine::*;
use primitives::hash::H256;
use rpc::v1::types::{Bytes as BytesJson, H256 as H256Json};
use secp256k1::PublicKey;
use std::convert::TryInto;
use std::marker::PhantomData;
use uuid::Uuid;

cfg_native!(
    use crate::database::my_swaps::{insert_new_swap_v2, SELECT_MY_SWAP_V2_BY_UUID};
    use common::async_blocking;
    use db_common::sqlite::rusqlite::{named_params, Error as SqlError, Result as SqlResult, Row};
    use db_common::sqlite::rusqlite::types::Type as SqlType;
);

cfg_wasm32!(
    use crate::lp_swap::swap_wasm_db::{MySwapsFiltersTable, SavedSwapTable};
    use crate::swap_versioning::legacy_swap_version;
);

// This is needed to have Debug on messages
#[allow(unused_imports)] use prost::Message;

/// Negotiation data representation to be stored in DB.
#[derive(Clone, Debug, Deserialize, Serialize)]
pub struct StoredNegotiationData {
    maker_payment_locktime: u64,
    maker_secret_hash: BytesJson,
    taker_coin_maker_address: String,
    maker_coin_htlc_pub_from_maker: BytesJson,
    taker_coin_htlc_pub_from_maker: BytesJson,
    maker_coin_swap_contract: Option<BytesJson>,
    taker_coin_swap_contract: Option<BytesJson>,
}

/// Represents events produced by taker swap states.
#[derive(Clone, Debug, Deserialize, Serialize)]
#[serde(tag = "event_type", content = "event_data")]
pub enum TakerSwapEvent {
    /// Swap has been successfully initialized.
    Initialized {
        maker_coin_start_block: u64,
        taker_coin_start_block: u64,
        taker_payment_fee: SavedTradeFee,
        maker_payment_spend_fee: SavedTradeFee,
    },
    /// Negotiated swap data with maker.
    Negotiated {
        maker_coin_start_block: u64,
        taker_coin_start_block: u64,
        negotiation_data: StoredNegotiationData,
        taker_payment_fee: SavedTradeFee,
        maker_payment_spend_fee: SavedTradeFee,
    },
    /// Sent taker funding tx.
    TakerFundingSent {
        maker_coin_start_block: u64,
        taker_coin_start_block: u64,
        negotiation_data: StoredNegotiationData,
        taker_funding: TransactionIdentifier,
    },
    /// Taker funding tx refund is required.
    TakerFundingRefundRequired {
        maker_coin_start_block: u64,
        taker_coin_start_block: u64,
        negotiation_data: StoredNegotiationData,
        taker_funding: TransactionIdentifier,
        reason: TakerFundingRefundReason,
    },
    /// Received maker payment and taker funding spend preimage
    MakerPaymentAndFundingSpendPreimgReceived {
        maker_coin_start_block: u64,
        taker_coin_start_block: u64,
        negotiation_data: StoredNegotiationData,
        taker_funding: TransactionIdentifier,
        funding_spend_preimage: StoredTxPreimage,
        maker_payment: TransactionIdentifier,
    },
    /// Sent taker payment.
    TakerPaymentSent {
        maker_coin_start_block: u64,
        taker_coin_start_block: u64,
        taker_payment: TransactionIdentifier,
        maker_payment: TransactionIdentifier,
        negotiation_data: StoredNegotiationData,
    },
    /// Something went wrong, so taker payment refund is required.
    TakerPaymentRefundRequired {
        taker_payment: TransactionIdentifier,
        negotiation_data: StoredNegotiationData,
        reason: TakerPaymentRefundReason,
    },
    /// Maker payment is confirmed on-chain
    MakerPaymentConfirmed {
        maker_coin_start_block: u64,
        taker_coin_start_block: u64,
        maker_payment: TransactionIdentifier,
        taker_funding: TransactionIdentifier,
        funding_spend_preimage: StoredTxPreimage,
        negotiation_data: StoredNegotiationData,
    },
    /// Maker spent taker's payment and taker discovered the tx on-chain.
    TakerPaymentSpent {
        maker_coin_start_block: u64,
        taker_coin_start_block: u64,
        maker_payment: TransactionIdentifier,
        taker_payment: TransactionIdentifier,
        taker_payment_spend: TransactionIdentifier,
        negotiation_data: StoredNegotiationData,
    },
    /// Taker spent maker's payment.
    MakerPaymentSpent {
        maker_coin_start_block: u64,
        taker_coin_start_block: u64,
        maker_payment: TransactionIdentifier,
        taker_payment: TransactionIdentifier,
        taker_payment_spend: TransactionIdentifier,
        maker_payment_spend: TransactionIdentifier,
        negotiation_data: StoredNegotiationData,
    },
    /// Swap has been finished with taker funding tx refund
    TakerFundingRefunded {
        funding_tx: TransactionIdentifier,
        funding_tx_refund: TransactionIdentifier,
        reason: TakerFundingRefundReason,
    },
    /// Swap has been finished with taker payment tx refund
    TakerPaymentRefunded {
        taker_payment: TransactionIdentifier,
        taker_payment_refund: TransactionIdentifier,
        reason: TakerPaymentRefundReason,
    },
    /// Swap has been aborted before taker payment was sent.
    Aborted { reason: AbortReason },
    /// Swap completed successfully.
    Completed,
}

/// Storage for taker swaps.
#[derive(Clone)]
pub struct TakerSwapStorage {
    ctx: MmArc,
}

impl TakerSwapStorage {
    pub fn new(ctx: MmArc) -> Self { TakerSwapStorage { ctx } }
}

#[async_trait]
impl StateMachineStorage for TakerSwapStorage {
    type MachineId = Uuid;
    type DbRepr = TakerSwapDbRepr;
    type Error = MmError<SwapStateMachineError>;

    #[cfg(not(target_arch = "wasm32"))]
    async fn store_repr(&mut self, _id: Self::MachineId, repr: Self::DbRepr) -> Result<(), Self::Error> {
        let ctx = self.ctx.clone();

        async_blocking(move || {
            let sql_params = named_params! {
                ":my_coin": repr.taker_coin,
                ":other_coin": repr.maker_coin,
                ":uuid": repr.uuid.to_string(),
                ":started_at": repr.started_at,
                ":swap_type": TAKER_SWAP_V2_TYPE,
                ":maker_volume": repr.maker_volume.to_fraction_string(),
                ":taker_volume": repr.taker_volume.to_fraction_string(),
                ":premium": repr.taker_premium.to_fraction_string(),
                ":dex_fee": repr.dex_fee_amount.to_fraction_string(),
                ":dex_fee_burn": repr.dex_fee_burn.to_fraction_string(),
                ":secret": repr.taker_secret.0,
                ":secret_hash": repr.taker_secret_hash.0,
                ":secret_hash_algo": repr.secret_hash_algo as u8,
                ":p2p_privkey": repr.p2p_keypair.map(|k| k.priv_key()).unwrap_or_default(),
                ":lock_duration": repr.lock_duration,
                ":maker_coin_confs": repr.conf_settings.maker_coin_confs,
                ":maker_coin_nota": repr.conf_settings.maker_coin_nota,
                ":taker_coin_confs": repr.conf_settings.taker_coin_confs,
                ":taker_coin_nota": repr.conf_settings.taker_coin_nota,
                ":other_p2p_pub": repr.maker_p2p_pub.to_bytes(),
                ":swap_version": repr.swap_version,
            };
            insert_new_swap_v2(&ctx, sql_params)?;
            Ok(())
        })
        .await
    }

    #[cfg(target_arch = "wasm32")]
    async fn store_repr(&mut self, uuid: Self::MachineId, repr: Self::DbRepr) -> Result<(), Self::Error> {
        let swaps_ctx = SwapsContext::from_ctx(&self.ctx).expect("SwapsContext::from_ctx should not fail");
        let db = swaps_ctx.swap_db().await?;
        let transaction = db.transaction().await?;

        let filters_table = transaction.table::<MySwapsFiltersTable>().await?;

        let item = MySwapsFiltersTable {
            uuid,
            my_coin: repr.taker_coin.clone(),
            other_coin: repr.maker_coin.clone(),
            started_at: repr.started_at as u32,
            is_finished: false.into(),
            swap_type: TAKER_SWAP_V2_TYPE,
        };
        filters_table.add_item(&item).await?;

        let table = transaction.table::<SavedSwapTable>().await?;
        let item = SavedSwapTable {
            uuid,
            saved_swap: serde_json::to_value(repr)?,
        };
        table.add_item(&item).await?;
        Ok(())
    }

    #[cfg(not(target_arch = "wasm32"))]
    async fn get_repr(&self, id: Self::MachineId) -> Result<Self::DbRepr, Self::Error> {
        let ctx = self.ctx.clone();
        let id_str = id.to_string();

        async_blocking(move || {
            Ok(ctx.sqlite_connection().query_row(
                SELECT_MY_SWAP_V2_BY_UUID,
                &[(":uuid", &id_str)],
                TakerSwapDbRepr::from_sql_row,
            )?)
        })
        .await
    }

    #[cfg(target_arch = "wasm32")]
    async fn get_repr(&self, id: Self::MachineId) -> Result<Self::DbRepr, Self::Error> {
        get_swap_repr(&self.ctx, id).await
    }

    async fn has_record_for(&mut self, id: &Self::MachineId) -> Result<bool, Self::Error> {
        has_db_record_for(self.ctx.clone(), id).await
    }

    async fn store_event(&mut self, id: Self::MachineId, event: TakerSwapEvent) -> Result<(), Self::Error> {
        store_swap_event::<TakerSwapDbRepr>(self.ctx.clone(), id, event).await
    }

    async fn get_unfinished(&self) -> Result<Vec<Self::MachineId>, Self::Error> {
        get_unfinished_swaps_uuids(self.ctx.clone(), TAKER_SWAP_V2_TYPE).await
    }

    async fn mark_finished(&mut self, id: Self::MachineId) -> Result<(), Self::Error> {
        mark_swap_as_finished(self.ctx.clone(), id).await
    }
}

#[derive(Debug, Deserialize, Serialize)]
pub struct TakerSwapDbRepr {
    /// Maker coin
    pub maker_coin: String,
    /// The amount swapped by maker.
    pub maker_volume: MmNumber,
    /// The secret used in taker funding immediate refund path.
    pub taker_secret: H256Json,
    /// The hash of taker's secret.
    pub taker_secret_hash: BytesJson,
    /// Algorithm used to hash the swap secret.
    pub secret_hash_algo: SecretHashAlgo,
    /// The timestamp when the swap was started.
    pub started_at: u64,
    /// The duration of HTLC timelock in seconds.
    pub lock_duration: u64,
    /// Taker coin
    pub taker_coin: String,
    /// The amount swapped by taker.
    pub taker_volume: MmNumber,
    /// Premium amount, which might be paid to maker as an additional reward.
    pub taker_premium: MmNumber,
    /// DEX fee amount
    pub dex_fee_amount: MmNumber,
    /// DEX fee burn amount
    pub dex_fee_burn: MmNumber,
    /// Swap transactions' confirmations settings
    pub conf_settings: SwapConfirmationsSettings,
    /// UUID of the swap
    pub uuid: Uuid,
    /// If Some, used to sign P2P messages of this swap.
    pub p2p_keypair: Option<SerializableSecp256k1Keypair>,
    /// Swap events
    pub events: Vec<TakerSwapEvent>,
    /// Maker's P2P pubkey
    pub maker_p2p_pub: Secp256k1PubkeySerialize,
    /// Swap protocol version
    #[cfg_attr(target_arch = "wasm32", serde(default = "legacy_swap_version"))]
    pub swap_version: u8,
}

#[cfg(not(target_arch = "wasm32"))]
impl TakerSwapDbRepr {
    fn from_sql_row(row: &Row) -> SqlResult<Self> {
        Ok(TakerSwapDbRepr {
            taker_coin: row.get(0)?,
            maker_coin: row.get(1)?,
            uuid: row
                .get::<_, String>(2)?
                .parse()
                .map_err(|e| SqlError::FromSqlConversionFailure(2, SqlType::Text, Box::new(e)))?,
            started_at: row.get(3)?,
            taker_secret: row.get::<_, [u8; 32]>(4)?.into(),
            taker_secret_hash: row.get::<_, Vec<u8>>(5)?.into(),
            secret_hash_algo: row
                .get::<_, u8>(6)?
                .try_into()
                .map_err(|e| SqlError::FromSqlConversionFailure(6, SqlType::Integer, Box::new(e)))?,
            events: serde_json::from_str(&row.get::<_, String>(7)?)
                .map_err(|e| SqlError::FromSqlConversionFailure(7, SqlType::Text, Box::new(e)))?,
            maker_volume: MmNumber::from_fraction_string(&row.get::<_, String>(8)?)
                .map_err(|e| SqlError::FromSqlConversionFailure(8, SqlType::Text, Box::new(e)))?,
            taker_volume: MmNumber::from_fraction_string(&row.get::<_, String>(9)?)
                .map_err(|e| SqlError::FromSqlConversionFailure(9, SqlType::Text, Box::new(e)))?,
            taker_premium: MmNumber::from_fraction_string(&row.get::<_, String>(10)?)
                .map_err(|e| SqlError::FromSqlConversionFailure(10, SqlType::Text, Box::new(e)))?,
            dex_fee_amount: MmNumber::from_fraction_string(&row.get::<_, String>(11)?)
                .map_err(|e| SqlError::FromSqlConversionFailure(11, SqlType::Text, Box::new(e)))?,
            dex_fee_burn: MmNumber::from_fraction_string(&row.get::<_, String>(12)?)
                .map_err(|e| SqlError::FromSqlConversionFailure(12, SqlType::Text, Box::new(e)))?,
            lock_duration: row.get(13)?,
            conf_settings: SwapConfirmationsSettings {
                maker_coin_confs: row.get(14)?,
                maker_coin_nota: row.get(15)?,
                taker_coin_confs: row.get(16)?,
                taker_coin_nota: row.get(17)?,
            },
            p2p_keypair: row.get::<_, [u8; 32]>(18).and_then(|maybe_key| {
                if maybe_key == [0; 32] {
                    Ok(None)
                } else {
                    Ok(Some(SerializableSecp256k1Keypair::new(maybe_key).map_err(|e| {
                        SqlError::FromSqlConversionFailure(18, SqlType::Blob, Box::new(e))
                    })?))
                }
            })?,
            maker_p2p_pub: row
                .get::<_, Vec<u8>>(19)
                .and_then(|maybe_public| {
                    PublicKey::from_slice(&maybe_public)
                        .map_err(|e| SqlError::FromSqlConversionFailure(19, SqlType::Blob, Box::new(e)))
                })?
                .into(),
            swap_version: row.get(20)?,
        })
    }
}

impl StateMachineDbRepr for TakerSwapDbRepr {
    type Event = TakerSwapEvent;

    fn add_event(&mut self, event: Self::Event) { self.events.push(event) }
}

impl GetSwapCoins for TakerSwapDbRepr {
    fn maker_coin(&self) -> &str { &self.maker_coin }

    fn taker_coin(&self) -> &str { &self.taker_coin }
}

/// Represents the state machine for taker's side of the Trading Protocol Upgrade swap (v2).
pub struct TakerSwapStateMachine<MakerCoin: MmCoin + MakerCoinSwapOpsV2, TakerCoin: MmCoin + TakerCoinSwapOpsV2> {
    /// MM2 context.
    pub ctx: MmArc,
    /// Storage.
    pub storage: TakerSwapStorage,
    /// The timestamp when the swap was started.
    pub started_at: u64,
    /// The duration of HTLC timelock in seconds.
    pub lock_duration: u64,
    /// The coin type the Maker uses, but owned by the Taker in the trade.
    /// This coin is required by the Taker to complete the swap.
    pub maker_coin: MakerCoin,
    /// The amount swapped by maker.
    pub maker_volume: MmNumber,
    /// The coin type the Taker uses in the trade.
    /// This is the coin the Taker offers and manages in the state machine.
    pub taker_coin: TakerCoin,
    /// The amount swapped by taker.
    pub taker_volume: MmNumber,
    /// Premium amount, which might be paid to maker as additional reward.
    pub taker_premium: MmNumber,
    /// Algorithm used to hash swap secrets.
    pub secret_hash_algo: SecretHashAlgo,
    /// Swap transactions' confirmations settings.
    pub conf_settings: SwapConfirmationsSettings,
    /// UUID of the swap.
    pub uuid: Uuid,
    /// The gossipsub topic used for peer-to-peer communication in swap process.
    pub p2p_topic: String,
    /// If Some, used to sign P2P messages of this swap.
    pub p2p_keypair: Option<KeyPair>,
    /// The secret used for immediate taker funding tx reclaim if maker back-outs
    pub taker_secret: H256,
    /// Abortable queue used to spawn related activities
    pub abortable_system: AbortableQueue,
    /// Maker's P2P pubkey
    pub maker_p2p_pubkey: PublicKey,
    /// Whether to require maker payment confirmation before transferring funding tx to payment
    pub require_maker_payment_confirm_before_funding_spend: bool,
    /// Determines if the maker payment spend transaction must be confirmed before marking swap as Completed.
    pub require_maker_payment_spend_confirm: bool,
    /// Swap protocol version
    pub swap_version: u8,
}

impl<MakerCoin: MmCoin + MakerCoinSwapOpsV2, TakerCoin: MmCoin + TakerCoinSwapOpsV2>
    TakerSwapStateMachine<MakerCoin, TakerCoin>
{
    #[inline]
    fn maker_payment_conf_timeout(&self) -> u64 { self.started_at + self.lock_duration / 3 }

    #[inline]
    fn taker_funding_locktime(&self) -> u64 { self.started_at + self.lock_duration * 3 }

    #[inline]
    fn taker_payment_locktime(&self) -> u64 { self.started_at + self.lock_duration }

    fn unique_data(&self) -> Vec<u8> { self.uuid.as_bytes().to_vec() }

    /// Returns secret hash generated using selected [SecretHashAlgo].
    fn taker_secret_hash(&self) -> Vec<u8> {
        match self.secret_hash_algo {
            SecretHashAlgo::DHASH160 => dhash160(self.taker_secret.as_slice()).take().into(),
            SecretHashAlgo::SHA256 => sha256(self.taker_secret.as_slice()).take().into(),
        }
    }

    fn dex_fee(&self) -> DexFee {
        if let Some(taker_pub) = self.taker_coin.taker_pubkey_bytes() {
            // for dex fee calculation we need only permanent (non-derived for HTLC) taker pubkey here
            DexFee::new_with_taker_pubkey(
                &self.taker_coin,
                self.maker_coin.ticker(),
                &self.taker_volume,
                taker_pub.as_slice(),
            )
        } else {
            // Return max dex fee (if taker_pub is not known yet)
            DexFee::new_from_taker_coin(&self.taker_coin, self.maker_coin.ticker(), &self.taker_volume)
        }
    }
}

#[async_trait]
impl<MakerCoin: MmCoin + MakerCoinSwapOpsV2, TakerCoin: MmCoin + TakerCoinSwapOpsV2> StorableStateMachine
    for TakerSwapStateMachine<MakerCoin, TakerCoin>
{
    type Storage = TakerSwapStorage;
    type Result = ();
    type Error = MmError<SwapStateMachineError>;
    type ReentrancyLock = SwapLock;
    type RecreateCtx = SwapRecreateCtx<MakerCoin, TakerCoin>;
    type RecreateError = MmError<SwapRecreateError>;

    fn to_db_repr(&self) -> TakerSwapDbRepr {
        TakerSwapDbRepr {
            maker_coin: self.maker_coin.ticker().into(),
            maker_volume: self.maker_volume.clone(),
            taker_secret: self.taker_secret.into(),
            taker_secret_hash: self.taker_secret_hash().into(),
            secret_hash_algo: self.secret_hash_algo,
            started_at: self.started_at,
            lock_duration: self.lock_duration,
            taker_coin: self.taker_coin.ticker().into(),
            taker_volume: self.taker_volume.clone(),
            taker_premium: self.taker_premium.clone(),
            dex_fee_amount: self.dex_fee().fee_amount(),
            conf_settings: self.conf_settings,
            uuid: self.uuid,
            p2p_keypair: self.p2p_keypair.map(Into::into),
            events: Vec::new(),
            maker_p2p_pub: self.maker_p2p_pubkey.into(),
<<<<<<< HEAD
            dex_fee_burn: self.dex_fee().burn_amount().unwrap_or_default(),
=======
            dex_fee_burn: self.dex_fee.burn_amount().unwrap_or_default(),
            swap_version: self.swap_version,
>>>>>>> c073cf8f
        }
    }

    fn storage(&mut self) -> &mut Self::Storage { &mut self.storage }

    fn id(&self) -> <Self::Storage as StateMachineStorage>::MachineId { self.uuid }

    async fn recreate_machine(
        uuid: Uuid,
        storage: TakerSwapStorage,
        mut repr: TakerSwapDbRepr,
        recreate_ctx: Self::RecreateCtx,
    ) -> Result<(RestoredMachine<Self>, Box<dyn RestoredState<StateMachine = Self>>), Self::RecreateError> {
        if repr.events.is_empty() {
            return MmError::err(SwapRecreateError::ReprEventsEmpty);
        }

        let current_state: Box<dyn RestoredState<StateMachine = Self>> = match repr.events.remove(repr.events.len() - 1)
        {
            TakerSwapEvent::Initialized {
                maker_coin_start_block,
                taker_coin_start_block,
                taker_payment_fee,
                maker_payment_spend_fee,
            } => Box::new(Initialized {
                maker_coin: Default::default(),
                taker_coin: Default::default(),
                maker_coin_start_block,
                taker_coin_start_block,
                taker_payment_fee,
                maker_payment_spend_fee,
            }),
            TakerSwapEvent::Negotiated {
                maker_coin_start_block,
                taker_coin_start_block,
                negotiation_data,
                taker_payment_fee,
                maker_payment_spend_fee,
            } => Box::new(Negotiated {
                maker_coin_start_block,
                taker_coin_start_block,
                negotiation_data: NegotiationData::from_stored_data(
                    negotiation_data,
                    &recreate_ctx.maker_coin,
                    &recreate_ctx.taker_coin,
                )?,
                taker_payment_fee,
                maker_payment_spend_fee,
            }),
            TakerSwapEvent::TakerFundingSent {
                maker_coin_start_block,
                taker_coin_start_block,
                negotiation_data,
                taker_funding,
            } => Box::new(TakerFundingSent {
                maker_coin_start_block,
                taker_coin_start_block,
                taker_funding: recreate_ctx
                    .taker_coin
                    .parse_tx(&taker_funding.tx_hex.0)
                    .map_err(|e| SwapRecreateError::FailedToParseData(e.to_string()))?,
                negotiation_data: NegotiationData::from_stored_data(
                    negotiation_data,
                    &recreate_ctx.maker_coin,
                    &recreate_ctx.taker_coin,
                )?,
            }),
            TakerSwapEvent::TakerFundingRefundRequired {
                maker_coin_start_block,
                taker_coin_start_block,
                negotiation_data,
                taker_funding,
                reason,
            } => Box::new(TakerFundingRefundRequired {
                maker_coin_start_block,
                taker_coin_start_block,
                taker_funding: recreate_ctx
                    .taker_coin
                    .parse_tx(&taker_funding.tx_hex.0)
                    .map_err(|e| SwapRecreateError::FailedToParseData(e.to_string()))?,
                negotiation_data: NegotiationData::from_stored_data(
                    negotiation_data,
                    &recreate_ctx.maker_coin,
                    &recreate_ctx.taker_coin,
                )?,
                reason,
            }),
            TakerSwapEvent::MakerPaymentAndFundingSpendPreimgReceived {
                maker_coin_start_block,
                taker_coin_start_block,
                negotiation_data,
                taker_funding,
                maker_payment,
                funding_spend_preimage,
            } => Box::new(MakerPaymentAndFundingSpendPreimgReceived {
                maker_coin_start_block,
                taker_coin_start_block,
                negotiation_data: NegotiationData::from_stored_data(
                    negotiation_data,
                    &recreate_ctx.maker_coin,
                    &recreate_ctx.taker_coin,
                )?,
                taker_funding: recreate_ctx
                    .taker_coin
                    .parse_tx(&taker_funding.tx_hex.0)
                    .map_err(|e| SwapRecreateError::FailedToParseData(e.to_string()))?,
                funding_spend_preimage: TxPreimageWithSig {
                    preimage: recreate_ctx
                        .taker_coin
                        .parse_preimage(&funding_spend_preimage.preimage.0)
                        .map_err(|e| SwapRecreateError::FailedToParseData(e.to_string()))?,
                    signature: recreate_ctx
                        .taker_coin
                        .parse_signature(&funding_spend_preimage.signature.0)
                        .map_err(|e| SwapRecreateError::FailedToParseData(e.to_string()))?,
                },
                maker_payment: recreate_ctx
                    .maker_coin
                    .parse_tx(&maker_payment.tx_hex.0)
                    .map_err(|e| SwapRecreateError::FailedToParseData(e.to_string()))?,
            }),
            TakerSwapEvent::TakerPaymentSent {
                maker_coin_start_block,
                taker_coin_start_block,
                taker_payment,
                maker_payment,
                negotiation_data,
            } => Box::new(TakerPaymentSent {
                maker_coin_start_block,
                taker_coin_start_block,
                taker_payment: recreate_ctx
                    .taker_coin
                    .parse_tx(&taker_payment.tx_hex.0)
                    .map_err(|e| SwapRecreateError::FailedToParseData(e.to_string()))?,
                maker_payment: recreate_ctx
                    .maker_coin
                    .parse_tx(&maker_payment.tx_hex.0)
                    .map_err(|e| SwapRecreateError::FailedToParseData(e.to_string()))?,
                negotiation_data: NegotiationData::from_stored_data(
                    negotiation_data,
                    &recreate_ctx.maker_coin,
                    &recreate_ctx.taker_coin,
                )?,
            }),
            TakerSwapEvent::TakerPaymentRefundRequired {
                taker_payment,
                negotiation_data,
                reason,
            } => Box::new(TakerPaymentRefundRequired {
                taker_payment: recreate_ctx
                    .taker_coin
                    .parse_tx(&taker_payment.tx_hex.0)
                    .map_err(|e| SwapRecreateError::FailedToParseData(e.to_string()))?,
                negotiation_data: NegotiationData::from_stored_data(
                    negotiation_data,
                    &recreate_ctx.maker_coin,
                    &recreate_ctx.taker_coin,
                )?,
                reason,
            }),
            TakerSwapEvent::MakerPaymentConfirmed {
                maker_coin_start_block,
                taker_coin_start_block,
                maker_payment,
                taker_funding,
                funding_spend_preimage,
                negotiation_data,
            } => Box::new(MakerPaymentConfirmed {
                maker_coin_start_block,
                taker_coin_start_block,
                maker_payment: recreate_ctx
                    .maker_coin
                    .parse_tx(&maker_payment.tx_hex.0)
                    .map_err(|e| SwapRecreateError::FailedToParseData(e.to_string()))?,
                taker_funding: recreate_ctx
                    .taker_coin
                    .parse_tx(&taker_funding.tx_hex.0)
                    .map_err(|e| SwapRecreateError::FailedToParseData(e.to_string()))?,
                funding_spend_preimage: TxPreimageWithSig {
                    preimage: recreate_ctx
                        .taker_coin
                        .parse_preimage(&funding_spend_preimage.preimage.0)
                        .map_err(|e| SwapRecreateError::FailedToParseData(e.to_string()))?,
                    signature: recreate_ctx
                        .taker_coin
                        .parse_signature(&funding_spend_preimage.signature.0)
                        .map_err(|e| SwapRecreateError::FailedToParseData(e.to_string()))?,
                },
                negotiation_data: NegotiationData::from_stored_data(
                    negotiation_data,
                    &recreate_ctx.maker_coin,
                    &recreate_ctx.taker_coin,
                )?,
            }),
            TakerSwapEvent::TakerPaymentSpent {
                maker_coin_start_block,
                taker_coin_start_block,
                maker_payment,
                taker_payment,
                taker_payment_spend,
                negotiation_data,
            } => Box::new(TakerPaymentSpent {
                maker_coin_start_block,
                taker_coin_start_block,
                maker_payment: recreate_ctx
                    .maker_coin
                    .parse_tx(&maker_payment.tx_hex.0)
                    .map_err(|e| SwapRecreateError::FailedToParseData(e.to_string()))?,
                taker_payment: recreate_ctx
                    .taker_coin
                    .parse_tx(&taker_payment.tx_hex.0)
                    .map_err(|e| SwapRecreateError::FailedToParseData(e.to_string()))?,
                taker_payment_spend: recreate_ctx
                    .taker_coin
                    .parse_tx(&taker_payment_spend.tx_hex.0)
                    .map_err(|e| SwapRecreateError::FailedToParseData(e.to_string()))?,
                negotiation_data: NegotiationData::from_stored_data(
                    negotiation_data,
                    &recreate_ctx.maker_coin,
                    &recreate_ctx.taker_coin,
                )?,
            }),
            TakerSwapEvent::MakerPaymentSpent {
                maker_coin_start_block,
                taker_coin_start_block,
                maker_payment,
                taker_payment,
                taker_payment_spend,
                maker_payment_spend,
                negotiation_data,
            } => Box::new(MakerPaymentSpent {
                maker_coin_start_block,
                taker_coin_start_block,
                maker_payment: recreate_ctx
                    .maker_coin
                    .parse_tx(&maker_payment.tx_hex.0)
                    .map_err(|e| SwapRecreateError::FailedToParseData(e.to_string()))?,
                taker_payment: recreate_ctx
                    .taker_coin
                    .parse_tx(&taker_payment.tx_hex.0)
                    .map_err(|e| SwapRecreateError::FailedToParseData(e.to_string()))?,
                taker_payment_spend: recreate_ctx
                    .taker_coin
                    .parse_tx(&taker_payment_spend.tx_hex.0)
                    .map_err(|e| SwapRecreateError::FailedToParseData(e.to_string()))?,
                maker_payment_spend: recreate_ctx
                    .maker_coin
                    .parse_tx(&maker_payment_spend.tx_hex.0)
                    .map_err(|e| SwapRecreateError::FailedToParseData(e.to_string()))?,
                negotiation_data: NegotiationData::from_stored_data(
                    negotiation_data,
                    &recreate_ctx.maker_coin,
                    &recreate_ctx.taker_coin,
                )?,
            }),
            TakerSwapEvent::Aborted { .. } => return MmError::err(SwapRecreateError::SwapAborted),
            TakerSwapEvent::Completed => return MmError::err(SwapRecreateError::SwapCompleted),
            TakerSwapEvent::TakerFundingRefunded { .. } => {
                return MmError::err(SwapRecreateError::SwapFinishedWithRefund)
            },
            TakerSwapEvent::TakerPaymentRefunded { .. } => {
                return MmError::err(SwapRecreateError::SwapFinishedWithRefund)
            },
        };

        let machine = TakerSwapStateMachine {
            ctx: storage.ctx.clone(),
            abortable_system: storage
                .ctx
                .abortable_system
                .create_subsystem()
                .expect("create_subsystem should not fail"),
            storage,
            started_at: repr.started_at,
            lock_duration: repr.lock_duration,
            maker_coin: recreate_ctx.maker_coin,
            maker_volume: repr.maker_volume,
            taker_coin: recreate_ctx.taker_coin,
            taker_volume: repr.taker_volume,
            taker_premium: repr.taker_premium,
            secret_hash_algo: repr.secret_hash_algo,
            conf_settings: repr.conf_settings,
            p2p_topic: swap_v2_topic(&uuid),
            uuid,
            p2p_keypair: repr.p2p_keypair.map(|k| k.into_inner()),
            taker_secret: repr.taker_secret.into(),
            maker_p2p_pubkey: repr.maker_p2p_pub.into(),
            require_maker_payment_confirm_before_funding_spend: true,
            require_maker_payment_spend_confirm: true,
            swap_version: repr.swap_version,
        };
        Ok((RestoredMachine::new(machine), current_state))
    }

    async fn acquire_reentrancy_lock(&self) -> Result<Self::ReentrancyLock, Self::Error> {
        acquire_reentrancy_lock_impl(&self.ctx, self.uuid).await
    }

    fn spawn_reentrancy_lock_renew(&mut self, guard: Self::ReentrancyLock) {
        spawn_reentrancy_lock_renew_impl(&self.abortable_system, self.uuid, guard)
    }

    fn init_additional_context(&mut self) {
        let swap_info = ActiveSwapV2Info {
            uuid: self.uuid,
            maker_coin: self.maker_coin.ticker().into(),
            taker_coin: self.taker_coin.ticker().into(),
            swap_type: TAKER_SWAP_V2_TYPE,
        };
        init_additional_context_impl(&self.ctx, swap_info, self.maker_p2p_pubkey);
    }

    fn clean_up_context(&mut self) {
        clean_up_context_impl(
            &self.ctx,
            &self.uuid,
            self.maker_coin.ticker(),
            self.taker_coin.ticker(),
        )
    }

    fn on_event(&mut self, event: &TakerSwapEvent) {
        match event {
            TakerSwapEvent::Initialized {
                taker_payment_fee,
                maker_payment_spend_fee: _,
                ..
            } => {
                let swaps_ctx = SwapsContext::from_ctx(&self.ctx).expect("from_ctx should not fail at this point");
                let taker_coin_ticker: String = self.taker_coin.ticker().into();
                let new_locked = LockedAmountInfo {
                    swap_uuid: self.uuid,
                    locked_amount: LockedAmount {
                        coin: taker_coin_ticker.clone(),
                        amount: &(&self.taker_volume + &self.dex_fee().total_spend_amount()) + &self.taker_premium,
                        trade_fee: Some(taker_payment_fee.clone().into()),
                    },
                };
                swaps_ctx
                    .locked_amounts
                    .lock()
                    .unwrap()
                    .entry(taker_coin_ticker)
                    .or_insert_with(Vec::new)
                    .push(new_locked);
            },
            TakerSwapEvent::TakerFundingSent { .. } => {
                let swaps_ctx = SwapsContext::from_ctx(&self.ctx).expect("from_ctx should not fail at this point");
                let ticker = self.taker_coin.ticker();
                if let Some(taker_coin_locked) = swaps_ctx.locked_amounts.lock().unwrap().get_mut(ticker) {
                    taker_coin_locked.retain(|locked| locked.swap_uuid != self.uuid);
                };
            },
            TakerSwapEvent::Negotiated { .. }
            | TakerSwapEvent::TakerFundingRefundRequired { .. }
            | TakerSwapEvent::MakerPaymentAndFundingSpendPreimgReceived { .. }
            | TakerSwapEvent::TakerPaymentSent { .. }
            | TakerSwapEvent::TakerPaymentRefundRequired { .. }
            | TakerSwapEvent::MakerPaymentConfirmed { .. }
            | TakerSwapEvent::TakerPaymentSpent { .. }
            | TakerSwapEvent::MakerPaymentSpent { .. }
            | TakerSwapEvent::TakerFundingRefunded { .. }
            | TakerSwapEvent::TakerPaymentRefunded { .. }
            | TakerSwapEvent::Aborted { .. }
            | TakerSwapEvent::Completed => (),
        }
        // Send a notification to the swap status streamer about a new event.
        self.ctx
            .event_stream_manager
            .send_fn(SwapStatusStreamer::derive_streamer_id(), || SwapStatusEvent::TakerV2 {
                uuid: self.uuid,
                event: event.clone(),
            })
            .ok();
    }

    fn on_kickstart_event(&mut self, event: TakerSwapEvent) {
        match event {
            TakerSwapEvent::Initialized { taker_payment_fee, .. }
            | TakerSwapEvent::Negotiated { taker_payment_fee, .. } => {
                let swaps_ctx = SwapsContext::from_ctx(&self.ctx).expect("from_ctx should not fail at this point");
                let taker_coin_ticker: String = self.taker_coin.ticker().into();
                let new_locked = LockedAmountInfo {
                    swap_uuid: self.uuid,
                    locked_amount: LockedAmount {
                        coin: taker_coin_ticker.clone(),
                        amount: &(&self.taker_volume + &self.dex_fee().total_spend_amount()) + &self.taker_premium,
                        trade_fee: Some(taker_payment_fee.into()),
                    },
                };
                swaps_ctx
                    .locked_amounts
                    .lock()
                    .unwrap()
                    .entry(taker_coin_ticker)
                    .or_insert_with(Vec::new)
                    .push(new_locked);
            },
            TakerSwapEvent::TakerFundingSent { .. }
            | TakerSwapEvent::TakerFundingRefundRequired { .. }
            | TakerSwapEvent::MakerPaymentAndFundingSpendPreimgReceived { .. }
            | TakerSwapEvent::TakerPaymentSent { .. }
            | TakerSwapEvent::TakerPaymentRefundRequired { .. }
            | TakerSwapEvent::MakerPaymentConfirmed { .. }
            | TakerSwapEvent::TakerPaymentSpent { .. }
            | TakerSwapEvent::MakerPaymentSpent { .. }
            | TakerSwapEvent::TakerFundingRefunded { .. }
            | TakerSwapEvent::TakerPaymentRefunded { .. }
            | TakerSwapEvent::Aborted { .. }
            | TakerSwapEvent::Completed => (),
        }
    }
}

/// Represents a state used to start a new taker swap.
pub struct Initialize<MakerCoin, TakerCoin> {
    maker_coin: PhantomData<MakerCoin>,
    taker_coin: PhantomData<TakerCoin>,
}

impl<MakerCoin, TakerCoin> Default for Initialize<MakerCoin, TakerCoin> {
    fn default() -> Self {
        Initialize {
            maker_coin: Default::default(),
            taker_coin: Default::default(),
        }
    }
}

impl<MakerCoin: MmCoin + MakerCoinSwapOpsV2, TakerCoin: MmCoin + TakerCoinSwapOpsV2> InitialState
    for Initialize<MakerCoin, TakerCoin>
{
    type StateMachine = TakerSwapStateMachine<MakerCoin, TakerCoin>;
}

#[async_trait]
impl<MakerCoin: MmCoin + MakerCoinSwapOpsV2, TakerCoin: MmCoin + TakerCoinSwapOpsV2> State
    for Initialize<MakerCoin, TakerCoin>
{
    type StateMachine = TakerSwapStateMachine<MakerCoin, TakerCoin>;

    async fn on_changed(self: Box<Self>, state_machine: &mut Self::StateMachine) -> StateResult<Self::StateMachine> {
        let maker_coin_start_block = match state_machine.maker_coin.current_block().compat().await {
            Ok(b) => b,
            Err(e) => {
                let reason = AbortReason::FailedToGetMakerCoinBlock(e);
                return Self::change_state(Aborted::new(reason), state_machine).await;
            },
        };

        let taker_coin_start_block = match state_machine.taker_coin.current_block().compat().await {
            Ok(b) => b,
            Err(e) => {
                let reason = AbortReason::FailedToGetTakerCoinBlock(e);
                return Self::change_state(Aborted::new(reason), state_machine).await;
            },
        };

        let total_payment_value = &(&state_machine.taker_volume + &state_machine.dex_fee().total_spend_amount())
            + &state_machine.taker_premium;
        let preimage_value = TradePreimageValue::Exact(total_payment_value.to_decimal());
        let stage = FeeApproxStage::StartSwap;

        let taker_payment_fee = match state_machine
            .taker_coin
            .get_sender_trade_fee(preimage_value, stage, NO_REFUND_FEE)
            .await
        {
            Ok(fee) => fee,
            Err(e) => {
                let reason = AbortReason::FailedToGetTakerPaymentFee(e.to_string());
                return Self::change_state(Aborted::new(reason), state_machine).await;
            },
        };

        let maker_payment_spend_fee = match state_machine.maker_coin.get_receiver_trade_fee(stage).compat().await {
            Ok(fee) => fee,
            Err(e) => {
                let reason = AbortReason::FailedToGetMakerPaymentSpendFee(e.to_string());
                return Self::change_state(Aborted::new(reason), state_machine).await;
            },
        };

        let prepared_params = TakerSwapPreparedParams {
            dex_fee: state_machine.dex_fee().total_spend_amount(),
            fee_to_send_dex_fee: TradeFee {
                coin: state_machine.taker_coin.ticker().into(),
                amount: Default::default(),
                paid_from_trading_vol: false,
            },
            taker_payment_trade_fee: taker_payment_fee.clone(),
            maker_payment_spend_trade_fee: maker_payment_spend_fee.clone(),
        };

        if let Err(e) = check_balance_for_taker_swap(
            &state_machine.ctx,
            &state_machine.taker_coin,
            &state_machine.maker_coin,
            total_payment_value,
            Some(&state_machine.uuid),
            Some(prepared_params),
            FeeApproxStage::StartSwap,
        )
        .await
        {
            let reason = AbortReason::BalanceCheckFailure(e.to_string());
            return Self::change_state(Aborted::new(reason), state_machine).await;
        }

        info!("Taker swap {} has successfully started", state_machine.uuid);
        let next_state = Initialized {
            maker_coin: Default::default(),
            taker_coin: Default::default(),
            maker_coin_start_block,
            taker_coin_start_block,
            taker_payment_fee: taker_payment_fee.into(),
            maker_payment_spend_fee: maker_payment_spend_fee.into(),
        };
        Self::change_state(next_state, state_machine).await
    }
}

struct Initialized<MakerCoin, TakerCoin> {
    maker_coin: PhantomData<MakerCoin>,
    taker_coin: PhantomData<TakerCoin>,
    maker_coin_start_block: u64,
    taker_coin_start_block: u64,
    taker_payment_fee: SavedTradeFee,
    maker_payment_spend_fee: SavedTradeFee,
}

impl<MakerCoin, TakerCoin> TransitionFrom<Initialize<MakerCoin, TakerCoin>> for Initialized<MakerCoin, TakerCoin> {}

impl<MakerCoin: MmCoin + MakerCoinSwapOpsV2, TakerCoin: MmCoin + TakerCoinSwapOpsV2> StorableState
    for Initialized<MakerCoin, TakerCoin>
{
    type StateMachine = TakerSwapStateMachine<MakerCoin, TakerCoin>;

    fn get_event(&self) -> TakerSwapEvent {
        TakerSwapEvent::Initialized {
            maker_coin_start_block: self.maker_coin_start_block,
            taker_coin_start_block: self.taker_coin_start_block,
            taker_payment_fee: self.taker_payment_fee.clone(),
            maker_payment_spend_fee: self.maker_payment_spend_fee.clone(),
        }
    }
}

#[async_trait]
impl<MakerCoin: MmCoin + MakerCoinSwapOpsV2, TakerCoin: MmCoin + TakerCoinSwapOpsV2> State
    for Initialized<MakerCoin, TakerCoin>
{
    type StateMachine = TakerSwapStateMachine<MakerCoin, TakerCoin>;

    async fn on_changed(self: Box<Self>, state_machine: &mut Self::StateMachine) -> StateResult<Self::StateMachine> {
        let recv_fut = recv_swap_v2_msg(
            state_machine.ctx.clone(),
            |store| store.maker_negotiation.take(),
            &state_machine.uuid,
            NEGOTIATION_TIMEOUT_SEC,
        );

        let maker_negotiation = match recv_fut.await {
            Ok(d) => d,
            Err(e) => {
                let reason = AbortReason::DidNotReceiveMakerNegotiation(e);
                return Self::change_state(Aborted::new(reason), state_machine).await;
            },
        };

        debug!("Received maker negotiation message {:?}", maker_negotiation);

        let started_at_diff = state_machine.started_at.abs_diff(maker_negotiation.started_at);
        if started_at_diff > MAX_STARTED_AT_DIFF {
            let reason = AbortReason::TooLargeStartedAtDiff(started_at_diff);
            return Self::change_state(Aborted::new(reason), state_machine).await;
        }

        if !(maker_negotiation.secret_hash.len() == 20 || maker_negotiation.secret_hash.len() == 32) {
            let reason = AbortReason::SecretHashUnexpectedLen(maker_negotiation.secret_hash.len());
            return Self::change_state(Aborted::new(reason), state_machine).await;
        }

        let expected_maker_payment_locktime = maker_negotiation.started_at + 2 * state_machine.lock_duration;
        if maker_negotiation.payment_locktime != expected_maker_payment_locktime {
            let reason = AbortReason::MakerProvidedInvalidLocktime(maker_negotiation.payment_locktime);
            return Self::change_state(Aborted::new(reason), state_machine).await;
        }

        let maker_coin_htlc_pub_from_maker = match state_machine
            .maker_coin
            .parse_pubkey(&maker_negotiation.maker_coin_htlc_pub)
        {
            Ok(p) => p,
            Err(e) => {
                let reason = AbortReason::FailedToParsePubkey(e.to_string());
                return Self::change_state(Aborted::new(reason), state_machine).await;
            },
        };

        let taker_coin_htlc_pub_from_maker = match state_machine
            .taker_coin
            .parse_pubkey(&maker_negotiation.taker_coin_htlc_pub)
        {
            Ok(p) => p,
            Err(e) => {
                let reason = AbortReason::FailedToParsePubkey(e.to_string());
                return Self::change_state(Aborted::new(reason), state_machine).await;
            },
        };

        let taker_coin_maker_address = match state_machine
            .taker_coin
            .parse_address(&maker_negotiation.taker_coin_address)
        {
            Ok(p) => p,
            Err(e) => {
                let reason = AbortReason::FailedToParseAddress(e.to_string());
                return Self::change_state(Aborted::new(reason), state_machine).await;
            },
        };

        let unique_data = state_machine.unique_data();
        let taker_negotiation = TakerNegotiation {
            action: Some(taker_negotiation::Action::Continue(TakerNegotiationData {
                started_at: state_machine.started_at,
                funding_locktime: state_machine.taker_funding_locktime(),
                payment_locktime: state_machine.taker_payment_locktime(),
                taker_secret_hash: state_machine.taker_secret_hash(),
                maker_coin_htlc_pub: state_machine.maker_coin.derive_htlc_pubkey_v2_bytes(&unique_data),
                taker_coin_htlc_pub: state_machine.taker_coin.derive_htlc_pubkey_v2_bytes(&unique_data),
                maker_coin_swap_contract: state_machine.maker_coin.swap_contract_address().map(|bytes| bytes.0),
                taker_coin_swap_contract: state_machine.taker_coin.swap_contract_address().map(|bytes| bytes.0),
            })),
        };

        let swap_msg = SwapMessage {
            inner: Some(swap_message::Inner::TakerNegotiation(taker_negotiation)),
            swap_uuid: state_machine.uuid.as_bytes().to_vec(),
        };
        let abort_handle = broadcast_swap_v2_msg_every(
            state_machine.ctx.clone(),
            state_machine.p2p_topic.clone(),
            swap_msg,
            NEGOTIATE_SEND_INTERVAL,
            state_machine.p2p_keypair,
        );

        let recv_fut = recv_swap_v2_msg(
            state_machine.ctx.clone(),
            |store| store.maker_negotiated.take(),
            &state_machine.uuid,
            NEGOTIATION_TIMEOUT_SEC,
        );

        let maker_negotiated = match recv_fut.await {
            Ok(d) => d,
            Err(e) => {
                let reason = AbortReason::DidNotReceiveMakerNegotiated(e);
                return Self::change_state(Aborted::new(reason), state_machine).await;
            },
        };
        drop(abort_handle);

        debug!("Received maker negotiated message {:?}", maker_negotiated);
        if !maker_negotiated.negotiated {
            let reason = AbortReason::MakerDidNotNegotiate(maker_negotiated.reason.unwrap_or_default());
            return Self::change_state(Aborted::new(reason), state_machine).await;
        }

        let next_state = Negotiated {
            maker_coin_start_block: self.maker_coin_start_block,
            taker_coin_start_block: self.taker_coin_start_block,
            negotiation_data: NegotiationData {
                maker_secret_hash: maker_negotiation.secret_hash,
                maker_payment_locktime: expected_maker_payment_locktime,
                maker_coin_htlc_pub_from_maker,
                taker_coin_htlc_pub_from_maker,
                maker_coin_swap_contract: maker_negotiation.maker_coin_swap_contract,
                taker_coin_swap_contract: maker_negotiation.taker_coin_swap_contract,
                taker_coin_maker_address,
            },
            taker_payment_fee: self.taker_payment_fee,
            maker_payment_spend_fee: self.maker_payment_spend_fee,
        };
        Self::change_state(next_state, state_machine).await
    }
}

struct NegotiationData<MakerCoin: ParseCoinAssocTypes, TakerCoin: ParseCoinAssocTypes> {
    maker_secret_hash: Vec<u8>,
    maker_payment_locktime: u64,
    maker_coin_htlc_pub_from_maker: MakerCoin::Pubkey,
    taker_coin_htlc_pub_from_maker: TakerCoin::Pubkey,
    maker_coin_swap_contract: Option<Vec<u8>>,
    taker_coin_swap_contract: Option<Vec<u8>>,
    taker_coin_maker_address: TakerCoin::Address,
}

impl<MakerCoin: ParseCoinAssocTypes, TakerCoin: ParseCoinAssocTypes> NegotiationData<MakerCoin, TakerCoin> {
    fn to_stored_data(&self) -> StoredNegotiationData {
        StoredNegotiationData {
            maker_payment_locktime: self.maker_payment_locktime,
            maker_secret_hash: self.maker_secret_hash.clone().into(),
            taker_coin_maker_address: self.taker_coin_maker_address.addr_to_string(),
            maker_coin_htlc_pub_from_maker: self.maker_coin_htlc_pub_from_maker.to_bytes().into(),
            taker_coin_htlc_pub_from_maker: self.taker_coin_htlc_pub_from_maker.to_bytes().into(),
            maker_coin_swap_contract: self.maker_coin_swap_contract.clone().map(|b| b.into()),
            taker_coin_swap_contract: self.taker_coin_swap_contract.clone().map(|b| b.into()),
        }
    }

    fn from_stored_data(
        stored: StoredNegotiationData,
        maker_coin: &MakerCoin,
        taker_coin: &TakerCoin,
    ) -> Result<Self, MmError<SwapRecreateError>> {
        Ok(NegotiationData {
            maker_secret_hash: stored.maker_secret_hash.into(),
            maker_payment_locktime: stored.maker_payment_locktime,
            maker_coin_htlc_pub_from_maker: maker_coin
                .parse_pubkey(&stored.maker_coin_htlc_pub_from_maker.0)
                .map_err(|e| SwapRecreateError::FailedToParseData(e.to_string()))?,
            taker_coin_htlc_pub_from_maker: taker_coin
                .parse_pubkey(&stored.taker_coin_htlc_pub_from_maker.0)
                .map_err(|e| SwapRecreateError::FailedToParseData(e.to_string()))?,
            maker_coin_swap_contract: None,
            taker_coin_swap_contract: None,
            taker_coin_maker_address: taker_coin
                .parse_address(&stored.taker_coin_maker_address)
                .map_err(|e| SwapRecreateError::FailedToParseData(e.to_string()))?,
        })
    }
}

struct Negotiated<MakerCoin: ParseCoinAssocTypes, TakerCoin: ParseCoinAssocTypes> {
    maker_coin_start_block: u64,
    taker_coin_start_block: u64,
    negotiation_data: NegotiationData<MakerCoin, TakerCoin>,
    taker_payment_fee: SavedTradeFee,
    maker_payment_spend_fee: SavedTradeFee,
}

impl<MakerCoin: ParseCoinAssocTypes, TakerCoin: TakerCoinSwapOpsV2> TransitionFrom<Initialized<MakerCoin, TakerCoin>>
    for Negotiated<MakerCoin, TakerCoin>
{
}

#[async_trait]
impl<MakerCoin: MmCoin + MakerCoinSwapOpsV2, TakerCoin: MmCoin + TakerCoinSwapOpsV2> State
    for Negotiated<MakerCoin, TakerCoin>
{
    type StateMachine = TakerSwapStateMachine<MakerCoin, TakerCoin>;

    async fn on_changed(self: Box<Self>, state_machine: &mut Self::StateMachine) -> StateResult<Self::StateMachine> {
        let args = SendTakerFundingArgs {
            funding_time_lock: state_machine.taker_funding_locktime(),
            payment_time_lock: state_machine.taker_payment_locktime(),
            taker_secret_hash: &state_machine.taker_secret_hash(),
            maker_secret_hash: &self.negotiation_data.maker_secret_hash,
            maker_pub: &self.negotiation_data.taker_coin_htlc_pub_from_maker.to_bytes(),
            dex_fee: &state_machine.dex_fee(),
            premium_amount: state_machine.taker_premium.to_decimal(),
            trading_amount: state_machine.taker_volume.to_decimal(),
            swap_unique_data: &state_machine.unique_data(),
        };

        let taker_funding = match state_machine.taker_coin.send_taker_funding(args).await {
            Ok(tx) => tx,
            Err(e) => {
                let reason = AbortReason::FailedToSendTakerFunding(format!("{:?}", e));
                return Self::change_state(Aborted::new(reason), state_machine).await;
            },
        };

        info!(
            "Sent taker funding {} tx {:02x} during swap {}",
            state_machine.taker_coin.ticker(),
            taker_funding.tx_hash_as_bytes(),
            state_machine.uuid
        );

        let next_state = TakerFundingSent {
            maker_coin_start_block: self.maker_coin_start_block,
            taker_coin_start_block: self.taker_coin_start_block,
            taker_funding,
            negotiation_data: self.negotiation_data,
        };
        Self::change_state(next_state, state_machine).await
    }
}

impl<MakerCoin: MmCoin + MakerCoinSwapOpsV2, TakerCoin: MmCoin + TakerCoinSwapOpsV2> StorableState
    for Negotiated<MakerCoin, TakerCoin>
{
    type StateMachine = TakerSwapStateMachine<MakerCoin, TakerCoin>;

    fn get_event(&self) -> TakerSwapEvent {
        TakerSwapEvent::Negotiated {
            maker_coin_start_block: self.maker_coin_start_block,
            taker_coin_start_block: self.taker_coin_start_block,
            negotiation_data: self.negotiation_data.to_stored_data(),
            taker_payment_fee: self.taker_payment_fee.clone(),
            maker_payment_spend_fee: self.maker_payment_spend_fee.clone(),
        }
    }
}

struct TakerFundingSent<MakerCoin: ParseCoinAssocTypes, TakerCoin: ParseCoinAssocTypes> {
    maker_coin_start_block: u64,
    taker_coin_start_block: u64,
    taker_funding: TakerCoin::Tx,
    negotiation_data: NegotiationData<MakerCoin, TakerCoin>,
}

#[async_trait]
impl<MakerCoin: MmCoin + MakerCoinSwapOpsV2, TakerCoin: MmCoin + TakerCoinSwapOpsV2> State
    for TakerFundingSent<MakerCoin, TakerCoin>
{
    type StateMachine = TakerSwapStateMachine<MakerCoin, TakerCoin>;

    async fn on_changed(self: Box<Self>, state_machine: &mut Self::StateMachine) -> StateResult<Self::StateMachine> {
        let taker_funding_info = TakerFundingInfo {
            tx_bytes: self.taker_funding.tx_hex(),
            next_step_instructions: None,
        };

        let swap_msg = SwapMessage {
            inner: Some(swap_message::Inner::TakerFundingInfo(taker_funding_info)),
            swap_uuid: state_machine.uuid.as_bytes().to_vec(),
        };
        let abort_handle = broadcast_swap_v2_msg_every(
            state_machine.ctx.clone(),
            state_machine.p2p_topic.clone(),
            swap_msg,
            600.,
            state_machine.p2p_keypair,
        );

        let recv_fut = recv_swap_v2_msg(
            state_machine.ctx.clone(),
            |store| store.maker_payment.take(),
            &state_machine.uuid,
            NEGOTIATION_TIMEOUT_SEC,
        );

        let maker_payment_info = match recv_fut.await {
            Ok(p) => p,
            Err(e) => {
                let next_state = TakerFundingRefundRequired {
                    maker_coin_start_block: self.maker_coin_start_block,
                    taker_coin_start_block: self.taker_coin_start_block,
                    taker_funding: self.taker_funding,
                    negotiation_data: self.negotiation_data,
                    reason: TakerFundingRefundReason::DidNotReceiveMakerPayment(e),
                };
                return Self::change_state(next_state, state_machine).await;
            },
        };
        drop(abort_handle);

        debug!("Received maker payment info message {:?}", maker_payment_info);

        let maker_payment = match state_machine.maker_coin.parse_tx(&maker_payment_info.tx_bytes) {
            Ok(tx) => tx,
            Err(e) => {
                let next_state = TakerFundingRefundRequired {
                    maker_coin_start_block: self.maker_coin_start_block,
                    taker_coin_start_block: self.taker_coin_start_block,
                    taker_funding: self.taker_funding,
                    negotiation_data: self.negotiation_data,
                    reason: TakerFundingRefundReason::FailedToParseMakerPayment(e.to_string()),
                };
                return Self::change_state(next_state, state_machine).await;
            },
        };

        let preimage_tx = match state_machine
            .taker_coin
            .parse_preimage(&maker_payment_info.funding_preimage_tx)
        {
            Ok(p) => p,
            Err(e) => {
                let next_state = TakerFundingRefundRequired {
                    maker_coin_start_block: self.maker_coin_start_block,
                    taker_coin_start_block: self.taker_coin_start_block,
                    taker_funding: self.taker_funding,
                    negotiation_data: self.negotiation_data,
                    reason: TakerFundingRefundReason::FailedToParseFundingSpendPreimg(e.to_string()),
                };
                return Self::change_state(next_state, state_machine).await;
            },
        };

        let preimage_sig = match state_machine
            .taker_coin
            .parse_signature(&maker_payment_info.funding_preimage_sig)
        {
            Ok(p) => p,
            Err(e) => {
                let next_state = TakerFundingRefundRequired {
                    maker_coin_start_block: self.maker_coin_start_block,
                    taker_coin_start_block: self.taker_coin_start_block,
                    taker_funding: self.taker_funding,
                    negotiation_data: self.negotiation_data,
                    reason: TakerFundingRefundReason::FailedToParseFundingSpendSig(e.to_string()),
                };
                return Self::change_state(next_state, state_machine).await;
            },
        };

        let next_state = MakerPaymentAndFundingSpendPreimgReceived {
            maker_coin_start_block: self.maker_coin_start_block,
            taker_coin_start_block: self.taker_coin_start_block,
            negotiation_data: self.negotiation_data,
            taker_funding: self.taker_funding,
            funding_spend_preimage: TxPreimageWithSig {
                preimage: preimage_tx,
                signature: preimage_sig,
            },
            maker_payment,
        };
        Self::change_state(next_state, state_machine).await
    }
}

impl<MakerCoin: ParseCoinAssocTypes, TakerCoin: ParseCoinAssocTypes> TransitionFrom<Negotiated<MakerCoin, TakerCoin>>
    for TakerFundingSent<MakerCoin, TakerCoin>
{
}

impl<MakerCoin: MmCoin + MakerCoinSwapOpsV2, TakerCoin: MmCoin + TakerCoinSwapOpsV2> StorableState
    for TakerFundingSent<MakerCoin, TakerCoin>
{
    type StateMachine = TakerSwapStateMachine<MakerCoin, TakerCoin>;

    fn get_event(&self) -> TakerSwapEvent {
        TakerSwapEvent::TakerFundingSent {
            maker_coin_start_block: self.maker_coin_start_block,
            taker_coin_start_block: self.taker_coin_start_block,
            taker_funding: TransactionIdentifier {
                tx_hex: self.taker_funding.tx_hex().into(),
                tx_hash: self.taker_funding.tx_hash_as_bytes(),
            },
            negotiation_data: self.negotiation_data.to_stored_data(),
        }
    }
}

struct MakerPaymentAndFundingSpendPreimgReceived<MakerCoin: ParseCoinAssocTypes, TakerCoin: ParseCoinAssocTypes> {
    maker_coin_start_block: u64,
    taker_coin_start_block: u64,
    negotiation_data: NegotiationData<MakerCoin, TakerCoin>,
    taker_funding: TakerCoin::Tx,
    funding_spend_preimage: TxPreimageWithSig<TakerCoin>,
    maker_payment: MakerCoin::Tx,
}

impl<MakerCoin: ParseCoinAssocTypes, TakerCoin: ParseCoinAssocTypes>
    TransitionFrom<TakerFundingSent<MakerCoin, TakerCoin>>
    for MakerPaymentAndFundingSpendPreimgReceived<MakerCoin, TakerCoin>
{
}

impl<MakerCoin: MmCoin + MakerCoinSwapOpsV2, TakerCoin: MmCoin + TakerCoinSwapOpsV2> StorableState
    for MakerPaymentAndFundingSpendPreimgReceived<MakerCoin, TakerCoin>
{
    type StateMachine = TakerSwapStateMachine<MakerCoin, TakerCoin>;

    fn get_event(&self) -> TakerSwapEvent {
        TakerSwapEvent::MakerPaymentAndFundingSpendPreimgReceived {
            maker_coin_start_block: self.maker_coin_start_block,
            taker_coin_start_block: self.taker_coin_start_block,
            negotiation_data: self.negotiation_data.to_stored_data(),
            taker_funding: TransactionIdentifier {
                tx_hex: self.taker_funding.tx_hex().into(),
                tx_hash: self.taker_funding.tx_hash_as_bytes(),
            },
            funding_spend_preimage: StoredTxPreimage {
                preimage: self.funding_spend_preimage.preimage.to_bytes().into(),
                signature: self.funding_spend_preimage.signature.to_bytes().into(),
            },
            maker_payment: TransactionIdentifier {
                tx_hex: self.maker_payment.tx_hex().into(),
                tx_hash: self.maker_payment.tx_hash_as_bytes(),
            },
        }
    }
}

#[async_trait]
impl<MakerCoin: MmCoin + MakerCoinSwapOpsV2, TakerCoin: MmCoin + TakerCoinSwapOpsV2> State
    for MakerPaymentAndFundingSpendPreimgReceived<MakerCoin, TakerCoin>
{
    type StateMachine = TakerSwapStateMachine<MakerCoin, TakerCoin>;

    async fn on_changed(self: Box<Self>, state_machine: &mut Self::StateMachine) -> StateResult<Self::StateMachine> {
        let unique_data = state_machine.unique_data();
        let my_secret_hash = state_machine.taker_secret_hash();

        let input = ValidateMakerPaymentArgs {
            maker_payment_tx: &self.maker_payment,
            time_lock: self.negotiation_data.maker_payment_locktime,
            taker_secret_hash: &my_secret_hash,
            amount: state_machine.maker_volume.to_decimal(),
            maker_pub: &self.negotiation_data.maker_coin_htlc_pub_from_maker,
            maker_secret_hash: &self.negotiation_data.maker_secret_hash,
            swap_unique_data: &unique_data,
        };
        if let Err(e) = state_machine.maker_coin.validate_maker_payment_v2(input).await {
            let next_state = TakerFundingRefundRequired {
                maker_coin_start_block: self.maker_coin_start_block,
                taker_coin_start_block: self.taker_coin_start_block,
                taker_funding: self.taker_funding,
                negotiation_data: self.negotiation_data,
                reason: TakerFundingRefundReason::MakerPaymentValidationFailed(e.to_string()),
            };
            return Self::change_state(next_state, state_machine).await;
        };

        let args = GenTakerFundingSpendArgs {
            funding_tx: &self.taker_funding,
            maker_pub: &self.negotiation_data.taker_coin_htlc_pub_from_maker,
            taker_pub: &state_machine.taker_coin.derive_htlc_pubkey_v2(&unique_data),
            funding_time_lock: state_machine.taker_funding_locktime(),
            taker_secret_hash: &state_machine.taker_secret_hash(),
            taker_payment_time_lock: state_machine.taker_payment_locktime(),
            maker_secret_hash: &self.negotiation_data.maker_secret_hash,
        };

        if let Err(e) = state_machine
            .taker_coin
            .validate_taker_funding_spend_preimage(&args, &self.funding_spend_preimage)
            .await
        {
            let next_state = TakerFundingRefundRequired {
                maker_coin_start_block: self.maker_coin_start_block,
                taker_coin_start_block: self.taker_coin_start_block,
                taker_funding: self.taker_funding,
                negotiation_data: self.negotiation_data,
                reason: TakerFundingRefundReason::FundingSpendPreimageValidationFailed(format!("{:?}", e)),
            };
            return Self::change_state(next_state, state_machine).await;
        }

        if state_machine.require_maker_payment_confirm_before_funding_spend {
            let input = ConfirmPaymentInput {
                payment_tx: self.maker_payment.tx_hex(),
                confirmations: state_machine.conf_settings.maker_coin_confs,
                requires_nota: state_machine.conf_settings.maker_coin_nota,
                wait_until: state_machine.maker_payment_conf_timeout(),
                check_every: 10,
            };

            if let Err(e) = state_machine.maker_coin.wait_for_confirmations(input).compat().await {
                let next_state = TakerFundingRefundRequired {
                    maker_coin_start_block: self.maker_coin_start_block,
                    taker_coin_start_block: self.taker_coin_start_block,
                    taker_funding: self.taker_funding,
                    negotiation_data: self.negotiation_data,
                    reason: TakerFundingRefundReason::MakerPaymentNotConfirmedInTime(e),
                };
                return Self::change_state(next_state, state_machine).await;
            }

            let next_state = MakerPaymentConfirmed {
                maker_coin_start_block: self.maker_coin_start_block,
                taker_coin_start_block: self.taker_coin_start_block,
                maker_payment: self.maker_payment,
                taker_funding: self.taker_funding,
                funding_spend_preimage: self.funding_spend_preimage,
                negotiation_data: self.negotiation_data,
            };
            Self::change_state(next_state, state_machine).await
        } else {
            let unique_data = state_machine.unique_data();

            let args = GenTakerFundingSpendArgs {
                funding_tx: &self.taker_funding,
                maker_pub: &self.negotiation_data.taker_coin_htlc_pub_from_maker,
                taker_pub: &state_machine.taker_coin.derive_htlc_pubkey_v2(&unique_data),
                funding_time_lock: state_machine.taker_funding_locktime(),
                taker_secret_hash: &state_machine.taker_secret_hash(),
                taker_payment_time_lock: state_machine.taker_payment_locktime(),
                maker_secret_hash: &self.negotiation_data.maker_secret_hash,
            };

            let taker_payment = match state_machine
                .taker_coin
                .sign_and_send_taker_funding_spend(&self.funding_spend_preimage, &args, &unique_data)
                .await
            {
                Ok(tx) => tx,
                Err(e) => {
                    let next_state = TakerFundingRefundRequired {
                        maker_coin_start_block: self.maker_coin_start_block,
                        taker_coin_start_block: self.taker_coin_start_block,
                        taker_funding: self.taker_funding,
                        negotiation_data: self.negotiation_data,
                        reason: TakerFundingRefundReason::FailedToSendTakerPayment(format!("{:?}", e)),
                    };
                    return Self::change_state(next_state, state_machine).await;
                },
            };

            info!(
                "Sent taker payment {} tx {:02x} during swap {}",
                state_machine.taker_coin.ticker(),
                taker_payment.tx_hash_as_bytes(),
                state_machine.uuid
            );

            let next_state = TakerPaymentSent {
                maker_coin_start_block: self.maker_coin_start_block,
                taker_coin_start_block: self.taker_coin_start_block,
                taker_payment,
                maker_payment: self.maker_payment,
                negotiation_data: self.negotiation_data,
            };
            Self::change_state(next_state, state_machine).await
        }
    }
}

struct TakerPaymentSent<MakerCoin: ParseCoinAssocTypes, TakerCoin: ParseCoinAssocTypes> {
    maker_coin_start_block: u64,
    taker_coin_start_block: u64,
    taker_payment: TakerCoin::Tx,
    maker_payment: MakerCoin::Tx,
    negotiation_data: NegotiationData<MakerCoin, TakerCoin>,
}

impl<MakerCoin: ParseCoinAssocTypes, TakerCoin: ParseCoinAssocTypes>
    TransitionFrom<MakerPaymentConfirmed<MakerCoin, TakerCoin>> for TakerPaymentSent<MakerCoin, TakerCoin>
{
}
impl<MakerCoin: ParseCoinAssocTypes, TakerCoin: ParseCoinAssocTypes>
    TransitionFrom<MakerPaymentAndFundingSpendPreimgReceived<MakerCoin, TakerCoin>>
    for TakerPaymentSent<MakerCoin, TakerCoin>
{
}

#[async_trait]
impl<MakerCoin: MmCoin + MakerCoinSwapOpsV2, TakerCoin: MmCoin + TakerCoinSwapOpsV2> State
    for TakerPaymentSent<MakerCoin, TakerCoin>
{
    type StateMachine = TakerSwapStateMachine<MakerCoin, TakerCoin>;

    async fn on_changed(self: Box<Self>, state_machine: &mut Self::StateMachine) -> StateResult<Self::StateMachine> {
        if !state_machine.require_maker_payment_confirm_before_funding_spend {
            let input = ConfirmPaymentInput {
                payment_tx: self.maker_payment.tx_hex(),
                confirmations: state_machine.conf_settings.maker_coin_confs,
                requires_nota: state_machine.conf_settings.maker_coin_nota,
                wait_until: state_machine.maker_payment_conf_timeout(),
                check_every: 10,
            };

            if let Err(e) = state_machine.maker_coin.wait_for_confirmations(input).compat().await {
                let next_state = TakerPaymentRefundRequired {
                    taker_payment: self.taker_payment,
                    negotiation_data: self.negotiation_data,
                    reason: TakerPaymentRefundReason::MakerPaymentNotConfirmedInTime(e),
                };
                return Self::change_state(next_state, state_machine).await;
            }
        }

        let unique_data = state_machine.unique_data();

        let args = GenTakerPaymentSpendArgs {
            taker_tx: &self.taker_payment,
            time_lock: state_machine.taker_payment_locktime(),
            maker_secret_hash: &self.negotiation_data.maker_secret_hash,
            maker_pub: &self.negotiation_data.taker_coin_htlc_pub_from_maker,
            maker_address: &self.negotiation_data.taker_coin_maker_address,
            taker_pub: &state_machine.taker_coin.derive_htlc_pubkey_v2(&unique_data),
            dex_fee: &state_machine.dex_fee(),
            premium_amount: Default::default(),
            trading_amount: state_machine.taker_volume.to_decimal(),
        };

        let preimage = match state_machine
            .taker_coin
            .gen_taker_payment_spend_preimage(&args, &unique_data)
            .await
        {
            Ok(p) => p,
            Err(e) => {
                let next_state = TakerPaymentRefundRequired {
                    taker_payment: self.taker_payment,
                    negotiation_data: self.negotiation_data,
                    reason: TakerPaymentRefundReason::FailedToGenerateSpendPreimage(e.to_string()),
                };
                return Self::change_state(next_state, state_machine).await;
            },
        };

        let preimage_msg = TakerPaymentSpendPreimage {
            signature: preimage.signature.to_bytes(),
            tx_preimage: preimage.preimage.to_bytes(),
        };
        let swap_msg = SwapMessage {
            inner: Some(swap_message::Inner::TakerPaymentSpendPreimage(preimage_msg)),
            swap_uuid: state_machine.uuid.as_bytes().to_vec(),
        };

        let _abort_handle = broadcast_swap_v2_msg_every(
            state_machine.ctx.clone(),
            state_machine.p2p_topic.clone(),
            swap_msg,
            600.,
            state_machine.p2p_keypair,
        );

        let taker_payment_spend = match state_machine
            .taker_coin
            .find_taker_payment_spend_tx(
                &self.taker_payment,
                self.taker_coin_start_block,
                state_machine.taker_payment_locktime(),
            )
            .await
        {
            Ok(tx) => tx,
            Err(e) => {
                let next_state = TakerPaymentRefundRequired {
                    taker_payment: self.taker_payment,
                    negotiation_data: self.negotiation_data,
                    reason: TakerPaymentRefundReason::MakerDidNotSpendInTime(format!("{}", e)),
                };
                return Self::change_state(next_state, state_machine).await;
            },
        };
        info!(
            "Found taker payment spend {} tx {:02x} during swap {}",
            state_machine.taker_coin.ticker(),
            taker_payment_spend.tx_hash_as_bytes(),
            state_machine.uuid
        );

        let next_state = TakerPaymentSpent {
            maker_coin_start_block: self.maker_coin_start_block,
            taker_coin_start_block: self.taker_coin_start_block,
            maker_payment: self.maker_payment,
            taker_payment: self.taker_payment,
            taker_payment_spend,
            negotiation_data: self.negotiation_data,
        };
        Self::change_state(next_state, state_machine).await
    }
}

impl<MakerCoin: MmCoin + MakerCoinSwapOpsV2, TakerCoin: MmCoin + TakerCoinSwapOpsV2> StorableState
    for TakerPaymentSent<MakerCoin, TakerCoin>
{
    type StateMachine = TakerSwapStateMachine<MakerCoin, TakerCoin>;

    fn get_event(&self) -> TakerSwapEvent {
        TakerSwapEvent::TakerPaymentSent {
            maker_coin_start_block: self.maker_coin_start_block,
            taker_coin_start_block: self.taker_coin_start_block,
            taker_payment: TransactionIdentifier {
                tx_hex: self.taker_payment.tx_hex().into(),
                tx_hash: self.taker_payment.tx_hash_as_bytes(),
            },
            maker_payment: TransactionIdentifier {
                tx_hex: self.maker_payment.tx_hex().into(),
                tx_hash: self.maker_payment.tx_hash_as_bytes(),
            },
            negotiation_data: self.negotiation_data.to_stored_data(),
        }
    }
}

/// Represents the reason taker funding refund
#[derive(Clone, Debug, Deserialize, Serialize)]
pub enum TakerFundingRefundReason {
    DidNotReceiveMakerPayment(String),
    FailedToParseFundingSpendPreimg(String),
    FailedToParseFundingSpendSig(String),
    FailedToSendTakerPayment(String),
    MakerPaymentValidationFailed(String),
    FundingSpendPreimageValidationFailed(String),
    FailedToParseMakerPayment(String),
    MakerPaymentNotConfirmedInTime(String),
}

struct TakerFundingRefundRequired<MakerCoin: ParseCoinAssocTypes, TakerCoin: ParseCoinAssocTypes> {
    maker_coin_start_block: u64,
    taker_coin_start_block: u64,
    taker_funding: TakerCoin::Tx,
    negotiation_data: NegotiationData<MakerCoin, TakerCoin>,
    reason: TakerFundingRefundReason,
}

impl<MakerCoin: ParseCoinAssocTypes, TakerCoin: ParseCoinAssocTypes>
    TransitionFrom<TakerFundingSent<MakerCoin, TakerCoin>> for TakerFundingRefundRequired<MakerCoin, TakerCoin>
{
}
impl<MakerCoin: ParseCoinAssocTypes, TakerCoin: ParseCoinAssocTypes>
    TransitionFrom<MakerPaymentAndFundingSpendPreimgReceived<MakerCoin, TakerCoin>>
    for TakerFundingRefundRequired<MakerCoin, TakerCoin>
{
}
impl<MakerCoin: ParseCoinAssocTypes, TakerCoin: ParseCoinAssocTypes>
    TransitionFrom<MakerPaymentConfirmed<MakerCoin, TakerCoin>> for TakerFundingRefundRequired<MakerCoin, TakerCoin>
{
}

#[async_trait]
impl<MakerCoin: MmCoin + MakerCoinSwapOpsV2, TakerCoin: MmCoin + TakerCoinSwapOpsV2> State
    for TakerFundingRefundRequired<MakerCoin, TakerCoin>
{
    type StateMachine = TakerSwapStateMachine<MakerCoin, TakerCoin>;

    async fn on_changed(self: Box<Self>, state_machine: &mut Self::StateMachine) -> StateResult<Self::StateMachine> {
        warn!(
            "Entered TakerFundingRefundRequired state for swap {} with reason {:?}",
            state_machine.uuid, self.reason
        );

        let secret_hash = state_machine.taker_secret_hash();
        let unique_data = state_machine.unique_data();

        let refund_args = RefundFundingSecretArgs {
            funding_tx: &self.taker_funding,
            funding_time_lock: state_machine.taker_funding_locktime(),
            payment_time_lock: state_machine.taker_payment_locktime(),
            maker_pubkey: &self.negotiation_data.taker_coin_htlc_pub_from_maker,
            taker_secret: &state_machine.taker_secret.take(),
            taker_secret_hash: &secret_hash,
            maker_secret_hash: &self.negotiation_data.maker_secret_hash,
            dex_fee: &state_machine.dex_fee(),
            premium_amount: state_machine.taker_premium.to_decimal(),
            trading_amount: state_machine.taker_volume.to_decimal(),
            swap_unique_data: &unique_data,
            watcher_reward: false,
        };

        let funding_refund_tx = match state_machine.taker_coin.refund_taker_funding_secret(refund_args).await {
            Ok(tx) => tx,
            Err(e) => {
                let reason = AbortReason::TakerFundingRefundFailed(e.get_plain_text_format());
                return Self::change_state(Aborted::new(reason), state_machine).await;
            },
        };

        let next_state = TakerFundingRefunded {
            maker_coin: Default::default(),
            funding_tx: self.taker_funding,
            funding_refund_tx,
            reason: self.reason,
        };
        Self::change_state(next_state, state_machine).await
    }
}

impl<MakerCoin: MmCoin + MakerCoinSwapOpsV2, TakerCoin: MmCoin + TakerCoinSwapOpsV2> StorableState
    for TakerFundingRefundRequired<MakerCoin, TakerCoin>
{
    type StateMachine = TakerSwapStateMachine<MakerCoin, TakerCoin>;

    fn get_event(&self) -> TakerSwapEvent {
        TakerSwapEvent::TakerFundingRefundRequired {
            maker_coin_start_block: self.maker_coin_start_block,
            taker_coin_start_block: self.taker_coin_start_block,
            taker_funding: TransactionIdentifier {
                tx_hex: self.taker_funding.tx_hex().into(),
                tx_hash: self.taker_funding.tx_hash_as_bytes(),
            },
            negotiation_data: self.negotiation_data.to_stored_data(),
            reason: self.reason.clone(),
        }
    }
}

#[derive(Clone, Debug, Deserialize, Serialize)]
pub enum TakerPaymentRefundReason {
    MakerPaymentNotConfirmedInTime(String),
    MakerPaymentSpendNotConfirmedInTime(String),
    FailedToGenerateSpendPreimage(String),
    MakerDidNotSpendInTime(String),
}

struct TakerPaymentRefundRequired<MakerCoin: ParseCoinAssocTypes, TakerCoin: ParseCoinAssocTypes> {
    taker_payment: TakerCoin::Tx,
    negotiation_data: NegotiationData<MakerCoin, TakerCoin>,
    reason: TakerPaymentRefundReason,
}

impl<MakerCoin: ParseCoinAssocTypes, TakerCoin: ParseCoinAssocTypes>
    TransitionFrom<TakerPaymentSent<MakerCoin, TakerCoin>> for TakerPaymentRefundRequired<MakerCoin, TakerCoin>
{
}
impl<MakerCoin: ParseCoinAssocTypes, TakerCoin: ParseCoinAssocTypes>
    TransitionFrom<MakerPaymentConfirmed<MakerCoin, TakerCoin>> for TakerPaymentRefundRequired<MakerCoin, TakerCoin>
{
}
impl<MakerCoin: ParseCoinAssocTypes, TakerCoin: ParseCoinAssocTypes>
    TransitionFrom<MakerPaymentSpent<MakerCoin, TakerCoin>> for TakerPaymentRefundRequired<MakerCoin, TakerCoin>
{
}

#[async_trait]
impl<MakerCoin: MmCoin + MakerCoinSwapOpsV2, TakerCoin: MmCoin + TakerCoinSwapOpsV2> State
    for TakerPaymentRefundRequired<MakerCoin, TakerCoin>
{
    type StateMachine = TakerSwapStateMachine<MakerCoin, TakerCoin>;

    async fn on_changed(self: Box<Self>, state_machine: &mut Self::StateMachine) -> StateResult<Self::StateMachine> {
        warn!(
            "Entered TakerPaymentRefundRequired state for swap {} with reason {:?}",
            state_machine.uuid, self.reason
        );

        loop {
            match state_machine
                .taker_coin
                .can_refund_htlc(state_machine.taker_payment_locktime())
                .await
            {
                Ok(CanRefundHtlc::CanRefundNow) => break,
                Ok(CanRefundHtlc::HaveToWait(to_sleep)) => Timer::sleep(to_sleep as f64).await,
                Err(e) => {
                    error!("Error {} on can_refund_htlc, retrying in 30 seconds", e);
                    Timer::sleep(30.).await;
                },
            }
        }

        let payment_tx_bytes = self.taker_payment.tx_hex();
        let unique_data = state_machine.unique_data();
        let maker_pub = self.negotiation_data.taker_coin_htlc_pub_from_maker.to_bytes();

        let args = RefundTakerPaymentArgs {
            payment_tx: &payment_tx_bytes,
            time_lock: state_machine.taker_payment_locktime(),
            maker_pub: &maker_pub,
            tx_type_with_secret_hash: SwapTxTypeWithSecretHash::TakerPaymentV2 {
                maker_secret_hash: &self.negotiation_data.maker_secret_hash,
                taker_secret_hash: &state_machine.taker_secret_hash(),
            },
            swap_unique_data: &unique_data,
            watcher_reward: false,
            dex_fee: &state_machine.dex_fee(),
            premium_amount: state_machine.taker_premium.to_decimal(),
            trading_amount: state_machine.taker_volume.to_decimal(),
        };

        let taker_payment_refund_tx = match state_machine.taker_coin.refund_combined_taker_payment(args).await {
            Ok(tx) => tx,
            Err(e) => {
                let reason = AbortReason::TakerPaymentRefundFailed(e.get_plain_text_format());
                return Self::change_state(Aborted::new(reason), state_machine).await;
            },
        };

        let next_state = TakerPaymentRefunded {
            maker_coin: Default::default(),
            taker_payment: self.taker_payment,
            taker_payment_refund: TransactionIdentifier {
                tx_hex: taker_payment_refund_tx.tx_hex().into(),
                tx_hash: taker_payment_refund_tx.tx_hash_as_bytes(),
            },
            reason: self.reason,
        };
        Self::change_state(next_state, state_machine).await
    }
}

impl<MakerCoin: MmCoin + MakerCoinSwapOpsV2, TakerCoin: MmCoin + TakerCoinSwapOpsV2> StorableState
    for TakerPaymentRefundRequired<MakerCoin, TakerCoin>
{
    type StateMachine = TakerSwapStateMachine<MakerCoin, TakerCoin>;

    fn get_event(&self) -> TakerSwapEvent {
        TakerSwapEvent::TakerPaymentRefundRequired {
            taker_payment: TransactionIdentifier {
                tx_hex: self.taker_payment.tx_hex().into(),
                tx_hash: self.taker_payment.tx_hash_as_bytes(),
            },
            negotiation_data: self.negotiation_data.to_stored_data(),
            reason: self.reason.clone(),
        }
    }
}

struct MakerPaymentConfirmed<MakerCoin: ParseCoinAssocTypes, TakerCoin: ParseCoinAssocTypes> {
    maker_coin_start_block: u64,
    taker_coin_start_block: u64,
    maker_payment: MakerCoin::Tx,
    taker_funding: TakerCoin::Tx,
    funding_spend_preimage: TxPreimageWithSig<TakerCoin>,
    negotiation_data: NegotiationData<MakerCoin, TakerCoin>,
}

impl<MakerCoin: ParseCoinAssocTypes, TakerCoin: ParseCoinAssocTypes>
    TransitionFrom<MakerPaymentAndFundingSpendPreimgReceived<MakerCoin, TakerCoin>>
    for MakerPaymentConfirmed<MakerCoin, TakerCoin>
{
}

#[async_trait]
impl<MakerCoin: MmCoin + MakerCoinSwapOpsV2, TakerCoin: MmCoin + TakerCoinSwapOpsV2> State
    for MakerPaymentConfirmed<MakerCoin, TakerCoin>
{
    type StateMachine = TakerSwapStateMachine<MakerCoin, TakerCoin>;

    async fn on_changed(self: Box<Self>, state_machine: &mut Self::StateMachine) -> StateResult<Self::StateMachine> {
        let unique_data = state_machine.unique_data();

        let args = GenTakerFundingSpendArgs {
            funding_tx: &self.taker_funding,
            maker_pub: &self.negotiation_data.taker_coin_htlc_pub_from_maker,
            taker_pub: &state_machine.taker_coin.derive_htlc_pubkey_v2(&unique_data),
            funding_time_lock: state_machine.taker_funding_locktime(),
            taker_secret_hash: &state_machine.taker_secret_hash(),
            taker_payment_time_lock: state_machine.taker_payment_locktime(),
            maker_secret_hash: &self.negotiation_data.maker_secret_hash,
        };

        let taker_payment = match state_machine
            .taker_coin
            .sign_and_send_taker_funding_spend(&self.funding_spend_preimage, &args, &unique_data)
            .await
        {
            Ok(tx) => tx,
            Err(e) => {
                let next_state = TakerFundingRefundRequired {
                    maker_coin_start_block: self.maker_coin_start_block,
                    taker_coin_start_block: self.taker_coin_start_block,
                    taker_funding: self.taker_funding,
                    negotiation_data: self.negotiation_data,
                    reason: TakerFundingRefundReason::FailedToSendTakerPayment(format!("{:?}", e)),
                };
                return Self::change_state(next_state, state_machine).await;
            },
        };

        info!(
            "Sent taker payment {} tx {:02x} during swap {}",
            state_machine.taker_coin.ticker(),
            taker_payment.tx_hash_as_bytes(),
            state_machine.uuid
        );

        let next_state = TakerPaymentSent {
            maker_coin_start_block: self.maker_coin_start_block,
            taker_coin_start_block: self.taker_coin_start_block,
            taker_payment,
            maker_payment: self.maker_payment,
            negotiation_data: self.negotiation_data,
        };
        Self::change_state(next_state, state_machine).await
    }
}

impl<MakerCoin: MmCoin + MakerCoinSwapOpsV2, TakerCoin: MmCoin + TakerCoinSwapOpsV2> StorableState
    for MakerPaymentConfirmed<MakerCoin, TakerCoin>
{
    type StateMachine = TakerSwapStateMachine<MakerCoin, TakerCoin>;

    fn get_event(&self) -> TakerSwapEvent {
        TakerSwapEvent::MakerPaymentConfirmed {
            maker_coin_start_block: self.maker_coin_start_block,
            taker_coin_start_block: self.taker_coin_start_block,
            maker_payment: TransactionIdentifier {
                tx_hex: self.maker_payment.tx_hex().into(),
                tx_hash: self.maker_payment.tx_hash_as_bytes(),
            },
            taker_funding: TransactionIdentifier {
                tx_hex: self.taker_funding.tx_hex().into(),
                tx_hash: self.taker_funding.tx_hash_as_bytes(),
            },
            negotiation_data: self.negotiation_data.to_stored_data(),
            funding_spend_preimage: StoredTxPreimage {
                preimage: self.funding_spend_preimage.preimage.to_bytes().into(),
                signature: self.funding_spend_preimage.signature.to_bytes().into(),
            },
        }
    }
}

struct TakerPaymentSpent<MakerCoin: ParseCoinAssocTypes, TakerCoin: ParseCoinAssocTypes> {
    maker_coin_start_block: u64,
    taker_coin_start_block: u64,
    maker_payment: MakerCoin::Tx,
    taker_payment: TakerCoin::Tx,
    taker_payment_spend: TakerCoin::Tx,
    negotiation_data: NegotiationData<MakerCoin, TakerCoin>,
}

impl<MakerCoin: ParseCoinAssocTypes, TakerCoin: ParseCoinAssocTypes>
    TransitionFrom<TakerPaymentSent<MakerCoin, TakerCoin>> for TakerPaymentSpent<MakerCoin, TakerCoin>
{
}

#[async_trait]
impl<MakerCoin: MmCoin + MakerCoinSwapOpsV2, TakerCoin: MmCoin + TakerCoinSwapOpsV2> State
    for TakerPaymentSpent<MakerCoin, TakerCoin>
{
    type StateMachine = TakerSwapStateMachine<MakerCoin, TakerCoin>;

    async fn on_changed(self: Box<Self>, state_machine: &mut Self::StateMachine) -> StateResult<Self::StateMachine> {
        let unique_data = state_machine.unique_data();

        let secret = match state_machine
            .taker_coin
            .extract_secret_v2(&self.negotiation_data.maker_secret_hash, &self.taker_payment_spend)
            .await
        {
            Ok(s) => s,
            Err(e) => {
                let reason = AbortReason::CouldNotExtractSecret(e);
                return Self::change_state(Aborted::new(reason), state_machine).await;
            },
        };

        let args = SpendMakerPaymentArgs {
            maker_payment_tx: &self.maker_payment,
            time_lock: self.negotiation_data.maker_payment_locktime,
            taker_secret_hash: &state_machine.taker_secret_hash(),
            maker_secret_hash: &self.negotiation_data.maker_secret_hash,
            maker_secret: secret,
            maker_pub: &self.negotiation_data.maker_coin_htlc_pub_from_maker,
            swap_unique_data: &unique_data,
            amount: state_machine.maker_volume.to_decimal(),
        };
        let maker_payment_spend = match state_machine.maker_coin.spend_maker_payment_v2(args).await {
            Ok(tx) => tx,
            Err(e) => {
                let reason = AbortReason::FailedToSpendMakerPayment(format!("{:?}", e));
                return Self::change_state(Aborted::new(reason), state_machine).await;
            },
        };
        info!(
            "Spent maker payment {} tx {:02x} during swap {}",
            state_machine.maker_coin.ticker(),
            maker_payment_spend.tx_hash_as_bytes(),
            state_machine.uuid
        );
        let next_state = MakerPaymentSpent {
            maker_coin_start_block: self.maker_coin_start_block,
            taker_coin_start_block: self.taker_coin_start_block,
            maker_payment: self.maker_payment,
            taker_payment: self.taker_payment,
            taker_payment_spend: self.taker_payment_spend,
            maker_payment_spend,
            negotiation_data: self.negotiation_data,
        };
        Self::change_state(next_state, state_machine).await
    }
}

impl<MakerCoin: MmCoin + MakerCoinSwapOpsV2, TakerCoin: MmCoin + TakerCoinSwapOpsV2> StorableState
    for TakerPaymentSpent<MakerCoin, TakerCoin>
{
    type StateMachine = TakerSwapStateMachine<MakerCoin, TakerCoin>;

    fn get_event(&self) -> TakerSwapEvent {
        TakerSwapEvent::TakerPaymentSpent {
            maker_coin_start_block: self.maker_coin_start_block,
            taker_coin_start_block: self.taker_coin_start_block,
            maker_payment: TransactionIdentifier {
                tx_hex: self.maker_payment.tx_hex().into(),
                tx_hash: self.maker_payment.tx_hash_as_bytes(),
            },
            taker_payment: TransactionIdentifier {
                tx_hex: self.taker_payment.tx_hex().into(),
                tx_hash: self.taker_payment.tx_hash_as_bytes(),
            },
            taker_payment_spend: TransactionIdentifier {
                tx_hex: self.taker_payment_spend.tx_hex().into(),
                tx_hash: self.taker_payment_spend.tx_hash_as_bytes(),
            },
            negotiation_data: self.negotiation_data.to_stored_data(),
        }
    }
}

struct MakerPaymentSpent<MakerCoin: ParseCoinAssocTypes, TakerCoin: ParseCoinAssocTypes> {
    maker_coin_start_block: u64,
    taker_coin_start_block: u64,
    maker_payment: MakerCoin::Tx,
    taker_payment: TakerCoin::Tx,
    taker_payment_spend: TakerCoin::Tx,
    maker_payment_spend: MakerCoin::Tx,
    negotiation_data: NegotiationData<MakerCoin, TakerCoin>,
}

impl<MakerCoin: ParseCoinAssocTypes, TakerCoin: TakerCoinSwapOpsV2>
    TransitionFrom<TakerPaymentSpent<MakerCoin, TakerCoin>> for MakerPaymentSpent<MakerCoin, TakerCoin>
{
}

impl<MakerCoin: MmCoin + MakerCoinSwapOpsV2, TakerCoin: MmCoin + TakerCoinSwapOpsV2> StorableState
    for MakerPaymentSpent<MakerCoin, TakerCoin>
{
    type StateMachine = TakerSwapStateMachine<MakerCoin, TakerCoin>;

    fn get_event(&self) -> TakerSwapEvent {
        TakerSwapEvent::MakerPaymentSpent {
            maker_coin_start_block: self.maker_coin_start_block,
            taker_coin_start_block: self.taker_coin_start_block,
            maker_payment: TransactionIdentifier {
                tx_hex: self.maker_payment.tx_hex().into(),
                tx_hash: self.maker_payment.tx_hash_as_bytes(),
            },
            taker_payment: TransactionIdentifier {
                tx_hex: self.taker_payment.tx_hex().into(),
                tx_hash: self.taker_payment.tx_hash_as_bytes(),
            },
            taker_payment_spend: TransactionIdentifier {
                tx_hex: self.taker_payment_spend.tx_hex().into(),
                tx_hash: self.taker_payment_spend.tx_hash_as_bytes(),
            },
            maker_payment_spend: TransactionIdentifier {
                tx_hex: self.maker_payment_spend.tx_hex().into(),
                tx_hash: self.maker_payment_spend.tx_hash_as_bytes(),
            },
            negotiation_data: self.negotiation_data.to_stored_data(),
        }
    }
}

#[async_trait]
impl<MakerCoin: MmCoin + MakerCoinSwapOpsV2, TakerCoin: MmCoin + TakerCoinSwapOpsV2> State
    for MakerPaymentSpent<MakerCoin, TakerCoin>
{
    type StateMachine = TakerSwapStateMachine<MakerCoin, TakerCoin>;

    async fn on_changed(self: Box<Self>, state_machine: &mut Self::StateMachine) -> StateResult<Self::StateMachine> {
        if state_machine.require_maker_payment_spend_confirm {
            let input = ConfirmPaymentInput {
                payment_tx: self.maker_payment_spend.tx_hex(),
                confirmations: state_machine.conf_settings.maker_coin_confs,
                requires_nota: state_machine.conf_settings.maker_coin_nota,
                wait_until: state_machine.taker_payment_locktime(),
                check_every: 10,
            };

            if let Err(e) = state_machine.maker_coin.wait_for_confirmations(input).compat().await {
                let next_state = TakerPaymentRefundRequired {
                    taker_payment: self.taker_payment,
                    negotiation_data: self.negotiation_data,
                    reason: TakerPaymentRefundReason::MakerPaymentSpendNotConfirmedInTime(e.to_string()),
                };
                return Self::change_state(next_state, state_machine).await;
            }
        }

        Self::change_state(Completed::new(), state_machine).await
    }
}

/// Represents possible reasons of taker swap being aborted
#[derive(Clone, Debug, Deserialize, Display, Serialize)]
pub enum AbortReason {
    FailedToGetMakerCoinBlock(String),
    FailedToGetTakerCoinBlock(String),
    BalanceCheckFailure(String),
    DidNotReceiveMakerNegotiation(String),
    TooLargeStartedAtDiff(u64),
    FailedToParsePubkey(String),
    FailedToParseAddress(String),
    MakerProvidedInvalidLocktime(u64),
    SecretHashUnexpectedLen(usize),
    DidNotReceiveMakerNegotiated(String),
    MakerDidNotNegotiate(String),
    FailedToSendTakerFunding(String),
    CouldNotExtractSecret(String),
    FailedToSpendMakerPayment(String),
    TakerFundingRefundFailed(String),
    TakerPaymentRefundFailed(String),
    FailedToGetTakerPaymentFee(String),
    FailedToGetMakerPaymentSpendFee(String),
}

struct Aborted<MakerCoin, TakerCoin> {
    maker_coin: PhantomData<MakerCoin>,
    taker_coin: PhantomData<TakerCoin>,
    reason: AbortReason,
}

impl<MakerCoin, TakerCoin> Aborted<MakerCoin, TakerCoin> {
    fn new(reason: AbortReason) -> Aborted<MakerCoin, TakerCoin> {
        Aborted {
            maker_coin: Default::default(),
            taker_coin: Default::default(),
            reason,
        }
    }
}

#[async_trait]
impl<MakerCoin: MmCoin + MakerCoinSwapOpsV2, TakerCoin: MmCoin + TakerCoinSwapOpsV2> LastState
    for Aborted<MakerCoin, TakerCoin>
{
    type StateMachine = TakerSwapStateMachine<MakerCoin, TakerCoin>;

    async fn on_changed(
        self: Box<Self>,
        state_machine: &mut Self::StateMachine,
    ) -> <Self::StateMachine as StateMachineTrait>::Result {
        warn!("Swap {} was aborted with reason {}", state_machine.uuid, self.reason);
    }
}

impl<MakerCoin: MmCoin + MakerCoinSwapOpsV2, TakerCoin: MmCoin + TakerCoinSwapOpsV2> StorableState
    for Aborted<MakerCoin, TakerCoin>
{
    type StateMachine = TakerSwapStateMachine<MakerCoin, TakerCoin>;

    fn get_event(&self) -> TakerSwapEvent {
        TakerSwapEvent::Aborted {
            reason: self.reason.clone(),
        }
    }
}

impl<MakerCoin, TakerCoin> TransitionFrom<Initialize<MakerCoin, TakerCoin>> for Aborted<MakerCoin, TakerCoin> {}
impl<MakerCoin, TakerCoin> TransitionFrom<Initialized<MakerCoin, TakerCoin>> for Aborted<MakerCoin, TakerCoin> {}
impl<MakerCoin: ParseCoinAssocTypes, TakerCoin: TakerCoinSwapOpsV2> TransitionFrom<Negotiated<MakerCoin, TakerCoin>>
    for Aborted<MakerCoin, TakerCoin>
{
}
impl<MakerCoin: ParseCoinAssocTypes, TakerCoin: TakerCoinSwapOpsV2>
    TransitionFrom<TakerPaymentSpent<MakerCoin, TakerCoin>> for Aborted<MakerCoin, TakerCoin>
{
}
impl<MakerCoin: ParseCoinAssocTypes, TakerCoin: TakerCoinSwapOpsV2>
    TransitionFrom<TakerFundingRefundRequired<MakerCoin, TakerCoin>> for Aborted<MakerCoin, TakerCoin>
{
}
impl<MakerCoin: ParseCoinAssocTypes, TakerCoin: TakerCoinSwapOpsV2>
    TransitionFrom<TakerPaymentRefundRequired<MakerCoin, TakerCoin>> for Aborted<MakerCoin, TakerCoin>
{
}

struct Completed<MakerCoin, TakerCoin> {
    maker_coin: PhantomData<MakerCoin>,
    taker_coin: PhantomData<TakerCoin>,
}

impl<MakerCoin, TakerCoin> Completed<MakerCoin, TakerCoin> {
    fn new() -> Completed<MakerCoin, TakerCoin> {
        Completed {
            maker_coin: Default::default(),
            taker_coin: Default::default(),
        }
    }
}

impl<MakerCoin: MmCoin + MakerCoinSwapOpsV2, TakerCoin: MmCoin + TakerCoinSwapOpsV2> StorableState
    for Completed<MakerCoin, TakerCoin>
{
    type StateMachine = TakerSwapStateMachine<MakerCoin, TakerCoin>;

    fn get_event(&self) -> TakerSwapEvent { TakerSwapEvent::Completed }
}

#[async_trait]
impl<MakerCoin: MmCoin + MakerCoinSwapOpsV2, TakerCoin: MmCoin + TakerCoinSwapOpsV2> LastState
    for Completed<MakerCoin, TakerCoin>
{
    type StateMachine = TakerSwapStateMachine<MakerCoin, TakerCoin>;

    async fn on_changed(
        self: Box<Self>,
        state_machine: &mut Self::StateMachine,
    ) -> <Self::StateMachine as StateMachineTrait>::Result {
        info!("Swap {} has been completed", state_machine.uuid);
    }
}

impl<MakerCoin: ParseCoinAssocTypes, TakerCoin: ParseCoinAssocTypes>
    TransitionFrom<MakerPaymentSpent<MakerCoin, TakerCoin>> for Completed<MakerCoin, TakerCoin>
{
}

struct TakerFundingRefunded<MakerCoin: ParseCoinAssocTypes, TakerCoin: ParseCoinAssocTypes> {
    maker_coin: PhantomData<MakerCoin>,
    funding_tx: TakerCoin::Tx,
    funding_refund_tx: TakerCoin::Tx,
    reason: TakerFundingRefundReason,
}

impl<MakerCoin: MmCoin + MakerCoinSwapOpsV2, TakerCoin: MmCoin + TakerCoinSwapOpsV2> StorableState
    for TakerFundingRefunded<MakerCoin, TakerCoin>
{
    type StateMachine = TakerSwapStateMachine<MakerCoin, TakerCoin>;

    fn get_event(&self) -> TakerSwapEvent {
        TakerSwapEvent::TakerFundingRefunded {
            funding_tx: TransactionIdentifier {
                tx_hex: self.funding_tx.tx_hex().into(),
                tx_hash: self.funding_tx.tx_hash_as_bytes(),
            },
            funding_tx_refund: TransactionIdentifier {
                tx_hex: self.funding_refund_tx.tx_hex().into(),
                tx_hash: self.funding_refund_tx.tx_hash_as_bytes(),
            },
            reason: self.reason.clone(),
        }
    }
}

#[async_trait]
impl<MakerCoin: MmCoin + MakerCoinSwapOpsV2, TakerCoin: MmCoin + TakerCoinSwapOpsV2> LastState
    for TakerFundingRefunded<MakerCoin, TakerCoin>
{
    type StateMachine = TakerSwapStateMachine<MakerCoin, TakerCoin>;

    async fn on_changed(
        self: Box<Self>,
        state_machine: &mut Self::StateMachine,
    ) -> <Self::StateMachine as StateMachineTrait>::Result {
        info!(
            "Swap {} has been completed with taker funding refund",
            state_machine.uuid
        );
    }
}

impl<MakerCoin: ParseCoinAssocTypes, TakerCoin: ParseCoinAssocTypes>
    TransitionFrom<TakerFundingRefundRequired<MakerCoin, TakerCoin>> for TakerFundingRefunded<MakerCoin, TakerCoin>
{
}

struct TakerPaymentRefunded<MakerCoin: ParseCoinAssocTypes, TakerCoin: ParseCoinAssocTypes> {
    maker_coin: PhantomData<MakerCoin>,
    taker_payment: TakerCoin::Tx,
    taker_payment_refund: TransactionIdentifier,
    reason: TakerPaymentRefundReason,
}

impl<MakerCoin: MmCoin + MakerCoinSwapOpsV2, TakerCoin: MmCoin + TakerCoinSwapOpsV2> StorableState
    for TakerPaymentRefunded<MakerCoin, TakerCoin>
{
    type StateMachine = TakerSwapStateMachine<MakerCoin, TakerCoin>;

    fn get_event(&self) -> TakerSwapEvent {
        TakerSwapEvent::TakerPaymentRefunded {
            taker_payment: TransactionIdentifier {
                tx_hex: self.taker_payment.tx_hex().into(),
                tx_hash: self.taker_payment.tx_hash_as_bytes(),
            },
            taker_payment_refund: self.taker_payment_refund.clone(),
            reason: self.reason.clone(),
        }
    }
}

#[async_trait]
impl<MakerCoin: MmCoin + MakerCoinSwapOpsV2, TakerCoin: MmCoin + TakerCoinSwapOpsV2> LastState
    for TakerPaymentRefunded<MakerCoin, TakerCoin>
{
    type StateMachine = TakerSwapStateMachine<MakerCoin, TakerCoin>;

    async fn on_changed(
        self: Box<Self>,
        state_machine: &mut Self::StateMachine,
    ) -> <Self::StateMachine as StateMachineTrait>::Result {
        info!(
            "Swap {} has been completed with taker payment refund",
            state_machine.uuid
        );
    }
}

impl<MakerCoin: ParseCoinAssocTypes, TakerCoin: ParseCoinAssocTypes>
    TransitionFrom<TakerPaymentRefundRequired<MakerCoin, TakerCoin>> for TakerPaymentRefunded<MakerCoin, TakerCoin>
{
}<|MERGE_RESOLUTION|>--- conflicted
+++ resolved
@@ -500,12 +500,8 @@
             p2p_keypair: self.p2p_keypair.map(Into::into),
             events: Vec::new(),
             maker_p2p_pub: self.maker_p2p_pubkey.into(),
-<<<<<<< HEAD
             dex_fee_burn: self.dex_fee().burn_amount().unwrap_or_default(),
-=======
-            dex_fee_burn: self.dex_fee.burn_amount().unwrap_or_default(),
             swap_version: self.swap_version,
->>>>>>> c073cf8f
         }
     }
 
