use super::{dex_fee_from_taker_coin, swap_v2_common::*, PRE_BURN_ACCOUNT_ACTIVE};
use super::{LockedAmount, LockedAmountInfo, SavedTradeFee, SwapsContext, TakerSwapPreparedParams,
            NEGOTIATE_SEND_INTERVAL, NEGOTIATION_TIMEOUT_SEC};
use crate::lp_swap::swap_lock::SwapLock;
use crate::lp_swap::{broadcast_swap_v2_msg_every, check_balance_for_taker_swap, recv_swap_v2_msg, swap_v2_topic,
                     SecretHashAlgo, SwapConfirmationsSettings, TransactionIdentifier, MAX_STARTED_AT_DIFF,
                     TAKER_SWAP_V2_TYPE};
use crate::lp_swap::{swap_v2_pb::*, NO_REFUND_FEE};
use async_trait::async_trait;
use bitcrypto::{dhash160, sha256};
#[cfg(feature = "run-docker-tests")]
use coins::TEST_DEX_FEE_ADDR_RAW_PUBKEY;
use coins::{CanRefundHtlc, ConfirmPaymentInput, DexFee, FeeApproxStage, GenTakerFundingSpendArgs,
            GenTakerPaymentSpendArgs, MakerCoinSwapOpsV2, MmCoin, ParseCoinAssocTypes, RefundFundingSecretArgs,
            RefundTakerPaymentArgs, SendTakerFundingArgs, SpendMakerPaymentArgs, SwapTxTypeWithSecretHash,
            TakerCoinSwapOpsV2, ToBytes, TradeFee, TradePreimageValue, Transaction, TxPreimageWithSig,
            ValidateMakerPaymentArgs};
use common::executor::abortable_queue::AbortableQueue;
use common::executor::{AbortableSystem, Timer};
use common::log::{debug, error, info, warn};
use common::Future01CompatExt;
use crypto::privkey::SerializableSecp256k1Keypair;
use keys::KeyPair;
use mm2_core::mm_ctx::MmArc;
use mm2_err_handle::prelude::*;
use mm2_libp2p::Secp256k1PubkeySerialize;
use mm2_number::MmNumber;
use mm2_state_machine::prelude::*;
use mm2_state_machine::storable_state_machine::*;
use primitives::hash::H256;
use rpc::v1::types::{Bytes as BytesJson, H256 as H256Json};
use secp256k1::PublicKey;
use std::convert::TryInto;
use std::marker::PhantomData;
use uuid::Uuid;

cfg_native!(
    use crate::database::my_swaps::{insert_new_swap_v2, SELECT_MY_SWAP_V2_BY_UUID};
    use common::async_blocking;
    use db_common::sqlite::rusqlite::{named_params, Error as SqlError, Result as SqlResult, Row};
    use db_common::sqlite::rusqlite::types::Type as SqlType;
);

cfg_wasm32!(
    use crate::lp_swap::swap_wasm_db::{MySwapsFiltersTable, SavedSwapTable};
);

// This is needed to have Debug on messages
#[allow(unused_imports)] use prost::Message;

/// Negotiation data representation to be stored in DB.
#[derive(Debug, Deserialize, Serialize)]
pub struct StoredNegotiationData {
    maker_payment_locktime: u64,
    maker_secret_hash: BytesJson,
    taker_coin_maker_address: String,
    maker_coin_htlc_pub_from_maker: BytesJson,
    taker_coin_htlc_pub_from_maker: BytesJson,
    maker_coin_swap_contract: Option<BytesJson>,
    taker_coin_swap_contract: Option<BytesJson>,
}

/// Represents events produced by taker swap states.
#[derive(Debug, Deserialize, Serialize)]
#[serde(tag = "event_type", content = "event_data")]
pub enum TakerSwapEvent {
    /// Swap has been successfully initialized.
    Initialized {
        maker_coin_start_block: u64,
        taker_coin_start_block: u64,
        taker_payment_fee: SavedTradeFee,
        maker_payment_spend_fee: SavedTradeFee,
    },
    /// Negotiated swap data with maker.
    Negotiated {
        maker_coin_start_block: u64,
        taker_coin_start_block: u64,
        negotiation_data: StoredNegotiationData,
        taker_payment_fee: SavedTradeFee,
        maker_payment_spend_fee: SavedTradeFee,
    },
    /// Sent taker funding tx.
    TakerFundingSent {
        maker_coin_start_block: u64,
        taker_coin_start_block: u64,
        negotiation_data: StoredNegotiationData,
        taker_funding: TransactionIdentifier,
    },
    /// Taker funding tx refund is required.
    TakerFundingRefundRequired {
        maker_coin_start_block: u64,
        taker_coin_start_block: u64,
        negotiation_data: StoredNegotiationData,
        taker_funding: TransactionIdentifier,
        reason: TakerFundingRefundReason,
    },
    /// Received maker payment and taker funding spend preimage
    MakerPaymentAndFundingSpendPreimgReceived {
        maker_coin_start_block: u64,
        taker_coin_start_block: u64,
        negotiation_data: StoredNegotiationData,
        taker_funding: TransactionIdentifier,
        funding_spend_preimage: StoredTxPreimage,
        maker_payment: TransactionIdentifier,
    },
    /// Sent taker payment.
    TakerPaymentSent {
        maker_coin_start_block: u64,
        taker_coin_start_block: u64,
        taker_payment: TransactionIdentifier,
        maker_payment: TransactionIdentifier,
        negotiation_data: StoredNegotiationData,
    },
    /// Something went wrong, so taker payment refund is required.
    TakerPaymentRefundRequired {
        taker_payment: TransactionIdentifier,
        negotiation_data: StoredNegotiationData,
        reason: TakerPaymentRefundReason,
    },
    /// Maker payment is confirmed on-chain
    MakerPaymentConfirmed {
        maker_coin_start_block: u64,
        taker_coin_start_block: u64,
        maker_payment: TransactionIdentifier,
        taker_funding: TransactionIdentifier,
        funding_spend_preimage: StoredTxPreimage,
        negotiation_data: StoredNegotiationData,
    },
    /// Maker spent taker's payment and taker discovered the tx on-chain.
    TakerPaymentSpent {
        maker_coin_start_block: u64,
        taker_coin_start_block: u64,
        maker_payment: TransactionIdentifier,
        taker_payment: TransactionIdentifier,
        taker_payment_spend: TransactionIdentifier,
        negotiation_data: StoredNegotiationData,
    },
    /// Taker spent maker's payment.
    MakerPaymentSpent {
        maker_coin_start_block: u64,
        taker_coin_start_block: u64,
        maker_payment: TransactionIdentifier,
        taker_payment: TransactionIdentifier,
        taker_payment_spend: TransactionIdentifier,
        maker_payment_spend: TransactionIdentifier,
    },
    /// Swap has been finished with taker funding tx refund
    TakerFundingRefunded {
        funding_tx: TransactionIdentifier,
        funding_tx_refund: TransactionIdentifier,
        reason: TakerFundingRefundReason,
    },
    /// Swap has been finished with taker payment tx refund
    TakerPaymentRefunded {
        taker_payment: TransactionIdentifier,
        taker_payment_refund: TransactionIdentifier,
        reason: TakerPaymentRefundReason,
    },
    /// Swap has been aborted before taker payment was sent.
    Aborted { reason: AbortReason },
    /// Swap completed successfully.
    Completed,
}

/// Storage for taker swaps.
#[derive(Clone)]
pub struct TakerSwapStorage {
    ctx: MmArc,
}

impl TakerSwapStorage {
    pub fn new(ctx: MmArc) -> Self { TakerSwapStorage { ctx } }
}

#[async_trait]
impl StateMachineStorage for TakerSwapStorage {
    type MachineId = Uuid;
    type DbRepr = TakerSwapDbRepr;
    type Error = MmError<SwapStateMachineError>;

    #[cfg(not(target_arch = "wasm32"))]
    async fn store_repr(&mut self, _id: Self::MachineId, repr: Self::DbRepr) -> Result<(), Self::Error> {
        let ctx = self.ctx.clone();

        async_blocking(move || {
            let sql_params = named_params! {
                ":my_coin": repr.taker_coin,
                ":other_coin": repr.maker_coin,
                ":uuid": repr.uuid.to_string(),
                ":started_at": repr.started_at,
                ":swap_type": TAKER_SWAP_V2_TYPE,
                ":maker_volume": repr.maker_volume.to_fraction_string(),
                ":taker_volume": repr.taker_volume.to_fraction_string(),
                ":premium": repr.taker_premium.to_fraction_string(),
                ":dex_fee": repr.dex_fee_amount.to_fraction_string(),
                ":dex_fee_burn": repr.dex_fee_burn.to_fraction_string(),
                ":secret": repr.taker_secret.0,
                ":secret_hash": repr.taker_secret_hash.0,
                ":secret_hash_algo": repr.secret_hash_algo as u8,
                ":p2p_privkey": repr.p2p_keypair.map(|k| k.priv_key()).unwrap_or_default(),
                ":lock_duration": repr.lock_duration,
                ":maker_coin_confs": repr.conf_settings.maker_coin_confs,
                ":maker_coin_nota": repr.conf_settings.maker_coin_nota,
                ":taker_coin_confs": repr.conf_settings.taker_coin_confs,
                ":taker_coin_nota": repr.conf_settings.taker_coin_nota,
                ":other_p2p_pub": repr.maker_p2p_pub.to_bytes(),
            };
            insert_new_swap_v2(&ctx, sql_params)?;
            Ok(())
        })
        .await
    }

    #[cfg(target_arch = "wasm32")]
    async fn store_repr(&mut self, uuid: Self::MachineId, repr: Self::DbRepr) -> Result<(), Self::Error> {
        let swaps_ctx = SwapsContext::from_ctx(&self.ctx).expect("SwapsContext::from_ctx should not fail");
        let db = swaps_ctx.swap_db().await?;
        let transaction = db.transaction().await?;

        let filters_table = transaction.table::<MySwapsFiltersTable>().await?;

        let item = MySwapsFiltersTable {
            uuid,
            my_coin: repr.taker_coin.clone(),
            other_coin: repr.maker_coin.clone(),
            started_at: repr.started_at as u32,
            is_finished: false.into(),
            swap_type: TAKER_SWAP_V2_TYPE,
        };
        filters_table.add_item(&item).await?;

        let table = transaction.table::<SavedSwapTable>().await?;
        let item = SavedSwapTable {
            uuid,
            saved_swap: serde_json::to_value(repr)?,
        };
        table.add_item(&item).await?;
        Ok(())
    }

    #[cfg(not(target_arch = "wasm32"))]
    async fn get_repr(&self, id: Self::MachineId) -> Result<Self::DbRepr, Self::Error> {
        let ctx = self.ctx.clone();
        let id_str = id.to_string();

        async_blocking(move || {
            Ok(ctx.sqlite_connection().query_row(
                SELECT_MY_SWAP_V2_BY_UUID,
                &[(":uuid", &id_str)],
                TakerSwapDbRepr::from_sql_row,
            )?)
        })
        .await
    }

    #[cfg(target_arch = "wasm32")]
    async fn get_repr(&self, id: Self::MachineId) -> Result<Self::DbRepr, Self::Error> {
        get_swap_repr(&self.ctx, id).await
    }

    async fn has_record_for(&mut self, id: &Self::MachineId) -> Result<bool, Self::Error> {
        has_db_record_for(self.ctx.clone(), id).await
    }

    async fn store_event(&mut self, id: Self::MachineId, event: TakerSwapEvent) -> Result<(), Self::Error> {
        store_swap_event::<TakerSwapDbRepr>(self.ctx.clone(), id, event).await
    }

    async fn get_unfinished(&self) -> Result<Vec<Self::MachineId>, Self::Error> {
        get_unfinished_swaps_uuids(self.ctx.clone(), TAKER_SWAP_V2_TYPE).await
    }

    async fn mark_finished(&mut self, id: Self::MachineId) -> Result<(), Self::Error> {
        mark_swap_as_finished(self.ctx.clone(), id).await
    }
}

#[derive(Debug, Deserialize, Serialize)]
pub struct TakerSwapDbRepr {
    /// Maker coin
    pub maker_coin: String,
    /// The amount swapped by maker.
    pub maker_volume: MmNumber,
    /// The secret used in taker funding immediate refund path.
    pub taker_secret: H256Json,
    /// The hash of taker's secret.
    pub taker_secret_hash: BytesJson,
    /// Algorithm used to hash the swap secret.
    pub secret_hash_algo: SecretHashAlgo,
    /// The timestamp when the swap was started.
    pub started_at: u64,
    /// The duration of HTLC timelock in seconds.
    pub lock_duration: u64,
    /// Taker coin
    pub taker_coin: String,
    /// The amount swapped by taker.
    pub taker_volume: MmNumber,
    /// Premium amount, which might be paid to maker as an additional reward.
    pub taker_premium: MmNumber,
    /// DEX fee amount
    pub dex_fee_amount: MmNumber,
    /// DEX fee burn amount
    pub dex_fee_burn: MmNumber,
    /// Swap transactions' confirmations settings
    pub conf_settings: SwapConfirmationsSettings,
    /// UUID of the swap
    pub uuid: Uuid,
    /// If Some, used to sign P2P messages of this swap.
    pub p2p_keypair: Option<SerializableSecp256k1Keypair>,
    /// Swap events
    pub events: Vec<TakerSwapEvent>,
    /// Maker's P2P pubkey
    pub maker_p2p_pub: Secp256k1PubkeySerialize,
}

#[cfg(not(target_arch = "wasm32"))]
impl TakerSwapDbRepr {
    fn from_sql_row(row: &Row) -> SqlResult<Self> {
        Ok(TakerSwapDbRepr {
            taker_coin: row.get(0)?,
            maker_coin: row.get(1)?,
            uuid: row
                .get::<_, String>(2)?
                .parse()
                .map_err(|e| SqlError::FromSqlConversionFailure(2, SqlType::Text, Box::new(e)))?,
            started_at: row.get(3)?,
            taker_secret: row.get::<_, [u8; 32]>(4)?.into(),
            taker_secret_hash: row.get::<_, Vec<u8>>(5)?.into(),
            secret_hash_algo: row
                .get::<_, u8>(6)?
                .try_into()
                .map_err(|e| SqlError::FromSqlConversionFailure(6, SqlType::Integer, Box::new(e)))?,
            events: serde_json::from_str(&row.get::<_, String>(7)?)
                .map_err(|e| SqlError::FromSqlConversionFailure(7, SqlType::Text, Box::new(e)))?,
            maker_volume: MmNumber::from_fraction_string(&row.get::<_, String>(8)?)
                .map_err(|e| SqlError::FromSqlConversionFailure(8, SqlType::Text, Box::new(e)))?,
            taker_volume: MmNumber::from_fraction_string(&row.get::<_, String>(9)?)
                .map_err(|e| SqlError::FromSqlConversionFailure(9, SqlType::Text, Box::new(e)))?,
            taker_premium: MmNumber::from_fraction_string(&row.get::<_, String>(10)?)
                .map_err(|e| SqlError::FromSqlConversionFailure(10, SqlType::Text, Box::new(e)))?,
            dex_fee_amount: MmNumber::from_fraction_string(&row.get::<_, String>(11)?)
                .map_err(|e| SqlError::FromSqlConversionFailure(11, SqlType::Text, Box::new(e)))?,
            dex_fee_burn: MmNumber::from_fraction_string(&row.get::<_, String>(12)?)
                .map_err(|e| SqlError::FromSqlConversionFailure(12, SqlType::Text, Box::new(e)))?,
            lock_duration: row.get(13)?,
            conf_settings: SwapConfirmationsSettings {
                maker_coin_confs: row.get(14)?,
                maker_coin_nota: row.get(15)?,
                taker_coin_confs: row.get(16)?,
                taker_coin_nota: row.get(17)?,
            },
            p2p_keypair: row.get::<_, [u8; 32]>(18).and_then(|maybe_key| {
                if maybe_key == [0; 32] {
                    Ok(None)
                } else {
                    Ok(Some(SerializableSecp256k1Keypair::new(maybe_key).map_err(|e| {
                        SqlError::FromSqlConversionFailure(18, SqlType::Blob, Box::new(e))
                    })?))
                }
            })?,
            maker_p2p_pub: row
                .get::<_, Vec<u8>>(19)
                .and_then(|maybe_public| {
                    PublicKey::from_slice(&maybe_public)
                        .map_err(|e| SqlError::FromSqlConversionFailure(19, SqlType::Blob, Box::new(e)))
                })?
                .into(),
        })
    }
}

impl StateMachineDbRepr for TakerSwapDbRepr {
    type Event = TakerSwapEvent;

    fn add_event(&mut self, event: Self::Event) { self.events.push(event) }
}

impl GetSwapCoins for TakerSwapDbRepr {
    fn maker_coin(&self) -> &str { &self.maker_coin }

    fn taker_coin(&self) -> &str { &self.taker_coin }
}

/// Represents the state machine for taker's side of the Trading Protocol Upgrade swap (v2).
pub struct TakerSwapStateMachine<MakerCoin: MmCoin + MakerCoinSwapOpsV2, TakerCoin: MmCoin + TakerCoinSwapOpsV2> {
    /// MM2 context.
    pub ctx: MmArc,
    /// Storage.
    pub storage: TakerSwapStorage,
    /// The timestamp when the swap was started.
    pub started_at: u64,
    /// The duration of HTLC timelock in seconds.
    pub lock_duration: u64,
    /// The coin type the Maker uses, but owned by the Taker in the trade.
    /// This coin is required by the Taker to complete the swap.
    pub maker_coin: MakerCoin,
    /// The amount swapped by maker.
    pub maker_volume: MmNumber,
    /// The coin type the Taker uses in the trade.
    /// This is the coin the Taker offers and manages in the state machine.
    pub taker_coin: TakerCoin,
    /// The amount swapped by taker.
    pub taker_volume: MmNumber,
    /// Premium amount, which might be paid to maker as additional reward.
    pub taker_premium: MmNumber,
    /// Algorithm used to hash swap secrets.
    pub secret_hash_algo: SecretHashAlgo,
    /// Swap transactions' confirmations settings.
    pub conf_settings: SwapConfirmationsSettings,
    /// UUID of the swap.
    pub uuid: Uuid,
    /// The gossipsub topic used for peer-to-peer communication in swap process.
    pub p2p_topic: String,
    /// If Some, used to sign P2P messages of this swap.
    pub p2p_keypair: Option<KeyPair>,
    /// The secret used for immediate taker funding tx reclaim if maker back-outs
    pub taker_secret: H256,
    /// Abortable queue used to spawn related activities
    pub abortable_system: AbortableQueue,
    /// Maker's P2P pubkey
    pub maker_p2p_pubkey: PublicKey,
    /// Whether to require maker payment confirmation before transferring funding tx to payment
    pub require_maker_payment_confirm_before_funding_spend: bool,
}

impl<MakerCoin: MmCoin + MakerCoinSwapOpsV2, TakerCoin: MmCoin + TakerCoinSwapOpsV2>
    TakerSwapStateMachine<MakerCoin, TakerCoin>
{
    fn maker_payment_conf_timeout(&self) -> u64 { self.started_at + self.lock_duration / 3 }

    fn taker_funding_locktime(&self) -> u64 { self.started_at + self.lock_duration * 3 }

    fn taker_payment_locktime(&self) -> u64 { self.started_at + self.lock_duration }

    fn unique_data(&self) -> Vec<u8> { self.uuid.as_bytes().to_vec() }

    /// Returns secret hash generated using selected [SecretHashAlgo].
    fn taker_secret_hash(&self) -> Vec<u8> {
        match self.secret_hash_algo {
            SecretHashAlgo::DHASH160 => dhash160(self.taker_secret.as_slice()).take().into(),
            SecretHashAlgo::SHA256 => sha256(self.taker_secret.as_slice()).take().into(),
        }
    }

    fn dex_fee(&self) -> DexFee {
        let dummy_unique_data = vec![];
        let taker_pub = self.taker_coin.derive_htlc_pubkey_v2_bytes(&dummy_unique_data); // Using dummy swap data because we need only permanent taker pubkey for dex fee
        dex_fee_from_taker_coin(
            &self.taker_coin,
            self.maker_coin.ticker(),
            &self.taker_volume,
            Some(&taker_pub),
            PRE_BURN_ACCOUNT_ACTIVE,
        )
    }
}

#[async_trait]
impl<MakerCoin: MmCoin + MakerCoinSwapOpsV2, TakerCoin: MmCoin + TakerCoinSwapOpsV2> StorableStateMachine
    for TakerSwapStateMachine<MakerCoin, TakerCoin>
{
    type Storage = TakerSwapStorage;
    type Result = ();
    type Error = MmError<SwapStateMachineError>;
    type ReentrancyLock = SwapLock;
    type RecreateCtx = SwapRecreateCtx<MakerCoin, TakerCoin>;
    type RecreateError = MmError<SwapRecreateError>;

    fn to_db_repr(&self) -> TakerSwapDbRepr {
        TakerSwapDbRepr {
            maker_coin: self.maker_coin.ticker().into(),
            maker_volume: self.maker_volume.clone(),
            taker_secret: self.taker_secret.into(),
            taker_secret_hash: self.taker_secret_hash().into(),
            secret_hash_algo: self.secret_hash_algo,
            started_at: self.started_at,
            lock_duration: self.lock_duration,
            taker_coin: self.taker_coin.ticker().into(),
            taker_volume: self.taker_volume.clone(),
            taker_premium: self.taker_premium.clone(),
            dex_fee_amount: self.dex_fee().fee_amount(),
            conf_settings: self.conf_settings,
            uuid: self.uuid,
            p2p_keypair: self.p2p_keypair.map(Into::into),
            events: Vec::new(),
            maker_p2p_pub: self.maker_p2p_pubkey.into(),
            dex_fee_burn: self.dex_fee().burn_amount().unwrap_or_default(),
        }
    }

    fn storage(&mut self) -> &mut Self::Storage { &mut self.storage }

    fn id(&self) -> <Self::Storage as StateMachineStorage>::MachineId { self.uuid }

    async fn recreate_machine(
        uuid: Uuid,
        storage: TakerSwapStorage,
        mut repr: TakerSwapDbRepr,
        recreate_ctx: Self::RecreateCtx,
    ) -> Result<(RestoredMachine<Self>, Box<dyn RestoredState<StateMachine = Self>>), Self::RecreateError> {
        #[cfg(feature = "run-docker-tests")]
        if let Ok(env_pubkey) = std::env::var("TEST_DEX_FEE_ADDR_RAW_PUBKEY") {
            unsafe {
                TEST_DEX_FEE_ADDR_RAW_PUBKEY = Some(hex::decode(env_pubkey).expect("valid hex"));
            }
        }

        if repr.events.is_empty() {
            return MmError::err(SwapRecreateError::ReprEventsEmpty);
        }

        let current_state: Box<dyn RestoredState<StateMachine = Self>> = match repr.events.remove(repr.events.len() - 1)
        {
            TakerSwapEvent::Initialized {
                maker_coin_start_block,
                taker_coin_start_block,
                taker_payment_fee,
                maker_payment_spend_fee,
            } => Box::new(Initialized {
                maker_coin: Default::default(),
                taker_coin: Default::default(),
                maker_coin_start_block,
                taker_coin_start_block,
                taker_payment_fee,
                maker_payment_spend_fee,
            }),
            TakerSwapEvent::Negotiated {
                maker_coin_start_block,
                taker_coin_start_block,
                negotiation_data,
                taker_payment_fee,
                maker_payment_spend_fee,
            } => Box::new(Negotiated {
                maker_coin_start_block,
                taker_coin_start_block,
                negotiation_data: NegotiationData::from_stored_data(
                    negotiation_data,
                    &recreate_ctx.maker_coin,
                    &recreate_ctx.taker_coin,
                )?,
                taker_payment_fee,
                maker_payment_spend_fee,
            }),
            TakerSwapEvent::TakerFundingSent {
                maker_coin_start_block,
                taker_coin_start_block,
                negotiation_data,
                taker_funding,
            } => Box::new(TakerFundingSent {
                maker_coin_start_block,
                taker_coin_start_block,
                taker_funding: recreate_ctx
                    .taker_coin
                    .parse_tx(&taker_funding.tx_hex.0)
                    .map_err(|e| SwapRecreateError::FailedToParseData(e.to_string()))?,
                negotiation_data: NegotiationData::from_stored_data(
                    negotiation_data,
                    &recreate_ctx.maker_coin,
                    &recreate_ctx.taker_coin,
                )?,
            }),
            TakerSwapEvent::TakerFundingRefundRequired {
                maker_coin_start_block,
                taker_coin_start_block,
                negotiation_data,
                taker_funding,
                reason,
            } => Box::new(TakerFundingRefundRequired {
                maker_coin_start_block,
                taker_coin_start_block,
                taker_funding: recreate_ctx
                    .taker_coin
                    .parse_tx(&taker_funding.tx_hex.0)
                    .map_err(|e| SwapRecreateError::FailedToParseData(e.to_string()))?,
                negotiation_data: NegotiationData::from_stored_data(
                    negotiation_data,
                    &recreate_ctx.maker_coin,
                    &recreate_ctx.taker_coin,
                )?,
                reason,
            }),
            TakerSwapEvent::MakerPaymentAndFundingSpendPreimgReceived {
                maker_coin_start_block,
                taker_coin_start_block,
                negotiation_data,
                taker_funding,
                maker_payment,
                funding_spend_preimage,
            } => Box::new(MakerPaymentAndFundingSpendPreimgReceived {
                maker_coin_start_block,
                taker_coin_start_block,
                negotiation_data: NegotiationData::from_stored_data(
                    negotiation_data,
                    &recreate_ctx.maker_coin,
                    &recreate_ctx.taker_coin,
                )?,
                taker_funding: recreate_ctx
                    .taker_coin
                    .parse_tx(&taker_funding.tx_hex.0)
                    .map_err(|e| SwapRecreateError::FailedToParseData(e.to_string()))?,
                funding_spend_preimage: TxPreimageWithSig {
                    preimage: recreate_ctx
                        .taker_coin
                        .parse_preimage(&funding_spend_preimage.preimage.0)
                        .map_err(|e| SwapRecreateError::FailedToParseData(e.to_string()))?,
                    signature: recreate_ctx
                        .taker_coin
                        .parse_signature(&funding_spend_preimage.signature.0)
                        .map_err(|e| SwapRecreateError::FailedToParseData(e.to_string()))?,
                },
                maker_payment: recreate_ctx
                    .maker_coin
                    .parse_tx(&maker_payment.tx_hex.0)
                    .map_err(|e| SwapRecreateError::FailedToParseData(e.to_string()))?,
            }),
            TakerSwapEvent::TakerPaymentSent {
                maker_coin_start_block,
                taker_coin_start_block,
                taker_payment,
                maker_payment,
                negotiation_data,
            } => Box::new(TakerPaymentSent {
                maker_coin_start_block,
                taker_coin_start_block,
                taker_payment: recreate_ctx
                    .taker_coin
                    .parse_tx(&taker_payment.tx_hex.0)
                    .map_err(|e| SwapRecreateError::FailedToParseData(e.to_string()))?,
                maker_payment: recreate_ctx
                    .maker_coin
                    .parse_tx(&maker_payment.tx_hex.0)
                    .map_err(|e| SwapRecreateError::FailedToParseData(e.to_string()))?,
                negotiation_data: NegotiationData::from_stored_data(
                    negotiation_data,
                    &recreate_ctx.maker_coin,
                    &recreate_ctx.taker_coin,
                )?,
            }),
            TakerSwapEvent::TakerPaymentRefundRequired {
                taker_payment,
                negotiation_data,
                reason,
            } => Box::new(TakerPaymentRefundRequired {
                taker_payment: recreate_ctx
                    .taker_coin
                    .parse_tx(&taker_payment.tx_hex.0)
                    .map_err(|e| SwapRecreateError::FailedToParseData(e.to_string()))?,
                negotiation_data: NegotiationData::from_stored_data(
                    negotiation_data,
                    &recreate_ctx.maker_coin,
                    &recreate_ctx.taker_coin,
                )?,
                reason,
            }),
            TakerSwapEvent::MakerPaymentConfirmed {
                maker_coin_start_block,
                taker_coin_start_block,
                maker_payment,
                taker_funding,
                funding_spend_preimage,
                negotiation_data,
            } => Box::new(MakerPaymentConfirmed {
                maker_coin_start_block,
                taker_coin_start_block,
                maker_payment: recreate_ctx
                    .maker_coin
                    .parse_tx(&maker_payment.tx_hex.0)
                    .map_err(|e| SwapRecreateError::FailedToParseData(e.to_string()))?,
                taker_funding: recreate_ctx
                    .taker_coin
                    .parse_tx(&taker_funding.tx_hex.0)
                    .map_err(|e| SwapRecreateError::FailedToParseData(e.to_string()))?,
                funding_spend_preimage: TxPreimageWithSig {
                    preimage: recreate_ctx
                        .taker_coin
                        .parse_preimage(&funding_spend_preimage.preimage.0)
                        .map_err(|e| SwapRecreateError::FailedToParseData(e.to_string()))?,
                    signature: recreate_ctx
                        .taker_coin
                        .parse_signature(&funding_spend_preimage.signature.0)
                        .map_err(|e| SwapRecreateError::FailedToParseData(e.to_string()))?,
                },
                negotiation_data: NegotiationData::from_stored_data(
                    negotiation_data,
                    &recreate_ctx.maker_coin,
                    &recreate_ctx.taker_coin,
                )?,
            }),
            TakerSwapEvent::TakerPaymentSpent {
                maker_coin_start_block,
                taker_coin_start_block,
                maker_payment,
                taker_payment,
                taker_payment_spend,
                negotiation_data,
            } => Box::new(TakerPaymentSpent {
                maker_coin_start_block,
                taker_coin_start_block,
                maker_payment: recreate_ctx
                    .maker_coin
                    .parse_tx(&maker_payment.tx_hex.0)
                    .map_err(|e| SwapRecreateError::FailedToParseData(e.to_string()))?,
                taker_payment: recreate_ctx
                    .taker_coin
                    .parse_tx(&taker_payment.tx_hex.0)
                    .map_err(|e| SwapRecreateError::FailedToParseData(e.to_string()))?,
                taker_payment_spend: recreate_ctx
                    .taker_coin
                    .parse_tx(&taker_payment_spend.tx_hex.0)
                    .map_err(|e| SwapRecreateError::FailedToParseData(e.to_string()))?,
                negotiation_data: NegotiationData::from_stored_data(
                    negotiation_data,
                    &recreate_ctx.maker_coin,
                    &recreate_ctx.taker_coin,
                )?,
            }),
            TakerSwapEvent::MakerPaymentSpent {
                maker_coin_start_block,
                taker_coin_start_block,
                maker_payment,
                taker_payment,
                taker_payment_spend,
                maker_payment_spend,
            } => Box::new(MakerPaymentSpent {
                maker_coin_start_block,
                taker_coin_start_block,
                maker_payment: recreate_ctx
                    .maker_coin
                    .parse_tx(&maker_payment.tx_hex.0)
                    .map_err(|e| SwapRecreateError::FailedToParseData(e.to_string()))?,
                taker_payment: recreate_ctx
                    .taker_coin
                    .parse_tx(&taker_payment.tx_hex.0)
                    .map_err(|e| SwapRecreateError::FailedToParseData(e.to_string()))?,
                taker_payment_spend: recreate_ctx
                    .taker_coin
                    .parse_tx(&taker_payment_spend.tx_hex.0)
                    .map_err(|e| SwapRecreateError::FailedToParseData(e.to_string()))?,
                maker_payment_spend: recreate_ctx
                    .maker_coin
                    .parse_tx(&maker_payment_spend.tx_hex.0)
                    .map_err(|e| SwapRecreateError::FailedToParseData(e.to_string()))?,
            }),
            TakerSwapEvent::Aborted { .. } => return MmError::err(SwapRecreateError::SwapAborted),
            TakerSwapEvent::Completed => return MmError::err(SwapRecreateError::SwapCompleted),
            TakerSwapEvent::TakerFundingRefunded { .. } => {
                return MmError::err(SwapRecreateError::SwapFinishedWithRefund)
            },
            TakerSwapEvent::TakerPaymentRefunded { .. } => {
                return MmError::err(SwapRecreateError::SwapFinishedWithRefund)
            },
        };

        let machine = TakerSwapStateMachine {
            ctx: storage.ctx.clone(),
            abortable_system: storage
                .ctx
                .abortable_system
                .create_subsystem()
                .expect("create_subsystem should not fail"),
            storage,
            started_at: repr.started_at,
            lock_duration: repr.lock_duration,
            maker_coin: recreate_ctx.maker_coin,
            maker_volume: repr.maker_volume,
            taker_coin: recreate_ctx.taker_coin,
            taker_volume: repr.taker_volume,
            taker_premium: repr.taker_premium,
            secret_hash_algo: repr.secret_hash_algo,
            conf_settings: repr.conf_settings,
            p2p_topic: swap_v2_topic(&uuid),
            uuid,
            p2p_keypair: repr.p2p_keypair.map(|k| k.into_inner()),
            taker_secret: repr.taker_secret.into(),
            maker_p2p_pubkey: repr.maker_p2p_pub.into(),
            require_maker_payment_confirm_before_funding_spend: true,
        };
        Ok((RestoredMachine::new(machine), current_state))
    }

    async fn acquire_reentrancy_lock(&self) -> Result<Self::ReentrancyLock, Self::Error> {
        acquire_reentrancy_lock_impl(&self.ctx, self.uuid).await
    }

    fn spawn_reentrancy_lock_renew(&mut self, guard: Self::ReentrancyLock) {
        spawn_reentrancy_lock_renew_impl(&self.abortable_system, self.uuid, guard)
    }

    fn init_additional_context(&mut self) {
        let swap_info = ActiveSwapV2Info {
            uuid: self.uuid,
            maker_coin: self.maker_coin.ticker().into(),
            taker_coin: self.taker_coin.ticker().into(),
            swap_type: TAKER_SWAP_V2_TYPE,
        };
        init_additional_context_impl(&self.ctx, swap_info, self.maker_p2p_pubkey);
    }

    fn clean_up_context(&mut self) {
        clean_up_context_impl(
            &self.ctx,
            &self.uuid,
            self.maker_coin.ticker(),
            self.taker_coin.ticker(),
        )
    }

    fn on_event(&mut self, event: &TakerSwapEvent) {
        match event {
            TakerSwapEvent::Initialized {
                taker_payment_fee,
                maker_payment_spend_fee: _,
                ..
            } => {
                let swaps_ctx = SwapsContext::from_ctx(&self.ctx).expect("from_ctx should not fail at this point");
                let taker_coin_ticker: String = self.taker_coin.ticker().into();
                let new_locked = LockedAmountInfo {
                    swap_uuid: self.uuid,
                    locked_amount: LockedAmount {
                        coin: taker_coin_ticker.clone(),
                        amount: &(&self.taker_volume + &self.dex_fee().total_spend_amount()) + &self.taker_premium,
                        trade_fee: Some(taker_payment_fee.clone().into()),
                    },
                };
                swaps_ctx
                    .locked_amounts
                    .lock()
                    .unwrap()
                    .entry(taker_coin_ticker)
                    .or_insert_with(Vec::new)
                    .push(new_locked);
            },
            TakerSwapEvent::TakerFundingSent { .. } => {
                let swaps_ctx = SwapsContext::from_ctx(&self.ctx).expect("from_ctx should not fail at this point");
                let ticker = self.taker_coin.ticker();
                if let Some(taker_coin_locked) = swaps_ctx.locked_amounts.lock().unwrap().get_mut(ticker) {
                    taker_coin_locked.retain(|locked| locked.swap_uuid != self.uuid);
                };
            },
            TakerSwapEvent::Negotiated { .. }
            | TakerSwapEvent::TakerFundingRefundRequired { .. }
            | TakerSwapEvent::MakerPaymentAndFundingSpendPreimgReceived { .. }
            | TakerSwapEvent::TakerPaymentSent { .. }
            | TakerSwapEvent::TakerPaymentRefundRequired { .. }
            | TakerSwapEvent::MakerPaymentConfirmed { .. }
            | TakerSwapEvent::TakerPaymentSpent { .. }
            | TakerSwapEvent::MakerPaymentSpent { .. }
            | TakerSwapEvent::TakerFundingRefunded { .. }
            | TakerSwapEvent::TakerPaymentRefunded { .. }
            | TakerSwapEvent::Aborted { .. }
            | TakerSwapEvent::Completed => (),
        }
    }

    fn on_kickstart_event(
        &mut self,
        event: <<Self::Storage as StateMachineStorage>::DbRepr as StateMachineDbRepr>::Event,
    ) {
        match event {
            TakerSwapEvent::Initialized { taker_payment_fee, .. }
            | TakerSwapEvent::Negotiated { taker_payment_fee, .. } => {
                let swaps_ctx = SwapsContext::from_ctx(&self.ctx).expect("from_ctx should not fail at this point");
                let taker_coin_ticker: String = self.taker_coin.ticker().into();
                let new_locked = LockedAmountInfo {
                    swap_uuid: self.uuid,
                    locked_amount: LockedAmount {
                        coin: taker_coin_ticker.clone(),
                        amount: &(&self.taker_volume + &self.dex_fee().total_spend_amount()) + &self.taker_premium,
                        trade_fee: Some(taker_payment_fee.into()),
                    },
                };
                swaps_ctx
                    .locked_amounts
                    .lock()
                    .unwrap()
                    .entry(taker_coin_ticker)
                    .or_insert_with(Vec::new)
                    .push(new_locked);
            },
            TakerSwapEvent::TakerFundingSent { .. }
            | TakerSwapEvent::TakerFundingRefundRequired { .. }
            | TakerSwapEvent::MakerPaymentAndFundingSpendPreimgReceived { .. }
            | TakerSwapEvent::TakerPaymentSent { .. }
            | TakerSwapEvent::TakerPaymentRefundRequired { .. }
            | TakerSwapEvent::MakerPaymentConfirmed { .. }
            | TakerSwapEvent::TakerPaymentSpent { .. }
            | TakerSwapEvent::MakerPaymentSpent { .. }
            | TakerSwapEvent::TakerFundingRefunded { .. }
            | TakerSwapEvent::TakerPaymentRefunded { .. }
            | TakerSwapEvent::Aborted { .. }
            | TakerSwapEvent::Completed => (),
        }
    }
}

/// Represents a state used to start a new taker swap.
pub struct Initialize<MakerCoin, TakerCoin> {
    maker_coin: PhantomData<MakerCoin>,
    taker_coin: PhantomData<TakerCoin>,
}

impl<MakerCoin, TakerCoin> Default for Initialize<MakerCoin, TakerCoin> {
    fn default() -> Self {
        Initialize {
            maker_coin: Default::default(),
            taker_coin: Default::default(),
        }
    }
}

impl<MakerCoin: MmCoin + MakerCoinSwapOpsV2, TakerCoin: MmCoin + TakerCoinSwapOpsV2> InitialState
    for Initialize<MakerCoin, TakerCoin>
{
    type StateMachine = TakerSwapStateMachine<MakerCoin, TakerCoin>;
}

#[async_trait]
impl<MakerCoin: MmCoin + MakerCoinSwapOpsV2, TakerCoin: MmCoin + TakerCoinSwapOpsV2> State
    for Initialize<MakerCoin, TakerCoin>
{
    type StateMachine = TakerSwapStateMachine<MakerCoin, TakerCoin>;

    async fn on_changed(self: Box<Self>, state_machine: &mut Self::StateMachine) -> StateResult<Self::StateMachine> {
        #[cfg(feature = "run-docker-tests")]
        if let Ok(env_pubkey) = std::env::var("TEST_DEX_FEE_ADDR_RAW_PUBKEY") {
            unsafe {
                TEST_DEX_FEE_ADDR_RAW_PUBKEY = Some(hex::decode(env_pubkey).expect("valid hex"));
            }
        }

        let maker_coin_start_block = match state_machine.maker_coin.current_block().compat().await {
            Ok(b) => b,
            Err(e) => {
                let reason = AbortReason::FailedToGetMakerCoinBlock(e);
                return Self::change_state(Aborted::new(reason), state_machine).await;
            },
        };

        let taker_coin_start_block = match state_machine.taker_coin.current_block().compat().await {
            Ok(b) => b,
            Err(e) => {
                let reason = AbortReason::FailedToGetTakerCoinBlock(e);
                return Self::change_state(Aborted::new(reason), state_machine).await;
            },
        };

        let total_payment_value = &(&state_machine.taker_volume + &state_machine.dex_fee().total_spend_amount())
            + &state_machine.taker_premium;
        let preimage_value = TradePreimageValue::Exact(total_payment_value.to_decimal());
        let stage = FeeApproxStage::StartSwap;

        let taker_payment_fee = match state_machine
            .taker_coin
            .get_sender_trade_fee(preimage_value, stage, NO_REFUND_FEE)
            .await
        {
            Ok(fee) => fee,
            Err(e) => {
                let reason = AbortReason::FailedToGetTakerPaymentFee(e.to_string());
                return Self::change_state(Aborted::new(reason), state_machine).await;
            },
        };

        let maker_payment_spend_fee = match state_machine.maker_coin.get_receiver_trade_fee(stage).compat().await {
            Ok(fee) => fee,
            Err(e) => {
                let reason = AbortReason::FailedToGetMakerPaymentSpendFee(e.to_string());
                return Self::change_state(Aborted::new(reason), state_machine).await;
            },
        };

        let prepared_params = TakerSwapPreparedParams {
            dex_fee: Default::default(), // TODO: is it correct to use 0 here? It's for calculating the needed balance. What if the actual dex_fee will be not 0?
            fee_to_send_dex_fee: TradeFee {
                coin: state_machine.taker_coin.ticker().into(),
                amount: Default::default(),
                paid_from_trading_vol: false,
            },
            taker_payment_trade_fee: taker_payment_fee.clone(),
            maker_payment_spend_trade_fee: maker_payment_spend_fee.clone(),
        };

        if let Err(e) = check_balance_for_taker_swap(
            &state_machine.ctx,
            &state_machine.taker_coin,
            &state_machine.maker_coin,
            total_payment_value,
            Some(&state_machine.uuid),
            Some(prepared_params),
            FeeApproxStage::StartSwap,
        )
        .await
        {
            let reason = AbortReason::BalanceCheckFailure(e.to_string());
            return Self::change_state(Aborted::new(reason), state_machine).await;
        }

        info!("Taker swap {} has successfully started", state_machine.uuid);
        let next_state = Initialized {
            maker_coin: Default::default(),
            taker_coin: Default::default(),
            maker_coin_start_block,
            taker_coin_start_block,
            taker_payment_fee: taker_payment_fee.into(),
            maker_payment_spend_fee: maker_payment_spend_fee.into(),
        };
        Self::change_state(next_state, state_machine).await
    }
}

struct Initialized<MakerCoin, TakerCoin> {
    maker_coin: PhantomData<MakerCoin>,
    taker_coin: PhantomData<TakerCoin>,
    maker_coin_start_block: u64,
    taker_coin_start_block: u64,
    taker_payment_fee: SavedTradeFee,
    maker_payment_spend_fee: SavedTradeFee,
}

impl<MakerCoin, TakerCoin> TransitionFrom<Initialize<MakerCoin, TakerCoin>> for Initialized<MakerCoin, TakerCoin> {}

impl<MakerCoin: MmCoin + MakerCoinSwapOpsV2, TakerCoin: MmCoin + TakerCoinSwapOpsV2> StorableState
    for Initialized<MakerCoin, TakerCoin>
{
    type StateMachine = TakerSwapStateMachine<MakerCoin, TakerCoin>;

    fn get_event(&self) -> TakerSwapEvent {
        TakerSwapEvent::Initialized {
            maker_coin_start_block: self.maker_coin_start_block,
            taker_coin_start_block: self.taker_coin_start_block,
            taker_payment_fee: self.taker_payment_fee.clone(),
            maker_payment_spend_fee: self.maker_payment_spend_fee.clone(),
        }
    }
}

#[async_trait]
impl<MakerCoin: MmCoin + MakerCoinSwapOpsV2, TakerCoin: MmCoin + TakerCoinSwapOpsV2> State
    for Initialized<MakerCoin, TakerCoin>
{
    type StateMachine = TakerSwapStateMachine<MakerCoin, TakerCoin>;

    async fn on_changed(self: Box<Self>, state_machine: &mut Self::StateMachine) -> StateResult<Self::StateMachine> {
        let recv_fut = recv_swap_v2_msg(
            state_machine.ctx.clone(),
            |store| store.maker_negotiation.take(),
            &state_machine.uuid,
            NEGOTIATION_TIMEOUT_SEC,
        );

        let maker_negotiation = match recv_fut.await {
            Ok(d) => d,
            Err(e) => {
                let reason = AbortReason::DidNotReceiveMakerNegotiation(e);
                return Self::change_state(Aborted::new(reason), state_machine).await;
            },
        };

        debug!("Received maker negotiation message {:?}", maker_negotiation);

        let started_at_diff = state_machine.started_at.abs_diff(maker_negotiation.started_at);
        if started_at_diff > MAX_STARTED_AT_DIFF {
            let reason = AbortReason::TooLargeStartedAtDiff(started_at_diff);
            return Self::change_state(Aborted::new(reason), state_machine).await;
        }

        if !(maker_negotiation.secret_hash.len() == 20 || maker_negotiation.secret_hash.len() == 32) {
            let reason = AbortReason::SecretHashUnexpectedLen(maker_negotiation.secret_hash.len());
            return Self::change_state(Aborted::new(reason), state_machine).await;
        }

        let expected_maker_payment_locktime = maker_negotiation.started_at + 2 * state_machine.lock_duration;
        if maker_negotiation.payment_locktime != expected_maker_payment_locktime {
            let reason = AbortReason::MakerProvidedInvalidLocktime(maker_negotiation.payment_locktime);
            return Self::change_state(Aborted::new(reason), state_machine).await;
        }

        let maker_coin_htlc_pub_from_maker = match state_machine
            .maker_coin
            .parse_pubkey(&maker_negotiation.maker_coin_htlc_pub)
        {
            Ok(p) => p,
            Err(e) => {
                let reason = AbortReason::FailedToParsePubkey(e.to_string());
                return Self::change_state(Aborted::new(reason), state_machine).await;
            },
        };

        let taker_coin_htlc_pub_from_maker = match state_machine
            .taker_coin
            .parse_pubkey(&maker_negotiation.taker_coin_htlc_pub)
        {
            Ok(p) => p,
            Err(e) => {
                let reason = AbortReason::FailedToParsePubkey(e.to_string());
                return Self::change_state(Aborted::new(reason), state_machine).await;
            },
        };

        let taker_coin_maker_address = match state_machine
            .taker_coin
            .parse_address(&maker_negotiation.taker_coin_address)
        {
            Ok(p) => p,
            Err(e) => {
                let reason = AbortReason::FailedToParseAddress(e.to_string());
                return Self::change_state(Aborted::new(reason), state_machine).await;
            },
        };

        let unique_data = state_machine.unique_data();
        let taker_negotiation = TakerNegotiation {
            action: Some(taker_negotiation::Action::Continue(TakerNegotiationData {
                started_at: state_machine.started_at,
                funding_locktime: state_machine.taker_funding_locktime(),
                payment_locktime: state_machine.taker_payment_locktime(),
                taker_secret_hash: state_machine.taker_secret_hash(),
                maker_coin_htlc_pub: state_machine.maker_coin.derive_htlc_pubkey_v2_bytes(&unique_data),
                taker_coin_htlc_pub: state_machine.taker_coin.derive_htlc_pubkey_v2_bytes(&unique_data),
                maker_coin_swap_contract: state_machine.maker_coin.swap_contract_address().map(|bytes| bytes.0),
                taker_coin_swap_contract: state_machine.taker_coin.swap_contract_address().map(|bytes| bytes.0),
            })),
        };

        let swap_msg = SwapMessage {
            inner: Some(swap_message::Inner::TakerNegotiation(taker_negotiation)),
            swap_uuid: state_machine.uuid.as_bytes().to_vec(),
        };
        let abort_handle = broadcast_swap_v2_msg_every(
            state_machine.ctx.clone(),
            state_machine.p2p_topic.clone(),
            swap_msg,
            NEGOTIATE_SEND_INTERVAL,
            state_machine.p2p_keypair,
        );

        let recv_fut = recv_swap_v2_msg(
            state_machine.ctx.clone(),
            |store| store.maker_negotiated.take(),
            &state_machine.uuid,
            NEGOTIATION_TIMEOUT_SEC,
        );

        let maker_negotiated = match recv_fut.await {
            Ok(d) => d,
            Err(e) => {
                let reason = AbortReason::DidNotReceiveMakerNegotiated(e);
                return Self::change_state(Aborted::new(reason), state_machine).await;
            },
        };
        drop(abort_handle);

        debug!("Received maker negotiated message {:?}", maker_negotiated);
        if !maker_negotiated.negotiated {
            let reason = AbortReason::MakerDidNotNegotiate(maker_negotiated.reason.unwrap_or_default());
            return Self::change_state(Aborted::new(reason), state_machine).await;
        }

        let next_state = Negotiated {
            maker_coin_start_block: self.maker_coin_start_block,
            taker_coin_start_block: self.taker_coin_start_block,
            negotiation_data: NegotiationData {
                maker_secret_hash: maker_negotiation.secret_hash,
                maker_payment_locktime: expected_maker_payment_locktime,
                maker_coin_htlc_pub_from_maker,
                taker_coin_htlc_pub_from_maker,
                maker_coin_swap_contract: maker_negotiation.maker_coin_swap_contract,
                taker_coin_swap_contract: maker_negotiation.taker_coin_swap_contract,
                taker_coin_maker_address,
            },
            taker_payment_fee: self.taker_payment_fee,
            maker_payment_spend_fee: self.maker_payment_spend_fee,
        };
        Self::change_state(next_state, state_machine).await
    }
}

struct NegotiationData<MakerCoin: ParseCoinAssocTypes, TakerCoin: ParseCoinAssocTypes> {
    maker_secret_hash: Vec<u8>,
    maker_payment_locktime: u64,
    maker_coin_htlc_pub_from_maker: MakerCoin::Pubkey,
    taker_coin_htlc_pub_from_maker: TakerCoin::Pubkey,
    maker_coin_swap_contract: Option<Vec<u8>>,
    taker_coin_swap_contract: Option<Vec<u8>>,
    taker_coin_maker_address: TakerCoin::Address,
}

impl<MakerCoin: ParseCoinAssocTypes, TakerCoin: ParseCoinAssocTypes> NegotiationData<MakerCoin, TakerCoin> {
    fn to_stored_data(&self) -> StoredNegotiationData {
        StoredNegotiationData {
            maker_payment_locktime: self.maker_payment_locktime,
            maker_secret_hash: self.maker_secret_hash.clone().into(),
            taker_coin_maker_address: self.taker_coin_maker_address.to_string(),
            maker_coin_htlc_pub_from_maker: self.maker_coin_htlc_pub_from_maker.to_bytes().into(),
            taker_coin_htlc_pub_from_maker: self.taker_coin_htlc_pub_from_maker.to_bytes().into(),
            maker_coin_swap_contract: self.maker_coin_swap_contract.clone().map(|b| b.into()),
            taker_coin_swap_contract: self.taker_coin_swap_contract.clone().map(|b| b.into()),
        }
    }

    fn from_stored_data(
        stored: StoredNegotiationData,
        maker_coin: &MakerCoin,
        taker_coin: &TakerCoin,
    ) -> Result<Self, MmError<SwapRecreateError>> {
        Ok(NegotiationData {
            maker_secret_hash: stored.maker_secret_hash.into(),
            maker_payment_locktime: stored.maker_payment_locktime,
            maker_coin_htlc_pub_from_maker: maker_coin
                .parse_pubkey(&stored.maker_coin_htlc_pub_from_maker.0)
                .map_err(|e| SwapRecreateError::FailedToParseData(e.to_string()))?,
            taker_coin_htlc_pub_from_maker: taker_coin
                .parse_pubkey(&stored.taker_coin_htlc_pub_from_maker.0)
                .map_err(|e| SwapRecreateError::FailedToParseData(e.to_string()))?,
            maker_coin_swap_contract: None,
            taker_coin_swap_contract: None,
            taker_coin_maker_address: taker_coin
                .parse_address(&stored.taker_coin_maker_address)
                .map_err(|e| SwapRecreateError::FailedToParseData(e.to_string()))?,
        })
    }
}

struct Negotiated<MakerCoin: ParseCoinAssocTypes, TakerCoin: ParseCoinAssocTypes> {
    maker_coin_start_block: u64,
    taker_coin_start_block: u64,
    negotiation_data: NegotiationData<MakerCoin, TakerCoin>,
    taker_payment_fee: SavedTradeFee,
    maker_payment_spend_fee: SavedTradeFee,
}

impl<MakerCoin: ParseCoinAssocTypes, TakerCoin: TakerCoinSwapOpsV2> TransitionFrom<Initialized<MakerCoin, TakerCoin>>
    for Negotiated<MakerCoin, TakerCoin>
{
}

#[async_trait]
impl<MakerCoin: MmCoin + MakerCoinSwapOpsV2, TakerCoin: MmCoin + TakerCoinSwapOpsV2> State
    for Negotiated<MakerCoin, TakerCoin>
{
    type StateMachine = TakerSwapStateMachine<MakerCoin, TakerCoin>;

    async fn on_changed(self: Box<Self>, state_machine: &mut Self::StateMachine) -> StateResult<Self::StateMachine> {
        let args = SendTakerFundingArgs {
            funding_time_lock: state_machine.taker_funding_locktime(),
            payment_time_lock: state_machine.taker_payment_locktime(),
            taker_secret_hash: &state_machine.taker_secret_hash(),
            maker_secret_hash: &self.negotiation_data.maker_secret_hash,
            maker_pub: &self.negotiation_data.taker_coin_htlc_pub_from_maker.to_bytes(),
            dex_fee: &state_machine.dex_fee(),
            premium_amount: state_machine.taker_premium.to_decimal(),
            trading_amount: state_machine.taker_volume.to_decimal(),
            swap_unique_data: &state_machine.unique_data(),
        };

        let taker_funding = match state_machine.taker_coin.send_taker_funding(args).await {
            Ok(tx) => tx,
            Err(e) => {
                let reason = AbortReason::FailedToSendTakerFunding(format!("{:?}", e));
                return Self::change_state(Aborted::new(reason), state_machine).await;
            },
        };

        info!(
            "Sent taker funding {} tx {:02x} during swap {}",
            state_machine.taker_coin.ticker(),
            taker_funding.tx_hash_as_bytes(),
            state_machine.uuid
        );

        let next_state = TakerFundingSent {
            maker_coin_start_block: self.maker_coin_start_block,
            taker_coin_start_block: self.taker_coin_start_block,
            taker_funding,
            negotiation_data: self.negotiation_data,
        };
        Self::change_state(next_state, state_machine).await
    }
}

impl<MakerCoin: MmCoin + MakerCoinSwapOpsV2, TakerCoin: MmCoin + TakerCoinSwapOpsV2> StorableState
    for Negotiated<MakerCoin, TakerCoin>
{
    type StateMachine = TakerSwapStateMachine<MakerCoin, TakerCoin>;

    fn get_event(&self) -> TakerSwapEvent {
        TakerSwapEvent::Negotiated {
            maker_coin_start_block: self.maker_coin_start_block,
            taker_coin_start_block: self.taker_coin_start_block,
            negotiation_data: self.negotiation_data.to_stored_data(),
            taker_payment_fee: self.taker_payment_fee.clone(),
            maker_payment_spend_fee: self.maker_payment_spend_fee.clone(),
        }
    }
}

struct TakerFundingSent<MakerCoin: ParseCoinAssocTypes, TakerCoin: ParseCoinAssocTypes> {
    maker_coin_start_block: u64,
    taker_coin_start_block: u64,
    taker_funding: TakerCoin::Tx,
    negotiation_data: NegotiationData<MakerCoin, TakerCoin>,
}

#[async_trait]
impl<MakerCoin: MmCoin + MakerCoinSwapOpsV2, TakerCoin: MmCoin + TakerCoinSwapOpsV2> State
    for TakerFundingSent<MakerCoin, TakerCoin>
{
    type StateMachine = TakerSwapStateMachine<MakerCoin, TakerCoin>;

    async fn on_changed(self: Box<Self>, state_machine: &mut Self::StateMachine) -> StateResult<Self::StateMachine> {
        let taker_funding_info = TakerFundingInfo {
            tx_bytes: self.taker_funding.tx_hex(),
            next_step_instructions: None,
        };

        let swap_msg = SwapMessage {
            inner: Some(swap_message::Inner::TakerFundingInfo(taker_funding_info)),
            swap_uuid: state_machine.uuid.as_bytes().to_vec(),
        };
        let abort_handle = broadcast_swap_v2_msg_every(
            state_machine.ctx.clone(),
            state_machine.p2p_topic.clone(),
            swap_msg,
            600.,
            state_machine.p2p_keypair,
        );

        let recv_fut = recv_swap_v2_msg(
            state_machine.ctx.clone(),
            |store| store.maker_payment.take(),
            &state_machine.uuid,
            NEGOTIATION_TIMEOUT_SEC,
        );

        let maker_payment_info = match recv_fut.await {
            Ok(p) => p,
            Err(e) => {
                let next_state = TakerFundingRefundRequired {
                    maker_coin_start_block: self.maker_coin_start_block,
                    taker_coin_start_block: self.taker_coin_start_block,
                    taker_funding: self.taker_funding,
                    negotiation_data: self.negotiation_data,
                    reason: TakerFundingRefundReason::DidNotReceiveMakerPayment(e),
                };
                return Self::change_state(next_state, state_machine).await;
            },
        };
        drop(abort_handle);

        debug!("Received maker payment info message {:?}", maker_payment_info);

        let maker_payment = match state_machine.maker_coin.parse_tx(&maker_payment_info.tx_bytes) {
            Ok(tx) => tx,
            Err(e) => {
                let next_state = TakerFundingRefundRequired {
                    maker_coin_start_block: self.maker_coin_start_block,
                    taker_coin_start_block: self.taker_coin_start_block,
                    taker_funding: self.taker_funding,
                    negotiation_data: self.negotiation_data,
                    reason: TakerFundingRefundReason::FailedToParseMakerPayment(e.to_string()),
                };
                return Self::change_state(next_state, state_machine).await;
            },
        };

        let preimage_tx = match state_machine
            .taker_coin
            .parse_preimage(&maker_payment_info.funding_preimage_tx)
        {
            Ok(p) => p,
            Err(e) => {
                let next_state = TakerFundingRefundRequired {
                    maker_coin_start_block: self.maker_coin_start_block,
                    taker_coin_start_block: self.taker_coin_start_block,
                    taker_funding: self.taker_funding,
                    negotiation_data: self.negotiation_data,
                    reason: TakerFundingRefundReason::FailedToParseFundingSpendPreimg(e.to_string()),
                };
                return Self::change_state(next_state, state_machine).await;
            },
        };

        let preimage_sig = match state_machine
            .taker_coin
            .parse_signature(&maker_payment_info.funding_preimage_sig)
        {
            Ok(p) => p,
            Err(e) => {
                let next_state = TakerFundingRefundRequired {
                    maker_coin_start_block: self.maker_coin_start_block,
                    taker_coin_start_block: self.taker_coin_start_block,
                    taker_funding: self.taker_funding,
                    negotiation_data: self.negotiation_data,
                    reason: TakerFundingRefundReason::FailedToParseFundingSpendSig(e.to_string()),
                };
                return Self::change_state(next_state, state_machine).await;
            },
        };

        let next_state = MakerPaymentAndFundingSpendPreimgReceived {
            maker_coin_start_block: self.maker_coin_start_block,
            taker_coin_start_block: self.taker_coin_start_block,
            negotiation_data: self.negotiation_data,
            taker_funding: self.taker_funding,
            funding_spend_preimage: TxPreimageWithSig {
                preimage: preimage_tx,
                signature: preimage_sig,
            },
            maker_payment,
        };
        Self::change_state(next_state, state_machine).await
    }
}

impl<MakerCoin: ParseCoinAssocTypes, TakerCoin: ParseCoinAssocTypes> TransitionFrom<Negotiated<MakerCoin, TakerCoin>>
    for TakerFundingSent<MakerCoin, TakerCoin>
{
}

impl<MakerCoin: MmCoin + MakerCoinSwapOpsV2, TakerCoin: MmCoin + TakerCoinSwapOpsV2> StorableState
    for TakerFundingSent<MakerCoin, TakerCoin>
{
    type StateMachine = TakerSwapStateMachine<MakerCoin, TakerCoin>;

    fn get_event(&self) -> TakerSwapEvent {
        TakerSwapEvent::TakerFundingSent {
            maker_coin_start_block: self.maker_coin_start_block,
            taker_coin_start_block: self.taker_coin_start_block,
            taker_funding: TransactionIdentifier {
                tx_hex: self.taker_funding.tx_hex().into(),
                tx_hash: self.taker_funding.tx_hash_as_bytes(),
            },
            negotiation_data: self.negotiation_data.to_stored_data(),
        }
    }
}

struct MakerPaymentAndFundingSpendPreimgReceived<MakerCoin: ParseCoinAssocTypes, TakerCoin: ParseCoinAssocTypes> {
    maker_coin_start_block: u64,
    taker_coin_start_block: u64,
    negotiation_data: NegotiationData<MakerCoin, TakerCoin>,
    taker_funding: TakerCoin::Tx,
    funding_spend_preimage: TxPreimageWithSig<TakerCoin>,
    maker_payment: MakerCoin::Tx,
}

impl<MakerCoin: ParseCoinAssocTypes, TakerCoin: ParseCoinAssocTypes>
    TransitionFrom<TakerFundingSent<MakerCoin, TakerCoin>>
    for MakerPaymentAndFundingSpendPreimgReceived<MakerCoin, TakerCoin>
{
}

impl<MakerCoin: MmCoin + MakerCoinSwapOpsV2, TakerCoin: MmCoin + TakerCoinSwapOpsV2> StorableState
    for MakerPaymentAndFundingSpendPreimgReceived<MakerCoin, TakerCoin>
{
    type StateMachine = TakerSwapStateMachine<MakerCoin, TakerCoin>;

    fn get_event(&self) -> TakerSwapEvent {
        TakerSwapEvent::MakerPaymentAndFundingSpendPreimgReceived {
            maker_coin_start_block: self.maker_coin_start_block,
            taker_coin_start_block: self.taker_coin_start_block,
            negotiation_data: self.negotiation_data.to_stored_data(),
            taker_funding: TransactionIdentifier {
                tx_hex: self.taker_funding.tx_hex().into(),
                tx_hash: self.taker_funding.tx_hash_as_bytes(),
            },
            funding_spend_preimage: StoredTxPreimage {
                preimage: self.funding_spend_preimage.preimage.to_bytes().into(),
                signature: self.funding_spend_preimage.signature.to_bytes().into(),
            },
            maker_payment: TransactionIdentifier {
                tx_hex: self.maker_payment.tx_hex().into(),
                tx_hash: self.maker_payment.tx_hash_as_bytes(),
            },
        }
    }
}

#[async_trait]
impl<MakerCoin: MmCoin + MakerCoinSwapOpsV2, TakerCoin: MmCoin + TakerCoinSwapOpsV2> State
    for MakerPaymentAndFundingSpendPreimgReceived<MakerCoin, TakerCoin>
{
    type StateMachine = TakerSwapStateMachine<MakerCoin, TakerCoin>;

    async fn on_changed(self: Box<Self>, state_machine: &mut Self::StateMachine) -> StateResult<Self::StateMachine> {
        let unique_data = state_machine.unique_data();
        let my_secret_hash = state_machine.taker_secret_hash();

        let input = ValidateMakerPaymentArgs {
            maker_payment_tx: &self.maker_payment,
            time_lock: self.negotiation_data.maker_payment_locktime,
            taker_secret_hash: &my_secret_hash,
            amount: state_machine.maker_volume.to_decimal(),
            maker_pub: &self.negotiation_data.maker_coin_htlc_pub_from_maker,
            maker_secret_hash: &self.negotiation_data.maker_secret_hash,
            swap_unique_data: &unique_data,
        };
        if let Err(e) = state_machine.maker_coin.validate_maker_payment_v2(input).await {
            let next_state = TakerFundingRefundRequired {
                maker_coin_start_block: self.maker_coin_start_block,
                taker_coin_start_block: self.taker_coin_start_block,
                taker_funding: self.taker_funding,
                negotiation_data: self.negotiation_data,
                reason: TakerFundingRefundReason::MakerPaymentValidationFailed(e.to_string()),
            };
            return Self::change_state(next_state, state_machine).await;
        };

        let args = GenTakerFundingSpendArgs {
            funding_tx: &self.taker_funding,
            maker_pub: &self.negotiation_data.taker_coin_htlc_pub_from_maker,
            taker_pub: &state_machine.taker_coin.derive_htlc_pubkey_v2(&unique_data),
            funding_time_lock: state_machine.taker_funding_locktime(),
            taker_secret_hash: &state_machine.taker_secret_hash(),
            taker_payment_time_lock: state_machine.taker_payment_locktime(),
            maker_secret_hash: &self.negotiation_data.maker_secret_hash,
        };

        if let Err(e) = state_machine
            .taker_coin
            .validate_taker_funding_spend_preimage(&args, &self.funding_spend_preimage)
            .await
        {
            let next_state = TakerFundingRefundRequired {
                maker_coin_start_block: self.maker_coin_start_block,
                taker_coin_start_block: self.taker_coin_start_block,
                taker_funding: self.taker_funding,
                negotiation_data: self.negotiation_data,
                reason: TakerFundingRefundReason::FundingSpendPreimageValidationFailed(format!("{:?}", e)),
            };
            return Self::change_state(next_state, state_machine).await;
        }

        if state_machine.require_maker_payment_confirm_before_funding_spend {
            let input = ConfirmPaymentInput {
                payment_tx: self.maker_payment.tx_hex(),
                confirmations: state_machine.conf_settings.maker_coin_confs,
                requires_nota: state_machine.conf_settings.maker_coin_nota,
                wait_until: state_machine.maker_payment_conf_timeout(),
                check_every: 10,
            };

            if let Err(e) = state_machine.maker_coin.wait_for_confirmations(input).compat().await {
                let next_state = TakerFundingRefundRequired {
                    maker_coin_start_block: self.maker_coin_start_block,
                    taker_coin_start_block: self.taker_coin_start_block,
                    taker_funding: self.taker_funding,
                    negotiation_data: self.negotiation_data,
                    reason: TakerFundingRefundReason::MakerPaymentNotConfirmedInTime(e),
                };
                return Self::change_state(next_state, state_machine).await;
            }

            let next_state = MakerPaymentConfirmed {
                maker_coin_start_block: self.maker_coin_start_block,
                taker_coin_start_block: self.taker_coin_start_block,
                maker_payment: self.maker_payment,
                taker_funding: self.taker_funding,
                funding_spend_preimage: self.funding_spend_preimage,
                negotiation_data: self.negotiation_data,
            };
            Self::change_state(next_state, state_machine).await
        } else {
            let unique_data = state_machine.unique_data();

            let args = GenTakerFundingSpendArgs {
                funding_tx: &self.taker_funding,
                maker_pub: &self.negotiation_data.taker_coin_htlc_pub_from_maker,
                taker_pub: &state_machine.taker_coin.derive_htlc_pubkey_v2(&unique_data),
                funding_time_lock: state_machine.taker_funding_locktime(),
                taker_secret_hash: &state_machine.taker_secret_hash(),
                taker_payment_time_lock: state_machine.taker_payment_locktime(),
                maker_secret_hash: &self.negotiation_data.maker_secret_hash,
            };

            let taker_payment = match state_machine
                .taker_coin
                .sign_and_send_taker_funding_spend(&self.funding_spend_preimage, &args, &unique_data)
                .await
            {
                Ok(tx) => tx,
                Err(e) => {
                    let next_state = TakerFundingRefundRequired {
                        maker_coin_start_block: self.maker_coin_start_block,
                        taker_coin_start_block: self.taker_coin_start_block,
                        taker_funding: self.taker_funding,
                        negotiation_data: self.negotiation_data,
                        reason: TakerFundingRefundReason::FailedToSendTakerPayment(format!("{:?}", e)),
                    };
                    return Self::change_state(next_state, state_machine).await;
                },
            };

            info!(
                "Sent taker funding spend (taker payment) {} tx {:02x} during swap {}",
                state_machine.taker_coin.ticker(),
                taker_payment.tx_hash_as_bytes(),
                state_machine.uuid
            );

            let next_state = TakerPaymentSent {
                maker_coin_start_block: self.maker_coin_start_block,
                taker_coin_start_block: self.taker_coin_start_block,
                taker_payment,
                maker_payment: self.maker_payment,
                negotiation_data: self.negotiation_data,
            };
            Self::change_state(next_state, state_machine).await
        }
    }
}

struct TakerPaymentSent<MakerCoin: ParseCoinAssocTypes, TakerCoin: ParseCoinAssocTypes> {
    maker_coin_start_block: u64,
    taker_coin_start_block: u64,
    taker_payment: TakerCoin::Tx,
    maker_payment: MakerCoin::Tx,
    negotiation_data: NegotiationData<MakerCoin, TakerCoin>,
}

impl<MakerCoin: ParseCoinAssocTypes, TakerCoin: ParseCoinAssocTypes>
    TransitionFrom<MakerPaymentConfirmed<MakerCoin, TakerCoin>> for TakerPaymentSent<MakerCoin, TakerCoin>
{
}
impl<MakerCoin: ParseCoinAssocTypes, TakerCoin: ParseCoinAssocTypes>
    TransitionFrom<MakerPaymentAndFundingSpendPreimgReceived<MakerCoin, TakerCoin>>
    for TakerPaymentSent<MakerCoin, TakerCoin>
{
}

#[async_trait]
impl<MakerCoin: MmCoin + MakerCoinSwapOpsV2, TakerCoin: MmCoin + TakerCoinSwapOpsV2> State
    for TakerPaymentSent<MakerCoin, TakerCoin>
{
    type StateMachine = TakerSwapStateMachine<MakerCoin, TakerCoin>;

    async fn on_changed(self: Box<Self>, state_machine: &mut Self::StateMachine) -> StateResult<Self::StateMachine> {
        if !state_machine.require_maker_payment_confirm_before_funding_spend {
            let input = ConfirmPaymentInput {
                payment_tx: self.maker_payment.tx_hex(),
                confirmations: state_machine.conf_settings.maker_coin_confs,
                requires_nota: state_machine.conf_settings.maker_coin_nota,
                wait_until: state_machine.maker_payment_conf_timeout(),
                check_every: 10,
            };

            if let Err(e) = state_machine.maker_coin.wait_for_confirmations(input).compat().await {
                let next_state = TakerPaymentRefundRequired {
                    taker_payment: self.taker_payment,
                    negotiation_data: self.negotiation_data,
                    reason: TakerPaymentRefundReason::MakerPaymentNotConfirmedInTime(e),
                };
                return Self::change_state(next_state, state_machine).await;
            }
        }

        let unique_data = state_machine.unique_data();

        let args = GenTakerPaymentSpendArgs {
            taker_tx: &self.taker_payment,
            time_lock: state_machine.taker_payment_locktime(),
            maker_secret_hash: &self.negotiation_data.maker_secret_hash,
            maker_pub: &self.negotiation_data.taker_coin_htlc_pub_from_maker,
            maker_address: &self.negotiation_data.taker_coin_maker_address,
            taker_pub: &state_machine.taker_coin.derive_htlc_pubkey_v2(&unique_data),
            dex_fee: &state_machine.dex_fee(),
            premium_amount: Default::default(),
            trading_amount: state_machine.taker_volume.to_decimal(),
        };

        let preimage = match state_machine
            .taker_coin
            .gen_taker_payment_spend_preimage(&args, &unique_data)
            .await
        {
            Ok(p) => p,
            Err(e) => {
                let next_state = TakerPaymentRefundRequired {
                    taker_payment: self.taker_payment,
                    negotiation_data: self.negotiation_data,
                    reason: TakerPaymentRefundReason::FailedToGenerateSpendPreimage(e.to_string()),
                };
                return Self::change_state(next_state, state_machine).await;
            },
        };

        let preimage_msg = TakerPaymentSpendPreimage {
            signature: preimage.signature.to_bytes(),
            tx_preimage: preimage.preimage.to_bytes(),
        };
        let swap_msg = SwapMessage {
            inner: Some(swap_message::Inner::TakerPaymentSpendPreimage(preimage_msg)),
            swap_uuid: state_machine.uuid.as_bytes().to_vec(),
        };

        let _abort_handle = broadcast_swap_v2_msg_every(
            state_machine.ctx.clone(),
            state_machine.p2p_topic.clone(),
            swap_msg,
            600.,
            state_machine.p2p_keypair,
        );

        let taker_payment_spend = match state_machine
            .taker_coin
            .wait_for_taker_payment_spend(
                &self.taker_payment,
                self.taker_coin_start_block,
                state_machine.taker_payment_locktime(),
            )
            .await
        {
            Ok(tx) => tx,
            Err(e) => {
                let next_state = TakerPaymentRefundRequired {
                    taker_payment: self.taker_payment,
                    negotiation_data: self.negotiation_data,
                    reason: TakerPaymentRefundReason::MakerDidNotSpendInTime(format!("{}", e)),
                };
                return Self::change_state(next_state, state_machine).await;
            },
        };
        info!(
            "Found taker payment spend {} tx {:02x} during swap {}",
            state_machine.taker_coin.ticker(),
            taker_payment_spend.tx_hash_as_bytes(),
            state_machine.uuid
        );

        let next_state = TakerPaymentSpent {
            maker_coin_start_block: self.maker_coin_start_block,
            taker_coin_start_block: self.taker_coin_start_block,
            maker_payment: self.maker_payment,
            taker_payment: self.taker_payment,
            taker_payment_spend,
            negotiation_data: self.negotiation_data,
        };
        Self::change_state(next_state, state_machine).await
    }
}

impl<MakerCoin: MmCoin + MakerCoinSwapOpsV2, TakerCoin: MmCoin + TakerCoinSwapOpsV2> StorableState
    for TakerPaymentSent<MakerCoin, TakerCoin>
{
    type StateMachine = TakerSwapStateMachine<MakerCoin, TakerCoin>;

    fn get_event(&self) -> TakerSwapEvent {
        TakerSwapEvent::TakerPaymentSent {
            maker_coin_start_block: self.maker_coin_start_block,
            taker_coin_start_block: self.taker_coin_start_block,
            taker_payment: TransactionIdentifier {
                tx_hex: self.taker_payment.tx_hex().into(),
                tx_hash: self.taker_payment.tx_hash_as_bytes(),
            },
            maker_payment: TransactionIdentifier {
                tx_hex: self.maker_payment.tx_hex().into(),
                tx_hash: self.maker_payment.tx_hash_as_bytes(),
            },
            negotiation_data: self.negotiation_data.to_stored_data(),
        }
    }
}

/// Represents the reason taker funding refund
#[derive(Clone, Debug, Deserialize, Serialize)]
pub enum TakerFundingRefundReason {
    DidNotReceiveMakerPayment(String),
    FailedToParseFundingSpendPreimg(String),
    FailedToParseFundingSpendSig(String),
    FailedToSendTakerPayment(String),
    MakerPaymentValidationFailed(String),
    FundingSpendPreimageValidationFailed(String),
    FailedToParseMakerPayment(String),
    MakerPaymentNotConfirmedInTime(String),
}

struct TakerFundingRefundRequired<MakerCoin: ParseCoinAssocTypes, TakerCoin: ParseCoinAssocTypes> {
    maker_coin_start_block: u64,
    taker_coin_start_block: u64,
    taker_funding: TakerCoin::Tx,
    negotiation_data: NegotiationData<MakerCoin, TakerCoin>,
    reason: TakerFundingRefundReason,
}

impl<MakerCoin: ParseCoinAssocTypes, TakerCoin: ParseCoinAssocTypes>
    TransitionFrom<TakerFundingSent<MakerCoin, TakerCoin>> for TakerFundingRefundRequired<MakerCoin, TakerCoin>
{
}
impl<MakerCoin: ParseCoinAssocTypes, TakerCoin: ParseCoinAssocTypes>
    TransitionFrom<MakerPaymentAndFundingSpendPreimgReceived<MakerCoin, TakerCoin>>
    for TakerFundingRefundRequired<MakerCoin, TakerCoin>
{
}
impl<MakerCoin: ParseCoinAssocTypes, TakerCoin: ParseCoinAssocTypes>
    TransitionFrom<MakerPaymentConfirmed<MakerCoin, TakerCoin>> for TakerFundingRefundRequired<MakerCoin, TakerCoin>
{
}

#[async_trait]
impl<MakerCoin: MmCoin + MakerCoinSwapOpsV2, TakerCoin: MmCoin + TakerCoinSwapOpsV2> State
    for TakerFundingRefundRequired<MakerCoin, TakerCoin>
{
    type StateMachine = TakerSwapStateMachine<MakerCoin, TakerCoin>;

    async fn on_changed(self: Box<Self>, state_machine: &mut Self::StateMachine) -> StateResult<Self::StateMachine> {
        warn!(
            "Entered TakerFundingRefundRequired state for swap {} with reason {:?}",
            state_machine.uuid, self.reason
        );

        let secret_hash = state_machine.taker_secret_hash();
        let unique_data = state_machine.unique_data();

        let refund_args = RefundFundingSecretArgs {
            funding_tx: &self.taker_funding,
            funding_time_lock: state_machine.taker_funding_locktime(),
            payment_time_lock: state_machine.taker_payment_locktime(),
            maker_pubkey: &self.negotiation_data.taker_coin_htlc_pub_from_maker,
            taker_secret: state_machine.taker_secret.as_slice(),
            taker_secret_hash: &secret_hash,
            maker_secret_hash: &self.negotiation_data.maker_secret_hash,
<<<<<<< HEAD
            swap_contract_address: &None,
            dex_fee: &state_machine.dex_fee(),
=======
            dex_fee: &state_machine.dex_fee,
>>>>>>> d1a8ea7a
            premium_amount: state_machine.taker_premium.to_decimal(),
            trading_amount: state_machine.taker_volume.to_decimal(),
            swap_unique_data: &unique_data,
            watcher_reward: false,
        };

        let funding_refund_tx = match state_machine.taker_coin.refund_taker_funding_secret(refund_args).await {
            Ok(tx) => tx,
            Err(e) => {
                let reason = AbortReason::TakerFundingRefundFailed(e.get_plain_text_format());
                return Self::change_state(Aborted::new(reason), state_machine).await;
            },
        };

        let next_state = TakerFundingRefunded {
            maker_coin: Default::default(),
            funding_tx: self.taker_funding,
            funding_refund_tx,
            reason: self.reason,
        };
        Self::change_state(next_state, state_machine).await
    }
}

impl<MakerCoin: MmCoin + MakerCoinSwapOpsV2, TakerCoin: MmCoin + TakerCoinSwapOpsV2> StorableState
    for TakerFundingRefundRequired<MakerCoin, TakerCoin>
{
    type StateMachine = TakerSwapStateMachine<MakerCoin, TakerCoin>;

    fn get_event(&self) -> TakerSwapEvent {
        TakerSwapEvent::TakerFundingRefundRequired {
            maker_coin_start_block: self.maker_coin_start_block,
            taker_coin_start_block: self.taker_coin_start_block,
            taker_funding: TransactionIdentifier {
                tx_hex: self.taker_funding.tx_hex().into(),
                tx_hash: self.taker_funding.tx_hash_as_bytes(),
            },
            negotiation_data: self.negotiation_data.to_stored_data(),
            reason: self.reason.clone(),
        }
    }
}

#[derive(Clone, Debug, Deserialize, Serialize)]
pub enum TakerPaymentRefundReason {
    MakerPaymentNotConfirmedInTime(String),
    FailedToGenerateSpendPreimage(String),
    MakerDidNotSpendInTime(String),
}

struct TakerPaymentRefundRequired<MakerCoin: ParseCoinAssocTypes, TakerCoin: ParseCoinAssocTypes> {
    taker_payment: TakerCoin::Tx,
    negotiation_data: NegotiationData<MakerCoin, TakerCoin>,
    reason: TakerPaymentRefundReason,
}

impl<MakerCoin: ParseCoinAssocTypes, TakerCoin: ParseCoinAssocTypes>
    TransitionFrom<TakerPaymentSent<MakerCoin, TakerCoin>> for TakerPaymentRefundRequired<MakerCoin, TakerCoin>
{
}
impl<MakerCoin: ParseCoinAssocTypes, TakerCoin: ParseCoinAssocTypes>
    TransitionFrom<MakerPaymentConfirmed<MakerCoin, TakerCoin>> for TakerPaymentRefundRequired<MakerCoin, TakerCoin>
{
}

#[async_trait]
impl<MakerCoin: MmCoin + MakerCoinSwapOpsV2, TakerCoin: MmCoin + TakerCoinSwapOpsV2> State
    for TakerPaymentRefundRequired<MakerCoin, TakerCoin>
{
    type StateMachine = TakerSwapStateMachine<MakerCoin, TakerCoin>;

    async fn on_changed(self: Box<Self>, state_machine: &mut Self::StateMachine) -> StateResult<Self::StateMachine> {
        warn!(
            "Entered TakerPaymentRefundRequired state for swap {} with reason {:?}",
            state_machine.uuid, self.reason
        );

        loop {
            match state_machine
                .taker_coin
                .can_refund_htlc(state_machine.taker_payment_locktime())
                .compat()
                .await
            {
                Ok(CanRefundHtlc::CanRefundNow) => break,
                Ok(CanRefundHtlc::HaveToWait(to_sleep)) => Timer::sleep(to_sleep as f64).await,
                Err(e) => {
                    error!("Error {} on can_refund_htlc, retrying in 30 seconds", e);
                    Timer::sleep(30.).await;
                },
            }
        }

        let payment_tx_bytes = self.taker_payment.tx_hex();
        let unique_data = state_machine.unique_data();
        let maker_pub = self.negotiation_data.taker_coin_htlc_pub_from_maker.to_bytes();

        let args = RefundTakerPaymentArgs {
            payment_tx: &payment_tx_bytes,
            time_lock: state_machine.taker_payment_locktime(),
            maker_pub: &maker_pub,
            tx_type_with_secret_hash: SwapTxTypeWithSecretHash::TakerPaymentV2 {
                maker_secret_hash: &self.negotiation_data.maker_secret_hash,
                taker_secret_hash: &state_machine.taker_secret_hash(),
            },
            swap_unique_data: &unique_data,
            watcher_reward: false,
            dex_fee: &state_machine.dex_fee,
            premium_amount: state_machine.taker_premium.to_decimal(),
            trading_amount: state_machine.taker_volume.to_decimal(),
        };

        let taker_payment_refund_tx = match state_machine.taker_coin.refund_combined_taker_payment(args).await {
            Ok(tx) => tx,
            Err(e) => {
                let reason = AbortReason::TakerPaymentRefundFailed(e.get_plain_text_format());
                return Self::change_state(Aborted::new(reason), state_machine).await;
            },
        };

        let next_state = TakerPaymentRefunded {
            maker_coin: Default::default(),
            taker_payment: self.taker_payment,
            taker_payment_refund: TransactionIdentifier {
                tx_hex: taker_payment_refund_tx.tx_hex().into(),
                tx_hash: taker_payment_refund_tx.tx_hash_as_bytes(),
            },
            reason: self.reason,
        };
        Self::change_state(next_state, state_machine).await
    }
}

impl<MakerCoin: MmCoin + MakerCoinSwapOpsV2, TakerCoin: MmCoin + TakerCoinSwapOpsV2> StorableState
    for TakerPaymentRefundRequired<MakerCoin, TakerCoin>
{
    type StateMachine = TakerSwapStateMachine<MakerCoin, TakerCoin>;

    fn get_event(&self) -> TakerSwapEvent {
        TakerSwapEvent::TakerPaymentRefundRequired {
            taker_payment: TransactionIdentifier {
                tx_hex: self.taker_payment.tx_hex().into(),
                tx_hash: self.taker_payment.tx_hash_as_bytes(),
            },
            negotiation_data: self.negotiation_data.to_stored_data(),
            reason: self.reason.clone(),
        }
    }
}

struct MakerPaymentConfirmed<MakerCoin: ParseCoinAssocTypes, TakerCoin: ParseCoinAssocTypes> {
    maker_coin_start_block: u64,
    taker_coin_start_block: u64,
    maker_payment: MakerCoin::Tx,
    taker_funding: TakerCoin::Tx,
    funding_spend_preimage: TxPreimageWithSig<TakerCoin>,
    negotiation_data: NegotiationData<MakerCoin, TakerCoin>,
}

impl<MakerCoin: ParseCoinAssocTypes, TakerCoin: ParseCoinAssocTypes>
    TransitionFrom<MakerPaymentAndFundingSpendPreimgReceived<MakerCoin, TakerCoin>>
    for MakerPaymentConfirmed<MakerCoin, TakerCoin>
{
}

#[async_trait]
impl<MakerCoin: MmCoin + MakerCoinSwapOpsV2, TakerCoin: MmCoin + TakerCoinSwapOpsV2> State
    for MakerPaymentConfirmed<MakerCoin, TakerCoin>
{
    type StateMachine = TakerSwapStateMachine<MakerCoin, TakerCoin>;

    async fn on_changed(self: Box<Self>, state_machine: &mut Self::StateMachine) -> StateResult<Self::StateMachine> {
        let unique_data = state_machine.unique_data();

        let args = GenTakerFundingSpendArgs {
            funding_tx: &self.taker_funding,
            maker_pub: &self.negotiation_data.taker_coin_htlc_pub_from_maker,
            taker_pub: &state_machine.taker_coin.derive_htlc_pubkey_v2(&unique_data),
            funding_time_lock: state_machine.taker_funding_locktime(),
            taker_secret_hash: &state_machine.taker_secret_hash(),
            taker_payment_time_lock: state_machine.taker_payment_locktime(),
            maker_secret_hash: &self.negotiation_data.maker_secret_hash,
        };

        let taker_payment = match state_machine
            .taker_coin
            .sign_and_send_taker_funding_spend(&self.funding_spend_preimage, &args, &unique_data)
            .await
        {
            Ok(tx) => tx,
            Err(e) => {
                let next_state = TakerFundingRefundRequired {
                    maker_coin_start_block: self.maker_coin_start_block,
                    taker_coin_start_block: self.taker_coin_start_block,
                    taker_funding: self.taker_funding,
                    negotiation_data: self.negotiation_data,
                    reason: TakerFundingRefundReason::FailedToSendTakerPayment(format!("{:?}", e)),
                };
                return Self::change_state(next_state, state_machine).await;
            },
        };

        info!(
            "Sent taker funding spend (taker payment) {} tx {:02x} during swap {}",
            state_machine.taker_coin.ticker(),
            taker_payment.tx_hash_as_bytes(),
            state_machine.uuid
        );

        let next_state = TakerPaymentSent {
            maker_coin_start_block: self.maker_coin_start_block,
            taker_coin_start_block: self.taker_coin_start_block,
            taker_payment,
            maker_payment: self.maker_payment,
            negotiation_data: self.negotiation_data,
        };
        Self::change_state(next_state, state_machine).await
    }
}

impl<MakerCoin: MmCoin + MakerCoinSwapOpsV2, TakerCoin: MmCoin + TakerCoinSwapOpsV2> StorableState
    for MakerPaymentConfirmed<MakerCoin, TakerCoin>
{
    type StateMachine = TakerSwapStateMachine<MakerCoin, TakerCoin>;

    fn get_event(&self) -> TakerSwapEvent {
        TakerSwapEvent::MakerPaymentConfirmed {
            maker_coin_start_block: self.maker_coin_start_block,
            taker_coin_start_block: self.taker_coin_start_block,
            maker_payment: TransactionIdentifier {
                tx_hex: self.maker_payment.tx_hex().into(),
                tx_hash: self.maker_payment.tx_hash_as_bytes(),
            },
            taker_funding: TransactionIdentifier {
                tx_hex: self.taker_funding.tx_hex().into(),
                tx_hash: self.taker_funding.tx_hash_as_bytes(),
            },
            negotiation_data: self.negotiation_data.to_stored_data(),
            funding_spend_preimage: StoredTxPreimage {
                preimage: self.funding_spend_preimage.preimage.to_bytes().into(),
                signature: self.funding_spend_preimage.signature.to_bytes().into(),
            },
        }
    }
}

struct TakerPaymentSpent<MakerCoin: ParseCoinAssocTypes, TakerCoin: ParseCoinAssocTypes> {
    maker_coin_start_block: u64,
    taker_coin_start_block: u64,
    maker_payment: MakerCoin::Tx,
    taker_payment: TakerCoin::Tx,
    taker_payment_spend: TakerCoin::Tx,
    negotiation_data: NegotiationData<MakerCoin, TakerCoin>,
}

impl<MakerCoin: ParseCoinAssocTypes, TakerCoin: ParseCoinAssocTypes>
    TransitionFrom<TakerPaymentSent<MakerCoin, TakerCoin>> for TakerPaymentSpent<MakerCoin, TakerCoin>
{
}

#[async_trait]
impl<MakerCoin: MmCoin + MakerCoinSwapOpsV2, TakerCoin: MmCoin + TakerCoinSwapOpsV2> State
    for TakerPaymentSpent<MakerCoin, TakerCoin>
{
    type StateMachine = TakerSwapStateMachine<MakerCoin, TakerCoin>;

    async fn on_changed(self: Box<Self>, state_machine: &mut Self::StateMachine) -> StateResult<Self::StateMachine> {
        let unique_data = state_machine.unique_data();

        let secret = match state_machine
            .taker_coin
            .extract_secret(
                &self.negotiation_data.maker_secret_hash,
                &self.taker_payment_spend.tx_hex(),
                false,
            )
            .await
        {
            Ok(s) => s,
            Err(e) => {
                let reason = AbortReason::CouldNotExtractSecret(e);
                return Self::change_state(Aborted::new(reason), state_machine).await;
            },
        };

        let args = SpendMakerPaymentArgs {
            maker_payment_tx: &self.maker_payment,
            time_lock: self.negotiation_data.maker_payment_locktime,
            taker_secret_hash: &state_machine.taker_secret_hash(),
            maker_secret_hash: &self.negotiation_data.maker_secret_hash,
            maker_secret: &secret,
            maker_pub: &self.negotiation_data.maker_coin_htlc_pub_from_maker,
            swap_unique_data: &unique_data,
        };
        let maker_payment_spend = match state_machine.maker_coin.spend_maker_payment_v2(args).await {
            Ok(tx) => tx,
            Err(e) => {
                let reason = AbortReason::FailedToSpendMakerPayment(format!("{:?}", e));
                return Self::change_state(Aborted::new(reason), state_machine).await;
            },
        };
        info!(
            "Spent maker payment {} tx {:02x} during swap {}",
            state_machine.maker_coin.ticker(),
            maker_payment_spend.tx_hash_as_bytes(),
            state_machine.uuid
        );
        let next_state = MakerPaymentSpent {
            maker_coin_start_block: self.maker_coin_start_block,
            taker_coin_start_block: self.taker_coin_start_block,
            maker_payment: self.maker_payment,
            taker_payment: self.taker_payment,
            taker_payment_spend: self.taker_payment_spend,
            maker_payment_spend,
        };
        Self::change_state(next_state, state_machine).await
    }
}

impl<MakerCoin: MmCoin + MakerCoinSwapOpsV2, TakerCoin: MmCoin + TakerCoinSwapOpsV2> StorableState
    for TakerPaymentSpent<MakerCoin, TakerCoin>
{
    type StateMachine = TakerSwapStateMachine<MakerCoin, TakerCoin>;

    fn get_event(&self) -> TakerSwapEvent {
        TakerSwapEvent::TakerPaymentSpent {
            maker_coin_start_block: self.maker_coin_start_block,
            taker_coin_start_block: self.taker_coin_start_block,
            maker_payment: TransactionIdentifier {
                tx_hex: self.maker_payment.tx_hex().into(),
                tx_hash: self.maker_payment.tx_hash_as_bytes(),
            },
            taker_payment: TransactionIdentifier {
                tx_hex: self.taker_payment.tx_hex().into(),
                tx_hash: self.taker_payment.tx_hash_as_bytes(),
            },
            taker_payment_spend: TransactionIdentifier {
                tx_hex: self.taker_payment_spend.tx_hex().into(),
                tx_hash: self.taker_payment_spend.tx_hash_as_bytes(),
            },
            negotiation_data: self.negotiation_data.to_stored_data(),
        }
    }
}

struct MakerPaymentSpent<MakerCoin: ParseCoinAssocTypes, TakerCoin: ParseCoinAssocTypes> {
    maker_coin_start_block: u64,
    taker_coin_start_block: u64,
    maker_payment: MakerCoin::Tx,
    taker_payment: TakerCoin::Tx,
    taker_payment_spend: TakerCoin::Tx,
    maker_payment_spend: MakerCoin::Tx,
}

impl<MakerCoin: ParseCoinAssocTypes, TakerCoin: TakerCoinSwapOpsV2>
    TransitionFrom<TakerPaymentSpent<MakerCoin, TakerCoin>> for MakerPaymentSpent<MakerCoin, TakerCoin>
{
}

impl<MakerCoin: MmCoin + MakerCoinSwapOpsV2, TakerCoin: MmCoin + TakerCoinSwapOpsV2> StorableState
    for MakerPaymentSpent<MakerCoin, TakerCoin>
{
    type StateMachine = TakerSwapStateMachine<MakerCoin, TakerCoin>;

    fn get_event(&self) -> TakerSwapEvent {
        TakerSwapEvent::MakerPaymentSpent {
            maker_coin_start_block: self.maker_coin_start_block,
            taker_coin_start_block: self.taker_coin_start_block,
            maker_payment: TransactionIdentifier {
                tx_hex: self.maker_payment.tx_hex().into(),
                tx_hash: self.maker_payment.tx_hash_as_bytes(),
            },
            taker_payment: TransactionIdentifier {
                tx_hex: self.taker_payment.tx_hex().into(),
                tx_hash: self.taker_payment.tx_hash_as_bytes(),
            },
            taker_payment_spend: TransactionIdentifier {
                tx_hex: self.taker_payment_spend.tx_hex().into(),
                tx_hash: self.taker_payment_spend.tx_hash_as_bytes(),
            },
            maker_payment_spend: TransactionIdentifier {
                tx_hex: self.maker_payment_spend.tx_hex().into(),
                tx_hash: self.maker_payment_spend.tx_hash_as_bytes(),
            },
        }
    }
}

#[async_trait]
impl<MakerCoin: MmCoin + MakerCoinSwapOpsV2, TakerCoin: MmCoin + TakerCoinSwapOpsV2> State
    for MakerPaymentSpent<MakerCoin, TakerCoin>
{
    type StateMachine = TakerSwapStateMachine<MakerCoin, TakerCoin>;

    async fn on_changed(self: Box<Self>, state_machine: &mut Self::StateMachine) -> StateResult<Self::StateMachine> {
        Self::change_state(Completed::new(), state_machine).await
    }
}

/// Represents possible reasons of taker swap being aborted
#[derive(Clone, Debug, Deserialize, Display, Serialize)]
pub enum AbortReason {
    FailedToGetMakerCoinBlock(String),
    FailedToGetTakerCoinBlock(String),
    BalanceCheckFailure(String),
    DidNotReceiveMakerNegotiation(String),
    TooLargeStartedAtDiff(u64),
    FailedToParsePubkey(String),
    FailedToParseAddress(String),
    MakerProvidedInvalidLocktime(u64),
    SecretHashUnexpectedLen(usize),
    DidNotReceiveMakerNegotiated(String),
    MakerDidNotNegotiate(String),
    FailedToSendTakerFunding(String),
    CouldNotExtractSecret(String),
    FailedToSpendMakerPayment(String),
    TakerFundingRefundFailed(String),
    TakerPaymentRefundFailed(String),
    FailedToGetTakerPaymentFee(String),
    FailedToGetMakerPaymentSpendFee(String),
}

struct Aborted<MakerCoin, TakerCoin> {
    maker_coin: PhantomData<MakerCoin>,
    taker_coin: PhantomData<TakerCoin>,
    reason: AbortReason,
}

impl<MakerCoin, TakerCoin> Aborted<MakerCoin, TakerCoin> {
    fn new(reason: AbortReason) -> Aborted<MakerCoin, TakerCoin> {
        Aborted {
            maker_coin: Default::default(),
            taker_coin: Default::default(),
            reason,
        }
    }
}

#[async_trait]
impl<MakerCoin: MmCoin + MakerCoinSwapOpsV2, TakerCoin: MmCoin + TakerCoinSwapOpsV2> LastState
    for Aborted<MakerCoin, TakerCoin>
{
    type StateMachine = TakerSwapStateMachine<MakerCoin, TakerCoin>;

    async fn on_changed(
        self: Box<Self>,
        state_machine: &mut Self::StateMachine,
    ) -> <Self::StateMachine as StateMachineTrait>::Result {
        warn!("Swap {} was aborted with reason {}", state_machine.uuid, self.reason);
    }
}

impl<MakerCoin: MmCoin + MakerCoinSwapOpsV2, TakerCoin: MmCoin + TakerCoinSwapOpsV2> StorableState
    for Aborted<MakerCoin, TakerCoin>
{
    type StateMachine = TakerSwapStateMachine<MakerCoin, TakerCoin>;

    fn get_event(&self) -> TakerSwapEvent {
        TakerSwapEvent::Aborted {
            reason: self.reason.clone(),
        }
    }
}

impl<MakerCoin, TakerCoin> TransitionFrom<Initialize<MakerCoin, TakerCoin>> for Aborted<MakerCoin, TakerCoin> {}
impl<MakerCoin, TakerCoin> TransitionFrom<Initialized<MakerCoin, TakerCoin>> for Aborted<MakerCoin, TakerCoin> {}
impl<MakerCoin: ParseCoinAssocTypes, TakerCoin: TakerCoinSwapOpsV2> TransitionFrom<Negotiated<MakerCoin, TakerCoin>>
    for Aborted<MakerCoin, TakerCoin>
{
}
impl<MakerCoin: ParseCoinAssocTypes, TakerCoin: TakerCoinSwapOpsV2>
    TransitionFrom<TakerPaymentSpent<MakerCoin, TakerCoin>> for Aborted<MakerCoin, TakerCoin>
{
}
impl<MakerCoin: ParseCoinAssocTypes, TakerCoin: TakerCoinSwapOpsV2>
    TransitionFrom<TakerFundingRefundRequired<MakerCoin, TakerCoin>> for Aborted<MakerCoin, TakerCoin>
{
}
impl<MakerCoin: ParseCoinAssocTypes, TakerCoin: TakerCoinSwapOpsV2>
    TransitionFrom<TakerPaymentRefundRequired<MakerCoin, TakerCoin>> for Aborted<MakerCoin, TakerCoin>
{
}

struct Completed<MakerCoin, TakerCoin> {
    maker_coin: PhantomData<MakerCoin>,
    taker_coin: PhantomData<TakerCoin>,
}

impl<MakerCoin, TakerCoin> Completed<MakerCoin, TakerCoin> {
    fn new() -> Completed<MakerCoin, TakerCoin> {
        Completed {
            maker_coin: Default::default(),
            taker_coin: Default::default(),
        }
    }
}

impl<MakerCoin: MmCoin + MakerCoinSwapOpsV2, TakerCoin: MmCoin + TakerCoinSwapOpsV2> StorableState
    for Completed<MakerCoin, TakerCoin>
{
    type StateMachine = TakerSwapStateMachine<MakerCoin, TakerCoin>;

    fn get_event(&self) -> TakerSwapEvent { TakerSwapEvent::Completed }
}

#[async_trait]
impl<MakerCoin: MmCoin + MakerCoinSwapOpsV2, TakerCoin: MmCoin + TakerCoinSwapOpsV2> LastState
    for Completed<MakerCoin, TakerCoin>
{
    type StateMachine = TakerSwapStateMachine<MakerCoin, TakerCoin>;

    async fn on_changed(
        self: Box<Self>,
        state_machine: &mut Self::StateMachine,
    ) -> <Self::StateMachine as StateMachineTrait>::Result {
        info!("Swap {} has been completed", state_machine.uuid);
    }
}

impl<MakerCoin: ParseCoinAssocTypes, TakerCoin: ParseCoinAssocTypes>
    TransitionFrom<MakerPaymentSpent<MakerCoin, TakerCoin>> for Completed<MakerCoin, TakerCoin>
{
}

struct TakerFundingRefunded<MakerCoin: ParseCoinAssocTypes, TakerCoin: ParseCoinAssocTypes> {
    maker_coin: PhantomData<MakerCoin>,
    funding_tx: TakerCoin::Tx,
    funding_refund_tx: TakerCoin::Tx,
    reason: TakerFundingRefundReason,
}

impl<MakerCoin: MmCoin + MakerCoinSwapOpsV2, TakerCoin: MmCoin + TakerCoinSwapOpsV2> StorableState
    for TakerFundingRefunded<MakerCoin, TakerCoin>
{
    type StateMachine = TakerSwapStateMachine<MakerCoin, TakerCoin>;

    fn get_event(&self) -> TakerSwapEvent {
        TakerSwapEvent::TakerFundingRefunded {
            funding_tx: TransactionIdentifier {
                tx_hex: self.funding_tx.tx_hex().into(),
                tx_hash: self.funding_tx.tx_hash_as_bytes(),
            },
            funding_tx_refund: TransactionIdentifier {
                tx_hex: self.funding_refund_tx.tx_hex().into(),
                tx_hash: self.funding_refund_tx.tx_hash_as_bytes(),
            },
            reason: self.reason.clone(),
        }
    }
}

#[async_trait]
impl<MakerCoin: MmCoin + MakerCoinSwapOpsV2, TakerCoin: MmCoin + TakerCoinSwapOpsV2> LastState
    for TakerFundingRefunded<MakerCoin, TakerCoin>
{
    type StateMachine = TakerSwapStateMachine<MakerCoin, TakerCoin>;

    async fn on_changed(
        self: Box<Self>,
        state_machine: &mut Self::StateMachine,
    ) -> <Self::StateMachine as StateMachineTrait>::Result {
        info!(
            "Swap {} has been completed with taker funding refund",
            state_machine.uuid
        );
    }
}

impl<MakerCoin: ParseCoinAssocTypes, TakerCoin: ParseCoinAssocTypes>
    TransitionFrom<TakerFundingRefundRequired<MakerCoin, TakerCoin>> for TakerFundingRefunded<MakerCoin, TakerCoin>
{
}

struct TakerPaymentRefunded<MakerCoin: ParseCoinAssocTypes, TakerCoin: ParseCoinAssocTypes> {
    maker_coin: PhantomData<MakerCoin>,
    taker_payment: TakerCoin::Tx,
    taker_payment_refund: TransactionIdentifier,
    reason: TakerPaymentRefundReason,
}

impl<MakerCoin: MmCoin + MakerCoinSwapOpsV2, TakerCoin: MmCoin + TakerCoinSwapOpsV2> StorableState
    for TakerPaymentRefunded<MakerCoin, TakerCoin>
{
    type StateMachine = TakerSwapStateMachine<MakerCoin, TakerCoin>;

    fn get_event(&self) -> TakerSwapEvent {
        TakerSwapEvent::TakerPaymentRefunded {
            taker_payment: TransactionIdentifier {
                tx_hex: self.taker_payment.tx_hex().into(),
                tx_hash: self.taker_payment.tx_hash_as_bytes(),
            },
            taker_payment_refund: self.taker_payment_refund.clone(),
            reason: self.reason.clone(),
        }
    }
}

#[async_trait]
impl<MakerCoin: MmCoin + MakerCoinSwapOpsV2, TakerCoin: MmCoin + TakerCoinSwapOpsV2> LastState
    for TakerPaymentRefunded<MakerCoin, TakerCoin>
{
    type StateMachine = TakerSwapStateMachine<MakerCoin, TakerCoin>;

    async fn on_changed(
        self: Box<Self>,
        state_machine: &mut Self::StateMachine,
    ) -> <Self::StateMachine as StateMachineTrait>::Result {
        info!(
            "Swap {} has been completed with taker payment refund",
            state_machine.uuid
        );
    }
}

impl<MakerCoin: ParseCoinAssocTypes, TakerCoin: ParseCoinAssocTypes>
    TransitionFrom<TakerPaymentRefundRequired<MakerCoin, TakerCoin>> for TakerPaymentRefunded<MakerCoin, TakerCoin>
{
}<|MERGE_RESOLUTION|>--- conflicted
+++ resolved
@@ -1819,12 +1819,7 @@
             taker_secret: state_machine.taker_secret.as_slice(),
             taker_secret_hash: &secret_hash,
             maker_secret_hash: &self.negotiation_data.maker_secret_hash,
-<<<<<<< HEAD
-            swap_contract_address: &None,
             dex_fee: &state_machine.dex_fee(),
-=======
-            dex_fee: &state_machine.dex_fee,
->>>>>>> d1a8ea7a
             premium_amount: state_machine.taker_premium.to_decimal(),
             trading_amount: state_machine.taker_volume.to_decimal(),
             swap_unique_data: &unique_data,
@@ -1932,7 +1927,7 @@
             },
             swap_unique_data: &unique_data,
             watcher_reward: false,
-            dex_fee: &state_machine.dex_fee,
+            dex_fee: &state_machine.dex_fee(),
             premium_amount: state_machine.taker_premium.to_decimal(),
             trading_amount: state_machine.taker_volume.to_decimal(),
         };
