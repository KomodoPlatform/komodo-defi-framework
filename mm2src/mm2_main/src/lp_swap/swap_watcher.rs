--- conflicted
+++ resolved
@@ -1,23 +1,16 @@
-<<<<<<< HEAD
-use crate::mm2::lp_swap::{broadcast_p2p_tx_msg, lp_coinfind, tx_helper_topic, H256Json, MmCoinEnum, SwapsContext,
-                          TransactionIdentifier, WAIT_CONFIRM_INTERVAL};
+use super::{broadcast_p2p_tx_msg, lp_coinfind, tx_helper_topic, H256Json, MmCoinEnum, SwapsContext,
+            TransactionIdentifier, WAIT_CONFIRM_INTERVAL};
 use async_trait::async_trait;
 use coins::{CanRefundHtlc, FoundSwapTxSpend, WatcherSearchForSwapTxSpendInput, WatcherValidatePaymentInput};
-use common::executor::{spawn, Timer};
-use common::log::{self, error, info};
+use common::executor::{AbortSettings, SpawnAbortable, Timer};
+use common::log::{error, info};
 use common::state_machine::prelude::*;
-=======
-use super::{broadcast_p2p_tx_msg, lp_coinfind, tx_helper_topic, H256Json, SwapsContext, TransactionIdentifier,
-            WAIT_CONFIRM_INTERVAL};
-use coins::{MmCoinEnum, WatcherValidatePaymentInput};
-use common::executor::{AbortSettings, SpawnAbortable};
-use common::log::{error, info};
->>>>>>> 28280d7a
 use futures::compat::Future01CompatExt;
 use mm2_core::mm_ctx::MmArc;
 use mm2_libp2p::{decode_signed, pub_sub_topic, TopicPrefix};
 use mm2_number::BigDecimal;
 use std::cmp::min;
+use std::sync::Arc;
 use uuid::Uuid;
 
 #[cfg(not(test))] use common::now_ms;
@@ -76,7 +69,6 @@
     fn new(secret: H256Json) -> Self { SpendMakerPayment { secret } }
 }
 
-<<<<<<< HEAD
 struct Stopped {
     _stop_reason: StopReason,
 }
@@ -89,14 +81,6 @@
     TakerPaymentRefunded,
     ValidatePublicKeysFailed(WatcherError),
     ValidateTakerFeeFailed(WatcherError),
-=======
-#[derive(Clone, Debug, Deserialize, PartialEq, Serialize)]
-#[serde(tag = "type", content = "data")]
-#[allow(clippy::large_enum_variant)]
-pub enum WatcherEvent {
-    Started,
-    StartFailed(WatcherError),
->>>>>>> 28280d7a
     TakerPaymentWaitConfirmFailed(WatcherError),
     TakerPaymentSearchForSwapFailed(WatcherError),
     TakerPaymentValidateFailed(WatcherError),
@@ -367,7 +351,6 @@
     }
 }
 
-<<<<<<< HEAD
 #[async_trait]
 impl State for RefundTakerPayment {
     type Ctx = WatcherContext;
@@ -404,35 +387,6 @@
                         &tx,
                         &None,
                     );
-=======
-pub async fn run_watcher(swap: RunWatcherInput) {
-    let (swap, mut command) = match swap {
-        RunWatcherInput::StartNew(swap) => (swap, WatcherCommand::Start),
-    };
-
-    let ctx = swap.ctx.clone();
-    let mut status = ctx.log.status_handle();
-    let uuid_str = swap.uuid.to_string();
-    let running_swap = Arc::new(swap);
-
-    let mut swap_fut = Box::pin(
-        async move {
-            let mut events;
-            loop {
-                let res = running_swap.handle_command(command).await.expect("!handle_command");
-                events = res.1;
-                for event in events {
-                    status.status(&[&"swap", &("uuid", uuid_str.as_str())], &event.status_str());
-                    running_swap.apply_event(event);
-                }
-                match res.0 {
-                    Some(c) => {
-                        command = c;
-                    },
-                    None => {
-                        break;
-                    },
->>>>>>> 28280d7a
                 }
 
                 return Self::change_state(Stopped::from_reason(StopReason::TakerPaymentRefundFailed(
@@ -460,7 +414,6 @@
                 ERRL!("{}", err).into(),
             )));
         }
-<<<<<<< HEAD
 
         let tx_hash = transaction.tx_hash();
         info!("Taker refund tx hash {:02x}", tx_hash);
@@ -479,14 +432,6 @@
             .lock()
             .remove(watcher_ctx.data.taker_fee_hash.clone());
     }
-=======
-        .fuse(),
-    );
-    let do_nothing = (); // to fix https://rust-lang.github.io/rust-clippy/master/index.html#unused_unit
-    select! {
-        _swap = swap_fut => do_nothing, // swap finished normally
-    };
->>>>>>> 28280d7a
 }
 
 pub async fn process_watcher_msg(ctx: MmArc, msg: &[u8]) {
@@ -504,14 +449,11 @@
     let verified_pubkey = msg.2;
     match watcher_data {
         SwapWatcherMsg::TakerSwapWatcherMsg(watcher_data) => {
-            spawn_taker_swap_watcher(ctx, watcher_data, verified_pubkey.to_bytes()).await
+            spawn_taker_swap_watcher(ctx, watcher_data, verified_pubkey.to_bytes())
         },
     }
 }
 
-<<<<<<< HEAD
-async fn spawn_taker_swap_watcher(ctx: MmArc, watcher_data: TakerSwapWatcherData, verified_pub: Vec<u8>) {
-=======
 /// Currently, Taker Swap Watcher is supported only.
 enum WatcherType {
     Taker,
@@ -522,27 +464,27 @@
 /// and to unlock it (i.e remove `uuid` from corresponding watcher collection) once `SwapWatcherLock` is dropped.
 struct SwapWatcherLock {
     swap_ctx: Arc<SwapsContext>,
-    uuid: Uuid,
+    fee_hash: Vec<u8>,
     watcher_type: WatcherType,
 }
 
 impl SwapWatcherLock {
-    /// Locks the given `uuid` as the running Swap Watcher,
-    /// so inserts `uuid` into the [`SwapsContext::taker_swap_watchers`] collection.
+    /// Locks the given taker fee hash as the running Swap Watcher,
+    /// so inserts the hash into the [`SwapsContext::taker_swap_watchers`] collection.
     ///
     /// Returns `None` if there is an ongoing Taker Swap Watcher already.
-    fn lock_taker(swap_ctx: Arc<SwapsContext>, uuid: Uuid) -> Option<Self> {
+    fn lock_taker(swap_ctx: Arc<SwapsContext>, fee_hash: Vec<u8>) -> Option<Self> {
         {
             let mut guard = swap_ctx.taker_swap_watchers.lock();
-            if !guard.insert(uuid) {
-                // There is the same `uuid` already.
+            if !guard.insert(fee_hash.clone()) {
+                // There is the same hash already.
                 return None;
             }
         }
 
         Some(SwapWatcherLock {
             swap_ctx,
-            uuid,
+            fee_hash,
             watcher_type: WatcherType::Taker,
         })
     }
@@ -551,29 +493,18 @@
 impl Drop for SwapWatcherLock {
     fn drop(&mut self) {
         match self.watcher_type {
-            WatcherType::Taker => self.swap_ctx.taker_swap_watchers.lock().remove(&self.uuid),
-        };
-    }
-}
-
-fn spawn_taker_swap_watcher(ctx: MmArc, watcher_data: TakerSwapWatcherData) {
->>>>>>> 28280d7a
+            WatcherType::Taker => self.swap_ctx.taker_swap_watchers.lock().remove(self.fee_hash.clone()),
+        };
+    }
+}
+
+fn spawn_taker_swap_watcher(ctx: MmArc, watcher_data: TakerSwapWatcherData, verified_pub: Vec<u8>) {
     let swap_ctx = SwapsContext::from_ctx(&ctx).unwrap();
     if swap_ctx.swap_msgs.lock().unwrap().contains_key(&watcher_data.uuid) {
         return;
     }
-<<<<<<< HEAD
-    let mut taker_swap_watchers = swap_ctx.taker_swap_watchers.lock();
-    if taker_swap_watchers.contains(&watcher_data.taker_fee_hash) {
-        return;
-    }
-    taker_swap_watchers.insert(watcher_data.taker_fee_hash.clone());
-    drop(taker_swap_watchers);
-=======
->>>>>>> 28280d7a
-
-    let uuid = watcher_data.uuid;
-    let taker_watcher_lock = match SwapWatcherLock::lock_taker(swap_ctx, uuid) {
+
+    let taker_watcher_lock = match SwapWatcherLock::lock_taker(swap_ctx, watcher_data.taker_fee_hash.clone()) {
         Some(lock) => lock,
         // There is an ongoing Taker Swap Watcher already.
         None => return,
@@ -581,33 +512,16 @@
 
     let spawner = ctx.spawner();
 
+    let uuid = watcher_data.uuid;
     let fut = async move {
         let taker_coin = match lp_coinfind(&ctx, &watcher_data.taker_coin).await {
             Ok(Some(c)) => c,
             Ok(None) => {
-<<<<<<< HEAD
-                log::error!("Coin {} is not found/enabled", watcher_data.taker_coin);
-                let swap_ctx = SwapsContext::from_ctx(&ctx).unwrap();
-                swap_ctx
-                    .taker_swap_watchers
-                    .lock()
-                    .remove(watcher_data.taker_fee_hash.clone());
-                return;
-            },
-            Err(e) => {
-                log::error!("!lp_coinfind({}): {}", watcher_data.taker_coin, e);
-                let swap_ctx = SwapsContext::from_ctx(&ctx).unwrap();
-                swap_ctx
-                    .taker_swap_watchers
-                    .lock()
-                    .remove(watcher_data.taker_fee_hash.clone());
-=======
                 error!("Coin {} is not found/enabled", watcher_data.taker_coin);
                 return;
             },
             Err(e) => {
                 error!("!lp_coinfind({}): {}", watcher_data.taker_coin, e);
->>>>>>> 28280d7a
                 return;
             },
         };
@@ -615,29 +529,11 @@
         let maker_coin = match lp_coinfind(&ctx, &watcher_data.maker_coin).await {
             Ok(Some(c)) => c,
             Ok(None) => {
-<<<<<<< HEAD
-                log::error!("Coin {} is not found/enabled", watcher_data.maker_coin);
-                let swap_ctx = SwapsContext::from_ctx(&ctx).unwrap();
-                swap_ctx
-                    .taker_swap_watchers
-                    .lock()
-                    .remove(watcher_data.taker_fee_hash.clone());
-                return;
-            },
-            Err(e) => {
-                log::error!("!lp_coinfind({}): {}", watcher_data.maker_coin, e);
-                let swap_ctx = SwapsContext::from_ctx(&ctx).unwrap();
-                swap_ctx
-                    .taker_swap_watchers
-                    .lock()
-                    .remove(watcher_data.taker_fee_hash.clone());
-=======
                 error!("Coin {} is not found/enabled", watcher_data.maker_coin);
                 return;
             },
             Err(e) => {
                 error!("!lp_coinfind({}): {}", watcher_data.maker_coin, e);
->>>>>>> 28280d7a
                 return;
             },
         };
@@ -651,7 +547,6 @@
             uuid
         );
 
-<<<<<<< HEAD
         let watcher_ctx = WatcherContext {
             ctx: ctx.clone(),
             maker_coin,
@@ -661,10 +556,6 @@
         };
         let state_machine: StateMachine<_, ()> = StateMachine::from_ctx(watcher_ctx);
         state_machine.run(ValidatePublicKeys {}).await;
-    });
-=======
-        let watcher = Watcher::new(watcher_data.uuid, ctx, maker_coin, taker_coin, watcher_data);
-        run_watcher(RunWatcherInput::StartNew(watcher)).await;
 
         // This allows to move the `taker_watcher_lock` value into this async block to keep it alive
         // until the Swap Watcher finishes.
@@ -675,7 +566,6 @@
     // Please note that `taker_watcher_lock` will be dropped once `MmCtx` is stopped
     // since this `fut` will be aborted.
     spawner.spawn_with_settings(fut, settings);
->>>>>>> 28280d7a
 }
 
 pub fn watcher_topic(ticker: &str) -> String { pub_sub_topic(WATCHER_PREFIX, ticker) }