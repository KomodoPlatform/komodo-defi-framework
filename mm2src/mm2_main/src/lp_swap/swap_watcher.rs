use super::{broadcast_p2p_tx_msg, lp_coinfind, tx_helper_topic, wait_for_taker_payment_conf_until, H256Json,
            SwapsContext, TransactionIdentifier, WAIT_CONFIRM_INTERVAL};
use crate::mm2::MmError;
use async_trait::async_trait;
use coins::{CanRefundHtlc, FoundSwapTxSpend, MmCoinEnum, WatcherSearchForSwapTxSpendInput, WatcherValidatePaymentInput};
use common::executor::{AbortSettings, SpawnAbortable, Timer};
use common::log::{error, info};
use common::state_machine::prelude::*;
use futures::compat::Future01CompatExt;
use mm2_core::mm_ctx::MmArc;
use mm2_libp2p::{decode_signed, pub_sub_topic, TopicPrefix};
use mm2_number::BigDecimal;
<<<<<<< HEAD
use parking_lot::Mutex as PaMutex;
use rpc::v1::types::Bytes as BytesJson;
=======
>>>>>>> 4d2071f9
use std::cmp::min;
use std::sync::Arc;
use uuid::Uuid;

#[cfg(not(test))] use common::now_ms;

pub const WATCHER_PREFIX: TopicPrefix = "swpwtchr";
const TAKER_SWAP_CONFIRMATIONS: u64 = 1;
pub const TAKER_SWAP_ENTRY_TIMEOUT: u64 = 21600;
const WAIT_FOR_TAKER_REFUND: u64 = 1200; // How long?

struct WatcherContext {
    ctx: MmArc,
    taker_coin: MmCoinEnum,
    maker_coin: MmCoinEnum,
    data: TakerSwapWatcherData,
    verified_pub: Vec<u8>,
}

#[derive(Clone, Debug, Deserialize, Serialize)]
pub enum SwapWatcherMsg {
    TakerSwapWatcherMsg(TakerSwapWatcherData),
}

#[derive(Clone, Debug, Default, Deserialize, PartialEq, Serialize)]
pub struct TakerSwapWatcherData {
    pub uuid: Uuid,
    pub secret_hash: Vec<u8>,
    pub taker_spends_maker_payment_preimage: Vec<u8>,
    pub taker_refunds_payment: Vec<u8>,
    pub swap_started_at: u64,
    pub lock_duration: u64,
    pub taker_coin: String,
    pub taker_fee_hash: Vec<u8>,
    pub taker_payment_hex: Vec<u8>,
    pub taker_payment_lock: u64,
    pub taker_pub: Vec<u8>,
    pub taker_coin_start_block: u64,
    pub taker_payment_confirmations: u64,
    pub taker_payment_requires_nota: Option<bool>,
    pub taker_amount: BigDecimal,
    pub maker_coin: String,
    pub maker_pub: Vec<u8>,
}

struct ValidatePublicKeys {}
struct ValidateTakerFee {}
struct ValidateTakerPayment {}
struct WaitForTakerPaymentSpend {}

struct RefundTakerPayment {}

struct SpendMakerPayment {
    secret: H256Json,
}

impl SpendMakerPayment {
    fn new(secret: H256Json) -> Self { SpendMakerPayment { secret } }
}

struct Stopped {
    _stop_reason: StopReason,
}

#[derive(Debug)]
enum StopReason {
    Finished(WatcherSuccess),
    Error(MmError<WatcherError>),
}

#[derive(Debug)]
enum WatcherSuccess {
    MakerPaymentSpent,
    TakerPaymentRefunded,
    TakerPaymentAlreadySpent,
    TakerPaymentAlreadyRefunded,
}

#[derive(Debug)]
enum WatcherError {
    InvalidValidatePublicKey(String),
    InvalidTakerFee(String),
    TakerPaymentNotConfirmed(String),
    TakerPaymentSearchForSwapFailed(String),
    InvalidTakerPayment(String),
    UnableToExtractSecret(String),
    MakerPaymentSpendFailed(String),
    TakerPaymentRefundFailed(String),
}

impl Stopped {
    fn from_reason(stop_reason: StopReason) -> Stopped {
        Stopped {
            _stop_reason: stop_reason,
        }
    }
}

impl TransitionFrom<ValidatePublicKeys> for ValidateTakerFee {}
impl TransitionFrom<ValidateTakerFee> for ValidateTakerPayment {}
impl TransitionFrom<ValidateTakerPayment> for WaitForTakerPaymentSpend {}
impl TransitionFrom<WaitForTakerPaymentSpend> for SpendMakerPayment {}
impl TransitionFrom<WaitForTakerPaymentSpend> for RefundTakerPayment {}
impl TransitionFrom<ValidatePublicKeys> for Stopped {}
impl TransitionFrom<ValidateTakerFee> for Stopped {}
impl TransitionFrom<ValidateTakerPayment> for Stopped {}
impl TransitionFrom<WaitForTakerPaymentSpend> for Stopped {}
impl TransitionFrom<RefundTakerPayment> for Stopped {}
impl TransitionFrom<SpendMakerPayment> for Stopped {}

#[async_trait]
impl State for ValidatePublicKeys {
    type Ctx = WatcherContext;
    type Result = ();

    async fn on_changed(self: Box<Self>, watcher_ctx: &mut WatcherContext) -> StateResult<Self::Ctx, Self::Result> {
        let redeem_pub_valid = match watcher_ctx
            .taker_coin
            .check_tx_signed_by_pub(&watcher_ctx.data.taker_payment_hex, &watcher_ctx.verified_pub)
        {
            Ok(is_valid) => is_valid,
            Err(err) => {
                return Self::change_state(Stopped::from_reason(StopReason::Error(
                    WatcherError::InvalidValidatePublicKey(err).into(),
                )))
            },
        };

        if !redeem_pub_valid || watcher_ctx.verified_pub != watcher_ctx.data.taker_pub {
            return Self::change_state(Stopped::from_reason(StopReason::Error(
                WatcherError::InvalidValidatePublicKey("Public key does not belong to taker payment".to_string())
                    .into(),
            )));
        }

        Self::change_state(ValidateTakerFee {})
    }
}

#[async_trait]
impl State for ValidateTakerFee {
    type Ctx = WatcherContext;
    type Result = ();

    async fn on_changed(self: Box<Self>, watcher_ctx: &mut WatcherContext) -> StateResult<Self::Ctx, Self::Result> {
        let validated_f = watcher_ctx
            .taker_coin
            .watcher_validate_taker_fee(
                watcher_ctx.data.taker_fee_hash.clone(),
                watcher_ctx.verified_pub.clone(),
            )
            .compat();
        if let Err(err) = validated_f.await {
            Self::change_state(Stopped::from_reason(StopReason::Error(
                WatcherError::InvalidTakerFee(err.to_string()).into(),
            )));
        }
        Self::change_state(ValidateTakerPayment {})
    }
}

// TODO: Do this check periodically while waiting for taker payment spend
#[async_trait]
impl State for ValidateTakerPayment {
    type Ctx = WatcherContext;
    type Result = ();

    async fn on_changed(self: Box<Self>, watcher_ctx: &mut WatcherContext) -> StateResult<Self::Ctx, Self::Result> {
        let search_input = WatcherSearchForSwapTxSpendInput {
            time_lock: watcher_ctx.data.taker_payment_lock as u32,
            taker_pub: &watcher_ctx.data.taker_pub,
            maker_pub: &watcher_ctx.data.maker_pub,
            secret_hash: &watcher_ctx.data.secret_hash,
            tx: &watcher_ctx.data.taker_payment_hex,
            search_from_block: watcher_ctx.data.taker_coin_start_block,
            swap_contract_address: &None,
        };

        match watcher_ctx
            .taker_coin
            .watcher_search_for_swap_tx_spend(search_input)
            .await
        {
            Ok(Some(FoundSwapTxSpend::Spent(_))) => {
                return Self::change_state(Stopped::from_reason(StopReason::Finished(
                    WatcherSuccess::TakerPaymentAlreadySpent,
                )))
            },
            Ok(Some(FoundSwapTxSpend::Refunded(_))) => {
                return Self::change_state(Stopped::from_reason(StopReason::Finished(
                    WatcherSuccess::TakerPaymentAlreadyRefunded,
                )))
            },
            Err(err) => {
                return Self::change_state(Stopped::from_reason(StopReason::Error(
                    WatcherError::TakerPaymentSearchForSwapFailed(err).into(),
                )))
            },
            Ok(None) => (),
        }

        let wait_taker_payment =
            wait_for_taker_payment_conf_until(watcher_ctx.data.swap_started_at, watcher_ctx.data.lock_duration);
        let confirmations = min(watcher_ctx.data.taker_payment_confirmations, TAKER_SWAP_CONFIRMATIONS);

        let wait_f = watcher_ctx
            .taker_coin
            .wait_for_confirmations(
                &watcher_ctx.data.taker_payment_hex,
                confirmations,
                watcher_ctx.data.taker_payment_requires_nota.unwrap_or(false),
                wait_taker_payment,
                WAIT_CONFIRM_INTERVAL,
            )
            .compat();
        if let Err(err) = wait_f.await {
            Self::change_state(Stopped::from_reason(StopReason::Error(
                WatcherError::TakerPaymentNotConfirmed(err).into(),
            )));
        }

        let validate_input = WatcherValidatePaymentInput {
            payment_tx: watcher_ctx.data.taker_payment_hex.clone(),
            time_lock: watcher_ctx.data.taker_payment_lock as u32,
            taker_pub: watcher_ctx.data.taker_pub.clone(),
            maker_pub: watcher_ctx.data.maker_pub.clone(),
            secret_hash: watcher_ctx.data.secret_hash.clone(),
            amount: watcher_ctx.data.taker_amount.clone(),
            try_spv_proof_until: wait_taker_payment,
            confirmations,
        };

        let validated_f = watcher_ctx
            .taker_coin
            .watcher_validate_taker_payment(validate_input)
            .compat();

        if let Err(err) = validated_f.await {
            Self::change_state(Stopped::from_reason(StopReason::Error(
                WatcherError::InvalidTakerPayment(err.to_string()).into(),
            )));
        }

        Self::change_state(WaitForTakerPaymentSpend {})
    }
}

#[async_trait]
impl State for WaitForTakerPaymentSpend {
    type Ctx = WatcherContext;
    type Result = ();

    async fn on_changed(self: Box<Self>, watcher_ctx: &mut WatcherContext) -> StateResult<Self::Ctx, Self::Result> {
        #[cfg(not(test))]
        {
            // Sleep for half the locktime to allow the taker to spend the maker payment first
            let now = now_ms() / 1000;
            let wait_for_taker_until =
                wait_for_taker_payment_conf_until(watcher_ctx.data.swap_started_at, watcher_ctx.data.lock_duration);
            let sleep_duration = (wait_for_taker_until - now + 1) as f64;

            if now < wait_for_taker_until {
                Timer::sleep(sleep_duration).await;
            }
        }

        let f = watcher_ctx.taker_coin.wait_for_htlc_tx_spend(
            &watcher_ctx.data.taker_payment_hex,
            &[],
            watcher_ctx.data.taker_payment_lock,
            watcher_ctx.data.taker_coin_start_block,
            &None,
        );

        let tx = match f.compat().await {
            Ok(t) => t,
            Err(err) => {
                error!("{}", err.get_plain_text_format());
                return Self::change_state(RefundTakerPayment {});
            },
        };

        let tx_hash = tx.tx_hash();
        info!("Taker payment spend tx {:02x}", tx_hash);
        let tx_ident = TransactionIdentifier {
            tx_hex: BytesJson::from(tx.tx_hex()),
            tx_hash,
        };

        let secret = match watcher_ctx
            .taker_coin
<<<<<<< HEAD
            .extract_secret(&self.data.secret_hash[..], &tx_ident.tx_hex)
            .await
=======
            .extract_secret(&watcher_ctx.data.secret_hash, &tx_ident.tx_hex.0)
>>>>>>> 4d2071f9
        {
            Ok(bytes) => H256Json::from(bytes.as_slice()),
            Err(err) => {
                return Self::change_state(Stopped::from_reason(StopReason::Error(
                    WatcherError::UnableToExtractSecret(err).into(),
                )))
            },
        };

        Self::change_state(SpendMakerPayment::new(secret))
    }
}

#[async_trait]
impl State for SpendMakerPayment {
    type Ctx = WatcherContext;
    type Result = ();

    async fn on_changed(self: Box<Self>, watcher_ctx: &mut WatcherContext) -> StateResult<Self::Ctx, Self::Result> {
        let spend_fut = watcher_ctx.maker_coin.send_taker_spends_maker_payment_preimage(
            &watcher_ctx.data.taker_spends_maker_payment_preimage,
            &self.secret.0,
        );

        let transaction = match spend_fut.compat().await {
            Ok(t) => t,
            Err(err) => {
                if let Some(tx) = err.get_tx() {
                    broadcast_p2p_tx_msg(
                        &watcher_ctx.ctx,
                        tx_helper_topic(watcher_ctx.maker_coin.ticker()),
                        &tx,
                        &None,
                    );
                };
                return Self::change_state(Stopped::from_reason(StopReason::Error(
                    WatcherError::MakerPaymentSpendFailed(err.get_plain_text_format()).into(),
                )));
            },
        };

        broadcast_p2p_tx_msg(
            &watcher_ctx.ctx,
            tx_helper_topic(watcher_ctx.maker_coin.ticker()),
            &transaction,
            &None,
        );

        let tx_hash = transaction.tx_hash();
<<<<<<< HEAD
        info!("Maker payment spend tx {:02x}", tx_hash);
        let tx_ident = TransactionIdentifier {
            tx_hex: BytesJson::from(transaction.tx_hex()),
            tx_hash,
        };
=======
        info!("Sent maker payment spend tx {:02x} as watcher", tx_hash);
>>>>>>> 4d2071f9

        Self::change_state(Stopped::from_reason(StopReason::Finished(
            WatcherSuccess::MakerPaymentSpent,
        )))
    }
}

#[async_trait]
impl State for RefundTakerPayment {
    type Ctx = WatcherContext;
    type Result = ();

    async fn on_changed(self: Box<Self>, watcher_ctx: &mut WatcherContext) -> StateResult<Self::Ctx, Self::Result> {
        let locktime = watcher_ctx.data.taker_payment_lock;
        loop {
            match watcher_ctx
                .taker_coin
                .can_refund_htlc(locktime + WAIT_FOR_TAKER_REFUND)
                .compat()
                .await
            {
                Ok(CanRefundHtlc::CanRefundNow) => break,
                Ok(CanRefundHtlc::HaveToWait(to_sleep)) => Timer::sleep(to_sleep as f64).await,
                Err(e) => {
                    error!("Error {} on can_refund_htlc, retrying in 30 seconds", e);
                    Timer::sleep(30.).await;
                },
            }
        }

        let refund_fut = watcher_ctx
            .taker_coin
            .send_watcher_refunds_taker_payment_preimage(&watcher_ctx.data.taker_refunds_payment);
        let transaction = match refund_fut.compat().await {
            Ok(t) => t,
            Err(err) => {
                if let Some(tx) = err.get_tx() {
                    broadcast_p2p_tx_msg(
                        &watcher_ctx.ctx,
                        tx_helper_topic(watcher_ctx.taker_coin.ticker()),
                        &tx,
                        &None,
                    );
                }

                return Self::change_state(Stopped::from_reason(StopReason::Error(
                    WatcherError::TakerPaymentRefundFailed(err.get_plain_text_format()).into(),
                )));
            },
        };

        broadcast_p2p_tx_msg(
            &watcher_ctx.ctx,
            tx_helper_topic(watcher_ctx.taker_coin.ticker()),
            &transaction,
            &None,
        );

        let wait_fut = watcher_ctx.taker_coin.wait_for_confirmations(
            &transaction.tx_hex(),
            1,
            false,
            watcher_ctx.data.taker_payment_lock + WAIT_FOR_TAKER_REFUND + 3600,
            WAIT_CONFIRM_INTERVAL,
        );
        if let Err(err) = wait_fut.compat().await {
            return Self::change_state(Stopped::from_reason(StopReason::Error(
                WatcherError::TakerPaymentRefundFailed(err).into(),
            )));
        }

        let tx_hash = transaction.tx_hash();
        info!("Sent taker refund tx {:02x} as watcher", tx_hash);
        Self::change_state(Stopped::from_reason(StopReason::Finished(
            WatcherSuccess::TakerPaymentRefunded,
        )))
    }
}

#[async_trait]
impl LastState for Stopped {
    type Ctx = WatcherContext;
    type Result = ();
    async fn on_changed(self: Box<Self>, _watcher_ctx: &mut Self::Ctx) -> Self::Result {}
}

pub async fn process_watcher_msg(ctx: MmArc, msg: &[u8]) {
    let msg = match decode_signed::<SwapWatcherMsg>(msg) {
        Ok(m) => m,
        Err(watcher_msg_err) => {
            error!("Couldn't deserialize 'SwapWatcherMsg': {:?}", watcher_msg_err);
            // Drop it to avoid dead_code warning
            drop(watcher_msg_err);
            return;
        },
    };

    let watcher_data = msg.0;
    let verified_pubkey = msg.2;
    match watcher_data {
        SwapWatcherMsg::TakerSwapWatcherMsg(watcher_data) => {
            spawn_taker_swap_watcher(ctx, watcher_data, verified_pubkey.to_bytes())
        },
    }
}

/// Currently, Taker Swap Watcher is supported only.
enum WatcherType {
    Taker,
}

/// The `SwapWatcherLock` is used to lock the given taker fee hash as the running Swap Watcher,
/// (i.e. insert the fee hash into either [`SwapsContext::taker_swap_watchers`] or [`SwapsContext::maker_swap_watchers`]),
/// and to unlock it (i.e remove the hash from corresponding watcher collection) once `SwapWatcherLock` is dropped.
struct SwapWatcherLock {
    swap_ctx: Arc<SwapsContext>,
    fee_hash: Vec<u8>,
    watcher_type: WatcherType,
}

impl SwapWatcherLock {
    /// Locks the given taker fee hash as the running Swap Watcher,
    /// so inserts the hash into the [`SwapsContext::taker_swap_watchers`] collection.
    ///
    /// Returns `None` if there is an ongoing Taker Swap Watcher already.
    fn lock_taker(swap_ctx: Arc<SwapsContext>, fee_hash: Vec<u8>) -> Option<Self> {
        {
            let mut guard = swap_ctx.taker_swap_watchers.lock();
            if !guard.insert(fee_hash.clone()) {
                // There is the same hash already.
                return None;
            }
        }

        Some(SwapWatcherLock {
            swap_ctx,
            fee_hash,
            watcher_type: WatcherType::Taker,
        })
    }
}

impl Drop for SwapWatcherLock {
    fn drop(&mut self) {
        match self.watcher_type {
            WatcherType::Taker => self.swap_ctx.taker_swap_watchers.lock().remove(self.fee_hash.clone()),
        };
    }
}

fn spawn_taker_swap_watcher(ctx: MmArc, watcher_data: TakerSwapWatcherData, verified_pub: Vec<u8>) {
    let swap_ctx = SwapsContext::from_ctx(&ctx).unwrap();
    if swap_ctx.swap_msgs.lock().unwrap().contains_key(&watcher_data.uuid) {
        return;
    }
    let taker_watcher_lock = match SwapWatcherLock::lock_taker(swap_ctx, watcher_data.taker_fee_hash.clone()) {
        Some(lock) => lock,
        // There is an ongoing Taker Swap Watcher already.
        None => return,
    };

    let spawner = ctx.spawner();
    let fee_hash = H256Json::from(watcher_data.taker_fee_hash.as_slice());

    let fut = async move {
        let taker_coin = match lp_coinfind(&ctx, &watcher_data.taker_coin).await {
            Ok(Some(c)) => c,
            Ok(None) => {
                error!("Coin {} is not found/enabled", watcher_data.taker_coin);
                return;
            },
            Err(e) => {
                error!("!lp_coinfind({}): {}", watcher_data.taker_coin, e);
                return;
            },
        };

        let maker_coin = match lp_coinfind(&ctx, &watcher_data.maker_coin).await {
            Ok(Some(c)) => c,
            Ok(None) => {
                error!("Coin {} is not found/enabled", watcher_data.maker_coin);
                return;
            },
            Err(e) => {
                error!("!lp_coinfind({}): {}", watcher_data.maker_coin, e);
                return;
            },
        };

        log_tag!(
            ctx,
            "";
            fmt = "Entering the taker swap watcher loop {}/{} with taker fee hash: {}",
            maker_coin.ticker(),
            taker_coin.ticker(),
            fee_hash
        );

        let watcher_ctx = WatcherContext {
            ctx,
            maker_coin,
            taker_coin,
            data: watcher_data,
            verified_pub,
        };
        let state_machine: StateMachine<_, ()> = StateMachine::from_ctx(watcher_ctx);
        state_machine.run(ValidatePublicKeys {}).await;

        // This allows to move the `taker_watcher_lock` value into this async block to keep it alive
        // until the Swap Watcher finishes.
        drop(taker_watcher_lock);
    };

    let settings = AbortSettings::info_on_abort(format!("taker swap watcher {fee_hash} stopped!"));
    // Please note that `taker_watcher_lock` will be dropped once `MmCtx` is stopped
    // since this `fut` will be aborted.
    spawner.spawn_with_settings(fut, settings);
}

pub fn watcher_topic(ticker: &str) -> String { pub_sub_topic(WATCHER_PREFIX, ticker) }<|MERGE_RESOLUTION|>--- conflicted
+++ resolved
@@ -10,11 +10,7 @@
 use mm2_core::mm_ctx::MmArc;
 use mm2_libp2p::{decode_signed, pub_sub_topic, TopicPrefix};
 use mm2_number::BigDecimal;
-<<<<<<< HEAD
-use parking_lot::Mutex as PaMutex;
 use rpc::v1::types::Bytes as BytesJson;
-=======
->>>>>>> 4d2071f9
 use std::cmp::min;
 use std::sync::Arc;
 use uuid::Uuid;
@@ -306,12 +302,8 @@
 
         let secret = match watcher_ctx
             .taker_coin
-<<<<<<< HEAD
-            .extract_secret(&self.data.secret_hash[..], &tx_ident.tx_hex)
+            .extract_secret(&watcher_ctx.data.secret_hash, &tx_ident.tx_hex.0)
             .await
-=======
-            .extract_secret(&watcher_ctx.data.secret_hash, &tx_ident.tx_hex.0)
->>>>>>> 4d2071f9
         {
             Ok(bytes) => H256Json::from(bytes.as_slice()),
             Err(err) => {
@@ -361,15 +353,7 @@
         );
 
         let tx_hash = transaction.tx_hash();
-<<<<<<< HEAD
-        info!("Maker payment spend tx {:02x}", tx_hash);
-        let tx_ident = TransactionIdentifier {
-            tx_hex: BytesJson::from(transaction.tx_hex()),
-            tx_hash,
-        };
-=======
         info!("Sent maker payment spend tx {:02x} as watcher", tx_hash);
->>>>>>> 4d2071f9
 
         Self::change_state(Stopped::from_reason(StopReason::Finished(
             WatcherSuccess::MakerPaymentSpent,
