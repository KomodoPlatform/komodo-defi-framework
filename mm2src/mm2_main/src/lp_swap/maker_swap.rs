use super::check_balance::{check_base_coin_balance_for_swap, check_my_coin_balance_for_swap, CheckBalanceError,
                           CheckBalanceResult};
use super::pubkey_banning::ban_pubkey_on_failed_swap;
use super::swap_lock::{SwapLock, SwapLockOps};
use super::trade_preimage::{TradePreimageRequest, TradePreimageRpcError, TradePreimageRpcResult};
use super::{broadcast_my_swap_status, broadcast_p2p_tx_msg, broadcast_swap_msg_every,
            check_other_coin_balance_for_swap, detect_secret_hash_algo, get_locked_amount, recv_swap_msg, swap_topic,
            taker_payment_spend_deadline, tx_helper_topic, wait_for_maker_payment_conf_until, AtomicSwap,
            LockedAmount, MySwapInfo, NegotiationDataMsg, NegotiationDataV2, NegotiationDataV3, RecoveredSwap,
            RecoveredSwapAction, SavedSwap, SavedSwapIo, SavedTradeFee, SwapConfirmationsSettings, SwapError, SwapMsg,
            SwapPubkeys, SwapTxDataMsg, SwapsContext, TransactionIdentifier, INCLUDE_REFUND_FEE, NO_REFUND_FEE,
            TAKER_FEE_VALIDATION_ATTEMPTS, TAKER_FEE_VALIDATION_RETRY_DELAY_SECS, WAIT_CONFIRM_INTERVAL_SEC};
use crate::lp_dispatcher::{DispatcherContext, LpEvents};
use crate::lp_network::subscribe_to_topic;
use crate::lp_ordermatch::MakerOrderBuilder;
use crate::lp_swap::swap_events::{SwapStatusEvent, SwapStatusStreamer};
use crate::lp_swap::swap_v2_common::mark_swap_as_finished;
use crate::lp_swap::{broadcast_swap_message, taker_payment_spend_duration, MAX_STARTED_AT_DIFF};
use coins::lp_price::fetch_swap_coins_price;
use coins::{CanRefundHtlc, CheckIfMyPaymentSentArgs, ConfirmPaymentInput, DexFee, FeeApproxStage, FoundSwapTxSpend,
            MmCoin, MmCoinEnum, PaymentInstructionArgs, PaymentInstructions, PaymentInstructionsErr,
            RefundPaymentArgs, SearchForSwapTxSpendInput, SendPaymentArgs, SpendPaymentArgs, SwapTxTypeWithSecretHash,
            TradeFee, TradePreimageValue, TransactionEnum, ValidateFeeArgs, ValidatePaymentInput, WatcherReward};
use common::log::{debug, error, info, warn};
use common::{bits256, executor::Timer, now_ms};
use common::{now_sec, wait_until_sec};
use crypto::privkey::SerializableSecp256k1Keypair;
use crypto::secret_hash_algo::SecretHashAlgo;
use crypto::CryptoCtx;
use futures::{compat::Future01CompatExt, select, FutureExt};
use keys::KeyPair;
use mm2_core::mm_ctx::MmArc;
use mm2_err_handle::prelude::*;
use mm2_number::{BigDecimal, MmNumber};
use mm2_rpc::data::legacy::OrderConfirmationsSettings;
use parking_lot::Mutex as PaMutex;
use primitives::hash::{H256, H264};
use rpc::v1::types::{Bytes as BytesJson, H256 as H256Json, H264 as H264Json};
use std::any::TypeId;
use std::convert::TryInto;
use std::ops::Deref;
use std::path::PathBuf;
use std::sync::atomic::{AtomicBool, AtomicU64, Ordering};
use std::sync::{Arc, RwLock, RwLockReadGuard, RwLockWriteGuard};
use uuid::Uuid;

pub const MAKER_SUCCESS_EVENTS: [&str; 12] = [
    "Started",
    "Negotiated",
    "MakerPaymentInstructionsReceived",
    "TakerFeeValidated",
    "MakerPaymentSent",
    "TakerPaymentReceived",
    "TakerPaymentWaitConfirmStarted",
    "TakerPaymentValidatedAndConfirmed",
    "TakerPaymentSpent",
    "TakerPaymentSpendConfirmStarted",
    "TakerPaymentSpendConfirmed",
    "Finished",
];

pub const MAKER_ERROR_EVENTS: [&str; 15] = [
    "StartFailed",
    "NegotiateFailed",
    "TakerFeeValidateFailed",
    "MakerPaymentTransactionFailed",
    "MakerPaymentDataSendFailed",
    "MakerPaymentWaitConfirmFailed",
    "TakerPaymentValidateFailed",
    "TakerPaymentWaitConfirmFailed",
    "TakerPaymentSpendFailed",
    "TakerPaymentSpendConfirmFailed",
    "MakerPaymentWaitRefundStarted",
    "MakerPaymentRefundStarted",
    "MakerPaymentRefunded",
    "MakerPaymentRefundFailed",
    "MakerPaymentRefundFinished",
];

pub const MAKER_PAYMENT_SENT_LOG: &str = "Maker payment sent";

#[cfg(not(target_arch = "wasm32"))]
pub fn stats_maker_swap_dir(ctx: &MmArc) -> PathBuf { ctx.dbdir().join("SWAPS").join("STATS").join("MAKER") }

#[cfg(not(target_arch = "wasm32"))]
pub fn stats_maker_swap_file_path(ctx: &MmArc, uuid: &Uuid) -> PathBuf {
    stats_maker_swap_dir(ctx).join(format!("{}.json", uuid))
}

async fn save_my_maker_swap_event(ctx: &MmArc, swap: &MakerSwap, event: MakerSavedEvent) -> Result<(), String> {
    let swap = match SavedSwap::load_my_swap_from_db(ctx, swap.uuid).await {
        Ok(Some(swap)) => swap,
        Ok(None) => SavedSwap::Maker(MakerSavedSwap {
            uuid: swap.uuid,
            my_order_uuid: swap.my_order_uuid,
            maker_amount: Some(swap.maker_amount.clone()),
            maker_coin: Some(swap.maker_coin.ticker().to_owned()),
            maker_coin_usd_price: None,
            taker_amount: Some(swap.taker_amount.clone()),
            taker_coin: Some(swap.taker_coin.ticker().to_owned()),
            taker_coin_usd_price: None,
            gui: ctx.gui().map(|g| g.to_owned()),
            mm_version: Some(ctx.mm_version().to_owned()),
            events: vec![],
            success_events: MAKER_SUCCESS_EVENTS.iter().map(|event| event.to_string()).collect(),
            error_events: MAKER_ERROR_EVENTS.iter().map(|event| event.to_string()).collect(),
        }),
        Err(e) => return ERR!("{}", e),
    };

    if let SavedSwap::Maker(mut maker_swap) = swap {
        maker_swap.events.push(event);
        if maker_swap.is_success().unwrap_or(false) {
            maker_swap.fetch_and_set_usd_prices().await;
        }
        let new_swap = SavedSwap::Maker(maker_swap);
        try_s!(new_swap.save_to_db(ctx).await);
        Ok(())
    } else {
        ERR!("Expected SavedSwap::Maker, got {:?}", swap)
    }
}

#[derive(Clone, Debug, Deserialize, Eq, PartialEq, Serialize)]
pub struct TakerNegotiationData {
    pub taker_payment_locktime: u64,
    pub taker_pubkey: H264Json,
    pub maker_coin_swap_contract_addr: Option<BytesJson>,
    pub taker_coin_swap_contract_addr: Option<BytesJson>,
    pub maker_coin_htlc_pubkey: Option<H264Json>,
    pub taker_coin_htlc_pubkey: Option<H264Json>,
}

impl TakerNegotiationData {
    #[inline]
    fn other_maker_coin_htlc_pub(&self) -> H264 { self.maker_coin_htlc_pubkey.unwrap_or(self.taker_pubkey).into() }

    #[inline]
    fn other_taker_coin_htlc_pub(&self) -> H264 { self.taker_coin_htlc_pubkey.unwrap_or(self.taker_pubkey).into() }
}

#[derive(Clone, Debug, Default, Deserialize, PartialEq, Eq, Serialize)]
pub struct MakerSwapData {
    pub taker_coin: String,
    pub maker_coin: String,
    #[serde(rename = "taker")]
    pub taker_pubkey: H256Json,
    pub secret: H256Json,
    pub secret_hash: Option<BytesJson>,
    pub my_persistent_pub: H264Json,
    pub lock_duration: u64,
    pub maker_amount: BigDecimal,
    pub taker_amount: BigDecimal,
    pub maker_payment_confirmations: u64,
    pub maker_payment_requires_nota: Option<bool>,
    pub taker_payment_confirmations: u64,
    pub taker_payment_requires_nota: Option<bool>,
    pub maker_payment_lock: u64,
    /// Allows to recognize one SWAP from the other in the logs. #274.
    pub uuid: Uuid,
    pub started_at: u64,
    pub maker_coin_start_block: u64,
    pub taker_coin_start_block: u64,
    /// A `MakerPayment` transaction fee.
    /// Note this value is used to calculate locked amount only.
    pub maker_payment_trade_fee: Option<SavedTradeFee>,
    /// A transaction fee that should be paid to spend a `TakerPayment`.
    /// Note this value is used to calculate locked amount only.
    pub taker_payment_spend_trade_fee: Option<SavedTradeFee>,
    #[serde(skip_serializing_if = "Option::is_none")]
    pub maker_coin_swap_contract_address: Option<BytesJson>,
    #[serde(skip_serializing_if = "Option::is_none")]
    pub taker_coin_swap_contract_address: Option<BytesJson>,
    /// Temporary pubkey used in HTLC redeem script when applicable for maker coin
    /// Note: it's temporary for zcoin. For other coins it's currently obtained from iguana key or HD wallet activated key
    pub maker_coin_htlc_pubkey: Option<H264Json>,
    /// Temporary pubkey used in HTLC redeem script when applicable for taker coin
    /// Note: it's temporary for zcoin. For other coins it's currently obtained from iguana key or HD wallet activated key
    pub taker_coin_htlc_pubkey: Option<H264Json>,
    /// Temporary privkey used to sign P2P messages when applicable
    pub p2p_privkey: Option<SerializableSecp256k1Keypair>,
}

pub struct MakerSwapMut {
    data: MakerSwapData,
    other_maker_coin_htlc_pub: H264,
    other_taker_coin_htlc_pub: H264,
    #[allow(dead_code)]
    taker_fee: Option<TransactionIdentifier>,
    maker_payment: Option<TransactionIdentifier>,
    taker_payment: Option<TransactionIdentifier>,
    taker_payment_spend: Option<TransactionIdentifier>,
    taker_payment_spend_confirmed: bool,
    maker_payment_refund: Option<TransactionIdentifier>,
    payment_instructions: Option<PaymentInstructions>,
    watcher_reward: bool,
}

#[cfg(test)]
#[derive(Eq, PartialEq)]
pub(super) enum FailAt {
    TakerPaymentSpend,
    MakerPaymentRefund,
}

#[cfg(test)]
impl From<String> for FailAt {
    fn from(str: String) -> Self {
        match str.as_str() {
            "taker_payment_spend" => FailAt::TakerPaymentSpend,
            "maker_payment_refund" => FailAt::MakerPaymentRefund,
            _ => panic!("Invalid MAKER_FAIL_AT value"),
        }
    }
}

pub struct MakerSwap {
    ctx: MmArc,
    maker_coin: MmCoinEnum,
    taker_coin: MmCoinEnum,
    maker_amount: BigDecimal,
    taker_amount: BigDecimal,
    my_persistent_pub: H264,
    taker_pubkey: bits256,
    uuid: Uuid,
    my_order_uuid: Option<Uuid>,
    taker_payment_lock: AtomicU64,
    taker_payment_confirmed: AtomicBool,
    errors: PaMutex<Vec<SwapError>>,
    finished_at: AtomicU64,
    mutable: RwLock<MakerSwapMut>,
    conf_settings: SwapConfirmationsSettings,
    payment_locktime: u64,
    /// Temporary privkey used to sign P2P messages when applicable
    p2p_privkey: Option<KeyPair>,
    secret: H256,
    secret_hash_algo: SecretHashAlgo,
    #[cfg(test)]
    pub(super) fail_at: Option<FailAt>,
}

impl MakerSwap {
    #[inline]
    fn w(&self) -> RwLockWriteGuard<MakerSwapMut> { self.mutable.write().unwrap() }

    #[inline]
    fn r(&self) -> RwLockReadGuard<MakerSwapMut> { self.mutable.read().unwrap() }

    #[inline]
    fn secret_hash(&self) -> Vec<u8> {
        self.r()
            .data
            .secret_hash
            .as_ref()
            .map(|bytes| bytes.0.clone())
            .unwrap_or_else(|| self.secret_hash_algo.hash_secret(self.secret.as_slice()))
    }

    #[inline]
    fn my_maker_coin_htlc_pub(&self) -> H264Json {
        self.r()
            .data
            .maker_coin_htlc_pubkey
            .unwrap_or_else(|| self.my_persistent_pub.into())
    }

    #[inline]
    fn my_taker_coin_htlc_pub(&self) -> H264Json {
        self.r()
            .data
            .taker_coin_htlc_pubkey
            .unwrap_or_else(|| self.my_persistent_pub.into())
    }

    fn wait_refund_until(&self) -> u64 { self.r().data.maker_payment_lock + 3700 }

    #[inline]
    fn watcher_reward_amount(&self) -> Option<BigDecimal> {
        match &self.r().payment_instructions {
            Some(PaymentInstructions::WatcherReward(reward)) => Some(reward.clone()),
            _ => None,
        }
    }

    fn apply_event(&self, event: MakerSwapEvent) {
        match event {
            MakerSwapEvent::Started(data) => {
                self.w().data = data;
                log_tag!(
                    self.ctx,
                    "";
                    fmt = "Maker swap {} has successfully started",
                    self.uuid
                );
            },
            MakerSwapEvent::StartFailed(err) => self.errors.lock().push(err),
            MakerSwapEvent::Negotiated(data) => {
                self.taker_payment_lock
                    .store(data.taker_payment_locktime, Ordering::Relaxed);
                self.w().other_maker_coin_htlc_pub = data.other_maker_coin_htlc_pub();
                self.w().other_taker_coin_htlc_pub = data.other_taker_coin_htlc_pub();
                if data.maker_coin_swap_contract_addr.is_some() {
                    self.w().data.maker_coin_swap_contract_address = data.maker_coin_swap_contract_addr;
                }

                if data.taker_coin_swap_contract_addr.is_some() {
                    self.w().data.taker_coin_swap_contract_address = data.taker_coin_swap_contract_addr;
                }
            },
            MakerSwapEvent::NegotiateFailed(err) => self.errors.lock().push(err),
            MakerSwapEvent::MakerPaymentInstructionsReceived(instructions) => {
                self.w().payment_instructions = instructions
            },
            MakerSwapEvent::TakerFeeValidated(tx) => self.w().taker_fee = Some(tx),
            MakerSwapEvent::TakerFeeValidateFailed(err) => self.errors.lock().push(err),
            MakerSwapEvent::MakerPaymentSent(tx) => self.w().maker_payment = Some(tx),
            MakerSwapEvent::MakerPaymentTransactionFailed(err) => self.errors.lock().push(err),
            MakerSwapEvent::MakerPaymentDataSendFailed(err) => self.errors.lock().push(err),
            MakerSwapEvent::MakerPaymentWaitConfirmFailed(err) => self.errors.lock().push(err),
            MakerSwapEvent::TakerPaymentReceived(tx) => self.w().taker_payment = Some(tx),
            MakerSwapEvent::TakerPaymentWaitConfirmStarted => (),
            MakerSwapEvent::TakerPaymentValidatedAndConfirmed => {
                self.taker_payment_confirmed.store(true, Ordering::Relaxed)
            },
            MakerSwapEvent::TakerPaymentValidateFailed(err) => self.errors.lock().push(err),
            MakerSwapEvent::TakerPaymentWaitConfirmFailed(err) => self.errors.lock().push(err),
            MakerSwapEvent::TakerPaymentSpent(tx) => self.w().taker_payment_spend = Some(tx),
            MakerSwapEvent::TakerPaymentSpendFailed(err) => self.errors.lock().push(err),
            MakerSwapEvent::TakerPaymentSpendConfirmStarted => (),
            MakerSwapEvent::TakerPaymentSpendConfirmed => self.w().taker_payment_spend_confirmed = true,
            MakerSwapEvent::TakerPaymentSpendConfirmFailed(err) => self.errors.lock().push(err),
            MakerSwapEvent::MakerPaymentWaitRefundStarted { .. } => (),
            MakerSwapEvent::MakerPaymentRefundStarted => (),
            MakerSwapEvent::MakerPaymentRefunded(tx) => self.w().maker_payment_refund = tx,
            MakerSwapEvent::MakerPaymentRefundFailed(err) => self.errors.lock().push(err),
            MakerSwapEvent::MakerPaymentRefundFinished => (),
            MakerSwapEvent::Finished => self.finished_at.store(now_sec(), Ordering::Relaxed),
        }
    }

    async fn handle_command(
        &self,
        command: MakerSwapCommand,
    ) -> Result<(Option<MakerSwapCommand>, Vec<MakerSwapEvent>), String> {
        match command {
            MakerSwapCommand::Start => self.start().await,
            MakerSwapCommand::Negotiate => self.negotiate().await,
            MakerSwapCommand::WaitForTakerFee => self.wait_taker_fee().await,
            MakerSwapCommand::SendPayment => self.maker_payment().await,
            MakerSwapCommand::WaitForTakerPayment => self.wait_for_taker_payment().await,
            MakerSwapCommand::ValidateTakerPayment => self.validate_taker_payment().await,
            MakerSwapCommand::SpendTakerPayment => self.spend_taker_payment().await,
            MakerSwapCommand::ConfirmTakerPaymentSpend => self.confirm_taker_payment_spend().await,
            MakerSwapCommand::PrepareForMakerPaymentRefund => self.prepare_for_maker_payment_refund().await,
            MakerSwapCommand::RefundMakerPayment => self.refund_maker_payment().await,
            MakerSwapCommand::FinalizeMakerPaymentRefund => self.finalize_maker_payment_refund().await,
            MakerSwapCommand::Finish => Ok((None, vec![MakerSwapEvent::Finished])),
        }
    }

    #[allow(clippy::too_many_arguments)]
    pub fn new(
        ctx: MmArc,
        taker_pubkey: bits256,
        maker_amount: BigDecimal,
        taker_amount: BigDecimal,
        my_persistent_pub: H264,
        uuid: Uuid,
        my_order_uuid: Option<Uuid>,
        conf_settings: SwapConfirmationsSettings,
        maker_coin: MmCoinEnum,
        taker_coin: MmCoinEnum,
        payment_locktime: u64,
        p2p_privkey: Option<KeyPair>,
        secret: H256,
    ) -> Self {
        let secret_hash_algo = detect_secret_hash_algo(&maker_coin, &taker_coin);
        MakerSwap {
            maker_coin,
            taker_coin,
            maker_amount,
            taker_amount,
            my_persistent_pub,
            taker_pubkey,
            uuid,
            my_order_uuid,
            taker_payment_lock: AtomicU64::new(0),
            errors: PaMutex::new(Vec::new()),
            finished_at: AtomicU64::new(0),
            taker_payment_confirmed: AtomicBool::new(false),
            conf_settings,
            payment_locktime,
            p2p_privkey,
            mutable: RwLock::new(MakerSwapMut {
                data: MakerSwapData::default(),
                other_maker_coin_htlc_pub: H264::default(),
                other_taker_coin_htlc_pub: H264::default(),
                taker_fee: None,
                maker_payment: None,
                taker_payment: None,
                taker_payment_spend: None,
                maker_payment_refund: None,
                taker_payment_spend_confirmed: false,
                payment_instructions: None,
                watcher_reward: false,
            }),
            ctx,
            secret,
            secret_hash_algo,
            #[cfg(test)]
            fail_at: None,
        }
    }

    fn get_my_negotiation_data(&self) -> NegotiationDataMsg {
        let r = self.r();
        let secret_hash = self.secret_hash();
        let maker_coin_swap_contract = self
            .maker_coin
            .swap_contract_address()
            .map_or_else(Vec::new, |addr| addr.0);
        let taker_coin_swap_contract = self
            .taker_coin
            .swap_contract_address()
            .map_or_else(Vec::new, |addr| addr.0);

        let equal = r.data.maker_coin_htlc_pubkey == r.data.taker_coin_htlc_pubkey;
        let same_as_persistent = r.data.maker_coin_htlc_pubkey == Some(r.data.my_persistent_pub);

        if equal && same_as_persistent {
            NegotiationDataMsg::V2(NegotiationDataV2 {
                started_at: r.data.started_at,
                payment_locktime: r.data.maker_payment_lock,
                persistent_pubkey: r.data.my_persistent_pub,
                secret_hash,
                maker_coin_swap_contract,
                taker_coin_swap_contract,
            })
        } else {
            NegotiationDataMsg::V3(NegotiationDataV3 {
                started_at: r.data.started_at,
                payment_locktime: r.data.maker_payment_lock,
                secret_hash,
                maker_coin_swap_contract,
                taker_coin_swap_contract,
                maker_coin_htlc_pub: self.my_maker_coin_htlc_pub(),
                taker_coin_htlc_pub: self.my_taker_coin_htlc_pub(),
            })
        }
    }

    async fn get_my_payment_data(&self) -> Result<SwapTxDataMsg, MmError<PaymentInstructionsErr>> {
        // If maker payment is a lightning payment the payment hash will be sent in the message
        // It's not really needed here unlike in TakerFee msg since the hash is included in the invoice/payment_instructions but it's kept for symmetry
        let payment_data = self.r().maker_payment.as_ref().unwrap().tx_hex.0.clone();
        let expires_in = taker_payment_spend_duration(self.r().data.lock_duration);
        let instructions = self
            .taker_coin
            .taker_payment_instructions(PaymentInstructionArgs {
                secret_hash: &SecretHashAlgo::SHA256.hash_secret(self.secret.as_slice()),
                amount: self.taker_amount.clone(),
                expires_in,
                ..Default::default()
            })
            .await?;
        Ok(SwapTxDataMsg::new(payment_data, instructions))
    }

    #[inline]
    fn broadcast_negotiated_false(&self) {
        broadcast_swap_message(
            &self.ctx,
            swap_topic(&self.uuid),
            SwapMsg::Negotiated(false),
            &self.p2p_privkey,
        )
    }

    async fn start(&self) -> Result<(Option<MakerSwapCommand>, Vec<MakerSwapEvent>), String> {
        // do not use self.r().data here as it is not initialized at this step yet
        let preimage_value = TradePreimageValue::Exact(self.maker_amount.clone());
        let stage = FeeApproxStage::StartSwap;
        let get_sender_trade_fee_fut = self
            .maker_coin
            .get_sender_trade_fee(preimage_value, stage, NO_REFUND_FEE);
        let maker_payment_trade_fee = match get_sender_trade_fee_fut.await {
            Ok(fee) => fee,
            Err(e) => {
                return Ok((Some(MakerSwapCommand::Finish), vec![MakerSwapEvent::StartFailed(
                    ERRL!("!maker_coin.get_sender_trade_fee {}", e).into(),
                )]))
            },
        };
        let taker_payment_spend_trade_fee_fut = self.taker_coin.get_receiver_trade_fee(stage);
        let taker_payment_spend_trade_fee = match taker_payment_spend_trade_fee_fut.compat().await {
            Ok(fee) => fee,
            Err(e) => {
                return Ok((Some(MakerSwapCommand::Finish), vec![MakerSwapEvent::StartFailed(
                    ERRL!("!taker_coin.get_receiver_trade_fee {}", e).into(),
                )]))
            },
        };

        let params = MakerSwapPreparedParams {
            maker_payment_trade_fee: maker_payment_trade_fee.clone(),
            taker_payment_spend_trade_fee: taker_payment_spend_trade_fee.clone(),
        };
        match check_balance_for_maker_swap(
            &self.ctx,
            self.maker_coin.deref(),
            self.taker_coin.deref(),
            self.maker_amount.clone().into(),
            Some(&self.uuid),
            Some(params),
            stage,
        )
        .await
        {
            Ok(_) => (),
            Err(e) => {
                return Ok((Some(MakerSwapCommand::Finish), vec![MakerSwapEvent::StartFailed(
                    ERRL!("!check_balance_for_maker_swap {}", e).into(),
                )]))
            },
        };

        let started_at = now_sec();
        let maker_coin_start_block = match self.maker_coin.current_block().compat().await {
            Ok(b) => b,
            Err(e) => {
                return Ok((Some(MakerSwapCommand::Finish), vec![MakerSwapEvent::StartFailed(
                    ERRL!("!maker_coin.current_block {}", e).into(),
                )]))
            },
        };

        let taker_coin_start_block = match self.taker_coin.current_block().compat().await {
            Ok(b) => b,
            Err(e) => {
                return Ok((Some(MakerSwapCommand::Finish), vec![MakerSwapEvent::StartFailed(
                    ERRL!("!taker_coin.current_block {}", e).into(),
                )]))
            },
        };

        let maker_coin_swap_contract_address = self.maker_coin.swap_contract_address();
        let taker_coin_swap_contract_address = self.taker_coin.swap_contract_address();

        let unique_data = self.unique_swap_data();
        let maker_coin_htlc_pubkey = self.maker_coin.derive_htlc_pubkey(&unique_data);
        let taker_coin_htlc_pubkey = self.taker_coin.derive_htlc_pubkey(&unique_data);

        let data = MakerSwapData {
            taker_coin: self.taker_coin.ticker().to_owned(),
            maker_coin: self.maker_coin.ticker().to_owned(),
            taker_pubkey: self.taker_pubkey.bytes.into(),
            secret: self.secret.into(),
            secret_hash: Some(self.secret_hash().into()),
            started_at,
            lock_duration: self.payment_locktime,
            maker_amount: self.maker_amount.clone(),
            taker_amount: self.taker_amount.clone(),
            maker_payment_confirmations: self.conf_settings.maker_coin_confs,
            maker_payment_requires_nota: Some(self.conf_settings.maker_coin_nota),
            taker_payment_confirmations: self.conf_settings.taker_coin_confs,
            taker_payment_requires_nota: Some(self.conf_settings.taker_coin_nota),
            maker_payment_lock: started_at
                + (self.payment_locktime as f64 * self.taker_coin.maker_locktime_multiplier()).ceil() as u64,
            my_persistent_pub: self.my_persistent_pub.into(),
            uuid: self.uuid,
            maker_coin_start_block,
            taker_coin_start_block,
            maker_payment_trade_fee: Some(SavedTradeFee::from(maker_payment_trade_fee)),
            taker_payment_spend_trade_fee: Some(SavedTradeFee::from(taker_payment_spend_trade_fee)),
            maker_coin_swap_contract_address,
            taker_coin_swap_contract_address,
            maker_coin_htlc_pubkey: Some(maker_coin_htlc_pubkey.into()),
            taker_coin_htlc_pubkey: Some(taker_coin_htlc_pubkey.into()),
            p2p_privkey: self.p2p_privkey.map(SerializableSecp256k1Keypair::from),
        };

        // This will be done during order match
        self.w().watcher_reward = std::env::var("USE_WATCHER_REWARD").is_ok();

        Ok((Some(MakerSwapCommand::Negotiate), vec![MakerSwapEvent::Started(data)]))
    }

    async fn negotiate(&self) -> Result<(Option<MakerSwapCommand>, Vec<MakerSwapEvent>), String> {
        let negotiation_data = self.get_my_negotiation_data();

        let maker_negotiation_msg = SwapMsg::Negotiation(negotiation_data);

        const NEGOTIATION_TIMEOUT_SEC: u64 = 90;

        debug!("Sending maker negotiation data: {:?}", maker_negotiation_msg);
        let send_abort_handle = broadcast_swap_msg_every(
            self.ctx.clone(),
            swap_topic(&self.uuid),
            maker_negotiation_msg,
            NEGOTIATION_TIMEOUT_SEC as f64 / 6.,
            self.p2p_privkey,
        );
        let recv_fut = recv_swap_msg(
            self.ctx.clone(),
            |store| store.negotiation_reply.take(),
            &self.uuid,
            NEGOTIATION_TIMEOUT_SEC,
        );
        let taker_data = match recv_fut.await {
            Ok(d) => d,
            Err(e) => {
                self.broadcast_negotiated_false();
                return Ok((Some(MakerSwapCommand::Finish), vec![MakerSwapEvent::NegotiateFailed(
                    ERRL!("{:?}", e).into(),
                )]));
            },
        };
        drop(send_abort_handle);

        let time_dif = self.r().data.started_at.abs_diff(taker_data.started_at());
        if time_dif > MAX_STARTED_AT_DIFF {
            self.broadcast_negotiated_false();
            return Ok((Some(MakerSwapCommand::Finish), vec![MakerSwapEvent::NegotiateFailed(
                ERRL!("The time difference between you and the taker cannot be longer than 60 seconds. Current difference: {}. Please make sure that your system clock is synced to the correct time before starting another swap!", time_dif).into(),
            )]));
        }

        let expected_lock_time = taker_data.started_at().checked_add(self.r().data.lock_duration);
        if Some(taker_data.payment_locktime()) != expected_lock_time {
            self.broadcast_negotiated_false();
            return Ok((Some(MakerSwapCommand::Finish), vec![MakerSwapEvent::NegotiateFailed(
                ERRL!(
                    "taker_data.payment_locktime {:?} not equal to expected {:?}",
                    taker_data.payment_locktime(),
                    expected_lock_time
                )
                .into(),
            )]));
        }

        let maker_coin_swap_contract_addr = match self
            .maker_coin
            .negotiate_swap_contract_addr(taker_data.maker_coin_swap_contract())
        {
            Ok(addr) => addr,
            Err(e) => {
                self.broadcast_negotiated_false();
                return Ok((Some(MakerSwapCommand::Finish), vec![MakerSwapEvent::NegotiateFailed(
                    ERRL!("!maker_coin.negotiate_swap_contract_addr {}", e).into(),
                )]));
            },
        };

        let taker_coin_swap_contract_addr = match self
            .taker_coin
            .negotiate_swap_contract_addr(taker_data.taker_coin_swap_contract())
        {
            Ok(addr) => addr,
            Err(e) => {
                self.broadcast_negotiated_false();
                return Ok((Some(MakerSwapCommand::Finish), vec![MakerSwapEvent::NegotiateFailed(
                    ERRL!("!taker_coin.negotiate_swap_contract_addr {}", e).into(),
                )]));
            },
        };

        // Validate maker_coin_htlc_pubkey realness
        if let Err(err) = self
            .maker_coin
            .validate_other_pubkey(&taker_data.maker_coin_htlc_pub().0)
        {
            self.broadcast_negotiated_false();
            return Ok((Some(MakerSwapCommand::Finish), vec![MakerSwapEvent::NegotiateFailed(
                ERRL!("!taker_data.maker_coin_htlc_pub {}", err).into(),
            )]));
        };

        // Validate taker_coin_htlc_pubkey realness
        if let Err(err) = self
            .taker_coin
            .validate_other_pubkey(&taker_data.taker_coin_htlc_pub().0)
        {
            self.broadcast_negotiated_false();
            return Ok((Some(MakerSwapCommand::Finish), vec![MakerSwapEvent::NegotiateFailed(
                ERRL!("!taker_data.taker_coin_htlc_pub {}", err).into(),
            )]));
        };

        Ok((Some(MakerSwapCommand::WaitForTakerFee), vec![
            MakerSwapEvent::Negotiated(TakerNegotiationData {
                taker_payment_locktime: taker_data.payment_locktime(),
                // using default to avoid misuse of this field
                // maker_coin_htlc_pubkey and taker_coin_htlc_pubkey must be used instead
                taker_pubkey: H264Json::default(),
                maker_coin_swap_contract_addr,
                taker_coin_swap_contract_addr,
                maker_coin_htlc_pubkey: Some(*taker_data.maker_coin_htlc_pub()),
                taker_coin_htlc_pubkey: Some(*taker_data.taker_coin_htlc_pub()),
            }),
        ]))
    }

    async fn wait_taker_fee(&self) -> Result<(Option<MakerSwapCommand>, Vec<MakerSwapEvent>), String> {
        const TAKER_FEE_RECV_TIMEOUT_SEC: u64 = 600;
        let negotiated = SwapMsg::Negotiated(true);
        let send_abort_handle = broadcast_swap_msg_every(
            self.ctx.clone(),
            swap_topic(&self.uuid),
            negotiated,
            TAKER_FEE_RECV_TIMEOUT_SEC as f64 / 6.,
            self.p2p_privkey,
        );

        let recv_fut = recv_swap_msg(
            self.ctx.clone(),
            |store| store.taker_fee.take(),
            &self.uuid,
            TAKER_FEE_RECV_TIMEOUT_SEC,
        );
        let payload = match recv_fut.await {
            Ok(d) => d,
            Err(e) => {
                return Ok((Some(MakerSwapCommand::Finish), vec![
                    MakerSwapEvent::TakerFeeValidateFailed(ERRL!("{}", e).into()),
                ]))
            },
        };
        drop(send_abort_handle);

        let mut swap_events = Vec::with_capacity(2);
        let instructions = match payload.instructions() {
            Some(instructions) => {
                let maker_lock_duration =
                    (self.r().data.lock_duration as f64 * self.taker_coin.maker_locktime_multiplier()).ceil() as u64;
                match self
                    .maker_coin
                    .validate_maker_payment_instructions(instructions, PaymentInstructionArgs {
                        secret_hash: &self.secret_hash(),
                        amount: self.maker_amount.clone(),
                        maker_lock_duration,
                        ..Default::default()
                    }) {
                    Ok(instructions) => Some(instructions),
                    Err(e) => {
                        return Ok((Some(MakerSwapCommand::Finish), vec![
                            MakerSwapEvent::TakerFeeValidateFailed(e.to_string().into()),
                        ]));
                    },
                }
            },
            None => None,
        };
        swap_events.push(MakerSwapEvent::MakerPaymentInstructionsReceived(instructions));

        let taker_amount = MmNumber::from(self.taker_amount.clone());
        let dex_fee = DexFee::new_with_taker_pubkey(
            self.taker_coin.deref(),
            &self.r().data.maker_coin,
            &taker_amount,
            self.r().other_taker_coin_htlc_pub.to_vec().as_ref(),
        );
        debug!(
            "MakerSwap::wait_taker_fee dex_fee={:?} my_taker_coin_htlc_pub={}",
            dex_fee,
            hex::encode(self.my_taker_coin_htlc_pub().0)
        );

        if matches!(dex_fee, DexFee::NoFee) {
            info!("Taker fee is not expected for dex taker");
            let fee_ident = TransactionIdentifier {
                tx_hex: BytesJson::from(vec![]),
                tx_hash: BytesJson::from(vec![]),
            };
            swap_events.push(MakerSwapEvent::TakerFeeValidated(fee_ident));
            return Ok((Some(MakerSwapCommand::SendPayment), swap_events));
        }

        let taker_fee = match self.taker_coin.tx_enum_from_bytes(payload.data()) {
            Ok(tx) => tx,
            Err(e) => {
                return Ok((Some(MakerSwapCommand::Finish), vec![
                    MakerSwapEvent::TakerFeeValidateFailed(ERRL!("{:?}", e).into()),
                ]))
            },
        };

        let hash = taker_fee.tx_hash_as_bytes();
        info!("Taker fee tx {:02x}", hash);

<<<<<<< HEAD
        let taker_amount = MmNumber::from(&self.taker_amount);
        let dex_fee = dex_fee_amount_from_taker_coin(self.taker_coin.deref(), &self.r().data.maker_coin, &taker_amount);
=======
>>>>>>> 5b2f045d
        let other_taker_coin_htlc_pub = self.r().other_taker_coin_htlc_pub;
        let taker_coin_start_block = self.r().data.taker_coin_start_block;

        let mut attempts = 0;
        loop {
            match self
                .taker_coin
                .validate_fee(ValidateFeeArgs {
                    fee_tx: &taker_fee,
                    expected_sender: &*other_taker_coin_htlc_pub,
                    dex_fee: &dex_fee,
                    min_block_number: taker_coin_start_block,
                    uuid: self.uuid.as_bytes(),
                })
                .await
            {
                Ok(_) => break,
                Err(err) => {
                    if attempts >= TAKER_FEE_VALIDATION_ATTEMPTS {
                        return Ok((Some(MakerSwapCommand::Finish), vec![
                            MakerSwapEvent::TakerFeeValidateFailed(ERRL!("{}", err).into()),
                        ]));
                    } else {
                        attempts += 1;
                        Timer::sleep(TAKER_FEE_VALIDATION_RETRY_DELAY_SECS).await;
                    }
                },
            };
        }

        let fee_ident = TransactionIdentifier {
            tx_hex: BytesJson::from(taker_fee.tx_hex()),
            tx_hash: hash,
        };
        swap_events.push(MakerSwapEvent::TakerFeeValidated(fee_ident));

        Ok((Some(MakerSwapCommand::SendPayment), swap_events))
    }

    /// Sets up the watcher reward for the maker's payment in the swap.
    ///
    /// The reward mainly serves as compensation to watchers for the mining fees
    /// paid to execute the transactions.
    ///
    /// The reward configuration depends on the specific requirements of the coins
    /// involved in the swap.
    /// Some coins may not support watcher rewards at all.
    async fn setup_watcher_reward(&self, wait_maker_payment_until: u64) -> Result<Option<WatcherReward>, String> {
        if !self.r().watcher_reward {
            return Ok(None);
        }

        self.maker_coin
            .get_maker_watcher_reward(&self.taker_coin, self.watcher_reward_amount(), wait_maker_payment_until)
            .await
            .map_err(|err| err.into_inner().to_string())
    }

    async fn maker_payment(&self) -> Result<(Option<MakerSwapCommand>, Vec<MakerSwapEvent>), String> {
        // Extract values from lock before async operations
        let lock_duration = self.r().data.lock_duration;
        let maker_payment_lock = self.r().data.maker_payment_lock;
        let other_maker_coin_htlc_pub = self.r().other_maker_coin_htlc_pub;
        let secret_hash = self.secret_hash();
        let maker_coin_swap_contract_address = self.r().data.maker_coin_swap_contract_address.clone();
        let unique_data = self.unique_swap_data();
        let payment_instructions = self.r().payment_instructions.clone();
        let maker_coin_start_block = self.r().data.maker_coin_start_block;
        let wait_maker_payment_until = wait_for_maker_payment_conf_until(self.r().data.started_at, lock_duration);

        // Look for previously sent maker payment in case of restart
        let maybe_existing_payment = match self
            .maker_coin
            .check_if_my_payment_sent(CheckIfMyPaymentSentArgs {
                time_lock: maker_payment_lock,
                other_pub: &*other_maker_coin_htlc_pub,
                secret_hash: secret_hash.as_slice(),
                search_from_block: maker_coin_start_block,
                swap_contract_address: &maker_coin_swap_contract_address,
                swap_unique_data: &unique_data,
                amount: &self.maker_amount,
                payment_instructions: &payment_instructions,
            })
            .await
        {
            Ok(Some(tx)) => Some(tx),
            Ok(None) => None,
            Err(e) => {
                return Ok((Some(MakerSwapCommand::Finish), vec![
                    MakerSwapEvent::MakerPaymentTransactionFailed(ERRL!("{}", e).into()),
                ]))
            },
        };

        // If the payment is not yet sent, make sure we didn't miss the deadline for sending it.
        if maybe_existing_payment.is_none() {
            let timeout = self.r().data.started_at + lock_duration / 3;
            let now = now_sec();
            if now > timeout {
                return Ok((Some(MakerSwapCommand::Finish), vec![
                    MakerSwapEvent::MakerPaymentTransactionFailed(ERRL!("Timeout {} > {}", now, timeout).into()),
                ]));
            }
        }

        // Set up watcher reward if enabled
        let watcher_reward = match self.setup_watcher_reward(wait_maker_payment_until).await {
            Ok(reward) => reward,
            Err(err) => {
                return Ok((Some(MakerSwapCommand::Finish), vec![
                    MakerSwapEvent::MakerPaymentTransactionFailed(err.into()),
                ]))
            },
        };

        // Use existing payment or create new one
        let transaction = match maybe_existing_payment {
            Some(tx) => tx,
            None => {
                match self
                    .maker_coin
                    .send_maker_payment(SendPaymentArgs {
                        time_lock_duration: lock_duration,
                        time_lock: maker_payment_lock,
                        other_pubkey: &*other_maker_coin_htlc_pub,
                        secret_hash: secret_hash.as_slice(),
                        amount: self.maker_amount.clone(),
                        swap_contract_address: &maker_coin_swap_contract_address,
                        swap_unique_data: &unique_data,
                        payment_instructions: &payment_instructions,
                        watcher_reward,
                        wait_for_confirmation_until: wait_maker_payment_until,
                    })
                    .await
                {
                    Ok(t) => t,
                    Err(err) => {
                        return Ok((Some(MakerSwapCommand::Finish), vec![
                            MakerSwapEvent::MakerPaymentTransactionFailed(
                                ERRL!("{}", err.get_plain_text_format()).into(),
                            ),
                        ]));
                    },
                }
            },
        };

        // Build transaction identifier and prepare events
        let tx_hash = transaction.tx_hash_as_bytes();
        info!("{}: Maker payment tx {:02x}", MAKER_PAYMENT_SENT_LOG, tx_hash);

        let tx_ident = TransactionIdentifier {
            tx_hex: BytesJson::from(transaction.tx_hex()),
            tx_hash,
        };

        Ok((Some(MakerSwapCommand::WaitForTakerPayment), vec![
            MakerSwapEvent::MakerPaymentSent(tx_ident),
        ]))
    }

    async fn wait_for_taker_payment(&self) -> Result<(Option<MakerSwapCommand>, Vec<MakerSwapEvent>), String> {
        const PAYMENT_MSG_INTERVAL_SEC: f64 = 600.;
        let payment_data_msg = match self.get_my_payment_data().await {
            Ok(data) => data,
            Err(e) => {
                return Ok((Some(MakerSwapCommand::PrepareForMakerPaymentRefund), vec![
                    MakerSwapEvent::MakerPaymentDataSendFailed(e.to_string().into()),
                    MakerSwapEvent::MakerPaymentWaitRefundStarted {
                        wait_until: self.wait_refund_until(),
                    },
                ]));
            },
        };
        let msg = SwapMsg::MakerPayment(payment_data_msg);
        let abort_send_handle = broadcast_swap_msg_every(
            self.ctx.clone(),
            swap_topic(&self.uuid),
            msg,
            PAYMENT_MSG_INTERVAL_SEC,
            self.p2p_privkey,
        );

        let maker_payment_wait_confirm =
            wait_for_maker_payment_conf_until(self.r().data.started_at, self.r().data.lock_duration);
        let confirm_maker_payment_input = ConfirmPaymentInput {
            payment_tx: self.r().maker_payment.clone().unwrap().tx_hex.0,
            confirmations: self.r().data.maker_payment_confirmations,
            requires_nota: self.r().data.maker_payment_requires_nota.unwrap_or(false),
            wait_until: maker_payment_wait_confirm,
            check_every: WAIT_CONFIRM_INTERVAL_SEC,
        };

        let f = self.maker_coin.wait_for_confirmations(confirm_maker_payment_input);
        if let Err(err) = f.compat().await {
            return Ok((Some(MakerSwapCommand::PrepareForMakerPaymentRefund), vec![
                MakerSwapEvent::MakerPaymentWaitConfirmFailed(
                    ERRL!("!wait for maker payment confirmations: {}", err).into(),
                ),
                MakerSwapEvent::MakerPaymentWaitRefundStarted {
                    wait_until: self.wait_refund_until(),
                },
            ]));
        }

        // wait for 3/5, we need to leave some time space for transaction to be confirmed
        let wait_duration = (self.r().data.lock_duration * 3) / 5;
        let recv_fut = recv_swap_msg(
            self.ctx.clone(),
            |store| store.taker_payment.take(),
            &self.uuid,
            wait_duration,
        );
        // Todo: taker_payment should be a message on lightning network not a swap message
        let payload = match recv_fut.await {
            Ok(p) => p,
            Err(e) => {
                return Ok((Some(MakerSwapCommand::PrepareForMakerPaymentRefund), vec![
                    MakerSwapEvent::TakerPaymentValidateFailed(e.into()),
                    MakerSwapEvent::MakerPaymentWaitRefundStarted {
                        wait_until: self.wait_refund_until(),
                    },
                ]))
            },
        };
        drop(abort_send_handle);

        let taker_payment = match self.taker_coin.tx_enum_from_bytes(&payload) {
            Ok(tx) => tx,
            Err(err) => {
                return Ok((Some(MakerSwapCommand::PrepareForMakerPaymentRefund), vec![
                    MakerSwapEvent::TakerPaymentValidateFailed(
                        ERRL!("!taker_coin.tx_enum_from_bytes: {:?}", err).into(),
                    ),
                    MakerSwapEvent::MakerPaymentWaitRefundStarted {
                        wait_until: self.wait_refund_until(),
                    },
                ]))
            },
        };

        let tx_hash = taker_payment.tx_hash_as_bytes();
        info!("Taker payment tx {:02x}", tx_hash);
        let tx_ident = TransactionIdentifier {
            tx_hex: BytesJson::from(taker_payment.tx_hex()),
            tx_hash,
        };

        Ok((Some(MakerSwapCommand::ValidateTakerPayment), vec![
            MakerSwapEvent::TakerPaymentReceived(tx_ident),
            MakerSwapEvent::TakerPaymentWaitConfirmStarted,
        ]))
    }

    async fn validate_taker_payment(&self) -> Result<(Option<MakerSwapCommand>, Vec<MakerSwapEvent>), String> {
        let wait_taker_payment = taker_payment_spend_deadline(self.r().data.started_at, self.r().data.lock_duration);
        let confirmations = self.r().data.taker_payment_confirmations;
        let taker_coin_swap_contract_address = self.r().data.taker_coin_swap_contract_address.clone();

        let confirm_taker_payment_input = ConfirmPaymentInput {
            payment_tx: self.r().taker_payment.clone().unwrap().tx_hex.0,
            confirmations,
            requires_nota: self.r().data.taker_payment_requires_nota.unwrap_or(false),
            wait_until: wait_taker_payment,
            check_every: WAIT_CONFIRM_INTERVAL_SEC,
        };
        let wait_f = self
            .taker_coin
            .wait_for_confirmations(confirm_taker_payment_input)
            .compat();
        if let Err(err) = wait_f.await {
            return Ok((Some(MakerSwapCommand::PrepareForMakerPaymentRefund), vec![
                MakerSwapEvent::TakerPaymentWaitConfirmFailed(
                    ERRL!("!taker_coin.wait_for_confirmations: {}", err).into(),
                ),
                MakerSwapEvent::MakerPaymentWaitRefundStarted {
                    wait_until: self.wait_refund_until(),
                },
            ]));
        }

        let watcher_reward = if self.r().watcher_reward {
            match self
                .taker_coin
                .get_taker_watcher_reward(
                    &self.maker_coin,
                    Some(self.taker_amount.clone()),
                    Some(self.maker_amount.clone()),
                    self.watcher_reward_amount(),
                    wait_taker_payment,
                )
                .await
            {
                Ok(reward) => Some(reward),
                Err(err) => {
                    return Ok((Some(MakerSwapCommand::Finish), vec![
                        MakerSwapEvent::MakerPaymentTransactionFailed(err.into_inner().to_string().into()),
                    ]))
                },
            }
        } else {
            None
        };

        let validate_input = ValidatePaymentInput {
            payment_tx: self.r().taker_payment.clone().unwrap().tx_hex.0,
            time_lock: self.taker_payment_lock.load(Ordering::Relaxed),
            time_lock_duration: self.r().data.lock_duration,
            other_pub: self.r().other_taker_coin_htlc_pub.to_vec(),
            unique_swap_data: self.unique_swap_data(),
            secret_hash: self.secret_hash(),
            amount: self.taker_amount.clone(),
            swap_contract_address: taker_coin_swap_contract_address,
            try_spv_proof_until: wait_taker_payment,
            confirmations,
            watcher_reward,
        };

        if let Err(e) = self.taker_coin.validate_taker_payment(validate_input).await {
            return Ok((Some(MakerSwapCommand::PrepareForMakerPaymentRefund), vec![
                MakerSwapEvent::TakerPaymentValidateFailed(ERRL!("!taker_coin.validate_taker_payment: {}", e).into()),
                MakerSwapEvent::MakerPaymentWaitRefundStarted {
                    wait_until: self.wait_refund_until(),
                },
            ]));
        }

        Ok((Some(MakerSwapCommand::SpendTakerPayment), vec![
            MakerSwapEvent::TakerPaymentValidatedAndConfirmed,
        ]))
    }

    async fn spend_taker_payment(&self) -> Result<(Option<MakerSwapCommand>, Vec<MakerSwapEvent>), String> {
        #[cfg(test)]
        if self.fail_at == Some(FailAt::TakerPaymentSpend) {
            return Ok((Some(MakerSwapCommand::Finish), vec![
                MakerSwapEvent::TakerPaymentSpendFailed("explicit failure".into()),
            ]));
        }

        let timeout = taker_payment_spend_deadline(self.r().data.started_at, self.r().data.lock_duration);
        let now = now_sec();
        if now > timeout {
            return Ok((Some(MakerSwapCommand::PrepareForMakerPaymentRefund), vec![
                MakerSwapEvent::TakerPaymentSpendFailed(ERRL!("Timeout {} > {}", now, timeout).into()),
                MakerSwapEvent::MakerPaymentWaitRefundStarted {
                    wait_until: self.wait_refund_until(),
                },
            ]));
        }

        let other_taker_coin_htlc_pub = self.r().other_taker_coin_htlc_pub;
        let secret = self.r().data.secret;
        let maker_spends_payment_args = SpendPaymentArgs {
            other_payment_tx: &self.r().taker_payment.clone().unwrap().tx_hex.clone(),
            time_lock: self.taker_payment_lock.load(Ordering::Relaxed),
            other_pubkey: &*other_taker_coin_htlc_pub,
            secret: &secret.0,
            secret_hash: &self.secret_hash(),
            swap_contract_address: &self.r().data.taker_coin_swap_contract_address.clone(),
            swap_unique_data: &self.unique_swap_data(),
            watcher_reward: self.r().watcher_reward,
        };
        let maybe_spend_tx = self
            .taker_coin
            .send_maker_spends_taker_payment(maker_spends_payment_args)
            .await;

        let transaction = match maybe_spend_tx {
            Ok(t) => t,
            Err(err) => {
                if let Some(tx) = err.get_tx() {
                    broadcast_p2p_tx_msg(
                        &self.ctx,
                        tx_helper_topic(self.taker_coin.ticker()),
                        &tx,
                        &self.p2p_privkey,
                    );
                }

                return Ok((Some(MakerSwapCommand::PrepareForMakerPaymentRefund), vec![
                    MakerSwapEvent::TakerPaymentSpendFailed(
                        ERRL!(
                            "!taker_coin.send_maker_spends_taker_payment: {}",
                            err.get_plain_text_format()
                        )
                        .into(),
                    ),
                    MakerSwapEvent::MakerPaymentWaitRefundStarted {
                        wait_until: self.wait_refund_until(),
                    },
                ]));
            },
        };

        broadcast_p2p_tx_msg(
            &self.ctx,
            tx_helper_topic(self.taker_coin.ticker()),
            &transaction,
            &self.p2p_privkey,
        );

        let tx_hash = transaction.tx_hash_as_bytes();
        info!("Taker payment spend tx {:02x}", tx_hash);
        let tx_ident = TransactionIdentifier {
            tx_hex: BytesJson::from(transaction.tx_hex()),
            tx_hash,
        };

        Ok((Some(MakerSwapCommand::ConfirmTakerPaymentSpend), vec![
            MakerSwapEvent::TakerPaymentSpent(tx_ident),
            MakerSwapEvent::TakerPaymentSpendConfirmStarted,
        ]))
    }

    async fn confirm_taker_payment_spend(&self) -> Result<(Option<MakerSwapCommand>, Vec<MakerSwapEvent>), String> {
        let requires_nota = false;
        let confirm_taker_payment_spend_input = ConfirmPaymentInput {
            payment_tx: self.r().taker_payment_spend.clone().unwrap().tx_hex.0,
            confirmations: self.r().data.taker_payment_confirmations,
            requires_nota,
            wait_until: self.wait_refund_until(),
            check_every: WAIT_CONFIRM_INTERVAL_SEC,
        };
        let wait_fut = self
            .taker_coin
            .wait_for_confirmations(confirm_taker_payment_spend_input);
        if let Err(err) = wait_fut.compat().await {
            return Ok((Some(MakerSwapCommand::PrepareForMakerPaymentRefund), vec![
                MakerSwapEvent::TakerPaymentSpendConfirmFailed(
                    ERRL!("!wait for taker payment spend confirmations: {}", err).into(),
                ),
                MakerSwapEvent::MakerPaymentWaitRefundStarted {
                    wait_until: self.wait_refund_until(),
                },
            ]));
        }

        info!("Taker payment spend confirmed");
        Ok((Some(MakerSwapCommand::Finish), vec![
            MakerSwapEvent::TakerPaymentSpendConfirmed,
        ]))
    }

    async fn prepare_for_maker_payment_refund(
        &self,
    ) -> Result<(Option<MakerSwapCommand>, Vec<MakerSwapEvent>), String> {
        let taker_payment = self.r().taker_payment.clone();
        if let Some(payment) = taker_payment {
            if let Err(e) = self.taker_coin.on_maker_payment_refund_start(&payment.tx_hex).await {
                error!("Error {} on calling on_maker_payment_refund_start!", e)
            }
        }

        Ok((Some(MakerSwapCommand::RefundMakerPayment), vec![
            MakerSwapEvent::MakerPaymentRefundStarted,
        ]))
    }

    async fn refund_maker_payment(&self) -> Result<(Option<MakerSwapCommand>, Vec<MakerSwapEvent>), String> {
        #[cfg(test)]
        if self.fail_at == Some(FailAt::MakerPaymentRefund) {
            return Ok((Some(MakerSwapCommand::Finish), vec![
                MakerSwapEvent::MakerPaymentRefundFailed("explicit failure".into()),
            ]));
        }

        let maker_payment = self.r().maker_payment.clone().unwrap().tx_hex;
        let locktime = self.r().data.maker_payment_lock;
        if self.maker_coin.is_auto_refundable() {
            return match self.maker_coin.wait_for_htlc_refund(&maker_payment, locktime).await {
                Ok(()) => Ok((Some(MakerSwapCommand::FinalizeMakerPaymentRefund), vec![
                    MakerSwapEvent::MakerPaymentRefunded(None),
                ])),
                Err(err) => Ok((Some(MakerSwapCommand::Finish), vec![
                    MakerSwapEvent::MakerPaymentRefundFailed(
                        ERRL!("!maker_coin.wait_for_htlc_refund: {}", err.to_string()).into(),
                    ),
                ])),
            };
        }

        loop {
            match self.maker_coin.can_refund_htlc(locktime).await {
                Ok(CanRefundHtlc::CanRefundNow) => break,
                Ok(CanRefundHtlc::HaveToWait(to_sleep)) => Timer::sleep(to_sleep as f64).await,
                Err(e) => {
                    error!("Error {} on can_refund_htlc, retrying in 30 seconds", e);
                    Timer::sleep(30.).await;
                },
            }
        }

        let other_maker_coin_htlc_pub = self.r().other_maker_coin_htlc_pub;
        let maker_coin_swap_contract_address = self.r().data.maker_coin_swap_contract_address.clone();
        let watcher_reward = self.r().watcher_reward;
        let spend_result = self
            .maker_coin
            .send_maker_refunds_payment(RefundPaymentArgs {
                payment_tx: &maker_payment,
                time_lock: locktime,
                other_pubkey: other_maker_coin_htlc_pub.as_slice(),
                tx_type_with_secret_hash: SwapTxTypeWithSecretHash::TakerOrMakerPayment {
                    maker_secret_hash: self.secret_hash().as_slice(),
                },
                swap_contract_address: &maker_coin_swap_contract_address,
                swap_unique_data: &self.unique_swap_data(),
                watcher_reward,
            })
            .await;

        let transaction = match spend_result {
            Ok(t) => t,
            Err(err) => {
                if let Some(tx) = err.get_tx() {
                    broadcast_p2p_tx_msg(
                        &self.ctx,
                        tx_helper_topic(self.maker_coin.ticker()),
                        &tx,
                        &self.p2p_privkey,
                    );
                }

                return Ok((Some(MakerSwapCommand::Finish), vec![
                    MakerSwapEvent::MakerPaymentRefundFailed(
                        ERRL!(
                            "!maker_coin.send_maker_refunds_payment: {}",
                            err.get_plain_text_format()
                        )
                        .into(),
                    ),
                ]));
            },
        };

        broadcast_p2p_tx_msg(
            &self.ctx,
            tx_helper_topic(self.maker_coin.ticker()),
            &transaction,
            &self.p2p_privkey,
        );

        let tx_hash = transaction.tx_hash_as_bytes();
        info!("Maker payment refund tx {:02x}", tx_hash);
        let tx_ident = TransactionIdentifier {
            tx_hex: BytesJson::from(transaction.tx_hex()),
            tx_hash,
        };

        Ok((Some(MakerSwapCommand::FinalizeMakerPaymentRefund), vec![
            MakerSwapEvent::MakerPaymentRefunded(Some(tx_ident)),
        ]))
    }

    async fn finalize_maker_payment_refund(&self) -> Result<(Option<MakerSwapCommand>, Vec<MakerSwapEvent>), String> {
        let taker_payment = self.r().taker_payment.clone();
        if let Some(payment) = taker_payment {
            if let Err(e) = self.taker_coin.on_maker_payment_refund_success(&payment.tx_hex).await {
                error!("Error {} on calling on_maker_payment_refund_success!", e)
            }
        }

        Ok((Some(MakerSwapCommand::Finish), vec![
            MakerSwapEvent::MakerPaymentRefundFinished,
        ]))
    }

    pub async fn load_from_db_by_uuid(
        ctx: MmArc,
        maker_coin: MmCoinEnum,
        taker_coin: MmCoinEnum,
        swap_uuid: &Uuid,
    ) -> Result<(Self, Option<MakerSwapCommand>), String> {
        let saved = match SavedSwap::load_my_swap_from_db(&ctx, *swap_uuid).await {
            Ok(Some(saved)) => saved,
            Ok(None) => return ERR!("Couldn't find a swap with the uuid '{}'", swap_uuid),
            Err(e) => return ERR!("{}", e),
        };
        let saved = match saved {
            SavedSwap::Maker(swap) => swap,
            SavedSwap::Taker(_) => return ERR!("Can not load MakerSwap from SavedSwap::Taker uuid: {}", swap_uuid),
        };
        Self::load_from_saved(ctx, maker_coin, taker_coin, saved)
    }

    pub fn load_from_saved(
        ctx: MmArc,
        maker_coin: MmCoinEnum,
        taker_coin: MmCoinEnum,
        mut saved: MakerSavedSwap,
    ) -> Result<(Self, Option<MakerSwapCommand>), String> {
        if saved.events.is_empty() {
            return ERR!("Can't restore swap from empty events set");
        }

        let data = match saved.events[0].event {
            MakerSwapEvent::Started(ref mut data) => data,
            _ => return ERR!("First swap event must be Started"),
        };

        // refresh swap contract addresses if the swap file is out-dated (doesn't contain the fields yet)
        if data.maker_coin_swap_contract_address.is_none() {
            data.maker_coin_swap_contract_address = maker_coin.swap_contract_address();
        }
        if data.taker_coin_swap_contract_address.is_none() {
            data.taker_coin_swap_contract_address = taker_coin.swap_contract_address();
        }

        let mut taker = bits256::from([0; 32]);
        taker.bytes = data.taker_pubkey.0;

        let crypto_ctx = try_s!(CryptoCtx::from_ctx(&ctx));
        let my_persistent_pub = H264::from(try_s!(TryInto::<[u8; 33]>::try_into(
            crypto_ctx.mm2_internal_key_pair().public_slice()
        )));

        let conf_settings = SwapConfirmationsSettings {
            maker_coin_confs: data.maker_payment_confirmations,
            maker_coin_nota: data
                .maker_payment_requires_nota
                .unwrap_or_else(|| maker_coin.requires_notarization()),
            taker_coin_confs: data.taker_payment_confirmations,
            taker_coin_nota: data
                .taker_payment_requires_nota
                .unwrap_or_else(|| taker_coin.requires_notarization()),
        };
        let swap = MakerSwap::new(
            ctx,
            taker,
            data.maker_amount.clone(),
            data.taker_amount.clone(),
            my_persistent_pub,
            saved.uuid,
            saved.my_order_uuid,
            conf_settings,
            maker_coin,
            taker_coin,
            data.lock_duration,
            data.p2p_privkey.map(SerializableSecp256k1Keypair::into_inner),
            data.secret.into(),
        );
        let command = saved.events.last().unwrap().get_command();
        for saved_event in saved.events {
            swap.apply_event(saved_event.event);
        }
        Ok((swap, command))
    }

    pub async fn recover_funds(&self) -> Result<RecoveredSwap, String> {
        async fn try_spend_taker_payment(selfi: &MakerSwap, secret_hash: &[u8]) -> Result<TransactionEnum, String> {
            let taker_payment_hex = &selfi
                .r()
                .taker_payment
                .clone()
                .ok_or(ERRL!("No info about taker payment, swap is not recoverable"))?
                .tx_hex;

            // have to do this because std::sync::RwLockReadGuard returned by r() is not Send,
            // so it can't be used across await
            let timelock = selfi.taker_payment_lock.load(Ordering::Relaxed);
            let other_taker_coin_htlc_pub = selfi.r().other_taker_coin_htlc_pub;

            let taker_coin_start_block = selfi.r().data.taker_coin_start_block;
            let taker_coin_swap_contract_address = selfi.r().data.taker_coin_swap_contract_address.clone();

            let secret = selfi.r().data.secret.0;
            let unique_data = selfi.unique_swap_data();
            let watcher_reward = selfi.r().watcher_reward;

            let search_input = SearchForSwapTxSpendInput {
                time_lock: timelock,
                other_pub: other_taker_coin_htlc_pub.as_slice(),
                secret_hash,
                tx: taker_payment_hex,
                search_from_block: taker_coin_start_block,
                swap_contract_address: &taker_coin_swap_contract_address,
                swap_unique_data: &unique_data,
                watcher_reward,
            };
            // check if the taker payment is not spent yet
            match selfi.taker_coin.search_for_swap_tx_spend_other(search_input).await {
                Ok(Some(FoundSwapTxSpend::Spent(tx))) => {
                    return ERR!(
                        "Taker payment was already spent by {} tx {:02x}",
                        selfi.taker_coin.ticker(),
                        tx.tx_hash_as_bytes()
                    )
                },
                Ok(Some(FoundSwapTxSpend::Refunded(tx))) => {
                    return ERR!(
                        "Taker payment was already refunded by {} tx {:02x}",
                        selfi.taker_coin.ticker(),
                        tx.tx_hash_as_bytes()
                    )
                },
                Err(e) => return ERR!("Error {} when trying to find taker payment spend", e),
                Ok(None) => (), // payment is not spent, continue
            }

            selfi
                .taker_coin
                .send_maker_spends_taker_payment(SpendPaymentArgs {
                    other_payment_tx: taker_payment_hex,
                    time_lock: timelock,
                    other_pubkey: other_taker_coin_htlc_pub.as_slice(),
                    secret: &secret,
                    secret_hash: &selfi.secret_hash(),
                    swap_contract_address: &taker_coin_swap_contract_address,
                    swap_unique_data: &selfi.unique_swap_data(),
                    watcher_reward,
                })
                .await
                .map_err(|e| ERRL!("{:?}", e))
        }

        if self.finished_at.load(Ordering::Relaxed) == 0 {
            return ERR!("Swap must be finished before recover funds attempt");
        }

        if self.r().maker_payment_refund.is_some() {
            return ERR!("Maker payment is refunded, swap is not recoverable");
        }

        if self.r().taker_payment_spend.is_some() && self.r().taker_payment_spend_confirmed {
            return ERR!("Taker payment spend transaction has been sent and confirmed");
        }

        let secret_hash = self.secret_hash();
        let unique_data = self.unique_swap_data();

        // have to do this because std::sync::RwLockReadGuard returned by r() is not Send,
        // so it can't be used across await
        let maker_payment_lock = self.r().data.maker_payment_lock;
        let other_maker_coin_htlc_pub = self.r().other_maker_coin_htlc_pub;
        let maker_coin_start_block = self.r().data.maker_coin_start_block;
        let maker_coin_swap_contract_address = self.r().data.maker_coin_swap_contract_address.clone();
        let payment_instructions = self.r().payment_instructions.clone();

        let maybe_maker_payment = self.r().maker_payment.clone();
        let watcher_reward = self.r().watcher_reward;
        let maker_payment = match maybe_maker_payment {
            Some(tx) => tx.tx_hex.0,
            None => {
                let maybe_maker_payment = try_s!(
                    self.maker_coin
                        .check_if_my_payment_sent(CheckIfMyPaymentSentArgs {
                            time_lock: maker_payment_lock,
                            other_pub: other_maker_coin_htlc_pub.as_slice(),
                            secret_hash: secret_hash.as_slice(),
                            search_from_block: maker_coin_start_block,
                            swap_contract_address: &maker_coin_swap_contract_address,
                            swap_unique_data: &unique_data,
                            amount: &self.maker_amount,
                            payment_instructions: &payment_instructions,
                        })
                        .await
                );
                match maybe_maker_payment {
                    Some(tx) => tx.tx_hex(),
                    None => return ERR!("Maker payment transaction was not found"),
                }
            },
        };

        let search_input = SearchForSwapTxSpendInput {
            time_lock: maker_payment_lock,
            other_pub: other_maker_coin_htlc_pub.as_slice(),
            secret_hash: secret_hash.as_slice(),
            tx: &maker_payment,
            search_from_block: maker_coin_start_block,
            swap_contract_address: &maker_coin_swap_contract_address,
            swap_unique_data: &unique_data,
            watcher_reward,
        };
        // validate that maker payment is not spent
        match self.maker_coin.search_for_swap_tx_spend_my(search_input).await {
            Ok(Some(FoundSwapTxSpend::Spent(_))) => {
                warn!("MakerPayment spent, but TakerPayment is not yet. Trying to spend TakerPayment");
                let transaction = try_s!(try_spend_taker_payment(self, secret_hash.as_slice()).await);

                Ok(RecoveredSwap {
                    action: RecoveredSwapAction::SpentOtherPayment,
                    coin: self.taker_coin.ticker().to_string(),
                    transaction,
                })
            },
            Ok(Some(FoundSwapTxSpend::Refunded(tx))) => ERR!(
                "Maker payment was already refunded by {} tx {:02x}",
                self.maker_coin.ticker(),
                tx.tx_hash_as_bytes()
            ),
            Err(e) => ERR!("Error {} when trying to find maker payment spend", e),
            Ok(None) => {
                if self.maker_coin.is_auto_refundable() {
                    return ERR!("Maker payment will be refunded automatically!");
                }

                let can_refund_htlc = try_s!(self.maker_coin.can_refund_htlc(maker_payment_lock).await);
                if let CanRefundHtlc::HaveToWait(seconds_to_wait) = can_refund_htlc {
                    return ERR!("Too early to refund, wait until {}", wait_until_sec(seconds_to_wait));
                }
                let fut = self.maker_coin.send_maker_refunds_payment(RefundPaymentArgs {
                    payment_tx: &maker_payment,
                    time_lock: maker_payment_lock,
                    other_pubkey: other_maker_coin_htlc_pub.as_slice(),
                    tx_type_with_secret_hash: SwapTxTypeWithSecretHash::TakerOrMakerPayment {
                        maker_secret_hash: secret_hash.as_slice(),
                    },
                    swap_contract_address: &maker_coin_swap_contract_address,
                    swap_unique_data: &unique_data,
                    watcher_reward,
                });

                let transaction = match fut.await {
                    Ok(t) => t,
                    Err(err) => {
                        if let Some(tx) = err.get_tx() {
                            broadcast_p2p_tx_msg(
                                &self.ctx,
                                tx_helper_topic(self.maker_coin.ticker()),
                                &tx,
                                &self.p2p_privkey,
                            );
                        }

                        return ERR!("{}", err.get_plain_text_format());
                    },
                };

                Ok(RecoveredSwap {
                    action: RecoveredSwapAction::RefundedMyPayment,
                    coin: self.maker_coin.ticker().to_string(),
                    transaction,
                })
            },
        }
    }
}

impl AtomicSwap for MakerSwap {
    fn locked_amount(&self) -> Vec<LockedAmount> {
        let mut result = Vec::new();

        // if maker payment is not sent yet it must be virtually locked
        if self.r().maker_payment.is_none() {
            let trade_fee = self.r().data.maker_payment_trade_fee.clone().map(TradeFee::from);
            result.push(LockedAmount {
                coin: self.maker_coin.ticker().to_owned(),
                amount: self.maker_amount.clone().into(),
                trade_fee,
            });
        }

        // if taker payment is not spent yet the `TakerPaymentSpend` tx fee must be virtually locked
        if self.r().taker_payment_spend.is_none() {
            let trade_fee = self.r().data.taker_payment_spend_trade_fee.clone().map(TradeFee::from);
            result.push(LockedAmount {
                coin: self.taker_coin.ticker().to_owned(),
                amount: 0.into(),
                trade_fee,
            });
        }

        result
    }

    #[inline]
    fn uuid(&self) -> &Uuid { &self.uuid }

    #[inline]
    fn maker_coin(&self) -> &str { self.maker_coin.ticker() }

    #[inline]
    fn taker_coin(&self) -> &str { self.taker_coin.ticker() }

    #[inline]
    fn unique_swap_data(&self) -> Vec<u8> { self.secret_hash() }
}

#[derive(Debug)]
pub enum MakerSwapCommand {
    Start,
    Negotiate,
    WaitForTakerFee,
    SendPayment,
    WaitForTakerPayment,
    ValidateTakerPayment,
    SpendTakerPayment,
    ConfirmTakerPaymentSpend,
    PrepareForMakerPaymentRefund,
    RefundMakerPayment,
    FinalizeMakerPaymentRefund,
    Finish,
}

#[derive(Clone, Debug, Deserialize, PartialEq, Serialize)]
#[serde(tag = "type", content = "data")]
#[allow(clippy::large_enum_variant)]
pub enum MakerSwapEvent {
    Started(MakerSwapData),
    StartFailed(SwapError),
    Negotiated(TakerNegotiationData),
    NegotiateFailed(SwapError),
    MakerPaymentInstructionsReceived(Option<PaymentInstructions>),
    TakerFeeValidated(TransactionIdentifier),
    TakerFeeValidateFailed(SwapError),
    MakerPaymentSent(TransactionIdentifier),
    MakerPaymentTransactionFailed(SwapError),
    MakerPaymentDataSendFailed(SwapError),
    MakerPaymentWaitConfirmFailed(SwapError),
    TakerPaymentReceived(TransactionIdentifier),
    TakerPaymentWaitConfirmStarted,
    TakerPaymentValidatedAndConfirmed,
    TakerPaymentValidateFailed(SwapError),
    TakerPaymentWaitConfirmFailed(SwapError),
    TakerPaymentSpent(TransactionIdentifier),
    TakerPaymentSpendFailed(SwapError),
    TakerPaymentSpendConfirmStarted,
    TakerPaymentSpendConfirmed,
    TakerPaymentSpendConfirmFailed(SwapError),
    MakerPaymentWaitRefundStarted { wait_until: u64 },
    MakerPaymentRefundStarted,
    MakerPaymentRefunded(Option<TransactionIdentifier>),
    MakerPaymentRefundFailed(SwapError),
    MakerPaymentRefundFinished,
    Finished,
}

impl MakerSwapEvent {
    pub fn status_str(&self) -> String {
        match self {
            MakerSwapEvent::Started(_) => "Started...".to_owned(),
            MakerSwapEvent::StartFailed(_) => "Start failed...".to_owned(),
            MakerSwapEvent::Negotiated(_) => "Negotiated...".to_owned(),
            MakerSwapEvent::NegotiateFailed(_) => "Negotiate failed...".to_owned(),
            MakerSwapEvent::MakerPaymentInstructionsReceived(_) => "Maker payment instructions received...".to_owned(),
            MakerSwapEvent::TakerFeeValidated(_) => "Taker fee validated...".to_owned(),
            MakerSwapEvent::TakerFeeValidateFailed(_) => "Taker fee validate failed...".to_owned(),
            MakerSwapEvent::MakerPaymentSent(_) => "Maker payment sent...".to_owned(),
            MakerSwapEvent::MakerPaymentTransactionFailed(_) => "Maker payment failed...".to_owned(),
            MakerSwapEvent::MakerPaymentDataSendFailed(_) => "Maker payment failed...".to_owned(),
            MakerSwapEvent::MakerPaymentWaitConfirmFailed(_) => {
                "Maker payment wait for confirmation failed...".to_owned()
            },
            MakerSwapEvent::TakerPaymentReceived(_) => "Taker payment received...".to_owned(),
            MakerSwapEvent::TakerPaymentWaitConfirmStarted => "Taker payment wait confirm started...".to_owned(),
            MakerSwapEvent::TakerPaymentValidatedAndConfirmed => "Taker payment validated and confirmed...".to_owned(),
            MakerSwapEvent::TakerPaymentValidateFailed(_) => "Taker payment validate failed...".to_owned(),
            MakerSwapEvent::TakerPaymentWaitConfirmFailed(_) => {
                "Taker payment wait for confirmation failed...".to_owned()
            },
            MakerSwapEvent::TakerPaymentSpent(_) => "Taker payment spent...".to_owned(),
            MakerSwapEvent::TakerPaymentSpendFailed(_) => "Taker payment spend failed...".to_owned(),
            MakerSwapEvent::TakerPaymentSpendConfirmStarted => "Taker payment spend confirm started...".to_owned(),
            MakerSwapEvent::TakerPaymentSpendConfirmed => "Taker payment spend confirmed...".to_owned(),
            MakerSwapEvent::TakerPaymentSpendConfirmFailed(_) => "Taker payment spend confirm failed...".to_owned(),
            MakerSwapEvent::MakerPaymentWaitRefundStarted { wait_until } => {
                format!("Maker payment wait refund till {} started...", wait_until)
            },
            MakerSwapEvent::MakerPaymentRefundStarted => "Maker payment refund started...".to_owned(),
            MakerSwapEvent::MakerPaymentRefunded(_) => "Maker payment refunded...".to_owned(),
            MakerSwapEvent::MakerPaymentRefundFailed(_) => "Maker payment refund failed...".to_owned(),
            MakerSwapEvent::MakerPaymentRefundFinished => "Maker payment refund finished...".to_owned(),
            MakerSwapEvent::Finished => "Finished".to_owned(),
        }
    }

    fn should_ban_taker(&self) -> bool {
        matches!(
            self,
            MakerSwapEvent::TakerFeeValidateFailed(_) | MakerSwapEvent::TakerPaymentValidateFailed(_)
        )
    }

    fn is_success(&self) -> bool {
        matches!(
            self,
            MakerSwapEvent::Started(_)
                | MakerSwapEvent::Negotiated(_)
                | MakerSwapEvent::MakerPaymentInstructionsReceived(_)
                | MakerSwapEvent::TakerFeeValidated(_)
                | MakerSwapEvent::MakerPaymentSent(_)
                | MakerSwapEvent::TakerPaymentReceived(_)
                | MakerSwapEvent::TakerPaymentWaitConfirmStarted
                | MakerSwapEvent::TakerPaymentValidatedAndConfirmed
                | MakerSwapEvent::TakerPaymentSpent(_)
                | MakerSwapEvent::TakerPaymentSpendConfirmStarted
                | MakerSwapEvent::TakerPaymentSpendConfirmed
                | MakerSwapEvent::Finished
        )
    }

    fn is_error(&self) -> bool { !self.is_success() }
}

#[derive(Clone, Debug, Deserialize, PartialEq, Serialize)]
pub struct MakerSavedEvent {
    pub timestamp: u64,
    pub event: MakerSwapEvent,
}

impl MakerSavedEvent {
    /// next command that must be executed after swap is restored
    fn get_command(&self) -> Option<MakerSwapCommand> {
        match self.event {
            MakerSwapEvent::Started(_) => Some(MakerSwapCommand::Negotiate),
            MakerSwapEvent::StartFailed(_) => Some(MakerSwapCommand::Finish),
            MakerSwapEvent::Negotiated(_) => Some(MakerSwapCommand::WaitForTakerFee),
            MakerSwapEvent::MakerPaymentInstructionsReceived(_) => Some(MakerSwapCommand::WaitForTakerFee),
            MakerSwapEvent::NegotiateFailed(_) => Some(MakerSwapCommand::Finish),
            MakerSwapEvent::TakerFeeValidated(_) => Some(MakerSwapCommand::SendPayment),
            MakerSwapEvent::TakerFeeValidateFailed(_) => Some(MakerSwapCommand::Finish),
            MakerSwapEvent::MakerPaymentSent(_) => Some(MakerSwapCommand::WaitForTakerPayment),
            MakerSwapEvent::MakerPaymentTransactionFailed(_) => Some(MakerSwapCommand::Finish),
            MakerSwapEvent::MakerPaymentDataSendFailed(_) => Some(MakerSwapCommand::PrepareForMakerPaymentRefund),
            MakerSwapEvent::MakerPaymentWaitConfirmFailed(_) => Some(MakerSwapCommand::PrepareForMakerPaymentRefund),
            MakerSwapEvent::TakerPaymentReceived(_) => Some(MakerSwapCommand::ValidateTakerPayment),
            MakerSwapEvent::TakerPaymentWaitConfirmStarted => Some(MakerSwapCommand::ValidateTakerPayment),
            MakerSwapEvent::TakerPaymentValidatedAndConfirmed => Some(MakerSwapCommand::SpendTakerPayment),
            MakerSwapEvent::TakerPaymentValidateFailed(_) => Some(MakerSwapCommand::PrepareForMakerPaymentRefund),
            MakerSwapEvent::TakerPaymentWaitConfirmFailed(_) => Some(MakerSwapCommand::PrepareForMakerPaymentRefund),
            MakerSwapEvent::TakerPaymentSpent(_) => Some(MakerSwapCommand::ConfirmTakerPaymentSpend),
            MakerSwapEvent::TakerPaymentSpendFailed(_) => Some(MakerSwapCommand::PrepareForMakerPaymentRefund),
            MakerSwapEvent::TakerPaymentSpendConfirmStarted => Some(MakerSwapCommand::ConfirmTakerPaymentSpend),
            MakerSwapEvent::TakerPaymentSpendConfirmed => Some(MakerSwapCommand::Finish),
            MakerSwapEvent::TakerPaymentSpendConfirmFailed(_) => Some(MakerSwapCommand::PrepareForMakerPaymentRefund),
            MakerSwapEvent::MakerPaymentWaitRefundStarted { .. } => {
                Some(MakerSwapCommand::PrepareForMakerPaymentRefund)
            },
            MakerSwapEvent::MakerPaymentRefundStarted => Some(MakerSwapCommand::RefundMakerPayment),
            MakerSwapEvent::MakerPaymentRefunded(_) => Some(MakerSwapCommand::FinalizeMakerPaymentRefund),
            MakerSwapEvent::MakerPaymentRefundFailed(_) => Some(MakerSwapCommand::Finish),
            MakerSwapEvent::MakerPaymentRefundFinished => Some(MakerSwapCommand::Finish),
            MakerSwapEvent::Finished => None,
        }
    }
}

#[derive(Clone)]
pub struct MakerSwapStatusChanged {
    pub uuid: Uuid,
    pub taker_coin: String,
    pub maker_coin: String,
    pub taker_amount: BigDecimal,
    pub maker_amount: BigDecimal,
    pub event_status: String,
}

impl MakerSwapStatusChanged {
    pub fn event_id() -> TypeId { TypeId::of::<MakerSwapStatusChanged>() }
}

impl MakerSwapStatusChanged {
    fn from_maker_swap(maker_swap: &MakerSwap, saved_swap: &MakerSavedEvent) -> Self {
        MakerSwapStatusChanged {
            uuid: maker_swap.uuid,
            taker_coin: maker_swap.taker_coin.ticker().to_string(),
            maker_coin: maker_swap.maker_coin.ticker().to_string(),
            taker_amount: maker_swap.taker_amount.clone(),
            maker_amount: maker_swap.maker_amount.clone(),
            event_status: saved_swap.event.status_str(),
        }
    }
}

#[derive(Debug, Default, PartialEq, Serialize, Deserialize)]
pub struct MakerSavedSwap {
    pub uuid: Uuid,
    pub my_order_uuid: Option<Uuid>,
    pub events: Vec<MakerSavedEvent>,
    pub maker_amount: Option<BigDecimal>,
    pub maker_coin: Option<String>,
    pub maker_coin_usd_price: Option<BigDecimal>,
    pub taker_amount: Option<BigDecimal>,
    pub taker_coin: Option<String>,
    pub taker_coin_usd_price: Option<BigDecimal>,
    pub gui: Option<String>,
    pub mm_version: Option<String>,
    pub success_events: Vec<String>,
    pub error_events: Vec<String>,
}

#[cfg(test)]
impl MakerSavedSwap {
    pub fn new(maker_amount: &MmNumber, taker_amount: &MmNumber) -> MakerSavedSwap {
        let events = vec![
            MakerSavedEvent {
                timestamp: 0,
                event: MakerSwapEvent::Started(MakerSwapData {
                    taker_coin: "".to_string(),
                    maker_coin: "".to_string(),
                    taker_pubkey: Default::default(),
                    secret: Default::default(),
                    secret_hash: None,
                    my_persistent_pub: Default::default(),
                    lock_duration: 0,
                    maker_amount: maker_amount.to_decimal(),
                    taker_amount: taker_amount.to_decimal(),
                    maker_payment_confirmations: 0,
                    maker_payment_requires_nota: None,
                    taker_payment_confirmations: 0,
                    taker_payment_requires_nota: None,
                    maker_payment_lock: 0,
                    uuid: Default::default(),
                    started_at: 0,
                    maker_coin_start_block: 0,
                    taker_coin_start_block: 0,
                    maker_payment_trade_fee: None,
                    taker_payment_spend_trade_fee: None,
                    maker_coin_swap_contract_address: None,
                    taker_coin_swap_contract_address: None,
                    maker_coin_htlc_pubkey: None,
                    taker_coin_htlc_pubkey: None,
                    p2p_privkey: None,
                }),
            },
            MakerSavedEvent {
                timestamp: 0,
                event: MakerSwapEvent::Finished,
            },
        ];

        MakerSavedSwap {
            uuid: Default::default(),
            my_order_uuid: None,
            events,
            maker_amount: Some(maker_amount.to_decimal()),
            maker_coin: None,
            maker_coin_usd_price: None,
            taker_amount: Some(taker_amount.to_decimal()),
            taker_coin: None,
            taker_coin_usd_price: None,
            gui: None,
            mm_version: None,
            success_events: vec![],
            error_events: vec![],
        }
    }
}

impl MakerSavedSwap {
    pub fn maker_coin(&self) -> Result<String, String> {
        match self.events.first() {
            Some(event) => match &event.event {
                MakerSwapEvent::Started(data) => Ok(data.maker_coin.clone()),
                _ => ERR!("First swap event must be Started"),
            },
            None => ERR!("Can't get maker coin, events are empty"),
        }
    }

    pub fn taker_coin(&self) -> Result<String, String> {
        match self.events.first() {
            Some(event) => match &event.event {
                MakerSwapEvent::Started(data) => Ok(data.taker_coin.clone()),
                _ => ERR!("First swap event must be Started"),
            },
            None => ERR!("Can't get maker coin, events are empty"),
        }
    }

    pub fn is_finished(&self) -> bool {
        match self.events.last() {
            Some(event) => event.event == MakerSwapEvent::Finished,
            None => false,
        }
    }

    pub fn get_my_info(&self) -> Option<MySwapInfo> {
        match self.events.first() {
            Some(event) => match &event.event {
                MakerSwapEvent::Started(data) => Some(MySwapInfo {
                    my_coin: data.maker_coin.clone(),
                    other_coin: data.taker_coin.clone(),
                    my_amount: data.maker_amount.clone(),
                    other_amount: data.taker_amount.clone(),
                    started_at: data.started_at,
                }),
                _ => None,
            },
            None => None,
        }
    }

    pub fn is_recoverable(&self) -> bool {
        if !self.is_finished() {
            return false;
        };
        for event in self.events.iter() {
            match event.event {
                MakerSwapEvent::StartFailed(_)
                | MakerSwapEvent::NegotiateFailed(_)
                | MakerSwapEvent::TakerFeeValidateFailed(_)
                | MakerSwapEvent::TakerPaymentSpendConfirmed
                | MakerSwapEvent::MakerPaymentRefunded(_) => {
                    return false;
                },
                _ => (),
            }
        }
        true
    }

    pub fn swap_data(&self) -> Result<&MakerSwapData, String> {
        match self.events.first() {
            Some(event) => match &event.event {
                MakerSwapEvent::Started(data) => Ok(data),
                _ => ERR!("First swap event must be Started"),
            },
            None => ERR!("Can't get swap_data, events are empty"),
        }
    }

    pub fn finished_at(&self) -> Result<u64, String> {
        match self.events.last() {
            Some(event) => match &event.event {
                MakerSwapEvent::Finished => Ok(event.timestamp / 1000),
                _ => ERR!("Last swap event must be Finished"),
            },
            None => ERR!("Can't get finished_at, events are empty"),
        }
    }

    pub fn is_success(&self) -> Result<bool, String> {
        if !self.is_finished() {
            return ERR!("Can not determine is_success state for not finished swap");
        }

        for event in self.events.iter() {
            if event.event.is_error() {
                return Ok(false);
            }
        }

        Ok(true)
    }

    pub async fn fetch_and_set_usd_prices(&mut self) {
        if let Some(rates) = fetch_swap_coins_price(self.maker_coin.clone(), self.taker_coin.clone()).await {
            self.maker_coin_usd_price = Some(rates.base);
            self.taker_coin_usd_price = Some(rates.rel);
        }
    }

    // TODO: Adjust for private coins when/if they are braodcasted
    // TODO: Adjust for HD wallet when completed
    pub fn swap_pubkeys(&self) -> Result<SwapPubkeys, String> {
        let maker = match &self.events.first() {
            Some(event) => match &event.event {
                MakerSwapEvent::Started(started) => started.my_persistent_pub.to_string(),
                _ => return ERR!("First swap event must be Started"),
            },
            None => return ERR!("Can't get maker's pubkey while events are empty"),
        };

        let taker = match self.events.get(1) {
            Some(event) => match &event.event {
                MakerSwapEvent::Negotiated(neg) => {
                    let Some(key) = neg.taker_coin_htlc_pubkey else {
                        return ERR!("taker's pubkey is empty");
                    };
                    key.to_string()
                },
                _ => return ERR!("Swap must be negotiated to get taker's pubkey"),
            },
            None => return ERR!("Can't get taker's pubkey while there's no Negotiated event"),
        };

        Ok(SwapPubkeys { maker, taker })
    }
}

#[allow(clippy::large_enum_variant)]
pub enum RunMakerSwapInput {
    StartNew(MakerSwap),
    KickStart {
        maker_coin: MmCoinEnum,
        taker_coin: MmCoinEnum,
        swap_uuid: Uuid,
    },
}

impl RunMakerSwapInput {
    fn uuid(&self) -> &Uuid {
        match self {
            RunMakerSwapInput::StartNew(swap) => &swap.uuid,
            RunMakerSwapInput::KickStart { swap_uuid, .. } => swap_uuid,
        }
    }
}

/// Starts the maker swap and drives it to completion (until None next command received).
/// Panics in case of command or event apply fails, not sure yet how to handle such situations
/// because it's usually means that swap is in invalid state which is possible only if there's developer error.
/// Every produced event is saved to local DB. Swap status is broadcasted to P2P network after completion.
pub async fn run_maker_swap(swap: RunMakerSwapInput, ctx: MmArc) {
    let uuid = swap.uuid().to_owned();
    let mut attempts = 0;
    let swap_lock = loop {
        match SwapLock::lock(&ctx, uuid, 40.).await {
            Ok(Some(l)) => break l,
            Ok(None) => {
                if attempts >= 1 {
                    warn!(
                        "Swap {} file lock is acquired by another process/thread, aborting",
                        uuid
                    );
                    return;
                } else {
                    attempts += 1;
                    Timer::sleep(40.).await;
                }
            },
            Err(e) => {
                error!("Swap {} file lock error: {}", uuid, e);
                return;
            },
        };
    };

    let (swap, mut command) = match swap {
        RunMakerSwapInput::StartNew(swap) => (swap, MakerSwapCommand::Start),
        RunMakerSwapInput::KickStart {
            maker_coin,
            taker_coin,
            swap_uuid,
        } => match MakerSwap::load_from_db_by_uuid(ctx, maker_coin, taker_coin, &swap_uuid).await {
            Ok((swap, command)) => match command {
                Some(c) => {
                    info!("Swap {} kick started.", uuid);
                    (swap, c)
                },
                None => {
                    warn!("Swap {} has been finished already, aborting.", uuid);
                    return;
                },
            },
            Err(e) => {
                error!("Error loading swap {}: {}", uuid, e);
                return;
            },
        },
    };

    let mut touch_loop = Box::pin(
        async move {
            loop {
                match swap_lock.touch().await {
                    Ok(_) => (),
                    Err(e) => warn!("Swap {} file lock error: {}", uuid, e),
                };
                Timer::sleep(30.).await;
            }
        }
        .fuse(),
    );

    let ctx = swap.ctx.clone();
    subscribe_to_topic(&ctx, swap_topic(&swap.uuid));
    let mut status = ctx.log.status_handle();
    let uuid_str = swap.uuid.to_string();
    let to_broadcast = !(swap.maker_coin.is_privacy() || swap.taker_coin.is_privacy());
    macro_rules! swap_tags {
        () => {
            &[&"swap", &("uuid", uuid_str.as_str())]
        };
    }
    let running_swap = Arc::new(swap);
    let swap_ctx = SwapsContext::from_ctx(&ctx).unwrap();
    swap_ctx.init_msg_store(running_swap.uuid, running_swap.taker_pubkey);
    // Register the swap in the running swaps map.
    swap_ctx
        .running_swaps
        .lock()
        .unwrap()
        .insert(uuid, running_swap.clone());
    let mut swap_fut = Box::pin(
        async move {
            loop {
                let res = running_swap.handle_command(command).await.expect("!handle_command");
                for event in res.1 {
                    let to_save = MakerSavedEvent {
                        timestamp: now_ms(),
                        event: event.clone(),
                    };

                    let dispatcher_ctx = DispatcherContext::from_ctx(&ctx).unwrap();
                    let dispatcher = dispatcher_ctx.dispatcher.read().await;
                    let event_to_send = MakerSwapStatusChanged::from_maker_swap(&running_swap, &to_save);
                    dispatcher
                        .dispatch_async(ctx.clone(), LpEvents::MakerSwapStatusChanged(event_to_send))
                        .await;
                    drop(dispatcher);
                    // Send a notification to the swap status streamer about a new event.
                    ctx.event_stream_manager
                        .send_fn(SwapStatusStreamer::derive_streamer_id(), || SwapStatusEvent::MakerV1 {
                            uuid: running_swap.uuid,
                            event: to_save.clone(),
                        })
                        .ok();
                    save_my_maker_swap_event(&ctx, &running_swap, to_save)
                        .await
                        .expect("!save_my_maker_swap_event");
                    if event.should_ban_taker() {
                        ban_pubkey_on_failed_swap(
                            &ctx,
                            running_swap.taker_pubkey.bytes.into(),
                            &running_swap.uuid,
                            event.clone().into(),
                        )
                    }

                    if event.is_error() {
                        error!("[swap uuid={uuid_str}] {event:?}");
                    }

                    status.status(swap_tags!(), &event.status_str());
                    running_swap.apply_event(event);
                }
                match res.0 {
                    Some(c) => {
                        command = c;
                    },
                    None => {
                        if let Err(e) = mark_swap_as_finished(ctx.clone(), running_swap.uuid).await {
                            error!("!mark_swap_finished({}): {}", uuid, e);
                        }

                        if to_broadcast {
                            if let Err(e) = broadcast_my_swap_status(&ctx, uuid).await {
                                error!("!broadcast_my_swap_status({}): {}", uuid, e);
                            }
                        }
                        break;
                    },
                }
            }
        }
        .fuse(),
    );
    select! {
        _swap = swap_fut => (), // swap finished normally
        _touch = touch_loop => unreachable!("Touch loop can not stop!"),
    };
    // Remove the swap from the running swaps map.
    swap_ctx.running_swaps.lock().unwrap().remove(&uuid);
}

pub struct MakerSwapPreparedParams {
    pub(super) maker_payment_trade_fee: TradeFee,
    pub(super) taker_payment_spend_trade_fee: TradeFee,
}

pub async fn check_balance_for_maker_swap(
    ctx: &MmArc,
    my_coin: &dyn MmCoin,
    other_coin: &dyn MmCoin,
    volume: MmNumber,
    swap_uuid: Option<&Uuid>,
    prepared_params: Option<MakerSwapPreparedParams>,
    stage: FeeApproxStage,
) -> CheckBalanceResult<BigDecimal> {
    let (maker_payment_trade_fee, taker_payment_spend_trade_fee) = match prepared_params {
        Some(MakerSwapPreparedParams {
            maker_payment_trade_fee,
            taker_payment_spend_trade_fee,
        }) => (maker_payment_trade_fee, taker_payment_spend_trade_fee),
        None => {
            let preimage_value = TradePreimageValue::Exact(volume.to_decimal());
            let maker_payment_trade_fee = my_coin
                .get_sender_trade_fee(preimage_value, stage, INCLUDE_REFUND_FEE)
                .await
                .mm_err(|e| CheckBalanceError::from_trade_preimage_error(e, my_coin.ticker()))?;
            let taker_payment_spend_trade_fee = other_coin
                .get_receiver_trade_fee(stage)
                .compat()
                .await
                .mm_err(|e| CheckBalanceError::from_trade_preimage_error(e, other_coin.ticker()))?;
            (maker_payment_trade_fee, taker_payment_spend_trade_fee)
        },
    };

    let balance =
        check_my_coin_balance_for_swap(ctx, my_coin, swap_uuid, volume, maker_payment_trade_fee, None).await?;
    check_other_coin_balance_for_swap(ctx, other_coin, swap_uuid, taker_payment_spend_trade_fee).await?;
    Ok(balance)
}

pub struct MakerTradePreimage {
    /// The fee is paid per swap concerning the `base` coin.
    pub base_coin_fee: TradeFee,
    /// The fee is paid per swap concerning the `rel` coin.
    pub rel_coin_fee: TradeFee,
    /// The max available volume that can be traded (in decimal representation). Empty if the `max` argument is missing or false.
    pub volume: Option<MmNumber>,
}

pub async fn maker_swap_trade_preimage(
    ctx: &MmArc,
    req: TradePreimageRequest,
    base_coin: MmCoinEnum,
    rel_coin: MmCoinEnum,
) -> TradePreimageRpcResult<MakerTradePreimage> {
    let base_coin_ticker = base_coin.ticker();
    let rel_coin_ticker = rel_coin.ticker();
    let volume = if req.max {
        let balance = base_coin.my_spendable_balance().compat().await?;
        calc_max_maker_vol(ctx, &base_coin, &balance, FeeApproxStage::TradePreimage)
            .await?
            .volume
    } else {
        let threshold = base_coin.min_trading_vol().to_decimal();
        if req.volume.is_zero() {
            return MmError::err(TradePreimageRpcError::VolumeTooLow {
                coin: base_coin_ticker.to_owned(),
                volume: req.volume.to_decimal(),
                threshold,
            });
        }
        req.volume
    };

    let preimage_value = TradePreimageValue::Exact(volume.to_decimal());
    let base_coin_fee = base_coin
        .get_sender_trade_fee(preimage_value, FeeApproxStage::TradePreimage, NO_REFUND_FEE)
        .await
        .mm_err(|e| TradePreimageRpcError::from_trade_preimage_error(e, base_coin_ticker))?;
    let rel_coin_fee = rel_coin
        .get_receiver_trade_fee(FeeApproxStage::TradePreimage)
        .compat()
        .await
        .mm_err(|e| TradePreimageRpcError::from_trade_preimage_error(e, rel_coin_ticker))?;

    if req.max {
        // Note the `calc_max_maker_vol` returns [`CheckBalanceError::NotSufficientBalance`] error if the balance of `base_coin` is not sufficient.
        // So we have to check the balance of the other coin only.
        check_other_coin_balance_for_swap(ctx, rel_coin.deref(), None, rel_coin_fee.clone()).await?
    } else {
        let prepared_params = MakerSwapPreparedParams {
            maker_payment_trade_fee: base_coin_fee.clone(),
            taker_payment_spend_trade_fee: rel_coin_fee.clone(),
        };
        check_balance_for_maker_swap(
            ctx,
            base_coin.deref(),
            rel_coin.deref(),
            volume.clone(),
            None,
            Some(prepared_params),
            FeeApproxStage::TradePreimage,
        )
        .await?;
    }

    let conf_settings = OrderConfirmationsSettings {
        base_confs: base_coin.required_confirmations(),
        base_nota: base_coin.requires_notarization(),
        rel_confs: rel_coin.required_confirmations(),
        rel_nota: rel_coin.requires_notarization(),
    };
    let builder = MakerOrderBuilder::new(&base_coin, &rel_coin)
        .with_max_base_vol(volume.clone())
        .with_price(req.price)
        .with_conf_settings(conf_settings);
    // perform an additional validation
    let _order = builder
        .build()
        .map_to_mm(|e| TradePreimageRpcError::from_maker_order_build_error(e, base_coin_ticker, rel_coin_ticker))?;

    let volume = if req.max { Some(volume) } else { None };
    Ok(MakerTradePreimage {
        base_coin_fee,
        rel_coin_fee,
        volume,
    })
}

pub struct CoinVolumeInfo {
    pub volume: MmNumber,
    pub balance: MmNumber,
    pub locked_by_swaps: MmNumber,
}

/// Requests the `coin` balance and calculates max Maker volume.
/// Returns [`CheckBalanceError::NotSufficientBalance`] if the balance is insufficient.
pub async fn get_max_maker_vol(ctx: &MmArc, my_coin: &MmCoinEnum) -> CheckBalanceResult<CoinVolumeInfo> {
    let my_balance = my_coin.my_spendable_balance().compat().await?;
    calc_max_maker_vol(ctx, my_coin, &my_balance, FeeApproxStage::OrderIssue).await
}

/// Calculates max Maker volume.
/// Returns [`CheckBalanceError::NotSufficientBalance`] if the balance is not sufficient.
/// Note the function checks base coin balance if the trade fee should be paid in base coin.
pub async fn calc_max_maker_vol(
    ctx: &MmArc,
    coin: &MmCoinEnum,
    balance: &BigDecimal,
    stage: FeeApproxStage,
) -> CheckBalanceResult<CoinVolumeInfo> {
    let ticker = coin.ticker();
    let locked_by_swaps = get_locked_amount(ctx, ticker);
    let available = &MmNumber::from(balance) - &locked_by_swaps;
    let mut volume = available.clone();

    let preimage_value = TradePreimageValue::UpperBound(volume.to_decimal());
    let trade_fee = coin
        .get_sender_trade_fee(preimage_value, stage, INCLUDE_REFUND_FEE)
        .await
        .mm_err(|e| CheckBalanceError::from_trade_preimage_error(e, ticker))?;

    debug!("{} trade fee {}", trade_fee.coin, trade_fee.amount.to_decimal());
    let mut required_to_pay_fee = MmNumber::from(0);
    if trade_fee.coin == ticker {
        volume = &volume - &trade_fee.amount;
        required_to_pay_fee = trade_fee.amount;
    } else {
        let base_coin_balance = coin.base_coin_balance().compat().await?;
        check_base_coin_balance_for_swap(ctx, &MmNumber::from(base_coin_balance), trade_fee.clone(), None).await?;
    }
    let min_tx_amount = MmNumber::from(coin.min_tx_amount());
    if volume < min_tx_amount {
        let required = min_tx_amount + required_to_pay_fee;
        return MmError::err(CheckBalanceError::NotSufficientBalance {
            coin: ticker.to_owned(),
            available: available.to_decimal(),
            required: required.to_decimal(),
            locked_by_swaps: Some(locked_by_swaps.to_decimal()),
        });
    }
    Ok(CoinVolumeInfo {
        volume,
        balance: MmNumber::from(balance),
        locked_by_swaps,
    })
}

#[cfg(all(test, not(target_arch = "wasm32")))]
mod maker_swap_tests {
    use super::*;
    use coins::eth::{addr_from_str, signed_eth_tx_from_bytes, SignedEthTx};
    use coins::{MarketCoinOps, MmCoin, SwapOps, TestCoin};
    use common::block_on;
    use mm2_test_helpers::for_tests::{mm_ctx_with_iguana, ETH_SEPOLIA_SWAP_CONTRACT};
    use mocktopus::mocking::*;
    use serde_json as json;

    const PASSPHRASE: Option<&str> =
        Some("spice describe gravity federal blast come thank unfair canal monkey style afraid");

    fn eth_tx_for_test() -> SignedEthTx {
        // raw transaction bytes of https://etherscan.io/tx/0x0869be3e5d4456a29d488a533ad6c118620fef450f36778aecf31d356ff8b41f
        let tx_bytes = [
            248, 240, 3, 133, 1, 42, 5, 242, 0, 131, 2, 73, 240, 148, 133, 0, 175, 192, 188, 82, 20, 114, 128, 130, 22,
            51, 38, 194, 255, 12, 115, 244, 168, 113, 135, 110, 205, 245, 24, 127, 34, 254, 184, 132, 21, 44, 243, 175,
            73, 33, 143, 82, 117, 16, 110, 27, 133, 82, 200, 114, 233, 42, 140, 198, 35, 21, 201, 249, 187, 180, 20,
            46, 148, 40, 9, 228, 193, 130, 71, 199, 0, 0, 0, 0, 0, 0, 0, 0, 0, 0, 0, 0, 152, 41, 132, 9, 201, 73, 19,
            94, 237, 137, 35, 61, 4, 194, 207, 239, 152, 75, 175, 245, 157, 174, 10, 214, 161, 207, 67, 70, 87, 246,
            231, 212, 47, 216, 119, 68, 237, 197, 125, 141, 0, 0, 0, 0, 0, 0, 0, 0, 0, 0, 0, 0, 0, 0, 0, 0, 0, 0, 0, 0,
            0, 0, 0, 0, 0, 0, 0, 0, 0, 0, 0, 0, 0, 0, 0, 0, 0, 0, 0, 0, 93, 72, 125, 102, 28, 159, 180, 237, 198, 97,
            87, 80, 82, 200, 104, 40, 245, 221, 7, 28, 122, 104, 91, 99, 1, 159, 140, 25, 131, 101, 74, 87, 50, 168,
            146, 187, 90, 160, 51, 1, 123, 247, 6, 108, 165, 181, 188, 40, 56, 47, 211, 229, 221, 73, 5, 15, 89, 81,
            117, 225, 216, 108, 98, 226, 119, 232, 94, 184, 42, 106,
        ];
        signed_eth_tx_from_bytes(&tx_bytes).unwrap()
    }

    #[test]
    fn test_recover_funds_maker_swap_payment_errored_but_sent() {
        let ctx = mm_ctx_with_iguana(PASSPHRASE);

        // the swap ends up with MakerPaymentTransactionFailed error but the transaction is actually
        // sent, need to find it and refund
        // TODO remove TransactionDetails from json
        let maker_saved_json = r#"{"error_events":["StartFailed","NegotiateFailed","TakerFeeValidateFailed","MakerPaymentTransactionFailed","MakerPaymentDataSendFailed","TakerPaymentValidateFailed","TakerPaymentSpendFailed","TakerPaymentSpendConfirmFailed","MakerPaymentRefunded","MakerPaymentRefundFailed"],"events":[{"event":{"data":{"lock_duration":7800,"maker_amount":"3.54932734","maker_coin":"KMD","maker_coin_start_block":1452970,"maker_payment_confirmations":1,"maker_payment_lock":1563759539,"my_persistent_pub":"031bb83b58ec130e28e0a6d5d2acf2eb01b0d3f1670e021d47d31db8a858219da8","secret":"0000000000000000000000000000000000000000000000000000000000000000","started_at":1563743939,"taker":"101ace6b08605b9424b0582b5cce044b70a3c8d8d10cb2965e039b0967ae92b9","taker_amount":"0.02004833998671660000000000","taker_coin":"ETH","taker_coin_start_block":8196380,"taker_payment_confirmations":1,"uuid":"3447b727-fe93-4357-8e5a-8cf2699b7e86"},"type":"Started"},"timestamp":1563743939211},{"event":{"data":{"taker_payment_locktime":1563751737,"taker_pubkey":"03101ace6b08605b9424b0582b5cce044b70a3c8d8d10cb2965e039b0967ae92b9"},"type":"Negotiated"},"timestamp":1563743979835},{"event":{"data":{"tx_hash":"a59203eb2328827de00bed699a29389792906e4f39fdea145eb40dc6b3821bd6","tx_hex":"f8690284ee6b280082520894d8997941dd1346e9231118d5685d866294f59e5b865af3107a4000801ca0743d2b7c9fad65805d882179062012261be328d7628ae12ee08eff8d7657d993a07eecbd051f49d35279416778faa4664962726d516ce65e18755c9b9406a9c2fd"},"type":"TakerFeeValidated"},"timestamp":1563744052878},{"event":{"data":{"error":"lp_swap:1888] eth:654] RPC error: Error { code: ServerError(-32010), message: \"Transaction with the same hash was already imported.\", data: None }"},"type":"MakerPaymentTransactionFailed"},"timestamp":1563744118577},{"event":{"type":"Finished"},"timestamp":1563763243350}],"success_events":["Started","Negotiated","TakerFeeValidated","MakerPaymentSent","TakerPaymentReceived","TakerPaymentWaitConfirmStarted","TakerPaymentValidatedAndConfirmed","TakerPaymentSpent","TakerPaymentSpendConfirmStarted","TakerPaymentSpendConfirmed","TakerPaymentSpendConfirmStarted","TakerPaymentSpendConfirmed","Finished"],"uuid":"3447b727-fe93-4357-8e5a-8cf2699b7e86"}"#;
        let maker_saved_swap: MakerSavedSwap = json::from_str(maker_saved_json).unwrap();

        TestCoin::ticker.mock_safe(|_| MockResult::Return("ticker"));
        TestCoin::swap_contract_address.mock_safe(|_| MockResult::Return(None));
        TestCoin::can_refund_htlc
            .mock_safe(|_, _| MockResult::Return(Box::pin(futures::future::ok(CanRefundHtlc::CanRefundNow))));

        static mut MY_PAYMENT_SENT_CALLED: bool = false;
        TestCoin::check_if_my_payment_sent.mock_safe(|_, _| {
            unsafe { MY_PAYMENT_SENT_CALLED = true };
            MockResult::Return(Box::pin(futures::future::ok(Some(eth_tx_for_test().into()))))
        });

        static mut MAKER_REFUND_CALLED: bool = false;
        TestCoin::send_maker_refunds_payment.mock_safe(|_, _| {
            unsafe { MAKER_REFUND_CALLED = true };
            MockResult::Return(Box::pin(futures::future::ok(eth_tx_for_test().into())))
        });
        TestCoin::search_for_swap_tx_spend_my
            .mock_safe(|_, _| MockResult::Return(Box::pin(futures::future::ready(Ok(None)))));
        let maker_coin = MmCoinEnum::Test(TestCoin::default());
        let taker_coin = MmCoinEnum::Test(TestCoin::default());
        let (maker_swap, _) = MakerSwap::load_from_saved(ctx, maker_coin, taker_coin, maker_saved_swap).unwrap();
        let actual = block_on(maker_swap.recover_funds()).unwrap();
        let expected = RecoveredSwap {
            action: RecoveredSwapAction::RefundedMyPayment,
            coin: "ticker".to_string(),
            transaction: eth_tx_for_test().into(),
        };
        assert_eq!(expected, actual);
        assert!(unsafe { MY_PAYMENT_SENT_CALLED });
        assert!(unsafe { MAKER_REFUND_CALLED });
    }

    #[test]
    fn test_recover_funds_maker_payment_refund_errored() {
        let ctx = mm_ctx_with_iguana(PASSPHRASE);

        // the swap ends up with MakerPaymentRefundFailed error
        let maker_saved_json = r#"{"error_events":["StartFailed","NegotiateFailed","TakerFeeValidateFailed","MakerPaymentTransactionFailed","MakerPaymentDataSendFailed","TakerPaymentValidateFailed","TakerPaymentSpendFailed","TakerPaymentSpendConfirmFailed","MakerPaymentRefunded","MakerPaymentRefundFailed"],"events":[{"event":{"data":{"lock_duration":7800,"maker_amount":"0.58610590","maker_coin":"KMD","maker_coin_start_block":1450923,"maker_payment_confirmations":1,"maker_payment_lock":1563636475,"my_persistent_pub":"031bb83b58ec130e28e0a6d5d2acf2eb01b0d3f1670e021d47d31db8a858219da8","secret":"0000000000000000000000000000000000000000000000000000000000000000","started_at":1563620875,"taker":"14a96292bfcd7762ece8eb08ead915da927c2619277363853572f30880d5155e","taker_amount":"0.0077700000552410000000000","taker_coin":"LTC","taker_coin_start_block":1670837,"taker_payment_confirmations":1,"uuid":"9db641f5-4300-4527-9fa6-f1c391d42c35"},"type":"Started"},"timestamp":1563620875062},{"event":{"data":{"taker_payment_locktime":1563628675,"taker_pubkey":"02713015d3fa4d30259e90be5f131beb593bf0131f3af2dcdb304e3322d8d52b91"},"type":"Negotiated"},"timestamp":1563620915497},{"event":{"data":{"tx_hash":"6740136eaaa615d9d231969e3a9599d0fc59e53989237a8d31cd6fc86c160013","tx_hex":"0100000001a2586ea8294cedc55741bef625ba72c646399903391a7f6c604a58c6263135f2000000006b4830450221009c78c8ba4a7accab6b09f9a95da5bc59c81f4fc1e60b288ec3c5462b4d02ef01022056b63be1629cf17751d3cc5ffec51bcb1d7f9396e9ce9ca254d0f34104f7263a012102713015d3fa4d30259e90be5f131beb593bf0131f3af2dcdb304e3322d8d52b91ffffffff0210270000000000001976a914ca1e04745e8ca0c60d8c5881531d51bec470743f88ac78aa1900000000001976a91406ccabfd5f9075ecd5e8d0d31c0e973a54d51e8288ac5bf6325d"},"type":"TakerFeeValidated"},"timestamp":1563620976060},{"event":{"data":{"tx_hash":"d0f6e664cea9d89fe7b5cf8005fdca070d1ab1d05a482aaef95c08cdaecddf0a","tx_hex":"0400008085202f89019f1cbda354342cdf982046b331bbd3791f53b692efc6e4becc36be495b2977d9000000006b483045022100fa9d4557394141f6a8b9bfb8cd594a521fd8bcd1965dbf8bc4e04abc849ac66e0220589f521814c10a7561abfd5e432f7a2ee60d4875fe4604618af3207dae531ac00121031bb83b58ec130e28e0a6d5d2acf2eb01b0d3f1670e021d47d31db8a858219da8ffffffff029e537e030000000017a9145534898009f1467191065f6890b96914b39a1c018791857702000000001976a914c3f710deb7320b0efa6edb14e3ebeeb9155fa90d88ac72ee325d000000000000000000000000000000"},"type":"MakerPaymentSent"},"timestamp":1563620976189},{"event":{"data":{"tx_hash":"1e883eb2f3991e84ba27f53651f89b7dda708678a5b9813d043577f222b9ca30","tx_hex":"01000000011300166cc86fcd318d7a238939e559fcd099953a9e9631d2d915a6aa6e134067010000006a47304402206781d5f2db2ff13d2ec7e266f774ea5630cc2dba4019e18e9716131b8b026051022006ebb33857b6d180f13aa6be2fc532f9734abde9d00ae14757e7d7ba3741c08c012102713015d3fa4d30259e90be5f131beb593bf0131f3af2dcdb304e3322d8d52b91ffffffff0228db0b000000000017a91483818667161bf94adda3964a81a231cbf6f5338187b0480c00000000001976a91406ccabfd5f9075ecd5e8d0d31c0e973a54d51e8288ac7cf7325d"},"type":"TakerPaymentReceived"},"timestamp":1563621268320},{"event":{"type":"TakerPaymentWaitConfirmStarted"},"timestamp":1563621268321},{"event":{"type":"TakerPaymentValidatedAndConfirmed"},"timestamp":1563621778471},{"event":{"data":{"error":"lp_swap:2025] utxo:938] rpc_clients:719] JsonRpcError { request: JsonRpcRequest { jsonrpc: \"2.0\", id: \"9\", method: \"blockchain.transaction.broadcast\", params: [String(\"010000000130cab922f27735043d81b9a5788670da7d9bf85136f527ba841e99f3b23e881e00000000b6473044022058a0c1da6bcf8c1418899ff8475f3ab6dddbff918528451c1fe71c2f7dad176302204c2e0bcf8f9b5f09e02ccfeb9256e9b34fb355ea655a5704a8a3fa920079b91501514c6b63048314335db1752102713015d3fa4d30259e90be5f131beb593bf0131f3af2dcdb304e3322d8d52b91ac6782012088a9147ed38daab6085c1a1e4426e61dc87a3c2c081a958821031bb83b58ec130e28e0a6d5d2acf2eb01b0d3f1670e021d47d31db8a858219da8ac68feffffff0188540a00000000001976a91406ccabfd5f9075ecd5e8d0d31c0e973a54d51e8288ac1c2b335d\")] }, error: Response(Object({\"code\": Number(1), \"message\": String(\"the transaction was rejected by network rules.\\n\\nMissing inputs\\n[010000000130cab922f27735043d81b9a5788670da7d9bf85136f527ba841e99f3b23e881e00000000b6473044022058a0c1da6bcf8c1418899ff8475f3ab6dddbff918528451c1fe71c2f7dad176302204c2e0bcf8f9b5f09e02ccfeb9256e9b34fb355ea655a5704a8a3fa920079b91501514c6b63048314335db1752102713015d3fa4d30259e90be5f131beb593bf0131f3af2dcdb304e3322d8d52b91ac6782012088a9147ed38daab6085c1a1e4426e61dc87a3c2c081a958821031bb83b58ec130e28e0a6d5d2acf2eb01b0d3f1670e021d47d31db8a858219da8ac68feffffff0188540a00000000001976a91406ccabfd5f9075ecd5e8d0d31c0e973a54d51e8288ac1c2b335d]\")})) }"},"type":"TakerPaymentSpendFailed"},"timestamp":1563638060583},{"event":{"data":{"error":"lp_swap:2025] utxo:938] rpc_clients:719] JsonRpcError { request: JsonRpcRequest { jsonrpc: \"2.0\", id: \"9\", method: \"blockchain.transaction.broadcast\", params: [String(\"010000000130cab922f27735043d81b9a5788670da7d9bf85136f527ba841e99f3b23e881e00000000b6473044022058a0c1da6bcf8c1418899ff8475f3ab6dddbff918528451c1fe71c2f7dad176302204c2e0bcf8f9b5f09e02ccfeb9256e9b34fb355ea655a5704a8a3fa920079b91501514c6b63048314335db1752102713015d3fa4d30259e90be5f131beb593bf0131f3af2dcdb304e3322d8d52b91ac6782012088a9147ed38daab6085c1a1e4426e61dc87a3c2c081a958821031bb83b58ec130e28e0a6d5d2acf2eb01b0d3f1670e021d47d31db8a858219da8ac68feffffff0188540a00000000001976a91406ccabfd5f9075ecd5e8d0d31c0e973a54d51e8288ac1c2b335d\")] }, error: Response(Object({\"code\": Number(1), \"message\": String(\"the transaction was rejected by network rules.\\n\\nMissing inputs\\n[010000000130cab922f27735043d81b9a5788670da7d9bf85136f527ba841e99f3b23e881e00000000b6473044022058a0c1da6bcf8c1418899ff8475f3ab6dddbff918528451c1fe71c2f7dad176302204c2e0bcf8f9b5f09e02ccfeb9256e9b34fb355ea655a5704a8a3fa920079b91501514c6b63048314335db1752102713015d3fa4d30259e90be5f131beb593bf0131f3af2dcdb304e3322d8d52b91ac6782012088a9147ed38daab6085c1a1e4426e61dc87a3c2c081a958821031bb83b58ec130e28e0a6d5d2acf2eb01b0d3f1670e021d47d31db8a858219da8ac68feffffff0188540a00000000001976a91406ccabfd5f9075ecd5e8d0d31c0e973a54d51e8288ac1c2b335d]\")})) }"},"type":"MakerPaymentRefundFailed"},"timestamp":1563638060583},{"event":{"type":"Finished"},"timestamp":1563621778483}],"success_events":["Started","Negotiated","TakerFeeValidated","MakerPaymentSent","TakerPaymentReceived","TakerPaymentWaitConfirmStarted","TakerPaymentValidatedAndConfirmed","TakerPaymentSpent","TakerPaymentSpendConfirmStarted","TakerPaymentSpendConfirmed","Finished"],"uuid":"9db641f5-4300-4527-9fa6-f1c391d42c35"}"#;
        let maker_saved_swap: MakerSavedSwap = json::from_str(maker_saved_json).unwrap();

        TestCoin::ticker.mock_safe(|_| MockResult::Return("ticker"));
        TestCoin::swap_contract_address.mock_safe(|_| MockResult::Return(None));
        TestCoin::can_refund_htlc
            .mock_safe(|_, _| MockResult::Return(Box::pin(futures::future::ok(CanRefundHtlc::CanRefundNow))));

        static mut MAKER_REFUND_CALLED: bool = false;
        TestCoin::send_maker_refunds_payment.mock_safe(|_, _| {
            unsafe { MAKER_REFUND_CALLED = true };
            MockResult::Return(Box::pin(futures::future::ok(eth_tx_for_test().into())))
        });

        TestCoin::search_for_swap_tx_spend_my
            .mock_safe(|_, _| MockResult::Return(Box::pin(futures::future::ready(Ok(None)))));
        let maker_coin = MmCoinEnum::Test(TestCoin::default());
        let taker_coin = MmCoinEnum::Test(TestCoin::default());
        let (maker_swap, _) = MakerSwap::load_from_saved(ctx, maker_coin, taker_coin, maker_saved_swap).unwrap();
        let actual = block_on(maker_swap.recover_funds()).unwrap();
        let expected = RecoveredSwap {
            action: RecoveredSwapAction::RefundedMyPayment,
            coin: "ticker".to_string(),
            transaction: eth_tx_for_test().into(),
        };
        assert_eq!(expected, actual);
        assert!(unsafe { MAKER_REFUND_CALLED });
    }

    #[test]
    fn test_recover_funds_maker_payment_refund_errored_already_refunded() {
        let ctx = mm_ctx_with_iguana(PASSPHRASE);

        // the swap ends up with MakerPaymentRefundFailed error
        let maker_saved_json = r#"{"error_events":["StartFailed","NegotiateFailed","TakerFeeValidateFailed","MakerPaymentTransactionFailed","MakerPaymentDataSendFailed","TakerPaymentValidateFailed","TakerPaymentSpendFailed","TakerPaymentSpendConfirmFailed","MakerPaymentRefunded","MakerPaymentRefundFailed"],"events":[{"event":{"data":{"lock_duration":7800,"maker_amount":"0.58610590","maker_coin":"KMD","maker_coin_start_block":1450923,"maker_payment_confirmations":1,"maker_payment_lock":1563636475,"my_persistent_pub":"031bb83b58ec130e28e0a6d5d2acf2eb01b0d3f1670e021d47d31db8a858219da8","secret":"0000000000000000000000000000000000000000000000000000000000000000","started_at":1563620875,"taker":"14a96292bfcd7762ece8eb08ead915da927c2619277363853572f30880d5155e","taker_amount":"0.0077700000552410000000000","taker_coin":"LTC","taker_coin_start_block":1670837,"taker_payment_confirmations":1,"uuid":"9db641f5-4300-4527-9fa6-f1c391d42c35"},"type":"Started"},"timestamp":1563620875062},{"event":{"data":{"taker_payment_locktime":1563628675,"taker_pubkey":"02713015d3fa4d30259e90be5f131beb593bf0131f3af2dcdb304e3322d8d52b91"},"type":"Negotiated"},"timestamp":1563620915497},{"event":{"data":{"tx_hash":"6740136eaaa615d9d231969e3a9599d0fc59e53989237a8d31cd6fc86c160013","tx_hex":"0100000001a2586ea8294cedc55741bef625ba72c646399903391a7f6c604a58c6263135f2000000006b4830450221009c78c8ba4a7accab6b09f9a95da5bc59c81f4fc1e60b288ec3c5462b4d02ef01022056b63be1629cf17751d3cc5ffec51bcb1d7f9396e9ce9ca254d0f34104f7263a012102713015d3fa4d30259e90be5f131beb593bf0131f3af2dcdb304e3322d8d52b91ffffffff0210270000000000001976a914ca1e04745e8ca0c60d8c5881531d51bec470743f88ac78aa1900000000001976a91406ccabfd5f9075ecd5e8d0d31c0e973a54d51e8288ac5bf6325d"},"type":"TakerFeeValidated"},"timestamp":1563620976060},{"event":{"data":{"tx_hash":"d0f6e664cea9d89fe7b5cf8005fdca070d1ab1d05a482aaef95c08cdaecddf0a","tx_hex":"0400008085202f89019f1cbda354342cdf982046b331bbd3791f53b692efc6e4becc36be495b2977d9000000006b483045022100fa9d4557394141f6a8b9bfb8cd594a521fd8bcd1965dbf8bc4e04abc849ac66e0220589f521814c10a7561abfd5e432f7a2ee60d4875fe4604618af3207dae531ac00121031bb83b58ec130e28e0a6d5d2acf2eb01b0d3f1670e021d47d31db8a858219da8ffffffff029e537e030000000017a9145534898009f1467191065f6890b96914b39a1c018791857702000000001976a914c3f710deb7320b0efa6edb14e3ebeeb9155fa90d88ac72ee325d000000000000000000000000000000"},"type":"MakerPaymentSent"},"timestamp":1563620976189},{"event":{"data":{"tx_hash":"1e883eb2f3991e84ba27f53651f89b7dda708678a5b9813d043577f222b9ca30","tx_hex":"01000000011300166cc86fcd318d7a238939e559fcd099953a9e9631d2d915a6aa6e134067010000006a47304402206781d5f2db2ff13d2ec7e266f774ea5630cc2dba4019e18e9716131b8b026051022006ebb33857b6d180f13aa6be2fc532f9734abde9d00ae14757e7d7ba3741c08c012102713015d3fa4d30259e90be5f131beb593bf0131f3af2dcdb304e3322d8d52b91ffffffff0228db0b000000000017a91483818667161bf94adda3964a81a231cbf6f5338187b0480c00000000001976a91406ccabfd5f9075ecd5e8d0d31c0e973a54d51e8288ac7cf7325d"},"type":"TakerPaymentReceived"},"timestamp":1563621268320},{"event":{"type":"TakerPaymentWaitConfirmStarted"},"timestamp":1563621268321},{"event":{"type":"TakerPaymentValidatedAndConfirmed"},"timestamp":1563621778471},{"event":{"data":{"error":"lp_swap:2025] utxo:938] rpc_clients:719] JsonRpcError { request: JsonRpcRequest { jsonrpc: \"2.0\", id: \"9\", method: \"blockchain.transaction.broadcast\", params: [String(\"010000000130cab922f27735043d81b9a5788670da7d9bf85136f527ba841e99f3b23e881e00000000b6473044022058a0c1da6bcf8c1418899ff8475f3ab6dddbff918528451c1fe71c2f7dad176302204c2e0bcf8f9b5f09e02ccfeb9256e9b34fb355ea655a5704a8a3fa920079b91501514c6b63048314335db1752102713015d3fa4d30259e90be5f131beb593bf0131f3af2dcdb304e3322d8d52b91ac6782012088a9147ed38daab6085c1a1e4426e61dc87a3c2c081a958821031bb83b58ec130e28e0a6d5d2acf2eb01b0d3f1670e021d47d31db8a858219da8ac68feffffff0188540a00000000001976a91406ccabfd5f9075ecd5e8d0d31c0e973a54d51e8288ac1c2b335d\")] }, error: Response(Object({\"code\": Number(1), \"message\": String(\"the transaction was rejected by network rules.\\n\\nMissing inputs\\n[010000000130cab922f27735043d81b9a5788670da7d9bf85136f527ba841e99f3b23e881e00000000b6473044022058a0c1da6bcf8c1418899ff8475f3ab6dddbff918528451c1fe71c2f7dad176302204c2e0bcf8f9b5f09e02ccfeb9256e9b34fb355ea655a5704a8a3fa920079b91501514c6b63048314335db1752102713015d3fa4d30259e90be5f131beb593bf0131f3af2dcdb304e3322d8d52b91ac6782012088a9147ed38daab6085c1a1e4426e61dc87a3c2c081a958821031bb83b58ec130e28e0a6d5d2acf2eb01b0d3f1670e021d47d31db8a858219da8ac68feffffff0188540a00000000001976a91406ccabfd5f9075ecd5e8d0d31c0e973a54d51e8288ac1c2b335d]\")})) }"},"type":"TakerPaymentSpendFailed"},"timestamp":1563638060583},{"event":{"data":{"error":"lp_swap:2025] utxo:938] rpc_clients:719] JsonRpcError { request: JsonRpcRequest { jsonrpc: \"2.0\", id: \"9\", method: \"blockchain.transaction.broadcast\", params: [String(\"010000000130cab922f27735043d81b9a5788670da7d9bf85136f527ba841e99f3b23e881e00000000b6473044022058a0c1da6bcf8c1418899ff8475f3ab6dddbff918528451c1fe71c2f7dad176302204c2e0bcf8f9b5f09e02ccfeb9256e9b34fb355ea655a5704a8a3fa920079b91501514c6b63048314335db1752102713015d3fa4d30259e90be5f131beb593bf0131f3af2dcdb304e3322d8d52b91ac6782012088a9147ed38daab6085c1a1e4426e61dc87a3c2c081a958821031bb83b58ec130e28e0a6d5d2acf2eb01b0d3f1670e021d47d31db8a858219da8ac68feffffff0188540a00000000001976a91406ccabfd5f9075ecd5e8d0d31c0e973a54d51e8288ac1c2b335d\")] }, error: Response(Object({\"code\": Number(1), \"message\": String(\"the transaction was rejected by network rules.\\n\\nMissing inputs\\n[010000000130cab922f27735043d81b9a5788670da7d9bf85136f527ba841e99f3b23e881e00000000b6473044022058a0c1da6bcf8c1418899ff8475f3ab6dddbff918528451c1fe71c2f7dad176302204c2e0bcf8f9b5f09e02ccfeb9256e9b34fb355ea655a5704a8a3fa920079b91501514c6b63048314335db1752102713015d3fa4d30259e90be5f131beb593bf0131f3af2dcdb304e3322d8d52b91ac6782012088a9147ed38daab6085c1a1e4426e61dc87a3c2c081a958821031bb83b58ec130e28e0a6d5d2acf2eb01b0d3f1670e021d47d31db8a858219da8ac68feffffff0188540a00000000001976a91406ccabfd5f9075ecd5e8d0d31c0e973a54d51e8288ac1c2b335d]\")})) }"},"type":"MakerPaymentRefundFailed"},"timestamp":1563638060583},{"event":{"type":"Finished"},"timestamp":1563621778483}],"success_events":["Started","Negotiated","TakerFeeValidated","MakerPaymentSent","TakerPaymentReceived","TakerPaymentWaitConfirmStarted","TakerPaymentValidatedAndConfirmed","TakerPaymentSpent","TakerPaymentSpendConfirmStarted","TakerPaymentSpendConfirmed","Finished"],"uuid":"9db641f5-4300-4527-9fa6-f1c391d42c35"}"#;
        let maker_saved_swap: MakerSavedSwap = json::from_str(maker_saved_json).unwrap();

        TestCoin::ticker.mock_safe(|_| MockResult::Return("ticker"));
        TestCoin::swap_contract_address.mock_safe(|_| MockResult::Return(None));

        TestCoin::search_for_swap_tx_spend_my.mock_safe(|_, _| {
            MockResult::Return(Box::pin(futures::future::ready(Ok(Some(FoundSwapTxSpend::Refunded(
                eth_tx_for_test().into(),
            ))))))
        });
        let maker_coin = MmCoinEnum::Test(TestCoin::default());
        let taker_coin = MmCoinEnum::Test(TestCoin::default());
        let (maker_swap, _) = MakerSwap::load_from_saved(ctx, maker_coin, taker_coin, maker_saved_swap).unwrap();
        assert!(block_on(maker_swap.recover_funds()).is_err());
    }

    #[test]
    fn test_recover_funds_maker_payment_refund_errored_already_spent() {
        let ctx = mm_ctx_with_iguana(PASSPHRASE);

        // the swap ends up with MakerPaymentRefundFailed error
        let maker_saved_json = r#"{"error_events":["StartFailed","NegotiateFailed","TakerFeeValidateFailed","MakerPaymentTransactionFailed","MakerPaymentDataSendFailed","TakerPaymentValidateFailed","TakerPaymentSpendFailed","TakerPaymentSpendConfirmFailed","MakerPaymentRefunded","MakerPaymentRefundFailed"],"events":[{"event":{"data":{"lock_duration":7800,"maker_amount":"0.58610590","maker_coin":"KMD","maker_coin_start_block":1450923,"maker_payment_confirmations":1,"maker_payment_lock":1563636475,"my_persistent_pub":"031bb83b58ec130e28e0a6d5d2acf2eb01b0d3f1670e021d47d31db8a858219da8","secret":"0000000000000000000000000000000000000000000000000000000000000000","started_at":1563620875,"taker":"14a96292bfcd7762ece8eb08ead915da927c2619277363853572f30880d5155e","taker_amount":"0.0077700000552410000000000","taker_coin":"LTC","taker_coin_start_block":1670837,"taker_payment_confirmations":1,"uuid":"9db641f5-4300-4527-9fa6-f1c391d42c35"},"type":"Started"},"timestamp":1563620875062},{"event":{"data":{"taker_payment_locktime":1563628675,"taker_pubkey":"02713015d3fa4d30259e90be5f131beb593bf0131f3af2dcdb304e3322d8d52b91"},"type":"Negotiated"},"timestamp":1563620915497},{"event":{"data":{"tx_hash":"6740136eaaa615d9d231969e3a9599d0fc59e53989237a8d31cd6fc86c160013","tx_hex":"0100000001a2586ea8294cedc55741bef625ba72c646399903391a7f6c604a58c6263135f2000000006b4830450221009c78c8ba4a7accab6b09f9a95da5bc59c81f4fc1e60b288ec3c5462b4d02ef01022056b63be1629cf17751d3cc5ffec51bcb1d7f9396e9ce9ca254d0f34104f7263a012102713015d3fa4d30259e90be5f131beb593bf0131f3af2dcdb304e3322d8d52b91ffffffff0210270000000000001976a914ca1e04745e8ca0c60d8c5881531d51bec470743f88ac78aa1900000000001976a91406ccabfd5f9075ecd5e8d0d31c0e973a54d51e8288ac5bf6325d"},"type":"TakerFeeValidated"},"timestamp":1563620976060},{"event":{"data":{"tx_hash":"d0f6e664cea9d89fe7b5cf8005fdca070d1ab1d05a482aaef95c08cdaecddf0a","tx_hex":"0400008085202f89019f1cbda354342cdf982046b331bbd3791f53b692efc6e4becc36be495b2977d9000000006b483045022100fa9d4557394141f6a8b9bfb8cd594a521fd8bcd1965dbf8bc4e04abc849ac66e0220589f521814c10a7561abfd5e432f7a2ee60d4875fe4604618af3207dae531ac00121031bb83b58ec130e28e0a6d5d2acf2eb01b0d3f1670e021d47d31db8a858219da8ffffffff029e537e030000000017a9145534898009f1467191065f6890b96914b39a1c018791857702000000001976a914c3f710deb7320b0efa6edb14e3ebeeb9155fa90d88ac72ee325d000000000000000000000000000000"},"type":"MakerPaymentSent"},"timestamp":1563620976189},{"event":{"data":{"tx_hash":"1e883eb2f3991e84ba27f53651f89b7dda708678a5b9813d043577f222b9ca30","tx_hex":"01000000011300166cc86fcd318d7a238939e559fcd099953a9e9631d2d915a6aa6e134067010000006a47304402206781d5f2db2ff13d2ec7e266f774ea5630cc2dba4019e18e9716131b8b026051022006ebb33857b6d180f13aa6be2fc532f9734abde9d00ae14757e7d7ba3741c08c012102713015d3fa4d30259e90be5f131beb593bf0131f3af2dcdb304e3322d8d52b91ffffffff0228db0b000000000017a91483818667161bf94adda3964a81a231cbf6f5338187b0480c00000000001976a91406ccabfd5f9075ecd5e8d0d31c0e973a54d51e8288ac7cf7325d"},"type":"TakerPaymentReceived"},"timestamp":1563621268320},{"event":{"type":"TakerPaymentWaitConfirmStarted"},"timestamp":1563621268321},{"event":{"type":"TakerPaymentValidatedAndConfirmed"},"timestamp":1563621778471},{"event":{"data":{"error":"lp_swap:2025] utxo:938] rpc_clients:719] JsonRpcError { request: JsonRpcRequest { jsonrpc: \"2.0\", id: \"9\", method: \"blockchain.transaction.broadcast\", params: [String(\"010000000130cab922f27735043d81b9a5788670da7d9bf85136f527ba841e99f3b23e881e00000000b6473044022058a0c1da6bcf8c1418899ff8475f3ab6dddbff918528451c1fe71c2f7dad176302204c2e0bcf8f9b5f09e02ccfeb9256e9b34fb355ea655a5704a8a3fa920079b91501514c6b63048314335db1752102713015d3fa4d30259e90be5f131beb593bf0131f3af2dcdb304e3322d8d52b91ac6782012088a9147ed38daab6085c1a1e4426e61dc87a3c2c081a958821031bb83b58ec130e28e0a6d5d2acf2eb01b0d3f1670e021d47d31db8a858219da8ac68feffffff0188540a00000000001976a91406ccabfd5f9075ecd5e8d0d31c0e973a54d51e8288ac1c2b335d\")] }, error: Response(Object({\"code\": Number(1), \"message\": String(\"the transaction was rejected by network rules.\\n\\nMissing inputs\\n[010000000130cab922f27735043d81b9a5788670da7d9bf85136f527ba841e99f3b23e881e00000000b6473044022058a0c1da6bcf8c1418899ff8475f3ab6dddbff918528451c1fe71c2f7dad176302204c2e0bcf8f9b5f09e02ccfeb9256e9b34fb355ea655a5704a8a3fa920079b91501514c6b63048314335db1752102713015d3fa4d30259e90be5f131beb593bf0131f3af2dcdb304e3322d8d52b91ac6782012088a9147ed38daab6085c1a1e4426e61dc87a3c2c081a958821031bb83b58ec130e28e0a6d5d2acf2eb01b0d3f1670e021d47d31db8a858219da8ac68feffffff0188540a00000000001976a91406ccabfd5f9075ecd5e8d0d31c0e973a54d51e8288ac1c2b335d]\")})) }"},"type":"TakerPaymentSpendFailed"},"timestamp":1563638060583},{"event":{"data":{"error":"lp_swap:2025] utxo:938] rpc_clients:719] JsonRpcError { request: JsonRpcRequest { jsonrpc: \"2.0\", id: \"9\", method: \"blockchain.transaction.broadcast\", params: [String(\"010000000130cab922f27735043d81b9a5788670da7d9bf85136f527ba841e99f3b23e881e00000000b6473044022058a0c1da6bcf8c1418899ff8475f3ab6dddbff918528451c1fe71c2f7dad176302204c2e0bcf8f9b5f09e02ccfeb9256e9b34fb355ea655a5704a8a3fa920079b91501514c6b63048314335db1752102713015d3fa4d30259e90be5f131beb593bf0131f3af2dcdb304e3322d8d52b91ac6782012088a9147ed38daab6085c1a1e4426e61dc87a3c2c081a958821031bb83b58ec130e28e0a6d5d2acf2eb01b0d3f1670e021d47d31db8a858219da8ac68feffffff0188540a00000000001976a91406ccabfd5f9075ecd5e8d0d31c0e973a54d51e8288ac1c2b335d\")] }, error: Response(Object({\"code\": Number(1), \"message\": String(\"the transaction was rejected by network rules.\\n\\nMissing inputs\\n[010000000130cab922f27735043d81b9a5788670da7d9bf85136f527ba841e99f3b23e881e00000000b6473044022058a0c1da6bcf8c1418899ff8475f3ab6dddbff918528451c1fe71c2f7dad176302204c2e0bcf8f9b5f09e02ccfeb9256e9b34fb355ea655a5704a8a3fa920079b91501514c6b63048314335db1752102713015d3fa4d30259e90be5f131beb593bf0131f3af2dcdb304e3322d8d52b91ac6782012088a9147ed38daab6085c1a1e4426e61dc87a3c2c081a958821031bb83b58ec130e28e0a6d5d2acf2eb01b0d3f1670e021d47d31db8a858219da8ac68feffffff0188540a00000000001976a91406ccabfd5f9075ecd5e8d0d31c0e973a54d51e8288ac1c2b335d]\")})) }"},"type":"MakerPaymentRefundFailed"},"timestamp":1563638060583},{"event":{"type":"Finished"},"timestamp":1563621778483}],"success_events":["Started","Negotiated","TakerFeeValidated","MakerPaymentSent","TakerPaymentReceived","TakerPaymentWaitConfirmStarted","TakerPaymentValidatedAndConfirmed","TakerPaymentSpent","TakerPaymentSpendConfirmStarted","TakerPaymentSpendConfirmed","Finished"],"uuid":"9db641f5-4300-4527-9fa6-f1c391d42c35"}"#;
        let maker_saved_swap: MakerSavedSwap = json::from_str(maker_saved_json).unwrap();

        TestCoin::ticker.mock_safe(|_| MockResult::Return("ticker"));
        TestCoin::swap_contract_address.mock_safe(|_| MockResult::Return(None));

        static mut SEARCH_FOR_SWAP_TX_SPEND_MY_CALLED: bool = true;
        TestCoin::search_for_swap_tx_spend_my.mock_safe(|_, _| {
            unsafe { SEARCH_FOR_SWAP_TX_SPEND_MY_CALLED = true }
            MockResult::Return(Box::pin(futures::future::ready(Ok(Some(FoundSwapTxSpend::Spent(
                eth_tx_for_test().into(),
            ))))))
        });

        static mut SEARCH_FOR_SWAP_TX_SPEND_OTHER_CALLED: bool = true;
        TestCoin::search_for_swap_tx_spend_other.mock_safe(|_, _| {
            unsafe { SEARCH_FOR_SWAP_TX_SPEND_OTHER_CALLED = true }
            MockResult::Return(Box::pin(futures::future::ready(Ok(Some(FoundSwapTxSpend::Refunded(
                eth_tx_for_test().into(),
            ))))))
        });
        let maker_coin = MmCoinEnum::Test(TestCoin::default());
        let taker_coin = MmCoinEnum::Test(TestCoin::default());
        let (maker_swap, _) = MakerSwap::load_from_saved(ctx, maker_coin, taker_coin, maker_saved_swap).unwrap();
        let err = block_on(maker_swap.recover_funds()).expect_err("Expected an error");
        assert!(err.contains("Taker payment was already refunded"));
        assert!(unsafe { SEARCH_FOR_SWAP_TX_SPEND_MY_CALLED });
        assert!(unsafe { SEARCH_FOR_SWAP_TX_SPEND_OTHER_CALLED });
    }

    #[test]
    fn test_recover_funds_maker_swap_payment_errored_but_too_early_to_refund() {
        let ctx = mm_ctx_with_iguana(PASSPHRASE);

        // the swap ends up with MakerPaymentTransactionFailed error but the transaction is actually
        // sent, need to find it and refund, prevent refund if payment is not spendable due to locktime restrictions
        let maker_saved_json = r#"{"error_events":["StartFailed","NegotiateFailed","TakerFeeValidateFailed","MakerPaymentTransactionFailed","MakerPaymentDataSendFailed","TakerPaymentValidateFailed","TakerPaymentSpendFailed","TakerPaymentSpendConfirmFailed","MakerPaymentRefunded","MakerPaymentRefundFailed"],"events":[{"event":{"data":{"lock_duration":7800,"maker_amount":"3.54932734","maker_coin":"KMD","maker_coin_start_block":1452970,"maker_payment_confirmations":1,"maker_payment_lock":1563759539,"my_persistent_pub":"031bb83b58ec130e28e0a6d5d2acf2eb01b0d3f1670e021d47d31db8a858219da8","secret":"0000000000000000000000000000000000000000000000000000000000000000","started_at":1563743939,"taker":"101ace6b08605b9424b0582b5cce044b70a3c8d8d10cb2965e039b0967ae92b9","taker_amount":"0.02004833998671660000000000","taker_coin":"ETH","taker_coin_start_block":8196380,"taker_payment_confirmations":1,"uuid":"3447b727-fe93-4357-8e5a-8cf2699b7e86"},"type":"Started"},"timestamp":1563743939211},{"event":{"data":{"taker_payment_locktime":1563751737,"taker_pubkey":"03101ace6b08605b9424b0582b5cce044b70a3c8d8d10cb2965e039b0967ae92b9"},"type":"Negotiated"},"timestamp":1563743979835},{"event":{"data":{"tx_hash":"a59203eb2328827de00bed699a29389792906e4f39fdea145eb40dc6b3821bd6","tx_hex":"f8690284ee6b280082520894d8997941dd1346e9231118d5685d866294f59e5b865af3107a4000801ca0743d2b7c9fad65805d882179062012261be328d7628ae12ee08eff8d7657d993a07eecbd051f49d35279416778faa4664962726d516ce65e18755c9b9406a9c2fd"},"type":"TakerFeeValidated"},"timestamp":1563744052878},{"event":{"data":{"error":"lp_swap:1888] eth:654] RPC error: Error { code: ServerError(-32010), message: \"Transaction with the same hash was already imported.\", data: None }"},"type":"MakerPaymentTransactionFailed"},"timestamp":1563744118577},{"event":{"type":"Finished"},"timestamp":1563763243350}],"success_events":["Started","Negotiated","TakerFeeValidated","MakerPaymentSent","TakerPaymentReceived","TakerPaymentWaitConfirmStarted","TakerPaymentValidatedAndConfirmed","TakerPaymentSpent","TakerPaymentSpendConfirmStarted","TakerPaymentSpendConfirmed","Finished"],"uuid":"3447b727-fe93-4357-8e5a-8cf2699b7e86"}"#;
        let maker_saved_swap: MakerSavedSwap = json::from_str(maker_saved_json).unwrap();

        TestCoin::ticker.mock_safe(|_| MockResult::Return("ticker"));
        TestCoin::swap_contract_address.mock_safe(|_| MockResult::Return(None));

        static mut MY_PAYMENT_SENT_CALLED: bool = false;
        TestCoin::check_if_my_payment_sent.mock_safe(|_, _| {
            unsafe { MY_PAYMENT_SENT_CALLED = true };
            MockResult::Return(Box::pin(futures::future::ok(Some(eth_tx_for_test().into()))))
        });
        TestCoin::can_refund_htlc
            .mock_safe(|_, _| MockResult::Return(Box::pin(futures::future::ok(CanRefundHtlc::HaveToWait(1000)))));
        TestCoin::search_for_swap_tx_spend_my
            .mock_safe(|_, _| MockResult::Return(Box::pin(futures::future::ready(Ok(None)))));
        let maker_coin = MmCoinEnum::Test(TestCoin::default());
        let taker_coin = MmCoinEnum::Test(TestCoin::default());
        let (maker_swap, _) = MakerSwap::load_from_saved(ctx, maker_coin, taker_coin, maker_saved_swap).unwrap();
        let error = block_on(maker_swap.recover_funds()).unwrap_err();
        assert!(error.contains("Too early to refund"));
        assert!(unsafe { MY_PAYMENT_SENT_CALLED });
    }

    #[test]
    fn test_recover_funds_maker_swap_payment_errored_and_not_sent() {
        let ctx = mm_ctx_with_iguana(PASSPHRASE);

        // the swap ends up with MakerPaymentTransactionFailed error and transaction is not sent,
        // recover must return error in this case
        let maker_saved_json = r#"{"error_events":["StartFailed","NegotiateFailed","TakerFeeValidateFailed","MakerPaymentTransactionFailed","MakerPaymentDataSendFailed","TakerPaymentValidateFailed","TakerPaymentSpendFailed","TakerPaymentSpendConfirmFailed","MakerPaymentRefunded","MakerPaymentRefundFailed"],"events":[{"event":{"data":{"lock_duration":7800,"maker_amount":"3.54932734","maker_coin":"KMD","maker_coin_start_block":1452970,"maker_payment_confirmations":1,"maker_payment_lock":1563759539,"my_persistent_pub":"031bb83b58ec130e28e0a6d5d2acf2eb01b0d3f1670e021d47d31db8a858219da8","secret":"0000000000000000000000000000000000000000000000000000000000000000","started_at":1563743939,"taker":"101ace6b08605b9424b0582b5cce044b70a3c8d8d10cb2965e039b0967ae92b9","taker_amount":"0.02004833998671660000000000","taker_coin":"ETH","taker_coin_start_block":8196380,"taker_payment_confirmations":1,"uuid":"3447b727-fe93-4357-8e5a-8cf2699b7e86"},"type":"Started"},"timestamp":1563743939211},{"event":{"data":{"taker_payment_locktime":1563751737,"taker_pubkey":"03101ace6b08605b9424b0582b5cce044b70a3c8d8d10cb2965e039b0967ae92b9"},"type":"Negotiated"},"timestamp":1563743979835},{"event":{"data":{"tx_hash":"a59203eb2328827de00bed699a29389792906e4f39fdea145eb40dc6b3821bd6","tx_hex":"f8690284ee6b280082520894d8997941dd1346e9231118d5685d866294f59e5b865af3107a4000801ca0743d2b7c9fad65805d882179062012261be328d7628ae12ee08eff8d7657d993a07eecbd051f49d35279416778faa4664962726d516ce65e18755c9b9406a9c2fd"},"type":"TakerFeeValidated"},"timestamp":1563744052878},{"event":{"data":{"error":"lp_swap:1888] eth:654] RPC error: Error { code: ServerError(-32010), message: \"Transaction with the same hash was already imported.\", data: None }"},"type":"MakerPaymentTransactionFailed"},"timestamp":1563744118577},{"event":{"type":"Finished"},"timestamp":1563763243350}],"success_events":["Started","Negotiated","TakerFeeValidated","MakerPaymentSent","TakerPaymentReceived","TakerPaymentWaitConfirmStarted","TakerPaymentValidatedAndConfirmed","TakerPaymentSpent","TakerPaymentSpendConfirmStarted","TakerPaymentSpendConfirmed","Finished"],"uuid":"3447b727-fe93-4357-8e5a-8cf2699b7e86"}"#;
        let maker_saved_swap: MakerSavedSwap = json::from_str(maker_saved_json).unwrap();

        TestCoin::ticker.mock_safe(|_| MockResult::Return("ticker"));
        TestCoin::swap_contract_address.mock_safe(|_| MockResult::Return(None));

        static mut MY_PAYMENT_SENT_CALLED: bool = false;
        TestCoin::check_if_my_payment_sent.mock_safe(|_, _| {
            unsafe { MY_PAYMENT_SENT_CALLED = true };
            MockResult::Return(Box::pin(futures::future::ok(None)))
        });
        let maker_coin = MmCoinEnum::Test(TestCoin::default());
        let taker_coin = MmCoinEnum::Test(TestCoin::default());
        let (maker_swap, _) = MakerSwap::load_from_saved(ctx, maker_coin, taker_coin, maker_saved_swap).unwrap();
        assert!(block_on(maker_swap.recover_funds()).is_err());
        assert!(unsafe { MY_PAYMENT_SENT_CALLED });
    }

    #[test]
    fn test_recover_funds_maker_swap_not_finished() {
        let ctx = mm_ctx_with_iguana(PASSPHRASE);

        // return error if swap is not finished
        let maker_saved_json = r#"{"error_events":["StartFailed","NegotiateFailed","TakerFeeValidateFailed","MakerPaymentTransactionFailed","MakerPaymentDataSendFailed","TakerPaymentValidateFailed","TakerPaymentSpendFailed","TakerPaymentSpendConfirmFailed","MakerPaymentRefunded","MakerPaymentRefundFailed"],"events":[{"event":{"data":{"lock_duration":7800,"maker_amount":"3.54932734","maker_coin":"KMD","maker_coin_start_block":1452970,"maker_payment_confirmations":1,"maker_payment_lock":1563759539,"my_persistent_pub":"031bb83b58ec130e28e0a6d5d2acf2eb01b0d3f1670e021d47d31db8a858219da8","secret":"0000000000000000000000000000000000000000000000000000000000000000","started_at":1563743939,"taker":"101ace6b08605b9424b0582b5cce044b70a3c8d8d10cb2965e039b0967ae92b9","taker_amount":"0.02004833998671660000000000","taker_coin":"ETH","taker_coin_start_block":8196380,"taker_payment_confirmations":1,"uuid":"3447b727-fe93-4357-8e5a-8cf2699b7e86"},"type":"Started"},"timestamp":1563743939211},{"event":{"data":{"taker_payment_locktime":1563751737,"taker_pubkey":"03101ace6b08605b9424b0582b5cce044b70a3c8d8d10cb2965e039b0967ae92b9"},"type":"Negotiated"},"timestamp":1563743979835},{"event":{"data":{"tx_hash":"a59203eb2328827de00bed699a29389792906e4f39fdea145eb40dc6b3821bd6","tx_hex":"f8690284ee6b280082520894d8997941dd1346e9231118d5685d866294f59e5b865af3107a4000801ca0743d2b7c9fad65805d882179062012261be328d7628ae12ee08eff8d7657d993a07eecbd051f49d35279416778faa4664962726d516ce65e18755c9b9406a9c2fd"},"type":"TakerFeeValidated"},"timestamp":1563744052878}],"success_events":["Started","Negotiated","TakerFeeValidated","MakerPaymentSent","TakerPaymentReceived","TakerPaymentWaitConfirmStarted","TakerPaymentValidatedAndConfirmed","TakerPaymentSpent","TakerPaymentSpendConfirmStarted","TakerPaymentSpendConfirmed","Finished"],"uuid":"3447b727-fe93-4357-8e5a-8cf2699b7e86"}"#;
        let maker_saved_swap: MakerSavedSwap = json::from_str(maker_saved_json).unwrap();

        TestCoin::ticker.mock_safe(|_| MockResult::Return("ticker"));
        TestCoin::swap_contract_address.mock_safe(|_| MockResult::Return(None));
        let maker_coin = MmCoinEnum::Test(TestCoin::default());
        let taker_coin = MmCoinEnum::Test(TestCoin::default());
        let (maker_swap, _) = MakerSwap::load_from_saved(ctx, maker_coin, taker_coin, maker_saved_swap).unwrap();
        assert!(block_on(maker_swap.recover_funds()).is_err());
    }

    #[test]
    fn test_recover_funds_maker_swap_taker_payment_spent() {
        let ctx = mm_ctx_with_iguana(PASSPHRASE);

        // return error if taker payment was spent by us
        let maker_saved_json = r#"{"error_events":["StartFailed","NegotiateFailed","TakerFeeValidateFailed","MakerPaymentTransactionFailed","MakerPaymentDataSendFailed","TakerPaymentValidateFailed","TakerPaymentSpendFailed","TakerPaymentSpendConfirmFailed","MakerPaymentRefunded","MakerPaymentRefundFailed"],"events":[{"event":{"data":{"lock_duration":7800,"maker_amount":"1","maker_coin":"BEER","maker_coin_start_block":154892,"maker_payment_confirmations":1,"maker_payment_lock":1563444026,"my_persistent_pub":"02631dcf1d4b1b693aa8c2751afc68e4794b1e5996566cfc701a663f8b7bbbe640","secret":"e1c9bd12a83f810813dc078ac398069b63d56bf1e94657def995c43cd1975302","started_at":1563428426,"taker":"031d4256c4bc9f99ac88bf3dba21773132281f65f9bf23a59928bce08961e2f3","taker_amount":"1","taker_coin":"ETOMIC","taker_coin_start_block":150282,"taker_payment_confirmations":1,"uuid":"983ce732-62a8-4a44-b4ac-7e4271adc977"},"type":"Started"},"timestamp":1563428426510},{"event":{"data":{"taker_payment_locktime":1563436226,"taker_pubkey":"02031d4256c4bc9f99ac88bf3dba21773132281f65f9bf23a59928bce08961e2f3"},"type":"Negotiated"},"timestamp":1563428466880},{"event":{"data":{"tx_hash":"32f5bec2106dd3778dc32e3d856398ed0fa10b71c688672906a4fa0345cc4135","tx_hex":"0400008085202f89015ba9c8f0aec5b409bc824bcddc1a5a40148d4bd065c10169249e44ec44d62db2010000006a473044022050a213db7486e34871b9e7ef850845d55e0d53431350c16fa14fb60b81b1858302204f1042761f84e5f8d22948358b3c4103861adf5293d1d9e7f58f3b7491470b19012102031d4256c4bc9f99ac88bf3dba21773132281f65f9bf23a59928bce08961e2f3ffffffff02bcf60100000000001976a914ca1e04745e8ca0c60d8c5881531d51bec470743f88ac764d12ac010000001976a91405aab5342166f8594baf17a7d9bef5d56744332788ac8806305d000000000000000000000000000000"},"type":"TakerFeeValidated"},"timestamp":1563428507723},{"event":{"data":{"tx_hash":"1619d10a51925d2f3d0ef92d81cb6449b77d5dbe1f3ef5e7ae6c8bc19080cb5a","tx_hex":"0400008085202f890176ead03820bc0c4e92dba39b5d7e7a1e176b165f6cfc7a5e2c000ed62e8a8134010000006b48304502210086ca9a6ea5e787f4c3001c4ddb7b2f4732d8bb2642e9e43d0f39df4b736a4aa402206dbd17753f728d70c9631b6c2d1bba125745a5bc9be6112febf0e0c8ada786b1012102631dcf1d4b1b693aa8c2751afc68e4794b1e5996566cfc701a663f8b7bbbe640ffffffff0200e1f5050000000017a91410503cfea67f03f025c5e1eeb18524464adf77ee877f360c18c00000001976a91464ae8510aac9546d5e7704e31ce177451386455588ac9b06305d000000000000000000000000000000"},"type":"MakerPaymentSent"},"timestamp":1563428512925},{"event":{"data":{"tx_hash":"ee8b904efdee0d3bf0215d14a236489cde0b0efa92f7fa49faaa5fd97ed38ac0","tx_hex":"0400008085202f89013541cc4503faa406296788c6710ba10fed9863853d2ec38d77d36d10c2bef532010000006b483045022100a32e290d3a047ad75a512f9fd581c561c5153aa1b6be2b36915a9dd452cd0d4102204d1838b3cd15698ab424d15651d50983f0196e59b0b34abaad9cb792c97b527a012102031d4256c4bc9f99ac88bf3dba21773132281f65f9bf23a59928bce08961e2f3ffffffff0200e1f5050000000017a91424fc6f967eaa2751adbeb42a97c3497fbd9ddcce878e681ca6010000001976a91405aab5342166f8594baf17a7d9bef5d56744332788acbf06305d000000000000000000000000000000"},"type":"TakerPaymentReceived"},"timestamp":1563428664418},{"event":{"type":"TakerPaymentWaitConfirmStarted"},"timestamp":1563428664420},{"event":{"type":"TakerPaymentValidatedAndConfirmed"},"timestamp":1563428664824},{"event":{"data":{"tx_hash":"8b48d7452a2a1c6b1128aa83ab946e5a624037c5327b527b18c3dcadb404f139","tx_hex":"0400008085202f8901c08ad37ed95faafa49faf792fa0e0bde9c4836a2145d21f03b0deefd4e908bee00000000d747304402206ac1f2b5b856b86585b4d2147309e3a7ef9dd4c35ffd85a49c409a4acd11602902204be03e2114888fae460eaf99675bae0c834ff80be8531a5bd30ee14baf0a52e30120e1c9bd12a83f810813dc078ac398069b63d56bf1e94657def995c43cd1975302004c6b6304c224305db1752102031d4256c4bc9f99ac88bf3dba21773132281f65f9bf23a59928bce08961e2f3ac6782012088a9143501575fb9a12a689bb94adad33cc78c13b0688c882102631dcf1d4b1b693aa8c2751afc68e4794b1e5996566cfc701a663f8b7bbbe640ac68ffffffff0118ddf505000000001976a91464ae8510aac9546d5e7704e31ce177451386455588ac28f92f5d000000000000000000000000000000"},"type":"TakerPaymentSpent"},"timestamp":1563428666150},{"event":{"type":"Finished"},"timestamp":1563428666152}],"my_info":{"my_amount":"1","my_coin":"BEER","other_amount":"1","other_coin":"ETOMIC","started_at":1563428426},"success_events":["Started","Negotiated","TakerFeeValidated","MakerPaymentSent","TakerPaymentReceived","TakerPaymentWaitConfirmStarted","TakerPaymentValidatedAndConfirmed","TakerPaymentSpent","TakerPaymentSpendConfirmStarted","TakerPaymentSpendConfirmed","Finished"],"type":"Maker","uuid":"983ce732-62a8-4a44-b4ac-7e4271adc977"}"#;
        let maker_saved_swap: MakerSavedSwap = json::from_str(maker_saved_json).unwrap();

        TestCoin::ticker.mock_safe(|_| MockResult::Return("ticker"));
        TestCoin::swap_contract_address.mock_safe(|_| MockResult::Return(None));

        static mut SEARCH_FOR_SWAP_TX_SPEND_MY_CALLED: bool = true;
        TestCoin::search_for_swap_tx_spend_my.mock_safe(|_, _| {
            unsafe { SEARCH_FOR_SWAP_TX_SPEND_MY_CALLED = true }
            MockResult::Return(Box::pin(futures::future::ready(Ok(Some(FoundSwapTxSpend::Spent(
                eth_tx_for_test().into(),
            ))))))
        });

        static mut SEARCH_FOR_SWAP_TX_SPEND_OTHER_CALLED: bool = true;
        TestCoin::search_for_swap_tx_spend_other.mock_safe(|_, _| {
            unsafe { SEARCH_FOR_SWAP_TX_SPEND_OTHER_CALLED = true }
            MockResult::Return(Box::pin(futures::future::ready(Ok(Some(FoundSwapTxSpend::Spent(
                eth_tx_for_test().into(),
            ))))))
        });

        let maker_coin = MmCoinEnum::Test(TestCoin::default());
        let taker_coin = MmCoinEnum::Test(TestCoin::default());
        let (maker_swap, _) = MakerSwap::load_from_saved(ctx, maker_coin, taker_coin, maker_saved_swap).unwrap();
        let err = block_on(maker_swap.recover_funds()).expect_err("Expected an error");
        assert!(err.contains("Taker payment was already spent"));
        assert!(unsafe { SEARCH_FOR_SWAP_TX_SPEND_MY_CALLED });
        assert!(unsafe { SEARCH_FOR_SWAP_TX_SPEND_OTHER_CALLED });
    }

    #[test]
    fn test_recover_funds_maker_swap_maker_payment_refunded() {
        let ctx = mm_ctx_with_iguana(PASSPHRASE);

        // return error if maker payment was refunded
        let maker_saved_json = r#"{"error_events":["StartFailed","NegotiateFailed","TakerFeeValidateFailed","MakerPaymentTransactionFailed","MakerPaymentDataSendFailed","TakerPaymentValidateFailed","TakerPaymentSpendFailed","TakerPaymentSpendConfirmFailed","MakerPaymentRefunded","MakerPaymentRefundFailed"],"events":[{"event":{"data":{"lock_duration":7800,"maker_amount":"9.38455187130897","maker_coin":"VRSC","maker_coin_start_block":604407,"maker_payment_confirmations":1,"maker_payment_lock":1564317372,"my_persistent_pub":"03c2e08e48e6541b3265ccd430c5ecec7efc7d0d9fc4e310a9b052f9642673fb0a","secret":"0000000000000000000000000000000000000000000000000000000000000000","started_at":1564301772,"taker":"39c4bcdb1e6bbb29a3b131c2b82eba2552f4f8a804021b2064114ab857f00848","taker_amount":"0.999999999999999880468812552729","taker_coin":"KMD","taker_coin_start_block":1462209,"taker_payment_confirmations":1,"uuid":"8f5b267a-efa8-49d6-a92d-ec0523cca891"},"type":"Started"},"timestamp":1564301773193},{"event":{"data":{"taker_payment_locktime":1564309572,"taker_pubkey":"0339c4bcdb1e6bbb29a3b131c2b82eba2552f4f8a804021b2064114ab857f00848"},"type":"Negotiated"},"timestamp":1564301813664},{"event":{"data":{"tx_hash":"cf54a5f5dfdf2eb404855eaba6a05b41f893a20327d43770c0138bb9ed2cf9eb","tx_hex":"0400008085202f89018f03a4d46831ec541279d01998be6092a98ee0f103b69ab84697cdc3eea7e93c000000006a473044022046eb76ecf610832ef063a6d210b5d07bc90fd0f3b68550fd2945ce86b317252a02202d3438d2e83df49f1c8ab741553af65a0d97e6edccbb6c4d0c769b05426c637001210339c4bcdb1e6bbb29a3b131c2b82eba2552f4f8a804021b2064114ab857f00848ffffffff0276c40100000000001976a914ca1e04745e8ca0c60d8c5881531d51bec470743f88acddf7bd54000000001976a9144df806990ae0197402aeaa6d9b1ec60078d9eadf88ac01573d5d000000000000000000000000000000"},"type":"TakerFeeValidated"},"timestamp":1564301864738},{"event":{"data":{"tx_hash":"2252c9929707995aff6dbb03d23b7e7eb786611d26b6ae748ca13007e71d1de6","tx_hex":"0400008085202f8901f63aed15c53b794df1a9446755f452e9fd9db250e1f608636f6172b7d795358c010000006b483045022100b5adb583fbb4b1a628b9c58ec292bb7b1319bb881c2cf018af6fe33b7a182854022020d89a2d6cbf15a117e2e1122046941f95466af7507883c4fa05955f0dfb81f2012103c2e08e48e6541b3265ccd430c5ecec7efc7d0d9fc4e310a9b052f9642673fb0affffffff0293b0ef370000000017a914ca41def369fc07d8aea10ba26cf3e64a12470d4087163149f61c0000001976a914f4f89313803d610fa472a5849d2389ca6df3b90088ac285a3d5d000000000000000000000000000000"},"type":"MakerPaymentSent"},"timestamp":1564301867675},{"event":{"data":{"error":"timeout (2690.6 > 2690.0)"},"type":"TakerPaymentValidateFailed"},"timestamp":1564304558269},{"event":{"data":{"tx_hash":"96d0b50bc2371ab88052bc4d656f1b91b3e3e64eba650eac28ebce9387d234cb","tx_hex":"0400008085202f8901e61d1de70730a18c74aeb6261d6186b77e7e3bd203bb6dff5a99079792c9522200000000b647304402207d36206295eee6c936d0204552cc5a001d4de4bbc0c5ae1c6218cf8548b4f08b02204c2a6470e06a6caf407ea8f2704fdc1b1dee39f89d145f8c0460130cb1875b2b01514c6b6304bc963d5db1752103c2e08e48e6541b3265ccd430c5ecec7efc7d0d9fc4e310a9b052f9642673fb0aac6782012088a9145f5598259da7c0c0beffcc3e9da35e553bac727388210339c4bcdb1e6bbb29a3b131c2b82eba2552f4f8a804021b2064114ab857f00848ac68feffffff01abacef37000000001976a914f4f89313803d610fa472a5849d2389ca6df3b90088ac26973d5d000000000000000000000000000000"},"type":"MakerPaymentRefunded"},"timestamp":1564321080407},{"event":{"type":"Finished"},"timestamp":1564321080409}],"success_events":["Started","Negotiated","TakerFeeValidated","MakerPaymentSent","TakerPaymentReceived","TakerPaymentWaitConfirmStarted","TakerPaymentValidatedAndConfirmed","TakerPaymentSpent","TakerPaymentSpendConfirmStarted","TakerPaymentSpendConfirmed","Finished"],"uuid":"8f5b267a-efa8-49d6-a92d-ec0523cca891"}"#;
        let maker_saved_swap: MakerSavedSwap = json::from_str(maker_saved_json).unwrap();

        TestCoin::ticker.mock_safe(|_| MockResult::Return("ticker"));
        TestCoin::swap_contract_address.mock_safe(|_| MockResult::Return(None));
        let maker_coin = MmCoinEnum::Test(TestCoin::default());
        let taker_coin = MmCoinEnum::Test(TestCoin::default());
        let (maker_swap, _) = MakerSwap::load_from_saved(ctx, maker_coin, taker_coin, maker_saved_swap).unwrap();
        assert!(block_on(maker_swap.recover_funds()).is_err());
    }

    #[test]
    /// https://github.com/KomodoPlatform/atomicDEX-API/issues/774
    fn test_recover_funds_my_payment_spent_other_not() {
        let ctx = mm_ctx_with_iguana(PASSPHRASE);

        // The swap ends up with TakerPaymentSpendConfirmFailed error because the TakerPaymentSpend transaction was in mempool long time and finally not mined.
        // sent, need to find it and refund, prevent refund if payment is not spendable due to locktime restrictions
        let maker_saved_json = r#"{"uuid":"7f95db1d-2ea5-4cce-b056-400e8b288042","events":[{"timestamp":1607887364672,"event":{"type":"Started","data":{"taker_coin":"KMD","maker_coin":"EMC2","taker":"ae3cc37d2a7cc9077fb5b1baa962d1539e1ffe5fb318c99dcba43059ed97900d","secret":"0000000000000000000000000000000000000000000000000000000000000000","secret_hash":"4a40a42a7d7192e5cbeaa3871f734612acfeaf76","my_persistent_pub":"03005e349c71a17334a3d7b712ebeb593c692e2401e611bbd829b6948c3acc15e5","lock_duration":31200,"maker_amount":"24.69126200952912480678056188200573124484152642245967528226624133800833910867311611640128371388479323","taker_amount":"3.094308955034189920785740015052958239603540091262646506373605364479205057098914911707408875024042288","maker_payment_confirmations":1,"maker_payment_requires_nota":true,"taker_payment_confirmations":2,"taker_payment_requires_nota":true,"maker_payment_lock":1607949764,"uuid":"7f95db1d-2ea5-4cce-b056-400e8b288042","started_at":1607887364,"maker_coin_start_block":3526364,"taker_coin_start_block":2178701}}},{"timestamp":1607887366684,"event":{"type":"Negotiated","data":{"taker_payment_locktime":1607918567,"taker_pubkey":"03ae3cc37d2a7cc9077fb5b1baa962d1539e1ffe5fb318c99dcba43059ed97900d"}}},{"timestamp":1607887367745,"event":{"type":"TakerFeeValidated","data":{"tx_hex":"0400008085202f8902f02f23931783009e01b7f250234eb7b3a96bd7e7e16dd61f21988bbc7600b6f7020000006b483045022100d4610ef1f147417476877aa09b1f110f7e6773355d6dc8cae7af429707f9da4d02203f5d1890da9d6efffee55869761f9353dbd3bcafb2a560f4564eba658ae2807b012103ae3cc37d2a7cc9077fb5b1baa962d1539e1ffe5fb318c99dcba43059ed97900dffffffffb7599816287b72f939b8e6b59fe4706d7b6826e5f6c04db18e3689cb76e846ce000000006a473044022021a486a9920ff8b3d892c00c10abaf58b4509fe9d3a6f8320e198e312e220db402203fab57d7ccfda1eded606ab3de6a32f626b5904ecf9f41e4a7a4800376952d67012103ae3cc37d2a7cc9077fb5b1baa962d1539e1ffe5fb318c99dcba43059ed97900dffffffff020e780500000000001976a914ca1e04745e8ca0c60d8c5881531d51bec470743f88ac5bdb0c00000000001976a914851bf1c11fb48beecc0a0e50982b9d43357743e688ac0c62d65f000000000000000000000000000000","tx_hash":"8a7c0ddbc2a0e94e1f58c920780563eb71266d932fe9435cf66def905db91efb"}}},{"timestamp":1607887367887,"event":{"type":"MakerPaymentSent","data":{"tx_hex":"010000000118c570eab3ec0f07a33640aff42a7b3565f4fa72561473b9f55d23b7a5360351090000006a4730440220047c5a917e7ac72b55357c657581ebf60b7281466be3dd00a92f68b85e03ae2e02204b07643faf3ae88a1775794c5afc406be4aaec87d0a98fb49a2125e02b9ed21d012103005e349c71a17334a3d7b712ebeb593c692e2401e611bbd829b6948c3acc15e5ffffffff0338e02b930000000017a914e0ddc80814f50249d097c3242e355a5d6fae462b870000000000000000166a144a40a42a7d7192e5cbeaa3871f734612acfeaf76284bcb93000000001976a914b86cb58669cc65e2f880e1df5d6e11c3dcb7230988ac076ad65f","tx_hash":"aa06c1647cb0418ed6ca7666dc517bfe8de92bc163b6765f9370bb316af1c1ff"}}},{"timestamp":1607887416097,"event":{"type":"TakerPaymentReceived","data":{"tx_hex":"0400008085202f8903fb1eb95d90ef6df65c43e92f936d2671eb63057820c9581f4ee9a0c2db0d7c8a010000006b483045022100d55c02f8536f0c1e5f10833b901adc3d2a77d7f0701371a29dcc155426b8f280022028f540607c349f9a73489801c45445f594f2552d165b2bd004af00c0297ce494012103ae3cc37d2a7cc9077fb5b1baa962d1539e1ffe5fb318c99dcba43059ed97900dffffffffe83e674cb46d0862cbc3ade7e363c5eb3a73a9ad977fff60544093efc6a2682b000000006a47304402200a324d95e7e7193a479aed48c608068f6d81ee8d7dd9b13735427e18f53bb25b0220606e075b56c675f10f6cb3332e4a28011d88428f54e3f09b016deec16c1ac41b012103ae3cc37d2a7cc9077fb5b1baa962d1539e1ffe5fb318c99dcba43059ed97900dffffffff987b47469a16aac4adaf0a47d8fbf813f8b20cf28eef82e14b74d732a263584e000000006a473044022062badf692bea3f13b5adb5cd66ff87f8f3224624762a75caaffa6fd856a0cfa602204d2477941cb781bba824d20e562f2d52a85c6c1103dccf28ddbfcadead87925b012103ae3cc37d2a7cc9077fb5b1baa962d1539e1ffe5fb318c99dcba43059ed97900dffffffff036f8a71120000000017a91415d9f7c7ad4e88b91d92c1480902fedfea92b981870000000000000000166a144a40a42a7d7192e5cbeaa3871f734612acfeaf76967e1500000000001976a914851bf1c11fb48beecc0a0e50982b9d43357743e688ac3c62d65f000000000000000000000000000000","tx_hash":"3e01651b399901192067e24f60371f640e840d240956676a416d26dec6f051f4"}}},{"timestamp":1607887416115,"event":{"type":"TakerPaymentWaitConfirmStarted"}},{"timestamp":1607901459795,"event":{"type":"TakerPaymentValidatedAndConfirmed"}},{"timestamp":1607901459843,"event":{"type":"TakerPaymentSpent","data":{"tx_hex":"0400008085202f8901f451f0c6de266d416a675609240d840e641f37604fe26720190199391b65013e00000000d8483045022100f8a8dade217e2595d3aaa287adc6cbf895b3d9c13f28aa707873943c1412c36d022053efe8c35fefbab2b298e0e4e8b93ad05b1d98d872b656616520dee15d79ea6801202e3d520b3d396cd2fc4aaac03257d13b2c82772ffe4479b7e0841987f8f673a7004c6b6304e7e3d65fb1752103ae3cc37d2a7cc9077fb5b1baa962d1539e1ffe5fb318c99dcba43059ed97900dac6782012088a9144a40a42a7d7192e5cbeaa3871f734612acfeaf76882103005e349c71a17334a3d7b712ebeb593c692e2401e611bbd829b6948c3acc15e5ac68ffffffff0187867112000000001976a914b86cb58669cc65e2f880e1df5d6e11c3dcb7230988ac1599d65f000000000000000000000000000000","tx_hash":"21cb40785f3e768c38c502be378448f33634430277360dc1c20fcdc238ebf806"}}},{"timestamp":1607901459850,"event":{"type":"TakerPaymentSpendConfirmStarted"}},{"timestamp":1607957899314,"event":{"type":"TakerPaymentSpendConfirmFailed","data":{"error":"maker_swap:714] !wait for taker payment spend confirmations: rpc_clients:123] Waited too long until 1607953464 for transaction Transaction { version: 4, n_time: None, overwintered: true, version_group_id: 2301567109, inputs: [TransactionInput { previous_output: OutPoint { hash: f451f0c6de266d416a675609240d840e641f37604fe26720190199391b65013e, index: 0 }, script_sig: 483045022100f8a8dade217e2595d3aaa287adc6cbf895b3d9c13f28aa707873943c1412c36d022053efe8c35fefbab2b298e0e4e8b93ad05b1d98d872b656616520dee15d79ea6801202e3d520b3d396cd2fc4aaac03257d13b2c82772ffe4479b7e0841987f8f673a7004c6b6304e7e3d65fb1752103ae3cc37d2a7cc9077fb5b1baa962d1539e1ffe5fb318c99dcba43059ed97900dac6782012088a9144a40a42a7d7192e5cbeaa3871f734612acfeaf76882103005e349c71a17334a3d7b712ebeb593c692e2401e611bbd829b6948c3acc15e5ac68, sequence: 4294967295, script_witness: [] }], outputs: [TransactionOutput { value: 309429895, script_pubkey: 76a914b86cb58669cc65e2f880e1df5d6e11c3dcb7230988ac }], lock_time: 1607899413, expiry_height: 0, shielded_spends: [], shielded_outputs: [], join_splits: [], value_balance: 0, join_split_pubkey: 0000000000000000000000000000000000000000000000000000000000000000, join_split_sig: 00000000000000000000000000000000000000000000000000000000000000000000000000000000000000000000000000000000000000000000000000000000, binding_sig: 00000000000000000000000000000000000000000000000000000000000000000000000000000000000000000000000000000000000000000000000000000000, zcash: true, str_d_zeel: None } to be confirmed 1 times"}}},{"timestamp":1607957899319,"event":{"type":"MakerPaymentWaitRefundStarted","data":{"wait_until":1607953464}}},{"timestamp":1607957899367,"event":{"type":"MakerPaymentRefundFailed","data":{"error":"maker_swap:746] !maker_coin.send_maker_refunds_payment: utxo_common:791] rpc_clients:1440] JsonRpcError { client_info: \"coin: EMC2\", request: JsonRpcRequest { jsonrpc: \"2.0\", id: \"8\", method: \"blockchain.transaction.broadcast\", params: [String(\"0100000001ffc1f16a31bb70935f76b663c12be98dfe7b51dc6676cad68e41b07c64c106aa00000000b6473044022029d1626dde413ecb7af09c1609a0f1f3791539aef1a5f972787db39c6b8178f302202052b6c37f2334cbee21dc8c6ceeb368cc0bb69ab254da3a8b48a27d4542d84b01514c6b6304c45dd75fb1752103005e349c71a17334a3d7b712ebeb593c692e2401e611bbd829b6948c3acc15e5ac6782012088a9144a40a42a7d7192e5cbeaa3871f734612acfeaf76882103ae3cc37d2a7cc9077fb5b1baa962d1539e1ffe5fb318c99dcba43059ed97900dac68feffffff0198592a93000000001976a914b86cb58669cc65e2f880e1df5d6e11c3dcb7230988ac7b6fd75f\")] }, error: Response(electrum2.cipig.net:10062, Object({\"code\": Number(1), \"message\": String(\"the transaction was rejected by network rules.\\n\\n18: bad-txns-inputs-spent\\n[0100000001ffc1f16a31bb70935f76b663c12be98dfe7b51dc6676cad68e41b07c64c106aa00000000b6473044022029d1626dde413ecb7af09c1609a0f1f3791539aef1a5f972787db39c6b8178f302202052b6c37f2334cbee21dc8c6ceeb368cc0bb69ab254da3a8b48a27d4542d84b01514c6b6304c45dd75fb1752103005e349c71a17334a3d7b712ebeb593c692e2401e611bbd829b6948c3acc15e5ac6782012088a9144a40a42a7d7192e5cbeaa3871f734612acfeaf76882103ae3cc37d2a7cc9077fb5b1baa962d1539e1ffe5fb318c99dcba43059ed97900dac68feffffff0198592a93000000001976a914b86cb58669cc65e2f880e1df5d6e11c3dcb7230988ac7b6fd75f]\")})) }"}}},{"timestamp":1607957899372,"event":{"type":"Finished"}}],"maker_amount":"24.69126200952912480678056188200573124484152642245967528226624133800833910867311611640128371388479323","maker_coin":"EMC2","taker_amount":"3.094308955034189920785740015052958239603540091262646506373605364479205057098914911707408875024042288","taker_coin":"KMD","gui":"AtomicDex Desktop 0.3.1-beta","mm_version":"2.1.2793_mm2.1_19701cc87_Windows_NT_Release","success_events":["Started","Negotiated","TakerFeeValidated","MakerPaymentSent","TakerPaymentReceived","TakerPaymentWaitConfirmStarted","TakerPaymentValidatedAndConfirmed","TakerPaymentSpent","TakerPaymentSpendConfirmStarted","TakerPaymentSpendConfirmed","Finished"],"error_events":["StartFailed","NegotiateFailed","TakerFeeValidateFailed","MakerPaymentTransactionFailed","MakerPaymentDataSendFailed","MakerPaymentWaitConfirmFailed","TakerPaymentValidateFailed","TakerPaymentWaitConfirmFailed","TakerPaymentSpendFailed","TakerPaymentSpendConfirmFailed","MakerPaymentWaitRefundStarted","MakerPaymentRefunded","MakerPaymentRefundFailed"]}"#;
        let maker_saved_swap: MakerSavedSwap = json::from_str(maker_saved_json).unwrap();

        TestCoin::ticker.mock_safe(|_| MockResult::Return("ticker"));
        TestCoin::swap_contract_address.mock_safe(|_| MockResult::Return(None));

        static mut SEARCH_FOR_SWAP_TX_SPEND_MY_CALLED: bool = false;
        TestCoin::search_for_swap_tx_spend_my.mock_safe(|_, _| {
            unsafe { SEARCH_FOR_SWAP_TX_SPEND_MY_CALLED = true }
            MockResult::Return(Box::pin(futures::future::ready(Ok(Some(FoundSwapTxSpend::Spent(
                eth_tx_for_test().into(),
            ))))))
        });

        static mut SEARCH_FOR_SWAP_TX_SPEND_OTHER_CALLED: bool = false;
        TestCoin::search_for_swap_tx_spend_other.mock_safe(|_, _| {
            unsafe { SEARCH_FOR_SWAP_TX_SPEND_OTHER_CALLED = true }
            MockResult::Return(Box::pin(futures::future::ready(Ok(None))))
        });

        static mut SEND_MAKER_SPENDS_TAKER_PAYMENT_CALLED: bool = false;
        TestCoin::send_maker_spends_taker_payment.mock_safe(|_, _| {
            unsafe { SEND_MAKER_SPENDS_TAKER_PAYMENT_CALLED = true }
            MockResult::Return(Box::pin(futures::future::ready(Ok(eth_tx_for_test().into()))))
        });

        let maker_coin = MmCoinEnum::Test(TestCoin::default());
        let taker_coin = MmCoinEnum::Test(TestCoin::default());
        let (maker_swap, _) = MakerSwap::load_from_saved(ctx, maker_coin, taker_coin, maker_saved_swap).unwrap();
        let expected = Ok(RecoveredSwap {
            coin: "ticker".into(),
            action: RecoveredSwapAction::SpentOtherPayment,
            transaction: eth_tx_for_test().into(),
        });
        assert_eq!(block_on(maker_swap.recover_funds()), expected);
        assert!(unsafe { SEARCH_FOR_SWAP_TX_SPEND_MY_CALLED });
        assert!(unsafe { SEARCH_FOR_SWAP_TX_SPEND_OTHER_CALLED });
        assert!(unsafe { SEND_MAKER_SPENDS_TAKER_PAYMENT_CALLED });
    }

    #[test]
    fn test_recover_funds_should_not_refund_on_the_successful_swap() {
        let ctx = mm_ctx_with_iguana(PASSPHRASE);

        let maker_saved_json = r#"{"type":"Maker","uuid":"12456076-58dd-4772-9d88-167d5fa103d2","my_order_uuid":"5ae22bf5-09cf-4828-87a7-c3aa7339ba10","events":[{"timestamp":1631695364907,"event":{"type":"Started","data":{"taker_coin":"KMD","maker_coin":"TKL","taker":"2b20b92e19e9e11b07f8309cebb1fcd1cce1606be8ab0de2c1b91f979c937996","secret":"0000000000000000000000000000000000000000000000000000000000000000","secret_hash":"65a10bd6dbdf6ebf7ec1f3bfb7451cde0582f9cb","my_persistent_pub":"03789c206e830f9e0083571f79e80eb58601d37bde8abb0c380d81127613060b74","lock_duration":31200,"maker_amount":"500","taker_amount":"140.7","maker_payment_confirmations":1,"maker_payment_requires_nota":false,"taker_payment_confirmations":2,"taker_payment_requires_nota":true,"maker_payment_lock":1631757764,"uuid":"12456076-58dd-4772-9d88-167d5fa103d2","started_at":1631695364,"maker_coin_start_block":61066,"taker_coin_start_block":2569118,"maker_payment_trade_fee":{"coin":"TKL","amount":"0.00001","paid_from_trading_vol":false},"taker_payment_spend_trade_fee":{"coin":"KMD","amount":"0.00001","paid_from_trading_vol":true}}}},{"timestamp":1631695366908,"event":{"type":"Negotiated","data":{"taker_payment_locktime":1631726564,"taker_pubkey":"032b20b92e19e9e11b07f8309cebb1fcd1cce1606be8ab0de2c1b91f979c937996","maker_coin_swap_contract_addr":null,"taker_coin_swap_contract_addr":null}}},{"timestamp":1631695367917,"event":{"type":"TakerFeeValidated","data":{"tx_hex":"0400008085202f8901562fdec6bbdac4c5c3212394e1fd439d3647ff04bdd79d51b9bbf697c9a925e7000000006a473044022074c71fcdc12654e3aa01c780b10d6c84b1d6ba28f0db476010002a1ed00e75cf022018e115923b1c1b5e872893fd6a1f270c0e8e3e84a869181c349aa78553e1423b0121032b20b92e19e9e11b07f8309cebb1fcd1cce1606be8ab0de2c1b91f979c937996ffffffff0251adf800000000001976a914ca1e04745e8ca0c60d8c5881531d51bec470743f88ac72731e4c080000001976a914dc1bea5367613f189da622e9bc5bdb2d61667e5b88ac08aa4161000000000000000000000000000000","tx_hash":"f315170aba20ff4d432b8a2d0a8fa0211444c8d27b56fc0d4fc2058e9f3c6e08"}}},{"timestamp":1631695368024,"event":{"type":"MakerPaymentSent","data":{"tx_hex":"0400008085202f8901bc488c4e0f9a3fe9d7f5dbcc17f61e7711a75c7ed277843988f3be4d236b9a02020000006a473044022027ac57a4a34b0d8561afc1ad63f9e1fb271d58577a80f26ba519017d65d882f802200b5617f32427b86b423de6740cd134fdb8b86c511943e778c65781573224cf4a012103789c206e830f9e0083571f79e80eb58601d37bde8abb0c380d81127613060b74ffffffff0300743ba40b00000017a914022be92579878d04c80d128cdfdcba4ed29a9f9a870000000000000000166a1465a10bd6dbdf6ebf7ec1f3bfb7451cde0582f9cb6494f93503c801001976a914bde146a76acf122caf5e460d01ddaf3be714247e88ac07b24161000000000000000000000000000000","tx_hash":"8693723462ef5ee6c3014230fd4a4aefe6bcd0eaeb727e1e5b33fe1105e9f8ad"}}},{"timestamp":1631696319310,"event":{"type":"TakerPaymentReceived","data":{"tx_hex":"0400008085202f8901086e3c9f8e05c24f0dfc567bd2c8441421a08f0a2d8a2b434dff20ba0a1715f3010000006a47304402207190691940b4834394c2a9e08a32b775f1c62a47ab76737c96c08e2937173988022040229094d51acb3d948413c349e36795b888a9b425b29ed7a96ed8eb97407d050121032b20b92e19e9e11b07f8309cebb1fcd1cce1606be8ab0de2c1b91f979c937996ffffffff038029a3460300000017a9146d0db00d111fcd0b83505cb805a3255cbaa8c747870000000000000000166a1465a10bd6dbdf6ebf7ec1f3bfb7451cde0582f9cb0a467b05050000001976a914dc1bea5367613f189da622e9bc5bdb2d61667e5b88acbfad4161000000000000000000000000000000","tx_hash":"a9b97c4c12c8eb637a7016459de644eae9e307efd2d051601d7d9f615fd62461"}}},{"timestamp":1631696319310,"event":{"type":"TakerPaymentWaitConfirmStarted"}},{"timestamp":1631697459816,"event":{"type":"TakerPaymentValidatedAndConfirmed"}},{"timestamp":1631697459821,"event":{"type":"TakerPaymentSpent","data":{"tx_hex":"0400008085202f89016124d65f619f7d1d6051d0d2ef07e3e9ea44e69d4516707a63ebc8124c7cb9a900000000d84830450221008c50c144382346247d7052a32e12f4d839fa22c12064b199d589cc62ead00c99022017e88f543e181fd92ebf32e1313ca6fb12f93226fd294c808b0904601102424f012068e659c506d57d94369ca520158d641ea997b0db39fdafb1e59b07867ad4be9d004c6b6304e42b4261b17521032b20b92e19e9e11b07f8309cebb1fcd1cce1606be8ab0de2c1b91f979c937996ac6782012088a91465a10bd6dbdf6ebf7ec1f3bfb7451cde0582f9cb882103789c206e830f9e0083571f79e80eb58601d37bde8abb0c380d81127613060b74ac68ffffffff019825a346030000001976a914bde146a76acf122caf5e460d01ddaf3be714247e88ace42b4261000000000000000000000000000000","tx_hash":"8a6d65518d3a01f6f659f11e0667373052ebfc2e600f80c6592dec556bee4a39"}}},{"timestamp":1631697459822,"event":{"type":"TakerPaymentSpendConfirmStarted"}},{"timestamp":1631697489840,"event":{"type":"TakerPaymentSpendConfirmed"}},{"timestamp":1631697489841,"event":{"type":"Finished"}}],"maker_amount":"500","maker_coin":"TKL","taker_amount":"140.7","taker_coin":"KMD","gui":"TOKEL-IDO","mm_version":"41170748d","success_events":["Started","Negotiated","TakerFeeValidated","MakerPaymentSent","TakerPaymentReceived","TakerPaymentWaitConfirmStarted","TakerPaymentValidatedAndConfirmed","TakerPaymentSpent","TakerPaymentSpendConfirmStarted","TakerPaymentSpendConfirmed","Finished"],"error_events":["StartFailed","NegotiateFailed","TakerFeeValidateFailed","MakerPaymentTransactionFailed","MakerPaymentDataSendFailed","MakerPaymentWaitConfirmFailed","TakerPaymentValidateFailed","TakerPaymentWaitConfirmFailed","TakerPaymentSpendFailed","TakerPaymentSpendConfirmFailed","MakerPaymentWaitRefundStarted","MakerPaymentRefunded","MakerPaymentRefundFailed"]}"#;
        let maker_saved_swap: MakerSavedSwap = json::from_str(maker_saved_json).unwrap();

        TestCoin::ticker.mock_safe(|_| MockResult::Return("ticker"));
        TestCoin::swap_contract_address.mock_safe(|_| MockResult::Return(None));

        static mut SEARCH_FOR_SWAP_TX_SPEND_MY_CALLED: bool = false;
        TestCoin::search_for_swap_tx_spend_my.mock_safe(|_, _| {
            unsafe { SEARCH_FOR_SWAP_TX_SPEND_MY_CALLED = true }
            MockResult::Return(Box::pin(futures::future::ready(Ok(Some(FoundSwapTxSpend::Spent(
                eth_tx_for_test().into(),
            ))))))
        });

        static mut SEARCH_FOR_SWAP_TX_SPEND_OTHER_CALLED: bool = false;
        TestCoin::search_for_swap_tx_spend_other.mock_safe(|_, _| {
            unsafe { SEARCH_FOR_SWAP_TX_SPEND_OTHER_CALLED = true }
            MockResult::Return(Box::pin(futures::future::ready(Ok(None))))
        });

        static mut SEND_MAKER_REFUNDS_PAYMENT_CALLED: bool = false;
        TestCoin::send_maker_refunds_payment.mock_safe(|_, _| {
            unsafe { SEND_MAKER_REFUNDS_PAYMENT_CALLED = true }
            MockResult::Return(Box::pin(futures::future::ok(eth_tx_for_test().into())))
        });

        let maker_coin = MmCoinEnum::Test(TestCoin::default());
        let taker_coin = MmCoinEnum::Test(TestCoin::default());
        let (maker_swap, _) = MakerSwap::load_from_saved(ctx, maker_coin, taker_coin, maker_saved_swap).unwrap();
        let err = block_on(maker_swap.recover_funds()).unwrap_err();
        assert!(err.contains("Taker payment spend transaction has been sent and confirmed"));
        assert!(unsafe { !SEARCH_FOR_SWAP_TX_SPEND_MY_CALLED });
        assert!(unsafe { !SEARCH_FOR_SWAP_TX_SPEND_OTHER_CALLED });
        assert!(unsafe { !SEND_MAKER_REFUNDS_PAYMENT_CALLED });
    }

    #[test]
    fn swap_must_not_lock_funds_by_default() {
        use crate::lp_swap::get_locked_amount;

        let ctx = mm_ctx_with_iguana(PASSPHRASE);

        let maker_saved_json = r#"{"error_events":["StartFailed","NegotiateFailed","TakerFeeValidateFailed","MakerPaymentTransactionFailed","MakerPaymentDataSendFailed","TakerPaymentValidateFailed","TakerPaymentSpendFailed","TakerPaymentSpendConfirmFailed","MakerPaymentRefunded","MakerPaymentRefundFailed"],"events":[{"event":{"data":{"lock_duration":7800,"maker_amount":"3.54932734","maker_coin":"KMD","maker_coin_start_block":1452970,"maker_payment_confirmations":1,"maker_payment_lock":1563759539,"my_persistent_pub":"031bb83b58ec130e28e0a6d5d2acf2eb01b0d3f1670e021d47d31db8a858219da8","secret":"0000000000000000000000000000000000000000000000000000000000000000","started_at":1563743939,"taker":"101ace6b08605b9424b0582b5cce044b70a3c8d8d10cb2965e039b0967ae92b9","taker_amount":"0.02004833998671660000000000","taker_coin":"ETH","taker_coin_start_block":8196380,"taker_payment_confirmations":1,"uuid":"3447b727-fe93-4357-8e5a-8cf2699b7e86"},"type":"Started"},"timestamp":1563743939211},{"event":{"data":{"taker_payment_locktime":1563751737,"taker_pubkey":"03101ace6b08605b9424b0582b5cce044b70a3c8d8d10cb2965e039b0967ae92b9"},"type":"Negotiated"},"timestamp":1563743979835},{"event":{"data":{"tx_hash":"a59203eb2328827de00bed699a29389792906e4f39fdea145eb40dc6b3821bd6","tx_hex":"f8690284ee6b280082520894d8997941dd1346e9231118d5685d866294f59e5b865af3107a4000801ca0743d2b7c9fad65805d882179062012261be328d7628ae12ee08eff8d7657d993a07eecbd051f49d35279416778faa4664962726d516ce65e18755c9b9406a9c2fd"},"type":"TakerFeeValidated"},"timestamp":1563744052878}],"success_events":["Started","Negotiated","TakerFeeValidated","MakerPaymentSent","TakerPaymentReceived","TakerPaymentWaitConfirmStarted","TakerPaymentValidatedAndConfirmed","TakerPaymentSpent","TakerPaymentSpendConfirmStarted","TakerPaymentSpendConfirmed","Finished"],"uuid":"3447b727-fe93-4357-8e5a-8cf2699b7e86"}"#;
        let maker_saved_swap: MakerSavedSwap = json::from_str(maker_saved_json).unwrap();

        TestCoin::ticker.mock_safe(|_| MockResult::Return("ticker"));
        TestCoin::swap_contract_address.mock_safe(|_| MockResult::Return(None));
        let maker_coin = MmCoinEnum::Test(TestCoin::default());
        let taker_coin = MmCoinEnum::Test(TestCoin::default());
        let (_maker_swap, _) =
            MakerSwap::load_from_saved(ctx.clone(), maker_coin, taker_coin, maker_saved_swap).unwrap();

        let actual = get_locked_amount(&ctx, "ticker");
        assert_eq!(actual, MmNumber::from(0));
    }

    #[test]
    fn test_recheck_swap_contract_address_if_none() {
        let ctx = mm_ctx_with_iguana(PASSPHRASE);

        // swap file contains neither maker_coin_swap_contract_address nor taker_coin_swap_contract_address
        let maker_saved_json = r#"{"error_events":["StartFailed","NegotiateFailed","TakerFeeValidateFailed","MakerPaymentTransactionFailed","MakerPaymentDataSendFailed","TakerPaymentValidateFailed","TakerPaymentSpendFailed","TakerPaymentSpendConfirmFailed","MakerPaymentRefunded","MakerPaymentRefundFailed"],"events":[{"event":{"data":{"lock_duration":7800,"maker_amount":"3.54932734","maker_coin":"KMD","maker_coin_start_block":1452970,"maker_payment_confirmations":1,"maker_payment_lock":1563759539,"my_persistent_pub":"031bb83b58ec130e28e0a6d5d2acf2eb01b0d3f1670e021d47d31db8a858219da8","secret":"0000000000000000000000000000000000000000000000000000000000000000","started_at":1563743939,"taker":"101ace6b08605b9424b0582b5cce044b70a3c8d8d10cb2965e039b0967ae92b9","taker_amount":"0.02004833998671660000000000","taker_coin":"ETH","taker_coin_start_block":8196380,"taker_payment_confirmations":1,"uuid":"3447b727-fe93-4357-8e5a-8cf2699b7e86"},"type":"Started"},"timestamp":1563743939211},{"event":{"data":{"taker_payment_locktime":1563751737,"taker_pubkey":"03101ace6b08605b9424b0582b5cce044b70a3c8d8d10cb2965e039b0967ae92b9"},"type":"Negotiated"},"timestamp":1563743979835},{"event":{"data":{"tx_hash":"a59203eb2328827de00bed699a29389792906e4f39fdea145eb40dc6b3821bd6","tx_hex":"f8690284ee6b280082520894d8997941dd1346e9231118d5685d866294f59e5b865af3107a4000801ca0743d2b7c9fad65805d882179062012261be328d7628ae12ee08eff8d7657d993a07eecbd051f49d35279416778faa4664962726d516ce65e18755c9b9406a9c2fd"},"type":"TakerFeeValidated"},"timestamp":1563744052878}],"success_events":["Started","Negotiated","TakerFeeValidated","MakerPaymentSent","TakerPaymentReceived","TakerPaymentWaitConfirmStarted","TakerPaymentValidatedAndConfirmed","TakerPaymentSpent","TakerPaymentSpendConfirmStarted","TakerPaymentSpendConfirmed","Finished"],"uuid":"3447b727-fe93-4357-8e5a-8cf2699b7e86"}"#;
        let maker_saved_swap: MakerSavedSwap = json::from_str(maker_saved_json).unwrap();

        TestCoin::ticker.mock_safe(|_| MockResult::Return("ticker"));
        static mut SWAP_CONTRACT_ADDRESS_CALLED: usize = 0;
        TestCoin::swap_contract_address.mock_safe(|_| {
            unsafe { SWAP_CONTRACT_ADDRESS_CALLED += 1 };
            MockResult::Return(Some(BytesJson::default()))
        });
        let maker_coin = MmCoinEnum::Test(TestCoin::default());
        let taker_coin = MmCoinEnum::Test(TestCoin::default());
        let (maker_swap, _) = MakerSwap::load_from_saved(ctx, maker_coin, taker_coin, maker_saved_swap).unwrap();

        assert_eq!(unsafe { SWAP_CONTRACT_ADDRESS_CALLED }, 2);
        assert_eq!(
            maker_swap.r().data.maker_coin_swap_contract_address,
            Some(BytesJson::default())
        );
        assert_eq!(
            maker_swap.r().data.taker_coin_swap_contract_address,
            Some(BytesJson::default())
        );
    }

    #[test]
    fn test_recheck_only_one_swap_contract_address() {
        let ctx = mm_ctx_with_iguana(PASSPHRASE);

        // swap file contains only maker_coin_swap_contract_address
        let maker_saved_json = r#"{"type":"Maker","uuid":"c52659d7-4e13-41f5-9c1a-30cc2f646033","events":[{"timestamp":1608541830095,"event":{"type":"Started","data":{"taker_coin":"JST","maker_coin":"ETH","taker":"031d4256c4bc9f99ac88bf3dba21773132281f65f9bf23a59928bce08961e2f3","secret":"dc45c1d22028970d8d30d1ddacbfc50eb92403b0d6076c94f2216c4c44512b41","secret_hash":"943e11f7c74e2d6493ef8ad01a06ef2ce9bd1fb3","my_persistent_pub":"03c6a78589e18b482aea046975e6d0acbdea7bf7dbf04d9d5bd67fda917815e3ed","lock_duration":7800,"maker_amount":"0.1","taker_amount":"0.1","maker_payment_confirmations":1,"maker_payment_requires_nota":false,"taker_payment_confirmations":1,"taker_payment_requires_nota":false,"maker_payment_lock":1608557429,"uuid":"c52659d7-4e13-41f5-9c1a-30cc2f646033","started_at":1608541829,"maker_coin_start_block":14353,"taker_coin_start_block":14353,"maker_coin_swap_contract_address":"eA6D65434A15377081495a9E7C5893543E7c32cB"}}},{"timestamp":1608541830399,"event":{"type":"Negotiated","data":{"taker_payment_locktime":1608549629,"taker_pubkey":"02031d4256c4bc9f99ac88bf3dba21773132281f65f9bf23a59928bce08961e2f3"}}},{"timestamp":1608541831810,"event":{"type":"TakerFeeValidated","data":{"tx_hex":"f8a7821fb58083033450942b294f029fde858b2c62184e8390591755521d8e80b844a9059cbb000000000000000000000000d8997941dd1346e9231118d5685d866294f59e5b0000000000000000000000000000000000000000000000000000750d557426e01ba06ddad2dfe6933b8d70d5739beb3005c8f367bc72eac4e5609b81c2f8e5843cd9a07fa695cc42f8c6b6a7b10f6ae9e4dca3e750e37f64a85b54dec736236790f05e","tx_hash":"b13c3428f70b46d8c1d7f5863af020a27c380a8ede0927554beabf234998bcc8"}}},{"timestamp":1608541832884,"event":{"type":"MakerPaymentSent","data":{"tx_hex":"f8ef82021980830249f094a09ad3cd7e96586ebd05a2607ee56b56fb2db8fd88016345785d8a0000b884152cf3af7c7ce37fac65bd995eae3d58ccdc367d79f3a10e6ca55f609e6dcefac960982b000000000000000000000000bab36286672fbdc7b250804bf6d14be0df69fa29943e11f7c74e2d6493ef8ad01a06ef2ce9bd1fb3000000000000000000000000000000000000000000000000000000000000000000000000000000005fe0a3751ca03ab6306b8b8875c7d2cbaa71a3991eb8e7ae44e192dc9974cecc1f9dcfe5e4d6a04ec2808db06fe7b246134997fcce81ca201ced1257f1f8e93cacadd6554ca653","tx_hash":"ceba36dff0b2c7aec69cb2d5be7055858e09889959ba63f7957b45a15dceade4"}}},{"timestamp":1608541835207,"event":{"type":"TakerPaymentReceived","data":{"tx_hex":"f90127821fb680830249f094a09ad3cd7e96586ebd05a2607ee56b56fb2db8fd80b8c49b415b2a64bdf61f195a1767f547bb0886ed697f3c1a063ce928ff9a47222c0b5d099200000000000000000000000000000000000000000000000000016345785d8a00000000000000000000000000002b294f029fde858b2c62184e8390591755521d8e0000000000000000000000004b2d0d6c2c785217457b69b922a2a9cea98f71e9943e11f7c74e2d6493ef8ad01a06ef2ce9bd1fb3000000000000000000000000000000000000000000000000000000000000000000000000000000005fe084fd1ba0a5b6ef54217c5a03a588d01410ef1187ce6107bdb075306ced06a06e25a50984a03f541f1f392079ae2590d0f48f2065f8721a8b46c44a060ae53f00bfb5160118","tx_hash":"1247a1be3da89f3612ca33d83d493808388775e2897036f640c0efe69c3b162f"}}},{"timestamp":1608541835208,"event":{"type":"TakerPaymentWaitConfirmStarted"}},{"timestamp":1608541836196,"event":{"type":"TakerPaymentValidatedAndConfirmed"}},{"timestamp":1608541837173,"event":{"type":"TakerPaymentSpent","data":{"tx_hex":"f9010782021a80830249f094a09ad3cd7e96586ebd05a2607ee56b56fb2db8fd80b8a402ed292b64bdf61f195a1767f547bb0886ed697f3c1a063ce928ff9a47222c0b5d099200000000000000000000000000000000000000000000000000016345785d8a0000dc45c1d22028970d8d30d1ddacbfc50eb92403b0d6076c94f2216c4c44512b410000000000000000000000002b294f029fde858b2c62184e8390591755521d8e000000000000000000000000bab36286672fbdc7b250804bf6d14be0df69fa291ba053af89feb4ab066b26e76de9788c85ec1bf14ae6dcbdd7ff53e561e48e1b822ca043796d45bd4233500a120a1571b3fee95a34e8cc6b616c69552da4352c0d8e39","tx_hash":"d9a839c6eead3fbf538eca0a4ec39e28647104920a5c8b9c107524287dd90165"}}},{"timestamp":1608541837175,"event":{"type":"TakerPaymentSpendConfirmStarted"}},{"timestamp":1608541837612,"event":{"type":"TakerPaymentSpendConfirmed"}},{"timestamp":1608541837614,"event":{"type":"Finished"}}],"maker_amount":"0.1","maker_coin":"ETH","taker_amount":"0.1","taker_coin":"JST","gui":"nogui","mm_version":"1a6082121","success_events":["Started","Negotiated","TakerFeeValidated","MakerPaymentSent","TakerPaymentReceived","TakerPaymentWaitConfirmStarted","TakerPaymentValidatedAndConfirmed","TakerPaymentSpent","TakerPaymentSpendConfirmStarted","TakerPaymentSpendConfirmed","Finished"],"error_events":["StartFailed","NegotiateFailed","TakerFeeValidateFailed","MakerPaymentTransactionFailed","MakerPaymentDataSendFailed","MakerPaymentWaitConfirmFailed","TakerPaymentValidateFailed","TakerPaymentWaitConfirmFailed","TakerPaymentSpendFailed","TakerPaymentSpendConfirmFailed","MakerPaymentWaitRefundStarted","MakerPaymentRefunded","MakerPaymentRefundFailed"]}"#;
        let maker_saved_swap: MakerSavedSwap = json::from_str(maker_saved_json).unwrap();

        TestCoin::ticker.mock_safe(|_| MockResult::Return("ticker"));
        static mut SWAP_CONTRACT_ADDRESS_CALLED: usize = 0;
        TestCoin::swap_contract_address.mock_safe(|_| {
            unsafe { SWAP_CONTRACT_ADDRESS_CALLED += 1 };
            MockResult::Return(Some(BytesJson::default()))
        });
        let maker_coin = MmCoinEnum::Test(TestCoin::default());
        let taker_coin = MmCoinEnum::Test(TestCoin::default());
        let (maker_swap, _) = MakerSwap::load_from_saved(ctx, maker_coin, taker_coin, maker_saved_swap).unwrap();

        assert_eq!(unsafe { SWAP_CONTRACT_ADDRESS_CALLED }, 1);
        let expected_addr = addr_from_str(ETH_SEPOLIA_SWAP_CONTRACT).unwrap();
        let expected = BytesJson::from(expected_addr.0.as_ref());
        assert_eq!(maker_swap.r().data.maker_coin_swap_contract_address, Some(expected));
        assert_eq!(
            maker_swap.r().data.taker_coin_swap_contract_address,
            Some(BytesJson::default())
        );
    }

    #[test]
    fn test_maker_swap_event_should_ban() {
        let event = MakerSwapEvent::TakerPaymentWaitConfirmFailed("err".into());
        assert!(!event.should_ban_taker());

        let event = MakerSwapEvent::MakerPaymentWaitConfirmFailed("err".into());
        assert!(!event.should_ban_taker());

        let event = MakerSwapEvent::TakerFeeValidateFailed("err".into());
        assert!(event.should_ban_taker());

        let event = MakerSwapEvent::TakerPaymentValidateFailed("err".into());
        assert!(event.should_ban_taker());
    }
}<|MERGE_RESOLUTION|>--- conflicted
+++ resolved
@@ -787,11 +787,6 @@
         let hash = taker_fee.tx_hash_as_bytes();
         info!("Taker fee tx {:02x}", hash);
 
-<<<<<<< HEAD
-        let taker_amount = MmNumber::from(&self.taker_amount);
-        let dex_fee = dex_fee_amount_from_taker_coin(self.taker_coin.deref(), &self.r().data.maker_coin, &taker_amount);
-=======
->>>>>>> 5b2f045d
         let other_taker_coin_htlc_pub = self.r().other_taker_coin_htlc_pub;
         let taker_coin_start_block = self.r().data.taker_coin_start_block;
 
