use super::check_balance::{check_base_coin_balance_for_swap, check_my_coin_balance_for_swap, CheckBalanceError,
                           CheckBalanceResult};
use super::pubkey_banning::ban_pubkey_on_failed_swap;
use super::swap_lock::{SwapLock, SwapLockOps};
use super::trade_preimage::{TradePreimageRequest, TradePreimageRpcError, TradePreimageRpcResult};
<<<<<<< HEAD
use super::{broadcast_my_swap_status, broadcast_p2p_tx_msg, broadcast_swap_message_every,
            check_other_coin_balance_for_swap, detect_secret_hash_algo, dex_fee_amount_from_taker_coin,
            get_locked_amount, recv_swap_msg, swap_topic, tx_helper_topic, AtomicSwap, LockedAmount, MySwapInfo,
            NegotiationDataMsg, NegotiationDataV2, NegotiationDataV3, RecoveredSwap, RecoveredSwapAction, SavedSwap,
            SavedSwapIo, SavedTradeFee, SecretHashAlgo, SwapConfirmationsSettings, SwapError, SwapMsg, SwapTxDataMsg,
            SwapsContext, TransactionIdentifier, WAIT_CONFIRM_INTERVAL};
=======
use super::{broadcast_my_swap_status, broadcast_swap_message_every, check_other_coin_balance_for_swap,
            dex_fee_amount_from_taker_coin, get_locked_amount, recv_swap_msg, swap_topic,
            wait_for_maker_payment_conf_until, wait_for_taker_payment_conf_until, AtomicSwap, LockedAmount,
            MySwapInfo, NegotiationDataMsg, NegotiationDataV2, NegotiationDataV3, RecoveredSwap, RecoveredSwapAction,
            SavedSwap, SavedSwapIo, SavedTradeFee, SwapConfirmationsSettings, SwapError, SwapMsg, SwapsContext,
            TransactionIdentifier, WAIT_CONFIRM_INTERVAL};
>>>>>>> 4d2071f9
use crate::mm2::lp_dispatcher::{DispatcherContext, LpEvents};
use crate::mm2::lp_network::subscribe_to_topic;
use crate::mm2::lp_ordermatch::{MakerOrderBuilder, OrderConfirmationsSettings};
use crate::mm2::lp_price::fetch_swap_coins_price;
use crate::mm2::MM_VERSION;
use coins::{CanRefundHtlc, FeeApproxStage, FoundSwapTxSpend, MmCoinEnum, PaymentInstructions, PaymentInstructionsErr,
            SearchForSwapTxSpendInput, TradeFee, TradePreimageValue, TransactionEnum, ValidatePaymentInput};
use common::log::{debug, error, info, warn};
use common::{bits256, executor::Timer, now_ms, DEX_FEE_ADDR_RAW_PUBKEY};
use crypto::privkey::SerializableSecp256k1Keypair;
use futures::{compat::Future01CompatExt, select, FutureExt};
use keys::KeyPair;
use mm2_core::mm_ctx::MmArc;
use mm2_err_handle::prelude::*;
use mm2_number::{BigDecimal, MmNumber};
use parking_lot::Mutex as PaMutex;
use primitives::hash::{H256, H264};
use rand::Rng;
use rpc::v1::types::{Bytes as BytesJson, H256 as H256Json, H264 as H264Json};
use std::any::TypeId;
use std::path::PathBuf;
use std::sync::atomic::{AtomicBool, AtomicU64, Ordering};
use std::sync::{Arc, RwLock, RwLockReadGuard, RwLockWriteGuard};
use uuid::Uuid;

pub const MAKER_SUCCESS_EVENTS: [&str; 11] = [
    "Started",
    "Negotiated",
    "TakerFeeValidated",
    "MakerPaymentSent",
    "TakerPaymentReceived",
    "TakerPaymentWaitConfirmStarted",
    "TakerPaymentValidatedAndConfirmed",
    "TakerPaymentSpent",
    "TakerPaymentSpendConfirmStarted",
    "TakerPaymentSpendConfirmed",
    "Finished",
];

pub const MAKER_ERROR_EVENTS: [&str; 13] = [
    "StartFailed",
    "NegotiateFailed",
    "TakerFeeValidateFailed",
    "MakerPaymentTransactionFailed",
    "MakerPaymentDataSendFailed",
    "MakerPaymentWaitConfirmFailed",
    "TakerPaymentValidateFailed",
    "TakerPaymentWaitConfirmFailed",
    "TakerPaymentSpendFailed",
    "TakerPaymentSpendConfirmFailed",
    "MakerPaymentWaitRefundStarted",
    "MakerPaymentRefunded",
    "MakerPaymentRefundFailed",
];

pub fn stats_maker_swap_dir(ctx: &MmArc) -> PathBuf { ctx.dbdir().join("SWAPS").join("STATS").join("MAKER") }

pub fn stats_maker_swap_file_path(ctx: &MmArc, uuid: &Uuid) -> PathBuf {
    stats_maker_swap_dir(ctx).join(format!("{}.json", uuid))
}

async fn save_my_maker_swap_event(ctx: &MmArc, swap: &MakerSwap, event: MakerSavedEvent) -> Result<(), String> {
    let swap = match SavedSwap::load_my_swap_from_db(ctx, swap.uuid).await {
        Ok(Some(swap)) => swap,
        Ok(None) => SavedSwap::Maker(MakerSavedSwap {
            uuid: swap.uuid,
            my_order_uuid: swap.my_order_uuid,
            maker_amount: Some(swap.maker_amount.clone()),
            maker_coin: Some(swap.maker_coin.ticker().to_owned()),
            maker_coin_usd_price: None,
            taker_amount: Some(swap.taker_amount.clone()),
            taker_coin: Some(swap.taker_coin.ticker().to_owned()),
            taker_coin_usd_price: None,
            gui: ctx.gui().map(|g| g.to_owned()),
            mm_version: Some(MM_VERSION.to_owned()),
            events: vec![],
            success_events: MAKER_SUCCESS_EVENTS.iter().map(|event| event.to_string()).collect(),
            error_events: MAKER_ERROR_EVENTS.iter().map(|event| event.to_string()).collect(),
        }),
        Err(e) => return ERR!("{}", e),
    };

    if let SavedSwap::Maker(mut maker_swap) = swap {
        maker_swap.events.push(event);
        if maker_swap.is_success().unwrap_or(false) {
            maker_swap.fetch_and_set_usd_prices().await;
        }
        let new_swap = SavedSwap::Maker(maker_swap);
        try_s!(new_swap.save_to_db(ctx).await);
        Ok(())
    } else {
        ERR!("Expected SavedSwap::Maker, got {:?}", swap)
    }
}

#[derive(Clone, Debug, Deserialize, Eq, PartialEq, Serialize)]
pub struct TakerNegotiationData {
    pub taker_payment_locktime: u64,
    pub taker_pubkey: H264Json,
    pub maker_coin_swap_contract_addr: Option<BytesJson>,
    pub taker_coin_swap_contract_addr: Option<BytesJson>,
    pub maker_coin_htlc_pubkey: Option<H264Json>,
    pub taker_coin_htlc_pubkey: Option<H264Json>,
}

impl TakerNegotiationData {
    #[inline]
    fn other_maker_coin_htlc_pub(&self) -> H264 { self.maker_coin_htlc_pubkey.unwrap_or(self.taker_pubkey).into() }

    #[inline]
    fn other_taker_coin_htlc_pub(&self) -> H264 { self.taker_coin_htlc_pubkey.unwrap_or(self.taker_pubkey).into() }
}

#[derive(Clone, Debug, Default, Deserialize, PartialEq, Eq, Serialize)]
pub struct MakerSwapData {
    pub taker_coin: String,
    pub maker_coin: String,
    pub taker: H256Json,
    pub secret: H256Json,
    pub secret_hash: Option<BytesJson>,
    pub my_persistent_pub: H264Json,
    pub lock_duration: u64,
    pub maker_amount: BigDecimal,
    pub taker_amount: BigDecimal,
    pub maker_payment_confirmations: u64,
    pub maker_payment_requires_nota: Option<bool>,
    pub taker_payment_confirmations: u64,
    pub taker_payment_requires_nota: Option<bool>,
    pub maker_payment_lock: u64,
    /// Allows to recognize one SWAP from the other in the logs. #274.
    pub uuid: Uuid,
    pub started_at: u64,
    pub maker_coin_start_block: u64,
    pub taker_coin_start_block: u64,
    /// A `MakerPayment` transaction fee.
    /// Note this value is used to calculate locked amount only.
    pub maker_payment_trade_fee: Option<SavedTradeFee>,
    /// A transaction fee that should be paid to spend a `TakerPayment`.
    /// Note this value is used to calculate locked amount only.
    pub taker_payment_spend_trade_fee: Option<SavedTradeFee>,
    #[serde(skip_serializing_if = "Option::is_none")]
    pub maker_coin_swap_contract_address: Option<BytesJson>,
    #[serde(skip_serializing_if = "Option::is_none")]
    pub taker_coin_swap_contract_address: Option<BytesJson>,
    /// Temporary pubkey used in HTLC redeem script when applicable for maker coin
    pub maker_coin_htlc_pubkey: Option<H264Json>,
    /// Temporary pubkey used in HTLC redeem script when applicable for taker coin
    pub taker_coin_htlc_pubkey: Option<H264Json>,
    /// Temporary privkey used to sign P2P messages when applicable
    pub p2p_privkey: Option<SerializableSecp256k1Keypair>,
}

pub struct MakerSwapMut {
    data: MakerSwapData,
    other_maker_coin_htlc_pub: H264,
    other_taker_coin_htlc_pub: H264,
    #[allow(dead_code)]
    taker_fee: Option<TransactionIdentifier>,
    maker_payment: Option<TransactionIdentifier>,
    taker_payment: Option<TransactionIdentifier>,
    taker_payment_spend: Option<TransactionIdentifier>,
    taker_payment_spend_confirmed: bool,
    maker_payment_refund: Option<TransactionIdentifier>,
    payment_instructions: Option<PaymentInstructions>,
}

#[cfg(test)]
#[derive(Eq, PartialEq)]
pub(super) enum FailAt {
    TakerPaymentSpend,
    MakerPaymentRefund,
}

#[cfg(test)]
impl From<String> for FailAt {
    fn from(str: String) -> Self {
        match str.as_str() {
            "taker_payment_spend" => FailAt::TakerPaymentSpend,
            "maker_payment_refund" => FailAt::MakerPaymentRefund,
            _ => panic!("Invalid MAKER_FAIL_AT value"),
        }
    }
}

pub struct MakerSwap {
    ctx: MmArc,
    maker_coin: MmCoinEnum,
    taker_coin: MmCoinEnum,
    maker_amount: BigDecimal,
    taker_amount: BigDecimal,
    my_persistent_pub: H264,
    taker: bits256,
    uuid: Uuid,
    my_order_uuid: Option<Uuid>,
    taker_payment_lock: AtomicU64,
    taker_payment_confirmed: AtomicBool,
    errors: PaMutex<Vec<SwapError>>,
    finished_at: AtomicU64,
    mutable: RwLock<MakerSwapMut>,
    conf_settings: SwapConfirmationsSettings,
    payment_locktime: u64,
    /// Temporary privkey used to sign P2P messages when applicable
    p2p_privkey: Option<KeyPair>,
    secret: H256,
    secret_hash_algo: SecretHashAlgo,
    #[cfg(test)]
    pub(super) fail_at: Option<FailAt>,
}

impl MakerSwap {
    #[inline]
    fn w(&self) -> RwLockWriteGuard<MakerSwapMut> { self.mutable.write().unwrap() }

    #[inline]
    fn r(&self) -> RwLockReadGuard<MakerSwapMut> { self.mutable.read().unwrap() }

    #[inline]
    pub fn generate_secret() -> [u8; 32] { rand::thread_rng().gen() }

    #[inline]
    fn secret_hash(&self) -> Vec<u8> {
        self.r()
            .data
            .secret_hash
            .as_ref()
            .map(|bytes| bytes.0.clone())
            .unwrap_or_else(|| self.secret_hash_algo.hash_secret(self.secret.as_slice()))
    }

    #[inline]
    fn my_maker_coin_htlc_pub(&self) -> H264Json {
        self.r()
            .data
            .maker_coin_htlc_pubkey
            .unwrap_or_else(|| self.my_persistent_pub.into())
    }

    #[inline]
    fn my_taker_coin_htlc_pub(&self) -> H264Json {
        self.r()
            .data
            .taker_coin_htlc_pubkey
            .unwrap_or_else(|| self.my_persistent_pub.into())
    }

    fn wait_refund_until(&self) -> u64 { self.r().data.maker_payment_lock + 3700 }

    fn apply_event(&self, event: MakerSwapEvent) {
        match event {
            MakerSwapEvent::Started(data) => {
                self.w().data = data;
            },
            MakerSwapEvent::StartFailed(err) => self.errors.lock().push(err),
            MakerSwapEvent::Negotiated(data) => {
                self.taker_payment_lock
                    .store(data.taker_payment_locktime, Ordering::Relaxed);
                self.w().other_maker_coin_htlc_pub = data.other_maker_coin_htlc_pub();
                self.w().other_taker_coin_htlc_pub = data.other_taker_coin_htlc_pub();
                if data.maker_coin_swap_contract_addr.is_some() {
                    self.w().data.maker_coin_swap_contract_address = data.maker_coin_swap_contract_addr;
                }

                if data.taker_coin_swap_contract_addr.is_some() {
                    self.w().data.taker_coin_swap_contract_address = data.taker_coin_swap_contract_addr;
                }
            },
            MakerSwapEvent::NegotiateFailed(err) => self.errors.lock().push(err),
            MakerSwapEvent::MakerPaymentInstructionsReceived(instructions) => {
                self.w().payment_instructions = Some(instructions)
            },
            MakerSwapEvent::TakerFeeValidated(tx) => self.w().taker_fee = Some(tx),
            MakerSwapEvent::TakerFeeValidateFailed(err) => self.errors.lock().push(err),
            MakerSwapEvent::MakerPaymentSent(tx) => self.w().maker_payment = Some(tx),
            MakerSwapEvent::MakerPaymentTransactionFailed(err) => self.errors.lock().push(err),
            MakerSwapEvent::MakerPaymentDataSendFailed(err) => self.errors.lock().push(err),
            MakerSwapEvent::MakerPaymentWaitConfirmFailed(err) => self.errors.lock().push(err),
            MakerSwapEvent::TakerPaymentReceived(tx) => self.w().taker_payment = Some(tx),
            MakerSwapEvent::TakerPaymentWaitConfirmStarted => (),
            MakerSwapEvent::TakerPaymentValidatedAndConfirmed => {
                self.taker_payment_confirmed.store(true, Ordering::Relaxed)
            },
            MakerSwapEvent::TakerPaymentValidateFailed(err) => self.errors.lock().push(err),
            MakerSwapEvent::TakerPaymentWaitConfirmFailed(err) => self.errors.lock().push(err),
            MakerSwapEvent::TakerPaymentSpent(tx) => self.w().taker_payment_spend = Some(tx),
            MakerSwapEvent::TakerPaymentSpendFailed(err) => self.errors.lock().push(err),
            MakerSwapEvent::TakerPaymentSpendConfirmStarted => (),
            MakerSwapEvent::TakerPaymentSpendConfirmed => self.w().taker_payment_spend_confirmed = true,
            MakerSwapEvent::TakerPaymentSpendConfirmFailed(err) => self.errors.lock().push(err),
            MakerSwapEvent::MakerPaymentWaitRefundStarted { .. } => (),
            MakerSwapEvent::MakerPaymentRefunded(tx) => self.w().maker_payment_refund = Some(tx),
            MakerSwapEvent::MakerPaymentRefundFailed(err) => self.errors.lock().push(err),
            MakerSwapEvent::Finished => self.finished_at.store(now_ms() / 1000, Ordering::Relaxed),
        }
    }

    async fn handle_command(
        &self,
        command: MakerSwapCommand,
    ) -> Result<(Option<MakerSwapCommand>, Vec<MakerSwapEvent>), String> {
        match command {
            MakerSwapCommand::Start => self.start().await,
            MakerSwapCommand::Negotiate => self.negotiate().await,
            MakerSwapCommand::WaitForTakerFee => self.wait_taker_fee().await,
            MakerSwapCommand::SendPayment => self.maker_payment().await,
            MakerSwapCommand::WaitForTakerPayment => self.wait_for_taker_payment().await,
            MakerSwapCommand::ValidateTakerPayment => self.validate_taker_payment().await,
            MakerSwapCommand::SpendTakerPayment => self.spend_taker_payment().await,
            MakerSwapCommand::ConfirmTakerPaymentSpend => self.confirm_taker_payment_spend().await,
            MakerSwapCommand::RefundMakerPayment => self.refund_maker_payment().await,
            MakerSwapCommand::Finish => Ok((None, vec![MakerSwapEvent::Finished])),
        }
    }

    #[allow(clippy::too_many_arguments)]
    pub fn new(
        ctx: MmArc,
        taker: bits256,
        maker_amount: BigDecimal,
        taker_amount: BigDecimal,
        my_persistent_pub: H264,
        uuid: Uuid,
        my_order_uuid: Option<Uuid>,
        conf_settings: SwapConfirmationsSettings,
        maker_coin: MmCoinEnum,
        taker_coin: MmCoinEnum,
        payment_locktime: u64,
        p2p_privkey: Option<KeyPair>,
        secret: H256,
    ) -> Self {
        let secret_hash_algo = detect_secret_hash_algo(&maker_coin, &taker_coin);
        MakerSwap {
            maker_coin,
            taker_coin,
            maker_amount,
            taker_amount,
            my_persistent_pub,
            taker,
            uuid,
            my_order_uuid,
            taker_payment_lock: AtomicU64::new(0),
            errors: PaMutex::new(Vec::new()),
            finished_at: AtomicU64::new(0),
            taker_payment_confirmed: AtomicBool::new(false),
            conf_settings,
            payment_locktime,
            p2p_privkey,
            mutable: RwLock::new(MakerSwapMut {
                data: MakerSwapData::default(),
                other_maker_coin_htlc_pub: H264::default(),
                other_taker_coin_htlc_pub: H264::default(),
                taker_fee: None,
                maker_payment: None,
                taker_payment: None,
                taker_payment_spend: None,
                maker_payment_refund: None,
                taker_payment_spend_confirmed: false,
                payment_instructions: None,
            }),
            ctx,
            secret,
            secret_hash_algo,
            #[cfg(test)]
            fail_at: None,
        }
    }

    fn get_my_negotiation_data(&self) -> NegotiationDataMsg {
        let r = self.r();
        let secret_hash = self.secret_hash().to_vec();
        let maker_coin_swap_contract = self
            .maker_coin
            .swap_contract_address()
            .map_or_else(Vec::new, |addr| addr.0);
        let taker_coin_swap_contract = self
            .taker_coin
            .swap_contract_address()
            .map_or_else(Vec::new, |addr| addr.0);

        if r.data.maker_coin_htlc_pubkey != r.data.taker_coin_htlc_pubkey {
            NegotiationDataMsg::V3(NegotiationDataV3 {
                started_at: r.data.started_at,
                payment_locktime: r.data.maker_payment_lock,
                secret_hash,
                maker_coin_swap_contract,
                taker_coin_swap_contract,
                maker_coin_htlc_pub: self.my_maker_coin_htlc_pub().into(),
                taker_coin_htlc_pub: self.my_taker_coin_htlc_pub().into(),
            })
        } else {
            NegotiationDataMsg::V2(NegotiationDataV2 {
                started_at: r.data.started_at,
                payment_locktime: r.data.maker_payment_lock,
                persistent_pubkey: r.data.my_persistent_pub.0.to_vec(),
                secret_hash,
                maker_coin_swap_contract,
                taker_coin_swap_contract,
            })
        }
    }

    async fn get_my_payment_data(&self) -> Result<SwapTxDataMsg, MmError<PaymentInstructionsErr>> {
        // If maker payment is a lightning payment the payment hash will be sent in the message
        // It's not really needed here unlike in TakerFee msg since the hash is included in the invoice/payment_instructions but it's kept for symmetry
        let payment_data = self.r().maker_payment.as_ref().unwrap().tx_hex.0.clone();
        let instructions = self
            .taker_coin
            .payment_instructions(
                &SecretHashAlgo::SHA256.hash_secret(self.secret.as_slice()),
                &self.taker_amount,
            )
            .await?;
        Ok(SwapTxDataMsg::new(payment_data, instructions))
    }

    async fn start(&self) -> Result<(Option<MakerSwapCommand>, Vec<MakerSwapEvent>), String> {
        // do not use self.r().data here as it is not initialized at this step yet
        let preimage_value = TradePreimageValue::Exact(self.maker_amount.clone());
        let stage = FeeApproxStage::StartSwap;
        let get_sender_trade_fee_fut = self.maker_coin.get_sender_trade_fee(preimage_value, stage.clone());
        let maker_payment_trade_fee = match get_sender_trade_fee_fut.await {
            Ok(fee) => fee,
            Err(e) => {
                return Ok((Some(MakerSwapCommand::Finish), vec![MakerSwapEvent::StartFailed(
                    ERRL!("!maker_coin.get_sender_trade_fee {}", e).into(),
                )]))
            },
        };
        let taker_payment_spend_trade_fee_fut = self.taker_coin.get_receiver_trade_fee(stage.clone());
        let taker_payment_spend_trade_fee = match taker_payment_spend_trade_fee_fut.compat().await {
            Ok(fee) => fee,
            Err(e) => {
                return Ok((Some(MakerSwapCommand::Finish), vec![MakerSwapEvent::StartFailed(
                    ERRL!("!taker_coin.get_receiver_trade_fee {}", e).into(),
                )]))
            },
        };

        let params = MakerSwapPreparedParams {
            maker_payment_trade_fee: maker_payment_trade_fee.clone(),
            taker_payment_spend_trade_fee: taker_payment_spend_trade_fee.clone(),
        };
        match check_balance_for_maker_swap(
            &self.ctx,
            &self.maker_coin,
            &self.taker_coin,
            self.maker_amount.clone().into(),
            Some(&self.uuid),
            Some(params),
            stage,
        )
        .await
        {
            Ok(_) => (),
            Err(e) => {
                return Ok((Some(MakerSwapCommand::Finish), vec![MakerSwapEvent::StartFailed(
                    ERRL!("!check_balance_for_maker_swap {}", e).into(),
                )]))
            },
        };

        let started_at = now_ms() / 1000;
        let maker_coin_start_block = match self.maker_coin.current_block().compat().await {
            Ok(b) => b,
            Err(e) => {
                return Ok((Some(MakerSwapCommand::Finish), vec![MakerSwapEvent::StartFailed(
                    ERRL!("!maker_coin.current_block {}", e).into(),
                )]))
            },
        };

        let taker_coin_start_block = match self.taker_coin.current_block().compat().await {
            Ok(b) => b,
            Err(e) => {
                return Ok((Some(MakerSwapCommand::Finish), vec![MakerSwapEvent::StartFailed(
                    ERRL!("!taker_coin.current_block {}", e).into(),
                )]))
            },
        };

        let maker_coin_swap_contract_address = self.maker_coin.swap_contract_address();
        let taker_coin_swap_contract_address = self.taker_coin.swap_contract_address();

        let unique_data = self.unique_swap_data();
        let maker_coin_htlc_key_pair = self.maker_coin.derive_htlc_key_pair(&unique_data);
        let taker_coin_htlc_key_pair = self.taker_coin.derive_htlc_key_pair(&unique_data);

        let data = MakerSwapData {
            taker_coin: self.taker_coin.ticker().to_owned(),
            maker_coin: self.maker_coin.ticker().to_owned(),
            taker: self.taker.bytes.into(),
            secret: self.secret.into(),
            secret_hash: Some(self.secret_hash().into()),
            started_at,
            lock_duration: self.payment_locktime,
            maker_amount: self.maker_amount.clone(),
            taker_amount: self.taker_amount.clone(),
            maker_payment_confirmations: self.conf_settings.maker_coin_confs,
            maker_payment_requires_nota: Some(self.conf_settings.maker_coin_nota),
            taker_payment_confirmations: self.conf_settings.taker_coin_confs,
            taker_payment_requires_nota: Some(self.conf_settings.taker_coin_nota),
            maker_payment_lock: started_at + self.payment_locktime * 2,
            my_persistent_pub: self.my_persistent_pub.into(),
            uuid: self.uuid,
            maker_coin_start_block,
            taker_coin_start_block,
            maker_payment_trade_fee: Some(SavedTradeFee::from(maker_payment_trade_fee)),
            taker_payment_spend_trade_fee: Some(SavedTradeFee::from(taker_payment_spend_trade_fee)),
            maker_coin_swap_contract_address,
            taker_coin_swap_contract_address,
            maker_coin_htlc_pubkey: Some(maker_coin_htlc_key_pair.public_slice().into()),
            taker_coin_htlc_pubkey: Some(taker_coin_htlc_key_pair.public_slice().into()),
            p2p_privkey: self.p2p_privkey.map(SerializableSecp256k1Keypair::from),
        };

        Ok((Some(MakerSwapCommand::Negotiate), vec![MakerSwapEvent::Started(data)]))
    }

    async fn negotiate(&self) -> Result<(Option<MakerSwapCommand>, Vec<MakerSwapEvent>), String> {
        let negotiation_data = self.get_my_negotiation_data();

        let maker_negotiation_data = SwapMsg::Negotiation(negotiation_data);
        const NEGOTIATION_TIMEOUT: u64 = 90;

        debug!("Sending maker negotiation data {:?}", maker_negotiation_data);
        let send_abort_handle = broadcast_swap_message_every(
            self.ctx.clone(),
            swap_topic(&self.uuid),
            maker_negotiation_data,
            NEGOTIATION_TIMEOUT as f64 / 6.,
            self.p2p_privkey,
        );
        let recv_fut = recv_swap_msg(
            self.ctx.clone(),
            |store| store.negotiation_reply.take(),
            &self.uuid,
            NEGOTIATION_TIMEOUT,
        );
        let taker_data = match recv_fut.await {
            Ok(d) => d,
            Err(e) => {
                return Ok((Some(MakerSwapCommand::Finish), vec![MakerSwapEvent::NegotiateFailed(
                    ERRL!("{:?}", e).into(),
                )]))
            },
        };
        drop(send_abort_handle);
        let time_dif = (self.r().data.started_at as i64 - taker_data.started_at() as i64).abs();
        if time_dif > 60 {
            return Ok((Some(MakerSwapCommand::Finish), vec![MakerSwapEvent::NegotiateFailed(
                ERRL!("Started_at time_dif over 60 {}", time_dif).into(),
            )]));
        }

        let expected_lock_time = taker_data.started_at() + self.r().data.lock_duration;
        if taker_data.payment_locktime() != expected_lock_time {
            return Ok((Some(MakerSwapCommand::Finish), vec![MakerSwapEvent::NegotiateFailed(
                ERRL!(
                    "taker_data.payment_locktime {} not equal to expected {}",
                    taker_data.payment_locktime(),
                    expected_lock_time
                )
                .into(),
            )]));
        }

        let maker_coin_swap_contract_addr = match self
            .maker_coin
            .negotiate_swap_contract_addr(taker_data.maker_coin_swap_contract())
        {
            Ok(addr) => addr,
            Err(e) => {
                return Ok((Some(MakerSwapCommand::Finish), vec![MakerSwapEvent::NegotiateFailed(
                    ERRL!("!maker_coin.negotiate_swap_contract_addr {}", e).into(),
                )]))
            },
        };

        let taker_coin_swap_contract_addr = match self
            .taker_coin
            .negotiate_swap_contract_addr(taker_data.taker_coin_swap_contract())
        {
            Ok(addr) => addr,
            Err(e) => {
                return Ok((Some(MakerSwapCommand::Finish), vec![MakerSwapEvent::NegotiateFailed(
                    ERRL!("!taker_coin.negotiate_swap_contract_addr {}", e).into(),
                )]))
            },
        };

        // Validate maker_coin_htlc_pubkey realness
        if let Err(err) = self.maker_coin.validate_other_pubkey(taker_data.maker_coin_htlc_pub()) {
            return Ok((Some(MakerSwapCommand::Finish), vec![MakerSwapEvent::NegotiateFailed(
                ERRL!("!taker_data.maker_coin_htlc_pub {}", err).into(),
            )]));
        };

        // Validate taker_coin_htlc_pubkey realness
        if let Err(err) = self.taker_coin.validate_other_pubkey(taker_data.taker_coin_htlc_pub()) {
            return Ok((Some(MakerSwapCommand::Finish), vec![MakerSwapEvent::NegotiateFailed(
                ERRL!("!taker_data.taker_coin_htlc_pub {}", err).into(),
            )]));
        };

        Ok((Some(MakerSwapCommand::WaitForTakerFee), vec![
            MakerSwapEvent::Negotiated(TakerNegotiationData {
                taker_payment_locktime: taker_data.payment_locktime(),
                // using default to avoid misuse of this field
                // maker_coin_htlc_pubkey and taker_coin_htlc_pubkey must be used instead
                taker_pubkey: H264Json::default(),
                maker_coin_swap_contract_addr,
                taker_coin_swap_contract_addr,
                maker_coin_htlc_pubkey: Some(taker_data.maker_coin_htlc_pub().into()),
                taker_coin_htlc_pubkey: Some(taker_data.taker_coin_htlc_pub().into()),
            }),
        ]))
    }

    async fn wait_taker_fee(&self) -> Result<(Option<MakerSwapCommand>, Vec<MakerSwapEvent>), String> {
        const TAKER_FEE_RECV_TIMEOUT: u64 = 600;
        let negotiated = SwapMsg::Negotiated(true);
        let send_abort_handle = broadcast_swap_message_every(
            self.ctx.clone(),
            swap_topic(&self.uuid),
            negotiated,
            TAKER_FEE_RECV_TIMEOUT as f64 / 6.,
            self.p2p_privkey,
        );

        let recv_fut = recv_swap_msg(
            self.ctx.clone(),
            |store| store.taker_fee.take(),
            &self.uuid,
            TAKER_FEE_RECV_TIMEOUT,
        );
        let payload = match recv_fut.await {
            Ok(d) => d,
            Err(e) => {
                return Ok((Some(MakerSwapCommand::Finish), vec![
                    MakerSwapEvent::TakerFeeValidateFailed(ERRL!("{}", e).into()),
                ]))
            },
        };
        drop(send_abort_handle);
        let mut swap_events = vec![];
        if let Some(instructions) = payload.instructions() {
            match self
                .maker_coin
                .validate_instructions(instructions, &self.secret_hash(), self.maker_amount.clone())
            {
                Ok(instructions) => swap_events.push(MakerSwapEvent::MakerPaymentInstructionsReceived(instructions)),
                Err(e) => {
                    return Ok((Some(MakerSwapCommand::Finish), vec![
                        MakerSwapEvent::TakerFeeValidateFailed(e.to_string().into()),
                    ]));
                },
            };
        }

        let taker_fee = match self.taker_coin.tx_enum_from_bytes(payload.data()) {
            Ok(tx) => tx,
            Err(e) => {
                return Ok((Some(MakerSwapCommand::Finish), vec![
                    MakerSwapEvent::TakerFeeValidateFailed(ERRL!("{:?}", e).into()),
                ]))
            },
        };

        let hash = taker_fee.tx_hash();
        info!("Taker fee tx {:02x}", hash);

        let taker_amount = MmNumber::from(self.taker_amount.clone());
        let fee_amount = dex_fee_amount_from_taker_coin(&self.taker_coin, &self.r().data.maker_coin, &taker_amount);
        let other_taker_coin_htlc_pub = self.r().other_taker_coin_htlc_pub;
        let taker_coin_start_block = self.r().data.taker_coin_start_block;

        let mut attempts = 0;
        loop {
            match self
                .taker_coin
                .validate_fee(
                    &taker_fee,
                    &*other_taker_coin_htlc_pub,
                    &DEX_FEE_ADDR_RAW_PUBKEY,
                    &fee_amount.clone().into(),
                    taker_coin_start_block,
                    self.uuid.as_bytes(),
                )
                .compat()
                .await
            {
                Ok(_) => break,
                Err(err) => {
                    if attempts >= 3 {
                        return Ok((Some(MakerSwapCommand::Finish), vec![
                            MakerSwapEvent::TakerFeeValidateFailed(ERRL!("{}", err).into()),
                        ]));
                    } else {
                        attempts += 1;
                        Timer::sleep(10.).await;
                    }
                },
            };
        }

        let fee_ident = TransactionIdentifier {
            tx_hex: BytesJson::from(taker_fee.tx_hex()),
            tx_hash: hash,
        };
        swap_events.push(MakerSwapEvent::TakerFeeValidated(fee_ident));

        Ok((Some(MakerSwapCommand::SendPayment), swap_events))
    }

    async fn maker_payment(&self) -> Result<(Option<MakerSwapCommand>, Vec<MakerSwapEvent>), String> {
        let timeout = self.r().data.started_at + self.r().data.lock_duration / 3;
        let now = now_ms() / 1000;
        if now > timeout {
            return Ok((Some(MakerSwapCommand::Finish), vec![
                MakerSwapEvent::MakerPaymentTransactionFailed(ERRL!("Timeout {} > {}", now, timeout).into()),
            ]));
        }

        let secret_hash = self.secret_hash();
        let unique_data = self.unique_swap_data();
        let transaction_f = self
            .maker_coin
            .check_if_my_payment_sent(
                self.r().data.maker_payment_lock as u32,
                &*self.r().other_maker_coin_htlc_pub,
                secret_hash.as_slice(),
                self.r().data.maker_coin_start_block,
                &self.r().data.maker_coin_swap_contract_address,
                &unique_data,
                &self.maker_amount,
            )
            .compat();

        let transaction = match transaction_f.await {
            Ok(res) => match res {
                Some(tx) => tx,
                None => {
                    let payment_fut = self.maker_coin.send_maker_payment(
                        self.r().data.lock_duration,
                        self.r().data.maker_payment_lock as u32,
                        &*self.r().other_maker_coin_htlc_pub,
                        secret_hash.as_slice(),
                        self.maker_amount.clone(),
                        &self.r().data.maker_coin_swap_contract_address,
                        &unique_data,
                        &self.r().payment_instructions,
                    );

                    match payment_fut.compat().await {
                        Ok(t) => t,
                        Err(err) => {
                            return Ok((Some(MakerSwapCommand::Finish), vec![
                                MakerSwapEvent::MakerPaymentTransactionFailed(
                                    ERRL!("{}", err.get_plain_text_format()).into(),
                                ),
                            ]));
                        },
                    }
                },
            },
            Err(e) => {
                return Ok((Some(MakerSwapCommand::Finish), vec![
                    MakerSwapEvent::MakerPaymentTransactionFailed(ERRL!("{}", e).into()),
                ]))
            },
        };

        let tx_hash = transaction.tx_hash();
        info!("Maker payment tx {:02x}", tx_hash);

        let tx_ident = TransactionIdentifier {
            tx_hex: BytesJson::from(transaction.tx_hex()),
            tx_hash,
        };

        Ok((Some(MakerSwapCommand::WaitForTakerPayment), vec![
            MakerSwapEvent::MakerPaymentSent(tx_ident),
        ]))
    }

    async fn wait_for_taker_payment(&self) -> Result<(Option<MakerSwapCommand>, Vec<MakerSwapEvent>), String> {
        let payment_data_msg = match self.get_my_payment_data().await {
            Ok(data) => data,
            Err(e) => {
                return Ok((Some(MakerSwapCommand::RefundMakerPayment), vec![
                    MakerSwapEvent::MakerPaymentDataSendFailed(e.to_string().into()),
                    MakerSwapEvent::MakerPaymentWaitRefundStarted {
                        wait_until: self.wait_refund_until(),
                    },
                ]));
            },
        };
        let msg = SwapMsg::MakerPayment(payment_data_msg);
        let abort_send_handle =
            broadcast_swap_message_every(self.ctx.clone(), swap_topic(&self.uuid), msg, 600., self.p2p_privkey);

        let maker_payment_wait_confirm =
            wait_for_maker_payment_conf_until(self.r().data.started_at, self.r().data.lock_duration);
        let f = self.maker_coin.wait_for_confirmations(
            &self.r().maker_payment.clone().unwrap().tx_hex,
            self.r().data.maker_payment_confirmations,
            self.r().data.maker_payment_requires_nota.unwrap_or(false),
            maker_payment_wait_confirm,
            WAIT_CONFIRM_INTERVAL,
        );
        if let Err(err) = f.compat().await {
            return Ok((Some(MakerSwapCommand::RefundMakerPayment), vec![
                MakerSwapEvent::MakerPaymentWaitConfirmFailed(
                    ERRL!("!wait for maker payment confirmations: {}", err).into(),
                ),
                MakerSwapEvent::MakerPaymentWaitRefundStarted {
                    wait_until: self.wait_refund_until(),
                },
            ]));
        }

        // wait for 3/5, we need to leave some time space for transaction to be confirmed
        let wait_duration = (self.r().data.lock_duration * 3) / 5;
        let recv_fut = recv_swap_msg(
            self.ctx.clone(),
            |store| store.taker_payment.take(),
            &self.uuid,
            wait_duration,
        );
        // Todo: taker_payment should be a message on lightning network not a swap message
        let payload = match recv_fut.await {
            Ok(p) => p,
            Err(e) => {
                return Ok((Some(MakerSwapCommand::RefundMakerPayment), vec![
                    MakerSwapEvent::TakerPaymentValidateFailed(e.into()),
                    MakerSwapEvent::MakerPaymentWaitRefundStarted {
                        wait_until: self.wait_refund_until(),
                    },
                ]))
            },
        };
        drop(abort_send_handle);

        let taker_payment = match self.taker_coin.tx_enum_from_bytes(&payload) {
            Ok(tx) => tx,
            Err(err) => {
                return Ok((Some(MakerSwapCommand::RefundMakerPayment), vec![
                    MakerSwapEvent::TakerPaymentValidateFailed(
                        ERRL!("!taker_coin.tx_enum_from_bytes: {:?}", err).into(),
                    ),
                    MakerSwapEvent::MakerPaymentWaitRefundStarted {
                        wait_until: self.wait_refund_until(),
                    },
                ]))
            },
        };

        let tx_hash = taker_payment.tx_hash();
        info!("Taker payment tx {:02x}", tx_hash);
        let tx_ident = TransactionIdentifier {
            tx_hex: BytesJson::from(taker_payment.tx_hex()),
            tx_hash,
        };

        Ok((Some(MakerSwapCommand::ValidateTakerPayment), vec![
            MakerSwapEvent::TakerPaymentReceived(tx_ident),
            MakerSwapEvent::TakerPaymentWaitConfirmStarted,
        ]))
    }

    async fn validate_taker_payment(&self) -> Result<(Option<MakerSwapCommand>, Vec<MakerSwapEvent>), String> {
        let wait_taker_payment =
            wait_for_taker_payment_conf_until(self.r().data.started_at, self.r().data.lock_duration);
        let confirmations = self.r().data.taker_payment_confirmations;

        let wait_f = self
            .taker_coin
            .wait_for_confirmations(
                &self.r().taker_payment.clone().unwrap().tx_hex,
                confirmations,
                self.r().data.taker_payment_requires_nota.unwrap_or(false),
                wait_taker_payment,
                WAIT_CONFIRM_INTERVAL,
            )
            .compat();
        if let Err(err) = wait_f.await {
            return Ok((Some(MakerSwapCommand::RefundMakerPayment), vec![
                MakerSwapEvent::TakerPaymentWaitConfirmFailed(
                    ERRL!("!taker_coin.wait_for_confirmations: {}", err).into(),
                ),
                MakerSwapEvent::MakerPaymentWaitRefundStarted {
                    wait_until: self.wait_refund_until(),
                },
            ]));
        }

        let validate_input = ValidatePaymentInput {
            payment_tx: self.r().taker_payment.clone().unwrap().tx_hex.0,
            time_lock: self.taker_payment_lock.load(Ordering::Relaxed) as u32,
            time_lock_duration: self.r().data.lock_duration,
            other_pub: self.r().other_taker_coin_htlc_pub.to_vec(),
            unique_swap_data: self.unique_swap_data(),
            secret_hash: self.secret_hash().to_vec(),
            amount: self.taker_amount.clone(),
            swap_contract_address: self.r().data.taker_coin_swap_contract_address.clone(),
            try_spv_proof_until: wait_taker_payment,
            confirmations,
        };
        let validated_f = self.taker_coin.validate_taker_payment(validate_input).compat();

        if let Err(e) = validated_f.await {
            return Ok((Some(MakerSwapCommand::RefundMakerPayment), vec![
                MakerSwapEvent::TakerPaymentValidateFailed(ERRL!("!taker_coin.validate_taker_payment: {}", e).into()),
                MakerSwapEvent::MakerPaymentWaitRefundStarted {
                    wait_until: self.wait_refund_until(),
                },
            ]));
        }

        Ok((Some(MakerSwapCommand::SpendTakerPayment), vec![
            MakerSwapEvent::TakerPaymentValidatedAndConfirmed,
        ]))
    }

    async fn spend_taker_payment(&self) -> Result<(Option<MakerSwapCommand>, Vec<MakerSwapEvent>), String> {
        #[cfg(test)]
        if self.fail_at == Some(FailAt::TakerPaymentSpend) {
            return Ok((Some(MakerSwapCommand::Finish), vec![
                MakerSwapEvent::TakerPaymentSpendFailed("explicit failure".into()),
            ]));
        }

        let timeout = wait_for_taker_payment_conf_until(self.r().data.started_at, self.r().data.lock_duration);
        let now = now_ms() / 1000;
        if now > timeout {
            return Ok((Some(MakerSwapCommand::RefundMakerPayment), vec![
                MakerSwapEvent::TakerPaymentSpendFailed(ERRL!("Timeout {} > {}", now, timeout).into()),
                MakerSwapEvent::MakerPaymentWaitRefundStarted {
                    wait_until: self.wait_refund_until(),
                },
            ]));
        }

        let spend_fut = self.taker_coin.send_maker_spends_taker_payment(
            &self.r().taker_payment.clone().unwrap().tx_hex,
            self.taker_payment_lock.load(Ordering::Relaxed) as u32,
            &*self.r().other_taker_coin_htlc_pub,
            &self.r().data.secret.0,
            &self.secret_hash(),
            &self.r().data.taker_coin_swap_contract_address,
            &self.unique_swap_data(),
        );

        let transaction = match spend_fut.compat().await {
            Ok(t) => t,
            Err(err) => {
                if let Some(tx) = err.get_tx() {
                    broadcast_p2p_tx_msg(
                        &self.ctx,
                        tx_helper_topic(self.taker_coin.ticker()),
                        &tx,
                        &self.p2p_privkey,
                    );
                }

                return Ok((Some(MakerSwapCommand::RefundMakerPayment), vec![
                    MakerSwapEvent::TakerPaymentSpendFailed(
                        ERRL!(
                            "!taker_coin.send_maker_spends_taker_payment: {}",
                            err.get_plain_text_format()
                        )
                        .into(),
                    ),
                    MakerSwapEvent::MakerPaymentWaitRefundStarted {
                        wait_until: self.wait_refund_until(),
                    },
                ]));
            },
        };

        broadcast_p2p_tx_msg(
            &self.ctx,
            tx_helper_topic(self.taker_coin.ticker()),
            &transaction,
            &self.p2p_privkey,
        );

        let tx_hash = transaction.tx_hash();
        info!("Taker payment spend tx {:02x}", tx_hash);
        let tx_ident = TransactionIdentifier {
            tx_hex: BytesJson::from(transaction.tx_hex()),
            tx_hash,
        };

        Ok((Some(MakerSwapCommand::ConfirmTakerPaymentSpend), vec![
            MakerSwapEvent::TakerPaymentSpent(tx_ident),
            MakerSwapEvent::TakerPaymentSpendConfirmStarted,
        ]))
    }

    async fn confirm_taker_payment_spend(&self) -> Result<(Option<MakerSwapCommand>, Vec<MakerSwapEvent>), String> {
        // we should wait for only one confirmation to make sure our spend transaction is not failed
        let confirmations = std::cmp::min(1, self.r().data.taker_payment_confirmations);
        let requires_nota = false;
        let wait_fut = self.taker_coin.wait_for_confirmations(
            &self.r().taker_payment_spend.clone().unwrap().tx_hex,
            confirmations,
            requires_nota,
            self.wait_refund_until(),
            WAIT_CONFIRM_INTERVAL,
        );
        if let Err(err) = wait_fut.compat().await {
            return Ok((Some(MakerSwapCommand::RefundMakerPayment), vec![
                MakerSwapEvent::TakerPaymentSpendConfirmFailed(
                    ERRL!("!wait for taker payment spend confirmations: {}", err).into(),
                ),
                MakerSwapEvent::MakerPaymentWaitRefundStarted {
                    wait_until: self.wait_refund_until(),
                },
            ]));
        }

        Ok((Some(MakerSwapCommand::Finish), vec![
            MakerSwapEvent::TakerPaymentSpendConfirmed,
        ]))
    }

    async fn refund_maker_payment(&self) -> Result<(Option<MakerSwapCommand>, Vec<MakerSwapEvent>), String> {
        #[cfg(test)]
        if self.fail_at == Some(FailAt::MakerPaymentRefund) {
            return Ok((Some(MakerSwapCommand::Finish), vec![
                MakerSwapEvent::MakerPaymentRefundFailed("explicit failure".into()),
            ]));
        }

        let locktime = self.r().data.maker_payment_lock;
        loop {
            match self.maker_coin.can_refund_htlc(locktime).compat().await {
                Ok(CanRefundHtlc::CanRefundNow) => break,
                Ok(CanRefundHtlc::HaveToWait(to_sleep)) => Timer::sleep(to_sleep as f64).await,
                Err(e) => {
                    error!("Error {} on can_refund_htlc, retrying in 30 seconds", e);
                    Timer::sleep(30.).await;
                },
            }
        }

        let spend_fut = self.maker_coin.send_maker_refunds_payment(
            &self.r().maker_payment.clone().unwrap().tx_hex,
            self.r().data.maker_payment_lock as u32,
            &*self.r().other_maker_coin_htlc_pub,
            self.secret_hash().as_slice(),
            &self.r().data.maker_coin_swap_contract_address,
            &self.unique_swap_data(),
        );

        let transaction = match spend_fut.compat().await {
            Ok(t) => t,
            Err(err) => {
                if let Some(tx) = err.get_tx() {
                    broadcast_p2p_tx_msg(
                        &self.ctx,
                        tx_helper_topic(self.maker_coin.ticker()),
                        &tx,
                        &self.p2p_privkey,
                    );
                }

                return Ok((Some(MakerSwapCommand::Finish), vec![
                    MakerSwapEvent::MakerPaymentRefundFailed(
                        ERRL!(
                            "!maker_coin.send_maker_refunds_payment: {}",
                            err.get_plain_text_format()
                        )
                        .into(),
                    ),
                ]));
            },
        };

        broadcast_p2p_tx_msg(
            &self.ctx,
            tx_helper_topic(self.maker_coin.ticker()),
            &transaction,
            &self.p2p_privkey,
        );

        let tx_hash = transaction.tx_hash();
        info!("Maker payment refund tx {:02x}", tx_hash);
        let tx_ident = TransactionIdentifier {
            tx_hex: BytesJson::from(transaction.tx_hex()),
            tx_hash,
        };

        Ok((Some(MakerSwapCommand::Finish), vec![
            MakerSwapEvent::MakerPaymentRefunded(tx_ident),
        ]))
    }

    pub async fn load_from_db_by_uuid(
        ctx: MmArc,
        maker_coin: MmCoinEnum,
        taker_coin: MmCoinEnum,
        swap_uuid: &Uuid,
    ) -> Result<(Self, Option<MakerSwapCommand>), String> {
        let saved = match SavedSwap::load_my_swap_from_db(&ctx, *swap_uuid).await {
            Ok(Some(saved)) => saved,
            Ok(None) => return ERR!("Couldn't find a swap with the uuid '{}'", swap_uuid),
            Err(e) => return ERR!("{}", e),
        };
        let saved = match saved {
            SavedSwap::Maker(swap) => swap,
            SavedSwap::Taker(_) => return ERR!("Can not load MakerSwap from SavedSwap::Taker uuid: {}", swap_uuid),
        };
        Self::load_from_saved(ctx, maker_coin, taker_coin, saved)
    }

    pub fn load_from_saved(
        ctx: MmArc,
        maker_coin: MmCoinEnum,
        taker_coin: MmCoinEnum,
        mut saved: MakerSavedSwap,
    ) -> Result<(Self, Option<MakerSwapCommand>), String> {
        if saved.events.is_empty() {
            return ERR!("Can't restore swap from empty events set");
        }

        let data = match saved.events[0].event {
            MakerSwapEvent::Started(ref mut data) => data,
            _ => return ERR!("First swap event must be Started"),
        };

        // refresh swap contract addresses if the swap file is out-dated (doesn't contain the fields yet)
        if data.maker_coin_swap_contract_address.is_none() {
            data.maker_coin_swap_contract_address = maker_coin.swap_contract_address();
        }
        if data.taker_coin_swap_contract_address.is_none() {
            data.taker_coin_swap_contract_address = taker_coin.swap_contract_address();
        }

        let mut taker = bits256::from([0; 32]);
        taker.bytes = data.taker.0;
        let my_persistent_pub = H264::from(&**ctx.secp256k1_key_pair().public());
        let conf_settings = SwapConfirmationsSettings {
            maker_coin_confs: data.maker_payment_confirmations,
            maker_coin_nota: data
                .maker_payment_requires_nota
                .unwrap_or_else(|| maker_coin.requires_notarization()),
            taker_coin_confs: data.taker_payment_confirmations,
            taker_coin_nota: data
                .taker_payment_requires_nota
                .unwrap_or_else(|| taker_coin.requires_notarization()),
        };
        let swap = MakerSwap::new(
            ctx,
            taker,
            data.maker_amount.clone(),
            data.taker_amount.clone(),
            my_persistent_pub,
            saved.uuid,
            saved.my_order_uuid,
            conf_settings,
            maker_coin,
            taker_coin,
            data.lock_duration,
            data.p2p_privkey.map(SerializableSecp256k1Keypair::into_inner),
            data.secret.into(),
        );
        let command = saved.events.last().unwrap().get_command();
        for saved_event in saved.events {
            swap.apply_event(saved_event.event);
        }
        Ok((swap, command))
    }

    pub async fn recover_funds(&self) -> Result<RecoveredSwap, String> {
        async fn try_spend_taker_payment(selfi: &MakerSwap, secret_hash: &[u8]) -> Result<TransactionEnum, String> {
            let taker_payment_hex = &selfi
                .r()
                .taker_payment
                .clone()
                .ok_or(ERRL!("No info about taker payment, swap is not recoverable"))?
                .tx_hex;

            // have to do this because std::sync::RwLockReadGuard returned by r() is not Send,
            // so it can't be used across await
            let timelock = selfi.taker_payment_lock.load(Ordering::Relaxed) as u32;
            let other_taker_coin_htlc_pub = selfi.r().other_taker_coin_htlc_pub;

            let taker_coin_start_block = selfi.r().data.taker_coin_start_block;
            let taker_coin_swap_contract_address = selfi.r().data.taker_coin_swap_contract_address.clone();

            let secret = selfi.r().data.secret.0;
            let unique_data = selfi.unique_swap_data();

            let search_input = SearchForSwapTxSpendInput {
                time_lock: timelock,
                other_pub: other_taker_coin_htlc_pub.as_slice(),
                secret_hash,
                tx: taker_payment_hex,
                search_from_block: taker_coin_start_block,
                swap_contract_address: &taker_coin_swap_contract_address,
                swap_unique_data: &unique_data,
            };
            // check if the taker payment is not spent yet
            match selfi.taker_coin.search_for_swap_tx_spend_other(search_input).await {
                Ok(Some(FoundSwapTxSpend::Spent(tx))) => {
                    return ERR!(
                        "Taker payment was already spent by {} tx {:02x}",
                        selfi.taker_coin.ticker(),
                        tx.tx_hash()
                    )
                },
                Ok(Some(FoundSwapTxSpend::Refunded(tx))) => {
                    return ERR!(
                        "Taker payment was already refunded by {} tx {:02x}",
                        selfi.taker_coin.ticker(),
                        tx.tx_hash()
                    )
                },
                Err(e) => return ERR!("Error {} when trying to find taker payment spend", e),
                Ok(None) => (), // payment is not spent, continue
            }

            selfi
                .taker_coin
                .send_maker_spends_taker_payment(
                    taker_payment_hex,
                    timelock,
                    other_taker_coin_htlc_pub.as_slice(),
                    &secret,
                    &selfi.secret_hash(),
                    &taker_coin_swap_contract_address,
                    &selfi.unique_swap_data(),
                )
                .compat()
                .await
                .map_err(|e| ERRL!("{:?}", e))
        }

        if self.finished_at.load(Ordering::Relaxed) == 0 {
            return ERR!("Swap must be finished before recover funds attempt");
        }

        if self.r().maker_payment_refund.is_some() {
            return ERR!("Maker payment is refunded, swap is not recoverable");
        }

        if self.r().taker_payment_spend.is_some() && self.r().taker_payment_spend_confirmed {
            return ERR!("Taker payment spend transaction has been sent and confirmed");
        }

        let secret_hash = self.secret_hash();
        let unique_data = self.unique_swap_data();

        // have to do this because std::sync::RwLockReadGuard returned by r() is not Send,
        // so it can't be used across await
        let maker_payment_lock = self.r().data.maker_payment_lock as u32;
        let other_maker_coin_htlc_pub = self.r().other_maker_coin_htlc_pub;
        let maker_coin_start_block = self.r().data.maker_coin_start_block;
        let maker_coin_swap_contract_address = self.r().data.maker_coin_swap_contract_address.clone();

        let maybe_maker_payment = self.r().maker_payment.clone();
        let maker_payment = match maybe_maker_payment {
            Some(tx) => tx.tx_hex.0,
            None => {
                let maybe_maker_payment = try_s!(
                    self.maker_coin
                        .check_if_my_payment_sent(
                            maker_payment_lock,
                            other_maker_coin_htlc_pub.as_slice(),
                            secret_hash.as_slice(),
                            maker_coin_start_block,
                            &maker_coin_swap_contract_address,
                            &unique_data,
                            &self.maker_amount
                        )
                        .compat()
                        .await
                );
                match maybe_maker_payment {
                    Some(tx) => tx.tx_hex(),
                    None => return ERR!("Maker payment transaction was not found"),
                }
            },
        };

        let search_input = SearchForSwapTxSpendInput {
            time_lock: maker_payment_lock,
            other_pub: other_maker_coin_htlc_pub.as_slice(),
            secret_hash: secret_hash.as_slice(),
            tx: &maker_payment,
            search_from_block: maker_coin_start_block,
            swap_contract_address: &maker_coin_swap_contract_address,
            swap_unique_data: &unique_data,
        };
        // validate that maker payment is not spent
        match self.maker_coin.search_for_swap_tx_spend_my(search_input).await {
            Ok(Some(FoundSwapTxSpend::Spent(_))) => {
                warn!("MakerPayment spent, but TakerPayment is not yet. Trying to spend TakerPayment");
                let transaction = try_s!(try_spend_taker_payment(self, secret_hash.as_slice()).await);

                Ok(RecoveredSwap {
                    action: RecoveredSwapAction::SpentOtherPayment,
                    coin: self.taker_coin.ticker().to_string(),
                    transaction,
                })
            },
            Ok(Some(FoundSwapTxSpend::Refunded(tx))) => ERR!(
                "Maker payment was already refunded by {} tx {:02x}",
                self.maker_coin.ticker(),
                tx.tx_hash()
            ),
            Err(e) => ERR!("Error {} when trying to find maker payment spend", e),
            Ok(None) => {
                let can_refund_htlc = try_s!(
                    self.maker_coin
                        .can_refund_htlc(maker_payment_lock as u64)
                        .compat()
                        .await
                );
                if let CanRefundHtlc::HaveToWait(seconds_to_wait) = can_refund_htlc {
                    return ERR!("Too early to refund, wait until {}", now_ms() / 1000 + seconds_to_wait);
                }
                let fut = self.maker_coin.send_maker_refunds_payment(
                    &maker_payment,
                    maker_payment_lock,
                    other_maker_coin_htlc_pub.as_slice(),
                    secret_hash.as_slice(),
                    &maker_coin_swap_contract_address,
                    &unique_data,
                );

                let transaction = match fut.compat().await {
                    Ok(t) => t,
                    Err(err) => {
                        if let Some(tx) = err.get_tx() {
                            broadcast_p2p_tx_msg(
                                &self.ctx,
                                tx_helper_topic(self.maker_coin.ticker()),
                                &tx,
                                &self.p2p_privkey,
                            );
                        }

                        return ERR!("{}", err.get_plain_text_format());
                    },
                };

                Ok(RecoveredSwap {
                    action: RecoveredSwapAction::RefundedMyPayment,
                    coin: self.maker_coin.ticker().to_string(),
                    transaction,
                })
            },
        }
    }
}

impl AtomicSwap for MakerSwap {
    fn locked_amount(&self) -> Vec<LockedAmount> {
        let mut result = Vec::new();

        // if maker payment is not sent yet it must be virtually locked
        if self.r().maker_payment.is_none() {
            let trade_fee = self.r().data.maker_payment_trade_fee.clone().map(TradeFee::from);
            result.push(LockedAmount {
                coin: self.maker_coin.ticker().to_owned(),
                amount: self.maker_amount.clone().into(),
                trade_fee,
            });
        }

        // if taker payment is not spent yet the `TakerPaymentSpend` tx fee must be virtually locked
        if self.r().taker_payment_spend.is_none() {
            let trade_fee = self.r().data.taker_payment_spend_trade_fee.clone().map(TradeFee::from);
            result.push(LockedAmount {
                coin: self.taker_coin.ticker().to_owned(),
                amount: 0.into(),
                trade_fee,
            });
        }

        result
    }

    #[inline]
    fn uuid(&self) -> &Uuid { &self.uuid }

    #[inline]
    fn maker_coin(&self) -> &str { self.maker_coin.ticker() }

    #[inline]
    fn taker_coin(&self) -> &str { self.taker_coin.ticker() }

    #[inline]
    fn unique_swap_data(&self) -> Vec<u8> { self.secret_hash().to_vec() }
}

#[derive(Debug)]
pub enum MakerSwapCommand {
    Start,
    Negotiate,
    WaitForTakerFee,
    SendPayment,
    WaitForTakerPayment,
    ValidateTakerPayment,
    SpendTakerPayment,
    ConfirmTakerPaymentSpend,
    RefundMakerPayment,
    Finish,
}

#[derive(Clone, Debug, Deserialize, PartialEq, Serialize)]
#[serde(tag = "type", content = "data")]
#[allow(clippy::large_enum_variant)]
pub enum MakerSwapEvent {
    Started(MakerSwapData),
    StartFailed(SwapError),
    Negotiated(TakerNegotiationData),
    NegotiateFailed(SwapError),
    MakerPaymentInstructionsReceived(PaymentInstructions),
    TakerFeeValidated(TransactionIdentifier),
    TakerFeeValidateFailed(SwapError),
    MakerPaymentSent(TransactionIdentifier),
    MakerPaymentTransactionFailed(SwapError),
    MakerPaymentDataSendFailed(SwapError),
    MakerPaymentWaitConfirmFailed(SwapError),
    TakerPaymentReceived(TransactionIdentifier),
    TakerPaymentWaitConfirmStarted,
    TakerPaymentValidatedAndConfirmed,
    TakerPaymentValidateFailed(SwapError),
    TakerPaymentWaitConfirmFailed(SwapError),
    TakerPaymentSpent(TransactionIdentifier),
    TakerPaymentSpendFailed(SwapError),
    TakerPaymentSpendConfirmStarted,
    TakerPaymentSpendConfirmed,
    TakerPaymentSpendConfirmFailed(SwapError),
    MakerPaymentWaitRefundStarted { wait_until: u64 },
    MakerPaymentRefunded(TransactionIdentifier),
    MakerPaymentRefundFailed(SwapError),
    Finished,
}

impl MakerSwapEvent {
    pub fn status_str(&self) -> String {
        match self {
            MakerSwapEvent::Started(_) => "Started...".to_owned(),
            MakerSwapEvent::StartFailed(_) => "Start failed...".to_owned(),
            MakerSwapEvent::Negotiated(_) => "Negotiated...".to_owned(),
            MakerSwapEvent::NegotiateFailed(_) => "Negotiate failed...".to_owned(),
            MakerSwapEvent::MakerPaymentInstructionsReceived(_) => "Maker payment instructions received...".to_owned(),
            MakerSwapEvent::TakerFeeValidated(_) => "Taker fee validated...".to_owned(),
            MakerSwapEvent::TakerFeeValidateFailed(_) => "Taker fee validate failed...".to_owned(),
            MakerSwapEvent::MakerPaymentSent(_) => "Maker payment sent...".to_owned(),
            MakerSwapEvent::MakerPaymentTransactionFailed(_) => "Maker payment failed...".to_owned(),
            MakerSwapEvent::MakerPaymentDataSendFailed(_) => "Maker payment failed...".to_owned(),
            MakerSwapEvent::MakerPaymentWaitConfirmFailed(_) => {
                "Maker payment wait for confirmation failed...".to_owned()
            },
            MakerSwapEvent::TakerPaymentReceived(_) => "Taker payment received...".to_owned(),
            MakerSwapEvent::TakerPaymentWaitConfirmStarted => "Taker payment wait confirm started...".to_owned(),
            MakerSwapEvent::TakerPaymentValidatedAndConfirmed => "Taker payment validated and confirmed...".to_owned(),
            MakerSwapEvent::TakerPaymentValidateFailed(_) => "Taker payment validate failed...".to_owned(),
            MakerSwapEvent::TakerPaymentWaitConfirmFailed(_) => {
                "Taker payment wait for confirmation failed...".to_owned()
            },
            MakerSwapEvent::TakerPaymentSpent(_) => "Taker payment spent...".to_owned(),
            MakerSwapEvent::TakerPaymentSpendFailed(_) => "Taker payment spend failed...".to_owned(),
            MakerSwapEvent::TakerPaymentSpendConfirmStarted => "Taker payment send wait confirm started...".to_owned(),
            MakerSwapEvent::TakerPaymentSpendConfirmed => "Taker payment spend confirmed...".to_owned(),
            MakerSwapEvent::TakerPaymentSpendConfirmFailed(_) => "Taker payment spend confirm failed...".to_owned(),
            MakerSwapEvent::MakerPaymentWaitRefundStarted { wait_until } => {
                format!("Maker payment wait refund till {} started...", wait_until)
            },
            MakerSwapEvent::MakerPaymentRefunded(_) => "Maker payment refunded...".to_owned(),
            MakerSwapEvent::MakerPaymentRefundFailed(_) => "Maker payment refund failed...".to_owned(),
            MakerSwapEvent::Finished => "Finished".to_owned(),
        }
    }

    fn should_ban_taker(&self) -> bool {
        matches!(
            self,
            MakerSwapEvent::TakerFeeValidateFailed(_) | MakerSwapEvent::TakerPaymentValidateFailed(_)
        )
    }

    fn is_success(&self) -> bool {
        matches!(
            self,
            MakerSwapEvent::Started(_)
                | MakerSwapEvent::Negotiated(_)
                | MakerSwapEvent::TakerFeeValidated(_)
                | MakerSwapEvent::MakerPaymentSent(_)
                | MakerSwapEvent::TakerPaymentReceived(_)
                | MakerSwapEvent::TakerPaymentWaitConfirmStarted
                | MakerSwapEvent::TakerPaymentValidatedAndConfirmed
                | MakerSwapEvent::TakerPaymentSpent(_)
                | MakerSwapEvent::TakerPaymentSpendConfirmStarted
                | MakerSwapEvent::TakerPaymentSpendConfirmed
                | MakerSwapEvent::Finished
        )
    }

    fn is_error(&self) -> bool { !self.is_success() }
}

#[derive(Clone, Debug, Deserialize, PartialEq, Serialize)]
pub struct MakerSavedEvent {
    pub timestamp: u64,
    pub event: MakerSwapEvent,
}

impl MakerSavedEvent {
    /// next command that must be executed after swap is restored
    fn get_command(&self) -> Option<MakerSwapCommand> {
        match self.event {
            MakerSwapEvent::Started(_) => Some(MakerSwapCommand::Negotiate),
            MakerSwapEvent::StartFailed(_) => Some(MakerSwapCommand::Finish),
            MakerSwapEvent::Negotiated(_) => Some(MakerSwapCommand::WaitForTakerFee),
            MakerSwapEvent::MakerPaymentInstructionsReceived(_) => Some(MakerSwapCommand::WaitForTakerFee),
            MakerSwapEvent::NegotiateFailed(_) => Some(MakerSwapCommand::Finish),
            MakerSwapEvent::TakerFeeValidated(_) => Some(MakerSwapCommand::SendPayment),
            MakerSwapEvent::TakerFeeValidateFailed(_) => Some(MakerSwapCommand::Finish),
            MakerSwapEvent::MakerPaymentSent(_) => Some(MakerSwapCommand::WaitForTakerPayment),
            MakerSwapEvent::MakerPaymentTransactionFailed(_) => Some(MakerSwapCommand::Finish),
            MakerSwapEvent::MakerPaymentDataSendFailed(_) => Some(MakerSwapCommand::RefundMakerPayment),
            MakerSwapEvent::MakerPaymentWaitConfirmFailed(_) => Some(MakerSwapCommand::RefundMakerPayment),
            MakerSwapEvent::TakerPaymentReceived(_) => Some(MakerSwapCommand::ValidateTakerPayment),
            MakerSwapEvent::TakerPaymentWaitConfirmStarted => Some(MakerSwapCommand::ValidateTakerPayment),
            MakerSwapEvent::TakerPaymentValidatedAndConfirmed => Some(MakerSwapCommand::SpendTakerPayment),
            MakerSwapEvent::TakerPaymentValidateFailed(_) => Some(MakerSwapCommand::RefundMakerPayment),
            MakerSwapEvent::TakerPaymentWaitConfirmFailed(_) => Some(MakerSwapCommand::RefundMakerPayment),
            MakerSwapEvent::TakerPaymentSpent(_) => Some(MakerSwapCommand::ConfirmTakerPaymentSpend),
            MakerSwapEvent::TakerPaymentSpendFailed(_) => Some(MakerSwapCommand::RefundMakerPayment),
            MakerSwapEvent::TakerPaymentSpendConfirmStarted => Some(MakerSwapCommand::ConfirmTakerPaymentSpend),
            MakerSwapEvent::TakerPaymentSpendConfirmed => Some(MakerSwapCommand::Finish),
            MakerSwapEvent::TakerPaymentSpendConfirmFailed(_) => Some(MakerSwapCommand::RefundMakerPayment),
            MakerSwapEvent::MakerPaymentWaitRefundStarted { .. } => Some(MakerSwapCommand::RefundMakerPayment),
            MakerSwapEvent::MakerPaymentRefunded(_) => Some(MakerSwapCommand::Finish),
            MakerSwapEvent::MakerPaymentRefundFailed(_) => Some(MakerSwapCommand::Finish),
            MakerSwapEvent::Finished => None,
        }
    }
}

#[derive(Clone)]
pub struct MakerSwapStatusChanged {
    pub uuid: Uuid,
    pub taker_coin: String,
    pub maker_coin: String,
    pub taker_amount: BigDecimal,
    pub maker_amount: BigDecimal,
    pub event_status: String,
}

impl MakerSwapStatusChanged {
    pub fn event_id() -> TypeId { TypeId::of::<MakerSwapStatusChanged>() }
}

impl MakerSwapStatusChanged {
    fn from_maker_swap(maker_swap: &MakerSwap, saved_swap: &MakerSavedEvent) -> Self {
        MakerSwapStatusChanged {
            uuid: maker_swap.uuid,
            taker_coin: maker_swap.taker_coin.ticker().to_string(),
            maker_coin: maker_swap.maker_coin.ticker().to_string(),
            taker_amount: maker_swap.taker_amount.clone(),
            maker_amount: maker_swap.maker_amount.clone(),
            event_status: saved_swap.event.status_str(),
        }
    }
}

#[derive(Debug, Default, PartialEq, Serialize, Deserialize)]
pub struct MakerSavedSwap {
    pub uuid: Uuid,
    pub my_order_uuid: Option<Uuid>,
    pub events: Vec<MakerSavedEvent>,
    pub maker_amount: Option<BigDecimal>,
    pub maker_coin: Option<String>,
    pub maker_coin_usd_price: Option<BigDecimal>,
    pub taker_amount: Option<BigDecimal>,
    pub taker_coin: Option<String>,
    pub taker_coin_usd_price: Option<BigDecimal>,
    pub gui: Option<String>,
    pub mm_version: Option<String>,
    pub success_events: Vec<String>,
    pub error_events: Vec<String>,
}

#[cfg(test)]
impl MakerSavedSwap {
    pub fn new(maker_amount: &MmNumber, taker_amount: &MmNumber) -> MakerSavedSwap {
        let mut events: Vec<MakerSavedEvent> = Vec::new();
        events.push(MakerSavedEvent {
            timestamp: 0,
            event: MakerSwapEvent::Started(MakerSwapData {
                taker_coin: "".to_string(),
                maker_coin: "".to_string(),
                taker: Default::default(),
                secret: Default::default(),
                secret_hash: None,
                my_persistent_pub: Default::default(),
                lock_duration: 0,
                maker_amount: maker_amount.to_decimal(),
                taker_amount: taker_amount.to_decimal(),
                maker_payment_confirmations: 0,
                maker_payment_requires_nota: None,
                taker_payment_confirmations: 0,
                taker_payment_requires_nota: None,
                maker_payment_lock: 0,
                uuid: Default::default(),
                started_at: 0,
                maker_coin_start_block: 0,
                taker_coin_start_block: 0,
                maker_payment_trade_fee: None,
                taker_payment_spend_trade_fee: None,
                maker_coin_swap_contract_address: None,
                taker_coin_swap_contract_address: None,
                maker_coin_htlc_pubkey: None,
                taker_coin_htlc_pubkey: None,
                p2p_privkey: None,
            }),
        });
        events.push(MakerSavedEvent {
            timestamp: 0,
            event: MakerSwapEvent::Finished,
        });
        MakerSavedSwap {
            uuid: Default::default(),
            my_order_uuid: None,
            events,
            maker_amount: Some(maker_amount.to_decimal()),
            maker_coin: None,
            maker_coin_usd_price: None,
            taker_amount: Some(taker_amount.to_decimal()),
            taker_coin: None,
            taker_coin_usd_price: None,
            gui: None,
            mm_version: None,
            success_events: vec![],
            error_events: vec![],
        }
    }
}

impl MakerSavedSwap {
    pub fn maker_coin(&self) -> Result<String, String> {
        match self.events.first() {
            Some(event) => match &event.event {
                MakerSwapEvent::Started(data) => Ok(data.maker_coin.clone()),
                _ => ERR!("First swap event must be Started"),
            },
            None => ERR!("Can't get maker coin, events are empty"),
        }
    }

    pub fn taker_coin(&self) -> Result<String, String> {
        match self.events.first() {
            Some(event) => match &event.event {
                MakerSwapEvent::Started(data) => Ok(data.taker_coin.clone()),
                _ => ERR!("First swap event must be Started"),
            },
            None => ERR!("Can't get maker coin, events are empty"),
        }
    }

    pub fn is_finished(&self) -> bool {
        match self.events.last() {
            Some(event) => event.event == MakerSwapEvent::Finished,
            None => false,
        }
    }

    pub fn get_my_info(&self) -> Option<MySwapInfo> {
        match self.events.first() {
            Some(event) => match &event.event {
                MakerSwapEvent::Started(data) => Some(MySwapInfo {
                    my_coin: data.maker_coin.clone(),
                    other_coin: data.taker_coin.clone(),
                    my_amount: data.maker_amount.clone(),
                    other_amount: data.taker_amount.clone(),
                    started_at: data.started_at,
                }),
                _ => None,
            },
            None => None,
        }
    }

    pub fn is_recoverable(&self) -> bool {
        if !self.is_finished() {
            return false;
        };
        for event in self.events.iter() {
            match event.event {
                MakerSwapEvent::StartFailed(_)
                | MakerSwapEvent::NegotiateFailed(_)
                | MakerSwapEvent::TakerFeeValidateFailed(_)
                | MakerSwapEvent::TakerPaymentSpendConfirmed
                | MakerSwapEvent::MakerPaymentRefunded(_) => {
                    return false;
                },
                _ => (),
            }
        }
        true
    }

    pub fn swap_data(&self) -> Result<&MakerSwapData, String> {
        match self.events.first() {
            Some(event) => match &event.event {
                MakerSwapEvent::Started(data) => Ok(data),
                _ => ERR!("First swap event must be Started"),
            },
            None => ERR!("Can't get swap_data, events are empty"),
        }
    }

    pub fn finished_at(&self) -> Result<u64, String> {
        match self.events.last() {
            Some(event) => match &event.event {
                MakerSwapEvent::Finished => Ok(event.timestamp / 1000),
                _ => ERR!("Last swap event must be Finished"),
            },
            None => ERR!("Can't get finished_at, events are empty"),
        }
    }

    pub fn is_success(&self) -> Result<bool, String> {
        if !self.is_finished() {
            return ERR!("Can not determine is_success state for not finished swap");
        }

        for event in self.events.iter() {
            if event.event.is_error() {
                return Ok(false);
            }
        }

        Ok(true)
    }

    pub async fn fetch_and_set_usd_prices(&mut self) {
        if let Some(rates) = fetch_swap_coins_price(self.maker_coin.clone(), self.taker_coin.clone()).await {
            self.maker_coin_usd_price = Some(rates.base);
            self.taker_coin_usd_price = Some(rates.rel);
        }
    }
}

#[allow(clippy::large_enum_variant)]
pub enum RunMakerSwapInput {
    StartNew(MakerSwap),
    KickStart {
        maker_coin: MmCoinEnum,
        taker_coin: MmCoinEnum,
        swap_uuid: Uuid,
    },
}

impl RunMakerSwapInput {
    fn uuid(&self) -> &Uuid {
        match self {
            RunMakerSwapInput::StartNew(swap) => &swap.uuid,
            RunMakerSwapInput::KickStart { swap_uuid, .. } => swap_uuid,
        }
    }
}

/// Starts the maker swap and drives it to completion (until None next command received).
/// Panics in case of command or event apply fails, not sure yet how to handle such situations
/// because it's usually means that swap is in invalid state which is possible only if there's developer error.
/// Every produced event is saved to local DB. Swap status is broadcasted to P2P network after completion.
pub async fn run_maker_swap(swap: RunMakerSwapInput, ctx: MmArc) {
    let uuid = swap.uuid().to_owned();
    let mut attempts = 0;
    let swap_lock = loop {
        match SwapLock::lock(&ctx, uuid, 40.).await {
            Ok(Some(l)) => break l,
            Ok(None) => {
                if attempts >= 1 {
                    warn!(
                        "Swap {} file lock is acquired by another process/thread, aborting",
                        uuid
                    );
                    return;
                } else {
                    attempts += 1;
                    Timer::sleep(40.).await;
                }
            },
            Err(e) => {
                error!("Swap {} file lock error: {}", uuid, e);
                return;
            },
        };
    };

    let (swap, mut command) = match swap {
        RunMakerSwapInput::StartNew(swap) => (swap, MakerSwapCommand::Start),
        RunMakerSwapInput::KickStart {
            maker_coin,
            taker_coin,
            swap_uuid,
        } => match MakerSwap::load_from_db_by_uuid(ctx, maker_coin, taker_coin, &swap_uuid).await {
            Ok((swap, command)) => match command {
                Some(c) => {
                    info!("Swap {} kick started.", uuid);
                    (swap, c)
                },
                None => {
                    warn!("Swap {} has been finished already, aborting.", uuid);
                    return;
                },
            },
            Err(e) => {
                error!("Error loading swap {}: {}", uuid, e);
                return;
            },
        },
    };

    let mut touch_loop = Box::pin(
        async move {
            loop {
                match swap_lock.touch().await {
                    Ok(_) => (),
                    Err(e) => warn!("Swap {} file lock error: {}", uuid, e),
                };
                Timer::sleep(30.).await;
            }
        }
        .fuse(),
    );

    let ctx = swap.ctx.clone();
    subscribe_to_topic(&ctx, swap_topic(&swap.uuid));
    let mut status = ctx.log.status_handle();
    let uuid_str = swap.uuid.to_string();
    let to_broadcast = !(swap.maker_coin.is_privacy() || swap.taker_coin.is_privacy());
    macro_rules! swap_tags {
        () => {
            &[&"swap", &("uuid", uuid_str.as_str())]
        };
    }
    let running_swap = Arc::new(swap);
    let weak_ref = Arc::downgrade(&running_swap);
    let swap_ctx = SwapsContext::from_ctx(&ctx).unwrap();
    swap_ctx.init_msg_store(running_swap.uuid, running_swap.taker);
    swap_ctx.running_swaps.lock().unwrap().push(weak_ref);
    let mut swap_fut = Box::pin(
        async move {
            let mut events;
            loop {
                let res = running_swap.handle_command(command).await.expect("!handle_command");
                events = res.1;
                for event in events {
                    let to_save = MakerSavedEvent {
                        timestamp: now_ms(),
                        event: event.clone(),
                    };

                    let dispatcher_ctx = DispatcherContext::from_ctx(&ctx).unwrap();
                    let dispatcher = dispatcher_ctx.dispatcher.read().await;
                    let event_to_send = MakerSwapStatusChanged::from_maker_swap(&running_swap, &to_save);
                    dispatcher
                        .dispatch_async(ctx.clone(), LpEvents::MakerSwapStatusChanged(event_to_send))
                        .await;
                    drop(dispatcher);
                    save_my_maker_swap_event(&ctx, &running_swap, to_save)
                        .await
                        .expect("!save_my_maker_swap_event");
                    if event.should_ban_taker() {
                        ban_pubkey_on_failed_swap(
                            &ctx,
                            running_swap.taker.bytes.into(),
                            &running_swap.uuid,
                            event.clone().into(),
                        )
                    }
                    status.status(swap_tags!(), &event.status_str());
                    running_swap.apply_event(event);
                }
                match res.0 {
                    Some(c) => {
                        command = c;
                    },
                    None => {
                        if to_broadcast {
                            if let Err(e) = broadcast_my_swap_status(&ctx, uuid).await {
                                error!("!broadcast_my_swap_status({}): {}", uuid, e);
                            }
                        }
                        break;
                    },
                }
            }
        }
        .fuse(),
    );
    let do_nothing = (); // to fix https://rust-lang.github.io/rust-clippy/master/index.html#unused_unit
    select! {
        _swap = swap_fut => do_nothing, // swap finished normally
        _touch = touch_loop => unreachable!("Touch loop can not stop!"),
    };
}

pub struct MakerSwapPreparedParams {
    maker_payment_trade_fee: TradeFee,
    taker_payment_spend_trade_fee: TradeFee,
}

pub async fn check_balance_for_maker_swap(
    ctx: &MmArc,
    my_coin: &MmCoinEnum,
    other_coin: &MmCoinEnum,
    volume: MmNumber,
    swap_uuid: Option<&Uuid>,
    prepared_params: Option<MakerSwapPreparedParams>,
    stage: FeeApproxStage,
) -> CheckBalanceResult<BigDecimal> {
    let (maker_payment_trade_fee, taker_payment_spend_trade_fee) = match prepared_params {
        Some(MakerSwapPreparedParams {
            maker_payment_trade_fee,
            taker_payment_spend_trade_fee,
        }) => (maker_payment_trade_fee, taker_payment_spend_trade_fee),
        None => {
            let preimage_value = TradePreimageValue::Exact(volume.to_decimal());
            let maker_payment_trade_fee = my_coin
                .get_sender_trade_fee(preimage_value, stage.clone())
                .await
                .mm_err(|e| CheckBalanceError::from_trade_preimage_error(e, my_coin.ticker()))?;
            let taker_payment_spend_trade_fee = other_coin
                .get_receiver_trade_fee(stage)
                .compat()
                .await
                .mm_err(|e| CheckBalanceError::from_trade_preimage_error(e, other_coin.ticker()))?;
            (maker_payment_trade_fee, taker_payment_spend_trade_fee)
        },
    };

    let balance =
        check_my_coin_balance_for_swap(ctx, my_coin, swap_uuid, volume, maker_payment_trade_fee, None).await?;
    check_other_coin_balance_for_swap(ctx, other_coin, swap_uuid, taker_payment_spend_trade_fee).await?;
    Ok(balance)
}

pub struct MakerTradePreimage {
    /// The fee is paid per swap concerning the `base` coin.
    pub base_coin_fee: TradeFee,
    /// The fee is paid per swap concerning the `rel` coin.
    pub rel_coin_fee: TradeFee,
    /// The max available volume that can be traded (in decimal representation). Empty if the `max` argument is missing or false.
    pub volume: Option<MmNumber>,
}

pub async fn maker_swap_trade_preimage(
    ctx: &MmArc,
    req: TradePreimageRequest,
    base_coin: MmCoinEnum,
    rel_coin: MmCoinEnum,
) -> TradePreimageRpcResult<MakerTradePreimage> {
    let base_coin_ticker = base_coin.ticker();
    let rel_coin_ticker = rel_coin.ticker();
    let volume = if req.max {
        let balance = base_coin.my_spendable_balance().compat().await?;
        calc_max_maker_vol(ctx, &base_coin, &balance, FeeApproxStage::TradePreimage).await?
    } else {
        let threshold = base_coin.min_trading_vol().to_decimal();
        if req.volume.is_zero() {
            return MmError::err(TradePreimageRpcError::VolumeTooLow {
                coin: base_coin_ticker.to_owned(),
                volume: req.volume.to_decimal(),
                threshold,
            });
        }
        req.volume
    };

    let preimage_value = TradePreimageValue::Exact(volume.to_decimal());
    let base_coin_fee = base_coin
        .get_sender_trade_fee(preimage_value, FeeApproxStage::TradePreimage)
        .await
        .mm_err(|e| TradePreimageRpcError::from_trade_preimage_error(e, base_coin_ticker))?;
    let rel_coin_fee = rel_coin
        .get_receiver_trade_fee(FeeApproxStage::TradePreimage)
        .compat()
        .await
        .mm_err(|e| TradePreimageRpcError::from_trade_preimage_error(e, rel_coin_ticker))?;

    if req.max {
        // Note the `calc_max_maker_vol` returns [`CheckBalanceError::NotSufficientBalance`] error if the balance of `base_coin` is not sufficient.
        // So we have to check the balance of the other coin only.
        check_other_coin_balance_for_swap(ctx, &rel_coin, None, rel_coin_fee.clone()).await?
    } else {
        let prepared_params = MakerSwapPreparedParams {
            maker_payment_trade_fee: base_coin_fee.clone(),
            taker_payment_spend_trade_fee: rel_coin_fee.clone(),
        };
        check_balance_for_maker_swap(
            ctx,
            &base_coin,
            &rel_coin,
            volume.clone(),
            None,
            Some(prepared_params),
            FeeApproxStage::TradePreimage,
        )
        .await?;
    }

    let conf_settings = OrderConfirmationsSettings {
        base_confs: base_coin.required_confirmations(),
        base_nota: base_coin.requires_notarization(),
        rel_confs: rel_coin.required_confirmations(),
        rel_nota: rel_coin.requires_notarization(),
    };
    let builder = MakerOrderBuilder::new(&base_coin, &rel_coin)
        .with_max_base_vol(volume.clone())
        .with_price(req.price)
        .with_conf_settings(conf_settings);
    // perform an additional validation
    let _order = builder
        .build()
        .map_to_mm(|e| TradePreimageRpcError::from_maker_order_build_error(e, base_coin_ticker, rel_coin_ticker))?;

    let volume = if req.max { Some(volume) } else { None };
    Ok(MakerTradePreimage {
        base_coin_fee,
        rel_coin_fee,
        volume,
    })
}

/// Calculate max Maker volume.
/// Returns [`CheckBalanceError::NotSufficientBalance`] if the balance is not sufficient.
/// Note the function checks base coin balance if the trade fee should be paid in base coin.
pub async fn calc_max_maker_vol(
    ctx: &MmArc,
    coin: &MmCoinEnum,
    balance: &BigDecimal,
    stage: FeeApproxStage,
) -> CheckBalanceResult<MmNumber> {
    let ticker = coin.ticker();
    let locked = get_locked_amount(ctx, ticker);
    let available = &MmNumber::from(balance.clone()) - &locked;
    let mut vol = available.clone();

    let preimage_value = TradePreimageValue::UpperBound(vol.to_decimal());
    let trade_fee = coin
        .get_sender_trade_fee(preimage_value, stage)
        .await
        .mm_err(|e| CheckBalanceError::from_trade_preimage_error(e, ticker))?;

    debug!("{} trade fee {}", trade_fee.coin, trade_fee.amount.to_decimal());
    let mut required_to_pay_fee = MmNumber::from(0);
    if trade_fee.coin == ticker {
        vol = &vol - &trade_fee.amount;
        required_to_pay_fee = trade_fee.amount;
    } else {
        let base_coin_balance = coin.base_coin_balance().compat().await?;
        check_base_coin_balance_for_swap(ctx, &MmNumber::from(base_coin_balance), trade_fee.clone(), None).await?;
    }
    let min_tx_amount = MmNumber::from(coin.min_tx_amount());
    if vol < min_tx_amount {
        let required = min_tx_amount + required_to_pay_fee;
        return MmError::err(CheckBalanceError::NotSufficientBalance {
            coin: ticker.to_owned(),
            available: available.to_decimal(),
            required: required.to_decimal(),
            locked_by_swaps: Some(locked.to_decimal()),
        });
    }
    Ok(vol)
}

#[cfg(all(test, not(target_arch = "wasm32")))]
mod maker_swap_tests {
    use super::*;
    use coins::eth::{addr_from_str, signed_eth_tx_from_bytes, SignedEthTx};
    use coins::{MarketCoinOps, MmCoin, SwapOps, TestCoin};
    use common::block_on;
    use crypto::privkey::key_pair_from_seed;
    use mm2_core::mm_ctx::MmCtxBuilder;
    use mocktopus::mocking::*;
    use serde_json as json;

    fn eth_tx_for_test() -> SignedEthTx {
        // raw transaction bytes of https://etherscan.io/tx/0x0869be3e5d4456a29d488a533ad6c118620fef450f36778aecf31d356ff8b41f
        let tx_bytes = [
            248, 240, 3, 133, 1, 42, 5, 242, 0, 131, 2, 73, 240, 148, 133, 0, 175, 192, 188, 82, 20, 114, 128, 130, 22,
            51, 38, 194, 255, 12, 115, 244, 168, 113, 135, 110, 205, 245, 24, 127, 34, 254, 184, 132, 21, 44, 243, 175,
            73, 33, 143, 82, 117, 16, 110, 27, 133, 82, 200, 114, 233, 42, 140, 198, 35, 21, 201, 249, 187, 180, 20,
            46, 148, 40, 9, 228, 193, 130, 71, 199, 0, 0, 0, 0, 0, 0, 0, 0, 0, 0, 0, 0, 152, 41, 132, 9, 201, 73, 19,
            94, 237, 137, 35, 61, 4, 194, 207, 239, 152, 75, 175, 245, 157, 174, 10, 214, 161, 207, 67, 70, 87, 246,
            231, 212, 47, 216, 119, 68, 237, 197, 125, 141, 0, 0, 0, 0, 0, 0, 0, 0, 0, 0, 0, 0, 0, 0, 0, 0, 0, 0, 0, 0,
            0, 0, 0, 0, 0, 0, 0, 0, 0, 0, 0, 0, 0, 0, 0, 0, 0, 0, 0, 0, 93, 72, 125, 102, 28, 159, 180, 237, 198, 97,
            87, 80, 82, 200, 104, 40, 245, 221, 7, 28, 122, 104, 91, 99, 1, 159, 140, 25, 131, 101, 74, 87, 50, 168,
            146, 187, 90, 160, 51, 1, 123, 247, 6, 108, 165, 181, 188, 40, 56, 47, 211, 229, 221, 73, 5, 15, 89, 81,
            117, 225, 216, 108, 98, 226, 119, 232, 94, 184, 42, 106,
        ];
        signed_eth_tx_from_bytes(&tx_bytes).unwrap()
    }

    #[test]
    fn test_recover_funds_maker_swap_payment_errored_but_sent() {
        // the swap ends up with MakerPaymentTransactionFailed error but the transaction is actually
        // sent, need to find it and refund
        // TODO remove TransactionDetails from json
        let maker_saved_json = r#"{"error_events":["StartFailed","NegotiateFailed","TakerFeeValidateFailed","MakerPaymentTransactionFailed","MakerPaymentDataSendFailed","TakerPaymentValidateFailed","TakerPaymentSpendFailed","TakerPaymentSpendConfirmFailed","MakerPaymentRefunded","MakerPaymentRefundFailed"],"events":[{"event":{"data":{"lock_duration":7800,"maker_amount":"3.54932734","maker_coin":"KMD","maker_coin_start_block":1452970,"maker_payment_confirmations":1,"maker_payment_lock":1563759539,"my_persistent_pub":"031bb83b58ec130e28e0a6d5d2acf2eb01b0d3f1670e021d47d31db8a858219da8","secret":"0000000000000000000000000000000000000000000000000000000000000000","started_at":1563743939,"taker":"101ace6b08605b9424b0582b5cce044b70a3c8d8d10cb2965e039b0967ae92b9","taker_amount":"0.02004833998671660000000000","taker_coin":"ETH","taker_coin_start_block":8196380,"taker_payment_confirmations":1,"uuid":"3447b727-fe93-4357-8e5a-8cf2699b7e86"},"type":"Started"},"timestamp":1563743939211},{"event":{"data":{"taker_payment_locktime":1563751737,"taker_pubkey":"03101ace6b08605b9424b0582b5cce044b70a3c8d8d10cb2965e039b0967ae92b9"},"type":"Negotiated"},"timestamp":1563743979835},{"event":{"data":{"tx_hash":"a59203eb2328827de00bed699a29389792906e4f39fdea145eb40dc6b3821bd6","tx_hex":"f8690284ee6b280082520894d8997941dd1346e9231118d5685d866294f59e5b865af3107a4000801ca0743d2b7c9fad65805d882179062012261be328d7628ae12ee08eff8d7657d993a07eecbd051f49d35279416778faa4664962726d516ce65e18755c9b9406a9c2fd"},"type":"TakerFeeValidated"},"timestamp":1563744052878},{"event":{"data":{"error":"lp_swap:1888] eth:654] RPC error: Error { code: ServerError(-32010), message: \"Transaction with the same hash was already imported.\", data: None }"},"type":"MakerPaymentTransactionFailed"},"timestamp":1563744118577},{"event":{"type":"Finished"},"timestamp":1563763243350}],"success_events":["Started","Negotiated","TakerFeeValidated","MakerPaymentSent","TakerPaymentReceived","TakerPaymentWaitConfirmStarted","TakerPaymentValidatedAndConfirmed","TakerPaymentSpent","TakerPaymentSpendConfirmStarted","TakerPaymentSpendConfirmed","TakerPaymentSpendConfirmStarted","TakerPaymentSpendConfirmed","Finished"],"uuid":"3447b727-fe93-4357-8e5a-8cf2699b7e86"}"#;
        let maker_saved_swap: MakerSavedSwap = json::from_str(maker_saved_json).unwrap();
        let key_pair =
            key_pair_from_seed("spice describe gravity federal blast come thank unfair canal monkey style afraid")
                .unwrap();
        let ctx = MmCtxBuilder::default().with_secp256k1_key_pair(key_pair).into_mm_arc();

        TestCoin::ticker.mock_safe(|_| MockResult::Return("ticker"));
        TestCoin::swap_contract_address.mock_safe(|_| MockResult::Return(None));
        TestCoin::can_refund_htlc
            .mock_safe(|_, _| MockResult::Return(Box::new(futures01::future::ok(CanRefundHtlc::CanRefundNow))));

        static mut MY_PAYMENT_SENT_CALLED: bool = false;
        TestCoin::check_if_my_payment_sent.mock_safe(|_, _, _, _, _, _, _, _| {
            unsafe { MY_PAYMENT_SENT_CALLED = true };
            MockResult::Return(Box::new(futures01::future::ok(Some(eth_tx_for_test().into()))))
        });

        static mut MAKER_REFUND_CALLED: bool = false;
        TestCoin::send_maker_refunds_payment.mock_safe(|_, _, _, _, _, _, _| {
            unsafe { MAKER_REFUND_CALLED = true };
            MockResult::Return(Box::new(futures01::future::ok(eth_tx_for_test().into())))
        });
        TestCoin::search_for_swap_tx_spend_my
            .mock_safe(|_, _| MockResult::Return(Box::pin(futures::future::ready(Ok(None)))));
        let maker_coin = MmCoinEnum::Test(TestCoin::default());
        let taker_coin = MmCoinEnum::Test(TestCoin::default());
        let (maker_swap, _) = MakerSwap::load_from_saved(ctx, maker_coin, taker_coin, maker_saved_swap).unwrap();
        let actual = block_on(maker_swap.recover_funds()).unwrap();
        let expected = RecoveredSwap {
            action: RecoveredSwapAction::RefundedMyPayment,
            coin: "ticker".to_string(),
            transaction: eth_tx_for_test().into(),
        };
        assert_eq!(expected, actual);
        assert!(unsafe { MY_PAYMENT_SENT_CALLED });
        assert!(unsafe { MAKER_REFUND_CALLED });
    }

    #[test]
    fn test_recover_funds_maker_payment_refund_errored() {
        // the swap ends up with MakerPaymentRefundFailed error
        let maker_saved_json = r#"{"error_events":["StartFailed","NegotiateFailed","TakerFeeValidateFailed","MakerPaymentTransactionFailed","MakerPaymentDataSendFailed","TakerPaymentValidateFailed","TakerPaymentSpendFailed","TakerPaymentSpendConfirmFailed","MakerPaymentRefunded","MakerPaymentRefundFailed"],"events":[{"event":{"data":{"lock_duration":7800,"maker_amount":"0.58610590","maker_coin":"KMD","maker_coin_start_block":1450923,"maker_payment_confirmations":1,"maker_payment_lock":1563636475,"my_persistent_pub":"031bb83b58ec130e28e0a6d5d2acf2eb01b0d3f1670e021d47d31db8a858219da8","secret":"0000000000000000000000000000000000000000000000000000000000000000","started_at":1563620875,"taker":"14a96292bfcd7762ece8eb08ead915da927c2619277363853572f30880d5155e","taker_amount":"0.0077700000552410000000000","taker_coin":"LTC","taker_coin_start_block":1670837,"taker_payment_confirmations":1,"uuid":"9db641f5-4300-4527-9fa6-f1c391d42c35"},"type":"Started"},"timestamp":1563620875062},{"event":{"data":{"taker_payment_locktime":1563628675,"taker_pubkey":"02713015d3fa4d30259e90be5f131beb593bf0131f3af2dcdb304e3322d8d52b91"},"type":"Negotiated"},"timestamp":1563620915497},{"event":{"data":{"tx_hash":"6740136eaaa615d9d231969e3a9599d0fc59e53989237a8d31cd6fc86c160013","tx_hex":"0100000001a2586ea8294cedc55741bef625ba72c646399903391a7f6c604a58c6263135f2000000006b4830450221009c78c8ba4a7accab6b09f9a95da5bc59c81f4fc1e60b288ec3c5462b4d02ef01022056b63be1629cf17751d3cc5ffec51bcb1d7f9396e9ce9ca254d0f34104f7263a012102713015d3fa4d30259e90be5f131beb593bf0131f3af2dcdb304e3322d8d52b91ffffffff0210270000000000001976a914ca1e04745e8ca0c60d8c5881531d51bec470743f88ac78aa1900000000001976a91406ccabfd5f9075ecd5e8d0d31c0e973a54d51e8288ac5bf6325d"},"type":"TakerFeeValidated"},"timestamp":1563620976060},{"event":{"data":{"tx_hash":"d0f6e664cea9d89fe7b5cf8005fdca070d1ab1d05a482aaef95c08cdaecddf0a","tx_hex":"0400008085202f89019f1cbda354342cdf982046b331bbd3791f53b692efc6e4becc36be495b2977d9000000006b483045022100fa9d4557394141f6a8b9bfb8cd594a521fd8bcd1965dbf8bc4e04abc849ac66e0220589f521814c10a7561abfd5e432f7a2ee60d4875fe4604618af3207dae531ac00121031bb83b58ec130e28e0a6d5d2acf2eb01b0d3f1670e021d47d31db8a858219da8ffffffff029e537e030000000017a9145534898009f1467191065f6890b96914b39a1c018791857702000000001976a914c3f710deb7320b0efa6edb14e3ebeeb9155fa90d88ac72ee325d000000000000000000000000000000"},"type":"MakerPaymentSent"},"timestamp":1563620976189},{"event":{"data":{"tx_hash":"1e883eb2f3991e84ba27f53651f89b7dda708678a5b9813d043577f222b9ca30","tx_hex":"01000000011300166cc86fcd318d7a238939e559fcd099953a9e9631d2d915a6aa6e134067010000006a47304402206781d5f2db2ff13d2ec7e266f774ea5630cc2dba4019e18e9716131b8b026051022006ebb33857b6d180f13aa6be2fc532f9734abde9d00ae14757e7d7ba3741c08c012102713015d3fa4d30259e90be5f131beb593bf0131f3af2dcdb304e3322d8d52b91ffffffff0228db0b000000000017a91483818667161bf94adda3964a81a231cbf6f5338187b0480c00000000001976a91406ccabfd5f9075ecd5e8d0d31c0e973a54d51e8288ac7cf7325d"},"type":"TakerPaymentReceived"},"timestamp":1563621268320},{"event":{"type":"TakerPaymentWaitConfirmStarted"},"timestamp":1563621268321},{"event":{"type":"TakerPaymentValidatedAndConfirmed"},"timestamp":1563621778471},{"event":{"data":{"error":"lp_swap:2025] utxo:938] rpc_clients:719] JsonRpcError { request: JsonRpcRequest { jsonrpc: \"2.0\", id: \"9\", method: \"blockchain.transaction.broadcast\", params: [String(\"010000000130cab922f27735043d81b9a5788670da7d9bf85136f527ba841e99f3b23e881e00000000b6473044022058a0c1da6bcf8c1418899ff8475f3ab6dddbff918528451c1fe71c2f7dad176302204c2e0bcf8f9b5f09e02ccfeb9256e9b34fb355ea655a5704a8a3fa920079b91501514c6b63048314335db1752102713015d3fa4d30259e90be5f131beb593bf0131f3af2dcdb304e3322d8d52b91ac6782012088a9147ed38daab6085c1a1e4426e61dc87a3c2c081a958821031bb83b58ec130e28e0a6d5d2acf2eb01b0d3f1670e021d47d31db8a858219da8ac68feffffff0188540a00000000001976a91406ccabfd5f9075ecd5e8d0d31c0e973a54d51e8288ac1c2b335d\")] }, error: Response(Object({\"code\": Number(1), \"message\": String(\"the transaction was rejected by network rules.\\n\\nMissing inputs\\n[010000000130cab922f27735043d81b9a5788670da7d9bf85136f527ba841e99f3b23e881e00000000b6473044022058a0c1da6bcf8c1418899ff8475f3ab6dddbff918528451c1fe71c2f7dad176302204c2e0bcf8f9b5f09e02ccfeb9256e9b34fb355ea655a5704a8a3fa920079b91501514c6b63048314335db1752102713015d3fa4d30259e90be5f131beb593bf0131f3af2dcdb304e3322d8d52b91ac6782012088a9147ed38daab6085c1a1e4426e61dc87a3c2c081a958821031bb83b58ec130e28e0a6d5d2acf2eb01b0d3f1670e021d47d31db8a858219da8ac68feffffff0188540a00000000001976a91406ccabfd5f9075ecd5e8d0d31c0e973a54d51e8288ac1c2b335d]\")})) }"},"type":"TakerPaymentSpendFailed"},"timestamp":1563638060583},{"event":{"data":{"error":"lp_swap:2025] utxo:938] rpc_clients:719] JsonRpcError { request: JsonRpcRequest { jsonrpc: \"2.0\", id: \"9\", method: \"blockchain.transaction.broadcast\", params: [String(\"010000000130cab922f27735043d81b9a5788670da7d9bf85136f527ba841e99f3b23e881e00000000b6473044022058a0c1da6bcf8c1418899ff8475f3ab6dddbff918528451c1fe71c2f7dad176302204c2e0bcf8f9b5f09e02ccfeb9256e9b34fb355ea655a5704a8a3fa920079b91501514c6b63048314335db1752102713015d3fa4d30259e90be5f131beb593bf0131f3af2dcdb304e3322d8d52b91ac6782012088a9147ed38daab6085c1a1e4426e61dc87a3c2c081a958821031bb83b58ec130e28e0a6d5d2acf2eb01b0d3f1670e021d47d31db8a858219da8ac68feffffff0188540a00000000001976a91406ccabfd5f9075ecd5e8d0d31c0e973a54d51e8288ac1c2b335d\")] }, error: Response(Object({\"code\": Number(1), \"message\": String(\"the transaction was rejected by network rules.\\n\\nMissing inputs\\n[010000000130cab922f27735043d81b9a5788670da7d9bf85136f527ba841e99f3b23e881e00000000b6473044022058a0c1da6bcf8c1418899ff8475f3ab6dddbff918528451c1fe71c2f7dad176302204c2e0bcf8f9b5f09e02ccfeb9256e9b34fb355ea655a5704a8a3fa920079b91501514c6b63048314335db1752102713015d3fa4d30259e90be5f131beb593bf0131f3af2dcdb304e3322d8d52b91ac6782012088a9147ed38daab6085c1a1e4426e61dc87a3c2c081a958821031bb83b58ec130e28e0a6d5d2acf2eb01b0d3f1670e021d47d31db8a858219da8ac68feffffff0188540a00000000001976a91406ccabfd5f9075ecd5e8d0d31c0e973a54d51e8288ac1c2b335d]\")})) }"},"type":"MakerPaymentRefundFailed"},"timestamp":1563638060583},{"event":{"type":"Finished"},"timestamp":1563621778483}],"success_events":["Started","Negotiated","TakerFeeValidated","MakerPaymentSent","TakerPaymentReceived","TakerPaymentWaitConfirmStarted","TakerPaymentValidatedAndConfirmed","TakerPaymentSpent","TakerPaymentSpendConfirmStarted","TakerPaymentSpendConfirmed","Finished"],"uuid":"9db641f5-4300-4527-9fa6-f1c391d42c35"}"#;
        let maker_saved_swap: MakerSavedSwap = json::from_str(maker_saved_json).unwrap();
        let key_pair =
            key_pair_from_seed("spice describe gravity federal blast come thank unfair canal monkey style afraid")
                .unwrap();
        let ctx = MmCtxBuilder::default().with_secp256k1_key_pair(key_pair).into_mm_arc();

        TestCoin::ticker.mock_safe(|_| MockResult::Return("ticker"));
        TestCoin::swap_contract_address.mock_safe(|_| MockResult::Return(None));
        TestCoin::can_refund_htlc
            .mock_safe(|_, _| MockResult::Return(Box::new(futures01::future::ok(CanRefundHtlc::CanRefundNow))));

        static mut MAKER_REFUND_CALLED: bool = false;
        TestCoin::send_maker_refunds_payment.mock_safe(|_, _, _, _, _, _, _| {
            unsafe { MAKER_REFUND_CALLED = true };
            MockResult::Return(Box::new(futures01::future::ok(eth_tx_for_test().into())))
        });

        TestCoin::search_for_swap_tx_spend_my
            .mock_safe(|_, _| MockResult::Return(Box::pin(futures::future::ready(Ok(None)))));
        let maker_coin = MmCoinEnum::Test(TestCoin::default());
        let taker_coin = MmCoinEnum::Test(TestCoin::default());
        let (maker_swap, _) = MakerSwap::load_from_saved(ctx, maker_coin, taker_coin, maker_saved_swap).unwrap();
        let actual = block_on(maker_swap.recover_funds()).unwrap();
        let expected = RecoveredSwap {
            action: RecoveredSwapAction::RefundedMyPayment,
            coin: "ticker".to_string(),
            transaction: eth_tx_for_test().into(),
        };
        assert_eq!(expected, actual);
        assert!(unsafe { MAKER_REFUND_CALLED });
    }

    #[test]
    fn test_recover_funds_maker_payment_refund_errored_already_refunded() {
        // the swap ends up with MakerPaymentRefundFailed error
        let maker_saved_json = r#"{"error_events":["StartFailed","NegotiateFailed","TakerFeeValidateFailed","MakerPaymentTransactionFailed","MakerPaymentDataSendFailed","TakerPaymentValidateFailed","TakerPaymentSpendFailed","TakerPaymentSpendConfirmFailed","MakerPaymentRefunded","MakerPaymentRefundFailed"],"events":[{"event":{"data":{"lock_duration":7800,"maker_amount":"0.58610590","maker_coin":"KMD","maker_coin_start_block":1450923,"maker_payment_confirmations":1,"maker_payment_lock":1563636475,"my_persistent_pub":"031bb83b58ec130e28e0a6d5d2acf2eb01b0d3f1670e021d47d31db8a858219da8","secret":"0000000000000000000000000000000000000000000000000000000000000000","started_at":1563620875,"taker":"14a96292bfcd7762ece8eb08ead915da927c2619277363853572f30880d5155e","taker_amount":"0.0077700000552410000000000","taker_coin":"LTC","taker_coin_start_block":1670837,"taker_payment_confirmations":1,"uuid":"9db641f5-4300-4527-9fa6-f1c391d42c35"},"type":"Started"},"timestamp":1563620875062},{"event":{"data":{"taker_payment_locktime":1563628675,"taker_pubkey":"02713015d3fa4d30259e90be5f131beb593bf0131f3af2dcdb304e3322d8d52b91"},"type":"Negotiated"},"timestamp":1563620915497},{"event":{"data":{"tx_hash":"6740136eaaa615d9d231969e3a9599d0fc59e53989237a8d31cd6fc86c160013","tx_hex":"0100000001a2586ea8294cedc55741bef625ba72c646399903391a7f6c604a58c6263135f2000000006b4830450221009c78c8ba4a7accab6b09f9a95da5bc59c81f4fc1e60b288ec3c5462b4d02ef01022056b63be1629cf17751d3cc5ffec51bcb1d7f9396e9ce9ca254d0f34104f7263a012102713015d3fa4d30259e90be5f131beb593bf0131f3af2dcdb304e3322d8d52b91ffffffff0210270000000000001976a914ca1e04745e8ca0c60d8c5881531d51bec470743f88ac78aa1900000000001976a91406ccabfd5f9075ecd5e8d0d31c0e973a54d51e8288ac5bf6325d"},"type":"TakerFeeValidated"},"timestamp":1563620976060},{"event":{"data":{"tx_hash":"d0f6e664cea9d89fe7b5cf8005fdca070d1ab1d05a482aaef95c08cdaecddf0a","tx_hex":"0400008085202f89019f1cbda354342cdf982046b331bbd3791f53b692efc6e4becc36be495b2977d9000000006b483045022100fa9d4557394141f6a8b9bfb8cd594a521fd8bcd1965dbf8bc4e04abc849ac66e0220589f521814c10a7561abfd5e432f7a2ee60d4875fe4604618af3207dae531ac00121031bb83b58ec130e28e0a6d5d2acf2eb01b0d3f1670e021d47d31db8a858219da8ffffffff029e537e030000000017a9145534898009f1467191065f6890b96914b39a1c018791857702000000001976a914c3f710deb7320b0efa6edb14e3ebeeb9155fa90d88ac72ee325d000000000000000000000000000000"},"type":"MakerPaymentSent"},"timestamp":1563620976189},{"event":{"data":{"tx_hash":"1e883eb2f3991e84ba27f53651f89b7dda708678a5b9813d043577f222b9ca30","tx_hex":"01000000011300166cc86fcd318d7a238939e559fcd099953a9e9631d2d915a6aa6e134067010000006a47304402206781d5f2db2ff13d2ec7e266f774ea5630cc2dba4019e18e9716131b8b026051022006ebb33857b6d180f13aa6be2fc532f9734abde9d00ae14757e7d7ba3741c08c012102713015d3fa4d30259e90be5f131beb593bf0131f3af2dcdb304e3322d8d52b91ffffffff0228db0b000000000017a91483818667161bf94adda3964a81a231cbf6f5338187b0480c00000000001976a91406ccabfd5f9075ecd5e8d0d31c0e973a54d51e8288ac7cf7325d"},"type":"TakerPaymentReceived"},"timestamp":1563621268320},{"event":{"type":"TakerPaymentWaitConfirmStarted"},"timestamp":1563621268321},{"event":{"type":"TakerPaymentValidatedAndConfirmed"},"timestamp":1563621778471},{"event":{"data":{"error":"lp_swap:2025] utxo:938] rpc_clients:719] JsonRpcError { request: JsonRpcRequest { jsonrpc: \"2.0\", id: \"9\", method: \"blockchain.transaction.broadcast\", params: [String(\"010000000130cab922f27735043d81b9a5788670da7d9bf85136f527ba841e99f3b23e881e00000000b6473044022058a0c1da6bcf8c1418899ff8475f3ab6dddbff918528451c1fe71c2f7dad176302204c2e0bcf8f9b5f09e02ccfeb9256e9b34fb355ea655a5704a8a3fa920079b91501514c6b63048314335db1752102713015d3fa4d30259e90be5f131beb593bf0131f3af2dcdb304e3322d8d52b91ac6782012088a9147ed38daab6085c1a1e4426e61dc87a3c2c081a958821031bb83b58ec130e28e0a6d5d2acf2eb01b0d3f1670e021d47d31db8a858219da8ac68feffffff0188540a00000000001976a91406ccabfd5f9075ecd5e8d0d31c0e973a54d51e8288ac1c2b335d\")] }, error: Response(Object({\"code\": Number(1), \"message\": String(\"the transaction was rejected by network rules.\\n\\nMissing inputs\\n[010000000130cab922f27735043d81b9a5788670da7d9bf85136f527ba841e99f3b23e881e00000000b6473044022058a0c1da6bcf8c1418899ff8475f3ab6dddbff918528451c1fe71c2f7dad176302204c2e0bcf8f9b5f09e02ccfeb9256e9b34fb355ea655a5704a8a3fa920079b91501514c6b63048314335db1752102713015d3fa4d30259e90be5f131beb593bf0131f3af2dcdb304e3322d8d52b91ac6782012088a9147ed38daab6085c1a1e4426e61dc87a3c2c081a958821031bb83b58ec130e28e0a6d5d2acf2eb01b0d3f1670e021d47d31db8a858219da8ac68feffffff0188540a00000000001976a91406ccabfd5f9075ecd5e8d0d31c0e973a54d51e8288ac1c2b335d]\")})) }"},"type":"TakerPaymentSpendFailed"},"timestamp":1563638060583},{"event":{"data":{"error":"lp_swap:2025] utxo:938] rpc_clients:719] JsonRpcError { request: JsonRpcRequest { jsonrpc: \"2.0\", id: \"9\", method: \"blockchain.transaction.broadcast\", params: [String(\"010000000130cab922f27735043d81b9a5788670da7d9bf85136f527ba841e99f3b23e881e00000000b6473044022058a0c1da6bcf8c1418899ff8475f3ab6dddbff918528451c1fe71c2f7dad176302204c2e0bcf8f9b5f09e02ccfeb9256e9b34fb355ea655a5704a8a3fa920079b91501514c6b63048314335db1752102713015d3fa4d30259e90be5f131beb593bf0131f3af2dcdb304e3322d8d52b91ac6782012088a9147ed38daab6085c1a1e4426e61dc87a3c2c081a958821031bb83b58ec130e28e0a6d5d2acf2eb01b0d3f1670e021d47d31db8a858219da8ac68feffffff0188540a00000000001976a91406ccabfd5f9075ecd5e8d0d31c0e973a54d51e8288ac1c2b335d\")] }, error: Response(Object({\"code\": Number(1), \"message\": String(\"the transaction was rejected by network rules.\\n\\nMissing inputs\\n[010000000130cab922f27735043d81b9a5788670da7d9bf85136f527ba841e99f3b23e881e00000000b6473044022058a0c1da6bcf8c1418899ff8475f3ab6dddbff918528451c1fe71c2f7dad176302204c2e0bcf8f9b5f09e02ccfeb9256e9b34fb355ea655a5704a8a3fa920079b91501514c6b63048314335db1752102713015d3fa4d30259e90be5f131beb593bf0131f3af2dcdb304e3322d8d52b91ac6782012088a9147ed38daab6085c1a1e4426e61dc87a3c2c081a958821031bb83b58ec130e28e0a6d5d2acf2eb01b0d3f1670e021d47d31db8a858219da8ac68feffffff0188540a00000000001976a91406ccabfd5f9075ecd5e8d0d31c0e973a54d51e8288ac1c2b335d]\")})) }"},"type":"MakerPaymentRefundFailed"},"timestamp":1563638060583},{"event":{"type":"Finished"},"timestamp":1563621778483}],"success_events":["Started","Negotiated","TakerFeeValidated","MakerPaymentSent","TakerPaymentReceived","TakerPaymentWaitConfirmStarted","TakerPaymentValidatedAndConfirmed","TakerPaymentSpent","TakerPaymentSpendConfirmStarted","TakerPaymentSpendConfirmed","Finished"],"uuid":"9db641f5-4300-4527-9fa6-f1c391d42c35"}"#;
        let maker_saved_swap: MakerSavedSwap = json::from_str(maker_saved_json).unwrap();
        let key_pair =
            key_pair_from_seed("spice describe gravity federal blast come thank unfair canal monkey style afraid")
                .unwrap();
        let ctx = MmCtxBuilder::default().with_secp256k1_key_pair(key_pair).into_mm_arc();

        TestCoin::ticker.mock_safe(|_| MockResult::Return("ticker"));
        TestCoin::swap_contract_address.mock_safe(|_| MockResult::Return(None));

        TestCoin::search_for_swap_tx_spend_my.mock_safe(|_, _| {
            MockResult::Return(Box::pin(futures::future::ready(Ok(Some(FoundSwapTxSpend::Refunded(
                eth_tx_for_test().into(),
            ))))))
        });
        let maker_coin = MmCoinEnum::Test(TestCoin::default());
        let taker_coin = MmCoinEnum::Test(TestCoin::default());
        let (maker_swap, _) = MakerSwap::load_from_saved(ctx, maker_coin, taker_coin, maker_saved_swap).unwrap();
        assert!(block_on(maker_swap.recover_funds()).is_err());
    }

    #[test]
    fn test_recover_funds_maker_payment_refund_errored_already_spent() {
        // the swap ends up with MakerPaymentRefundFailed error
        let maker_saved_json = r#"{"error_events":["StartFailed","NegotiateFailed","TakerFeeValidateFailed","MakerPaymentTransactionFailed","MakerPaymentDataSendFailed","TakerPaymentValidateFailed","TakerPaymentSpendFailed","TakerPaymentSpendConfirmFailed","MakerPaymentRefunded","MakerPaymentRefundFailed"],"events":[{"event":{"data":{"lock_duration":7800,"maker_amount":"0.58610590","maker_coin":"KMD","maker_coin_start_block":1450923,"maker_payment_confirmations":1,"maker_payment_lock":1563636475,"my_persistent_pub":"031bb83b58ec130e28e0a6d5d2acf2eb01b0d3f1670e021d47d31db8a858219da8","secret":"0000000000000000000000000000000000000000000000000000000000000000","started_at":1563620875,"taker":"14a96292bfcd7762ece8eb08ead915da927c2619277363853572f30880d5155e","taker_amount":"0.0077700000552410000000000","taker_coin":"LTC","taker_coin_start_block":1670837,"taker_payment_confirmations":1,"uuid":"9db641f5-4300-4527-9fa6-f1c391d42c35"},"type":"Started"},"timestamp":1563620875062},{"event":{"data":{"taker_payment_locktime":1563628675,"taker_pubkey":"02713015d3fa4d30259e90be5f131beb593bf0131f3af2dcdb304e3322d8d52b91"},"type":"Negotiated"},"timestamp":1563620915497},{"event":{"data":{"tx_hash":"6740136eaaa615d9d231969e3a9599d0fc59e53989237a8d31cd6fc86c160013","tx_hex":"0100000001a2586ea8294cedc55741bef625ba72c646399903391a7f6c604a58c6263135f2000000006b4830450221009c78c8ba4a7accab6b09f9a95da5bc59c81f4fc1e60b288ec3c5462b4d02ef01022056b63be1629cf17751d3cc5ffec51bcb1d7f9396e9ce9ca254d0f34104f7263a012102713015d3fa4d30259e90be5f131beb593bf0131f3af2dcdb304e3322d8d52b91ffffffff0210270000000000001976a914ca1e04745e8ca0c60d8c5881531d51bec470743f88ac78aa1900000000001976a91406ccabfd5f9075ecd5e8d0d31c0e973a54d51e8288ac5bf6325d"},"type":"TakerFeeValidated"},"timestamp":1563620976060},{"event":{"data":{"tx_hash":"d0f6e664cea9d89fe7b5cf8005fdca070d1ab1d05a482aaef95c08cdaecddf0a","tx_hex":"0400008085202f89019f1cbda354342cdf982046b331bbd3791f53b692efc6e4becc36be495b2977d9000000006b483045022100fa9d4557394141f6a8b9bfb8cd594a521fd8bcd1965dbf8bc4e04abc849ac66e0220589f521814c10a7561abfd5e432f7a2ee60d4875fe4604618af3207dae531ac00121031bb83b58ec130e28e0a6d5d2acf2eb01b0d3f1670e021d47d31db8a858219da8ffffffff029e537e030000000017a9145534898009f1467191065f6890b96914b39a1c018791857702000000001976a914c3f710deb7320b0efa6edb14e3ebeeb9155fa90d88ac72ee325d000000000000000000000000000000"},"type":"MakerPaymentSent"},"timestamp":1563620976189},{"event":{"data":{"tx_hash":"1e883eb2f3991e84ba27f53651f89b7dda708678a5b9813d043577f222b9ca30","tx_hex":"01000000011300166cc86fcd318d7a238939e559fcd099953a9e9631d2d915a6aa6e134067010000006a47304402206781d5f2db2ff13d2ec7e266f774ea5630cc2dba4019e18e9716131b8b026051022006ebb33857b6d180f13aa6be2fc532f9734abde9d00ae14757e7d7ba3741c08c012102713015d3fa4d30259e90be5f131beb593bf0131f3af2dcdb304e3322d8d52b91ffffffff0228db0b000000000017a91483818667161bf94adda3964a81a231cbf6f5338187b0480c00000000001976a91406ccabfd5f9075ecd5e8d0d31c0e973a54d51e8288ac7cf7325d"},"type":"TakerPaymentReceived"},"timestamp":1563621268320},{"event":{"type":"TakerPaymentWaitConfirmStarted"},"timestamp":1563621268321},{"event":{"type":"TakerPaymentValidatedAndConfirmed"},"timestamp":1563621778471},{"event":{"data":{"error":"lp_swap:2025] utxo:938] rpc_clients:719] JsonRpcError { request: JsonRpcRequest { jsonrpc: \"2.0\", id: \"9\", method: \"blockchain.transaction.broadcast\", params: [String(\"010000000130cab922f27735043d81b9a5788670da7d9bf85136f527ba841e99f3b23e881e00000000b6473044022058a0c1da6bcf8c1418899ff8475f3ab6dddbff918528451c1fe71c2f7dad176302204c2e0bcf8f9b5f09e02ccfeb9256e9b34fb355ea655a5704a8a3fa920079b91501514c6b63048314335db1752102713015d3fa4d30259e90be5f131beb593bf0131f3af2dcdb304e3322d8d52b91ac6782012088a9147ed38daab6085c1a1e4426e61dc87a3c2c081a958821031bb83b58ec130e28e0a6d5d2acf2eb01b0d3f1670e021d47d31db8a858219da8ac68feffffff0188540a00000000001976a91406ccabfd5f9075ecd5e8d0d31c0e973a54d51e8288ac1c2b335d\")] }, error: Response(Object({\"code\": Number(1), \"message\": String(\"the transaction was rejected by network rules.\\n\\nMissing inputs\\n[010000000130cab922f27735043d81b9a5788670da7d9bf85136f527ba841e99f3b23e881e00000000b6473044022058a0c1da6bcf8c1418899ff8475f3ab6dddbff918528451c1fe71c2f7dad176302204c2e0bcf8f9b5f09e02ccfeb9256e9b34fb355ea655a5704a8a3fa920079b91501514c6b63048314335db1752102713015d3fa4d30259e90be5f131beb593bf0131f3af2dcdb304e3322d8d52b91ac6782012088a9147ed38daab6085c1a1e4426e61dc87a3c2c081a958821031bb83b58ec130e28e0a6d5d2acf2eb01b0d3f1670e021d47d31db8a858219da8ac68feffffff0188540a00000000001976a91406ccabfd5f9075ecd5e8d0d31c0e973a54d51e8288ac1c2b335d]\")})) }"},"type":"TakerPaymentSpendFailed"},"timestamp":1563638060583},{"event":{"data":{"error":"lp_swap:2025] utxo:938] rpc_clients:719] JsonRpcError { request: JsonRpcRequest { jsonrpc: \"2.0\", id: \"9\", method: \"blockchain.transaction.broadcast\", params: [String(\"010000000130cab922f27735043d81b9a5788670da7d9bf85136f527ba841e99f3b23e881e00000000b6473044022058a0c1da6bcf8c1418899ff8475f3ab6dddbff918528451c1fe71c2f7dad176302204c2e0bcf8f9b5f09e02ccfeb9256e9b34fb355ea655a5704a8a3fa920079b91501514c6b63048314335db1752102713015d3fa4d30259e90be5f131beb593bf0131f3af2dcdb304e3322d8d52b91ac6782012088a9147ed38daab6085c1a1e4426e61dc87a3c2c081a958821031bb83b58ec130e28e0a6d5d2acf2eb01b0d3f1670e021d47d31db8a858219da8ac68feffffff0188540a00000000001976a91406ccabfd5f9075ecd5e8d0d31c0e973a54d51e8288ac1c2b335d\")] }, error: Response(Object({\"code\": Number(1), \"message\": String(\"the transaction was rejected by network rules.\\n\\nMissing inputs\\n[010000000130cab922f27735043d81b9a5788670da7d9bf85136f527ba841e99f3b23e881e00000000b6473044022058a0c1da6bcf8c1418899ff8475f3ab6dddbff918528451c1fe71c2f7dad176302204c2e0bcf8f9b5f09e02ccfeb9256e9b34fb355ea655a5704a8a3fa920079b91501514c6b63048314335db1752102713015d3fa4d30259e90be5f131beb593bf0131f3af2dcdb304e3322d8d52b91ac6782012088a9147ed38daab6085c1a1e4426e61dc87a3c2c081a958821031bb83b58ec130e28e0a6d5d2acf2eb01b0d3f1670e021d47d31db8a858219da8ac68feffffff0188540a00000000001976a91406ccabfd5f9075ecd5e8d0d31c0e973a54d51e8288ac1c2b335d]\")})) }"},"type":"MakerPaymentRefundFailed"},"timestamp":1563638060583},{"event":{"type":"Finished"},"timestamp":1563621778483}],"success_events":["Started","Negotiated","TakerFeeValidated","MakerPaymentSent","TakerPaymentReceived","TakerPaymentWaitConfirmStarted","TakerPaymentValidatedAndConfirmed","TakerPaymentSpent","TakerPaymentSpendConfirmStarted","TakerPaymentSpendConfirmed","Finished"],"uuid":"9db641f5-4300-4527-9fa6-f1c391d42c35"}"#;
        let maker_saved_swap: MakerSavedSwap = json::from_str(maker_saved_json).unwrap();
        let key_pair =
            key_pair_from_seed("spice describe gravity federal blast come thank unfair canal monkey style afraid")
                .unwrap();
        let ctx = MmCtxBuilder::default().with_secp256k1_key_pair(key_pair).into_mm_arc();

        TestCoin::ticker.mock_safe(|_| MockResult::Return("ticker"));
        TestCoin::swap_contract_address.mock_safe(|_| MockResult::Return(None));

        static mut SEARCH_FOR_SWAP_TX_SPEND_MY_CALLED: bool = true;
        TestCoin::search_for_swap_tx_spend_my.mock_safe(|_, _| {
            unsafe { SEARCH_FOR_SWAP_TX_SPEND_MY_CALLED = true }
            MockResult::Return(Box::pin(futures::future::ready(Ok(Some(FoundSwapTxSpend::Spent(
                eth_tx_for_test().into(),
            ))))))
        });

        static mut SEARCH_FOR_SWAP_TX_SPEND_OTHER_CALLED: bool = true;
        TestCoin::search_for_swap_tx_spend_other.mock_safe(|_, _| {
            unsafe { SEARCH_FOR_SWAP_TX_SPEND_OTHER_CALLED = true }
            MockResult::Return(Box::pin(futures::future::ready(Ok(Some(FoundSwapTxSpend::Refunded(
                eth_tx_for_test().into(),
            ))))))
        });
        let maker_coin = MmCoinEnum::Test(TestCoin::default());
        let taker_coin = MmCoinEnum::Test(TestCoin::default());
        let (maker_swap, _) = MakerSwap::load_from_saved(ctx, maker_coin, taker_coin, maker_saved_swap).unwrap();
        let err = block_on(maker_swap.recover_funds()).expect_err("Expected an error");
        println!("{}", err);
        assert!(err.contains("Taker payment was already refunded"));
        assert!(unsafe { SEARCH_FOR_SWAP_TX_SPEND_MY_CALLED });
        assert!(unsafe { SEARCH_FOR_SWAP_TX_SPEND_OTHER_CALLED });
    }

    #[test]
    fn test_recover_funds_maker_swap_payment_errored_but_too_early_to_refund() {
        // the swap ends up with MakerPaymentTransactionFailed error but the transaction is actually
        // sent, need to find it and refund, prevent refund if payment is not spendable due to locktime restrictions
        let maker_saved_json = r#"{"error_events":["StartFailed","NegotiateFailed","TakerFeeValidateFailed","MakerPaymentTransactionFailed","MakerPaymentDataSendFailed","TakerPaymentValidateFailed","TakerPaymentSpendFailed","TakerPaymentSpendConfirmFailed","MakerPaymentRefunded","MakerPaymentRefundFailed"],"events":[{"event":{"data":{"lock_duration":7800,"maker_amount":"3.54932734","maker_coin":"KMD","maker_coin_start_block":1452970,"maker_payment_confirmations":1,"maker_payment_lock":1563759539,"my_persistent_pub":"031bb83b58ec130e28e0a6d5d2acf2eb01b0d3f1670e021d47d31db8a858219da8","secret":"0000000000000000000000000000000000000000000000000000000000000000","started_at":1563743939,"taker":"101ace6b08605b9424b0582b5cce044b70a3c8d8d10cb2965e039b0967ae92b9","taker_amount":"0.02004833998671660000000000","taker_coin":"ETH","taker_coin_start_block":8196380,"taker_payment_confirmations":1,"uuid":"3447b727-fe93-4357-8e5a-8cf2699b7e86"},"type":"Started"},"timestamp":1563743939211},{"event":{"data":{"taker_payment_locktime":1563751737,"taker_pubkey":"03101ace6b08605b9424b0582b5cce044b70a3c8d8d10cb2965e039b0967ae92b9"},"type":"Negotiated"},"timestamp":1563743979835},{"event":{"data":{"tx_hash":"a59203eb2328827de00bed699a29389792906e4f39fdea145eb40dc6b3821bd6","tx_hex":"f8690284ee6b280082520894d8997941dd1346e9231118d5685d866294f59e5b865af3107a4000801ca0743d2b7c9fad65805d882179062012261be328d7628ae12ee08eff8d7657d993a07eecbd051f49d35279416778faa4664962726d516ce65e18755c9b9406a9c2fd"},"type":"TakerFeeValidated"},"timestamp":1563744052878},{"event":{"data":{"error":"lp_swap:1888] eth:654] RPC error: Error { code: ServerError(-32010), message: \"Transaction with the same hash was already imported.\", data: None }"},"type":"MakerPaymentTransactionFailed"},"timestamp":1563744118577},{"event":{"type":"Finished"},"timestamp":1563763243350}],"success_events":["Started","Negotiated","TakerFeeValidated","MakerPaymentSent","TakerPaymentReceived","TakerPaymentWaitConfirmStarted","TakerPaymentValidatedAndConfirmed","TakerPaymentSpent","TakerPaymentSpendConfirmStarted","TakerPaymentSpendConfirmed","Finished"],"uuid":"3447b727-fe93-4357-8e5a-8cf2699b7e86"}"#;
        let maker_saved_swap: MakerSavedSwap = json::from_str(maker_saved_json).unwrap();
        let key_pair =
            key_pair_from_seed("spice describe gravity federal blast come thank unfair canal monkey style afraid")
                .unwrap();
        let ctx = MmCtxBuilder::default().with_secp256k1_key_pair(key_pair).into_mm_arc();

        TestCoin::ticker.mock_safe(|_| MockResult::Return("ticker"));
        TestCoin::swap_contract_address.mock_safe(|_| MockResult::Return(None));

        static mut MY_PAYMENT_SENT_CALLED: bool = false;
        TestCoin::check_if_my_payment_sent.mock_safe(|_, _, _, _, _, _, _, _| {
            unsafe { MY_PAYMENT_SENT_CALLED = true };
            MockResult::Return(Box::new(futures01::future::ok(Some(eth_tx_for_test().into()))))
        });
        TestCoin::can_refund_htlc
            .mock_safe(|_, _| MockResult::Return(Box::new(futures01::future::ok(CanRefundHtlc::HaveToWait(1000)))));
        TestCoin::search_for_swap_tx_spend_my
            .mock_safe(|_, _| MockResult::Return(Box::pin(futures::future::ready(Ok(None)))));
        let maker_coin = MmCoinEnum::Test(TestCoin::default());
        let taker_coin = MmCoinEnum::Test(TestCoin::default());
        let (maker_swap, _) = MakerSwap::load_from_saved(ctx, maker_coin, taker_coin, maker_saved_swap).unwrap();
        let error = block_on(maker_swap.recover_funds()).unwrap_err();
        assert!(error.contains("Too early to refund"));
        assert!(unsafe { MY_PAYMENT_SENT_CALLED });
    }

    #[test]
    fn test_recover_funds_maker_swap_payment_errored_and_not_sent() {
        // the swap ends up with MakerPaymentTransactionFailed error and transaction is not sent,
        // recover must return error in this case
        let maker_saved_json = r#"{"error_events":["StartFailed","NegotiateFailed","TakerFeeValidateFailed","MakerPaymentTransactionFailed","MakerPaymentDataSendFailed","TakerPaymentValidateFailed","TakerPaymentSpendFailed","TakerPaymentSpendConfirmFailed","MakerPaymentRefunded","MakerPaymentRefundFailed"],"events":[{"event":{"data":{"lock_duration":7800,"maker_amount":"3.54932734","maker_coin":"KMD","maker_coin_start_block":1452970,"maker_payment_confirmations":1,"maker_payment_lock":1563759539,"my_persistent_pub":"031bb83b58ec130e28e0a6d5d2acf2eb01b0d3f1670e021d47d31db8a858219da8","secret":"0000000000000000000000000000000000000000000000000000000000000000","started_at":1563743939,"taker":"101ace6b08605b9424b0582b5cce044b70a3c8d8d10cb2965e039b0967ae92b9","taker_amount":"0.02004833998671660000000000","taker_coin":"ETH","taker_coin_start_block":8196380,"taker_payment_confirmations":1,"uuid":"3447b727-fe93-4357-8e5a-8cf2699b7e86"},"type":"Started"},"timestamp":1563743939211},{"event":{"data":{"taker_payment_locktime":1563751737,"taker_pubkey":"03101ace6b08605b9424b0582b5cce044b70a3c8d8d10cb2965e039b0967ae92b9"},"type":"Negotiated"},"timestamp":1563743979835},{"event":{"data":{"tx_hash":"a59203eb2328827de00bed699a29389792906e4f39fdea145eb40dc6b3821bd6","tx_hex":"f8690284ee6b280082520894d8997941dd1346e9231118d5685d866294f59e5b865af3107a4000801ca0743d2b7c9fad65805d882179062012261be328d7628ae12ee08eff8d7657d993a07eecbd051f49d35279416778faa4664962726d516ce65e18755c9b9406a9c2fd"},"type":"TakerFeeValidated"},"timestamp":1563744052878},{"event":{"data":{"error":"lp_swap:1888] eth:654] RPC error: Error { code: ServerError(-32010), message: \"Transaction with the same hash was already imported.\", data: None }"},"type":"MakerPaymentTransactionFailed"},"timestamp":1563744118577},{"event":{"type":"Finished"},"timestamp":1563763243350}],"success_events":["Started","Negotiated","TakerFeeValidated","MakerPaymentSent","TakerPaymentReceived","TakerPaymentWaitConfirmStarted","TakerPaymentValidatedAndConfirmed","TakerPaymentSpent","TakerPaymentSpendConfirmStarted","TakerPaymentSpendConfirmed","Finished"],"uuid":"3447b727-fe93-4357-8e5a-8cf2699b7e86"}"#;
        let maker_saved_swap: MakerSavedSwap = json::from_str(maker_saved_json).unwrap();
        let key_pair =
            key_pair_from_seed("spice describe gravity federal blast come thank unfair canal monkey style afraid")
                .unwrap();
        let ctx = MmCtxBuilder::default().with_secp256k1_key_pair(key_pair).into_mm_arc();

        TestCoin::ticker.mock_safe(|_| MockResult::Return("ticker"));
        TestCoin::swap_contract_address.mock_safe(|_| MockResult::Return(None));

        static mut MY_PAYMENT_SENT_CALLED: bool = false;
        TestCoin::check_if_my_payment_sent.mock_safe(|_, _, _, _, _, _, _, _| {
            unsafe { MY_PAYMENT_SENT_CALLED = true };
            MockResult::Return(Box::new(futures01::future::ok(None)))
        });
        let maker_coin = MmCoinEnum::Test(TestCoin::default());
        let taker_coin = MmCoinEnum::Test(TestCoin::default());
        let (maker_swap, _) = MakerSwap::load_from_saved(ctx, maker_coin, taker_coin, maker_saved_swap).unwrap();
        assert!(block_on(maker_swap.recover_funds()).is_err());
        assert!(unsafe { MY_PAYMENT_SENT_CALLED });
    }

    #[test]
    fn test_recover_funds_maker_swap_not_finished() {
        // return error if swap is not finished
        let maker_saved_json = r#"{"error_events":["StartFailed","NegotiateFailed","TakerFeeValidateFailed","MakerPaymentTransactionFailed","MakerPaymentDataSendFailed","TakerPaymentValidateFailed","TakerPaymentSpendFailed","TakerPaymentSpendConfirmFailed","MakerPaymentRefunded","MakerPaymentRefundFailed"],"events":[{"event":{"data":{"lock_duration":7800,"maker_amount":"3.54932734","maker_coin":"KMD","maker_coin_start_block":1452970,"maker_payment_confirmations":1,"maker_payment_lock":1563759539,"my_persistent_pub":"031bb83b58ec130e28e0a6d5d2acf2eb01b0d3f1670e021d47d31db8a858219da8","secret":"0000000000000000000000000000000000000000000000000000000000000000","started_at":1563743939,"taker":"101ace6b08605b9424b0582b5cce044b70a3c8d8d10cb2965e039b0967ae92b9","taker_amount":"0.02004833998671660000000000","taker_coin":"ETH","taker_coin_start_block":8196380,"taker_payment_confirmations":1,"uuid":"3447b727-fe93-4357-8e5a-8cf2699b7e86"},"type":"Started"},"timestamp":1563743939211},{"event":{"data":{"taker_payment_locktime":1563751737,"taker_pubkey":"03101ace6b08605b9424b0582b5cce044b70a3c8d8d10cb2965e039b0967ae92b9"},"type":"Negotiated"},"timestamp":1563743979835},{"event":{"data":{"tx_hash":"a59203eb2328827de00bed699a29389792906e4f39fdea145eb40dc6b3821bd6","tx_hex":"f8690284ee6b280082520894d8997941dd1346e9231118d5685d866294f59e5b865af3107a4000801ca0743d2b7c9fad65805d882179062012261be328d7628ae12ee08eff8d7657d993a07eecbd051f49d35279416778faa4664962726d516ce65e18755c9b9406a9c2fd"},"type":"TakerFeeValidated"},"timestamp":1563744052878}],"success_events":["Started","Negotiated","TakerFeeValidated","MakerPaymentSent","TakerPaymentReceived","TakerPaymentWaitConfirmStarted","TakerPaymentValidatedAndConfirmed","TakerPaymentSpent","TakerPaymentSpendConfirmStarted","TakerPaymentSpendConfirmed","Finished"],"uuid":"3447b727-fe93-4357-8e5a-8cf2699b7e86"}"#;
        let maker_saved_swap: MakerSavedSwap = json::from_str(maker_saved_json).unwrap();
        let key_pair =
            key_pair_from_seed("spice describe gravity federal blast come thank unfair canal monkey style afraid")
                .unwrap();
        let ctx = MmCtxBuilder::default().with_secp256k1_key_pair(key_pair).into_mm_arc();

        TestCoin::ticker.mock_safe(|_| MockResult::Return("ticker"));
        TestCoin::swap_contract_address.mock_safe(|_| MockResult::Return(None));
        let maker_coin = MmCoinEnum::Test(TestCoin::default());
        let taker_coin = MmCoinEnum::Test(TestCoin::default());
        let (maker_swap, _) = MakerSwap::load_from_saved(ctx, maker_coin, taker_coin, maker_saved_swap).unwrap();
        assert!(block_on(maker_swap.recover_funds()).is_err());
    }

    #[test]
    fn test_recover_funds_maker_swap_taker_payment_spent() {
        // return error if taker payment was spent by us
        let maker_saved_json = r#"{"error_events":["StartFailed","NegotiateFailed","TakerFeeValidateFailed","MakerPaymentTransactionFailed","MakerPaymentDataSendFailed","TakerPaymentValidateFailed","TakerPaymentSpendFailed","TakerPaymentSpendConfirmFailed","MakerPaymentRefunded","MakerPaymentRefundFailed"],"events":[{"event":{"data":{"lock_duration":7800,"maker_amount":"1","maker_coin":"BEER","maker_coin_start_block":154892,"maker_payment_confirmations":1,"maker_payment_lock":1563444026,"my_persistent_pub":"02631dcf1d4b1b693aa8c2751afc68e4794b1e5996566cfc701a663f8b7bbbe640","secret":"e1c9bd12a83f810813dc078ac398069b63d56bf1e94657def995c43cd1975302","started_at":1563428426,"taker":"031d4256c4bc9f99ac88bf3dba21773132281f65f9bf23a59928bce08961e2f3","taker_amount":"1","taker_coin":"ETOMIC","taker_coin_start_block":150282,"taker_payment_confirmations":1,"uuid":"983ce732-62a8-4a44-b4ac-7e4271adc977"},"type":"Started"},"timestamp":1563428426510},{"event":{"data":{"taker_payment_locktime":1563436226,"taker_pubkey":"02031d4256c4bc9f99ac88bf3dba21773132281f65f9bf23a59928bce08961e2f3"},"type":"Negotiated"},"timestamp":1563428466880},{"event":{"data":{"tx_hash":"32f5bec2106dd3778dc32e3d856398ed0fa10b71c688672906a4fa0345cc4135","tx_hex":"0400008085202f89015ba9c8f0aec5b409bc824bcddc1a5a40148d4bd065c10169249e44ec44d62db2010000006a473044022050a213db7486e34871b9e7ef850845d55e0d53431350c16fa14fb60b81b1858302204f1042761f84e5f8d22948358b3c4103861adf5293d1d9e7f58f3b7491470b19012102031d4256c4bc9f99ac88bf3dba21773132281f65f9bf23a59928bce08961e2f3ffffffff02bcf60100000000001976a914ca1e04745e8ca0c60d8c5881531d51bec470743f88ac764d12ac010000001976a91405aab5342166f8594baf17a7d9bef5d56744332788ac8806305d000000000000000000000000000000"},"type":"TakerFeeValidated"},"timestamp":1563428507723},{"event":{"data":{"tx_hash":"1619d10a51925d2f3d0ef92d81cb6449b77d5dbe1f3ef5e7ae6c8bc19080cb5a","tx_hex":"0400008085202f890176ead03820bc0c4e92dba39b5d7e7a1e176b165f6cfc7a5e2c000ed62e8a8134010000006b48304502210086ca9a6ea5e787f4c3001c4ddb7b2f4732d8bb2642e9e43d0f39df4b736a4aa402206dbd17753f728d70c9631b6c2d1bba125745a5bc9be6112febf0e0c8ada786b1012102631dcf1d4b1b693aa8c2751afc68e4794b1e5996566cfc701a663f8b7bbbe640ffffffff0200e1f5050000000017a91410503cfea67f03f025c5e1eeb18524464adf77ee877f360c18c00000001976a91464ae8510aac9546d5e7704e31ce177451386455588ac9b06305d000000000000000000000000000000"},"type":"MakerPaymentSent"},"timestamp":1563428512925},{"event":{"data":{"tx_hash":"ee8b904efdee0d3bf0215d14a236489cde0b0efa92f7fa49faaa5fd97ed38ac0","tx_hex":"0400008085202f89013541cc4503faa406296788c6710ba10fed9863853d2ec38d77d36d10c2bef532010000006b483045022100a32e290d3a047ad75a512f9fd581c561c5153aa1b6be2b36915a9dd452cd0d4102204d1838b3cd15698ab424d15651d50983f0196e59b0b34abaad9cb792c97b527a012102031d4256c4bc9f99ac88bf3dba21773132281f65f9bf23a59928bce08961e2f3ffffffff0200e1f5050000000017a91424fc6f967eaa2751adbeb42a97c3497fbd9ddcce878e681ca6010000001976a91405aab5342166f8594baf17a7d9bef5d56744332788acbf06305d000000000000000000000000000000"},"type":"TakerPaymentReceived"},"timestamp":1563428664418},{"event":{"type":"TakerPaymentWaitConfirmStarted"},"timestamp":1563428664420},{"event":{"type":"TakerPaymentValidatedAndConfirmed"},"timestamp":1563428664824},{"event":{"data":{"tx_hash":"8b48d7452a2a1c6b1128aa83ab946e5a624037c5327b527b18c3dcadb404f139","tx_hex":"0400008085202f8901c08ad37ed95faafa49faf792fa0e0bde9c4836a2145d21f03b0deefd4e908bee00000000d747304402206ac1f2b5b856b86585b4d2147309e3a7ef9dd4c35ffd85a49c409a4acd11602902204be03e2114888fae460eaf99675bae0c834ff80be8531a5bd30ee14baf0a52e30120e1c9bd12a83f810813dc078ac398069b63d56bf1e94657def995c43cd1975302004c6b6304c224305db1752102031d4256c4bc9f99ac88bf3dba21773132281f65f9bf23a59928bce08961e2f3ac6782012088a9143501575fb9a12a689bb94adad33cc78c13b0688c882102631dcf1d4b1b693aa8c2751afc68e4794b1e5996566cfc701a663f8b7bbbe640ac68ffffffff0118ddf505000000001976a91464ae8510aac9546d5e7704e31ce177451386455588ac28f92f5d000000000000000000000000000000"},"type":"TakerPaymentSpent"},"timestamp":1563428666150},{"event":{"type":"Finished"},"timestamp":1563428666152}],"my_info":{"my_amount":"1","my_coin":"BEER","other_amount":"1","other_coin":"ETOMIC","started_at":1563428426},"success_events":["Started","Negotiated","TakerFeeValidated","MakerPaymentSent","TakerPaymentReceived","TakerPaymentWaitConfirmStarted","TakerPaymentValidatedAndConfirmed","TakerPaymentSpent","TakerPaymentSpendConfirmStarted","TakerPaymentSpendConfirmed","Finished"],"type":"Maker","uuid":"983ce732-62a8-4a44-b4ac-7e4271adc977"}"#;
        let maker_saved_swap: MakerSavedSwap = json::from_str(maker_saved_json).unwrap();
        let key_pair =
            key_pair_from_seed("spice describe gravity federal blast come thank unfair canal monkey style afraid")
                .unwrap();
        let ctx = MmCtxBuilder::default().with_secp256k1_key_pair(key_pair).into_mm_arc();

        TestCoin::ticker.mock_safe(|_| MockResult::Return("ticker"));
        TestCoin::swap_contract_address.mock_safe(|_| MockResult::Return(None));

        static mut SEARCH_FOR_SWAP_TX_SPEND_MY_CALLED: bool = true;
        TestCoin::search_for_swap_tx_spend_my.mock_safe(|_, _| {
            unsafe { SEARCH_FOR_SWAP_TX_SPEND_MY_CALLED = true }
            MockResult::Return(Box::pin(futures::future::ready(Ok(Some(FoundSwapTxSpend::Spent(
                eth_tx_for_test().into(),
            ))))))
        });

        static mut SEARCH_FOR_SWAP_TX_SPEND_OTHER_CALLED: bool = true;
        TestCoin::search_for_swap_tx_spend_other.mock_safe(|_, _| {
            unsafe { SEARCH_FOR_SWAP_TX_SPEND_OTHER_CALLED = true }
            MockResult::Return(Box::pin(futures::future::ready(Ok(Some(FoundSwapTxSpend::Spent(
                eth_tx_for_test().into(),
            ))))))
        });

        let maker_coin = MmCoinEnum::Test(TestCoin::default());
        let taker_coin = MmCoinEnum::Test(TestCoin::default());
        let (maker_swap, _) = MakerSwap::load_from_saved(ctx, maker_coin, taker_coin, maker_saved_swap).unwrap();
        let err = block_on(maker_swap.recover_funds()).expect_err("Expected an error");
        println!("{}", err);
        assert!(err.contains("Taker payment was already spent"));
        assert!(unsafe { SEARCH_FOR_SWAP_TX_SPEND_MY_CALLED });
        assert!(unsafe { SEARCH_FOR_SWAP_TX_SPEND_OTHER_CALLED });
    }

    #[test]
    fn test_recover_funds_maker_swap_maker_payment_refunded() {
        // return error if maker payment was refunded
        let maker_saved_json = r#"{"error_events":["StartFailed","NegotiateFailed","TakerFeeValidateFailed","MakerPaymentTransactionFailed","MakerPaymentDataSendFailed","TakerPaymentValidateFailed","TakerPaymentSpendFailed","TakerPaymentSpendConfirmFailed","MakerPaymentRefunded","MakerPaymentRefundFailed"],"events":[{"event":{"data":{"lock_duration":7800,"maker_amount":"9.38455187130897","maker_coin":"VRSC","maker_coin_start_block":604407,"maker_payment_confirmations":1,"maker_payment_lock":1564317372,"my_persistent_pub":"03c2e08e48e6541b3265ccd430c5ecec7efc7d0d9fc4e310a9b052f9642673fb0a","secret":"0000000000000000000000000000000000000000000000000000000000000000","started_at":1564301772,"taker":"39c4bcdb1e6bbb29a3b131c2b82eba2552f4f8a804021b2064114ab857f00848","taker_amount":"0.999999999999999880468812552729","taker_coin":"KMD","taker_coin_start_block":1462209,"taker_payment_confirmations":1,"uuid":"8f5b267a-efa8-49d6-a92d-ec0523cca891"},"type":"Started"},"timestamp":1564301773193},{"event":{"data":{"taker_payment_locktime":1564309572,"taker_pubkey":"0339c4bcdb1e6bbb29a3b131c2b82eba2552f4f8a804021b2064114ab857f00848"},"type":"Negotiated"},"timestamp":1564301813664},{"event":{"data":{"tx_hash":"cf54a5f5dfdf2eb404855eaba6a05b41f893a20327d43770c0138bb9ed2cf9eb","tx_hex":"0400008085202f89018f03a4d46831ec541279d01998be6092a98ee0f103b69ab84697cdc3eea7e93c000000006a473044022046eb76ecf610832ef063a6d210b5d07bc90fd0f3b68550fd2945ce86b317252a02202d3438d2e83df49f1c8ab741553af65a0d97e6edccbb6c4d0c769b05426c637001210339c4bcdb1e6bbb29a3b131c2b82eba2552f4f8a804021b2064114ab857f00848ffffffff0276c40100000000001976a914ca1e04745e8ca0c60d8c5881531d51bec470743f88acddf7bd54000000001976a9144df806990ae0197402aeaa6d9b1ec60078d9eadf88ac01573d5d000000000000000000000000000000"},"type":"TakerFeeValidated"},"timestamp":1564301864738},{"event":{"data":{"tx_hash":"2252c9929707995aff6dbb03d23b7e7eb786611d26b6ae748ca13007e71d1de6","tx_hex":"0400008085202f8901f63aed15c53b794df1a9446755f452e9fd9db250e1f608636f6172b7d795358c010000006b483045022100b5adb583fbb4b1a628b9c58ec292bb7b1319bb881c2cf018af6fe33b7a182854022020d89a2d6cbf15a117e2e1122046941f95466af7507883c4fa05955f0dfb81f2012103c2e08e48e6541b3265ccd430c5ecec7efc7d0d9fc4e310a9b052f9642673fb0affffffff0293b0ef370000000017a914ca41def369fc07d8aea10ba26cf3e64a12470d4087163149f61c0000001976a914f4f89313803d610fa472a5849d2389ca6df3b90088ac285a3d5d000000000000000000000000000000"},"type":"MakerPaymentSent"},"timestamp":1564301867675},{"event":{"data":{"error":"timeout (2690.6 > 2690.0)"},"type":"TakerPaymentValidateFailed"},"timestamp":1564304558269},{"event":{"data":{"tx_hash":"96d0b50bc2371ab88052bc4d656f1b91b3e3e64eba650eac28ebce9387d234cb","tx_hex":"0400008085202f8901e61d1de70730a18c74aeb6261d6186b77e7e3bd203bb6dff5a99079792c9522200000000b647304402207d36206295eee6c936d0204552cc5a001d4de4bbc0c5ae1c6218cf8548b4f08b02204c2a6470e06a6caf407ea8f2704fdc1b1dee39f89d145f8c0460130cb1875b2b01514c6b6304bc963d5db1752103c2e08e48e6541b3265ccd430c5ecec7efc7d0d9fc4e310a9b052f9642673fb0aac6782012088a9145f5598259da7c0c0beffcc3e9da35e553bac727388210339c4bcdb1e6bbb29a3b131c2b82eba2552f4f8a804021b2064114ab857f00848ac68feffffff01abacef37000000001976a914f4f89313803d610fa472a5849d2389ca6df3b90088ac26973d5d000000000000000000000000000000"},"type":"MakerPaymentRefunded"},"timestamp":1564321080407},{"event":{"type":"Finished"},"timestamp":1564321080409}],"success_events":["Started","Negotiated","TakerFeeValidated","MakerPaymentSent","TakerPaymentReceived","TakerPaymentWaitConfirmStarted","TakerPaymentValidatedAndConfirmed","TakerPaymentSpent","TakerPaymentSpendConfirmStarted","TakerPaymentSpendConfirmed","Finished"],"uuid":"8f5b267a-efa8-49d6-a92d-ec0523cca891"}"#;
        let maker_saved_swap: MakerSavedSwap = json::from_str(maker_saved_json).unwrap();
        let key_pair =
            key_pair_from_seed("spice describe gravity federal blast come thank unfair canal monkey style afraid")
                .unwrap();
        let ctx = MmCtxBuilder::default().with_secp256k1_key_pair(key_pair).into_mm_arc();

        TestCoin::ticker.mock_safe(|_| MockResult::Return("ticker"));
        TestCoin::swap_contract_address.mock_safe(|_| MockResult::Return(None));
        let maker_coin = MmCoinEnum::Test(TestCoin::default());
        let taker_coin = MmCoinEnum::Test(TestCoin::default());
        let (maker_swap, _) = MakerSwap::load_from_saved(ctx, maker_coin, taker_coin, maker_saved_swap).unwrap();
        assert!(block_on(maker_swap.recover_funds()).is_err());
    }

    #[test]
    /// https://github.com/KomodoPlatform/atomicDEX-API/issues/774
    fn test_recover_funds_my_payment_spent_other_not() {
        // The swap ends up with TakerPaymentSpendConfirmFailed error because the TakerPaymentSpend transaction was in mempool long time and finally not mined.
        // sent, need to find it and refund, prevent refund if payment is not spendable due to locktime restrictions
        let maker_saved_json = r#"{"uuid":"7f95db1d-2ea5-4cce-b056-400e8b288042","events":[{"timestamp":1607887364672,"event":{"type":"Started","data":{"taker_coin":"KMD","maker_coin":"EMC2","taker":"ae3cc37d2a7cc9077fb5b1baa962d1539e1ffe5fb318c99dcba43059ed97900d","secret":"0000000000000000000000000000000000000000000000000000000000000000","secret_hash":"4a40a42a7d7192e5cbeaa3871f734612acfeaf76","my_persistent_pub":"03005e349c71a17334a3d7b712ebeb593c692e2401e611bbd829b6948c3acc15e5","lock_duration":31200,"maker_amount":"24.69126200952912480678056188200573124484152642245967528226624133800833910867311611640128371388479323","taker_amount":"3.094308955034189920785740015052958239603540091262646506373605364479205057098914911707408875024042288","maker_payment_confirmations":1,"maker_payment_requires_nota":true,"taker_payment_confirmations":2,"taker_payment_requires_nota":true,"maker_payment_lock":1607949764,"uuid":"7f95db1d-2ea5-4cce-b056-400e8b288042","started_at":1607887364,"maker_coin_start_block":3526364,"taker_coin_start_block":2178701}}},{"timestamp":1607887366684,"event":{"type":"Negotiated","data":{"taker_payment_locktime":1607918567,"taker_pubkey":"03ae3cc37d2a7cc9077fb5b1baa962d1539e1ffe5fb318c99dcba43059ed97900d"}}},{"timestamp":1607887367745,"event":{"type":"TakerFeeValidated","data":{"tx_hex":"0400008085202f8902f02f23931783009e01b7f250234eb7b3a96bd7e7e16dd61f21988bbc7600b6f7020000006b483045022100d4610ef1f147417476877aa09b1f110f7e6773355d6dc8cae7af429707f9da4d02203f5d1890da9d6efffee55869761f9353dbd3bcafb2a560f4564eba658ae2807b012103ae3cc37d2a7cc9077fb5b1baa962d1539e1ffe5fb318c99dcba43059ed97900dffffffffb7599816287b72f939b8e6b59fe4706d7b6826e5f6c04db18e3689cb76e846ce000000006a473044022021a486a9920ff8b3d892c00c10abaf58b4509fe9d3a6f8320e198e312e220db402203fab57d7ccfda1eded606ab3de6a32f626b5904ecf9f41e4a7a4800376952d67012103ae3cc37d2a7cc9077fb5b1baa962d1539e1ffe5fb318c99dcba43059ed97900dffffffff020e780500000000001976a914ca1e04745e8ca0c60d8c5881531d51bec470743f88ac5bdb0c00000000001976a914851bf1c11fb48beecc0a0e50982b9d43357743e688ac0c62d65f000000000000000000000000000000","tx_hash":"8a7c0ddbc2a0e94e1f58c920780563eb71266d932fe9435cf66def905db91efb"}}},{"timestamp":1607887367887,"event":{"type":"MakerPaymentSent","data":{"tx_hex":"010000000118c570eab3ec0f07a33640aff42a7b3565f4fa72561473b9f55d23b7a5360351090000006a4730440220047c5a917e7ac72b55357c657581ebf60b7281466be3dd00a92f68b85e03ae2e02204b07643faf3ae88a1775794c5afc406be4aaec87d0a98fb49a2125e02b9ed21d012103005e349c71a17334a3d7b712ebeb593c692e2401e611bbd829b6948c3acc15e5ffffffff0338e02b930000000017a914e0ddc80814f50249d097c3242e355a5d6fae462b870000000000000000166a144a40a42a7d7192e5cbeaa3871f734612acfeaf76284bcb93000000001976a914b86cb58669cc65e2f880e1df5d6e11c3dcb7230988ac076ad65f","tx_hash":"aa06c1647cb0418ed6ca7666dc517bfe8de92bc163b6765f9370bb316af1c1ff"}}},{"timestamp":1607887416097,"event":{"type":"TakerPaymentReceived","data":{"tx_hex":"0400008085202f8903fb1eb95d90ef6df65c43e92f936d2671eb63057820c9581f4ee9a0c2db0d7c8a010000006b483045022100d55c02f8536f0c1e5f10833b901adc3d2a77d7f0701371a29dcc155426b8f280022028f540607c349f9a73489801c45445f594f2552d165b2bd004af00c0297ce494012103ae3cc37d2a7cc9077fb5b1baa962d1539e1ffe5fb318c99dcba43059ed97900dffffffffe83e674cb46d0862cbc3ade7e363c5eb3a73a9ad977fff60544093efc6a2682b000000006a47304402200a324d95e7e7193a479aed48c608068f6d81ee8d7dd9b13735427e18f53bb25b0220606e075b56c675f10f6cb3332e4a28011d88428f54e3f09b016deec16c1ac41b012103ae3cc37d2a7cc9077fb5b1baa962d1539e1ffe5fb318c99dcba43059ed97900dffffffff987b47469a16aac4adaf0a47d8fbf813f8b20cf28eef82e14b74d732a263584e000000006a473044022062badf692bea3f13b5adb5cd66ff87f8f3224624762a75caaffa6fd856a0cfa602204d2477941cb781bba824d20e562f2d52a85c6c1103dccf28ddbfcadead87925b012103ae3cc37d2a7cc9077fb5b1baa962d1539e1ffe5fb318c99dcba43059ed97900dffffffff036f8a71120000000017a91415d9f7c7ad4e88b91d92c1480902fedfea92b981870000000000000000166a144a40a42a7d7192e5cbeaa3871f734612acfeaf76967e1500000000001976a914851bf1c11fb48beecc0a0e50982b9d43357743e688ac3c62d65f000000000000000000000000000000","tx_hash":"3e01651b399901192067e24f60371f640e840d240956676a416d26dec6f051f4"}}},{"timestamp":1607887416115,"event":{"type":"TakerPaymentWaitConfirmStarted"}},{"timestamp":1607901459795,"event":{"type":"TakerPaymentValidatedAndConfirmed"}},{"timestamp":1607901459843,"event":{"type":"TakerPaymentSpent","data":{"tx_hex":"0400008085202f8901f451f0c6de266d416a675609240d840e641f37604fe26720190199391b65013e00000000d8483045022100f8a8dade217e2595d3aaa287adc6cbf895b3d9c13f28aa707873943c1412c36d022053efe8c35fefbab2b298e0e4e8b93ad05b1d98d872b656616520dee15d79ea6801202e3d520b3d396cd2fc4aaac03257d13b2c82772ffe4479b7e0841987f8f673a7004c6b6304e7e3d65fb1752103ae3cc37d2a7cc9077fb5b1baa962d1539e1ffe5fb318c99dcba43059ed97900dac6782012088a9144a40a42a7d7192e5cbeaa3871f734612acfeaf76882103005e349c71a17334a3d7b712ebeb593c692e2401e611bbd829b6948c3acc15e5ac68ffffffff0187867112000000001976a914b86cb58669cc65e2f880e1df5d6e11c3dcb7230988ac1599d65f000000000000000000000000000000","tx_hash":"21cb40785f3e768c38c502be378448f33634430277360dc1c20fcdc238ebf806"}}},{"timestamp":1607901459850,"event":{"type":"TakerPaymentSpendConfirmStarted"}},{"timestamp":1607957899314,"event":{"type":"TakerPaymentSpendConfirmFailed","data":{"error":"maker_swap:714] !wait for taker payment spend confirmations: rpc_clients:123] Waited too long until 1607953464 for transaction Transaction { version: 4, n_time: None, overwintered: true, version_group_id: 2301567109, inputs: [TransactionInput { previous_output: OutPoint { hash: f451f0c6de266d416a675609240d840e641f37604fe26720190199391b65013e, index: 0 }, script_sig: 483045022100f8a8dade217e2595d3aaa287adc6cbf895b3d9c13f28aa707873943c1412c36d022053efe8c35fefbab2b298e0e4e8b93ad05b1d98d872b656616520dee15d79ea6801202e3d520b3d396cd2fc4aaac03257d13b2c82772ffe4479b7e0841987f8f673a7004c6b6304e7e3d65fb1752103ae3cc37d2a7cc9077fb5b1baa962d1539e1ffe5fb318c99dcba43059ed97900dac6782012088a9144a40a42a7d7192e5cbeaa3871f734612acfeaf76882103005e349c71a17334a3d7b712ebeb593c692e2401e611bbd829b6948c3acc15e5ac68, sequence: 4294967295, script_witness: [] }], outputs: [TransactionOutput { value: 309429895, script_pubkey: 76a914b86cb58669cc65e2f880e1df5d6e11c3dcb7230988ac }], lock_time: 1607899413, expiry_height: 0, shielded_spends: [], shielded_outputs: [], join_splits: [], value_balance: 0, join_split_pubkey: 0000000000000000000000000000000000000000000000000000000000000000, join_split_sig: 00000000000000000000000000000000000000000000000000000000000000000000000000000000000000000000000000000000000000000000000000000000, binding_sig: 00000000000000000000000000000000000000000000000000000000000000000000000000000000000000000000000000000000000000000000000000000000, zcash: true, str_d_zeel: None } to be confirmed 1 times"}}},{"timestamp":1607957899319,"event":{"type":"MakerPaymentWaitRefundStarted","data":{"wait_until":1607953464}}},{"timestamp":1607957899367,"event":{"type":"MakerPaymentRefundFailed","data":{"error":"maker_swap:746] !maker_coin.send_maker_refunds_payment: utxo_common:791] rpc_clients:1440] JsonRpcError { client_info: \"coin: EMC2\", request: JsonRpcRequest { jsonrpc: \"2.0\", id: \"8\", method: \"blockchain.transaction.broadcast\", params: [String(\"0100000001ffc1f16a31bb70935f76b663c12be98dfe7b51dc6676cad68e41b07c64c106aa00000000b6473044022029d1626dde413ecb7af09c1609a0f1f3791539aef1a5f972787db39c6b8178f302202052b6c37f2334cbee21dc8c6ceeb368cc0bb69ab254da3a8b48a27d4542d84b01514c6b6304c45dd75fb1752103005e349c71a17334a3d7b712ebeb593c692e2401e611bbd829b6948c3acc15e5ac6782012088a9144a40a42a7d7192e5cbeaa3871f734612acfeaf76882103ae3cc37d2a7cc9077fb5b1baa962d1539e1ffe5fb318c99dcba43059ed97900dac68feffffff0198592a93000000001976a914b86cb58669cc65e2f880e1df5d6e11c3dcb7230988ac7b6fd75f\")] }, error: Response(electrum2.cipig.net:10062, Object({\"code\": Number(1), \"message\": String(\"the transaction was rejected by network rules.\\n\\n18: bad-txns-inputs-spent\\n[0100000001ffc1f16a31bb70935f76b663c12be98dfe7b51dc6676cad68e41b07c64c106aa00000000b6473044022029d1626dde413ecb7af09c1609a0f1f3791539aef1a5f972787db39c6b8178f302202052b6c37f2334cbee21dc8c6ceeb368cc0bb69ab254da3a8b48a27d4542d84b01514c6b6304c45dd75fb1752103005e349c71a17334a3d7b712ebeb593c692e2401e611bbd829b6948c3acc15e5ac6782012088a9144a40a42a7d7192e5cbeaa3871f734612acfeaf76882103ae3cc37d2a7cc9077fb5b1baa962d1539e1ffe5fb318c99dcba43059ed97900dac68feffffff0198592a93000000001976a914b86cb58669cc65e2f880e1df5d6e11c3dcb7230988ac7b6fd75f]\")})) }"}}},{"timestamp":1607957899372,"event":{"type":"Finished"}}],"maker_amount":"24.69126200952912480678056188200573124484152642245967528226624133800833910867311611640128371388479323","maker_coin":"EMC2","taker_amount":"3.094308955034189920785740015052958239603540091262646506373605364479205057098914911707408875024042288","taker_coin":"KMD","gui":"AtomicDex Desktop 0.3.1-beta","mm_version":"2.1.2793_mm2.1_19701cc87_Windows_NT_Release","success_events":["Started","Negotiated","TakerFeeValidated","MakerPaymentSent","TakerPaymentReceived","TakerPaymentWaitConfirmStarted","TakerPaymentValidatedAndConfirmed","TakerPaymentSpent","TakerPaymentSpendConfirmStarted","TakerPaymentSpendConfirmed","Finished"],"error_events":["StartFailed","NegotiateFailed","TakerFeeValidateFailed","MakerPaymentTransactionFailed","MakerPaymentDataSendFailed","MakerPaymentWaitConfirmFailed","TakerPaymentValidateFailed","TakerPaymentWaitConfirmFailed","TakerPaymentSpendFailed","TakerPaymentSpendConfirmFailed","MakerPaymentWaitRefundStarted","MakerPaymentRefunded","MakerPaymentRefundFailed"]}"#;
        let maker_saved_swap: MakerSavedSwap = json::from_str(maker_saved_json).unwrap();
        let key_pair =
            key_pair_from_seed("spice describe gravity federal blast come thank unfair canal monkey style afraid")
                .unwrap();
        let ctx = MmCtxBuilder::default().with_secp256k1_key_pair(key_pair).into_mm_arc();

        TestCoin::ticker.mock_safe(|_| MockResult::Return("ticker"));
        TestCoin::swap_contract_address.mock_safe(|_| MockResult::Return(None));

        static mut SEARCH_FOR_SWAP_TX_SPEND_MY_CALLED: bool = false;
        TestCoin::search_for_swap_tx_spend_my.mock_safe(|_, _| {
            unsafe { SEARCH_FOR_SWAP_TX_SPEND_MY_CALLED = true }
            MockResult::Return(Box::pin(futures::future::ready(Ok(Some(FoundSwapTxSpend::Spent(
                eth_tx_for_test().into(),
            ))))))
        });

        static mut SEARCH_FOR_SWAP_TX_SPEND_OTHER_CALLED: bool = false;
        TestCoin::search_for_swap_tx_spend_other.mock_safe(|_, _| {
            unsafe { SEARCH_FOR_SWAP_TX_SPEND_OTHER_CALLED = true }
            MockResult::Return(Box::pin(futures::future::ready(Ok(None))))
        });

        static mut SEND_MAKER_SPENDS_TAKER_PAYMENT_CALLED: bool = false;
        TestCoin::send_maker_spends_taker_payment.mock_safe(|_, _, _, _, _, _, _, _| {
            unsafe { SEND_MAKER_SPENDS_TAKER_PAYMENT_CALLED = true }
            MockResult::Return(Box::new(futures01::future::ok(eth_tx_for_test().into())))
        });

        let maker_coin = MmCoinEnum::Test(TestCoin::default());
        let taker_coin = MmCoinEnum::Test(TestCoin::default());
        let (maker_swap, _) = MakerSwap::load_from_saved(ctx, maker_coin, taker_coin, maker_saved_swap).unwrap();
        let expected = Ok(RecoveredSwap {
            coin: "ticker".into(),
            action: RecoveredSwapAction::SpentOtherPayment,
            transaction: eth_tx_for_test().into(),
        });
        assert_eq!(block_on(maker_swap.recover_funds()), expected);
        assert!(unsafe { SEARCH_FOR_SWAP_TX_SPEND_MY_CALLED });
        assert!(unsafe { SEARCH_FOR_SWAP_TX_SPEND_OTHER_CALLED });
        assert!(unsafe { SEND_MAKER_SPENDS_TAKER_PAYMENT_CALLED });
    }

    #[test]
    fn test_recover_funds_should_not_refund_on_the_successful_swap() {
        let maker_saved_json = r#"{"type":"Maker","uuid":"12456076-58dd-4772-9d88-167d5fa103d2","my_order_uuid":"5ae22bf5-09cf-4828-87a7-c3aa7339ba10","events":[{"timestamp":1631695364907,"event":{"type":"Started","data":{"taker_coin":"KMD","maker_coin":"TKL","taker":"2b20b92e19e9e11b07f8309cebb1fcd1cce1606be8ab0de2c1b91f979c937996","secret":"0000000000000000000000000000000000000000000000000000000000000000","secret_hash":"65a10bd6dbdf6ebf7ec1f3bfb7451cde0582f9cb","my_persistent_pub":"03789c206e830f9e0083571f79e80eb58601d37bde8abb0c380d81127613060b74","lock_duration":31200,"maker_amount":"500","taker_amount":"140.7","maker_payment_confirmations":1,"maker_payment_requires_nota":false,"taker_payment_confirmations":2,"taker_payment_requires_nota":true,"maker_payment_lock":1631757764,"uuid":"12456076-58dd-4772-9d88-167d5fa103d2","started_at":1631695364,"maker_coin_start_block":61066,"taker_coin_start_block":2569118,"maker_payment_trade_fee":{"coin":"TKL","amount":"0.00001","paid_from_trading_vol":false},"taker_payment_spend_trade_fee":{"coin":"KMD","amount":"0.00001","paid_from_trading_vol":true}}}},{"timestamp":1631695366908,"event":{"type":"Negotiated","data":{"taker_payment_locktime":1631726564,"taker_pubkey":"032b20b92e19e9e11b07f8309cebb1fcd1cce1606be8ab0de2c1b91f979c937996","maker_coin_swap_contract_addr":null,"taker_coin_swap_contract_addr":null}}},{"timestamp":1631695367917,"event":{"type":"TakerFeeValidated","data":{"tx_hex":"0400008085202f8901562fdec6bbdac4c5c3212394e1fd439d3647ff04bdd79d51b9bbf697c9a925e7000000006a473044022074c71fcdc12654e3aa01c780b10d6c84b1d6ba28f0db476010002a1ed00e75cf022018e115923b1c1b5e872893fd6a1f270c0e8e3e84a869181c349aa78553e1423b0121032b20b92e19e9e11b07f8309cebb1fcd1cce1606be8ab0de2c1b91f979c937996ffffffff0251adf800000000001976a914ca1e04745e8ca0c60d8c5881531d51bec470743f88ac72731e4c080000001976a914dc1bea5367613f189da622e9bc5bdb2d61667e5b88ac08aa4161000000000000000000000000000000","tx_hash":"f315170aba20ff4d432b8a2d0a8fa0211444c8d27b56fc0d4fc2058e9f3c6e08"}}},{"timestamp":1631695368024,"event":{"type":"MakerPaymentSent","data":{"tx_hex":"0400008085202f8901bc488c4e0f9a3fe9d7f5dbcc17f61e7711a75c7ed277843988f3be4d236b9a02020000006a473044022027ac57a4a34b0d8561afc1ad63f9e1fb271d58577a80f26ba519017d65d882f802200b5617f32427b86b423de6740cd134fdb8b86c511943e778c65781573224cf4a012103789c206e830f9e0083571f79e80eb58601d37bde8abb0c380d81127613060b74ffffffff0300743ba40b00000017a914022be92579878d04c80d128cdfdcba4ed29a9f9a870000000000000000166a1465a10bd6dbdf6ebf7ec1f3bfb7451cde0582f9cb6494f93503c801001976a914bde146a76acf122caf5e460d01ddaf3be714247e88ac07b24161000000000000000000000000000000","tx_hash":"8693723462ef5ee6c3014230fd4a4aefe6bcd0eaeb727e1e5b33fe1105e9f8ad"}}},{"timestamp":1631696319310,"event":{"type":"TakerPaymentReceived","data":{"tx_hex":"0400008085202f8901086e3c9f8e05c24f0dfc567bd2c8441421a08f0a2d8a2b434dff20ba0a1715f3010000006a47304402207190691940b4834394c2a9e08a32b775f1c62a47ab76737c96c08e2937173988022040229094d51acb3d948413c349e36795b888a9b425b29ed7a96ed8eb97407d050121032b20b92e19e9e11b07f8309cebb1fcd1cce1606be8ab0de2c1b91f979c937996ffffffff038029a3460300000017a9146d0db00d111fcd0b83505cb805a3255cbaa8c747870000000000000000166a1465a10bd6dbdf6ebf7ec1f3bfb7451cde0582f9cb0a467b05050000001976a914dc1bea5367613f189da622e9bc5bdb2d61667e5b88acbfad4161000000000000000000000000000000","tx_hash":"a9b97c4c12c8eb637a7016459de644eae9e307efd2d051601d7d9f615fd62461"}}},{"timestamp":1631696319310,"event":{"type":"TakerPaymentWaitConfirmStarted"}},{"timestamp":1631697459816,"event":{"type":"TakerPaymentValidatedAndConfirmed"}},{"timestamp":1631697459821,"event":{"type":"TakerPaymentSpent","data":{"tx_hex":"0400008085202f89016124d65f619f7d1d6051d0d2ef07e3e9ea44e69d4516707a63ebc8124c7cb9a900000000d84830450221008c50c144382346247d7052a32e12f4d839fa22c12064b199d589cc62ead00c99022017e88f543e181fd92ebf32e1313ca6fb12f93226fd294c808b0904601102424f012068e659c506d57d94369ca520158d641ea997b0db39fdafb1e59b07867ad4be9d004c6b6304e42b4261b17521032b20b92e19e9e11b07f8309cebb1fcd1cce1606be8ab0de2c1b91f979c937996ac6782012088a91465a10bd6dbdf6ebf7ec1f3bfb7451cde0582f9cb882103789c206e830f9e0083571f79e80eb58601d37bde8abb0c380d81127613060b74ac68ffffffff019825a346030000001976a914bde146a76acf122caf5e460d01ddaf3be714247e88ace42b4261000000000000000000000000000000","tx_hash":"8a6d65518d3a01f6f659f11e0667373052ebfc2e600f80c6592dec556bee4a39"}}},{"timestamp":1631697459822,"event":{"type":"TakerPaymentSpendConfirmStarted"}},{"timestamp":1631697489840,"event":{"type":"TakerPaymentSpendConfirmed"}},{"timestamp":1631697489841,"event":{"type":"Finished"}}],"maker_amount":"500","maker_coin":"TKL","taker_amount":"140.7","taker_coin":"KMD","gui":"TOKEL-IDO","mm_version":"41170748d","success_events":["Started","Negotiated","TakerFeeValidated","MakerPaymentSent","TakerPaymentReceived","TakerPaymentWaitConfirmStarted","TakerPaymentValidatedAndConfirmed","TakerPaymentSpent","TakerPaymentSpendConfirmStarted","TakerPaymentSpendConfirmed","Finished"],"error_events":["StartFailed","NegotiateFailed","TakerFeeValidateFailed","MakerPaymentTransactionFailed","MakerPaymentDataSendFailed","MakerPaymentWaitConfirmFailed","TakerPaymentValidateFailed","TakerPaymentWaitConfirmFailed","TakerPaymentSpendFailed","TakerPaymentSpendConfirmFailed","MakerPaymentWaitRefundStarted","MakerPaymentRefunded","MakerPaymentRefundFailed"]}"#;
        let maker_saved_swap: MakerSavedSwap = json::from_str(maker_saved_json).unwrap();
        let key_pair =
            key_pair_from_seed("spice describe gravity federal blast come thank unfair canal monkey style afraid")
                .unwrap();
        let ctx = MmCtxBuilder::default().with_secp256k1_key_pair(key_pair).into_mm_arc();

        TestCoin::ticker.mock_safe(|_| MockResult::Return("ticker"));
        TestCoin::swap_contract_address.mock_safe(|_| MockResult::Return(None));

        static mut SEARCH_FOR_SWAP_TX_SPEND_MY_CALLED: bool = false;
        TestCoin::search_for_swap_tx_spend_my.mock_safe(|_, _| {
            unsafe { SEARCH_FOR_SWAP_TX_SPEND_MY_CALLED = true }
            MockResult::Return(Box::pin(futures::future::ready(Ok(Some(FoundSwapTxSpend::Spent(
                eth_tx_for_test().into(),
            ))))))
        });

        static mut SEARCH_FOR_SWAP_TX_SPEND_OTHER_CALLED: bool = false;
        TestCoin::search_for_swap_tx_spend_other.mock_safe(|_, _| {
            unsafe { SEARCH_FOR_SWAP_TX_SPEND_OTHER_CALLED = true }
            MockResult::Return(Box::pin(futures::future::ready(Ok(None))))
        });

        static mut SEND_MAKER_REFUNDS_PAYMENT_CALLED: bool = false;
        TestCoin::send_maker_refunds_payment.mock_safe(|_, _, _, _, _, _, _| {
            unsafe { SEND_MAKER_REFUNDS_PAYMENT_CALLED = true }
            MockResult::Return(Box::new(futures01::future::ok(eth_tx_for_test().into())))
        });

        let maker_coin = MmCoinEnum::Test(TestCoin::default());
        let taker_coin = MmCoinEnum::Test(TestCoin::default());
        let (maker_swap, _) = MakerSwap::load_from_saved(ctx, maker_coin, taker_coin, maker_saved_swap).unwrap();
        let err = block_on(maker_swap.recover_funds()).unwrap_err();
        assert!(err.contains("Taker payment spend transaction has been sent and confirmed"));
        assert!(unsafe { !SEARCH_FOR_SWAP_TX_SPEND_MY_CALLED });
        assert!(unsafe { !SEARCH_FOR_SWAP_TX_SPEND_OTHER_CALLED });
        assert!(unsafe { !SEND_MAKER_REFUNDS_PAYMENT_CALLED });
    }

    #[test]
    fn swap_must_not_lock_funds_by_default() {
        use crate::mm2::lp_swap::get_locked_amount;

        let maker_saved_json = r#"{"error_events":["StartFailed","NegotiateFailed","TakerFeeValidateFailed","MakerPaymentTransactionFailed","MakerPaymentDataSendFailed","TakerPaymentValidateFailed","TakerPaymentSpendFailed","TakerPaymentSpendConfirmFailed","MakerPaymentRefunded","MakerPaymentRefundFailed"],"events":[{"event":{"data":{"lock_duration":7800,"maker_amount":"3.54932734","maker_coin":"KMD","maker_coin_start_block":1452970,"maker_payment_confirmations":1,"maker_payment_lock":1563759539,"my_persistent_pub":"031bb83b58ec130e28e0a6d5d2acf2eb01b0d3f1670e021d47d31db8a858219da8","secret":"0000000000000000000000000000000000000000000000000000000000000000","started_at":1563743939,"taker":"101ace6b08605b9424b0582b5cce044b70a3c8d8d10cb2965e039b0967ae92b9","taker_amount":"0.02004833998671660000000000","taker_coin":"ETH","taker_coin_start_block":8196380,"taker_payment_confirmations":1,"uuid":"3447b727-fe93-4357-8e5a-8cf2699b7e86"},"type":"Started"},"timestamp":1563743939211},{"event":{"data":{"taker_payment_locktime":1563751737,"taker_pubkey":"03101ace6b08605b9424b0582b5cce044b70a3c8d8d10cb2965e039b0967ae92b9"},"type":"Negotiated"},"timestamp":1563743979835},{"event":{"data":{"tx_hash":"a59203eb2328827de00bed699a29389792906e4f39fdea145eb40dc6b3821bd6","tx_hex":"f8690284ee6b280082520894d8997941dd1346e9231118d5685d866294f59e5b865af3107a4000801ca0743d2b7c9fad65805d882179062012261be328d7628ae12ee08eff8d7657d993a07eecbd051f49d35279416778faa4664962726d516ce65e18755c9b9406a9c2fd"},"type":"TakerFeeValidated"},"timestamp":1563744052878}],"success_events":["Started","Negotiated","TakerFeeValidated","MakerPaymentSent","TakerPaymentReceived","TakerPaymentWaitConfirmStarted","TakerPaymentValidatedAndConfirmed","TakerPaymentSpent","TakerPaymentSpendConfirmStarted","TakerPaymentSpendConfirmed","Finished"],"uuid":"3447b727-fe93-4357-8e5a-8cf2699b7e86"}"#;
        let maker_saved_swap: MakerSavedSwap = json::from_str(maker_saved_json).unwrap();
        let key_pair =
            key_pair_from_seed("spice describe gravity federal blast come thank unfair canal monkey style afraid")
                .unwrap();
        let ctx = MmCtxBuilder::default().with_secp256k1_key_pair(key_pair).into_mm_arc();

        TestCoin::ticker.mock_safe(|_| MockResult::Return("ticker"));
        TestCoin::swap_contract_address.mock_safe(|_| MockResult::Return(None));
        let maker_coin = MmCoinEnum::Test(TestCoin::default());
        let taker_coin = MmCoinEnum::Test(TestCoin::default());
        let (_maker_swap, _) =
            MakerSwap::load_from_saved(ctx.clone(), maker_coin, taker_coin, maker_saved_swap).unwrap();

        let actual = get_locked_amount(&ctx, "ticker");
        assert_eq!(actual, MmNumber::from(0));
    }

    #[test]
    fn test_recheck_swap_contract_address_if_none() {
        // swap file contains neither maker_coin_swap_contract_address nor taker_coin_swap_contract_address
        let maker_saved_json = r#"{"error_events":["StartFailed","NegotiateFailed","TakerFeeValidateFailed","MakerPaymentTransactionFailed","MakerPaymentDataSendFailed","TakerPaymentValidateFailed","TakerPaymentSpendFailed","TakerPaymentSpendConfirmFailed","MakerPaymentRefunded","MakerPaymentRefundFailed"],"events":[{"event":{"data":{"lock_duration":7800,"maker_amount":"3.54932734","maker_coin":"KMD","maker_coin_start_block":1452970,"maker_payment_confirmations":1,"maker_payment_lock":1563759539,"my_persistent_pub":"031bb83b58ec130e28e0a6d5d2acf2eb01b0d3f1670e021d47d31db8a858219da8","secret":"0000000000000000000000000000000000000000000000000000000000000000","started_at":1563743939,"taker":"101ace6b08605b9424b0582b5cce044b70a3c8d8d10cb2965e039b0967ae92b9","taker_amount":"0.02004833998671660000000000","taker_coin":"ETH","taker_coin_start_block":8196380,"taker_payment_confirmations":1,"uuid":"3447b727-fe93-4357-8e5a-8cf2699b7e86"},"type":"Started"},"timestamp":1563743939211},{"event":{"data":{"taker_payment_locktime":1563751737,"taker_pubkey":"03101ace6b08605b9424b0582b5cce044b70a3c8d8d10cb2965e039b0967ae92b9"},"type":"Negotiated"},"timestamp":1563743979835},{"event":{"data":{"tx_hash":"a59203eb2328827de00bed699a29389792906e4f39fdea145eb40dc6b3821bd6","tx_hex":"f8690284ee6b280082520894d8997941dd1346e9231118d5685d866294f59e5b865af3107a4000801ca0743d2b7c9fad65805d882179062012261be328d7628ae12ee08eff8d7657d993a07eecbd051f49d35279416778faa4664962726d516ce65e18755c9b9406a9c2fd"},"type":"TakerFeeValidated"},"timestamp":1563744052878}],"success_events":["Started","Negotiated","TakerFeeValidated","MakerPaymentSent","TakerPaymentReceived","TakerPaymentWaitConfirmStarted","TakerPaymentValidatedAndConfirmed","TakerPaymentSpent","TakerPaymentSpendConfirmStarted","TakerPaymentSpendConfirmed","Finished"],"uuid":"3447b727-fe93-4357-8e5a-8cf2699b7e86"}"#;
        let maker_saved_swap: MakerSavedSwap = json::from_str(maker_saved_json).unwrap();
        let key_pair =
            key_pair_from_seed("spice describe gravity federal blast come thank unfair canal monkey style afraid")
                .unwrap();
        let ctx = MmCtxBuilder::default().with_secp256k1_key_pair(key_pair).into_mm_arc();

        TestCoin::ticker.mock_safe(|_| MockResult::Return("ticker"));
        static mut SWAP_CONTRACT_ADDRESS_CALLED: usize = 0;
        TestCoin::swap_contract_address.mock_safe(|_| {
            unsafe { SWAP_CONTRACT_ADDRESS_CALLED += 1 };
            MockResult::Return(Some(BytesJson::default()))
        });
        let maker_coin = MmCoinEnum::Test(TestCoin::default());
        let taker_coin = MmCoinEnum::Test(TestCoin::default());
        let (maker_swap, _) = MakerSwap::load_from_saved(ctx, maker_coin, taker_coin, maker_saved_swap).unwrap();

        assert_eq!(unsafe { SWAP_CONTRACT_ADDRESS_CALLED }, 2);
        assert_eq!(
            maker_swap.r().data.maker_coin_swap_contract_address,
            Some(BytesJson::default())
        );
        assert_eq!(
            maker_swap.r().data.taker_coin_swap_contract_address,
            Some(BytesJson::default())
        );
    }

    #[test]
    fn test_recheck_only_one_swap_contract_address() {
        // swap file contains only maker_coin_swap_contract_address
        let maker_saved_json = r#"{"type":"Maker","uuid":"c52659d7-4e13-41f5-9c1a-30cc2f646033","events":[{"timestamp":1608541830095,"event":{"type":"Started","data":{"taker_coin":"JST","maker_coin":"ETH","taker":"031d4256c4bc9f99ac88bf3dba21773132281f65f9bf23a59928bce08961e2f3","secret":"dc45c1d22028970d8d30d1ddacbfc50eb92403b0d6076c94f2216c4c44512b41","secret_hash":"943e11f7c74e2d6493ef8ad01a06ef2ce9bd1fb3","my_persistent_pub":"03c6a78589e18b482aea046975e6d0acbdea7bf7dbf04d9d5bd67fda917815e3ed","lock_duration":7800,"maker_amount":"0.1","taker_amount":"0.1","maker_payment_confirmations":1,"maker_payment_requires_nota":false,"taker_payment_confirmations":1,"taker_payment_requires_nota":false,"maker_payment_lock":1608557429,"uuid":"c52659d7-4e13-41f5-9c1a-30cc2f646033","started_at":1608541829,"maker_coin_start_block":14353,"taker_coin_start_block":14353,"maker_coin_swap_contract_address":"a09ad3cd7e96586ebd05a2607ee56b56fb2db8fd"}}},{"timestamp":1608541830399,"event":{"type":"Negotiated","data":{"taker_payment_locktime":1608549629,"taker_pubkey":"02031d4256c4bc9f99ac88bf3dba21773132281f65f9bf23a59928bce08961e2f3"}}},{"timestamp":1608541831810,"event":{"type":"TakerFeeValidated","data":{"tx_hex":"f8a7821fb58083033450942b294f029fde858b2c62184e8390591755521d8e80b844a9059cbb000000000000000000000000d8997941dd1346e9231118d5685d866294f59e5b0000000000000000000000000000000000000000000000000000750d557426e01ba06ddad2dfe6933b8d70d5739beb3005c8f367bc72eac4e5609b81c2f8e5843cd9a07fa695cc42f8c6b6a7b10f6ae9e4dca3e750e37f64a85b54dec736236790f05e","tx_hash":"b13c3428f70b46d8c1d7f5863af020a27c380a8ede0927554beabf234998bcc8"}}},{"timestamp":1608541832884,"event":{"type":"MakerPaymentSent","data":{"tx_hex":"f8ef82021980830249f094a09ad3cd7e96586ebd05a2607ee56b56fb2db8fd88016345785d8a0000b884152cf3af7c7ce37fac65bd995eae3d58ccdc367d79f3a10e6ca55f609e6dcefac960982b000000000000000000000000bab36286672fbdc7b250804bf6d14be0df69fa29943e11f7c74e2d6493ef8ad01a06ef2ce9bd1fb3000000000000000000000000000000000000000000000000000000000000000000000000000000005fe0a3751ca03ab6306b8b8875c7d2cbaa71a3991eb8e7ae44e192dc9974cecc1f9dcfe5e4d6a04ec2808db06fe7b246134997fcce81ca201ced1257f1f8e93cacadd6554ca653","tx_hash":"ceba36dff0b2c7aec69cb2d5be7055858e09889959ba63f7957b45a15dceade4"}}},{"timestamp":1608541835207,"event":{"type":"TakerPaymentReceived","data":{"tx_hex":"f90127821fb680830249f094a09ad3cd7e96586ebd05a2607ee56b56fb2db8fd80b8c49b415b2a64bdf61f195a1767f547bb0886ed697f3c1a063ce928ff9a47222c0b5d099200000000000000000000000000000000000000000000000000016345785d8a00000000000000000000000000002b294f029fde858b2c62184e8390591755521d8e0000000000000000000000004b2d0d6c2c785217457b69b922a2a9cea98f71e9943e11f7c74e2d6493ef8ad01a06ef2ce9bd1fb3000000000000000000000000000000000000000000000000000000000000000000000000000000005fe084fd1ba0a5b6ef54217c5a03a588d01410ef1187ce6107bdb075306ced06a06e25a50984a03f541f1f392079ae2590d0f48f2065f8721a8b46c44a060ae53f00bfb5160118","tx_hash":"1247a1be3da89f3612ca33d83d493808388775e2897036f640c0efe69c3b162f"}}},{"timestamp":1608541835208,"event":{"type":"TakerPaymentWaitConfirmStarted"}},{"timestamp":1608541836196,"event":{"type":"TakerPaymentValidatedAndConfirmed"}},{"timestamp":1608541837173,"event":{"type":"TakerPaymentSpent","data":{"tx_hex":"f9010782021a80830249f094a09ad3cd7e96586ebd05a2607ee56b56fb2db8fd80b8a402ed292b64bdf61f195a1767f547bb0886ed697f3c1a063ce928ff9a47222c0b5d099200000000000000000000000000000000000000000000000000016345785d8a0000dc45c1d22028970d8d30d1ddacbfc50eb92403b0d6076c94f2216c4c44512b410000000000000000000000002b294f029fde858b2c62184e8390591755521d8e000000000000000000000000bab36286672fbdc7b250804bf6d14be0df69fa291ba053af89feb4ab066b26e76de9788c85ec1bf14ae6dcbdd7ff53e561e48e1b822ca043796d45bd4233500a120a1571b3fee95a34e8cc6b616c69552da4352c0d8e39","tx_hash":"d9a839c6eead3fbf538eca0a4ec39e28647104920a5c8b9c107524287dd90165"}}},{"timestamp":1608541837175,"event":{"type":"TakerPaymentSpendConfirmStarted"}},{"timestamp":1608541837612,"event":{"type":"TakerPaymentSpendConfirmed"}},{"timestamp":1608541837614,"event":{"type":"Finished"}}],"maker_amount":"0.1","maker_coin":"ETH","taker_amount":"0.1","taker_coin":"JST","gui":"nogui","mm_version":"1a6082121","success_events":["Started","Negotiated","TakerFeeValidated","MakerPaymentSent","TakerPaymentReceived","TakerPaymentWaitConfirmStarted","TakerPaymentValidatedAndConfirmed","TakerPaymentSpent","TakerPaymentSpendConfirmStarted","TakerPaymentSpendConfirmed","Finished"],"error_events":["StartFailed","NegotiateFailed","TakerFeeValidateFailed","MakerPaymentTransactionFailed","MakerPaymentDataSendFailed","MakerPaymentWaitConfirmFailed","TakerPaymentValidateFailed","TakerPaymentWaitConfirmFailed","TakerPaymentSpendFailed","TakerPaymentSpendConfirmFailed","MakerPaymentWaitRefundStarted","MakerPaymentRefunded","MakerPaymentRefundFailed"]}"#;
        let maker_saved_swap: MakerSavedSwap = json::from_str(maker_saved_json).unwrap();
        let key_pair =
            key_pair_from_seed("spice describe gravity federal blast come thank unfair canal monkey style afraid")
                .unwrap();
        let ctx = MmCtxBuilder::default().with_secp256k1_key_pair(key_pair).into_mm_arc();

        TestCoin::ticker.mock_safe(|_| MockResult::Return("ticker"));
        static mut SWAP_CONTRACT_ADDRESS_CALLED: usize = 0;
        TestCoin::swap_contract_address.mock_safe(|_| {
            unsafe { SWAP_CONTRACT_ADDRESS_CALLED += 1 };
            MockResult::Return(Some(BytesJson::default()))
        });
        let maker_coin = MmCoinEnum::Test(TestCoin::default());
        let taker_coin = MmCoinEnum::Test(TestCoin::default());
        let (maker_swap, _) = MakerSwap::load_from_saved(ctx, maker_coin, taker_coin, maker_saved_swap).unwrap();

        assert_eq!(unsafe { SWAP_CONTRACT_ADDRESS_CALLED }, 1);
        let expected_addr = addr_from_str("0xa09ad3cd7e96586ebd05a2607ee56b56fb2db8fd").unwrap();
        let expected = BytesJson::from(expected_addr.0.as_ref());
        assert_eq!(maker_swap.r().data.maker_coin_swap_contract_address, Some(expected));
        assert_eq!(
            maker_swap.r().data.taker_coin_swap_contract_address,
            Some(BytesJson::default())
        );
    }

    #[test]
    fn test_maker_swap_event_should_ban() {
        let event = MakerSwapEvent::TakerPaymentWaitConfirmFailed("err".into());
        assert!(!event.should_ban_taker());

        let event = MakerSwapEvent::MakerPaymentWaitConfirmFailed("err".into());
        assert!(!event.should_ban_taker());

        let event = MakerSwapEvent::TakerFeeValidateFailed("err".into());
        assert!(event.should_ban_taker());

        let event = MakerSwapEvent::TakerPaymentValidateFailed("err".into());
        assert!(event.should_ban_taker());
    }
}<|MERGE_RESOLUTION|>--- conflicted
+++ resolved
@@ -3,21 +3,13 @@
 use super::pubkey_banning::ban_pubkey_on_failed_swap;
 use super::swap_lock::{SwapLock, SwapLockOps};
 use super::trade_preimage::{TradePreimageRequest, TradePreimageRpcError, TradePreimageRpcResult};
-<<<<<<< HEAD
 use super::{broadcast_my_swap_status, broadcast_p2p_tx_msg, broadcast_swap_message_every,
             check_other_coin_balance_for_swap, detect_secret_hash_algo, dex_fee_amount_from_taker_coin,
-            get_locked_amount, recv_swap_msg, swap_topic, tx_helper_topic, AtomicSwap, LockedAmount, MySwapInfo,
-            NegotiationDataMsg, NegotiationDataV2, NegotiationDataV3, RecoveredSwap, RecoveredSwapAction, SavedSwap,
-            SavedSwapIo, SavedTradeFee, SecretHashAlgo, SwapConfirmationsSettings, SwapError, SwapMsg, SwapTxDataMsg,
-            SwapsContext, TransactionIdentifier, WAIT_CONFIRM_INTERVAL};
-=======
-use super::{broadcast_my_swap_status, broadcast_swap_message_every, check_other_coin_balance_for_swap,
-            dex_fee_amount_from_taker_coin, get_locked_amount, recv_swap_msg, swap_topic,
-            wait_for_maker_payment_conf_until, wait_for_taker_payment_conf_until, AtomicSwap, LockedAmount,
-            MySwapInfo, NegotiationDataMsg, NegotiationDataV2, NegotiationDataV3, RecoveredSwap, RecoveredSwapAction,
-            SavedSwap, SavedSwapIo, SavedTradeFee, SwapConfirmationsSettings, SwapError, SwapMsg, SwapsContext,
+            get_locked_amount, recv_swap_msg, swap_topic, tx_helper_topic, wait_for_maker_payment_conf_until,
+            wait_for_taker_payment_conf_until, AtomicSwap, LockedAmount, MySwapInfo, NegotiationDataMsg,
+            NegotiationDataV2, NegotiationDataV3, RecoveredSwap, RecoveredSwapAction, SavedSwap, SavedSwapIo,
+            SavedTradeFee, SecretHashAlgo, SwapConfirmationsSettings, SwapError, SwapMsg, SwapTxDataMsg, SwapsContext,
             TransactionIdentifier, WAIT_CONFIRM_INTERVAL};
->>>>>>> 4d2071f9
 use crate::mm2::lp_dispatcher::{DispatcherContext, LpEvents};
 use crate::mm2::lp_network::subscribe_to_topic;
 use crate::mm2::lp_ordermatch::{MakerOrderBuilder, OrderConfirmationsSettings};
