--- conflicted
+++ resolved
@@ -681,17 +681,6 @@
             },
         };
 
-<<<<<<< HEAD
-        let dex_fee = if recreate_ctx.maker_coin.ticker() == "KMD" || recreate_ctx.taker_coin.ticker() == "KMD" {
-            DexFee::Zero
-        } else if repr.dex_fee_burn > MmNumber::default() {
-            DexFee::with_burn(repr.dex_fee_amount, repr.dex_fee_burn)
-        } else {
-            DexFee::Standard(repr.dex_fee_amount)
-        };
-
-=======
->>>>>>> 5b2f045d
         let machine = MakerSwapStateMachine {
             ctx: storage.ctx.clone(),
             abortable_system: storage
