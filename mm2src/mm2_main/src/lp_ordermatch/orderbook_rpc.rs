--- conflicted
+++ resolved
@@ -1,8 +1,3 @@
-<<<<<<< HEAD
-use super::{addr_format_from_protocol_info, is_my_order, orderbook_address, subscribe_to_orderbook_topic,
-            OrdermatchContext};
-=======
->>>>>>> 4fcfa40d
 use coins::{address_by_coin_conf_and_pubkey_str, coin_conf, is_wallet_only_conf};
 use common::log::warn;
 use common::{now_sec, HttpStatusCode};
@@ -17,7 +12,7 @@
 use serde_json::{self as json, Value as Json};
 
 use super::{addr_format_from_protocol_info, is_my_order, mm2_internal_pubkey_hex, orderbook_address,
-            subscribe_to_orderbook_topic, OrdermatchContext, RpcOrderbookEntryV2};
+            subscribe_to_orderbook_topic, OrdermatchContext};
 
 #[derive(Debug, Serialize)]
 pub struct AggregatedOrderbookEntryV2 {
@@ -115,13 +110,8 @@
                     &ask.pubkey,
                     address_format,
                 ));
-<<<<<<< HEAD
-                let is_mine = is_my_order(&orderbook.my_p2p_pubkeys, &my_pubsecp, &ask.pubkey);
-                orderbook_entries.push(ask.as_rpc_entry_ask(address, is_mine)?);
-=======
                 let is_mine = is_my_order(&ask.pubkey, &my_pubsecp, my_p2p_pubkeys);
                 orderbook_entries.push(ask.as_rpc_entry_ask(address, is_mine));
->>>>>>> 4fcfa40d
             }
             orderbook_entries
         },
@@ -147,13 +137,8 @@
                     &bid.pubkey,
                     address_format,
                 ));
-<<<<<<< HEAD
-                let is_mine = is_my_order(&orderbook.my_p2p_pubkeys, &my_pubsecp, &bid.pubkey);
-                orderbook_entries.push(bid.as_rpc_entry_bid(address, is_mine)?);
-=======
                 let is_mine = is_my_order(&bid.pubkey, &my_pubsecp, my_p2p_pubkeys);
                 orderbook_entries.push(bid.as_rpc_entry_bid(address, is_mine));
->>>>>>> 4fcfa40d
             }
             orderbook_entries
         },
