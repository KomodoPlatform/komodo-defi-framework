--- conflicted
+++ resolved
@@ -725,11 +725,8 @@
             base_orderbook_ticker: None,
             rel_orderbook_ticker: None,
             p2p_privkey: None,
-<<<<<<< HEAD
             is_active: true,
-=======
             swap_version: SwapVersion::default(),
->>>>>>> 51454d12
         }
     }
 
