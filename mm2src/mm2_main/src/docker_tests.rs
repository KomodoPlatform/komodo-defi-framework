#![feature(async_closure)]
#![feature(custom_test_frameworks)]
#![feature(test)]
#![test_runner(docker_tests_runner)]
#![feature(drain_filter)]
#![feature(hash_raw_entry)]
#![feature(map_first_last)]
#![recursion_limit = "512"]

#[cfg(test)] use docker_tests::docker_tests_runner;

#[cfg(test)]
#[macro_use]
extern crate common;
#[cfg(test)]
#[macro_use]
extern crate gstuff;
#[cfg(all(test, not(target_arch = "wasm32")))]
#[macro_use]
extern crate lazy_static;
#[cfg(test)]
#[macro_use]
extern crate serde_json;
#[cfg(test)]
#[macro_use]
extern crate serde_derive;
#[cfg(test)]
#[macro_use]
extern crate serialization_derive;
#[cfg(test)]
#[macro_use]
extern crate ser_error_derive;
#[cfg(test)] extern crate test;

#[cfg(test)]
#[path = "mm2.rs"]
pub mod mm2;

fn main() { unimplemented!() }

/// rustfmt cannot resolve the module path within docker_tests.
/// Specify the path manually outside the docker_tests.
#[cfg(rustfmt)]
#[path = "docker_tests/docker_ordermatch_tests.rs"]
mod docker_ordermatch_tests;

#[cfg(rustfmt)]
#[path = "docker_tests/swaps_confs_settings_sync_tests.rs"]
mod swaps_confs_settings_sync_tests;

#[cfg(rustfmt)]
#[path = "docker_tests/swaps_file_lock_tests.rs"]
mod swaps_file_lock_tests;

#[cfg(rustfmt)]
#[path = "docker_tests/qrc20_tests.rs"]
mod qrc20_tests;

#[cfg(all(test, target_arch = "wasm32"))]
mod docker_tests {
    use test::{test_main, StaticBenchFn, StaticTestFn, TestDescAndFn};

    pub fn docker_tests_runner(tests: &[&TestDescAndFn]) {
        let owned_tests: Vec<_> = tests
            .iter()
            .map(|t| match t.testfn {
                StaticTestFn(f) => TestDescAndFn {
                    testfn: StaticTestFn(f),
                    desc: t.desc.clone(),
                },
                StaticBenchFn(f) => TestDescAndFn {
                    testfn: StaticBenchFn(f),
                    desc: t.desc.clone(),
                },
                _ => panic!("non-static tests passed to lp_coins test runner"),
            })
            .collect();
        let args: Vec<String> = std::env::args().collect();
        let _exit_code = test_main(&args, owned_tests, None);
    }
}

#[cfg(all(test, not(target_arch = "wasm32")))]
mod docker_tests {
    #[rustfmt::skip]
    mod docker_ordermatch_tests;
    #[rustfmt::skip]
    mod docker_tests_common;
    #[rustfmt::skip]
    mod qrc20_tests;
    #[rustfmt::skip]
    mod slp_tests;
    #[rustfmt::skip]
    mod solana_tests;
    #[rustfmt::skip]
    mod swaps_confs_settings_sync_tests;
    #[rustfmt::skip]
    mod swaps_file_lock_tests;

    use docker_tests_common::*;

    use bitcrypto::ChecksumType;
    use chain::{OutPoint, TransactionOutput};
    use coins::eth::{eth_coin_from_conf_and_request, EthCoin};
    use coins::utxo::bch::{bch_coin_from_conf_and_params, BchActivationRequest, BchCoin};
    use coins::utxo::rpc_clients::{UnspentInfo, UtxoRpcClientEnum};
    use coins::utxo::slp::SlpToken;
    use coins::utxo::slp::{slp_genesis_output, SlpOutput};
    use coins::utxo::utxo_common::send_outputs_from_my_address;
    use coins::utxo::utxo_standard::{utxo_standard_coin_with_priv_key, UtxoStandardCoin};
    use coins::utxo::{dhash160, GetUtxoListOps, UtxoActivationParams, UtxoCommonOps};
    use coins::{CoinProtocol, FoundSwapTxSpend, MarketCoinOps, MmCoin, SearchForSwapTxSpendInput, SwapOps,
                Transaction, TransactionEnum, WithdrawRequest};
    use common::{block_on, now_ms};
    use crypto::privkey::{key_pair_from_secret, key_pair_from_seed};
    use futures01::Future;
    use keys::{Address, KeyPair, NetworkPrefix as CashAddrPrefix, Private};
    use mm2_core::mm_ctx::{MmArc, MmCtxBuilder};
    use mm2_number::{BigDecimal, MmNumber};
    use mm2_test_helpers::for_tests::{check_my_swap_status_amounts, enable_electrum, Mm2TestConf};
    use qrc20_tests::{qtum_docker_node, QtumDockerOps, QTUM_REGTEST_DOCKER_IMAGE};
    use script::Builder;
    use secp256k1::SecretKey;
    use serde_json::{self as json, Value as Json};
    use std::collections::HashMap;
    use std::env;
    use std::io::{BufRead, BufReader};
    use std::process::Command;
    use std::sync::Mutex;
    use std::thread;
    use std::time::Duration;
    use test::{test_main, StaticBenchFn, StaticTestFn, TestDescAndFn};
    use testcontainers::clients::Cli;

    // AP: custom test runner is intended to initialize the required environment (e.g. coin daemons in the docker containers)
    // and then gracefully clear it by dropping the RAII docker container handlers
    // I've tried to use static for such singleton initialization but it turned out that despite
    // rustc allows to use Drop as static the drop fn won't ever be called
    // NB: https://github.com/rust-lang/rfcs/issues/1111
    // the only preparation step required is Zcash params files downloading:
    // Windows - https://github.com/KomodoPlatform/komodo/blob/master/zcutil/fetch-params.bat
    // Linux and MacOS - https://github.com/KomodoPlatform/komodo/blob/master/zcutil/fetch-params.sh
    pub fn docker_tests_runner(tests: &[&TestDescAndFn]) {
        // pretty_env_logger::try_init();
        let docker = Cli::default();
        let mut containers = vec![];
        // skip Docker containers initialization if we are intended to run test_mm_start only
        if std::env::var("_MM2_TEST_CONF").is_err() {
            pull_docker_image(UTXO_ASSET_DOCKER_IMAGE);
            pull_docker_image(QTUM_REGTEST_DOCKER_IMAGE);
            remove_docker_containers(UTXO_ASSET_DOCKER_IMAGE);
            remove_docker_containers(QTUM_REGTEST_DOCKER_IMAGE);

            let utxo_node = utxo_asset_docker_node(&docker, "MYCOIN", 7000);
            let utxo_node1 = utxo_asset_docker_node(&docker, "MYCOIN1", 8000);
            let qtum_node = qtum_docker_node(&docker, 9000);
            let for_slp_node = utxo_asset_docker_node(&docker, "FORSLP", 10000);

            let utxo_ops = UtxoAssetDockerOps::from_ticker("MYCOIN");
            let utxo_ops1 = UtxoAssetDockerOps::from_ticker("MYCOIN1");
            let qtum_ops = QtumDockerOps::new();
            let for_slp_ops = BchDockerOps::from_ticker("FORSLP");

            utxo_ops.wait_ready(4);
            utxo_ops1.wait_ready(4);
            qtum_ops.wait_ready(2);
            qtum_ops.initialize_contracts();
            for_slp_ops.wait_ready(4);
            for_slp_ops.initialize_slp();

            containers.push(utxo_node);
            containers.push(utxo_node1);
            containers.push(qtum_node);
            containers.push(for_slp_node);
        }
        // detect if docker is installed
        // skip the tests that use docker if not installed
        let owned_tests: Vec<_> = tests
            .iter()
            .map(|t| match t.testfn {
                StaticTestFn(f) => TestDescAndFn {
                    testfn: StaticTestFn(f),
                    desc: t.desc.clone(),
                },
                StaticBenchFn(f) => TestDescAndFn {
                    testfn: StaticBenchFn(f),
                    desc: t.desc.clone(),
                },
                _ => panic!("non-static tests passed to lp_coins test runner"),
            })
            .collect();
        let args: Vec<String> = std::env::args().collect();
        let _exit_code = test_main(&args, owned_tests, None);
    }

    fn pull_docker_image(name: &str) {
        Command::new("docker")
            .arg("pull")
            .arg(name)
            .status()
            .expect("Failed to execute docker command");
    }

    fn remove_docker_containers(name: &str) {
        let stdout = Command::new("docker")
            .arg("ps")
            .arg("-f")
            .arg(format!("ancestor={}", name))
            .arg("-q")
            .output()
            .expect("Failed to execute docker command");

        let reader = BufReader::new(stdout.stdout.as_slice());
        let ids: Vec<_> = reader.lines().map(|line| line.unwrap()).collect();
        if !ids.is_empty() {
            Command::new("docker")
                .arg("rm")
                .arg("-f")
                .args(ids)
                .status()
                .expect("Failed to execute docker command");
        }
    }

    struct UtxoAssetDockerOps {
        #[allow(dead_code)]
        ctx: MmArc,
        coin: UtxoStandardCoin,
    }

    impl CoinDockerOps for UtxoAssetDockerOps {
        fn rpc_client(&self) -> &UtxoRpcClientEnum { &self.coin.as_ref().rpc_client }
    }

    impl UtxoAssetDockerOps {
        fn from_ticker(ticker: &str) -> UtxoAssetDockerOps {
            let conf = json!({"asset": ticker, "txfee": 1000, "network": "regtest"});
            let req = json!({"method":"enable"});
            let priv_key = hex::decode("809465b17d0a4ddb3e4c69e8f23c2cabad868f51f8bed5c765ad1d6516c3306f").unwrap();
            let ctx = MmCtxBuilder::new().into_mm_arc();
            let params = UtxoActivationParams::from_legacy_req(&req).unwrap();

            let coin = block_on(utxo_standard_coin_with_priv_key(
                &ctx, ticker, &conf, &params, &priv_key,
            ))
            .unwrap();
            UtxoAssetDockerOps { ctx, coin }
        }
    }

    struct BchDockerOps {
        #[allow(dead_code)]
        ctx: MmArc,
        coin: BchCoin,
    }

    // builds the EthCoin using the external dev Parity/OpenEthereum node
    // the address belonging to the default passphrase has million of ETH that it can distribute to
    // random privkeys generated in tests
    fn eth_distributor() -> EthCoin {
        let conf = json!({"coin":"ETH","name":"ethereum","protocol":{"type":"ETH"}});
        let req = json!({
            "method": "enable",
            "coin": "ETH",
            "urls": ["http://195.201.0.6:8565"],
            "swap_contract_address": "0xa09ad3cd7e96586ebd05a2607ee56b56fb2db8fd",
        });
        let keypair =
            key_pair_from_seed("spice describe gravity federal blast come thank unfair canal monkey style afraid")
                .unwrap();
        block_on(eth_coin_from_conf_and_request(
            &MM_CTX,
            "ETH",
            &conf,
            &req,
            &*keypair.private().secret,
            CoinProtocol::ETH,
        ))
        .unwrap()
    }

    // pass address without 0x prefix to this fn
    fn fill_eth(to_addr: &str) {
        ETH_DISTRIBUTOR
            .send_to_address(to_addr.parse().unwrap(), 1_000_000_000_000_000_000u64.into())
            .wait()
            .unwrap();
    }

    lazy_static! {
        static ref COINS_LOCK: Mutex<()> = Mutex::new(());
        static ref ETH_DISTRIBUTOR: EthCoin = eth_distributor();
        static ref MM_CTX: MmArc = MmCtxBuilder::new().into_mm_arc();
    }

    impl BchDockerOps {
        fn from_ticker(ticker: &str) -> BchDockerOps {
            let conf = json!({"asset": ticker,"txfee":1000,"network": "regtest","txversion":4,"overwintered":1});
            let req = json!({"method":"enable", "bchd_urls": [], "allow_slp_unsafe_conf": true});
            let priv_key = hex::decode("809465b17d0a4ddb3e4c69e8f23c2cabad868f51f8bed5c765ad1d6516c3306f").unwrap();
            let ctx = MmCtxBuilder::new().into_mm_arc();
            let params = BchActivationRequest::from_legacy_req(&req).unwrap();

            let coin = block_on(bch_coin_from_conf_and_params(
                &ctx,
                ticker,
                &conf,
                params,
                CashAddrPrefix::SlpTest,
                &priv_key,
            ))
            .unwrap();
            BchDockerOps { ctx, coin }
        }

        fn initialize_slp(&self) {
            fill_address(&self.coin, &self.coin.my_address().unwrap(), 100000.into(), 30);
            let mut slp_privkeys = vec![];

            let slp_genesis_op_ret = slp_genesis_output("ADEXSLP", "ADEXSLP", None, None, 8, None, 1000000_00000000);
            let slp_genesis = TransactionOutput {
                value: self.coin.as_ref().dust_amount,
                script_pubkey: Builder::build_p2pkh(&self.coin.my_public_key().unwrap().address_hash().into())
                    .to_bytes(),
            };

            let mut bch_outputs = vec![slp_genesis_op_ret, slp_genesis];
            let mut slp_outputs = vec![];

            for _ in 0..18 {
                let priv_key = SecretKey::new(&mut rand6::thread_rng());
                let key_pair = key_pair_from_secret(priv_key.as_ref()).unwrap();
                let address_hash = key_pair.public().address_hash();
                let address = Address {
                    prefix: self.coin.as_ref().conf.pub_addr_prefix,
                    t_addr_prefix: self.coin.as_ref().conf.pub_t_addr_prefix,
                    hrp: None,
                    hash: address_hash.into(),
                    checksum_type: Default::default(),
                    addr_format: Default::default(),
                };

                self.native_client()
                    .import_address(&address.to_string(), &address.to_string(), false)
                    .wait()
                    .unwrap();

                let script_pubkey = Builder::build_p2pkh(&address_hash.into());

                bch_outputs.push(TransactionOutput {
                    value: 1000_00000000,
                    script_pubkey: script_pubkey.to_bytes(),
                });

                slp_outputs.push(SlpOutput {
                    amount: 1000_00000000,
                    script_pubkey: script_pubkey.to_bytes(),
                });
                slp_privkeys.push(*priv_key.as_ref());
            }

            let slp_genesis_tx = send_outputs_from_my_address(self.coin.clone(), bch_outputs)
                .wait()
                .unwrap();
            self.coin
                .wait_for_confirmations(&slp_genesis_tx.tx_hex(), 1, false, now_ms() / 1000 + 30, 1)
                .wait()
                .unwrap();

            let adex_slp = SlpToken::new(
                8,
                "ADEXSLP".into(),
                slp_genesis_tx.tx_hash().as_slice().into(),
                self.coin.clone(),
                1,
            );

            let tx = block_on(adex_slp.send_slp_outputs(slp_outputs)).unwrap();
            self.coin
                .wait_for_confirmations(&tx.tx_hex(), 1, false, now_ms() / 1000 + 30, 1)
                .wait()
                .unwrap();
            *SLP_TOKEN_OWNERS.lock().unwrap() = slp_privkeys;
            *SLP_TOKEN_ID.lock().unwrap() = slp_genesis_tx.tx_hash().as_slice().into();
        }
    }

    impl CoinDockerOps for BchDockerOps {
        fn rpc_client(&self) -> &UtxoRpcClientEnum { &self.coin.as_ref().rpc_client }
    }

    #[test]
    fn test_search_for_swap_tx_spend_native_was_refunded_taker() {
        let timeout = (now_ms() / 1000) + 120; // timeout if test takes more than 120 seconds to run
        let (_ctx, coin, _) = generate_utxo_coin_with_random_privkey("MYCOIN", 1000u64.into());
        let my_public_key = coin.my_public_key().unwrap();

        let time_lock = (now_ms() / 1000) as u32 - 3600;
        let tx = coin
            .send_taker_payment(time_lock, my_public_key, &[0; 20], 1u64.into(), &None, &[])
            .wait()
            .unwrap();

        coin.wait_for_confirmations(&tx.tx_hex(), 1, false, timeout, 1)
            .wait()
            .unwrap();

        let refund_tx = coin
            .send_taker_refunds_payment(&tx.tx_hex(), time_lock, my_public_key, &[0; 20], &None, &[])
            .wait()
            .unwrap();

        coin.wait_for_confirmations(&refund_tx.tx_hex(), 1, false, timeout, 1)
            .wait()
            .unwrap();

        let search_input = SearchForSwapTxSpendInput {
            time_lock,
            other_pub: &*coin.my_public_key().unwrap(),
            secret_hash: &[0; 20],
            tx: &tx.tx_hex(),
            search_from_block: 0,
            swap_contract_address: &None,
            swap_unique_data: &[],
        };
        let found = block_on(coin.search_for_swap_tx_spend_my(search_input))
            .unwrap()
            .unwrap();
        assert_eq!(FoundSwapTxSpend::Refunded(refund_tx), found);
    }

    #[test]
    fn test_for_non_existent_tx_hex_utxo() {
        // This test shouldn't wait till timeout!
        let timeout = (now_ms() / 1000) + 120;
        let (_ctx, coin, _) = generate_utxo_coin_with_random_privkey("MYCOIN", 1000u64.into());
        // bad transaction hex
        let tx = hex::decode("0400008085202f8902bf17bf7d1daace52e08f732a6b8771743ca4b1cb765a187e72fd091a0aabfd52000000006a47304402203eaaa3c4da101240f80f9c5e9de716a22b1ec6d66080de6a0cca32011cd77223022040d9082b6242d6acf9a1a8e658779e1c655d708379862f235e8ba7b8ca4e69c6012102031d4256c4bc9f99ac88bf3dba21773132281f65f9bf23a59928bce08961e2f3ffffffffff023ca13c0e9e085dd13f481f193e8a3e8fd609020936e98b5587342d994f4d020000006b483045022100c0ba56adb8de923975052312467347d83238bd8d480ce66e8b709a7997373994022048507bcac921fdb2302fa5224ce86e41b7efc1a2e20ae63aa738dfa99b7be826012102031d4256c4bc9f99ac88bf3dba21773132281f65f9bf23a59928bce08961e2f3ffffffff0300e1f5050000000017a9141ee6d4c38a3c078eab87ad1a5e4b00f21259b10d87000000000000000016611400000000000000000000000000000000000000001b94d736000000001976a91405aab5342166f8594baf17a7d9bef5d56744332788ac2d08e35e000000000000000000000000000000").unwrap();
        let actual = coin
            .wait_for_confirmations(&tx, 1, false, timeout, 1)
            .wait()
            .err()
            .unwrap();
        assert!(actual.contains(
            "Tx d342ff9da528a2e262bddf2b6f9a27d1beb7aeb03f0fc8d9eac2987266447e44 was not found on chain after 10 tries"
        ));
    }

    #[test]
    fn test_search_for_swap_tx_spend_native_was_refunded_maker() {
        let timeout = (now_ms() / 1000) + 120; // timeout if test takes more than 120 seconds to run
        let (_ctx, coin, _) = generate_utxo_coin_with_random_privkey("MYCOIN", 1000u64.into());
        let my_public_key = coin.my_public_key().unwrap();

        let time_lock = (now_ms() / 1000) as u32 - 3600;
        let tx = coin
            .send_maker_payment(time_lock, my_public_key, &[0; 20], 1u64.into(), &None, &[])
            .wait()
            .unwrap();

        coin.wait_for_confirmations(&tx.tx_hex(), 1, false, timeout, 1)
            .wait()
            .unwrap();

        let refund_tx = coin
            .send_maker_refunds_payment(&tx.tx_hex(), time_lock, my_public_key, &[0; 20], &None, &[])
            .wait()
            .unwrap();

        coin.wait_for_confirmations(&refund_tx.tx_hex(), 1, false, timeout, 1)
            .wait()
            .unwrap();

        let search_input = SearchForSwapTxSpendInput {
            time_lock,
            other_pub: &*coin.my_public_key().unwrap(),
            secret_hash: &[0; 20],
            tx: &tx.tx_hex(),
            search_from_block: 0,
            swap_contract_address: &None,
            swap_unique_data: &[],
        };
        let found = block_on(coin.search_for_swap_tx_spend_my(search_input))
            .unwrap()
            .unwrap();
        assert_eq!(FoundSwapTxSpend::Refunded(refund_tx), found);
    }

    #[test]
    fn test_search_for_taker_swap_tx_spend_native_was_spent_by_maker() {
        let timeout = (now_ms() / 1000) + 120; // timeout if test takes more than 120 seconds to run
        let (_ctx, coin, _) = generate_utxo_coin_with_random_privkey("MYCOIN", 1000u64.into());
        let secret = [0; 32];
        let my_pubkey = coin.my_public_key().unwrap();

        let time_lock = (now_ms() / 1000) as u32 - 3600;
        let tx = coin
            .send_taker_payment(time_lock, my_pubkey, &*dhash160(&secret), 1u64.into(), &None, &[])
            .wait()
            .unwrap();

        coin.wait_for_confirmations(&tx.tx_hex(), 1, false, timeout, 1)
            .wait()
            .unwrap();

        let spend_tx = coin
            .send_maker_spends_taker_payment(&tx.tx_hex(), time_lock, my_pubkey, &secret, &None, &[])
            .wait()
            .unwrap();

        coin.wait_for_confirmations(&spend_tx.tx_hex(), 1, false, timeout, 1)
            .wait()
            .unwrap();

        let search_input = SearchForSwapTxSpendInput {
            time_lock,
            other_pub: &*coin.my_public_key().unwrap(),
            secret_hash: &*dhash160(&secret),
            tx: &tx.tx_hex(),
            search_from_block: 0,
            swap_contract_address: &None,
            swap_unique_data: &[],
        };
        let found = block_on(coin.search_for_swap_tx_spend_my(search_input))
            .unwrap()
            .unwrap();
        assert_eq!(FoundSwapTxSpend::Spent(spend_tx), found);
    }

    #[test]
    fn test_search_for_maker_swap_tx_spend_native_was_spent_by_taker() {
        let timeout = (now_ms() / 1000) + 120; // timeout if test takes more than 120 seconds to run
        let (_ctx, coin, _) = generate_utxo_coin_with_random_privkey("MYCOIN", 1000u64.into());
        let secret = [0; 32];
        let my_pubkey = coin.my_public_key().unwrap();

        let time_lock = (now_ms() / 1000) as u32 - 3600;
        let tx = coin
            .send_maker_payment(time_lock, my_pubkey, &*dhash160(&secret), 1u64.into(), &None, &[])
            .wait()
            .unwrap();

        coin.wait_for_confirmations(&tx.tx_hex(), 1, false, timeout, 1)
            .wait()
            .unwrap();

        let spend_tx = coin
            .send_taker_spends_maker_payment(&tx.tx_hex(), time_lock, my_pubkey, &secret, &None, &[])
            .wait()
            .unwrap();

        coin.wait_for_confirmations(&spend_tx.tx_hex(), 1, false, timeout, 1)
            .wait()
            .unwrap();

        let search_input = SearchForSwapTxSpendInput {
            time_lock,
            other_pub: &*coin.my_public_key().unwrap(),
            secret_hash: &*dhash160(&secret),
            tx: &tx.tx_hex(),
            search_from_block: 0,
            swap_contract_address: &None,
            swap_unique_data: &[],
        };
        let found = block_on(coin.search_for_swap_tx_spend_my(search_input))
            .unwrap()
            .unwrap();
        assert_eq!(FoundSwapTxSpend::Spent(spend_tx), found);
    }

    #[test]
    fn test_one_hundred_maker_payments_in_a_row_native() {
        let timeout = 30; // timeout if test takes more than 30 seconds to run
        let (_ctx, coin, _) = generate_utxo_coin_with_random_privkey("MYCOIN", 1000.into());
        fill_address(&coin, &coin.my_address().unwrap(), 2.into(), timeout);
        let secret = [0; 32];
        let my_pubkey = coin.my_public_key().unwrap();

        let time_lock = (now_ms() / 1000) as u32 - 3600;
        let mut unspents = vec![];
        let mut sent_tx = vec![];
        for i in 0..100 {
            let tx = coin
                .send_maker_payment(
                    time_lock + i,
                    my_pubkey,
                    &*dhash160(&secret),
                    1.into(),
                    &coin.swap_contract_address(),
                    &[],
                )
                .wait()
                .unwrap();
            if let TransactionEnum::UtxoTx(tx) = tx {
                unspents.push(UnspentInfo {
                    outpoint: OutPoint {
                        hash: tx.hash(),
                        index: 2,
                    },
                    value: tx.outputs[2].value,
                    height: None,
                });
                sent_tx.push(tx);
            }
        }

        let recently_sent = block_on(coin.as_ref().recently_spent_outpoints.lock());

        unspents = recently_sent
            .replace_spent_outputs_with_cache(unspents.into_iter().collect())
            .into_iter()
            .collect();

        let last_tx = sent_tx.last().unwrap();
        let expected_unspent = UnspentInfo {
            outpoint: OutPoint {
                hash: last_tx.hash(),
                index: 2,
            },
            value: last_tx.outputs[2].value,
            height: None,
        };
        assert_eq!(vec![expected_unspent], unspents);
    }

    // https://github.com/KomodoPlatform/atomicDEX-API/issues/554
    #[test]
    fn order_should_be_cancelled_when_entire_balance_is_withdrawn() {
        let (_ctx, _, priv_key) = generate_utxo_coin_with_random_privkey("MYCOIN", 1000.into());
        let coins = json! ([
            {"coin":"MYCOIN","asset":"MYCOIN","txversion":4,"overwintered":1,"txfee":1000,"protocol":{"type":"UTXO"}},
            {"coin":"MYCOIN1","asset":"MYCOIN1","txversion":4,"overwintered":1,"txfee":1000,"protocol":{"type":"UTXO"}},
        ]);
        let mm_bob = MarketMakerIt::start(
            json! ({
                "gui": "nogui",
                "netid": 9000,
                "dht": "on",  // Enable DHT without delay.
                "myipaddr": env::var ("BOB_TRADE_IP") .ok(),
                "rpcip": env::var ("BOB_TRADE_IP") .ok(),
                "canbind": env::var ("BOB_TRADE_PORT") .ok().map (|s| s.parse::<i64>().unwrap()),
                "passphrase": format!("0x{}", hex::encode(priv_key)),
                "coins": coins,
                "rpc_password": "pass",
                "i_am_seed": true,
            }),
            "pass".to_string(),
            None,
        )
        .unwrap();
        let (_bob_dump_log, _bob_dump_dashboard) = mm_dump(&mm_bob.log_path);
        log!("{:?}", block_on(enable_native(&mm_bob, "MYCOIN", &[])));
        log!("{:?}", block_on(enable_native(&mm_bob, "MYCOIN1", &[])));
        let rc = block_on(mm_bob.rpc(&json! ({
            "userpass": mm_bob.userpass,
            "method": "setprice",
            "base": "MYCOIN",
            "rel": "MYCOIN1",
            "price": 1,
            "volume": "999",
        })))
        .unwrap();
        assert!(rc.0.is_success(), "!setprice: {}", rc.1);
        let json: Json = json::from_str(&rc.1).unwrap();
        let bob_uuid = json["result"]["uuid"].as_str().unwrap().to_owned();

        log!("Get MYCOIN/MYCOIN1 orderbook");
        let rc = block_on(mm_bob.rpc(&json! ({
            "userpass": mm_bob.userpass,
            "method": "orderbook",
            "base": "MYCOIN",
            "rel": "MYCOIN1",
        })))
        .unwrap();
        assert!(rc.0.is_success(), "!orderbook: {}", rc.1);

        let bob_orderbook: Json = json::from_str(&rc.1).unwrap();
        log!("orderbook {:?}", bob_orderbook);
        let asks = bob_orderbook["asks"].as_array().unwrap();
        assert_eq!(asks.len(), 1, "MYCOIN/MYCOIN1 orderbook must have exactly 1 ask");

        let withdraw = block_on(mm_bob.rpc(&json! ({
            "userpass": mm_bob.userpass,
            "method": "withdraw",
            "coin": "MYCOIN",
            "max": true,
            "to": "R9imXLs1hEcU9KbFDQq2hJEEJ1P5UoekaF",
        })))
        .unwrap();
        assert!(withdraw.0.is_success(), "!withdraw: {}", withdraw.1);

        let withdraw: Json = json::from_str(&withdraw.1).unwrap();

        let send_raw = block_on(mm_bob.rpc(&json! ({
            "userpass": mm_bob.userpass,
            "method": "send_raw_transaction",
            "coin": "MYCOIN",
            "tx_hex": withdraw["tx_hex"],
        })))
        .unwrap();
        assert!(send_raw.0.is_success(), "!send_raw: {}", send_raw.1);

        thread::sleep(Duration::from_secs(32));

        log!("Get MYCOIN/MYCOIN1 orderbook");
        let rc = block_on(mm_bob.rpc(&json! ({
            "userpass": mm_bob.userpass,
            "method": "orderbook",
            "base": "MYCOIN",
            "rel": "MYCOIN1",
        })))
        .unwrap();
        assert!(rc.0.is_success(), "!orderbook: {}", rc.1);

        let bob_orderbook: Json = json::from_str(&rc.1).unwrap();
        log!("orderbook {}", json::to_string(&bob_orderbook).unwrap());
        let asks = bob_orderbook["asks"].as_array().unwrap();
        assert_eq!(asks.len(), 0, "MYCOIN/MYCOIN1 orderbook must have exactly 0 asks");

        log!("Get my orders");
        let rc = block_on(mm_bob.rpc(&json! ({
            "userpass": mm_bob.userpass,
            "method": "my_orders",
        })))
        .unwrap();
        assert!(rc.0.is_success(), "!my_orders: {}", rc.1);
        let orders: Json = json::from_str(&rc.1).unwrap();
        log!("my_orders {}", json::to_string(&orders).unwrap());
        assert!(
            orders["result"]["maker_orders"].as_object().unwrap().is_empty(),
            "maker_orders must be empty"
        );

        let rmd160 = rmd160_from_priv(priv_key);
        let order_path = mm_bob.folder.join(format!(
            "DB/{}/ORDERS/MY/MAKER/{}.json",
            hex::encode(rmd160.take()),
            bob_uuid,
        ));
        log!("Order path {}", order_path.display());
        assert!(!order_path.exists());
        block_on(mm_bob.stop()).unwrap();
    }

    #[test]
    fn order_should_be_updated_when_balance_is_decreased_alice_subscribes_after_update() {
        let (_ctx, _, priv_key) = generate_utxo_coin_with_random_privkey("MYCOIN", 1000.into());
        let coins = json! ([
            {"coin":"MYCOIN","asset":"MYCOIN","txversion":4,"overwintered":1,"txfee":1000,"protocol":{"type":"UTXO"}},
            {"coin":"MYCOIN1","asset":"MYCOIN1","txversion":4,"overwintered":1,"txfee":1000,"protocol":{"type":"UTXO"}},
        ]);
        let mm_bob = MarketMakerIt::start(
            json! ({
                "gui": "nogui",
                "netid": 9000,
                "dht": "on",  // Enable DHT without delay.
                "myipaddr": env::var ("BOB_TRADE_IP") .ok(),
                "rpcip": env::var ("BOB_TRADE_IP") .ok(),
                "canbind": env::var ("BOB_TRADE_PORT") .ok().map (|s| s.parse::<i64>().unwrap()),
                "passphrase": format!("0x{}", hex::encode(priv_key)),
                "coins": coins,
                "rpc_password": "pass",
                "i_am_seed": true,
            }),
            "pass".to_string(),
            None,
        )
        .unwrap();
        let (_bob_dump_log, _bob_dump_dashboard) = mm_dump(&mm_bob.log_path);

        let mm_alice = MarketMakerIt::start(
            json! ({
                "gui": "nogui",
                "netid": 9000,
                "dht": "on",  // Enable DHT without delay.
                "passphrase": "alice passphrase",
                "coins": coins,
                "rpc_password": "pass",
                "seednodes": vec![format!("{}", mm_bob.ip)],
            }),
            "pass".to_string(),
            None,
        )
        .unwrap();
        let (_alice_dump_log, _alice_dump_dashboard) = mm_dump(&mm_alice.log_path);

        log!("{:?}", block_on(enable_native(&mm_bob, "MYCOIN", &[])));
        log!("{:?}", block_on(enable_native(&mm_bob, "MYCOIN1", &[])));
        log!("{:?}", block_on(enable_native(&mm_alice, "MYCOIN", &[])));
        log!("{:?}", block_on(enable_native(&mm_alice, "MYCOIN1", &[])));

        let rc = block_on(mm_bob.rpc(&json! ({
            "userpass": mm_bob.userpass,
            "method": "setprice",
            "base": "MYCOIN",
            "rel": "MYCOIN1",
            "price": 1,
            "volume": "999",
        })))
        .unwrap();
        assert!(rc.0.is_success(), "!setprice: {}", rc.1);

        log!("Get MYCOIN/MYCOIN1 orderbook");
        let rc = block_on(mm_bob.rpc(&json! ({
            "userpass": mm_bob.userpass,
            "method": "orderbook",
            "base": "MYCOIN",
            "rel": "MYCOIN1",
        })))
        .unwrap();
        assert!(rc.0.is_success(), "!orderbook: {}", rc.1);

        let bob_orderbook: Json = json::from_str(&rc.1).unwrap();
        log!("orderbook {:?}", bob_orderbook);
        let asks = bob_orderbook["asks"].as_array().unwrap();
        assert_eq!(asks.len(), 1, "MYCOIN/MYCOIN1 orderbook must have exactly 1 ask");

        let withdraw = block_on(mm_bob.rpc(&json! ({
            "userpass": mm_bob.userpass,
            "method": "withdraw",
            "coin": "MYCOIN",
            "amount": "499.99998",
            "to": "R9imXLs1hEcU9KbFDQq2hJEEJ1P5UoekaF",
        })))
        .unwrap();
        assert!(withdraw.0.is_success(), "!withdraw: {}", withdraw.1);

        let withdraw: Json = json::from_str(&withdraw.1).unwrap();

        let send_raw = block_on(mm_bob.rpc(&json! ({
            "userpass": mm_bob.userpass,
            "method": "send_raw_transaction",
            "coin": "MYCOIN",
            "tx_hex": withdraw["tx_hex"],
        })))
        .unwrap();
        assert!(send_raw.0.is_success(), "!send_raw: {}", send_raw.1);

        thread::sleep(Duration::from_secs(32));

        log!("Get MYCOIN/MYCOIN1 orderbook on Bob side");
        let rc = block_on(mm_bob.rpc(&json! ({
            "userpass": mm_bob.userpass,
            "method": "orderbook",
            "base": "MYCOIN",
            "rel": "MYCOIN1",
        })))
        .unwrap();
        assert!(rc.0.is_success(), "!orderbook: {}", rc.1);

        let bob_orderbook: Json = json::from_str(&rc.1).unwrap();
        log!("orderbook {}", json::to_string(&bob_orderbook).unwrap());
        let asks = bob_orderbook["asks"].as_array().unwrap();
        assert_eq!(asks.len(), 1, "Bob MYCOIN/MYCOIN1 orderbook must have exactly 1 ask");

        let order_volume = asks[0]["maxvolume"].as_str().unwrap();
        assert_eq!("500", order_volume);

        log!("Get MYCOIN/MYCOIN1 orderbook on Alice side");
        let rc = block_on(mm_alice.rpc(&json! ({
            "userpass": mm_alice.userpass,
            "method": "orderbook",
            "base": "MYCOIN",
            "rel": "MYCOIN1",
        })))
        .unwrap();
        assert!(rc.0.is_success(), "!orderbook: {}", rc.1);

        let alice_orderbook: Json = json::from_str(&rc.1).unwrap();
        log!("orderbook {}", json::to_string(&alice_orderbook).unwrap());
        let asks = alice_orderbook["asks"].as_array().unwrap();
        assert_eq!(asks.len(), 1, "Alice MYCOIN/MYCOIN1 orderbook must have exactly 1 ask");

        let order_volume = asks[0]["maxvolume"].as_str().unwrap();
        assert_eq!("500", order_volume);

        block_on(mm_bob.stop()).unwrap();
        block_on(mm_alice.stop()).unwrap();
    }

    #[test]
    fn order_should_be_updated_when_balance_is_decreased_alice_subscribes_before_update() {
        let (_ctx, _, priv_key) = generate_utxo_coin_with_random_privkey("MYCOIN", 1000.into());
        let coins = json! ([
            {"coin":"MYCOIN","asset":"MYCOIN","txversion":4,"overwintered":1,"txfee":1000,"protocol":{"type":"UTXO"}},
            {"coin":"MYCOIN1","asset":"MYCOIN1","txversion":4,"overwintered":1,"txfee":1000,"protocol":{"type":"UTXO"}},
        ]);
        let mm_bob = MarketMakerIt::start(
            json! ({
                "gui": "nogui",
                "netid": 9000,
                "dht": "on",  // Enable DHT without delay.
                "myipaddr": env::var ("BOB_TRADE_IP") .ok(),
                "rpcip": env::var ("BOB_TRADE_IP") .ok(),
                "canbind": env::var ("BOB_TRADE_PORT") .ok().map (|s| s.parse::<i64>().unwrap()),
                "passphrase": format!("0x{}", hex::encode(priv_key)),
                "coins": coins,
                "rpc_password": "pass",
                "i_am_seed": true,
            }),
            "pass".to_string(),
            None,
        )
        .unwrap();
        let (_bob_dump_log, _bob_dump_dashboard) = mm_dump(&mm_bob.log_path);

        let mm_alice = MarketMakerIt::start(
            json! ({
                "gui": "nogui",
                "netid": 9000,
                "dht": "on",  // Enable DHT without delay.
                "passphrase": "alice passphrase",
                "coins": coins,
                "rpc_password": "pass",
                "seednodes": vec![format!("{}", mm_bob.ip)],
            }),
            "pass".to_string(),
            None,
        )
        .unwrap();
        let (_alice_dump_log, _alice_dump_dashboard) = mm_dump(&mm_alice.log_path);

        log!("{:?}", block_on(enable_native(&mm_bob, "MYCOIN", &[])));
        log!("{:?}", block_on(enable_native(&mm_bob, "MYCOIN1", &[])));
        log!("{:?}", block_on(enable_native(&mm_alice, "MYCOIN", &[])));
        log!("{:?}", block_on(enable_native(&mm_alice, "MYCOIN1", &[])));

        let rc = block_on(mm_bob.rpc(&json! ({
            "userpass": mm_bob.userpass,
            "method": "setprice",
            "base": "MYCOIN",
            "rel": "MYCOIN1",
            "price": 1,
            "volume": "999",
        })))
        .unwrap();
        assert!(rc.0.is_success(), "!setprice: {}", rc.1);

        log!("Get MYCOIN/MYCOIN1 orderbook");
        let rc = block_on(mm_bob.rpc(&json! ({
            "userpass": mm_bob.userpass,
            "method": "orderbook",
            "base": "MYCOIN",
            "rel": "MYCOIN1",
        })))
        .unwrap();
        assert!(rc.0.is_success(), "!orderbook: {}", rc.1);

        let bob_orderbook: Json = json::from_str(&rc.1).unwrap();
        log!("orderbook {:?}", bob_orderbook);
        let asks = bob_orderbook["asks"].as_array().unwrap();
        assert_eq!(asks.len(), 1, "Bob MYCOIN/MYCOIN1 orderbook must have exactly 1 ask");

        thread::sleep(Duration::from_secs(2));
        log!("Get MYCOIN/MYCOIN1 orderbook on Alice side");
        let rc = block_on(mm_alice.rpc(&json! ({
            "userpass": mm_alice.userpass,
            "method": "orderbook",
            "base": "MYCOIN",
            "rel": "MYCOIN1",
        })))
        .unwrap();
        assert!(rc.0.is_success(), "!orderbook: {}", rc.1);

        let alice_orderbook: Json = json::from_str(&rc.1).unwrap();
        log!("orderbook {}", json::to_string(&alice_orderbook).unwrap());
        let asks = alice_orderbook["asks"].as_array().unwrap();
        assert_eq!(asks.len(), 1, "Alice MYCOIN/MYCOIN1 orderbook must have exactly 1 ask");

        let withdraw = block_on(mm_bob.rpc(&json! ({
            "userpass": mm_bob.userpass,
            "method": "withdraw",
            "coin": "MYCOIN",
            "amount": "499.99998",
            "to": "R9imXLs1hEcU9KbFDQq2hJEEJ1P5UoekaF",
        })))
        .unwrap();
        assert!(withdraw.0.is_success(), "!withdraw: {}", withdraw.1);

        let withdraw: Json = json::from_str(&withdraw.1).unwrap();

        let send_raw = block_on(mm_bob.rpc(&json! ({
            "userpass": mm_bob.userpass,
            "method": "send_raw_transaction",
            "coin": "MYCOIN",
            "tx_hex": withdraw["tx_hex"],
        })))
        .unwrap();
        assert!(send_raw.0.is_success(), "!send_raw: {}", send_raw.1);

        thread::sleep(Duration::from_secs(32));

        log!("Get MYCOIN/MYCOIN1 orderbook on Bob side");
        let rc = block_on(mm_bob.rpc(&json! ({
            "userpass": mm_bob.userpass,
            "method": "orderbook",
            "base": "MYCOIN",
            "rel": "MYCOIN1",
        })))
        .unwrap();
        assert!(rc.0.is_success(), "!orderbook: {}", rc.1);

        let bob_orderbook: Json = json::from_str(&rc.1).unwrap();
        log!("orderbook {}", json::to_string(&bob_orderbook).unwrap());
        let asks = bob_orderbook["asks"].as_array().unwrap();
        assert_eq!(asks.len(), 1, "Bob MYCOIN/MYCOIN1 orderbook must have exactly 1 ask");

        let order_volume = asks[0]["maxvolume"].as_str().unwrap();
        assert_eq!("500", order_volume);

        log!("Get MYCOIN/MYCOIN1 orderbook on Alice side");
        let rc = block_on(mm_alice.rpc(&json! ({
            "userpass": mm_alice.userpass,
            "method": "orderbook",
            "base": "MYCOIN",
            "rel": "MYCOIN1",
        })))
        .unwrap();
        assert!(rc.0.is_success(), "!orderbook: {}", rc.1);

        let alice_orderbook: Json = json::from_str(&rc.1).unwrap();
        log!("orderbook {}", json::to_string(&alice_orderbook).unwrap());
        let asks = alice_orderbook["asks"].as_array().unwrap();
        assert_eq!(asks.len(), 1, "Alice MYCOIN/MYCOIN1 orderbook must have exactly 1 ask");

        let order_volume = asks[0]["maxvolume"].as_str().unwrap();
        assert_eq!("500", order_volume);

        block_on(mm_bob.stop()).unwrap();
        block_on(mm_alice.stop()).unwrap();
    }

    #[test]
    fn test_order_should_be_updated_when_matched_partially() {
        let (_ctx, _, bob_priv_key) = generate_utxo_coin_with_random_privkey("MYCOIN", 2000.into());
        let (_ctx, _, alice_priv_key) = generate_utxo_coin_with_random_privkey("MYCOIN1", 2000.into());
        let coins = json! ([
            {"coin":"MYCOIN","asset":"MYCOIN","txversion":4,"overwintered":1,"txfee":1000,"protocol":{"type":"UTXO"}},
            {"coin":"MYCOIN1","asset":"MYCOIN1","txversion":4,"overwintered":1,"txfee":1000,"protocol":{"type":"UTXO"}},
        ]);
        let mut mm_bob = MarketMakerIt::start(
            json! ({
                "gui": "nogui",
                "netid": 9000,
                "dht": "on",  // Enable DHT without delay.
                "passphrase": format!("0x{}", hex::encode(bob_priv_key)),
                "coins": coins,
                "rpc_password": "pass",
                "i_am_seed": true,
            }),
            "pass".to_string(),
            None,
        )
        .unwrap();
        let (_bob_dump_log, _bob_dump_dashboard) = mm_dump(&mm_bob.log_path);

        let mut mm_alice = MarketMakerIt::start(
            json! ({
                "gui": "nogui",
                "netid": 9000,
                "dht": "on",  // Enable DHT without delay.
                "passphrase": format!("0x{}", hex::encode(alice_priv_key)),
                "coins": coins,
                "rpc_password": "pass",
                "seednodes": vec![format!("{}", mm_bob.ip)],
            }),
            "pass".to_string(),
            None,
        )
        .unwrap();
        let (_alice_dump_log, _alice_dump_dashboard) = mm_dump(&mm_alice.log_path);

        log!("{:?}", block_on(enable_native(&mm_bob, "MYCOIN", &[])));
        log!("{:?}", block_on(enable_native(&mm_bob, "MYCOIN1", &[])));
        log!("{:?}", block_on(enable_native(&mm_alice, "MYCOIN", &[])));
        log!("{:?}", block_on(enable_native(&mm_alice, "MYCOIN1", &[])));

        let rc = block_on(mm_bob.rpc(&json! ({
            "userpass": mm_bob.userpass,
            "method": "setprice",
            "base": "MYCOIN",
            "rel": "MYCOIN1",
            "price": 1,
            "volume": "1000",
        })))
        .unwrap();
        assert!(rc.0.is_success(), "!setprice: {}", rc.1);

        let rc = block_on(mm_alice.rpc(&json! ({
            "userpass": mm_alice.userpass,
            "method": "buy",
            "base": "MYCOIN",
            "rel": "MYCOIN1",
            "price": 1,
            "volume": "500",
        })))
        .unwrap();
        assert!(rc.0.is_success(), "!buy: {}", rc.1);

        block_on(mm_bob.wait_for_log(22., |log| log.contains("Entering the maker_swap_loop MYCOIN/MYCOIN1"))).unwrap();
        block_on(mm_alice.wait_for_log(22., |log| log.contains("Entering the taker_swap_loop MYCOIN/MYCOIN1")))
            .unwrap();

        log!("Get MYCOIN/MYCOIN1 orderbook on Bob side");
        let rc = block_on(mm_bob.rpc(&json! ({
            "userpass": mm_bob.userpass,
            "method": "orderbook",
            "base": "MYCOIN",
            "rel": "MYCOIN1",
        })))
        .unwrap();
        assert!(rc.0.is_success(), "!orderbook: {}", rc.1);

        let bob_orderbook: Json = json::from_str(&rc.1).unwrap();
        log!("orderbook {}", json::to_string(&bob_orderbook).unwrap());
        let asks = bob_orderbook["asks"].as_array().unwrap();
        assert_eq!(asks.len(), 1, "Bob MYCOIN/MYCOIN1 orderbook must have exactly 1 ask");

        let order_volume = asks[0]["maxvolume"].as_str().unwrap();
        assert_eq!("500", order_volume);

        log!("Get MYCOIN/MYCOIN1 orderbook on Alice side");
        let rc = block_on(mm_alice.rpc(&json! ({
            "userpass": mm_alice.userpass,
            "method": "orderbook",
            "base": "MYCOIN",
            "rel": "MYCOIN1",
        })))
        .unwrap();
        assert!(rc.0.is_success(), "!orderbook: {}", rc.1);

        let alice_orderbook: Json = json::from_str(&rc.1).unwrap();
        log!("orderbook {}", json::to_string(&alice_orderbook).unwrap());
        let asks = alice_orderbook["asks"].as_array().unwrap();
        assert_eq!(asks.len(), 1, "Alice MYCOIN/MYCOIN1 orderbook must have exactly 1 ask");

        block_on(mm_bob.stop()).unwrap();
        block_on(mm_alice.stop()).unwrap();
    }

    #[test]
    fn test_watcher_node() {
        let (_ctx, _, bob_priv_key) = generate_utxo_coin_with_random_privkey("MYCOIN", 100.into());
        generate_utxo_coin_with_privkey("MYCOIN1", 100.into(), &bob_priv_key);
        let (_ctx, _, alice_priv_key) = generate_utxo_coin_with_random_privkey("MYCOIN1", 100.into());
        generate_utxo_coin_with_privkey("MYCOIN", 100.into(), &alice_priv_key);
        let watcher_priv_key = *SecretKey::new(&mut rand6::thread_rng()).as_ref();

        let coins = json! ([
            {"coin":"MYCOIN","asset":"MYCOIN","txversion":4,"overwintered":1,"txfee":1000,"protocol":{"type":"UTXO"}},
            {"coin":"MYCOIN1","asset":"MYCOIN1","txversion":4,"overwintered":1,"txfee":1000,"protocol":{"type":"UTXO"}},
        ]);

        let alice_conf =
            Mm2TestConf::seednode_using_watchers(&format!("0x{}", hex::encode(alice_priv_key)), &coins).conf;
        let mut mm_alice = MarketMakerIt::start(alice_conf.clone(), "pass".to_string(), None).unwrap();
        let (_alice_dump_log, _alice_dump_dashboard) = mm_dump(&mm_alice.log_path);

        let bob_conf = Mm2TestConf::light_node(&format!("0x{}", hex::encode(bob_priv_key)), &coins, &[&mm_alice
            .ip
            .to_string()])
        .conf;
        let mm_bob = MarketMakerIt::start(bob_conf, "pass".to_string(), None).unwrap();
        let (_bob_dump_log, _bob_dump_dashboard) = mm_dump(&mm_bob.log_path);

        let watcher_conf =
            Mm2TestConf::watcher_light_node(&format!("0x{}", hex::encode(watcher_priv_key)), &coins, &[&mm_alice
                .ip
                .to_string()])
            .conf;
        let mut mm_watcher = MarketMakerIt::start(watcher_conf, "pass".to_string(), None).unwrap();
        let (_watcher_dump_log, _watcher_dump_dashboard) = mm_dump(&mm_watcher.log_path);

        log!("{:?}", block_on(enable_native(&mm_bob, "MYCOIN", &[])));
        log!("{:?}", block_on(enable_native(&mm_bob, "MYCOIN1", &[])));
        log!("{:?}", block_on(enable_native(&mm_alice, "MYCOIN", &[])));
        log!("{:?}", block_on(enable_native(&mm_alice, "MYCOIN1", &[])));
        log!("{:?}", block_on(enable_native(&mm_watcher, "MYCOIN", &[])));
        log!("{:?}", block_on(enable_native(&mm_watcher, "MYCOIN1", &[])));

        let rc = block_on(mm_bob.rpc(&json! ({
            "userpass": mm_bob.userpass,
            "method": "setprice",
            "base": "MYCOIN",
            "rel": "MYCOIN1",
            "price": 25,
            "max": true,
        })))
        .unwrap();
        assert!(rc.0.is_success(), "!setprice: {}", rc.1);

        let rc = block_on(mm_alice.rpc(&json! ({
            "userpass": mm_alice.userpass,
            "method": "buy",
            "base": "MYCOIN",
            "rel": "MYCOIN1",
            "price": 25,
            "volume": "2",
        })))
        .unwrap();
        assert!(rc.0.is_success(), "!buy: {}", rc.1);

        block_on(mm_alice.wait_for_log(60., |log| log.contains("Taker payment tx hash"))).unwrap();
        block_on(mm_alice.stop()).unwrap();
        block_on(mm_watcher.wait_for_log(60., |log| log.contains("Maker payment spend tx"))).unwrap();
        thread::sleep(Duration::from_secs(5));

        let mm_alice = MarketMakerIt::start(alice_conf, "pass".to_string(), None).unwrap();
        let (_alice_dump_log, _alice_dump_dashboard) = mm_dump(&mm_alice.log_path);

        log!("{:?}", block_on(enable_native(&mm_alice, "MYCOIN", &[])));
        log!("{:?}", block_on(enable_native(&mm_alice, "MYCOIN1", &[])));

        let rc = block_on(mm_alice.rpc(&json! ({
            "userpass": mm_alice.userpass,
            "method": "my_balance",
            "coin": "MYCOIN1"
        })))
        .unwrap();
        assert!(rc.0.is_success(), "!my_balance: {}", rc.1);

        let json: Json = json::from_str(&rc.1).unwrap();
        let alice_mycoin1_balance = json["balance"].as_str().unwrap();
        assert_eq!(alice_mycoin1_balance, "49.93562994");

        let rc = block_on(mm_alice.rpc(&json! ({
            "userpass": mm_alice.userpass,
            "method": "my_balance",
            "coin": "MYCOIN"
        })))
        .unwrap();
        assert!(rc.0.is_success(), "!my_balance: {}", rc.1);

        let json: Json = json::from_str(&rc.1).unwrap();
        let alice_mycoin_balance = json["balance"].as_str().unwrap();
        assert_eq!(alice_mycoin_balance, "101.99999");

        let rc = block_on(mm_bob.rpc(&json! ({
            "userpass": mm_bob.userpass,
            "method": "my_balance",
            "coin": "MYCOIN1"
        })))
        .unwrap();
        assert!(rc.0.is_success(), "!my_balance: {}", rc.1);

        let json: Json = json::from_str(&rc.1).unwrap();
        let bob_mycoin1_balance = json["balance"].as_str().unwrap();
        assert_eq!(bob_mycoin1_balance, "149.99999");

        let rc = block_on(mm_bob.rpc(&json! ({
            "userpass": mm_bob.userpass,
            "method": "my_balance",
            "coin": "MYCOIN"
        })))
        .unwrap();
        assert!(rc.0.is_success(), "!my_balance: {}", rc.1);

        let json: Json = json::from_str(&rc.1).unwrap();
        let bob_mycoin_balance = json["balance"].as_str().unwrap();
        assert_eq!(bob_mycoin_balance, "97.99999");
    }

<<<<<<< HEAD
    #[test]
    fn test_watcher_refunds_taker_payment() {
        let timeout = (now_ms() / 1000) + 120; // timeout if test takes more than 120 seconds to run
        let (_ctx, coin, _) = generate_utxo_coin_with_random_privkey("MYCOIN", 1000u64.into());
        let my_public_key = coin.my_public_key().unwrap();

        let time_lock = (now_ms() / 1000) as u32 - 3600;
        let tx = coin
            .send_taker_payment(time_lock, my_public_key, &[0; 20], 1u64.into(), &None, &[])
            .wait()
            .unwrap();

        coin.wait_for_confirmations(&tx.tx_hex(), 1, false, timeout, 1)
            .wait()
            .unwrap();

        let refund_tx = coin
            .create_taker_refunds_payment(&tx.tx_hex(), time_lock, my_public_key, &[0; 20], &None, &[])
            .wait()
            .unwrap();

        let refund_tx = coin
            .send_watcher_refunds_taker_payment(&refund_tx.tx_hex())
            .wait()
            .unwrap();

        coin.wait_for_confirmations(&refund_tx.tx_hex(), 1, false, timeout, 1)
            .wait()
            .unwrap();

        let search_input = SearchForSwapTxSpendInput {
            time_lock,
            other_pub: &*coin.my_public_key().unwrap(),
            secret_hash: &[0; 20],
            tx: &tx.tx_hex(),
            search_from_block: 0,
            swap_contract_address: &None,
            swap_unique_data: &[],
        };
        let found = block_on(coin.search_for_swap_tx_spend_my(search_input))
            .unwrap()
            .unwrap();
        assert_eq!(FoundSwapTxSpend::Refunded(refund_tx), found);
    }

=======
>>>>>>> b7169e47
    // https://github.com/KomodoPlatform/atomicDEX-API/issues/471
    #[test]
    fn test_match_and_trade_setprice_max() {
        let (_ctx, _, bob_priv_key) = generate_utxo_coin_with_random_privkey("MYCOIN", 1000.into());
        let (_ctx, _, alice_priv_key) = generate_utxo_coin_with_random_privkey("MYCOIN1", 2000.into());
        let coins = json! ([
            {"coin":"MYCOIN","asset":"MYCOIN","txversion":4,"overwintered":1,"txfee":1000,"protocol":{"type":"UTXO"}},
            {"coin":"MYCOIN1","asset":"MYCOIN1","txversion":4,"overwintered":1,"txfee":1000,"protocol":{"type":"UTXO"}},
        ]);
        let mut mm_bob = MarketMakerIt::start(
            json! ({
                "gui": "nogui",
                "netid": 9000,
                "dht": "on",  // Enable DHT without delay.
                "passphrase": format!("0x{}", hex::encode(bob_priv_key)),
                "coins": coins,
                "rpc_password": "pass",
                "i_am_seed": true,
            }),
            "pass".to_string(),
            None,
        )
        .unwrap();
        let (_bob_dump_log, _bob_dump_dashboard) = mm_dump(&mm_bob.log_path);

        let mut mm_alice = MarketMakerIt::start(
            json! ({
                "gui": "nogui",
                "netid": 9000,
                "dht": "on",  // Enable DHT without delay.
                "passphrase": format!("0x{}", hex::encode(alice_priv_key)),
                "coins": coins,
                "rpc_password": "pass",
                "seednodes": vec![format!("{}", mm_bob.ip)],
            }),
            "pass".to_string(),
            None,
        )
        .unwrap();
        let (_alice_dump_log, _alice_dump_dashboard) = mm_dump(&mm_alice.log_path);

        log!("{:?}", block_on(enable_native(&mm_bob, "MYCOIN", &[])));
        log!("{:?}", block_on(enable_native(&mm_bob, "MYCOIN1", &[])));
        log!("{:?}", block_on(enable_native(&mm_alice, "MYCOIN", &[])));
        log!("{:?}", block_on(enable_native(&mm_alice, "MYCOIN1", &[])));
        let rc = block_on(mm_bob.rpc(&json! ({
            "userpass": mm_bob.userpass,
            "method": "setprice",
            "base": "MYCOIN",
            "rel": "MYCOIN1",
            "price": 1,
            "max": true,
        })))
        .unwrap();
        assert!(rc.0.is_success(), "!setprice: {}", rc.1);
        let json: Json = json::from_str(&rc.1).unwrap();
        let bob_uuid = json["result"]["uuid"].as_str().unwrap().to_owned();

        log!("Get MYCOIN/MYCOIN1 orderbook");
        let rc = block_on(mm_bob.rpc(&json! ({
            "userpass": mm_bob.userpass,
            "method": "orderbook",
            "base": "MYCOIN",
            "rel": "MYCOIN1",
        })))
        .unwrap();
        assert!(rc.0.is_success(), "!orderbook: {}", rc.1);

        let bob_orderbook: Json = json::from_str(&rc.1).unwrap();
        log!("orderbook {:?}", bob_orderbook);
        let asks = bob_orderbook["asks"].as_array().unwrap();
        assert_eq!(asks.len(), 1, "MYCOIN/MYCOIN1 orderbook must have exactly 1 ask");
        assert_eq!(asks[0]["maxvolume"], Json::from("999.99999"));

        let rc = block_on(mm_alice.rpc(&json! ({
            "userpass": mm_alice.userpass,
            "method": "buy",
            "base": "MYCOIN",
            "rel": "MYCOIN1",
            "price": 1,
            "volume": "999.99999",
        })))
        .unwrap();
        assert!(rc.0.is_success(), "!buy: {}", rc.1);

        block_on(mm_bob.wait_for_log(22., |log| log.contains("Entering the maker_swap_loop MYCOIN/MYCOIN1"))).unwrap();
        block_on(mm_alice.wait_for_log(22., |log| log.contains("Entering the taker_swap_loop MYCOIN/MYCOIN1")))
            .unwrap();

        thread::sleep(Duration::from_secs(3));

        let rmd160 = rmd160_from_priv(bob_priv_key);
        let order_path = mm_bob.folder.join(format!(
            "DB/{}/ORDERS/MY/MAKER/{}.json",
            hex::encode(rmd160.take()),
            bob_uuid,
        ));
        log!("Order path {}", order_path.display());
        assert!(!order_path.exists());
        block_on(mm_bob.stop()).unwrap();
        block_on(mm_alice.stop()).unwrap();
    }

    #[test]
    // https://github.com/KomodoPlatform/atomicDEX-API/issues/888
    fn test_max_taker_vol_swap() {
        let (_ctx, _, bob_priv_key) = generate_utxo_coin_with_random_privkey("MYCOIN", 1000.into());
        let (_ctx, _, alice_priv_key) = generate_utxo_coin_with_random_privkey("MYCOIN1", 50.into());
        let coins = json! ([
            {"coin":"MYCOIN","asset":"MYCOIN","txversion":4,"overwintered":1,"txfee":1000,"protocol":{"type":"UTXO"}},
            {"coin":"MYCOIN1","asset":"MYCOIN1","txversion":4,"overwintered":1,"txfee":1000,"protocol":{"type":"UTXO"}},
        ]);
        let mut mm_bob = block_on(MarketMakerIt::start_with_envs(
            json! ({
                "gui": "nogui",
                "netid": 9000,
                "dht": "on",  // Enable DHT without delay.
                "passphrase": format!("0x{}", hex::encode(bob_priv_key)),
                "coins": coins,
                "rpc_password": "pass",
                "i_am_seed": true,
            }),
            "pass".to_string(),
            None,
            &[("MYCOIN_FEE_DISCOUNT", "")],
        ))
        .unwrap();
        let (_bob_dump_log, _bob_dump_dashboard) = mm_dump(&mm_bob.log_path);
        block_on(mm_bob.wait_for_log(22., |log| log.contains(">>>>>>>>> DEX stats "))).unwrap();

        let mut mm_alice = block_on(MarketMakerIt::start_with_envs(
            json! ({
                "gui": "nogui",
                "netid": 9000,
                "dht": "on",  // Enable DHT without delay.
                "passphrase": format!("0x{}", hex::encode(alice_priv_key)),
                "coins": coins,
                "rpc_password": "pass",
                "seednodes": vec![format!("{}", mm_bob.ip)],
            }),
            "pass".to_string(),
            None,
            &[("MYCOIN_FEE_DISCOUNT", "")],
        ))
        .unwrap();
        let (_alice_dump_log, _alice_dump_dashboard) = mm_dump(&mm_alice.log_path);
        block_on(mm_alice.wait_for_log(22., |log| log.contains(">>>>>>>>> DEX stats "))).unwrap();

        log!("{:?}", block_on(enable_native(&mm_bob, "MYCOIN", &[])));
        log!("{:?}", block_on(enable_native(&mm_bob, "MYCOIN1", &[])));
        log!("{:?}", block_on(enable_native(&mm_alice, "MYCOIN", &[])));
        log!("{:?}", block_on(enable_native(&mm_alice, "MYCOIN1", &[])));
        let price = MmNumber::from((100, 1620));
        let rc = block_on(mm_bob.rpc(&json! ({
            "userpass": mm_bob.userpass,
            "method": "setprice",
            "base": "MYCOIN",
            "rel": "MYCOIN1",
            "price": price,
            "max": true,
        })))
        .unwrap();
        assert!(rc.0.is_success(), "!setprice: {}", rc.1);

        let rc = block_on(mm_alice.rpc(&json! ({
            "userpass": mm_alice.userpass,
            "method": "orderbook",
            "base": "MYCOIN1",
            "rel": "MYCOIN",
        })))
        .unwrap();
        assert!(rc.0.is_success(), "!orderbook: {}", rc.1);
        log!("{}", rc.1);
        thread::sleep(Duration::from_secs(3));

        let rc = block_on(mm_alice.rpc(&json! ({
            "userpass": mm_alice.userpass,
            "method": "max_taker_vol",
            "coin": "MYCOIN1",
            "trade_with": "MYCOIN",
        })))
        .unwrap();
        assert!(rc.0.is_success(), "!max_taker_vol: {}", rc.1);
        let vol: MaxTakerVolResponse = json::from_str(&rc.1).unwrap();
        let expected_vol = MmNumber::from((647499741, 12965000));

        let actual_vol = MmNumber::from(vol.result.clone());
        assert_eq!(expected_vol, actual_vol);

        let rc = block_on(mm_alice.rpc(&json! ({
            "userpass": mm_alice.userpass,
            "method": "sell",
            "base": "MYCOIN1",
            "rel": "MYCOIN",
            "price": "16",
            "volume": vol.result,
        })))
        .unwrap();
        assert!(rc.0.is_success(), "!sell: {}", rc.1);
        let sell_res: BuyOrSellRpcResult = json::from_str(&rc.1).unwrap();

        block_on(mm_bob.wait_for_log(22., |log| log.contains("Entering the maker_swap_loop MYCOIN/MYCOIN1"))).unwrap();
        block_on(mm_alice.wait_for_log(22., |log| log.contains("Entering the taker_swap_loop MYCOIN/MYCOIN1")))
            .unwrap();

        thread::sleep(Duration::from_secs(3));

        let rc = block_on(mm_alice.rpc(&json! ({
            "userpass": mm_alice.userpass,
            "method": "my_swap_status",
            "params": {
                "uuid": sell_res.result.uuid
            }
        })))
        .unwrap();
        assert!(rc.0.is_success(), "!my_swap_status: {}", rc.1);

        let status_response: Json = json::from_str(&rc.1).unwrap();
        let events_array = status_response["result"]["events"].as_array().unwrap();
        let first_event_type = events_array[0]["event"]["type"].as_str().unwrap();
        assert_eq!("Started", first_event_type);
        block_on(mm_bob.stop()).unwrap();
        block_on(mm_alice.stop()).unwrap();
    }

    #[test]
    fn test_buy_when_coins_locked_by_other_swap() {
        let (_ctx, _, bob_priv_key) = generate_utxo_coin_with_random_privkey("MYCOIN", 1000.into());
        let (_ctx, _, alice_priv_key) = generate_utxo_coin_with_random_privkey("MYCOIN1", 2.into());
        let coins = json! ([
            {"coin":"MYCOIN","asset":"MYCOIN","txversion":4,"overwintered":1,"txfee":1000,"protocol":{"type":"UTXO"}},
            {"coin":"MYCOIN1","asset":"MYCOIN1","txversion":4,"overwintered":1,"txfee":1000,"protocol":{"type":"UTXO"}},
        ]);
        let mut mm_bob = MarketMakerIt::start(
            json! ({
                "gui": "nogui",
                "netid": 9000,
                "dht": "on",  // Enable DHT without delay.
                "passphrase": format!("0x{}", hex::encode(bob_priv_key)),
                "coins": coins,
                "rpc_password": "pass",
                "i_am_seed": true,
            }),
            "pass".to_string(),
            None,
        )
        .unwrap();
        let (_bob_dump_log, _bob_dump_dashboard) = mm_dump(&mm_bob.log_path);

        let mut mm_alice = MarketMakerIt::start(
            json! ({
                "gui": "nogui",
                "netid": 9000,
                "dht": "on",  // Enable DHT without delay.
                "passphrase": format!("0x{}", hex::encode(alice_priv_key)),
                "coins": coins,
                "rpc_password": "pass",
                "seednodes": vec![format!("{}", mm_bob.ip)],
            }),
            "pass".to_string(),
            None,
        )
        .unwrap();
        let (_alice_dump_log, _alice_dump_dashboard) = mm_dump(&mm_alice.log_path);

        log!("{:?}", block_on(enable_native(&mm_bob, "MYCOIN", &[])));
        log!("{:?}", block_on(enable_native(&mm_bob, "MYCOIN1", &[])));
        log!("{:?}", block_on(enable_native(&mm_alice, "MYCOIN", &[])));
        log!("{:?}", block_on(enable_native(&mm_alice, "MYCOIN1", &[])));
        let rc = block_on(mm_bob.rpc(&json! ({
            "userpass": mm_bob.userpass,
            "method": "setprice",
            "base": "MYCOIN",
            "rel": "MYCOIN1",
            "price": 1,
            "max": true,
        })))
        .unwrap();
        assert!(rc.0.is_success(), "!setprice: {}", rc.1);

        let rc = block_on(mm_alice.rpc(&json! ({
            "userpass": mm_alice.userpass,
            "method": "buy",
            "base": "MYCOIN",
            "rel": "MYCOIN1",
            "price": 1,
            // the result of equation x + x / 777 + 0.00002 = 1
            "volume": {
                "numer":"77698446",
                "denom":"77800000"
            },
        })))
        .unwrap();
        assert!(rc.0.is_success(), "!buy: {}", rc.1);

        block_on(mm_bob.wait_for_log(22., |log| log.contains("Entering the maker_swap_loop MYCOIN/MYCOIN1"))).unwrap();
        block_on(mm_alice.wait_for_log(22., |log| log.contains("Entering the taker_swap_loop MYCOIN/MYCOIN1")))
            .unwrap();
        // TODO when buy call is made immediately swap might be not put into swap ctx yet so locked
        // amount returns 0
        thread::sleep(Duration::from_secs(6));

        let rc = block_on(mm_alice.rpc(&json! ({
            "userpass": mm_alice.userpass,
            "method": "buy",
            "base": "MYCOIN",
            "rel": "MYCOIN1",
            "price": 1,
            // it is slightly more than previous volume so it should fail
            // because the total sum of used funds will be slightly more than available 2
            "volume": {
                "numer":"77698447",
                "denom":"77800000"
            },
        })))
        .unwrap();
        assert!(!rc.0.is_success(), "buy success, but should fail: {}", rc.1);
        assert!(rc.1.contains("Not enough MYCOIN1 for swap"), "{}", rc.1);
        block_on(mm_bob.stop()).unwrap();
        block_on(mm_alice.stop()).unwrap();
    }

    #[test]
    fn test_sell_when_coins_locked_by_other_swap() {
        let (_ctx, _, bob_priv_key) = generate_utxo_coin_with_random_privkey("MYCOIN", 1000.into());
        let (_ctx, _, alice_priv_key) = generate_utxo_coin_with_random_privkey("MYCOIN1", 2.into());
        let coins = json! ([
            {"coin":"MYCOIN","asset":"MYCOIN","txversion":4,"overwintered":1,"txfee":1000,"protocol":{"type":"UTXO"}},
            {"coin":"MYCOIN1","asset":"MYCOIN1","txversion":4,"overwintered":1,"txfee":1000,"protocol":{"type":"UTXO"}},
        ]);
        let mut mm_bob = MarketMakerIt::start(
            json! ({
                "gui": "nogui",
                "netid": 9000,
                "dht": "on",  // Enable DHT without delay.
                "passphrase": format!("0x{}", hex::encode(bob_priv_key)),
                "coins": coins,
                "rpc_password": "pass",
                "i_am_seed": true,
            }),
            "pass".to_string(),
            None,
        )
        .unwrap();
        let (_bob_dump_log, _bob_dump_dashboard) = mm_dump(&mm_bob.log_path);

        let mut mm_alice = MarketMakerIt::start(
            json! ({
                "gui": "nogui",
                "netid": 9000,
                "dht": "on",  // Enable DHT without delay.
                "passphrase": format!("0x{}", hex::encode(alice_priv_key)),
                "coins": coins,
                "rpc_password": "pass",
                "seednodes": vec![format!("{}", mm_bob.ip)],
            }),
            "pass".to_string(),
            None,
        )
        .unwrap();
        let (_alice_dump_log, _alice_dump_dashboard) = mm_dump(&mm_alice.log_path);

        log!("{:?}", block_on(enable_native(&mm_bob, "MYCOIN", &[])));
        log!("{:?}", block_on(enable_native(&mm_bob, "MYCOIN1", &[])));
        log!("{:?}", block_on(enable_native(&mm_alice, "MYCOIN", &[])));
        log!("{:?}", block_on(enable_native(&mm_alice, "MYCOIN1", &[])));
        let rc = block_on(mm_bob.rpc(&json! ({
            "userpass": mm_bob.userpass,
            "method": "setprice",
            "base": "MYCOIN",
            "rel": "MYCOIN1",
            "price": 1,
            "max": true,
        })))
        .unwrap();
        assert!(rc.0.is_success(), "!setprice: {}", rc.1);

        let rc = block_on(mm_alice.rpc(&json! ({
            "userpass": mm_alice.userpass,
            "method": "sell",
            "base": "MYCOIN1",
            "rel": "MYCOIN",
            "price": 1,
            // the result of equation x + x / 777 + 0.00002 = 1
            "volume": {
                "numer":"77698446",
                "denom":"77800000"
            },
        })))
        .unwrap();
        assert!(rc.0.is_success(), "!sell: {}", rc.1);

        block_on(mm_bob.wait_for_log(22., |log| log.contains("Entering the maker_swap_loop MYCOIN/MYCOIN1"))).unwrap();
        block_on(mm_alice.wait_for_log(22., |log| log.contains("Entering the taker_swap_loop MYCOIN/MYCOIN1")))
            .unwrap();
        // TODO when sell call is made immediately swap might be not put into swap ctx yet so locked
        // amount returns 0
        thread::sleep(Duration::from_secs(6));

        let rc = block_on(mm_alice.rpc(&json! ({
            "userpass": mm_alice.userpass,
            "method": "sell",
            "base": "MYCOIN1",
            "rel": "MYCOIN",
            "price": 1,
            // it is slightly more than previous volume so it should fail
            // because the total sum of used funds will be slightly more than available 2
            "volume": {
                "numer":"77698447",
                "denom":"77800000"
            },
        })))
        .unwrap();
        assert!(!rc.0.is_success(), "sell success, but should fail: {}", rc.1);
        assert!(rc.1.contains("Not enough MYCOIN1 for swap"), "{}", rc.1);
        block_on(mm_bob.stop()).unwrap();
        block_on(mm_alice.stop()).unwrap();
    }

    #[test]
    fn test_buy_max() {
        let (_ctx, _, alice_priv_key) = generate_utxo_coin_with_random_privkey("MYCOIN1", 1.into());
        let coins = json! ([
            {"coin":"MYCOIN","asset":"MYCOIN","txversion":4,"overwintered":1,"txfee":1000,"protocol":{"type":"UTXO"}},
            {"coin":"MYCOIN1","asset":"MYCOIN1","txversion":4,"overwintered":1,"txfee":1000,"protocol":{"type":"UTXO"}},
        ]);
        let mm_alice = MarketMakerIt::start(
            json! ({
                "gui": "nogui",
                "netid": 9000,
                "dht": "on",  // Enable DHT without delay.
                "passphrase": format!("0x{}", hex::encode(alice_priv_key)),
                "coins": coins,
                "rpc_password": "pass",
                "i_am_seed": true,
            }),
            "pass".to_string(),
            None,
        )
        .unwrap();
        let (_alice_dump_log, _alice_dump_dashboard) = mm_dump(&mm_alice.log_path);

        log!("{:?}", block_on(enable_native(&mm_alice, "MYCOIN", &[])));
        log!("{:?}", block_on(enable_native(&mm_alice, "MYCOIN1", &[])));
        let rc = block_on(mm_alice.rpc(&json! ({
            "userpass": mm_alice.userpass,
            "method": "buy",
            "base": "MYCOIN",
            "rel": "MYCOIN1",
            "price": 1,
            // the result of equation x + x / 777 + 0.00002 = 1
            "volume": {
                "numer":"77698446",
                "denom":"77800000"
            },
        })))
        .unwrap();
        assert!(rc.0.is_success(), "!buy: {}", rc.1);

        let rc = block_on(mm_alice.rpc(&json! ({
            "userpass": mm_alice.userpass,
            "method": "buy",
            "base": "MYCOIN",
            "rel": "MYCOIN1",
            "price": 1,
            // it is slightly more than previous volume so it should fail
            "volume": {
                "numer":"77698447",
                "denom":"77800000"
            },
        })))
        .unwrap();
        assert!(!rc.0.is_success(), "buy success, but should fail: {}", rc.1);
        // assert! (rc.1.contains("MYCOIN1 balance 1 is too low"));
        block_on(mm_alice.stop()).unwrap();
    }

    #[test]
    fn test_maker_trade_preimage() {
        let priv_key = SecretKey::new(&mut rand6::thread_rng());

        let (_ctx, mycoin) = utxo_coin_from_privkey("MYCOIN", &priv_key[..]);
        let my_address = mycoin.my_address().expect("!my_address");
        fill_address(&mycoin, &my_address, 10.into(), 30);

        let (_ctx, mycoin1) = utxo_coin_from_privkey("MYCOIN1", &priv_key[..]);
        let my_address = mycoin1.my_address().expect("!my_address");
        fill_address(&mycoin1, &my_address, 20.into(), 30);

        let coins = json!([
            {"coin":"MYCOIN","asset":"MYCOIN","txversion":4,"overwintered":1,"txfee":1000,"protocol":{"type":"UTXO"}},
            {"coin":"MYCOIN1","asset":"MYCOIN1","txversion":4,"overwintered":1,"txfee":2000,"protocol":{"type":"UTXO"}},
        ]);
        let mm = MarketMakerIt::start(
            json! ({
                "gui": "nogui",
                "netid": 9000,
                "dht": "on",  // Enable DHT without delay.
                "passphrase": format!("0x{}", hex::encode(&priv_key[..])),
                "coins": coins,
                "rpc_password": "pass",
                "i_am_seed": true,
            }),
            "pass".to_string(),
            None,
        )
        .unwrap();
        let (_dump_log, _dump_dashboard) = mm_dump(&mm.log_path);

        log!("{:?}", block_on(enable_native(&mm, "MYCOIN1", &[])));
        log!("{:?}", block_on(enable_native(&mm, "MYCOIN", &[])));

        let rc = block_on(mm.rpc(&json!({
            "userpass": mm.userpass,
            "mmrpc": "2.0",
            "method": "trade_preimage",
            "params": {
                "base": "MYCOIN",
                "rel": "MYCOIN1",
                "swap_method": "setprice",
                "price": 1,
                "max": true,
            },
        })))
        .unwrap();
        assert!(rc.0.is_success(), "!trade_preimage: {}", rc.1);
        let base_coin_fee = TradeFeeForTest::new("MYCOIN", "0.00001", false);
        let rel_coin_fee = TradeFeeForTest::new("MYCOIN1", "0.00002", true);
        let volume = MmNumber::from("9.99999");

        let my_coin_total = TotalTradeFeeForTest::new("MYCOIN", "0.00001", "0.00001");
        let my_coin1_total = TotalTradeFeeForTest::new("MYCOIN1", "0.00002", "0");

        let expected = TradePreimageResult::MakerPreimage(MakerPreimage {
            base_coin_fee,
            rel_coin_fee,
            volume: Some(volume.to_decimal()),
            volume_rat: Some(volume.to_ratio()),
            volume_fraction: Some(volume.to_fraction()),
            total_fees: vec![my_coin_total, my_coin1_total],
        });

        let mut actual: RpcSuccessResponse<TradePreimageResult> = json::from_str(&rc.1).unwrap();
        actual.result.sort_total_fees();
        assert_eq!(expected, actual.result);

        let rc = block_on(mm.rpc(&json!({
            "userpass": mm.userpass,
            "mmrpc": "2.0",
            "method": "trade_preimage",
            "params": {
                "base": "MYCOIN1",
                "rel": "MYCOIN",
                "swap_method": "setprice",
                "price": 1,
                "max": true,
            },
        })))
        .unwrap();
        assert!(rc.0.is_success(), "!trade_preimage: {}", rc.1);
        let mut actual: RpcSuccessResponse<TradePreimageResult> = json::from_str(&rc.1).unwrap();
        actual.result.sort_total_fees();

        let base_coin_fee = TradeFeeForTest::new("MYCOIN1", "0.00002", false);
        let rel_coin_fee = TradeFeeForTest::new("MYCOIN", "0.00001", true);
        let volume = MmNumber::from("19.99998");

        let my_coin_total = TotalTradeFeeForTest::new("MYCOIN", "0.00001", "0");
        let my_coin1_total = TotalTradeFeeForTest::new("MYCOIN1", "0.00002", "0.00002");
        let expected = TradePreimageResult::MakerPreimage(MakerPreimage {
            base_coin_fee,
            rel_coin_fee,
            volume: Some(volume.to_decimal()),
            volume_rat: Some(volume.to_ratio()),
            volume_fraction: Some(volume.to_fraction()),
            total_fees: vec![my_coin_total, my_coin1_total],
        });

        actual.result.sort_total_fees();
        assert_eq!(expected, actual.result);

        let rc = block_on(mm.rpc(&json!({
            "userpass": mm.userpass,
            "mmrpc": "2.0",
            "method": "trade_preimage",
            "params": {
                "base": "MYCOIN1",
                "rel": "MYCOIN",
                "swap_method": "setprice",
                "price": 1,
                "volume": "19.99998",
            },
        })))
        .unwrap();
        assert!(rc.0.is_success(), "!trade_preimage: {}", rc.1);
        let mut actual: RpcSuccessResponse<TradePreimageResult> = json::from_str(&rc.1).unwrap();
        actual.result.sort_total_fees();

        let base_coin_fee = TradeFeeForTest::new("MYCOIN1", "0.00002", false);
        let rel_coin_fee = TradeFeeForTest::new("MYCOIN", "0.00001", true);

        let total_my_coin = TotalTradeFeeForTest::new("MYCOIN", "0.00001", "0");
        let total_my_coin1 = TotalTradeFeeForTest::new("MYCOIN1", "0.00002", "0.00002");

        let expected = TradePreimageResult::MakerPreimage(MakerPreimage {
            base_coin_fee,
            rel_coin_fee,
            volume: None,
            volume_rat: None,
            volume_fraction: None,
            total_fees: vec![total_my_coin, total_my_coin1],
        });

        actual.result.sort_total_fees();
        assert_eq!(expected, actual.result);
    }

    #[test]
    fn test_taker_trade_preimage() {
        let priv_key = SecretKey::new(&mut rand6::thread_rng());

        let (_ctx, mycoin) = utxo_coin_from_privkey("MYCOIN", priv_key.as_ref());
        let my_address = mycoin.my_address().expect("!my_address");
        fill_address(&mycoin, &my_address, 10.into(), 30);

        let (_ctx, mycoin1) = utxo_coin_from_privkey("MYCOIN1", priv_key.as_ref());
        let my_address = mycoin1.my_address().expect("!my_address");
        fill_address(&mycoin1, &my_address, 20.into(), 30);

        let coins = json!([
            {"coin":"MYCOIN","asset":"MYCOIN","txversion":4,"overwintered":1,"txfee":1000,"protocol":{"type":"UTXO"}},
            {"coin":"MYCOIN1","asset":"MYCOIN1","txversion":4,"overwintered":1,"txfee":2000,"protocol":{"type":"UTXO"}},
        ]);
        let mm = MarketMakerIt::start(
            json! ({
                "gui": "nogui",
                "netid": 9000,
                "dht": "on",  // Enable DHT without delay.
                "passphrase": format!("0x{}", hex::encode(priv_key.as_ref())),
                "coins": coins,
                "rpc_password": "pass",
                "i_am_seed": true,
            }),
            "pass".to_string(),
            None,
        )
        .unwrap();
        let (_dump_log, _dump_dashboard) = mm_dump(&mm.log_path);

        log!("{:?}", block_on(enable_native(&mm, "MYCOIN1", &[])));
        log!("{:?}", block_on(enable_native(&mm, "MYCOIN", &[])));

        // `max` field is not supported for `buy/sell` swap methods
        let rc = block_on(mm.rpc(&json!({
            "userpass": mm.userpass,
            "mmrpc": "2.0",
            "method": "trade_preimage",
            "params": {
                "base": "MYCOIN",
                "rel": "MYCOIN1",
                "swap_method": "sell",
                "max": true,
                "price": 1,
            },
        })))
        .unwrap();
        assert!(!rc.0.is_success(), "trade_preimage success, but should fail: {}", rc.1);

        let actual: RpcErrorResponse<trade_preimage_error::InvalidParam> = json::from_str(&rc.1).unwrap();
        assert_eq!(actual.error_type, "InvalidParam", "Unexpected error_type: {}", rc.1);
        let expected = trade_preimage_error::InvalidParam {
            param: "max".to_owned(),
            reason: "'max' cannot be used with 'sell' or 'buy' method".to_owned(),
        };
        assert_eq!(actual.error_data, Some(expected));

        let rc = block_on(mm.rpc(&json!({
            "userpass": mm.userpass,
            "mmrpc": "2.0",
            "method": "trade_preimage",
            "params": {
                "base": "MYCOIN",
                "rel": "MYCOIN1",
                "swap_method": "sell",
                "volume": "7.77",
                "price": "2",
            },
        })))
        .unwrap();
        assert!(rc.0.is_success(), "!trade_preimage: {}", rc.1);

        let mut actual: RpcSuccessResponse<TradePreimageResult> = json::from_str(&rc.1).unwrap();
        actual.result.sort_total_fees();

        let base_coin_fee = TradeFeeForTest::new("MYCOIN", "0.00001", false);
        let rel_coin_fee = TradeFeeForTest::new("MYCOIN1", "0.00002", true);
        let taker_fee = TradeFeeForTest::new("MYCOIN", "0.01", false);
        let fee_to_send_taker_fee = TradeFeeForTest::new("MYCOIN", "0.00001", false);

        let my_coin_total_fee = TotalTradeFeeForTest::new("MYCOIN", "0.01002", "0.01002");
        let my_coin1_total_fee = TotalTradeFeeForTest::new("MYCOIN1", "0.00002", "0");

        let expected = TradePreimageResult::TakerPreimage(TakerPreimage {
            base_coin_fee,
            rel_coin_fee,
            taker_fee,
            fee_to_send_taker_fee,
            total_fees: vec![my_coin_total_fee, my_coin1_total_fee],
        });
        assert_eq!(expected, actual.result);

        let rc = block_on(mm.rpc(&json!({
            "userpass": mm.userpass,
            "mmrpc": "2.0",
            "method": "trade_preimage",
            "params": {
                "base": "MYCOIN",
                "rel": "MYCOIN1",
                "swap_method": "buy",
                "volume": "7.77",
                "price": "2",
            },
        })))
        .unwrap();
        assert!(rc.0.is_success(), "!trade_preimage: {}", rc.1);
        let mut actual: RpcSuccessResponse<TradePreimageResult> = json::from_str(&rc.1).unwrap();
        actual.result.sort_total_fees();

        let base_coin_fee = TradeFeeForTest::new("MYCOIN", "0.00001", true);
        let rel_coin_fee = TradeFeeForTest::new("MYCOIN1", "0.00002", false);
        let taker_fee = TradeFeeForTest::new("MYCOIN1", "0.02", false);
        let fee_to_send_taker_fee = TradeFeeForTest::new("MYCOIN1", "0.00002", false);

        let my_coin_total_fee = TotalTradeFeeForTest::new("MYCOIN", "0.00001", "0");
        let my_coin1_total_fee = TotalTradeFeeForTest::new("MYCOIN1", "0.02004", "0.02004");

        let expected = TradePreimageResult::TakerPreimage(TakerPreimage {
            base_coin_fee,
            rel_coin_fee,
            taker_fee,
            fee_to_send_taker_fee,
            total_fees: vec![my_coin_total_fee, my_coin1_total_fee],
        });
        assert_eq!(expected, actual.result);
    }

    #[test]
    fn test_trade_preimage_not_sufficient_balance() {
        #[track_caller]
        fn expect_not_sufficient_balance(
            res: &str,
            available: BigDecimal,
            required: BigDecimal,
            locked_by_swaps: Option<BigDecimal>,
        ) {
            let actual: RpcErrorResponse<trade_preimage_error::NotSufficientBalance> = json::from_str(res).unwrap();
            assert_eq!(actual.error_type, "NotSufficientBalance");
            let expected = trade_preimage_error::NotSufficientBalance {
                coin: "MYCOIN".to_owned(),
                available,
                required,
                locked_by_swaps,
            };
            assert_eq!(actual.error_data, Some(expected));
        }

        let priv_key = SecretKey::new(&mut rand6::thread_rng());
        let fill_balance_functor = |amount: BigDecimal| {
            let (_ctx, mycoin) = utxo_coin_from_privkey("MYCOIN", priv_key.as_ref());
            let my_address = mycoin.my_address().expect("!my_address");
            fill_address(&mycoin, &my_address, amount, 30);
        };

        let coins = json!([
            {"coin":"MYCOIN","asset":"MYCOIN","txversion":4,"overwintered":1,"txfee":1000,"protocol":{"type":"UTXO"}},
            {"coin":"MYCOIN1","asset":"MYCOIN1","txversion":4,"overwintered":1,"txfee":2000,"protocol":{"type":"UTXO"}},
        ]);
        let mm = MarketMakerIt::start(
            json! ({
                "gui": "nogui",
                "netid": 9000,
                "dht": "on",  // Enable DHT without delay.
                "passphrase": format!("0x{}", hex::encode(priv_key.as_ref())),
                "coins": coins,
                "rpc_password": "pass",
                "i_am_seed": true,
            }),
            "pass".to_string(),
            None,
        )
        .unwrap();
        let (_dump_log, _dump_dashboard) = mm_dump(&mm.log_path);

        log!("{:?}", block_on(enable_native(&mm, "MYCOIN1", &[])));
        log!("{:?}", block_on(enable_native(&mm, "MYCOIN", &[])));

        fill_balance_functor(MmNumber::from("0.000015").to_decimal());
        // Try sell the max amount with the zero balance.
        let rc = block_on(mm.rpc(&json!({
            "userpass": mm.userpass,
            "mmrpc": "2.0",
            "method": "trade_preimage",
            "params": {
                "base": "MYCOIN",
                "rel": "MYCOIN1",
                "swap_method": "setprice",
                "price": 1,
                "max": true,
            },
        })))
        .unwrap();
        assert!(!rc.0.is_success(), "trade_preimage success, but should fail: {}", rc.1);
        let available = MmNumber::from("0.000015").to_decimal();
        // Required at least 0.00002 MYCOIN to pay the transaction_fee(0.00001) and to send a value not less than dust(0.00001).
        let required = MmNumber::from("0.00002").to_decimal();
        expect_not_sufficient_balance(&rc.1, available, required, None);

        let rc = block_on(mm.rpc(&json!({
            "userpass": mm.userpass,
            "mmrpc": "2.0",
            "method": "trade_preimage",
            "params": {
                "base": "MYCOIN",
                "rel": "MYCOIN1",
                "swap_method": "setprice",
                "price": 1,
                "volume": 0.1,
            },
        })))
        .unwrap();
        assert!(!rc.0.is_success(), "trade_preimage success, but should fail: {}", rc.1);
        // Required 0.00001 MYCOIN to pay the transaction fee and the specified 0.1 volume.
        let available = MmNumber::from("0.000015").to_decimal();
        let required = MmNumber::from("0.10001").to_decimal();
        expect_not_sufficient_balance(&rc.1, available, required, None);

        let rc = block_on(mm.rpc(&json!({
            "userpass": mm.userpass,
            "mmrpc": "2.0",
            "method": "trade_preimage",
            "params": {
                "base": "MYCOIN",
                "rel": "MYCOIN1",
                "swap_method": "setprice",
                "price": 1,
                "max": true,
            },
        })))
        .unwrap();
        assert!(!rc.0.is_success(), "trade_preimage success, but should fail: {}", rc.1);
        // balance(0.000015)
        let available = MmNumber::from("0.000015").to_decimal();
        // balance(0.000015) + transaction_fee(0.00001)
        let required = MmNumber::from("0.00002").to_decimal();
        expect_not_sufficient_balance(&rc.1, available, required, None);

        fill_balance_functor(MmNumber::from("7.770085").to_decimal());
        let rc = block_on(mm.rpc(&json!({
            "userpass": mm.userpass,
            "mmrpc": "2.0",
            "method": "trade_preimage",
            "params": {
                "base": "MYCOIN",
                "rel": "MYCOIN1",
                "swap_method": "sell",
                "price": 1,
                "volume": 7.77,
            },
        })))
        .unwrap();
        assert!(!rc.0.is_success(), "trade_preimage success, but should fail: {}", rc.1);
        let available = MmNumber::from("7.7701").to_decimal();
        // `required = volume + fee_to_send_taker_payment + dex_fee + fee_to_send_dex_fee`,
        // where `volume = 7.77`, `fee_to_send_taker_payment = fee_to_send_dex_fee = 0.00001`, `dex_fee = 0.01`.
        // Please note `dex_fee = 7.77 / 777` with dex_fee = 0.01
        // required = 7.77 + 0.01 (dex_fee) + (0.0001 * 2) = 7.78002
        let required = MmNumber::from("7.78002");
        expect_not_sufficient_balance(&rc.1, available, required.to_decimal(), Some(BigDecimal::from(0)));
    }

    /// This test ensures that `trade_preimage` will not succeed on input that will fail on `buy/sell/setprice`.
    /// https://github.com/KomodoPlatform/atomicDEX-API/issues/902
    #[test]
    fn test_trade_preimage_additional_validation() {
        let priv_key = SecretKey::new(&mut rand6::thread_rng());

        let (_ctx, mycoin1) = utxo_coin_from_privkey("MYCOIN1", priv_key.as_ref());
        let my_address = mycoin1.my_address().expect("!my_address");
        fill_address(&mycoin1, &my_address, 20.into(), 30);

        let (_ctx, mycoin) = utxo_coin_from_privkey("MYCOIN", priv_key.as_ref());
        let my_address = mycoin.my_address().expect("!my_address");
        fill_address(&mycoin, &my_address, 10.into(), 30);

        let coins = json!([
            {"coin":"MYCOIN","asset":"MYCOIN","txversion":4,"overwintered":1,"txfee":1000,"protocol":{"type":"UTXO"}},
            {"coin":"MYCOIN1","asset":"MYCOIN1","txversion":4,"overwintered":1,"txfee":2000,"protocol":{"type":"UTXO"}},
        ]);
        let mm = MarketMakerIt::start(
            json! ({
                "gui": "nogui",
                "netid": 9000,
                "dht": "on",  // Enable DHT without delay.
                "passphrase": format!("0x{}", hex::encode(priv_key.as_ref())),
                "coins": coins,
                "rpc_password": "pass",
                "i_am_seed": true,
            }),
            "pass".to_string(),
            None,
        )
        .unwrap();
        let (_dump_log, _dump_dashboard) = mm_dump(&mm.log_path);

        log!("{:?}", block_on(enable_native(&mm, "MYCOIN1", &[])));
        log!("{:?}", block_on(enable_native(&mm, "MYCOIN", &[])));

        // Price is too low
        let rc = block_on(mm.rpc(&json!({
            "userpass": mm.userpass,
            "mmrpc": "2.0",
            "method": "trade_preimage",
            "params": {
                "base": "MYCOIN",
                "rel": "MYCOIN1",
                "swap_method": "setprice",
                "price": 0,
                "volume": 0.1,
            },
        })))
        .unwrap();
        assert!(!rc.0.is_success(), "trade_preimage success, but should fail: {}", rc.1);
        let actual: RpcErrorResponse<trade_preimage_error::PriceTooLow> = json::from_str(&rc.1).unwrap();
        assert_eq!(actual.error_type, "PriceTooLow");
        // currently the minimum price is 0.00000001
        let price_threshold = BigDecimal::from(1) / BigDecimal::from(100_000_000);
        let expected = trade_preimage_error::PriceTooLow {
            price: BigDecimal::from(0),
            threshold: price_threshold,
        };
        assert_eq!(actual.error_data, Some(expected));

        // volume 0.00001 is too low, min trading volume 0.0001
        let low_volume = BigDecimal::from(1) / BigDecimal::from(100_000);

        let rc = block_on(mm.rpc(&json!({
            "userpass": mm.userpass,
            "mmrpc": "2.0",
            "method": "trade_preimage",
            "params": {
                "base": "MYCOIN",
                "rel": "MYCOIN1",
                "swap_method": "setprice",
                "price": 1,
                "volume": low_volume,
            },
        })))
        .unwrap();
        assert!(!rc.0.is_success(), "trade_preimage success, but should fail: {}", rc.1);
        let actual: RpcErrorResponse<trade_preimage_error::VolumeTooLow> = json::from_str(&rc.1).unwrap();
        assert_eq!(actual.error_type, "VolumeTooLow");
        // Min MYCOIN trading volume is 0.0001.
        let volume_threshold = BigDecimal::from(1) / BigDecimal::from(10_000);
        let expected = trade_preimage_error::VolumeTooLow {
            coin: "MYCOIN".to_owned(),
            volume: low_volume.clone(),
            threshold: volume_threshold,
        };
        assert_eq!(actual.error_data, Some(expected));

        let rc = block_on(mm.rpc(&json!({
            "userpass": mm.userpass,
            "mmrpc": "2.0",
            "method": "trade_preimage",
            "params": {
                "base": "MYCOIN",
                "rel": "MYCOIN1",
                "swap_method": "sell",
                "price": 1,
                "volume": low_volume,
            },
        })))
        .unwrap();
        assert!(!rc.0.is_success(), "trade_preimage success, but should fail: {}", rc.1);
        let actual: RpcErrorResponse<trade_preimage_error::VolumeTooLow> = json::from_str(&rc.1).unwrap();
        assert_eq!(actual.error_type, "VolumeTooLow");
        // Min MYCOIN trading volume is 0.0001.
        let volume_threshold = BigDecimal::from(1) / BigDecimal::from(10_000);
        let expected = trade_preimage_error::VolumeTooLow {
            coin: "MYCOIN".to_owned(),
            volume: low_volume,
            threshold: volume_threshold,
        };
        assert_eq!(actual.error_data, Some(expected));

        // rel volume is too low
        // Min MYCOIN trading volume is 0.0001.
        let volume = BigDecimal::from(1) / BigDecimal::from(10_000);
        let low_price = BigDecimal::from(1) / BigDecimal::from(10);
        // Min MYCOIN1 trading volume is 0.0001, but the actual volume is 0.00001
        let low_rel_volume = &volume * &low_price;
        let rc = block_on(mm.rpc(&json!({
            "userpass": mm.userpass,
            "mmrpc": "2.0",
            "method": "trade_preimage",
            "params": {
                "base": "MYCOIN",
                "rel": "MYCOIN1",
                "swap_method": "sell",
                "price": low_price,
                "volume": volume,
            },
        })))
        .unwrap();
        assert!(!rc.0.is_success(), "trade_preimage success, but should fail: {}", rc.1);
        let actual: RpcErrorResponse<trade_preimage_error::VolumeTooLow> = json::from_str(&rc.1).unwrap();
        assert_eq!(actual.error_type, "VolumeTooLow");
        // Min MYCOIN1 trading volume is 0.0001.
        let volume_threshold = BigDecimal::from(1) / BigDecimal::from(10_000);
        let expected = trade_preimage_error::VolumeTooLow {
            coin: "MYCOIN1".to_owned(),
            volume: low_rel_volume,
            threshold: volume_threshold,
        };
        assert_eq!(actual.error_data, Some(expected));
    }

    #[test]
    fn test_trade_preimage_legacy() {
        let priv_key = SecretKey::new(&mut rand6::thread_rng());
        let (_ctx, mycoin) = utxo_coin_from_privkey("MYCOIN", priv_key.as_ref());
        let my_address = mycoin.my_address().expect("!my_address");
        fill_address(&mycoin, &my_address, 10.into(), 30);
        let (_ctx, mycoin1) = utxo_coin_from_privkey("MYCOIN1", priv_key.as_ref());
        let my_address = mycoin1.my_address().expect("!my_address");
        fill_address(&mycoin1, &my_address, 20.into(), 30);

        let coins = json!([
            {"coin":"MYCOIN","asset":"MYCOIN","txversion":4,"overwintered":1,"txfee":1000,"protocol":{"type":"UTXO"}},
            {"coin":"MYCOIN1","asset":"MYCOIN1","txversion":4,"overwintered":1,"txfee":2000,"protocol":{"type":"UTXO"}},
        ]);
        let mm = MarketMakerIt::start(
            json! ({
                "gui": "nogui",
                "netid": 9000,
                "dht": "on",  // Enable DHT without delay.
                "passphrase": format!("0x{}", hex::encode(priv_key.as_ref())),
                "coins": coins,
                "rpc_password": "pass",
                "i_am_seed": true,
            }),
            "pass".to_string(),
            None,
        )
        .unwrap();
        let (_dump_log, _dump_dashboard) = mm_dump(&mm.log_path);

        log!("{:?}", block_on(enable_native(&mm, "MYCOIN1", &[])));
        log!("{:?}", block_on(enable_native(&mm, "MYCOIN", &[])));

        let rc = block_on(mm.rpc(&json!({
            "userpass": mm.userpass,
            "method": "trade_preimage",
            "base": "MYCOIN",
            "rel": "MYCOIN1",
            "swap_method": "setprice",
            "max": true,
            "price": "1",
        })))
        .unwrap();
        assert!(rc.0.is_success(), "!trade_preimage: {}", rc.1);
        let _: TradePreimageResponse = json::from_str(&rc.1).unwrap();

        // vvv test a taker method vvv

        let rc = block_on(mm.rpc(&json!({
            "userpass": mm.userpass,
            "method": "trade_preimage",
            "base": "MYCOIN",
            "rel": "MYCOIN1",
            "swap_method": "sell",
            "volume": "7.77",
            "price": "2",
        })))
        .unwrap();
        assert!(rc.0.is_success(), "!trade_preimage: {}", rc.1);
        let _: TradePreimageResponse = json::from_str(&rc.1).unwrap();

        // vvv test the error response vvv

        // `max` field is not supported for `buy/sell` swap methods
        let rc = block_on(mm.rpc(&json!({
            "userpass": mm.userpass,
            "method": "trade_preimage",
            "base": "MYCOIN",
            "rel": "MYCOIN1",
            "swap_method": "sell",
            "max": true,
            "price": "1",
        })))
        .unwrap();
        assert!(!rc.0.is_success(), "trade_preimage success, but should fail: {}", rc.1);
        assert!(rc
            .1
            .contains("Incorrect use of the 'max' parameter: 'max' cannot be used with 'sell' or 'buy' method"));
    }

    #[test]
    fn test_get_max_taker_vol() {
        let (_ctx, _, alice_priv_key) = generate_utxo_coin_with_random_privkey("MYCOIN1", 1.into());
        let coins = json! ([
            {"coin":"MYCOIN","asset":"MYCOIN","txversion":4,"overwintered":1,"txfee":1000,"protocol":{"type":"UTXO"}},
            {"coin":"MYCOIN1","asset":"MYCOIN1","txversion":4,"overwintered":1,"txfee":1000,"protocol":{"type":"UTXO"}},
        ]);
        let mm_alice = MarketMakerIt::start(
            json! ({
                "gui": "nogui",
                "netid": 9000,
                "dht": "on",  // Enable DHT without delay.
                "passphrase": format!("0x{}", hex::encode(alice_priv_key)),
                "coins": coins,
                "rpc_password": "pass",
                "i_am_seed": true,
            }),
            "pass".to_string(),
            None,
        )
        .unwrap();
        let (_alice_dump_log, _alice_dump_dashboard) = mm_dump(&mm_alice.log_path);

        log!("{:?}", block_on(enable_native(&mm_alice, "MYCOIN1", &[])));
        log!("{:?}", block_on(enable_native(&mm_alice, "MYCOIN", &[])));
        let rc = block_on(mm_alice.rpc(&json! ({
            "userpass": mm_alice.userpass,
            "method": "max_taker_vol",
            "coin": "MYCOIN1",
        })))
        .unwrap();
        assert!(rc.0.is_success(), "!max_taker_vol: {}", rc.1);
        let json: MaxTakerVolResponse = json::from_str(&rc.1).unwrap();
        // the result of equation `max_vol + max_vol / 777 + 0.00002 = 1`
        // derived from `max_vol = balance - locked - trade_fee - fee_to_send_taker_fee - dex_fee(max_vol)`
        // where balance = 1, locked = 0, trade_fee = fee_to_send_taker_fee = 0.00001, dex_fee = max_vol / 777
        let expected = MmNumber::from((38849223, 38900000)).to_fraction();
        assert_eq!(json.result, expected);
        assert_eq!(json.coin, "MYCOIN1");

        let rc = block_on(mm_alice.rpc(&json! ({
            "userpass": mm_alice.userpass,
            "method": "sell",
            "base": "MYCOIN1",
            "rel": "MYCOIN",
            "price": 1,
            "volume": json.result,
        })))
        .unwrap();
        assert!(rc.0.is_success(), "!sell: {}", rc.1);

        block_on(mm_alice.stop()).unwrap();
    }

    // https://github.com/KomodoPlatform/atomicDEX-API/issues/733
    #[test]
    fn test_get_max_taker_vol_dex_fee_threshold() {
        let (_ctx, _, alice_priv_key) =
            generate_utxo_coin_with_random_privkey("MYCOIN1", "0.05328455".parse().unwrap());
        let coins = json! ([
            {"coin":"MYCOIN","asset":"MYCOIN","txversion":4,"overwintered":1,"txfee":10000,"protocol":{"type":"UTXO"}},
            {"coin":"MYCOIN1","asset":"MYCOIN1","txversion":4,"overwintered":1,"txfee":10000,"protocol":{"type":"UTXO"}},
        ]);
        let mm_alice = MarketMakerIt::start(
            json! ({
                "gui": "nogui",
                "netid": 9000,
                "dht": "on",  // Enable DHT without delay.
                "passphrase": format!("0x{}", hex::encode(alice_priv_key)),
                "coins": coins,
                "rpc_password": "pass",
                "i_am_seed": true,
            }),
            "pass".to_string(),
            None,
        )
        .unwrap();
        let (_alice_dump_log, _alice_dump_dashboard) = mm_dump(&mm_alice.log_path);

        log!("{:?}", block_on(enable_native(&mm_alice, "MYCOIN1", &[])));
        log!("{:?}", block_on(enable_native(&mm_alice, "MYCOIN", &[])));
        let rc = block_on(mm_alice.rpc(&json! ({
            "userpass": mm_alice.userpass,
            "method": "max_taker_vol",
            "coin": "MYCOIN1",
        })))
        .unwrap();
        assert!(rc.0.is_success(), "!max_taker_vol: {}", rc.1);
        let json: Json = json::from_str(&rc.1).unwrap();
        // the result of equation x + 0.0001 (dex fee) + 0.0002 (miner fee * 2) = 0.05328455
        assert_eq!(json["result"]["numer"], Json::from("1059691"));
        assert_eq!(json["result"]["denom"], Json::from("20000000"));

        let rc = block_on(mm_alice.rpc(&json! ({
            "userpass": mm_alice.userpass,
            "method": "sell",
            "base": "MYCOIN1",
            "rel": "MYCOIN",
            "price": 1,
            "volume": {
                "numer": json["result"]["numer"],
                "denom": json["result"]["denom"],
            }
        })))
        .unwrap();
        assert!(rc.0.is_success(), "!sell: {}", rc.1);

        block_on(mm_alice.stop()).unwrap();
    }

    /// Test if the `max_taker_vol` cannot return a volume less than the coin's dust.
    /// The minimum required balance for trading can be obtained by solving the equation:
    /// `volume + taker_fee + trade_fee + fee_to_send_taker_fee = x`.
    /// Let `dust = 0.000728` like for Qtum, `trade_fee = 0.0001`, `fee_to_send_taker_fee = 0.0001` and `taker_fee` is the `0.000728` threshold,
    /// therefore to find a minimum required balance, we should pass the `dust` as the `volume` into the equation above:
    /// `2 * 0.000728 + 0.0002 = x`, so `x = 0.001656`
    #[test]
    fn test_get_max_taker_vol_dust_threshold() {
        // first, try to test with the balance slightly less than required
        let (_ctx, coin, priv_key) = generate_utxo_coin_with_random_privkey("MYCOIN1", "0.001656".parse().unwrap());
        let coins = json! ([
            {"coin":"MYCOIN","asset":"MYCOIN","txversion":4,"overwintered":1,"txfee":10000,"protocol":{"type":"UTXO"}},
            {"coin":"MYCOIN1","asset":"MYCOIN1","txversion":4,"overwintered":1,"txfee":10000,"protocol":{"type":"UTXO"},"dust":72800},
        ]);
        let mm = MarketMakerIt::start(
            json! ({
                "gui": "nogui",
                "netid": 9000,
                "dht": "on",  // Enable DHT without delay.
                "passphrase": format!("0x{}", hex::encode(priv_key)),
                "coins": coins,
                "rpc_password": "pass",
                "i_am_seed": true,
            }),
            "pass".to_string(),
            None,
        )
        .unwrap();
        let (_alice_dump_log, _alice_dump_dashboard) = mm_dump(&mm.log_path);

        log!("{:?}", block_on(enable_native(&mm, "MYCOIN1", &[])));
        log!("{:?}", block_on(enable_native(&mm, "MYCOIN", &[])));

        let rc = block_on(mm.rpc(&json!({
            "userpass": mm.userpass,
            "method": "max_taker_vol",
            "coin": "MYCOIN1",
        })))
        .unwrap();
        assert!(rc.0.is_success(), "!max_taker_vol {}", rc.1);
        let json: Json = json::from_str(&rc.1).unwrap();
        let result: MmNumber = json::from_value(json["result"].clone()).unwrap();
        assert!(result.is_zero());

        fill_address(&coin, &coin.my_address().unwrap(), "0.00001".parse().unwrap(), 30);

        let rc = block_on(mm.rpc(&json! ({
            "userpass": mm.userpass,
            "method": "max_taker_vol",
            "coin": "MYCOIN1",
        })))
        .unwrap();
        assert!(rc.0.is_success(), "!max_taker_vol: {}", rc.1);
        let json: Json = json::from_str(&rc.1).unwrap();
        // the result of equation x + 0.000728 (dex fee) + 0.0002 (miner fee * 2) = 0.001666
        assert_eq!(json["result"]["numer"], Json::from("369"));
        assert_eq!(json["result"]["denom"], Json::from("500000"));

        block_on(mm.stop()).unwrap();
    }

    #[test]
    fn test_get_max_taker_vol_with_kmd() {
        let (_ctx, _, alice_priv_key) = generate_utxo_coin_with_random_privkey("MYCOIN1", 1.into());
        let coins = json! ([
            {"coin":"MYCOIN","asset":"MYCOIN","txversion":4,"overwintered":1,"txfee":10000,"protocol":{"type":"UTXO"}},
            {"coin":"MYCOIN1","asset":"MYCOIN1","txversion":4,"overwintered":1,"txfee":10000,"protocol":{"type":"UTXO"}},
            {"coin":"KMD","txversion":4,"overwintered":1,"txfee":10000,"protocol":{"type":"UTXO"}},
        ]);
        let mm_alice = MarketMakerIt::start(
            json! ({
                "gui": "nogui",
                "netid": 9000,
                "dht": "on",  // Enable DHT without delay.
                "passphrase": format!("0x{}", hex::encode(alice_priv_key)),
                "coins": coins,
                "rpc_password": "pass",
                "i_am_seed": true,
            }),
            "pass".to_string(),
            None,
        )
        .unwrap();
        let (_alice_dump_log, _alice_dump_dashboard) = mm_dump(&mm_alice.log_path);

        log!("{:?}", block_on(enable_native(&mm_alice, "MYCOIN1", &[])));
        log!("{:?}", block_on(enable_native(&mm_alice, "MYCOIN", &[])));
        let electrum = block_on(enable_electrum(&mm_alice, "KMD", false, &[
            "electrum1.cipig.net:10001",
            "electrum2.cipig.net:10001",
            "electrum3.cipig.net:10001",
        ]));
        log!("{:?}", electrum);
        let rc = block_on(mm_alice.rpc(&json! ({
            "userpass": mm_alice.userpass,
            "method": "max_taker_vol",
            "coin": "MYCOIN1",
            "trade_with": "KMD",
        })))
        .unwrap();
        assert!(rc.0.is_success(), "!max_taker_vol: {}", rc.1);
        let json: Json = json::from_str(&rc.1).unwrap();
        // the result of equation x + x * 9 / 7770 + 0.0002 = 1
        assert_eq!(json["result"]["numer"], Json::from("1294741"));
        assert_eq!(json["result"]["denom"], Json::from("1296500"));

        let rc = block_on(mm_alice.rpc(&json! ({
            "userpass": mm_alice.userpass,
            "method": "sell",
            "base": "MYCOIN1",
            "rel": "KMD",
            "price": 1,
            "volume": {
                "numer": json["result"]["numer"],
                "denom": json["result"]["denom"],
            }
        })))
        .unwrap();
        assert!(rc.0.is_success(), "!sell: {}", rc.1);

        block_on(mm_alice.stop()).unwrap();
    }

    #[test]
    fn test_set_price_max() {
        let (_ctx, _, alice_priv_key) = generate_utxo_coin_with_random_privkey("MYCOIN", 1.into());
        let coins = json! ([
            {"coin":"MYCOIN","asset":"MYCOIN","txversion":4,"overwintered":1,"txfee":1000,"protocol":{"type":"UTXO"}},
            {"coin":"MYCOIN1","asset":"MYCOIN1","txversion":4,"overwintered":1,"txfee":1000,"protocol":{"type":"UTXO"}},
        ]);
        let mm_alice = MarketMakerIt::start(
            json! ({
                "gui": "nogui",
                "netid": 9000,
                "dht": "on",  // Enable DHT without delay.
                "passphrase": format!("0x{}", hex::encode(alice_priv_key)),
                "coins": coins,
                "rpc_password": "pass",
                "i_am_seed": true,
            }),
            "pass".to_string(),
            None,
        )
        .unwrap();
        let (_alice_dump_log, _alice_dump_dashboard) = mm_dump(&mm_alice.log_path);

        log!("{:?}", block_on(enable_native(&mm_alice, "MYCOIN", &[])));
        log!("{:?}", block_on(enable_native(&mm_alice, "MYCOIN1", &[])));
        let rc = block_on(mm_alice.rpc(&json! ({
            "userpass": mm_alice.userpass,
            "method": "setprice",
            "base": "MYCOIN",
            "rel": "MYCOIN1",
            "price": 1,
            // the result of equation x + 0.00001 = 1
            "volume": {
                "numer":"99999",
                "denom":"100000"
            },
        })))
        .unwrap();
        assert!(rc.0.is_success(), "!setprice: {}", rc.1);

        let rc = block_on(mm_alice.rpc(&json! ({
            "userpass": mm_alice.userpass,
            "method": "setprice",
            "base": "MYCOIN",
            "rel": "MYCOIN1",
            "price": 1,
            // it is slightly more than previous volume so it should fail
            "volume": {
                "numer":"100000",
                "denom":"100000"
            },
        })))
        .unwrap();
        assert!(!rc.0.is_success(), "setprice success, but should fail: {}", rc.1);
        block_on(mm_alice.stop()).unwrap();
    }

    #[test]
    fn swaps_should_stop_on_stop_rpc() {
        let (_ctx, _, bob_priv_key) = generate_utxo_coin_with_random_privkey("MYCOIN", 1000.into());
        let (_ctx, _, alice_priv_key) = generate_utxo_coin_with_random_privkey("MYCOIN1", 2000.into());
        let coins = json! ([
            {"coin":"MYCOIN","asset":"MYCOIN","txversion":4,"overwintered":1,"txfee":1000,"protocol":{"type":"UTXO"}},
            {"coin":"MYCOIN1","asset":"MYCOIN1","txversion":4,"overwintered":1,"txfee":1000,"protocol":{"type":"UTXO"}},
        ]);
        let mut mm_bob = MarketMakerIt::start(
            json! ({
                "gui": "nogui",
                "netid": 9000,
                "dht": "on",  // Enable DHT without delay.
                "passphrase": format!("0x{}", hex::encode(bob_priv_key)),
                "coins": coins,
                "rpc_password": "pass",
                "i_am_seed": true,
            }),
            "pass".to_string(),
            None,
        )
        .unwrap();
        let (_bob_dump_log, _bob_dump_dashboard) = mm_dump(&mm_bob.log_path);

        let mut mm_alice = MarketMakerIt::start(
            json! ({
                "gui": "nogui",
                "netid": 9000,
                "dht": "on",  // Enable DHT without delay.
                "passphrase": format!("0x{}", hex::encode(alice_priv_key)),
                "coins": coins,
                "rpc_password": "pass",
                "seednodes": vec![format!("{}", mm_bob.ip)],
            }),
            "pass".to_string(),
            None,
        )
        .unwrap();
        let (_alice_dump_log, _alice_dump_dashboard) = mm_dump(&mm_alice.log_path);

        log!("{:?}", block_on(enable_native(&mm_bob, "MYCOIN", &[])));
        log!("{:?}", block_on(enable_native(&mm_bob, "MYCOIN1", &[])));
        log!("{:?}", block_on(enable_native(&mm_alice, "MYCOIN", &[])));
        log!("{:?}", block_on(enable_native(&mm_alice, "MYCOIN1", &[])));
        let rc = block_on(mm_bob.rpc(&json! ({
            "userpass": mm_bob.userpass,
            "method": "setprice",
            "base": "MYCOIN",
            "rel": "MYCOIN1",
            "price": 1,
            "max": true,
        })))
        .unwrap();
        assert!(rc.0.is_success(), "!setprice: {}", rc.1);
        let mut uuids = Vec::with_capacity(3);

        for _ in 0..3 {
            let rc = block_on(mm_alice.rpc(&json! ({
                "userpass": mm_alice.userpass,
                "method": "buy",
                "base": "MYCOIN",
                "rel": "MYCOIN1",
                "price": 1,
                "volume": "1",
            })))
            .unwrap();
            assert!(rc.0.is_success(), "!buy: {}", rc.1);
            let buy: Json = json::from_str(&rc.1).unwrap();
            uuids.push(buy["result"]["uuid"].as_str().unwrap().to_owned());
        }
        for uuid in uuids.iter() {
            block_on(mm_bob.wait_for_log(22., |log| {
                log.contains(&format!(
                    "Entering the maker_swap_loop MYCOIN/MYCOIN1 with uuid: {}",
                    uuid
                ))
            }))
            .unwrap();
            block_on(mm_alice.wait_for_log(22., |log| {
                log.contains(&format!(
                    "Entering the taker_swap_loop MYCOIN/MYCOIN1 with uuid: {}",
                    uuid
                ))
            }))
            .unwrap();
        }
        thread::sleep(Duration::from_secs(3));
        block_on(mm_bob.stop()).unwrap();
        block_on(mm_alice.stop()).unwrap();
        for uuid in uuids {
            block_on(mm_bob.wait_for_log_after_stop(22., |log| log.contains(&format!("swap {} stopped", uuid))))
                .unwrap();
            block_on(mm_alice.wait_for_log_after_stop(22., |log| log.contains(&format!("swap {} stopped", uuid))))
                .unwrap();
        }
    }

    #[test]
    fn test_maker_order_should_kick_start_and_appear_in_orderbook_on_restart() {
        let (_ctx, _, bob_priv_key) = generate_utxo_coin_with_random_privkey("MYCOIN", 1000.into());
        let coins = json! ([
            {"coin":"MYCOIN","asset":"MYCOIN","txversion":4,"overwintered":1,"txfee":1000,"protocol":{"type":"UTXO"}},
            {"coin":"MYCOIN1","asset":"MYCOIN1","txversion":4,"overwintered":1,"txfee":1000,"protocol":{"type":"UTXO"}},
        ]);
        let mut bob_conf = json! ({
            "gui": "nogui",
            "netid": 9000,
            "dht": "on",  // Enable DHT without delay.
            "passphrase": format!("0x{}", hex::encode(bob_priv_key)),
            "coins": coins,
            "rpc_password": "pass",
            "i_am_seed": true,
        });
        let mm_bob = MarketMakerIt::start(bob_conf.clone(), "pass".to_string(), None).unwrap();
        let (_bob_dump_log, _bob_dump_dashboard) = mm_dump(&mm_bob.log_path);

        log!("{:?}", block_on(enable_native(&mm_bob, "MYCOIN", &[])));
        log!("{:?}", block_on(enable_native(&mm_bob, "MYCOIN1", &[])));
        let rc = block_on(mm_bob.rpc(&json! ({
            "userpass": mm_bob.userpass,
            "method": "setprice",
            "base": "MYCOIN",
            "rel": "MYCOIN1",
            "price": 1,
            "max": true,
        })))
        .unwrap();
        assert!(rc.0.is_success(), "!setprice: {}", rc.1);

        // mm_bob using same DB dir that should kick start the order
        bob_conf["dbdir"] = mm_bob.folder.join("DB").to_str().unwrap().into();
        bob_conf["log"] = mm_bob.folder.join("mm2_dup.log").to_str().unwrap().into();
        block_on(mm_bob.stop()).unwrap();

        let mm_bob_dup = MarketMakerIt::start(bob_conf, "pass".to_string(), None).unwrap();
        let (_bob_dup_dump_log, _bob_dup_dump_dashboard) = mm_dump(&mm_bob_dup.log_path);
        log!("{:?}", block_on(enable_native(&mm_bob_dup, "MYCOIN", &[])));
        log!("{:?}", block_on(enable_native(&mm_bob_dup, "MYCOIN1", &[])));

        thread::sleep(Duration::from_secs(2));

        log!("Get RICK/MORTY orderbook on Bob side");
        let rc = block_on(mm_bob_dup.rpc(&json! ({
            "userpass": mm_bob_dup.userpass,
            "method": "orderbook",
            "base": "MYCOIN",
            "rel": "MYCOIN1",
        })))
        .unwrap();
        assert!(rc.0.is_success(), "!orderbook: {}", rc.1);

        let bob_orderbook: Json = json::from_str(&rc.1).unwrap();
        log!("Bob orderbook {:?}", bob_orderbook);
        let asks = bob_orderbook["asks"].as_array().unwrap();
        assert_eq!(asks.len(), 1, "Bob MYCOIN/MYCOIN1 orderbook must have exactly 1 asks");
    }

    #[test]
    fn test_maker_order_should_not_kick_start_and_appear_in_orderbook_if_balance_is_withdrawn() {
        let (_ctx, coin, bob_priv_key) = generate_utxo_coin_with_random_privkey("MYCOIN", 1000.into());
        let coins = json! ([
            {"coin":"MYCOIN","asset":"MYCOIN","txversion":4,"overwintered":1,"txfee":1000,"protocol":{"type":"UTXO"}},
            {"coin":"MYCOIN1","asset":"MYCOIN1","txversion":4,"overwintered":1,"txfee":1000,"protocol":{"type":"UTXO"}},
        ]);
        let mut bob_conf = json! ({
            "gui": "nogui",
            "netid": 9000,
            "dht": "on",  // Enable DHT without delay.
            "passphrase": format!("0x{}", hex::encode(bob_priv_key)),
            "coins": coins,
            "rpc_password": "pass",
            "i_am_seed": true,
        });
        let mm_bob = MarketMakerIt::start(bob_conf.clone(), "pass".to_string(), None).unwrap();
        let (_bob_dump_log, _bob_dump_dashboard) = mm_dump(&mm_bob.log_path);

        log!("{:?}", block_on(enable_native(&mm_bob, "MYCOIN", &[])));
        log!("{:?}", block_on(enable_native(&mm_bob, "MYCOIN1", &[])));
        let rc = block_on(mm_bob.rpc(&json! ({
            "userpass": mm_bob.userpass,
            "method": "setprice",
            "base": "MYCOIN",
            "rel": "MYCOIN1",
            "price": 1,
            "max": true,
        })))
        .unwrap();
        assert!(rc.0.is_success(), "!setprice: {}", rc.1);
        let res: SetPriceResponse = json::from_str(&rc.1).unwrap();
        let uuid = res.result.uuid;

        // mm_bob using same DB dir that should kick start the order
        bob_conf["dbdir"] = mm_bob.folder.join("DB").to_str().unwrap().into();
        bob_conf["log"] = mm_bob.folder.join("mm2_dup.log").to_str().unwrap().into();
        block_on(mm_bob.stop()).unwrap();

        let withdraw = coin
            .withdraw(WithdrawRequest::new_max(
                "MYCOIN".to_string(),
                "RRYmiZSDo3UdHHqj1rLKf8cbJroyv9NxXw".to_string(),
            ))
            .wait()
            .unwrap();
        coin.send_raw_tx(&hex::encode(&withdraw.tx_hex.0)).wait().unwrap();
        coin.wait_for_confirmations(&withdraw.tx_hex.0, 1, false, (now_ms() / 1000) + 10, 1)
            .wait()
            .unwrap();

        let mm_bob_dup = MarketMakerIt::start(bob_conf, "pass".to_string(), None).unwrap();
        let (_bob_dup_dump_log, _bob_dup_dump_dashboard) = mm_dump(&mm_bob_dup.log_path);
        log!("{:?}", block_on(enable_native(&mm_bob_dup, "MYCOIN", &[])));
        log!("{:?}", block_on(enable_native(&mm_bob_dup, "MYCOIN1", &[])));

        thread::sleep(Duration::from_secs(2));

        log!("Get RICK/MORTY orderbook on Bob side");
        let rc = block_on(mm_bob_dup.rpc(&json! ({
            "userpass": mm_bob_dup.userpass,
            "method": "orderbook",
            "base": "MYCOIN",
            "rel": "MYCOIN1",
        })))
        .unwrap();
        assert!(rc.0.is_success(), "!orderbook: {}", rc.1);

        let bob_orderbook: Json = json::from_str(&rc.1).unwrap();
        log!("Bob orderbook {:?}", bob_orderbook);
        let asks = bob_orderbook["asks"].as_array().unwrap();
        assert!(asks.is_empty(), "Bob MYCOIN/MYCOIN1 orderbook must not have asks");

        let rc = block_on(mm_bob_dup.rpc(&json! ({
            "userpass": mm_bob_dup.userpass,
            "method": "my_orders",
        })))
        .unwrap();
        assert!(rc.0.is_success(), "!my_orders: {}", rc.1);

        let res: MyOrdersRpcResult = json::from_str(&rc.1).unwrap();
        assert!(res.result.maker_orders.is_empty(), "Bob maker orders must be empty");

        let order_path = mm_bob.folder.join(format!(
            "DB/{}/ORDERS/MY/MAKER/{}.json",
            hex::encode(rmd160_from_priv(bob_priv_key).take()),
            uuid
        ));

        println!("Order path {}", order_path.display());
        assert!(!order_path.exists());
    }

    #[test]
    fn test_maker_order_kick_start_should_trigger_subscription_and_match() {
        let (_ctx, _, bob_priv_key) = generate_utxo_coin_with_random_privkey("MYCOIN", 1000.into());
        let (_ctx, _, alice_priv_key) = generate_utxo_coin_with_random_privkey("MYCOIN1", 1000.into());
        let coins = json! ([
            {"coin":"MYCOIN","asset":"MYCOIN","txversion":4,"overwintered":1,"txfee":1000,"protocol":{"type":"UTXO"}},
            {"coin":"MYCOIN1","asset":"MYCOIN1","txversion":4,"overwintered":1,"txfee":1000,"protocol":{"type":"UTXO"}},
        ]);

        let relay_conf = json! ({
            "gui": "nogui",
            "netid": 9000,
            "dht": "on",  // Enable DHT without delay.
            "passphrase": "relay",
            "coins": coins,
            "rpc_password": "pass",
            "i_am_seed": true,
        });
        let relay = MarketMakerIt::start(relay_conf, "pass".to_string(), None).unwrap();
        let (_relay_dump_log, _relay_dump_dashboard) = mm_dump(&relay.log_path);

        let mut bob_conf = json! ({
            "gui": "nogui",
            "netid": 9000,
            "dht": "on",  // Enable DHT without delay.
            "passphrase": format!("0x{}", hex::encode(bob_priv_key)),
            "coins": coins,
            "rpc_password": "pass",
            "seednodes": vec![format!("{}", relay.ip)],
            "i_am_seed": false,
        });
        let mm_bob = MarketMakerIt::start(bob_conf.clone(), "pass".to_string(), None).unwrap();
        let (_bob_dump_log, _bob_dump_dashboard) = mm_dump(&mm_bob.log_path);

        let mut mm_alice = MarketMakerIt::start(
            json! ({
                "gui": "nogui",
                "netid": 9000,
                "dht": "on",  // Enable DHT without delay.
                "passphrase": format!("0x{}", hex::encode(alice_priv_key)),
                "coins": coins,
                "rpc_password": "pass",
                "seednodes": vec![format!("{}", relay.ip)],
            }),
            "pass".to_string(),
            None,
        )
        .unwrap();
        let (_alice_dump_log, _alice_dump_dashboard) = mm_dump(&mm_alice.log_path);

        log!("{:?}", block_on(enable_native(&mm_bob, "MYCOIN", &[])));
        log!("{:?}", block_on(enable_native(&mm_bob, "MYCOIN1", &[])));
        log!("{:?}", block_on(enable_native(&mm_alice, "MYCOIN", &[])));
        log!("{:?}", block_on(enable_native(&mm_alice, "MYCOIN1", &[])));

        let rc = block_on(mm_bob.rpc(&json! ({
            "userpass": mm_bob.userpass,
            "method": "setprice",
            "base": "MYCOIN",
            "rel": "MYCOIN1",
            "price": 1,
            "max": true,
        })))
        .unwrap();
        assert!(rc.0.is_success(), "!setprice: {}", rc.1);

        // mm_bob using same DB dir that should kick start the order
        bob_conf["dbdir"] = mm_bob.folder.join("DB").to_str().unwrap().into();
        bob_conf["log"] = mm_bob.folder.join("mm2_dup.log").to_str().unwrap().into();
        block_on(mm_bob.stop()).unwrap();

        let mut mm_bob_dup = MarketMakerIt::start(bob_conf, "pass".to_string(), None).unwrap();
        let (_bob_dup_dump_log, _bob_dup_dump_dashboard) = mm_dump(&mm_bob_dup.log_path);
        log!("{:?}", block_on(enable_native(&mm_bob_dup, "MYCOIN", &[])));
        log!("{:?}", block_on(enable_native(&mm_bob_dup, "MYCOIN1", &[])));

        log!("Give restarted Bob 2 seconds to kickstart the order");
        thread::sleep(Duration::from_secs(2));

        let rc = block_on(mm_alice.rpc(&json! ({
            "userpass": mm_alice.userpass,
            "method": "buy",
            "base": "MYCOIN",
            "rel": "MYCOIN1",
            "price": 1,
            "volume": 1,
        })))
        .unwrap();
        assert!(rc.0.is_success(), "!buy: {}", rc.1);

        block_on(mm_bob_dup.wait_for_log(22., |log| log.contains("Entering the maker_swap_loop MYCOIN/MYCOIN1")))
            .unwrap();
        block_on(mm_alice.wait_for_log(22., |log| log.contains("Entering the taker_swap_loop MYCOIN/MYCOIN1")))
            .unwrap();
    }

    #[test]
    fn test_orders_should_match_on_both_nodes_with_same_priv() {
        let (_ctx, _, bob_priv_key) = generate_utxo_coin_with_random_privkey("MYCOIN", 1000.into());
        let (_ctx, _, alice_priv_key) = generate_utxo_coin_with_random_privkey("MYCOIN1", 2000.into());
        let coins = json! ([
            {"coin":"MYCOIN","asset":"MYCOIN","txversion":4,"overwintered":1,"txfee":1000,"protocol":{"type":"UTXO"}},
            {"coin":"MYCOIN1","asset":"MYCOIN1","txversion":4,"overwintered":1,"txfee":1000,"protocol":{"type":"UTXO"}},
        ]);
        let mm_bob = MarketMakerIt::start(
            json! ({
                "gui": "nogui",
                "netid": 9000,
                "dht": "on",  // Enable DHT without delay.
                "passphrase": format!("0x{}", hex::encode(bob_priv_key)),
                "coins": coins,
                "rpc_password": "pass",
                "i_am_seed": true,
            }),
            "pass".to_string(),
            None,
        )
        .unwrap();
        let (_bob_dump_log, _bob_dump_dashboard) = mm_dump(&mm_bob.log_path);

        let mut mm_alice_1 = MarketMakerIt::start(
            json! ({
                "gui": "nogui",
                "netid": 9000,
                "dht": "on",  // Enable DHT without delay.
                "passphrase": format!("0x{}", hex::encode(alice_priv_key)),
                "coins": coins,
                "rpc_password": "pass",
                "seednodes": vec![format!("{}", mm_bob.ip)],
            }),
            "pass".to_string(),
            None,
        )
        .unwrap();
        let (_alice_1_dump_log, _alice_1_dump_dashboard) = mm_dump(&mm_alice_1.log_path);

        let mut mm_alice_2 = MarketMakerIt::start(
            json! ({
                "gui": "nogui",
                "netid": 9000,
                "dht": "on",  // Enable DHT without delay.
                "passphrase": format!("0x{}", hex::encode(alice_priv_key)),
                "coins": coins,
                "rpc_password": "pass",
                "seednodes": vec![format!("{}", mm_bob.ip)],
            }),
            "pass".to_string(),
            None,
        )
        .unwrap();
        let (_alice_2_dump_log, _alice_2_dump_dashboard) = mm_dump(&mm_alice_2.log_path);

        log!("{:?}", block_on(enable_native(&mm_bob, "MYCOIN", &[])));
        log!("{:?}", block_on(enable_native(&mm_bob, "MYCOIN1", &[])));
        log!("{:?}", block_on(enable_native(&mm_alice_1, "MYCOIN", &[])));
        log!("{:?}", block_on(enable_native(&mm_alice_1, "MYCOIN1", &[])));
        log!("{:?}", block_on(enable_native(&mm_alice_2, "MYCOIN", &[])));
        log!("{:?}", block_on(enable_native(&mm_alice_2, "MYCOIN1", &[])));

        let rc = block_on(mm_bob.rpc(&json! ({
            "userpass": mm_bob.userpass,
            "method": "setprice",
            "base": "MYCOIN",
            "rel": "MYCOIN1",
            "price": 1,
            "max": true,
        })))
        .unwrap();
        assert!(rc.0.is_success(), "!setprice: {}", rc.1);

        let rc = block_on(mm_alice_1.rpc(&json! ({
            "userpass": mm_alice_1.userpass,
            "method": "buy",
            "base": "MYCOIN",
            "rel": "MYCOIN1",
            "price": 1,
            "volume": "1",
        })))
        .unwrap();
        assert!(rc.0.is_success(), "!buy: {}", rc.1);

        block_on(mm_alice_1.wait_for_log(22., |log| log.contains("Entering the taker_swap_loop MYCOIN/MYCOIN1")))
            .unwrap();

        let rc = block_on(mm_alice_2.rpc(&json! ({
            "userpass": mm_alice_2.userpass,
            "method": "buy",
            "base": "MYCOIN",
            "rel": "MYCOIN1",
            "price": 1,
            "volume": "1",
        })))
        .unwrap();
        assert!(rc.0.is_success(), "!buy: {}", rc.1);

        block_on(mm_alice_2.wait_for_log(22., |log| log.contains("Entering the taker_swap_loop MYCOIN/MYCOIN1")))
            .unwrap();

        block_on(mm_bob.stop()).unwrap();
        block_on(mm_alice_1.stop()).unwrap();
        block_on(mm_alice_2.stop()).unwrap();
    }

    #[test]
    fn test_maker_and_taker_order_created_with_same_priv_should_not_match() {
        let (_ctx, coin, priv_key) = generate_utxo_coin_with_random_privkey("MYCOIN", 1000.into());
        let (_ctx, coin1, _) = generate_utxo_coin_with_random_privkey("MYCOIN1", 1000.into());
        fill_address(&coin1, &coin.my_address().unwrap(), 1000.into(), 30);
        let coins = json! ([
            {"coin":"MYCOIN","asset":"MYCOIN","txversion":4,"overwintered":1,"txfee":1000,"protocol":{"type":"UTXO"}},
            {"coin":"MYCOIN1","asset":"MYCOIN1","txversion":4,"overwintered":1,"txfee":1000,"protocol":{"type":"UTXO"}},
        ]);
        let mut mm_bob = MarketMakerIt::start(
            json! ({
                "gui": "nogui",
                "netid": 9000,
                "dht": "on",  // Enable DHT without delay.
                "passphrase": format!("0x{}", hex::encode(priv_key)),
                "coins": coins,
                "rpc_password": "pass",
                "i_am_seed": true,
            }),
            "pass".to_string(),
            None,
        )
        .unwrap();
        let (_bob_dump_log, _bob_dump_dashboard) = mm_dump(&mm_bob.log_path);

        let mut mm_alice = MarketMakerIt::start(
            json! ({
                "gui": "nogui",
                "netid": 9000,
                "dht": "on",  // Enable DHT without delay.
                "passphrase": format!("0x{}", hex::encode(priv_key)),
                "coins": coins,
                "rpc_password": "pass",
                "seednodes": vec![format!("{}", mm_bob.ip)],
            }),
            "pass".to_string(),
            None,
        )
        .unwrap();
        let (_alice_1_dump_log, _alice_1_dump_dashboard) = mm_dump(&mm_alice.log_path);

        log!("{:?}", block_on(enable_native(&mm_bob, "MYCOIN", &[])));
        log!("{:?}", block_on(enable_native(&mm_bob, "MYCOIN1", &[])));
        log!("{:?}", block_on(enable_native(&mm_alice, "MYCOIN", &[])));
        log!("{:?}", block_on(enable_native(&mm_alice, "MYCOIN1", &[])));

        let rc = block_on(mm_bob.rpc(&json! ({
            "userpass": mm_bob.userpass,
            "method": "setprice",
            "base": "MYCOIN",
            "rel": "MYCOIN1",
            "price": 1,
            "max": true,
        })))
        .unwrap();
        assert!(rc.0.is_success(), "!setprice: {}", rc.1);

        let rc = block_on(mm_alice.rpc(&json! ({
            "userpass": mm_alice.userpass,
            "method": "buy",
            "base": "MYCOIN",
            "rel": "MYCOIN1",
            "price": 1,
            "volume": "1",
        })))
        .unwrap();
        assert!(rc.0.is_success(), "!buy: {}", rc.1);

        block_on(mm_bob.wait_for_log(5., |log| log.contains("Entering the maker_swap_loop MYCOIN/MYCOIN1")))
            .unwrap_err();
        block_on(mm_alice.wait_for_log(5., |log| log.contains("Entering the taker_swap_loop MYCOIN/MYCOIN1")))
            .unwrap_err();

        block_on(mm_bob.stop()).unwrap();
        block_on(mm_alice.stop()).unwrap();
    }

    #[test]
    fn test_taker_order_converted_to_maker_should_cancel_properly_when_matched() {
        let (_ctx, _, bob_priv_key) = generate_utxo_coin_with_random_privkey("MYCOIN", 1000.into());
        let (_ctx, _, alice_priv_key) = generate_utxo_coin_with_random_privkey("MYCOIN1", 2000.into());
        let coins = json! ([
            {"coin":"MYCOIN","asset":"MYCOIN","txversion":4,"overwintered":1,"txfee":1000,"protocol":{"type":"UTXO"}},
            {"coin":"MYCOIN1","asset":"MYCOIN1","txversion":4,"overwintered":1,"txfee":1000,"protocol":{"type":"UTXO"}},
        ]);
        let mut mm_bob = MarketMakerIt::start(
            json! ({
                "gui": "nogui",
                "netid": 9000,
                "dht": "on",  // Enable DHT without delay.
                "passphrase": format!("0x{}", hex::encode(bob_priv_key)),
                "coins": coins,
                "rpc_password": "pass",
                "i_am_seed": true,
            }),
            "pass".to_string(),
            None,
        )
        .unwrap();
        let (_bob_dump_log, _bob_dump_dashboard) = mm_dump(&mm_bob.log_path);

        let mut mm_alice = MarketMakerIt::start(
            json! ({
                "gui": "nogui",
                "netid": 9000,
                "dht": "on",  // Enable DHT without delay.
                "passphrase": format!("0x{}", hex::encode(alice_priv_key)),
                "coins": coins,
                "rpc_password": "pass",
                "seednodes": vec![format!("{}", mm_bob.ip)],
            }),
            "pass".to_string(),
            None,
        )
        .unwrap();
        let (_alice_dump_log, _alice_dump_dashboard) = mm_dump(&mm_alice.log_path);

        log!("{:?}", block_on(enable_native(&mm_bob, "MYCOIN", &[])));
        log!("{:?}", block_on(enable_native(&mm_bob, "MYCOIN1", &[])));
        log!("{:?}", block_on(enable_native(&mm_alice, "MYCOIN", &[])));
        log!("{:?}", block_on(enable_native(&mm_alice, "MYCOIN1", &[])));
        let rc = block_on(mm_bob.rpc(&json! ({
            "userpass": mm_bob.userpass,
            "method": "sell",
            "base": "MYCOIN",
            "rel": "MYCOIN1",
            "price": 1,
            "volume": 1,
            "timeout": 2,
        })))
        .unwrap();
        assert!(rc.0.is_success(), "!sell: {}", rc.1);

        log!("Give Bob 4 seconds to convert order to maker");
        thread::sleep(Duration::from_secs(4));

        let rc = block_on(mm_alice.rpc(&json! ({
            "userpass": mm_alice.userpass,
            "method": "buy",
            "base": "MYCOIN",
            "rel": "MYCOIN1",
            "price": 1,
            "volume": 1,
        })))
        .unwrap();
        assert!(rc.0.is_success(), "!buy: {}", rc.1);

        block_on(mm_bob.wait_for_log(22., |log| log.contains("Entering the maker_swap_loop MYCOIN/MYCOIN1"))).unwrap();
        block_on(mm_alice.wait_for_log(22., |log| log.contains("Entering the taker_swap_loop MYCOIN/MYCOIN1")))
            .unwrap();

        log!("Give Bob 2 seconds to cancel the order");
        thread::sleep(Duration::from_secs(2));
        log!("Get my_orders on Bob side");
        let rc = block_on(mm_bob.rpc(&json! ({
            "userpass": mm_bob.userpass,
            "method": "my_orders",
        })))
        .unwrap();
        assert!(rc.0.is_success(), "!my_orders: {}", rc.1);
        let my_orders_json: Json = json::from_str(&rc.1).unwrap();
        let maker_orders: HashMap<String, Json> =
            json::from_value(my_orders_json["result"]["maker_orders"].clone()).unwrap();
        assert!(maker_orders.is_empty());

        let rc = block_on(mm_bob.rpc(&json! ({
            "userpass": mm_bob.userpass,
            "method": "orderbook",
            "base": "MYCOIN",
            "rel": "MYCOIN1",
        })))
        .unwrap();
        assert!(rc.0.is_success(), "!orderbook: {}", rc.1);

        let bob_orderbook: Json = json::from_str(&rc.1).unwrap();
        log!("Bob orderbook {:?}", bob_orderbook);
        let asks = bob_orderbook["asks"].as_array().unwrap();
        assert_eq!(asks.len(), 0, "Bob MYCOIN/MYCOIN1 orderbook must be empty");

        log!("Get MYCOIN/MYCOIN1 orderbook on Alice side");
        let rc = block_on(mm_alice.rpc(&json! ({
            "userpass": mm_alice.userpass,
            "method": "orderbook",
            "base": "MYCOIN",
            "rel": "MYCOIN1",
        })))
        .unwrap();
        assert!(rc.0.is_success(), "!orderbook: {}", rc.1);

        let alice_orderbook: Json = json::from_str(&rc.1).unwrap();
        log!("Alice orderbook {:?}", alice_orderbook);
        let asks = alice_orderbook["asks"].as_array().unwrap();
        assert_eq!(asks.len(), 0, "Alice MYCOIN/MYCOIN1 orderbook must be empty");

        block_on(mm_bob.stop()).unwrap();
        block_on(mm_alice.stop()).unwrap();
    }

    #[test]
    fn test_utxo_merge() {
        let timeout = 30; // timeout if test takes more than 30 seconds to run
        let (_ctx, coin, privkey) = generate_utxo_coin_with_random_privkey("MYCOIN", 1000.into());
        // fill several times to have more UTXOs on address
        fill_address(&coin, &coin.my_address().unwrap(), 2.into(), timeout);
        fill_address(&coin, &coin.my_address().unwrap(), 2.into(), timeout);
        fill_address(&coin, &coin.my_address().unwrap(), 2.into(), timeout);
        fill_address(&coin, &coin.my_address().unwrap(), 2.into(), timeout);

        let coins = json! ([
            {"coin":"MYCOIN","asset":"MYCOIN","txversion":4,"overwintered":1,"txfee":1000,"protocol":{"type":"UTXO"}},
            {"coin":"MYCOIN1","asset":"MYCOIN1","txversion":4,"overwintered":1,"txfee":1000,"protocol":{"type":"UTXO"}},
        ]);
        let mut mm_bob = MarketMakerIt::start(
            json! ({
                "gui": "nogui",
                "netid": 9000,
                "dht": "on",  // Enable DHT without delay.
                "passphrase": format!("0x{}", hex::encode(privkey)),
                "coins": coins,
                "rpc_password": "pass",
                "i_am_seed": true,
            }),
            "pass".to_string(),
            None,
        )
        .unwrap();
        let (_bob_dump_log, _bob_dump_dashboard) = mm_dump(&mm_bob.log_path);

        let native = block_on(mm_bob.rpc(&json! ({
            "userpass": mm_bob.userpass,
            "method": "enable",
            "coin": "MYCOIN",
            "mm2": 1,
            "utxo_merge_params": {
                "merge_at": 2,
                "check_every": 1,
            }
        })))
        .unwrap();
        assert!(native.0.is_success(), "'enable' failed: {}", native.1);
        log!("Enable result {}", native.1);

        block_on(mm_bob.wait_for_log(4., |log| log.contains("Starting UTXO merge loop for coin MYCOIN"))).unwrap();

        block_on(mm_bob.wait_for_log(4., |log| log.contains("Trying to merge 5 UTXOs of coin MYCOIN"))).unwrap();

        block_on(mm_bob.wait_for_log(4., |log| log.contains("UTXO merge successful for coin MYCOIN, tx_hash")))
            .unwrap();

        thread::sleep(Duration::from_secs(2));
        let (unspents, _) =
            block_on(coin.get_unspent_ordered_list(&coin.as_ref().derivation_method.unwrap_iguana())).unwrap();
        assert_eq!(unspents.len(), 1);
    }

    #[test]
    fn test_utxo_merge_max_merge_at_once() {
        let timeout = 30; // timeout if test takes more than 30 seconds to run
        let (_ctx, coin, privkey) = generate_utxo_coin_with_random_privkey("MYCOIN", 1000.into());
        // fill several times to have more UTXOs on address
        fill_address(&coin, &coin.my_address().unwrap(), 2.into(), timeout);
        fill_address(&coin, &coin.my_address().unwrap(), 2.into(), timeout);
        fill_address(&coin, &coin.my_address().unwrap(), 2.into(), timeout);
        fill_address(&coin, &coin.my_address().unwrap(), 2.into(), timeout);

        let coins = json! ([
            {"coin":"MYCOIN","asset":"MYCOIN","txversion":4,"overwintered":1,"txfee":1000,"protocol":{"type":"UTXO"}},
            {"coin":"MYCOIN1","asset":"MYCOIN1","txversion":4,"overwintered":1,"txfee":1000,"protocol":{"type":"UTXO"}},
        ]);
        let mut mm_bob = MarketMakerIt::start(
            json! ({
                "gui": "nogui",
                "netid": 9000,
                "dht": "on",  // Enable DHT without delay.
                "passphrase": format!("0x{}", hex::encode(privkey)),
                "coins": coins,
                "rpc_password": "pass",
                "i_am_seed": true,
            }),
            "pass".to_string(),
            None,
        )
        .unwrap();
        let (_bob_dump_log, _bob_dump_dashboard) = mm_dump(&mm_bob.log_path);

        let native = block_on(mm_bob.rpc(&json! ({
            "userpass": mm_bob.userpass,
            "method": "enable",
            "coin": "MYCOIN",
            "mm2": 1,
            "utxo_merge_params": {
                "merge_at": 3,
                "check_every": 1,
                "max_merge_at_once": 4,
            }
        })))
        .unwrap();
        assert!(native.0.is_success(), "'enable' failed: {}", native.1);
        log!("Enable result {}", native.1);

        block_on(mm_bob.wait_for_log(4., |log| log.contains("Starting UTXO merge loop for coin MYCOIN"))).unwrap();

        block_on(mm_bob.wait_for_log(4., |log| log.contains("Trying to merge 4 UTXOs of coin MYCOIN"))).unwrap();

        block_on(mm_bob.wait_for_log(4., |log| log.contains("UTXO merge successful for coin MYCOIN, tx_hash")))
            .unwrap();

        thread::sleep(Duration::from_secs(2));
        let (unspents, _) =
            block_on(coin.get_unspent_ordered_list(&coin.as_ref().derivation_method.unwrap_iguana())).unwrap();
        // 4 utxos are merged of 5 so the resulting unspents len must be 2
        assert_eq!(unspents.len(), 2);
    }

    #[test]
    fn test_withdraw_not_sufficient_balance() {
        let privkey = SecretKey::new(&mut rand6::thread_rng());
        let coins = json! ([
            {"coin":"MYCOIN","asset":"MYCOIN","txversion":4,"overwintered":1,"txfee":1000,"protocol":{"type":"UTXO"}},
            {"coin":"MYCOIN1","asset":"MYCOIN1","txversion":4,"overwintered":1,"txfee":1000,"protocol":{"type":"UTXO"}},
        ]);
        let mm = MarketMakerIt::start(
            json! ({
                "gui": "nogui",
                "netid": 9000,
                "dht": "on",  // Enable DHT without delay.
                "passphrase": format!("0x{}", hex::encode(privkey.as_ref())),
                "coins": coins,
                "rpc_password": "pass",
                "i_am_seed": true,
            }),
            "pass".to_string(),
            None,
        )
        .unwrap();
        let (_bob_dump_log, _bob_dump_dashboard) = mm_dump(&mm.log_path);
        log!("{:?}", block_on(enable_native(&mm, "MYCOIN", &[])));

        // balance = 0, but amount = 1
        let amount = BigDecimal::from(1);
        let withdraw = block_on(mm.rpc(&json! ({
            "mmrpc": "2.0",
            "userpass": mm.userpass,
            "method": "withdraw",
            "params": {
                "coin": "MYCOIN",
                "to": "RJTYiYeJ8eVvJ53n2YbrVmxWNNMVZjDGLh",
                "amount": amount,
            },
            "id": 0,
        })))
        .unwrap();

        assert!(withdraw.0.is_client_error(), "RICK withdraw: {}", withdraw.1);
        log!("error: {:?}", withdraw.1);
        let error: RpcErrorResponse<withdraw_error::NotSufficientBalance> =
            json::from_str(&withdraw.1).expect("Expected 'RpcErrorResponse<NotSufficientBalance>'");
        let expected_error = withdraw_error::NotSufficientBalance {
            coin: "MYCOIN".to_owned(),
            available: 0.into(),
            required: amount,
        };
        assert_eq!(error.error_type, "NotSufficientBalance");
        assert_eq!(error.error_data, Some(expected_error));

        // fill the MYCOIN balance
        let balance = BigDecimal::from(1) / BigDecimal::from(2);
        let (_ctx, coin) = utxo_coin_from_privkey("MYCOIN", privkey.as_ref());
        fill_address(&coin, &coin.my_address().unwrap(), balance.clone(), 30);

        // txfee = 0.00001, amount = 0.5 => required = 0.50001
        // but balance = 0.5
        let txfee = BigDecimal::from(1) / BigDecimal::from(100000);
        let withdraw = block_on(mm.rpc(&json! ({
            "mmrpc": "2.0",
            "userpass": mm.userpass,
            "method": "withdraw",
            "params": {
                "coin": "MYCOIN",
                "to": "RJTYiYeJ8eVvJ53n2YbrVmxWNNMVZjDGLh",
                "amount": balance,
            },
            "id": 0,
        })))
        .unwrap();

        assert!(withdraw.0.is_client_error(), "RICK withdraw: {}", withdraw.1);
        log!("error: {:?}", withdraw.1);
        let error: RpcErrorResponse<withdraw_error::NotSufficientBalance> =
            json::from_str(&withdraw.1).expect("Expected 'RpcErrorResponse<NotSufficientBalance>'");
        let expected_error = withdraw_error::NotSufficientBalance {
            coin: "MYCOIN".to_owned(),
            available: balance.clone(),
            required: balance + txfee,
        };
        assert_eq!(error.error_type, "NotSufficientBalance");
        assert_eq!(error.error_data, Some(expected_error));
    }

    // https://github.com/KomodoPlatform/atomicDEX-API/issues/1053
    #[test]
    fn test_taker_should_match_with_best_price_buy() {
        let (_ctx, _, bob_priv_key) = generate_utxo_coin_with_random_privkey("MYCOIN", 2000.into());
        let (_ctx, _, alice_priv_key) = generate_utxo_coin_with_random_privkey("MYCOIN1", 4000.into());
        let (_ctx, _, eve_priv_key) = generate_utxo_coin_with_random_privkey("MYCOIN", 2000.into());

        let coins = json! ([
            {"coin":"MYCOIN","asset":"MYCOIN","txversion":4,"overwintered":1,"txfee":1000,"protocol":{"type":"UTXO"}},
            {"coin":"MYCOIN1","asset":"MYCOIN1","txversion":4,"overwintered":1,"txfee":1000,"protocol":{"type":"UTXO"}},
        ]);
        let mm_bob = MarketMakerIt::start(
            json! ({
                "gui": "nogui",
                "netid": 9000,
                "dht": "on",  // Enable DHT without delay.
                "passphrase": format!("0x{}", hex::encode(bob_priv_key)),
                "coins": coins,
                "rpc_password": "pass",
                "i_am_seed": true,
            }),
            "pass".to_string(),
            None,
        )
        .unwrap();
        let (_bob_dump_log, _bob_dump_dashboard) = mm_dump(&mm_bob.log_path);

        let mut mm_alice = MarketMakerIt::start(
            json! ({
                "gui": "nogui",
                "netid": 9000,
                "dht": "on",  // Enable DHT without delay.
                "passphrase": format!("0x{}", hex::encode(alice_priv_key)),
                "coins": coins,
                "rpc_password": "pass",
                "seednodes": vec![format!("{}", mm_bob.ip)],
            }),
            "pass".to_string(),
            None,
        )
        .unwrap();
        let (_alice_dump_log, _alice_dump_dashboard) = mm_dump(&mm_alice.log_path);

        let mut mm_eve = MarketMakerIt::start(
            json! ({
                "gui": "nogui",
                "netid": 9000,
                "dht": "on",  // Enable DHT without delay.
                "passphrase": format!("0x{}", hex::encode(eve_priv_key)),
                "coins": coins,
                "rpc_password": "pass",
                "seednodes": vec![format!("{}", mm_bob.ip)],
            }),
            "pass".to_string(),
            None,
        )
        .unwrap();
        let (_eve_dump_log, _eve_dump_dashboard) = mm_dump(&mm_alice.log_path);

        log!("{:?}", block_on(enable_native(&mm_bob, "MYCOIN", &[])));
        log!("{:?}", block_on(enable_native(&mm_bob, "MYCOIN1", &[])));
        log!("{:?}", block_on(enable_native(&mm_alice, "MYCOIN", &[])));
        log!("{:?}", block_on(enable_native(&mm_alice, "MYCOIN1", &[])));
        log!("{:?}", block_on(enable_native(&mm_eve, "MYCOIN", &[])));
        log!("{:?}", block_on(enable_native(&mm_eve, "MYCOIN1", &[])));

        let rc = block_on(mm_bob.rpc(&json! ({
            "userpass": mm_bob.userpass,
            "method": "setprice",
            "base": "MYCOIN",
            "rel": "MYCOIN1",
            "price": 2,
            "max": true,
        })))
        .unwrap();
        assert!(rc.0.is_success(), "!setprice: {}", rc.1);

        let rc = block_on(mm_eve.rpc(&json! ({
            "userpass": mm_eve.userpass,
            "method": "setprice",
            "base": "MYCOIN",
            "rel": "MYCOIN1",
            "price": 1,
            "max": true,
        })))
        .unwrap();
        assert!(rc.0.is_success(), "!setprice: {}", rc.1);

        // subscribe alice to the orderbook topic to not miss eve's message
        let rc = block_on(mm_alice.rpc(&json! ({
            "userpass": mm_alice.userpass,
            "method": "orderbook",
            "base": "MYCOIN",
            "rel": "MYCOIN1",
        })))
        .unwrap();
        assert!(rc.0.is_success(), "!alice orderbook: {}", rc.1);
        log!("alice orderbook {}", rc.1);

        thread::sleep(Duration::from_secs(1));

        let rc = block_on(mm_alice.rpc(&json! ({
            "userpass": mm_alice.userpass,
            "method": "buy",
            "base": "MYCOIN",
            "rel": "MYCOIN1",
            "price": 3,
            "volume": "1000",
        })))
        .unwrap();
        assert!(rc.0.is_success(), "!buy: {}", rc.1);
        let alice_buy: BuyOrSellRpcResult = json::from_str(&rc.1).unwrap();

        block_on(mm_eve.wait_for_log(22., |log| log.contains("Entering the maker_swap_loop MYCOIN/MYCOIN1"))).unwrap();
        block_on(mm_alice.wait_for_log(22., |log| log.contains("Entering the taker_swap_loop MYCOIN/MYCOIN1")))
            .unwrap();

        thread::sleep(Duration::from_secs(2));

        block_on(check_my_swap_status_amounts(
            &mm_alice,
            alice_buy.result.uuid,
            1000.into(),
            1000.into(),
        ));
        block_on(check_my_swap_status_amounts(
            &mm_eve,
            alice_buy.result.uuid,
            1000.into(),
            1000.into(),
        ));

        block_on(mm_bob.stop()).unwrap();
        block_on(mm_alice.stop()).unwrap();
        block_on(mm_eve.stop()).unwrap();
    }

    // https://github.com/KomodoPlatform/atomicDEX-API/issues/1053
    #[test]
    fn test_taker_should_match_with_best_price_sell() {
        let (_ctx, _, bob_priv_key) = generate_utxo_coin_with_random_privkey("MYCOIN", 2000.into());
        let (_ctx, _, alice_priv_key) = generate_utxo_coin_with_random_privkey("MYCOIN1", 4000.into());
        let (_ctx, _, eve_priv_key) = generate_utxo_coin_with_random_privkey("MYCOIN", 2000.into());

        let coins = json! ([
            {"coin":"MYCOIN","asset":"MYCOIN","txversion":4,"overwintered":1,"txfee":1000,"protocol":{"type":"UTXO"}},
            {"coin":"MYCOIN1","asset":"MYCOIN1","txversion":4,"overwintered":1,"txfee":1000,"protocol":{"type":"UTXO"}},
        ]);
        let mm_bob = MarketMakerIt::start(
            json! ({
                "gui": "nogui",
                "netid": 9000,
                "dht": "on",  // Enable DHT without delay.
                "passphrase": format!("0x{}", hex::encode(bob_priv_key)),
                "coins": coins,
                "rpc_password": "pass",
                "i_am_seed": true,
            }),
            "pass".to_string(),
            None,
        )
        .unwrap();
        let (_bob_dump_log, _bob_dump_dashboard) = mm_dump(&mm_bob.log_path);

        let mut mm_alice = MarketMakerIt::start(
            json! ({
                "gui": "nogui",
                "netid": 9000,
                "dht": "on",  // Enable DHT without delay.
                "passphrase": format!("0x{}", hex::encode(alice_priv_key)),
                "coins": coins,
                "rpc_password": "pass",
                "seednodes": vec![format!("{}", mm_bob.ip)],
            }),
            "pass".to_string(),
            None,
        )
        .unwrap();
        let (_alice_dump_log, _alice_dump_dashboard) = mm_dump(&mm_alice.log_path);

        let mut mm_eve = MarketMakerIt::start(
            json! ({
                "gui": "nogui",
                "netid": 9000,
                "dht": "on",  // Enable DHT without delay.
                "passphrase": format!("0x{}", hex::encode(eve_priv_key)),
                "coins": coins,
                "rpc_password": "pass",
                "seednodes": vec![format!("{}", mm_bob.ip)],
            }),
            "pass".to_string(),
            None,
        )
        .unwrap();
        let (_eve_dump_log, _eve_dump_dashboard) = mm_dump(&mm_alice.log_path);

        log!("{:?}", block_on(enable_native(&mm_bob, "MYCOIN", &[])));
        log!("{:?}", block_on(enable_native(&mm_bob, "MYCOIN1", &[])));
        log!("{:?}", block_on(enable_native(&mm_alice, "MYCOIN", &[])));
        log!("{:?}", block_on(enable_native(&mm_alice, "MYCOIN1", &[])));
        log!("{:?}", block_on(enable_native(&mm_eve, "MYCOIN", &[])));
        log!("{:?}", block_on(enable_native(&mm_eve, "MYCOIN1", &[])));

        let rc = block_on(mm_bob.rpc(&json! ({
            "userpass": mm_bob.userpass,
            "method": "setprice",
            "base": "MYCOIN",
            "rel": "MYCOIN1",
            "price": 2,
            "max": true,
        })))
        .unwrap();
        assert!(rc.0.is_success(), "!setprice: {}", rc.1);

        let rc = block_on(mm_eve.rpc(&json! ({
            "userpass": mm_eve.userpass,
            "method": "setprice",
            "base": "MYCOIN",
            "rel": "MYCOIN1",
            "price": 1,
            "max": true,
        })))
        .unwrap();
        assert!(rc.0.is_success(), "!setprice: {}", rc.1);

        // subscribe alice to the orderbook topic to not miss eve's message
        let rc = block_on(mm_alice.rpc(&json! ({
            "userpass": mm_alice.userpass,
            "method": "orderbook",
            "base": "MYCOIN",
            "rel": "MYCOIN1",
        })))
        .unwrap();
        assert!(rc.0.is_success(), "!alice orderbook: {}", rc.1);
        log!("alice orderbook {}", rc.1);

        thread::sleep(Duration::from_secs(1));

        let rc = block_on(mm_alice.rpc(&json! ({
            "userpass": mm_alice.userpass,
            "method": "sell",
            "base": "MYCOIN1",
            "rel": "MYCOIN",
            "price": "0.1",
            "volume": "1000",
        })))
        .unwrap();
        assert!(rc.0.is_success(), "!buy: {}", rc.1);
        let alice_buy: BuyOrSellRpcResult = json::from_str(&rc.1).unwrap();

        block_on(mm_eve.wait_for_log(22., |log| log.contains("Entering the maker_swap_loop MYCOIN/MYCOIN1"))).unwrap();
        block_on(mm_alice.wait_for_log(22., |log| log.contains("Entering the taker_swap_loop MYCOIN/MYCOIN1")))
            .unwrap();

        thread::sleep(Duration::from_secs(2));

        block_on(check_my_swap_status_amounts(
            &mm_alice,
            alice_buy.result.uuid,
            1000.into(),
            1000.into(),
        ));
        block_on(check_my_swap_status_amounts(
            &mm_eve,
            alice_buy.result.uuid,
            1000.into(),
            1000.into(),
        ));

        block_on(mm_bob.stop()).unwrap();
        block_on(mm_alice.stop()).unwrap();
        block_on(mm_eve.stop()).unwrap();
    }

    #[test]
    // https://github.com/KomodoPlatform/atomicDEX-API/issues/1074
    fn test_match_utxo_with_eth_taker_sell() {
        let (_ctx, _, bob_priv_key) = generate_utxo_coin_with_random_privkey("MYCOIN", 1000.into());
        let (_ctx, _, alice_priv_key) = generate_utxo_coin_with_random_privkey("MYCOIN", 1000.into());
        let coins = json! ([
            {"coin":"MYCOIN","asset":"MYCOIN","txversion":4,"overwintered":1,"txfee":1000,"protocol":{"type":"UTXO"}},
            {"coin":"ETH","name":"ethereum","protocol":{"type":"ETH"}},
        ]);
        let mut mm_bob = MarketMakerIt::start(
            json! ({
                "gui": "nogui",
                "netid": 9000,
                "dht": "on",  // Enable DHT without delay.
                "passphrase": format!("0x{}", hex::encode(bob_priv_key)),
                "coins": coins,
                "rpc_password": "pass",
                "i_am_seed": true,
            }),
            "pass".to_string(),
            None,
        )
        .unwrap();
        let (_bob_dump_log, _bob_dump_dashboard) = mm_dump(&mm_bob.log_path);

        let mut mm_alice = MarketMakerIt::start(
            json! ({
                "gui": "nogui",
                "netid": 9000,
                "dht": "on",  // Enable DHT without delay.
                "passphrase": format!("0x{}", hex::encode(alice_priv_key)),
                "coins": coins,
                "rpc_password": "pass",
                "seednodes": vec![format!("{}", mm_bob.ip)],
            }),
            "pass".to_string(),
            None,
        )
        .unwrap();
        let (_alice_dump_log, _alice_dump_dashboard) = mm_dump(&mm_alice.log_path);

        log!("{:?}", block_on(enable_native(&mm_bob, "MYCOIN", &[])));
        log!("{:?}", block_on(enable_native(&mm_alice, "MYCOIN", &[])));
        let eth_bob = block_on(enable_native(&mm_bob, "ETH", &["http://195.201.0.6:8565"]));
        let eth_bob: EnableElectrumResponse = json::from_value(eth_bob).unwrap();
        // pass without 0x
        fill_eth(&eth_bob.address[2..]);

        let eth_alice = block_on(enable_native(&mm_alice, "ETH", &["http://195.201.0.6:8565"]));
        let eth_alice: EnableElectrumResponse = json::from_value(eth_alice).unwrap();
        // pass without 0x
        fill_eth(&eth_alice.address[2..]);

        let rc = block_on(mm_bob.rpc(&json! ({
            "userpass": mm_bob.userpass,
            "method": "setprice",
            "base": "MYCOIN",
            "rel": "ETH",
            "price": 1,
            "volume": "0.1",
        })))
        .unwrap();
        assert!(rc.0.is_success(), "!setprice: {}", rc.1);
        let rc = block_on(mm_alice.rpc(&json! ({
            "userpass": mm_alice.userpass,
            "method": "sell",
            "base": "ETH",
            "rel": "MYCOIN",
            "price": 1,
            "volume": "0.1",
        })))
        .unwrap();
        assert!(rc.0.is_success(), "!sell: {}", rc.1);

        block_on(mm_bob.wait_for_log(22., |log| log.contains("Entering the maker_swap_loop MYCOIN/ETH"))).unwrap();
        block_on(mm_alice.wait_for_log(22., |log| log.contains("Entering the taker_swap_loop MYCOIN/ETH"))).unwrap();

        block_on(mm_bob.stop()).unwrap();
        block_on(mm_alice.stop()).unwrap();
    }

    #[test]
    // https://github.com/KomodoPlatform/atomicDEX-API/issues/1074
    fn test_match_utxo_with_eth_taker_buy() {
        let (_ctx, _, bob_priv_key) = generate_utxo_coin_with_random_privkey("MYCOIN", 1000.into());
        let (_ctx, _, alice_priv_key) = generate_utxo_coin_with_random_privkey("MYCOIN", 1000.into());
        let coins = json! ([
            {"coin":"MYCOIN","asset":"MYCOIN","txversion":4,"overwintered":1,"txfee":1000,"protocol":{"type":"UTXO"}},
            {"coin":"ETH","name":"ethereum","protocol":{"type":"ETH"}},
        ]);
        let mut mm_bob = MarketMakerIt::start(
            json! ({
                "gui": "nogui",
                "netid": 9000,
                "dht": "on",  // Enable DHT without delay.
                "passphrase": format!("0x{}", hex::encode(bob_priv_key)),
                "coins": coins,
                "rpc_password": "pass",
                "i_am_seed": true,
            }),
            "pass".to_string(),
            None,
        )
        .unwrap();
        let (_bob_dump_log, _bob_dump_dashboard) = mm_dump(&mm_bob.log_path);

        let mut mm_alice = MarketMakerIt::start(
            json! ({
                "gui": "nogui",
                "netid": 9000,
                "dht": "on",  // Enable DHT without delay.
                "passphrase": format!("0x{}", hex::encode(alice_priv_key)),
                "coins": coins,
                "rpc_password": "pass",
                "seednodes": vec![format!("{}", mm_bob.ip)],
            }),
            "pass".to_string(),
            None,
        )
        .unwrap();
        let (_alice_dump_log, _alice_dump_dashboard) = mm_dump(&mm_alice.log_path);

        log!("{:?}", block_on(enable_native(&mm_bob, "MYCOIN", &[])));
        log!("{:?}", block_on(enable_native(&mm_alice, "MYCOIN", &[])));
        let eth_bob = block_on(enable_native(&mm_bob, "ETH", &["http://195.201.0.6:8565"]));
        let eth_bob: EnableElectrumResponse = json::from_value(eth_bob).unwrap();
        // pass without 0x
        fill_eth(&eth_bob.address[2..]);

        let eth_alice = block_on(enable_native(&mm_alice, "ETH", &["http://195.201.0.6:8565"]));
        let eth_alice: EnableElectrumResponse = json::from_value(eth_alice).unwrap();
        // pass without 0x
        fill_eth(&eth_alice.address[2..]);

        let rc = block_on(mm_bob.rpc(&json! ({
            "userpass": mm_bob.userpass,
            "method": "setprice",
            "base": "MYCOIN",
            "rel": "ETH",
            "price": 1,
            "volume": "0.1",
        })))
        .unwrap();
        assert!(rc.0.is_success(), "!setprice: {}", rc.1);

        let rc = block_on(mm_alice.rpc(&json! ({
            "userpass": mm_alice.userpass,
            "method": "buy",
            "base": "MYCOIN",
            "rel": "ETH",
            "price": 1,
            "volume": "0.1",
        })))
        .unwrap();
        assert!(rc.0.is_success(), "!buy: {}", rc.1);

        block_on(mm_bob.wait_for_log(22., |log| log.contains("Entering the maker_swap_loop MYCOIN/ETH"))).unwrap();
        block_on(mm_alice.wait_for_log(22., |log| log.contains("Entering the taker_swap_loop MYCOIN/ETH"))).unwrap();

        block_on(mm_bob.stop()).unwrap();
        block_on(mm_alice.stop()).unwrap();
    }
}<|MERGE_RESOLUTION|>--- conflicted
+++ resolved
@@ -1260,7 +1260,6 @@
         assert_eq!(bob_mycoin_balance, "97.99999");
     }
 
-<<<<<<< HEAD
     #[test]
     fn test_watcher_refunds_taker_payment() {
         let timeout = (now_ms() / 1000) + 120; // timeout if test takes more than 120 seconds to run
@@ -1306,8 +1305,6 @@
         assert_eq!(FoundSwapTxSpend::Refunded(refund_tx), found);
     }
 
-=======
->>>>>>> b7169e47
     // https://github.com/KomodoPlatform/atomicDEX-API/issues/471
     #[test]
     fn test_match_and_trade_setprice_max() {
