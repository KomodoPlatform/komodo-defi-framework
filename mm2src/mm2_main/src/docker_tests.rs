--- conflicted
+++ resolved
@@ -394,11 +394,7 @@
 
         let time_lock = (now_ms() / 1000) as u32 - 3600;
         let tx = coin
-<<<<<<< HEAD
-            .send_taker_payment(time_lock, my_public_key, &[0; 20], 1u64.into(), &None, &[], &None)
-=======
-            .send_taker_payment(0, time_lock, my_public_key, &[0; 20], 1u64.into(), &None, &[])
->>>>>>> 4de3cf2b
+            .send_taker_payment(0, time_lock, my_public_key, &[0; 20], 1u64.into(), &None, &[], &None)
             .wait()
             .unwrap();
 
@@ -455,11 +451,7 @@
 
         let time_lock = (now_ms() / 1000) as u32 - 3600;
         let tx = coin
-<<<<<<< HEAD
-            .send_maker_payment(time_lock, my_public_key, &[0; 20], 1u64.into(), &None, &[], &None)
-=======
-            .send_maker_payment(0, time_lock, my_public_key, &[0; 20], 1u64.into(), &None, &[])
->>>>>>> 4de3cf2b
+            .send_maker_payment(0, time_lock, my_public_key, &[0; 20], 1u64.into(), &None, &[], &None)
             .wait()
             .unwrap();
 
@@ -501,19 +493,16 @@
         let secret_hash = dhash160(&secret);
         let time_lock = (now_ms() / 1000) as u32 - 3600;
         let tx = coin
-<<<<<<< HEAD
             .send_taker_payment(
+                0,
                 time_lock,
                 my_pubkey,
-                &*dhash160(&secret),
+                secret_hash.as_slice(),
                 1u64.into(),
                 &None,
                 &[],
                 &None,
             )
-=======
-            .send_taker_payment(0, time_lock, my_pubkey, secret_hash.as_slice(), 1u64.into(), &None, &[])
->>>>>>> 4de3cf2b
             .wait()
             .unwrap();
 
@@ -563,19 +552,16 @@
         let time_lock = (now_ms() / 1000) as u32 - 3600;
         let secret_hash = dhash160(&secret);
         let tx = coin
-<<<<<<< HEAD
             .send_maker_payment(
+                0,
                 time_lock,
                 my_pubkey,
-                &*dhash160(&secret),
+                secret_hash.as_slice(),
                 1u64.into(),
                 &None,
                 &[],
                 &None,
             )
-=======
-            .send_maker_payment(0, time_lock, my_pubkey, secret_hash.as_slice(), 1u64.into(), &None, &[])
->>>>>>> 4de3cf2b
             .wait()
             .unwrap();
 
