--- conflicted
+++ resolved
@@ -29,7 +29,6 @@
 use common::executor::{simple_map::AbortableSimpleMap, AbortSettings, AbortableSystem, AbortedError, SpawnAbortable,
                        SpawnFuture, Timer};
 use common::log::{error, warn, LogOnError};
-use common::now_sec_i64;
 use common::time_cache::TimeCache;
 use common::{bits256, log, new_uuid, now_ms, now_sec};
 use crypto::privkey::SerializableSecp256k1Keypair;
@@ -60,7 +59,6 @@
                         save_my_new_maker_order, save_my_new_taker_order, MyActiveOrders, MyOrdersFilteringHistory,
                         MyOrdersHistory, MyOrdersStorage};
 use num_traits::identities::Zero;
-use num_traits::ToPrimitive;
 use parking_lot::Mutex as PaMutex;
 use rpc::v1::types::H256 as H256Json;
 use serde::{Deserialize, Serialize};
@@ -1591,7 +1589,7 @@
                 .map(|(uuid, taker_match)| (*uuid, taker_match.into()))
                 .collect(),
             cancellable: order.is_cancellable(),
-            order_type: order.order_type,
+            order_type: order.order_type.clone(),
             base_orderbook_ticker: order.base_orderbook_ticker.as_ref().map(|val| val.to_string()),
             rel_orderbook_ticker: order.rel_orderbook_ticker.as_ref().map(|val| val.to_string()),
         }
@@ -1749,7 +1747,7 @@
                 .collect(),
             started_swaps: order.started_swaps.clone(),
             uuid: order.uuid,
-            conf_settings: order.conf_settings,
+            conf_settings: order.conf_settings.clone(),
             changes_history: order.changes_history.clone(),
             base_orderbook_ticker: order.base_orderbook_ticker.clone(),
             rel_orderbook_ticker: order.rel_orderbook_ticker.clone(),
@@ -2318,7 +2316,7 @@
             maker_order_uuid: reserved.maker_order_uuid,
             sender_pubkey: reserved.sender_pubkey,
             dest_pub_key: reserved.dest_pub_key,
-            conf_settings: reserved.conf_settings,
+            conf_settings: reserved.conf_settings.clone(),
             method: "reserved".to_string(),
         }
     }
@@ -4004,7 +4002,7 @@
         address: String,
         conf_settings: Option<&OrderConfirmationsSettings>,
         is_mine: bool,
-    ) -> Result<RpcOrderbookEntry, String> {
+    ) -> RpcOrderbookEntry {
         let price_mm = MmNumber::from(self.price.clone());
         let max_vol_mm = MmNumber::from(self.max_volume.clone());
         let min_vol_mm = MmNumber::from(self.min_volume.clone());
@@ -4014,7 +4012,7 @@
         let rel_max_volume = (&max_vol_mm * &price_mm).into();
         let rel_min_volume = (&min_vol_mm * &price_mm).into();
 
-        Ok(RpcOrderbookEntry {
+        RpcOrderbookEntry {
             coin: self.rel.clone(),
             address,
             price: price_mm.to_decimal(),
@@ -4035,7 +4033,7 @@
             rel_max_volume,
             rel_min_volume,
             conf_settings: conf_settings.cloned(),
-        })
+        }
     }
 
     fn as_rpc_best_orders_buy_v2(
@@ -4068,7 +4066,7 @@
         address: String,
         conf_settings: Option<&OrderConfirmationsSettings>,
         is_mine: bool,
-    ) -> Result<RpcOrderbookEntry, String> {
+    ) -> RpcOrderbookEntry {
         let price_mm = MmNumber::from(1i32) / self.price.clone().into();
         let max_vol_mm = MmNumber::from(self.max_volume.clone());
         let min_vol_mm = MmNumber::from(self.min_volume.clone());
@@ -4079,7 +4077,7 @@
         let rel_min_volume = min_vol_mm.clone().into();
         let conf_settings = conf_settings.map(|conf| conf.reversed());
 
-        Ok(RpcOrderbookEntry {
+        RpcOrderbookEntry {
             coin: self.base.clone(),
             address,
             price: price_mm.to_decimal(),
@@ -4100,7 +4098,7 @@
             rel_max_volume,
             rel_min_volume,
             conf_settings,
-        })
+        }
     }
 
     fn as_rpc_best_orders_sell_v2(
@@ -4230,7 +4228,7 @@
         }
     }
 
-    fn as_rpc_entry_ask(&self, address: String, is_mine: bool) -> Result<RpcOrderbookEntry, String> {
+    fn as_rpc_entry_ask(&self, address: String, is_mine: bool) -> RpcOrderbookEntry {
         let price_mm = MmNumber::from(self.price.clone());
         let max_vol_mm = MmNumber::from(self.max_volume.clone());
         let min_vol_mm = MmNumber::from(self.min_volume.clone());
@@ -4240,7 +4238,7 @@
         let rel_max_volume = (&max_vol_mm * &price_mm).into();
         let rel_min_volume = (&min_vol_mm * &price_mm).into();
 
-        Ok(RpcOrderbookEntry {
+        RpcOrderbookEntry {
             coin: self.base.clone(),
             address,
             price: price_mm.to_decimal(),
@@ -4260,16 +4258,11 @@
             base_min_volume,
             rel_max_volume,
             rel_min_volume,
-<<<<<<< HEAD
-            conf_settings: self.conf_settings,
-        })
-=======
             conf_settings: self.conf_settings.clone(),
         }
->>>>>>> 4fcfa40d
-    }
-
-    fn as_rpc_entry_bid(&self, address: String, is_mine: bool) -> Result<RpcOrderbookEntry, String> {
+    }
+
+    fn as_rpc_entry_bid(&self, address: String, is_mine: bool) -> RpcOrderbookEntry {
         let price_mm = MmNumber::from(1i32) / self.price.clone().into();
         let max_vol_mm = MmNumber::from(self.max_volume.clone());
         let min_vol_mm = MmNumber::from(self.min_volume.clone());
@@ -4278,9 +4271,10 @@
         let base_min_volume = (&min_vol_mm / &price_mm).into();
         let rel_max_volume = max_vol_mm.clone().into();
         let rel_min_volume = min_vol_mm.clone().into();
+        // TODO: @rozhkovdmitrii why lambda???
         let conf_settings = self.conf_settings.as_ref().map(|conf| conf.reversed());
 
-        Ok(RpcOrderbookEntry {
+        RpcOrderbookEntry {
             coin: self.base.clone(),
             address,
             price: price_mm.to_decimal(),
@@ -4301,7 +4295,7 @@
             rel_max_volume,
             rel_min_volume,
             conf_settings,
-        })
+        }
     }
 
     fn as_rpc_v2_entry_ask(&self, address: OrderbookAddress, is_mine: bool) -> RpcOrderbookEntryV2 {
@@ -4402,33 +4396,6 @@
         rmp_serde::to_vec(&helper).expect("Serialization should never fail")
     }
 }
-
-trait CreatedAt {
-    fn created_at(&self) -> u64;
-}
-
-impl CreatedAt for OrderbookP2PItem {
-    fn created_at(&self) -> u64 { self.created_at }
-}
-
-impl CreatedAt for OrderbookItem {
-    fn created_at(&self) -> u64 { self.created_at }
-}
-
-trait AgeSec: CreatedAt {
-    fn age_sec(&self) -> Result<i64, String> {
-        let (now, created_at) = (now_sec(), self.created_at());
-        let err_fn = || format!("Failed to get age from (now, created at): ({now}, {created_at}");
-        now_sec()
-            .checked_sub(created_at)
-            .ok_or_else(err_fn)?
-            .to_i64()
-            .ok_or_else(err_fn)
-    }
-}
-
-impl AgeSec for OrderbookP2PItem {}
-impl AgeSec for OrderbookItem {}
 
 fn get_true() -> bool { true }
 
@@ -5001,7 +4968,7 @@
         }
         return Response::builder()
             .body(json::to_vec(&Mm2RpcResult::new(Status::Success)).expect("Serialization failed"))
-            .map_err(|e| ERRL!("{}", e));
+            .map_err(|e| ERRL!("{}", e)); // TODO: @rozhkovdmitrii provide panic free implementation
     }
 
     let mut taker_orders = ordermatch_ctx.my_taker_orders.lock().await;
@@ -5059,7 +5026,7 @@
 
     Response::builder()
         .body(json::to_vec(&response).expect("Serialization failed"))
-        .map_err(|e| ERRL!("{}", e))
+        .map_err(|e| ERRL!("{}", e)) // TODO: @rozhkovdmitrii provide a panic free implementations
 }
 
 #[cfg(not(target_arch = "wasm32"))]
