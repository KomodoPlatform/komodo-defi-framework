--- conflicted
+++ resolved
@@ -5419,11 +5419,8 @@
     Fulfilled,
     InsufficientBalance,
     Cancelled,
-<<<<<<< HEAD
+    Expired,
     OfflineMakerCoin,
-=======
-    Expired,
->>>>>>> b59860b3
 }
 
 #[derive(Display)]
