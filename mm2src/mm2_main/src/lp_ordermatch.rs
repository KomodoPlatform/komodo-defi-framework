/******************************************************************************
 * Copyright © 2023 Pampex LTD and TillyHK LTD                                *
 *                                                                            *
 * See the CONTRIBUTOR-LICENSE-AGREEMENT, COPYING, LICENSE-COPYRIGHT-NOTICE   *
 * and DEVELOPER-CERTIFICATE-OF-ORIGIN files in the LEGAL directory in        *
 * the top-level directory of this distribution for the individual copyright  *
 * holder information and the developer policies on copyright and licensing.  *
 *                                                                            *
 * Unless otherwise agreed in a custom licensing agreement, no part of the    *
 * Komodo DeFi Framework software, including this file may be copied, modified, propagated*
 * or distributed except according to the terms contained in the              *
 * LICENSE-COPYRIGHT-NOTICE file.                                             *
 *                                                                            *
 * Removal or modification of this copyright notice is prohibited.            *
 *                                                                            *
 ******************************************************************************/

//
//  lp_ordermatch.rs
//  marketmaker
//

use async_trait::async_trait;
use blake2::digest::{Update, VariableOutput};
use blake2::Blake2bVar;
use coins::utxo::{compressed_pub_key_from_priv_raw, ChecksumType, UtxoAddressFormat};
use coins::{coin_conf, find_pair, lp_coinfind, BalanceTradeFeeUpdatedHandler, CoinProtocol, CoinsContext,
            FeeApproxStage, MakerCoinSwapOpsV2, MmCoin, MmCoinEnum, TakerCoinSwapOpsV2};
use common::executor::{simple_map::AbortableSimpleMap, AbortSettings, AbortableSystem, AbortedError, SpawnAbortable,
                       SpawnFuture, Timer};
use common::log::{error, warn, LogOnError};
use common::{bits256, log, new_uuid, now_ms, now_sec};
use crypto::privkey::SerializableSecp256k1Keypair;
use crypto::{CryptoCtx, CryptoCtxError};
use derive_more::Display;
use futures::{compat::Future01CompatExt, lock::Mutex as AsyncMutex, TryFutureExt};
use hash256_std_hasher::Hash256StdHasher;
use hash_db::Hasher;
use http::Response;
use keys::{AddressFormat, KeyPair};
use mm2_core::mm_ctx::{from_ctx, MmArc, MmWeak};
use mm2_err_handle::prelude::*;
use mm2_event_stream::{DeriveStreamerId, StreamingManager};
use mm2_libp2p::application::request_response::ordermatch::OrdermatchRequest;
use mm2_libp2p::application::request_response::P2PRequest;
use mm2_libp2p::{decode_signed, encode_and_sign, encode_message, pub_sub_topic, PublicKey, TopicHash, TopicPrefix,
                 TOPIC_SEPARATOR};
use mm2_metrics::mm_gauge;
use mm2_number::{BigDecimal, BigRational, MmNumber, MmNumberMultiRepr};
use mm2_rpc::data::legacy::{MatchBy, Mm2RpcResult, OrderConfirmationsSettings, OrderType, RpcOrderbookEntry,
                            SellBuyRequest, SellBuyResponse, TakerAction, TakerRequestForRpc};
use mm2_state_machine::prelude::*;
#[cfg(test)] use mocktopus::macros::*;
use my_orders_storage::{delete_my_maker_order, delete_my_taker_order, save_maker_order_on_update,
                        save_my_new_maker_order, save_my_new_taker_order, MyActiveOrders, MyOrdersFilteringHistory,
                        MyOrdersHistory, MyOrdersStorage};
use num_traits::identities::Zero;
use order_events::{OrderStatusEvent, OrderStatusStreamer};
use orderbook_events::{OrderbookItemChangeEvent, OrderbookStreamer};
use parking_lot::Mutex as PaMutex;
use rpc::v1::types::H256 as H256Json;
use secp256k1::PublicKey as Secp256k1Pubkey;
use serde_json::{self as json, Value as Json};
use sp_trie::{delta_trie_root, MemoryDB, Trie, TrieConfiguration, TrieDB, TrieDBMut, TrieHash, TrieMut};
use std::collections::hash_map::{Entry, HashMap};
use std::collections::{BTreeSet, HashSet};
use std::convert::TryInto;
use std::fmt;
use std::ops::Deref;
use std::path::PathBuf;
use std::sync::Arc;
use std::time::Duration;
use timed_map::{MapKind, TimedMap};
use trie_db::NodeCodec as NodeCodecT;
use uuid::Uuid;

use crate::lp_network::{broadcast_p2p_msg, request_any_relay, request_one_peer, subscribe_to_topic, P2PRequestError};
use crate::lp_swap::maker_swap_v2::{self, MakerSwapStateMachine, MakerSwapStorage};
use crate::lp_swap::taker_swap_v2::{self, TakerSwapStateMachine, TakerSwapStorage};
use crate::lp_swap::{calc_max_maker_vol, check_balance_for_maker_swap, check_balance_for_taker_swap,
                     check_other_coin_balance_for_swap, detect_secret_hash_algo_v2, generate_secret,
                     get_max_maker_vol, insert_new_swap_to_db, is_pubkey_banned, lp_atomic_locktime,
                     p2p_keypair_and_peer_id_to_broadcast, p2p_private_and_peer_id_to_broadcast, run_maker_swap,
                     run_taker_swap, swap_v2_topic, AtomicLocktimeVersion, CheckBalanceError, CheckBalanceResult,
                     CoinVolumeInfo, MakerSwap, RunMakerSwapInput, RunTakerSwapInput, SwapConfirmationsSettings,
                     TakerSwap, LEGACY_SWAP_TYPE};
use crate::swap_versioning::{legacy_swap_version, SwapVersion};

#[cfg(any(test, feature = "run-docker-tests"))]
use crate::lp_swap::taker_swap::FailAt;

#[cfg(feature = "ibc-routing-for-swaps")]
use coins::rpc_command::tendermint::ibc::ChannelId;

pub use best_orders::{best_orders_rpc, best_orders_rpc_v2};
use crypto::secret_hash_algo::SecretHashAlgo;
pub use orderbook_depth::orderbook_depth_rpc;
pub use orderbook_rpc::{orderbook_rpc, orderbook_rpc_v2};

cfg_wasm32! {
    use mm2_db::indexed_db::{ConstructibleDb, DbLocked};
    use ordermatch_wasm_db::{InitDbResult, OrdermatchDb};

    pub type OrdermatchDbLocked<'a> = DbLocked<'a, OrdermatchDb>;
}

mod best_orders;
mod lp_bot;
pub use lp_bot::{start_simple_market_maker_bot, stop_simple_market_maker_bot, StartSimpleMakerBotRequest,
                 TradingBotEvent};
use primitives::hash::{H256, H264};

mod my_orders_storage;
mod new_protocol;
pub(crate) mod order_events;
mod order_requests_tracker;
mod orderbook_depth;
pub(crate) mod orderbook_events;
mod orderbook_rpc;
#[cfg(all(test, not(target_arch = "wasm32")))]
#[path = "ordermatch_tests.rs"]
pub mod ordermatch_tests;

#[cfg(target_arch = "wasm32")] mod ordermatch_wasm_db;

pub const ORDERBOOK_PREFIX: TopicPrefix = "orbk";
#[cfg(not(test))]
pub const MIN_ORDER_KEEP_ALIVE_INTERVAL: u64 = 30;
#[cfg(test)]
pub const MIN_ORDER_KEEP_ALIVE_INTERVAL: u64 = 5;
const BALANCE_REQUEST_INTERVAL: f64 = 30.;
const MAKER_ORDER_TIMEOUT: u64 = MIN_ORDER_KEEP_ALIVE_INTERVAL * 3;
const TAKER_ORDER_TIMEOUT: u64 = 30;
const ORDER_MATCH_TIMEOUT: u64 = 30;
const ORDERBOOK_REQUESTING_TIMEOUT: u64 = MIN_ORDER_KEEP_ALIVE_INTERVAL * 2;
const MAX_ORDERS_NUMBER_IN_ORDERBOOK_RESPONSE: usize = 1000;
const RECENTLY_CANCELLED_TIMEOUT: Duration = Duration::from_secs(120);
#[cfg(not(test))]
const TRIE_STATE_HISTORY_TIMEOUT: u64 = 14400;
#[cfg(test)]
const TRIE_STATE_HISTORY_TIMEOUT: u64 = 3;
#[cfg(not(test))]
const TRIE_ORDER_HISTORY_TIMEOUT: u64 = 300;
#[cfg(test)]
const TRIE_ORDER_HISTORY_TIMEOUT: u64 = 3;
/// Current swap protocol version
const SWAP_VERSION_DEFAULT: u8 = 2;

pub type OrderbookP2PHandlerResult = Result<(), MmError<OrderbookP2PHandlerError>>;

#[derive(Display)]
pub enum OrderbookP2PHandlerError {
    #[display(fmt = "'{}' is an invalid topic for the orderbook handler.", _0)]
    InvalidTopic(String),

    #[display(fmt = "Message decoding was failed. Error: {}", _0)]
    DecodeError(String),

    #[display(fmt = "Pubkey '{}' is not allowed.", _0)]
    PubkeyNotAllowed(String),

    #[display(fmt = "P2P request error: {}", _0)]
    P2PRequestError(String),

    #[display(
        fmt = "Couldn't find an order {}, ignoring, it will be synced upon pubkey keep alive",
        _0
    )]
    OrderNotFound(Uuid),

    Internal(String),
}

impl OrderbookP2PHandlerError {
    pub(crate) fn is_warning(&self) -> bool { matches!(self, OrderbookP2PHandlerError::OrderNotFound(_)) }
}

impl From<P2PRequestError> for OrderbookP2PHandlerError {
    fn from(e: P2PRequestError) -> Self { OrderbookP2PHandlerError::P2PRequestError(e.to_string()) }
}

/// Alphabetically ordered orderbook pair
type AlbOrderedOrderbookPair = String;
type PubkeyOrders = Vec<(Uuid, OrderbookP2PItem)>;

pub type OrdermatchInitResult<T> = Result<T, MmError<OrdermatchInitError>>;

#[derive(Debug, Deserialize, Display, Serialize)]
pub enum OrdermatchInitError {
    #[display(fmt = "Error deserializing '{}' config field: {}", field, error)]
    ErrorDeserializingConfig {
        field: String,
        error: String,
    },
    Internal(String),
}

impl From<AbortedError> for OrdermatchInitError {
    fn from(e: AbortedError) -> Self { OrdermatchInitError::Internal(e.to_string()) }
}

#[derive(Debug, Serialize, Deserialize)]
pub struct CancelAllOrdersResponse {
    cancelled: Vec<Uuid>,
    currently_matching: Vec<Uuid>,
}

#[derive(Debug, Deserialize, Display, Serialize, SerializeErrorType)]
#[serde(tag = "error_type", content = "error_data")]
pub enum CancelAllOrdersError {
    LegacyError(String),
}

impl From<(new_protocol::MakerOrderCreated, String)> for OrderbookItem {
    fn from(tuple: (new_protocol::MakerOrderCreated, String)) -> OrderbookItem {
        let (order, pubkey) = tuple;

        OrderbookItem {
            pubkey,
            base: order.base,
            rel: order.rel,
            price: order.price,
            max_volume: order.max_volume,
            min_volume: order.min_volume,
            uuid: order.uuid.into(),
            created_at: order.created_at,
            base_protocol_info: order.base_protocol_info,
            rel_protocol_info: order.rel_protocol_info,
            conf_settings: Some(order.conf_settings),
        }
    }
}

pub fn addr_format_from_protocol_info(protocol_info: &[u8]) -> AddressFormat {
    match rmp_serde::from_slice::<AddressFormat>(protocol_info) {
        Ok(format) => format,
        Err(_) => AddressFormat::Standard,
    }
}

struct ProcessTrieParams<'a> {
    pubkey: &'a str,
    alb_pair: &'a str,
    protocol_infos: &'a HashMap<Uuid, BaseRelProtocolInfo>,
    conf_infos: &'a HashMap<Uuid, OrderConfirmationsSettings>,
}

fn process_pubkey_full_trie(
    orderbook: &mut Orderbook,
    new_trie_orders: PubkeyOrders,
    params: ProcessTrieParams,
) -> H64 {
    remove_pubkey_pair_orders(orderbook, params.pubkey, params.alb_pair);

    for (uuid, order) in new_trie_orders {
        orderbook.insert_or_update_order_update_trie(OrderbookItem::from_p2p_and_info(
            order,
            params.protocol_infos.get(&uuid).cloned().unwrap_or_default(),
            params.conf_infos.get(&uuid).cloned(),
        ));
    }

    let new_root = pubkey_state_mut(&mut orderbook.pubkeys_state, params.pubkey)
        .trie_roots
        .get(params.alb_pair)
        .copied()
        .unwrap_or_default();
    new_root
}

fn process_trie_delta(
    orderbook: &mut Orderbook,
    delta_orders: HashMap<Uuid, Option<OrderbookP2PItem>>,
    params: ProcessTrieParams,
) -> H64 {
    for (uuid, order) in delta_orders {
        match order {
            Some(order) => orderbook.insert_or_update_order_update_trie(OrderbookItem::from_p2p_and_info(
                order,
                params.protocol_infos.get(&uuid).cloned().unwrap_or_default(),
                params.conf_infos.get(&uuid).cloned(),
            )),
            None => {
                orderbook.remove_order_trie_update(uuid);
            },
        }
    }

    let new_root = match orderbook.pubkeys_state.get(params.pubkey) {
        Some(pubkey_state) => pubkey_state
            .trie_roots
            .get(params.alb_pair)
            .copied()
            .unwrap_or_default(),
        None => H64::default(),
    };
    new_root
}

async fn process_orders_keep_alive(
    ctx: MmArc,
    propagated_from_peer: String,
    from_pubkey: String,
    keep_alive: new_protocol::PubkeyKeepAlive,
    i_am_relay: bool,
) -> OrderbookP2PHandlerResult {
    let ordermatch_ctx = OrdermatchContext::from_ctx(&ctx).expect("from_ctx failed");
    let to_request = ordermatch_ctx
        .orderbook
        .lock()
        .process_keep_alive(&from_pubkey, keep_alive, i_am_relay);

    let req = match to_request {
        Some(req) => req,
        // The message was processed, simply forward it
        None => return Ok(()),
    };

    let response = request_one_peer::<SyncPubkeyOrderbookStateRes>(
        ctx.clone(),
        P2PRequest::Ordermatch(req),
        propagated_from_peer.clone(),
    )
    .await
    .map_mm_err()?
    .ok_or_else(|| {
        MmError::new(OrderbookP2PHandlerError::P2PRequestError(format!(
            "No response was received from peer {} for SyncPubkeyOrderbookState request!",
            propagated_from_peer
        )))
    })?;

    let mut orderbook = ordermatch_ctx.orderbook.lock();
    for (pair, diff) in response.pair_orders_diff {
        let params = ProcessTrieParams {
            pubkey: &from_pubkey,
            alb_pair: &pair,
            protocol_infos: &response.protocol_infos,
            conf_infos: &response.conf_infos,
        };
        let _new_root = match diff {
            DeltaOrFullTrie::Delta(delta) => process_trie_delta(&mut orderbook, delta, params),
            DeltaOrFullTrie::FullTrie(values) => process_pubkey_full_trie(&mut orderbook, values, params),
        };
    }

    Ok(())
}

#[inline]
fn process_maker_order_created(ctx: &MmArc, from_pubkey: String, created_msg: new_protocol::MakerOrderCreated) {
    let order: OrderbookItem = (created_msg, from_pubkey).into();
    insert_or_update_order(ctx, order);
}

fn process_maker_order_updated(
    ctx: MmArc,
    from_pubkey: String,
    updated_msg: new_protocol::MakerOrderUpdated,
) -> OrderbookP2PHandlerResult {
    let ordermatch_ctx = OrdermatchContext::from_ctx(&ctx).expect("from_ctx failed");
    let uuid = updated_msg.uuid();
    let mut orderbook = ordermatch_ctx.orderbook.lock();

    let mut order = orderbook
        .find_order_by_uuid_and_pubkey(&uuid, &from_pubkey)
        .ok_or_else(|| MmError::new(OrderbookP2PHandlerError::OrderNotFound(uuid)))?;
    order.apply_updated(&updated_msg);
    drop_mutability!(order);
    orderbook.insert_or_update_order_update_trie(order);

    Ok(())
}

fn process_maker_order_cancelled(ctx: &MmArc, from_pubkey: String, cancelled_msg: new_protocol::MakerOrderCancelled) {
    let uuid = Uuid::from(cancelled_msg.uuid);
    let ordermatch_ctx = OrdermatchContext::from_ctx(ctx).expect("from_ctx failed");
    let mut orderbook = ordermatch_ctx.orderbook.lock();
    // Add the order to the recently cancelled list to ignore it if a new order with the same uuid
    // is received within the `RECENTLY_CANCELLED_TIMEOUT` timeframe.
    // We do this even if the order is in the order_set, because it could have been added through
    // means other than the order creation message.
    orderbook
        .recently_cancelled
        .insert_expirable(uuid, from_pubkey.clone(), RECENTLY_CANCELLED_TIMEOUT);
    if let Some(order) = orderbook.order_set.get(&uuid) {
        if order.pubkey == from_pubkey {
            orderbook.remove_order_trie_update(uuid);
        }
    }
}

// fn verify_pubkey_orderbook(orderbook: &GetOrderbookPubkeyItem) -> Result<(), String> {
//     let keys: Vec<(_, _)> = orderbook
//         .orders
//         .iter()
//         .map(|(uuid, order)| {
//             let order_bytes = rmp_serde::to_vec(&order).expect("Serialization should never fail");
//             (uuid.as_bytes(), Some(order_bytes))
//         })
//         .collect();
//     let (orders_root, proof) = &orderbook.pair_orders_trie_root;
//     verify_trie_proof::<Layout, _, _, _>(orders_root, proof, &keys)
//         .map_err(|e| ERRL!("Error on pair_orders_trie_root verification: {}", e))?;
//     Ok(())
// }

// Some coins, for example ZHTLC, have privacy features like random keypair to sign P2P messages per every order.
// So, each order of such coin has unique «pubkey» field that doesn’t match node persistent pubkey derived from passphrase.
// We can compare pubkeys from maker_orders and from asks or bids, to find our order.
#[inline(always)]
fn is_my_order(order_pubkey: &str, my_pub: &Option<String>, my_p2p_pubkeys: &HashSet<String>) -> bool {
    my_pub.as_deref() == Some(order_pubkey) || my_p2p_pubkeys.contains(order_pubkey)
}

/// Request best asks and bids for the given `base` and `rel` coins from relays.
/// Set `asks_num` and/or `bids_num` to get corresponding number of best asks and bids or None to get all of the available orders.
///
/// # Safety
///
/// The function locks [`MmCtx::p2p_ctx`] and [`MmCtx::ordermatch_ctx`]
async fn request_and_fill_orderbook(ctx: &MmArc, base: &str, rel: &str) -> Result<(), String> {
    let request = OrdermatchRequest::GetOrderbook {
        base: base.to_string(),
        rel: rel.to_string(),
    };

    let i_am_seed = ctx.is_seed_node();
    let response = try_s!(request_any_relay::<GetOrderbookRes>(ctx.clone(), P2PRequest::Ordermatch(request)).await);
    let (pubkey_orders, protocol_infos, conf_infos) = match response {
        Some((
            GetOrderbookRes {
                pubkey_orders,
                protocol_infos,
                conf_infos,
            },
            _peer_id,
        )) => (pubkey_orders, protocol_infos, conf_infos),
        None => {
            if i_am_seed {
                warn!("No response received from any peer for GetOrderbook request");
                return Ok(());
            } else {
                return Err("No response received from any peer for GetOrderbook request".to_string());
            }
        },
    };

    let ordermatch_ctx = OrdermatchContext::from_ctx(ctx).unwrap();
    let mut orderbook = ordermatch_ctx.orderbook.lock();

    let my_pubsecp = mm2_internal_pubkey_hex(ctx, String::from).map_err(MmError::into_inner)?;

    let alb_pair = alb_ordered_pair(base, rel);
    for (pubkey, GetOrderbookPubkeyItem { orders, .. }) in pubkey_orders {
        let pubkey_bytes = match hex::decode(&pubkey) {
            Ok(b) => b,
            Err(e) => {
                warn!("Error {} decoding pubkey {}", e, pubkey);
                continue;
            },
        };

        let pubkey_without_prefix: [u8; 32] = match pubkey_bytes.get(1..).map(|slice| slice.try_into()) {
            Some(Ok(arr)) => arr,
            _ => {
                warn!("Invalid pubkey length (not 32 bytes) for {}", pubkey);
                continue;
            },
        };

        if is_my_order(&pubkey, &my_pubsecp, &orderbook.my_p2p_pubkeys) {
            continue;
        }

        if is_pubkey_banned(ctx, &pubkey_without_prefix.into()) {
            warn!("Pubkey {} is banned", pubkey);
            continue;
        }
        let params = ProcessTrieParams {
            pubkey: &pubkey,
            alb_pair: &alb_pair,
            protocol_infos: &protocol_infos,
            conf_infos: &conf_infos,
        };
        let _new_root = process_pubkey_full_trie(&mut orderbook, orders, params);
    }

    let topic = orderbook_topic_from_base_rel(base, rel);
    orderbook
        .topics_subscribed_to
        .insert(topic, OrderbookRequestingState::Requested);

    Ok(())
}

/// Insert or update an order `req`.
/// Note this function locks the [`OrdermatchContext::orderbook`] async mutex.
fn insert_or_update_order(ctx: &MmArc, item: OrderbookItem) {
    let ordermatch_ctx = OrdermatchContext::from_ctx(ctx).expect("from_ctx failed");
    let mut orderbook = ordermatch_ctx.orderbook.lock();
    orderbook.insert_or_update_order_update_trie(item)
}

// use this function when notify maker order created
fn insert_or_update_my_order(ctx: &MmArc, item: OrderbookItem, my_order: &MakerOrder) {
    let ordermatch_ctx = OrdermatchContext::from_ctx(ctx).expect("from_ctx failed");
    let mut orderbook = ordermatch_ctx.orderbook.lock();
    orderbook.insert_or_update_order_update_trie(item);
    if let Some(key) = my_order.p2p_privkey {
        orderbook.my_p2p_pubkeys.insert(hex::encode(key.public_slice()));
    }
}

fn delete_my_order(ctx: &MmArc, uuid: Uuid, p2p_privkey: Option<SerializableSecp256k1Keypair>) {
    let ordermatch_ctx: Arc<OrdermatchContext> = OrdermatchContext::from_ctx(ctx).expect("from_ctx failed");
    let mut orderbook = ordermatch_ctx.orderbook.lock();
    orderbook.remove_order_trie_update(uuid);
    if let Some(key) = p2p_privkey {
        orderbook.my_p2p_pubkeys.remove(&hex::encode(key.public_slice()));
    }
}

pub(crate) fn mm2_internal_pubkey_hex<E, F>(ctx: &MmArc, err_construct: F) -> MmResult<Option<String>, E>
where
    E: NotMmError,
    F: Fn(String) -> E,
{
    match CryptoCtx::from_ctx(ctx).split_mm() {
        Ok(crypto_ctx) => Ok(Some(CryptoCtx::mm2_internal_pubkey_hex(crypto_ctx.as_ref()))),
        Err((CryptoCtxError::NotInitialized, _)) => Ok(None),
        Err((CryptoCtxError::Internal(error), trace)) => MmError::err_with_trace(err_construct(error), trace),
    }
}

fn remove_pubkey_pair_orders(orderbook: &mut Orderbook, pubkey: &str, alb_pair: &str) {
    let pubkey_state = match orderbook.pubkeys_state.get_mut(pubkey) {
        Some(state) => state,
        None => return,
    };

    if !pubkey_state.trie_roots.contains_key(alb_pair) {
        return;
    }

    pubkey_state.order_pairs_trie_state_history.remove(&alb_pair.to_owned());

    let mut orders_to_remove = Vec::with_capacity(pubkey_state.orders_uuids.len());
    pubkey_state.orders_uuids.retain(|(uuid, alb)| {
        if alb == alb_pair {
            orders_to_remove.push(*uuid);
            false
        } else {
            true
        }
    });

    for order in orders_to_remove {
        orderbook.remove_order_trie_update(order);
    }

    let pubkey_state = match orderbook.pubkeys_state.get_mut(pubkey) {
        Some(state) => state,
        None => return,
    };

    pubkey_state.trie_roots.remove(alb_pair);
}

pub async fn handle_orderbook_msg(
    ctx: MmArc,
    topic: &TopicHash,
    from_peer: String,
    msg: &[u8],
    i_am_relay: bool,
) -> OrderbookP2PHandlerResult {
    let topic_str = topic.as_str();
    let mut split = topic_str.split(TOPIC_SEPARATOR);
    if let (Some(ORDERBOOK_PREFIX), Some(_pair)) = (split.next(), split.next()) {
        process_msg(ctx, from_peer, msg, i_am_relay).await?;
        Ok(())
    } else {
        MmError::err(OrderbookP2PHandlerError::InvalidTopic(topic_str.to_owned()))
    }
}

/// Attempts to decode a message and process it returning whether the message is valid and worth rebroadcasting
pub async fn process_msg(ctx: MmArc, from_peer: String, msg: &[u8], i_am_relay: bool) -> OrderbookP2PHandlerResult {
    match decode_signed::<new_protocol::OrdermatchMessage>(msg) {
        Ok((message, _sig, pubkey)) => {
            if is_pubkey_banned(&ctx, &pubkey.unprefixed().into()) {
                return MmError::err(OrderbookP2PHandlerError::PubkeyNotAllowed(pubkey.to_hex()));
            }
            log::debug!("received ordermatch message {:?}", message);
            match message {
                new_protocol::OrdermatchMessage::MakerOrderCreated(created_msg) => {
                    process_maker_order_created(&ctx, pubkey.to_hex(), created_msg);
                    Ok(())
                },
                new_protocol::OrdermatchMessage::PubkeyKeepAlive(keep_alive) => {
                    process_orders_keep_alive(ctx, from_peer, pubkey.to_hex(), keep_alive, i_am_relay).await
                },
                new_protocol::OrdermatchMessage::TakerRequest(taker_request) => {
                    let msg = TakerRequest::from_new_proto_and_pubkey(taker_request, pubkey.unprefixed().into());
                    process_taker_request(ctx, pubkey.unprefixed().into(), msg).await;
                    Ok(())
                },
                new_protocol::OrdermatchMessage::MakerReserved(maker_reserved) => {
                    let msg = MakerReserved::from_new_proto_and_pubkey(maker_reserved, pubkey.unprefixed().into());
                    // spawn because process_maker_reserved may take significant time to run
                    let spawner = ctx.spawner();
                    spawner.spawn(process_maker_reserved(ctx, pubkey.unprefixed().into(), msg));
                    Ok(())
                },
                new_protocol::OrdermatchMessage::TakerConnect(taker_connect) => {
                    process_taker_connect(ctx, pubkey, taker_connect.into()).await;
                    Ok(())
                },
                new_protocol::OrdermatchMessage::MakerConnected(maker_connected) => {
                    process_maker_connected(ctx, pubkey, maker_connected.into()).await;
                    Ok(())
                },
                new_protocol::OrdermatchMessage::MakerOrderCancelled(cancelled_msg) => {
                    process_maker_order_cancelled(&ctx, pubkey.to_hex(), cancelled_msg);
                    Ok(())
                },
                new_protocol::OrdermatchMessage::MakerOrderUpdated(updated_msg) => {
                    process_maker_order_updated(ctx, pubkey.to_hex(), updated_msg)
                },
            }
        },
        Err(e) => MmError::err(OrderbookP2PHandlerError::DecodeError(e.to_string())),
    }
}

#[allow(dead_code)]
#[derive(Debug)]
struct TryFromBytesError(String);

impl From<String> for TryFromBytesError {
    fn from(string: String) -> Self { TryFromBytesError(string) }
}

trait TryFromBytes {
    fn try_from_bytes(bytes: Vec<u8>) -> Result<Self, TryFromBytesError>
    where
        Self: Sized;
}

impl TryFromBytes for String {
    fn try_from_bytes(bytes: Vec<u8>) -> Result<Self, TryFromBytesError> {
        String::from_utf8(bytes).map_err(|e| ERRL!("{}", e).into())
    }
}

impl TryFromBytes for OrderbookP2PItem {
    fn try_from_bytes(bytes: Vec<u8>) -> Result<Self, TryFromBytesError> {
        rmp_serde::from_read(bytes.as_slice()).map_err(|e| ERRL!("{}", e).into())
    }
}

impl TryFromBytes for H64 {
    fn try_from_bytes(bytes: Vec<u8>) -> Result<Self, TryFromBytesError> {
        bytes.try_into().map_err(|e| ERRL!("{:?}", e).into())
    }
}

impl TryFromBytes for Uuid {
    fn try_from_bytes(bytes: Vec<u8>) -> Result<Self, TryFromBytesError> {
        Uuid::from_slice(&bytes).map_err(|e| ERRL!("{}", e).into())
    }
}

pub fn process_peer_request(ctx: MmArc, request: OrdermatchRequest) -> Result<Option<Vec<u8>>, String> {
    match request {
        OrdermatchRequest::GetOrderbook { base, rel } => process_get_orderbook_request(ctx, base, rel),
        OrdermatchRequest::SyncPubkeyOrderbookState { pubkey, trie_roots } => {
            let response = process_sync_pubkey_orderbook_state(ctx, pubkey, trie_roots);
            response.map(|res| res.map(|r| encode_message(&r).expect("Serialization failed")))
        },
        OrdermatchRequest::BestOrders { coin, action, volume } => {
            best_orders::process_best_orders_p2p_request(ctx, coin, action, volume)
        },
        OrdermatchRequest::BestOrdersByNumber { coin, action, number } => {
            best_orders::process_best_orders_p2p_request_by_number(ctx, coin, action, number)
        },
        OrdermatchRequest::OrderbookDepth { pairs } => orderbook_depth::process_orderbook_depth_p2p_request(ctx, pairs),
    }
}

type TrieProof = Vec<Vec<u8>>;

#[derive(Debug, Deserialize, Serialize)]
#[cfg_attr(test, derive(PartialEq))]
struct GetOrderbookPubkeyItem {
    /// Timestamp of the latest keep alive message received.
    last_keep_alive: u64,
    /// last signed OrdermatchMessage payload
    last_signed_pubkey_payload: Vec<u8>,
    /// Requested orders.
    orders: PubkeyOrders,
}

/// Do not change this struct as it will break backward compatibility
#[derive(Debug, Clone, Default, Deserialize, Serialize)]
#[cfg_attr(test, derive(PartialEq))]
struct BaseRelProtocolInfo {
    base: Vec<u8>,
    rel: Vec<u8>,
}

#[derive(Debug, Deserialize, Serialize)]
struct GetOrderbookRes {
    /// Asks and bids grouped by pubkey.
    pubkey_orders: HashMap<String, GetOrderbookPubkeyItem>,
    #[serde(default)]
    protocol_infos: HashMap<Uuid, BaseRelProtocolInfo>,
    #[serde(default)]
    conf_infos: HashMap<Uuid, OrderConfirmationsSettings>,
}

struct GetPubkeysOrdersRes {
    total_number_of_orders: usize,
    uuids_by_pubkey: HashMap<String, PubkeyOrders>,
    protocol_infos: HashMap<Uuid, BaseRelProtocolInfo>,
    conf_infos: HashMap<Uuid, OrderConfirmationsSettings>,
}

fn get_pubkeys_orders(orderbook: &Orderbook, base: String, rel: String) -> GetPubkeysOrdersRes {
    let asks = orderbook.unordered.get(&(base.clone(), rel.clone()));
    let bids = orderbook.unordered.get(&(rel, base));

    let asks_num = asks.map(|x| x.len()).unwrap_or(0);
    let bids_num = bids.map(|x| x.len()).unwrap_or(0);
    let total_number_of_orders = asks_num + bids_num;

    // flatten Option(asks) and Option(bids) to avoid cloning
    let orders = asks.iter().chain(bids.iter()).copied().flatten();

    let mut uuids_by_pubkey = HashMap::new();
    let mut protocol_infos = HashMap::new();
    let mut conf_infos = HashMap::new();
    for uuid in orders {
        let order = match orderbook.order_set.get(uuid) {
            Some(o) => o,
            None => {
                warn!(
                    "Orderbook::ordered contains uuid {} that is not in Orderbook::order_set",
                    uuid
                );
                continue;
            },
        };
        let uuids = uuids_by_pubkey.entry(order.pubkey.clone()).or_insert_with(Vec::new);
        protocol_infos.insert(order.uuid, order.base_rel_proto_info());
        if let Some(ref info) = order.conf_settings {
            conf_infos.insert(order.uuid, info.clone());
        }
        uuids.push((*uuid, order.clone().into()))
    }

    GetPubkeysOrdersRes {
        total_number_of_orders,
        uuids_by_pubkey,
        protocol_infos,
        conf_infos,
    }
}

fn process_get_orderbook_request(ctx: MmArc, base: String, rel: String) -> Result<Option<Vec<u8>>, String> {
    let ordermatch_ctx = OrdermatchContext::from_ctx(&ctx).unwrap();
    let orderbook = ordermatch_ctx.orderbook.lock();

    let pubkeys_orders = get_pubkeys_orders(&orderbook, base, rel);
    if pubkeys_orders.total_number_of_orders > MAX_ORDERS_NUMBER_IN_ORDERBOOK_RESPONSE {
        return ERR!("Orderbook too large");
    }

    let orders_to_send = pubkeys_orders
        .uuids_by_pubkey
        .into_iter()
        .map(|(pubkey, orders)| {
            let pubkey_state = orderbook.pubkeys_state.get(&pubkey).ok_or(ERRL!(
                "Orderbook::pubkeys_state is expected to contain the {:?} pubkey",
                pubkey
            ))?;

            let item = GetOrderbookPubkeyItem {
                last_keep_alive: pubkey_state.last_keep_alive,
                orders,
                // TODO save last signed payload to pubkey state
                last_signed_pubkey_payload: vec![],
            };

            Ok((pubkey, item))
        })
        .collect::<Result<HashMap<_, _>, String>>()?;

    let response = GetOrderbookRes {
        pubkey_orders: orders_to_send,
        protocol_infos: pubkeys_orders.protocol_infos,
        conf_infos: pubkeys_orders.conf_infos,
    };
    let encoded = try_s!(encode_message(&response));
    Ok(Some(encoded))
}

#[derive(Debug, Deserialize, Serialize)]
enum DeltaOrFullTrie<Key: Eq + std::hash::Hash, Value> {
    Delta(HashMap<Key, Option<Value>>),
    FullTrie(Vec<(Key, Value)>),
}

impl<Key: Eq + std::hash::Hash, V1> DeltaOrFullTrie<Key, V1> {
    pub fn map_to<V2: From<V1>>(self, mut on_each: impl FnMut(&Key, Option<&V1>)) -> DeltaOrFullTrie<Key, V2> {
        match self {
            DeltaOrFullTrie::Delta(delta) => {
                delta.iter().for_each(|(key, val)| on_each(key, val.as_ref()));
                let new_map = delta
                    .into_iter()
                    .map(|(key, value)| (key, value.map(From::from)))
                    .collect();
                DeltaOrFullTrie::Delta(new_map)
            },
            DeltaOrFullTrie::FullTrie(trie) => {
                trie.iter().for_each(|(key, val)| on_each(key, Some(val)));
                let new_trie = trie.into_iter().map(|(key, value)| (key, value.into())).collect();
                DeltaOrFullTrie::FullTrie(new_trie)
            },
        }
    }
}

#[expect(dead_code)]
#[derive(Debug)]
enum TrieDiffHistoryError {
    TrieDbError(Box<trie_db::TrieError<H64, sp_trie::Error>>),
    TryFromBytesError(TryFromBytesError),
    GetterNoneForKeyFromTrie,
}

impl std::fmt::Display for TrieDiffHistoryError {
    fn fmt(&self, f: &mut std::fmt::Formatter) -> std::fmt::Result { write!(f, "({:?})", self) }
}

impl From<TryFromBytesError> for TrieDiffHistoryError {
    fn from(error: TryFromBytesError) -> TrieDiffHistoryError { TrieDiffHistoryError::TryFromBytesError(error) }
}

impl From<Box<trie_db::TrieError<H64, sp_trie::Error>>> for TrieDiffHistoryError {
    fn from(error: Box<trie_db::TrieError<H64, sp_trie::Error>>) -> TrieDiffHistoryError {
        TrieDiffHistoryError::TrieDbError(error)
    }
}

fn get_full_trie<Key, Value>(
    trie_root: &H64,
    db: &MemoryDB<Blake2Hasher64>,
    getter: impl Fn(&Key) -> Option<Value>,
) -> Result<Vec<(Key, Value)>, TrieDiffHistoryError>
where
    Key: Clone + Eq + std::hash::Hash + TryFromBytes,
{
    let trie = TrieDB::<Layout>::new(db, trie_root)?;
    let trie: Result<Vec<_>, TrieDiffHistoryError> = trie
        .iter()?
        .map(|key_value| {
            let (key, _) = key_value?;
            let key = TryFromBytes::try_from_bytes(key)?;
            let val = getter(&key).ok_or(TrieDiffHistoryError::GetterNoneForKeyFromTrie)?;
            Ok((key, val))
        })
        .collect();
    trie
}

impl<Key: Clone + Eq + std::hash::Hash + TryFromBytes, Value: Clone> DeltaOrFullTrie<Key, Value> {
    fn from_history(
        history: &TrieDiffHistory<Key, Value>,
        from_hash: H64,
        actual_trie_root: H64,
        db: &MemoryDB<Blake2Hasher64>,
        getter: impl Fn(&Key) -> Option<Value>,
    ) -> Result<DeltaOrFullTrie<Key, Value>, TrieDiffHistoryError> {
        if let Some(delta) = history.get(&from_hash) {
            let mut current_delta = delta;
            let mut total_delta = HashMap::new();
            total_delta.extend(delta.delta.iter().cloned());
            while let Some(cur) = history.get(&current_delta.next_root) {
                current_delta = cur;
                total_delta.extend(current_delta.delta.iter().cloned());
            }
            if current_delta.next_root == actual_trie_root {
                return Ok(DeltaOrFullTrie::Delta(total_delta));
            }

            log::warn!(
                "History started from {:?} ends with not up-to-date trie root {:?}",
                from_hash,
                actual_trie_root
            );
        }

        let trie = get_full_trie(&actual_trie_root, db, getter)?;
        Ok(DeltaOrFullTrie::FullTrie(trie))
    }
}

#[derive(Debug, Deserialize, Serialize)]
struct SyncPubkeyOrderbookStateRes {
    /// last signed OrdermatchMessage payload from pubkey
    last_signed_pubkey_payload: Vec<u8>,
    pair_orders_diff: HashMap<AlbOrderedOrderbookPair, DeltaOrFullTrie<Uuid, OrderbookP2PItem>>,
    #[serde(default)]
    protocol_infos: HashMap<Uuid, BaseRelProtocolInfo>,
    #[serde(default)]
    conf_infos: HashMap<Uuid, OrderConfirmationsSettings>,
}

fn process_sync_pubkey_orderbook_state(
    ctx: MmArc,
    pubkey: String,
    trie_roots: HashMap<AlbOrderedOrderbookPair, H64>,
) -> Result<Option<SyncPubkeyOrderbookStateRes>, String> {
    let ordermatch_ctx = OrdermatchContext::from_ctx(&ctx).unwrap();
    let orderbook = ordermatch_ctx.orderbook.lock();
    let pubkey_state = some_or_return_ok_none!(orderbook.pubkeys_state.get(&pubkey));

    let order_getter = |uuid: &Uuid| orderbook.order_set.get(uuid).cloned();
    let pair_orders_diff: Result<HashMap<_, _>, _> = trie_roots
        .into_iter()
        .map(|(pair, root)| {
            let actual_pair_root = pubkey_state
                .trie_roots
                .get(&pair)
                .ok_or(ERRL!("No pair trie root for {}", pair))?;

            let delta_result = match pubkey_state.order_pairs_trie_state_history.get(&pair) {
                Some(history) => {
                    DeltaOrFullTrie::from_history(history, root, *actual_pair_root, &orderbook.memory_db, order_getter)
                },
                None => {
                    get_full_trie(actual_pair_root, &orderbook.memory_db, order_getter).map(DeltaOrFullTrie::FullTrie)
                },
            };

            let delta = try_s!(delta_result);
            Ok((pair, delta))
        })
        .collect();

    let pair_orders_diff = try_s!(pair_orders_diff);
    let mut protocol_infos = HashMap::new();
    let mut conf_infos = HashMap::new();
    let pair_orders_diff = pair_orders_diff
        .into_iter()
        .map(|(pair, trie)| {
            let new_trie = trie.map_to(|uuid, order| match order {
                Some(o) => {
                    protocol_infos.insert(o.uuid, BaseRelProtocolInfo {
                        base: o.base_protocol_info.clone(),
                        rel: o.rel_protocol_info.clone(),
                    });
                    if let Some(ref info) = o.conf_settings {
                        conf_infos.insert(o.uuid, info.clone());
                    }
                },
                None => {
                    protocol_infos.remove(uuid);
                    conf_infos.remove(uuid);
                },
            });
            (pair, new_trie)
        })
        .collect();
    let last_signed_pubkey_payload = vec![];
    let result = SyncPubkeyOrderbookStateRes {
        last_signed_pubkey_payload,
        pair_orders_diff,
        protocol_infos,
        conf_infos,
    };
    Ok(Some(result))
}

fn alb_ordered_pair(base: &str, rel: &str) -> AlbOrderedOrderbookPair {
    let (first, second) = if base < rel { (base, rel) } else { (rel, base) };
    let mut res = first.to_owned();
    res.push(':');
    res.push_str(second);
    res
}

fn orderbook_topic_from_base_rel(base: &str, rel: &str) -> String {
    pub_sub_topic(ORDERBOOK_PREFIX, &alb_ordered_pair(base, rel))
}

fn orderbook_topic_from_ordered_pair(pair: &str) -> String { pub_sub_topic(ORDERBOOK_PREFIX, pair) }

#[test]
fn test_alb_ordered_pair() {
    assert_eq!("BTC:KMD", alb_ordered_pair("KMD", "BTC"));
    assert_eq!("BTCH:KMD", alb_ordered_pair("KMD", "BTCH"));
    assert_eq!("KMD:QTUM", alb_ordered_pair("QTUM", "KMD"));
}

#[allow(dead_code)]
pub fn parse_orderbook_pair_from_topic(topic: &str) -> Option<(&str, &str)> {
    let mut split = topic.split(TOPIC_SEPARATOR);
    match split.next() {
        Some(ORDERBOOK_PREFIX) => match split.next() {
            Some(maybe_pair) => {
                let colon = maybe_pair.find(':');
                match colon {
                    Some(index) => {
                        if index + 1 < maybe_pair.len() {
                            Some((&maybe_pair[..index], &maybe_pair[index + 1..]))
                        } else {
                            None
                        }
                    },
                    None => None,
                }
            },
            None => None,
        },
        _ => None,
    }
}

#[test]
fn test_parse_orderbook_pair_from_topic() {
    assert_eq!(Some(("BTC", "KMD")), parse_orderbook_pair_from_topic("orbk/BTC:KMD"));
    assert_eq!(None, parse_orderbook_pair_from_topic("orbk/BTC:"));
}

fn maker_order_created_p2p_notify(
    ctx: MmArc,
    order: &MakerOrder,
    base_protocol_info: Vec<u8>,
    rel_protocol_info: Vec<u8>,
) {
    let topic = order.orderbook_topic();
    let message = new_protocol::MakerOrderCreated {
        uuid: order.uuid.into(),
        base: order.base_orderbook_ticker().to_owned(),
        rel: order.rel_orderbook_ticker().to_owned(),
        price: order.price.to_ratio(),
        max_volume: order.available_amount().to_ratio(),
        min_volume: order.min_base_vol.to_ratio(),
        conf_settings: order.conf_settings.clone().unwrap(),
        created_at: now_sec(),
        timestamp: now_sec(),
        pair_trie_root: H64::default(),
        base_protocol_info,
        rel_protocol_info,
    };

    let to_broadcast = new_protocol::OrdermatchMessage::MakerOrderCreated(message.clone());
    let (key_pair, peer_id) = p2p_keypair_and_peer_id_to_broadcast(&ctx, order.p2p_keypair());

    let encoded_msg = match encode_and_sign(&to_broadcast, key_pair.private_ref()) {
        Ok(msg) => msg,
        Err(e) => {
            error!("Couldn't encode and sign the 'maker_order_created' message: {}", e);
            return;
        },
    };
    let item: OrderbookItem = (message, hex::encode(key_pair.public_slice())).into();
    insert_or_update_my_order(&ctx, item, order);
    broadcast_p2p_msg(&ctx, topic, encoded_msg, peer_id);
}

fn process_my_maker_order_updated(ctx: &MmArc, message: &new_protocol::MakerOrderUpdated) {
    let ordermatch_ctx = OrdermatchContext::from_ctx(ctx).expect("from_ctx failed");
    let mut orderbook = ordermatch_ctx.orderbook.lock();

    let uuid = message.uuid();
    if let Some(mut order) = orderbook.find_order_by_uuid(&uuid) {
        order.apply_updated(message);
        orderbook.insert_or_update_order_update_trie(order);
    }
}

fn maker_order_updated_p2p_notify(
    ctx: MmArc,
    topic: String,
    message: new_protocol::MakerOrderUpdated,
    p2p_privkey: Option<&KeyPair>,
) {
    let msg: new_protocol::OrdermatchMessage = message.clone().into();
    let (secret, peer_id) = p2p_private_and_peer_id_to_broadcast(&ctx, p2p_privkey);
    let encoded_msg = match encode_and_sign(&msg, &secret) {
        Ok(msg) => msg,
        Err(e) => {
            error!("Couldn't encode and sign the 'maker_order_updated' message: {}", e);
            return;
        },
    };
    process_my_maker_order_updated(&ctx, &message);
    broadcast_p2p_msg(&ctx, topic, encoded_msg, peer_id);
}

fn maker_order_cancelled_p2p_notify(ctx: &MmArc, order: &MakerOrder) {
    let message = new_protocol::OrdermatchMessage::MakerOrderCancelled(new_protocol::MakerOrderCancelled {
        uuid: order.uuid.into(),
        timestamp: now_sec(),
        pair_trie_root: H64::default(),
    });
    delete_my_order(ctx, order.uuid, order.p2p_privkey);
    log::debug!("maker_order_cancelled_p2p_notify called, message {:?}", message);
    broadcast_ordermatch_message(ctx, order.orderbook_topic(), message, order.p2p_keypair());
}

pub struct BalanceUpdateOrdermatchHandler {
    ctx: MmWeak,
}

impl BalanceUpdateOrdermatchHandler {
    pub fn new(ctx: MmArc) -> Self { BalanceUpdateOrdermatchHandler { ctx: ctx.weak() } }
}

#[async_trait]
impl BalanceTradeFeeUpdatedHandler for BalanceUpdateOrdermatchHandler {
    async fn balance_updated(&self, coin: &MmCoinEnum, new_balance: &BigDecimal) {
        let ctx = match MmArc::from_weak(&self.ctx) {
            Some(ctx) => ctx,
            None => return,
        };
        if coin.wallet_only(&ctx) {
            log::warn!(
                "coin: {} is wallet only, skip BalanceTradeFeeUpdatedHandler",
                coin.ticker()
            );
            return;
        }
        // Get the max maker available volume to check if the wallet balances are sufficient for the issued maker orders.
        // Note although the maker orders are issued already, but they are not matched yet, so pass the `OrderIssue` stage.
        let new_volume = match calc_max_maker_vol(&ctx, coin, new_balance, FeeApproxStage::OrderIssue).await {
            Ok(vol_info) => vol_info.volume,
            Err(e) if e.get_inner().not_sufficient_balance() => MmNumber::from(0),
            Err(e) => {
                log::warn!("Couldn't handle the 'balance_updated' event: {}", e);
                return;
            },
        };

        let ordermatch_ctx = OrdermatchContext::from_ctx(&ctx).unwrap();
        let my_maker_orders = ordermatch_ctx.maker_orders_ctx.lock().orders.clone();

        for (uuid, order_mutex) in my_maker_orders {
            let mut order = order_mutex.lock().await;
            if order.base != coin.ticker() {
                continue;
            }

            if new_volume < order.min_base_vol {
                let removed_order_mutex = ordermatch_ctx.maker_orders_ctx.lock().remove_order(&uuid);
                // This checks that the order hasn't been removed by another process
                if removed_order_mutex.is_some() {
                    // cancel the order
                    maker_order_cancelled_p2p_notify(&ctx, &order);
                    delete_my_maker_order(
                        ctx.clone(),
                        order.clone(),
                        MakerOrderCancellationReason::InsufficientBalance,
                    )
                    .compat()
                    .await
                    .ok();
                    continue;
                }
            }

            if new_volume < order.available_amount() {
                order.max_base_vol = &order.reserved_amount() + &new_volume;
                let mut update_msg = new_protocol::MakerOrderUpdated::new(order.uuid);
                update_msg.with_new_max_volume(order.available_amount().into());
                maker_order_updated_p2p_notify(ctx.clone(), order.orderbook_topic(), update_msg, order.p2p_keypair());
            }
        }
    }
}

#[derive(Clone, Debug, Deserialize, Eq, PartialEq, Serialize)]
pub struct TakerRequest {
    pub base: String,
    pub rel: String,
    pub base_amount: MmNumber,
    pub rel_amount: MmNumber,
    pub action: TakerAction,
    uuid: Uuid,
    sender_pubkey: H256Json,
    dest_pub_key: H256Json,
    #[serde(default)]
    match_by: MatchBy,
    conf_settings: Option<OrderConfirmationsSettings>,
    #[serde(default, skip_serializing_if = "Option::is_none")]
    pub base_protocol_info: Option<Vec<u8>>,
    #[serde(default, skip_serializing_if = "Option::is_none")]
    pub rel_protocol_info: Option<Vec<u8>>,
    #[serde(default, skip_serializing_if = "SwapVersion::is_legacy")]
    pub swap_version: SwapVersion,
    #[cfg(feature = "ibc-routing-for-swaps")]
    order_metadata: OrderMetadata,
}

impl TakerRequest {
    fn from_new_proto_and_pubkey(message: new_protocol::TakerRequest, sender_pubkey: H256Json) -> Self {
        let base_amount = MmNumber::from(message.base_amount);
        let rel_amount = MmNumber::from(message.rel_amount);

        TakerRequest {
            base: message.base,
            rel: message.rel,
            base_amount,
            rel_amount,
            action: message.action,
            uuid: message.uuid.into(),
            sender_pubkey,
            dest_pub_key: Default::default(),
            match_by: message.match_by.into(),
            conf_settings: Some(message.conf_settings),
            base_protocol_info: message.base_protocol_info,
            rel_protocol_info: message.rel_protocol_info,
            swap_version: message.swap_version,
            // TODO: Support the new protocol types.
            #[cfg(feature = "ibc-routing-for-swaps")]
            order_metadata: OrderMetadata::default(),
        }
    }

    fn can_match_with_maker_pubkey(&self, maker_pubkey: &H256Json) -> bool {
        match &self.match_by {
            MatchBy::Pubkeys(pubkeys) => pubkeys.contains(maker_pubkey),
            _ => true,
        }
    }

    fn can_match_with_uuid(&self, uuid: &Uuid) -> bool {
        match &self.match_by {
            MatchBy::Orders(uuids) => uuids.contains(uuid),
            _ => true,
        }
    }

    fn base_protocol_info_for_maker(&self) -> &Option<Vec<u8>> {
        match &self.action {
            TakerAction::Buy => &self.base_protocol_info,
            TakerAction::Sell => &self.rel_protocol_info,
        }
    }

    fn rel_protocol_info_for_maker(&self) -> &Option<Vec<u8>> {
        match &self.action {
            TakerAction::Buy => &self.rel_protocol_info,
            TakerAction::Sell => &self.base_protocol_info,
        }
    }
}

impl From<TakerOrder> for new_protocol::OrdermatchMessage {
    fn from(taker_order: TakerOrder) -> Self {
        new_protocol::OrdermatchMessage::TakerRequest(new_protocol::TakerRequest {
            base_amount: taker_order.request.get_base_amount().to_ratio(),
            rel_amount: taker_order.request.get_rel_amount().to_ratio(),
            base: taker_order.base_orderbook_ticker().to_owned(),
            rel: taker_order.rel_orderbook_ticker().to_owned(),
            action: taker_order.request.action,
            uuid: taker_order.request.uuid.into(),
            match_by: taker_order.request.match_by.into(),
            conf_settings: taker_order.request.conf_settings.unwrap(),
            base_protocol_info: taker_order.request.base_protocol_info,
            rel_protocol_info: taker_order.request.rel_protocol_info,
            swap_version: taker_order.request.swap_version,
        })
    }
}

impl TakerRequest {
    fn get_base_amount(&self) -> &MmNumber { &self.base_amount }

    fn get_rel_amount(&self) -> &MmNumber { &self.rel_amount }
}

pub struct TakerOrderBuilder<'a> {
    base_coin: &'a MmCoinEnum,
    rel_coin: &'a MmCoinEnum,
    base_orderbook_ticker: Option<String>,
    rel_orderbook_ticker: Option<String>,
    base_amount: MmNumber,
    rel_amount: MmNumber,
    sender_pubkey: H256Json,
    action: TakerAction,
    match_by: MatchBy,
    order_type: OrderType,
    conf_settings: Option<OrderConfirmationsSettings>,
    min_volume: Option<MmNumber>,
    timeout: u64,
    save_in_history: bool,
    swap_version: u8,
    #[cfg(feature = "ibc-routing-for-swaps")]
    order_metadata: OrderMetadata,
}

pub enum TakerOrderBuildError {
    BaseEqualRel,
    /// Base amount too low with threshold
    BaseAmountTooLow {
        actual: MmNumber,
        threshold: MmNumber,
    },
    /// Rel amount too low with threshold
    RelAmountTooLow {
        actual: MmNumber,
        threshold: MmNumber,
    },
    /// Min volume too low with threshold
    MinVolumeTooLow {
        actual: MmNumber,
        threshold: MmNumber,
    },
    /// Max vol below min base vol
    MaxBaseVolBelowMinBaseVol {
        max: MmNumber,
        min: MmNumber,
    },
    SenderPubkeyIsZero,
    ConfsSettingsNotSet,
}

impl fmt::Display for TakerOrderBuildError {
    fn fmt(&self, f: &mut fmt::Formatter<'_>) -> fmt::Result {
        match self {
            TakerOrderBuildError::BaseEqualRel => write!(f, "Rel coin can not be same as base"),
            TakerOrderBuildError::BaseAmountTooLow { actual, threshold } => write!(
                f,
                "Base amount {} is too low, required: {}",
                actual.to_decimal(),
                threshold.to_decimal()
            ),
            TakerOrderBuildError::RelAmountTooLow { actual, threshold } => write!(
                f,
                "Rel amount {} is too low, required: {}",
                actual.to_decimal(),
                threshold.to_decimal()
            ),
            TakerOrderBuildError::MinVolumeTooLow { actual, threshold } => write!(
                f,
                "Min volume {} is too low, required: {}",
                actual.to_decimal(),
                threshold.to_decimal()
            ),
            TakerOrderBuildError::MaxBaseVolBelowMinBaseVol { min, max } => write!(
                f,
                "Max base vol {} is below min base vol: {}",
                max.to_decimal(),
                min.to_decimal()
            ),
            TakerOrderBuildError::SenderPubkeyIsZero => write!(f, "Sender pubkey can not be zero"),
            TakerOrderBuildError::ConfsSettingsNotSet => write!(f, "Confirmation settings must be set"),
        }
    }
}

impl<'a> TakerOrderBuilder<'a> {
    pub fn new(base_coin: &'a MmCoinEnum, rel_coin: &'a MmCoinEnum) -> TakerOrderBuilder<'a> {
        TakerOrderBuilder {
            base_coin,
            rel_coin,
            base_orderbook_ticker: None,
            rel_orderbook_ticker: None,
            base_amount: MmNumber::from(0),
            rel_amount: MmNumber::from(0),
            sender_pubkey: H256Json::default(),
            action: TakerAction::Buy,
            match_by: MatchBy::Any,
            conf_settings: None,
            min_volume: None,
            order_type: OrderType::GoodTillCancelled,
            timeout: TAKER_ORDER_TIMEOUT,
            save_in_history: true,
            swap_version: SWAP_VERSION_DEFAULT,
            #[cfg(feature = "ibc-routing-for-swaps")]
            order_metadata: OrderMetadata::default(),
        }
    }

    pub fn with_base_amount(mut self, vol: MmNumber) -> Self {
        self.base_amount = vol;
        self
    }

    pub fn with_rel_amount(mut self, vol: MmNumber) -> Self {
        self.rel_amount = vol;
        self
    }

    pub fn with_min_volume(mut self, vol: Option<MmNumber>) -> Self {
        self.min_volume = vol;
        self
    }

    pub fn with_action(mut self, action: TakerAction) -> Self {
        self.action = action;
        self
    }

    pub fn with_match_by(mut self, match_by: MatchBy) -> Self {
        self.match_by = match_by;
        self
    }

    fn with_order_type(mut self, order_type: OrderType) -> Self {
        self.order_type = order_type;
        self
    }

    pub fn with_conf_settings(mut self, settings: OrderConfirmationsSettings) -> Self {
        self.conf_settings = Some(settings);
        self
    }

    pub fn with_sender_pubkey(mut self, sender_pubkey: H256Json) -> Self {
        self.sender_pubkey = sender_pubkey;
        self
    }

    pub fn with_timeout(mut self, timeout: u64) -> Self {
        self.timeout = timeout;
        self
    }

    pub fn with_save_in_history(mut self, save_in_history: bool) -> Self {
        self.save_in_history = save_in_history;
        self
    }

    pub fn with_base_orderbook_ticker(mut self, ticker: Option<String>) -> Self {
        self.base_orderbook_ticker = ticker;
        self
    }

    pub fn with_rel_orderbook_ticker(mut self, ticker: Option<String>) -> Self {
        self.rel_orderbook_ticker = ticker;
        self
    }

    /// When a new [TakerOrderBuilder::new] is created, it sets [SWAP_VERSION_DEFAULT].
    /// However, if user has not specified in the config to use TPU V2,
    /// the TakerOrderBuilder's swap_version is changed to legacy.
    /// In the future alls users will be using TPU V2 by default without "use_trading_proto_v2" configuration.
    pub fn set_legacy_swap_v(&mut self) { self.swap_version = legacy_swap_version() }

    /// Validate fields and build
    #[allow(clippy::result_large_err)]
    pub fn build(self) -> Result<TakerOrder, TakerOrderBuildError> {
        let min_base_amount = self.base_coin.min_trading_vol();
        let min_rel_amount = self.rel_coin.min_trading_vol();

        if self.base_coin.ticker() == self.rel_coin.ticker() {
            return Err(TakerOrderBuildError::BaseEqualRel);
        }

        if self.base_amount < min_base_amount {
            return Err(TakerOrderBuildError::BaseAmountTooLow {
                actual: self.base_amount,
                threshold: min_base_amount,
            });
        }

        if self.rel_amount < min_rel_amount {
            return Err(TakerOrderBuildError::RelAmountTooLow {
                actual: self.rel_amount,
                threshold: min_rel_amount,
            });
        }

        if self.sender_pubkey == H256Json::default() {
            return Err(TakerOrderBuildError::SenderPubkeyIsZero);
        }

        if self.conf_settings.is_none() {
            return Err(TakerOrderBuildError::ConfsSettingsNotSet);
        }

        let price = &self.rel_amount / &self.base_amount;
        let base_min_by_rel = &min_rel_amount / &price;
        let base_min_vol_threshold = min_base_amount.max(base_min_by_rel);

        let min_volume = self.min_volume.unwrap_or_else(|| base_min_vol_threshold.clone());

        if min_volume < base_min_vol_threshold {
            return Err(TakerOrderBuildError::MinVolumeTooLow {
                actual: min_volume,
                threshold: base_min_vol_threshold,
            });
        }

        if self.base_amount < min_volume {
            return Err(TakerOrderBuildError::MaxBaseVolBelowMinBaseVol {
                max: self.base_amount,
                min: min_volume,
            });
        }

        let my_coin = match &self.action {
            TakerAction::Buy => &self.rel_coin,
            TakerAction::Sell => &self.base_coin,
        };

        let p2p_privkey = if my_coin.is_privacy() {
            Some(SerializableSecp256k1Keypair::random())
        } else {
            None
        };

        let base_protocol_info = match &self.action {
            TakerAction::Buy => self.base_coin.coin_protocol_info(Some(self.base_amount.clone())),
            TakerAction::Sell => self.base_coin.coin_protocol_info(None),
        };

        let rel_protocol_info = match &self.action {
            TakerAction::Buy => self.rel_coin.coin_protocol_info(None),
            TakerAction::Sell => self.rel_coin.coin_protocol_info(Some(self.rel_amount.clone())),
        };

        Ok(TakerOrder {
            created_at: now_ms(),
            request: TakerRequest {
                base: self.base_coin.ticker().into(),
                rel: self.rel_coin.ticker().into(),
                base_amount: self.base_amount,
                rel_amount: self.rel_amount,
                action: self.action,
                uuid: new_uuid(),
                sender_pubkey: self.sender_pubkey,
                dest_pub_key: Default::default(),
                match_by: self.match_by,
                conf_settings: self.conf_settings,
                base_protocol_info: Some(base_protocol_info),
                rel_protocol_info: Some(rel_protocol_info),
                swap_version: SwapVersion::from(self.swap_version),
                #[cfg(feature = "ibc-routing-for-swaps")]
                order_metadata: self.order_metadata,
            },
            matches: Default::default(),
            min_volume,
            order_type: self.order_type,
            timeout: self.timeout,
            save_in_history: self.save_in_history,
            base_orderbook_ticker: self.base_orderbook_ticker,
            rel_orderbook_ticker: self.rel_orderbook_ticker,
            p2p_privkey,
        })
    }

    #[cfg(test)]
    /// skip validation for tests
    fn build_unchecked(self) -> TakerOrder {
        let base_protocol_info = match &self.action {
            TakerAction::Buy => self.base_coin.coin_protocol_info(Some(self.base_amount.clone())),
            TakerAction::Sell => self.base_coin.coin_protocol_info(None),
        };

        let rel_protocol_info = match &self.action {
            TakerAction::Buy => self.rel_coin.coin_protocol_info(None),
            TakerAction::Sell => self.rel_coin.coin_protocol_info(Some(self.rel_amount.clone())),
        };

        TakerOrder {
            created_at: now_ms(),
            request: TakerRequest {
                base: self.base_coin.ticker().to_owned(),
                rel: self.rel_coin.ticker().to_owned(),
                base_amount: self.base_amount,
                rel_amount: self.rel_amount,
                action: self.action,
                uuid: new_uuid(),
                sender_pubkey: self.sender_pubkey,
                dest_pub_key: Default::default(),
                match_by: self.match_by,
                conf_settings: self.conf_settings,
                base_protocol_info: Some(base_protocol_info),
                rel_protocol_info: Some(rel_protocol_info),
                swap_version: SwapVersion::from(self.swap_version),
                #[cfg(feature = "ibc-routing-for-swaps")]
                order_metadata: self.order_metadata,
            },
            matches: HashMap::new(),
            min_volume: Default::default(),
            order_type: Default::default(),
            timeout: self.timeout,
            save_in_history: false,
            base_orderbook_ticker: None,
            rel_orderbook_ticker: None,
            p2p_privkey: None,
        }
    }
}

#[derive(Clone, Debug, Deserialize, Eq, PartialEq, Serialize)]
pub struct TakerOrder {
    pub created_at: u64,
    pub request: TakerRequest,
    matches: HashMap<Uuid, TakerMatch>,
    min_volume: MmNumber,
    order_type: OrderType,
    timeout: u64,
    #[serde(default = "get_true")]
    save_in_history: bool,
    #[serde(default)]
    base_orderbook_ticker: Option<String>,
    #[serde(default)]
    rel_orderbook_ticker: Option<String>,
    /// A custom priv key for more privacy to prevent linking orders of the same node between each other
    /// Commonly used with privacy coins (ARRR, ZCash, etc.)
    p2p_privkey: Option<SerializableSecp256k1Keypair>,
}

/// Result of match_reserved function
#[derive(Debug, PartialEq)]
enum MatchReservedResult {
    /// Order and reserved message matched,
    Matched,
    /// Order and reserved didn't match
    NotMatched,
}

impl TakerOrder {
    fn is_cancellable(&self) -> bool { self.matches.is_empty() }

    fn match_reserved(&self, reserved: &MakerReserved) -> MatchReservedResult {
        match &self.request.match_by {
            MatchBy::Any => (),
            MatchBy::Orders(uuids) => {
                if !uuids.contains(&reserved.maker_order_uuid) {
                    return MatchReservedResult::NotMatched;
                }
            },
            MatchBy::Pubkeys(pubkeys) => {
                if !pubkeys.contains(&reserved.sender_pubkey) {
                    return MatchReservedResult::NotMatched;
                }
            },
        }

        let my_base_amount = self.request.get_base_amount();
        let my_rel_amount = self.request.get_rel_amount();
        let other_base_amount = reserved.get_base_amount();
        let other_rel_amount = reserved.get_rel_amount();

        match self.request.action {
            TakerAction::Buy => {
                let match_ticker = (self.request.base == reserved.base
                    || self.base_orderbook_ticker.as_ref() == Some(&reserved.base))
                    && (self.request.rel == reserved.rel || self.rel_orderbook_ticker.as_ref() == Some(&reserved.rel));
                if match_ticker && my_base_amount == other_base_amount && other_rel_amount <= my_rel_amount {
                    MatchReservedResult::Matched
                } else {
                    MatchReservedResult::NotMatched
                }
            },
            TakerAction::Sell => {
                let match_ticker = (self.request.base == reserved.rel
                    || self.base_orderbook_ticker.as_ref() == Some(&reserved.rel))
                    && (self.request.rel == reserved.base
                        || self.rel_orderbook_ticker.as_ref() == Some(&reserved.base));
                if match_ticker && my_base_amount == other_rel_amount && my_rel_amount <= other_base_amount {
                    MatchReservedResult::Matched
                } else {
                    MatchReservedResult::NotMatched
                }
            },
        }
    }

    /// Returns the ticker of the taker coin
    fn taker_coin_ticker(&self) -> &str {
        match &self.request.action {
            TakerAction::Buy => &self.request.rel,
            TakerAction::Sell => &self.request.base,
        }
    }

    /// Returns the ticker of the maker coin
    fn maker_coin_ticker(&self) -> &str {
        match &self.request.action {
            TakerAction::Buy => &self.request.base,
            TakerAction::Sell => &self.request.rel,
        }
    }

    fn base_orderbook_ticker(&self) -> &str { self.base_orderbook_ticker.as_deref().unwrap_or(&self.request.base) }

    fn rel_orderbook_ticker(&self) -> &str { self.rel_orderbook_ticker.as_deref().unwrap_or(&self.request.rel) }

    /// Returns the orderbook ticker of the taker coin
    fn taker_orderbook_ticker(&self) -> &str {
        match self.request.action {
            TakerAction::Buy => self.rel_orderbook_ticker(),
            TakerAction::Sell => self.base_orderbook_ticker(),
        }
    }

    /// Returns the orderbook ticker of the maker coin
    fn maker_orderbook_ticker(&self) -> &str {
        match self.request.action {
            TakerAction::Buy => self.base_orderbook_ticker(),
            TakerAction::Sell => self.rel_orderbook_ticker(),
        }
    }

    fn orderbook_topic(&self) -> String {
        orderbook_topic_from_base_rel(self.base_orderbook_ticker(), self.rel_orderbook_ticker())
    }

    fn p2p_keypair(&self) -> Option<&KeyPair> { self.p2p_privkey.as_ref().map(|key| key.key_pair()) }
}

#[derive(Clone, Debug, Deserialize, Eq, PartialEq, Serialize)]
/// Market maker order
/// The "action" is missing here because it's easier to always consider maker order as "sell"
/// So upon ordermatch with request we have only 2 combinations "sell":"sell" and "sell":"buy"
/// Adding "action" to maker order will just double possible combinations making order match more complex.
pub struct MakerOrder {
    pub max_base_vol: MmNumber,
    pub min_base_vol: MmNumber,
    pub price: MmNumber,
    pub created_at: u64,
    pub updated_at: Option<u64>,
    pub base: String,
    pub rel: String,
    matches: HashMap<Uuid, MakerMatch>,
    started_swaps: Vec<Uuid>,
    uuid: Uuid,
    conf_settings: Option<OrderConfirmationsSettings>,
    // Keeping this for now for backward compatibility when kickstarting maker orders
    #[serde(skip_serializing_if = "Option::is_none")]
    changes_history: Option<Vec<HistoricalOrder>>,
    #[serde(default = "get_true")]
    save_in_history: bool,
    #[serde(default)]
    base_orderbook_ticker: Option<String>,
    #[serde(default)]
    rel_orderbook_ticker: Option<String>,
    /// A custom priv key for more privacy to prevent linking orders of the same node between each other
    /// Commonly used with privacy coins (ARRR, ZCash, etc.)
    p2p_privkey: Option<SerializableSecp256k1Keypair>,
    /// TODO: Move this into the `OrderMetadata` type when we are doing BC
    /// on orders already.
    #[serde(default, skip_serializing_if = "SwapVersion::is_legacy")]
    pub swap_version: SwapVersion,
    #[cfg(feature = "ibc-routing-for-swaps")]
    order_metadata: OrderMetadata,
    timeout_in_minutes: Option<u16>,
}

pub struct MakerOrderBuilder<'a> {
    max_base_vol: MmNumber,
    min_base_vol: Option<MmNumber>,
    price: MmNumber,
    base_coin: &'a MmCoinEnum,
    rel_coin: &'a MmCoinEnum,
    base_orderbook_ticker: Option<String>,
    rel_orderbook_ticker: Option<String>,
    conf_settings: Option<OrderConfirmationsSettings>,
    save_in_history: bool,
    swap_version: u8,
    #[cfg(feature = "ibc-routing-for-swaps")]
    order_metadata: OrderMetadata,
    timeout_in_minutes: Option<u16>,
}

/// Contains extra and/or optional metadata (e.g., protocol-specific information) that can
/// be used for both taker and maker orders.
///
/// TODO: `swap_version` should likely be moved into this type.
#[cfg(feature = "ibc-routing-for-swaps")]
#[derive(Clone, Debug, Default, Deserialize, Eq, PartialEq, Serialize)]
struct OrderMetadata {
    channel_id_if_ibc_routing: Option<ChannelId>,
}

pub enum MakerOrderBuildError {
    BaseEqualRel,
    /// Max base vol too low with threshold
    MaxBaseVolTooLow {
        actual: MmNumber,
        threshold: MmNumber,
    },
    /// Min base vol too low with threshold
    MinBaseVolTooLow {
        actual: MmNumber,
        threshold: MmNumber,
    },
    /// Price too low with threshold
    PriceTooLow {
        actual: MmNumber,
        threshold: MmNumber,
    },
    /// Rel vol too low with threshold
    RelVolTooLow {
        actual: MmNumber,
        threshold: MmNumber,
    },
    ConfSettingsNotSet,
    MaxBaseVolBelowMinBaseVol {
        min: MmNumber,
        max: MmNumber,
    },
}

impl fmt::Display for MakerOrderBuildError {
    fn fmt(&self, f: &mut fmt::Formatter<'_>) -> fmt::Result {
        match self {
            MakerOrderBuildError::BaseEqualRel => write!(f, "Rel coin can not be same as base"),
            MakerOrderBuildError::MaxBaseVolTooLow { actual, threshold } => write!(
                f,
                "Max base vol {} is too low, required: {}",
                actual.to_decimal(),
                threshold.to_decimal()
            ),
            MakerOrderBuildError::MinBaseVolTooLow { actual, threshold } => write!(
                f,
                "Min base vol {} is too low, required: {}",
                actual.to_decimal(),
                threshold.to_decimal()
            ),
            MakerOrderBuildError::PriceTooLow { actual, threshold } => write!(
                f,
                "Price {} is too low, required: {}",
                actual.to_decimal(),
                threshold.to_decimal()
            ),
            MakerOrderBuildError::RelVolTooLow { actual, threshold } => write!(
                f,
                "Max rel vol {} is too low, required: {}",
                actual.to_decimal(),
                threshold.to_decimal()
            ),
            MakerOrderBuildError::ConfSettingsNotSet => write!(f, "Confirmation settings must be set"),
            MakerOrderBuildError::MaxBaseVolBelowMinBaseVol { min, max } => write!(
                f,
                "Max base vol {} is below min base vol: {}",
                max.to_decimal(),
                min.to_decimal()
            ),
        }
    }
}

#[allow(clippy::result_large_err)]
fn validate_price(price: MmNumber) -> Result<(), MakerOrderBuildError> {
    let min_price = 0.into();

    if price <= min_price {
        return Err(MakerOrderBuildError::PriceTooLow {
            actual: price,
            threshold: min_price,
        });
    }

    Ok(())
}

#[allow(clippy::result_large_err)]
fn validate_and_get_min_vol(
    min_base_amount: MmNumber,
    min_rel_amount: MmNumber,
    min_base_vol: Option<MmNumber>,
    price: MmNumber,
) -> Result<MmNumber, MakerOrderBuildError> {
    let base_min_by_rel = min_rel_amount / price;
    let base_min_vol_threshold = min_base_amount.max(base_min_by_rel);
    let actual_min_base_vol = min_base_vol.unwrap_or_else(|| base_min_vol_threshold.clone());

    if actual_min_base_vol < base_min_vol_threshold {
        return Err(MakerOrderBuildError::MinBaseVolTooLow {
            actual: actual_min_base_vol,
            threshold: base_min_vol_threshold,
        });
    }

    Ok(actual_min_base_vol)
}

#[allow(clippy::result_large_err)]
fn validate_max_vol(
    min_base_amount: MmNumber,
    min_rel_amount: MmNumber,
    max_base_vol: MmNumber,
    min_base_vol: Option<MmNumber>,
    price: MmNumber,
) -> Result<(), MakerOrderBuildError> {
    if let Some(min) = min_base_vol {
        if max_base_vol < min {
            return Err(MakerOrderBuildError::MaxBaseVolBelowMinBaseVol { min, max: max_base_vol });
        }
    }

    if max_base_vol < min_base_amount {
        return Err(MakerOrderBuildError::MaxBaseVolTooLow {
            actual: max_base_vol,
            threshold: min_base_amount,
        });
    }

    let rel_vol = max_base_vol * price;
    if rel_vol < min_rel_amount {
        return Err(MakerOrderBuildError::RelVolTooLow {
            actual: rel_vol,
            threshold: min_rel_amount,
        });
    }

    Ok(())
}

impl<'a> MakerOrderBuilder<'a> {
    pub fn new(base_coin: &'a MmCoinEnum, rel_coin: &'a MmCoinEnum) -> MakerOrderBuilder<'a> {
        MakerOrderBuilder {
            base_coin,
            rel_coin,
            base_orderbook_ticker: None,
            rel_orderbook_ticker: None,
            max_base_vol: 0.into(),
            min_base_vol: None,
            price: 0.into(),
            conf_settings: None,
            save_in_history: true,
            swap_version: SWAP_VERSION_DEFAULT,
            #[cfg(feature = "ibc-routing-for-swaps")]
            order_metadata: OrderMetadata::default(),
            timeout_in_minutes: None,
        }
    }

    pub fn with_max_base_vol(mut self, vol: MmNumber) -> Self {
        self.max_base_vol = vol;
        self
    }

    pub fn with_min_base_vol(mut self, vol: Option<MmNumber>) -> Self {
        self.min_base_vol = vol;
        self
    }

    pub fn with_price(mut self, price: MmNumber) -> Self {
        self.price = price;
        self
    }

    pub fn with_conf_settings(mut self, conf_settings: OrderConfirmationsSettings) -> Self {
        self.conf_settings = Some(conf_settings);
        self
    }

    pub fn with_save_in_history(mut self, save_in_history: bool) -> Self {
        self.save_in_history = save_in_history;
        self
    }

    pub fn with_base_orderbook_ticker(mut self, base_orderbook_ticker: Option<String>) -> Self {
        self.base_orderbook_ticker = base_orderbook_ticker;
        self
    }

    pub fn with_rel_orderbook_ticker(mut self, rel_orderbook_ticker: Option<String>) -> Self {
        self.rel_orderbook_ticker = rel_orderbook_ticker;
        self
    }

    pub fn set_timeout(&mut self, timeout_in_minutes: u16) { self.timeout_in_minutes = Some(timeout_in_minutes); }

    /// When a new [MakerOrderBuilder::new] is created, it sets [SWAP_VERSION_DEFAULT].
    /// However, if user has not specified in the config to use TPU V2,
    /// the MakerOrderBuilder's swap_version is changed to legacy.
    /// In the future alls users will be using TPU V2 by default without "use_trading_proto_v2" configuration.
    pub fn set_legacy_swap_v(&mut self) { self.swap_version = legacy_swap_version() }

    /// Build MakerOrder
    #[allow(clippy::result_large_err)]
    pub fn build(self) -> Result<MakerOrder, MakerOrderBuildError> {
        if self.base_coin.ticker() == self.rel_coin.ticker() {
            return Err(MakerOrderBuildError::BaseEqualRel);
        }

        if self.conf_settings.is_none() {
            return Err(MakerOrderBuildError::ConfSettingsNotSet);
        }

        let min_base_amount = self.base_coin.min_trading_vol();
        let min_rel_amount = self.rel_coin.min_trading_vol();

        validate_price(self.price.clone())?;

        let actual_min_base_vol = validate_and_get_min_vol(
            min_base_amount.clone(),
            min_rel_amount.clone(),
            self.min_base_vol.clone(),
            self.price.clone(),
        )?;

        validate_max_vol(
            min_base_amount,
            min_rel_amount,
            self.max_base_vol.clone(),
            self.min_base_vol.clone(),
            self.price.clone(),
        )?;

        let created_at = now_ms();

        let p2p_privkey = if self.base_coin.is_privacy() {
            Some(SerializableSecp256k1Keypair::random())
        } else {
            None
        };

        Ok(MakerOrder {
            base: self.base_coin.ticker().to_owned(),
            rel: self.rel_coin.ticker().to_owned(),
            created_at,
            updated_at: Some(created_at),
            max_base_vol: self.max_base_vol,
            min_base_vol: actual_min_base_vol,
            price: self.price,
            matches: HashMap::new(),
            started_swaps: Vec::new(),
            uuid: new_uuid(),
            conf_settings: self.conf_settings,
            changes_history: None,
            save_in_history: self.save_in_history,
            base_orderbook_ticker: self.base_orderbook_ticker,
            rel_orderbook_ticker: self.rel_orderbook_ticker,
            p2p_privkey,
            swap_version: SwapVersion::from(self.swap_version),
            #[cfg(feature = "ibc-routing-for-swaps")]
            order_metadata: self.order_metadata,
            timeout_in_minutes: self.timeout_in_minutes,
        })
    }

    #[cfg(test)]
    fn build_unchecked(self) -> MakerOrder {
        let created_at = now_ms();
        #[allow(clippy::or_fun_call)]
        MakerOrder {
            base: self.base_coin.ticker().to_owned(),
            rel: self.rel_coin.ticker().to_owned(),
            created_at,
            updated_at: Some(created_at),
            max_base_vol: self.max_base_vol,
            min_base_vol: self.min_base_vol.unwrap_or(self.base_coin.min_trading_vol()),
            price: self.price,
            matches: HashMap::new(),
            started_swaps: Vec::new(),
            uuid: new_uuid(),
            conf_settings: self.conf_settings,
            changes_history: None,
            save_in_history: false,
            base_orderbook_ticker: None,
            rel_orderbook_ticker: None,
            p2p_privkey: None,
            swap_version: SwapVersion::from(self.swap_version),
            #[cfg(feature = "ibc-routing-for-swaps")]
            order_metadata: self.order_metadata,
            timeout_in_minutes: self.timeout_in_minutes,
        }
    }
}

#[allow(dead_code)]
fn zero_rat() -> BigRational { BigRational::zero() }

impl MakerOrder {
    fn available_amount(&self) -> MmNumber { &self.max_base_vol - &self.reserved_amount() }

    fn reserved_amount(&self) -> MmNumber {
        self.matches.iter().fold(
            MmNumber::from(BigRational::from_integer(0.into())),
            |reserved, (_, order_match)| &reserved + order_match.reserved.get_base_amount(),
        )
    }

    fn is_cancellable(&self) -> bool { !self.has_ongoing_matches() }

    fn has_ongoing_matches(&self) -> bool {
        for (_, order_match) in self.matches.iter() {
            // if there's at least 1 ongoing match the order is not cancellable
            if order_match.connected.is_none() && order_match.connect.is_none() {
                return true;
            }
        }
        false
    }

    fn match_with_request(&self, taker: &TakerRequest) -> OrderMatchResult {
        let taker_base_amount = taker.get_base_amount();
        let taker_rel_amount = taker.get_rel_amount();

        let zero = MmNumber::from(0);
        if taker_base_amount <= &zero || taker_rel_amount <= &zero {
            return OrderMatchResult::NotMatched;
        }

        match taker.action {
            TakerAction::Buy => {
                let ticker_match = (self.base == taker.base
                    || self.base_orderbook_ticker.as_ref() == Some(&taker.base))
                    && (self.rel == taker.rel || self.rel_orderbook_ticker.as_ref() == Some(&taker.rel));
                let taker_price = taker_rel_amount / taker_base_amount;
                if ticker_match
                    && taker_base_amount <= &self.available_amount()
                    && taker_base_amount >= &self.min_base_vol
                    && taker_price >= self.price
                {
                    OrderMatchResult::Matched((taker_base_amount.clone(), taker_base_amount * &self.price))
                } else {
                    OrderMatchResult::NotMatched
                }
            },
            TakerAction::Sell => {
                let ticker_match = (self.base == taker.rel || self.base_orderbook_ticker.as_ref() == Some(&taker.rel))
                    && (self.rel == taker.base || self.rel_orderbook_ticker.as_ref() == Some(&taker.base));
                let taker_price = taker_base_amount / taker_rel_amount;

                // Calculate the resulting base amount using the Maker's price instead of the Taker's.
                let matched_base_amount = taker_base_amount / &self.price;
                let matched_rel_amount = taker_base_amount.clone();

                if ticker_match
                    && matched_base_amount <= self.available_amount()
                    && matched_base_amount >= self.min_base_vol
                    && taker_price >= self.price
                {
                    OrderMatchResult::Matched((matched_base_amount, matched_rel_amount))
                } else {
                    OrderMatchResult::NotMatched
                }
            },
        }
    }

    fn apply_updated(&mut self, msg: &new_protocol::MakerOrderUpdated) {
        if let Some(new_price) = msg.new_price() {
            self.price = new_price;
        }

        if let Some(new_max_volume) = msg.new_max_volume() {
            self.max_base_vol = new_max_volume;
        }

        if let Some(new_min_volume) = msg.new_min_volume() {
            self.min_base_vol = new_min_volume;
        }

        if let Some(conf_settings) = msg.new_conf_settings() {
            self.conf_settings = conf_settings.into();
        }

        self.updated_at = Some(now_ms());
    }

    fn base_orderbook_ticker(&self) -> &str { self.base_orderbook_ticker.as_deref().unwrap_or(&self.base) }

    fn rel_orderbook_ticker(&self) -> &str { self.rel_orderbook_ticker.as_deref().unwrap_or(&self.rel) }

    fn orderbook_topic(&self) -> String {
        orderbook_topic_from_base_rel(self.base_orderbook_ticker(), self.rel_orderbook_ticker())
    }

    fn was_updated(&self) -> bool { self.updated_at != Some(self.created_at) }

    fn p2p_keypair(&self) -> Option<&KeyPair> { self.p2p_privkey.as_ref().map(|key| key.key_pair()) }
}

impl From<TakerOrder> for MakerOrder {
    fn from(taker_order: TakerOrder) -> Self {
        let created_at = now_ms();
        match taker_order.request.action {
            TakerAction::Sell => MakerOrder {
                price: (taker_order.request.get_rel_amount() / taker_order.request.get_base_amount()),
                max_base_vol: taker_order.request.get_base_amount().clone(),
                min_base_vol: taker_order.min_volume,
                created_at,
                updated_at: Some(created_at),
                base: taker_order.request.base,
                rel: taker_order.request.rel,
                matches: HashMap::new(),
                started_swaps: Vec::new(),
                uuid: taker_order.request.uuid,
                conf_settings: taker_order.request.conf_settings,
                changes_history: None,
                save_in_history: taker_order.save_in_history,
                base_orderbook_ticker: taker_order.base_orderbook_ticker,
                rel_orderbook_ticker: taker_order.rel_orderbook_ticker,
                p2p_privkey: taker_order.p2p_privkey,
                swap_version: taker_order.request.swap_version,
                // TODO: Add test coverage for this once we have an integration test for this feature.
                #[cfg(feature = "ibc-routing-for-swaps")]
                order_metadata: taker_order.request.order_metadata,
                timeout_in_minutes: None,
            },
            // The "buy" taker order is recreated with reversed pair as Maker order is always considered as "sell"
            TakerAction::Buy => {
                let price = taker_order.request.get_base_amount() / taker_order.request.get_rel_amount();
                let min_base_vol = &taker_order.min_volume / &price;
                MakerOrder {
                    price,
                    max_base_vol: taker_order.request.get_rel_amount().clone(),
                    min_base_vol,
                    created_at,
                    updated_at: Some(created_at),
                    base: taker_order.request.rel,
                    rel: taker_order.request.base,
                    matches: HashMap::new(),
                    started_swaps: Vec::new(),
                    uuid: taker_order.request.uuid,
                    conf_settings: taker_order.request.conf_settings.map(|s| s.reversed()),
                    changes_history: None,
                    save_in_history: taker_order.save_in_history,
                    base_orderbook_ticker: taker_order.rel_orderbook_ticker,
                    rel_orderbook_ticker: taker_order.base_orderbook_ticker,
                    p2p_privkey: taker_order.p2p_privkey,
                    swap_version: taker_order.request.swap_version,
                    // TODO: Add test coverage for this once we have an integration test for this feature.
                    #[cfg(feature = "ibc-routing-for-swaps")]
                    order_metadata: taker_order.request.order_metadata,
                    timeout_in_minutes: None,
                }
            },
        }
    }
}

#[derive(Clone, Debug, Deserialize, Eq, PartialEq, Serialize)]
pub struct TakerConnect {
    taker_order_uuid: Uuid,
    maker_order_uuid: Uuid,
    sender_pubkey: H256Json,
    dest_pub_key: H256Json,
}

impl From<new_protocol::TakerConnect> for TakerConnect {
    fn from(message: new_protocol::TakerConnect) -> TakerConnect {
        TakerConnect {
            taker_order_uuid: message.taker_order_uuid.into(),
            maker_order_uuid: message.maker_order_uuid.into(),
            sender_pubkey: Default::default(),
            dest_pub_key: Default::default(),
        }
    }
}

impl From<TakerConnect> for new_protocol::OrdermatchMessage {
    fn from(taker_connect: TakerConnect) -> Self {
        new_protocol::OrdermatchMessage::TakerConnect(new_protocol::TakerConnect {
            taker_order_uuid: taker_connect.taker_order_uuid.into(),
            maker_order_uuid: taker_connect.maker_order_uuid.into(),
        })
    }
}

#[derive(Clone, Debug, Deserialize, Eq, PartialEq, Serialize)]
#[cfg_attr(test, derive(Default))]
pub struct MakerReserved {
    base: String,
    rel: String,
    base_amount: MmNumber,
    rel_amount: MmNumber,
    taker_order_uuid: Uuid,
    maker_order_uuid: Uuid,
    sender_pubkey: H256Json,
    dest_pub_key: H256Json,
    conf_settings: Option<OrderConfirmationsSettings>,
    #[serde(default, skip_serializing_if = "Option::is_none")]
    pub base_protocol_info: Option<Vec<u8>>,
    #[serde(default, skip_serializing_if = "Option::is_none")]
    pub rel_protocol_info: Option<Vec<u8>>,
    #[serde(default, skip_serializing_if = "SwapVersion::is_legacy")]
    pub swap_version: SwapVersion,
    #[cfg(feature = "ibc-routing-for-swaps")]
    order_metadata: OrderMetadata,
}

impl MakerReserved {
    fn get_base_amount(&self) -> &MmNumber { &self.base_amount }

    fn get_rel_amount(&self) -> &MmNumber { &self.rel_amount }

    fn price(&self) -> MmNumber { &self.rel_amount / &self.base_amount }
}

impl MakerReserved {
    fn from_new_proto_and_pubkey(message: new_protocol::MakerReserved, sender_pubkey: H256Json) -> Self {
        let base_amount = MmNumber::from(message.base_amount);
        let rel_amount = MmNumber::from(message.rel_amount);

        MakerReserved {
            base: message.base,
            rel: message.rel,
            base_amount,
            rel_amount,
            taker_order_uuid: message.taker_order_uuid.into(),
            maker_order_uuid: message.maker_order_uuid.into(),
            sender_pubkey,
            dest_pub_key: Default::default(),
            conf_settings: Some(message.conf_settings),
            base_protocol_info: message.base_protocol_info,
            rel_protocol_info: message.rel_protocol_info,
            swap_version: message.swap_version,
            // TODO: Support the new protocol types.
            #[cfg(feature = "ibc-routing-for-swaps")]
            order_metadata: OrderMetadata::default(),
        }
    }
}

impl From<MakerReserved> for new_protocol::OrdermatchMessage {
    fn from(maker_reserved: MakerReserved) -> Self {
        new_protocol::OrdermatchMessage::MakerReserved(new_protocol::MakerReserved {
            base_amount: maker_reserved.get_base_amount().to_ratio(),
            rel_amount: maker_reserved.get_rel_amount().to_ratio(),
            base: maker_reserved.base,
            rel: maker_reserved.rel,
            taker_order_uuid: maker_reserved.taker_order_uuid.into(),
            maker_order_uuid: maker_reserved.maker_order_uuid.into(),
            conf_settings: maker_reserved.conf_settings.unwrap(),
            base_protocol_info: maker_reserved.base_protocol_info,
            rel_protocol_info: maker_reserved.rel_protocol_info,
            swap_version: maker_reserved.swap_version,
        })
    }
}

#[derive(Clone, Debug, Deserialize, Eq, PartialEq, Serialize)]
pub struct MakerConnected {
    taker_order_uuid: Uuid,
    maker_order_uuid: Uuid,
    method: String,
    sender_pubkey: H256Json,
    dest_pub_key: H256Json,
}

impl From<new_protocol::MakerConnected> for MakerConnected {
    fn from(message: new_protocol::MakerConnected) -> MakerConnected {
        MakerConnected {
            taker_order_uuid: message.taker_order_uuid.into(),
            maker_order_uuid: message.maker_order_uuid.into(),
            method: "".to_string(),
            sender_pubkey: Default::default(),
            dest_pub_key: Default::default(),
        }
    }
}

impl From<MakerConnected> for new_protocol::OrdermatchMessage {
    fn from(maker_connected: MakerConnected) -> Self {
        new_protocol::OrdermatchMessage::MakerConnected(new_protocol::MakerConnected {
            taker_order_uuid: maker_connected.taker_order_uuid.into(),
            maker_order_uuid: maker_connected.maker_order_uuid.into(),
        })
    }
}

fn broadcast_keep_alive_for_pub(ctx: &MmArc, pubkey: &str, orderbook: &Orderbook, p2p_privkey: Option<&KeyPair>) {
    let state = match orderbook.pubkeys_state.get(pubkey) {
        Some(s) => s,
        None => return,
    };

    for (alb_pair, root) in state.trie_roots.iter() {
        if *root == H64::default() && *root == hashed_null_node::<Layout>() {
            continue;
        }

        let message = new_protocol::PubkeyKeepAlive {
            trie_roots: HashMap::from([(alb_pair.clone(), *root)]),
            timestamp: now_sec(),
        };

        broadcast_ordermatch_message(
            ctx,
            orderbook_topic_from_ordered_pair(alb_pair),
            message.clone().into(),
            p2p_privkey,
        );
    }
}

pub async fn broadcast_maker_orders_keep_alive_loop(ctx: MmArc) {
    // broadcast_maker_orders_keep_alive_loop is spawned only if CryptoCtx is initialized.
    let persistent_pubsecp = CryptoCtx::from_ctx(&ctx)
        .expect("CryptoCtx not available")
        .mm2_internal_pubkey_hex();

    while !ctx.is_stopping() {
        Timer::sleep(MIN_ORDER_KEEP_ALIVE_INTERVAL as f64).await;
        let ordermatch_ctx = OrdermatchContext::from_ctx(&ctx).expect("from_ctx failed");
        let my_orders = ordermatch_ctx.maker_orders_ctx.lock().orders.clone();

        for (_, order_mutex) in my_orders {
            let order = order_mutex.lock().await;
            if let Some(p2p_privkey) = order.p2p_privkey {
                // Artem Vitae
                // I tried if let Some(p2p_privkey) = order_mutex.lock().await.p2p_privkey
                // but it seems to keep holding the guard
                drop(order);
                let pubsecp = hex::encode(p2p_privkey.public_slice());
                let orderbook = ordermatch_ctx.orderbook.lock();
                broadcast_keep_alive_for_pub(&ctx, &pubsecp, &orderbook, Some(p2p_privkey.key_pair()));
            }
        }

        let orderbook = ordermatch_ctx.orderbook.lock();
        broadcast_keep_alive_for_pub(&ctx, &persistent_pubsecp, &orderbook, None);
    }
}

fn broadcast_ordermatch_message(
    ctx: &MmArc,
    topic: String,
    msg: new_protocol::OrdermatchMessage,
    p2p_privkey: Option<&KeyPair>,
) {
    let (secret, peer_id) = p2p_private_and_peer_id_to_broadcast(ctx, p2p_privkey);
    let encoded_msg = match encode_and_sign(&msg, &secret) {
        Ok(encoded_msg) => encoded_msg,
        Err(e) => {
            error!("Failed to encode and sign ordermatch message: {}", e);
            return;
        },
    };
    broadcast_p2p_msg(ctx, topic, encoded_msg, peer_id);
}

/// The order is ordered by [`OrderbookItem::price`] and [`OrderbookItem::uuid`].
#[derive(Clone, Debug, Eq, Ord, PartialEq, PartialOrd)]
struct OrderedByPriceOrder {
    price: MmNumber,
    uuid: Uuid,
}

#[derive(Clone, Debug, PartialEq)]
enum OrderbookRequestingState {
    /// The orderbook was requested from relays.
    #[allow(dead_code)]
    Requested,
    /// We subscribed to a topic at `subscribed_at` time, but the orderbook was not requested.
    NotRequested { subscribed_at: u64 },
}

type H64 = [u8; 8];

#[derive(Debug, Clone, Eq, PartialEq)]
struct TrieDiff<Key, Value> {
    delta: Vec<(Key, Option<Value>)>,
    next_root: H64,
}

#[derive(Debug)]
struct TrieDiffHistory<Key, Value> {
    inner: TimedMap<H64, TrieDiff<Key, Value>>,
}

impl<Key, Value> TrieDiffHistory<Key, Value> {
    fn insert_new_diff(&mut self, insert_at: H64, diff: TrieDiff<Key, Value>) {
        if insert_at == diff.next_root {
            // do nothing to avoid cycles in diff history
            return;
        }

        match self.inner.remove(&diff.next_root) {
            Some(mut diff) => {
                // we reached a state that was already reached previously
                // history can be cleaned up to this state hash
                while let Some(next_diff) = self.inner.remove(&diff.next_root) {
                    diff = next_diff;
                }
            },
            None => {
                self.inner
                    .insert_expirable(insert_at, diff, Duration::from_secs(TRIE_ORDER_HISTORY_TIMEOUT));
            },
        };
    }

    #[allow(dead_code)]
    fn remove_key(&mut self, key: H64) { self.inner.remove(&key); }

    #[allow(dead_code)]
    fn contains_key(&self, key: &H64) -> bool { self.inner.get(key).is_some() }

    fn get(&self, key: &H64) -> Option<&TrieDiff<Key, Value>> { self.inner.get(key) }

    #[allow(dead_code)]
    fn len(&self) -> usize { self.inner.len_unchecked() }
}

type TrieOrderHistory = TrieDiffHistory<Uuid, OrderbookItem>;

struct OrderbookPubkeyState {
    /// Timestamp of the latest keep alive message received
    last_keep_alive: u64,
    /// The map storing historical data about specific pair subtrie changes
    /// Used to get diffs of orders of pair between specific root hashes
    order_pairs_trie_state_history: TimedMap<AlbOrderedOrderbookPair, TrieOrderHistory>,
    /// The known UUIDs owned by pubkey with alphabetically ordered pair to ease the lookup during pubkey orderbook requests
    orders_uuids: HashSet<(Uuid, AlbOrderedOrderbookPair)>,
    /// The map storing alphabetically ordered pair with trie root hash of orders owned by pubkey.
    trie_roots: HashMap<AlbOrderedOrderbookPair, H64>,
}

impl OrderbookPubkeyState {
    pub fn new() -> OrderbookPubkeyState {
        OrderbookPubkeyState {
            last_keep_alive: now_sec(),
            order_pairs_trie_state_history: TimedMap::new_with_map_kind(MapKind::FxHashMap),
            orders_uuids: HashSet::default(),
            trie_roots: HashMap::default(),
        }
    }
}

fn get_trie_mut<'a>(
    mem_db: &'a mut MemoryDB<Blake2Hasher64>,
    root: &'a mut H64,
) -> Result<TrieDBMut<'a, Layout>, String> {
    if *root == H64::default() {
        Ok(TrieDBMut::new(mem_db, root))
    } else {
        TrieDBMut::from_existing(mem_db, root).map_err(|e| ERRL!("{:?}", e))
    }
}

fn pubkey_state_mut<'a>(
    state: &'a mut HashMap<String, OrderbookPubkeyState>,
    from_pubkey: &str,
) -> &'a mut OrderbookPubkeyState {
    state
        .entry(from_pubkey.to_owned())
        .or_insert_with(OrderbookPubkeyState::new)
}

fn order_pair_root_mut<'a>(state: &'a mut HashMap<AlbOrderedOrderbookPair, H64>, pair: &str) -> &'a mut H64 {
    #[allow(clippy::unwrap_or_default)]
    state.entry(pair.to_owned()).or_insert_with(Default::default)
}

/// `parity_util_mem::malloc_size` crushes for some reason on wasm32
#[cfg(target_arch = "wasm32")]
fn collect_orderbook_metrics(_ctx: &MmArc, _orderbook: &Orderbook) {}

#[cfg(not(target_arch = "wasm32"))]
fn collect_orderbook_metrics(ctx: &MmArc, orderbook: &Orderbook) {
    use parity_util_mem::malloc_size;

    let memory_db_size = malloc_size(&orderbook.memory_db);
    mm_gauge!(ctx.metrics, "orderbook.len", orderbook.order_set.len() as f64);
    mm_gauge!(ctx.metrics, "orderbook.memory_db", memory_db_size as f64);
}

struct Orderbook {
    /// A map from (base, rel).
    ordered: HashMap<(String, String), BTreeSet<OrderedByPriceOrder>>,
    /// A map from base ticker to the set of another tickers to track the existing pairs
    pairs_existing_for_base: HashMap<String, HashSet<String>>,
    /// A map from rel ticker to the set of another tickers to track the existing pairs
    pairs_existing_for_rel: HashMap<String, HashSet<String>>,
    /// A map from (base, rel).
    unordered: HashMap<(String, String), HashSet<Uuid>>,
    order_set: HashMap<Uuid, OrderbookItem>,
    /// a map of orderbook states of known maker pubkeys
    pubkeys_state: HashMap<String, OrderbookPubkeyState>,
    /// `TimedMap` of recently canceled orders, mapping `Uuid` to the maker pubkey as `String`,
    /// used to avoid order recreation in case of out-of-order p2p messages,
    /// e.g., when receiving the order cancellation message before the order is created.
    /// Entries are kept for `RECENTLY_CANCELLED_TIMEOUT` seconds.
    recently_cancelled: TimedMap<Uuid, String>,
    topics_subscribed_to: HashMap<String, OrderbookRequestingState>,
    /// MemoryDB instance to store Patricia Tries data
    memory_db: MemoryDB<Blake2Hasher64>,
    my_p2p_pubkeys: HashSet<String>,
    /// A copy of the streaming manager to stream orderbook events out.
    streaming_manager: StreamingManager,
}

impl Default for Orderbook {
    fn default() -> Self {
        Orderbook {
            ordered: HashMap::default(),
            pairs_existing_for_base: HashMap::default(),
            pairs_existing_for_rel: HashMap::default(),
            unordered: HashMap::default(),
            order_set: HashMap::default(),
            pubkeys_state: HashMap::default(),
            recently_cancelled: TimedMap::new_with_map_kind(MapKind::FxHashMap),
            topics_subscribed_to: HashMap::default(),
            memory_db: MemoryDB::default(),
            my_p2p_pubkeys: HashSet::default(),
            streaming_manager: Default::default(),
        }
    }
}

fn hashed_null_node<T: TrieConfiguration>() -> TrieHash<T> { <T::Codec as NodeCodecT>::hashed_null_node() }

impl Orderbook {
    fn new(streaming_manager: StreamingManager) -> Orderbook {
        Orderbook {
            streaming_manager,
            ..Default::default()
        }
    }

    fn find_order_by_uuid_and_pubkey(&self, uuid: &Uuid, from_pubkey: &str) -> Option<OrderbookItem> {
        self.order_set.get(uuid).and_then(|order| {
            if order.pubkey == from_pubkey {
                Some(order.clone())
            } else {
                None
            }
        })
    }

    fn find_order_by_uuid(&self, uuid: &Uuid) -> Option<OrderbookItem> { self.order_set.get(uuid).cloned() }

    fn insert_or_update_order_update_trie(&mut self, order: OrderbookItem) {
        // Ignore the order if it was recently cancelled
        if self.recently_cancelled.get(&order.uuid) == Some(&order.pubkey) {
            warn!("Maker order {} was recently cancelled, ignoring", order.uuid);
            return;
        }

        let zero = BigRational::from_integer(0.into());
        if order.max_volume <= zero || order.price <= zero || order.min_volume < zero {
            self.remove_order_trie_update(order.uuid);
            return;
        } // else insert the order

        self.insert_or_update_order(order.clone());

        let pubkey_state = pubkey_state_mut(&mut self.pubkeys_state, &order.pubkey);

        let alb_ordered = alb_ordered_pair(&order.base, &order.rel);
        let pair_root = order_pair_root_mut(&mut pubkey_state.trie_roots, &alb_ordered);
        let prev_root = *pair_root;

        pubkey_state.orders_uuids.insert((order.uuid, alb_ordered.clone()));

        {
            let mut pair_trie = match get_trie_mut(&mut self.memory_db, pair_root) {
                Ok(trie) => trie,
                Err(e) => {
                    error!("Error getting {} trie with root {:?}", e, prev_root);
                    return;
                },
            };
            let order_bytes = order.trie_state_bytes();
            if let Err(e) = pair_trie.insert(order.uuid.as_bytes(), &order_bytes) {
                error!(
                    "Error {:?} on insertion to trie. Key {}, value {:?}",
                    e, order.uuid, order_bytes
                );
                return;
            };
        }

        if prev_root != H64::default() {
            let _ = pubkey_state
                .order_pairs_trie_state_history
                .update_expiration_status(alb_ordered.clone(), Duration::from_secs(TRIE_STATE_HISTORY_TIMEOUT));

            let history = match pubkey_state
                .order_pairs_trie_state_history
                .get_mut_unchecked(&alb_ordered)
            {
                Some(t) => t,
                None => {
                    pubkey_state.order_pairs_trie_state_history.insert_expirable(
                        alb_ordered.clone(),
                        TrieOrderHistory {
                            inner: TimedMap::new_with_map_kind(MapKind::FxHashMap),
                        },
                        Duration::from_secs(TRIE_STATE_HISTORY_TIMEOUT),
                    );

                    pubkey_state
                        .order_pairs_trie_state_history
                        .get_mut_unchecked(&alb_ordered)
                        .expect("must exist")
                },
            };

            history.insert_new_diff(prev_root, TrieDiff {
                delta: vec![(order.uuid, Some(order.clone()))],
                next_root: *pair_root,
            });
        }
    }

    fn insert_or_update_order(&mut self, order: OrderbookItem) {
        log::debug!("Inserting order {:?}", order);
        let zero = BigRational::from_integer(0.into());
        if order.max_volume <= zero || order.price <= zero || order.min_volume < zero {
            self.remove_order_trie_update(order.uuid);
            return;
        } // else insert the order

        let base_rel = (order.base.clone(), order.rel.clone());

        let ordered = self.ordered.entry(base_rel.clone()).or_default();

        // have to clone to drop immutable ordered borrow
        let existing = ordered
            .iter()
            .find(|maybe_existing| maybe_existing.uuid == order.uuid)
            .cloned();

        if let Some(exists) = existing {
            ordered.remove(&exists);
        }
        ordered.insert(OrderedByPriceOrder {
            uuid: order.uuid,
            price: order.price.clone().into(),
        });

        self.pairs_existing_for_base
            .entry(order.base.clone())
            .or_default()
            .insert(order.rel.clone());

        self.pairs_existing_for_rel
            .entry(order.rel.clone())
            .or_default()
            .insert(order.base.clone());

        self.unordered.entry(base_rel).or_default().insert(order.uuid);

        self.streaming_manager
            .send_fn(
                &OrderbookStreamer::derive_streamer_id((&order.base, &order.rel)),
                || OrderbookItemChangeEvent::NewOrUpdatedItem(Box::new(order.clone().into())),
            )
            .ok();
        self.order_set.insert(order.uuid, order);
    }

    fn remove_order_trie_update(&mut self, uuid: Uuid) -> Option<OrderbookItem> {
        let order = self.order_set.remove(&uuid)?;
        let base_rel = (order.base.clone(), order.rel.clone());

        // create an `order_to_delete` that allows to find and remove an element from `self.ordered` by hash
        let order_to_delete = OrderedByPriceOrder {
            price: order.price.clone().into(),
            uuid,
        };

        if let Some(orders) = self.ordered.get_mut(&base_rel) {
            orders.remove(&order_to_delete);
            if orders.is_empty() {
                self.ordered.remove(&base_rel);
            }
        }

        if let Some(orders) = self.unordered.get_mut(&base_rel) {
            // use the same uuid to remove an order
            orders.remove(&order_to_delete.uuid);
            if orders.is_empty() {
                self.unordered.remove(&base_rel);
            }
        }

        let alb_ordered = alb_ordered_pair(&order.base, &order.rel);
        let pubkey_state = pubkey_state_mut(&mut self.pubkeys_state, &order.pubkey);
        let pair_state = order_pair_root_mut(&mut pubkey_state.trie_roots, &alb_ordered);
        let old_state = *pair_state;

        let to_remove = &(uuid, alb_ordered.clone());
        pubkey_state.orders_uuids.remove(to_remove);

        *pair_state = match delta_trie_root::<Layout, _, _, _, _, _>(&mut self.memory_db, *pair_state, vec![(
            *order.uuid.as_bytes(),
            None::<Vec<u8>>,
        )]) {
            Ok(root) => root,
            Err(_) => {
                error!("Failed to get existing trie with root {:?}", pair_state);
                return Some(order);
            },
        };

        let _ = pubkey_state
            .order_pairs_trie_state_history
            .update_expiration_status(alb_ordered.clone(), Duration::from_secs(TRIE_STATE_HISTORY_TIMEOUT));

        if let Some(history) = pubkey_state
            .order_pairs_trie_state_history
            .get_mut_unchecked(&alb_ordered)
        {
            history.insert_new_diff(old_state, TrieDiff {
                delta: vec![(uuid, None)],
                next_root: *pair_state,
            });
        }

        self.streaming_manager
            .send_fn(
                &OrderbookStreamer::derive_streamer_id((&order.base, &order.rel)),
                || OrderbookItemChangeEvent::RemovedItem(order.uuid),
            )
            .ok();
        Some(order)
    }

    fn is_subscribed_to(&self, topic: &str) -> bool { self.topics_subscribed_to.contains_key(topic) }

    fn process_keep_alive(
        &mut self,
        from_pubkey: &str,
        message: new_protocol::PubkeyKeepAlive,
        i_am_relay: bool,
    ) -> Option<OrdermatchRequest> {
        let pubkey_state = pubkey_state_mut(&mut self.pubkeys_state, from_pubkey);
        pubkey_state.last_keep_alive = now_sec();
        let mut trie_roots_to_request = HashMap::new();
        for (alb_pair, trie_root) in message.trie_roots {
            let subscribed = self
                .topics_subscribed_to
                .contains_key(&orderbook_topic_from_ordered_pair(&alb_pair));
            if !subscribed && !i_am_relay {
                continue;
            }

            if trie_root == H64::default() || trie_root == hashed_null_node::<Layout>() {
                log::debug!(
                    "Received zero or hashed_null_node pair {} trie root from pub {}",
                    alb_pair,
                    from_pubkey
                );

                continue;
            }
            let actual_trie_root = order_pair_root_mut(&mut pubkey_state.trie_roots, &alb_pair);
            if *actual_trie_root != trie_root {
                trie_roots_to_request.insert(alb_pair, trie_root);
            }
        }

        if trie_roots_to_request.is_empty() {
            return None;
        }

        Some(OrdermatchRequest::SyncPubkeyOrderbookState {
            pubkey: from_pubkey.to_owned(),
            trie_roots: trie_roots_to_request,
        })
    }

    fn orderbook_item_with_proof(&self, order: OrderbookItem) -> OrderbookItemWithProof {
        OrderbookItemWithProof {
            order,
            last_message_payload: vec![],
            proof: vec![],
        }
    }
}

struct OrdermatchContext {
    pub maker_orders_ctx: PaMutex<MakerOrdersContext>,
    pub my_taker_orders: AsyncMutex<HashMap<Uuid, TakerOrder>>,
    pub orderbook: PaMutex<Orderbook>,
    /// The map from coin original ticker to the orderbook ticker
    /// It is used to share the same orderbooks for concurrently activated coins with different protocols
    /// E.g. BTC and BTC-Segwit
    pub orderbook_tickers: HashMap<String, String>,
    /// The map from orderbook ticker to original tickers having it in the config
    pub original_tickers: HashMap<String, HashSet<String>>,
    /// Pending MakerReserved messages for a specific TakerOrder UUID
    /// Used to select a trade with the best price upon matching
    pending_maker_reserved: AsyncMutex<HashMap<Uuid, Vec<MakerReserved>>>,
    #[cfg(target_arch = "wasm32")]
    ordermatch_db: ConstructibleDb<OrdermatchDb>,
}

pub fn init_ordermatch_context(ctx: &MmArc) -> OrdermatchInitResult<()> {
    // Helper
    #[derive(Deserialize)]
    struct CoinConf {
        coin: String,
        orderbook_ticker: Option<String>,
    }

    let coins: Vec<CoinConf> =
        json::from_value(ctx.conf["coins"].clone()).map_to_mm(|e| OrdermatchInitError::ErrorDeserializingConfig {
            field: "coins".to_owned(),
            error: e.to_string(),
        })?;
    let mut orderbook_tickers = HashMap::new();
    let mut original_tickers = HashMap::new();
    for coin in coins {
        if let Some(orderbook_ticker) = coin.orderbook_ticker {
            orderbook_tickers.insert(coin.coin.clone(), orderbook_ticker.clone());
            original_tickers
                .entry(orderbook_ticker)
                .or_insert_with(HashSet::new)
                .insert(coin.coin);
        }
    }

    let ordermatch_context = OrdermatchContext {
        maker_orders_ctx: PaMutex::new(MakerOrdersContext::new(ctx)?),
        my_taker_orders: Default::default(),
        orderbook: PaMutex::new(Orderbook::new(ctx.event_stream_manager.clone())),
        pending_maker_reserved: Default::default(),
        orderbook_tickers,
        original_tickers,
        #[cfg(target_arch = "wasm32")]
        ordermatch_db: ConstructibleDb::new(ctx),
    };

    from_ctx(&ctx.ordermatch_ctx, move || Ok(ordermatch_context))
        .map(|_| ())
        .map_to_mm(OrdermatchInitError::Internal)
}

#[cfg_attr(all(test, not(target_arch = "wasm32")), mockable)]
impl OrdermatchContext {
    /// Obtains a reference to this crate context, creating it if necessary.
    #[cfg(not(test))]
    fn from_ctx(ctx: &MmArc) -> Result<Arc<OrdermatchContext>, String> {
        Ok(try_s!(from_ctx(&ctx.ordermatch_ctx, move || {
            ERR!("'OrdermatchContext' is not initialized")
        })))
    }

    /// Obtains a reference to this crate context, creating it if necessary.
    #[cfg(test)]
    fn from_ctx(ctx: &MmArc) -> Result<Arc<OrdermatchContext>, String> {
        Ok(try_s!(from_ctx(&ctx.ordermatch_ctx, move || {
            Ok(OrdermatchContext {
                maker_orders_ctx: PaMutex::new(try_s!(MakerOrdersContext::new(ctx))),
                my_taker_orders: Default::default(),
                orderbook: PaMutex::new(Orderbook::new(ctx.event_stream_manager.clone())),
                pending_maker_reserved: Default::default(),
                orderbook_tickers: Default::default(),
                original_tickers: Default::default(),
                #[cfg(target_arch = "wasm32")]
                ordermatch_db: ConstructibleDb::new(ctx),
            })
        })))
    }

    fn orderbook_ticker(&self, ticker: &str) -> Option<String> { self.orderbook_tickers.get(ticker).cloned() }

    fn orderbook_ticker_bypass(&self, ticker: &str) -> String {
        self.orderbook_ticker(ticker).unwrap_or_else(|| ticker.to_owned())
    }

    fn orderbook_pair_bypass(&self, pair: &(String, String)) -> (String, String) {
        (
            self.orderbook_ticker(&pair.0).unwrap_or_else(|| pair.0.clone()),
            self.orderbook_ticker(&pair.1).unwrap_or_else(|| pair.1.clone()),
        )
    }

    #[cfg(target_arch = "wasm32")]
    pub async fn ordermatch_db(&self) -> InitDbResult<OrdermatchDbLocked<'_>> {
        self.ordermatch_db.get_or_initialize().await
    }
}

pub struct MakerOrdersContext {
    orders: TimedMap<Uuid, Arc<AsyncMutex<MakerOrder>>>,
    order_tickers: HashMap<Uuid, String>,
    count_by_tickers: HashMap<String, usize>,
    /// The `check_balance_update_loop` future abort handles associated stored by corresponding tickers.
    balance_loops: AbortableSimpleMap<String>,
}

impl MakerOrdersContext {
    fn new(ctx: &MmArc) -> OrdermatchInitResult<MakerOrdersContext> {
        // Create an abortable system linked to the `MmCtx` so if the context is stopped via `MmArc::stop`,
        // all spawned `check_balance_update_loop` futures will be aborted as well.
        let balance_loops = ctx.abortable_system.create_subsystem()?;

        Ok(MakerOrdersContext {
            orders: TimedMap::new_with_map_kind(timed_map::MapKind::FxHashMap),
            order_tickers: HashMap::new(),
            count_by_tickers: HashMap::new(),
            balance_loops,
        })
    }

    fn add_order(&mut self, ctx: MmWeak, order: MakerOrder, balance: Option<BigDecimal>) {
        self.spawn_balance_loop_if_not_spawned(ctx, order.base.clone(), balance);

        self.order_tickers.insert(order.uuid, order.base.clone());
        *self.count_by_tickers.entry(order.base.clone()).or_insert(0) += 1;

        if let Some(t) = order.timeout_in_minutes {
            // Use unchecked write to skip automatic cleanup as we need to handle
            // expired orders manually.
            self.orders.insert_expirable_unchecked(
                order.uuid,
                Arc::new(AsyncMutex::new(order)),
                Duration::from_secs(t as u64 * 60),
            );
        } else {
            // Use unchecked write to skip automatic cleanup as we need to handle
            // expired orders manually.
            self.orders
                .insert_constant_unchecked(order.uuid, Arc::new(AsyncMutex::new(order)));
        }
    }

    fn get_order(&self, uuid: &Uuid) -> Option<&Arc<AsyncMutex<MakerOrder>>> { self.orders.get(uuid) }

    fn remove_order(&mut self, uuid: &Uuid) -> Option<Arc<AsyncMutex<MakerOrder>>> {
        let order = self.orders.remove(uuid)?;
        let ticker = self.order_tickers.remove(uuid)?;
        if let Some(count) = self.count_by_tickers.get_mut(&ticker) {
            if *count > 0 {
                *count -= 1;
            }
        }

        if !self.coin_has_active_maker_orders(&ticker) {
            self.stop_balance_loop(&ticker);
        }

        Some(order)
    }

    fn coin_has_active_maker_orders(&self, ticker: &str) -> bool {
        self.count_by_tickers.get(ticker).copied() > Some(0)
    }

    fn spawn_balance_loop_if_not_spawned(&mut self, ctx: MmWeak, order_base: String, balance: Option<BigDecimal>) {
        let ticker = order_base.clone();
        let mut balance_loops = self.balance_loops.lock();

        let fut = check_balance_update_loop(ctx, ticker, balance);
        // `SimpleMapImpl::spawn_or_ignore` won't spawn the future
        // if the `check_balance_update_loop` loop has been spawned already.
        balance_loops.spawn_or_ignore(order_base, fut).warn_log();
    }

    fn stop_balance_loop(&mut self, ticker: &str) { self.balance_loops.lock().abort_future(ticker).warn_log(); }

    #[cfg(test)]
    fn balance_loop_exists(&mut self, ticker: &str) -> bool { self.balance_loops.lock().contains(ticker).unwrap() }
}

struct LegacySwapParams<'a> {
    maker_coin: &'a MmCoinEnum,
    taker_coin: &'a MmCoinEnum,
    uuid: &'a Uuid,
    my_conf_settings: &'a SwapConfirmationsSettings,
    my_persistent_pub: &'a H264,
    maker_amount: &'a MmNumber,
    taker_amount: &'a MmNumber,
    locktime: &'a u64,
}
struct StateMachineParams<'a> {
    secret_hash_algo: &'a SecretHashAlgo,
    uuid: &'a Uuid,
    my_conf_settings: &'a SwapConfirmationsSettings,
    locktime: &'a u64,
    maker_amount: &'a MmNumber,
    taker_amount: &'a MmNumber,
}

#[allow(unreachable_code, unused_variables)] // TODO: remove with `ibc-routing-for-swaps` feature removal.
#[cfg_attr(test, mockable)]
fn lp_connect_start_bob(ctx: MmArc, maker_match: MakerMatch, maker_order: MakerOrder, taker_p2p_pubkey: PublicKey) {
    let spawner = ctx.spawner();
    let uuid = maker_match.request.uuid;

    let fut = async move {
        // aka "maker_loop"
        let taker_coin = match lp_coinfind(&ctx, &maker_order.rel).await {
            Ok(Some(c)) => c,
            Ok(None) => {
                error!("Coin {} is not found/enabled", maker_order.rel);
                return;
            },
            Err(e) => {
                error!("!lp_coinfind({}): {}", maker_order.rel, e);
                return;
            },
        };

        let maker_coin = match lp_coinfind(&ctx, &maker_order.base).await {
            Ok(Some(c)) => c,
            Ok(None) => {
                error!("Coin {} is not found/enabled", maker_order.base);
                return;
            },
            Err(e) => {
                error!("!lp_coinfind({}): {}", maker_order.base, e);
                return;
            },
        };
        let taker_pubkey = bits256::from(maker_match.request.sender_pubkey.0);
        let maker_amount = maker_match.reserved.get_base_amount().clone();
        let taker_amount = maker_match.reserved.get_rel_amount().clone();

        #[cfg(feature = "ibc-routing-for-swaps")]
        {
            let _taker_order_metadata = &maker_match.request.order_metadata;
            let _maker_order_metadata = &maker_order.order_metadata;

            // TODO
            //   - If this is non-HTLC tendermint swap, cross-check IBC channels for routing before start.
            //   - Could malformed orders trick us by intentionally modfying channel IDs?
            //   - Unify this logic with `lp_connected_alice`.
            unreachable!();
        }

        // lp_connect_start_bob is called only from process_taker_connect, which returns if CryptoCtx is not initialized
        let crypto_ctx = CryptoCtx::from_ctx(&ctx).expect("'CryptoCtx' must be initialized already");
        let raw_priv = crypto_ctx.mm2_internal_privkey_secret();
        let my_persistent_pub = compressed_pub_key_from_priv_raw(&raw_priv.take(), ChecksumType::DSHA256).unwrap();

        let my_conf_settings = choose_maker_confs_and_notas(
            maker_order.conf_settings.clone(),
            &maker_match.request,
            &maker_coin,
            &taker_coin,
        );
        // detect atomic lock time version implicitly by conf_settings existence in taker request
        let atomic_locktime_v = match maker_match.request.conf_settings {
            Some(_) => {
                let other_conf_settings = choose_taker_confs_and_notas(
                    &maker_match.request,
                    &maker_match.reserved.conf_settings,
                    &maker_coin,
                    &taker_coin,
                );
                AtomicLocktimeVersion::V2 {
                    my_conf_settings,
                    other_conf_settings,
                }
            },
            None => AtomicLocktimeVersion::V1,
        };
        let lock_time = lp_atomic_locktime(
            maker_order.base_orderbook_ticker(),
            maker_order.rel_orderbook_ticker(),
            atomic_locktime_v,
        );
        log_tag!(
            ctx,
            "";
            fmt = "Entering the maker_swap_loop {}/{} with uuid: {}",
            maker_coin.ticker(),
            taker_coin.ticker(),
            uuid
        );

        let secret = match generate_secret() {
            Ok(s) => s.into(),
            Err(e) => {
                error!("Error {} on secret generation", e);
                return;
            },
        };

        let alice_swap_v = maker_match.request.swap_version;
        let bob_swap_v = maker_order.swap_version;

        // Start a legacy swap if either the taker or maker uses the legacy swap protocol (version 1)
        if alice_swap_v.is_legacy() || bob_swap_v.is_legacy() {
            let params = LegacySwapParams {
                maker_coin: &maker_coin,
                taker_coin: &taker_coin,
                uuid: &uuid,
                my_conf_settings: &my_conf_settings,
                my_persistent_pub: &my_persistent_pub,
                maker_amount: &maker_amount,
                taker_amount: &taker_amount,
                locktime: &lock_time,
            };
            start_maker_legacy_swap(&ctx, maker_order, taker_pubkey, secret, params).await;
            return;
        }

        // Ensure detect_secret_hash_algo_v2 returns the correct secret hash algorithm when adding new coin support in TPU.
        let params = StateMachineParams {
            secret_hash_algo: &detect_secret_hash_algo_v2(&maker_coin, &taker_coin),
            uuid: &uuid,
            my_conf_settings: &my_conf_settings,
            locktime: &lock_time,
            maker_amount: &maker_amount,
            taker_amount: &taker_amount,
        };
        let taker_p2p_pubkey = match taker_p2p_pubkey {
            PublicKey::Secp256k1(pubkey) => pubkey.into(),
        };

        // TODO try to handle it more gracefully during project redesign
        match (&maker_coin, &taker_coin) {
            (MmCoinEnum::UtxoCoin(m), MmCoinEnum::UtxoCoin(t)) => {
                start_maker_swap_state_machine(&ctx, &maker_order, &taker_p2p_pubkey, &secret, m, t, &params).await;
            },
            (MmCoinEnum::EthCoin(m), MmCoinEnum::EthCoin(t)) => {
                start_maker_swap_state_machine(&ctx, &maker_order, &taker_p2p_pubkey, &secret, m, t, &params).await;
            },
            (MmCoinEnum::UtxoCoin(m), MmCoinEnum::EthCoin(t)) => {
                start_maker_swap_state_machine(&ctx, &maker_order, &taker_p2p_pubkey, &secret, m, t, &params).await;
            },
            (MmCoinEnum::EthCoin(m), MmCoinEnum::UtxoCoin(t)) => {
                start_maker_swap_state_machine(&ctx, &maker_order, &taker_p2p_pubkey, &secret, m, t, &params).await;
            },
            _ => {
                let params = LegacySwapParams {
                    maker_coin: &maker_coin,
                    taker_coin: &taker_coin,
                    uuid: &uuid,
                    my_conf_settings: &my_conf_settings,
                    my_persistent_pub: &my_persistent_pub,
                    maker_amount: &maker_amount,
                    taker_amount: &taker_amount,
                    locktime: &lock_time,
                };
                start_maker_legacy_swap(&ctx, maker_order, taker_pubkey, secret, params).await
            },
        }
    };

    let settings = AbortSettings::info_on_abort(format!("swap {uuid} stopped!"));
    spawner.spawn_with_settings(fut, settings);
}

async fn start_maker_legacy_swap(
    ctx: &MmArc,
    maker_order: MakerOrder,
    taker_pubkey: bits256,
    secret: H256,
    params: LegacySwapParams<'_>,
) {
    if let Err(e) = insert_new_swap_to_db(
        ctx.clone(),
        params.maker_coin.ticker(),
        params.taker_coin.ticker(),
        *params.uuid,
        now_sec(),
        LEGACY_SWAP_TYPE,
    )
    .await
    {
        error!("Error {} on new swap insertion", e);
    }

    let maker_swap = MakerSwap::new(
        ctx.clone(),
        taker_pubkey,
        params.maker_amount.to_decimal(),
        params.taker_amount.to_decimal(),
        *params.my_persistent_pub,
        *params.uuid,
        Some(maker_order.uuid),
        *params.my_conf_settings,
        params.maker_coin.clone(),
        params.taker_coin.clone(),
        *params.locktime,
        maker_order.p2p_privkey.map(SerializableSecp256k1Keypair::into_inner),
        secret,
    );
    run_maker_swap(RunMakerSwapInput::StartNew(maker_swap), ctx.clone()).await;
}

async fn start_maker_swap_state_machine<
    MakerCoin: MmCoin + MakerCoinSwapOpsV2 + Clone,
    TakerCoin: MmCoin + TakerCoinSwapOpsV2 + Clone,
>(
    ctx: &MmArc,
    maker_order: &MakerOrder,
    taker_p2p_pubkey: &Secp256k1Pubkey,
    secret: &H256,
    maker_coin: &MakerCoin,
    taker_coin: &TakerCoin,
    params: &StateMachineParams<'_>,
) {
    let mut maker_swap_state_machine = MakerSwapStateMachine {
        storage: MakerSwapStorage::new(ctx.clone()),
        abortable_system: ctx
            .abortable_system
            .create_subsystem()
            .expect("create_subsystem should not fail"),
        ctx: ctx.clone(),
        started_at: now_sec(),
        maker_coin: maker_coin.clone(),
        maker_volume: params.maker_amount.clone(),
        secret: *secret,
        taker_coin: taker_coin.clone(),
        taker_volume: params.taker_amount.clone(),
        taker_premium: Default::default(),
        conf_settings: *params.my_conf_settings,
        p2p_topic: swap_v2_topic(params.uuid),
        uuid: *params.uuid,
        p2p_keypair: maker_order.p2p_privkey.map(SerializableSecp256k1Keypair::into_inner),
        secret_hash_algo: *params.secret_hash_algo,
        lock_duration: *params.locktime,
        taker_p2p_pubkey: *taker_p2p_pubkey,
        require_taker_payment_spend_confirm: true,
        swap_version: maker_order.swap_version.version,
    };
    #[allow(clippy::box_default)]
    maker_swap_state_machine
        .run(Box::new(maker_swap_v2::Initialize::default()))
        .await
        .error_log();
}

#[allow(unreachable_code, unused_variables)] // TODO: remove with `ibc-routing-for-swaps` feature removal.
fn lp_connected_alice(ctx: MmArc, taker_order: TakerOrder, taker_match: TakerMatch, maker_p2p_pubkey: PublicKey) {
    let spawner = ctx.spawner();
    let uuid = taker_match.reserved.taker_order_uuid;

    let fut = async move {
        // aka "taker_loop"
        let maker_pubkey = bits256::from(taker_match.reserved.sender_pubkey.0);
        let taker_coin_ticker = taker_order.taker_coin_ticker();
        let taker_coin = match lp_coinfind(&ctx, taker_coin_ticker).await {
            Ok(Some(c)) => c,
            Ok(None) => {
                error!("Coin {} is not found/enabled", taker_coin_ticker);
                return;
            },
            Err(e) => {
                error!("!lp_coinfind({}): {}", taker_coin_ticker, e);
                return;
            },
        };

        let maker_coin_ticker = taker_order.maker_coin_ticker();
        let maker_coin = match lp_coinfind(&ctx, maker_coin_ticker).await {
            Ok(Some(c)) => c,
            Ok(None) => {
                error!("Coin {} is not found/enabled", maker_coin_ticker);
                return;
            },
            Err(e) => {
                error!("!lp_coinfind({}): {}", maker_coin_ticker, e);
                return;
            },
        };

        // lp_connected_alice is called only from process_maker_connected, which returns if CryptoCtx is not initialized
        let crypto_ctx = CryptoCtx::from_ctx(&ctx).expect("'CryptoCtx' must be initialized already");
        let raw_priv = crypto_ctx.mm2_internal_privkey_secret();
        let my_persistent_pub = compressed_pub_key_from_priv_raw(&raw_priv.take(), ChecksumType::DSHA256).unwrap();

        #[cfg(feature = "ibc-routing-for-swaps")]
        {
            let _taker_order_metadata = &taker_order.request.order_metadata;
            let _maker_order_metadata = &taker_match.reserved.order_metadata;

            // TODO
            //   - If this is non-HTLC tendermint swap, cross-check IBC channels for routing before start.
            //   - Could malformed orders trick us by intentionally modfying channel IDs?
            //   - Unify this logic with `lp_connect_start_bob`.
            unreachable!();
        }

        #[allow(unreachable_code)]
        let maker_amount = taker_match.reserved.get_base_amount().clone();
        let taker_amount = taker_match.reserved.get_rel_amount().clone();

        let my_conf_settings = choose_taker_confs_and_notas(
            &taker_order.request,
            &taker_match.reserved.conf_settings,
            &maker_coin,
            &taker_coin,
        );
        // detect atomic lock time version implicitly by conf_settings existence in maker reserved
        let atomic_locktime_v = match taker_match.reserved.conf_settings {
            Some(_) => {
                let other_conf_settings = choose_maker_confs_and_notas(
                    taker_match.reserved.conf_settings,
                    &taker_order.request,
                    &maker_coin,
                    &taker_coin,
                );
                AtomicLocktimeVersion::V2 {
                    my_conf_settings,
                    other_conf_settings,
                }
            },
            None => AtomicLocktimeVersion::V1,
        };
        let locktime = lp_atomic_locktime(
            taker_order.maker_orderbook_ticker(),
            taker_order.taker_orderbook_ticker(),
            atomic_locktime_v,
        );
        log_tag!(
            ctx,
            "";
            fmt = "Entering the taker_swap_loop {}/{} with uuid: {}",
            maker_coin.ticker(),
            taker_coin.ticker(),
            uuid
        );

        let bob_swap_v = taker_match.reserved.swap_version;
        let alice_swap_v = taker_order.request.swap_version;

        // Start a legacy swap if either the maker or taker uses the legacy swap protocol (version 1)
        if bob_swap_v.is_legacy() || alice_swap_v.is_legacy() {
            let params = LegacySwapParams {
                maker_coin: &maker_coin,
                taker_coin: &taker_coin,
                uuid: &uuid,
                my_conf_settings: &my_conf_settings,
                my_persistent_pub: &my_persistent_pub,
                maker_amount: &maker_amount,
                taker_amount: &taker_amount,
                locktime: &locktime,
            };
<<<<<<< HEAD
            let secret_hash_algo = detect_secret_hash_algo(&maker_coin, &taker_coin);
            match (maker_coin, taker_coin) {
                (MmCoinEnum::UtxoCoin(m), MmCoinEnum::UtxoCoin(t)) => {
                    let mut taker_swap_state_machine = TakerSwapStateMachine {
                        storage: TakerSwapStorage::new(ctx.clone()),
                        abortable_system: ctx
                            .abortable_system
                            .create_subsystem()
                            .expect("create_subsystem should not fail"),
                        ctx,
                        started_at: now,
                        lock_duration: locktime,
                        maker_coin: m.clone(),
                        maker_volume: maker_amount,
                        taker_coin: t.clone(),
                        dex_fee: dex_fee_amount_from_taker_coin(&t, maker_coin_ticker, &taker_amount),
                        taker_volume: taker_amount,
                        taker_premium: Default::default(),
                        secret_hash_algo,
                        conf_settings: my_conf_settings,
                        p2p_topic: swap_v2_topic(&uuid),
                        uuid,
                        p2p_keypair: taker_order.p2p_privkey.map(SerializableSecp256k1Keypair::into_inner),
                        taker_secret,
                        maker_p2p_pubkey: match maker_p2p_pubkey {
                            PublicKey::Secp256k1(pubkey) => pubkey.into(),
                        },
                        require_maker_payment_confirm_before_taker_payment: true,
                    };
                    #[allow(clippy::box_default)]
                    taker_swap_state_machine
                        .run(Box::new(taker_swap_v2::Initialize::default()))
                        .await
                        .error_log();
                },
                _ => todo!("implement fallback to the old protocol here"),
            }
        } else {
            #[cfg(any(test, feature = "run-docker-tests"))]
            let fail_at = std::env::var("TAKER_FAIL_AT").map(FailAt::from).ok();
=======
            start_taker_legacy_swap(&ctx, taker_order, maker_pubkey, params).await;
            return;
        }
>>>>>>> b59860b3

        let taker_secret = match generate_secret() {
            Ok(s) => s.into(),
            Err(e) => {
                error!("Error {} on secret generation", e);
                return;
            },
        };

        // Ensure detect_secret_hash_algo_v2 returns the correct secret hash algorithm when adding new coin support in TPU.
        let params = StateMachineParams {
            secret_hash_algo: &detect_secret_hash_algo_v2(&maker_coin, &taker_coin),
            uuid: &uuid,
            my_conf_settings: &my_conf_settings,
            locktime: &locktime,
            maker_amount: &maker_amount,
            taker_amount: &taker_amount,
        };
        let maker_p2p_pubkey = match maker_p2p_pubkey {
            PublicKey::Secp256k1(pubkey) => pubkey.into(),
        };

        // TODO try to handle it more gracefully during project redesign
        match (&maker_coin, &taker_coin) {
            (MmCoinEnum::UtxoCoin(m), MmCoinEnum::UtxoCoin(t)) => {
                start_taker_swap_state_machine(&ctx, &taker_order, &maker_p2p_pubkey, &taker_secret, m, t, &params)
                    .await;
            },
            (MmCoinEnum::EthCoin(m), MmCoinEnum::EthCoin(t)) => {
                start_taker_swap_state_machine(&ctx, &taker_order, &maker_p2p_pubkey, &taker_secret, m, t, &params)
                    .await;
            },
            (MmCoinEnum::UtxoCoin(m), MmCoinEnum::EthCoin(t)) => {
                start_taker_swap_state_machine(&ctx, &taker_order, &maker_p2p_pubkey, &taker_secret, m, t, &params)
                    .await;
            },
            (MmCoinEnum::EthCoin(m), MmCoinEnum::UtxoCoin(t)) => {
                start_taker_swap_state_machine(&ctx, &taker_order, &maker_p2p_pubkey, &taker_secret, m, t, &params)
                    .await;
            },
            _ => {
                let params = LegacySwapParams {
                    maker_coin: &maker_coin,
                    taker_coin: &taker_coin,
                    uuid: &uuid,
                    my_conf_settings: &my_conf_settings,
                    my_persistent_pub: &my_persistent_pub,
                    maker_amount: &maker_amount,
                    taker_amount: &taker_amount,
                    locktime: &locktime,
                };
                start_taker_legacy_swap(&ctx, taker_order, maker_pubkey, params).await;
            },
        }
    };

    let settings = AbortSettings::info_on_abort(format!("swap {uuid} stopped!"));
    spawner.spawn_with_settings(fut, settings)
}

async fn start_taker_legacy_swap(
    ctx: &MmArc,
    taker_order: TakerOrder,
    maker_pubkey: bits256,
    params: LegacySwapParams<'_>,
) {
    #[cfg(any(test, feature = "run-docker-tests"))]
    let fail_at = std::env::var("TAKER_FAIL_AT").map(FailAt::from).ok();

    if let Err(e) = insert_new_swap_to_db(
        ctx.clone(),
        params.taker_coin.ticker(),
        params.maker_coin.ticker(),
        *params.uuid,
        now_sec(),
        LEGACY_SWAP_TYPE,
    )
    .await
    {
        error!("Error {} on new swap insertion", e);
    }

    let taker_swap = TakerSwap::new(
        ctx.clone(),
        maker_pubkey,
        params.maker_amount.clone(),
        params.taker_amount.clone(),
        *params.my_persistent_pub,
        *params.uuid,
        Some(*params.uuid),
        *params.my_conf_settings,
        params.maker_coin.clone(),
        params.taker_coin.clone(),
        *params.locktime,
        taker_order.p2p_privkey.map(SerializableSecp256k1Keypair::into_inner),
        #[cfg(any(test, feature = "run-docker-tests"))]
        fail_at,
    );
    run_taker_swap(RunTakerSwapInput::StartNew(taker_swap), ctx.clone()).await
}

async fn start_taker_swap_state_machine<
    MakerCoin: MmCoin + MakerCoinSwapOpsV2 + Clone,
    TakerCoin: MmCoin + TakerCoinSwapOpsV2 + Clone,
>(
    ctx: &MmArc,
    taker_order: &TakerOrder,
    maker_p2p_pubkey: &Secp256k1Pubkey,
    taker_secret: &H256,
    maker_coin: &MakerCoin,
    taker_coin: &TakerCoin,
    params: &StateMachineParams<'_>,
) {
    let mut taker_swap_state_machine = TakerSwapStateMachine {
        storage: TakerSwapStorage::new(ctx.clone()),
        abortable_system: ctx
            .abortable_system
            .create_subsystem()
            .expect("create_subsystem should not fail"),
        ctx: ctx.clone(),
        started_at: now_sec(),
        lock_duration: *params.locktime,
        maker_coin: maker_coin.clone(),
        maker_volume: params.maker_amount.clone(),
        taker_coin: taker_coin.clone(),
        taker_volume: params.taker_amount.clone(),
        taker_premium: Default::default(),
        secret_hash_algo: *params.secret_hash_algo,
        conf_settings: *params.my_conf_settings,
        p2p_topic: swap_v2_topic(params.uuid),
        uuid: *params.uuid,
        p2p_keypair: taker_order.p2p_privkey.map(SerializableSecp256k1Keypair::into_inner),
        taker_secret: *taker_secret,
        maker_p2p_pubkey: *maker_p2p_pubkey,
        require_maker_payment_confirm_before_funding_spend: true,
        require_maker_payment_spend_confirm: true,
        swap_version: taker_order.request.swap_version.version,
    };
    #[allow(clippy::box_default)]
    taker_swap_state_machine
        .run(Box::new(taker_swap_v2::Initialize::default()))
        .await
        .error_log();
}

pub async fn lp_ordermatch_loop(ctx: MmArc) {
    // lp_ordermatch_loop is spawned only if CryptoCtx is initialized
    let my_pubsecp = CryptoCtx::from_ctx(&ctx)
        .expect("CryptoCtx not available")
        .mm2_internal_pubkey_hex();

    let maker_order_timeout = ctx.conf["maker_order_timeout"].as_u64().unwrap_or(MAKER_ORDER_TIMEOUT);
    loop {
        if ctx.is_stopping() {
            break;
        }
        let ordermatch_ctx = OrdermatchContext::from_ctx(&ctx).unwrap();

        handle_timed_out_taker_orders(ctx.clone(), &ordermatch_ctx).await;
        handle_timed_out_maker_matches(ctx.clone(), &ordermatch_ctx).await;
        check_balance_for_maker_orders(ctx.clone(), &ordermatch_ctx).await;

        let expired_orders = ordermatch_ctx.maker_orders_ctx.lock().orders.drop_expired_entries();

        for (uuid, order_mutex) in expired_orders {
            log::info!("Order '{uuid}' is expired, cancelling");

            let order = order_mutex.lock().await;
            maker_order_cancelled_p2p_notify(&ctx, &order);
            delete_my_maker_order(ctx.clone(), order.clone(), MakerOrderCancellationReason::Expired)
                .compat()
                .await
                .ok();
        }

        {
            // remove "timed out" pubkeys states with their orders from orderbook
            let mut orderbook = ordermatch_ctx.orderbook.lock();
            let mut uuids_to_remove = vec![];
            let mut pubkeys_to_remove = vec![];
            for (pubkey, state) in orderbook.pubkeys_state.iter() {
                let to_keep = pubkey == &my_pubsecp || state.last_keep_alive + maker_order_timeout > now_sec();
                if !to_keep {
                    for (uuid, _) in &state.orders_uuids {
                        uuids_to_remove.push(*uuid);
                    }
                    pubkeys_to_remove.push(pubkey.clone());
                }
            }

            for uuid in uuids_to_remove {
                orderbook.remove_order_trie_update(uuid);
            }
            for pubkey in pubkeys_to_remove {
                orderbook.pubkeys_state.remove(&pubkey);
            }

            collect_orderbook_metrics(&ctx, &orderbook);
        }

        {
            let mut missing_uuids = Vec::new();
            let mut to_cancel = Vec::new();
            {
                let orderbook = ordermatch_ctx.orderbook.lock();
                for uuid in ordermatch_ctx.maker_orders_ctx.lock().orders.keys() {
                    if !orderbook.order_set.contains_key(&uuid) {
                        missing_uuids.push(uuid);
                    }
                }
            }

            for uuid in missing_uuids {
                let order_mutex = match ordermatch_ctx.maker_orders_ctx.lock().get_order(&uuid) {
                    Some(o) => o.clone(),
                    None => continue,
                };

                let mut order = order_mutex.lock().await;
                let (base, rel) = match find_pair(&ctx, &order.base, &order.rel).await {
                    Ok(Some(pair)) => pair,
                    _ => continue,
                };
                let current_balance = match base.my_spendable_balance().compat().await {
                    Ok(b) => b,
                    Err(e) => {
                        log::info!("Error {} on balance check to kickstart order {}, cancelling", e, uuid);
                        to_cancel.push(uuid);
                        continue;
                    },
                };
                let max_vol = match calc_max_maker_vol(&ctx, &base, &current_balance, FeeApproxStage::OrderIssue).await
                {
                    Ok(vol_info) => vol_info.volume,
                    Err(e) => {
                        log::info!("Error {} on balance check to kickstart order {}, cancelling", e, uuid);
                        to_cancel.push(uuid);
                        continue;
                    },
                };
                if max_vol < order.available_amount() {
                    order.max_base_vol = order.reserved_amount() + max_vol;
                }
                if order.available_amount() < order.min_base_vol {
                    log::info!("Insufficient volume available for order {}, cancelling", uuid);
                    to_cancel.push(uuid);
                    continue;
                }

                let maker_orders = ordermatch_ctx.maker_orders_ctx.lock().orders.clone();

                // notify other nodes only if maker order is still there keeping maker_orders locked during the operation
                if maker_orders.contains_key(&uuid) {
                    let topic = order.orderbook_topic();
                    subscribe_to_topic(&ctx, topic);
                    maker_order_created_p2p_notify(
                        ctx.clone(),
                        &order,
                        base.coin_protocol_info(None),
                        rel.coin_protocol_info(Some(order.max_base_vol.clone() * order.price.clone())),
                    );
                }
            }

            for uuid in to_cancel {
                let removed_order_mutex = ordermatch_ctx.maker_orders_ctx.lock().remove_order(&uuid);
                // This checks that the order hasn't been removed by another process
                if let Some(order_mutex) = removed_order_mutex {
                    let order = order_mutex.lock().await;
                    maker_order_cancelled_p2p_notify(&ctx, &order);
                    delete_my_maker_order(
                        ctx.clone(),
                        order.clone(),
                        MakerOrderCancellationReason::InsufficientBalance,
                    )
                    .compat()
                    .await
                    .ok();
                }
            }
        }

        Timer::sleep(0.777).await;
    }
}

pub async fn clean_memory_loop(ctx_weak: MmWeak) {
    loop {
        {
            let ctx = match MmArc::from_weak(&ctx_weak) {
                Some(ctx) => ctx,
                None => return,
            };
            if ctx.is_stopping() {
                break;
            }

            let ordermatch_ctx = OrdermatchContext::from_ctx(&ctx).unwrap();
            let mut orderbook = ordermatch_ctx.orderbook.lock();
            orderbook.memory_db.purge();
        }
        Timer::sleep(600.).await;
    }
}

/// Transforms the timed out and unmatched GTC taker orders to maker.
///
/// # Safety
///
/// The function locks the [`OrdermatchContext::my_maker_orders`] and [`OrdermatchContext::my_taker_orders`] mutexes.
async fn handle_timed_out_taker_orders(ctx: MmArc, ordermatch_ctx: &OrdermatchContext) {
    let mut my_taker_orders = ordermatch_ctx.my_taker_orders.lock().await;
    let storage = MyOrdersStorage::new(ctx.clone());
    let mut my_actual_taker_orders = HashMap::with_capacity(my_taker_orders.len());

    for (uuid, order) in my_taker_orders.drain() {
        if order.created_at + order.timeout * 1000 >= now_ms() {
            my_actual_taker_orders.insert(uuid, order);
            continue;
        }

        if !order.matches.is_empty() || order.order_type != OrderType::GoodTillCancelled {
            delete_my_taker_order(ctx.clone(), order, TakerOrderCancellationReason::TimedOut)
                .compat()
                .await
                .ok();
            continue;
        }

        // transform the timed out taker order to maker

        delete_my_taker_order(ctx.clone(), order.clone(), TakerOrderCancellationReason::ToMaker)
            .compat()
            .await
            .ok();
        let maker_order: MakerOrder = order.into();
        ordermatch_ctx
            .maker_orders_ctx
            .lock()
            .add_order(ctx.weak(), maker_order.clone(), None);

        storage
            .save_new_active_maker_order(&maker_order)
            .await
            .error_log_with_msg("!save_new_active_maker_order");
        if maker_order.save_in_history {
            storage
                .update_was_taker_in_filtering_history(uuid)
                .await
                .error_log_with_msg("!update_was_taker_in_filtering_history");
        }

        // notify other peers
        if let Ok(Some((base, rel))) = find_pair(&ctx, &maker_order.base, &maker_order.rel).await {
            maker_order_created_p2p_notify(
                ctx.clone(),
                &maker_order,
                base.coin_protocol_info(None),
                rel.coin_protocol_info(Some(maker_order.max_base_vol.clone() * maker_order.price.clone())),
            );
        }
    }

    *my_taker_orders = my_actual_taker_orders;
}

/// # Safety
///
/// The function locks the [`OrdermatchContext::my_maker_orders`] mutex.
async fn check_balance_for_maker_orders(ctx: MmArc, ordermatch_ctx: &OrdermatchContext) {
    let my_maker_orders = ordermatch_ctx.maker_orders_ctx.lock().orders.clone();

    for (uuid, order) in my_maker_orders {
        let order = order.lock().await;
        if order.available_amount() >= order.min_base_vol || order.has_ongoing_matches() {
            continue;
        }

        let reason = if order.matches.is_empty() {
            MakerOrderCancellationReason::InsufficientBalance
        } else {
            MakerOrderCancellationReason::Fulfilled
        };
        let removed_order_mutex = ordermatch_ctx.maker_orders_ctx.lock().remove_order(&uuid);
        // This checks that the order hasn't been removed by another process
        if removed_order_mutex.is_some() {
            maker_order_cancelled_p2p_notify(&ctx, &order);
            delete_my_maker_order(ctx.clone(), order.clone(), reason)
                .compat()
                .await
                .ok();
        }
    }
}

/// Removes timed out unfinished matches to unlock the reserved amount.
///
/// # Safety
///
/// The function locks the [`OrdermatchContext::my_maker_orders`] mutex.
async fn handle_timed_out_maker_matches(ctx: MmArc, ordermatch_ctx: &OrdermatchContext) {
    let now = now_ms();
    let storage = MyOrdersStorage::new(ctx.clone());
    let my_maker_orders = ordermatch_ctx.maker_orders_ctx.lock().orders.clone();

    for (_, order) in my_maker_orders.iter() {
        let mut order = order.lock().await;
        let old_len = order.matches.len();
        order.matches.retain(|_, order_match| {
            order_match.last_updated + ORDER_MATCH_TIMEOUT * 1000 > now || order_match.connected.is_some()
        });
        if old_len != order.matches.len() {
            storage
                .update_active_maker_order(&order)
                .await
                .error_log_with_msg("!update_active_maker_order");
        }
    }
}

async fn process_maker_reserved(ctx: MmArc, from_pubkey: H256Json, reserved_msg: MakerReserved) {
    log::debug!("Processing MakerReserved {:?}", reserved_msg);
    let ordermatch_ctx = OrdermatchContext::from_ctx(&ctx).unwrap();
    {
        let my_taker_orders = ordermatch_ctx.my_taker_orders.lock().await;
        if !my_taker_orders.contains_key(&reserved_msg.taker_order_uuid) {
            return;
        }
    }

    // Taker order existence is checked previously - it can't be created if CryptoCtx is not initialized
    let our_public_id = CryptoCtx::from_ctx(&ctx)
        .expect("'CryptoCtx' must be initialized already")
        .mm2_internal_public_id();
    if our_public_id.bytes == from_pubkey.0 {
        log::warn!("Skip maker reserved from our pubkey");
        return;
    }

    let uuid = reserved_msg.taker_order_uuid;
    {
        let mut pending_map = ordermatch_ctx.pending_maker_reserved.lock().await;
        let pending_for_order = pending_map
            .entry(reserved_msg.taker_order_uuid)
            .or_insert_with(Vec::new);
        pending_for_order.push(reserved_msg);
        if pending_for_order.len() > 1 {
            // messages will be sorted by price and processed in the first called handler
            return;
        }
    }

    Timer::sleep(3.).await;

    let mut my_taker_orders = ordermatch_ctx.my_taker_orders.lock().await;
    let my_order = match my_taker_orders.entry(uuid) {
        Entry::Vacant(_) => return,
        Entry::Occupied(entry) => entry.into_mut(),
    };

    // our base and rel coins should match maker's side tickers for a proper is_coin_protocol_supported check
    let (base_coin, rel_coin) = match find_pair(&ctx, my_order.maker_coin_ticker(), my_order.taker_coin_ticker()).await
    {
        Ok(Some(c)) => c,
        _ => return, // attempt to match with deactivated coin
    };
    let mut pending_map = ordermatch_ctx.pending_maker_reserved.lock().await;
    if let Some(mut reserved_messages) = pending_map.remove(&uuid) {
        reserved_messages.sort_unstable_by_key(|r| r.price());

        for reserved_msg in reserved_messages {
            let my_conf_settings = choose_maker_confs_and_notas(
                reserved_msg.conf_settings.clone(),
                &my_order.request,
                &base_coin,
                &rel_coin,
            );
            let other_conf_settings =
                choose_taker_confs_and_notas(&my_order.request, &reserved_msg.conf_settings, &base_coin, &rel_coin);
            let atomic_locktime_v = AtomicLocktimeVersion::V2 {
                my_conf_settings,
                other_conf_settings,
            };
            let lock_time = lp_atomic_locktime(
                my_order.maker_orderbook_ticker(),
                my_order.taker_orderbook_ticker(),
                atomic_locktime_v,
            );
            // send "connect" message if reserved message targets our pubkey AND
            // reserved amounts match our order AND order is NOT reserved by someone else (empty matches)
            if (my_order.match_reserved(&reserved_msg) == MatchReservedResult::Matched && my_order.matches.is_empty())
                && base_coin.is_coin_protocol_supported(&reserved_msg.base_protocol_info, None, lock_time, false)
                && rel_coin.is_coin_protocol_supported(
                    &reserved_msg.rel_protocol_info,
                    Some(reserved_msg.rel_amount.clone()),
                    lock_time,
                    false,
                )
            {
                let connect = TakerConnect {
                    sender_pubkey: H256Json::from(our_public_id.bytes),
                    dest_pub_key: reserved_msg.sender_pubkey,
                    taker_order_uuid: reserved_msg.taker_order_uuid,
                    maker_order_uuid: reserved_msg.maker_order_uuid,
                };
                let topic = my_order.orderbook_topic();
                broadcast_ordermatch_message(&ctx, topic, connect.clone().into(), my_order.p2p_keypair());
                let taker_match = TakerMatch {
                    reserved: reserved_msg,
                    connect,
                    connected: None,
                    last_updated: now_ms(),
                };

                ctx.event_stream_manager
                    .send_fn(&OrderStatusStreamer::derive_streamer_id(()), || {
                        OrderStatusEvent::TakerMatch(taker_match.clone())
                    })
                    .ok();

                my_order
                    .matches
                    .insert(taker_match.reserved.maker_order_uuid, taker_match);
                MyOrdersStorage::new(ctx)
                    .update_active_taker_order(my_order)
                    .await
                    .error_log_with_msg("!update_active_taker_order");
                return;
            }
        }
    }
}

async fn process_maker_connected(ctx: MmArc, from_pubkey: PublicKey, connected: MakerConnected) {
    log::debug!("Processing MakerConnected {:?}", connected);
    let ordermatch_ctx = OrdermatchContext::from_ctx(&ctx).unwrap();

    let our_public_id = match CryptoCtx::from_ctx(&ctx) {
        Ok(ctx) => ctx.mm2_internal_public_id(),
        Err(_) => return,
    };

    let unprefixed_from = from_pubkey.unprefixed();
    if our_public_id.bytes == unprefixed_from {
        log::warn!("Skip maker connected from our pubkey");
        return;
    }

    let mut my_taker_orders = ordermatch_ctx.my_taker_orders.lock().await;
    let my_order_entry = match my_taker_orders.entry(connected.taker_order_uuid) {
        Entry::Occupied(e) => e,
        Entry::Vacant(_) => return,
    };
    let order_match = match my_order_entry.get().matches.get(&connected.maker_order_uuid) {
        Some(o) => o,
        None => {
            log::warn!(
                "Our node doesn't have the match with uuid {}",
                connected.maker_order_uuid
            );
            return;
        },
    };

    if order_match.reserved.sender_pubkey != unprefixed_from.into() {
        error!("Connected message sender pubkey != reserved message sender pubkey");
        return;
    }

    ctx.event_stream_manager
        .send_fn(&OrderStatusStreamer::derive_streamer_id(()), || {
            OrderStatusEvent::TakerConnected(order_match.clone())
        })
        .ok();

    // alice
    lp_connected_alice(
        ctx.clone(),
        my_order_entry.get().clone(),
        order_match.clone(),
        from_pubkey,
    );
    // remove the matched order immediately
    let order = my_order_entry.remove();
    delete_my_taker_order(ctx, order, TakerOrderCancellationReason::Fulfilled)
        .compat()
        .await
        .ok();
}

async fn process_taker_request(ctx: MmArc, from_pubkey: H256Json, taker_request: TakerRequest) {
    let our_public_id: H256Json = match CryptoCtx::from_ctx(&ctx) {
        Ok(ctx) => ctx.mm2_internal_public_id().bytes.into(),
        Err(_) => return,
    };

    if our_public_id == from_pubkey {
        log::warn!("Skip the request originating from our pubkey");
        return;
    }
    log::debug!("Processing request {:?}", taker_request);

    if !taker_request.can_match_with_maker_pubkey(&our_public_id) {
        return;
    }

    let ordermatch_ctx = OrdermatchContext::from_ctx(&ctx).unwrap();
    let storage = MyOrdersStorage::new(ctx.clone());
    let mut my_orders = ordermatch_ctx.maker_orders_ctx.lock().orders.clone();
    let filtered = my_orders
        .iter_mut()
        .filter(|(uuid, _)| taker_request.can_match_with_uuid(uuid));

    for (uuid, order) in filtered {
        let mut order = order.lock().await;
        if let OrderMatchResult::Matched((base_amount, rel_amount)) = order.match_with_request(&taker_request) {
            let (base_coin, rel_coin) = match find_pair(&ctx, &order.base, &order.rel).await {
                Ok(Some(c)) => c,
                _ => return, // attempt to match with deactivated coin
            };

            let my_conf_settings =
                choose_maker_confs_and_notas(order.conf_settings.clone(), &taker_request, &base_coin, &rel_coin);
            let other_conf_settings =
                choose_taker_confs_and_notas(&taker_request, &order.conf_settings, &base_coin, &rel_coin);
            let atomic_locktime_v = AtomicLocktimeVersion::V2 {
                my_conf_settings,
                other_conf_settings,
            };
            let maker_lock_duration = (lp_atomic_locktime(
                order.base_orderbook_ticker(),
                order.rel_orderbook_ticker(),
                atomic_locktime_v,
            ) as f64
                * rel_coin.maker_locktime_multiplier())
            .ceil() as u64;

            if !order.matches.contains_key(&taker_request.uuid)
                && base_coin.is_coin_protocol_supported(
                    taker_request.base_protocol_info_for_maker(),
                    Some(base_amount.clone()),
                    maker_lock_duration,
                    true,
                )
                && rel_coin.is_coin_protocol_supported(
                    taker_request.rel_protocol_info_for_maker(),
                    None,
                    maker_lock_duration,
                    true,
                )
            {
                let reserved = MakerReserved {
                    dest_pub_key: taker_request.sender_pubkey,
                    sender_pubkey: our_public_id,
                    base: order.base_orderbook_ticker().to_owned(),
                    base_amount: base_amount.clone(),
                    rel_amount: rel_amount.clone(),
                    rel: order.rel_orderbook_ticker().to_owned(),
                    taker_order_uuid: taker_request.uuid,
                    maker_order_uuid: *uuid,
                    conf_settings: order.conf_settings.clone().or_else(|| {
                        Some(OrderConfirmationsSettings {
                            base_confs: base_coin.required_confirmations(),
                            base_nota: base_coin.requires_notarization(),
                            rel_confs: rel_coin.required_confirmations(),
                            rel_nota: rel_coin.requires_notarization(),
                        })
                    }),
                    base_protocol_info: Some(base_coin.coin_protocol_info(None)),
                    rel_protocol_info: Some(rel_coin.coin_protocol_info(Some(rel_amount.clone()))),
                    swap_version: order.swap_version,
                    #[cfg(feature = "ibc-routing-for-swaps")]
                    order_metadata: order.order_metadata.clone(),
                };
                let topic = order.orderbook_topic();
                log::debug!("Request matched sending reserved {:?}", reserved);
                broadcast_ordermatch_message(&ctx, topic, reserved.clone().into(), order.p2p_keypair());
                let maker_match = MakerMatch {
                    request: taker_request,
                    reserved,
                    connect: None,
                    connected: None,
                    last_updated: now_ms(),
                };

                ctx.event_stream_manager
                    .send_fn(&OrderStatusStreamer::derive_streamer_id(()), || {
                        OrderStatusEvent::MakerMatch(maker_match.clone())
                    })
                    .ok();

                order.matches.insert(maker_match.request.uuid, maker_match);
                storage
                    .update_active_maker_order(&order)
                    .await
                    .error_log_with_msg("!update_active_maker_order");
            }
            return;
        }
    }
}

async fn process_taker_connect(ctx: MmArc, sender_pubkey: PublicKey, connect_msg: TakerConnect) {
    log::debug!("Processing TakerConnect {:?}", connect_msg);
    let ordermatch_ctx = OrdermatchContext::from_ctx(&ctx).unwrap();

    let our_public_id = match CryptoCtx::from_ctx(&ctx) {
        Ok(ctx) => ctx.mm2_internal_public_id(),
        Err(_) => return,
    };

    let sender_unprefixed = sender_pubkey.unprefixed();
    if our_public_id.bytes == sender_unprefixed {
        log::warn!("Skip taker connect from our pubkey");
        return;
    }

    let order_mutex = {
        match ordermatch_ctx
            .maker_orders_ctx
            .lock()
            .orders
            .get(&connect_msg.maker_order_uuid)
        {
            Some(o) => o.clone(),
            None => return,
        }
    };
    let mut my_order = order_mutex.lock().await;
    let order_match = match my_order.matches.get_mut(&connect_msg.taker_order_uuid) {
        Some(o) => o,
        None => {
            log::warn!(
                "Our node doesn't have the match with uuid {}",
                connect_msg.taker_order_uuid
            );
            return;
        },
    };
    if order_match.request.sender_pubkey != sender_unprefixed.into() {
        log::warn!("Connect message sender pubkey != request message sender pubkey");
        return;
    }

    if order_match.connected.is_none() && order_match.connect.is_none() {
        let connected = MakerConnected {
            sender_pubkey: our_public_id.bytes.into(),
            dest_pub_key: connect_msg.sender_pubkey,
            taker_order_uuid: connect_msg.taker_order_uuid,
            maker_order_uuid: connect_msg.maker_order_uuid,
            method: "connected".into(),
        };
        order_match.connect = Some(connect_msg);
        order_match.connected = Some(connected.clone());
        let order_match = order_match.clone();

        ctx.event_stream_manager
            .send_fn(&OrderStatusStreamer::derive_streamer_id(()), || {
                OrderStatusEvent::MakerConnected(order_match.clone())
            })
            .ok();

        my_order.started_swaps.push(order_match.request.uuid);
        lp_connect_start_bob(ctx.clone(), order_match, my_order.clone(), sender_pubkey);
        let topic = my_order.orderbook_topic();
        broadcast_ordermatch_message(&ctx, topic.clone(), connected.into(), my_order.p2p_keypair());

        // If volume is less order will be cancelled a bit later
        if my_order.available_amount() >= my_order.min_base_vol {
            let mut updated_msg = new_protocol::MakerOrderUpdated::new(my_order.uuid);
            updated_msg.with_new_max_volume(my_order.available_amount().into());
            maker_order_updated_p2p_notify(ctx.clone(), topic, updated_msg, my_order.p2p_keypair());
        }
        MyOrdersStorage::new(ctx)
            .update_active_maker_order(&my_order)
            .await
            .error_log_with_msg("!update_active_maker_order");
    }
}

pub async fn buy(ctx: MmArc, req: Json) -> Result<Response<Vec<u8>>, String> {
    let input: SellBuyRequest = try_s!(json::from_value(req));
    if input.base == input.rel {
        return ERR!("Base and rel must be different coins");
    }
    let rel_coin = try_s!(lp_coinfind(&ctx, &input.rel).await);
    let rel_coin = try_s!(rel_coin.ok_or("Rel coin is not found or inactive"));
    let base_coin = try_s!(lp_coinfind(&ctx, &input.base).await);
    let base_coin: MmCoinEnum = try_s!(base_coin.ok_or("Base coin is not found or inactive"));

    try_s!(base_coin.pre_check_for_order_creation(&ctx, &rel_coin).await);

    let my_amount = &input.volume * &input.price;
    try_s!(
        check_balance_for_taker_swap(
            &ctx,
            rel_coin.deref(),
            base_coin.deref(),
            my_amount,
            None,
            None,
            FeeApproxStage::OrderIssue
        )
        .await
    );
    let res = try_s!(lp_auto_buy(&ctx, &base_coin, &rel_coin, input).await);
    Ok(try_s!(Response::builder().body(res)))
}

pub async fn sell(ctx: MmArc, req: Json) -> Result<Response<Vec<u8>>, String> {
    let input: SellBuyRequest = try_s!(json::from_value(req));
    if input.base == input.rel {
        return ERR!("Base and rel must be different coins");
    }
    let base_coin = try_s!(lp_coinfind(&ctx, &input.base).await);
    let base_coin = try_s!(base_coin.ok_or("Base coin is not found or inactive"));
    let rel_coin = try_s!(lp_coinfind(&ctx, &input.rel).await);
    let rel_coin = try_s!(rel_coin.ok_or("Rel coin is not found or inactive"));

    try_s!(base_coin.pre_check_for_order_creation(&ctx, &rel_coin).await);

    try_s!(
        check_balance_for_taker_swap(
            &ctx,
            base_coin.deref(),
            rel_coin.deref(),
            input.volume.clone(),
            None,
            None,
            FeeApproxStage::OrderIssue
        )
        .await
    );

    let res = try_s!(lp_auto_buy(&ctx, &base_coin, &rel_coin, input).await);
    Ok(try_s!(Response::builder().body(res)))
}

/// Created when maker order is matched with taker request
#[derive(Clone, Debug, Deserialize, Eq, PartialEq, Serialize)]
pub struct MakerMatch {
    request: TakerRequest,
    reserved: MakerReserved,
    connect: Option<TakerConnect>,
    connected: Option<MakerConnected>,
    last_updated: u64,
}

/// Created upon taker request broadcast
#[derive(Clone, Debug, Deserialize, Eq, PartialEq, Serialize)]
pub struct TakerMatch {
    reserved: MakerReserved,
    connect: TakerConnect,
    connected: Option<MakerConnected>,
    last_updated: u64,
}

impl<'a> From<&'a TakerRequest> for TakerRequestForRpc {
    fn from(request: &'a TakerRequest) -> TakerRequestForRpc {
        TakerRequestForRpc {
            base: request.base.clone(),
            rel: request.rel.clone(),
            base_amount: request.base_amount.to_decimal(),
            base_amount_rat: request.base_amount.to_ratio(),
            rel_amount: request.rel_amount.to_decimal(),
            rel_amount_rat: request.rel_amount.to_ratio(),
            action: request.action.clone(),
            uuid: request.uuid,
            method: "request".to_string(),
            sender_pubkey: request.sender_pubkey,
            dest_pub_key: request.dest_pub_key,
            match_by: request.match_by.clone(),
            conf_settings: request.conf_settings.clone(),
        }
    }
}

#[allow(clippy::needless_borrow)]
pub async fn lp_auto_buy(
    ctx: &MmArc,
    base_coin: &MmCoinEnum,
    rel_coin: &MmCoinEnum,
    input: SellBuyRequest,
) -> Result<Vec<u8>, String> {
    if input.price < MmNumber::from(BigRational::new(1.into(), 100_000_000.into())) {
        return ERR!("Price is too low, minimum is 0.00000001");
    }

    let action = match Some(input.method.as_ref()) {
        Some("buy") => TakerAction::Buy,
        Some("sell") => TakerAction::Sell,
        _ => return ERR!("Auto buy must be called only from buy/sell RPC methods"),
    };
    let ordermatch_ctx = try_s!(OrdermatchContext::from_ctx(ctx));
    let mut my_taker_orders = ordermatch_ctx.my_taker_orders.lock().await;
    let our_public_id = try_s!(CryptoCtx::from_ctx(&ctx)).mm2_internal_public_id();
    let rel_volume = &input.volume * &input.price;
    let conf_settings = OrderConfirmationsSettings {
        base_confs: input.base_confs.unwrap_or_else(|| base_coin.required_confirmations()),
        base_nota: input.base_nota.unwrap_or_else(|| base_coin.requires_notarization()),
        rel_confs: input.rel_confs.unwrap_or_else(|| rel_coin.required_confirmations()),
        rel_nota: input.rel_nota.unwrap_or_else(|| rel_coin.requires_notarization()),
    };

    let mut order_builder = TakerOrderBuilder::new(base_coin, rel_coin)
        .with_base_amount(input.volume)
        .with_rel_amount(rel_volume)
        .with_action(action)
        .with_match_by(input.match_by)
        .with_min_volume(input.min_volume)
        .with_order_type(input.order_type)
        .with_conf_settings(conf_settings)
        .with_sender_pubkey(H256Json::from(our_public_id.bytes))
        .with_save_in_history(input.save_in_history)
        .with_base_orderbook_ticker(ordermatch_ctx.orderbook_ticker(base_coin.ticker()))
        .with_rel_orderbook_ticker(ordermatch_ctx.orderbook_ticker(rel_coin.ticker()));

    if !ctx.use_trading_proto_v2() {
        order_builder.set_legacy_swap_v();
    }

    // For non-HTLC Tendermint orders, include the channel information which will be used
    // later from the other pair.
    #[cfg(feature = "ibc-routing-for-swaps")]
    if let MmCoinEnum::Tendermint(tendermint_coin) = &base_coin {
        if !tendermint_coin.supports_htlc() {
            let channel_id = try_s!(tendermint_coin.get_healthy_ibc_channel_to_htlc_chain().await);
            order_builder.order_metadata.channel_id_if_ibc_routing = Some(channel_id);
        }
    }

    if let Some(timeout) = input.timeout {
        order_builder = order_builder.with_timeout(timeout);
    }
    let order = try_s!(order_builder.build());

    let request_orderbook = false;
    try_s!(
        subscribe_to_orderbook_topic(
            ctx,
            order.base_orderbook_ticker(),
            order.rel_orderbook_ticker(),
            request_orderbook
        )
        .await
    );
    broadcast_ordermatch_message(ctx, order.orderbook_topic(), order.clone().into(), order.p2p_keypair());

    let res = try_s!(json::to_vec(&Mm2RpcResult::new(SellBuyResponse {
        request: (&order.request).into(),
        order_type: order.order_type.clone(),
        min_volume: order.min_volume.clone().into(),
        base_orderbook_ticker: order.base_orderbook_ticker.clone(),
        rel_orderbook_ticker: order.rel_orderbook_ticker.clone(),
    })));

    save_my_new_taker_order(ctx.clone(), &order)
        .await
        .map_err(|e| ERRL!("{}", e))?;
    my_taker_orders.insert(order.request.uuid, order);

    Ok(res)
}

/// Orderbook Item P2P message
/// DO NOT CHANGE - it will break backwards compatibility
#[derive(Clone, Debug, Deserialize, PartialEq, Serialize)]
pub struct OrderbookP2PItem {
    pubkey: String,
    base: String,
    rel: String,
    price: BigRational,
    max_volume: BigRational,
    min_volume: BigRational,
    uuid: Uuid,
    created_at: u64,
}

macro_rules! try_get_age_or_default {
    ($created_at: expr) => {{
        let now = now_sec();
        now.checked_sub($created_at).unwrap_or_else(|| {
            warn!("now - created_at: ({} - {}) caused a u64 underflow", now, $created_at);
            Default::default()
        })
    }};
}

impl OrderbookP2PItem {
    fn as_rpc_best_orders_buy(
        &self,
        address: String,
        conf_settings: Option<&OrderConfirmationsSettings>,
        is_mine: bool,
    ) -> RpcOrderbookEntry {
        let price_mm = MmNumber::from(self.price.clone());
        let max_vol_mm = MmNumber::from(self.max_volume.clone());
        let min_vol_mm = MmNumber::from(self.min_volume.clone());

        let base_max_volume = max_vol_mm.clone().into();
        let base_min_volume = min_vol_mm.clone().into();
        let rel_max_volume = (&max_vol_mm * &price_mm).into();
        let rel_min_volume = (&min_vol_mm * &price_mm).into();

        RpcOrderbookEntry {
            coin: self.rel.clone(),
            address,
            price: price_mm.to_decimal(),
            price_rat: price_mm.to_ratio(),
            price_fraction: price_mm.to_fraction(),
            max_volume: max_vol_mm.to_decimal(),
            max_volume_rat: max_vol_mm.to_ratio(),
            max_volume_fraction: max_vol_mm.to_fraction(),
            min_volume: min_vol_mm.to_decimal(),
            min_volume_rat: min_vol_mm.to_ratio(),
            min_volume_fraction: min_vol_mm.to_fraction(),
            pubkey: self.pubkey.clone(),
            age: try_get_age_or_default!(self.created_at),
            uuid: self.uuid,
            is_mine,
            base_max_volume,
            base_min_volume,
            rel_max_volume,
            rel_min_volume,
            conf_settings: conf_settings.cloned(),
        }
    }

    fn as_rpc_best_orders_buy_v2(
        &self,
        address: OrderbookAddress,
        conf_settings: Option<&OrderConfirmationsSettings>,
        is_mine: bool,
    ) -> RpcOrderbookEntryV2 {
        let price_mm = MmNumber::from(self.price.clone());
        let max_vol_mm = MmNumber::from(self.max_volume.clone());
        let min_vol_mm = MmNumber::from(self.min_volume.clone());

        RpcOrderbookEntryV2 {
            coin: self.rel.clone(),
            address,
            rel_max_volume: (&max_vol_mm * &price_mm).into(),
            rel_min_volume: (&min_vol_mm * &price_mm).into(),
            price: price_mm.into(),
            pubkey: self.pubkey.clone(),
            uuid: self.uuid,
            is_mine,
            base_max_volume: max_vol_mm.into(),
            base_min_volume: min_vol_mm.into(),
            conf_settings: conf_settings.cloned(),
        }
    }

    fn as_rpc_best_orders_sell(
        &self,
        address: String,
        conf_settings: Option<&OrderConfirmationsSettings>,
        is_mine: bool,
    ) -> RpcOrderbookEntry {
        let price_mm = MmNumber::from(1i32) / self.price.clone().into();
        let max_vol_mm = MmNumber::from(self.max_volume.clone());
        let min_vol_mm = MmNumber::from(self.min_volume.clone());

        let base_max_volume = (&max_vol_mm / &price_mm).into();
        let base_min_volume = (&min_vol_mm / &price_mm).into();
        let rel_max_volume = max_vol_mm.clone().into();
        let rel_min_volume = min_vol_mm.clone().into();
        let conf_settings = conf_settings.map(|conf| conf.reversed());

        RpcOrderbookEntry {
            coin: self.base.clone(),
            address,
            price: price_mm.to_decimal(),
            price_rat: price_mm.to_ratio(),
            price_fraction: price_mm.to_fraction(),
            max_volume: max_vol_mm.to_decimal(),
            max_volume_rat: max_vol_mm.to_ratio(),
            max_volume_fraction: max_vol_mm.to_fraction(),
            min_volume: min_vol_mm.to_decimal(),
            min_volume_rat: min_vol_mm.to_ratio(),
            min_volume_fraction: min_vol_mm.to_fraction(),
            pubkey: self.pubkey.clone(),
            age: try_get_age_or_default!(self.created_at),
            uuid: self.uuid,
            is_mine,
            base_max_volume,
            base_min_volume,
            rel_max_volume,
            rel_min_volume,
            conf_settings,
        }
    }

    fn as_rpc_best_orders_sell_v2(
        &self,
        address: OrderbookAddress,
        conf_settings: Option<&OrderConfirmationsSettings>,
        is_mine: bool,
    ) -> RpcOrderbookEntryV2 {
        let price_mm = MmNumber::from(1i32) / self.price.clone().into();
        let max_vol_mm = MmNumber::from(self.max_volume.clone());
        let min_vol_mm = MmNumber::from(self.min_volume.clone());

        let conf_settings = conf_settings.map(|conf| conf.reversed());

        RpcOrderbookEntryV2 {
            coin: self.base.clone(),
            address,
            base_max_volume: (&max_vol_mm / &price_mm).into(),
            base_min_volume: (&min_vol_mm / &price_mm).into(),
            price: price_mm.into(),
            pubkey: self.pubkey.clone(),
            uuid: self.uuid,
            is_mine,
            rel_max_volume: max_vol_mm.into(),
            rel_min_volume: min_vol_mm.into(),
            conf_settings,
        }
    }
}

/// Despite it looks the same as OrderbookItemWithProof it's better to have a separate struct to avoid compatibility
/// breakage if we need to add more fields to the OrderbookItemWithProof
/// DO NOT ADD more fields in this struct as it will break backward compatibility.
/// Add them to the BestOrdersRes instead
#[derive(Clone, Debug, Deserialize, PartialEq, Serialize)]
struct OrderbookP2PItemWithProof {
    /// Orderbook item
    order: OrderbookP2PItem,
    /// Last pubkey message payload that contains most recent pair trie root
    last_message_payload: Vec<u8>,
    /// Proof confirming that orderbook item is in the pair trie
    proof: TrieProof,
}

impl From<OrderbookItemWithProof> for OrderbookP2PItemWithProof {
    fn from(o: OrderbookItemWithProof) -> Self {
        OrderbookP2PItemWithProof {
            order: o.order.into(),
            last_message_payload: o.last_message_payload,
            proof: o.proof,
        }
    }
}

impl From<OrderbookItem> for OrderbookP2PItem {
    fn from(o: OrderbookItem) -> OrderbookP2PItem {
        OrderbookP2PItem {
            pubkey: o.pubkey,
            base: o.base,
            rel: o.rel,
            price: o.price,
            max_volume: o.max_volume,
            min_volume: o.min_volume,
            uuid: o.uuid,
            created_at: o.created_at,
        }
    }
}

#[derive(Clone, Debug, PartialEq)]
struct OrderbookItem {
    pubkey: String,
    base: String,
    rel: String,
    price: BigRational,
    max_volume: BigRational,
    min_volume: BigRational,
    uuid: Uuid,
    created_at: u64,
    base_protocol_info: Vec<u8>,
    rel_protocol_info: Vec<u8>,
    conf_settings: Option<OrderConfirmationsSettings>,
}

#[derive(Clone, Debug, PartialEq)]
struct OrderbookItemWithProof {
    /// Orderbook item
    order: OrderbookItem,
    /// Last pubkey message payload that contains most recent pair trie root
    last_message_payload: Vec<u8>,
    /// Proof confirming that orderbook item is in the pair trie
    proof: TrieProof,
}

/// Concrete implementation of Hasher using Blake2b 64-bit hashes
#[derive(Debug)]
pub struct Blake2Hasher64;

impl Hasher for Blake2Hasher64 {
    type Out = [u8; 8];
    type StdHasher = Hash256StdHasher;
    const LENGTH: usize = 8;

    fn hash(x: &[u8]) -> Self::Out {
        let mut hasher = Blake2bVar::new(8).expect("8 is valid VarBlake2b output_size");
        hasher.update(x);
        let mut res: [u8; 8] = Default::default();
        hasher.finalize_variable(&mut res).expect("hashing to succeed");
        res
    }
}

type Layout = sp_trie::LayoutV0<Blake2Hasher64>;

impl OrderbookItem {
    fn apply_updated(&mut self, msg: &new_protocol::MakerOrderUpdated) {
        if let Some(new_price) = msg.new_price() {
            self.price = new_price.into();
        }

        if let Some(new_max_volume) = msg.new_max_volume() {
            self.max_volume = new_max_volume.into();
        }

        if let Some(new_min_volume) = msg.new_min_volume() {
            self.min_volume = new_min_volume.into();
        }
    }

    fn as_rpc_entry_ask(&self, address: String, is_mine: bool) -> RpcOrderbookEntry {
        let price_mm = MmNumber::from(self.price.clone());
        let max_vol_mm = MmNumber::from(self.max_volume.clone());
        let min_vol_mm = MmNumber::from(self.min_volume.clone());

        let base_max_volume = max_vol_mm.clone().into();
        let base_min_volume = min_vol_mm.clone().into();
        let rel_max_volume = (&max_vol_mm * &price_mm).into();
        let rel_min_volume = (&min_vol_mm * &price_mm).into();

        RpcOrderbookEntry {
            coin: self.base.clone(),
            address,
            price: price_mm.to_decimal(),
            price_rat: price_mm.to_ratio(),
            price_fraction: price_mm.to_fraction(),
            max_volume: max_vol_mm.to_decimal(),
            max_volume_rat: max_vol_mm.to_ratio(),
            max_volume_fraction: max_vol_mm.to_fraction(),
            min_volume: min_vol_mm.to_decimal(),
            min_volume_rat: min_vol_mm.to_ratio(),
            min_volume_fraction: min_vol_mm.to_fraction(),
            pubkey: self.pubkey.clone(),
            age: try_get_age_or_default!(self.created_at),
            uuid: self.uuid,
            is_mine,
            base_max_volume,
            base_min_volume,
            rel_max_volume,
            rel_min_volume,
            conf_settings: self.conf_settings.clone(),
        }
    }

    fn as_rpc_entry_bid(&self, address: String, is_mine: bool) -> RpcOrderbookEntry {
        let price_mm = MmNumber::from(1i32) / self.price.clone().into();
        let max_vol_mm = MmNumber::from(self.max_volume.clone());
        let min_vol_mm = MmNumber::from(self.min_volume.clone());

        let base_max_volume = (&max_vol_mm / &price_mm).into();
        let base_min_volume = (&min_vol_mm / &price_mm).into();
        let rel_max_volume = max_vol_mm.clone().into();
        let rel_min_volume = min_vol_mm.clone().into();
        let conf_settings = self.conf_settings.as_ref().map(|conf| conf.reversed());

        RpcOrderbookEntry {
            coin: self.base.clone(),
            address,
            price: price_mm.to_decimal(),
            price_rat: price_mm.to_ratio(),
            price_fraction: price_mm.to_fraction(),
            max_volume: max_vol_mm.to_decimal(),
            max_volume_rat: max_vol_mm.to_ratio(),
            max_volume_fraction: max_vol_mm.to_fraction(),
            min_volume: min_vol_mm.to_decimal(),
            min_volume_rat: min_vol_mm.to_ratio(),
            min_volume_fraction: min_vol_mm.to_fraction(),
            pubkey: self.pubkey.clone(),
            age: try_get_age_or_default!(self.created_at),
            uuid: self.uuid,
            is_mine,
            base_max_volume,
            base_min_volume,
            rel_max_volume,
            rel_min_volume,
            conf_settings,
        }
    }

    fn as_rpc_v2_entry_ask(&self, address: OrderbookAddress, is_mine: bool) -> RpcOrderbookEntryV2 {
        let price_mm = MmNumber::from(self.price.clone());
        let max_vol_mm = MmNumber::from(self.max_volume.clone());
        let min_vol_mm = MmNumber::from(self.min_volume.clone());

        RpcOrderbookEntryV2 {
            coin: self.base.clone(),
            address,
            rel_max_volume: (&max_vol_mm * &price_mm).into(),
            rel_min_volume: (&min_vol_mm * &price_mm).into(),
            price: price_mm.into(),
            pubkey: self.pubkey.clone(),
            uuid: self.uuid,
            is_mine,
            base_max_volume: max_vol_mm.into(),
            base_min_volume: min_vol_mm.into(),
            conf_settings: self.conf_settings.clone(),
        }
    }

    fn as_rpc_v2_entry_bid(&self, address: OrderbookAddress, is_mine: bool) -> RpcOrderbookEntryV2 {
        let price_mm = MmNumber::from(1i32) / self.price.clone().into();
        let max_vol_mm = MmNumber::from(self.max_volume.clone());
        let min_vol_mm = MmNumber::from(self.min_volume.clone());

        let conf_settings = self.conf_settings.as_ref().map(|conf| conf.reversed());

        RpcOrderbookEntryV2 {
            coin: self.base.clone(),
            address,
            base_max_volume: (&max_vol_mm / &price_mm).into(),
            base_min_volume: (&min_vol_mm / &price_mm).into(),
            price: price_mm.into(),
            pubkey: self.pubkey.clone(),
            uuid: self.uuid,
            is_mine,
            rel_max_volume: max_vol_mm.into(),
            rel_min_volume: min_vol_mm.into(),
            conf_settings,
        }
    }

    fn from_p2p_and_info(
        o: OrderbookP2PItem,
        proto_info: BaseRelProtocolInfo,
        conf_info: Option<OrderConfirmationsSettings>,
    ) -> Self {
        OrderbookItem {
            pubkey: o.pubkey,
            base: o.base,
            rel: o.rel,
            price: o.price,
            max_volume: o.max_volume,
            min_volume: o.min_volume,
            uuid: o.uuid,
            created_at: o.created_at,
            base_protocol_info: proto_info.base,
            rel_protocol_info: proto_info.rel,
            conf_settings: conf_info,
        }
    }

    fn base_rel_proto_info(&self) -> BaseRelProtocolInfo {
        BaseRelProtocolInfo {
            base: self.base_protocol_info.clone(),
            rel: self.rel_protocol_info.clone(),
        }
    }

    /// Serialize order partially to store in the trie
    /// AVOID CHANGING THIS as much as possible because it will cause a kind of "hard fork"
    fn trie_state_bytes(&self) -> Vec<u8> {
        #[derive(Serialize)]
        struct OrderbookItemHelper<'a> {
            pubkey: &'a str,
            base: &'a str,
            rel: &'a str,
            price: &'a BigRational,
            max_volume: &'a BigRational,
            min_volume: &'a BigRational,
            uuid: &'a Uuid,
            created_at: &'a u64,
        }

        let helper = OrderbookItemHelper {
            pubkey: &self.pubkey,
            base: &self.base,
            rel: &self.rel,
            price: &self.price,
            max_volume: &self.max_volume,
            min_volume: &self.min_volume,
            uuid: &self.uuid,
            created_at: &self.created_at,
        };

        rmp_serde::to_vec(&helper).expect("Serialization should never fail")
    }
}

fn get_true() -> bool { true }

#[derive(Deserialize)]
pub struct SetPriceReq {
    base: String,
    rel: String,
    price: MmNumber,
    #[serde(default)]
    max: bool,
    #[serde(default)]
    volume: MmNumber,
    min_volume: Option<MmNumber>,
    #[serde(default = "get_true")]
    cancel_previous: bool,
    base_confs: Option<u64>,
    base_nota: Option<bool>,
    rel_confs: Option<u64>,
    rel_nota: Option<bool>,
    #[serde(default = "get_true")]
    save_in_history: bool,
    timeout_in_minutes: Option<u16>,
}

#[derive(Deserialize)]
pub struct MakerOrderUpdateReq {
    uuid: Uuid,
    new_price: Option<MmNumber>,
    max: Option<bool>,
    volume_delta: Option<MmNumber>,
    min_volume: Option<MmNumber>,
    base_confs: Option<u64>,
    base_nota: Option<bool>,
    rel_confs: Option<u64>,
    rel_nota: Option<bool>,
}

#[derive(Debug, Serialize)]
pub struct MakerReservedForRpc<'a> {
    base: &'a str,
    rel: &'a str,
    base_amount: BigDecimal,
    base_amount_rat: BigRational,
    rel_amount: BigDecimal,
    rel_amount_rat: BigRational,
    taker_order_uuid: &'a Uuid,
    maker_order_uuid: &'a Uuid,
    sender_pubkey: &'a H256Json,
    dest_pub_key: &'a H256Json,
    conf_settings: &'a Option<OrderConfirmationsSettings>,
    method: String,
}

#[derive(Debug, Serialize)]
pub struct TakerConnectForRpc<'a> {
    taker_order_uuid: &'a Uuid,
    maker_order_uuid: &'a Uuid,
    method: String,
    sender_pubkey: &'a H256Json,
    dest_pub_key: &'a H256Json,
}

impl<'a> From<&'a TakerConnect> for TakerConnectForRpc<'a> {
    fn from(connect: &'a TakerConnect) -> TakerConnectForRpc<'a> {
        TakerConnectForRpc {
            taker_order_uuid: &connect.taker_order_uuid,
            maker_order_uuid: &connect.maker_order_uuid,
            method: "connect".to_string(),
            sender_pubkey: &connect.sender_pubkey,
            dest_pub_key: &connect.dest_pub_key,
        }
    }
}

#[derive(Debug, Serialize)]
pub struct MakerConnectedForRpc<'a> {
    taker_order_uuid: &'a Uuid,
    maker_order_uuid: &'a Uuid,
    method: String,
    sender_pubkey: &'a H256Json,
    dest_pub_key: &'a H256Json,
}

impl<'a> From<&'a MakerConnected> for MakerConnectedForRpc<'a> {
    fn from(connected: &'a MakerConnected) -> MakerConnectedForRpc<'a> {
        MakerConnectedForRpc {
            taker_order_uuid: &connected.taker_order_uuid,
            maker_order_uuid: &connected.maker_order_uuid,
            method: "connected".to_string(),
            sender_pubkey: &connected.sender_pubkey,
            dest_pub_key: &connected.dest_pub_key,
        }
    }
}

impl<'a> From<&'a MakerReserved> for MakerReservedForRpc<'a> {
    fn from(reserved: &'a MakerReserved) -> MakerReservedForRpc<'a> {
        MakerReservedForRpc {
            base: &reserved.base,
            rel: &reserved.rel,
            base_amount: reserved.base_amount.to_decimal(),
            base_amount_rat: reserved.base_amount.to_ratio(),
            rel_amount: reserved.rel_amount.to_decimal(),
            rel_amount_rat: reserved.rel_amount.to_ratio(),
            taker_order_uuid: &reserved.taker_order_uuid,
            maker_order_uuid: &reserved.maker_order_uuid,
            sender_pubkey: &reserved.sender_pubkey,
            dest_pub_key: &reserved.dest_pub_key,
            conf_settings: &reserved.conf_settings,
            method: "reserved".to_string(),
        }
    }
}

#[derive(Debug, Serialize)]
struct MakerMatchForRpc<'a> {
    request: TakerRequestForRpc,
    reserved: MakerReservedForRpc<'a>,
    connect: Option<TakerConnectForRpc<'a>>,
    connected: Option<MakerConnectedForRpc<'a>>,
    last_updated: u64,
}

#[allow(clippy::needless_borrow)]
impl<'a> From<&'a MakerMatch> for MakerMatchForRpc<'a> {
    fn from(maker_match: &'a MakerMatch) -> MakerMatchForRpc<'a> {
        MakerMatchForRpc {
            request: (&maker_match.request).into(),
            reserved: (&maker_match.reserved).into(),
            connect: maker_match.connect.as_ref().map(Into::into),
            connected: maker_match.connected.as_ref().map(Into::into),
            last_updated: maker_match.last_updated,
        }
    }
}

#[derive(Serialize)]
struct MakerOrderForRpc<'a> {
    base: &'a str,
    rel: &'a str,
    price: BigDecimal,
    price_rat: &'a MmNumber,
    max_base_vol: BigDecimal,
    max_base_vol_rat: &'a MmNumber,
    min_base_vol: BigDecimal,
    min_base_vol_rat: &'a MmNumber,
    created_at: u64,
    updated_at: Option<u64>,
    matches: HashMap<Uuid, MakerMatchForRpc<'a>>,
    started_swaps: &'a [Uuid],
    uuid: Uuid,
    conf_settings: &'a Option<OrderConfirmationsSettings>,
    #[serde(skip_serializing_if = "Option::is_none")]
    changes_history: &'a Option<Vec<HistoricalOrder>>,
    base_orderbook_ticker: &'a Option<String>,
    rel_orderbook_ticker: &'a Option<String>,
}

impl<'a> From<&'a MakerOrder> for MakerOrderForRpc<'a> {
    fn from(order: &'a MakerOrder) -> MakerOrderForRpc<'a> {
        MakerOrderForRpc {
            base: &order.base,
            rel: &order.rel,
            price: order.price.to_decimal(),
            price_rat: &order.price,
            max_base_vol: order.max_base_vol.to_decimal(),
            max_base_vol_rat: &order.max_base_vol,
            min_base_vol: order.min_base_vol.to_decimal(),
            min_base_vol_rat: &order.min_base_vol,
            created_at: order.created_at,
            updated_at: order.updated_at,
            matches: order
                .matches
                .iter()
                .map(|(uuid, order_match)| (*uuid, order_match.into()))
                .collect(),
            started_swaps: &order.started_swaps,
            uuid: order.uuid,
            conf_settings: &order.conf_settings,
            changes_history: &order.changes_history,
            base_orderbook_ticker: &order.base_orderbook_ticker,
            rel_orderbook_ticker: &order.rel_orderbook_ticker,
        }
    }
}

/// Cancels the orders in case of error on different checks
/// https://github.com/KomodoPlatform/atomicDEX-API/issues/794
async fn cancel_orders_on_error<T, E>(ctx: &MmArc, req: &SetPriceReq, error: E) -> Result<T, E> {
    if req.cancel_previous {
        let ordermatch_ctx = OrdermatchContext::from_ctx(ctx).unwrap();
        cancel_previous_maker_orders(ctx, &ordermatch_ctx, &req.base, &req.rel).await;
    }
    Err(error)
}

pub async fn check_other_coin_balance_for_order_issue(ctx: &MmArc, other_coin: &MmCoinEnum) -> CheckBalanceResult<()> {
    let trade_fee = other_coin
        .get_receiver_trade_fee(FeeApproxStage::OrderIssue)
        .compat()
        .await
        .mm_err(|e| CheckBalanceError::from_trade_preimage_error(e, other_coin.ticker()))?;
    check_other_coin_balance_for_swap(ctx, other_coin.deref(), None, trade_fee).await
}

pub async fn check_balance_update_loop(ctx: MmWeak, ticker: String, balance: Option<BigDecimal>) {
    let mut current_balance = balance;
    loop {
        Timer::sleep(BALANCE_REQUEST_INTERVAL).await;
        let ctx = match MmArc::from_weak(&ctx) {
            Some(ctx) => ctx,
            None => return,
        };

        if let Ok(Some(coin)) = lp_coinfind(&ctx, &ticker).await {
            let balance = match coin.my_spendable_balance().compat().await {
                Ok(balance) => balance,
                Err(_) => continue,
            };
            if Some(&balance) != current_balance.as_ref() {
                let coins_ctx = CoinsContext::from_ctx(&ctx).unwrap();
                coins_ctx.balance_updated(&coin, &balance).await;
                current_balance = Some(balance);
            }
        }
    }
}

pub async fn create_maker_order(ctx: &MmArc, req: SetPriceReq) -> Result<MakerOrder, String> {
    let base_coin: MmCoinEnum = match try_s!(lp_coinfind(ctx, &req.base).await) {
        Some(coin) => coin,
        None => return ERR!("Base coin {} is not found", req.base),
    };

    let rel_coin: MmCoinEnum = match try_s!(lp_coinfind(ctx, &req.rel).await) {
        Some(coin) => coin,
        None => return ERR!("Rel coin {} is not found", req.rel),
    };

    try_s!(base_coin.pre_check_for_order_creation(ctx, &rel_coin).await);

    let (volume, balance) = if req.max {
        let CoinVolumeInfo { volume, balance, .. } = try_s!(
            get_max_maker_vol(ctx, &base_coin)
                .or_else(|e| cancel_orders_on_error(ctx, &req, e))
                .await
        );
        try_s!(check_other_coin_balance_for_order_issue(ctx, &rel_coin).await);
        (volume, balance.to_decimal())
    } else {
        let balance = try_s!(
            check_balance_for_maker_swap(
                ctx,
                base_coin.deref(),
                rel_coin.deref(),
                req.volume.clone(),
                None,
                None,
                FeeApproxStage::OrderIssue
            )
            .or_else(|e| cancel_orders_on_error(ctx, &req, e))
            .await
        );
        (req.volume.clone(), balance)
    };

    let ordermatch_ctx = try_s!(OrdermatchContext::from_ctx(ctx));
    if req.cancel_previous {
        cancel_previous_maker_orders(ctx, &ordermatch_ctx, &req.base, &req.rel).await;
    }

    let conf_settings = OrderConfirmationsSettings {
        base_confs: req.base_confs.unwrap_or_else(|| base_coin.required_confirmations()),
        base_nota: req.base_nota.unwrap_or_else(|| base_coin.requires_notarization()),
        rel_confs: req.rel_confs.unwrap_or_else(|| rel_coin.required_confirmations()),
        rel_nota: req.rel_nota.unwrap_or_else(|| rel_coin.requires_notarization()),
    };

    let mut builder = MakerOrderBuilder::new(&base_coin, &rel_coin)
        .with_max_base_vol(volume.clone())
        .with_min_base_vol(req.min_volume)
        .with_price(req.price.clone())
        .with_conf_settings(conf_settings)
        .with_save_in_history(req.save_in_history)
        .with_base_orderbook_ticker(ordermatch_ctx.orderbook_ticker(base_coin.ticker()))
        .with_rel_orderbook_ticker(ordermatch_ctx.orderbook_ticker(rel_coin.ticker()));

    if let Some(t) = req.timeout_in_minutes {
        builder.set_timeout(t);
    }

    if !ctx.use_trading_proto_v2() {
        builder.set_legacy_swap_v();
    }

    // For non-HTLC Tendermint orders, include the channel information which will be used
    // later from the other pair.
    #[cfg(feature = "ibc-routing-for-swaps")]
    if let MmCoinEnum::Tendermint(tendermint_coin) = &base_coin {
        if !tendermint_coin.supports_htlc() {
            let channel_id = try_s!(tendermint_coin.get_healthy_ibc_channel_to_htlc_chain().await);
            builder.order_metadata.channel_id_if_ibc_routing = Some(channel_id);
        }
    }

    let new_order = try_s!(builder.build());

    let request_orderbook = false;
    try_s!(
        subscribe_to_orderbook_topic(
            ctx,
            new_order.base_orderbook_ticker(),
            new_order.rel_orderbook_ticker(),
            request_orderbook
        )
        .await
    );
    save_my_new_maker_order(ctx.clone(), &new_order)
        .await
        .map_err(|e| ERRL!("{}", e))?;
    maker_order_created_p2p_notify(
        ctx.clone(),
        &new_order,
        base_coin.coin_protocol_info(None),
        rel_coin.coin_protocol_info(Some(volume * req.price)),
    );

    ordermatch_ctx
        .maker_orders_ctx
        .lock()
        .add_order(ctx.weak(), new_order.clone(), Some(balance));
    Ok(new_order)
}

pub async fn set_price(ctx: MmArc, req: Json) -> Result<Response<Vec<u8>>, String> {
    let req: SetPriceReq = try_s!(json::from_value(req));
    let maker_order = create_maker_order(&ctx, req).await?;
    let rpc_result = MakerOrderForRpc::from(&maker_order);
    let res = try_s!(json::to_vec(&Mm2RpcResult::new(rpc_result)));
    Ok(try_s!(Response::builder().body(res)))
}

/// Removes the previous orders if there're some to allow multiple setprice call per pair.
/// It's common use case now as `autoprice` doesn't work with new ordermatching and
/// MM2 users request the coins price from aggregators by their own scripts issuing
/// repetitive setprice calls with new price
///
/// # Safety
///
/// The function locks the [`OrdermatchContext::my_maker_orders`] mutex.
async fn cancel_previous_maker_orders(
    ctx: &MmArc,
    ordermatch_ctx: &OrdermatchContext,
    base_to_delete: &str,
    rel_to_delete: &str,
) {
    let my_maker_orders = ordermatch_ctx.maker_orders_ctx.lock().orders.clone();

    for (uuid, order) in my_maker_orders {
        let order = order.lock().await;
        let to_delete = order.base == base_to_delete && order.rel == rel_to_delete;
        if to_delete {
            let removed_order_mutex = ordermatch_ctx.maker_orders_ctx.lock().remove_order(&uuid);
            // This checks that the uuid, &order.base hasn't been removed by another process
            if removed_order_mutex.is_some() {
                maker_order_cancelled_p2p_notify(ctx, &order);
                delete_my_maker_order(ctx.clone(), order.clone(), MakerOrderCancellationReason::Cancelled)
                    .compat()
                    .await
                    .ok();
            }
        }
    }
}

pub async fn update_maker_order(ctx: &MmArc, req: MakerOrderUpdateReq) -> Result<MakerOrder, String> {
    let ordermatch_ctx = try_s!(OrdermatchContext::from_ctx(ctx));
    let order_mutex = {
        let maker_orders_ctx = ordermatch_ctx.maker_orders_ctx.lock();
        match maker_orders_ctx.get_order(&req.uuid) {
            Some(order) => order.clone(),
            None => return ERR!("There is no order with UUID {}", req.uuid),
        }
    };

    let order_before_update = order_mutex.lock().await.clone();
    if order_before_update.has_ongoing_matches() {
        return ERR!("Can't update an order that has ongoing matches");
    }

    let base = order_before_update.base.as_str();
    let rel = order_before_update.rel.as_str();
    let (base_coin, rel_coin) = match find_pair(ctx, base, rel).await {
        Ok(Some(c)) => c,
        _ => return ERR!("Base coin {} and/or rel coin {} are not activated", base, rel),
    };

    let original_conf_settings = order_before_update.conf_settings.clone().unwrap();
    let updated_conf_settings = OrderConfirmationsSettings {
        base_confs: req.base_confs.unwrap_or(original_conf_settings.base_confs),
        base_nota: req.base_nota.unwrap_or(original_conf_settings.base_nota),
        rel_confs: req.rel_confs.unwrap_or(original_conf_settings.rel_confs),
        rel_nota: req.rel_nota.unwrap_or(original_conf_settings.rel_nota),
    };

    let original_volume = order_before_update.max_base_vol.clone();
    let reserved_amount = order_before_update.reserved_amount();

    let mut update_msg = new_protocol::MakerOrderUpdated::new(req.uuid);
    update_msg.with_new_conf_settings(updated_conf_settings);

    // Validate and Add new_price to update_msg if new_price is found in the request
    let new_price = match req.new_price {
        Some(new_price) => {
            try_s!(validate_price(new_price.clone()));
            update_msg.with_new_price(new_price.clone().into());
            new_price
        },
        None => order_before_update.price.clone(),
    };

    let min_base_amount = base_coin.min_trading_vol();
    // Todo: Here min_trading_vol for lightning depends on inbound liquidity not outbound, will require to split min_trading_vol to two functions
    let min_rel_amount = rel_coin.min_trading_vol();

    // Add min_volume to update_msg if min_volume is found in the request
    if let Some(min_volume) = req.min_volume.clone() {
        // Validate and Calculate Minimum Volume
        let actual_min_vol = try_s!(validate_and_get_min_vol(
            min_base_amount.clone(),
            min_rel_amount.clone(),
            Some(min_volume),
            new_price.clone()
        ));
        update_msg.with_new_min_volume(actual_min_vol.into());
    }

    // Calculate order volume and add to update_msg if new_volume is found in the request
    let new_volume = if req.max.unwrap_or(false) {
        let max_volume = try_s!(get_max_maker_vol(ctx, &base_coin).await).volume + reserved_amount.clone();
        try_s!(check_other_coin_balance_for_order_issue(ctx, &rel_coin).await);
        update_msg.with_new_max_volume(max_volume.clone().into());
        max_volume
    } else if Option::is_some(&req.volume_delta) {
        let volume = original_volume + req.volume_delta.unwrap();
        if volume <= MmNumber::from("0") {
            return ERR!("New volume {} should be more than zero", volume);
        }
        try_s!(
            check_balance_for_maker_swap(
                ctx,
                base_coin.deref(),
                rel_coin.deref(),
                volume.clone(),
                None,
                None,
                FeeApproxStage::OrderIssue
            )
            .await
        );
        update_msg.with_new_max_volume(volume.clone().into());
        volume
    } else {
        original_volume
    };

    if new_volume <= reserved_amount {
        return ERR!(
            "New volume {} should be more than reserved amount for order matches {}",
            new_volume,
            reserved_amount
        );
    }

    // Validate Order Volume
    try_s!(validate_max_vol(
        min_base_amount.clone(),
        min_rel_amount.clone(),
        new_volume.clone() - reserved_amount.clone(),
        req.min_volume.clone(),
        new_price
    ));

    let order_mutex = {
        let maker_orders_ctx = ordermatch_ctx.maker_orders_ctx.lock();
        match maker_orders_ctx.get_order(&req.uuid) {
            Some(order) => order.clone(),
            None => return ERR!("Order with UUID: {} has been deleted", req.uuid),
        }
    };

    let mut order = order_mutex.lock().await;
    if *order != order_before_update {
        return ERR!("Order state has changed after price/volume/balance checks. Please try to update the order again if it's still needed.");
    }
    order.apply_updated(&update_msg);
    if let Err(e) = save_maker_order_on_update(ctx.clone(), &order).await {
        *order = order_before_update;
        return ERR!("Error on saving updated order state to database:{}", e);
    }
    update_msg.with_new_max_volume((new_volume - reserved_amount).into());
    maker_order_updated_p2p_notify(ctx.clone(), order.orderbook_topic(), update_msg, order.p2p_keypair());
    Ok(order.clone())
}

pub async fn update_maker_order_rpc(ctx: MmArc, req: Json) -> Result<Response<Vec<u8>>, String> {
    let req: MakerOrderUpdateReq = try_s!(json::from_value(req));
    let order = try_s!(update_maker_order(&ctx, req).await);
    let rpc_result = MakerOrderForRpc::from(&order);
    let res = try_s!(json::to_vec(&Mm2RpcResult::new(rpc_result)));

    Ok(try_s!(Response::builder().body(res)))
}

/// Result of match_order_and_request function
#[derive(Debug, PartialEq)]
enum OrderMatchResult {
    /// Order and request matched, contains base and rel resulting amounts
    Matched((MmNumber, MmNumber)),
    /// Orders didn't match
    NotMatched,
}

#[derive(Deserialize)]
struct OrderStatusReq {
    uuid: Uuid,
}

#[derive(Serialize)]
struct OrderForRpcWithCancellationReason<'a> {
    #[serde(flatten)]
    order: OrderForRpc<'a>,
    cancellation_reason: &'a str,
}

pub async fn order_status(ctx: MmArc, req: Json) -> Result<Response<Vec<u8>>, String> {
    let req: OrderStatusReq = try_s!(json::from_value(req));

    let ordermatch_ctx = try_s!(OrdermatchContext::from_ctx(&ctx));
    let storage = MyOrdersStorage::new(ctx.clone());

    let maybe_order_mutex = ordermatch_ctx.maker_orders_ctx.lock().get_order(&req.uuid).cloned();
    if let Some(order_mutex) = maybe_order_mutex {
        let order = order_mutex.lock().await.clone();
        let res = json!({
            "type": "Maker",
            "order": MakerOrderForMyOrdersRpc::from(&order),
        });
        return Response::builder()
            .body(json::to_vec(&res).expect("Serialization failed"))
            .map_err(|e| ERRL!("{}", e));
    }

    let taker_orders = ordermatch_ctx.my_taker_orders.lock().await;
    if let Some(order) = taker_orders.get(&req.uuid) {
        let res = json!({
            "type": "Taker",
            "order": TakerOrderForRpc::from(order),
        });
        return Response::builder()
            .body(json::to_vec(&res).expect("Serialization failed"))
            .map_err(|e| ERRL!("{}", e));
    }

    let order = try_s!(storage.load_order_from_history(req.uuid).await);
    let cancellation_reason = &try_s!(storage.select_order_status(req.uuid).await);

    let res = json!(OrderForRpcWithCancellationReason {
        order: OrderForRpc::from(&order),
        cancellation_reason,
    });
    Response::builder()
        .body(json::to_vec(&res).expect("Serialization failed"))
        .map_err(|e| ERRL!("{}", e))
}

#[derive(Display)]
pub enum MakerOrderCancellationReason {
    Fulfilled,
    InsufficientBalance,
    Cancelled,
    Expired,
}

#[derive(Display)]
pub enum TakerOrderCancellationReason {
    Fulfilled,
    ToMaker,
    TimedOut,
    Cancelled,
}

#[derive(Debug, Deserialize)]
pub struct MyOrdersFilter {
    pub order_type: Option<String>,
    pub initial_action: Option<String>,
    pub base: Option<String>,
    pub rel: Option<String>,
    pub from_price: Option<MmNumber>,
    pub to_price: Option<MmNumber>,
    pub from_volume: Option<MmNumber>,
    pub to_volume: Option<MmNumber>,
    pub from_timestamp: Option<u64>,
    pub to_timestamp: Option<u64>,
    pub was_taker: Option<bool>,
    pub status: Option<String>,
    #[serde(default)]
    pub include_details: bool,
}

#[derive(Debug, Clone, Deserialize, Eq, PartialEq, Serialize)]
#[serde(tag = "type", content = "order")]
pub enum Order {
    Maker(MakerOrder),
    Taker(TakerOrder),
}

impl<'a> From<&'a Order> for OrderForRpc<'a> {
    fn from(order: &'a Order) -> OrderForRpc<'a> {
        match order {
            Order::Maker(o) => OrderForRpc::Maker(MakerOrderForRpc::from(o)),
            Order::Taker(o) => OrderForRpc::Taker(TakerOrderForRpc::from(o)),
        }
    }
}

impl Order {
    pub fn uuid(&self) -> Uuid {
        match self {
            Order::Maker(maker) => maker.uuid,
            Order::Taker(taker) => taker.request.uuid,
        }
    }
}

#[derive(Serialize)]
struct UuidParseError {
    uuid: String,
    warning: String,
}

#[derive(Debug, Default)]
pub struct RecentOrdersSelectResult {
    /// Orders matching the query
    pub orders: Vec<FilteringOrder>,
    /// Total count of orders matching the query
    pub total_count: usize,
    /// The number of skipped orders
    pub skipped: usize,
}

#[derive(Debug, Serialize)]
pub struct FilteringOrder {
    pub uuid: String,
    pub order_type: String,
    pub initial_action: String,
    pub base: String,
    pub rel: String,
    pub price: f64,
    pub volume: f64,
    pub created_at: i64,
    pub last_updated: i64,
    pub was_taker: i8,
    pub status: String,
}

/// Returns *all* uuids of swaps, which match the selected filter.
pub async fn orders_history_by_filter(ctx: MmArc, req: Json) -> Result<Response<Vec<u8>>, String> {
    let storage = MyOrdersStorage::new(ctx.clone());

    let filter: MyOrdersFilter = try_s!(json::from_value(req));
    let db_result = try_s!(storage.select_orders_by_filter(&filter, None).await);

    let mut warnings = vec![];
    let rpc_orders = if filter.include_details {
        let mut vec = Vec::with_capacity(db_result.orders.len());
        for order in db_result.orders.iter() {
            let uuid = match Uuid::parse_str(order.uuid.as_str()) {
                Ok(uuid) => uuid,
                Err(e) => {
                    let warning = format!(
                        "Order details for Uuid {} were skipped because uuid could not be parsed",
                        order.uuid
                    );
                    log::warn!("{}, error {}", warning, e);
                    warnings.push(UuidParseError {
                        uuid: order.uuid.clone(),
                        warning,
                    });
                    continue;
                },
            };

            if let Ok(order) = storage.load_order_from_history(uuid).await {
                vec.push(order);
                continue;
            }

            let ordermatch_ctx = try_s!(OrdermatchContext::from_ctx(&ctx));
            if order.order_type == "Maker" {
                let maybe_order_mutex = ordermatch_ctx.maker_orders_ctx.lock().get_order(&uuid).cloned();
                if let Some(maker_order_mutex) = maybe_order_mutex {
                    let maker_order = maker_order_mutex.lock().await.clone();
                    vec.push(Order::Maker(maker_order));
                }
                continue;
            }

            let taker_orders = ordermatch_ctx.my_taker_orders.lock().await;
            if let Some(taker_order) = taker_orders.get(&uuid) {
                vec.push(Order::Taker(taker_order.to_owned()));
            }
        }
        vec
    } else {
        vec![]
    };

    let details: Vec<_> = rpc_orders.iter().map(OrderForRpc::from).collect();

    let json = json!({
    "result": {
        "orders": db_result.orders,
        "details": details,
        "found_records": db_result.total_count,
        "warnings": warnings,
    }});

    let res = try_s!(json::to_vec(&json));

    Ok(try_s!(Response::builder().body(res)))
}

#[derive(Deserialize)]
pub struct CancelOrderReq {
    uuid: Uuid,
}

#[derive(Debug, Deserialize, Serialize, SerializeErrorType, Display)]
#[serde(tag = "error_type", content = "error_data")]
pub enum CancelOrderError {
    #[display(fmt = "Cannot retrieve order match context.")]
    CannotRetrieveOrderMatchContext,
    #[display(fmt = "Order {} is being matched now, can't cancel", uuid)]
    OrderBeingMatched { uuid: Uuid },
    #[display(fmt = "Order {} not found", uuid)]
    UUIDNotFound { uuid: Uuid },
}

#[derive(Debug, Serialize, Deserialize)]
pub struct CancelOrderResponse {
    result: String,
}

// TODO: This is a near copy of the function below, `cancel_order_rpc`.
pub async fn cancel_order(ctx: MmArc, req: CancelOrderReq) -> Result<CancelOrderResponse, MmError<CancelOrderError>> {
    let ordermatch_ctx = match OrdermatchContext::from_ctx(&ctx) {
        Ok(x) => x,
        Err(_) => return MmError::err(CancelOrderError::CannotRetrieveOrderMatchContext),
    };
    let maybe_order_mutex = ordermatch_ctx.maker_orders_ctx.lock().get_order(&req.uuid).cloned();
    if let Some(order_mutex) = maybe_order_mutex {
        let order = order_mutex.lock().await;
        if !order.is_cancellable() {
            return MmError::err(CancelOrderError::OrderBeingMatched { uuid: req.uuid });
        }
        let removed_order_mutex = ordermatch_ctx.maker_orders_ctx.lock().remove_order(&order.uuid);
        // This checks that the order hasn't been removed by another process
        if removed_order_mutex.is_some() {
            maker_order_cancelled_p2p_notify(&ctx, &order);
            delete_my_maker_order(ctx, order.clone(), MakerOrderCancellationReason::Cancelled)
                .compat()
                .await
                .ok();
        }
        return Ok(CancelOrderResponse {
            result: "success".to_string(),
        });
    }

    let mut taker_orders = ordermatch_ctx.my_taker_orders.lock().await;
    match taker_orders.entry(req.uuid) {
        Entry::Occupied(order) => {
            if !order.get().is_cancellable() {
                return MmError::err(CancelOrderError::UUIDNotFound { uuid: req.uuid });
            }
            let order = order.remove();
            delete_my_taker_order(ctx, order, TakerOrderCancellationReason::Cancelled)
                .compat()
                .await
                .ok();
            return Ok(CancelOrderResponse {
                result: "success".to_string(),
            });
        },
        // error is returned
        Entry::Vacant(_) => (),
    }
    MmError::err(CancelOrderError::UUIDNotFound { uuid: req.uuid })
}

pub async fn cancel_order_rpc(ctx: MmArc, req: Json) -> Result<Response<Vec<u8>>, String> {
    let req: CancelOrderReq = try_s!(json::from_value(req));

    let ordermatch_ctx = try_s!(OrdermatchContext::from_ctx(&ctx));
    let maybe_order_mutex = ordermatch_ctx.maker_orders_ctx.lock().get_order(&req.uuid).cloned();
    if let Some(order_mutex) = maybe_order_mutex {
        let order = order_mutex.lock().await;
        if !order.is_cancellable() {
            return ERR!("Order {} is being matched now, can't cancel", req.uuid);
        }
        let removed_order_mutex = ordermatch_ctx.maker_orders_ctx.lock().remove_order(&order.uuid);
        // This checks that the order hasn't been removed by another process
        if removed_order_mutex.is_some() {
            maker_order_cancelled_p2p_notify(&ctx, &order);
            delete_my_maker_order(ctx, order.clone(), MakerOrderCancellationReason::Cancelled)
                .compat()
                .await
                .ok();
        }
        let res = json!({
            "result": "success"
        });
        return Response::builder()
            .body(json::to_vec(&res).expect("Serialization failed"))
            .map_err(|e| ERRL!("{}", e));
    }

    let mut taker_orders = ordermatch_ctx.my_taker_orders.lock().await;
    match taker_orders.entry(req.uuid) {
        Entry::Occupied(order) => {
            if !order.get().is_cancellable() {
                return ERR!("Order {} is being matched now, can't cancel", req.uuid);
            }
            let order = order.remove();
            delete_my_taker_order(ctx, order, TakerOrderCancellationReason::Cancelled)
                .compat()
                .await
                .ok();
            let res = json!({
                "result": "success"
            });
            return Response::builder()
                .body(json::to_vec(&res).expect("Serialization failed"))
                .map_err(|e| ERRL!("{}", e));
        },
        // error is returned
        Entry::Vacant(_) => (),
    }

    let res = json!({
        "error": format!("Order with uuid {} is not found", req.uuid),
    });
    Response::builder()
        .status(404)
        .body(json::to_vec(&res).expect("Serialization failed"))
        .map_err(|e| ERRL!("{}", e))
}

#[derive(Serialize)]
struct MakerOrderForMyOrdersRpc<'a> {
    #[serde(flatten)]
    order: MakerOrderForRpc<'a>,
    cancellable: bool,
    available_amount: BigDecimal,
}

impl<'a> From<&'a MakerOrder> for MakerOrderForMyOrdersRpc<'a> {
    fn from(order: &'a MakerOrder) -> MakerOrderForMyOrdersRpc<'a> {
        MakerOrderForMyOrdersRpc {
            order: order.into(),
            cancellable: order.is_cancellable(),
            available_amount: order.available_amount().into(),
        }
    }
}

#[derive(Serialize)]
struct TakerMatchForRpc<'a> {
    reserved: MakerReservedForRpc<'a>,
    connect: TakerConnectForRpc<'a>,
    connected: Option<MakerConnectedForRpc<'a>>,
    last_updated: u64,
}

#[allow(clippy::needless_borrow)]
impl<'a> From<&'a TakerMatch> for TakerMatchForRpc<'a> {
    fn from(taker_match: &'a TakerMatch) -> TakerMatchForRpc<'a> {
        TakerMatchForRpc {
            reserved: (&taker_match.reserved).into(),
            connect: (&taker_match.connect).into(),
            connected: taker_match.connected.as_ref().map(|connected| connected.into()),
            last_updated: taker_match.last_updated,
        }
    }
}

#[derive(Serialize)]
struct TakerOrderForRpc<'a> {
    created_at: u64,
    request: TakerRequestForRpc,
    matches: HashMap<Uuid, TakerMatchForRpc<'a>>,
    order_type: &'a OrderType,
    cancellable: bool,
    base_orderbook_ticker: &'a Option<String>,
    rel_orderbook_ticker: &'a Option<String>,
}

#[allow(clippy::needless_borrow)]
impl<'a> From<&'a TakerOrder> for TakerOrderForRpc<'a> {
    fn from(order: &'a TakerOrder) -> TakerOrderForRpc<'a> {
        TakerOrderForRpc {
            created_at: order.created_at,
            request: (&order.request).into(),
            matches: order
                .matches
                .iter()
                .map(|(uuid, taker_match)| (*uuid, taker_match.into()))
                .collect(),
            cancellable: order.is_cancellable(),
            order_type: &order.order_type,
            base_orderbook_ticker: &order.base_orderbook_ticker,
            rel_orderbook_ticker: &order.rel_orderbook_ticker,
        }
    }
}

#[allow(clippy::large_enum_variant)]
#[derive(Serialize)]
#[serde(tag = "type", content = "order")]
enum OrderForRpc<'a> {
    Maker(MakerOrderForRpc<'a>),
    Taker(TakerOrderForRpc<'a>),
}

pub async fn my_orders(ctx: MmArc) -> Result<Response<Vec<u8>>, String> {
    let ordermatch_ctx = try_s!(OrdermatchContext::from_ctx(&ctx));
    let my_maker_orders = ordermatch_ctx.maker_orders_ctx.lock().orders.clone();
    let mut maker_orders_map = HashMap::with_capacity(my_maker_orders.len());
    for (uuid, order_mutex) in my_maker_orders.iter() {
        let order = order_mutex.lock().await.clone();
        maker_orders_map.insert(uuid, order);
    }
    let maker_orders_for_rpc: HashMap<_, _> = maker_orders_map
        .iter()
        .map(|(uuid, order)| (uuid, MakerOrderForMyOrdersRpc::from(order)))
        .collect();

    let taker_orders = ordermatch_ctx.my_taker_orders.lock().await;
    let taker_orders_for_rpc: HashMap<_, _> = taker_orders
        .iter()
        .map(|(uuid, order)| (uuid, TakerOrderForRpc::from(order)))
        .collect();
    let res = json!({
        "result": {
            "maker_orders": maker_orders_for_rpc,
            "taker_orders": taker_orders_for_rpc,
        }
    });
    Response::builder()
        .body(json::to_vec(&res).expect("Serialization failed"))
        .map_err(|e| ERRL!("{}", e))
}

#[cfg(not(target_arch = "wasm32"))]
pub fn my_maker_orders_dir(ctx: &MmArc) -> PathBuf { ctx.dbdir().join("ORDERS").join("MY").join("MAKER") }

#[cfg(not(target_arch = "wasm32"))]
fn my_taker_orders_dir(ctx: &MmArc) -> PathBuf { ctx.dbdir().join("ORDERS").join("MY").join("TAKER") }

#[cfg(not(target_arch = "wasm32"))]
fn my_orders_history_dir(ctx: &MmArc) -> PathBuf { ctx.dbdir().join("ORDERS").join("MY").join("HISTORY") }

#[cfg(not(target_arch = "wasm32"))]
pub fn my_maker_order_file_path(ctx: &MmArc, uuid: &Uuid) -> PathBuf {
    my_maker_orders_dir(ctx).join(format!("{}.json", uuid))
}

#[cfg(not(target_arch = "wasm32"))]
fn my_taker_order_file_path(ctx: &MmArc, uuid: &Uuid) -> PathBuf {
    my_taker_orders_dir(ctx).join(format!("{}.json", uuid))
}

#[cfg(not(target_arch = "wasm32"))]
fn my_order_history_file_path(ctx: &MmArc, uuid: &Uuid) -> PathBuf {
    my_orders_history_dir(ctx).join(format!("{}.json", uuid))
}

#[derive(Clone, Debug, Deserialize, Eq, PartialEq, Serialize)]
pub struct HistoricalOrder {
    #[serde(skip_serializing_if = "Option::is_none")]
    max_base_vol: Option<MmNumber>,
    #[serde(skip_serializing_if = "Option::is_none")]
    min_base_vol: Option<MmNumber>,
    #[serde(skip_serializing_if = "Option::is_none")]
    price: Option<MmNumber>,
    #[serde(skip_serializing_if = "Option::is_none")]
    updated_at: Option<u64>,
    #[serde(skip_serializing_if = "Option::is_none")]
    conf_settings: Option<OrderConfirmationsSettings>,
}

pub async fn orders_kick_start(ctx: &MmArc) -> Result<HashSet<String>, String> {
    let ordermatch_ctx = try_s!(OrdermatchContext::from_ctx(ctx));

    let storage = MyOrdersStorage::new(ctx.clone());
    let saved_maker_orders = try_s!(storage.load_active_maker_orders().await);
    let saved_taker_orders = try_s!(storage.load_active_taker_orders().await);
    let mut coins = HashSet::with_capacity((saved_maker_orders.len() * 2) + (saved_taker_orders.len() * 2));

    {
        let mut maker_orders_ctx = ordermatch_ctx.maker_orders_ctx.lock();
        for order in saved_maker_orders {
            coins.insert(order.base.clone());
            coins.insert(order.rel.clone());
            maker_orders_ctx.add_order(ctx.weak(), order.clone(), None);
        }
    }

    let mut taker_orders = ordermatch_ctx.my_taker_orders.lock().await;
    for order in saved_taker_orders {
        coins.insert(order.request.base.clone());
        coins.insert(order.request.rel.clone());
        taker_orders.insert(order.request.uuid, order);
    }
    Ok(coins)
}

#[derive(Deserialize)]
#[serde(tag = "type", content = "data")]
pub enum CancelBy {
    /// All orders of current node
    All,
    /// All orders of specific pair
    Pair { base: String, rel: String },
    /// All orders using the coin ticker as base or rel
    Coin { ticker: String },
}

pub async fn get_matching_orders(ctx: &MmArc, coins: &HashSet<String>) -> Result<Vec<Uuid>, String> {
    let ordermatch_ctx = try_s!(OrdermatchContext::from_ctx(ctx));
    let mut matching_orders = vec![];

    let maker_orders = ordermatch_ctx.maker_orders_ctx.lock().orders.clone();
    let taker_orders = ordermatch_ctx.my_taker_orders.lock().await;

    for (uuid, order) in maker_orders.iter() {
        let order = order.lock().await.clone();
        if (coins.contains(&order.base) || coins.contains(&order.rel)) && !order.is_cancellable() {
            matching_orders.push(*uuid);
        }
    }

    taker_orders.iter().for_each(|(uuid, order)| {
        if (coins.contains(&order.request.base) || coins.contains(&order.request.rel)) && !order.is_cancellable() {
            matching_orders.push(*uuid);
        };
    });

    Ok(matching_orders)
}

pub async fn cancel_orders_by(ctx: &MmArc, cancel_by: CancelBy) -> Result<(Vec<Uuid>, Vec<Uuid>), String> {
    let mut cancelled = vec![];
    let mut cancelled_maker_orders = vec![];
    let mut cancelled_taker_orders = vec![];
    let mut currently_matching = vec![];

    let ordermatch_ctx = try_s!(OrdermatchContext::from_ctx(ctx));
    let maker_orders = ordermatch_ctx.maker_orders_ctx.lock().orders.clone();
    let mut taker_orders = ordermatch_ctx.my_taker_orders.lock().await;

    macro_rules! cancel_maker_if_true {
        ($e: expr, $uuid: ident, $order: ident) => {
            if $e {
                if $order.is_cancellable() {
                    cancelled_maker_orders.push($order);
                    cancelled.push($uuid);
                    true
                } else {
                    currently_matching.push($uuid);
                    false
                }
            } else {
                false
            }
        };
    }

    macro_rules! cancel_taker_if_true {
        ($e: expr, $uuid: ident, $order: ident) => {
            if $e {
                if $order.is_cancellable() {
                    cancelled_taker_orders.push($order);
                    cancelled.push($uuid);
                    None
                } else {
                    currently_matching.push($uuid);
                    Some(($uuid, $order))
                }
            } else {
                Some(($uuid, $order))
            }
        };
    }

    match cancel_by {
        CancelBy::All => {
            let mut to_remove = Vec::new();
            for (uuid, order) in maker_orders.iter() {
                let uuid = *uuid;
                let order = order.lock().await.clone();
                if cancel_maker_if_true!(true, uuid, order) {
                    to_remove.push(uuid);
                }
            }
            let mut maker_order_ctx = ordermatch_ctx.maker_orders_ctx.lock();
            for uuid in to_remove.iter() {
                maker_order_ctx.remove_order(uuid);
            }
            *taker_orders = taker_orders
                .drain()
                .filter_map(|(uuid, order)| cancel_taker_if_true!(true, uuid, order))
                .collect();
        },
        CancelBy::Pair { base, rel } => {
            let mut to_remove = Vec::new();
            for (uuid, order) in maker_orders.iter() {
                let uuid = *uuid;
                let order = order.lock().await.clone();
                if cancel_maker_if_true!(order.base == base && order.rel == rel, uuid, order) {
                    to_remove.push(uuid);
                }
            }
            let mut maker_orders_ctx = ordermatch_ctx.maker_orders_ctx.lock();
            for uuid in to_remove.iter() {
                maker_orders_ctx.remove_order(uuid);
            }
            *taker_orders = taker_orders
                .drain()
                .filter_map(|(uuid, order)| {
                    cancel_taker_if_true!(order.request.base == base && order.request.rel == rel, uuid, order)
                })
                .collect();
        },
        CancelBy::Coin { ticker } => {
            let mut to_remove = Vec::new();
            for (uuid, order) in maker_orders.iter() {
                let uuid = *uuid;
                let order = order.lock().await.clone();
                if cancel_maker_if_true!(order.base == ticker || order.rel == ticker, uuid, order) {
                    to_remove.push(uuid);
                }
            }
            let mut maker_orders_ctx = ordermatch_ctx.maker_orders_ctx.lock();
            for uuid in to_remove.iter() {
                maker_orders_ctx.remove_order(uuid);
            }
            *taker_orders = taker_orders
                .drain()
                .filter_map(|(uuid, order)| {
                    cancel_taker_if_true!(order.request.base == ticker || order.request.rel == ticker, uuid, order)
                })
                .collect();
        },
    };
    for order in cancelled_maker_orders {
        maker_order_cancelled_p2p_notify(ctx, &order);
        delete_my_maker_order(ctx.clone(), order.clone(), MakerOrderCancellationReason::Cancelled)
            .compat()
            .await
            .ok();
    }
    for order in cancelled_taker_orders {
        delete_my_taker_order(ctx.clone(), order, TakerOrderCancellationReason::Cancelled)
            .compat()
            .await
            .ok();
    }
    Ok((cancelled, currently_matching))
}

pub async fn cancel_all_orders(
    ctx: MmArc,
    cancel_by: CancelBy,
) -> Result<CancelAllOrdersResponse, MmError<CancelAllOrdersError>> {
    cancel_orders_by(&ctx, cancel_by)
        .await
        .map(|(cancelled, currently_matching)| CancelAllOrdersResponse {
            cancelled,
            currently_matching,
        })
        .map_to_mm(CancelAllOrdersError::LegacyError)
}

pub async fn cancel_all_orders_rpc(ctx: MmArc, req: Json) -> Result<Response<Vec<u8>>, String> {
    let cancel_by: CancelBy = try_s!(json::from_value(req["cancel_by"].clone()));

    let (cancelled, currently_matching) = try_s!(cancel_orders_by(&ctx, cancel_by).await);

    let res = json!({
        "result": {
            "cancelled": cancelled,
            "currently_matching": currently_matching,
        }
    });
    Response::builder()
        .body(json::to_vec(&res).expect("Serialization failed"))
        .map_err(|e| ERRL!("{}", e))
}

/// Subscribe to an orderbook topic (see [`orderbook_topic`]).
/// If the `request_orderbook` is true and the orderbook for the given pair of coins is not requested yet (or is not filled up yet),
/// request and fill the orderbook.
///
/// # Safety
///
/// The function locks [`MmCtx::p2p_ctx`] and [`MmCtx::ordermatch_ctx`]
async fn subscribe_to_orderbook_topic(
    ctx: &MmArc,
    base: &str,
    rel: &str,
    request_orderbook: bool,
) -> Result<(), String> {
    let current_timestamp = now_sec();
    let topic = orderbook_topic_from_base_rel(base, rel);
    let is_orderbook_filled = {
        let ordermatch_ctx = try_s!(OrdermatchContext::from_ctx(ctx));
        let mut orderbook = ordermatch_ctx.orderbook.lock();

        match orderbook.topics_subscribed_to.entry(topic.clone()) {
            Entry::Vacant(e) => {
                // we weren't subscribed to the topic yet
                e.insert(OrderbookRequestingState::NotRequested {
                    subscribed_at: current_timestamp,
                });
                subscribe_to_topic(ctx, topic.clone());
                // orderbook is not filled
                false
            },
            Entry::Occupied(e) => match e.get() {
                OrderbookRequestingState::Requested => {
                    // We are subscribed to the topic and the orderbook was requested already
                    true
                },
                OrderbookRequestingState::NotRequested { subscribed_at } => {
                    // We are subscribed to the topic. Also we didn't request the orderbook,
                    // True if enough time has passed for the orderbook to fill by OrdermatchRequest::SyncPubkeyOrderbookState.
                    *subscribed_at + ORDERBOOK_REQUESTING_TIMEOUT < current_timestamp
                },
            },
        }
    };

    if !is_orderbook_filled && request_orderbook {
        try_s!(request_and_fill_orderbook(ctx, base, rel).await);
    }

    Ok(())
}

#[derive(Clone, Debug, Deserialize, Serialize)]
pub struct RpcOrderbookEntryV2 {
    pub coin: String,
    pub address: OrderbookAddress,
    pub price: MmNumberMultiRepr,
    pub pubkey: String,
    pub uuid: Uuid,
    pub is_mine: bool,
    pub base_max_volume: MmNumberMultiRepr,
    pub base_min_volume: MmNumberMultiRepr,
    pub rel_max_volume: MmNumberMultiRepr,
    pub rel_min_volume: MmNumberMultiRepr,
    pub conf_settings: Option<OrderConfirmationsSettings>,
}

fn choose_maker_confs_and_notas(
    maker_confs: Option<OrderConfirmationsSettings>,
    taker_req: &TakerRequest,
    maker_coin: &MmCoinEnum,
    taker_coin: &MmCoinEnum,
) -> SwapConfirmationsSettings {
    let maker_settings = maker_confs.unwrap_or(OrderConfirmationsSettings {
        base_confs: maker_coin.required_confirmations(),
        base_nota: maker_coin.requires_notarization(),
        rel_confs: taker_coin.required_confirmations(),
        rel_nota: taker_coin.requires_notarization(),
    });

    let (maker_coin_confs, maker_coin_nota, taker_coin_confs, taker_coin_nota) = match taker_req.conf_settings {
        Some(ref taker_settings) => match taker_req.action {
            TakerAction::Sell => {
                let maker_coin_confs = if taker_settings.rel_confs < maker_settings.base_confs {
                    taker_settings.rel_confs
                } else {
                    maker_settings.base_confs
                };
                let maker_coin_nota = if !taker_settings.rel_nota {
                    taker_settings.rel_nota
                } else {
                    maker_settings.base_nota
                };
                (
                    maker_coin_confs,
                    maker_coin_nota,
                    maker_settings.rel_confs,
                    maker_settings.rel_nota,
                )
            },
            TakerAction::Buy => {
                let maker_coin_confs = if taker_settings.base_confs < maker_settings.base_confs {
                    taker_settings.base_confs
                } else {
                    maker_settings.base_confs
                };
                let maker_coin_nota = if !taker_settings.base_nota {
                    taker_settings.base_nota
                } else {
                    maker_settings.base_nota
                };
                (
                    maker_coin_confs,
                    maker_coin_nota,
                    maker_settings.rel_confs,
                    maker_settings.rel_nota,
                )
            },
        },
        None => (
            maker_settings.base_confs,
            maker_settings.base_nota,
            maker_settings.rel_confs,
            maker_settings.rel_nota,
        ),
    };

    SwapConfirmationsSettings {
        maker_coin_confs,
        maker_coin_nota,
        taker_coin_confs,
        taker_coin_nota,
    }
}

fn choose_taker_confs_and_notas(
    taker_req: &TakerRequest,
    maker_conf_settings: &Option<OrderConfirmationsSettings>,
    maker_coin: &MmCoinEnum,
    taker_coin: &MmCoinEnum,
) -> SwapConfirmationsSettings {
    let (mut taker_coin_confs, mut taker_coin_nota, maker_coin_confs, maker_coin_nota) = match taker_req.action {
        TakerAction::Buy => match taker_req.conf_settings {
            Some(ref s) => (s.rel_confs, s.rel_nota, s.base_confs, s.base_nota),
            None => (
                taker_coin.required_confirmations(),
                taker_coin.requires_notarization(),
                maker_coin.required_confirmations(),
                maker_coin.requires_notarization(),
            ),
        },
        TakerAction::Sell => match taker_req.conf_settings {
            Some(ref s) => (s.base_confs, s.base_nota, s.rel_confs, s.rel_nota),
            None => (
                taker_coin.required_confirmations(),
                taker_coin.requires_notarization(),
                maker_coin.required_confirmations(),
                maker_coin.requires_notarization(),
            ),
        },
    };
    if let Some(settings_from_maker) = maker_conf_settings {
        if settings_from_maker.rel_confs < taker_coin_confs {
            taker_coin_confs = settings_from_maker.rel_confs;
        }
        if !settings_from_maker.rel_nota {
            taker_coin_nota = settings_from_maker.rel_nota;
        }
    }
    SwapConfirmationsSettings {
        maker_coin_confs,
        maker_coin_nota,
        taker_coin_confs,
        taker_coin_nota,
    }
}

#[derive(Clone, Debug, Deserialize, Serialize)]
#[serde(tag = "address_type", content = "address_data")]
pub enum OrderbookAddress {
    Transparent(String),
    Shielded,
}

#[derive(Debug, Display)]
enum OrderbookAddrErr {
    AddrFromPubkeyError(String),
    CoinIsNotSupported(String),
    DeserializationError(json::Error),
    InvalidPlatformCoinProtocol(String),
    PlatformCoinConfIsNull(String),
}

impl From<json::Error> for OrderbookAddrErr {
    fn from(err: json::Error) -> Self { OrderbookAddrErr::DeserializationError(err) }
}

impl From<coins::tendermint::AccountIdFromPubkeyHexErr> for OrderbookAddrErr {
    fn from(err: coins::tendermint::AccountIdFromPubkeyHexErr) -> Self {
        OrderbookAddrErr::AddrFromPubkeyError(err.to_string())
    }
}

fn orderbook_address(
    ctx: &MmArc,
    coin: &str,
    conf: &Json,
    pubkey: &str,
    addr_format: UtxoAddressFormat,
) -> Result<OrderbookAddress, MmError<OrderbookAddrErr>> {
    let protocol: CoinProtocol = json::from_value(conf["protocol"].clone())?;
    match protocol {
        CoinProtocol::ERC20 { .. } | CoinProtocol::ETH { .. } | CoinProtocol::NFT { .. } => {
            coins::eth::addr_from_pubkey_str(pubkey)
                .map(OrderbookAddress::Transparent)
                .map_to_mm(OrderbookAddrErr::AddrFromPubkeyError)
        },
        // Todo: implement TRX address generation
        CoinProtocol::TRX { .. } => MmError::err(OrderbookAddrErr::CoinIsNotSupported(coin.to_owned())),
        CoinProtocol::UTXO | CoinProtocol::QTUM | CoinProtocol::QRC20 { .. } | CoinProtocol::BCH { .. } => {
            coins::utxo::address_by_conf_and_pubkey_str(coin, conf, pubkey, addr_format)
                .map(OrderbookAddress::Transparent)
                .map_to_mm(OrderbookAddrErr::AddrFromPubkeyError)
        },
        CoinProtocol::SLPTOKEN { platform, .. } => {
            let platform_conf = coin_conf(ctx, &platform);
            if platform_conf.is_null() {
                return MmError::err(OrderbookAddrErr::PlatformCoinConfIsNull(platform));
            }
            // TODO is there any way to make it better without duplicating the prefix in the SLP conf?
            let platform_protocol: CoinProtocol = json::from_value(platform_conf["protocol"].clone())?;
            match platform_protocol {
                CoinProtocol::BCH { slp_prefix } => coins::utxo::slp::slp_addr_from_pubkey_str(pubkey, &slp_prefix)
                    .map(OrderbookAddress::Transparent)
                    .mm_err(|e| OrderbookAddrErr::AddrFromPubkeyError(e.to_string())),
                _ => MmError::err(OrderbookAddrErr::InvalidPlatformCoinProtocol(platform)),
            }
        },
        CoinProtocol::TENDERMINT(protocol) => Ok(coins::tendermint::account_id_from_pubkey_hex(
            &protocol.account_prefix,
            pubkey,
        )
        .map(|id| OrderbookAddress::Transparent(id.to_string()))?),
        CoinProtocol::TENDERMINTTOKEN(proto) => {
            let platform_conf = coin_conf(ctx, &proto.platform);
            if platform_conf.is_null() {
                return MmError::err(OrderbookAddrErr::PlatformCoinConfIsNull(proto.platform));
            }
            // TODO is there any way to make it better without duplicating the prefix in the IBC conf?
            let platform_protocol: CoinProtocol = json::from_value(platform_conf["protocol"].clone())?;
            match platform_protocol {
                CoinProtocol::TENDERMINT(platform) => Ok(coins::tendermint::account_id_from_pubkey_hex(
                    &platform.account_prefix,
                    pubkey,
                )
                .map(|id| OrderbookAddress::Transparent(id.to_string()))?),
                _ => MmError::err(OrderbookAddrErr::InvalidPlatformCoinProtocol(format!(
                    "Platform protocol {:?} is not TENDERMINT",
                    platform_protocol
                ))),
            }
        },
        CoinProtocol::ZHTLC { .. } => Ok(OrderbookAddress::Shielded),
        #[cfg(not(target_arch = "wasm32"))]
        // Todo: Shielded address is used for lightning for now, the lightning node public key can be used for the orderbook entry pubkey
        // Todo: instead of the platform coin pubkey which is used right now. But lightning payments are supposed to be private,
        // Todo: so maybe we should hide the node address in the orderbook, only the sending node and the receiving node should know about a payment,
        // Todo: a routing node will know about a payment it routed but not the sender or the receiver. This will require using a new keypair for every order/swap
        // Todo: similar to how it's done for zcoin.
        CoinProtocol::LIGHTNING { .. } => Ok(OrderbookAddress::Shielded),
        // TODO implement for SIA "this is needed to show the address in the orderbook"
        #[cfg(feature = "enable-sia")]
        CoinProtocol::SIA { .. } => MmError::err(OrderbookAddrErr::CoinIsNotSupported(coin.to_owned())),
    }
}<|MERGE_RESOLUTION|>--- conflicted
+++ resolved
@@ -3422,52 +3422,9 @@
                 taker_amount: &taker_amount,
                 locktime: &locktime,
             };
-<<<<<<< HEAD
-            let secret_hash_algo = detect_secret_hash_algo(&maker_coin, &taker_coin);
-            match (maker_coin, taker_coin) {
-                (MmCoinEnum::UtxoCoin(m), MmCoinEnum::UtxoCoin(t)) => {
-                    let mut taker_swap_state_machine = TakerSwapStateMachine {
-                        storage: TakerSwapStorage::new(ctx.clone()),
-                        abortable_system: ctx
-                            .abortable_system
-                            .create_subsystem()
-                            .expect("create_subsystem should not fail"),
-                        ctx,
-                        started_at: now,
-                        lock_duration: locktime,
-                        maker_coin: m.clone(),
-                        maker_volume: maker_amount,
-                        taker_coin: t.clone(),
-                        dex_fee: dex_fee_amount_from_taker_coin(&t, maker_coin_ticker, &taker_amount),
-                        taker_volume: taker_amount,
-                        taker_premium: Default::default(),
-                        secret_hash_algo,
-                        conf_settings: my_conf_settings,
-                        p2p_topic: swap_v2_topic(&uuid),
-                        uuid,
-                        p2p_keypair: taker_order.p2p_privkey.map(SerializableSecp256k1Keypair::into_inner),
-                        taker_secret,
-                        maker_p2p_pubkey: match maker_p2p_pubkey {
-                            PublicKey::Secp256k1(pubkey) => pubkey.into(),
-                        },
-                        require_maker_payment_confirm_before_taker_payment: true,
-                    };
-                    #[allow(clippy::box_default)]
-                    taker_swap_state_machine
-                        .run(Box::new(taker_swap_v2::Initialize::default()))
-                        .await
-                        .error_log();
-                },
-                _ => todo!("implement fallback to the old protocol here"),
-            }
-        } else {
-            #[cfg(any(test, feature = "run-docker-tests"))]
-            let fail_at = std::env::var("TAKER_FAIL_AT").map(FailAt::from).ok();
-=======
             start_taker_legacy_swap(&ctx, taker_order, maker_pubkey, params).await;
             return;
         }
->>>>>>> b59860b3
 
         let taker_secret = match generate_secret() {
             Ok(s) => s.into(),
@@ -3602,7 +3559,7 @@
         p2p_keypair: taker_order.p2p_privkey.map(SerializableSecp256k1Keypair::into_inner),
         taker_secret: *taker_secret,
         maker_p2p_pubkey: *maker_p2p_pubkey,
-        require_maker_payment_confirm_before_funding_spend: true,
+        require_maker_payment_confirm_before_taker_payment: true,
         require_maker_payment_spend_confirm: true,
         swap_version: taker_order.request.swap_version.version,
     };
