/******************************************************************************
 * Copyright © 2023 Pampex LTD and TillyHK LTD                                *
 *                                                                            *
 * See the CONTRIBUTOR-LICENSE-AGREEMENT, COPYING, LICENSE-COPYRIGHT-NOTICE   *
 * and DEVELOPER-CERTIFICATE-OF-ORIGIN files in the LEGAL directory in        *
 * the top-level directory of this distribution for the individual copyright  *
 * holder information and the developer policies on copyright and licensing.  *
 *                                                                            *
 * Unless otherwise agreed in a custom licensing agreement, no part of the    *
 * Komodo DeFi Framework software, including this file may be copied, modified, propagated*
 * or distributed except according to the terms contained in the              *
 * LICENSE-COPYRIGHT-NOTICE file.                                             *
 *                                                                            *
 * Removal or modification of this copyright notice is prohibited.            *
 *                                                                            *
 ******************************************************************************/

//
//  lp_ordermatch.rs
//  marketmaker
//

use async_trait::async_trait;
use best_orders::BestOrdersAction;
use blake2::digest::{Update, VariableOutput};
use blake2::Blake2bVar;
use coins::utxo::{compressed_pub_key_from_priv_raw, ChecksumType, UtxoAddressFormat};
use coins::{coin_conf, find_pair, find_unique_account_ids_active, lp_coinfind, lp_coinfind_any,
            BalanceTradeFeeUpdatedHandler, CoinProtocol, CoinsContext, FeeApproxStage, MarketCoinOps, MmCoinEnum};
use common::executor::{simple_map::AbortableSimpleMap, AbortSettings, AbortableSystem, AbortedError, SpawnAbortable,
                       SpawnFuture, Timer};
use common::log::{error, info, warn, LogOnError};
use common::time_cache::TimeCache;
use common::{bits256, log, new_uuid, now_ms, now_sec};
use crypto::privkey::SerializableSecp256k1Keypair;
use crypto::{CryptoCtx, CryptoCtxError};
use derive_more::Display;
use futures::{compat::Future01CompatExt, lock::Mutex as AsyncMutex, TryFutureExt};
use hash256_std_hasher::Hash256StdHasher;
use hash_db::Hasher;
use http::Response;
use keys::{AddressFormat, KeyPair};
use mm2_core::mm_ctx::{from_ctx, MmArc, MmWeak};
use mm2_err_handle::prelude::*;
use mm2_libp2p::{decode_signed, encode_and_sign, encode_message, pub_sub_topic, PublicKey, TopicHash, TopicPrefix,
                 TOPIC_SEPARATOR};
use mm2_metrics::mm_gauge;
use mm2_number::{BigDecimal, BigRational, MmNumber, MmNumberMultiRepr};
use mm2_rpc::data::legacy::{MatchBy, Mm2RpcResult, OrderConfirmationsSettings, OrderType, RpcOrderbookEntry,
                            SellBuyRequest, SellBuyResponse, TakerAction, TakerRequestForRpc};
use mm2_state_machine::prelude::*;
#[cfg(test)] use mocktopus::macros::*;
use my_orders_storage::{delete_my_maker_order, delete_my_taker_order, save_maker_order_on_update,
                        save_my_new_maker_order, save_my_new_taker_order, MyActiveOrders, MyOrdersFilteringHistory,
                        MyOrdersHistory, MyOrdersStorage};
use num_traits::identities::Zero;
use parking_lot::Mutex as PaMutex;
use rpc::v1::types::H256 as H256Json;
use serde_json::{self as json, Value as Json};
use sp_trie::{delta_trie_root, MemoryDB, Trie, TrieConfiguration, TrieDB, TrieDBMut, TrieHash, TrieMut};
use std::collections::hash_map::{Entry, HashMap, RawEntryMut};
use std::collections::{BTreeSet, HashSet};
use std::convert::TryInto;
use std::fmt;
use std::ops::Deref;
use std::path::PathBuf;
use std::sync::Arc;
use std::time::Duration;
use trie_db::NodeCodec as NodeCodecT;
use uuid::Uuid;

use crate::lp_network::{broadcast_p2p_msg, request_any_relay, request_one_peer, subscribe_to_topic, P2PRequest,
                        P2PRequestError};
use crate::lp_swap::maker_swap_v2::{self, MakerSwapStateMachine, MakerSwapStorage};
use crate::lp_swap::taker_swap_v2::{self, TakerSwapStateMachine, TakerSwapStorage};
use crate::lp_swap::{calc_max_maker_vol, check_balance_for_maker_swap, check_balance_for_taker_swap,
                     check_other_coin_balance_for_swap, detect_secret_hash_algo, dex_fee_amount_from_taker_coin,
                     generate_secret, get_max_maker_vol, insert_new_swap_to_db, is_pubkey_banned, lp_atomic_locktime,
                     p2p_keypair_and_peer_id_to_broadcast, p2p_private_and_peer_id_to_broadcast, run_maker_swap,
                     run_taker_swap, swap_v2_topic, AtomicLocktimeVersion, CheckBalanceError, CheckBalanceResult,
                     CoinVolumeInfo, MakerSwap, RunMakerSwapInput, RunTakerSwapInput, SwapConfirmationsSettings,
                     TakerSwap, LEGACY_SWAP_TYPE};

#[cfg(any(test, feature = "run-docker-tests"))]
use crate::lp_swap::taker_swap::FailAt;

pub use best_orders::{best_orders_rpc, best_orders_rpc_v2};
pub use orderbook_depth::orderbook_depth_rpc;
pub use orderbook_rpc::{orderbook_rpc, orderbook_rpc_v2};

cfg_wasm32! {
    use mm2_db::indexed_db::{ConstructibleDb, DbLocked};
    use ordermatch_wasm_db::{InitDbResult, OrdermatchDb};

    pub type OrdermatchDbLocked = DbLocked<OrdermatchDb>;
}

<<<<<<< HEAD
#[path = "lp_ordermatch/best_orders.rs"] mod best_orders;
#[path = "lp_ordermatch/lp_bot.rs"] mod lp_bot;

=======
mod best_orders;
mod lp_bot;
>>>>>>> 079ea5e4
pub use lp_bot::{start_simple_market_maker_bot, stop_simple_market_maker_bot, StartSimpleMakerBotRequest,
                 TradingBotEvent};

mod my_orders_storage;
mod new_protocol;
mod order_requests_tracker;
mod orderbook_depth;
mod orderbook_rpc;
#[cfg(all(test, not(target_arch = "wasm32")))]
#[path = "ordermatch_tests.rs"]
pub mod ordermatch_tests;

#[cfg(target_arch = "wasm32")] mod ordermatch_wasm_db;

pub const ORDERBOOK_PREFIX: TopicPrefix = "orbk";
#[cfg(not(test))]
pub const MIN_ORDER_KEEP_ALIVE_INTERVAL: u64 = 30;
#[cfg(test)]
pub const MIN_ORDER_KEEP_ALIVE_INTERVAL: u64 = 5;
const BALANCE_REQUEST_INTERVAL: f64 = 30.;
const MAKER_ORDER_TIMEOUT: u64 = MIN_ORDER_KEEP_ALIVE_INTERVAL * 3;
const TAKER_ORDER_TIMEOUT: u64 = 30;
const ORDER_MATCH_TIMEOUT: u64 = 30;
const ORDERBOOK_REQUESTING_TIMEOUT: u64 = MIN_ORDER_KEEP_ALIVE_INTERVAL * 2;
const MAX_ORDERS_NUMBER_IN_ORDERBOOK_RESPONSE: usize = 1000;
/// How many times we'll try to check if the other coin is ready before giving up.
/// We don't want to wait forever, so we'll give it 5 shots.
const VALIDATE_OTHER_COIN_TIMEOUT: u64 = 5;
#[cfg(not(test))]
const TRIE_STATE_HISTORY_TIMEOUT: u64 = 14400;
#[cfg(test)]
const TRIE_STATE_HISTORY_TIMEOUT: u64 = 3;
#[cfg(not(test))]
const TRIE_ORDER_HISTORY_TIMEOUT: u64 = 300;
#[cfg(test)]
const TRIE_ORDER_HISTORY_TIMEOUT: u64 = 3;

pub type OrderbookP2PHandlerResult = Result<(), MmError<OrderbookP2PHandlerError>>;

#[derive(Display)]
pub enum OrderbookP2PHandlerError {
    #[display(fmt = "'{}' is an invalid topic for the orderbook handler.", _0)]
    InvalidTopic(String),

    #[display(fmt = "Message decoding was failed. Error: {}", _0)]
    DecodeError(String),

    #[display(fmt = "Pubkey '{}' is not allowed.", _0)]
    PubkeyNotAllowed(String),

    #[display(fmt = "P2P request error: {}", _0)]
    P2PRequestError(String),

    #[display(
        fmt = "Couldn't find an order {}, ignoring, it will be synced upon pubkey keep alive",
        _0
    )]
    OrderNotFound(Uuid),

    Internal(String),
}

impl OrderbookP2PHandlerError {
    pub(crate) fn is_warning(&self) -> bool { matches!(self, OrderbookP2PHandlerError::OrderNotFound(_)) }
}

impl From<P2PRequestError> for OrderbookP2PHandlerError {
    fn from(e: P2PRequestError) -> Self { OrderbookP2PHandlerError::P2PRequestError(e.to_string()) }
}

/// Alphabetically ordered orderbook pair
type AlbOrderedOrderbookPair = String;
type PubkeyOrders = Vec<(Uuid, OrderbookP2PItem)>;

pub type OrdermatchInitResult<T> = Result<T, MmError<OrdermatchInitError>>;

#[derive(Debug, Deserialize, Display, Serialize)]
pub enum OrdermatchInitError {
    #[display(fmt = "Error deserializing '{}' config field: {}", field, error)]
    ErrorDeserializingConfig {
        field: String,
        error: String,
    },
    Internal(String),
}

impl From<AbortedError> for OrdermatchInitError {
    fn from(e: AbortedError) -> Self { OrdermatchInitError::Internal(e.to_string()) }
}

#[derive(Debug, Serialize, Deserialize)]
pub struct CancelAllOrdersResponse {
    cancelled: Vec<Uuid>,
    currently_matching: Vec<Uuid>,
}

#[derive(Debug, Deserialize, Display, Serialize, SerializeErrorType)]
#[serde(tag = "error_type", content = "error_data")]
pub enum CancelAllOrdersError {
    LegacyError(String),
}

impl From<(new_protocol::MakerOrderCreated, String)> for OrderbookItem {
    fn from(tuple: (new_protocol::MakerOrderCreated, String)) -> OrderbookItem {
        let (order, pubkey) = tuple;

        OrderbookItem {
            pubkey,
            base: order.base,
            rel: order.rel,
            price: order.price,
            max_volume: order.max_volume,
            min_volume: order.min_volume,
            uuid: order.uuid.into(),
            created_at: order.created_at,
            base_protocol_info: order.base_protocol_info,
            rel_protocol_info: order.rel_protocol_info,
            conf_settings: Some(order.conf_settings),
        }
    }
}

pub fn addr_format_from_protocol_info(protocol_info: &[u8]) -> AddressFormat {
    match rmp_serde::from_slice::<AddressFormat>(protocol_info) {
        Ok(format) => format,
        Err(_) => AddressFormat::Standard,
    }
}

struct ProcessTrieParams<'a> {
    pubkey: &'a str,
    alb_pair: &'a str,
    protocol_infos: &'a HashMap<Uuid, BaseRelProtocolInfo>,
    conf_infos: &'a HashMap<Uuid, OrderConfirmationsSettings>,
}

fn process_pubkey_full_trie(
    orderbook: &mut Orderbook,
    new_trie_orders: PubkeyOrders,
    params: ProcessTrieParams,
) -> H64 {
    remove_pubkey_pair_orders(orderbook, params.pubkey, params.alb_pair);

    for (uuid, order) in new_trie_orders {
        orderbook.insert_or_update_order_update_trie(OrderbookItem::from_p2p_and_info(
            order,
            params.protocol_infos.get(&uuid).cloned().unwrap_or_default(),
            params.conf_infos.get(&uuid).cloned(),
        ));
    }

    let new_root = pubkey_state_mut(&mut orderbook.pubkeys_state, params.pubkey)
        .trie_roots
        .get(params.alb_pair)
        .copied()
        .unwrap_or_default();
    new_root
}

fn process_trie_delta(
    orderbook: &mut Orderbook,
    delta_orders: HashMap<Uuid, Option<OrderbookP2PItem>>,
    params: ProcessTrieParams,
) -> H64 {
    for (uuid, order) in delta_orders {
        match order {
            Some(order) => orderbook.insert_or_update_order_update_trie(OrderbookItem::from_p2p_and_info(
                order,
                params.protocol_infos.get(&uuid).cloned().unwrap_or_default(),
                params.conf_infos.get(&uuid).cloned(),
            )),
            None => {
                orderbook.remove_order_trie_update(uuid);
            },
        }
    }

    let new_root = match orderbook.pubkeys_state.get(params.pubkey) {
        Some(pubkey_state) => pubkey_state
            .trie_roots
            .get(params.alb_pair)
            .copied()
            .unwrap_or_default(),
        None => H64::default(),
    };
    new_root
}

async fn process_orders_keep_alive(
    ctx: MmArc,
    propagated_from_peer: String,
    from_pubkey: String,
    keep_alive: new_protocol::PubkeyKeepAlive,
    i_am_relay: bool,
) -> OrderbookP2PHandlerResult {
    let ordermatch_ctx = OrdermatchContext::from_ctx(&ctx).expect("from_ctx failed");
    let to_request = ordermatch_ctx
        .orderbook
        .lock()
        .process_keep_alive(&from_pubkey, keep_alive, i_am_relay);

    let req = match to_request {
        Some(req) => req,
        // The message was processed, simply forward it
        None => return Ok(()),
    };

    let response = request_one_peer::<SyncPubkeyOrderbookStateRes>(
        ctx.clone(),
        P2PRequest::Ordermatch(req),
        propagated_from_peer.clone(),
    )
    .await?
    .ok_or_else(|| {
        MmError::new(OrderbookP2PHandlerError::P2PRequestError(format!(
            "No response was received from peer {} for SyncPubkeyOrderbookState request!",
            propagated_from_peer
        )))
    })?;

    let mut orderbook = ordermatch_ctx.orderbook.lock();
    for (pair, diff) in response.pair_orders_diff {
        let params = ProcessTrieParams {
            pubkey: &from_pubkey,
            alb_pair: &pair,
            protocol_infos: &response.protocol_infos,
            conf_infos: &response.conf_infos,
        };
        let _new_root = match diff {
            DeltaOrFullTrie::Delta(delta) => process_trie_delta(&mut orderbook, delta, params),
            DeltaOrFullTrie::FullTrie(values) => process_pubkey_full_trie(&mut orderbook, values, params),
        };
    }

    Ok(())
}

fn process_maker_order_updated(
    ctx: MmArc,
    from_pubkey: String,
    updated_msg: new_protocol::MakerOrderUpdated,
) -> OrderbookP2PHandlerResult {
    let ordermatch_ctx = OrdermatchContext::from_ctx(&ctx).expect("from_ctx failed");
    let uuid = updated_msg.uuid();
    let mut orderbook = ordermatch_ctx.orderbook.lock();

    let mut order = orderbook
        .find_order_by_uuid_and_pubkey(&uuid, &from_pubkey)
        .ok_or_else(|| MmError::new(OrderbookP2PHandlerError::OrderNotFound(uuid)))?;
    order.apply_updated(&updated_msg);
    drop_mutability!(order);
    orderbook.insert_or_update_order_update_trie(order);

    Ok(())
}

// fn verify_pubkey_orderbook(orderbook: &GetOrderbookPubkeyItem) -> Result<(), String> {
//     let keys: Vec<(_, _)> = orderbook
//         .orders
//         .iter()
//         .map(|(uuid, order)| {
//             let order_bytes = rmp_serde::to_vec(&order).expect("Serialization should never fail");
//             (uuid.as_bytes(), Some(order_bytes))
//         })
//         .collect();
//     let (orders_root, proof) = &orderbook.pair_orders_trie_root;
//     verify_trie_proof::<Layout, _, _, _>(orders_root, proof, &keys)
//         .map_err(|e| ERRL!("Error on pair_orders_trie_root verification: {}", e))?;
//     Ok(())
// }

// Some coins, for example ZHTLC, have privacy features like random keypair to sign P2P messages per every order.
// So, each order of such coin has unique «pubkey» field that doesn’t match node persistent pubkey derived from passphrase.
// We can compare pubkeys from maker_orders and from asks or bids, to find our order.
#[inline(always)]
fn is_my_order(order_pubkey: &str, my_pub: &Option<String>, my_p2p_pubkeys: &HashSet<String>) -> bool {
    my_pub.as_deref() == Some(order_pubkey) || my_p2p_pubkeys.contains(order_pubkey)
}

/// Request best asks and bids for the given `base` and `rel` coins from relays.
/// Set `asks_num` and/or `bids_num` to get corresponding number of best asks and bids or None to get all of the available orders.
///
/// # Safety
///
/// The function locks [`MmCtx::p2p_ctx`] and [`MmCtx::ordermatch_ctx`]
async fn request_and_fill_orderbook(ctx: &MmArc, base: &str, rel: &str) -> Result<(), String> {
    let request = OrdermatchRequest::GetOrderbook {
        base: base.to_string(),
        rel: rel.to_string(),
    };

    let response = try_s!(request_any_relay::<GetOrderbookRes>(ctx.clone(), P2PRequest::Ordermatch(request)).await);
    let (pubkey_orders, protocol_infos, conf_infos) = match response {
        Some((
            GetOrderbookRes {
                pubkey_orders,
                protocol_infos,
                conf_infos,
            },
            _peer_id,
        )) => (pubkey_orders, protocol_infos, conf_infos),
        None => return Ok(()),
    };

    let ordermatch_ctx = OrdermatchContext::from_ctx(ctx).unwrap();
    let mut orderbook = ordermatch_ctx.orderbook.lock();

    let my_pubsecp = mm2_internal_pubkey_hex(ctx, String::from).map_err(MmError::into_inner)?;

    let alb_pair = alb_ordered_pair(base, rel);
    for (pubkey, GetOrderbookPubkeyItem { orders, .. }) in pubkey_orders {
        let pubkey_bytes = match hex::decode(&pubkey) {
            Ok(b) => b,
            Err(e) => {
                warn!("Error {} decoding pubkey {}", e, pubkey);
                continue;
            },
        };

        if is_my_order(&pubkey, &my_pubsecp, &orderbook.my_p2p_pubkeys) {
            continue;
        }

        if is_pubkey_banned(ctx, &pubkey_bytes[1..].into()) {
            warn!("Pubkey {} is banned", pubkey);
            continue;
        }
        let params = ProcessTrieParams {
            pubkey: &pubkey,
            alb_pair: &alb_pair,
            protocol_infos: &protocol_infos,
            conf_infos: &conf_infos,
        };
        let _new_root = process_pubkey_full_trie(&mut orderbook, orders, params);
    }

    let topic = orderbook_topic_from_base_rel(base, rel);
    orderbook
        .topics_subscribed_to
        .insert(topic, OrderbookRequestingState::Requested);

    Ok(())
}

/// Insert or update an order `req`.
/// Note this function locks the [`OrdermatchContext::orderbook`] async mutex.
fn insert_or_update_order(ctx: &MmArc, item: OrderbookItem) {
    let ordermatch_ctx = OrdermatchContext::from_ctx(ctx).expect("from_ctx failed");
    let mut orderbook = ordermatch_ctx.orderbook.lock();
    orderbook.insert_or_update_order_update_trie(item)
}

// use this function when notify maker order created
fn insert_or_update_my_order(ctx: &MmArc, item: OrderbookItem, my_order: &MakerOrder) {
    let ordermatch_ctx = OrdermatchContext::from_ctx(ctx).expect("from_ctx failed");
    let mut orderbook = ordermatch_ctx.orderbook.lock();
    orderbook.insert_or_update_order_update_trie(item);
    if let Some(key) = my_order.p2p_privkey {
        orderbook.my_p2p_pubkeys.insert(hex::encode(key.public_slice()));
    }
}

fn delete_order(ctx: &MmArc, pubkey: &str, uuid: Uuid) {
    let ordermatch_ctx = OrdermatchContext::from_ctx(ctx).expect("from_ctx failed");
    let mut orderbook = ordermatch_ctx.orderbook.lock();
    if let Some(order) = orderbook.order_set.get(&uuid) {
        if order.pubkey == pubkey {
            orderbook.remove_order_trie_update(uuid);
        }
    }
}

fn delete_my_order(ctx: &MmArc, uuid: Uuid, p2p_privkey: Option<SerializableSecp256k1Keypair>) {
    let ordermatch_ctx: Arc<OrdermatchContext> = OrdermatchContext::from_ctx(ctx).expect("from_ctx failed");
    let mut orderbook = ordermatch_ctx.orderbook.lock();
    orderbook.remove_order_trie_update(uuid);
    if let Some(key) = p2p_privkey {
        orderbook.my_p2p_pubkeys.remove(&hex::encode(key.public_slice()));
    }
}

pub(crate) fn mm2_internal_pubkey_hex<E, F>(ctx: &MmArc, err_construct: F) -> MmResult<Option<String>, E>
where
    E: NotMmError,
    F: Fn(String) -> E,
{
    match CryptoCtx::from_ctx(ctx).split_mm() {
        Ok(crypto_ctx) => Ok(Some(CryptoCtx::mm2_internal_pubkey_hex(crypto_ctx.as_ref()))),
        Err((CryptoCtxError::NotInitialized, _)) => Ok(None),
        Err((CryptoCtxError::Internal(error), trace)) => MmError::err_with_trace(err_construct(error), trace),
    }
}

fn remove_pubkey_pair_orders(orderbook: &mut Orderbook, pubkey: &str, alb_pair: &str) {
    let pubkey_state = match orderbook.pubkeys_state.get_mut(pubkey) {
        Some(state) => state,
        None => return,
    };

    if pubkey_state.trie_roots.get(alb_pair).is_none() {
        return;
    }

    pubkey_state.order_pairs_trie_state_history.remove(alb_pair.into());

    let mut orders_to_remove = Vec::with_capacity(pubkey_state.orders_uuids.len());
    pubkey_state.orders_uuids.retain(|(uuid, alb)| {
        if alb == alb_pair {
            orders_to_remove.push(*uuid);
            false
        } else {
            true
        }
    });

    for order in orders_to_remove {
        orderbook.remove_order_trie_update(order);
    }

    let pubkey_state = match orderbook.pubkeys_state.get_mut(pubkey) {
        Some(state) => state,
        None => return,
    };

    pubkey_state.trie_roots.remove(alb_pair);
}

pub async fn handle_orderbook_msg(
    ctx: MmArc,
    topic: &TopicHash,
    from_peer: String,
    msg: &[u8],
    i_am_relay: bool,
) -> OrderbookP2PHandlerResult {
    let topic_str = topic.as_str();
    let mut split = topic_str.split(TOPIC_SEPARATOR);
    if let (Some(ORDERBOOK_PREFIX), Some(_pair)) = (split.next(), split.next()) {
        process_msg(ctx, from_peer, msg, i_am_relay).await?;
        Ok(())
    } else {
        MmError::err(OrderbookP2PHandlerError::InvalidTopic(topic_str.to_owned()))
    }
}

/// Attempts to decode a message and process it returning whether the message is valid and worth rebroadcasting
pub async fn process_msg(ctx: MmArc, from_peer: String, msg: &[u8], i_am_relay: bool) -> OrderbookP2PHandlerResult {
    match decode_signed::<new_protocol::OrdermatchMessage>(msg) {
        Ok((message, _sig, pubkey)) => {
            if is_pubkey_banned(&ctx, &pubkey.unprefixed().into()) {
                return MmError::err(OrderbookP2PHandlerError::PubkeyNotAllowed(pubkey.to_hex()));
            }
            log::debug!("received ordermatch message {:?}", message);
            match message {
                new_protocol::OrdermatchMessage::MakerOrderCreated(created_msg) => {
                    let order: OrderbookItem = (created_msg, hex::encode(pubkey.to_bytes().as_slice())).into();
                    insert_or_update_order(&ctx, order);
                    Ok(())
                },
                new_protocol::OrdermatchMessage::PubkeyKeepAlive(keep_alive) => {
                    process_orders_keep_alive(ctx, from_peer, pubkey.to_hex(), keep_alive, i_am_relay).await
                },
                new_protocol::OrdermatchMessage::TakerRequest(taker_request) => {
                    let msg = TakerRequest::from_new_proto_and_pubkey(taker_request, pubkey.unprefixed().into());
                    process_taker_request(ctx, pubkey.unprefixed().into(), msg).await;
                    Ok(())
                },
                new_protocol::OrdermatchMessage::MakerReserved(maker_reserved) => {
                    let msg = MakerReserved::from_new_proto_and_pubkey(maker_reserved, pubkey.unprefixed().into());
                    // spawn because process_maker_reserved may take significant time to run
                    let spawner = ctx.spawner();
                    spawner.spawn(process_maker_reserved(ctx, pubkey.unprefixed().into(), msg));
                    Ok(())
                },
                new_protocol::OrdermatchMessage::TakerConnect(taker_connect) => {
                    process_taker_connect(ctx, pubkey, taker_connect.into()).await;
                    Ok(())
                },
                new_protocol::OrdermatchMessage::MakerConnected(maker_connected) => {
                    process_maker_connected(ctx, pubkey, maker_connected.into()).await;
                    Ok(())
                },
                new_protocol::OrdermatchMessage::MakerOrderCancelled(cancelled_msg) => {
                    delete_order(&ctx, &pubkey.to_hex(), cancelled_msg.uuid.into());
                    Ok(())
                },
                new_protocol::OrdermatchMessage::MakerOrderUpdated(updated_msg) => {
                    process_maker_order_updated(ctx, pubkey.to_hex(), updated_msg)
                },
            }
        },
        Err(e) => MmError::err(OrderbookP2PHandlerError::DecodeError(e.to_string())),
    }
}

#[derive(Debug, Deserialize, Eq, PartialEq, Serialize)]
pub enum OrdermatchRequest {
    /// Get an orderbook for the given pair.
    GetOrderbook {
        base: String,
        rel: String,
    },
    /// Sync specific pubkey orderbook state if our known Patricia trie state doesn't match the latest keep alive message
    SyncPubkeyOrderbookState {
        pubkey: String,
        /// Request using this condition
        trie_roots: HashMap<AlbOrderedOrderbookPair, H64>,
    },
    BestOrders {
        coin: String,
        action: BestOrdersAction,
        volume: BigRational,
    },
    OrderbookDepth {
        pairs: Vec<(String, String)>,
    },
    BestOrdersByNumber {
        coin: String,
        action: BestOrdersAction,
        number: usize,
    },
}

#[derive(Debug)]
struct TryFromBytesError(String);

impl From<String> for TryFromBytesError {
    fn from(string: String) -> Self { TryFromBytesError(string) }
}

trait TryFromBytes {
    fn try_from_bytes(bytes: Vec<u8>) -> Result<Self, TryFromBytesError>
    where
        Self: Sized;
}

impl TryFromBytes for String {
    fn try_from_bytes(bytes: Vec<u8>) -> Result<Self, TryFromBytesError> {
        String::from_utf8(bytes).map_err(|e| ERRL!("{}", e).into())
    }
}

impl TryFromBytes for OrderbookP2PItem {
    fn try_from_bytes(bytes: Vec<u8>) -> Result<Self, TryFromBytesError> {
        rmp_serde::from_read(bytes.as_slice()).map_err(|e| ERRL!("{}", e).into())
    }
}

impl TryFromBytes for H64 {
    fn try_from_bytes(bytes: Vec<u8>) -> Result<Self, TryFromBytesError> {
        bytes.try_into().map_err(|e| ERRL!("{:?}", e).into())
    }
}

impl TryFromBytes for Uuid {
    fn try_from_bytes(bytes: Vec<u8>) -> Result<Self, TryFromBytesError> {
        Uuid::from_slice(&bytes).map_err(|e| ERRL!("{}", e).into())
    }
}

pub fn process_peer_request(ctx: MmArc, request: OrdermatchRequest) -> Result<Option<Vec<u8>>, String> {
    log::debug!("Got ordermatch request {:?}", request);
    match request {
        OrdermatchRequest::GetOrderbook { base, rel } => process_get_orderbook_request(ctx, base, rel),
        OrdermatchRequest::SyncPubkeyOrderbookState { pubkey, trie_roots } => {
            let response = process_sync_pubkey_orderbook_state(ctx, pubkey, trie_roots);
            response.map(|res| res.map(|r| encode_message(&r).expect("Serialization failed")))
        },
        OrdermatchRequest::BestOrders { coin, action, volume } => {
            best_orders::process_best_orders_p2p_request(ctx, coin, action, volume)
        },
        OrdermatchRequest::BestOrdersByNumber { coin, action, number } => {
            best_orders::process_best_orders_p2p_request_by_number(ctx, coin, action, number)
        },
        OrdermatchRequest::OrderbookDepth { pairs } => orderbook_depth::process_orderbook_depth_p2p_request(ctx, pairs),
    }
}

type TrieProof = Vec<Vec<u8>>;

#[derive(Debug, Deserialize, Serialize)]
#[cfg_attr(test, derive(PartialEq))]
struct GetOrderbookPubkeyItem {
    /// Timestamp of the latest keep alive message received.
    last_keep_alive: u64,
    /// last signed OrdermatchMessage payload
    last_signed_pubkey_payload: Vec<u8>,
    /// Requested orders.
    orders: PubkeyOrders,
}

/// Do not change this struct as it will break backward compatibility
#[derive(Debug, Clone, Default, Deserialize, Serialize)]
#[cfg_attr(test, derive(PartialEq))]
struct BaseRelProtocolInfo {
    base: Vec<u8>,
    rel: Vec<u8>,
}

#[derive(Debug, Deserialize, Serialize)]
struct GetOrderbookRes {
    /// Asks and bids grouped by pubkey.
    pubkey_orders: HashMap<String, GetOrderbookPubkeyItem>,
    #[serde(default)]
    protocol_infos: HashMap<Uuid, BaseRelProtocolInfo>,
    #[serde(default)]
    conf_infos: HashMap<Uuid, OrderConfirmationsSettings>,
}

struct GetPubkeysOrdersRes {
    total_number_of_orders: usize,
    uuids_by_pubkey: HashMap<String, PubkeyOrders>,
    protocol_infos: HashMap<Uuid, BaseRelProtocolInfo>,
    conf_infos: HashMap<Uuid, OrderConfirmationsSettings>,
}

fn get_pubkeys_orders(orderbook: &Orderbook, base: String, rel: String) -> GetPubkeysOrdersRes {
    let asks = orderbook.unordered.get(&(base.clone(), rel.clone()));
    let bids = orderbook.unordered.get(&(rel, base));

    let asks_num = asks.map(|x| x.len()).unwrap_or(0);
    let bids_num = bids.map(|x| x.len()).unwrap_or(0);
    let total_number_of_orders = asks_num + bids_num;

    // flatten Option(asks) and Option(bids) to avoid cloning
    let orders = asks.iter().chain(bids.iter()).copied().flatten();

    let mut uuids_by_pubkey = HashMap::new();
    let mut protocol_infos = HashMap::new();
    let mut conf_infos = HashMap::new();
    for uuid in orders {
        let order = match orderbook.order_set.get(uuid) {
            Some(o) => o,
            None => {
                warn!(
                    "Orderbook::ordered contains uuid {} that is not in Orderbook::order_set",
                    uuid
                );
                continue;
            },
        };
        let uuids = uuids_by_pubkey.entry(order.pubkey.clone()).or_insert_with(Vec::new);
        protocol_infos.insert(order.uuid, order.base_rel_proto_info());
        if let Some(ref info) = order.conf_settings {
            conf_infos.insert(order.uuid, info.clone());
        }
        uuids.push((*uuid, order.clone().into()))
    }

    GetPubkeysOrdersRes {
        total_number_of_orders,
        uuids_by_pubkey,
        protocol_infos,
        conf_infos,
    }
}

fn process_get_orderbook_request(ctx: MmArc, base: String, rel: String) -> Result<Option<Vec<u8>>, String> {
    let ordermatch_ctx = OrdermatchContext::from_ctx(&ctx).unwrap();
    let orderbook = ordermatch_ctx.orderbook.lock();

    let pubkeys_orders = get_pubkeys_orders(&orderbook, base, rel);
    if pubkeys_orders.total_number_of_orders > MAX_ORDERS_NUMBER_IN_ORDERBOOK_RESPONSE {
        return ERR!("Orderbook too large");
    }

    let orders_to_send = pubkeys_orders
        .uuids_by_pubkey
        .into_iter()
        .map(|(pubkey, orders)| {
            let pubkey_state = orderbook.pubkeys_state.get(&pubkey).ok_or(ERRL!(
                "Orderbook::pubkeys_state is expected to contain the {:?} pubkey",
                pubkey
            ))?;

            let item = GetOrderbookPubkeyItem {
                last_keep_alive: pubkey_state.last_keep_alive,
                orders,
                // TODO save last signed payload to pubkey state
                last_signed_pubkey_payload: vec![],
            };

            Ok((pubkey, item))
        })
        .collect::<Result<HashMap<_, _>, String>>()?;

    let response = GetOrderbookRes {
        pubkey_orders: orders_to_send,
        protocol_infos: pubkeys_orders.protocol_infos,
        conf_infos: pubkeys_orders.conf_infos,
    };
    let encoded = try_s!(encode_message(&response));
    Ok(Some(encoded))
}

#[derive(Debug, Deserialize, Serialize)]
enum DeltaOrFullTrie<Key: Eq + std::hash::Hash, Value> {
    Delta(HashMap<Key, Option<Value>>),
    FullTrie(Vec<(Key, Value)>),
}

impl<Key: Eq + std::hash::Hash, V1> DeltaOrFullTrie<Key, V1> {
    pub fn map_to<V2: From<V1>>(self, mut on_each: impl FnMut(&Key, Option<&V1>)) -> DeltaOrFullTrie<Key, V2> {
        match self {
            DeltaOrFullTrie::Delta(delta) => {
                delta.iter().for_each(|(key, val)| on_each(key, val.as_ref()));
                let new_map = delta
                    .into_iter()
                    .map(|(key, value)| (key, value.map(From::from)))
                    .collect();
                DeltaOrFullTrie::Delta(new_map)
            },
            DeltaOrFullTrie::FullTrie(trie) => {
                trie.iter().for_each(|(key, val)| on_each(key, Some(val)));
                let new_trie = trie.into_iter().map(|(key, value)| (key, value.into())).collect();
                DeltaOrFullTrie::FullTrie(new_trie)
            },
        }
    }
}

#[derive(Debug)]
enum TrieDiffHistoryError {
    TrieDbError(Box<trie_db::TrieError<H64, sp_trie::Error>>),
    TryFromBytesError(TryFromBytesError),
    GetterNoneForKeyFromTrie,
}

impl std::fmt::Display for TrieDiffHistoryError {
    fn fmt(&self, f: &mut std::fmt::Formatter) -> std::fmt::Result { write!(f, "({:?})", self) }
}

impl From<TryFromBytesError> for TrieDiffHistoryError {
    fn from(error: TryFromBytesError) -> TrieDiffHistoryError { TrieDiffHistoryError::TryFromBytesError(error) }
}

impl From<Box<trie_db::TrieError<H64, sp_trie::Error>>> for TrieDiffHistoryError {
    fn from(error: Box<trie_db::TrieError<H64, sp_trie::Error>>) -> TrieDiffHistoryError {
        TrieDiffHistoryError::TrieDbError(error)
    }
}

fn get_full_trie<Key, Value>(
    trie_root: &H64,
    db: &MemoryDB<Blake2Hasher64>,
    getter: impl Fn(&Key) -> Option<Value>,
) -> Result<Vec<(Key, Value)>, TrieDiffHistoryError>
where
    Key: Clone + Eq + std::hash::Hash + TryFromBytes,
{
    let trie = TrieDB::<Layout>::new(db, trie_root)?;
    let trie: Result<Vec<_>, TrieDiffHistoryError> = trie
        .iter()?
        .map(|key_value| {
            let (key, _) = key_value?;
            let key = TryFromBytes::try_from_bytes(key)?;
            let val = getter(&key).ok_or(TrieDiffHistoryError::GetterNoneForKeyFromTrie)?;
            Ok((key, val))
        })
        .collect();
    trie
}

impl<Key: Clone + Eq + std::hash::Hash + TryFromBytes, Value: Clone> DeltaOrFullTrie<Key, Value> {
    fn from_history(
        history: &TrieDiffHistory<Key, Value>,
        from_hash: H64,
        actual_trie_root: H64,
        db: &MemoryDB<Blake2Hasher64>,
        getter: impl Fn(&Key) -> Option<Value>,
    ) -> Result<DeltaOrFullTrie<Key, Value>, TrieDiffHistoryError> {
        if let Some(delta) = history.get(&from_hash) {
            let mut current_delta = delta;
            let mut total_delta = HashMap::new();
            total_delta.extend(delta.delta.iter().cloned());
            while let Some(cur) = history.get(&current_delta.next_root) {
                current_delta = cur;
                total_delta.extend(current_delta.delta.iter().cloned());
            }
            if current_delta.next_root == actual_trie_root {
                return Ok(DeltaOrFullTrie::Delta(total_delta));
            }

            log::warn!(
                "History started from {:?} ends with not up-to-date trie root {:?}",
                from_hash,
                actual_trie_root
            );
        }

        let trie = get_full_trie(&actual_trie_root, db, getter)?;
        Ok(DeltaOrFullTrie::FullTrie(trie))
    }
}

#[derive(Debug, Deserialize, Serialize)]
struct SyncPubkeyOrderbookStateRes {
    /// last signed OrdermatchMessage payload from pubkey
    last_signed_pubkey_payload: Vec<u8>,
    pair_orders_diff: HashMap<AlbOrderedOrderbookPair, DeltaOrFullTrie<Uuid, OrderbookP2PItem>>,
    #[serde(default)]
    protocol_infos: HashMap<Uuid, BaseRelProtocolInfo>,
    #[serde(default)]
    conf_infos: HashMap<Uuid, OrderConfirmationsSettings>,
}

fn process_sync_pubkey_orderbook_state(
    ctx: MmArc,
    pubkey: String,
    trie_roots: HashMap<AlbOrderedOrderbookPair, H64>,
) -> Result<Option<SyncPubkeyOrderbookStateRes>, String> {
    let ordermatch_ctx = OrdermatchContext::from_ctx(&ctx).unwrap();
    let orderbook = ordermatch_ctx.orderbook.lock();
    let pubkey_state = some_or_return_ok_none!(orderbook.pubkeys_state.get(&pubkey));

    let order_getter = |uuid: &Uuid| orderbook.order_set.get(uuid).cloned();
    let pair_orders_diff: Result<HashMap<_, _>, _> = trie_roots
        .into_iter()
        .map(|(pair, root)| {
            let actual_pair_root = pubkey_state
                .trie_roots
                .get(&pair)
                .ok_or(ERRL!("No pair trie root for {}", pair))?;

            let delta_result = match pubkey_state.order_pairs_trie_state_history.get(&pair) {
                Some(history) => {
                    DeltaOrFullTrie::from_history(history, root, *actual_pair_root, &orderbook.memory_db, order_getter)
                },
                None => {
                    get_full_trie(actual_pair_root, &orderbook.memory_db, order_getter).map(DeltaOrFullTrie::FullTrie)
                },
            };

            let delta = try_s!(delta_result);
            Ok((pair, delta))
        })
        .collect();

    let pair_orders_diff = try_s!(pair_orders_diff);
    let mut protocol_infos = HashMap::new();
    let mut conf_infos = HashMap::new();
    let pair_orders_diff = pair_orders_diff
        .into_iter()
        .map(|(pair, trie)| {
            let new_trie = trie.map_to(|uuid, order| match order {
                Some(o) => {
                    protocol_infos.insert(o.uuid, BaseRelProtocolInfo {
                        base: o.base_protocol_info.clone(),
                        rel: o.rel_protocol_info.clone(),
                    });
                    if let Some(ref info) = o.conf_settings {
                        conf_infos.insert(o.uuid, info.clone());
                    }
                },
                None => {
                    protocol_infos.remove(uuid);
                    conf_infos.remove(uuid);
                },
            });
            (pair, new_trie)
        })
        .collect();
    let last_signed_pubkey_payload = vec![];
    let result = SyncPubkeyOrderbookStateRes {
        last_signed_pubkey_payload,
        pair_orders_diff,
        protocol_infos,
        conf_infos,
    };
    Ok(Some(result))
}

fn alb_ordered_pair(base: &str, rel: &str) -> AlbOrderedOrderbookPair {
    let (first, second) = if base < rel { (base, rel) } else { (rel, base) };
    let mut res = first.to_owned();
    res.push(':');
    res.push_str(second);
    res
}

fn orderbook_topic_from_base_rel(base: &str, rel: &str) -> String {
    pub_sub_topic(ORDERBOOK_PREFIX, &alb_ordered_pair(base, rel))
}

fn orderbook_topic_from_ordered_pair(pair: &str) -> String { pub_sub_topic(ORDERBOOK_PREFIX, pair) }

#[test]
fn test_alb_ordered_pair() {
    assert_eq!("BTC:KMD", alb_ordered_pair("KMD", "BTC"));
    assert_eq!("BTCH:KMD", alb_ordered_pair("KMD", "BTCH"));
    assert_eq!("KMD:QTUM", alb_ordered_pair("QTUM", "KMD"));
}

#[allow(dead_code)]
pub fn parse_orderbook_pair_from_topic(topic: &str) -> Option<(&str, &str)> {
    let mut split = topic.split(|maybe_sep| maybe_sep == TOPIC_SEPARATOR);
    match split.next() {
        Some(ORDERBOOK_PREFIX) => match split.next() {
            Some(maybe_pair) => {
                let colon = maybe_pair.find(|maybe_colon| maybe_colon == ':');
                match colon {
                    Some(index) => {
                        if index + 1 < maybe_pair.len() {
                            Some((&maybe_pair[..index], &maybe_pair[index + 1..]))
                        } else {
                            None
                        }
                    },
                    None => None,
                }
            },
            None => None,
        },
        _ => None,
    }
}

#[test]
fn test_parse_orderbook_pair_from_topic() {
    assert_eq!(Some(("BTC", "KMD")), parse_orderbook_pair_from_topic("orbk/BTC:KMD"));
    assert_eq!(None, parse_orderbook_pair_from_topic("orbk/BTC:"));
}

fn maker_order_created_p2p_notify(
    ctx: MmArc,
    order: &MakerOrder,
    base_protocol_info: Vec<u8>,
    rel_protocol_info: Vec<u8>,
) {
    let topic = order.orderbook_topic();
    let message = new_protocol::MakerOrderCreated {
        uuid: order.uuid.into(),
        base: order.base_orderbook_ticker().to_owned(),
        rel: order.rel_orderbook_ticker().to_owned(),
        price: order.price.to_ratio(),
        max_volume: order.available_amount().to_ratio(),
        min_volume: order.min_base_vol.to_ratio(),
        conf_settings: order.conf_settings.clone().unwrap(),
        created_at: now_sec(),
        timestamp: now_sec(),
        pair_trie_root: H64::default(),
        base_protocol_info,
        rel_protocol_info,
    };

    let to_broadcast = new_protocol::OrdermatchMessage::MakerOrderCreated(message.clone());
    let (key_pair, peer_id) = p2p_keypair_and_peer_id_to_broadcast(&ctx, order.p2p_keypair());

    let encoded_msg = match encode_and_sign(&to_broadcast, key_pair.private_ref()) {
        Ok(msg) => msg,
        Err(e) => {
            error!("Couldn't encode and sign the 'maker_order_created' message: {}", e);
            return;
        },
    };
    let item: OrderbookItem = (message, hex::encode(key_pair.public_slice())).into();
    insert_or_update_my_order(&ctx, item, order);
    broadcast_p2p_msg(&ctx, topic, encoded_msg, peer_id);
}

fn process_my_maker_order_updated(ctx: &MmArc, message: &new_protocol::MakerOrderUpdated) {
    let ordermatch_ctx = OrdermatchContext::from_ctx(ctx).expect("from_ctx failed");
    let mut orderbook = ordermatch_ctx.orderbook.lock();

    let uuid = message.uuid();
    if let Some(mut order) = orderbook.find_order_by_uuid(&uuid) {
        order.apply_updated(message);
        orderbook.insert_or_update_order_update_trie(order);
    }
}

fn maker_order_updated_p2p_notify(
    ctx: MmArc,
    topic: String,
    message: new_protocol::MakerOrderUpdated,
    p2p_privkey: Option<&KeyPair>,
) {
    let msg: new_protocol::OrdermatchMessage = message.clone().into();
    let (secret, peer_id) = p2p_private_and_peer_id_to_broadcast(&ctx, p2p_privkey);
    let encoded_msg = match encode_and_sign(&msg, &secret) {
        Ok(msg) => msg,
        Err(e) => {
            error!("Couldn't encode and sign the 'maker_order_updated' message: {}", e);
            return;
        },
    };
    process_my_maker_order_updated(&ctx, &message);
    broadcast_p2p_msg(&ctx, topic, encoded_msg, peer_id);
}

fn maker_order_cancelled_p2p_notify(ctx: MmArc, order: &MakerOrder) {
    let message = new_protocol::OrdermatchMessage::MakerOrderCancelled(new_protocol::MakerOrderCancelled {
        uuid: order.uuid.into(),
        timestamp: now_sec(),
        pair_trie_root: H64::default(),
    });
    delete_my_order(&ctx, order.uuid, order.p2p_privkey);
    log::debug!("maker_order_cancelled_p2p_notify called, message {:?}", message);
    broadcast_ordermatch_message(&ctx, order.orderbook_topic(), message, order.p2p_keypair());
}

pub struct BalanceUpdateOrdermatchHandler {
    ctx: MmWeak,
}

impl BalanceUpdateOrdermatchHandler {
    pub fn new(ctx: MmArc) -> Self { BalanceUpdateOrdermatchHandler { ctx: ctx.weak() } }
}

#[async_trait]
impl BalanceTradeFeeUpdatedHandler for BalanceUpdateOrdermatchHandler {
    async fn balance_updated(&self, coin: &MmCoinEnum, new_balance: &BigDecimal) {
        let ctx = match MmArc::from_weak(&self.ctx) {
            Some(ctx) => ctx,
            None => return,
        };
        if coin.wallet_only(&ctx) {
            log::warn!(
                "coin: {} is wallet only, skip BalanceTradeFeeUpdatedHandler",
                coin.ticker()
            );
            return;
        }
        // Get the max maker available volume to check if the wallet balances are sufficient for the issued maker orders.
        // Note although the maker orders are issued already, but they are not matched yet, so pass the `OrderIssue` stage.
        let new_volume = match calc_max_maker_vol(&ctx, coin, new_balance, FeeApproxStage::OrderIssue).await {
            Ok(vol_info) => vol_info.volume,
            Err(e) if e.get_inner().not_sufficient_balance() => MmNumber::from(0),
            Err(e) => {
                log::warn!("Couldn't handle the 'balance_updated' event: {}", e);
                return;
            },
        };

        let ordermatch_ctx = OrdermatchContext::from_ctx(&ctx).unwrap();
        let my_maker_orders = ordermatch_ctx.maker_orders_ctx.lock().orders.clone();

        for (uuid, order_mutex) in my_maker_orders {
            let mut order = order_mutex.lock().await;
            if order.base != coin.ticker() {
                continue;
            }

            if new_volume < order.min_base_vol {
                let removed_order_mutex = ordermatch_ctx.maker_orders_ctx.lock().remove_order(&uuid);
                // This checks that the order hasn't been removed by another process
                if removed_order_mutex.is_some() {
                    // cancel the order
                    maker_order_cancelled_p2p_notify(ctx.clone(), &order);
                    delete_my_maker_order(
                        ctx.clone(),
                        order.clone(),
                        MakerOrderCancellationReason::InsufficientBalance,
                    )
                    .compat()
                    .await
                    .ok();
                    continue;
                }
            }

            if new_volume < order.available_amount() {
                order.max_base_vol = &order.reserved_amount() + &new_volume;
                let mut update_msg = new_protocol::MakerOrderUpdated::new(order.uuid);
                update_msg.with_new_max_volume(order.available_amount().into());
                maker_order_updated_p2p_notify(ctx.clone(), order.orderbook_topic(), update_msg, order.p2p_keypair());
            }
        }
    }
}

#[derive(Clone, Debug, Deserialize, Eq, PartialEq, Serialize)]
pub struct TakerRequest {
    pub base: String,
    pub rel: String,
    pub base_amount: MmNumber,
    pub rel_amount: MmNumber,
    pub action: TakerAction,
    uuid: Uuid,
    sender_pubkey: H256Json,
    dest_pub_key: H256Json,
    #[serde(default)]
    match_by: MatchBy,
    conf_settings: Option<OrderConfirmationsSettings>,
    #[serde(default)]
    #[serde(skip_serializing_if = "Option::is_none")]
    pub base_protocol_info: Option<Vec<u8>>,
    #[serde(default)]
    #[serde(skip_serializing_if = "Option::is_none")]
    pub rel_protocol_info: Option<Vec<u8>>,
}

impl TakerRequest {
    fn from_new_proto_and_pubkey(message: new_protocol::TakerRequest, sender_pubkey: H256Json) -> Self {
        let base_amount = MmNumber::from(message.base_amount);
        let rel_amount = MmNumber::from(message.rel_amount);

        TakerRequest {
            base: message.base,
            rel: message.rel,
            base_amount,
            rel_amount,
            action: message.action,
            uuid: message.uuid.into(),
            sender_pubkey,
            dest_pub_key: Default::default(),
            match_by: message.match_by.into(),
            conf_settings: Some(message.conf_settings),
            base_protocol_info: message.base_protocol_info,
            rel_protocol_info: message.rel_protocol_info,
        }
    }

    fn can_match_with_maker_pubkey(&self, maker_pubkey: &H256Json) -> bool {
        match &self.match_by {
            MatchBy::Pubkeys(pubkeys) => pubkeys.contains(maker_pubkey),
            _ => true,
        }
    }

    fn can_match_with_uuid(&self, uuid: &Uuid) -> bool {
        match &self.match_by {
            MatchBy::Orders(uuids) => uuids.contains(uuid),
            _ => true,
        }
    }

    fn base_protocol_info_for_maker(&self) -> &Option<Vec<u8>> {
        match &self.action {
            TakerAction::Buy => &self.base_protocol_info,
            TakerAction::Sell => &self.rel_protocol_info,
        }
    }

    fn rel_protocol_info_for_maker(&self) -> &Option<Vec<u8>> {
        match &self.action {
            TakerAction::Buy => &self.rel_protocol_info,
            TakerAction::Sell => &self.base_protocol_info,
        }
    }
}

impl From<TakerOrder> for new_protocol::OrdermatchMessage {
    fn from(taker_order: TakerOrder) -> Self {
        new_protocol::OrdermatchMessage::TakerRequest(new_protocol::TakerRequest {
            base_amount: taker_order.request.get_base_amount().to_ratio(),
            rel_amount: taker_order.request.get_rel_amount().to_ratio(),
            base: taker_order.base_orderbook_ticker().to_owned(),
            rel: taker_order.rel_orderbook_ticker().to_owned(),
            action: taker_order.request.action,
            uuid: taker_order.request.uuid.into(),
            match_by: taker_order.request.match_by.into(),
            conf_settings: taker_order.request.conf_settings.unwrap(),
            base_protocol_info: taker_order.request.base_protocol_info,
            rel_protocol_info: taker_order.request.rel_protocol_info,
        })
    }
}

impl TakerRequest {
    fn get_base_amount(&self) -> &MmNumber { &self.base_amount }

    fn get_rel_amount(&self) -> &MmNumber { &self.rel_amount }
}

pub struct TakerOrderBuilder<'a> {
    base_coin: &'a MmCoinEnum,
    rel_coin: &'a MmCoinEnum,
    base_orderbook_ticker: Option<String>,
    rel_orderbook_ticker: Option<String>,
    base_amount: MmNumber,
    rel_amount: MmNumber,
    sender_pubkey: H256Json,
    action: TakerAction,
    match_by: MatchBy,
    order_type: OrderType,
    conf_settings: Option<OrderConfirmationsSettings>,
    min_volume: Option<MmNumber>,
    timeout: u64,
    save_in_history: bool,
}

pub enum TakerOrderBuildError {
    BaseEqualRel,
    /// Base amount too low with threshold
    BaseAmountTooLow {
        actual: MmNumber,
        threshold: MmNumber,
    },
    /// Rel amount too low with threshold
    RelAmountTooLow {
        actual: MmNumber,
        threshold: MmNumber,
    },
    /// Min volume too low with threshold
    MinVolumeTooLow {
        actual: MmNumber,
        threshold: MmNumber,
    },
    /// Max vol below min base vol
    MaxBaseVolBelowMinBaseVol {
        max: MmNumber,
        min: MmNumber,
    },
    SenderPubkeyIsZero,
    ConfsSettingsNotSet,
}

impl fmt::Display for TakerOrderBuildError {
    fn fmt(&self, f: &mut fmt::Formatter<'_>) -> fmt::Result {
        match self {
            TakerOrderBuildError::BaseEqualRel => write!(f, "Rel coin can not be same as base"),
            TakerOrderBuildError::BaseAmountTooLow { actual, threshold } => write!(
                f,
                "Base amount {} is too low, required: {}",
                actual.to_decimal(),
                threshold.to_decimal()
            ),
            TakerOrderBuildError::RelAmountTooLow { actual, threshold } => write!(
                f,
                "Rel amount {} is too low, required: {}",
                actual.to_decimal(),
                threshold.to_decimal()
            ),
            TakerOrderBuildError::MinVolumeTooLow { actual, threshold } => write!(
                f,
                "Min volume {} is too low, required: {}",
                actual.to_decimal(),
                threshold.to_decimal()
            ),
            TakerOrderBuildError::MaxBaseVolBelowMinBaseVol { min, max } => write!(
                f,
                "Max base vol {} is below min base vol: {}",
                max.to_decimal(),
                min.to_decimal()
            ),
            TakerOrderBuildError::SenderPubkeyIsZero => write!(f, "Sender pubkey can not be zero"),
            TakerOrderBuildError::ConfsSettingsNotSet => write!(f, "Confirmation settings must be set"),
        }
    }
}

impl<'a> TakerOrderBuilder<'a> {
    pub fn new(base_coin: &'a MmCoinEnum, rel_coin: &'a MmCoinEnum) -> TakerOrderBuilder<'a> {
        TakerOrderBuilder {
            base_coin,
            rel_coin,
            base_orderbook_ticker: None,
            rel_orderbook_ticker: None,
            base_amount: MmNumber::from(0),
            rel_amount: MmNumber::from(0),
            sender_pubkey: H256Json::default(),
            action: TakerAction::Buy,
            match_by: MatchBy::Any,
            conf_settings: None,
            min_volume: None,
            order_type: OrderType::GoodTillCancelled,
            timeout: TAKER_ORDER_TIMEOUT,
            save_in_history: true,
        }
    }

    pub fn with_base_amount(mut self, vol: MmNumber) -> Self {
        self.base_amount = vol;
        self
    }

    pub fn with_rel_amount(mut self, vol: MmNumber) -> Self {
        self.rel_amount = vol;
        self
    }

    pub fn with_min_volume(mut self, vol: Option<MmNumber>) -> Self {
        self.min_volume = vol;
        self
    }

    pub fn with_action(mut self, action: TakerAction) -> Self {
        self.action = action;
        self
    }

    pub fn with_match_by(mut self, match_by: MatchBy) -> Self {
        self.match_by = match_by;
        self
    }

    fn with_order_type(mut self, order_type: OrderType) -> Self {
        self.order_type = order_type;
        self
    }

    pub fn with_conf_settings(mut self, settings: OrderConfirmationsSettings) -> Self {
        self.conf_settings = Some(settings);
        self
    }

    pub fn with_sender_pubkey(mut self, sender_pubkey: H256Json) -> Self {
        self.sender_pubkey = sender_pubkey;
        self
    }

    pub fn with_timeout(mut self, timeout: u64) -> Self {
        self.timeout = timeout;
        self
    }

    pub fn with_save_in_history(mut self, save_in_history: bool) -> Self {
        self.save_in_history = save_in_history;
        self
    }

    pub fn with_base_orderbook_ticker(mut self, ticker: Option<String>) -> Self {
        self.base_orderbook_ticker = ticker;
        self
    }

    pub fn with_rel_orderbook_ticker(mut self, ticker: Option<String>) -> Self {
        self.rel_orderbook_ticker = ticker;
        self
    }

    /// Validate fields and build
    #[allow(clippy::result_large_err)]
    pub async fn build(self) -> Result<TakerOrder, TakerOrderBuildError> {
        let min_base_amount = self.base_coin.min_trading_vol();
        let min_rel_amount = self.rel_coin.min_trading_vol();

        if self.base_coin.ticker() == self.rel_coin.ticker() {
            return Err(TakerOrderBuildError::BaseEqualRel);
        }

        if self.base_amount < min_base_amount {
            return Err(TakerOrderBuildError::BaseAmountTooLow {
                actual: self.base_amount,
                threshold: min_base_amount,
            });
        }

        if self.rel_amount < min_rel_amount {
            return Err(TakerOrderBuildError::RelAmountTooLow {
                actual: self.rel_amount,
                threshold: min_rel_amount,
            });
        }

        if self.sender_pubkey == H256Json::default() {
            return Err(TakerOrderBuildError::SenderPubkeyIsZero);
        }

        if self.conf_settings.is_none() {
            return Err(TakerOrderBuildError::ConfsSettingsNotSet);
        }

        let price = &self.rel_amount / &self.base_amount;
        let base_min_by_rel = &min_rel_amount / &price;
        let base_min_vol_threshold = min_base_amount.max(base_min_by_rel);

        let min_volume = self.min_volume.unwrap_or_else(|| base_min_vol_threshold.clone());

        if min_volume < base_min_vol_threshold {
            return Err(TakerOrderBuildError::MinVolumeTooLow {
                actual: min_volume,
                threshold: base_min_vol_threshold,
            });
        }

        if self.base_amount < min_volume {
            return Err(TakerOrderBuildError::MaxBaseVolBelowMinBaseVol {
                max: self.base_amount,
                min: min_volume,
            });
        }

        let my_coin = match &self.action {
            TakerAction::Buy => &self.rel_coin,
            TakerAction::Sell => &self.base_coin,
        };

        let p2p_privkey = if my_coin.is_privacy() {
            Some(SerializableSecp256k1Keypair::random())
        } else {
            None
        };

        let base_protocol_info = match &self.action {
            TakerAction::Buy => self.base_coin.coin_protocol_info(Some(self.base_amount.clone())),
            TakerAction::Sell => self.base_coin.coin_protocol_info(None),
        };

        let rel_protocol_info = match &self.action {
            TakerAction::Buy => self.rel_coin.coin_protocol_info(None),
            TakerAction::Sell => self.rel_coin.coin_protocol_info(Some(self.rel_amount.clone())),
        };

        Ok(TakerOrder {
            created_at: now_ms(),
            request: TakerRequest {
                base: self.base_coin.ticker().into(),
                rel: self.rel_coin.ticker().into(),
                base_amount: self.base_amount,
                rel_amount: self.rel_amount,
                action: self.action,
                uuid: new_uuid(),
                sender_pubkey: self.sender_pubkey,
                dest_pub_key: Default::default(),
                match_by: self.match_by,
                conf_settings: self.conf_settings,
                base_protocol_info: Some(base_protocol_info),
                rel_protocol_info: Some(rel_protocol_info),
            },
            matches: Default::default(),
            min_volume,
            order_type: self.order_type,
            timeout: self.timeout,
            save_in_history: self.save_in_history,
            base_orderbook_ticker: self.base_orderbook_ticker,
            rel_orderbook_ticker: self.rel_orderbook_ticker,
            p2p_privkey,
            base_coin_account_id: self.base_coin.account_db_id().await,
            rel_coin_account_id: self.rel_coin.account_db_id().await,
        })
    }

    #[cfg(test)]
    /// skip validation for tests
    async fn build_unchecked(self) -> TakerOrder {
        let base_protocol_info = match &self.action {
            TakerAction::Buy => self.base_coin.coin_protocol_info(Some(self.base_amount.clone())),
            TakerAction::Sell => self.base_coin.coin_protocol_info(None),
        };

        let rel_protocol_info = match &self.action {
            TakerAction::Buy => self.rel_coin.coin_protocol_info(None),
            TakerAction::Sell => self.rel_coin.coin_protocol_info(Some(self.rel_amount.clone())),
        };

        TakerOrder {
            created_at: now_ms(),
            request: TakerRequest {
                base: self.base_coin.ticker().to_owned(),
                rel: self.rel_coin.ticker().to_owned(),
                base_amount: self.base_amount,
                rel_amount: self.rel_amount,
                action: self.action,
                uuid: new_uuid(),
                sender_pubkey: self.sender_pubkey,
                dest_pub_key: Default::default(),
                match_by: self.match_by,
                conf_settings: self.conf_settings,
                base_protocol_info: Some(base_protocol_info),
                rel_protocol_info: Some(rel_protocol_info),
            },
            matches: HashMap::new(),
            min_volume: Default::default(),
            order_type: Default::default(),
            timeout: self.timeout,
            save_in_history: false,
            base_orderbook_ticker: None,
            rel_orderbook_ticker: None,
            p2p_privkey: None,
            base_coin_account_id: self.base_coin.account_db_id().await,
            rel_coin_account_id: self.rel_coin.account_db_id().await,
        }
    }
}

#[derive(Clone, Debug, Deserialize, Eq, PartialEq, Serialize)]
pub struct TakerOrder {
    pub created_at: u64,
    pub request: TakerRequest,
    matches: HashMap<Uuid, TakerMatch>,
    min_volume: MmNumber,
    order_type: OrderType,
    timeout: u64,
    #[serde(default = "get_true")]
    save_in_history: bool,
    #[serde(default)]
    base_orderbook_ticker: Option<String>,
    #[serde(default)]
    rel_orderbook_ticker: Option<String>,
    /// A custom priv key for more privacy to prevent linking orders of the same node between each other
    /// Commonly used with privacy coins (ARRR, ZCash, etc.)
    p2p_privkey: Option<SerializableSecp256k1Keypair>,
    /// The pubkey rmd160 for the coin we're offering to trade.
    /// It's optional as we'll fallback to default account pubkey.
    base_coin_account_id: Option<String>,
    /// The pubkey rmd160 for the coin we want in return.
    /// Also optional, just like the base coin's
    rel_coin_account_id: Option<String>,
}

/// Result of match_reserved function
#[derive(Debug, PartialEq)]
enum MatchReservedResult {
    /// Order and reserved message matched,
    Matched,
    /// Order and reserved didn't match
    NotMatched,
}

impl TakerOrder {
    fn is_cancellable(&self) -> bool { self.matches.is_empty() }

    fn match_reserved(&self, reserved: &MakerReserved) -> MatchReservedResult {
        match &self.request.match_by {
            MatchBy::Any => (),
            MatchBy::Orders(uuids) => {
                if !uuids.contains(&reserved.maker_order_uuid) {
                    return MatchReservedResult::NotMatched;
                }
            },
            MatchBy::Pubkeys(pubkeys) => {
                if !pubkeys.contains(&reserved.sender_pubkey) {
                    return MatchReservedResult::NotMatched;
                }
            },
        }

        let my_base_amount = self.request.get_base_amount();
        let my_rel_amount = self.request.get_rel_amount();
        let other_base_amount = reserved.get_base_amount();
        let other_rel_amount = reserved.get_rel_amount();

        match self.request.action {
            TakerAction::Buy => {
                let match_ticker = (self.request.base == reserved.base
                    || self.base_orderbook_ticker.as_ref() == Some(&reserved.base))
                    && (self.request.rel == reserved.rel || self.rel_orderbook_ticker.as_ref() == Some(&reserved.rel));
                if match_ticker && my_base_amount == other_base_amount && other_rel_amount <= my_rel_amount {
                    MatchReservedResult::Matched
                } else {
                    MatchReservedResult::NotMatched
                }
            },
            TakerAction::Sell => {
                let match_ticker = (self.request.base == reserved.rel
                    || self.base_orderbook_ticker.as_ref() == Some(&reserved.rel))
                    && (self.request.rel == reserved.base
                        || self.rel_orderbook_ticker.as_ref() == Some(&reserved.base));
                if match_ticker && my_base_amount == other_rel_amount && my_rel_amount <= other_base_amount {
                    MatchReservedResult::Matched
                } else {
                    MatchReservedResult::NotMatched
                }
            },
        }
    }

    /// Returns the ticker of the taker coin
    fn taker_coin_ticker(&self) -> &str {
        match &self.request.action {
            TakerAction::Buy => &self.request.rel,
            TakerAction::Sell => &self.request.base,
        }
    }

    /// Returns the ticker of the maker coin
    fn maker_coin_ticker(&self) -> &str {
        match &self.request.action {
            TakerAction::Buy => &self.request.base,
            TakerAction::Sell => &self.request.rel,
        }
    }

    fn base_orderbook_ticker(&self) -> &str { self.base_orderbook_ticker.as_deref().unwrap_or(&self.request.base) }

    fn rel_orderbook_ticker(&self) -> &str { self.rel_orderbook_ticker.as_deref().unwrap_or(&self.request.rel) }

    /// Returns the orderbook ticker of the taker coin
    fn taker_orderbook_ticker(&self) -> &str {
        match self.request.action {
            TakerAction::Buy => self.rel_orderbook_ticker(),
            TakerAction::Sell => self.base_orderbook_ticker(),
        }
    }

    /// Returns the orderbook ticker of the maker coin
    fn maker_orderbook_ticker(&self) -> &str {
        match self.request.action {
            TakerAction::Buy => self.base_orderbook_ticker(),
            TakerAction::Sell => self.rel_orderbook_ticker(),
        }
    }

    fn orderbook_topic(&self) -> String {
        orderbook_topic_from_base_rel(self.base_orderbook_ticker(), self.rel_orderbook_ticker())
    }

    fn p2p_keypair(&self) -> Option<&KeyPair> { self.p2p_privkey.as_ref().map(|key| key.key_pair()) }

    /// Gets the account ID for the coin we're trading.
    /// If we're buying, it's the base coin; if we're selling, it's the rel coin.
    pub fn account_id(&self) -> &Option<String> {
        match self.request.action {
            TakerAction::Buy => &self.base_coin_account_id,
            TakerAction::Sell => &self.rel_coin_account_id,
        }
    }

    /// Gets the account ID for the 'other' coin in the trade.
    /// If we're buying, it's the rel coin; if we're selling, it's the base coin.
    pub fn other_coin_account_id(&self) -> &Option<String> {
        match self.request.action {
            TakerAction::Buy => &self.rel_coin_account_id,
            TakerAction::Sell => &self.base_coin_account_id,
        }
    }

    /// Makes sure the 'other' coin in our trade is ready to go.
    /// It'll keep trying for a bit if it doesn't work right away.
    pub async fn validate_other_coin_account_id(&self, ctx: &MmArc) -> Result<(), String> {
        validate_other_coin_account_id_impl(
            ctx,
            self.taker_coin_ticker(),
            self.other_coin_account_id(),
            "TakerOrder",
        )
        .await
    }
}

#[derive(Clone, Debug, Deserialize, Eq, PartialEq, Serialize)]
/// Market maker order
/// The "action" is missing here because it's easier to always consider maker order as "sell"
/// So upon ordermatch with request we have only 2 combinations "sell":"sell" and "sell":"buy"
/// Adding "action" to maker order will just double possible combinations making order match more complex.
pub struct MakerOrder {
    pub max_base_vol: MmNumber,
    pub min_base_vol: MmNumber,
    pub price: MmNumber,
    pub created_at: u64,
    pub updated_at: Option<u64>,
    pub base: String,
    pub rel: String,
    matches: HashMap<Uuid, MakerMatch>,
    started_swaps: Vec<Uuid>,
    uuid: Uuid,
    conf_settings: Option<OrderConfirmationsSettings>,
    // Keeping this for now for backward compatibility when kickstarting maker orders
    #[serde(skip_serializing_if = "Option::is_none")]
    changes_history: Option<Vec<HistoricalOrder>>,
    #[serde(default = "get_true")]
    save_in_history: bool,
    #[serde(default)]
    base_orderbook_ticker: Option<String>,
    #[serde(default)]
    rel_orderbook_ticker: Option<String>,
    /// A custom priv key for more privacy to prevent linking orders of the same node between each other
    /// Commonly used with privacy coins (ARRR, ZCash, etc.)
    p2p_privkey: Option<SerializableSecp256k1Keypair>,
    /// The pubkey rmd160 for the coin we're offering to trade.
    /// It's optional as we'll fallback to default account pubkey.
    base_coin_account_id: Option<String>,
    /// The pubkey rmd160 for the coin we want in return.
    /// Also optional, just like the base coin's
    rel_coin_account_id: Option<String>,
}

pub struct MakerOrderBuilder<'a> {
    max_base_vol: MmNumber,
    min_base_vol: Option<MmNumber>,
    price: MmNumber,
    base_coin: &'a MmCoinEnum,
    rel_coin: &'a MmCoinEnum,
    base_orderbook_ticker: Option<String>,
    rel_orderbook_ticker: Option<String>,
    conf_settings: Option<OrderConfirmationsSettings>,
    save_in_history: bool,
}

pub enum MakerOrderBuildError {
    BaseEqualRel,
    /// Max base vol too low with threshold
    MaxBaseVolTooLow {
        actual: MmNumber,
        threshold: MmNumber,
    },
    /// Min base vol too low with threshold
    MinBaseVolTooLow {
        actual: MmNumber,
        threshold: MmNumber,
    },
    /// Price too low with threshold
    PriceTooLow {
        actual: MmNumber,
        threshold: MmNumber,
    },
    /// Rel vol too low with threshold
    RelVolTooLow {
        actual: MmNumber,
        threshold: MmNumber,
    },
    ConfSettingsNotSet,
    MaxBaseVolBelowMinBaseVol {
        min: MmNumber,
        max: MmNumber,
    },
}

impl fmt::Display for MakerOrderBuildError {
    fn fmt(&self, f: &mut fmt::Formatter<'_>) -> fmt::Result {
        match self {
            MakerOrderBuildError::BaseEqualRel => write!(f, "Rel coin can not be same as base"),
            MakerOrderBuildError::MaxBaseVolTooLow { actual, threshold } => write!(
                f,
                "Max base vol {} is too low, required: {}",
                actual.to_decimal(),
                threshold.to_decimal()
            ),
            MakerOrderBuildError::MinBaseVolTooLow { actual, threshold } => write!(
                f,
                "Min base vol {} is too low, required: {}",
                actual.to_decimal(),
                threshold.to_decimal()
            ),
            MakerOrderBuildError::PriceTooLow { actual, threshold } => write!(
                f,
                "Price {} is too low, required: {}",
                actual.to_decimal(),
                threshold.to_decimal()
            ),
            MakerOrderBuildError::RelVolTooLow { actual, threshold } => write!(
                f,
                "Max rel vol {} is too low, required: {}",
                actual.to_decimal(),
                threshold.to_decimal()
            ),
            MakerOrderBuildError::ConfSettingsNotSet => write!(f, "Confirmation settings must be set"),
            MakerOrderBuildError::MaxBaseVolBelowMinBaseVol { min, max } => write!(
                f,
                "Max base vol {} is below min base vol: {}",
                max.to_decimal(),
                min.to_decimal()
            ),
        }
    }
}

#[allow(clippy::result_large_err)]
fn validate_price(price: MmNumber) -> Result<(), MakerOrderBuildError> {
    let min_price = 0.into();

    if price <= min_price {
        return Err(MakerOrderBuildError::PriceTooLow {
            actual: price,
            threshold: min_price,
        });
    }

    Ok(())
}

#[allow(clippy::result_large_err)]
fn validate_and_get_min_vol(
    min_base_amount: MmNumber,
    min_rel_amount: MmNumber,
    min_base_vol: Option<MmNumber>,
    price: MmNumber,
) -> Result<MmNumber, MakerOrderBuildError> {
    let base_min_by_rel = min_rel_amount / price;
    let base_min_vol_threshold = min_base_amount.max(base_min_by_rel);
    let actual_min_base_vol = min_base_vol.unwrap_or_else(|| base_min_vol_threshold.clone());

    if actual_min_base_vol < base_min_vol_threshold {
        return Err(MakerOrderBuildError::MinBaseVolTooLow {
            actual: actual_min_base_vol,
            threshold: base_min_vol_threshold,
        });
    }

    Ok(actual_min_base_vol)
}

#[allow(clippy::result_large_err)]
fn validate_max_vol(
    min_base_amount: MmNumber,
    min_rel_amount: MmNumber,
    max_base_vol: MmNumber,
    min_base_vol: Option<MmNumber>,
    price: MmNumber,
) -> Result<(), MakerOrderBuildError> {
    if let Some(min) = min_base_vol {
        if max_base_vol < min {
            return Err(MakerOrderBuildError::MaxBaseVolBelowMinBaseVol { min, max: max_base_vol });
        }
    }

    if max_base_vol < min_base_amount {
        return Err(MakerOrderBuildError::MaxBaseVolTooLow {
            actual: max_base_vol,
            threshold: min_base_amount,
        });
    }

    let rel_vol = max_base_vol * price;
    if rel_vol < min_rel_amount {
        return Err(MakerOrderBuildError::RelVolTooLow {
            actual: rel_vol,
            threshold: min_rel_amount,
        });
    }

    Ok(())
}

impl<'a> MakerOrderBuilder<'a> {
    pub fn new(base_coin: &'a MmCoinEnum, rel_coin: &'a MmCoinEnum) -> MakerOrderBuilder<'a> {
        MakerOrderBuilder {
            base_coin,
            rel_coin,
            base_orderbook_ticker: None,
            rel_orderbook_ticker: None,
            max_base_vol: 0.into(),
            min_base_vol: None,
            price: 0.into(),
            conf_settings: None,
            save_in_history: true,
        }
    }

    pub fn with_max_base_vol(mut self, vol: MmNumber) -> Self {
        self.max_base_vol = vol;
        self
    }

    pub fn with_min_base_vol(mut self, vol: Option<MmNumber>) -> Self {
        self.min_base_vol = vol;
        self
    }

    pub fn with_price(mut self, price: MmNumber) -> Self {
        self.price = price;
        self
    }

    pub fn with_conf_settings(mut self, conf_settings: OrderConfirmationsSettings) -> Self {
        self.conf_settings = Some(conf_settings);
        self
    }

    pub fn with_save_in_history(mut self, save_in_history: bool) -> Self {
        self.save_in_history = save_in_history;
        self
    }

    pub fn with_base_orderbook_ticker(mut self, base_orderbook_ticker: Option<String>) -> Self {
        self.base_orderbook_ticker = base_orderbook_ticker;
        self
    }

    pub fn with_rel_orderbook_ticker(mut self, rel_orderbook_ticker: Option<String>) -> Self {
        self.rel_orderbook_ticker = rel_orderbook_ticker;
        self
    }

    /// Build MakerOrder
    #[allow(clippy::result_large_err)]
    pub async fn build(self) -> Result<MakerOrder, MakerOrderBuildError> {
        if self.base_coin.ticker() == self.rel_coin.ticker() {
            return Err(MakerOrderBuildError::BaseEqualRel);
        }

        if self.conf_settings.is_none() {
            return Err(MakerOrderBuildError::ConfSettingsNotSet);
        }

        let min_base_amount = self.base_coin.min_trading_vol();
        let min_rel_amount = self.rel_coin.min_trading_vol();

        validate_price(self.price.clone())?;

        let actual_min_base_vol = validate_and_get_min_vol(
            min_base_amount.clone(),
            min_rel_amount.clone(),
            self.min_base_vol.clone(),
            self.price.clone(),
        )?;

        validate_max_vol(
            min_base_amount,
            min_rel_amount,
            self.max_base_vol.clone(),
            self.min_base_vol.clone(),
            self.price.clone(),
        )?;

        let created_at = now_ms();

        let p2p_privkey = if self.base_coin.is_privacy() {
            Some(SerializableSecp256k1Keypair::random())
        } else {
            None
        };

        Ok(MakerOrder {
            base: self.base_coin.ticker().to_owned(),
            rel: self.rel_coin.ticker().to_owned(),
            created_at,
            updated_at: Some(created_at),
            max_base_vol: self.max_base_vol,
            min_base_vol: actual_min_base_vol,
            price: self.price,
            matches: HashMap::new(),
            started_swaps: Vec::new(),
            uuid: new_uuid(),
            conf_settings: self.conf_settings,
            changes_history: None,
            save_in_history: self.save_in_history,
            base_orderbook_ticker: self.base_orderbook_ticker,
            rel_orderbook_ticker: self.rel_orderbook_ticker,
            p2p_privkey,
            base_coin_account_id: self.base_coin.account_db_id().await,
            rel_coin_account_id: self.rel_coin.account_db_id().await,
        })
    }

    #[cfg(test)]
    async fn build_unchecked(self) -> MakerOrder {
        let created_at = now_ms();
        #[allow(clippy::or_fun_call)]
        MakerOrder {
            base: self.base_coin.ticker().to_owned(),
            rel: self.rel_coin.ticker().to_owned(),
            created_at,
            updated_at: Some(created_at),
            max_base_vol: self.max_base_vol,
            min_base_vol: self.min_base_vol.unwrap_or(self.base_coin.min_trading_vol()),
            price: self.price,
            matches: HashMap::new(),
            started_swaps: Vec::new(),
            uuid: new_uuid(),
            conf_settings: self.conf_settings,
            changes_history: None,
            save_in_history: false,
            base_orderbook_ticker: None,
            rel_orderbook_ticker: None,
            p2p_privkey: None,
            base_coin_account_id: self.base_coin.account_db_id().await,
            rel_coin_account_id: self.rel_coin.account_db_id().await,
        }
    }
}

#[allow(dead_code)]
fn zero_rat() -> BigRational { BigRational::zero() }

impl MakerOrder {
    fn available_amount(&self) -> MmNumber { &self.max_base_vol - &self.reserved_amount() }

    fn reserved_amount(&self) -> MmNumber {
        self.matches.iter().fold(
            MmNumber::from(BigRational::from_integer(0.into())),
            |reserved, (_, order_match)| &reserved + order_match.reserved.get_base_amount(),
        )
    }

    fn is_cancellable(&self) -> bool { !self.has_ongoing_matches() }

    fn has_ongoing_matches(&self) -> bool {
        for (_, order_match) in self.matches.iter() {
            // if there's at least 1 ongoing match the order is not cancellable
            if order_match.connected.is_none() && order_match.connect.is_none() {
                return true;
            }
        }
        false
    }

    fn match_with_request(&self, taker: &TakerRequest) -> OrderMatchResult {
        let taker_base_amount = taker.get_base_amount();
        let taker_rel_amount = taker.get_rel_amount();

        let zero = MmNumber::from(0);
        if taker_base_amount <= &zero || taker_rel_amount <= &zero {
            return OrderMatchResult::NotMatched;
        }

        match taker.action {
            TakerAction::Buy => {
                let ticker_match = (self.base == taker.base
                    || self.base_orderbook_ticker.as_ref() == Some(&taker.base))
                    && (self.rel == taker.rel || self.rel_orderbook_ticker.as_ref() == Some(&taker.rel));
                let taker_price = taker_rel_amount / taker_base_amount;
                if ticker_match
                    && taker_base_amount <= &self.available_amount()
                    && taker_base_amount >= &self.min_base_vol
                    && taker_price >= self.price
                {
                    OrderMatchResult::Matched((taker_base_amount.clone(), taker_base_amount * &self.price))
                } else {
                    OrderMatchResult::NotMatched
                }
            },
            TakerAction::Sell => {
                let ticker_match = (self.base == taker.rel || self.base_orderbook_ticker.as_ref() == Some(&taker.rel))
                    && (self.rel == taker.base || self.rel_orderbook_ticker.as_ref() == Some(&taker.base));
                let taker_price = taker_base_amount / taker_rel_amount;

                // Calculate the resulting base amount using the Maker's price instead of the Taker's.
                let matched_base_amount = taker_base_amount / &self.price;
                let matched_rel_amount = taker_base_amount.clone();

                if ticker_match
                    && matched_base_amount <= self.available_amount()
                    && matched_base_amount >= self.min_base_vol
                    && taker_price >= self.price
                {
                    OrderMatchResult::Matched((matched_base_amount, matched_rel_amount))
                } else {
                    OrderMatchResult::NotMatched
                }
            },
        }
    }

    fn apply_updated(&mut self, msg: &new_protocol::MakerOrderUpdated) {
        if let Some(new_price) = msg.new_price() {
            self.price = new_price;
        }

        if let Some(new_max_volume) = msg.new_max_volume() {
            self.max_base_vol = new_max_volume;
        }

        if let Some(new_min_volume) = msg.new_min_volume() {
            self.min_base_vol = new_min_volume;
        }

        if let Some(conf_settings) = msg.new_conf_settings() {
            self.conf_settings = conf_settings.into();
        }

        self.updated_at = Some(now_ms());
    }

    fn base_orderbook_ticker(&self) -> &str { self.base_orderbook_ticker.as_deref().unwrap_or(&self.base) }

    fn rel_orderbook_ticker(&self) -> &str { self.rel_orderbook_ticker.as_deref().unwrap_or(&self.rel) }

    fn orderbook_topic(&self) -> String {
        orderbook_topic_from_base_rel(self.base_orderbook_ticker(), self.rel_orderbook_ticker())
    }

    fn was_updated(&self) -> bool { self.updated_at != Some(self.created_at) }

    fn p2p_keypair(&self) -> Option<&KeyPair> { self.p2p_privkey.as_ref().map(|key| key.key_pair()) }

    /// Gets the account ID for the base coin.
    /// For maker orders, this is always the coin we're offering to trade.
    pub fn account_id(&self) -> &Option<String> { &self.base_coin_account_id }

    /// Checks if the other coin (the one we want in exchange) is good to go.
    /// It'll give it a few tries if it doesn't work right away.
    pub async fn validate_other_coin_account_id(&self, ctx: &MmArc) -> Result<(), String> {
        validate_other_coin_account_id_impl(ctx, &self.rel, &self.rel_coin_account_id, "MakerOrder").await
    }
}

impl From<TakerOrder> for MakerOrder {
    fn from(taker_order: TakerOrder) -> Self {
        let created_at = now_ms();
        match taker_order.request.action {
            TakerAction::Sell => MakerOrder {
                price: (taker_order.request.get_rel_amount() / taker_order.request.get_base_amount()),
                max_base_vol: taker_order.request.get_base_amount().clone(),
                min_base_vol: taker_order.min_volume,
                created_at,
                updated_at: Some(created_at),
                base: taker_order.request.base,
                rel: taker_order.request.rel,
                matches: HashMap::new(),
                started_swaps: Vec::new(),
                uuid: taker_order.request.uuid,
                conf_settings: taker_order.request.conf_settings,
                changes_history: None,
                save_in_history: taker_order.save_in_history,
                base_orderbook_ticker: taker_order.base_orderbook_ticker,
                rel_orderbook_ticker: taker_order.rel_orderbook_ticker,
                p2p_privkey: taker_order.p2p_privkey,
                base_coin_account_id: taker_order.base_coin_account_id,
                rel_coin_account_id: taker_order.rel_coin_account_id,
            },
            // The "buy" taker order is recreated with reversed pair as Maker order is always considered as "sell"
            TakerAction::Buy => {
                let price = taker_order.request.get_base_amount() / taker_order.request.get_rel_amount();
                let min_base_vol = &taker_order.min_volume / &price;
                MakerOrder {
                    price,
                    max_base_vol: taker_order.request.get_rel_amount().clone(),
                    min_base_vol,
                    created_at,
                    updated_at: Some(created_at),
                    base: taker_order.request.rel,
                    rel: taker_order.request.base,
                    matches: HashMap::new(),
                    started_swaps: Vec::new(),
                    uuid: taker_order.request.uuid,
                    conf_settings: taker_order.request.conf_settings.map(|s| s.reversed()),
                    changes_history: None,
                    save_in_history: taker_order.save_in_history,
                    base_orderbook_ticker: taker_order.rel_orderbook_ticker,
                    rel_orderbook_ticker: taker_order.base_orderbook_ticker,
                    p2p_privkey: taker_order.p2p_privkey,
                    base_coin_account_id: taker_order.rel_coin_account_id,
                    rel_coin_account_id: taker_order.base_coin_account_id,
                }
            },
        }
    }
}

#[derive(Clone, Debug, Deserialize, Eq, PartialEq, Serialize)]
pub struct TakerConnect {
    taker_order_uuid: Uuid,
    maker_order_uuid: Uuid,
    sender_pubkey: H256Json,
    dest_pub_key: H256Json,
}

impl From<new_protocol::TakerConnect> for TakerConnect {
    fn from(message: new_protocol::TakerConnect) -> TakerConnect {
        TakerConnect {
            taker_order_uuid: message.taker_order_uuid.into(),
            maker_order_uuid: message.maker_order_uuid.into(),
            sender_pubkey: Default::default(),
            dest_pub_key: Default::default(),
        }
    }
}

impl From<TakerConnect> for new_protocol::OrdermatchMessage {
    fn from(taker_connect: TakerConnect) -> Self {
        new_protocol::OrdermatchMessage::TakerConnect(new_protocol::TakerConnect {
            taker_order_uuid: taker_connect.taker_order_uuid.into(),
            maker_order_uuid: taker_connect.maker_order_uuid.into(),
        })
    }
}

#[derive(Clone, Debug, Deserialize, Eq, PartialEq, Serialize)]
#[cfg_attr(test, derive(Default))]
pub struct MakerReserved {
    base: String,
    rel: String,
    base_amount: MmNumber,
    rel_amount: MmNumber,
    taker_order_uuid: Uuid,
    maker_order_uuid: Uuid,
    sender_pubkey: H256Json,
    dest_pub_key: H256Json,
    conf_settings: Option<OrderConfirmationsSettings>,
    #[serde(default)]
    #[serde(skip_serializing_if = "Option::is_none")]
    pub base_protocol_info: Option<Vec<u8>>,
    #[serde(default)]
    #[serde(skip_serializing_if = "Option::is_none")]
    pub rel_protocol_info: Option<Vec<u8>>,
}

impl MakerReserved {
    fn get_base_amount(&self) -> &MmNumber { &self.base_amount }

    fn get_rel_amount(&self) -> &MmNumber { &self.rel_amount }

    fn price(&self) -> MmNumber { &self.rel_amount / &self.base_amount }
}

impl MakerReserved {
    fn from_new_proto_and_pubkey(message: new_protocol::MakerReserved, sender_pubkey: H256Json) -> Self {
        let base_amount = MmNumber::from(message.base_amount);
        let rel_amount = MmNumber::from(message.rel_amount);

        MakerReserved {
            base: message.base,
            rel: message.rel,
            base_amount,
            rel_amount,
            taker_order_uuid: message.taker_order_uuid.into(),
            maker_order_uuid: message.maker_order_uuid.into(),
            sender_pubkey,
            dest_pub_key: Default::default(),
            conf_settings: Some(message.conf_settings),
            base_protocol_info: message.base_protocol_info,
            rel_protocol_info: message.rel_protocol_info,
        }
    }
}

impl From<MakerReserved> for new_protocol::OrdermatchMessage {
    fn from(maker_reserved: MakerReserved) -> Self {
        new_protocol::OrdermatchMessage::MakerReserved(new_protocol::MakerReserved {
            base_amount: maker_reserved.get_base_amount().to_ratio(),
            rel_amount: maker_reserved.get_rel_amount().to_ratio(),
            base: maker_reserved.base,
            rel: maker_reserved.rel,
            taker_order_uuid: maker_reserved.taker_order_uuid.into(),
            maker_order_uuid: maker_reserved.maker_order_uuid.into(),
            conf_settings: maker_reserved.conf_settings.unwrap(),
            base_protocol_info: maker_reserved.base_protocol_info,
            rel_protocol_info: maker_reserved.rel_protocol_info,
        })
    }
}

#[derive(Clone, Debug, Deserialize, Eq, PartialEq, Serialize)]
pub struct MakerConnected {
    taker_order_uuid: Uuid,
    maker_order_uuid: Uuid,
    method: String,
    sender_pubkey: H256Json,
    dest_pub_key: H256Json,
}

impl From<new_protocol::MakerConnected> for MakerConnected {
    fn from(message: new_protocol::MakerConnected) -> MakerConnected {
        MakerConnected {
            taker_order_uuid: message.taker_order_uuid.into(),
            maker_order_uuid: message.maker_order_uuid.into(),
            method: "".to_string(),
            sender_pubkey: Default::default(),
            dest_pub_key: Default::default(),
        }
    }
}

impl From<MakerConnected> for new_protocol::OrdermatchMessage {
    fn from(maker_connected: MakerConnected) -> Self {
        new_protocol::OrdermatchMessage::MakerConnected(new_protocol::MakerConnected {
            taker_order_uuid: maker_connected.taker_order_uuid.into(),
            maker_order_uuid: maker_connected.maker_order_uuid.into(),
        })
    }
}

fn broadcast_keep_alive_for_pub(ctx: &MmArc, pubkey: &str, orderbook: &Orderbook, p2p_privkey: Option<&KeyPair>) {
    let state = match orderbook.pubkeys_state.get(pubkey) {
        Some(s) => s,
        None => return,
    };

    for (alb_pair, root) in state.trie_roots.iter() {
        if *root == H64::default() && *root == hashed_null_node::<Layout>() {
            continue;
        }

        let message = new_protocol::PubkeyKeepAlive {
            trie_roots: HashMap::from([(alb_pair.clone(), *root)]),
            timestamp: now_sec(),
        };

        broadcast_ordermatch_message(
            ctx,
            orderbook_topic_from_ordered_pair(alb_pair),
            message.clone().into(),
            p2p_privkey,
        );
    }
}

pub async fn broadcast_maker_orders_keep_alive_loop(ctx: MmArc) {
    // broadcast_maker_orders_keep_alive_loop is spawned only if CryptoCtx is initialized.
    let persistent_pubsecp = CryptoCtx::from_ctx(&ctx)
        .expect("CryptoCtx not available")
        .mm2_internal_pubkey_hex();

    while !ctx.is_stopping() {
        Timer::sleep(MIN_ORDER_KEEP_ALIVE_INTERVAL as f64).await;
        let ordermatch_ctx = OrdermatchContext::from_ctx(&ctx).expect("from_ctx failed");
        let my_orders = ordermatch_ctx.maker_orders_ctx.lock().orders.clone();

        for (_, order_mutex) in my_orders {
            let order = order_mutex.lock().await;
            if let Some(p2p_privkey) = order.p2p_privkey {
                // Artem Vitae
                // I tried if let Some(p2p_privkey) = order_mutex.lock().await.p2p_privkey
                // but it seems to keep holding the guard
                drop(order);
                let pubsecp = hex::encode(p2p_privkey.public_slice());
                let orderbook = ordermatch_ctx.orderbook.lock();
                broadcast_keep_alive_for_pub(&ctx, &pubsecp, &orderbook, Some(p2p_privkey.key_pair()));
            }
        }

        let orderbook = ordermatch_ctx.orderbook.lock();
        broadcast_keep_alive_for_pub(&ctx, &persistent_pubsecp, &orderbook, None);
    }
}

fn broadcast_ordermatch_message(
    ctx: &MmArc,
    topic: String,
    msg: new_protocol::OrdermatchMessage,
    p2p_privkey: Option<&KeyPair>,
) {
    let (secret, peer_id) = p2p_private_and_peer_id_to_broadcast(ctx, p2p_privkey);
    let encoded_msg = match encode_and_sign(&msg, &secret) {
        Ok(encoded_msg) => encoded_msg,
        Err(e) => {
            error!("Failed to encode and sign ordermatch message: {}", e);
            return;
        },
    };
    broadcast_p2p_msg(ctx, topic, encoded_msg, peer_id);
}

/// The order is ordered by [`OrderbookItem::price`] and [`OrderbookItem::uuid`].
#[derive(Clone, Debug, Eq, Ord, PartialEq, PartialOrd)]
struct OrderedByPriceOrder {
    price: MmNumber,
    uuid: Uuid,
}

#[derive(Clone, Debug, PartialEq)]
enum OrderbookRequestingState {
    /// The orderbook was requested from relays.
    #[allow(dead_code)]
    Requested,
    /// We subscribed to a topic at `subscribed_at` time, but the orderbook was not requested.
    NotRequested { subscribed_at: u64 },
}

type H64 = [u8; 8];

#[derive(Debug, Clone, Eq, PartialEq)]
struct TrieDiff<Key, Value> {
    delta: Vec<(Key, Option<Value>)>,
    next_root: H64,
}

#[derive(Debug)]
struct TrieDiffHistory<Key, Value> {
    inner: TimeCache<H64, TrieDiff<Key, Value>>,
}

impl<Key, Value> TrieDiffHistory<Key, Value> {
    fn insert_new_diff(&mut self, insert_at: H64, diff: TrieDiff<Key, Value>) {
        if insert_at == diff.next_root {
            // do nothing to avoid cycles in diff history
            return;
        }

        match self.inner.remove(diff.next_root) {
            Some(mut diff) => {
                // we reached a state that was already reached previously
                // history can be cleaned up to this state hash
                while let Some(next_diff) = self.inner.remove(diff.next_root) {
                    diff = next_diff;
                }
            },
            None => {
                self.inner.insert(insert_at, diff);
            },
        };
    }

    #[allow(dead_code)]
    fn remove_key(&mut self, key: H64) { self.inner.remove(key); }

    #[allow(dead_code)]
    fn contains_key(&self, key: &H64) -> bool { self.inner.contains_key(key) }

    fn get(&self, key: &H64) -> Option<&TrieDiff<Key, Value>> { self.inner.get(key) }

    #[allow(dead_code)]
    fn len(&self) -> usize { self.inner.len() }
}

type TrieOrderHistory = TrieDiffHistory<Uuid, OrderbookItem>;

struct OrderbookPubkeyState {
    /// Timestamp of the latest keep alive message received
    last_keep_alive: u64,
    /// The map storing historical data about specific pair subtrie changes
    /// Used to get diffs of orders of pair between specific root hashes
    order_pairs_trie_state_history: TimeCache<AlbOrderedOrderbookPair, TrieOrderHistory>,
    /// The known UUIDs owned by pubkey with alphabetically ordered pair to ease the lookup during pubkey orderbook requests
    orders_uuids: HashSet<(Uuid, AlbOrderedOrderbookPair)>,
    /// The map storing alphabetically ordered pair with trie root hash of orders owned by pubkey.
    trie_roots: HashMap<AlbOrderedOrderbookPair, H64>,
}

impl OrderbookPubkeyState {
    pub fn with_history_timeout(ttl: Duration) -> OrderbookPubkeyState {
        OrderbookPubkeyState {
            last_keep_alive: now_sec(),
            order_pairs_trie_state_history: TimeCache::new(ttl),
            orders_uuids: HashSet::default(),
            trie_roots: HashMap::default(),
        }
    }
}

fn get_trie_mut<'a>(
    mem_db: &'a mut MemoryDB<Blake2Hasher64>,
    root: &'a mut H64,
) -> Result<TrieDBMut<'a, Layout>, String> {
    if *root == H64::default() {
        Ok(TrieDBMut::new(mem_db, root))
    } else {
        TrieDBMut::from_existing(mem_db, root).map_err(|e| ERRL!("{:?}", e))
    }
}

fn pubkey_state_mut<'a>(
    state: &'a mut HashMap<String, OrderbookPubkeyState>,
    from_pubkey: &str,
) -> &'a mut OrderbookPubkeyState {
    match state.raw_entry_mut().from_key(from_pubkey) {
        RawEntryMut::Occupied(e) => e.into_mut(),
        RawEntryMut::Vacant(e) => {
            let state = OrderbookPubkeyState::with_history_timeout(Duration::new(TRIE_STATE_HISTORY_TIMEOUT, 0));
            e.insert(from_pubkey.to_string(), state).1
        },
    }
}

fn order_pair_root_mut<'a>(state: &'a mut HashMap<AlbOrderedOrderbookPair, H64>, pair: &str) -> &'a mut H64 {
    match state.raw_entry_mut().from_key(pair) {
        RawEntryMut::Occupied(e) => e.into_mut(),
        RawEntryMut::Vacant(e) => e.insert(pair.to_string(), Default::default()).1,
    }
}

fn pair_history_mut<'a>(
    state: &'a mut TimeCache<AlbOrderedOrderbookPair, TrieOrderHistory>,
    pair: &str,
) -> &'a mut TrieOrderHistory {
    state
        .entry(pair.into())
        .or_insert_with_update_expiration(|| TrieOrderHistory {
            inner: TimeCache::new(Duration::from_secs(TRIE_ORDER_HISTORY_TIMEOUT)),
        })
}

/// `parity_util_mem::malloc_size` crushes for some reason on wasm32
#[cfg(target_arch = "wasm32")]
fn collect_orderbook_metrics(_ctx: &MmArc, _orderbook: &Orderbook) {}

#[cfg(not(target_arch = "wasm32"))]
fn collect_orderbook_metrics(ctx: &MmArc, orderbook: &Orderbook) {
    use parity_util_mem::malloc_size;

    let memory_db_size = malloc_size(&orderbook.memory_db);
    mm_gauge!(ctx.metrics, "orderbook.len", orderbook.order_set.len() as f64);
    mm_gauge!(ctx.metrics, "orderbook.memory_db", memory_db_size as f64);
}

#[derive(Default)]
struct Orderbook {
    /// A map from (base, rel).
    ordered: HashMap<(String, String), BTreeSet<OrderedByPriceOrder>>,
    /// A map from base ticker to the set of another tickers to track the existing pairs
    pairs_existing_for_base: HashMap<String, HashSet<String>>,
    /// A map from rel ticker to the set of another tickers to track the existing pairs
    pairs_existing_for_rel: HashMap<String, HashSet<String>>,
    /// A map from (base, rel).
    unordered: HashMap<(String, String), HashSet<Uuid>>,
    order_set: HashMap<Uuid, OrderbookItem>,
    /// a map of orderbook states of known maker pubkeys
    pubkeys_state: HashMap<String, OrderbookPubkeyState>,
    topics_subscribed_to: HashMap<String, OrderbookRequestingState>,
    /// MemoryDB instance to store Patricia Tries data
    memory_db: MemoryDB<Blake2Hasher64>,
    my_p2p_pubkeys: HashSet<String>,
}

fn hashed_null_node<T: TrieConfiguration>() -> TrieHash<T> { <T::Codec as NodeCodecT>::hashed_null_node() }

impl Orderbook {
    fn find_order_by_uuid_and_pubkey(&self, uuid: &Uuid, from_pubkey: &str) -> Option<OrderbookItem> {
        self.order_set.get(uuid).and_then(|order| {
            if order.pubkey == from_pubkey {
                Some(order.clone())
            } else {
                None
            }
        })
    }

    fn find_order_by_uuid(&self, uuid: &Uuid) -> Option<OrderbookItem> { self.order_set.get(uuid).cloned() }

    fn insert_or_update_order_update_trie(&mut self, order: OrderbookItem) {
        let zero = BigRational::from_integer(0.into());
        if order.max_volume <= zero || order.price <= zero || order.min_volume < zero {
            self.remove_order_trie_update(order.uuid);
            return;
        } // else insert the order

        self.insert_or_update_order(order.clone());

        let pubkey_state = pubkey_state_mut(&mut self.pubkeys_state, &order.pubkey);

        let alb_ordered = alb_ordered_pair(&order.base, &order.rel);
        let pair_root = order_pair_root_mut(&mut pubkey_state.trie_roots, &alb_ordered);
        let prev_root = *pair_root;

        pubkey_state.orders_uuids.insert((order.uuid, alb_ordered.clone()));

        {
            let mut pair_trie = match get_trie_mut(&mut self.memory_db, pair_root) {
                Ok(trie) => trie,
                Err(e) => {
                    error!("Error getting {} trie with root {:?}", e, prev_root);
                    return;
                },
            };
            let order_bytes = order.trie_state_bytes();
            if let Err(e) = pair_trie.insert(order.uuid.as_bytes(), &order_bytes) {
                error!(
                    "Error {:?} on insertion to trie. Key {}, value {:?}",
                    e, order.uuid, order_bytes
                );
                return;
            };
        }

        if prev_root != H64::default() {
            let history = pair_history_mut(&mut pubkey_state.order_pairs_trie_state_history, &alb_ordered);
            history.insert_new_diff(prev_root, TrieDiff {
                delta: vec![(order.uuid, Some(order.clone()))],
                next_root: *pair_root,
            });
        }
    }

    fn insert_or_update_order(&mut self, order: OrderbookItem) {
        log::debug!("Inserting order {:?}", order);
        let zero = BigRational::from_integer(0.into());
        if order.max_volume <= zero || order.price <= zero || order.min_volume < zero {
            self.remove_order_trie_update(order.uuid);
            return;
        } // else insert the order

        let base_rel = (order.base.clone(), order.rel.clone());

        let ordered = self.ordered.entry(base_rel.clone()).or_insert_with(BTreeSet::new);

        // have to clone to drop immutable ordered borrow
        let existing = ordered
            .iter()
            .find(|maybe_existing| maybe_existing.uuid == order.uuid)
            .cloned();

        if let Some(exists) = existing {
            ordered.remove(&exists);
        }
        ordered.insert(OrderedByPriceOrder {
            uuid: order.uuid,
            price: order.price.clone().into(),
        });

        self.pairs_existing_for_base
            .entry(order.base.clone())
            .or_insert_with(HashSet::new)
            .insert(order.rel.clone());

        self.pairs_existing_for_rel
            .entry(order.rel.clone())
            .or_insert_with(HashSet::new)
            .insert(order.base.clone());

        self.unordered
            .entry(base_rel)
            .or_insert_with(HashSet::new)
            .insert(order.uuid);

        self.order_set.insert(order.uuid, order);
    }

    fn remove_order_trie_update(&mut self, uuid: Uuid) -> Option<OrderbookItem> {
        let order = match self.order_set.remove(&uuid) {
            Some(order) => order,
            None => return None,
        };
        let base_rel = (order.base.clone(), order.rel.clone());

        // create an `order_to_delete` that allows to find and remove an element from `self.ordered` by hash
        let order_to_delete = OrderedByPriceOrder {
            price: order.price.clone().into(),
            uuid,
        };

        if let Some(orders) = self.ordered.get_mut(&base_rel) {
            orders.remove(&order_to_delete);
            if orders.is_empty() {
                self.ordered.remove(&base_rel);
            }
        }

        if let Some(orders) = self.unordered.get_mut(&base_rel) {
            // use the same uuid to remove an order
            orders.remove(&order_to_delete.uuid);
            if orders.is_empty() {
                self.unordered.remove(&base_rel);
            }
        }

        let alb_ordered = alb_ordered_pair(&order.base, &order.rel);
        let pubkey_state = pubkey_state_mut(&mut self.pubkeys_state, &order.pubkey);
        let pair_state = order_pair_root_mut(&mut pubkey_state.trie_roots, &alb_ordered);
        let old_state = *pair_state;

        let to_remove = &(uuid, alb_ordered.clone());
        pubkey_state.orders_uuids.remove(to_remove);

        *pair_state = match delta_trie_root::<Layout, _, _, _, _, _>(&mut self.memory_db, *pair_state, vec![(
            *order.uuid.as_bytes(),
            None::<Vec<u8>>,
        )]) {
            Ok(root) => root,
            Err(_) => {
                error!("Failed to get existing trie with root {:?}", pair_state);
                return Some(order);
            },
        };

        if pubkey_state.order_pairs_trie_state_history.get(&alb_ordered).is_some() {
            let history = pair_history_mut(&mut pubkey_state.order_pairs_trie_state_history, &alb_ordered);
            history.insert_new_diff(old_state, TrieDiff {
                delta: vec![(uuid, None)],
                next_root: *pair_state,
            });
        }
        Some(order)
    }

    fn is_subscribed_to(&self, topic: &str) -> bool { self.topics_subscribed_to.contains_key(topic) }

    fn process_keep_alive(
        &mut self,
        from_pubkey: &str,
        message: new_protocol::PubkeyKeepAlive,
        i_am_relay: bool,
    ) -> Option<OrdermatchRequest> {
        let pubkey_state = pubkey_state_mut(&mut self.pubkeys_state, from_pubkey);
        pubkey_state.last_keep_alive = now_sec();
        let mut trie_roots_to_request = HashMap::new();
        for (alb_pair, trie_root) in message.trie_roots {
            let subscribed = self
                .topics_subscribed_to
                .contains_key(&orderbook_topic_from_ordered_pair(&alb_pair));
            if !subscribed && !i_am_relay {
                continue;
            }

            if trie_root == H64::default() || trie_root == hashed_null_node::<Layout>() {
                log::debug!(
                    "Received zero or hashed_null_node pair {} trie root from pub {}",
                    alb_pair,
                    from_pubkey
                );

                continue;
            }
            let actual_trie_root = order_pair_root_mut(&mut pubkey_state.trie_roots, &alb_pair);
            if *actual_trie_root != trie_root {
                trie_roots_to_request.insert(alb_pair, trie_root);
            }
        }

        if trie_roots_to_request.is_empty() {
            return None;
        }

        Some(OrdermatchRequest::SyncPubkeyOrderbookState {
            pubkey: from_pubkey.to_owned(),
            trie_roots: trie_roots_to_request,
        })
    }

    fn orderbook_item_with_proof(&self, order: OrderbookItem) -> OrderbookItemWithProof {
        OrderbookItemWithProof {
            order,
            last_message_payload: vec![],
            proof: vec![],
        }
    }
}

struct OrdermatchContext {
    pub maker_orders_ctx: PaMutex<MakerOrdersContext>,
    pub my_taker_orders: AsyncMutex<HashMap<Uuid, TakerOrder>>,
    pub orderbook: PaMutex<Orderbook>,
    /// The map from coin original ticker to the orderbook ticker
    /// It is used to share the same orderbooks for concurrently activated coins with different protocols
    /// E.g. BTC and BTC-Segwit
    pub orderbook_tickers: HashMap<String, String>,
    /// The map from orderbook ticker to original tickers having it in the config
    pub original_tickers: HashMap<String, HashSet<String>>,
    /// Pending MakerReserved messages for a specific TakerOrder UUID
    /// Used to select a trade with the best price upon matching
    pending_maker_reserved: AsyncMutex<HashMap<Uuid, Vec<MakerReserved>>>,
    // Using None for db_id here won't matter much since calling `OrdermatchContext::ordermatch_db(db_id)` will use the provided db_id.
    #[cfg(target_arch = "wasm32")]
    ordermatch_db: ConstructibleDb<OrdermatchDb>,
}

pub fn init_ordermatch_context(ctx: &MmArc) -> OrdermatchInitResult<()> {
    // Helper
    #[derive(Deserialize)]
    struct CoinConf {
        coin: String,
        orderbook_ticker: Option<String>,
    }

    let coins: Vec<CoinConf> =
        json::from_value(ctx.conf["coins"].clone()).map_to_mm(|e| OrdermatchInitError::ErrorDeserializingConfig {
            field: "coins".to_owned(),
            error: e.to_string(),
        })?;
    let mut orderbook_tickers = HashMap::new();
    let mut original_tickers = HashMap::new();
    for coin in coins {
        if let Some(orderbook_ticker) = coin.orderbook_ticker {
            orderbook_tickers.insert(coin.coin.clone(), orderbook_ticker.clone());
            original_tickers
                .entry(orderbook_ticker)
                .or_insert_with(HashSet::new)
                .insert(coin.coin);
        }
    }

    let ordermatch_context = OrdermatchContext {
        maker_orders_ctx: PaMutex::new(MakerOrdersContext::new(ctx)?),
        my_taker_orders: Default::default(),
        orderbook: Default::default(),
        pending_maker_reserved: Default::default(),
        orderbook_tickers,
        original_tickers,
        #[cfg(target_arch = "wasm32")]
        ordermatch_db: ConstructibleDb::new(ctx, None),
    };

    from_ctx(&ctx.ordermatch_ctx, move || Ok(ordermatch_context))
        .map(|_| ())
        .map_to_mm(OrdermatchInitError::Internal)
}

#[cfg_attr(all(test, not(target_arch = "wasm32")), mockable)]
impl OrdermatchContext {
    /// Obtains a reference to this crate context, creating it if necessary.
    #[cfg(not(test))]
    fn from_ctx(ctx: &MmArc) -> Result<Arc<OrdermatchContext>, String> {
        Ok(try_s!(from_ctx(&ctx.ordermatch_ctx, move || {
            ERR!("'OrdermatchContext' is not initialized")
        })))
    }

    /// Obtains a reference to this crate context, creating it if necessary.
    #[cfg(test)]
    fn from_ctx(ctx: &MmArc) -> Result<Arc<OrdermatchContext>, String> {
        Ok(try_s!(from_ctx(&ctx.ordermatch_ctx, move || {
            Ok(OrdermatchContext {
                maker_orders_ctx: PaMutex::new(try_s!(MakerOrdersContext::new(ctx))),
                my_taker_orders: Default::default(),
                orderbook: Default::default(),
                pending_maker_reserved: Default::default(),
                orderbook_tickers: Default::default(),
                original_tickers: Default::default(),
                // Using None for db_id here won't matter much since calling `OrdermatchContext::ordermatch_db(db_id)` will use the provided db_id.
                #[cfg(target_arch = "wasm32")]
                ordermatch_db: ConstructibleDb::new(ctx, None),
            })
        })))
    }

    fn orderbook_ticker(&self, ticker: &str) -> Option<String> { self.orderbook_tickers.get(ticker).cloned() }

    fn orderbook_ticker_bypass(&self, ticker: &str) -> String {
        self.orderbook_ticker(ticker).unwrap_or_else(|| ticker.to_owned())
    }

    fn orderbook_pair_bypass(&self, pair: &(String, String)) -> (String, String) {
        (
            self.orderbook_ticker(&pair.0).unwrap_or_else(|| pair.0.clone()),
            self.orderbook_ticker(&pair.1).unwrap_or_else(|| pair.1.clone()),
        )
    }

    #[cfg(target_arch = "wasm32")]
    pub async fn ordermatch_db(&self, db_id: Option<&str>) -> InitDbResult<OrdermatchDbLocked> {
        self.ordermatch_db.get_or_initialize(db_id).await
    }
}

pub struct MakerOrdersContext {
    orders: HashMap<Uuid, Arc<AsyncMutex<MakerOrder>>>,
    order_tickers: HashMap<Uuid, String>,
    count_by_tickers: HashMap<String, usize>,
    /// The `check_balance_update_loop` future abort handles associated stored by corresponding tickers.
    balance_loops: AbortableSimpleMap<String>,
}

impl MakerOrdersContext {
    fn new(ctx: &MmArc) -> OrdermatchInitResult<MakerOrdersContext> {
        // Create an abortable system linked to the `MmCtx` so if the context is stopped via `MmArc::stop`,
        // all spawned `check_balance_update_loop` futures will be aborted as well.
        let balance_loops = ctx.abortable_system.create_subsystem()?;

        Ok(MakerOrdersContext {
            orders: HashMap::new(),
            order_tickers: HashMap::new(),
            count_by_tickers: HashMap::new(),
            balance_loops,
        })
    }

    fn add_order(&mut self, ctx: MmWeak, order: MakerOrder, balance: Option<BigDecimal>) {
        self.spawn_balance_loop_if_not_spawned(ctx, order.base.clone(), balance);

        self.order_tickers.insert(order.uuid, order.base.clone());
        *self.count_by_tickers.entry(order.base.clone()).or_insert(0) += 1;
        self.orders.insert(order.uuid, Arc::new(AsyncMutex::new(order)));
    }

    fn get_order(&self, uuid: &Uuid) -> Option<&Arc<AsyncMutex<MakerOrder>>> { self.orders.get(uuid) }

    fn remove_order(&mut self, uuid: &Uuid) -> Option<Arc<AsyncMutex<MakerOrder>>> {
        let order = self.orders.remove(uuid)?;
        let ticker = self.order_tickers.remove(uuid)?;
        if let Some(count) = self.count_by_tickers.get_mut(&ticker) {
            if *count > 0 {
                *count -= 1;
            }
        }

        if !self.coin_has_active_maker_orders(&ticker) {
            self.stop_balance_loop(&ticker);
        }

        Some(order)
    }

    fn coin_has_active_maker_orders(&self, ticker: &str) -> bool {
        self.count_by_tickers.get(ticker).copied() > Some(0)
    }

    fn spawn_balance_loop_if_not_spawned(&mut self, ctx: MmWeak, order_base: String, balance: Option<BigDecimal>) {
        let ticker = order_base.clone();
        let mut balance_loops = self.balance_loops.lock();

        let fut = check_balance_update_loop(ctx, ticker, balance);
        // `SimpleMapImpl::spawn_or_ignore` won't spawn the future
        // if the `check_balance_update_loop` loop has been spawned already.
        balance_loops.spawn_or_ignore(order_base, fut).warn_log();
    }

    fn stop_balance_loop(&mut self, ticker: &str) { self.balance_loops.lock().abort_future(ticker).warn_log(); }

    #[cfg(test)]
    fn balance_loop_exists(&mut self, ticker: &str) -> bool { self.balance_loops.lock().contains(ticker).unwrap() }
}

#[cfg_attr(test, mockable)]
fn lp_connect_start_bob(ctx: MmArc, maker_match: MakerMatch, maker_order: MakerOrder, taker_p2p_pubkey: PublicKey) {
    let spawner = ctx.spawner();
    let uuid = maker_match.request.uuid;

    let fut = async move {
        // aka "maker_loop"
        let taker_coin = match lp_coinfind(&ctx, &maker_order.rel).await {
            Ok(Some(c)) => c,
            Ok(None) => {
                error!("Coin {} is not found/enabled", maker_order.rel);
                return;
            },
            Err(e) => {
                error!("!lp_coinfind({}): {}", maker_order.rel, e);
                return;
            },
        };

        let maker_coin = match lp_coinfind(&ctx, &maker_order.base).await {
            Ok(Some(c)) => c,
            Ok(None) => {
                error!("Coin {} is not found/enabled", maker_order.base);
                return;
            },
            Err(e) => {
                error!("!lp_coinfind({}): {}", maker_order.base, e);
                return;
            },
        };
        let alice = bits256::from(maker_match.request.sender_pubkey.0);
        let maker_amount = maker_match.reserved.get_base_amount().clone();
        let taker_amount = maker_match.reserved.get_rel_amount().clone();

        // lp_connect_start_bob is called only from process_taker_connect, which returns if CryptoCtx is not initialized
        let crypto_ctx = CryptoCtx::from_ctx(&ctx).expect("'CryptoCtx' must be initialized already");
        let raw_priv = crypto_ctx.mm2_internal_privkey_secret();
        let my_persistent_pub = compressed_pub_key_from_priv_raw(raw_priv.as_slice(), ChecksumType::DSHA256).unwrap();

        let my_conf_settings = choose_maker_confs_and_notas(
            maker_order.conf_settings.clone(),
            &maker_match.request,
            &maker_coin,
            &taker_coin,
        );
        // detect atomic lock time version implicitly by conf_settings existence in taker request
        let atomic_locktime_v = match maker_match.request.conf_settings {
            Some(_) => {
                let other_conf_settings = choose_taker_confs_and_notas(
                    &maker_match.request,
                    &maker_match.reserved.conf_settings,
                    &maker_coin,
                    &taker_coin,
                );
                AtomicLocktimeVersion::V2 {
                    my_conf_settings,
                    other_conf_settings,
                }
            },
            None => AtomicLocktimeVersion::V1,
        };
        let lock_time = lp_atomic_locktime(
            maker_order.base_orderbook_ticker(),
            maker_order.rel_orderbook_ticker(),
            atomic_locktime_v,
        );
        log_tag!(
            ctx,
            "";
            fmt = "Entering the maker_swap_loop {}/{} with uuid: {}",
            maker_coin.ticker(),
            taker_coin.ticker(),
            uuid
        );

        let now = now_sec();

        let secret = match generate_secret() {
            Ok(s) => s.into(),
            Err(e) => {
                error!("Error {} on secret generation", e);
                return;
            },
        };

        let account_db_id = maker_order.account_id();
        if ctx.use_trading_proto_v2() {
            let secret_hash_algo = detect_secret_hash_algo(&maker_coin, &taker_coin);
            match (maker_coin, taker_coin) {
                (MmCoinEnum::UtxoCoin(m), MmCoinEnum::UtxoCoin(t)) => {
                    let mut maker_swap_state_machine = MakerSwapStateMachine {
                        storage: MakerSwapStorage::new(ctx.clone(), account_db_id.as_deref()),
                        abortable_system: ctx
                            .abortable_system
                            .create_subsystem()
                            .expect("create_subsystem should not fail"),
                        ctx,
                        started_at: now_sec(),
                        maker_coin: m.clone(),
                        maker_volume: maker_amount,
                        secret,
                        taker_coin: t.clone(),
                        dex_fee: dex_fee_amount_from_taker_coin(&t, m.ticker(), &taker_amount),
                        taker_volume: taker_amount,
                        taker_premium: Default::default(),
                        conf_settings: my_conf_settings,
                        p2p_topic: swap_v2_topic(&uuid),
                        uuid,
                        p2p_keypair: maker_order.p2p_privkey.map(SerializableSecp256k1Keypair::into_inner),
                        secret_hash_algo,
                        lock_duration: lock_time,
                        taker_p2p_pubkey: match taker_p2p_pubkey {
                            PublicKey::Secp256k1(pubkey) => pubkey.into(),
                        },
                    };
                    #[allow(clippy::box_default)]
                    maker_swap_state_machine
                        .run(Box::new(maker_swap_v2::Initialize::default()))
                        .await
                        .error_log();
                },
                _ => todo!("implement fallback to the old protocol here"),
            }
        } else {
            if let Err(e) = insert_new_swap_to_db(
                ctx.clone(),
                maker_coin.ticker(),
                taker_coin.ticker(),
                uuid,
                now,
                LEGACY_SWAP_TYPE,
                account_db_id.as_deref(),
            )
            .await
            {
                error!("Error {} on new swap insertion", e);
            }
            let maker_swap = MakerSwap::new(
                ctx.clone(),
                alice,
                maker_amount.to_decimal(),
                taker_amount.to_decimal(),
                my_persistent_pub,
                uuid,
                Some(maker_order.uuid),
                my_conf_settings,
                maker_coin,
                taker_coin,
                lock_time,
                maker_order.p2p_privkey.map(SerializableSecp256k1Keypair::into_inner),
                secret,
            )
            .await;
            run_maker_swap(RunMakerSwapInput::StartNew(maker_swap), ctx).await;
        }
    };

    let settings = AbortSettings::info_on_abort(format!("swap {uuid} stopped!"));
    spawner.spawn_with_settings(fut, settings);
}

fn lp_connected_alice(ctx: MmArc, taker_order: TakerOrder, taker_match: TakerMatch, maker_p2p_pubkey: PublicKey) {
    let spawner = ctx.spawner();
    let uuid = taker_match.reserved.taker_order_uuid;

    let fut = async move {
        // aka "taker_loop"
        let maker = bits256::from(taker_match.reserved.sender_pubkey.0);
        let taker_coin_ticker = taker_order.taker_coin_ticker();
        let taker_coin = match lp_coinfind(&ctx, taker_coin_ticker).await {
            Ok(Some(c)) => c,
            Ok(None) => {
                error!("Coin {} is not found/enabled", taker_coin_ticker);
                return;
            },
            Err(e) => {
                error!("!lp_coinfind({}): {}", taker_coin_ticker, e);
                return;
            },
        };

        let maker_coin_ticker = taker_order.maker_coin_ticker();
        let maker_coin = match lp_coinfind(&ctx, maker_coin_ticker).await {
            Ok(Some(c)) => c,
            Ok(None) => {
                error!("Coin {} is not found/enabled", maker_coin_ticker);
                return;
            },
            Err(e) => {
                error!("!lp_coinfind({}): {}", maker_coin_ticker, e);
                return;
            },
        };

        // lp_connected_alice is called only from process_maker_connected, which returns if CryptoCtx is not initialized
        let crypto_ctx = CryptoCtx::from_ctx(&ctx).expect("'CryptoCtx' must be initialized already");
        let raw_priv = crypto_ctx.mm2_internal_privkey_secret();
        let my_persistent_pub = compressed_pub_key_from_priv_raw(raw_priv.as_slice(), ChecksumType::DSHA256).unwrap();

        let maker_amount = taker_match.reserved.get_base_amount().clone();
        let taker_amount = taker_match.reserved.get_rel_amount().clone();

        let my_conf_settings = choose_taker_confs_and_notas(
            &taker_order.request,
            &taker_match.reserved.conf_settings,
            &maker_coin,
            &taker_coin,
        );
        // detect atomic lock time version implicitly by conf_settings existence in maker reserved
        let atomic_locktime_v = match taker_match.reserved.conf_settings {
            Some(_) => {
                let other_conf_settings = choose_maker_confs_and_notas(
                    taker_match.reserved.conf_settings,
                    &taker_order.request,
                    &maker_coin,
                    &taker_coin,
                );
                AtomicLocktimeVersion::V2 {
                    my_conf_settings,
                    other_conf_settings,
                }
            },
            None => AtomicLocktimeVersion::V1,
        };
        let locktime = lp_atomic_locktime(
            taker_order.maker_orderbook_ticker(),
            taker_order.taker_orderbook_ticker(),
            atomic_locktime_v,
        );
        log_tag!(
            ctx,
            "";
            fmt = "Entering the taker_swap_loop {}/{} with uuid: {}",
            maker_coin.ticker(),
            taker_coin.ticker(),
            uuid
        );

        let now = now_sec();
        let account_db_id = taker_order.account_id();
        if ctx.use_trading_proto_v2() {
            let taker_secret = match generate_secret() {
                Ok(s) => s.into(),
                Err(e) => {
                    error!("Error {} on secret generation", e);
                    return;
                },
            };
            let secret_hash_algo = detect_secret_hash_algo(&maker_coin, &taker_coin);
            match (maker_coin, taker_coin) {
                (MmCoinEnum::UtxoCoin(m), MmCoinEnum::UtxoCoin(t)) => {
                    let mut taker_swap_state_machine = TakerSwapStateMachine {
                        storage: TakerSwapStorage::new(ctx.clone(), account_db_id.as_deref()),
                        abortable_system: ctx
                            .abortable_system
                            .create_subsystem()
                            .expect("create_subsystem should not fail"),
                        ctx,
                        started_at: now,
                        lock_duration: locktime,
                        maker_coin: m.clone(),
                        maker_volume: maker_amount,
                        taker_coin: t.clone(),
                        dex_fee: dex_fee_amount_from_taker_coin(&t, maker_coin_ticker, &taker_amount),
                        taker_volume: taker_amount,
                        taker_premium: Default::default(),
                        secret_hash_algo,
                        conf_settings: my_conf_settings,
                        p2p_topic: swap_v2_topic(&uuid),
                        uuid,
                        p2p_keypair: taker_order.p2p_privkey.map(SerializableSecp256k1Keypair::into_inner),
                        taker_secret,
                        maker_p2p_pubkey: match maker_p2p_pubkey {
                            PublicKey::Secp256k1(pubkey) => pubkey.into(),
                        },
                        require_maker_payment_confirm_before_funding_spend: true,
                    };
                    #[allow(clippy::box_default)]
                    taker_swap_state_machine
                        .run(Box::new(taker_swap_v2::Initialize::default()))
                        .await
                        .error_log();
                },
                _ => todo!("implement fallback to the old protocol here"),
            }
        } else {
            #[cfg(any(test, feature = "run-docker-tests"))]
            let fail_at = std::env::var("TAKER_FAIL_AT").map(FailAt::from).ok();

            if let Err(e) = insert_new_swap_to_db(
                ctx.clone(),
                taker_coin.ticker(),
                maker_coin.ticker(),
                uuid,
                now,
                LEGACY_SWAP_TYPE,
                account_db_id.as_deref(),
            )
            .await
            {
                error!("Error {} on new swap insertion", e);
            }

            let taker_swap = TakerSwap::new(
                ctx.clone(),
                maker,
                maker_amount,
                taker_amount,
                my_persistent_pub,
                uuid,
                Some(uuid),
                my_conf_settings,
                maker_coin,
                taker_coin,
                locktime,
                taker_order.p2p_privkey.map(SerializableSecp256k1Keypair::into_inner),
                #[cfg(any(test, feature = "run-docker-tests"))]
                fail_at,
            )
            .await;
            run_taker_swap(RunTakerSwapInput::StartNew(taker_swap), ctx).await
        }
    };

    let settings = AbortSettings::info_on_abort(format!("swap {uuid} stopped!"));
    spawner.spawn_with_settings(fut, settings)
}

pub async fn lp_ordermatch_loop(ctx: MmArc) {
    // lp_ordermatch_loop is spawned only if CryptoCtx is initialized
    let my_pubsecp = CryptoCtx::from_ctx(&ctx)
        .expect("CryptoCtx not available")
        .mm2_internal_pubkey_hex();

    let maker_order_timeout = ctx.conf["maker_order_timeout"].as_u64().unwrap_or(MAKER_ORDER_TIMEOUT);
    loop {
        if ctx.is_stopping() {
            break;
        }
        let ordermatch_ctx = OrdermatchContext::from_ctx(&ctx).unwrap();

        handle_timed_out_taker_orders(ctx.clone(), &ordermatch_ctx).await;
        handle_timed_out_maker_matches(ctx.clone(), &ordermatch_ctx).await;
        check_balance_for_maker_orders(ctx.clone(), &ordermatch_ctx).await;

        {
            // remove "timed out" pubkeys states with their orders from orderbook
            let mut orderbook = ordermatch_ctx.orderbook.lock();
            let mut uuids_to_remove = vec![];
            let mut pubkeys_to_remove = vec![];
            for (pubkey, state) in orderbook.pubkeys_state.iter() {
                let to_keep = pubkey == &my_pubsecp || state.last_keep_alive + maker_order_timeout > now_sec();
                if !to_keep {
                    for (uuid, _) in &state.orders_uuids {
                        uuids_to_remove.push(*uuid);
                    }
                    pubkeys_to_remove.push(pubkey.clone());
                }
            }

            for uuid in uuids_to_remove {
                orderbook.remove_order_trie_update(uuid);
            }
            for pubkey in pubkeys_to_remove {
                orderbook.pubkeys_state.remove(&pubkey);
            }

            collect_orderbook_metrics(&ctx, &orderbook);
        }

        {
            let mut missing_uuids = Vec::new();
            let mut to_cancel = Vec::new();
            {
                let orderbook = ordermatch_ctx.orderbook.lock();
                for (uuid, _) in ordermatch_ctx.maker_orders_ctx.lock().orders.iter() {
                    if !orderbook.order_set.contains_key(uuid) {
                        missing_uuids.push(*uuid);
                    }
                }
            }

            for uuid in missing_uuids {
                let order_mutex = match ordermatch_ctx.maker_orders_ctx.lock().get_order(&uuid) {
                    Some(o) => o.clone(),
                    None => continue,
                };

                let mut order = order_mutex.lock().await;
                let (base, rel) = match find_pair(&ctx, &order.base, &order.rel).await {
                    Ok(Some(pair)) => pair,
                    _ => continue,
                };
                let current_balance = match base.my_spendable_balance().compat().await {
                    Ok(b) => b,
                    Err(e) => {
                        log::info!("Error {} on balance check to kickstart order {}, cancelling", e, uuid);
                        to_cancel.push(uuid);
                        continue;
                    },
                };
                let max_vol = match calc_max_maker_vol(&ctx, &base, &current_balance, FeeApproxStage::OrderIssue).await
                {
                    Ok(vol_info) => vol_info.volume,
                    Err(e) => {
                        log::info!("Error {} on balance check to kickstart order {}, cancelling", e, uuid);
                        to_cancel.push(uuid);
                        continue;
                    },
                };
                if max_vol < order.available_amount() {
                    order.max_base_vol = order.reserved_amount() + max_vol;
                }
                if order.available_amount() < order.min_base_vol {
                    log::info!("Insufficient volume available for order {}, cancelling", uuid);
                    to_cancel.push(uuid);
                    continue;
                }

                let maker_orders = ordermatch_ctx.maker_orders_ctx.lock().orders.clone();

                // notify other nodes only if maker order is still there keeping maker_orders locked during the operation
                if maker_orders.contains_key(&uuid) {
                    let topic = order.orderbook_topic();
                    subscribe_to_topic(&ctx, topic);
                    maker_order_created_p2p_notify(
                        ctx.clone(),
                        &order,
                        base.coin_protocol_info(None),
                        rel.coin_protocol_info(Some(order.max_base_vol.clone() * order.price.clone())),
                    );
                }
            }

            for uuid in to_cancel {
                let removed_order_mutex = ordermatch_ctx.maker_orders_ctx.lock().remove_order(&uuid);
                // This checks that the order hasn't been removed by another process
                if let Some(order_mutex) = removed_order_mutex {
                    let order = order_mutex.lock().await;
                    delete_my_maker_order(
                        ctx.clone(),
                        order.clone(),
                        MakerOrderCancellationReason::InsufficientBalance,
                    )
                    .compat()
                    .await
                    .ok();
                }
            }
        }

        Timer::sleep(0.777).await;
    }
}

pub async fn clean_memory_loop(ctx_weak: MmWeak) {
    loop {
        {
            let ctx = match MmArc::from_weak(&ctx_weak) {
                Some(ctx) => ctx,
                None => return,
            };
            if ctx.is_stopping() {
                break;
            }

            let ordermatch_ctx = OrdermatchContext::from_ctx(&ctx).unwrap();
            let mut orderbook = ordermatch_ctx.orderbook.lock();
            orderbook.memory_db.purge();
        }
        Timer::sleep(600.).await;
    }
}

/// Transforms the timed out and unmatched GTC taker orders to maker.
///
/// # Safety
///
/// The function locks the [`OrdermatchContext::my_maker_orders`] and [`OrdermatchContext::my_taker_orders`] mutexes.
async fn handle_timed_out_taker_orders(ctx: MmArc, ordermatch_ctx: &OrdermatchContext) {
    let mut my_taker_orders = ordermatch_ctx.my_taker_orders.lock().await;
    let storage = MyOrdersStorage::new(ctx.clone());
    let mut my_actual_taker_orders = HashMap::with_capacity(my_taker_orders.len());

    for (uuid, order) in my_taker_orders.drain() {
        if order.created_at + order.timeout * 1000 >= now_ms() {
            my_actual_taker_orders.insert(uuid, order);
            continue;
        }

        if !order.matches.is_empty() || order.order_type != OrderType::GoodTillCancelled {
            delete_my_taker_order(ctx.clone(), order, TakerOrderCancellationReason::TimedOut)
                .compat()
                .await
                .ok();
            continue;
        }

        // transform the timed out taker order to maker
        let maker_order = handle_transform_my_taker_order(&ctx, uuid, order, ordermatch_ctx, &storage).await;

        // notify other peers
        if let Ok(Some((base, rel))) = find_pair(&ctx, &maker_order.base, &maker_order.rel).await {
            maker_order_created_p2p_notify(
                ctx.clone(),
                &maker_order,
                base.coin_protocol_info(None),
                rel.coin_protocol_info(Some(maker_order.max_base_vol.clone() * maker_order.price.clone())),
            );
        }
    }

    *my_taker_orders = my_actual_taker_orders;
}

/// Transforms a taker order into a maker order,
/// updating relevant contexts and storage.
async fn handle_transform_my_taker_order(
    ctx: &MmArc,
    uuid: Uuid,
    order: TakerOrder,
    ordermatch_ctx: &OrdermatchContext,
    storage: &MyOrdersStorage,
) -> MakerOrder {
    delete_my_taker_order(ctx.clone(), order.clone(), TakerOrderCancellationReason::ToMaker)
        .compat()
        .await
        .ok();
    let maker_order: MakerOrder = order.into();
    ordermatch_ctx
        .maker_orders_ctx
        .lock()
        .add_order(ctx.weak(), maker_order.clone(), None);

    storage
        .save_new_active_maker_order(&maker_order)
        .await
        .error_log_with_msg("!save_new_active_maker_order");
    if maker_order.save_in_history {
        storage
            .update_was_taker_in_filtering_history(uuid, maker_order.account_id().as_deref())
            .await
            .error_log_with_msg("!update_was_taker_in_filtering_history");
    };

    maker_order
}

/// # Safety
///
/// The function locks the [`OrdermatchContext::my_maker_orders`] mutex.
async fn check_balance_for_maker_orders(ctx: MmArc, ordermatch_ctx: &OrdermatchContext) {
    let my_maker_orders = ordermatch_ctx.maker_orders_ctx.lock().orders.clone();

    for (uuid, order) in my_maker_orders {
        let order = order.lock().await;
        // validate other coin's account id
        if let Err(err) = order.validate_other_coin_account_id(&ctx).await {
            warn!("{err:?} while validating other_coin account id for maker order: {uuid}");
            let removed_order_mutex = ordermatch_ctx.maker_orders_ctx.lock().remove_order(&uuid);

            // This checks that the order hasn't been removed by another process
            if removed_order_mutex.is_some() {
                maker_order_cancelled_p2p_notify(ctx.clone(), &order);
                delete_my_maker_order(
                    ctx.clone(),
                    order.clone(),
                    MakerOrderCancellationReason::OtherCoinIdMisMatch,
                )
                .compat()
                .await
                .ok();
            }
            continue;
        };

        if order.available_amount() >= order.min_base_vol || order.has_ongoing_matches() {
            continue;
        }

        let reason = if order.matches.is_empty() {
            MakerOrderCancellationReason::InsufficientBalance
        } else {
            MakerOrderCancellationReason::Fulfilled
        };
        let removed_order_mutex = ordermatch_ctx.maker_orders_ctx.lock().remove_order(&uuid);
        // This checks that the order hasn't been removed by another process
        if removed_order_mutex.is_some() {
            maker_order_cancelled_p2p_notify(ctx.clone(), &order);
            delete_my_maker_order(ctx.clone(), order.clone(), reason)
                .compat()
                .await
                .ok();
        }
    }
}

/// Removes timed out unfinished matches to unlock the reserved amount.
///
/// # Safety
///
/// The function locks the [`OrdermatchContext::my_maker_orders`] mutex.
async fn handle_timed_out_maker_matches(ctx: MmArc, ordermatch_ctx: &OrdermatchContext) {
    let now = now_ms();
    let storage = MyOrdersStorage::new(ctx.clone());
    let my_maker_orders = ordermatch_ctx.maker_orders_ctx.lock().orders.clone();

    for (_, order) in my_maker_orders.iter() {
        let mut order = order.lock().await;
        let old_len = order.matches.len();
        order.matches.retain(|_, order_match| {
            order_match.last_updated + ORDER_MATCH_TIMEOUT * 1000 > now || order_match.connected.is_some()
        });
        if old_len != order.matches.len() {
            storage
                .update_active_maker_order(&order)
                .await
                .error_log_with_msg("!update_active_maker_order");
        }
    }
}

async fn process_maker_reserved(ctx: MmArc, from_pubkey: H256Json, reserved_msg: MakerReserved) {
    log::debug!("Processing MakerReserved {:?}", reserved_msg);
    let ordermatch_ctx = OrdermatchContext::from_ctx(&ctx).unwrap();
    {
        let my_taker_orders = ordermatch_ctx.my_taker_orders.lock().await;
        if !my_taker_orders.contains_key(&reserved_msg.taker_order_uuid) {
            return;
        }
    }

    // Taker order existence is checked previously - it can't be created if CryptoCtx is not initialized
    let our_public_id = CryptoCtx::from_ctx(&ctx)
        .expect("'CryptoCtx' must be initialized already")
        .mm2_internal_public_id();
    if our_public_id.bytes == from_pubkey.0 {
        log::warn!("Skip maker reserved from our pubkey");
        return;
    }

    let uuid = reserved_msg.taker_order_uuid;
    {
        let mut pending_map = ordermatch_ctx.pending_maker_reserved.lock().await;
        let pending_for_order = pending_map
            .entry(reserved_msg.taker_order_uuid)
            .or_insert_with(Vec::new);
        pending_for_order.push(reserved_msg);
        if pending_for_order.len() > 1 {
            // messages will be sorted by price and processed in the first called handler
            return;
        }
    }

    Timer::sleep(3.).await;

    let mut my_taker_orders = ordermatch_ctx.my_taker_orders.lock().await;
    let my_order = match my_taker_orders.entry(uuid) {
        Entry::Vacant(_) => return,
        Entry::Occupied(entry) => entry.into_mut(),
    };

    // our base and rel coins should match maker's side tickers for a proper is_coin_protocol_supported check
    let (base_coin, rel_coin) = match find_pair(&ctx, my_order.maker_coin_ticker(), my_order.taker_coin_ticker()).await
    {
        Ok(Some(c)) => c,
        _ => return, // attempt to match with deactivated coin
    };
    let mut pending_map = ordermatch_ctx.pending_maker_reserved.lock().await;
    if let Some(mut reserved_messages) = pending_map.remove(&uuid) {
        reserved_messages.sort_unstable_by_key(|r| r.price());

        for reserved_msg in reserved_messages {
            let my_conf_settings = choose_maker_confs_and_notas(
                reserved_msg.conf_settings.clone(),
                &my_order.request,
                &base_coin,
                &rel_coin,
            );
            let other_conf_settings =
                choose_taker_confs_and_notas(&my_order.request, &reserved_msg.conf_settings, &base_coin, &rel_coin);
            let atomic_locktime_v = AtomicLocktimeVersion::V2 {
                my_conf_settings,
                other_conf_settings,
            };
            let lock_time = lp_atomic_locktime(
                my_order.maker_orderbook_ticker(),
                my_order.taker_orderbook_ticker(),
                atomic_locktime_v,
            );
            // send "connect" message if reserved message targets our pubkey AND
            // reserved amounts match our order AND order is NOT reserved by someone else (empty matches)
            if (my_order.match_reserved(&reserved_msg) == MatchReservedResult::Matched && my_order.matches.is_empty())
                && base_coin.is_coin_protocol_supported(&reserved_msg.base_protocol_info, None, lock_time, false)
                && rel_coin.is_coin_protocol_supported(
                    &reserved_msg.rel_protocol_info,
                    Some(reserved_msg.rel_amount.clone()),
                    lock_time,
                    false,
                )
            {
                let connect = TakerConnect {
                    sender_pubkey: H256Json::from(our_public_id.bytes),
                    dest_pub_key: reserved_msg.sender_pubkey,
                    taker_order_uuid: reserved_msg.taker_order_uuid,
                    maker_order_uuid: reserved_msg.maker_order_uuid,
                };
                let topic = my_order.orderbook_topic();
                broadcast_ordermatch_message(&ctx, topic, connect.clone().into(), my_order.p2p_keypair());
                let taker_match = TakerMatch {
                    reserved: reserved_msg,
                    connect,
                    connected: None,
                    last_updated: now_ms(),
                };
                my_order
                    .matches
                    .insert(taker_match.reserved.maker_order_uuid, taker_match);
                MyOrdersStorage::new(ctx)
                    .update_active_taker_order(my_order)
                    .await
                    .error_log_with_msg("!update_active_taker_order");
                return;
            }
        }
    }
}

async fn process_maker_connected(ctx: MmArc, from_pubkey: PublicKey, connected: MakerConnected) {
    log::debug!("Processing MakerConnected {:?}", connected);
    let ordermatch_ctx = OrdermatchContext::from_ctx(&ctx).unwrap();

    let our_public_id = match CryptoCtx::from_ctx(&ctx) {
        Ok(ctx) => ctx.mm2_internal_public_id(),
        Err(_) => return,
    };

    let unprefixed_from = from_pubkey.unprefixed();
    if our_public_id.bytes == unprefixed_from {
        log::warn!("Skip maker connected from our pubkey");
        return;
    }

    let mut my_taker_orders = ordermatch_ctx.my_taker_orders.lock().await;
    let my_order_entry = match my_taker_orders.entry(connected.taker_order_uuid) {
        Entry::Occupied(e) => e,
        Entry::Vacant(_) => return,
    };
    let order_match = match my_order_entry.get().matches.get(&connected.maker_order_uuid) {
        Some(o) => o,
        None => {
            log::warn!(
                "Our node doesn't have the match with uuid {}",
                connected.maker_order_uuid
            );
            return;
        },
    };

    if order_match.reserved.sender_pubkey != unprefixed_from.into() {
        error!("Connected message sender pubkey != reserved message sender pubkey");
        return;
    }
    // alice
    lp_connected_alice(
        ctx.clone(),
        my_order_entry.get().clone(),
        order_match.clone(),
        from_pubkey,
    );
    // remove the matched order immediately
    let order = my_order_entry.remove();
    delete_my_taker_order(ctx, order, TakerOrderCancellationReason::Fulfilled)
        .compat()
        .await
        .ok();
}

async fn process_taker_request(ctx: MmArc, from_pubkey: H256Json, taker_request: TakerRequest) {
    let our_public_id: H256Json = match CryptoCtx::from_ctx(&ctx) {
        Ok(ctx) => ctx.mm2_internal_public_id().bytes.into(),
        Err(_) => return,
    };

    if our_public_id == from_pubkey {
        log::warn!("Skip the request originating from our pubkey");
        return;
    }
    log::debug!("Processing request {:?}", taker_request);

    if !taker_request.can_match_with_maker_pubkey(&our_public_id) {
        return;
    }

    let ordermatch_ctx = OrdermatchContext::from_ctx(&ctx).unwrap();
    let storage = MyOrdersStorage::new(ctx.clone());
    let mut my_orders = ordermatch_ctx.maker_orders_ctx.lock().orders.clone();
    let filtered = my_orders
        .iter_mut()
        .filter(|(uuid, _)| taker_request.can_match_with_uuid(uuid));

    for (uuid, order) in filtered {
        let mut order = order.lock().await;
        if let OrderMatchResult::Matched((base_amount, rel_amount)) = order.match_with_request(&taker_request) {
            let (base_coin, rel_coin) = match find_pair(&ctx, &order.base, &order.rel).await {
                Ok(Some(c)) => c,
                _ => return, // attempt to match with deactivated coin
            };

            let my_conf_settings =
                choose_maker_confs_and_notas(order.conf_settings.clone(), &taker_request, &base_coin, &rel_coin);
            let other_conf_settings =
                choose_taker_confs_and_notas(&taker_request, &order.conf_settings, &base_coin, &rel_coin);
            let atomic_locktime_v = AtomicLocktimeVersion::V2 {
                my_conf_settings,
                other_conf_settings,
            };
            let maker_lock_duration = (lp_atomic_locktime(
                order.base_orderbook_ticker(),
                order.rel_orderbook_ticker(),
                atomic_locktime_v,
            ) as f64
                * rel_coin.maker_locktime_multiplier())
            .ceil() as u64;

            if !order.matches.contains_key(&taker_request.uuid)
                && base_coin.is_coin_protocol_supported(
                    taker_request.base_protocol_info_for_maker(),
                    Some(base_amount.clone()),
                    maker_lock_duration,
                    true,
                )
                && rel_coin.is_coin_protocol_supported(
                    taker_request.rel_protocol_info_for_maker(),
                    None,
                    maker_lock_duration,
                    true,
                )
            {
                let reserved = MakerReserved {
                    dest_pub_key: taker_request.sender_pubkey,
                    sender_pubkey: our_public_id,
                    base: order.base_orderbook_ticker().to_owned(),
                    base_amount: base_amount.clone(),
                    rel_amount: rel_amount.clone(),
                    rel: order.rel_orderbook_ticker().to_owned(),
                    taker_order_uuid: taker_request.uuid,
                    maker_order_uuid: *uuid,
                    conf_settings: order.conf_settings.clone().or_else(|| {
                        Some(OrderConfirmationsSettings {
                            base_confs: base_coin.required_confirmations(),
                            base_nota: base_coin.requires_notarization(),
                            rel_confs: rel_coin.required_confirmations(),
                            rel_nota: rel_coin.requires_notarization(),
                        })
                    }),
                    base_protocol_info: Some(base_coin.coin_protocol_info(None)),
                    rel_protocol_info: Some(rel_coin.coin_protocol_info(Some(rel_amount.clone()))),
                };
                let topic = order.orderbook_topic();
                log::debug!("Request matched sending reserved {:?}", reserved);
                broadcast_ordermatch_message(&ctx, topic, reserved.clone().into(), order.p2p_keypair());
                let maker_match = MakerMatch {
                    request: taker_request,
                    reserved,
                    connect: None,
                    connected: None,
                    last_updated: now_ms(),
                };
                order.matches.insert(maker_match.request.uuid, maker_match);
                storage
                    .update_active_maker_order(&order)
                    .await
                    .error_log_with_msg("!update_active_maker_order");
            }
            return;
        }
    }
}

async fn process_taker_connect(ctx: MmArc, sender_pubkey: PublicKey, connect_msg: TakerConnect) {
    log::debug!("Processing TakerConnect {:?}", connect_msg);
    let ordermatch_ctx = OrdermatchContext::from_ctx(&ctx).unwrap();

    let our_public_id = match CryptoCtx::from_ctx(&ctx) {
        Ok(ctx) => ctx.mm2_internal_public_id(),
        Err(_) => return,
    };

    let sender_unprefixed = sender_pubkey.unprefixed();
    if our_public_id.bytes == sender_unprefixed {
        log::warn!("Skip taker connect from our pubkey");
        return;
    }

    let order_mutex = {
        match ordermatch_ctx
            .maker_orders_ctx
            .lock()
            .orders
            .get(&connect_msg.maker_order_uuid)
        {
            Some(o) => o.clone(),
            None => return,
        }
    };
    let mut my_order = order_mutex.lock().await;
    let order_match = match my_order.matches.get_mut(&connect_msg.taker_order_uuid) {
        Some(o) => o,
        None => {
            log::warn!(
                "Our node doesn't have the match with uuid {}",
                connect_msg.taker_order_uuid
            );
            return;
        },
    };
    if order_match.request.sender_pubkey != sender_unprefixed.into() {
        log::warn!("Connect message sender pubkey != request message sender pubkey");
        return;
    }

    if order_match.connected.is_none() && order_match.connect.is_none() {
        let connected = MakerConnected {
            sender_pubkey: our_public_id.bytes.into(),
            dest_pub_key: connect_msg.sender_pubkey,
            taker_order_uuid: connect_msg.taker_order_uuid,
            maker_order_uuid: connect_msg.maker_order_uuid,
            method: "connected".into(),
        };
        order_match.connect = Some(connect_msg);
        order_match.connected = Some(connected.clone());
        let order_match = order_match.clone();
        my_order.started_swaps.push(order_match.request.uuid);
        lp_connect_start_bob(ctx.clone(), order_match, my_order.clone(), sender_pubkey);
        let topic = my_order.orderbook_topic();
        broadcast_ordermatch_message(&ctx, topic.clone(), connected.into(), my_order.p2p_keypair());

        // If volume is less order will be cancelled a bit later
        if my_order.available_amount() >= my_order.min_base_vol {
            let mut updated_msg = new_protocol::MakerOrderUpdated::new(my_order.uuid);
            updated_msg.with_new_max_volume(my_order.available_amount().into());
            maker_order_updated_p2p_notify(ctx.clone(), topic, updated_msg, my_order.p2p_keypair());
        }
        MyOrdersStorage::new(ctx)
            .update_active_maker_order(&my_order)
            .await
            .error_log_with_msg("!update_active_maker_order");
    }
}

pub async fn buy(ctx: MmArc, req: Json) -> Result<Response<Vec<u8>>, String> {
    let input: SellBuyRequest = try_s!(json::from_value(req));
    if input.base == input.rel {
        return ERR!("Base and rel must be different coins");
    }
    let rel_coin = try_s!(lp_coinfind(&ctx, &input.rel).await);
    let rel_coin = try_s!(rel_coin.ok_or("Rel coin is not found or inactive"));
    let base_coin = try_s!(lp_coinfind(&ctx, &input.base).await);
    let base_coin: MmCoinEnum = try_s!(base_coin.ok_or("Base coin is not found or inactive"));
    if base_coin.wallet_only(&ctx) {
        return ERR!("Base coin {} is wallet only", input.base);
    }
    if rel_coin.wallet_only(&ctx) {
        return ERR!("Rel coin {} is wallet only", input.rel);
    }
    let my_amount = &input.volume * &input.price;
    try_s!(
        check_balance_for_taker_swap(
            &ctx,
            rel_coin.deref(),
            base_coin.deref(),
            my_amount,
            None,
            None,
            FeeApproxStage::OrderIssue
        )
        .await
    );
    let res = try_s!(lp_auto_buy(&ctx, &base_coin, &rel_coin, input).await);
    Ok(try_s!(Response::builder().body(res)))
}

pub async fn sell(ctx: MmArc, req: Json) -> Result<Response<Vec<u8>>, String> {
    let input: SellBuyRequest = try_s!(json::from_value(req));
    if input.base == input.rel {
        return ERR!("Base and rel must be different coins");
    }
    let base_coin = try_s!(lp_coinfind(&ctx, &input.base).await);
    let base_coin = try_s!(base_coin.ok_or("Base coin is not found or inactive"));
    let rel_coin = try_s!(lp_coinfind(&ctx, &input.rel).await);
    let rel_coin = try_s!(rel_coin.ok_or("Rel coin is not found or inactive"));
    if base_coin.wallet_only(&ctx) {
        return ERR!("Base coin {} is wallet only", input.base);
    }
    if rel_coin.wallet_only(&ctx) {
        return ERR!("Rel coin {} is wallet only", input.rel);
    }
    try_s!(
        check_balance_for_taker_swap(
            &ctx,
            base_coin.deref(),
            rel_coin.deref(),
            input.volume.clone(),
            None,
            None,
            FeeApproxStage::OrderIssue
        )
        .await
    );
    let res = try_s!(lp_auto_buy(&ctx, &base_coin, &rel_coin, input).await);
    Ok(try_s!(Response::builder().body(res)))
}

/// Created when maker order is matched with taker request
#[derive(Clone, Debug, Deserialize, Eq, PartialEq, Serialize)]
struct MakerMatch {
    request: TakerRequest,
    reserved: MakerReserved,
    connect: Option<TakerConnect>,
    connected: Option<MakerConnected>,
    last_updated: u64,
}

/// Created upon taker request broadcast
#[derive(Clone, Debug, Deserialize, Eq, PartialEq, Serialize)]
struct TakerMatch {
    reserved: MakerReserved,
    connect: TakerConnect,
    connected: Option<MakerConnected>,
    last_updated: u64,
}

impl<'a> From<&'a TakerRequest> for TakerRequestForRpc {
    fn from(request: &'a TakerRequest) -> TakerRequestForRpc {
        TakerRequestForRpc {
            base: request.base.clone(),
            rel: request.rel.clone(),
            base_amount: request.base_amount.to_decimal(),
            base_amount_rat: request.base_amount.to_ratio(),
            rel_amount: request.rel_amount.to_decimal(),
            rel_amount_rat: request.rel_amount.to_ratio(),
            action: request.action.clone(),
            uuid: request.uuid,
            method: "request".to_string(),
            sender_pubkey: request.sender_pubkey,
            dest_pub_key: request.dest_pub_key,
            match_by: request.match_by.clone(),
            conf_settings: request.conf_settings.clone(),
        }
    }
}

#[allow(clippy::needless_borrow)]
pub async fn lp_auto_buy(
    ctx: &MmArc,
    base_coin: &MmCoinEnum,
    rel_coin: &MmCoinEnum,
    input: SellBuyRequest,
) -> Result<Vec<u8>, String> {
    if input.price < MmNumber::from(BigRational::new(1.into(), 100_000_000.into())) {
        return ERR!("Price is too low, minimum is 0.00000001");
    }

    let action = match Some(input.method.as_ref()) {
        Some("buy") => TakerAction::Buy,
        Some("sell") => TakerAction::Sell,
        _ => return ERR!("Auto buy must be called only from buy/sell RPC methods"),
    };
    let ordermatch_ctx = try_s!(OrdermatchContext::from_ctx(ctx));
    let mut my_taker_orders = ordermatch_ctx.my_taker_orders.lock().await;
    let our_public_id = try_s!(CryptoCtx::from_ctx(&ctx)).mm2_internal_public_id();
    let rel_volume = &input.volume * &input.price;
    let conf_settings = OrderConfirmationsSettings {
        base_confs: input.base_confs.unwrap_or_else(|| base_coin.required_confirmations()),
        base_nota: input.base_nota.unwrap_or_else(|| base_coin.requires_notarization()),
        rel_confs: input.rel_confs.unwrap_or_else(|| rel_coin.required_confirmations()),
        rel_nota: input.rel_nota.unwrap_or_else(|| rel_coin.requires_notarization()),
    };
    let mut order_builder = TakerOrderBuilder::new(base_coin, rel_coin)
        .with_base_amount(input.volume)
        .with_rel_amount(rel_volume)
        .with_action(action)
        .with_match_by(input.match_by)
        .with_min_volume(input.min_volume)
        .with_order_type(input.order_type)
        .with_conf_settings(conf_settings)
        .with_sender_pubkey(H256Json::from(our_public_id.bytes))
        .with_save_in_history(input.save_in_history)
        .with_base_orderbook_ticker(ordermatch_ctx.orderbook_ticker(base_coin.ticker()))
        .with_rel_orderbook_ticker(ordermatch_ctx.orderbook_ticker(rel_coin.ticker()));
    if let Some(timeout) = input.timeout {
        order_builder = order_builder.with_timeout(timeout);
    }
    let order = try_s!(order_builder.build().await);

    let request_orderbook = false;
    try_s!(
        subscribe_to_orderbook_topic(
            ctx,
            order.base_orderbook_ticker(),
            order.rel_orderbook_ticker(),
            request_orderbook
        )
        .await
    );
    broadcast_ordermatch_message(ctx, order.orderbook_topic(), order.clone().into(), order.p2p_keypair());

    let res = try_s!(json::to_vec(&Mm2RpcResult::new(SellBuyResponse {
        request: (&order.request).into(),
        order_type: order.order_type.clone(),
        min_volume: order.min_volume.clone().into(),
        base_orderbook_ticker: order.base_orderbook_ticker.clone(),
        rel_orderbook_ticker: order.rel_orderbook_ticker.clone(),
    })));

    save_my_new_taker_order(ctx.clone(), &order)
        .await
        .map_err(|e| ERRL!("{}", e))?;
    my_taker_orders.insert(order.request.uuid, order);

    Ok(res)
}

/// Orderbook Item P2P message
/// DO NOT CHANGE - it will break backwards compatibility
#[derive(Clone, Debug, Deserialize, PartialEq, Serialize)]
struct OrderbookP2PItem {
    pubkey: String,
    base: String,
    rel: String,
    price: BigRational,
    max_volume: BigRational,
    min_volume: BigRational,
    uuid: Uuid,
    created_at: u64,
}

macro_rules! try_get_age_or_default {
    ($created_at: expr) => {{
        let now = now_sec();
        now.checked_sub($created_at).unwrap_or_else(|| {
            warn!("now - created_at: ({} - {}) caused a u64 underflow", now, $created_at);
            Default::default()
        })
    }};
}

impl OrderbookP2PItem {
    fn as_rpc_best_orders_buy(
        &self,
        address: String,
        conf_settings: Option<&OrderConfirmationsSettings>,
        is_mine: bool,
    ) -> RpcOrderbookEntry {
        let price_mm = MmNumber::from(self.price.clone());
        let max_vol_mm = MmNumber::from(self.max_volume.clone());
        let min_vol_mm = MmNumber::from(self.min_volume.clone());

        let base_max_volume = max_vol_mm.clone().into();
        let base_min_volume = min_vol_mm.clone().into();
        let rel_max_volume = (&max_vol_mm * &price_mm).into();
        let rel_min_volume = (&min_vol_mm * &price_mm).into();

        RpcOrderbookEntry {
            coin: self.rel.clone(),
            address,
            price: price_mm.to_decimal(),
            price_rat: price_mm.to_ratio(),
            price_fraction: price_mm.to_fraction(),
            max_volume: max_vol_mm.to_decimal(),
            max_volume_rat: max_vol_mm.to_ratio(),
            max_volume_fraction: max_vol_mm.to_fraction(),
            min_volume: min_vol_mm.to_decimal(),
            min_volume_rat: min_vol_mm.to_ratio(),
            min_volume_fraction: min_vol_mm.to_fraction(),
            pubkey: self.pubkey.clone(),
            age: try_get_age_or_default!(self.created_at),
            uuid: self.uuid,
            is_mine,
            base_max_volume,
            base_min_volume,
            rel_max_volume,
            rel_min_volume,
            conf_settings: conf_settings.cloned(),
        }
    }

    fn as_rpc_best_orders_buy_v2(
        &self,
        address: OrderbookAddress,
        conf_settings: Option<&OrderConfirmationsSettings>,
        is_mine: bool,
    ) -> RpcOrderbookEntryV2 {
        let price_mm = MmNumber::from(self.price.clone());
        let max_vol_mm = MmNumber::from(self.max_volume.clone());
        let min_vol_mm = MmNumber::from(self.min_volume.clone());

        RpcOrderbookEntryV2 {
            coin: self.rel.clone(),
            address,
            rel_max_volume: (&max_vol_mm * &price_mm).into(),
            rel_min_volume: (&min_vol_mm * &price_mm).into(),
            price: price_mm.into(),
            pubkey: self.pubkey.clone(),
            uuid: self.uuid,
            is_mine,
            base_max_volume: max_vol_mm.into(),
            base_min_volume: min_vol_mm.into(),
            conf_settings: conf_settings.cloned(),
        }
    }

    fn as_rpc_best_orders_sell(
        &self,
        address: String,
        conf_settings: Option<&OrderConfirmationsSettings>,
        is_mine: bool,
    ) -> RpcOrderbookEntry {
        let price_mm = MmNumber::from(1i32) / self.price.clone().into();
        let max_vol_mm = MmNumber::from(self.max_volume.clone());
        let min_vol_mm = MmNumber::from(self.min_volume.clone());

        let base_max_volume = (&max_vol_mm / &price_mm).into();
        let base_min_volume = (&min_vol_mm / &price_mm).into();
        let rel_max_volume = max_vol_mm.clone().into();
        let rel_min_volume = min_vol_mm.clone().into();
        let conf_settings = conf_settings.map(|conf| conf.reversed());

        RpcOrderbookEntry {
            coin: self.base.clone(),
            address,
            price: price_mm.to_decimal(),
            price_rat: price_mm.to_ratio(),
            price_fraction: price_mm.to_fraction(),
            max_volume: max_vol_mm.to_decimal(),
            max_volume_rat: max_vol_mm.to_ratio(),
            max_volume_fraction: max_vol_mm.to_fraction(),
            min_volume: min_vol_mm.to_decimal(),
            min_volume_rat: min_vol_mm.to_ratio(),
            min_volume_fraction: min_vol_mm.to_fraction(),
            pubkey: self.pubkey.clone(),
            age: try_get_age_or_default!(self.created_at),
            uuid: self.uuid,
            is_mine,
            base_max_volume,
            base_min_volume,
            rel_max_volume,
            rel_min_volume,
            conf_settings,
        }
    }

    fn as_rpc_best_orders_sell_v2(
        &self,
        address: OrderbookAddress,
        conf_settings: Option<&OrderConfirmationsSettings>,
        is_mine: bool,
    ) -> RpcOrderbookEntryV2 {
        let price_mm = MmNumber::from(1i32) / self.price.clone().into();
        let max_vol_mm = MmNumber::from(self.max_volume.clone());
        let min_vol_mm = MmNumber::from(self.min_volume.clone());

        let conf_settings = conf_settings.map(|conf| conf.reversed());

        RpcOrderbookEntryV2 {
            coin: self.base.clone(),
            address,
            base_max_volume: (&max_vol_mm / &price_mm).into(),
            base_min_volume: (&min_vol_mm / &price_mm).into(),
            price: price_mm.into(),
            pubkey: self.pubkey.clone(),
            uuid: self.uuid,
            is_mine,
            rel_max_volume: max_vol_mm.into(),
            rel_min_volume: min_vol_mm.into(),
            conf_settings,
        }
    }
}

/// Despite it looks the same as OrderbookItemWithProof it's better to have a separate struct to avoid compatibility
/// breakage if we need to add more fields to the OrderbookItemWithProof
/// DO NOT ADD more fields in this struct as it will break backward compatibility.
/// Add them to the BestOrdersRes instead
#[derive(Clone, Debug, Deserialize, PartialEq, Serialize)]
struct OrderbookP2PItemWithProof {
    /// Orderbook item
    order: OrderbookP2PItem,
    /// Last pubkey message payload that contains most recent pair trie root
    last_message_payload: Vec<u8>,
    /// Proof confirming that orderbook item is in the pair trie
    proof: TrieProof,
}

impl From<OrderbookItemWithProof> for OrderbookP2PItemWithProof {
    fn from(o: OrderbookItemWithProof) -> Self {
        OrderbookP2PItemWithProof {
            order: o.order.into(),
            last_message_payload: o.last_message_payload,
            proof: o.proof,
        }
    }
}

impl From<OrderbookItem> for OrderbookP2PItem {
    fn from(o: OrderbookItem) -> OrderbookP2PItem {
        OrderbookP2PItem {
            pubkey: o.pubkey,
            base: o.base,
            rel: o.rel,
            price: o.price,
            max_volume: o.max_volume,
            min_volume: o.min_volume,
            uuid: o.uuid,
            created_at: o.created_at,
        }
    }
}

#[derive(Clone, Debug, PartialEq)]
struct OrderbookItem {
    pubkey: String,
    base: String,
    rel: String,
    price: BigRational,
    max_volume: BigRational,
    min_volume: BigRational,
    uuid: Uuid,
    created_at: u64,
    base_protocol_info: Vec<u8>,
    rel_protocol_info: Vec<u8>,
    conf_settings: Option<OrderConfirmationsSettings>,
}

#[derive(Clone, Debug, PartialEq)]
struct OrderbookItemWithProof {
    /// Orderbook item
    order: OrderbookItem,
    /// Last pubkey message payload that contains most recent pair trie root
    last_message_payload: Vec<u8>,
    /// Proof confirming that orderbook item is in the pair trie
    proof: TrieProof,
}

/// Concrete implementation of Hasher using Blake2b 64-bit hashes
#[derive(Debug)]
pub struct Blake2Hasher64;

impl Hasher for Blake2Hasher64 {
    type Out = [u8; 8];
    type StdHasher = Hash256StdHasher;
    const LENGTH: usize = 8;

    fn hash(x: &[u8]) -> Self::Out {
        let mut hasher = Blake2bVar::new(8).expect("8 is valid VarBlake2b output_size");
        hasher.update(x);
        let mut res: [u8; 8] = Default::default();
        hasher.finalize_variable(&mut res).expect("hashing to succeed");
        res
    }
}

type Layout = sp_trie::LayoutV0<Blake2Hasher64>;

impl OrderbookItem {
    fn apply_updated(&mut self, msg: &new_protocol::MakerOrderUpdated) {
        if let Some(new_price) = msg.new_price() {
            self.price = new_price.into();
        }

        if let Some(new_max_volume) = msg.new_max_volume() {
            self.max_volume = new_max_volume.into();
        }

        if let Some(new_min_volume) = msg.new_min_volume() {
            self.min_volume = new_min_volume.into();
        }
    }

    fn as_rpc_entry_ask(&self, address: String, is_mine: bool) -> RpcOrderbookEntry {
        let price_mm = MmNumber::from(self.price.clone());
        let max_vol_mm = MmNumber::from(self.max_volume.clone());
        let min_vol_mm = MmNumber::from(self.min_volume.clone());

        let base_max_volume = max_vol_mm.clone().into();
        let base_min_volume = min_vol_mm.clone().into();
        let rel_max_volume = (&max_vol_mm * &price_mm).into();
        let rel_min_volume = (&min_vol_mm * &price_mm).into();

        RpcOrderbookEntry {
            coin: self.base.clone(),
            address,
            price: price_mm.to_decimal(),
            price_rat: price_mm.to_ratio(),
            price_fraction: price_mm.to_fraction(),
            max_volume: max_vol_mm.to_decimal(),
            max_volume_rat: max_vol_mm.to_ratio(),
            max_volume_fraction: max_vol_mm.to_fraction(),
            min_volume: min_vol_mm.to_decimal(),
            min_volume_rat: min_vol_mm.to_ratio(),
            min_volume_fraction: min_vol_mm.to_fraction(),
            pubkey: self.pubkey.clone(),
            age: try_get_age_or_default!(self.created_at),
            uuid: self.uuid,
            is_mine,
            base_max_volume,
            base_min_volume,
            rel_max_volume,
            rel_min_volume,
            conf_settings: self.conf_settings.clone(),
        }
    }

    fn as_rpc_entry_bid(&self, address: String, is_mine: bool) -> RpcOrderbookEntry {
        let price_mm = MmNumber::from(1i32) / self.price.clone().into();
        let max_vol_mm = MmNumber::from(self.max_volume.clone());
        let min_vol_mm = MmNumber::from(self.min_volume.clone());

        let base_max_volume = (&max_vol_mm / &price_mm).into();
        let base_min_volume = (&min_vol_mm / &price_mm).into();
        let rel_max_volume = max_vol_mm.clone().into();
        let rel_min_volume = min_vol_mm.clone().into();
        let conf_settings = self.conf_settings.as_ref().map(|conf| conf.reversed());

        RpcOrderbookEntry {
            coin: self.base.clone(),
            address,
            price: price_mm.to_decimal(),
            price_rat: price_mm.to_ratio(),
            price_fraction: price_mm.to_fraction(),
            max_volume: max_vol_mm.to_decimal(),
            max_volume_rat: max_vol_mm.to_ratio(),
            max_volume_fraction: max_vol_mm.to_fraction(),
            min_volume: min_vol_mm.to_decimal(),
            min_volume_rat: min_vol_mm.to_ratio(),
            min_volume_fraction: min_vol_mm.to_fraction(),
            pubkey: self.pubkey.clone(),
            age: try_get_age_or_default!(self.created_at),
            uuid: self.uuid,
            is_mine,
            base_max_volume,
            base_min_volume,
            rel_max_volume,
            rel_min_volume,
            conf_settings,
        }
    }

    fn as_rpc_v2_entry_ask(&self, address: OrderbookAddress, is_mine: bool) -> RpcOrderbookEntryV2 {
        let price_mm = MmNumber::from(self.price.clone());
        let max_vol_mm = MmNumber::from(self.max_volume.clone());
        let min_vol_mm = MmNumber::from(self.min_volume.clone());

        RpcOrderbookEntryV2 {
            coin: self.base.clone(),
            address,
            rel_max_volume: (&max_vol_mm * &price_mm).into(),
            rel_min_volume: (&min_vol_mm * &price_mm).into(),
            price: price_mm.into(),
            pubkey: self.pubkey.clone(),
            uuid: self.uuid,
            is_mine,
            base_max_volume: max_vol_mm.into(),
            base_min_volume: min_vol_mm.into(),
            conf_settings: self.conf_settings.clone(),
        }
    }

    fn as_rpc_v2_entry_bid(&self, address: OrderbookAddress, is_mine: bool) -> RpcOrderbookEntryV2 {
        let price_mm = MmNumber::from(1i32) / self.price.clone().into();
        let max_vol_mm = MmNumber::from(self.max_volume.clone());
        let min_vol_mm = MmNumber::from(self.min_volume.clone());

        let conf_settings = self.conf_settings.as_ref().map(|conf| conf.reversed());

        RpcOrderbookEntryV2 {
            coin: self.base.clone(),
            address,
            base_max_volume: (&max_vol_mm / &price_mm).into(),
            base_min_volume: (&min_vol_mm / &price_mm).into(),
            price: price_mm.into(),
            pubkey: self.pubkey.clone(),
            uuid: self.uuid,
            is_mine,
            rel_max_volume: max_vol_mm.into(),
            rel_min_volume: min_vol_mm.into(),
            conf_settings,
        }
    }

    fn from_p2p_and_info(
        o: OrderbookP2PItem,
        proto_info: BaseRelProtocolInfo,
        conf_info: Option<OrderConfirmationsSettings>,
    ) -> Self {
        OrderbookItem {
            pubkey: o.pubkey,
            base: o.base,
            rel: o.rel,
            price: o.price,
            max_volume: o.max_volume,
            min_volume: o.min_volume,
            uuid: o.uuid,
            created_at: o.created_at,
            base_protocol_info: proto_info.base,
            rel_protocol_info: proto_info.rel,
            conf_settings: conf_info,
        }
    }

    fn base_rel_proto_info(&self) -> BaseRelProtocolInfo {
        BaseRelProtocolInfo {
            base: self.base_protocol_info.clone(),
            rel: self.rel_protocol_info.clone(),
        }
    }

    /// Serialize order partially to store in the trie
    /// AVOID CHANGING THIS as much as possible because it will cause a kind of "hard fork"
    fn trie_state_bytes(&self) -> Vec<u8> {
        #[derive(Serialize)]
        struct OrderbookItemHelper<'a> {
            pubkey: &'a str,
            base: &'a str,
            rel: &'a str,
            price: &'a BigRational,
            max_volume: &'a BigRational,
            min_volume: &'a BigRational,
            uuid: &'a Uuid,
            created_at: &'a u64,
        }

        let helper = OrderbookItemHelper {
            pubkey: &self.pubkey,
            base: &self.base,
            rel: &self.rel,
            price: &self.price,
            max_volume: &self.max_volume,
            min_volume: &self.min_volume,
            uuid: &self.uuid,
            created_at: &self.created_at,
        };

        rmp_serde::to_vec(&helper).expect("Serialization should never fail")
    }
}

fn get_true() -> bool { true }

#[derive(Deserialize)]
pub struct SetPriceReq {
    base: String,
    rel: String,
    price: MmNumber,
    #[serde(default)]
    max: bool,
    #[serde(default)]
    volume: MmNumber,
    min_volume: Option<MmNumber>,
    #[serde(default = "get_true")]
    cancel_previous: bool,
    base_confs: Option<u64>,
    base_nota: Option<bool>,
    rel_confs: Option<u64>,
    rel_nota: Option<bool>,
    #[serde(default = "get_true")]
    save_in_history: bool,
}

#[derive(Deserialize)]
pub struct MakerOrderUpdateReq {
    uuid: Uuid,
    new_price: Option<MmNumber>,
    max: Option<bool>,
    volume_delta: Option<MmNumber>,
    min_volume: Option<MmNumber>,
    base_confs: Option<u64>,
    base_nota: Option<bool>,
    rel_confs: Option<u64>,
    rel_nota: Option<bool>,
}

#[derive(Debug, Serialize)]
pub struct MakerReservedForRpc<'a> {
    base: &'a str,
    rel: &'a str,
    base_amount: BigDecimal,
    base_amount_rat: BigRational,
    rel_amount: BigDecimal,
    rel_amount_rat: BigRational,
    taker_order_uuid: &'a Uuid,
    maker_order_uuid: &'a Uuid,
    sender_pubkey: &'a H256Json,
    dest_pub_key: &'a H256Json,
    conf_settings: &'a Option<OrderConfirmationsSettings>,
    method: String,
}

#[derive(Debug, Serialize)]
pub struct TakerConnectForRpc<'a> {
    taker_order_uuid: &'a Uuid,
    maker_order_uuid: &'a Uuid,
    method: String,
    sender_pubkey: &'a H256Json,
    dest_pub_key: &'a H256Json,
}

impl<'a> From<&'a TakerConnect> for TakerConnectForRpc<'a> {
    fn from(connect: &'a TakerConnect) -> TakerConnectForRpc {
        TakerConnectForRpc {
            taker_order_uuid: &connect.taker_order_uuid,
            maker_order_uuid: &connect.maker_order_uuid,
            method: "connect".to_string(),
            sender_pubkey: &connect.sender_pubkey,
            dest_pub_key: &connect.dest_pub_key,
        }
    }
}

#[derive(Debug, Serialize)]
pub struct MakerConnectedForRpc<'a> {
    taker_order_uuid: &'a Uuid,
    maker_order_uuid: &'a Uuid,
    method: String,
    sender_pubkey: &'a H256Json,
    dest_pub_key: &'a H256Json,
}

impl<'a> From<&'a MakerConnected> for MakerConnectedForRpc<'a> {
    fn from(connected: &'a MakerConnected) -> MakerConnectedForRpc {
        MakerConnectedForRpc {
            taker_order_uuid: &connected.taker_order_uuid,
            maker_order_uuid: &connected.maker_order_uuid,
            method: "connected".to_string(),
            sender_pubkey: &connected.sender_pubkey,
            dest_pub_key: &connected.dest_pub_key,
        }
    }
}

impl<'a> From<&'a MakerReserved> for MakerReservedForRpc<'a> {
    fn from(reserved: &MakerReserved) -> MakerReservedForRpc {
        MakerReservedForRpc {
            base: &reserved.base,
            rel: &reserved.rel,
            base_amount: reserved.base_amount.to_decimal(),
            base_amount_rat: reserved.base_amount.to_ratio(),
            rel_amount: reserved.rel_amount.to_decimal(),
            rel_amount_rat: reserved.rel_amount.to_ratio(),
            taker_order_uuid: &reserved.taker_order_uuid,
            maker_order_uuid: &reserved.maker_order_uuid,
            sender_pubkey: &reserved.sender_pubkey,
            dest_pub_key: &reserved.dest_pub_key,
            conf_settings: &reserved.conf_settings,
            method: "reserved".to_string(),
        }
    }
}

#[derive(Debug, Serialize)]
struct MakerMatchForRpc<'a> {
    request: TakerRequestForRpc,
    reserved: MakerReservedForRpc<'a>,
    connect: Option<TakerConnectForRpc<'a>>,
    connected: Option<MakerConnectedForRpc<'a>>,
    last_updated: u64,
}

#[allow(clippy::needless_borrow)]
impl<'a> From<&'a MakerMatch> for MakerMatchForRpc<'a> {
    fn from(maker_match: &'a MakerMatch) -> MakerMatchForRpc {
        MakerMatchForRpc {
            request: (&maker_match.request).into(),
            reserved: (&maker_match.reserved).into(),
            connect: maker_match.connect.as_ref().map(Into::into),
            connected: maker_match.connected.as_ref().map(Into::into),
            last_updated: maker_match.last_updated,
        }
    }
}

#[derive(Serialize)]
struct MakerOrderForRpc<'a> {
    base: &'a str,
    rel: &'a str,
    price: BigDecimal,
    price_rat: &'a MmNumber,
    max_base_vol: BigDecimal,
    max_base_vol_rat: &'a MmNumber,
    min_base_vol: BigDecimal,
    min_base_vol_rat: &'a MmNumber,
    created_at: u64,
    updated_at: Option<u64>,
    matches: HashMap<Uuid, MakerMatchForRpc<'a>>,
    started_swaps: &'a [Uuid],
    uuid: Uuid,
    conf_settings: &'a Option<OrderConfirmationsSettings>,
    #[serde(skip_serializing_if = "Option::is_none")]
    changes_history: &'a Option<Vec<HistoricalOrder>>,
    base_orderbook_ticker: &'a Option<String>,
    rel_orderbook_ticker: &'a Option<String>,
}

impl<'a> From<&'a MakerOrder> for MakerOrderForRpc<'a> {
    fn from(order: &'a MakerOrder) -> MakerOrderForRpc<'a> {
        MakerOrderForRpc {
            base: &order.base,
            rel: &order.rel,
            price: order.price.to_decimal(),
            price_rat: &order.price,
            max_base_vol: order.max_base_vol.to_decimal(),
            max_base_vol_rat: &order.max_base_vol,
            min_base_vol: order.min_base_vol.to_decimal(),
            min_base_vol_rat: &order.min_base_vol,
            created_at: order.created_at,
            updated_at: order.updated_at,
            matches: order
                .matches
                .iter()
                .map(|(uuid, order_match)| (*uuid, order_match.into()))
                .collect(),
            started_swaps: &order.started_swaps,
            uuid: order.uuid,
            conf_settings: &order.conf_settings,
            changes_history: &order.changes_history,
            base_orderbook_ticker: &order.base_orderbook_ticker,
            rel_orderbook_ticker: &order.rel_orderbook_ticker,
        }
    }
}

/// Cancels the orders in case of error on different checks
/// https://github.com/KomodoPlatform/atomicDEX-API/issues/794
async fn cancel_orders_on_error<T, E>(ctx: &MmArc, req: &SetPriceReq, error: E) -> Result<T, E> {
    if req.cancel_previous {
        let ordermatch_ctx = OrdermatchContext::from_ctx(ctx).unwrap();
        cancel_previous_maker_orders(ctx, &ordermatch_ctx, &req.base, &req.rel).await;
    }
    Err(error)
}

pub async fn check_other_coin_balance_for_order_issue(ctx: &MmArc, other_coin: &MmCoinEnum) -> CheckBalanceResult<()> {
    let trade_fee = other_coin
        .get_receiver_trade_fee(FeeApproxStage::OrderIssue)
        .compat()
        .await
        .mm_err(|e| CheckBalanceError::from_trade_preimage_error(e, other_coin.ticker()))?;
    check_other_coin_balance_for_swap(ctx, other_coin.deref(), None, trade_fee).await
}

pub async fn check_balance_update_loop(ctx: MmWeak, ticker: String, balance: Option<BigDecimal>) {
    let mut current_balance = balance;
    loop {
        Timer::sleep(BALANCE_REQUEST_INTERVAL).await;
        let ctx = match MmArc::from_weak(&ctx) {
            Some(ctx) => ctx,
            None => return,
        };

        if let Ok(Some(coin)) = lp_coinfind(&ctx, &ticker).await {
            let balance = match coin.my_spendable_balance().compat().await {
                Ok(balance) => balance,
                Err(_) => continue,
            };
            if Some(&balance) != current_balance.as_ref() {
                let coins_ctx = CoinsContext::from_ctx(&ctx).unwrap();
                coins_ctx.balance_updated(&coin, &balance).await;
                current_balance = Some(balance);
            }
        }
    }
}

pub async fn create_maker_order(ctx: &MmArc, req: SetPriceReq) -> Result<MakerOrder, String> {
    let base_coin: MmCoinEnum = match try_s!(lp_coinfind(ctx, &req.base).await) {
        Some(coin) => coin,
        None => return ERR!("Base coin {} is not found", req.base),
    };

    let rel_coin: MmCoinEnum = match try_s!(lp_coinfind(ctx, &req.rel).await) {
        Some(coin) => coin,
        None => return ERR!("Rel coin {} is not found", req.rel),
    };

    if base_coin.wallet_only(ctx) {
        return ERR!("Base coin {} is wallet only", req.base);
    }
    if rel_coin.wallet_only(ctx) {
        return ERR!("Rel coin {} is wallet only", req.rel);
    }

    let (volume, balance) = if req.max {
        let CoinVolumeInfo { volume, balance, .. } = try_s!(
            get_max_maker_vol(ctx, &base_coin)
                .or_else(|e| cancel_orders_on_error(ctx, &req, e))
                .await
        );
        try_s!(check_other_coin_balance_for_order_issue(ctx, &rel_coin).await);
        (volume, balance.to_decimal())
    } else {
        let balance = try_s!(
            check_balance_for_maker_swap(
                ctx,
                base_coin.deref(),
                rel_coin.deref(),
                req.volume.clone(),
                None,
                None,
                FeeApproxStage::OrderIssue
            )
            .or_else(|e| cancel_orders_on_error(ctx, &req, e))
            .await
        );
        (req.volume.clone(), balance)
    };

    let ordermatch_ctx = try_s!(OrdermatchContext::from_ctx(ctx));
    if req.cancel_previous {
        cancel_previous_maker_orders(ctx, &ordermatch_ctx, &req.base, &req.rel).await;
    }

    let conf_settings = OrderConfirmationsSettings {
        base_confs: req.base_confs.unwrap_or_else(|| base_coin.required_confirmations()),
        base_nota: req.base_nota.unwrap_or_else(|| base_coin.requires_notarization()),
        rel_confs: req.rel_confs.unwrap_or_else(|| rel_coin.required_confirmations()),
        rel_nota: req.rel_nota.unwrap_or_else(|| rel_coin.requires_notarization()),
    };
    let builder = MakerOrderBuilder::new(&base_coin, &rel_coin)
        .with_max_base_vol(volume.clone())
        .with_min_base_vol(req.min_volume)
        .with_price(req.price.clone())
        .with_conf_settings(conf_settings)
        .with_save_in_history(req.save_in_history)
        .with_base_orderbook_ticker(ordermatch_ctx.orderbook_ticker(base_coin.ticker()))
        .with_rel_orderbook_ticker(ordermatch_ctx.orderbook_ticker(rel_coin.ticker()));

    let new_order = try_s!(builder.build().await);

    let request_orderbook = false;
    try_s!(
        subscribe_to_orderbook_topic(
            ctx,
            new_order.base_orderbook_ticker(),
            new_order.rel_orderbook_ticker(),
            request_orderbook
        )
        .await
    );
    save_my_new_maker_order(ctx.clone(), &new_order)
        .await
        .map_err(|e| ERRL!("{}", e))?;
    maker_order_created_p2p_notify(
        ctx.clone(),
        &new_order,
        base_coin.coin_protocol_info(None),
        rel_coin.coin_protocol_info(Some(volume * req.price)),
    );

    ordermatch_ctx
        .maker_orders_ctx
        .lock()
        .add_order(ctx.weak(), new_order.clone(), Some(balance));
    Ok(new_order)
}

pub async fn set_price(ctx: MmArc, req: Json) -> Result<Response<Vec<u8>>, String> {
    let req: SetPriceReq = try_s!(json::from_value(req));
    let maker_order = create_maker_order(&ctx, req).await?;
    let rpc_result = MakerOrderForRpc::from(&maker_order);
    let res = try_s!(json::to_vec(&Mm2RpcResult::new(rpc_result)));
    Ok(try_s!(Response::builder().body(res)))
}

/// Removes the previous orders if there're some to allow multiple setprice call per pair.
/// It's common use case now as `autoprice` doesn't work with new ordermatching and
/// MM2 users request the coins price from aggregators by their own scripts issuing
/// repetitive setprice calls with new price
///
/// # Safety
///
/// The function locks the [`OrdermatchContext::my_maker_orders`] mutex.
async fn cancel_previous_maker_orders(
    ctx: &MmArc,
    ordermatch_ctx: &OrdermatchContext,
    base_to_delete: &str,
    rel_to_delete: &str,
) {
    let my_maker_orders = ordermatch_ctx.maker_orders_ctx.lock().orders.clone();

    for (uuid, order) in my_maker_orders {
        let order = order.lock().await;
        let to_delete = order.base == base_to_delete && order.rel == rel_to_delete;
        if to_delete {
            let removed_order_mutex = ordermatch_ctx.maker_orders_ctx.lock().remove_order(&uuid);
            // This checks that the uuid, &order.base hasn't been removed by another process
            if removed_order_mutex.is_some() {
                maker_order_cancelled_p2p_notify(ctx.clone(), &order);
                delete_my_maker_order(ctx.clone(), order.clone(), MakerOrderCancellationReason::Cancelled)
                    .compat()
                    .await
                    .ok();
            }
        }
    }
}

pub async fn update_maker_order(ctx: &MmArc, req: MakerOrderUpdateReq) -> Result<MakerOrder, String> {
    let ordermatch_ctx = try_s!(OrdermatchContext::from_ctx(ctx));
    let order_mutex = {
        let maker_orders_ctx = ordermatch_ctx.maker_orders_ctx.lock();
        match maker_orders_ctx.get_order(&req.uuid) {
            Some(order) => order.clone(),
            None => return ERR!("There is no order with UUID {}", req.uuid),
        }
    };

    let order_before_update = order_mutex.lock().await.clone();
    if order_before_update.has_ongoing_matches() {
        return ERR!("Can't update an order that has ongoing matches");
    }

    let base = order_before_update.base.as_str();
    let rel = order_before_update.rel.as_str();
    let (base_coin, rel_coin) = match find_pair(ctx, base, rel).await {
        Ok(Some(c)) => c,
        _ => return ERR!("Base coin {} and/or rel coin {} are not activated", base, rel),
    };

    let original_conf_settings = order_before_update.conf_settings.clone().unwrap();
    let updated_conf_settings = OrderConfirmationsSettings {
        base_confs: req.base_confs.unwrap_or(original_conf_settings.base_confs),
        base_nota: req.base_nota.unwrap_or(original_conf_settings.base_nota),
        rel_confs: req.rel_confs.unwrap_or(original_conf_settings.rel_confs),
        rel_nota: req.rel_nota.unwrap_or(original_conf_settings.rel_nota),
    };

    let original_volume = order_before_update.max_base_vol.clone();
    let reserved_amount = order_before_update.reserved_amount();

    let mut update_msg = new_protocol::MakerOrderUpdated::new(req.uuid);
    update_msg.with_new_conf_settings(updated_conf_settings);

    // Validate and Add new_price to update_msg if new_price is found in the request
    let new_price = match req.new_price {
        Some(new_price) => {
            try_s!(validate_price(new_price.clone()));
            update_msg.with_new_price(new_price.clone().into());
            new_price
        },
        None => order_before_update.price.clone(),
    };

    let min_base_amount = base_coin.min_trading_vol();
    // Todo: Here min_trading_vol for lightning depends on inbound liquidity not outbound, will require to split min_trading_vol to two functions
    let min_rel_amount = rel_coin.min_trading_vol();

    // Add min_volume to update_msg if min_volume is found in the request
    if let Some(min_volume) = req.min_volume.clone() {
        // Validate and Calculate Minimum Volume
        let actual_min_vol = try_s!(validate_and_get_min_vol(
            min_base_amount.clone(),
            min_rel_amount.clone(),
            Some(min_volume),
            new_price.clone()
        ));
        update_msg.with_new_min_volume(actual_min_vol.into());
    }

    // Calculate order volume and add to update_msg if new_volume is found in the request
    let new_volume = if req.max.unwrap_or(false) {
        let max_volume = try_s!(get_max_maker_vol(ctx, &base_coin).await).volume + reserved_amount.clone();
        try_s!(check_other_coin_balance_for_order_issue(ctx, &rel_coin).await);
        update_msg.with_new_max_volume(max_volume.clone().into());
        max_volume
    } else if Option::is_some(&req.volume_delta) {
        let volume = original_volume + req.volume_delta.unwrap();
        if volume <= MmNumber::from("0") {
            return ERR!("New volume {} should be more than zero", volume);
        }
        try_s!(
            check_balance_for_maker_swap(
                ctx,
                base_coin.deref(),
                rel_coin.deref(),
                volume.clone(),
                None,
                None,
                FeeApproxStage::OrderIssue
            )
            .await
        );
        update_msg.with_new_max_volume(volume.clone().into());
        volume
    } else {
        original_volume
    };

    if new_volume <= reserved_amount {
        return ERR!(
            "New volume {} should be more than reserved amount for order matches {}",
            new_volume,
            reserved_amount
        );
    }

    // Validate Order Volume
    try_s!(validate_max_vol(
        min_base_amount.clone(),
        min_rel_amount.clone(),
        new_volume.clone() - reserved_amount.clone(),
        req.min_volume.clone(),
        new_price
    ));

    let order_mutex = {
        let maker_orders_ctx = ordermatch_ctx.maker_orders_ctx.lock();
        match maker_orders_ctx.get_order(&req.uuid) {
            Some(order) => order.clone(),
            None => return ERR!("Order with UUID: {} has been deleted", req.uuid),
        }
    };

    let mut order = order_mutex.lock().await;
    if *order != order_before_update {
        return ERR!("Order state has changed after price/volume/balance checks. Please try to update the order again if it's still needed.");
    }
    order.apply_updated(&update_msg);
    if let Err(e) = save_maker_order_on_update(ctx.clone(), &order).await {
        *order = order_before_update;
        return ERR!("Error on saving updated order state to database:{}", e);
    }
    update_msg.with_new_max_volume((new_volume - reserved_amount).into());
    maker_order_updated_p2p_notify(ctx.clone(), order.orderbook_topic(), update_msg, order.p2p_keypair());
    Ok(order.clone())
}

pub async fn update_maker_order_rpc(ctx: MmArc, req: Json) -> Result<Response<Vec<u8>>, String> {
    let req: MakerOrderUpdateReq = try_s!(json::from_value(req));
    let order = try_s!(update_maker_order(&ctx, req).await);
    let rpc_result = MakerOrderForRpc::from(&order);
    let res = try_s!(json::to_vec(&Mm2RpcResult::new(rpc_result)));

    Ok(try_s!(Response::builder().body(res)))
}

/// Result of match_order_and_request function
#[derive(Debug, PartialEq)]
enum OrderMatchResult {
    /// Order and request matched, contains base and rel resulting amounts
    Matched((MmNumber, MmNumber)),
    /// Orders didn't match
    NotMatched,
}

#[derive(Deserialize)]
struct OrderStatusReq {
    uuid: Uuid,
}

#[derive(Serialize)]
struct OrderForRpcWithCancellationReason<'a> {
    #[serde(flatten)]
    order: OrderForRpc<'a>,
    cancellation_reason: &'a str,
}

pub async fn order_status(ctx: MmArc, req: Json) -> Result<Response<Vec<u8>>, String> {
    let req: OrderStatusReq = try_s!(json::from_value(req));
    let db_id: Option<String> = None; // TODO
    let ordermatch_ctx = try_s!(OrdermatchContext::from_ctx(&ctx));

    let maybe_order_mutex = ordermatch_ctx.maker_orders_ctx.lock().get_order(&req.uuid).cloned();
    if let Some(order_mutex) = maybe_order_mutex {
        let order = order_mutex.lock().await.clone();
        let res = json!({
            "type": "Maker",
            "order": MakerOrderForMyOrdersRpc::from(&order),
        });
        return Response::builder()
            .body(json::to_vec(&res).expect("Serialization failed"))
            .map_err(|e| ERRL!("{}", e));
    }

    let taker_orders = ordermatch_ctx.my_taker_orders.lock().await;
    if let Some(order) = taker_orders.get(&req.uuid) {
        let res = json!({
            "type": "Taker",
            "order": TakerOrderForRpc::from(order),
        });
        return Response::builder()
            .body(json::to_vec(&res).expect("Serialization failed"))
            .map_err(|e| ERRL!("{}", e));
    }

    let storage = MyOrdersStorage::new(ctx.clone());
    if let (Ok(order), Ok(cancellation_reason)) = (
        storage.load_order_from_history(req.uuid, db_id.as_deref()).await,
        &storage.select_order_status(req.uuid, db_id.as_deref()).await,
    ) {
        let res = json!(OrderForRpcWithCancellationReason {
            order: OrderForRpc::from(&order),
            cancellation_reason,
        });

        return Response::builder()
            .body(json::to_vec(&res).expect("Serialization failed"))
            .map_err(|e| ERRL!("{}", e));
    };

    Err("No orders found across databases".to_string())
}

#[derive(Display)]
pub enum MakerOrderCancellationReason {
    Fulfilled,
    InsufficientBalance,
    OtherCoinIdMisMatch,
    Cancelled,
}

#[derive(Display)]
pub enum TakerOrderCancellationReason {
    Fulfilled,
    ToMaker,
    TimedOut,
    Cancelled,
}

#[derive(Clone, Debug, Deserialize)]
pub struct MyOrdersFilter {
    pub order_type: Option<String>,
    pub initial_action: Option<String>,
    pub base: Option<String>,
    pub rel: Option<String>,
    pub from_price: Option<MmNumber>,
    pub to_price: Option<MmNumber>,
    pub from_volume: Option<MmNumber>,
    pub to_volume: Option<MmNumber>,
    pub from_timestamp: Option<u64>,
    pub to_timestamp: Option<u64>,
    pub was_taker: Option<bool>,
    pub status: Option<String>,
    #[serde(default)]
    pub include_details: bool,
}

#[derive(Debug, Clone, Deserialize, Eq, PartialEq, Serialize)]
#[serde(tag = "type", content = "order")]
pub enum Order {
    Maker(MakerOrder),
    Taker(TakerOrder),
}

impl<'a> From<&'a Order> for OrderForRpc<'a> {
    fn from(order: &'a Order) -> OrderForRpc {
        match order {
            Order::Maker(o) => OrderForRpc::Maker(MakerOrderForRpc::from(o)),
            Order::Taker(o) => OrderForRpc::Taker(TakerOrderForRpc::from(o)),
        }
    }
}

impl Order {
    pub fn uuid(&self) -> Uuid {
        match self {
            Order::Maker(maker) => maker.uuid,
            Order::Taker(taker) => taker.request.uuid,
        }
    }

    pub fn account_id(&self) -> &Option<String> {
        match self {
            Order::Maker(maker) => maker.account_id(),
            Order::Taker(taker) => taker.account_id(),
        }
    }
}

#[derive(Serialize)]
struct UuidParseError {
    uuid: String,
    warning: String,
}

#[derive(Debug, Default)]
pub struct RecentOrdersSelectResult {
    /// Orders matching the query
    pub orders: Vec<FilteringOrder>,
    /// Total count of orders matching the query
    pub total_count: usize,
    /// The number of skipped orders
    pub skipped: usize,
}

#[derive(Debug, Serialize)]
pub struct FilteringOrder {
    pub uuid: String,
    pub order_type: String,
    pub initial_action: String,
    pub base: String,
    pub rel: String,
    pub price: f64,
    pub volume: f64,
    pub created_at: i64,
    pub last_updated: i64,
    pub was_taker: i8,
    pub status: String,
}

/// Returns *all* uuids of swaps, which match the selected filter.
pub async fn orders_history_by_filter(ctx: MmArc, req: Json) -> Result<Response<Vec<u8>>, String> {
    let mut results = vec![];
    let db_ids = try_s!(find_unique_account_ids_active(&ctx).await);
    let filter: MyOrdersFilter = try_s!(json::from_value(req));
    for db_id in db_ids {
        let storage = MyOrdersStorage::new(ctx.clone());
        let db_result = try_s!(storage.select_orders_by_filter(&filter, None, Some(&db_id)).await);
        let mut warnings = vec![];

        if filter.include_details {
            let mut vec = Vec::with_capacity(db_result.orders.len());
            for order in db_result.orders.iter() {
                let uuid = match Uuid::parse_str(order.uuid.as_str()) {
                    Ok(uuid) => uuid,
                    Err(e) => {
                        let warning = format!(
                            "Order details for Uuid {} were skipped because uuid could not be parsed",
                            order.uuid
                        );
                        warn!("{}, error {}", warning, e);
                        warnings.push(UuidParseError {
                            uuid: order.uuid.clone(),
                            warning,
                        });
                        continue;
                    },
                };

                if let Ok(order) = storage.load_order_from_history(uuid, Some(&db_id)).await {
                    vec.push(order);
                    continue;
                }

                let ordermatch_ctx = try_s!(OrdermatchContext::from_ctx(&ctx));
                if order.order_type == "Maker" {
                    let maybe_order_mutex = ordermatch_ctx.maker_orders_ctx.lock().get_order(&uuid).cloned();
                    if let Some(maker_order_mutex) = maybe_order_mutex {
                        let maker_order = maker_order_mutex.lock().await.clone();
                        vec.push(Order::Maker(maker_order));
                    }
                    continue;
                }

                let taker_orders = ordermatch_ctx.my_taker_orders.lock().await;
                if let Some(taker_order) = taker_orders.get(&uuid) {
                    vec.push(Order::Taker(taker_order.to_owned()));
                }
            }

            let details: Vec<_> = vec.iter().map(OrderForRpc::from).collect();
            results.push(json!({
                "result": {
                    "orders": db_result.orders,
                    "details": details,
                    "found_records": db_result.total_count,
                    "warnings": warnings,
                    "db_id": db_id
                }
            }));
        }
    }

    Ok(try_s!(Response::builder().body(try_s!(json::to_vec(&results)))))
}

#[derive(Deserialize)]
pub struct CancelOrderReq {
    uuid: Uuid,
}

#[derive(Debug, Deserialize, Serialize, SerializeErrorType, Display)]
#[serde(tag = "error_type", content = "error_data")]
pub enum CancelOrderError {
    #[display(fmt = "Cannot retrieve order match context.")]
    CannotRetrieveOrderMatchContext,
    #[display(fmt = "Order {} is being matched now, can't cancel", uuid)]
    OrderBeingMatched { uuid: Uuid },
    #[display(fmt = "Order {} not found", uuid)]
    UUIDNotFound { uuid: Uuid },
}

#[derive(Debug, Serialize, Deserialize)]
pub struct CancelOrderResponse {
    result: String,
}

pub async fn cancel_order(ctx: MmArc, req: CancelOrderReq) -> Result<CancelOrderResponse, MmError<CancelOrderError>> {
    let ordermatch_ctx = match OrdermatchContext::from_ctx(&ctx) {
        Ok(x) => x,
        Err(_) => return MmError::err(CancelOrderError::CannotRetrieveOrderMatchContext),
    };
    let maybe_order_mutex = ordermatch_ctx.maker_orders_ctx.lock().get_order(&req.uuid).cloned();
    if let Some(order_mutex) = maybe_order_mutex {
        let order = order_mutex.lock().await;
        if !order.is_cancellable() {
            return MmError::err(CancelOrderError::OrderBeingMatched { uuid: req.uuid });
        }
        let removed_order_mutex = ordermatch_ctx.maker_orders_ctx.lock().remove_order(&order.uuid);
        // This checks that the order hasn't been removed by another process
        if removed_order_mutex.is_some() {
            maker_order_cancelled_p2p_notify(ctx.clone(), &order);
            delete_my_maker_order(ctx, order.clone(), MakerOrderCancellationReason::Cancelled)
                .compat()
                .await
                .ok();
        }
        return Ok(CancelOrderResponse {
            result: "success".to_string(),
        });
    }

    let mut taker_orders = ordermatch_ctx.my_taker_orders.lock().await;
    match taker_orders.entry(req.uuid) {
        Entry::Occupied(order) => {
            if !order.get().is_cancellable() {
                return MmError::err(CancelOrderError::UUIDNotFound { uuid: req.uuid });
            }
            let order = order.remove();
            delete_my_taker_order(ctx, order, TakerOrderCancellationReason::Cancelled)
                .compat()
                .await
                .ok();
            return Ok(CancelOrderResponse {
                result: "success".to_string(),
            });
        },
        // error is returned
        Entry::Vacant(_) => (),
    }
    MmError::err(CancelOrderError::UUIDNotFound { uuid: req.uuid })
}

pub async fn cancel_order_rpc(ctx: MmArc, req: Json) -> Result<Response<Vec<u8>>, String> {
    let req: CancelOrderReq = try_s!(json::from_value(req));

    let ordermatch_ctx = try_s!(OrdermatchContext::from_ctx(&ctx));
    let maybe_order_mutex = ordermatch_ctx.maker_orders_ctx.lock().get_order(&req.uuid).cloned();
    if let Some(order_mutex) = maybe_order_mutex {
        let order = order_mutex.lock().await;
        if !order.is_cancellable() {
            return ERR!("Order {} is being matched now, can't cancel", req.uuid);
        }
        let removed_order_mutex = ordermatch_ctx.maker_orders_ctx.lock().remove_order(&order.uuid);
        // This checks that the order hasn't been removed by another process
        if removed_order_mutex.is_some() {
            maker_order_cancelled_p2p_notify(ctx.clone(), &order);
            delete_my_maker_order(ctx, order.clone(), MakerOrderCancellationReason::Cancelled)
                .compat()
                .await
                .ok();
        }
        let res = json!({
            "result": "success"
        });
        return Response::builder()
            .body(json::to_vec(&res).expect("Serialization failed"))
            .map_err(|e| ERRL!("{}", e));
    }

    let mut taker_orders = ordermatch_ctx.my_taker_orders.lock().await;
    match taker_orders.entry(req.uuid) {
        Entry::Occupied(order) => {
            if !order.get().is_cancellable() {
                return ERR!("Order {} is being matched now, can't cancel", req.uuid);
            }
            let order = order.remove();
            delete_my_taker_order(ctx, order, TakerOrderCancellationReason::Cancelled)
                .compat()
                .await
                .ok();
            let res = json!({
                "result": "success"
            });
            return Response::builder()
                .body(json::to_vec(&res).expect("Serialization failed"))
                .map_err(|e| ERRL!("{}", e));
        },
        // error is returned
        Entry::Vacant(_) => (),
    }

    let res = json!({
        "error": format!("Order with uuid {} is not found", req.uuid),
    });
    Response::builder()
        .status(404)
        .body(json::to_vec(&res).expect("Serialization failed"))
        .map_err(|e| ERRL!("{}", e))
}

#[derive(Serialize)]
struct MakerOrderForMyOrdersRpc<'a> {
    #[serde(flatten)]
    order: MakerOrderForRpc<'a>,
    cancellable: bool,
    available_amount: BigDecimal,
}

impl<'a> From<&'a MakerOrder> for MakerOrderForMyOrdersRpc<'a> {
    fn from(order: &'a MakerOrder) -> MakerOrderForMyOrdersRpc {
        MakerOrderForMyOrdersRpc {
            order: order.into(),
            cancellable: order.is_cancellable(),
            available_amount: order.available_amount().into(),
        }
    }
}

#[derive(Serialize)]
struct TakerMatchForRpc<'a> {
    reserved: MakerReservedForRpc<'a>,
    connect: TakerConnectForRpc<'a>,
    connected: Option<MakerConnectedForRpc<'a>>,
    last_updated: u64,
}

#[allow(clippy::needless_borrow)]
impl<'a> From<&'a TakerMatch> for TakerMatchForRpc<'a> {
    fn from(taker_match: &'a TakerMatch) -> TakerMatchForRpc {
        TakerMatchForRpc {
            reserved: (&taker_match.reserved).into(),
            connect: (&taker_match.connect).into(),
            connected: taker_match.connected.as_ref().map(|connected| connected.into()),
            last_updated: taker_match.last_updated,
        }
    }
}

#[derive(Serialize)]
struct TakerOrderForRpc<'a> {
    created_at: u64,
    request: TakerRequestForRpc,
    matches: HashMap<Uuid, TakerMatchForRpc<'a>>,
    order_type: &'a OrderType,
    cancellable: bool,
    base_orderbook_ticker: &'a Option<String>,
    rel_orderbook_ticker: &'a Option<String>,
}

#[allow(clippy::needless_borrow)]
impl<'a> From<&'a TakerOrder> for TakerOrderForRpc<'a> {
    fn from(order: &'a TakerOrder) -> TakerOrderForRpc {
        TakerOrderForRpc {
            created_at: order.created_at,
            request: (&order.request).into(),
            matches: order
                .matches
                .iter()
                .map(|(uuid, taker_match)| (*uuid, taker_match.into()))
                .collect(),
            cancellable: order.is_cancellable(),
            order_type: &order.order_type,
            base_orderbook_ticker: &order.base_orderbook_ticker,
            rel_orderbook_ticker: &order.rel_orderbook_ticker,
        }
    }
}

#[allow(clippy::large_enum_variant)]
#[derive(Serialize)]
#[serde(tag = "type", content = "order")]
enum OrderForRpc<'a> {
    Maker(MakerOrderForRpc<'a>),
    Taker(TakerOrderForRpc<'a>),
}

pub async fn my_orders(ctx: MmArc) -> Result<Response<Vec<u8>>, String> {
    let ordermatch_ctx = try_s!(OrdermatchContext::from_ctx(&ctx));
    let my_maker_orders = ordermatch_ctx.maker_orders_ctx.lock().orders.clone();
    let mut maker_orders_map = HashMap::with_capacity(my_maker_orders.len());
    for (uuid, order_mutex) in my_maker_orders.iter() {
        let order = order_mutex.lock().await.clone();
        maker_orders_map.insert(uuid, order);
    }
    let maker_orders_for_rpc: HashMap<_, _> = maker_orders_map
        .iter()
        .map(|(uuid, order)| (uuid, MakerOrderForMyOrdersRpc::from(order)))
        .collect();

    let taker_orders = ordermatch_ctx.my_taker_orders.lock().await;
    let taker_orders_for_rpc: HashMap<_, _> = taker_orders
        .iter()
        .map(|(uuid, order)| (uuid, TakerOrderForRpc::from(order)))
        .collect();
    let res = json!({
        "result": {
            "maker_orders": maker_orders_for_rpc,
            "taker_orders": taker_orders_for_rpc,
        }
    });
    Response::builder()
        .body(json::to_vec(&res).expect("Serialization failed"))
        .map_err(|e| ERRL!("{}", e))
}

#[cfg(not(target_arch = "wasm32"))]
pub fn my_maker_orders_dir(ctx: &MmArc, db_id: Option<&str>) -> PathBuf {
    ctx.dbdir(db_id).join("ORDERS").join("MY").join("MAKER")
}

#[cfg(not(target_arch = "wasm32"))]
fn my_taker_orders_dir(ctx: &MmArc, db_id: Option<&str>) -> PathBuf {
    ctx.dbdir(db_id).join("ORDERS").join("MY").join("TAKER")
}

#[cfg(not(target_arch = "wasm32"))]
fn my_orders_history_dir(ctx: &MmArc, db_id: Option<&str>) -> PathBuf {
    ctx.dbdir(db_id).join("ORDERS").join("MY").join("HISTORY")
}

#[cfg(not(target_arch = "wasm32"))]
pub fn my_maker_order_file_path(ctx: &MmArc, uuid: &Uuid, db_id: Option<&str>) -> PathBuf {
    my_maker_orders_dir(ctx, db_id).join(format!("{}.json", uuid))
}

#[cfg(not(target_arch = "wasm32"))]
fn my_taker_order_file_path(ctx: &MmArc, uuid: &Uuid, db_id: Option<&str>) -> PathBuf {
    my_taker_orders_dir(ctx, db_id).join(format!("{}.json", uuid))
}

#[cfg(not(target_arch = "wasm32"))]
fn my_order_history_file_path(ctx: &MmArc, uuid: &Uuid, db_id: Option<&str>) -> PathBuf {
    my_orders_history_dir(ctx, db_id).join(format!("{}.json", uuid))
}

#[derive(Clone, Debug, Deserialize, Eq, PartialEq, Serialize)]
pub struct HistoricalOrder {
    #[serde(skip_serializing_if = "Option::is_none")]
    max_base_vol: Option<MmNumber>,
    #[serde(skip_serializing_if = "Option::is_none")]
    min_base_vol: Option<MmNumber>,
    #[serde(skip_serializing_if = "Option::is_none")]
    price: Option<MmNumber>,
    #[serde(skip_serializing_if = "Option::is_none")]
    updated_at: Option<u64>,
    #[serde(skip_serializing_if = "Option::is_none")]
    conf_settings: Option<OrderConfirmationsSettings>,
}

/// Initializes and restarts the order matching system by loading saved orders from storage
/// and populating the order contexts.
///
/// # Notes
/// - For maker orders, only those with matching `rel_coin_account_id` are processed.
/// - For taker orders, only those with matching `base_coin_account_id` are processed.
/// - This ensures account consistency for both maker and taker orders.
/// - Invalid orders are silently skipped and not added to the order contexts.
pub async fn orders_kick_start(ctx: &MmArc, db_id: Option<&str>) -> Result<HashSet<String>, String> {
    let ordermatch_ctx = try_s!(OrdermatchContext::from_ctx(ctx));
    let storage = MyOrdersStorage::new(ctx.clone());
    let saved_maker_orders = try_s!(storage.load_active_maker_orders(db_id).await);
    let saved_taker_orders = try_s!(storage.load_active_taker_orders(db_id).await);
    let mut coins = HashSet::with_capacity((saved_maker_orders.len() * 2) + (saved_taker_orders.len() * 2));

    {
        let mut maker_orders_ctx = ordermatch_ctx.maker_orders_ctx.lock();
        for order in saved_maker_orders {
            coins.insert(order.base.clone());
            coins.insert(order.rel.clone());
            maker_orders_ctx.add_order(ctx.weak(), order.clone(), None);
        }
    }

    let mut taker_orders = ordermatch_ctx.my_taker_orders.lock().await;
    for order in saved_taker_orders {
        if let Err(err) = order.validate_other_coin_account_id(ctx).await {
            warn!(
                "{err:?} while validating other_coin account id for TakerOrder: {:?}",
                order.request.uuid
            );

            if !order.matches.is_empty() || order.order_type != OrderType::GoodTillCancelled {
                delete_my_taker_order(ctx.clone(), order, TakerOrderCancellationReason::TimedOut)
                    .compat()
                    .await
                    .ok();
                continue;
            }

            handle_transform_my_taker_order(ctx, order.request.uuid, order, &ordermatch_ctx, &storage).await;
            continue;
        }
        coins.insert(order.request.base.clone());
        coins.insert(order.request.rel.clone());
        taker_orders.insert(order.request.uuid, order);
    }

    Ok(coins)
}

#[derive(Deserialize)]
#[serde(tag = "type", content = "data")]
pub enum CancelBy {
    /// All orders of current node
    All,
    /// All orders of specific pair
    Pair { base: String, rel: String },
    /// All orders using the coin ticker as base or rel
    Coin { ticker: String },
}

pub async fn get_matching_orders(ctx: &MmArc, coins: &HashSet<String>) -> Result<Vec<Uuid>, String> {
    let ordermatch_ctx = try_s!(OrdermatchContext::from_ctx(ctx));
    let mut matching_orders = vec![];

    let maker_orders = ordermatch_ctx.maker_orders_ctx.lock().orders.clone();
    let taker_orders = ordermatch_ctx.my_taker_orders.lock().await;

    for (uuid, order) in maker_orders.iter() {
        let order = order.lock().await.clone();
        if (coins.contains(&order.base) || coins.contains(&order.rel)) && !order.is_cancellable() {
            matching_orders.push(*uuid);
        }
    }

    taker_orders.iter().for_each(|(uuid, order)| {
        if (coins.contains(&order.request.base) || coins.contains(&order.request.rel)) && !order.is_cancellable() {
            matching_orders.push(*uuid);
        };
    });

    Ok(matching_orders)
}

pub async fn cancel_orders_by(ctx: &MmArc, cancel_by: CancelBy) -> Result<(Vec<Uuid>, Vec<Uuid>), String> {
    let mut cancelled = vec![];
    let mut cancelled_maker_orders = vec![];
    let mut cancelled_taker_orders = vec![];
    let mut currently_matching = vec![];

    let ordermatch_ctx = try_s!(OrdermatchContext::from_ctx(ctx));
    let maker_orders = ordermatch_ctx.maker_orders_ctx.lock().orders.clone();
    let mut taker_orders = ordermatch_ctx.my_taker_orders.lock().await;

    macro_rules! cancel_maker_if_true {
        ($e: expr, $uuid: ident, $order: ident) => {
            if $e {
                if $order.is_cancellable() {
                    cancelled_maker_orders.push($order);
                    cancelled.push($uuid);
                    true
                } else {
                    currently_matching.push($uuid);
                    false
                }
            } else {
                false
            }
        };
    }

    macro_rules! cancel_taker_if_true {
        ($e: expr, $uuid: ident, $order: ident) => {
            if $e {
                if $order.is_cancellable() {
                    cancelled_taker_orders.push($order);
                    cancelled.push($uuid);
                    None
                } else {
                    currently_matching.push($uuid);
                    Some(($uuid, $order))
                }
            } else {
                Some(($uuid, $order))
            }
        };
    }

    match cancel_by {
        CancelBy::All => {
            let mut to_remove = Vec::new();
            for (uuid, order) in maker_orders.iter() {
                let uuid = *uuid;
                let order = order.lock().await.clone();
                if cancel_maker_if_true!(true, uuid, order) {
                    to_remove.push(uuid);
                }
            }
            let mut maker_order_ctx = ordermatch_ctx.maker_orders_ctx.lock();
            for uuid in to_remove.iter() {
                maker_order_ctx.remove_order(uuid);
            }
            *taker_orders = taker_orders
                .drain()
                .filter_map(|(uuid, order)| cancel_taker_if_true!(true, uuid, order))
                .collect();
        },
        CancelBy::Pair { base, rel } => {
            let mut to_remove = Vec::new();
            for (uuid, order) in maker_orders.iter() {
                let uuid = *uuid;
                let order = order.lock().await.clone();
                if cancel_maker_if_true!(order.base == base && order.rel == rel, uuid, order) {
                    to_remove.push(uuid);
                }
            }
            let mut maker_orders_ctx = ordermatch_ctx.maker_orders_ctx.lock();
            for uuid in to_remove.iter() {
                maker_orders_ctx.remove_order(uuid);
            }
            *taker_orders = taker_orders
                .drain()
                .filter_map(|(uuid, order)| {
                    cancel_taker_if_true!(order.request.base == base && order.request.rel == rel, uuid, order)
                })
                .collect();
        },
        CancelBy::Coin { ticker } => {
            let mut to_remove = Vec::new();
            for (uuid, order) in maker_orders.iter() {
                let uuid = *uuid;
                let order = order.lock().await.clone();
                if cancel_maker_if_true!(order.base == ticker || order.rel == ticker, uuid, order) {
                    to_remove.push(uuid);
                }
            }
            let mut maker_orders_ctx = ordermatch_ctx.maker_orders_ctx.lock();
            for uuid in to_remove.iter() {
                maker_orders_ctx.remove_order(uuid);
            }
            *taker_orders = taker_orders
                .drain()
                .filter_map(|(uuid, order)| {
                    cancel_taker_if_true!(order.request.base == ticker || order.request.rel == ticker, uuid, order)
                })
                .collect();
        },
    };
    for order in cancelled_maker_orders {
        maker_order_cancelled_p2p_notify(ctx.clone(), &order);
        delete_my_maker_order(ctx.clone(), order.clone(), MakerOrderCancellationReason::Cancelled)
            .compat()
            .await
            .ok();
    }
    for order in cancelled_taker_orders {
        delete_my_taker_order(ctx.clone(), order, TakerOrderCancellationReason::Cancelled)
            .compat()
            .await
            .ok();
    }
    Ok((cancelled, currently_matching))
}

pub async fn cancel_all_orders(
    ctx: MmArc,
    cancel_by: CancelBy,
) -> Result<CancelAllOrdersResponse, MmError<CancelAllOrdersError>> {
    cancel_orders_by(&ctx, cancel_by)
        .await
        .map(|(cancelled, currently_matching)| CancelAllOrdersResponse {
            cancelled,
            currently_matching,
        })
        .map_to_mm(CancelAllOrdersError::LegacyError)
}

pub async fn cancel_all_orders_rpc(ctx: MmArc, req: Json) -> Result<Response<Vec<u8>>, String> {
    let cancel_by: CancelBy = try_s!(json::from_value(req["cancel_by"].clone()));

    let (cancelled, currently_matching) = try_s!(cancel_orders_by(&ctx, cancel_by).await);

    let res = json!({
        "result": {
            "cancelled": cancelled,
            "currently_matching": currently_matching,
        }
    });
    Response::builder()
        .body(json::to_vec(&res).expect("Serialization failed"))
        .map_err(|e| ERRL!("{}", e))
}

/// Subscribe to an orderbook topic (see [`orderbook_topic`]).
/// If the `request_orderbook` is true and the orderbook for the given pair of coins is not requested yet (or is not filled up yet),
/// request and fill the orderbook.
///
/// # Safety
///
/// The function locks [`MmCtx::p2p_ctx`] and [`MmCtx::ordermatch_ctx`]
async fn subscribe_to_orderbook_topic(
    ctx: &MmArc,
    base: &str,
    rel: &str,
    request_orderbook: bool,
) -> Result<(), String> {
    let current_timestamp = now_sec();
    let topic = orderbook_topic_from_base_rel(base, rel);
    let is_orderbook_filled = {
        let ordermatch_ctx = try_s!(OrdermatchContext::from_ctx(ctx));
        let mut orderbook = ordermatch_ctx.orderbook.lock();

        match orderbook.topics_subscribed_to.entry(topic.clone()) {
            Entry::Vacant(e) => {
                // we weren't subscribed to the topic yet
                e.insert(OrderbookRequestingState::NotRequested {
                    subscribed_at: current_timestamp,
                });
                subscribe_to_topic(ctx, topic.clone());
                // orderbook is not filled
                false
            },
            Entry::Occupied(e) => match e.get() {
                OrderbookRequestingState::Requested => {
                    // We are subscribed to the topic and the orderbook was requested already
                    true
                },
                OrderbookRequestingState::NotRequested { subscribed_at } => {
                    // We are subscribed to the topic. Also we didn't request the orderbook,
                    // True if enough time has passed for the orderbook to fill by OrdermatchRequest::SyncPubkeyOrderbookState.
                    *subscribed_at + ORDERBOOK_REQUESTING_TIMEOUT < current_timestamp
                },
            },
        }
    };

    if !is_orderbook_filled && request_orderbook {
        try_s!(request_and_fill_orderbook(ctx, base, rel).await);
    }

    Ok(())
}

#[derive(Clone, Debug, Serialize)]
pub struct RpcOrderbookEntryV2 {
    coin: String,
    address: OrderbookAddress,
    price: MmNumberMultiRepr,
    pubkey: String,
    uuid: Uuid,
    is_mine: bool,
    base_max_volume: MmNumberMultiRepr,
    base_min_volume: MmNumberMultiRepr,
    rel_max_volume: MmNumberMultiRepr,
    rel_min_volume: MmNumberMultiRepr,
    conf_settings: Option<OrderConfirmationsSettings>,
}

fn choose_maker_confs_and_notas(
    maker_confs: Option<OrderConfirmationsSettings>,
    taker_req: &TakerRequest,
    maker_coin: &MmCoinEnum,
    taker_coin: &MmCoinEnum,
) -> SwapConfirmationsSettings {
    let maker_settings = maker_confs.unwrap_or(OrderConfirmationsSettings {
        base_confs: maker_coin.required_confirmations(),
        base_nota: maker_coin.requires_notarization(),
        rel_confs: taker_coin.required_confirmations(),
        rel_nota: taker_coin.requires_notarization(),
    });

    let (maker_coin_confs, maker_coin_nota, taker_coin_confs, taker_coin_nota) = match taker_req.conf_settings {
        Some(ref taker_settings) => match taker_req.action {
            TakerAction::Sell => {
                let maker_coin_confs = if taker_settings.rel_confs < maker_settings.base_confs {
                    taker_settings.rel_confs
                } else {
                    maker_settings.base_confs
                };
                let maker_coin_nota = if !taker_settings.rel_nota {
                    taker_settings.rel_nota
                } else {
                    maker_settings.base_nota
                };
                (
                    maker_coin_confs,
                    maker_coin_nota,
                    maker_settings.rel_confs,
                    maker_settings.rel_nota,
                )
            },
            TakerAction::Buy => {
                let maker_coin_confs = if taker_settings.base_confs < maker_settings.base_confs {
                    taker_settings.base_confs
                } else {
                    maker_settings.base_confs
                };
                let maker_coin_nota = if !taker_settings.base_nota {
                    taker_settings.base_nota
                } else {
                    maker_settings.base_nota
                };
                (
                    maker_coin_confs,
                    maker_coin_nota,
                    maker_settings.rel_confs,
                    maker_settings.rel_nota,
                )
            },
        },
        None => (
            maker_settings.base_confs,
            maker_settings.base_nota,
            maker_settings.rel_confs,
            maker_settings.rel_nota,
        ),
    };

    SwapConfirmationsSettings {
        maker_coin_confs,
        maker_coin_nota,
        taker_coin_confs,
        taker_coin_nota,
    }
}

fn choose_taker_confs_and_notas(
    taker_req: &TakerRequest,
    maker_conf_settings: &Option<OrderConfirmationsSettings>,
    maker_coin: &MmCoinEnum,
    taker_coin: &MmCoinEnum,
) -> SwapConfirmationsSettings {
    let (mut taker_coin_confs, mut taker_coin_nota, maker_coin_confs, maker_coin_nota) = match taker_req.action {
        TakerAction::Buy => match taker_req.conf_settings {
            Some(ref s) => (s.rel_confs, s.rel_nota, s.base_confs, s.base_nota),
            None => (
                taker_coin.required_confirmations(),
                taker_coin.requires_notarization(),
                maker_coin.required_confirmations(),
                maker_coin.requires_notarization(),
            ),
        },
        TakerAction::Sell => match taker_req.conf_settings {
            Some(ref s) => (s.base_confs, s.base_nota, s.rel_confs, s.rel_nota),
            None => (
                taker_coin.required_confirmations(),
                taker_coin.requires_notarization(),
                maker_coin.required_confirmations(),
                maker_coin.requires_notarization(),
            ),
        },
    };
    if let Some(settings_from_maker) = maker_conf_settings {
        if settings_from_maker.rel_confs < taker_coin_confs {
            taker_coin_confs = settings_from_maker.rel_confs;
        }
        if !settings_from_maker.rel_nota {
            taker_coin_nota = settings_from_maker.rel_nota;
        }
    }
    SwapConfirmationsSettings {
        maker_coin_confs,
        maker_coin_nota,
        taker_coin_confs,
        taker_coin_nota,
    }
}

#[derive(Clone, Debug, Serialize)]
#[serde(tag = "address_type", content = "address_data")]
pub enum OrderbookAddress {
    Transparent(String),
    Shielded,
}

#[derive(Debug, Display)]
enum OrderbookAddrErr {
    AddrFromPubkeyError(String),
    #[cfg(any(all(feature = "enable-solana", not(target_arch = "wasm32")), feature = "enable-sia"))]
    CoinIsNotSupported(String),
    DeserializationError(json::Error),
    InvalidPlatformCoinProtocol(String),
    PlatformCoinConfIsNull(String),
}

impl From<json::Error> for OrderbookAddrErr {
    fn from(err: json::Error) -> Self { OrderbookAddrErr::DeserializationError(err) }
}

impl From<coins::tendermint::AccountIdFromPubkeyHexErr> for OrderbookAddrErr {
    fn from(err: coins::tendermint::AccountIdFromPubkeyHexErr) -> Self {
        OrderbookAddrErr::AddrFromPubkeyError(err.to_string())
    }
}

fn orderbook_address(
    ctx: &MmArc,
    coin: &str,
    conf: &Json,
    pubkey: &str,
    addr_format: UtxoAddressFormat,
) -> Result<OrderbookAddress, MmError<OrderbookAddrErr>> {
    let protocol: CoinProtocol = json::from_value(conf["protocol"].clone())?;
    match protocol {
        CoinProtocol::ERC20 { .. } | CoinProtocol::ETH | CoinProtocol::NFT { .. } => {
            coins::eth::addr_from_pubkey_str(pubkey)
                .map(OrderbookAddress::Transparent)
                .map_to_mm(OrderbookAddrErr::AddrFromPubkeyError)
        },
        CoinProtocol::UTXO | CoinProtocol::QTUM | CoinProtocol::QRC20 { .. } | CoinProtocol::BCH { .. } => {
            coins::utxo::address_by_conf_and_pubkey_str(coin, conf, pubkey, addr_format)
                .map(OrderbookAddress::Transparent)
                .map_to_mm(OrderbookAddrErr::AddrFromPubkeyError)
        },
        CoinProtocol::SLPTOKEN { platform, .. } => {
            let platform_conf = coin_conf(ctx, &platform);
            if platform_conf.is_null() {
                return MmError::err(OrderbookAddrErr::PlatformCoinConfIsNull(platform));
            }
            // TODO is there any way to make it better without duplicating the prefix in the SLP conf?
            let platform_protocol: CoinProtocol = json::from_value(platform_conf["protocol"].clone())?;
            match platform_protocol {
                CoinProtocol::BCH { slp_prefix } => coins::utxo::slp::slp_addr_from_pubkey_str(pubkey, &slp_prefix)
                    .map(OrderbookAddress::Transparent)
                    .mm_err(|e| OrderbookAddrErr::AddrFromPubkeyError(e.to_string())),
                _ => MmError::err(OrderbookAddrErr::InvalidPlatformCoinProtocol(platform)),
            }
        },
        CoinProtocol::TENDERMINT(protocol) => Ok(coins::tendermint::account_id_from_pubkey_hex(
            &protocol.account_prefix,
            pubkey,
        )
        .map(|id| OrderbookAddress::Transparent(id.to_string()))?),
        CoinProtocol::TENDERMINTTOKEN(proto) => {
            let platform_conf = coin_conf(ctx, &proto.platform);
            if platform_conf.is_null() {
                return MmError::err(OrderbookAddrErr::PlatformCoinConfIsNull(proto.platform));
            }
            // TODO is there any way to make it better without duplicating the prefix in the IBC conf?
            let platform_protocol: CoinProtocol = json::from_value(platform_conf["protocol"].clone())?;
            match platform_protocol {
                CoinProtocol::TENDERMINT(platform) => Ok(coins::tendermint::account_id_from_pubkey_hex(
                    &platform.account_prefix,
                    pubkey,
                )
                .map(|id| OrderbookAddress::Transparent(id.to_string()))?),
                _ => MmError::err(OrderbookAddrErr::InvalidPlatformCoinProtocol(format!(
                    "Platform protocol {:?} is not TENDERMINT",
                    platform_protocol
                ))),
            }
        },
        #[cfg(all(feature = "enable-solana", not(target_arch = "wasm32")))]
        CoinProtocol::SOLANA | CoinProtocol::SPLTOKEN { .. } => {
            MmError::err(OrderbookAddrErr::CoinIsNotSupported(coin.to_owned()))
        },
        CoinProtocol::ZHTLC { .. } => Ok(OrderbookAddress::Shielded),
        #[cfg(not(target_arch = "wasm32"))]
        // Todo: Shielded address is used for lightning for now, the lightning node public key can be used for the orderbook entry pubkey
        // Todo: instead of the platform coin pubkey which is used right now. But lightning payments are supposed to be private,
        // Todo: so maybe we should hide the node address in the orderbook, only the sending node and the receiving node should know about a payment,
        // Todo: a routing node will know about a payment it routed but not the sender or the receiver. This will require using a new keypair for every order/swap
        // Todo: similar to how it's done for zcoin.
        CoinProtocol::LIGHTNING { .. } => Ok(OrderbookAddress::Shielded),
        // TODO implement for SIA "this is needed to show the address in the orderbook"
        #[cfg(feature = "enable-sia")]
        CoinProtocol::SIA { .. } => MmError::err(OrderbookAddrErr::CoinIsNotSupported(coin.to_owned())),
    }
}

/// Tries to find a coin and make sure it's activated with the right account ID.
/// If it doesn't work at first, it'll keep trying for a bit.
async fn validate_other_coin_account_id_impl(
    ctx: &MmArc,
    other_coin_ticker: &str,
    other_coin_account_id: &Option<String>,
    order_type: &str,
) -> Result<(), String> {
    for attempt in 0..=VALIDATE_OTHER_COIN_TIMEOUT {
        if let Some(coin) = try_s!(lp_coinfind_any(ctx, other_coin_ticker).await) {
            if &coin.inner.account_db_id().await == other_coin_account_id {
                info!("Correct {order_type} coin found: {}", coin.inner.ticker());
                return Ok(());
            }
        }

        if attempt < VALIDATE_OTHER_COIN_TIMEOUT {
            info!(
                "{order_type}: validate_other_coin_account_id attempt {} failed: Coin {} not found or not activated with pubkey: {}",
                attempt + 1,
                other_coin_ticker,
                other_coin_account_id.as_deref().unwrap_or(&ctx.default_db_id())
            );
            Timer::sleep(2.).await
        }
    }

    Err(format!(
        "{order_type}: Coin {} not found or not activated with the expected account key after {} attempts",
        other_coin_ticker,
        VALIDATE_OTHER_COIN_TIMEOUT + 1
    ))
}<|MERGE_RESOLUTION|>--- conflicted
+++ resolved
@@ -95,14 +95,8 @@
     pub type OrdermatchDbLocked = DbLocked<OrdermatchDb>;
 }
 
-<<<<<<< HEAD
-#[path = "lp_ordermatch/best_orders.rs"] mod best_orders;
-#[path = "lp_ordermatch/lp_bot.rs"] mod lp_bot;
-
-=======
 mod best_orders;
 mod lp_bot;
->>>>>>> 079ea5e4
 pub use lp_bot::{start_simple_market_maker_bot, stop_simple_market_maker_bot, StartSimpleMakerBotRequest,
                  TradingBotEvent};
 
