/******************************************************************************
 * Copyright © 2022 Atomic Private Limited and its contributors               *
 *                                                                            *
 * See the CONTRIBUTOR-LICENSE-AGREEMENT, COPYING, LICENSE-COPYRIGHT-NOTICE   *
 * and DEVELOPER-CERTIFICATE-OF-ORIGIN files in the LEGAL directory in        *
 * the top-level directory of this distribution for the individual copyright  *
 * holder information and the developer policies on copyright and licensing.  *
 *                                                                            *
 * Unless otherwise agreed in a custom licensing agreement, no part of the    *
 * AtomicDEX software, including this file may be copied, modified, propagated*
 * or distributed except according to the terms contained in the              *
 * LICENSE-COPYRIGHT-NOTICE file.                                             *
 *                                                                            *
 * Removal or modification of this copyright notice is prohibited.            *
 *                                                                            *
 ******************************************************************************/

//
//  lp_ordermatch.rs
//  marketmaker
//

use async_trait::async_trait;
use blake2::digest::{Update, VariableOutput};
use blake2::Blake2bVar;
use coins::utxo::{compressed_pub_key_from_priv_raw, ChecksumType, UtxoAddressFormat};
use coins::{coin_conf, find_pair, lp_coinfind, BalanceTradeFeeUpdatedHandler, CoinProtocol, CoinsContext,
            FeeApproxStage, MarketCoinOps, MmCoinEnum};
use common::executor::{simple_map::AbortableSimpleMap, AbortSettings, AbortableSystem, AbortedError, SpawnAbortable,
                       SpawnFuture, Timer};
use common::log::{error, warn, LogOnError};
use common::time_cache::TimeCache;
use common::{bits256, log, new_uuid, now_ms, now_sec};
use crypto::privkey::SerializableSecp256k1Keypair;
use crypto::{CryptoCtx, CryptoCtxError};
use derive_more::Display;
use futures::{compat::Future01CompatExt, lock::Mutex as AsyncMutex, TryFutureExt};
use hash256_std_hasher::Hash256StdHasher;
use hash_db::Hasher;
use http::Response;
use keys::{AddressFormat, KeyPair};
use mm2_core::mm_ctx::{from_ctx, MmArc, MmWeak};
use mm2_err_handle::prelude::*;
use mm2_libp2p::{decode_signed, encode_and_sign, encode_message, pub_sub_topic, TopicHash, TopicPrefix,
                 TOPIC_SEPARATOR};
use mm2_metrics::mm_gauge;
<<<<<<< HEAD
use mm2_number::{BigDecimal, BigRational, MmNumber};
use mm2_rpc::data::legacy::{CancelAllOrdersRequest, CancelAllOrdersResponse, CancelBy, CancelOrderRequest,
                            FilteringOrder, HistoricalOrder, MakerConnectedForRpc, MakerMatchForRpc,
                            MakerOrderForMyOrdersRpc, MakerOrderForRpc, MakerReservedForRpc, MatchBy, Mm2RpcResult,
                            MyOrdersResponse, OrderConfirmationsSettings, OrderForRpc, OrderStatusRequest,
                            OrderStatusResponse, OrderType, OrdersHistoryRequest, OrdersHistoryResponse,
                            RpcOrderbookEntry, SellBuyRequest, SellBuyResponse, SetPriceRequest, Status, TakerAction,
                            TakerConnectForRpc, TakerMatchForRpc, TakerOrderForRpc, TakerRequestForRpc,
                            UpdateMakerOrderRequest, UuidParseError};
use mm2_rpc::data::version2::{BestOrdersAction, OrderbookAddress, RpcOrderbookEntryV2};
=======
use mm2_number::{BigDecimal, BigRational, MmNumber, MmNumberMultiRepr};
use mm2_rpc::data::legacy::{MatchBy, Mm2RpcResult, OrderConfirmationsSettings, OrderType, RpcOrderbookEntry,
                            SellBuyRequest, SellBuyResponse, TakerAction, TakerRequestForRpc};
use mm2_state_machine::prelude::*;
>>>>>>> 3e323df3
#[cfg(test)] use mocktopus::macros::*;
use my_orders_storage::{delete_my_maker_order, delete_my_taker_order, save_maker_order_on_update,
                        save_my_new_maker_order, save_my_new_taker_order, MyActiveOrders, MyOrdersFilteringHistory,
                        MyOrdersHistory, MyOrdersStorage};
use num_traits::identities::Zero;
use parking_lot::Mutex as PaMutex;
use rpc::v1::types::H256 as H256Json;
use serde_json::{self as json, Value as Json};
use sp_trie::{delta_trie_root, MemoryDB, Trie, TrieConfiguration, TrieDB, TrieDBMut, TrieHash, TrieMut};
use std::collections::hash_map::{Entry, HashMap, RawEntryMut};
use std::collections::{BTreeSet, HashSet};
use std::convert::TryInto;
use std::fmt;
use std::ops::Deref;
use std::path::PathBuf;
use std::sync::Arc;
use std::time::Duration;
use trie_db::NodeCodec as NodeCodecT;
use uuid::Uuid;

use crate::mm2::lp_network::{broadcast_p2p_msg, request_any_relay, request_one_peer, subscribe_to_topic, P2PRequest,
                             P2PRequestError};
use crate::mm2::lp_swap::maker_swap_v2::{self, DummyMakerSwapStorage, MakerSwapStateMachine};
use crate::mm2::lp_swap::taker_swap_v2::{self, DummyTakerSwapStorage, TakerSwapStateMachine};
use crate::mm2::lp_swap::{calc_max_maker_vol, check_balance_for_maker_swap, check_balance_for_taker_swap,
                          check_other_coin_balance_for_swap, dex_fee_amount_from_taker_coin, get_max_maker_vol,
                          insert_new_swap_to_db, is_pubkey_banned, lp_atomic_locktime,
                          p2p_keypair_and_peer_id_to_broadcast, p2p_private_and_peer_id_to_broadcast, run_maker_swap,
                          run_taker_swap, swap_v2_topic, AtomicLocktimeVersion, CheckBalanceError, CheckBalanceResult,
                          CoinVolumeInfo, MakerSwap, RunMakerSwapInput, RunTakerSwapInput, SecretHashAlgo,
                          SwapConfirmationsSettings, TakerSwap};

pub use best_orders::{best_orders_rpc, best_orders_rpc_v2};
pub use orderbook_depth::orderbook_depth_rpc;
pub use orderbook_rpc::{orderbook_rpc, orderbook_rpc_v2};

cfg_wasm32! {
    use mm2_db::indexed_db::{ConstructibleDb, DbLocked};
    use ordermatch_wasm_db::{InitDbResult, OrdermatchDb};

    pub type OrdermatchDbLocked<'a> = DbLocked<'a, OrdermatchDb>;
}

#[path = "lp_ordermatch/best_orders.rs"] mod best_orders;
#[path = "lp_ordermatch/lp_bot.rs"] mod lp_bot;
pub use lp_bot::{start_simple_market_maker_bot, stop_simple_market_maker_bot, StartSimpleMakerBotRequest,
                 TradingBotEvent, KMD_PRICE_ENDPOINT};

#[path = "lp_ordermatch/my_orders_storage.rs"]
mod my_orders_storage;
#[path = "lp_ordermatch/new_protocol.rs"] mod new_protocol;
#[path = "lp_ordermatch/order_requests_tracker.rs"]
mod order_requests_tracker;
#[path = "lp_ordermatch/orderbook_depth.rs"] mod orderbook_depth;
#[path = "lp_ordermatch/orderbook_rpc.rs"] mod orderbook_rpc;
#[cfg(all(test, not(target_arch = "wasm32")))]
#[path = "ordermatch_tests.rs"]
pub mod ordermatch_tests;

#[cfg(target_arch = "wasm32")]
#[path = "lp_ordermatch/ordermatch_wasm_db.rs"]
mod ordermatch_wasm_db;

pub const ORDERBOOK_PREFIX: TopicPrefix = "orbk";
#[cfg(not(test))]
pub const MIN_ORDER_KEEP_ALIVE_INTERVAL: u64 = 30;
#[cfg(test)]
pub const MIN_ORDER_KEEP_ALIVE_INTERVAL: u64 = 5;
const BALANCE_REQUEST_INTERVAL: f64 = 30.;
const MAKER_ORDER_TIMEOUT: u64 = MIN_ORDER_KEEP_ALIVE_INTERVAL * 3;
const TAKER_ORDER_TIMEOUT: u64 = 30;
const ORDER_MATCH_TIMEOUT: u64 = 30;
const ORDERBOOK_REQUESTING_TIMEOUT: u64 = MIN_ORDER_KEEP_ALIVE_INTERVAL * 2;
const MAX_ORDERS_NUMBER_IN_ORDERBOOK_RESPONSE: usize = 1000;
#[cfg(not(test))]
const TRIE_STATE_HISTORY_TIMEOUT: u64 = 14400;
#[cfg(test)]
const TRIE_STATE_HISTORY_TIMEOUT: u64 = 3;
#[cfg(not(test))]
const TRIE_ORDER_HISTORY_TIMEOUT: u64 = 300;
#[cfg(test)]
const TRIE_ORDER_HISTORY_TIMEOUT: u64 = 3;

pub type OrderbookP2PHandlerResult = Result<(), MmError<OrderbookP2PHandlerError>>;

#[derive(Display)]
pub enum OrderbookP2PHandlerError {
    #[display(fmt = "'{}' is an invalid topic for the orderbook handler.", _0)]
    InvalidTopic(String),

    #[display(fmt = "Message decoding was failed. Error: {}", _0)]
    DecodeError(String),

    #[display(fmt = "Pubkey '{}' is not allowed.", _0)]
    PubkeyNotAllowed(String),

    #[display(fmt = "P2P request error: {}", _0)]
    P2PRequestError(String),

    #[display(
        fmt = "Couldn't find an order {}, ignoring, it will be synced upon pubkey keep alive",
        _0
    )]
    OrderNotFound(Uuid),

    Internal(String),
}

impl OrderbookP2PHandlerError {
    pub(crate) fn is_warning(&self) -> bool { matches!(self, OrderbookP2PHandlerError::OrderNotFound(_)) }
}

impl From<P2PRequestError> for OrderbookP2PHandlerError {
    fn from(e: P2PRequestError) -> Self { OrderbookP2PHandlerError::P2PRequestError(e.to_string()) }
}

/// Alphabetically ordered orderbook pair
type AlbOrderedOrderbookPair = String;
type PubkeyOrders = Vec<(Uuid, OrderbookP2PItem)>;

pub type OrdermatchInitResult<T> = Result<T, MmError<OrdermatchInitError>>;

#[derive(Debug, Deserialize, Display, Serialize)]
pub enum OrdermatchInitError {
    #[display(fmt = "Error deserializing '{}' config field: {}", field, error)]
    ErrorDeserializingConfig {
        field: String,
        error: String,
    },
    Internal(String),
}

impl From<AbortedError> for OrdermatchInitError {
    fn from(e: AbortedError) -> Self { OrdermatchInitError::Internal(e.to_string()) }
}

#[derive(Debug, Deserialize, Display, Serialize, SerializeErrorType)]
#[serde(tag = "error_type", content = "error_data")]
pub enum CancelAllOrdersError {
    LegacyError(String),
}

impl From<(new_protocol::MakerOrderCreated, String)> for OrderbookItem {
    fn from(tuple: (new_protocol::MakerOrderCreated, String)) -> OrderbookItem {
        let (order, pubkey) = tuple;

        OrderbookItem {
            pubkey,
            base: order.base,
            rel: order.rel,
            price: order.price,
            max_volume: order.max_volume,
            min_volume: order.min_volume,
            uuid: order.uuid.into(),
            created_at: order.created_at,
            base_protocol_info: order.base_protocol_info,
            rel_protocol_info: order.rel_protocol_info,
            conf_settings: Some(order.conf_settings),
        }
    }
}

pub fn addr_format_from_protocol_info(protocol_info: &[u8]) -> AddressFormat {
    match rmp_serde::from_slice::<AddressFormat>(protocol_info) {
        Ok(format) => format,
        Err(_) => AddressFormat::Standard,
    }
}

struct ProcessTrieParams<'a> {
    pubkey: &'a str,
    alb_pair: &'a str,
    protocol_infos: &'a HashMap<Uuid, BaseRelProtocolInfo>,
    conf_infos: &'a HashMap<Uuid, OrderConfirmationsSettings>,
}

fn process_pubkey_full_trie(
    orderbook: &mut Orderbook,
    new_trie_orders: PubkeyOrders,
    params: ProcessTrieParams,
) -> H64 {
    remove_pubkey_pair_orders(orderbook, params.pubkey, params.alb_pair);

    for (uuid, order) in new_trie_orders {
        orderbook.insert_or_update_order_update_trie(OrderbookItem::from_p2p_and_info(
            order,
            params.protocol_infos.get(&uuid).cloned().unwrap_or_default(),
            params.conf_infos.get(&uuid).cloned(),
        ));
    }

    let new_root = pubkey_state_mut(&mut orderbook.pubkeys_state, params.pubkey)
        .trie_roots
        .get(params.alb_pair)
        .copied()
        .unwrap_or_default();
    new_root
}

fn process_trie_delta(
    orderbook: &mut Orderbook,
    delta_orders: HashMap<Uuid, Option<OrderbookP2PItem>>,
    params: ProcessTrieParams,
) -> H64 {
    for (uuid, order) in delta_orders {
        match order {
            Some(order) => orderbook.insert_or_update_order_update_trie(OrderbookItem::from_p2p_and_info(
                order,
                params.protocol_infos.get(&uuid).cloned().unwrap_or_default(),
                params.conf_infos.get(&uuid).cloned(),
            )),
            None => {
                orderbook.remove_order_trie_update(uuid);
            },
        }
    }

    let new_root = match orderbook.pubkeys_state.get(params.pubkey) {
        Some(pubkey_state) => pubkey_state
            .trie_roots
            .get(params.alb_pair)
            .copied()
            .unwrap_or_default(),
        None => H64::default(),
    };
    new_root
}

async fn process_orders_keep_alive(
    ctx: MmArc,
    propagated_from_peer: String,
    from_pubkey: String,
    keep_alive: new_protocol::PubkeyKeepAlive,
    i_am_relay: bool,
) -> OrderbookP2PHandlerResult {
    let ordermatch_ctx = OrdermatchContext::from_ctx(&ctx).expect("from_ctx failed");
    let to_request = ordermatch_ctx
        .orderbook
        .lock()
        .process_keep_alive(&from_pubkey, keep_alive, i_am_relay);

    let req = match to_request {
        Some(req) => req,
        // The message was processed, simply forward it
        None => return Ok(()),
    };

    let response = request_one_peer::<SyncPubkeyOrderbookStateRes>(
        ctx.clone(),
        P2PRequest::Ordermatch(req),
        propagated_from_peer.clone(),
    )
    .await?
    .ok_or_else(|| {
        MmError::new(OrderbookP2PHandlerError::P2PRequestError(format!(
            "No response was received from peer {} for SyncPubkeyOrderbookState request!",
            propagated_from_peer
        )))
    })?;

    let mut orderbook = ordermatch_ctx.orderbook.lock();
    for (pair, diff) in response.pair_orders_diff {
        let params = ProcessTrieParams {
            pubkey: &from_pubkey,
            alb_pair: &pair,
            protocol_infos: &response.protocol_infos,
            conf_infos: &response.conf_infos,
        };
        let _new_root = match diff {
            DeltaOrFullTrie::Delta(delta) => process_trie_delta(&mut orderbook, delta, params),
            DeltaOrFullTrie::FullTrie(values) => process_pubkey_full_trie(&mut orderbook, values, params),
        };
    }

    Ok(())
}

fn process_maker_order_updated(
    ctx: MmArc,
    from_pubkey: String,
    updated_msg: new_protocol::MakerOrderUpdated,
) -> OrderbookP2PHandlerResult {
    let ordermatch_ctx = OrdermatchContext::from_ctx(&ctx).expect("from_ctx failed");
    let uuid = updated_msg.uuid();
    let mut orderbook = ordermatch_ctx.orderbook.lock();

    let mut order = orderbook
        .find_order_by_uuid_and_pubkey(&uuid, &from_pubkey)
        .ok_or_else(|| MmError::new(OrderbookP2PHandlerError::OrderNotFound(uuid)))?;
    order.apply_updated(&updated_msg);
    drop_mutability!(order);
    orderbook.insert_or_update_order_update_trie(order);

    Ok(())
}

// fn verify_pubkey_orderbook(orderbook: &GetOrderbookPubkeyItem) -> Result<(), String> {
//     let keys: Vec<(_, _)> = orderbook
//         .orders
//         .iter()
//         .map(|(uuid, order)| {
//             let order_bytes = rmp_serde::to_vec(&order).expect("Serialization should never fail");
//             (uuid.as_bytes(), Some(order_bytes))
//         })
//         .collect();
//     let (orders_root, proof) = &orderbook.pair_orders_trie_root;
//     verify_trie_proof::<Layout, _, _, _>(orders_root, proof, &keys)
//         .map_err(|e| ERRL!("Error on pair_orders_trie_root verification: {}", e))?;
//     Ok(())
// }

// Some coins, for example ZHTLC, have privacy features like random keypair to sign P2P messages per every order.
// So, each order of such coin has unique «pubkey» field that doesn’t match node persistent pubkey derived from passphrase.
// We can compare pubkeys from maker_orders and from asks or bids, to find our order.
#[inline(always)]
fn is_my_order(order_pubkey: &str, my_pub: &Option<String>, my_p2p_pubkeys: &HashSet<String>) -> bool {
    my_pub.as_deref() == Some(order_pubkey) || my_p2p_pubkeys.contains(order_pubkey)
}

/// Request best asks and bids for the given `base` and `rel` coins from relays.
/// Set `asks_num` and/or `bids_num` to get corresponding number of best asks and bids or None to get all of the available orders.
///
/// # Safety
///
/// The function locks [`MmCtx::p2p_ctx`] and [`MmCtx::ordermatch_ctx`]
async fn request_and_fill_orderbook(ctx: &MmArc, base: &str, rel: &str) -> Result<(), String> {
    let request = OrdermatchRequest::GetOrderbook {
        base: base.to_string(),
        rel: rel.to_string(),
    };

    let response = try_s!(request_any_relay::<GetOrderbookRes>(ctx.clone(), P2PRequest::Ordermatch(request)).await);
    let (pubkey_orders, protocol_infos, conf_infos) = match response {
        Some((
            GetOrderbookRes {
                pubkey_orders,
                protocol_infos,
                conf_infos,
            },
            _peer_id,
        )) => (pubkey_orders, protocol_infos, conf_infos),
        None => return Ok(()),
    };

    let ordermatch_ctx = OrdermatchContext::from_ctx(ctx).unwrap();
    let mut orderbook = ordermatch_ctx.orderbook.lock();

    let my_pubsecp = mm2_internal_pubkey_hex(ctx, String::from).map_err(MmError::into_inner)?;

    let alb_pair = alb_ordered_pair(base, rel);
    for (pubkey, GetOrderbookPubkeyItem { orders, .. }) in pubkey_orders {
        let pubkey_bytes = match hex::decode(&pubkey) {
            Ok(b) => b,
            Err(e) => {
                warn!("Error {} decoding pubkey {}", e, pubkey);
                continue;
            },
        };

        if is_my_order(&pubkey, &my_pubsecp, &orderbook.my_p2p_pubkeys) {
            continue;
        }

        if is_pubkey_banned(ctx, &pubkey_bytes[1..].into()) {
            warn!("Pubkey {} is banned", pubkey);
            continue;
        }
        let params = ProcessTrieParams {
            pubkey: &pubkey,
            alb_pair: &alb_pair,
            protocol_infos: &protocol_infos,
            conf_infos: &conf_infos,
        };
        let _new_root = process_pubkey_full_trie(&mut orderbook, orders, params);
    }

    let topic = orderbook_topic_from_base_rel(base, rel);
    orderbook
        .topics_subscribed_to
        .insert(topic, OrderbookRequestingState::Requested);

    Ok(())
}

/// Insert or update an order `req`.
/// Note this function locks the [`OrdermatchContext::orderbook`] async mutex.
fn insert_or_update_order(ctx: &MmArc, item: OrderbookItem) {
    let ordermatch_ctx = OrdermatchContext::from_ctx(ctx).expect("from_ctx failed");
    let mut orderbook = ordermatch_ctx.orderbook.lock();
    orderbook.insert_or_update_order_update_trie(item)
}

// use this function when notify maker order created
fn insert_or_update_my_order(ctx: &MmArc, item: OrderbookItem, my_order: &MakerOrder) {
    let ordermatch_ctx = OrdermatchContext::from_ctx(ctx).expect("from_ctx failed");
    let mut orderbook = ordermatch_ctx.orderbook.lock();
    orderbook.insert_or_update_order_update_trie(item);
    if let Some(key) = my_order.p2p_privkey {
        orderbook.my_p2p_pubkeys.insert(hex::encode(key.public_slice()));
    }
}

fn delete_order(ctx: &MmArc, pubkey: &str, uuid: Uuid) {
    let ordermatch_ctx = OrdermatchContext::from_ctx(ctx).expect("from_ctx failed");
    let mut orderbook = ordermatch_ctx.orderbook.lock();
    if let Some(order) = orderbook.order_set.get(&uuid) {
        if order.pubkey == pubkey {
            orderbook.remove_order_trie_update(uuid);
        }
    }
}

fn delete_my_order(ctx: &MmArc, uuid: Uuid, p2p_privkey: Option<SerializableSecp256k1Keypair>) {
    let ordermatch_ctx: Arc<OrdermatchContext> = OrdermatchContext::from_ctx(ctx).expect("from_ctx failed");
    let mut orderbook = ordermatch_ctx.orderbook.lock();
    orderbook.remove_order_trie_update(uuid);
    if let Some(key) = p2p_privkey {
        orderbook.my_p2p_pubkeys.remove(&hex::encode(key.public_slice()));
    }
}

pub(crate) fn mm2_internal_pubkey_hex<E, F>(ctx: &MmArc, err_construct: F) -> MmResult<Option<String>, E>
where
    E: NotMmError,
    F: Fn(String) -> E,
{
    match CryptoCtx::from_ctx(ctx).split_mm() {
        Ok(crypto_ctx) => Ok(Some(CryptoCtx::mm2_internal_pubkey_hex(crypto_ctx.as_ref()))),
        Err((CryptoCtxError::NotInitialized, _)) => Ok(None),
        Err((CryptoCtxError::Internal(error), trace)) => MmError::err_with_trace(err_construct(error), trace),
    }
}

fn remove_pubkey_pair_orders(orderbook: &mut Orderbook, pubkey: &str, alb_pair: &str) {
    let pubkey_state = match orderbook.pubkeys_state.get_mut(pubkey) {
        Some(state) => state,
        None => return,
    };

    if pubkey_state.trie_roots.get(alb_pair).is_none() {
        return;
    }

    pubkey_state.order_pairs_trie_state_history.remove(alb_pair.into());

    let mut orders_to_remove = Vec::with_capacity(pubkey_state.orders_uuids.len());
    pubkey_state.orders_uuids.retain(|(uuid, alb)| {
        if alb == alb_pair {
            orders_to_remove.push(*uuid);
            false
        } else {
            true
        }
    });

    for order in orders_to_remove {
        orderbook.remove_order_trie_update(order);
    }

    let pubkey_state = match orderbook.pubkeys_state.get_mut(pubkey) {
        Some(state) => state,
        None => return,
    };

    pubkey_state.trie_roots.remove(alb_pair);
}

pub async fn handle_orderbook_msg(
    ctx: MmArc,
    topic: &TopicHash,
    from_peer: String,
    msg: &[u8],
    i_am_relay: bool,
) -> OrderbookP2PHandlerResult {
    let topic_str = topic.as_str();
    let mut split = topic_str.split(TOPIC_SEPARATOR);
    if let (Some(ORDERBOOK_PREFIX), Some(_pair)) = (split.next(), split.next()) {
        process_msg(ctx, from_peer, msg, i_am_relay).await?;
        Ok(())
    } else {
        MmError::err(OrderbookP2PHandlerError::InvalidTopic(topic_str.to_owned()))
    }
}

/// Attempts to decode a message and process it returning whether the message is valid and worth rebroadcasting
pub async fn process_msg(ctx: MmArc, from_peer: String, msg: &[u8], i_am_relay: bool) -> OrderbookP2PHandlerResult {
    match decode_signed::<new_protocol::OrdermatchMessage>(msg) {
        Ok((message, _sig, pubkey)) => {
            if is_pubkey_banned(&ctx, &pubkey.unprefixed().into()) {
                return MmError::err(OrderbookP2PHandlerError::PubkeyNotAllowed(pubkey.to_hex()));
            }
            log::debug!("received ordermatch message {:?}", message);
            match message {
                new_protocol::OrdermatchMessage::MakerOrderCreated(created_msg) => {
                    let order: OrderbookItem = (created_msg, hex::encode(pubkey.to_bytes().as_slice())).into();
                    insert_or_update_order(&ctx, order);
                    Ok(())
                },
                new_protocol::OrdermatchMessage::PubkeyKeepAlive(keep_alive) => {
                    process_orders_keep_alive(ctx, from_peer, pubkey.to_hex(), keep_alive, i_am_relay).await
                },
                new_protocol::OrdermatchMessage::TakerRequest(taker_request) => {
                    let msg = TakerRequest::from_new_proto_and_pubkey(taker_request, pubkey.unprefixed().into());
                    process_taker_request(ctx, pubkey.unprefixed().into(), msg).await;
                    Ok(())
                },
                new_protocol::OrdermatchMessage::MakerReserved(maker_reserved) => {
                    let msg = MakerReserved::from_new_proto_and_pubkey(maker_reserved, pubkey.unprefixed().into());
                    // spawn because process_maker_reserved may take significant time to run
                    let spawner = ctx.spawner();
                    spawner.spawn(process_maker_reserved(ctx, pubkey.unprefixed().into(), msg));
                    Ok(())
                },
                new_protocol::OrdermatchMessage::TakerConnect(taker_connect) => {
                    process_taker_connect(ctx, pubkey.unprefixed().into(), taker_connect.into()).await;
                    Ok(())
                },
                new_protocol::OrdermatchMessage::MakerConnected(maker_connected) => {
                    process_maker_connected(ctx, pubkey.unprefixed().into(), maker_connected.into()).await;
                    Ok(())
                },
                new_protocol::OrdermatchMessage::MakerOrderCancelled(cancelled_msg) => {
                    delete_order(&ctx, &pubkey.to_hex(), cancelled_msg.uuid.into());
                    Ok(())
                },
                new_protocol::OrdermatchMessage::MakerOrderUpdated(updated_msg) => {
                    process_maker_order_updated(ctx, pubkey.to_hex(), updated_msg)
                },
            }
        },
        Err(e) => MmError::err(OrderbookP2PHandlerError::DecodeError(e.to_string())),
    }
}

#[derive(Debug, Deserialize, Eq, PartialEq, Serialize)]
pub enum OrdermatchRequest {
    /// Get an orderbook for the given pair.
    GetOrderbook {
        base: String,
        rel: String,
    },
    /// Sync specific pubkey orderbook state if our known Patricia trie state doesn't match the latest keep alive message
    SyncPubkeyOrderbookState {
        pubkey: String,
        /// Request using this condition
        trie_roots: HashMap<AlbOrderedOrderbookPair, H64>,
    },
    BestOrders {
        coin: String,
        action: BestOrdersAction,
        volume: BigRational,
    },
    OrderbookDepth {
        pairs: Vec<(String, String)>,
    },
    BestOrdersByNumber {
        coin: String,
        action: BestOrdersAction,
        number: usize,
    },
}

#[derive(Debug)]
struct TryFromBytesError(String);

impl From<String> for TryFromBytesError {
    fn from(string: String) -> Self { TryFromBytesError(string) }
}

trait TryFromBytes {
    fn try_from_bytes(bytes: Vec<u8>) -> Result<Self, TryFromBytesError>
    where
        Self: Sized;
}

impl TryFromBytes for String {
    fn try_from_bytes(bytes: Vec<u8>) -> Result<Self, TryFromBytesError> {
        String::from_utf8(bytes).map_err(|e| ERRL!("{}", e).into())
    }
}

impl TryFromBytes for OrderbookP2PItem {
    fn try_from_bytes(bytes: Vec<u8>) -> Result<Self, TryFromBytesError> {
        rmp_serde::from_read(bytes.as_slice()).map_err(|e| ERRL!("{}", e).into())
    }
}

impl TryFromBytes for H64 {
    fn try_from_bytes(bytes: Vec<u8>) -> Result<Self, TryFromBytesError> {
        bytes.try_into().map_err(|e| ERRL!("{:?}", e).into())
    }
}

impl TryFromBytes for Uuid {
    fn try_from_bytes(bytes: Vec<u8>) -> Result<Self, TryFromBytesError> {
        Uuid::from_slice(&bytes).map_err(|e| ERRL!("{}", e).into())
    }
}

pub fn process_peer_request(ctx: MmArc, request: OrdermatchRequest) -> Result<Option<Vec<u8>>, String> {
    log::debug!("Got ordermatch request {:?}", request);
    match request {
        OrdermatchRequest::GetOrderbook { base, rel } => process_get_orderbook_request(ctx, base, rel),
        OrdermatchRequest::SyncPubkeyOrderbookState { pubkey, trie_roots } => {
            let response = process_sync_pubkey_orderbook_state(ctx, pubkey, trie_roots);
            response.map(|res| res.map(|r| encode_message(&r).expect("Serialization failed")))
        },
        OrdermatchRequest::BestOrders { coin, action, volume } => {
            best_orders::process_best_orders_p2p_request(ctx, coin, action, volume)
        },
        OrdermatchRequest::BestOrdersByNumber { coin, action, number } => {
            best_orders::process_best_orders_p2p_request_by_number(ctx, coin, action, number)
        },
        OrdermatchRequest::OrderbookDepth { pairs } => orderbook_depth::process_orderbook_depth_p2p_request(ctx, pairs),
    }
}

type TrieProof = Vec<Vec<u8>>;

#[derive(Debug, Deserialize, Serialize)]
#[cfg_attr(test, derive(PartialEq))]
struct GetOrderbookPubkeyItem {
    /// Timestamp of the latest keep alive message received.
    last_keep_alive: u64,
    /// last signed OrdermatchMessage payload
    last_signed_pubkey_payload: Vec<u8>,
    /// Requested orders.
    orders: PubkeyOrders,
}

/// Do not change this struct as it will break backward compatibility
#[derive(Debug, Clone, Default, Deserialize, Serialize)]
#[cfg_attr(test, derive(PartialEq))]
struct BaseRelProtocolInfo {
    base: Vec<u8>,
    rel: Vec<u8>,
}

#[derive(Debug, Deserialize, Serialize)]
struct GetOrderbookRes {
    /// Asks and bids grouped by pubkey.
    pubkey_orders: HashMap<String, GetOrderbookPubkeyItem>,
    #[serde(default)]
    protocol_infos: HashMap<Uuid, BaseRelProtocolInfo>,
    #[serde(default)]
    conf_infos: HashMap<Uuid, OrderConfirmationsSettings>,
}

struct GetPubkeysOrdersRes {
    total_number_of_orders: usize,
    uuids_by_pubkey: HashMap<String, PubkeyOrders>,
    protocol_infos: HashMap<Uuid, BaseRelProtocolInfo>,
    conf_infos: HashMap<Uuid, OrderConfirmationsSettings>,
}

fn get_pubkeys_orders(orderbook: &Orderbook, base: String, rel: String) -> GetPubkeysOrdersRes {
    let asks = orderbook.unordered.get(&(base.clone(), rel.clone()));
    let bids = orderbook.unordered.get(&(rel, base));

    let asks_num = asks.map(|x| x.len()).unwrap_or(0);
    let bids_num = bids.map(|x| x.len()).unwrap_or(0);
    let total_number_of_orders = asks_num + bids_num;

    // flatten Option(asks) and Option(bids) to avoid cloning
    let orders = asks.iter().chain(bids.iter()).copied().flatten();

    let mut uuids_by_pubkey = HashMap::new();
    let mut protocol_infos = HashMap::new();
    let mut conf_infos = HashMap::new();
    for uuid in orders {
        let order = match orderbook.order_set.get(uuid) {
            Some(o) => o,
            None => {
                warn!(
                    "Orderbook::ordered contains uuid {} that is not in Orderbook::order_set",
                    uuid
                );
                continue;
            },
        };
        let uuids = uuids_by_pubkey.entry(order.pubkey.clone()).or_insert_with(Vec::new);
        protocol_infos.insert(order.uuid, order.base_rel_proto_info());
        if let Some(ref info) = order.conf_settings {
            conf_infos.insert(order.uuid, info.clone());
        }
        uuids.push((*uuid, order.clone().into()))
    }

    GetPubkeysOrdersRes {
        total_number_of_orders,
        uuids_by_pubkey,
        protocol_infos,
        conf_infos,
    }
}

fn process_get_orderbook_request(ctx: MmArc, base: String, rel: String) -> Result<Option<Vec<u8>>, String> {
    let ordermatch_ctx = OrdermatchContext::from_ctx(&ctx).unwrap();
    let orderbook = ordermatch_ctx.orderbook.lock();

    let pubkeys_orders = get_pubkeys_orders(&orderbook, base, rel);
    if pubkeys_orders.total_number_of_orders > MAX_ORDERS_NUMBER_IN_ORDERBOOK_RESPONSE {
        return ERR!("Orderbook too large");
    }

    let orders_to_send = pubkeys_orders
        .uuids_by_pubkey
        .into_iter()
        .map(|(pubkey, orders)| {
            let pubkey_state = orderbook.pubkeys_state.get(&pubkey).ok_or(ERRL!(
                "Orderbook::pubkeys_state is expected to contain the {:?} pubkey",
                pubkey
            ))?;

            let item = GetOrderbookPubkeyItem {
                last_keep_alive: pubkey_state.last_keep_alive,
                orders,
                // TODO save last signed payload to pubkey state
                last_signed_pubkey_payload: vec![],
            };

            Ok((pubkey, item))
        })
        .collect::<Result<HashMap<_, _>, String>>()?;

    let response = GetOrderbookRes {
        pubkey_orders: orders_to_send,
        protocol_infos: pubkeys_orders.protocol_infos,
        conf_infos: pubkeys_orders.conf_infos,
    };
    let encoded = try_s!(encode_message(&response));
    Ok(Some(encoded))
}

#[derive(Debug, Deserialize, Serialize)]
enum DeltaOrFullTrie<Key: Eq + std::hash::Hash, Value> {
    Delta(HashMap<Key, Option<Value>>),
    FullTrie(Vec<(Key, Value)>),
}

impl<Key: Eq + std::hash::Hash, V1> DeltaOrFullTrie<Key, V1> {
    pub fn map_to<V2: From<V1>>(self, mut on_each: impl FnMut(&Key, Option<&V1>)) -> DeltaOrFullTrie<Key, V2> {
        match self {
            DeltaOrFullTrie::Delta(delta) => {
                delta.iter().for_each(|(key, val)| on_each(key, val.as_ref()));
                let new_map = delta
                    .into_iter()
                    .map(|(key, value)| (key, value.map(From::from)))
                    .collect();
                DeltaOrFullTrie::Delta(new_map)
            },
            DeltaOrFullTrie::FullTrie(trie) => {
                trie.iter().for_each(|(key, val)| on_each(key, Some(val)));
                let new_trie = trie.into_iter().map(|(key, value)| (key, value.into())).collect();
                DeltaOrFullTrie::FullTrie(new_trie)
            },
        }
    }
}

#[derive(Debug)]
enum TrieDiffHistoryError {
    TrieDbError(Box<trie_db::TrieError<H64, sp_trie::Error>>),
    TryFromBytesError(TryFromBytesError),
    GetterNoneForKeyFromTrie,
}

impl std::fmt::Display for TrieDiffHistoryError {
    fn fmt(&self, f: &mut std::fmt::Formatter) -> std::fmt::Result { write!(f, "({:?})", self) }
}

impl From<TryFromBytesError> for TrieDiffHistoryError {
    fn from(error: TryFromBytesError) -> TrieDiffHistoryError { TrieDiffHistoryError::TryFromBytesError(error) }
}

impl From<Box<trie_db::TrieError<H64, sp_trie::Error>>> for TrieDiffHistoryError {
    fn from(error: Box<trie_db::TrieError<H64, sp_trie::Error>>) -> TrieDiffHistoryError {
        TrieDiffHistoryError::TrieDbError(error)
    }
}

fn get_full_trie<Key, Value>(
    trie_root: &H64,
    db: &MemoryDB<Blake2Hasher64>,
    getter: impl Fn(&Key) -> Option<Value>,
) -> Result<Vec<(Key, Value)>, TrieDiffHistoryError>
where
    Key: Clone + Eq + std::hash::Hash + TryFromBytes,
{
    let trie = TrieDB::<Layout>::new(db, trie_root)?;
    let trie: Result<Vec<_>, TrieDiffHistoryError> = trie
        .iter()?
        .map(|key_value| {
            let (key, _) = key_value?;
            let key = TryFromBytes::try_from_bytes(key)?;
            let val = getter(&key).ok_or(TrieDiffHistoryError::GetterNoneForKeyFromTrie)?;
            Ok((key, val))
        })
        .collect();
    trie
}

impl<Key: Clone + Eq + std::hash::Hash + TryFromBytes, Value: Clone> DeltaOrFullTrie<Key, Value> {
    fn from_history(
        history: &TrieDiffHistory<Key, Value>,
        from_hash: H64,
        actual_trie_root: H64,
        db: &MemoryDB<Blake2Hasher64>,
        getter: impl Fn(&Key) -> Option<Value>,
    ) -> Result<DeltaOrFullTrie<Key, Value>, TrieDiffHistoryError> {
        if let Some(delta) = history.get(&from_hash) {
            let mut current_delta = delta;
            let mut total_delta = HashMap::new();
            total_delta.extend(delta.delta.iter().cloned());
            while let Some(cur) = history.get(&current_delta.next_root) {
                current_delta = cur;
                total_delta.extend(current_delta.delta.iter().cloned());
            }
            if current_delta.next_root == actual_trie_root {
                return Ok(DeltaOrFullTrie::Delta(total_delta));
            }

            log::warn!(
                "History started from {:?} ends with not up-to-date trie root {:?}",
                from_hash,
                actual_trie_root
            );
        }

        let trie = get_full_trie(&actual_trie_root, db, getter)?;
        Ok(DeltaOrFullTrie::FullTrie(trie))
    }
}

#[derive(Debug, Deserialize, Serialize)]
struct SyncPubkeyOrderbookStateRes {
    /// last signed OrdermatchMessage payload from pubkey
    last_signed_pubkey_payload: Vec<u8>,
    pair_orders_diff: HashMap<AlbOrderedOrderbookPair, DeltaOrFullTrie<Uuid, OrderbookP2PItem>>,
    #[serde(default)]
    protocol_infos: HashMap<Uuid, BaseRelProtocolInfo>,
    #[serde(default)]
    conf_infos: HashMap<Uuid, OrderConfirmationsSettings>,
}

fn process_sync_pubkey_orderbook_state(
    ctx: MmArc,
    pubkey: String,
    trie_roots: HashMap<AlbOrderedOrderbookPair, H64>,
) -> Result<Option<SyncPubkeyOrderbookStateRes>, String> {
    let ordermatch_ctx = OrdermatchContext::from_ctx(&ctx).unwrap();
    let orderbook = ordermatch_ctx.orderbook.lock();
    let pubkey_state = some_or_return_ok_none!(orderbook.pubkeys_state.get(&pubkey));

    let order_getter = |uuid: &Uuid| orderbook.order_set.get(uuid).cloned();
    let pair_orders_diff: Result<HashMap<_, _>, _> = trie_roots
        .into_iter()
        .map(|(pair, root)| {
            let actual_pair_root = pubkey_state
                .trie_roots
                .get(&pair)
                .ok_or(ERRL!("No pair trie root for {}", pair))?;

            let delta_result = match pubkey_state.order_pairs_trie_state_history.get(&pair) {
                Some(history) => {
                    DeltaOrFullTrie::from_history(history, root, *actual_pair_root, &orderbook.memory_db, order_getter)
                },
                None => {
                    get_full_trie(actual_pair_root, &orderbook.memory_db, order_getter).map(DeltaOrFullTrie::FullTrie)
                },
            };

            let delta = try_s!(delta_result);
            Ok((pair, delta))
        })
        .collect();

    let pair_orders_diff = try_s!(pair_orders_diff);
    let mut protocol_infos = HashMap::new();
    let mut conf_infos = HashMap::new();
    let pair_orders_diff = pair_orders_diff
        .into_iter()
        .map(|(pair, trie)| {
            let new_trie = trie.map_to(|uuid, order| match order {
                Some(o) => {
                    protocol_infos.insert(o.uuid, BaseRelProtocolInfo {
                        base: o.base_protocol_info.clone(),
                        rel: o.rel_protocol_info.clone(),
                    });
                    if let Some(ref info) = o.conf_settings {
                        conf_infos.insert(o.uuid, info.clone());
                    }
                },
                None => {
                    protocol_infos.remove(uuid);
                    conf_infos.remove(uuid);
                },
            });
            (pair, new_trie)
        })
        .collect();
    let last_signed_pubkey_payload = vec![];
    let result = SyncPubkeyOrderbookStateRes {
        last_signed_pubkey_payload,
        pair_orders_diff,
        protocol_infos,
        conf_infos,
    };
    Ok(Some(result))
}

fn alb_ordered_pair(base: &str, rel: &str) -> AlbOrderedOrderbookPair {
    let (first, second) = if base < rel { (base, rel) } else { (rel, base) };
    let mut res = first.to_owned();
    res.push(':');
    res.push_str(second);
    res
}

fn orderbook_topic_from_base_rel(base: &str, rel: &str) -> String {
    pub_sub_topic(ORDERBOOK_PREFIX, &alb_ordered_pair(base, rel))
}

fn orderbook_topic_from_ordered_pair(pair: &str) -> String { pub_sub_topic(ORDERBOOK_PREFIX, pair) }

#[test]
fn test_alb_ordered_pair() {
    assert_eq!("BTC:KMD", alb_ordered_pair("KMD", "BTC"));
    assert_eq!("BTCH:KMD", alb_ordered_pair("KMD", "BTCH"));
    assert_eq!("KMD:QTUM", alb_ordered_pair("QTUM", "KMD"));
}

#[allow(dead_code)]
pub fn parse_orderbook_pair_from_topic(topic: &str) -> Option<(&str, &str)> {
    let mut split = topic.split(|maybe_sep| maybe_sep == TOPIC_SEPARATOR);
    match split.next() {
        Some(ORDERBOOK_PREFIX) => match split.next() {
            Some(maybe_pair) => {
                let colon = maybe_pair.find(|maybe_colon| maybe_colon == ':');
                match colon {
                    Some(index) => {
                        if index + 1 < maybe_pair.len() {
                            Some((&maybe_pair[..index], &maybe_pair[index + 1..]))
                        } else {
                            None
                        }
                    },
                    None => None,
                }
            },
            None => None,
        },
        _ => None,
    }
}

#[test]
fn test_parse_orderbook_pair_from_topic() {
    assert_eq!(Some(("BTC", "KMD")), parse_orderbook_pair_from_topic("orbk/BTC:KMD"));
    assert_eq!(None, parse_orderbook_pair_from_topic("orbk/BTC:"));
}

fn maker_order_created_p2p_notify(
    ctx: MmArc,
    order: &MakerOrder,
    base_protocol_info: Vec<u8>,
    rel_protocol_info: Vec<u8>,
) {
    let topic = order.orderbook_topic();
    let message = new_protocol::MakerOrderCreated {
        uuid: order.uuid.into(),
        base: order.base_orderbook_ticker().to_owned(),
        rel: order.rel_orderbook_ticker().to_owned(),
        price: order.price.to_ratio(),
        max_volume: order.available_amount().to_ratio(),
        min_volume: order.min_base_vol.to_ratio(),
        conf_settings: order.conf_settings.clone().unwrap(),
        created_at: now_sec(),
        timestamp: now_sec(),
        pair_trie_root: H64::default(),
        base_protocol_info,
        rel_protocol_info,
    };

    let to_broadcast = new_protocol::OrdermatchMessage::MakerOrderCreated(message.clone());
    let (key_pair, peer_id) = p2p_keypair_and_peer_id_to_broadcast(&ctx, order.p2p_keypair());

    let encoded_msg = encode_and_sign(&to_broadcast, key_pair.private_ref()).unwrap();
    let item: OrderbookItem = (message, hex::encode(key_pair.public_slice())).into();
    insert_or_update_my_order(&ctx, item, order);
    broadcast_p2p_msg(&ctx, topic, encoded_msg, peer_id);
}

fn process_my_maker_order_updated(ctx: &MmArc, message: &new_protocol::MakerOrderUpdated) {
    let ordermatch_ctx = OrdermatchContext::from_ctx(ctx).expect("from_ctx failed");
    let mut orderbook = ordermatch_ctx.orderbook.lock();

    let uuid = message.uuid();
    if let Some(mut order) = orderbook.find_order_by_uuid(&uuid) {
        order.apply_updated(message);
        orderbook.insert_or_update_order_update_trie(order);
    }
}

fn maker_order_updated_p2p_notify(
    ctx: MmArc,
    topic: String,
    message: new_protocol::MakerOrderUpdated,
    p2p_privkey: Option<&KeyPair>,
) {
    let msg: new_protocol::OrdermatchMessage = message.clone().into();
    let (secret, peer_id) = p2p_private_and_peer_id_to_broadcast(&ctx, p2p_privkey);
    let encoded_msg = encode_and_sign(&msg, &secret).unwrap();
    process_my_maker_order_updated(&ctx, &message);
    broadcast_p2p_msg(&ctx, topic, encoded_msg, peer_id);
}

fn maker_order_cancelled_p2p_notify(ctx: MmArc, order: &MakerOrder) {
    let message = new_protocol::OrdermatchMessage::MakerOrderCancelled(new_protocol::MakerOrderCancelled {
        uuid: order.uuid.into(),
        timestamp: now_sec(),
        pair_trie_root: H64::default(),
    });
    delete_my_order(&ctx, order.uuid, order.p2p_privkey);
    log::debug!("maker_order_cancelled_p2p_notify called, message {:?}", message);
    broadcast_ordermatch_message(&ctx, order.orderbook_topic(), message, order.p2p_keypair());
}

pub struct BalanceUpdateOrdermatchHandler {
    ctx: MmWeak,
}

impl BalanceUpdateOrdermatchHandler {
    pub fn new(ctx: MmArc) -> Self { BalanceUpdateOrdermatchHandler { ctx: ctx.weak() } }
}

#[async_trait]
impl BalanceTradeFeeUpdatedHandler for BalanceUpdateOrdermatchHandler {
    async fn balance_updated(&self, coin: &MmCoinEnum, new_balance: &BigDecimal) {
        let ctx = match MmArc::from_weak(&self.ctx) {
            Some(ctx) => ctx,
            None => return,
        };
        if coin.wallet_only(&ctx) {
            log::warn!(
                "coin: {} is wallet only, skip BalanceTradeFeeUpdatedHandler",
                coin.ticker()
            );
            return;
        }
        // Get the max maker available volume to check if the wallet balances are sufficient for the issued maker orders.
        // Note although the maker orders are issued already, but they are not matched yet, so pass the `OrderIssue` stage.
        let new_volume = match calc_max_maker_vol(&ctx, coin, new_balance, FeeApproxStage::OrderIssue).await {
            Ok(vol_info) => vol_info.volume,
            Err(e) if e.get_inner().not_sufficient_balance() => MmNumber::from(0),
            Err(e) => {
                log::warn!("Couldn't handle the 'balance_updated' event: {}", e);
                return;
            },
        };

        let ordermatch_ctx = OrdermatchContext::from_ctx(&ctx).unwrap();
        let my_maker_orders = ordermatch_ctx.maker_orders_ctx.lock().orders.clone();

        for (uuid, order_mutex) in my_maker_orders {
            let mut order = order_mutex.lock().await;
            if order.base != coin.ticker() {
                continue;
            }

            if new_volume < order.min_base_vol {
                let removed_order_mutex = ordermatch_ctx.maker_orders_ctx.lock().remove_order(&uuid);
                // This checks that the order hasn't been removed by another process
                if removed_order_mutex.is_some() {
                    // cancel the order
                    maker_order_cancelled_p2p_notify(ctx.clone(), &order);
                    delete_my_maker_order(
                        ctx.clone(),
                        order.clone(),
                        MakerOrderCancellationReason::InsufficientBalance,
                    )
                    .compat()
                    .await
                    .ok();
                    continue;
                }
            }

            if new_volume < order.available_amount() {
                order.max_base_vol = &order.reserved_amount() + &new_volume;
                let mut update_msg = new_protocol::MakerOrderUpdated::new(order.uuid);
                update_msg.with_new_max_volume(order.available_amount().into());
                maker_order_updated_p2p_notify(ctx.clone(), order.orderbook_topic(), update_msg, order.p2p_keypair());
            }
        }
    }
}

#[derive(Clone, Debug, Deserialize, Eq, PartialEq, Serialize)]
pub struct TakerRequest {
    pub base: String,
    pub rel: String,
    pub base_amount: MmNumber,
    pub rel_amount: MmNumber,
    pub action: TakerAction,
    uuid: Uuid,
    sender_pubkey: H256Json,
    dest_pub_key: H256Json,
    #[serde(default)]
    match_by: MatchBy,
    conf_settings: Option<OrderConfirmationsSettings>,
    #[serde(default)]
    #[serde(skip_serializing_if = "Option::is_none")]
    pub base_protocol_info: Option<Vec<u8>>,
    #[serde(default)]
    #[serde(skip_serializing_if = "Option::is_none")]
    pub rel_protocol_info: Option<Vec<u8>>,
}

impl TakerRequest {
    fn from_new_proto_and_pubkey(message: new_protocol::TakerRequest, sender_pubkey: H256Json) -> Self {
        let base_amount = MmNumber::from(message.base_amount);
        let rel_amount = MmNumber::from(message.rel_amount);

        TakerRequest {
            base: message.base,
            rel: message.rel,
            base_amount,
            rel_amount,
            action: message.action,
            uuid: message.uuid.into(),
            sender_pubkey,
            dest_pub_key: Default::default(),
            match_by: message.match_by.into(),
            conf_settings: Some(message.conf_settings),
            base_protocol_info: message.base_protocol_info,
            rel_protocol_info: message.rel_protocol_info,
        }
    }

    fn can_match_with_maker_pubkey(&self, maker_pubkey: &H256Json) -> bool {
        match &self.match_by {
            MatchBy::Pubkeys(pubkeys) => pubkeys.contains(maker_pubkey),
            _ => true,
        }
    }

    fn can_match_with_uuid(&self, uuid: &Uuid) -> bool {
        match &self.match_by {
            MatchBy::Orders(uuids) => uuids.contains(uuid),
            _ => true,
        }
    }

    fn base_protocol_info_for_maker(&self) -> &Option<Vec<u8>> {
        match &self.action {
            TakerAction::Buy => &self.base_protocol_info,
            TakerAction::Sell => &self.rel_protocol_info,
        }
    }

    fn rel_protocol_info_for_maker(&self) -> &Option<Vec<u8>> {
        match &self.action {
            TakerAction::Buy => &self.rel_protocol_info,
            TakerAction::Sell => &self.base_protocol_info,
        }
    }
}

impl From<TakerOrder> for new_protocol::OrdermatchMessage {
    fn from(taker_order: TakerOrder) -> Self {
        new_protocol::OrdermatchMessage::TakerRequest(new_protocol::TakerRequest {
            base_amount: taker_order.request.get_base_amount().to_ratio(),
            rel_amount: taker_order.request.get_rel_amount().to_ratio(),
            base: taker_order.base_orderbook_ticker().to_owned(),
            rel: taker_order.rel_orderbook_ticker().to_owned(),
            action: taker_order.request.action,
            uuid: taker_order.request.uuid.into(),
            match_by: taker_order.request.match_by.into(),
            conf_settings: taker_order.request.conf_settings.unwrap(),
            base_protocol_info: taker_order.request.base_protocol_info,
            rel_protocol_info: taker_order.request.rel_protocol_info,
        })
    }
}

impl TakerRequest {
    fn get_base_amount(&self) -> &MmNumber { &self.base_amount }

    fn get_rel_amount(&self) -> &MmNumber { &self.rel_amount }
}

pub struct TakerOrderBuilder<'a> {
    base_coin: &'a MmCoinEnum,
    rel_coin: &'a MmCoinEnum,
    base_orderbook_ticker: Option<String>,
    rel_orderbook_ticker: Option<String>,
    base_amount: MmNumber,
    rel_amount: MmNumber,
    sender_pubkey: H256Json,
    action: TakerAction,
    match_by: MatchBy,
    order_type: OrderType,
    conf_settings: Option<OrderConfirmationsSettings>,
    min_volume: Option<MmNumber>,
    timeout: u64,
    save_in_history: bool,
}

pub enum TakerOrderBuildError {
    BaseEqualRel,
    /// Base amount too low with threshold
    BaseAmountTooLow {
        actual: MmNumber,
        threshold: MmNumber,
    },
    /// Rel amount too low with threshold
    RelAmountTooLow {
        actual: MmNumber,
        threshold: MmNumber,
    },
    /// Min volume too low with threshold
    MinVolumeTooLow {
        actual: MmNumber,
        threshold: MmNumber,
    },
    /// Max vol below min base vol
    MaxBaseVolBelowMinBaseVol {
        max: MmNumber,
        min: MmNumber,
    },
    SenderPubkeyIsZero,
    ConfsSettingsNotSet,
}

impl fmt::Display for TakerOrderBuildError {
    fn fmt(&self, f: &mut fmt::Formatter<'_>) -> fmt::Result {
        match self {
            TakerOrderBuildError::BaseEqualRel => write!(f, "Rel coin can not be same as base"),
            TakerOrderBuildError::BaseAmountTooLow { actual, threshold } => write!(
                f,
                "Base amount {} is too low, required: {}",
                actual.to_decimal(),
                threshold.to_decimal()
            ),
            TakerOrderBuildError::RelAmountTooLow { actual, threshold } => write!(
                f,
                "Rel amount {} is too low, required: {}",
                actual.to_decimal(),
                threshold.to_decimal()
            ),
            TakerOrderBuildError::MinVolumeTooLow { actual, threshold } => write!(
                f,
                "Min volume {} is too low, required: {}",
                actual.to_decimal(),
                threshold.to_decimal()
            ),
            TakerOrderBuildError::MaxBaseVolBelowMinBaseVol { min, max } => write!(
                f,
                "Max base vol {} is below min base vol: {}",
                max.to_decimal(),
                min.to_decimal()
            ),
            TakerOrderBuildError::SenderPubkeyIsZero => write!(f, "Sender pubkey can not be zero"),
            TakerOrderBuildError::ConfsSettingsNotSet => write!(f, "Confirmation settings must be set"),
        }
    }
}

impl<'a> TakerOrderBuilder<'a> {
    pub fn new(base_coin: &'a MmCoinEnum, rel_coin: &'a MmCoinEnum) -> TakerOrderBuilder<'a> {
        TakerOrderBuilder {
            base_coin,
            rel_coin,
            base_orderbook_ticker: None,
            rel_orderbook_ticker: None,
            base_amount: MmNumber::from(0),
            rel_amount: MmNumber::from(0),
            sender_pubkey: H256Json::default(),
            action: TakerAction::Buy,
            match_by: MatchBy::Any,
            conf_settings: None,
            min_volume: None,
            order_type: OrderType::GoodTillCancelled,
            timeout: TAKER_ORDER_TIMEOUT,
            save_in_history: true,
        }
    }

    pub fn with_base_amount(mut self, vol: MmNumber) -> Self {
        self.base_amount = vol;
        self
    }

    pub fn with_rel_amount(mut self, vol: MmNumber) -> Self {
        self.rel_amount = vol;
        self
    }

    pub fn with_min_volume(mut self, vol: Option<MmNumber>) -> Self {
        self.min_volume = vol;
        self
    }

    pub fn with_action(mut self, action: TakerAction) -> Self {
        self.action = action;
        self
    }

    pub fn with_match_by(mut self, match_by: MatchBy) -> Self {
        self.match_by = match_by;
        self
    }

    fn with_order_type(mut self, order_type: OrderType) -> Self {
        self.order_type = order_type;
        self
    }

    pub fn with_conf_settings(mut self, settings: OrderConfirmationsSettings) -> Self {
        self.conf_settings = Some(settings);
        self
    }

    pub fn with_sender_pubkey(mut self, sender_pubkey: H256Json) -> Self {
        self.sender_pubkey = sender_pubkey;
        self
    }

    pub fn with_timeout(mut self, timeout: u64) -> Self {
        self.timeout = timeout;
        self
    }

    pub fn with_save_in_history(mut self, save_in_history: bool) -> Self {
        self.save_in_history = save_in_history;
        self
    }

    pub fn with_base_orderbook_ticker(mut self, ticker: Option<String>) -> Self {
        self.base_orderbook_ticker = ticker;
        self
    }

    pub fn with_rel_orderbook_ticker(mut self, ticker: Option<String>) -> Self {
        self.rel_orderbook_ticker = ticker;
        self
    }

    /// Validate fields and build
    #[allow(clippy::result_large_err)]
    pub fn build(self) -> Result<TakerOrder, TakerOrderBuildError> {
        let min_base_amount = self.base_coin.min_trading_vol();
        let min_rel_amount = self.rel_coin.min_trading_vol();

        if self.base_coin.ticker() == self.rel_coin.ticker() {
            return Err(TakerOrderBuildError::BaseEqualRel);
        }

        if self.base_amount < min_base_amount {
            return Err(TakerOrderBuildError::BaseAmountTooLow {
                actual: self.base_amount,
                threshold: min_base_amount,
            });
        }

        if self.rel_amount < min_rel_amount {
            return Err(TakerOrderBuildError::RelAmountTooLow {
                actual: self.rel_amount,
                threshold: min_rel_amount,
            });
        }

        if self.sender_pubkey == H256Json::default() {
            return Err(TakerOrderBuildError::SenderPubkeyIsZero);
        }

        if self.conf_settings.is_none() {
            return Err(TakerOrderBuildError::ConfsSettingsNotSet);
        }

        let price = &self.rel_amount / &self.base_amount;
        let base_min_by_rel = &min_rel_amount / &price;
        let base_min_vol_threshold = min_base_amount.max(base_min_by_rel);

        let min_volume = self.min_volume.unwrap_or_else(|| base_min_vol_threshold.clone());

        if min_volume < base_min_vol_threshold {
            return Err(TakerOrderBuildError::MinVolumeTooLow {
                actual: min_volume,
                threshold: base_min_vol_threshold,
            });
        }

        if self.base_amount < min_volume {
            return Err(TakerOrderBuildError::MaxBaseVolBelowMinBaseVol {
                max: self.base_amount,
                min: min_volume,
            });
        }

        let my_coin = match &self.action {
            TakerAction::Buy => &self.rel_coin,
            TakerAction::Sell => &self.base_coin,
        };

        let p2p_privkey = if my_coin.is_privacy() {
            Some(SerializableSecp256k1Keypair::random())
        } else {
            None
        };

        let base_protocol_info = match &self.action {
            TakerAction::Buy => self.base_coin.coin_protocol_info(Some(self.base_amount.clone())),
            TakerAction::Sell => self.base_coin.coin_protocol_info(None),
        };

        let rel_protocol_info = match &self.action {
            TakerAction::Buy => self.rel_coin.coin_protocol_info(None),
            TakerAction::Sell => self.rel_coin.coin_protocol_info(Some(self.rel_amount.clone())),
        };

        Ok(TakerOrder {
            created_at: now_ms(),
            request: TakerRequest {
                base: self.base_coin.ticker().into(),
                rel: self.rel_coin.ticker().into(),
                base_amount: self.base_amount,
                rel_amount: self.rel_amount,
                action: self.action,
                uuid: new_uuid(),
                sender_pubkey: self.sender_pubkey,
                dest_pub_key: Default::default(),
                match_by: self.match_by,
                conf_settings: self.conf_settings,
                base_protocol_info: Some(base_protocol_info),
                rel_protocol_info: Some(rel_protocol_info),
            },
            matches: Default::default(),
            min_volume,
            order_type: self.order_type,
            timeout: self.timeout,
            save_in_history: self.save_in_history,
            base_orderbook_ticker: self.base_orderbook_ticker,
            rel_orderbook_ticker: self.rel_orderbook_ticker,
            p2p_privkey,
        })
    }

    #[cfg(test)]
    /// skip validation for tests
    fn build_unchecked(self) -> TakerOrder {
        let base_protocol_info = match &self.action {
            TakerAction::Buy => self.base_coin.coin_protocol_info(Some(self.base_amount.clone())),
            TakerAction::Sell => self.base_coin.coin_protocol_info(None),
        };

        let rel_protocol_info = match &self.action {
            TakerAction::Buy => self.rel_coin.coin_protocol_info(None),
            TakerAction::Sell => self.rel_coin.coin_protocol_info(Some(self.rel_amount.clone())),
        };

        TakerOrder {
            created_at: now_ms(),
            request: TakerRequest {
                base: self.base_coin.ticker().to_owned(),
                rel: self.rel_coin.ticker().to_owned(),
                base_amount: self.base_amount,
                rel_amount: self.rel_amount,
                action: self.action,
                uuid: new_uuid(),
                sender_pubkey: self.sender_pubkey,
                dest_pub_key: Default::default(),
                match_by: self.match_by,
                conf_settings: self.conf_settings,
                base_protocol_info: Some(base_protocol_info),
                rel_protocol_info: Some(rel_protocol_info),
            },
            matches: HashMap::new(),
            min_volume: Default::default(),
            order_type: Default::default(),
            timeout: self.timeout,
            save_in_history: false,
            base_orderbook_ticker: None,
            rel_orderbook_ticker: None,
            p2p_privkey: None,
        }
    }
}

#[derive(Clone, Debug, Deserialize, Eq, PartialEq, Serialize)]
pub struct TakerOrder {
    pub created_at: u64,
    pub request: TakerRequest,
    matches: HashMap<Uuid, TakerMatch>,
    min_volume: MmNumber,
    order_type: OrderType,
    timeout: u64,
    #[serde(default = "get_true")]
    save_in_history: bool,
    #[serde(default)]
    base_orderbook_ticker: Option<String>,
    #[serde(default)]
    rel_orderbook_ticker: Option<String>,
    /// A custom priv key for more privacy to prevent linking orders of the same node between each other
    /// Commonly used with privacy coins (ARRR, ZCash, etc.)
    p2p_privkey: Option<SerializableSecp256k1Keypair>,
}

/// Result of match_reserved function
#[derive(Debug, PartialEq)]
enum MatchReservedResult {
    /// Order and reserved message matched,
    Matched,
    /// Order and reserved didn't match
    NotMatched,
}

impl TakerOrder {
    fn is_cancellable(&self) -> bool { self.matches.is_empty() }

    fn match_reserved(&self, reserved: &MakerReserved) -> MatchReservedResult {
        match &self.request.match_by {
            MatchBy::Any => (),
            MatchBy::Orders(uuids) => {
                if !uuids.contains(&reserved.maker_order_uuid) {
                    return MatchReservedResult::NotMatched;
                }
            },
            MatchBy::Pubkeys(pubkeys) => {
                if !pubkeys.contains(&reserved.sender_pubkey) {
                    return MatchReservedResult::NotMatched;
                }
            },
        }

        let my_base_amount = self.request.get_base_amount();
        let my_rel_amount = self.request.get_rel_amount();
        let other_base_amount = reserved.get_base_amount();
        let other_rel_amount = reserved.get_rel_amount();

        match self.request.action {
            TakerAction::Buy => {
                let match_ticker = (self.request.base == reserved.base
                    || self.base_orderbook_ticker.as_ref() == Some(&reserved.base))
                    && (self.request.rel == reserved.rel || self.rel_orderbook_ticker.as_ref() == Some(&reserved.rel));
                if match_ticker && my_base_amount == other_base_amount && other_rel_amount <= my_rel_amount {
                    MatchReservedResult::Matched
                } else {
                    MatchReservedResult::NotMatched
                }
            },
            TakerAction::Sell => {
                let match_ticker = (self.request.base == reserved.rel
                    || self.base_orderbook_ticker.as_ref() == Some(&reserved.rel))
                    && (self.request.rel == reserved.base
                        || self.rel_orderbook_ticker.as_ref() == Some(&reserved.base));
                if match_ticker && my_base_amount == other_rel_amount && my_rel_amount <= other_base_amount {
                    MatchReservedResult::Matched
                } else {
                    MatchReservedResult::NotMatched
                }
            },
        }
    }

    /// Returns the ticker of the taker coin
    fn taker_coin_ticker(&self) -> &str {
        match &self.request.action {
            TakerAction::Buy => &self.request.rel,
            TakerAction::Sell => &self.request.base,
        }
    }

    /// Returns the ticker of the maker coin
    fn maker_coin_ticker(&self) -> &str {
        match &self.request.action {
            TakerAction::Buy => &self.request.base,
            TakerAction::Sell => &self.request.rel,
        }
    }

    fn base_orderbook_ticker(&self) -> &str { self.base_orderbook_ticker.as_deref().unwrap_or(&self.request.base) }

    fn rel_orderbook_ticker(&self) -> &str { self.rel_orderbook_ticker.as_deref().unwrap_or(&self.request.rel) }

    /// Returns the orderbook ticker of the taker coin
    fn taker_orderbook_ticker(&self) -> &str {
        match self.request.action {
            TakerAction::Buy => self.rel_orderbook_ticker(),
            TakerAction::Sell => self.base_orderbook_ticker(),
        }
    }

    /// Returns the orderbook ticker of the maker coin
    fn maker_orderbook_ticker(&self) -> &str {
        match self.request.action {
            TakerAction::Buy => self.base_orderbook_ticker(),
            TakerAction::Sell => self.rel_orderbook_ticker(),
        }
    }

    fn orderbook_topic(&self) -> String {
        orderbook_topic_from_base_rel(self.base_orderbook_ticker(), self.rel_orderbook_ticker())
    }

    fn p2p_keypair(&self) -> Option<&KeyPair> { self.p2p_privkey.as_ref().map(|key| key.key_pair()) }
}

#[derive(Clone, Debug, Deserialize, Eq, PartialEq, Serialize)]
/// Market maker order
/// The "action" is missing here because it's easier to always consider maker order as "sell"
/// So upon ordermatch with request we have only 2 combinations "sell":"sell" and "sell":"buy"
/// Adding "action" to maker order will just double possible combinations making order match more complex.
pub struct MakerOrder {
    pub max_base_vol: MmNumber,
    pub min_base_vol: MmNumber,
    pub price: MmNumber,
    pub created_at: u64,
    pub updated_at: Option<u64>,
    pub base: String,
    pub rel: String,
    matches: HashMap<Uuid, MakerMatch>,
    started_swaps: Vec<Uuid>,
    uuid: Uuid,
    conf_settings: Option<OrderConfirmationsSettings>,
    // Keeping this for now for backward compatibility when kickstarting maker orders
    #[serde(skip_serializing_if = "Option::is_none")]
    changes_history: Option<Vec<HistoricalOrder>>,
    #[serde(default = "get_true")]
    save_in_history: bool,
    #[serde(default)]
    base_orderbook_ticker: Option<String>,
    #[serde(default)]
    rel_orderbook_ticker: Option<String>,
    /// A custom priv key for more privacy to prevent linking orders of the same node between each other
    /// Commonly used with privacy coins (ARRR, ZCash, etc.)
    p2p_privkey: Option<SerializableSecp256k1Keypair>,
}

pub struct MakerOrderBuilder<'a> {
    max_base_vol: MmNumber,
    min_base_vol: Option<MmNumber>,
    price: MmNumber,
    base_coin: &'a MmCoinEnum,
    rel_coin: &'a MmCoinEnum,
    base_orderbook_ticker: Option<String>,
    rel_orderbook_ticker: Option<String>,
    conf_settings: Option<OrderConfirmationsSettings>,
    save_in_history: bool,
}

pub enum MakerOrderBuildError {
    BaseEqualRel,
    /// Max base vol too low with threshold
    MaxBaseVolTooLow {
        actual: MmNumber,
        threshold: MmNumber,
    },
    /// Min base vol too low with threshold
    MinBaseVolTooLow {
        actual: MmNumber,
        threshold: MmNumber,
    },
    /// Price too low with threshold
    PriceTooLow {
        actual: MmNumber,
        threshold: MmNumber,
    },
    /// Rel vol too low with threshold
    RelVolTooLow {
        actual: MmNumber,
        threshold: MmNumber,
    },
    ConfSettingsNotSet,
    MaxBaseVolBelowMinBaseVol {
        min: MmNumber,
        max: MmNumber,
    },
}

impl fmt::Display for MakerOrderBuildError {
    fn fmt(&self, f: &mut fmt::Formatter<'_>) -> fmt::Result {
        match self {
            MakerOrderBuildError::BaseEqualRel => write!(f, "Rel coin can not be same as base"),
            MakerOrderBuildError::MaxBaseVolTooLow { actual, threshold } => write!(
                f,
                "Max base vol {} is too low, required: {}",
                actual.to_decimal(),
                threshold.to_decimal()
            ),
            MakerOrderBuildError::MinBaseVolTooLow { actual, threshold } => write!(
                f,
                "Min base vol {} is too low, required: {}",
                actual.to_decimal(),
                threshold.to_decimal()
            ),
            MakerOrderBuildError::PriceTooLow { actual, threshold } => write!(
                f,
                "Price {} is too low, required: {}",
                actual.to_decimal(),
                threshold.to_decimal()
            ),
            MakerOrderBuildError::RelVolTooLow { actual, threshold } => write!(
                f,
                "Max rel vol {} is too low, required: {}",
                actual.to_decimal(),
                threshold.to_decimal()
            ),
            MakerOrderBuildError::ConfSettingsNotSet => write!(f, "Confirmation settings must be set"),
            MakerOrderBuildError::MaxBaseVolBelowMinBaseVol { min, max } => write!(
                f,
                "Max base vol {} is below min base vol: {}",
                max.to_decimal(),
                min.to_decimal()
            ),
        }
    }
}

#[allow(clippy::result_large_err)]
fn validate_price(price: MmNumber) -> Result<(), MakerOrderBuildError> {
    let min_price = 0.into();

    if price <= min_price {
        return Err(MakerOrderBuildError::PriceTooLow {
            actual: price,
            threshold: min_price,
        });
    }

    Ok(())
}

#[allow(clippy::result_large_err)]
fn validate_and_get_min_vol(
    min_base_amount: MmNumber,
    min_rel_amount: MmNumber,
    min_base_vol: Option<MmNumber>,
    price: MmNumber,
) -> Result<MmNumber, MakerOrderBuildError> {
    let base_min_by_rel = min_rel_amount / price;
    let base_min_vol_threshold = min_base_amount.max(base_min_by_rel);
    let actual_min_base_vol = min_base_vol.unwrap_or_else(|| base_min_vol_threshold.clone());

    if actual_min_base_vol < base_min_vol_threshold {
        return Err(MakerOrderBuildError::MinBaseVolTooLow {
            actual: actual_min_base_vol,
            threshold: base_min_vol_threshold,
        });
    }

    Ok(actual_min_base_vol)
}

#[allow(clippy::result_large_err)]
fn validate_max_vol(
    min_base_amount: MmNumber,
    min_rel_amount: MmNumber,
    max_base_vol: MmNumber,
    min_base_vol: Option<MmNumber>,
    price: MmNumber,
) -> Result<(), MakerOrderBuildError> {
    if let Some(min) = min_base_vol {
        if max_base_vol < min {
            return Err(MakerOrderBuildError::MaxBaseVolBelowMinBaseVol { min, max: max_base_vol });
        }
    }

    if max_base_vol < min_base_amount {
        return Err(MakerOrderBuildError::MaxBaseVolTooLow {
            actual: max_base_vol,
            threshold: min_base_amount,
        });
    }

    let rel_vol = max_base_vol * price;
    if rel_vol < min_rel_amount {
        return Err(MakerOrderBuildError::RelVolTooLow {
            actual: rel_vol,
            threshold: min_rel_amount,
        });
    }

    Ok(())
}

impl<'a> MakerOrderBuilder<'a> {
    pub fn new(base_coin: &'a MmCoinEnum, rel_coin: &'a MmCoinEnum) -> MakerOrderBuilder<'a> {
        MakerOrderBuilder {
            base_coin,
            rel_coin,
            base_orderbook_ticker: None,
            rel_orderbook_ticker: None,
            max_base_vol: 0.into(),
            min_base_vol: None,
            price: 0.into(),
            conf_settings: None,
            save_in_history: true,
        }
    }

    pub fn with_max_base_vol(mut self, vol: MmNumber) -> Self {
        self.max_base_vol = vol;
        self
    }

    pub fn with_min_base_vol(mut self, vol: Option<MmNumber>) -> Self {
        self.min_base_vol = vol;
        self
    }

    pub fn with_price(mut self, price: MmNumber) -> Self {
        self.price = price;
        self
    }

    pub fn with_conf_settings(mut self, conf_settings: OrderConfirmationsSettings) -> Self {
        self.conf_settings = Some(conf_settings);
        self
    }

    pub fn with_save_in_history(mut self, save_in_history: bool) -> Self {
        self.save_in_history = save_in_history;
        self
    }

    pub fn with_base_orderbook_ticker(mut self, base_orderbook_ticker: Option<String>) -> Self {
        self.base_orderbook_ticker = base_orderbook_ticker;
        self
    }

    pub fn with_rel_orderbook_ticker(mut self, rel_orderbook_ticker: Option<String>) -> Self {
        self.rel_orderbook_ticker = rel_orderbook_ticker;
        self
    }

    /// Build MakerOrder
    #[allow(clippy::result_large_err)]
    pub fn build(self) -> Result<MakerOrder, MakerOrderBuildError> {
        if self.base_coin.ticker() == self.rel_coin.ticker() {
            return Err(MakerOrderBuildError::BaseEqualRel);
        }

        if self.conf_settings.is_none() {
            return Err(MakerOrderBuildError::ConfSettingsNotSet);
        }

        let min_base_amount = self.base_coin.min_trading_vol();
        let min_rel_amount = self.rel_coin.min_trading_vol();

        validate_price(self.price.clone())?;

        let actual_min_base_vol = validate_and_get_min_vol(
            min_base_amount.clone(),
            min_rel_amount.clone(),
            self.min_base_vol.clone(),
            self.price.clone(),
        )?;

        validate_max_vol(
            min_base_amount,
            min_rel_amount,
            self.max_base_vol.clone(),
            self.min_base_vol.clone(),
            self.price.clone(),
        )?;

        let created_at = now_ms();

        let p2p_privkey = if self.base_coin.is_privacy() {
            Some(SerializableSecp256k1Keypair::random())
        } else {
            None
        };

        Ok(MakerOrder {
            base: self.base_coin.ticker().to_owned(),
            rel: self.rel_coin.ticker().to_owned(),
            created_at,
            updated_at: Some(created_at),
            max_base_vol: self.max_base_vol,
            min_base_vol: actual_min_base_vol,
            price: self.price,
            matches: HashMap::new(),
            started_swaps: Vec::new(),
            uuid: new_uuid(),
            conf_settings: self.conf_settings,
            changes_history: None,
            save_in_history: self.save_in_history,
            base_orderbook_ticker: self.base_orderbook_ticker,
            rel_orderbook_ticker: self.rel_orderbook_ticker,
            p2p_privkey,
        })
    }

    #[cfg(test)]
    fn build_unchecked(self) -> MakerOrder {
        let created_at = now_ms();
        #[allow(clippy::or_fun_call)]
        MakerOrder {
            base: self.base_coin.ticker().to_owned(),
            rel: self.rel_coin.ticker().to_owned(),
            created_at,
            updated_at: Some(created_at),
            max_base_vol: self.max_base_vol,
            min_base_vol: self.min_base_vol.unwrap_or(self.base_coin.min_trading_vol()),
            price: self.price,
            matches: HashMap::new(),
            started_swaps: Vec::new(),
            uuid: new_uuid(),
            conf_settings: self.conf_settings,
            changes_history: None,
            save_in_history: false,
            base_orderbook_ticker: None,
            rel_orderbook_ticker: None,
            p2p_privkey: None,
        }
    }
}

#[allow(dead_code)]
fn zero_rat() -> BigRational { BigRational::zero() }

impl MakerOrder {
    fn available_amount(&self) -> MmNumber { &self.max_base_vol - &self.reserved_amount() }

    fn reserved_amount(&self) -> MmNumber {
        self.matches.iter().fold(
            MmNumber::from(BigRational::from_integer(0.into())),
            |reserved, (_, order_match)| &reserved + order_match.reserved.get_base_amount(),
        )
    }

    fn is_cancellable(&self) -> bool { !self.has_ongoing_matches() }

    fn has_ongoing_matches(&self) -> bool {
        for (_, order_match) in self.matches.iter() {
            // if there's at least 1 ongoing match the order is not cancellable
            if order_match.connected.is_none() && order_match.connect.is_none() {
                return true;
            }
        }
        false
    }

    fn match_with_request(&self, taker: &TakerRequest) -> OrderMatchResult {
        let taker_base_amount = taker.get_base_amount();
        let taker_rel_amount = taker.get_rel_amount();

        let zero = MmNumber::from(0);
        if taker_base_amount <= &zero || taker_rel_amount <= &zero {
            return OrderMatchResult::NotMatched;
        }

        match taker.action {
            TakerAction::Buy => {
                let ticker_match = (self.base == taker.base
                    || self.base_orderbook_ticker.as_ref() == Some(&taker.base))
                    && (self.rel == taker.rel || self.rel_orderbook_ticker.as_ref() == Some(&taker.rel));
                let taker_price = taker_rel_amount / taker_base_amount;
                if ticker_match
                    && taker_base_amount <= &self.available_amount()
                    && taker_base_amount >= &self.min_base_vol
                    && taker_price >= self.price
                {
                    OrderMatchResult::Matched((taker_base_amount.clone(), taker_base_amount * &self.price))
                } else {
                    OrderMatchResult::NotMatched
                }
            },
            TakerAction::Sell => {
                let ticker_match = (self.base == taker.rel || self.base_orderbook_ticker.as_ref() == Some(&taker.rel))
                    && (self.rel == taker.base || self.rel_orderbook_ticker.as_ref() == Some(&taker.base));
                let taker_price = taker_base_amount / taker_rel_amount;

                // Calculate the resulting base amount using the Maker's price instead of the Taker's.
                let matched_base_amount = taker_base_amount / &self.price;
                let matched_rel_amount = taker_base_amount.clone();

                if ticker_match
                    && matched_base_amount <= self.available_amount()
                    && matched_base_amount >= self.min_base_vol
                    && taker_price >= self.price
                {
                    OrderMatchResult::Matched((matched_base_amount, matched_rel_amount))
                } else {
                    OrderMatchResult::NotMatched
                }
            },
        }
    }

    fn apply_updated(&mut self, msg: &new_protocol::MakerOrderUpdated) {
        if let Some(new_price) = msg.new_price() {
            self.price = new_price;
        }

        if let Some(new_max_volume) = msg.new_max_volume() {
            self.max_base_vol = new_max_volume;
        }

        if let Some(new_min_volume) = msg.new_min_volume() {
            self.min_base_vol = new_min_volume;
        }

        if let Some(conf_settings) = msg.new_conf_settings() {
            self.conf_settings = conf_settings.into();
        }

        self.updated_at = Some(now_ms());
    }

    fn base_orderbook_ticker(&self) -> &str { self.base_orderbook_ticker.as_deref().unwrap_or(&self.base) }

    fn rel_orderbook_ticker(&self) -> &str { self.rel_orderbook_ticker.as_deref().unwrap_or(&self.rel) }

    fn orderbook_topic(&self) -> String {
        orderbook_topic_from_base_rel(self.base_orderbook_ticker(), self.rel_orderbook_ticker())
    }

    fn was_updated(&self) -> bool { self.updated_at != Some(self.created_at) }

    fn p2p_keypair(&self) -> Option<&KeyPair> { self.p2p_privkey.as_ref().map(|key| key.key_pair()) }
}

impl From<TakerOrder> for MakerOrder {
    fn from(taker_order: TakerOrder) -> Self {
        let created_at = now_ms();
        match taker_order.request.action {
            TakerAction::Sell => MakerOrder {
                price: (taker_order.request.get_rel_amount() / taker_order.request.get_base_amount()),
                max_base_vol: taker_order.request.get_base_amount().clone(),
                min_base_vol: taker_order.min_volume,
                created_at,
                updated_at: Some(created_at),
                base: taker_order.request.base,
                rel: taker_order.request.rel,
                matches: HashMap::new(),
                started_swaps: Vec::new(),
                uuid: taker_order.request.uuid,
                conf_settings: taker_order.request.conf_settings,
                changes_history: None,
                save_in_history: taker_order.save_in_history,
                base_orderbook_ticker: taker_order.base_orderbook_ticker,
                rel_orderbook_ticker: taker_order.rel_orderbook_ticker,
                p2p_privkey: taker_order.p2p_privkey,
            },
            // The "buy" taker order is recreated with reversed pair as Maker order is always considered as "sell"
            TakerAction::Buy => {
                let price = taker_order.request.get_base_amount() / taker_order.request.get_rel_amount();
                let min_base_vol = &taker_order.min_volume / &price;
                MakerOrder {
                    price,
                    max_base_vol: taker_order.request.get_rel_amount().clone(),
                    min_base_vol,
                    created_at,
                    updated_at: Some(created_at),
                    base: taker_order.request.rel,
                    rel: taker_order.request.base,
                    matches: HashMap::new(),
                    started_swaps: Vec::new(),
                    uuid: taker_order.request.uuid,
                    conf_settings: taker_order.request.conf_settings.map(|s| s.reversed()),
                    changes_history: None,
                    save_in_history: taker_order.save_in_history,
                    base_orderbook_ticker: taker_order.rel_orderbook_ticker,
                    rel_orderbook_ticker: taker_order.base_orderbook_ticker,
                    p2p_privkey: taker_order.p2p_privkey,
                }
            },
        }
    }
}

#[derive(Clone, Debug, Deserialize, Eq, PartialEq, Serialize)]
pub struct TakerConnect {
    taker_order_uuid: Uuid,
    maker_order_uuid: Uuid,
    sender_pubkey: H256Json,
    dest_pub_key: H256Json,
}

impl From<new_protocol::TakerConnect> for TakerConnect {
    fn from(message: new_protocol::TakerConnect) -> TakerConnect {
        TakerConnect {
            taker_order_uuid: message.taker_order_uuid.into(),
            maker_order_uuid: message.maker_order_uuid.into(),
            sender_pubkey: Default::default(),
            dest_pub_key: Default::default(),
        }
    }
}

impl From<TakerConnect> for new_protocol::OrdermatchMessage {
    fn from(taker_connect: TakerConnect) -> Self {
        new_protocol::OrdermatchMessage::TakerConnect(new_protocol::TakerConnect {
            taker_order_uuid: taker_connect.taker_order_uuid.into(),
            maker_order_uuid: taker_connect.maker_order_uuid.into(),
        })
    }
}

#[derive(Clone, Debug, Deserialize, Eq, PartialEq, Serialize)]
#[cfg_attr(test, derive(Default))]
pub struct MakerReserved {
    base: String,
    rel: String,
    base_amount: MmNumber,
    rel_amount: MmNumber,
    taker_order_uuid: Uuid,
    maker_order_uuid: Uuid,
    sender_pubkey: H256Json,
    dest_pub_key: H256Json,
    conf_settings: Option<OrderConfirmationsSettings>,
    #[serde(default)]
    #[serde(skip_serializing_if = "Option::is_none")]
    pub base_protocol_info: Option<Vec<u8>>,
    #[serde(default)]
    #[serde(skip_serializing_if = "Option::is_none")]
    pub rel_protocol_info: Option<Vec<u8>>,
}

impl MakerReserved {
    fn get_base_amount(&self) -> &MmNumber { &self.base_amount }

    fn get_rel_amount(&self) -> &MmNumber { &self.rel_amount }

    fn price(&self) -> MmNumber { &self.rel_amount / &self.base_amount }

    fn from_new_proto_and_pubkey(message: new_protocol::MakerReserved, sender_pubkey: H256Json) -> Self {
        let base_amount = MmNumber::from(message.base_amount);
        let rel_amount = MmNumber::from(message.rel_amount);

        MakerReserved {
            base: message.base,
            rel: message.rel,
            base_amount,
            rel_amount,
            taker_order_uuid: message.taker_order_uuid.into(),
            maker_order_uuid: message.maker_order_uuid.into(),
            sender_pubkey,
            dest_pub_key: Default::default(),
            conf_settings: Some(message.conf_settings),
            base_protocol_info: message.base_protocol_info,
            rel_protocol_info: message.rel_protocol_info,
        }
    }
}

impl From<MakerReserved> for new_protocol::OrdermatchMessage {
    fn from(maker_reserved: MakerReserved) -> Self {
        new_protocol::OrdermatchMessage::MakerReserved(new_protocol::MakerReserved {
            base_amount: maker_reserved.get_base_amount().to_ratio(),
            rel_amount: maker_reserved.get_rel_amount().to_ratio(),
            base: maker_reserved.base,
            rel: maker_reserved.rel,
            taker_order_uuid: maker_reserved.taker_order_uuid.into(),
            maker_order_uuid: maker_reserved.maker_order_uuid.into(),
            conf_settings: maker_reserved.conf_settings.unwrap(),
            base_protocol_info: maker_reserved.base_protocol_info,
            rel_protocol_info: maker_reserved.rel_protocol_info,
        })
    }
}

#[derive(Clone, Debug, Deserialize, Eq, PartialEq, Serialize)]
pub struct MakerConnected {
    taker_order_uuid: Uuid,
    maker_order_uuid: Uuid,
    method: String,
    sender_pubkey: H256Json,
    dest_pub_key: H256Json,
}

impl From<new_protocol::MakerConnected> for MakerConnected {
    fn from(message: new_protocol::MakerConnected) -> MakerConnected {
        MakerConnected {
            taker_order_uuid: message.taker_order_uuid.into(),
            maker_order_uuid: message.maker_order_uuid.into(),
            method: "".to_string(),
            sender_pubkey: Default::default(),
            dest_pub_key: Default::default(),
        }
    }
}

impl From<MakerConnected> for new_protocol::OrdermatchMessage {
    fn from(maker_connected: MakerConnected) -> Self {
        new_protocol::OrdermatchMessage::MakerConnected(new_protocol::MakerConnected {
            taker_order_uuid: maker_connected.taker_order_uuid.into(),
            maker_order_uuid: maker_connected.maker_order_uuid.into(),
        })
    }
}

fn broadcast_keep_alive_for_pub(ctx: &MmArc, pubkey: &str, orderbook: &Orderbook, p2p_privkey: Option<&KeyPair>) {
    let state = match orderbook.pubkeys_state.get(pubkey) {
        Some(s) => s,
        None => return,
    };

    for (alb_pair, root) in state.trie_roots.iter() {
        let mut trie_roots = HashMap::new();

        if *root == H64::default() && *root == hashed_null_node::<Layout>() {
            continue;
        }

        trie_roots.insert(alb_pair.clone(), *root);

        let message = new_protocol::PubkeyKeepAlive {
            trie_roots,
            timestamp: now_sec(),
        };

        broadcast_ordermatch_message(
            ctx,
            orderbook_topic_from_ordered_pair(alb_pair),
            message.clone().into(),
            p2p_privkey,
        );
    }
}

pub async fn broadcast_maker_orders_keep_alive_loop(ctx: MmArc) {
    // broadcast_maker_orders_keep_alive_loop is spawned only if CryptoCtx is initialized.
    let persistent_pubsecp = CryptoCtx::from_ctx(&ctx)
        .expect("CryptoCtx not available")
        .mm2_internal_pubkey_hex();

    while !ctx.is_stopping() {
        Timer::sleep(MIN_ORDER_KEEP_ALIVE_INTERVAL as f64).await;
        let ordermatch_ctx = OrdermatchContext::from_ctx(&ctx).expect("from_ctx failed");
        let my_orders = ordermatch_ctx.maker_orders_ctx.lock().orders.clone();

        for (_, order_mutex) in my_orders {
            let order = order_mutex.lock().await;
            if let Some(p2p_privkey) = order.p2p_privkey {
                // Artem Vitae
                // I tried if let Some(p2p_privkey) = order_mutex.lock().await.p2p_privkey
                // but it seems to keep holding the guard
                drop(order);
                let pubsecp = hex::encode(p2p_privkey.public_slice());
                let orderbook = ordermatch_ctx.orderbook.lock();
                broadcast_keep_alive_for_pub(&ctx, &pubsecp, &orderbook, Some(p2p_privkey.key_pair()));
            }
        }

        let orderbook = ordermatch_ctx.orderbook.lock();
        broadcast_keep_alive_for_pub(&ctx, &persistent_pubsecp, &orderbook, None);
    }
}

fn broadcast_ordermatch_message(
    ctx: &MmArc,
    topic: String,
    msg: new_protocol::OrdermatchMessage,
    p2p_privkey: Option<&KeyPair>,
) {
    let (secret, peer_id) = p2p_private_and_peer_id_to_broadcast(ctx, p2p_privkey);
    let encoded_msg = encode_and_sign(&msg, &secret).unwrap();
    broadcast_p2p_msg(ctx, topic, encoded_msg, peer_id);
}

/// The order is ordered by [`OrderbookItem::price`] and [`OrderbookItem::uuid`].
#[derive(Clone, Debug, Eq, Ord, PartialEq, PartialOrd)]
struct OrderedByPriceOrder {
    price: MmNumber,
    uuid: Uuid,
}

#[derive(Clone, Debug, PartialEq)]
enum OrderbookRequestingState {
    /// The orderbook was requested from relays.
    #[allow(dead_code)]
    Requested,
    /// We subscribed to a topic at `subscribed_at` time, but the orderbook was not requested.
    NotRequested { subscribed_at: u64 },
}

type H64 = [u8; 8];

#[derive(Debug, Clone, Eq, PartialEq)]
struct TrieDiff<Key, Value> {
    delta: Vec<(Key, Option<Value>)>,
    next_root: H64,
}

#[derive(Debug)]
struct TrieDiffHistory<Key, Value> {
    inner: TimeCache<H64, TrieDiff<Key, Value>>,
}

impl<Key, Value> TrieDiffHistory<Key, Value> {
    fn insert_new_diff(&mut self, insert_at: H64, diff: TrieDiff<Key, Value>) {
        if insert_at == diff.next_root {
            // do nothing to avoid cycles in diff history
            return;
        }

        match self.inner.remove(diff.next_root) {
            Some(mut diff) => {
                // we reached a state that was already reached previously
                // history can be cleaned up to this state hash
                while let Some(next_diff) = self.inner.remove(diff.next_root) {
                    diff = next_diff;
                }
            },
            None => {
                self.inner.insert(insert_at, diff);
            },
        };
    }

    #[allow(dead_code)]
    fn remove_key(&mut self, key: H64) { self.inner.remove(key); }

    #[allow(dead_code)]
    fn contains_key(&self, key: &H64) -> bool { self.inner.contains_key(key) }

    fn get(&self, key: &H64) -> Option<&TrieDiff<Key, Value>> { self.inner.get(key) }

    #[allow(dead_code)]
    fn len(&self) -> usize { self.inner.len() }
}

type TrieOrderHistory = TrieDiffHistory<Uuid, OrderbookItem>;

struct OrderbookPubkeyState {
    /// Timestamp of the latest keep alive message received
    last_keep_alive: u64,
    /// The map storing historical data about specific pair subtrie changes
    /// Used to get diffs of orders of pair between specific root hashes
    order_pairs_trie_state_history: TimeCache<AlbOrderedOrderbookPair, TrieOrderHistory>,
    /// The known UUIDs owned by pubkey with alphabetically ordered pair to ease the lookup during pubkey orderbook requests
    orders_uuids: HashSet<(Uuid, AlbOrderedOrderbookPair)>,
    /// The map storing alphabetically ordered pair with trie root hash of orders owned by pubkey.
    trie_roots: HashMap<AlbOrderedOrderbookPair, H64>,
}

impl OrderbookPubkeyState {
    pub fn with_history_timeout(ttl: Duration) -> OrderbookPubkeyState {
        OrderbookPubkeyState {
            last_keep_alive: now_sec(),
            order_pairs_trie_state_history: TimeCache::new(ttl),
            orders_uuids: HashSet::default(),
            trie_roots: HashMap::default(),
        }
    }
}

fn get_trie_mut<'a>(
    mem_db: &'a mut MemoryDB<Blake2Hasher64>,
    root: &'a mut H64,
) -> Result<TrieDBMut<'a, Layout>, String> {
    if *root == H64::default() {
        Ok(TrieDBMut::new(mem_db, root))
    } else {
        TrieDBMut::from_existing(mem_db, root).map_err(|e| ERRL!("{:?}", e))
    }
}

fn pubkey_state_mut<'a>(
    state: &'a mut HashMap<String, OrderbookPubkeyState>,
    from_pubkey: &str,
) -> &'a mut OrderbookPubkeyState {
    match state.raw_entry_mut().from_key(from_pubkey) {
        RawEntryMut::Occupied(e) => e.into_mut(),
        RawEntryMut::Vacant(e) => {
            let state = OrderbookPubkeyState::with_history_timeout(Duration::new(TRIE_STATE_HISTORY_TIMEOUT, 0));
            e.insert(from_pubkey.to_string(), state).1
        },
    }
}

fn order_pair_root_mut<'a>(state: &'a mut HashMap<AlbOrderedOrderbookPair, H64>, pair: &str) -> &'a mut H64 {
    match state.raw_entry_mut().from_key(pair) {
        RawEntryMut::Occupied(e) => e.into_mut(),
        RawEntryMut::Vacant(e) => e.insert(pair.to_string(), Default::default()).1,
    }
}

fn pair_history_mut<'a>(
    state: &'a mut TimeCache<AlbOrderedOrderbookPair, TrieOrderHistory>,
    pair: &str,
) -> &'a mut TrieOrderHistory {
    state
        .entry(pair.into())
        .or_insert_with_update_expiration(|| TrieOrderHistory {
            inner: TimeCache::new(Duration::from_secs(TRIE_ORDER_HISTORY_TIMEOUT)),
        })
}

/// `parity_util_mem::malloc_size` crushes for some reason on wasm32
#[cfg(target_arch = "wasm32")]
fn collect_orderbook_metrics(_ctx: &MmArc, _orderbook: &Orderbook) {}

#[cfg(not(target_arch = "wasm32"))]
fn collect_orderbook_metrics(ctx: &MmArc, orderbook: &Orderbook) {
    use parity_util_mem::malloc_size;

    let memory_db_size = malloc_size(&orderbook.memory_db);
    mm_gauge!(ctx.metrics, "orderbook.len", orderbook.order_set.len() as f64);
    mm_gauge!(ctx.metrics, "orderbook.memory_db", memory_db_size as f64);
}

#[derive(Default)]
struct Orderbook {
    /// A map from (base, rel).
    ordered: HashMap<(String, String), BTreeSet<OrderedByPriceOrder>>,
    /// A map from base ticker to the set of another tickers to track the existing pairs
    pairs_existing_for_base: HashMap<String, HashSet<String>>,
    /// A map from rel ticker to the set of another tickers to track the existing pairs
    pairs_existing_for_rel: HashMap<String, HashSet<String>>,
    /// A map from (base, rel).
    unordered: HashMap<(String, String), HashSet<Uuid>>,
    order_set: HashMap<Uuid, OrderbookItem>,
    /// a map of orderbook states of known maker pubkeys
    pubkeys_state: HashMap<String, OrderbookPubkeyState>,
    topics_subscribed_to: HashMap<String, OrderbookRequestingState>,
    /// MemoryDB instance to store Patricia Tries data
    memory_db: MemoryDB<Blake2Hasher64>,
    my_p2p_pubkeys: HashSet<String>,
}

fn hashed_null_node<T: TrieConfiguration>() -> TrieHash<T> { <T::Codec as NodeCodecT>::hashed_null_node() }

impl Orderbook {
    fn find_order_by_uuid_and_pubkey(&self, uuid: &Uuid, from_pubkey: &str) -> Option<OrderbookItem> {
        self.order_set.get(uuid).and_then(|order| {
            if order.pubkey == from_pubkey {
                Some(order.clone())
            } else {
                None
            }
        })
    }

    fn find_order_by_uuid(&self, uuid: &Uuid) -> Option<OrderbookItem> { self.order_set.get(uuid).cloned() }

    fn insert_or_update_order_update_trie(&mut self, order: OrderbookItem) {
        let zero = BigRational::from_integer(0.into());
        if order.max_volume <= zero || order.price <= zero || order.min_volume < zero {
            self.remove_order_trie_update(order.uuid);
            return;
        } // else insert the order

        self.insert_or_update_order(order.clone());

        let pubkey_state = pubkey_state_mut(&mut self.pubkeys_state, &order.pubkey);

        let alb_ordered = alb_ordered_pair(&order.base, &order.rel);
        let pair_root = order_pair_root_mut(&mut pubkey_state.trie_roots, &alb_ordered);
        let prev_root = *pair_root;

        pubkey_state.orders_uuids.insert((order.uuid, alb_ordered.clone()));

        {
            let mut pair_trie = match get_trie_mut(&mut self.memory_db, pair_root) {
                Ok(trie) => trie,
                Err(e) => {
                    error!("Error getting {} trie with root {:?}", e, prev_root);
                    return;
                },
            };
            let order_bytes = order.trie_state_bytes();
            if let Err(e) = pair_trie.insert(order.uuid.as_bytes(), &order_bytes) {
                error!(
                    "Error {:?} on insertion to trie. Key {}, value {:?}",
                    e, order.uuid, order_bytes
                );
                return;
            };
        }

        if prev_root != H64::default() {
            let history = pair_history_mut(&mut pubkey_state.order_pairs_trie_state_history, &alb_ordered);
            history.insert_new_diff(prev_root, TrieDiff {
                delta: vec![(order.uuid, Some(order.clone()))],
                next_root: *pair_root,
            });
        }
    }

    fn insert_or_update_order(&mut self, order: OrderbookItem) {
        log::debug!("Inserting order {:?}", order);
        let zero = BigRational::from_integer(0.into());
        if order.max_volume <= zero || order.price <= zero || order.min_volume < zero {
            self.remove_order_trie_update(order.uuid);
            return;
        } // else insert the order

        let base_rel = (order.base.clone(), order.rel.clone());

        let ordered = self.ordered.entry(base_rel.clone()).or_insert_with(BTreeSet::new);

        // have to clone to drop immutable ordered borrow
        let existing = ordered
            .iter()
            .find(|maybe_existing| maybe_existing.uuid == order.uuid)
            .cloned();

        if let Some(exists) = existing {
            ordered.remove(&exists);
        }
        ordered.insert(OrderedByPriceOrder {
            uuid: order.uuid,
            price: order.price.clone().into(),
        });

        self.pairs_existing_for_base
            .entry(order.base.clone())
            .or_insert_with(HashSet::new)
            .insert(order.rel.clone());

        self.pairs_existing_for_rel
            .entry(order.rel.clone())
            .or_insert_with(HashSet::new)
            .insert(order.base.clone());

        self.unordered
            .entry(base_rel)
            .or_insert_with(HashSet::new)
            .insert(order.uuid);

        self.order_set.insert(order.uuid, order);
    }

    fn remove_order_trie_update(&mut self, uuid: Uuid) -> Option<OrderbookItem> {
        let order = match self.order_set.remove(&uuid) {
            Some(order) => order,
            None => return None,
        };
        let base_rel = (order.base.clone(), order.rel.clone());

        // create an `order_to_delete` that allows to find and remove an element from `self.ordered` by hash
        let order_to_delete = OrderedByPriceOrder {
            price: order.price.clone().into(),
            uuid,
        };

        if let Some(orders) = self.ordered.get_mut(&base_rel) {
            orders.remove(&order_to_delete);
            if orders.is_empty() {
                self.ordered.remove(&base_rel);
            }
        }

        if let Some(orders) = self.unordered.get_mut(&base_rel) {
            // use the same uuid to remove an order
            orders.remove(&order_to_delete.uuid);
            if orders.is_empty() {
                self.unordered.remove(&base_rel);
            }
        }

        let alb_ordered = alb_ordered_pair(&order.base, &order.rel);
        let pubkey_state = pubkey_state_mut(&mut self.pubkeys_state, &order.pubkey);
        let pair_state = order_pair_root_mut(&mut pubkey_state.trie_roots, &alb_ordered);
        let old_state = *pair_state;

        let to_remove = &(uuid, alb_ordered.clone());
        pubkey_state.orders_uuids.remove(to_remove);

        *pair_state = match delta_trie_root::<Layout, _, _, _, _, _>(&mut self.memory_db, *pair_state, vec![(
            *order.uuid.as_bytes(),
            None::<Vec<u8>>,
        )]) {
            Ok(root) => root,
            Err(_) => {
                error!("Failed to get existing trie with root {:?}", pair_state);
                return Some(order);
            },
        };

        if pubkey_state.order_pairs_trie_state_history.get(&alb_ordered).is_some() {
            let history = pair_history_mut(&mut pubkey_state.order_pairs_trie_state_history, &alb_ordered);
            history.insert_new_diff(old_state, TrieDiff {
                delta: vec![(uuid, None)],
                next_root: *pair_state,
            });
        }
        Some(order)
    }

    fn is_subscribed_to(&self, topic: &str) -> bool { self.topics_subscribed_to.contains_key(topic) }

    fn process_keep_alive(
        &mut self,
        from_pubkey: &str,
        message: new_protocol::PubkeyKeepAlive,
        i_am_relay: bool,
    ) -> Option<OrdermatchRequest> {
        let pubkey_state = pubkey_state_mut(&mut self.pubkeys_state, from_pubkey);
        pubkey_state.last_keep_alive = now_sec();
        let mut trie_roots_to_request = HashMap::new();
        for (alb_pair, trie_root) in message.trie_roots {
            let subscribed = self
                .topics_subscribed_to
                .contains_key(&orderbook_topic_from_ordered_pair(&alb_pair));
            if !subscribed && !i_am_relay {
                continue;
            }

            if trie_root == H64::default() || trie_root == hashed_null_node::<Layout>() {
                log::debug!(
                    "Received zero or hashed_null_node pair {} trie root from pub {}",
                    alb_pair,
                    from_pubkey
                );

                continue;
            }
            let actual_trie_root = order_pair_root_mut(&mut pubkey_state.trie_roots, &alb_pair);
            if *actual_trie_root != trie_root {
                trie_roots_to_request.insert(alb_pair, trie_root);
            }
        }

        if trie_roots_to_request.is_empty() {
            return None;
        }

        Some(OrdermatchRequest::SyncPubkeyOrderbookState {
            pubkey: from_pubkey.to_owned(),
            trie_roots: trie_roots_to_request,
        })
    }

    fn orderbook_item_with_proof(&self, order: OrderbookItem) -> OrderbookItemWithProof {
        OrderbookItemWithProof {
            order,
            last_message_payload: vec![],
            proof: vec![],
        }
    }
}

struct OrdermatchContext {
    pub maker_orders_ctx: PaMutex<MakerOrdersContext>,
    pub my_taker_orders: AsyncMutex<HashMap<Uuid, TakerOrder>>,
    pub orderbook: PaMutex<Orderbook>,
    /// The map from coin original ticker to the orderbook ticker
    /// It is used to share the same orderbooks for concurrently activated coins with different protocols
    /// E.g. BTC and BTC-Segwit
    pub orderbook_tickers: HashMap<String, String>,
    /// The map from orderbook ticker to original tickers having it in the config
    pub original_tickers: HashMap<String, HashSet<String>>,
    /// Pending MakerReserved messages for a specific TakerOrder UUID
    /// Used to select a trade with the best price upon matching
    pending_maker_reserved: AsyncMutex<HashMap<Uuid, Vec<MakerReserved>>>,
    #[cfg(target_arch = "wasm32")]
    ordermatch_db: ConstructibleDb<OrdermatchDb>,
}

pub fn init_ordermatch_context(ctx: &MmArc) -> OrdermatchInitResult<()> {
    // Helper
    #[derive(Deserialize)]
    struct CoinConf {
        coin: String,
        orderbook_ticker: Option<String>,
    }

    let coins: Vec<CoinConf> =
        json::from_value(ctx.conf["coins"].clone()).map_to_mm(|e| OrdermatchInitError::ErrorDeserializingConfig {
            field: "coins".to_owned(),
            error: e.to_string(),
        })?;
    let mut orderbook_tickers = HashMap::new();
    let mut original_tickers = HashMap::new();
    for coin in coins {
        if let Some(orderbook_ticker) = coin.orderbook_ticker {
            orderbook_tickers.insert(coin.coin.clone(), orderbook_ticker.clone());
            original_tickers
                .entry(orderbook_ticker)
                .or_insert_with(HashSet::new)
                .insert(coin.coin);
        }
    }

    let ordermatch_context = OrdermatchContext {
        maker_orders_ctx: PaMutex::new(MakerOrdersContext::new(ctx)?),
        my_taker_orders: Default::default(),
        orderbook: Default::default(),
        pending_maker_reserved: Default::default(),
        orderbook_tickers,
        original_tickers,
        #[cfg(target_arch = "wasm32")]
        ordermatch_db: ConstructibleDb::new(ctx),
    };

    from_ctx(&ctx.ordermatch_ctx, move || Ok(ordermatch_context))
        .map(|_| ())
        .map_to_mm(OrdermatchInitError::Internal)
}

#[cfg_attr(all(test, not(target_arch = "wasm32")), mockable)]
impl OrdermatchContext {
    /// Obtains a reference to this crate context, creating it if necessary.
    #[cfg(not(test))]
    fn from_ctx(ctx: &MmArc) -> Result<Arc<OrdermatchContext>, String> {
        Ok(try_s!(from_ctx(&ctx.ordermatch_ctx, move || {
            ERR!("'OrdermatchContext' is not initialized")
        })))
    }

    /// Obtains a reference to this crate context, creating it if necessary.
    #[cfg(test)]
    fn from_ctx(ctx: &MmArc) -> Result<Arc<OrdermatchContext>, String> {
        Ok(try_s!(from_ctx(&ctx.ordermatch_ctx, move || {
            Ok(OrdermatchContext {
                maker_orders_ctx: PaMutex::new(try_s!(MakerOrdersContext::new(ctx))),
                my_taker_orders: Default::default(),
                orderbook: Default::default(),
                pending_maker_reserved: Default::default(),
                orderbook_tickers: Default::default(),
                original_tickers: Default::default(),
                #[cfg(target_arch = "wasm32")]
                ordermatch_db: ConstructibleDb::new(ctx),
            })
        })))
    }

    fn orderbook_ticker(&self, ticker: &str) -> Option<String> { self.orderbook_tickers.get(ticker).cloned() }

    fn orderbook_ticker_bypass(&self, ticker: &str) -> String {
        self.orderbook_ticker(ticker).unwrap_or_else(|| ticker.to_owned())
    }

    fn orderbook_pair_bypass(&self, pair: &(String, String)) -> (String, String) {
        (
            self.orderbook_ticker(&pair.0).unwrap_or_else(|| pair.0.clone()),
            self.orderbook_ticker(&pair.1).unwrap_or_else(|| pair.1.clone()),
        )
    }

    #[cfg(target_arch = "wasm32")]
    pub async fn ordermatch_db(&self) -> InitDbResult<OrdermatchDbLocked<'_>> {
        self.ordermatch_db.get_or_initialize().await
    }
}

pub struct MakerOrdersContext {
    orders: HashMap<Uuid, Arc<AsyncMutex<MakerOrder>>>,
    order_tickers: HashMap<Uuid, String>,
    count_by_tickers: HashMap<String, usize>,
    /// The `check_balance_update_loop` future abort handles associated stored by corresponding tickers.
    balance_loops: AbortableSimpleMap<String>,
}

impl MakerOrdersContext {
    fn new(ctx: &MmArc) -> OrdermatchInitResult<MakerOrdersContext> {
        // Create an abortable system linked to the `MmCtx` so if the context is stopped via `MmArc::stop`,
        // all spawned `check_balance_update_loop` futures will be aborted as well.
        let balance_loops = ctx.abortable_system.create_subsystem()?;

        Ok(MakerOrdersContext {
            orders: HashMap::new(),
            order_tickers: HashMap::new(),
            count_by_tickers: HashMap::new(),
            balance_loops,
        })
    }

    fn add_order(&mut self, ctx: MmWeak, order: MakerOrder, balance: Option<BigDecimal>) {
        self.spawn_balance_loop_if_not_spawned(ctx, order.base.clone(), balance);

        self.order_tickers.insert(order.uuid, order.base.clone());
        *self.count_by_tickers.entry(order.base.clone()).or_insert(0) += 1;
        self.orders.insert(order.uuid, Arc::new(AsyncMutex::new(order)));
    }

    fn get_order(&self, uuid: &Uuid) -> Option<&Arc<AsyncMutex<MakerOrder>>> { self.orders.get(uuid) }

    fn remove_order(&mut self, uuid: &Uuid) -> Option<Arc<AsyncMutex<MakerOrder>>> {
        let order = self.orders.remove(uuid)?;
        let ticker = self.order_tickers.remove(uuid)?;
        if let Some(count) = self.count_by_tickers.get_mut(&ticker) {
            if *count > 0 {
                *count -= 1;
            }
        }

        if !self.coin_has_active_maker_orders(&ticker) {
            self.stop_balance_loop(&ticker);
        }

        Some(order)
    }

    fn coin_has_active_maker_orders(&self, ticker: &str) -> bool {
        self.count_by_tickers.get(ticker).copied() > Some(0)
    }

    fn spawn_balance_loop_if_not_spawned(&mut self, ctx: MmWeak, order_base: String, balance: Option<BigDecimal>) {
        let ticker = order_base.clone();
        let mut balance_loops = self.balance_loops.lock();

        let fut = check_balance_update_loop(ctx, ticker, balance);
        // `SimpleMapImpl::spawn_or_ignore` won't spawn the future
        // if the `check_balance_update_loop` loop has been spawned already.
        balance_loops.spawn_or_ignore(order_base, fut).warn_log();
    }

    fn stop_balance_loop(&mut self, ticker: &str) { self.balance_loops.lock().abort_future(ticker).warn_log(); }

    #[cfg(test)]
    fn balance_loop_exists(&mut self, ticker: &str) -> bool { self.balance_loops.lock().contains(ticker).unwrap() }
}

#[cfg_attr(test, mockable)]
fn lp_connect_start_bob(ctx: MmArc, maker_match: MakerMatch, maker_order: MakerOrder) {
    let spawner = ctx.spawner();
    let uuid = maker_match.request.uuid;

    let fut = async move {
        // aka "maker_loop"
        let taker_coin = match lp_coinfind(&ctx, &maker_order.rel).await {
            Ok(Some(c)) => c,
            Ok(None) => {
                error!("Coin {} is not found/enabled", maker_order.rel);
                return;
            },
            Err(e) => {
                error!("!lp_coinfind({}): {}", maker_order.rel, e);
                return;
            },
        };

        let maker_coin = match lp_coinfind(&ctx, &maker_order.base).await {
            Ok(Some(c)) => c,
            Ok(None) => {
                error!("Coin {} is not found/enabled", maker_order.base);
                return;
            },
            Err(e) => {
                error!("!lp_coinfind({}): {}", maker_order.base, e);
                return;
            },
        };
        let alice = bits256::from(maker_match.request.sender_pubkey.0);
        let maker_amount = maker_match.reserved.get_base_amount().clone();
        let taker_amount = maker_match.reserved.get_rel_amount().clone();

        // lp_connect_start_bob is called only from process_taker_connect, which returns if CryptoCtx is not initialized
        let crypto_ctx = CryptoCtx::from_ctx(&ctx).expect("'CryptoCtx' must be initialized already");
        let raw_priv = crypto_ctx.mm2_internal_privkey_secret();
        let my_persistent_pub = compressed_pub_key_from_priv_raw(raw_priv.as_slice(), ChecksumType::DSHA256).unwrap();

        let my_conf_settings = choose_maker_confs_and_notas(
            maker_order.conf_settings.clone(),
            &maker_match.request,
            &maker_coin,
            &taker_coin,
        );
        // detect atomic lock time version implicitly by conf_settings existence in taker request
        let atomic_locktime_v = match maker_match.request.conf_settings {
            Some(_) => {
                let other_conf_settings = choose_taker_confs_and_notas(
                    &maker_match.request,
                    &maker_match.reserved.conf_settings,
                    &maker_coin,
                    &taker_coin,
                );
                AtomicLocktimeVersion::V2 {
                    my_conf_settings,
                    other_conf_settings,
                }
            },
            None => AtomicLocktimeVersion::V1,
        };
        let lock_time = lp_atomic_locktime(
            maker_order.base_orderbook_ticker(),
            maker_order.rel_orderbook_ticker(),
            atomic_locktime_v,
        );
        log_tag!(
            ctx,
            "";
            fmt = "Entering the maker_swap_loop {}/{} with uuid: {}",
            maker_coin.ticker(),
            taker_coin.ticker(),
            uuid
        );

        let now = now_sec();
        if let Err(e) = insert_new_swap_to_db(ctx.clone(), maker_coin.ticker(), taker_coin.ticker(), uuid, now).await {
            error!("Error {} on new swap insertion", e);
        }

        let secret = match MakerSwap::generate_secret() {
            Ok(s) => s.into(),
            Err(e) => {
                error!("Error {} on secret generation", e);
                return;
            },
        };

        if ctx.use_trading_proto_v2() {
            match (maker_coin, taker_coin) {
                (MmCoinEnum::UtxoCoin(m), MmCoinEnum::UtxoCoin(t)) => {
                    let mut maker_swap_state_machine = MakerSwapStateMachine {
                        ctx,
                        storage: DummyMakerSwapStorage::default(),
                        started_at: now_sec(),
                        maker_coin: m.clone(),
                        maker_volume: maker_amount,
                        secret,
                        taker_coin: t.clone(),
                        dex_fee_amount: dex_fee_amount_from_taker_coin(&t, m.ticker(), &taker_amount),
                        taker_volume: taker_amount,
                        taker_premium: Default::default(),
                        conf_settings: my_conf_settings,
                        p2p_topic: swap_v2_topic(&uuid),
                        uuid,
                        p2p_keypair: maker_order.p2p_privkey.map(SerializableSecp256k1Keypair::into_inner),
                        secret_hash_algo: SecretHashAlgo::DHASH160,
                        lock_duration: lock_time,
                    };
                    #[allow(clippy::box_default)]
                    maker_swap_state_machine
                        .run(Box::new(maker_swap_v2::Initialize::default()))
                        .await
                        .error_log();
                },
                _ => todo!("implement fallback to the old protocol here"),
            }
        } else {
            let maker_swap = MakerSwap::new(
                ctx.clone(),
                alice,
                maker_amount.to_decimal(),
                taker_amount.to_decimal(),
                my_persistent_pub,
                uuid,
                Some(maker_order.uuid),
                my_conf_settings,
                maker_coin,
                taker_coin,
                lock_time,
                maker_order.p2p_privkey.map(SerializableSecp256k1Keypair::into_inner),
                secret,
            );
            run_maker_swap(RunMakerSwapInput::StartNew(maker_swap), ctx).await;
        }
    };

    let settings = AbortSettings::info_on_abort(format!("swap {uuid} stopped!"));
    spawner.spawn_with_settings(fut, settings);
}

fn lp_connected_alice(ctx: MmArc, taker_order: TakerOrder, taker_match: TakerMatch) {
    let spawner = ctx.spawner();
    let uuid = taker_match.reserved.taker_order_uuid;

    let fut = async move {
        // aka "taker_loop"
        let maker = bits256::from(taker_match.reserved.sender_pubkey.0);
        let taker_coin_ticker = taker_order.taker_coin_ticker();
        let taker_coin = match lp_coinfind(&ctx, taker_coin_ticker).await {
            Ok(Some(c)) => c,
            Ok(None) => {
                error!("Coin {} is not found/enabled", taker_coin_ticker);
                return;
            },
            Err(e) => {
                error!("!lp_coinfind({}): {}", taker_coin_ticker, e);
                return;
            },
        };

        let maker_coin_ticker = taker_order.maker_coin_ticker();
        let maker_coin = match lp_coinfind(&ctx, maker_coin_ticker).await {
            Ok(Some(c)) => c,
            Ok(None) => {
                error!("Coin {} is not found/enabled", maker_coin_ticker);
                return;
            },
            Err(e) => {
                error!("!lp_coinfind({}): {}", maker_coin_ticker, e);
                return;
            },
        };

        // lp_connected_alice is called only from process_maker_connected, which returns if CryptoCtx is not initialized
        let crypto_ctx = CryptoCtx::from_ctx(&ctx).expect("'CryptoCtx' must be initialized already");
        let raw_priv = crypto_ctx.mm2_internal_privkey_secret();
        let my_persistent_pub = compressed_pub_key_from_priv_raw(raw_priv.as_slice(), ChecksumType::DSHA256).unwrap();

        let maker_amount = taker_match.reserved.get_base_amount().clone();
        let taker_amount = taker_match.reserved.get_rel_amount().clone();

        let my_conf_settings = choose_taker_confs_and_notas(
            &taker_order.request,
            &taker_match.reserved.conf_settings,
            &maker_coin,
            &taker_coin,
        );
        // detect atomic lock time version implicitly by conf_settings existence in maker reserved
        let atomic_locktime_v = match taker_match.reserved.conf_settings {
            Some(_) => {
                let other_conf_settings = choose_maker_confs_and_notas(
                    taker_match.reserved.conf_settings,
                    &taker_order.request,
                    &maker_coin,
                    &taker_coin,
                );
                AtomicLocktimeVersion::V2 {
                    my_conf_settings,
                    other_conf_settings,
                }
            },
            None => AtomicLocktimeVersion::V1,
        };
        let locktime = lp_atomic_locktime(
            taker_order.maker_orderbook_ticker(),
            taker_order.taker_orderbook_ticker(),
            atomic_locktime_v,
        );
        log_tag!(
            ctx,
            "";
            fmt = "Entering the taker_swap_loop {}/{} with uuid: {}",
            maker_coin.ticker(),
            taker_coin.ticker(),
            uuid
        );

        let now = now_sec();
        if let Err(e) = insert_new_swap_to_db(ctx.clone(), taker_coin.ticker(), maker_coin.ticker(), uuid, now).await {
            error!("Error {} on new swap insertion", e);
        }

        if ctx.use_trading_proto_v2() {
            match (maker_coin, taker_coin) {
                (MmCoinEnum::UtxoCoin(m), MmCoinEnum::UtxoCoin(t)) => {
                    let mut taker_swap_state_machine = TakerSwapStateMachine {
                        ctx,
                        storage: DummyTakerSwapStorage::default(),
                        started_at: now_sec(),
                        lock_duration: locktime,
                        maker_coin: m.clone(),
                        maker_volume: maker_amount,
                        taker_coin: t.clone(),
                        dex_fee: dex_fee_amount_from_taker_coin(&t, maker_coin_ticker, &taker_amount),
                        taker_volume: taker_amount,
                        taker_premium: Default::default(),
                        conf_settings: my_conf_settings,
                        p2p_topic: swap_v2_topic(&uuid),
                        uuid,
                        p2p_keypair: taker_order.p2p_privkey.map(SerializableSecp256k1Keypair::into_inner),
                    };
                    #[allow(clippy::box_default)]
                    taker_swap_state_machine
                        .run(Box::new(taker_swap_v2::Initialize::default()))
                        .await
                        .error_log();
                },
                _ => todo!("implement fallback to the old protocol here"),
            }
        } else {
            let taker_swap = TakerSwap::new(
                ctx.clone(),
                maker,
                maker_amount,
                taker_amount,
                my_persistent_pub,
                uuid,
                Some(uuid),
                my_conf_settings,
                maker_coin,
                taker_coin,
                locktime,
                taker_order.p2p_privkey.map(SerializableSecp256k1Keypair::into_inner),
            );
            run_taker_swap(RunTakerSwapInput::StartNew(taker_swap), ctx).await
        }
    };

    let settings = AbortSettings::info_on_abort(format!("swap {uuid} stopped!"));
    spawner.spawn_with_settings(fut, settings)
}

pub async fn lp_ordermatch_loop(ctx: MmArc) {
    // lp_ordermatch_loop is spawned only if CryptoCtx is initialized
    let my_pubsecp = CryptoCtx::from_ctx(&ctx)
        .expect("CryptoCtx not available")
        .mm2_internal_pubkey_hex();

    let maker_order_timeout = ctx.conf["maker_order_timeout"].as_u64().unwrap_or(MAKER_ORDER_TIMEOUT);
    loop {
        if ctx.is_stopping() {
            break;
        }
        let ordermatch_ctx = OrdermatchContext::from_ctx(&ctx).unwrap();

        handle_timed_out_taker_orders(ctx.clone(), &ordermatch_ctx).await;
        handle_timed_out_maker_matches(ctx.clone(), &ordermatch_ctx).await;
        check_balance_for_maker_orders(ctx.clone(), &ordermatch_ctx).await;

        {
            // remove "timed out" pubkeys states with their orders from orderbook
            let mut orderbook = ordermatch_ctx.orderbook.lock();
            let mut uuids_to_remove = vec![];
            let mut pubkeys_to_remove = vec![];
            for (pubkey, state) in orderbook.pubkeys_state.iter() {
                let to_keep = pubkey == &my_pubsecp || state.last_keep_alive + maker_order_timeout > now_sec();
                if !to_keep {
                    for (uuid, _) in &state.orders_uuids {
                        uuids_to_remove.push(*uuid);
                    }
                    pubkeys_to_remove.push(pubkey.clone());
                }
            }

            for uuid in uuids_to_remove {
                orderbook.remove_order_trie_update(uuid);
            }
            for pubkey in pubkeys_to_remove {
                orderbook.pubkeys_state.remove(&pubkey);
            }

            collect_orderbook_metrics(&ctx, &orderbook);
        }

        {
            let mut missing_uuids = Vec::new();
            let mut to_cancel = Vec::new();
            {
                let orderbook = ordermatch_ctx.orderbook.lock();
                for (uuid, _) in ordermatch_ctx.maker_orders_ctx.lock().orders.iter() {
                    if !orderbook.order_set.contains_key(uuid) {
                        missing_uuids.push(*uuid);
                    }
                }
            }

            for uuid in missing_uuids {
                let order_mutex = match ordermatch_ctx.maker_orders_ctx.lock().get_order(&uuid) {
                    Some(o) => o.clone(),
                    None => continue,
                };

                let mut order = order_mutex.lock().await;
                let (base, rel) = match find_pair(&ctx, &order.base, &order.rel).await {
                    Ok(Some(pair)) => pair,
                    _ => continue,
                };
                let current_balance = match base.my_spendable_balance().compat().await {
                    Ok(b) => b,
                    Err(e) => {
                        log::info!("Error {} on balance check to kickstart order {}, cancelling", e, uuid);
                        to_cancel.push(uuid);
                        continue;
                    },
                };
                let max_vol = match calc_max_maker_vol(&ctx, &base, &current_balance, FeeApproxStage::OrderIssue).await
                {
                    Ok(vol_info) => vol_info.volume,
                    Err(e) => {
                        log::info!("Error {} on balance check to kickstart order {}, cancelling", e, uuid);
                        to_cancel.push(uuid);
                        continue;
                    },
                };
                if max_vol < order.available_amount() {
                    order.max_base_vol = order.reserved_amount() + max_vol;
                }
                if order.available_amount() < order.min_base_vol {
                    log::info!("Insufficient volume available for order {}, cancelling", uuid);
                    to_cancel.push(uuid);
                    continue;
                }

                let maker_orders = ordermatch_ctx.maker_orders_ctx.lock().orders.clone();

                // notify other nodes only if maker order is still there keeping maker_orders locked during the operation
                if maker_orders.contains_key(&uuid) {
                    let topic = order.orderbook_topic();
                    subscribe_to_topic(&ctx, topic);
                    maker_order_created_p2p_notify(
                        ctx.clone(),
                        &order,
                        base.coin_protocol_info(None),
                        rel.coin_protocol_info(Some(order.max_base_vol.clone() * order.price.clone())),
                    );
                }
            }

            for uuid in to_cancel {
                let removed_order_mutex = ordermatch_ctx.maker_orders_ctx.lock().remove_order(&uuid);
                // This checks that the order hasn't been removed by another process
                if let Some(order_mutex) = removed_order_mutex {
                    let order = order_mutex.lock().await;
                    delete_my_maker_order(
                        ctx.clone(),
                        order.clone(),
                        MakerOrderCancellationReason::InsufficientBalance,
                    )
                    .compat()
                    .await
                    .ok();
                }
            }
        }

        Timer::sleep(0.777).await;
    }
}

pub async fn clean_memory_loop(ctx_weak: MmWeak) {
    loop {
        {
            let ctx = match MmArc::from_weak(&ctx_weak) {
                Some(ctx) => ctx,
                None => return,
            };
            if ctx.is_stopping() {
                break;
            }

            let ordermatch_ctx = OrdermatchContext::from_ctx(&ctx).unwrap();
            let mut orderbook = ordermatch_ctx.orderbook.lock();
            orderbook.memory_db.purge();
        }
        Timer::sleep(600.).await;
    }
}

/// Transforms the timed out and unmatched GTC taker orders to maker.
///
/// # Safety
///
/// The function locks the [`OrdermatchContext::my_maker_orders`] and [`OrdermatchContext::my_taker_orders`] mutexes.
async fn handle_timed_out_taker_orders(ctx: MmArc, ordermatch_ctx: &OrdermatchContext) {
    let mut my_taker_orders = ordermatch_ctx.my_taker_orders.lock().await;
    let storage = MyOrdersStorage::new(ctx.clone());
    let mut my_actual_taker_orders = HashMap::with_capacity(my_taker_orders.len());

    for (uuid, order) in my_taker_orders.drain() {
        if order.created_at + order.timeout * 1000 >= now_ms() {
            my_actual_taker_orders.insert(uuid, order);
            continue;
        }

        if !order.matches.is_empty() || order.order_type != OrderType::GoodTillCancelled {
            delete_my_taker_order(ctx.clone(), order, TakerOrderCancellationReason::TimedOut)
                .compat()
                .await
                .ok();
            continue;
        }

        // transform the timed out taker order to maker

        delete_my_taker_order(ctx.clone(), order.clone(), TakerOrderCancellationReason::ToMaker)
            .compat()
            .await
            .ok();
        let maker_order: MakerOrder = order.into();
        ordermatch_ctx
            .maker_orders_ctx
            .lock()
            .add_order(ctx.weak(), maker_order.clone(), None);

        storage
            .save_new_active_maker_order(&maker_order)
            .await
            .error_log_with_msg("!save_new_active_maker_order");
        if maker_order.save_in_history {
            storage
                .update_was_taker_in_filtering_history(uuid)
                .await
                .error_log_with_msg("!update_was_taker_in_filtering_history");
        }

        // notify other peers
        if let Ok(Some((base, rel))) = find_pair(&ctx, &maker_order.base, &maker_order.rel).await {
            maker_order_created_p2p_notify(
                ctx.clone(),
                &maker_order,
                base.coin_protocol_info(None),
                rel.coin_protocol_info(Some(maker_order.max_base_vol.clone() * maker_order.price.clone())),
            );
        }
    }

    *my_taker_orders = my_actual_taker_orders;
}

/// # Safety
///
/// The function locks the [`OrdermatchContext::my_maker_orders`] mutex.
async fn check_balance_for_maker_orders(ctx: MmArc, ordermatch_ctx: &OrdermatchContext) {
    let my_maker_orders = ordermatch_ctx.maker_orders_ctx.lock().orders.clone();

    for (uuid, order) in my_maker_orders {
        let order = order.lock().await;
        if order.available_amount() >= order.min_base_vol || order.has_ongoing_matches() {
            continue;
        }

        let reason = if order.matches.is_empty() {
            MakerOrderCancellationReason::InsufficientBalance
        } else {
            MakerOrderCancellationReason::Fulfilled
        };
        let removed_order_mutex = ordermatch_ctx.maker_orders_ctx.lock().remove_order(&uuid);
        // This checks that the order hasn't been removed by another process
        if removed_order_mutex.is_some() {
            maker_order_cancelled_p2p_notify(ctx.clone(), &order);
            delete_my_maker_order(ctx.clone(), order.clone(), reason)
                .compat()
                .await
                .ok();
        }
    }
}

/// Removes timed out unfinished matches to unlock the reserved amount.
///
/// # Safety
///
/// The function locks the [`OrdermatchContext::my_maker_orders`] mutex.
async fn handle_timed_out_maker_matches(ctx: MmArc, ordermatch_ctx: &OrdermatchContext) {
    let now = now_ms();
    let storage = MyOrdersStorage::new(ctx.clone());
    let my_maker_orders = ordermatch_ctx.maker_orders_ctx.lock().orders.clone();

    for (_, order) in my_maker_orders.iter() {
        let mut order = order.lock().await;
        let old_len = order.matches.len();
        order.matches.retain(|_, order_match| {
            order_match.last_updated + ORDER_MATCH_TIMEOUT * 1000 > now || order_match.connected.is_some()
        });
        if old_len != order.matches.len() {
            storage
                .update_active_maker_order(&order)
                .await
                .error_log_with_msg("!update_active_maker_order");
        }
    }
}

async fn process_maker_reserved(ctx: MmArc, from_pubkey: H256Json, reserved_msg: MakerReserved) {
    log::debug!("Processing MakerReserved {:?}", reserved_msg);
    let ordermatch_ctx = OrdermatchContext::from_ctx(&ctx).unwrap();
    {
        let my_taker_orders = ordermatch_ctx.my_taker_orders.lock().await;
        if !my_taker_orders.contains_key(&reserved_msg.taker_order_uuid) {
            return;
        }
    }

    // Taker order existence is checked previously - it can't be created if CryptoCtx is not initialized
    let our_public_id = CryptoCtx::from_ctx(&ctx)
        .expect("'CryptoCtx' must be initialized already")
        .mm2_internal_public_id();
    if our_public_id.bytes == from_pubkey.0 {
        log::warn!("Skip maker reserved from our pubkey");
        return;
    }

    let uuid = reserved_msg.taker_order_uuid;
    {
        let mut pending_map = ordermatch_ctx.pending_maker_reserved.lock().await;
        let pending_for_order = pending_map
            .entry(reserved_msg.taker_order_uuid)
            .or_insert_with(Vec::new);
        pending_for_order.push(reserved_msg);
        if pending_for_order.len() > 1 {
            // messages will be sorted by price and processed in the first called handler
            return;
        }
    }

    Timer::sleep(3.).await;

    let mut my_taker_orders = ordermatch_ctx.my_taker_orders.lock().await;
    let my_order = match my_taker_orders.entry(uuid) {
        Entry::Vacant(_) => return,
        Entry::Occupied(entry) => entry.into_mut(),
    };

    // our base and rel coins should match maker's side tickers for a proper is_coin_protocol_supported check
    let (base_coin, rel_coin) = match find_pair(&ctx, my_order.maker_coin_ticker(), my_order.taker_coin_ticker()).await
    {
        Ok(Some(c)) => c,
        _ => return, // attempt to match with deactivated coin
    };
    let mut pending_map = ordermatch_ctx.pending_maker_reserved.lock().await;
    if let Some(mut reserved_messages) = pending_map.remove(&uuid) {
        reserved_messages.sort_unstable_by_key(|r| r.price());

        for reserved_msg in reserved_messages {
            let my_conf_settings = choose_maker_confs_and_notas(
                reserved_msg.conf_settings.clone(),
                &my_order.request,
                &base_coin,
                &rel_coin,
            );
            let other_conf_settings =
                choose_taker_confs_and_notas(&my_order.request, &reserved_msg.conf_settings, &base_coin, &rel_coin);
            let atomic_locktime_v = AtomicLocktimeVersion::V2 {
                my_conf_settings,
                other_conf_settings,
            };
            let lock_time = lp_atomic_locktime(
                my_order.maker_orderbook_ticker(),
                my_order.taker_orderbook_ticker(),
                atomic_locktime_v,
            );
            // send "connect" message if reserved message targets our pubkey AND
            // reserved amounts match our order AND order is NOT reserved by someone else (empty matches)
            if (my_order.match_reserved(&reserved_msg) == MatchReservedResult::Matched && my_order.matches.is_empty())
                && base_coin.is_coin_protocol_supported(&reserved_msg.base_protocol_info, None, lock_time, false)
                && rel_coin.is_coin_protocol_supported(
                    &reserved_msg.rel_protocol_info,
                    Some(reserved_msg.rel_amount.clone()),
                    lock_time,
                    false,
                )
            {
                let connect = TakerConnect {
                    sender_pubkey: H256Json::from(our_public_id.bytes),
                    dest_pub_key: reserved_msg.sender_pubkey,
                    taker_order_uuid: reserved_msg.taker_order_uuid,
                    maker_order_uuid: reserved_msg.maker_order_uuid,
                };
                let topic = my_order.orderbook_topic();
                broadcast_ordermatch_message(&ctx, topic, connect.clone().into(), my_order.p2p_keypair());
                let taker_match = TakerMatch {
                    reserved: reserved_msg,
                    connect,
                    connected: None,
                    last_updated: now_ms(),
                };
                my_order
                    .matches
                    .insert(taker_match.reserved.maker_order_uuid, taker_match);
                MyOrdersStorage::new(ctx)
                    .update_active_taker_order(my_order)
                    .await
                    .error_log_with_msg("!update_active_taker_order");
                return;
            }
        }
    }
}

async fn process_maker_connected(ctx: MmArc, from_pubkey: H256Json, connected: MakerConnected) {
    log::debug!("Processing MakerConnected {:?}", connected);
    let ordermatch_ctx = OrdermatchContext::from_ctx(&ctx).unwrap();

    let our_public_id = match CryptoCtx::from_ctx(&ctx) {
        Ok(ctx) => ctx.mm2_internal_public_id(),
        Err(_) => return,
    };

    if our_public_id.bytes == from_pubkey.0 {
        log::warn!("Skip maker connected from our pubkey");
        return;
    }

    let mut my_taker_orders = ordermatch_ctx.my_taker_orders.lock().await;
    let my_order_entry = match my_taker_orders.entry(connected.taker_order_uuid) {
        Entry::Occupied(e) => e,
        Entry::Vacant(_) => return,
    };
    let order_match = match my_order_entry.get().matches.get(&connected.maker_order_uuid) {
        Some(o) => o,
        None => {
            log::warn!(
                "Our node doesn't have the match with uuid {}",
                connected.maker_order_uuid
            );
            return;
        },
    };

    if order_match.reserved.sender_pubkey != from_pubkey {
        error!("Connected message sender pubkey != reserved message sender pubkey");
        return;
    }
    // alice
    lp_connected_alice(ctx.clone(), my_order_entry.get().clone(), order_match.clone());
    // remove the matched order immediately
    let order = my_order_entry.remove();
    delete_my_taker_order(ctx, order, TakerOrderCancellationReason::Fulfilled)
        .compat()
        .await
        .ok();
}

async fn process_taker_request(ctx: MmArc, from_pubkey: H256Json, taker_request: TakerRequest) {
    let our_public_id: H256Json = match CryptoCtx::from_ctx(&ctx) {
        Ok(ctx) => ctx.mm2_internal_public_id().bytes.into(),
        Err(_) => return,
    };

    if our_public_id == from_pubkey {
        log::warn!("Skip the request originating from our pubkey");
        return;
    }
    log::debug!("Processing request {:?}", taker_request);

    if !taker_request.can_match_with_maker_pubkey(&our_public_id) {
        return;
    }

    let ordermatch_ctx = OrdermatchContext::from_ctx(&ctx).unwrap();
    let storage = MyOrdersStorage::new(ctx.clone());
    let mut my_orders = ordermatch_ctx.maker_orders_ctx.lock().orders.clone();
    let filtered = my_orders
        .iter_mut()
        .filter(|(uuid, _)| taker_request.can_match_with_uuid(uuid));

    for (uuid, order) in filtered {
        let mut order = order.lock().await;
        if let OrderMatchResult::Matched((base_amount, rel_amount)) = order.match_with_request(&taker_request) {
            let (base_coin, rel_coin) = match find_pair(&ctx, &order.base, &order.rel).await {
                Ok(Some(c)) => c,
                _ => return, // attempt to match with deactivated coin
            };

            let my_conf_settings =
                choose_maker_confs_and_notas(order.conf_settings.clone(), &taker_request, &base_coin, &rel_coin);
            let other_conf_settings =
                choose_taker_confs_and_notas(&taker_request, &order.conf_settings, &base_coin, &rel_coin);
            let atomic_locktime_v = AtomicLocktimeVersion::V2 {
                my_conf_settings,
                other_conf_settings,
            };
            let maker_lock_duration = (lp_atomic_locktime(
                order.base_orderbook_ticker(),
                order.rel_orderbook_ticker(),
                atomic_locktime_v,
            ) as f64
                * rel_coin.maker_locktime_multiplier())
            .ceil() as u64;

            if !order.matches.contains_key(&taker_request.uuid)
                && base_coin.is_coin_protocol_supported(
                    taker_request.base_protocol_info_for_maker(),
                    Some(base_amount.clone()),
                    maker_lock_duration,
                    true,
                )
                && rel_coin.is_coin_protocol_supported(
                    taker_request.rel_protocol_info_for_maker(),
                    None,
                    maker_lock_duration,
                    true,
                )
            {
                let reserved = MakerReserved {
                    dest_pub_key: taker_request.sender_pubkey,
                    sender_pubkey: our_public_id,
                    base: order.base_orderbook_ticker().to_owned(),
                    base_amount: base_amount.clone(),
                    rel_amount: rel_amount.clone(),
                    rel: order.rel_orderbook_ticker().to_owned(),
                    taker_order_uuid: taker_request.uuid,
                    maker_order_uuid: *uuid,
                    conf_settings: order.conf_settings.clone().or_else(|| {
                        Some(OrderConfirmationsSettings {
                            base_confs: base_coin.required_confirmations(),
                            base_nota: base_coin.requires_notarization(),
                            rel_confs: rel_coin.required_confirmations(),
                            rel_nota: rel_coin.requires_notarization(),
                        })
                    }),
                    base_protocol_info: Some(base_coin.coin_protocol_info(None)),
                    rel_protocol_info: Some(rel_coin.coin_protocol_info(Some(rel_amount.clone()))),
                };
                let topic = order.orderbook_topic();
                log::debug!("Request matched sending reserved {:?}", reserved);
                broadcast_ordermatch_message(&ctx, topic, reserved.clone().into(), order.p2p_keypair());
                let maker_match = MakerMatch {
                    request: taker_request,
                    reserved,
                    connect: None,
                    connected: None,
                    last_updated: now_ms(),
                };
                order.matches.insert(maker_match.request.uuid, maker_match);
                storage
                    .update_active_maker_order(&order)
                    .await
                    .error_log_with_msg("!update_active_maker_order");
            }
            return;
        }
    }
}

async fn process_taker_connect(ctx: MmArc, sender_pubkey: H256Json, connect_msg: TakerConnect) {
    log::debug!("Processing TakerConnect {:?}", connect_msg);
    let ordermatch_ctx = OrdermatchContext::from_ctx(&ctx).unwrap();

    let our_public_id = match CryptoCtx::from_ctx(&ctx) {
        Ok(ctx) => ctx.mm2_internal_public_id(),
        Err(_) => return,
    };

    if our_public_id.bytes == sender_pubkey.0 {
        log::warn!("Skip taker connect from our pubkey");
        return;
    }

    let order_mutex = {
        match ordermatch_ctx
            .maker_orders_ctx
            .lock()
            .orders
            .get(&connect_msg.maker_order_uuid)
        {
            Some(o) => o.clone(),
            None => return,
        }
    };
    let mut my_order = order_mutex.lock().await;
    let order_match = match my_order.matches.get_mut(&connect_msg.taker_order_uuid) {
        Some(o) => o,
        None => {
            log::warn!(
                "Our node doesn't have the match with uuid {}",
                connect_msg.taker_order_uuid
            );
            return;
        },
    };
    if order_match.request.sender_pubkey != sender_pubkey {
        log::warn!("Connect message sender pubkey != request message sender pubkey");
        return;
    }

    if order_match.connected.is_none() && order_match.connect.is_none() {
        let connected = MakerConnected {
            sender_pubkey: our_public_id.bytes.into(),
            dest_pub_key: connect_msg.sender_pubkey,
            taker_order_uuid: connect_msg.taker_order_uuid,
            maker_order_uuid: connect_msg.maker_order_uuid,
            method: "connected".into(),
        };
        order_match.connect = Some(connect_msg);
        order_match.connected = Some(connected.clone());
        let order_match = order_match.clone();
        my_order.started_swaps.push(order_match.request.uuid);
        lp_connect_start_bob(ctx.clone(), order_match, my_order.clone());
        let topic = my_order.orderbook_topic();
        broadcast_ordermatch_message(&ctx, topic.clone(), connected.into(), my_order.p2p_keypair());

        // If volume is less order will be cancelled a bit later
        if my_order.available_amount() >= my_order.min_base_vol {
            let mut updated_msg = new_protocol::MakerOrderUpdated::new(my_order.uuid);
            updated_msg.with_new_max_volume(my_order.available_amount().into());
            maker_order_updated_p2p_notify(ctx.clone(), topic, updated_msg, my_order.p2p_keypair());
        }
        MyOrdersStorage::new(ctx)
            .update_active_maker_order(&my_order)
            .await
            .error_log_with_msg("!update_active_maker_order");
    }
}

pub async fn buy(ctx: MmArc, req: Json) -> Result<Response<Vec<u8>>, String> {
    let input: SellBuyRequest = try_s!(json::from_value(req));
    if input.base == input.rel {
        return ERR!("Base and rel must be different coins");
    }
    let rel_coin = try_s!(lp_coinfind(&ctx, &input.rel).await);
    let rel_coin = try_s!(rel_coin.ok_or("Rel coin is not found or inactive"));
    let base_coin = try_s!(lp_coinfind(&ctx, &input.base).await);
    let base_coin: MmCoinEnum = try_s!(base_coin.ok_or("Base coin is not found or inactive"));
    if base_coin.wallet_only(&ctx) {
        return ERR!("Base coin {} is wallet only", input.base);
    }
    if rel_coin.wallet_only(&ctx) {
        return ERR!("Rel coin {} is wallet only", input.rel);
    }
    let my_amount = &input.volume * &input.price;
    try_s!(
        check_balance_for_taker_swap(
            &ctx,
            rel_coin.deref(),
            base_coin.deref(),
            my_amount,
            None,
            None,
            FeeApproxStage::OrderIssue
        )
        .await
    );
    let res = try_s!(lp_auto_buy(&ctx, &base_coin, &rel_coin, input).await);
    Ok(try_s!(Response::builder().body(res)))
}

pub async fn sell(ctx: MmArc, req: Json) -> Result<Response<Vec<u8>>, String> {
    let input: SellBuyRequest = try_s!(json::from_value(req));
    if input.base == input.rel {
        return ERR!("Base and rel must be different coins");
    }
    let base_coin = try_s!(lp_coinfind(&ctx, &input.base).await);
    let base_coin = try_s!(base_coin.ok_or("Base coin is not found or inactive"));
    let rel_coin = try_s!(lp_coinfind(&ctx, &input.rel).await);
    let rel_coin = try_s!(rel_coin.ok_or("Rel coin is not found or inactive"));
    if base_coin.wallet_only(&ctx) {
        return ERR!("Base coin {} is wallet only", input.base);
    }
    if rel_coin.wallet_only(&ctx) {
        return ERR!("Rel coin {} is wallet only", input.rel);
    }
    try_s!(
        check_balance_for_taker_swap(
            &ctx,
            base_coin.deref(),
            rel_coin.deref(),
            input.volume.clone(),
            None,
            None,
            FeeApproxStage::OrderIssue
        )
        .await
    );
    let res = try_s!(lp_auto_buy(&ctx, &base_coin, &rel_coin, input).await);
    Ok(try_s!(Response::builder().body(res)))
}

/// Created when maker order is matched with taker request
#[derive(Clone, Debug, Deserialize, Eq, PartialEq, Serialize)]
struct MakerMatch {
    request: TakerRequest,
    reserved: MakerReserved,
    connect: Option<TakerConnect>,
    connected: Option<MakerConnected>,
    last_updated: u64,
}

/// Created upon taker request broadcast
#[derive(Clone, Debug, Deserialize, Eq, PartialEq, Serialize)]
struct TakerMatch {
    reserved: MakerReserved,
    connect: TakerConnect,
    connected: Option<MakerConnected>,
    last_updated: u64,
}

impl<'a> From<&'a TakerRequest> for TakerRequestForRpc {
    fn from(request: &'a TakerRequest) -> TakerRequestForRpc {
        TakerRequestForRpc {
            base: request.base.clone(),
            rel: request.rel.clone(),
            base_amount: request.base_amount.to_decimal(),
            base_amount_rat: request.base_amount.to_ratio(),
            rel_amount: request.rel_amount.to_decimal(),
            rel_amount_rat: request.rel_amount.to_ratio(),
            action: request.action.clone(),
            uuid: request.uuid,
            method: "request".to_string(),
            sender_pubkey: request.sender_pubkey,
            dest_pub_key: request.dest_pub_key,
            match_by: request.match_by.clone(),
            conf_settings: request.conf_settings.clone(),
        }
    }
}

#[allow(clippy::needless_borrow)]
pub async fn lp_auto_buy(
    ctx: &MmArc,
    base_coin: &MmCoinEnum,
    rel_coin: &MmCoinEnum,
    input: SellBuyRequest,
) -> Result<Vec<u8>, String> {
    if input.price < MmNumber::from(BigRational::new(1.into(), 100_000_000.into())) {
        return ERR!("Price is too low, minimum is 0.00000001");
    }

    let action = match Some(input.method.as_ref()) {
        Some("buy") => TakerAction::Buy,
        Some("sell") => TakerAction::Sell,
        _ => return ERR!("Auto buy must be called only from buy/sell RPC methods"),
    };
    let ordermatch_ctx = try_s!(OrdermatchContext::from_ctx(ctx));
    let mut my_taker_orders = ordermatch_ctx.my_taker_orders.lock().await;
    let our_public_id = try_s!(CryptoCtx::from_ctx(&ctx)).mm2_internal_public_id();
    let rel_volume = &input.volume * &input.price;
    let conf_settings = OrderConfirmationsSettings {
        base_confs: input.base_confs.unwrap_or_else(|| base_coin.required_confirmations()),
        base_nota: input.base_nota.unwrap_or_else(|| base_coin.requires_notarization()),
        rel_confs: input.rel_confs.unwrap_or_else(|| rel_coin.required_confirmations()),
        rel_nota: input.rel_nota.unwrap_or_else(|| rel_coin.requires_notarization()),
    };
    let mut order_builder = TakerOrderBuilder::new(base_coin, rel_coin)
        .with_base_amount(input.volume)
        .with_rel_amount(rel_volume)
        .with_action(action)
        .with_match_by(input.match_by)
        .with_min_volume(input.min_volume)
        .with_order_type(input.order_type)
        .with_conf_settings(conf_settings)
        .with_sender_pubkey(H256Json::from(our_public_id.bytes))
        .with_save_in_history(input.save_in_history)
        .with_base_orderbook_ticker(ordermatch_ctx.orderbook_ticker(base_coin.ticker()))
        .with_rel_orderbook_ticker(ordermatch_ctx.orderbook_ticker(rel_coin.ticker()));
    if let Some(timeout) = input.timeout {
        order_builder = order_builder.with_timeout(timeout);
    }
    let order = try_s!(order_builder.build());

    let request_orderbook = false;
    try_s!(
        subscribe_to_orderbook_topic(
            ctx,
            order.base_orderbook_ticker(),
            order.rel_orderbook_ticker(),
            request_orderbook
        )
        .await
    );
    broadcast_ordermatch_message(ctx, order.orderbook_topic(), order.clone().into(), order.p2p_keypair());

    let res = try_s!(json::to_vec(&Mm2RpcResult::new(SellBuyResponse {
        request: (&order.request).into(),
        order_type: order.order_type.clone(),
        min_volume: order.min_volume.clone().into(),
        base_orderbook_ticker: order.base_orderbook_ticker.clone(),
        rel_orderbook_ticker: order.rel_orderbook_ticker.clone(),
    })));

    save_my_new_taker_order(ctx.clone(), &order)
        .await
        .map_err(|e| ERRL!("{}", e))?;
    my_taker_orders.insert(order.request.uuid, order);

    Ok(res)
}

/// Orderbook Item P2P message
/// DO NOT CHANGE - it will break backwards compatibility
#[derive(Clone, Debug, Deserialize, PartialEq, Serialize)]
struct OrderbookP2PItem {
    pubkey: String,
    base: String,
    rel: String,
    price: BigRational,
    max_volume: BigRational,
    min_volume: BigRational,
    uuid: Uuid,
    created_at: u64,
}

macro_rules! try_get_age_or_default {
    ($created_at: expr) => {{
        let now = now_sec();
        now.checked_sub($created_at).unwrap_or_else(|| {
            warn!("now - created_at: ({} - {}) caused a u64 underflow", now, $created_at);
            Default::default()
        })
    }};
}

impl OrderbookP2PItem {
    fn as_rpc_best_orders_buy(
        &self,
        address: String,
        conf_settings: Option<&OrderConfirmationsSettings>,
        is_mine: bool,
    ) -> RpcOrderbookEntry {
        let price_mm = MmNumber::from(self.price.clone());
        let max_vol_mm = MmNumber::from(self.max_volume.clone());
        let min_vol_mm = MmNumber::from(self.min_volume.clone());

        let base_max_volume = max_vol_mm.clone().into();
        let base_min_volume = min_vol_mm.clone().into();
        let rel_max_volume = (&max_vol_mm * &price_mm).into();
        let rel_min_volume = (&min_vol_mm * &price_mm).into();

        RpcOrderbookEntry {
            coin: self.rel.clone(),
            address,
            price: price_mm.to_decimal(),
            price_rat: price_mm.to_ratio(),
            price_fraction: price_mm.to_fraction(),
            max_volume: max_vol_mm.to_decimal(),
            max_volume_rat: max_vol_mm.to_ratio(),
            max_volume_fraction: max_vol_mm.to_fraction(),
            min_volume: min_vol_mm.to_decimal(),
            min_volume_rat: min_vol_mm.to_ratio(),
            min_volume_fraction: min_vol_mm.to_fraction(),
            pubkey: self.pubkey.clone(),
            age: try_get_age_or_default!(self.created_at),
            uuid: self.uuid,
            is_mine,
            base_max_volume,
            base_min_volume,
            rel_max_volume,
            rel_min_volume,
            conf_settings: conf_settings.cloned(),
        }
    }

    fn as_rpc_best_orders_buy_v2(
        &self,
        address: OrderbookAddress,
        conf_settings: Option<&OrderConfirmationsSettings>,
        is_mine: bool,
    ) -> RpcOrderbookEntryV2 {
        let price_mm = MmNumber::from(self.price.clone());
        let max_vol_mm = MmNumber::from(self.max_volume.clone());
        let min_vol_mm = MmNumber::from(self.min_volume.clone());

        RpcOrderbookEntryV2 {
            coin: self.rel.clone(),
            address,
            rel_max_volume: (&max_vol_mm * &price_mm).into(),
            rel_min_volume: (&min_vol_mm * &price_mm).into(),
            price: price_mm.into(),
            pubkey: self.pubkey.clone(),
            uuid: self.uuid,
            is_mine,
            base_max_volume: max_vol_mm.into(),
            base_min_volume: min_vol_mm.into(),
            conf_settings: conf_settings.cloned(),
        }
    }

    fn as_rpc_best_orders_sell(
        &self,
        address: String,
        conf_settings: Option<&OrderConfirmationsSettings>,
        is_mine: bool,
    ) -> RpcOrderbookEntry {
        let price_mm = MmNumber::from(1i32) / self.price.clone().into();
        let max_vol_mm = MmNumber::from(self.max_volume.clone());
        let min_vol_mm = MmNumber::from(self.min_volume.clone());

        let base_max_volume = (&max_vol_mm / &price_mm).into();
        let base_min_volume = (&min_vol_mm / &price_mm).into();
        let rel_max_volume = max_vol_mm.clone().into();
        let rel_min_volume = min_vol_mm.clone().into();
        let conf_settings = conf_settings.map(|conf| conf.reversed());

        RpcOrderbookEntry {
            coin: self.base.clone(),
            address,
            price: price_mm.to_decimal(),
            price_rat: price_mm.to_ratio(),
            price_fraction: price_mm.to_fraction(),
            max_volume: max_vol_mm.to_decimal(),
            max_volume_rat: max_vol_mm.to_ratio(),
            max_volume_fraction: max_vol_mm.to_fraction(),
            min_volume: min_vol_mm.to_decimal(),
            min_volume_rat: min_vol_mm.to_ratio(),
            min_volume_fraction: min_vol_mm.to_fraction(),
            pubkey: self.pubkey.clone(),
            age: try_get_age_or_default!(self.created_at),
            uuid: self.uuid,
            is_mine,
            base_max_volume,
            base_min_volume,
            rel_max_volume,
            rel_min_volume,
            conf_settings,
        }
    }

    fn as_rpc_best_orders_sell_v2(
        &self,
        address: OrderbookAddress,
        conf_settings: Option<&OrderConfirmationsSettings>,
        is_mine: bool,
    ) -> RpcOrderbookEntryV2 {
        let price_mm = MmNumber::from(1i32) / self.price.clone().into();
        let max_vol_mm = MmNumber::from(self.max_volume.clone());
        let min_vol_mm = MmNumber::from(self.min_volume.clone());

        let conf_settings = conf_settings.map(|conf| conf.reversed());

        RpcOrderbookEntryV2 {
            coin: self.base.clone(),
            address,
            base_max_volume: (&max_vol_mm / &price_mm).into(),
            base_min_volume: (&min_vol_mm / &price_mm).into(),
            price: price_mm.into(),
            pubkey: self.pubkey.clone(),
            uuid: self.uuid,
            is_mine,
            rel_max_volume: max_vol_mm.into(),
            rel_min_volume: min_vol_mm.into(),
            conf_settings,
        }
    }
}

/// Despite it looks the same as OrderbookItemWithProof it's better to have a separate struct to avoid compatibility
/// breakage if we need to add more fields to the OrderbookItemWithProof
/// DO NOT ADD more fields in this struct as it will break backward compatibility.
/// Add them to the BestOrdersRes instead
#[derive(Clone, Debug, Deserialize, PartialEq, Serialize)]
struct OrderbookP2PItemWithProof {
    /// Orderbook item
    order: OrderbookP2PItem,
    /// Last pubkey message payload that contains most recent pair trie root
    last_message_payload: Vec<u8>,
    /// Proof confirming that orderbook item is in the pair trie
    proof: TrieProof,
}

impl From<OrderbookItemWithProof> for OrderbookP2PItemWithProof {
    fn from(o: OrderbookItemWithProof) -> Self {
        OrderbookP2PItemWithProof {
            order: o.order.into(),
            last_message_payload: o.last_message_payload,
            proof: o.proof,
        }
    }
}

impl From<OrderbookItem> for OrderbookP2PItem {
    fn from(o: OrderbookItem) -> OrderbookP2PItem {
        OrderbookP2PItem {
            pubkey: o.pubkey,
            base: o.base,
            rel: o.rel,
            price: o.price,
            max_volume: o.max_volume,
            min_volume: o.min_volume,
            uuid: o.uuid,
            created_at: o.created_at,
        }
    }
}

#[derive(Clone, Debug, PartialEq)]
struct OrderbookItem {
    pubkey: String,
    base: String,
    rel: String,
    price: BigRational,
    max_volume: BigRational,
    min_volume: BigRational,
    uuid: Uuid,
    created_at: u64,
    base_protocol_info: Vec<u8>,
    rel_protocol_info: Vec<u8>,
    conf_settings: Option<OrderConfirmationsSettings>,
}

#[derive(Clone, Debug, PartialEq)]
struct OrderbookItemWithProof {
    /// Orderbook item
    order: OrderbookItem,
    /// Last pubkey message payload that contains most recent pair trie root
    last_message_payload: Vec<u8>,
    /// Proof confirming that orderbook item is in the pair trie
    proof: TrieProof,
}

/// Concrete implementation of Hasher using Blake2b 64-bit hashes
#[derive(Debug)]
pub struct Blake2Hasher64;

impl Hasher for Blake2Hasher64 {
    type Out = [u8; 8];
    type StdHasher = Hash256StdHasher;
    const LENGTH: usize = 8;

    fn hash(x: &[u8]) -> Self::Out {
        let mut hasher = Blake2bVar::new(8).expect("8 is valid VarBlake2b output_size");
        hasher.update(x);
        let mut res: [u8; 8] = Default::default();
        hasher.finalize_variable(&mut res).expect("hashing to succeed");
        res
    }
}

type Layout = sp_trie::LayoutV0<Blake2Hasher64>;

impl OrderbookItem {
    fn apply_updated(&mut self, msg: &new_protocol::MakerOrderUpdated) {
        if let Some(new_price) = msg.new_price() {
            self.price = new_price.into();
        }

        if let Some(new_max_volume) = msg.new_max_volume() {
            self.max_volume = new_max_volume.into();
        }

        if let Some(new_min_volume) = msg.new_min_volume() {
            self.min_volume = new_min_volume.into();
        }
    }

    fn as_rpc_entry_ask(&self, address: String, is_mine: bool) -> RpcOrderbookEntry {
        let price_mm = MmNumber::from(self.price.clone());
        let max_vol_mm = MmNumber::from(self.max_volume.clone());
        let min_vol_mm = MmNumber::from(self.min_volume.clone());

        let base_max_volume = max_vol_mm.clone().into();
        let base_min_volume = min_vol_mm.clone().into();
        let rel_max_volume = (&max_vol_mm * &price_mm).into();
        let rel_min_volume = (&min_vol_mm * &price_mm).into();

        RpcOrderbookEntry {
            coin: self.base.clone(),
            address,
            price: price_mm.to_decimal(),
            price_rat: price_mm.to_ratio(),
            price_fraction: price_mm.to_fraction(),
            max_volume: max_vol_mm.to_decimal(),
            max_volume_rat: max_vol_mm.to_ratio(),
            max_volume_fraction: max_vol_mm.to_fraction(),
            min_volume: min_vol_mm.to_decimal(),
            min_volume_rat: min_vol_mm.to_ratio(),
            min_volume_fraction: min_vol_mm.to_fraction(),
            pubkey: self.pubkey.clone(),
            age: try_get_age_or_default!(self.created_at),
            uuid: self.uuid,
            is_mine,
            base_max_volume,
            base_min_volume,
            rel_max_volume,
            rel_min_volume,
            conf_settings: self.conf_settings.clone(),
        }
    }

    fn as_rpc_entry_bid(&self, address: String, is_mine: bool) -> RpcOrderbookEntry {
        let price_mm = MmNumber::from(1i32) / self.price.clone().into();
        let max_vol_mm = MmNumber::from(self.max_volume.clone());
        let min_vol_mm = MmNumber::from(self.min_volume.clone());

        let base_max_volume = (&max_vol_mm / &price_mm).into();
        let base_min_volume = (&min_vol_mm / &price_mm).into();
        let rel_max_volume = max_vol_mm.clone().into();
        let rel_min_volume = min_vol_mm.clone().into();
        let conf_settings = self.conf_settings.as_ref().map(|conf| conf.reversed());

        RpcOrderbookEntry {
            coin: self.base.clone(),
            address,
            price: price_mm.to_decimal(),
            price_rat: price_mm.to_ratio(),
            price_fraction: price_mm.to_fraction(),
            max_volume: max_vol_mm.to_decimal(),
            max_volume_rat: max_vol_mm.to_ratio(),
            max_volume_fraction: max_vol_mm.to_fraction(),
            min_volume: min_vol_mm.to_decimal(),
            min_volume_rat: min_vol_mm.to_ratio(),
            min_volume_fraction: min_vol_mm.to_fraction(),
            pubkey: self.pubkey.clone(),
            age: try_get_age_or_default!(self.created_at),
            uuid: self.uuid,
            is_mine,
            base_max_volume,
            base_min_volume,
            rel_max_volume,
            rel_min_volume,
            conf_settings,
        }
    }

    fn as_rpc_v2_entry_ask(&self, address: OrderbookAddress, is_mine: bool) -> RpcOrderbookEntryV2 {
        let price_mm = MmNumber::from(self.price.clone());
        let max_vol_mm = MmNumber::from(self.max_volume.clone());
        let min_vol_mm = MmNumber::from(self.min_volume.clone());

        RpcOrderbookEntryV2 {
            coin: self.base.clone(),
            address,
            rel_max_volume: (&max_vol_mm * &price_mm).into(),
            rel_min_volume: (&min_vol_mm * &price_mm).into(),
            price: price_mm.into(),
            pubkey: self.pubkey.clone(),
            uuid: self.uuid,
            is_mine,
            base_max_volume: max_vol_mm.into(),
            base_min_volume: min_vol_mm.into(),
            conf_settings: self.conf_settings.clone(),
        }
    }

    fn as_rpc_v2_entry_bid(&self, address: OrderbookAddress, is_mine: bool) -> RpcOrderbookEntryV2 {
        let price_mm = MmNumber::from(1i32) / self.price.clone().into();
        let max_vol_mm = MmNumber::from(self.max_volume.clone());
        let min_vol_mm = MmNumber::from(self.min_volume.clone());

        let conf_settings = self.conf_settings.as_ref().map(|conf| conf.reversed());

        RpcOrderbookEntryV2 {
            coin: self.base.clone(),
            address,
            base_max_volume: (&max_vol_mm / &price_mm).into(),
            base_min_volume: (&min_vol_mm / &price_mm).into(),
            price: price_mm.into(),
            pubkey: self.pubkey.clone(),
            uuid: self.uuid,
            is_mine,
            rel_max_volume: max_vol_mm.into(),
            rel_min_volume: min_vol_mm.into(),
            conf_settings,
        }
    }

    fn from_p2p_and_info(
        o: OrderbookP2PItem,
        proto_info: BaseRelProtocolInfo,
        conf_info: Option<OrderConfirmationsSettings>,
    ) -> Self {
        OrderbookItem {
            pubkey: o.pubkey,
            base: o.base,
            rel: o.rel,
            price: o.price,
            max_volume: o.max_volume,
            min_volume: o.min_volume,
            uuid: o.uuid,
            created_at: o.created_at,
            base_protocol_info: proto_info.base,
            rel_protocol_info: proto_info.rel,
            conf_settings: conf_info,
        }
    }

    fn base_rel_proto_info(&self) -> BaseRelProtocolInfo {
        BaseRelProtocolInfo {
            base: self.base_protocol_info.clone(),
            rel: self.rel_protocol_info.clone(),
        }
    }

    /// Serialize order partially to store in the trie
    /// AVOID CHANGING THIS as much as possible because it will cause a kind of "hard fork"
    fn trie_state_bytes(&self) -> Vec<u8> {
        #[derive(Serialize)]
        struct OrderbookItemHelper<'a> {
            pubkey: &'a str,
            base: &'a str,
            rel: &'a str,
            price: &'a BigRational,
            max_volume: &'a BigRational,
            min_volume: &'a BigRational,
            uuid: &'a Uuid,
            created_at: &'a u64,
        }

        let helper = OrderbookItemHelper {
            pubkey: &self.pubkey,
            base: &self.base,
            rel: &self.rel,
            price: &self.price,
            max_volume: &self.max_volume,
            min_volume: &self.min_volume,
            uuid: &self.uuid,
            created_at: &self.created_at,
        };

        rmp_serde::to_vec(&helper).expect("Serialization should never fail")
    }
}

fn get_true() -> bool { true }

impl<'a> From<&'a TakerConnect> for TakerConnectForRpc {
    fn from(connect: &'a TakerConnect) -> TakerConnectForRpc {
        TakerConnectForRpc {
            taker_order_uuid: connect.taker_order_uuid,
            maker_order_uuid: connect.maker_order_uuid,
            method: "connect".to_string(),
            sender_pubkey: connect.sender_pubkey,
            dest_pub_key: connect.dest_pub_key,
        }
    }
}

impl<'a> From<&'a MakerConnected> for MakerConnectedForRpc {
    fn from(connected: &'a MakerConnected) -> MakerConnectedForRpc {
        MakerConnectedForRpc {
            taker_order_uuid: connected.taker_order_uuid,
            maker_order_uuid: connected.maker_order_uuid,
            method: "connected".to_string(),
            sender_pubkey: connected.sender_pubkey,
            dest_pub_key: connected.dest_pub_key,
        }
    }
}

impl<'a> From<&'a MakerReserved> for MakerReservedForRpc {
    fn from(reserved: &'a MakerReserved) -> MakerReservedForRpc {
        MakerReservedForRpc {
            base: reserved.base.clone(),
            rel: reserved.rel.clone(),
            base_amount: reserved.base_amount.to_decimal(),
            base_amount_rat: reserved.base_amount.to_ratio(),
            rel_amount: reserved.rel_amount.to_decimal(),
            rel_amount_rat: reserved.rel_amount.to_ratio(),
            taker_order_uuid: reserved.taker_order_uuid,
            maker_order_uuid: reserved.maker_order_uuid,
            sender_pubkey: reserved.sender_pubkey,
            dest_pub_key: reserved.dest_pub_key,
            conf_settings: reserved.conf_settings.clone(),
            method: "reserved".to_string(),
        }
    }
}

#[allow(clippy::needless_borrow)]
impl<'a> From<&'a MakerMatch> for MakerMatchForRpc {
    fn from(maker_match: &'a MakerMatch) -> MakerMatchForRpc {
        MakerMatchForRpc {
            request: (&maker_match.request).into(),
            reserved: (&maker_match.reserved).into(),
            connect: maker_match.connect.as_ref().map(Into::into),
            connected: maker_match.connected.as_ref().map(Into::into),
            last_updated: maker_match.last_updated,
        }
    }
}

impl<'a> From<&'a MakerOrder> for MakerOrderForRpc {
    fn from(order: &'a MakerOrder) -> MakerOrderForRpc {
        MakerOrderForRpc {
            base: order.base.clone(),
            rel: order.rel.clone(),
            price: order.price.to_decimal(),
            price_rat: order.price.clone().into(),
            max_base_vol: order.max_base_vol.to_decimal(),
            max_base_vol_rat: order.max_base_vol.clone().into(),
            min_base_vol: order.min_base_vol.to_decimal(),
            min_base_vol_rat: order.min_base_vol.clone().into(),
            created_at: order.created_at,
            updated_at: order.updated_at,
            matches: order
                .matches
                .iter()
                .map(|(uuid, order_match)| (*uuid, order_match.into()))
                .collect(),
            started_swaps: order.started_swaps.clone(),
            uuid: order.uuid,
            conf_settings: order.conf_settings.clone(),
            changes_history: order.changes_history.clone(),
            base_orderbook_ticker: order.base_orderbook_ticker.clone(),
            rel_orderbook_ticker: order.rel_orderbook_ticker.clone(),
        }
    }
}

/// Cancels the orders in case of error on different checks
/// https://github.com/KomodoPlatform/atomicDEX-API/issues/794
async fn cancel_orders_on_error<T, E>(ctx: &MmArc, req: &SetPriceRequest, error: E) -> Result<T, E> {
    if req.cancel_previous {
        let ordermatch_ctx = OrdermatchContext::from_ctx(ctx).unwrap();
        cancel_previous_maker_orders(ctx, &ordermatch_ctx, &req.base, &req.rel).await;
    }
    Err(error)
}

pub async fn check_other_coin_balance_for_order_issue(ctx: &MmArc, other_coin: &MmCoinEnum) -> CheckBalanceResult<()> {
    let trade_fee = other_coin
        .get_receiver_trade_fee(FeeApproxStage::OrderIssue)
        .compat()
        .await
        .mm_err(|e| CheckBalanceError::from_trade_preimage_error(e, other_coin.ticker()))?;
    check_other_coin_balance_for_swap(ctx, other_coin.deref(), None, trade_fee).await
}

pub async fn check_balance_update_loop(ctx: MmWeak, ticker: String, balance: Option<BigDecimal>) {
    let mut current_balance = balance;
    loop {
        Timer::sleep(BALANCE_REQUEST_INTERVAL).await;
        let ctx = match MmArc::from_weak(&ctx) {
            Some(ctx) => ctx,
            None => return,
        };

        if let Ok(Some(coin)) = lp_coinfind(&ctx, &ticker).await {
            let balance = match coin.my_spendable_balance().compat().await {
                Ok(balance) => balance,
                Err(_) => continue,
            };
            if Some(&balance) != current_balance.as_ref() {
                let coins_ctx = CoinsContext::from_ctx(&ctx).unwrap();
                coins_ctx.balance_updated(&coin, &balance).await;
                current_balance = Some(balance);
            }
        }
    }
}

pub async fn create_maker_order(ctx: &MmArc, req: SetPriceRequest) -> Result<MakerOrder, String> {
    let base_coin: MmCoinEnum = match try_s!(lp_coinfind(ctx, &req.base).await) {
        Some(coin) => coin,
        None => return ERR!("Base coin {} is not found", req.base),
    };

    let rel_coin: MmCoinEnum = match try_s!(lp_coinfind(ctx, &req.rel).await) {
        Some(coin) => coin,
        None => return ERR!("Rel coin {} is not found", req.rel),
    };

    if base_coin.wallet_only(ctx) {
        return ERR!("Base coin {} is wallet only", req.base);
    }
    if rel_coin.wallet_only(ctx) {
        return ERR!("Rel coin {} is wallet only", req.rel);
    }

    let (volume, balance) = if req.max {
        let CoinVolumeInfo { volume, balance, .. } = try_s!(
            get_max_maker_vol(ctx, &base_coin)
                .or_else(|e| cancel_orders_on_error(ctx, &req, e))
                .await
        );
        try_s!(check_other_coin_balance_for_order_issue(ctx, &rel_coin).await);
        (volume, balance.to_decimal())
    } else {
        let balance = try_s!(
            check_balance_for_maker_swap(
                ctx,
                base_coin.deref(),
                rel_coin.deref(),
                req.volume.clone(),
                None,
                None,
                FeeApproxStage::OrderIssue
            )
            .or_else(|e| cancel_orders_on_error(ctx, &req, e))
            .await
        );
        (req.volume.clone(), balance)
    };

    let ordermatch_ctx = try_s!(OrdermatchContext::from_ctx(ctx));
    if req.cancel_previous {
        cancel_previous_maker_orders(ctx, &ordermatch_ctx, &req.base, &req.rel).await;
    }

    let conf_settings = OrderConfirmationsSettings {
        base_confs: req.base_confs.unwrap_or_else(|| base_coin.required_confirmations()),
        base_nota: req.base_nota.unwrap_or_else(|| base_coin.requires_notarization()),
        rel_confs: req.rel_confs.unwrap_or_else(|| rel_coin.required_confirmations()),
        rel_nota: req.rel_nota.unwrap_or_else(|| rel_coin.requires_notarization()),
    };
    let builder = MakerOrderBuilder::new(&base_coin, &rel_coin)
        .with_max_base_vol(volume.clone())
        .with_min_base_vol(req.min_volume)
        .with_price(req.price.clone())
        .with_conf_settings(conf_settings)
        .with_save_in_history(req.save_in_history)
        .with_base_orderbook_ticker(ordermatch_ctx.orderbook_ticker(base_coin.ticker()))
        .with_rel_orderbook_ticker(ordermatch_ctx.orderbook_ticker(rel_coin.ticker()));

    let new_order = try_s!(builder.build());

    let request_orderbook = false;
    try_s!(
        subscribe_to_orderbook_topic(
            ctx,
            new_order.base_orderbook_ticker(),
            new_order.rel_orderbook_ticker(),
            request_orderbook
        )
        .await
    );
    save_my_new_maker_order(ctx.clone(), &new_order)
        .await
        .map_err(|e| ERRL!("{}", e))?;
    maker_order_created_p2p_notify(
        ctx.clone(),
        &new_order,
        base_coin.coin_protocol_info(None),
        rel_coin.coin_protocol_info(Some(volume * req.price)),
    );

    ordermatch_ctx
        .maker_orders_ctx
        .lock()
        .add_order(ctx.weak(), new_order.clone(), Some(balance));
    Ok(new_order)
}

pub async fn set_price(ctx: MmArc, req: Json) -> Result<Response<Vec<u8>>, String> {
    let req: SetPriceRequest = try_s!(json::from_value(req));
    let maker_order = create_maker_order(&ctx, req).await?;
    let rpc_result = MakerOrderForRpc::from(&maker_order);
    let res = try_s!(json::to_vec(&Mm2RpcResult::new(rpc_result)));
    Ok(try_s!(Response::builder().body(res)))
}

/// Removes the previous orders if there're some to allow multiple setprice call per pair.
/// It's common use case now as `autoprice` doesn't work with new ordermatching and
/// MM2 users request the coins price from aggregators by their own scripts issuing
/// repetitive setprice calls with new price
///
/// # Safety
///
/// The function locks the [`OrdermatchContext::my_maker_orders`] mutex.
async fn cancel_previous_maker_orders(
    ctx: &MmArc,
    ordermatch_ctx: &OrdermatchContext,
    base_to_delete: &str,
    rel_to_delete: &str,
) {
    let my_maker_orders = ordermatch_ctx.maker_orders_ctx.lock().orders.clone();

    for (uuid, order) in my_maker_orders {
        let order = order.lock().await;
        let to_delete = order.base == base_to_delete && order.rel == rel_to_delete;
        if to_delete {
            let removed_order_mutex = ordermatch_ctx.maker_orders_ctx.lock().remove_order(&uuid);
            // This checks that the uuid, &order.base hasn't been removed by another process
            if removed_order_mutex.is_some() {
                maker_order_cancelled_p2p_notify(ctx.clone(), &order);
                delete_my_maker_order(ctx.clone(), order.clone(), MakerOrderCancellationReason::Cancelled)
                    .compat()
                    .await
                    .ok();
            }
        }
    }
}

pub async fn update_maker_order(ctx: &MmArc, req: UpdateMakerOrderRequest) -> Result<MakerOrder, String> {
    let ordermatch_ctx = try_s!(OrdermatchContext::from_ctx(ctx));
    let order_mutex = {
        let maker_orders_ctx = ordermatch_ctx.maker_orders_ctx.lock();
        match maker_orders_ctx.get_order(&req.uuid) {
            Some(order) => order.clone(),
            None => return ERR!("There is no order with UUID {}", req.uuid),
        }
    };

    let order_before_update = order_mutex.lock().await.clone();
    if order_before_update.has_ongoing_matches() {
        return ERR!("Can't update an order that has ongoing matches");
    }

    let base = order_before_update.base.as_str();
    let rel = order_before_update.rel.as_str();
    let (base_coin, rel_coin) = match find_pair(ctx, base, rel).await {
        Ok(Some(c)) => c,
        _ => return ERR!("Base coin {} and/or rel coin {} are not activated", base, rel),
    };

    let original_conf_settings = order_before_update.conf_settings.clone().unwrap();
    let updated_conf_settings = OrderConfirmationsSettings {
        base_confs: req.base_confs.unwrap_or(original_conf_settings.base_confs),
        base_nota: req.base_nota.unwrap_or(original_conf_settings.base_nota),
        rel_confs: req.rel_confs.unwrap_or(original_conf_settings.rel_confs),
        rel_nota: req.rel_nota.unwrap_or(original_conf_settings.rel_nota),
    };

    let original_volume = order_before_update.max_base_vol.clone();
    let reserved_amount = order_before_update.reserved_amount();

    let mut update_msg = new_protocol::MakerOrderUpdated::new(req.uuid);
    update_msg.with_new_conf_settings(updated_conf_settings);

    // Validate and Add new_price to update_msg if new_price is found in the request
    let new_price = match req.new_price {
        Some(new_price) => {
            try_s!(validate_price(new_price.clone()));
            update_msg.with_new_price(new_price.clone().into());
            new_price
        },
        None => order_before_update.price.clone(),
    };

    let min_base_amount = base_coin.min_trading_vol();
    // Todo: Here min_trading_vol for lightning depends on inbound liquidity not outbound, will require to split min_trading_vol to two functions
    let min_rel_amount = rel_coin.min_trading_vol();

    // Add min_volume to update_msg if min_volume is found in the request
    if let Some(min_volume) = req.min_volume.clone() {
        // Validate and Calculate Minimum Volume
        let actual_min_vol = try_s!(validate_and_get_min_vol(
            min_base_amount.clone(),
            min_rel_amount.clone(),
            Some(min_volume),
            new_price.clone()
        ));
        update_msg.with_new_min_volume(actual_min_vol.into());
    }

    // Calculate order volume and add to update_msg if new_volume is found in the request
    let new_volume = if req.max.unwrap_or(false) {
        let max_volume = try_s!(get_max_maker_vol(ctx, &base_coin).await).volume + reserved_amount.clone();
        try_s!(check_other_coin_balance_for_order_issue(ctx, &rel_coin).await);
        update_msg.with_new_max_volume(max_volume.clone().into());
        max_volume
    } else if Option::is_some(&req.volume_delta) {
        let volume = original_volume + req.volume_delta.unwrap();
        if volume <= MmNumber::from("0") {
            return ERR!("New volume {} should be more than zero", volume);
        }
        try_s!(
            check_balance_for_maker_swap(
                ctx,
                base_coin.deref(),
                rel_coin.deref(),
                volume.clone(),
                None,
                None,
                FeeApproxStage::OrderIssue
            )
            .await
        );
        update_msg.with_new_max_volume(volume.clone().into());
        volume
    } else {
        original_volume
    };

    if new_volume <= reserved_amount {
        return ERR!(
            "New volume {} should be more than reserved amount for order matches {}",
            new_volume,
            reserved_amount
        );
    }

    // Validate Order Volume
    try_s!(validate_max_vol(
        min_base_amount.clone(),
        min_rel_amount.clone(),
        new_volume.clone() - reserved_amount.clone(),
        req.min_volume.clone(),
        new_price
    ));

    let order_mutex = {
        let maker_orders_ctx = ordermatch_ctx.maker_orders_ctx.lock();
        match maker_orders_ctx.get_order(&req.uuid) {
            Some(order) => order.clone(),
            None => return ERR!("Order with UUID: {} has been deleted", req.uuid),
        }
    };

    let mut order = order_mutex.lock().await;
    if *order != order_before_update {
        return ERR!("Order state has changed after price/volume/balance checks. Please try to update the order again if it's still needed.");
    }
    order.apply_updated(&update_msg);
    if let Err(e) = save_maker_order_on_update(ctx.clone(), &order).await {
        *order = order_before_update;
        return ERR!("Error on saving updated order state to database:{}", e);
    }
    update_msg.with_new_max_volume((new_volume - reserved_amount).into());
    maker_order_updated_p2p_notify(ctx.clone(), order.orderbook_topic(), update_msg, order.p2p_keypair());
    Ok(order.clone())
}

pub async fn update_maker_order_rpc(ctx: MmArc, req: Json) -> Result<Response<Vec<u8>>, String> {
    let req: UpdateMakerOrderRequest = try_s!(json::from_value(req));
    let order = try_s!(update_maker_order(&ctx, req).await);
    let rpc_result = MakerOrderForRpc::from(&order);
    let res = try_s!(json::to_vec(&Mm2RpcResult::new(rpc_result)));

    Ok(try_s!(Response::builder().body(res)))
}

/// Result of match_order_and_request function
#[derive(Debug, PartialEq)]
enum OrderMatchResult {
    /// Order and request matched, contains base and rel resulting amounts
    Matched((MmNumber, MmNumber)),
    /// Orders didn't match
    NotMatched,
}

#[derive(Serialize)]
struct OrderForRpcWithCancellationReason<'a> {
    #[serde(flatten)]
    order: OrderForRpc,
    cancellation_reason: &'a str,
}

pub async fn order_status(ctx: MmArc, req: Json) -> Result<Response<Vec<u8>>, String> {
    let req: OrderStatusRequest = try_s!(json::from_value(req));

    let ordermatch_ctx = try_s!(OrdermatchContext::from_ctx(&ctx));
    let storage = MyOrdersStorage::new(ctx.clone());

    let maybe_order_mutex = ordermatch_ctx.maker_orders_ctx.lock().get_order(&req.uuid).cloned();
    if let Some(order_mutex) = maybe_order_mutex {
        let order = order_mutex.lock().await.clone();
        let res = OrderStatusResponse::Maker(MakerOrderForMyOrdersRpc::from(&order));
        return Response::builder()
            .body(json::to_vec(&res).expect("Serialization failed"))
            .map_err(|e| ERRL!("{}", e));
    }

    let taker_orders = ordermatch_ctx.my_taker_orders.lock().await;
    if let Some(order) = taker_orders.get(&req.uuid) {
        let res = json!({
            "type": "Taker",
            "order": TakerOrderForRpc::from(order),
        });
        return Response::builder()
            .body(json::to_vec(&res).expect("Serialization failed"))
            .map_err(|e| ERRL!("{}", e));
    }

    let order = try_s!(storage.load_order_from_history(req.uuid).await);
    let cancellation_reason = &try_s!(storage.select_order_status(req.uuid).await);

    let res = json!(OrderForRpcWithCancellationReason {
        order: OrderForRpc::from(&order),
        cancellation_reason,
    });
    Response::builder()
        .body(json::to_vec(&res).expect("Serialization failed"))
        .map_err(|e| ERRL!("{}", e))
}

#[derive(Display)]
pub enum MakerOrderCancellationReason {
    Fulfilled,
    InsufficientBalance,
    Cancelled,
}

#[derive(Display)]
pub enum TakerOrderCancellationReason {
    Fulfilled,
    ToMaker,
    TimedOut,
    Cancelled,
}

#[derive(Debug, Clone, Deserialize, Eq, PartialEq, Serialize)]
#[serde(tag = "type", content = "order")]
pub enum Order {
    Maker(MakerOrder),
    Taker(TakerOrder),
}

impl<'a> From<&'a Order> for OrderForRpc {
    fn from(order: &'a Order) -> OrderForRpc {
        match order {
            Order::Maker(o) => OrderForRpc::Maker(MakerOrderForRpc::from(o)),
            Order::Taker(o) => OrderForRpc::Taker(TakerOrderForRpc::from(o)),
        }
    }
}

impl Order {
    pub fn uuid(&self) -> Uuid {
        match self {
            Order::Maker(maker) => maker.uuid,
            Order::Taker(taker) => taker.request.uuid,
        }
    }
}

#[derive(Debug, Default)]
pub struct RecentOrdersSelectResult {
    /// Orders matching the query
    pub orders: Vec<FilteringOrder>,
    /// Total count of orders matching the query
    pub total_count: usize,
    /// The number of skipped orders
    pub skipped: usize,
}

/// Returns *all* uuids of swaps, which match the selected filter.
pub async fn orders_history_by_filter(ctx: MmArc, req: Json) -> Result<Response<Vec<u8>>, String> {
    let storage = MyOrdersStorage::new(ctx.clone());

    let filter: OrdersHistoryRequest = try_s!(json::from_value(req));
    let db_result = try_s!(storage.select_orders_by_filter(&filter, None).await);

    let mut warnings = vec![];
    let rpc_orders = if filter.include_details {
        let mut vec = Vec::with_capacity(db_result.orders.len());
        for order in db_result.orders.iter() {
            let uuid = match Uuid::parse_str(order.uuid.as_str()) {
                Ok(uuid) => uuid,
                Err(e) => {
                    let warning = format!(
                        "Order details for Uuid {} were skipped because uuid could not be parsed",
                        order.uuid
                    );
                    log::warn!("{}, error {}", warning, e);
                    warnings.push(UuidParseError {
                        uuid: order.uuid.clone(),
                        warning,
                    });
                    continue;
                },
            };

            if let Ok(order) = storage.load_order_from_history(uuid).await {
                vec.push(order);
                continue;
            }

            let ordermatch_ctx = try_s!(OrdermatchContext::from_ctx(&ctx));
            if order.order_type == "Maker" {
                let maybe_order_mutex = ordermatch_ctx.maker_orders_ctx.lock().get_order(&uuid).cloned();
                if let Some(maker_order_mutex) = maybe_order_mutex {
                    let maker_order = maker_order_mutex.lock().await.clone();
                    vec.push(Order::Maker(maker_order));
                }
                continue;
            }

            let taker_orders = ordermatch_ctx.my_taker_orders.lock().await;
            if let Some(taker_order) = taker_orders.get(&uuid) {
                vec.push(Order::Taker(taker_order.to_owned()));
            }
        }
        vec
    } else {
        vec![]
    };

    let details: Vec<_> = rpc_orders.iter().map(OrderForRpc::from).collect();

    let response = Mm2RpcResult::new(OrdersHistoryResponse {
        orders: db_result.orders,
        details,
        found_records: db_result.total_count,
        warnings,
    });
    let res = try_s!(json::to_vec(&response));

    Ok(try_s!(Response::builder().body(res)))
}

#[derive(Debug, Deserialize, Serialize, SerializeErrorType, Display)]
#[serde(tag = "error_type", content = "error_data")]
pub enum CancelOrderError {
    #[display(fmt = "Cannot retrieve order match context.")]
    CannotRetrieveOrderMatchContext,
    #[display(fmt = "Order {} is being matched now, can't cancel", uuid)]
    OrderBeingMatched { uuid: Uuid },
    #[display(fmt = "Order {} not found", uuid)]
    UUIDNotFound { uuid: Uuid },
}

#[derive(Debug, Serialize, Deserialize)]
pub struct CancelOrderResponse {
    result: String,
}

pub async fn cancel_order(
    ctx: MmArc,
    req: CancelOrderRequest,
) -> Result<CancelOrderResponse, MmError<CancelOrderError>> {
    let ordermatch_ctx = match OrdermatchContext::from_ctx(&ctx) {
        Ok(x) => x,
        Err(_) => return MmError::err(CancelOrderError::CannotRetrieveOrderMatchContext),
    };
    let maybe_order_mutex = ordermatch_ctx.maker_orders_ctx.lock().get_order(&req.uuid).cloned();
    if let Some(order_mutex) = maybe_order_mutex {
        let order = order_mutex.lock().await;
        if !order.is_cancellable() {
            return MmError::err(CancelOrderError::OrderBeingMatched { uuid: req.uuid });
        }
        let removed_order_mutex = ordermatch_ctx.maker_orders_ctx.lock().remove_order(&order.uuid);
        // This checks that the order hasn't been removed by another process
        if removed_order_mutex.is_some() {
            maker_order_cancelled_p2p_notify(ctx.clone(), &order);
            delete_my_maker_order(ctx, order.clone(), MakerOrderCancellationReason::Cancelled)
                .compat()
                .await
                .ok();
        }
        return Ok(CancelOrderResponse {
            result: "success".to_string(),
        });
    }

    let mut taker_orders = ordermatch_ctx.my_taker_orders.lock().await;
    match taker_orders.entry(req.uuid) {
        Entry::Occupied(order) => {
            if !order.get().is_cancellable() {
                return MmError::err(CancelOrderError::UUIDNotFound { uuid: req.uuid });
            }
            let order = order.remove();
            delete_my_taker_order(ctx, order, TakerOrderCancellationReason::Cancelled)
                .compat()
                .await
                .ok();
            return Ok(CancelOrderResponse {
                result: "success".to_string(),
            });
        },
        // error is returned
        Entry::Vacant(_) => (),
    }
    MmError::err(CancelOrderError::UUIDNotFound { uuid: req.uuid })
}

pub async fn cancel_order_rpc(ctx: MmArc, req: Json) -> Result<Response<Vec<u8>>, String> {
    let req: CancelOrderRequest = try_s!(json::from_value(req));

    let ordermatch_ctx = try_s!(OrdermatchContext::from_ctx(&ctx));
    let maybe_order_mutex = ordermatch_ctx.maker_orders_ctx.lock().get_order(&req.uuid).cloned();
    if let Some(order_mutex) = maybe_order_mutex {
        let order = order_mutex.lock().await;
        if !order.is_cancellable() {
            return ERR!("Order {} is being matched now, can't cancel", req.uuid);
        }
        let removed_order_mutex = ordermatch_ctx.maker_orders_ctx.lock().remove_order(&order.uuid);
        // This checks that the order hasn't been removed by another process
        if removed_order_mutex.is_some() {
            maker_order_cancelled_p2p_notify(ctx.clone(), &order);
            delete_my_maker_order(ctx, order.clone(), MakerOrderCancellationReason::Cancelled)
                .compat()
                .await
                .ok();
        }
        let data = json::to_vec(&Mm2RpcResult::new(Status::Success)).map_err(|e| ERRL!("{}", e))?;
        return Response::builder().body(data).map_err(|e| ERRL!("{}", e));
    }

    let mut taker_orders = ordermatch_ctx.my_taker_orders.lock().await;
    match taker_orders.entry(req.uuid) {
        Entry::Occupied(order) => {
            if !order.get().is_cancellable() {
                return ERR!("Order {} is being matched now, can't cancel", req.uuid);
            }
            let order = order.remove();
            delete_my_taker_order(ctx, order, TakerOrderCancellationReason::Cancelled)
                .compat()
                .await
                .ok();
            let res = json!({
                "result": "success"
            });
            return Response::builder()
                .body(json::to_vec(&res).expect("Serialization failed"))
                .map_err(|e| ERRL!("{}", e));
        },
        // error is returned
        Entry::Vacant(_) => (),
    }

    let res = json!({
        "error": format!("Order with uuid {} is not found", req.uuid),
    });
    Response::builder()
        .status(404)
        .body(json::to_vec(&res).expect("Serialization failed"))
        .map_err(|e| ERRL!("{}", e))
}

impl<'a> From<&'a MakerOrder> for MakerOrderForMyOrdersRpc {
    fn from(order: &'a MakerOrder) -> MakerOrderForMyOrdersRpc {
        MakerOrderForMyOrdersRpc {
            order: order.into(),
            cancellable: order.is_cancellable(),
            available_amount: order.available_amount().into(),
        }
    }
}

#[allow(clippy::needless_borrow)]
impl<'a> From<&'a TakerMatch> for TakerMatchForRpc {
    fn from(taker_match: &'a TakerMatch) -> TakerMatchForRpc {
        TakerMatchForRpc {
            reserved: (&taker_match.reserved).into(),
            connect: (&taker_match.connect).into(),
            connected: taker_match.connected.as_ref().map(|connected| connected.into()),
            last_updated: taker_match.last_updated,
        }
    }
}

#[allow(clippy::needless_borrow)]
impl<'a> From<&'a TakerOrder> for TakerOrderForRpc {
    fn from(order: &'a TakerOrder) -> TakerOrderForRpc {
        TakerOrderForRpc {
            created_at: order.created_at,
            request: (&order.request).into(),
            matches: order
                .matches
                .iter()
                .map(|(uuid, taker_match)| (*uuid, taker_match.into()))
                .collect(),
            cancellable: order.is_cancellable(),
            order_type: order.order_type.clone(),
            base_orderbook_ticker: order.base_orderbook_ticker.clone(),
            rel_orderbook_ticker: order.rel_orderbook_ticker.clone(),
        }
    }
}

pub async fn my_orders(ctx: MmArc) -> Result<Response<Vec<u8>>, String> {
    let ordermatch_ctx = try_s!(OrdermatchContext::from_ctx(&ctx));
    let my_maker_orders = ordermatch_ctx.maker_orders_ctx.lock().orders.clone();
    let mut maker_orders_map = HashMap::with_capacity(my_maker_orders.len());
    for (uuid, order_mutex) in my_maker_orders.iter() {
        let order = order_mutex.lock().await.clone();
        maker_orders_map.insert(uuid, order);
    }
    let maker_orders_for_rpc: HashMap<_, _> = maker_orders_map
        .iter()
        .map(|(uuid, order)| (**uuid, MakerOrderForMyOrdersRpc::from(order)))
        .collect();

    let taker_orders = ordermatch_ctx.my_taker_orders.lock().await;
    let taker_orders_for_rpc: HashMap<_, _> = taker_orders
        .iter()
        .map(|(uuid, order)| (*uuid, TakerOrderForRpc::from(order)))
        .collect();

    let response = Mm2RpcResult::new(MyOrdersResponse {
        maker_orders: maker_orders_for_rpc,
        taker_orders: taker_orders_for_rpc,
    });
    let data = json::to_vec(&response).map_err(|e| ERRL!("{}", e))?;
    Response::builder().body(data).map_err(|e| ERRL!("{}", e))
}

#[cfg(not(target_arch = "wasm32"))]
pub fn my_maker_orders_dir(ctx: &MmArc) -> PathBuf { ctx.dbdir().join("ORDERS").join("MY").join("MAKER") }

#[cfg(not(target_arch = "wasm32"))]
fn my_taker_orders_dir(ctx: &MmArc) -> PathBuf { ctx.dbdir().join("ORDERS").join("MY").join("TAKER") }

#[cfg(not(target_arch = "wasm32"))]
fn my_orders_history_dir(ctx: &MmArc) -> PathBuf { ctx.dbdir().join("ORDERS").join("MY").join("HISTORY") }

#[cfg(not(target_arch = "wasm32"))]
pub fn my_maker_order_file_path(ctx: &MmArc, uuid: &Uuid) -> PathBuf {
    my_maker_orders_dir(ctx).join(format!("{}.json", uuid))
}

#[cfg(not(target_arch = "wasm32"))]
fn my_taker_order_file_path(ctx: &MmArc, uuid: &Uuid) -> PathBuf {
    my_taker_orders_dir(ctx).join(format!("{}.json", uuid))
}

#[cfg(not(target_arch = "wasm32"))]
fn my_order_history_file_path(ctx: &MmArc, uuid: &Uuid) -> PathBuf {
    my_orders_history_dir(ctx).join(format!("{}.json", uuid))
}

pub async fn orders_kick_start(ctx: &MmArc) -> Result<HashSet<String>, String> {
    let mut coins = HashSet::new();
    let ordermatch_ctx = try_s!(OrdermatchContext::from_ctx(ctx));

    let storage = MyOrdersStorage::new(ctx.clone());
    let saved_maker_orders = try_s!(storage.load_active_maker_orders().await);
    let saved_taker_orders = try_s!(storage.load_active_taker_orders().await);

    {
        let mut maker_orders_ctx = ordermatch_ctx.maker_orders_ctx.lock();
        for order in saved_maker_orders {
            coins.insert(order.base.clone());
            coins.insert(order.rel.clone());
            maker_orders_ctx.add_order(ctx.weak(), order.clone(), None);
        }
    }

    let mut taker_orders = ordermatch_ctx.my_taker_orders.lock().await;
    for order in saved_taker_orders {
        coins.insert(order.request.base.clone());
        coins.insert(order.request.rel.clone());
        taker_orders.insert(order.request.uuid, order);
    }
    Ok(coins)
}

pub async fn get_matching_orders(ctx: &MmArc, coins: &HashSet<String>) -> Result<Vec<Uuid>, String> {
    let ordermatch_ctx = try_s!(OrdermatchContext::from_ctx(ctx));
    let mut matching_orders = vec![];

    let maker_orders = ordermatch_ctx.maker_orders_ctx.lock().orders.clone();
    let taker_orders = ordermatch_ctx.my_taker_orders.lock().await;

    for (uuid, order) in maker_orders.iter() {
        let order = order.lock().await.clone();
        if (coins.contains(&order.base) || coins.contains(&order.rel)) && !order.is_cancellable() {
            matching_orders.push(*uuid);
        }
    }

    taker_orders.iter().for_each(|(uuid, order)| {
        if (coins.contains(&order.request.base) || coins.contains(&order.request.rel)) && !order.is_cancellable() {
            matching_orders.push(*uuid);
        };
    });

    Ok(matching_orders)
}

pub async fn cancel_orders_by(ctx: &MmArc, cancel_by: CancelBy) -> Result<(Vec<Uuid>, Vec<Uuid>), String> {
    let mut cancelled = vec![];
    let mut cancelled_maker_orders = vec![];
    let mut cancelled_taker_orders = vec![];
    let mut currently_matching = vec![];

    let ordermatch_ctx = try_s!(OrdermatchContext::from_ctx(ctx));
    let maker_orders = ordermatch_ctx.maker_orders_ctx.lock().orders.clone();
    let mut taker_orders = ordermatch_ctx.my_taker_orders.lock().await;

    macro_rules! cancel_maker_if_true {
        ($e: expr, $uuid: ident, $order: ident) => {
            if $e {
                if $order.is_cancellable() {
                    cancelled_maker_orders.push($order);
                    cancelled.push($uuid);
                    true
                } else {
                    currently_matching.push($uuid);
                    false
                }
            } else {
                false
            }
        };
    }

    macro_rules! cancel_taker_if_true {
        ($e: expr, $uuid: ident, $order: ident) => {
            if $e {
                if $order.is_cancellable() {
                    cancelled_taker_orders.push($order);
                    cancelled.push($uuid);
                    None
                } else {
                    currently_matching.push($uuid);
                    Some(($uuid, $order))
                }
            } else {
                Some(($uuid, $order))
            }
        };
    }

    match cancel_by {
        CancelBy::All => {
            let mut to_remove = Vec::new();
            for (uuid, order) in maker_orders.iter() {
                let uuid = *uuid;
                let order = order.lock().await.clone();
                if cancel_maker_if_true!(true, uuid, order) {
                    to_remove.push(uuid);
                }
            }
            let mut maker_order_ctx = ordermatch_ctx.maker_orders_ctx.lock();
            for uuid in to_remove.iter() {
                maker_order_ctx.remove_order(uuid);
            }
            *taker_orders = taker_orders
                .drain()
                .filter_map(|(uuid, order)| cancel_taker_if_true!(true, uuid, order))
                .collect();
        },
        CancelBy::Pair { base, rel } => {
            let mut to_remove = Vec::new();
            for (uuid, order) in maker_orders.iter() {
                let uuid = *uuid;
                let order = order.lock().await.clone();
                if cancel_maker_if_true!(order.base == base && order.rel == rel, uuid, order) {
                    to_remove.push(uuid);
                }
            }
            let mut maker_orders_ctx = ordermatch_ctx.maker_orders_ctx.lock();
            for uuid in to_remove.iter() {
                maker_orders_ctx.remove_order(uuid);
            }
            *taker_orders = taker_orders
                .drain()
                .filter_map(|(uuid, order)| {
                    cancel_taker_if_true!(order.request.base == base && order.request.rel == rel, uuid, order)
                })
                .collect();
        },
        CancelBy::Coin { ticker } => {
            let mut to_remove = Vec::new();
            for (uuid, order) in maker_orders.iter() {
                let uuid = *uuid;
                let order = order.lock().await.clone();
                if cancel_maker_if_true!(order.base == ticker || order.rel == ticker, uuid, order) {
                    to_remove.push(uuid);
                }
            }
            let mut maker_orders_ctx = ordermatch_ctx.maker_orders_ctx.lock();
            for uuid in to_remove.iter() {
                maker_orders_ctx.remove_order(uuid);
            }
            *taker_orders = taker_orders
                .drain()
                .filter_map(|(uuid, order)| {
                    cancel_taker_if_true!(order.request.base == ticker || order.request.rel == ticker, uuid, order)
                })
                .collect();
        },
    };
    for order in cancelled_maker_orders {
        maker_order_cancelled_p2p_notify(ctx.clone(), &order);
        delete_my_maker_order(ctx.clone(), order.clone(), MakerOrderCancellationReason::Cancelled)
            .compat()
            .await
            .ok();
    }
    for order in cancelled_taker_orders {
        delete_my_taker_order(ctx.clone(), order, TakerOrderCancellationReason::Cancelled)
            .compat()
            .await
            .ok();
    }
    Ok((cancelled, currently_matching))
}

pub async fn cancel_all_orders(
    ctx: MmArc,
    cancel_by: CancelBy,
) -> Result<CancelAllOrdersResponse, MmError<CancelAllOrdersError>> {
    cancel_orders_by(&ctx, cancel_by)
        .await
        .map(|(cancelled, currently_matching)| CancelAllOrdersResponse {
            cancelled,
            currently_matching,
        })
        .map_to_mm(CancelAllOrdersError::LegacyError)
}

pub async fn cancel_all_orders_rpc(ctx: MmArc, req: Json) -> Result<Response<Vec<u8>>, String> {
    let request: CancelAllOrdersRequest = try_s!(json::from_value(req.clone()));

    let (cancelled, currently_matching) = try_s!(cancel_orders_by(&ctx, request.cancel_by).await);
    let response = Mm2RpcResult::new(CancelAllOrdersResponse {
        cancelled,
        currently_matching,
    });
    let data = json::to_vec(&response).map_err(|e| ERRL!("{}", e))?;
    Response::builder().body(data).map_err(|e| ERRL!("{}", e))
}

/// Subscribe to an orderbook topic (see [`orderbook_topic`]).
/// If the `request_orderbook` is true and the orderbook for the given pair of coins is not requested yet (or is not filled up yet),
/// request and fill the orderbook.
///
/// # Safety
///
/// The function locks [`MmCtx::p2p_ctx`] and [`MmCtx::ordermatch_ctx`]
async fn subscribe_to_orderbook_topic(
    ctx: &MmArc,
    base: &str,
    rel: &str,
    request_orderbook: bool,
) -> Result<(), String> {
    let current_timestamp = now_sec();
    let topic = orderbook_topic_from_base_rel(base, rel);
    let is_orderbook_filled = {
        let ordermatch_ctx = try_s!(OrdermatchContext::from_ctx(ctx));
        let mut orderbook = ordermatch_ctx.orderbook.lock();

        match orderbook.topics_subscribed_to.entry(topic.clone()) {
            Entry::Vacant(e) => {
                // we weren't subscribed to the topic yet
                e.insert(OrderbookRequestingState::NotRequested {
                    subscribed_at: current_timestamp,
                });
                subscribe_to_topic(ctx, topic.clone());
                // orderbook is not filled
                false
            },
            Entry::Occupied(e) => match e.get() {
                OrderbookRequestingState::Requested => {
                    // We are subscribed to the topic and the orderbook was requested already
                    true
                },
                OrderbookRequestingState::NotRequested { subscribed_at } => {
                    // We are subscribed to the topic. Also we didn't request the orderbook,
                    // True if enough time has passed for the orderbook to fill by OrdermatchRequest::SyncPubkeyOrderbookState.
                    *subscribed_at + ORDERBOOK_REQUESTING_TIMEOUT < current_timestamp
                },
            },
        }
    };

    if !is_orderbook_filled && request_orderbook {
        try_s!(request_and_fill_orderbook(ctx, base, rel).await);
    }

    Ok(())
}

fn choose_maker_confs_and_notas(
    maker_confs: Option<OrderConfirmationsSettings>,
    taker_req: &TakerRequest,
    maker_coin: &MmCoinEnum,
    taker_coin: &MmCoinEnum,
) -> SwapConfirmationsSettings {
    let maker_settings = maker_confs.unwrap_or(OrderConfirmationsSettings {
        base_confs: maker_coin.required_confirmations(),
        base_nota: maker_coin.requires_notarization(),
        rel_confs: taker_coin.required_confirmations(),
        rel_nota: taker_coin.requires_notarization(),
    });

    let (maker_coin_confs, maker_coin_nota, taker_coin_confs, taker_coin_nota) = match taker_req.conf_settings {
        Some(ref taker_settings) => match taker_req.action {
            TakerAction::Sell => {
                let maker_coin_confs = if taker_settings.rel_confs < maker_settings.base_confs {
                    taker_settings.rel_confs
                } else {
                    maker_settings.base_confs
                };
                let maker_coin_nota = if !taker_settings.rel_nota {
                    taker_settings.rel_nota
                } else {
                    maker_settings.base_nota
                };
                (
                    maker_coin_confs,
                    maker_coin_nota,
                    maker_settings.rel_confs,
                    maker_settings.rel_nota,
                )
            },
            TakerAction::Buy => {
                let maker_coin_confs = if taker_settings.base_confs < maker_settings.base_confs {
                    taker_settings.base_confs
                } else {
                    maker_settings.base_confs
                };
                let maker_coin_nota = if !taker_settings.base_nota {
                    taker_settings.base_nota
                } else {
                    maker_settings.base_nota
                };
                (
                    maker_coin_confs,
                    maker_coin_nota,
                    maker_settings.rel_confs,
                    maker_settings.rel_nota,
                )
            },
        },
        None => (
            maker_settings.base_confs,
            maker_settings.base_nota,
            maker_settings.rel_confs,
            maker_settings.rel_nota,
        ),
    };

    SwapConfirmationsSettings {
        maker_coin_confs,
        maker_coin_nota,
        taker_coin_confs,
        taker_coin_nota,
    }
}

fn choose_taker_confs_and_notas(
    taker_req: &TakerRequest,
    maker_conf_settings: &Option<OrderConfirmationsSettings>,
    maker_coin: &MmCoinEnum,
    taker_coin: &MmCoinEnum,
) -> SwapConfirmationsSettings {
    let (mut taker_coin_confs, mut taker_coin_nota, maker_coin_confs, maker_coin_nota) = match taker_req.action {
        TakerAction::Buy => match taker_req.conf_settings {
            Some(ref s) => (s.rel_confs, s.rel_nota, s.base_confs, s.base_nota),
            None => (
                taker_coin.required_confirmations(),
                taker_coin.requires_notarization(),
                maker_coin.required_confirmations(),
                maker_coin.requires_notarization(),
            ),
        },
        TakerAction::Sell => match taker_req.conf_settings {
            Some(ref s) => (s.base_confs, s.base_nota, s.rel_confs, s.rel_nota),
            None => (
                taker_coin.required_confirmations(),
                taker_coin.requires_notarization(),
                maker_coin.required_confirmations(),
                maker_coin.requires_notarization(),
            ),
        },
    };
    if let Some(settings_from_maker) = maker_conf_settings {
        if settings_from_maker.rel_confs < taker_coin_confs {
            taker_coin_confs = settings_from_maker.rel_confs;
        }
        if !settings_from_maker.rel_nota {
            taker_coin_nota = settings_from_maker.rel_nota;
        }
    }
    SwapConfirmationsSettings {
        maker_coin_confs,
        maker_coin_nota,
        taker_coin_confs,
        taker_coin_nota,
    }
}

#[derive(Debug, Display)]
enum OrderbookAddrErr {
    AddrFromPubkeyError(String),
    #[cfg(all(feature = "enable-solana", not(target_arch = "wasm32")))]
    CoinIsNotSupported(String),
    DeserializationError(json::Error),
    InvalidPlatformCoinProtocol(String),
    PlatformCoinConfIsNull(String),
}

impl From<json::Error> for OrderbookAddrErr {
    fn from(err: json::Error) -> Self { OrderbookAddrErr::DeserializationError(err) }
}

impl From<coins::tendermint::AccountIdFromPubkeyHexErr> for OrderbookAddrErr {
    fn from(err: coins::tendermint::AccountIdFromPubkeyHexErr) -> Self {
        OrderbookAddrErr::AddrFromPubkeyError(err.to_string())
    }
}

fn orderbook_address(
    ctx: &MmArc,
    coin: &str,
    conf: &Json,
    pubkey: &str,
    addr_format: UtxoAddressFormat,
) -> Result<OrderbookAddress, MmError<OrderbookAddrErr>> {
    let protocol: CoinProtocol = json::from_value(conf["protocol"].clone())?;
    match protocol {
        CoinProtocol::ERC20 { .. } | CoinProtocol::ETH => coins::eth::addr_from_pubkey_str(pubkey)
            .map(OrderbookAddress::Transparent)
            .map_to_mm(OrderbookAddrErr::AddrFromPubkeyError),
        CoinProtocol::UTXO | CoinProtocol::QTUM | CoinProtocol::QRC20 { .. } | CoinProtocol::BCH { .. } => {
            coins::utxo::address_by_conf_and_pubkey_str(coin, conf, pubkey, addr_format)
                .map(OrderbookAddress::Transparent)
                .map_to_mm(OrderbookAddrErr::AddrFromPubkeyError)
        },
        CoinProtocol::SLPTOKEN { platform, .. } => {
            let platform_conf = coin_conf(ctx, &platform);
            if platform_conf.is_null() {
                return MmError::err(OrderbookAddrErr::PlatformCoinConfIsNull(platform));
            }
            // TODO is there any way to make it better without duplicating the prefix in the SLP conf?
            let platform_protocol: CoinProtocol = json::from_value(platform_conf["protocol"].clone())?;
            match platform_protocol {
                CoinProtocol::BCH { slp_prefix } => coins::utxo::slp::slp_addr_from_pubkey_str(pubkey, &slp_prefix)
                    .map(OrderbookAddress::Transparent)
                    .mm_err(|e| OrderbookAddrErr::AddrFromPubkeyError(e.to_string())),
                _ => MmError::err(OrderbookAddrErr::InvalidPlatformCoinProtocol(platform)),
            }
        },
        CoinProtocol::TENDERMINT(protocol) => Ok(coins::tendermint::account_id_from_pubkey_hex(
            &protocol.account_prefix,
            pubkey,
        )
        .map(|id| OrderbookAddress::Transparent(id.to_string()))?),
        CoinProtocol::TENDERMINTTOKEN(proto) => {
            let platform_conf = coin_conf(ctx, &proto.platform);
            if platform_conf.is_null() {
                return MmError::err(OrderbookAddrErr::PlatformCoinConfIsNull(proto.platform));
            }
            // TODO is there any way to make it better without duplicating the prefix in the IBC conf?
            let platform_protocol: CoinProtocol = json::from_value(platform_conf["protocol"].clone())?;
            match platform_protocol {
                CoinProtocol::TENDERMINT(platform) => Ok(coins::tendermint::account_id_from_pubkey_hex(
                    &platform.account_prefix,
                    pubkey,
                )
                .map(|id| OrderbookAddress::Transparent(id.to_string()))?),
                _ => MmError::err(OrderbookAddrErr::InvalidPlatformCoinProtocol(format!(
                    "Platform protocol {:?} is not TENDERMINT",
                    platform_protocol
                ))),
            }
        },
        #[cfg(all(feature = "enable-solana", not(target_arch = "wasm32")))]
        CoinProtocol::SOLANA | CoinProtocol::SPLTOKEN { .. } => {
            MmError::err(OrderbookAddrErr::CoinIsNotSupported(coin.to_owned()))
        },
        CoinProtocol::ZHTLC { .. } => Ok(OrderbookAddress::Shielded),
        #[cfg(not(target_arch = "wasm32"))]
        // Todo: Shielded address is used for lightning for now, the lightning node public key can be used for the orderbook entry pubkey
        // Todo: instead of the platform coin pubkey which is used right now. But lightning payments are supposed to be private,
        // Todo: so maybe we should hide the node address in the orderbook, only the sending node and the receiving node should know about a payment,
        // Todo: a routing node will know about a payment it routed but not the sender or the receiver. This will require using a new keypair for every order/swap
        // Todo: similar to how it's done for zcoin.
        CoinProtocol::LIGHTNING { .. } => Ok(OrderbookAddress::Shielded),
    }
}<|MERGE_RESOLUTION|>--- conflicted
+++ resolved
@@ -44,7 +44,6 @@
 use mm2_libp2p::{decode_signed, encode_and_sign, encode_message, pub_sub_topic, TopicHash, TopicPrefix,
                  TOPIC_SEPARATOR};
 use mm2_metrics::mm_gauge;
-<<<<<<< HEAD
 use mm2_number::{BigDecimal, BigRational, MmNumber};
 use mm2_rpc::data::legacy::{CancelAllOrdersRequest, CancelAllOrdersResponse, CancelBy, CancelOrderRequest,
                             FilteringOrder, HistoricalOrder, MakerConnectedForRpc, MakerMatchForRpc,
@@ -55,12 +54,7 @@
                             TakerConnectForRpc, TakerMatchForRpc, TakerOrderForRpc, TakerRequestForRpc,
                             UpdateMakerOrderRequest, UuidParseError};
 use mm2_rpc::data::version2::{BestOrdersAction, OrderbookAddress, RpcOrderbookEntryV2};
-=======
-use mm2_number::{BigDecimal, BigRational, MmNumber, MmNumberMultiRepr};
-use mm2_rpc::data::legacy::{MatchBy, Mm2RpcResult, OrderConfirmationsSettings, OrderType, RpcOrderbookEntry,
-                            SellBuyRequest, SellBuyResponse, TakerAction, TakerRequestForRpc};
 use mm2_state_machine::prelude::*;
->>>>>>> 3e323df3
 #[cfg(test)] use mocktopus::macros::*;
 use my_orders_storage::{delete_my_maker_order, delete_my_taker_order, save_maker_order_on_update,
                         save_my_new_maker_order, save_my_new_taker_order, MyActiveOrders, MyOrdersFilteringHistory,
