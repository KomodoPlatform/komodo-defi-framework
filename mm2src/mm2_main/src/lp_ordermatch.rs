--- conflicted
+++ resolved
@@ -3141,16 +3141,14 @@
                 }
             }
         } else {
-<<<<<<< HEAD
+            #[cfg(any(test, feature = "run-docker-tests"))]
+            let fail_at = std::env::var("TAKER_FAIL_AT").map(FailAt::from).ok();
+
             if let Err(e) =
                 insert_new_swap_to_db(ctx.clone(), taker_coin.ticker(), maker_coin.ticker(), uuid, now).await
             {
                 error!("Error {} on new swap insertion", e);
             }
-=======
-            #[cfg(any(test, feature = "run-docker-tests"))]
-            let fail_at = std::env::var("TAKER_FAIL_AT").map(FailAt::from).ok();
->>>>>>> 1224c034
 
             let taker_swap = TakerSwap::new(
                 ctx.clone(),
