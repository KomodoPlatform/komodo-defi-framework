--- conflicted
+++ resolved
@@ -1766,15 +1766,12 @@
     /// on orders already.
     #[serde(default, skip_serializing_if = "SwapVersion::is_legacy")]
     pub swap_version: SwapVersion,
-<<<<<<< HEAD
+    #[cfg(feature = "ibc-routing-for-swaps")]
+    order_metadata: OrderMetadata,
+    timeout_in_minutes: Option<u16>,
     /// Fixed extra amount of maker rel coin, requested by the maker and paid by the taker
     #[serde(default, skip_serializing_if = "Option::is_none")]
     premium: Option<MmNumber>,
-=======
-    #[cfg(feature = "ibc-routing-for-swaps")]
-    order_metadata: OrderMetadata,
-    timeout_in_minutes: Option<u16>,
->>>>>>> b59860b3
 }
 
 pub struct MakerOrderBuilder<'a> {
@@ -1788,12 +1785,10 @@
     conf_settings: Option<OrderConfirmationsSettings>,
     save_in_history: bool,
     swap_version: u8,
-<<<<<<< HEAD
-    premium: Option<MmNumber>,
-=======
     #[cfg(feature = "ibc-routing-for-swaps")]
     order_metadata: OrderMetadata,
     timeout_in_minutes: Option<u16>,
+    premium: Option<MmNumber>,
 }
 
 /// Contains extra and/or optional metadata (e.g., protocol-specific information) that can
@@ -1804,7 +1799,6 @@
 #[derive(Clone, Debug, Default, Deserialize, Eq, PartialEq, Serialize)]
 struct OrderMetadata {
     channel_id_if_ibc_routing: Option<ChannelId>,
->>>>>>> b59860b3
 }
 
 pub enum MakerOrderBuildError {
@@ -1955,13 +1949,10 @@
             conf_settings: None,
             save_in_history: true,
             swap_version: SWAP_VERSION_DEFAULT,
-<<<<<<< HEAD
-            premium: Default::default(),
-=======
             #[cfg(feature = "ibc-routing-for-swaps")]
             order_metadata: OrderMetadata::default(),
             timeout_in_minutes: None,
->>>>>>> b59860b3
+            premium: Default::default(),
         }
     }
 
@@ -2070,13 +2061,10 @@
             rel_orderbook_ticker: self.rel_orderbook_ticker,
             p2p_privkey,
             swap_version: SwapVersion::from(self.swap_version),
-<<<<<<< HEAD
-            premium: self.premium,
-=======
             #[cfg(feature = "ibc-routing-for-swaps")]
             order_metadata: self.order_metadata,
             timeout_in_minutes: self.timeout_in_minutes,
->>>>>>> b59860b3
+            premium: self.premium,
         })
     }
 
@@ -2102,13 +2090,10 @@
             rel_orderbook_ticker: None,
             p2p_privkey: None,
             swap_version: SwapVersion::from(self.swap_version),
-<<<<<<< HEAD
-            premium: Default::default(),
-=======
             #[cfg(feature = "ibc-routing-for-swaps")]
             order_metadata: self.order_metadata,
             timeout_in_minutes: self.timeout_in_minutes,
->>>>>>> b59860b3
+            premium: Default::default(),
         }
     }
 }
@@ -2280,14 +2265,11 @@
                 rel_orderbook_ticker: taker_order.rel_orderbook_ticker,
                 p2p_privkey: taker_order.p2p_privkey,
                 swap_version: taker_order.request.swap_version,
-<<<<<<< HEAD
-                premium: Default::default(),
-=======
                 // TODO: Add test coverage for this once we have an integration test for this feature.
                 #[cfg(feature = "ibc-routing-for-swaps")]
                 order_metadata: taker_order.request.order_metadata,
                 timeout_in_minutes: None,
->>>>>>> b59860b3
+                premium: Default::default(),
             },
             // The "buy" taker order is recreated with reversed pair as Maker order is always considered as "sell"
             TakerAction::Buy => {
@@ -2311,14 +2293,11 @@
                     rel_orderbook_ticker: taker_order.base_orderbook_ticker,
                     p2p_privkey: taker_order.p2p_privkey,
                     swap_version: taker_order.request.swap_version,
-<<<<<<< HEAD
-                    premium: Default::default(),
-=======
                     // TODO: Add test coverage for this once we have an integration test for this feature.
                     #[cfg(feature = "ibc-routing-for-swaps")]
                     order_metadata: taker_order.request.order_metadata,
                     timeout_in_minutes: None,
->>>>>>> b59860b3
+                    premium: Default::default(),
                 }
             },
         }
@@ -2371,16 +2350,13 @@
     pub rel_protocol_info: Option<Vec<u8>>,
     #[serde(default, skip_serializing_if = "SwapVersion::is_legacy")]
     pub swap_version: SwapVersion,
-<<<<<<< HEAD
+    #[cfg(feature = "ibc-routing-for-swaps")]
+    order_metadata: OrderMetadata,
     /// Note: `std::default::Default` is not implemented for `num_rational::Ratio<mm2_number::BigInt>`
     /// in the [new_protocol::MakerReserved] structure. As a result, we use `Option<BigRational>` there.
     /// It is preferable to follow this same approach in the current structure for consistency.
     #[serde(default, skip_serializing_if = "Option::is_none")]
     premium: Option<MmNumber>,
-=======
-    #[cfg(feature = "ibc-routing-for-swaps")]
-    order_metadata: OrderMetadata,
->>>>>>> b59860b3
 }
 
 impl MakerReserved {
@@ -2409,13 +2385,10 @@
             base_protocol_info: message.base_protocol_info,
             rel_protocol_info: message.rel_protocol_info,
             swap_version: message.swap_version,
-<<<<<<< HEAD
-            premium: message.premium.map(MmNumber::from),
-=======
             // TODO: Support the new protocol types.
             #[cfg(feature = "ibc-routing-for-swaps")]
             order_metadata: OrderMetadata::default(),
->>>>>>> b59860b3
+            premium: message.premium.map(MmNumber::from),
         }
     }
 }
@@ -4202,12 +4175,9 @@
                     base_protocol_info: Some(base_coin.coin_protocol_info(None)),
                     rel_protocol_info: Some(rel_coin.coin_protocol_info(Some(rel_amount.clone()))),
                     swap_version: order.swap_version,
-<<<<<<< HEAD
-                    premium: order.premium.clone(),
-=======
                     #[cfg(feature = "ibc-routing-for-swaps")]
                     order_metadata: order.order_metadata.clone(),
->>>>>>> b59860b3
+                    premium: order.premium.clone(),
                 };
                 let topic = order.orderbook_topic();
                 log::debug!("Request matched sending reserved {:?}", reserved);
@@ -4943,12 +4913,9 @@
     rel_nota: Option<bool>,
     #[serde(default = "get_true")]
     save_in_history: bool,
-<<<<<<< HEAD
+    timeout_in_minutes: Option<u16>,
     #[serde(default)]
     premium: Option<MmNumber>,
-=======
-    timeout_in_minutes: Option<u16>,
->>>>>>> b59860b3
 }
 
 #[derive(Deserialize)]
@@ -5212,17 +5179,13 @@
         .with_conf_settings(conf_settings)
         .with_save_in_history(req.save_in_history)
         .with_base_orderbook_ticker(ordermatch_ctx.orderbook_ticker(base_coin.ticker()))
-<<<<<<< HEAD
         .with_rel_orderbook_ticker(ordermatch_ctx.orderbook_ticker(rel_coin.ticker()))
         .with_premium(req.premium);
-=======
-        .with_rel_orderbook_ticker(ordermatch_ctx.orderbook_ticker(rel_coin.ticker()));
 
     if let Some(t) = req.timeout_in_minutes {
         builder.set_timeout(t);
     }
 
->>>>>>> b59860b3
     if !ctx.use_trading_proto_v2() {
         builder.set_legacy_swap_v();
     }
