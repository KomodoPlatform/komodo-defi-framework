/******************************************************************************
 * Copyright © 2022 Atomic Private Limited and its contributors               *
 *                                                                            *
 * See the CONTRIBUTOR-LICENSE-AGREEMENT, COPYING, LICENSE-COPYRIGHT-NOTICE   *
 * and DEVELOPER-CERTIFICATE-OF-ORIGIN files in the LEGAL directory in        *
 * the top-level directory of this distribution for the individual copyright  *
 * holder information and the developer policies on copyright and licensing.  *
 *                                                                            *
 * Unless otherwise agreed in a custom licensing agreement, no part of the    *
 * AtomicDEX software, including this file may be copied, modified, propagated*
 * or distributed except according to the terms contained in the              *
 * LICENSE-COPYRIGHT-NOTICE file.                                             *
 *                                                                            *
 * Removal or modification of this copyright notice is prohibited.            *
 *                                                                            *
 ******************************************************************************/

//
//  lp_ordermatch.rs
//  marketmaker
//

use async_trait::async_trait;
use best_orders::BestOrdersAction;
use blake2::digest::{Update, VariableOutput};
use blake2::Blake2bVar;
use coins::utxo::{compressed_pub_key_from_priv_raw, ChecksumType, UtxoAddressFormat};
use coins::{coin_conf, find_pair, lp_coinfind, BalanceTradeFeeUpdatedHandler, CoinProtocol, CoinsContext,
            FeeApproxStage, MarketCoinOps, MmCoinEnum};
use common::executor::{simple_map::AbortableSimpleMap, AbortSettings, AbortableSystem, AbortedError, SpawnAbortable,
                       SpawnFuture, Timer};
use common::log::{error, warn, LogOnError};
use common::time_cache::TimeCache;
use common::{bits256, log, new_uuid, now_ms, now_sec};
use crypto::privkey::SerializableSecp256k1Keypair;
use crypto::{CryptoCtx, CryptoCtxError};
use derive_more::Display;
use futures::{compat::Future01CompatExt, lock::Mutex as AsyncMutex, TryFutureExt};
use hash256_std_hasher::Hash256StdHasher;
use hash_db::Hasher;
use http::Response;
use keys::{AddressFormat, KeyPair};
use mm2_core::mm_ctx::{from_ctx, MmArc, MmWeak};
use mm2_err_handle::prelude::*;
use mm2_libp2p::{decode_signed, encode_and_sign, encode_message, pub_sub_topic, TopicHash, TopicPrefix,
                 TOPIC_SEPARATOR};
use mm2_metrics::mm_gauge;
use mm2_number::{BigDecimal, BigRational, MmNumber, MmNumberMultiRepr};
use mm2_rpc::data::legacy::{MatchBy, Mm2RpcResult, OrderConfirmationsSettings, OrderType, RpcOrderbookEntry,
                            SellBuyRequest, SellBuyResponse, TakerAction, TakerRequestForRpc};
use mm2_state_machine::prelude::*;
#[cfg(test)] use mocktopus::macros::*;
use my_orders_storage::{delete_my_maker_order, delete_my_taker_order, save_maker_order_on_update,
                        save_my_new_maker_order, save_my_new_taker_order, MyActiveOrders, MyOrdersFilteringHistory,
                        MyOrdersHistory, MyOrdersStorage};
use num_traits::identities::Zero;
use parking_lot::Mutex as PaMutex;
use rpc::v1::types::H256 as H256Json;
use serde_json::{self as json, Value as Json};
use sp_trie::{delta_trie_root, MemoryDB, Trie, TrieConfiguration, TrieDB, TrieDBMut, TrieHash, TrieMut};
use std::collections::hash_map::{Entry, HashMap, RawEntryMut};
use std::collections::{BTreeSet, HashSet};
use std::convert::TryInto;
use std::fmt;
use std::ops::Deref;
use std::path::PathBuf;
use std::sync::Arc;
use std::time::Duration;
use trie_db::NodeCodec as NodeCodecT;
use uuid::Uuid;

use crate::mm2::lp_network::{broadcast_p2p_msg, request_any_relay, request_one_peer, subscribe_to_topic, P2PRequest,
                             P2PRequestError};
use crate::mm2::lp_swap::maker_swap_v2::{self, DummyMakerSwapStorage, MakerSwapStateMachine};
use crate::mm2::lp_swap::taker_swap_v2::{self, DummyTakerSwapStorage, TakerSwapStateMachine};
use crate::mm2::lp_swap::{calc_max_maker_vol, check_balance_for_maker_swap, check_balance_for_taker_swap,
                          check_other_coin_balance_for_swap, dex_fee_amount_from_taker_coin, get_max_maker_vol,
                          insert_new_swap_to_db, is_pubkey_banned, lp_atomic_locktime,
                          p2p_keypair_and_peer_id_to_broadcast, p2p_private_and_peer_id_to_broadcast, run_maker_swap,
                          run_taker_swap, swap_v2_topic, AtomicLocktimeVersion, CheckBalanceError, CheckBalanceResult,
                          CoinVolumeInfo, MakerSwap, RunMakerSwapInput, RunTakerSwapInput, SecretHashAlgo,
                          SwapConfirmationsSettings, TakerSwap};

#[cfg(any(test, feature = "run-docker-tests"))]
use crate::mm2::lp_swap::taker_swap::FailAt;

pub use best_orders::{best_orders_rpc, best_orders_rpc_v2};
pub use orderbook_depth::orderbook_depth_rpc;
pub use orderbook_rpc::{orderbook_rpc, orderbook_rpc_v2};

cfg_wasm32! {
    use mm2_db::indexed_db::{ConstructibleDb, DbLocked};
    use ordermatch_wasm_db::{InitDbResult, OrdermatchDb};

    pub type OrdermatchDbLocked<'a> = DbLocked<'a, OrdermatchDb>;
}

#[path = "lp_ordermatch/best_orders.rs"] mod best_orders;
#[path = "lp_ordermatch/lp_bot.rs"] mod lp_bot;
pub use lp_bot::{start_simple_market_maker_bot, stop_simple_market_maker_bot, StartSimpleMakerBotRequest,
                 TradingBotEvent, KMD_PRICE_ENDPOINT};

#[path = "lp_ordermatch/my_orders_storage.rs"]
mod my_orders_storage;
#[path = "lp_ordermatch/new_protocol.rs"] mod new_protocol;
#[path = "lp_ordermatch/order_requests_tracker.rs"]
mod order_requests_tracker;
#[path = "lp_ordermatch/orderbook_depth.rs"] mod orderbook_depth;
#[path = "lp_ordermatch/orderbook_rpc.rs"] mod orderbook_rpc;
#[cfg(all(test, not(target_arch = "wasm32")))]
#[path = "ordermatch_tests.rs"]
pub mod ordermatch_tests;

#[cfg(target_arch = "wasm32")]
#[path = "lp_ordermatch/ordermatch_wasm_db.rs"]
mod ordermatch_wasm_db;

pub const ORDERBOOK_PREFIX: TopicPrefix = "orbk";
#[cfg(not(test))]
pub const MIN_ORDER_KEEP_ALIVE_INTERVAL: u64 = 30;
#[cfg(test)]
pub const MIN_ORDER_KEEP_ALIVE_INTERVAL: u64 = 5;
const BALANCE_REQUEST_INTERVAL: f64 = 30.;
const MAKER_ORDER_TIMEOUT: u64 = MIN_ORDER_KEEP_ALIVE_INTERVAL * 3;
const TAKER_ORDER_TIMEOUT: u64 = 30;
const ORDER_MATCH_TIMEOUT: u64 = 30;
const ORDERBOOK_REQUESTING_TIMEOUT: u64 = MIN_ORDER_KEEP_ALIVE_INTERVAL * 2;
const MAX_ORDERS_NUMBER_IN_ORDERBOOK_RESPONSE: usize = 1000;
#[cfg(not(test))]
const TRIE_STATE_HISTORY_TIMEOUT: u64 = 14400;
#[cfg(test)]
const TRIE_STATE_HISTORY_TIMEOUT: u64 = 3;
#[cfg(not(test))]
const TRIE_ORDER_HISTORY_TIMEOUT: u64 = 300;
#[cfg(test)]
const TRIE_ORDER_HISTORY_TIMEOUT: u64 = 3;

pub type OrderbookP2PHandlerResult = Result<(), MmError<OrderbookP2PHandlerError>>;

#[derive(Display)]
pub enum OrderbookP2PHandlerError {
    #[display(fmt = "'{}' is an invalid topic for the orderbook handler.", _0)]
    InvalidTopic(String),

    #[display(fmt = "Message decoding was failed. Error: {}", _0)]
    DecodeError(String),

    #[display(fmt = "Pubkey '{}' is not allowed.", _0)]
    PubkeyNotAllowed(String),

    #[display(fmt = "P2P request error: {}", _0)]
    P2PRequestError(String),

    #[display(
        fmt = "Couldn't find an order {}, ignoring, it will be synced upon pubkey keep alive",
        _0
    )]
    OrderNotFound(Uuid),

    Internal(String),
}

impl OrderbookP2PHandlerError {
    pub(crate) fn is_warning(&self) -> bool { matches!(self, OrderbookP2PHandlerError::OrderNotFound(_)) }
}

impl From<P2PRequestError> for OrderbookP2PHandlerError {
    fn from(e: P2PRequestError) -> Self { OrderbookP2PHandlerError::P2PRequestError(e.to_string()) }
}

/// Alphabetically ordered orderbook pair
type AlbOrderedOrderbookPair = String;
type PubkeyOrders = Vec<(Uuid, OrderbookP2PItem)>;

pub type OrdermatchInitResult<T> = Result<T, MmError<OrdermatchInitError>>;

#[derive(Debug, Deserialize, Display, Serialize)]
pub enum OrdermatchInitError {
    #[display(fmt = "Error deserializing '{}' config field: {}", field, error)]
    ErrorDeserializingConfig {
        field: String,
        error: String,
    },
    Internal(String),
}

impl From<AbortedError> for OrdermatchInitError {
    fn from(e: AbortedError) -> Self { OrdermatchInitError::Internal(e.to_string()) }
}

#[derive(Debug, Serialize, Deserialize)]
pub struct CancelAllOrdersResponse {
    cancelled: Vec<Uuid>,
    currently_matching: Vec<Uuid>,
}

#[derive(Debug, Deserialize, Display, Serialize, SerializeErrorType)]
#[serde(tag = "error_type", content = "error_data")]
pub enum CancelAllOrdersError {
    LegacyError(String),
}

impl From<(new_protocol::MakerOrderCreated, String)> for OrderbookItem {
    fn from(tuple: (new_protocol::MakerOrderCreated, String)) -> OrderbookItem {
        let (order, pubkey) = tuple;

        OrderbookItem {
            pubkey,
            base: order.base,
            rel: order.rel,
            price: order.price,
            max_volume: order.max_volume,
            min_volume: order.min_volume,
            uuid: order.uuid.into(),
            created_at: order.created_at,
            base_protocol_info: order.base_protocol_info,
            rel_protocol_info: order.rel_protocol_info,
            conf_settings: Some(order.conf_settings),
        }
    }
}

pub fn addr_format_from_protocol_info(protocol_info: &[u8]) -> AddressFormat {
    match rmp_serde::from_slice::<AddressFormat>(protocol_info) {
        Ok(format) => format,
        Err(_) => AddressFormat::Standard,
    }
}

struct ProcessTrieParams<'a> {
    pubkey: &'a str,
    alb_pair: &'a str,
    protocol_infos: &'a HashMap<Uuid, BaseRelProtocolInfo>,
    conf_infos: &'a HashMap<Uuid, OrderConfirmationsSettings>,
}

fn process_pubkey_full_trie(
    orderbook: &mut Orderbook,
    new_trie_orders: PubkeyOrders,
    params: ProcessTrieParams,
) -> H64 {
    remove_pubkey_pair_orders(orderbook, params.pubkey, params.alb_pair);

    for (uuid, order) in new_trie_orders {
        orderbook.insert_or_update_order_update_trie(OrderbookItem::from_p2p_and_info(
            order,
            params.protocol_infos.get(&uuid).cloned().unwrap_or_default(),
            params.conf_infos.get(&uuid).cloned(),
        ));
    }

    let new_root = pubkey_state_mut(&mut orderbook.pubkeys_state, params.pubkey)
        .trie_roots
        .get(params.alb_pair)
        .copied()
        .unwrap_or_default();
    new_root
}

fn process_trie_delta(
    orderbook: &mut Orderbook,
    delta_orders: HashMap<Uuid, Option<OrderbookP2PItem>>,
    params: ProcessTrieParams,
) -> H64 {
    for (uuid, order) in delta_orders {
        match order {
            Some(order) => orderbook.insert_or_update_order_update_trie(OrderbookItem::from_p2p_and_info(
                order,
                params.protocol_infos.get(&uuid).cloned().unwrap_or_default(),
                params.conf_infos.get(&uuid).cloned(),
            )),
            None => {
                orderbook.remove_order_trie_update(uuid);
            },
        }
    }

    let new_root = match orderbook.pubkeys_state.get(params.pubkey) {
        Some(pubkey_state) => pubkey_state
            .trie_roots
            .get(params.alb_pair)
            .copied()
            .unwrap_or_default(),
        None => H64::default(),
    };
    new_root
}

async fn process_orders_keep_alive(
    ctx: MmArc,
    propagated_from_peer: String,
    from_pubkey: String,
    keep_alive: new_protocol::PubkeyKeepAlive,
    i_am_relay: bool,
) -> OrderbookP2PHandlerResult {
    let ordermatch_ctx = OrdermatchContext::from_ctx(&ctx).expect("from_ctx failed");
    let to_request = ordermatch_ctx
        .orderbook
        .lock()
        .process_keep_alive(&from_pubkey, keep_alive, i_am_relay);

    let req = match to_request {
        Some(req) => req,
        // The message was processed, simply forward it
        None => return Ok(()),
    };

    let response = request_one_peer::<SyncPubkeyOrderbookStateRes>(
        ctx.clone(),
        P2PRequest::Ordermatch(req),
        propagated_from_peer.clone(),
    )
    .await?
    .ok_or_else(|| {
        MmError::new(OrderbookP2PHandlerError::P2PRequestError(format!(
            "No response was received from peer {} for SyncPubkeyOrderbookState request!",
            propagated_from_peer
        )))
    })?;

    let mut orderbook = ordermatch_ctx.orderbook.lock();
    for (pair, diff) in response.pair_orders_diff {
        let params = ProcessTrieParams {
            pubkey: &from_pubkey,
            alb_pair: &pair,
            protocol_infos: &response.protocol_infos,
            conf_infos: &response.conf_infos,
        };
        let _new_root = match diff {
            DeltaOrFullTrie::Delta(delta) => process_trie_delta(&mut orderbook, delta, params),
            DeltaOrFullTrie::FullTrie(values) => process_pubkey_full_trie(&mut orderbook, values, params),
        };
    }

    Ok(())
}

fn process_maker_order_updated(
    ctx: MmArc,
    from_pubkey: String,
    updated_msg: new_protocol::MakerOrderUpdated,
) -> OrderbookP2PHandlerResult {
    let ordermatch_ctx = OrdermatchContext::from_ctx(&ctx).expect("from_ctx failed");
    let uuid = updated_msg.uuid();
    let mut orderbook = ordermatch_ctx.orderbook.lock();

    let mut order = orderbook
        .find_order_by_uuid_and_pubkey(&uuid, &from_pubkey)
        .ok_or_else(|| MmError::new(OrderbookP2PHandlerError::OrderNotFound(uuid)))?;
    order.apply_updated(&updated_msg);
    drop_mutability!(order);
    orderbook.insert_or_update_order_update_trie(order);

    Ok(())
}

// fn verify_pubkey_orderbook(orderbook: &GetOrderbookPubkeyItem) -> Result<(), String> {
//     let keys: Vec<(_, _)> = orderbook
//         .orders
//         .iter()
//         .map(|(uuid, order)| {
//             let order_bytes = rmp_serde::to_vec(&order).expect("Serialization should never fail");
//             (uuid.as_bytes(), Some(order_bytes))
//         })
//         .collect();
//     let (orders_root, proof) = &orderbook.pair_orders_trie_root;
//     verify_trie_proof::<Layout, _, _, _>(orders_root, proof, &keys)
//         .map_err(|e| ERRL!("Error on pair_orders_trie_root verification: {}", e))?;
//     Ok(())
// }

// Some coins, for example ZHTLC, have privacy features like random keypair to sign P2P messages per every order.
// So, each order of such coin has unique «pubkey» field that doesn’t match node persistent pubkey derived from passphrase.
// We can compare pubkeys from maker_orders and from asks or bids, to find our order.
#[inline(always)]
fn is_my_order(order_pubkey: &str, my_pub: &Option<String>, my_p2p_pubkeys: &HashSet<String>) -> bool {
    my_pub.as_deref() == Some(order_pubkey) || my_p2p_pubkeys.contains(order_pubkey)
}

/// Request best asks and bids for the given `base` and `rel` coins from relays.
/// Set `asks_num` and/or `bids_num` to get corresponding number of best asks and bids or None to get all of the available orders.
///
/// # Safety
///
/// The function locks [`MmCtx::p2p_ctx`] and [`MmCtx::ordermatch_ctx`]
async fn request_and_fill_orderbook(ctx: &MmArc, base: &str, rel: &str) -> Result<(), String> {
    let request = OrdermatchRequest::GetOrderbook {
        base: base.to_string(),
        rel: rel.to_string(),
    };

    let response = try_s!(request_any_relay::<GetOrderbookRes>(ctx.clone(), P2PRequest::Ordermatch(request)).await);
    let (pubkey_orders, protocol_infos, conf_infos) = match response {
        Some((
            GetOrderbookRes {
                pubkey_orders,
                protocol_infos,
                conf_infos,
            },
            _peer_id,
        )) => (pubkey_orders, protocol_infos, conf_infos),
        None => return Ok(()),
    };

    let ordermatch_ctx = OrdermatchContext::from_ctx(ctx).unwrap();
    let mut orderbook = ordermatch_ctx.orderbook.lock();

    let my_pubsecp = mm2_internal_pubkey_hex(ctx, String::from).map_err(MmError::into_inner)?;

    let alb_pair = alb_ordered_pair(base, rel);
    for (pubkey, GetOrderbookPubkeyItem { orders, .. }) in pubkey_orders {
        let pubkey_bytes = match hex::decode(&pubkey) {
            Ok(b) => b,
            Err(e) => {
                warn!("Error {} decoding pubkey {}", e, pubkey);
                continue;
            },
        };

        if is_my_order(&pubkey, &my_pubsecp, &orderbook.my_p2p_pubkeys) {
            continue;
        }

        if is_pubkey_banned(ctx, &pubkey_bytes[1..].into()) {
            warn!("Pubkey {} is banned", pubkey);
            continue;
        }
        let params = ProcessTrieParams {
            pubkey: &pubkey,
            alb_pair: &alb_pair,
            protocol_infos: &protocol_infos,
            conf_infos: &conf_infos,
        };
        let _new_root = process_pubkey_full_trie(&mut orderbook, orders, params);
    }

    let topic = orderbook_topic_from_base_rel(base, rel);
    orderbook
        .topics_subscribed_to
        .insert(topic, OrderbookRequestingState::Requested);

    Ok(())
}

/// Insert or update an order `req`.
/// Note this function locks the [`OrdermatchContext::orderbook`] async mutex.
fn insert_or_update_order(ctx: &MmArc, item: OrderbookItem) {
    let ordermatch_ctx = OrdermatchContext::from_ctx(ctx).expect("from_ctx failed");
    let mut orderbook = ordermatch_ctx.orderbook.lock();
    orderbook.insert_or_update_order_update_trie(item)
}

// use this function when notify maker order created
fn insert_or_update_my_order(ctx: &MmArc, item: OrderbookItem, my_order: &MakerOrder) {
    let ordermatch_ctx = OrdermatchContext::from_ctx(ctx).expect("from_ctx failed");
    let mut orderbook = ordermatch_ctx.orderbook.lock();
    orderbook.insert_or_update_order_update_trie(item);
    if let Some(key) = my_order.p2p_privkey {
        orderbook.my_p2p_pubkeys.insert(hex::encode(key.public_slice()));
    }
}

fn delete_order(ctx: &MmArc, pubkey: &str, uuid: Uuid) {
    let ordermatch_ctx = OrdermatchContext::from_ctx(ctx).expect("from_ctx failed");
    let mut orderbook = ordermatch_ctx.orderbook.lock();
    if let Some(order) = orderbook.order_set.get(&uuid) {
        if order.pubkey == pubkey {
            orderbook.remove_order_trie_update(uuid);
        }
    }
}

fn delete_my_order(ctx: &MmArc, uuid: Uuid, p2p_privkey: Option<SerializableSecp256k1Keypair>) {
    let ordermatch_ctx: Arc<OrdermatchContext> = OrdermatchContext::from_ctx(ctx).expect("from_ctx failed");
    let mut orderbook = ordermatch_ctx.orderbook.lock();
    orderbook.remove_order_trie_update(uuid);
    if let Some(key) = p2p_privkey {
        orderbook.my_p2p_pubkeys.remove(&hex::encode(key.public_slice()));
    }
}

pub(crate) fn mm2_internal_pubkey_hex<E, F>(ctx: &MmArc, err_construct: F) -> MmResult<Option<String>, E>
where
    E: NotMmError,
    F: Fn(String) -> E,
{
    match CryptoCtx::from_ctx(ctx).split_mm() {
        Ok(crypto_ctx) => Ok(Some(CryptoCtx::mm2_internal_pubkey_hex(crypto_ctx.as_ref()))),
        Err((CryptoCtxError::NotInitialized, _)) => Ok(None),
        Err((CryptoCtxError::Internal(error), trace)) => MmError::err_with_trace(err_construct(error), trace),
    }
}

fn remove_pubkey_pair_orders(orderbook: &mut Orderbook, pubkey: &str, alb_pair: &str) {
    let pubkey_state = match orderbook.pubkeys_state.get_mut(pubkey) {
        Some(state) => state,
        None => return,
    };

    if pubkey_state.trie_roots.get(alb_pair).is_none() {
        return;
    }

    pubkey_state.order_pairs_trie_state_history.remove(alb_pair.into());

    let mut orders_to_remove = Vec::with_capacity(pubkey_state.orders_uuids.len());
    pubkey_state.orders_uuids.retain(|(uuid, alb)| {
        if alb == alb_pair {
            orders_to_remove.push(*uuid);
            false
        } else {
            true
        }
    });

    for order in orders_to_remove {
        orderbook.remove_order_trie_update(order);
    }

    let pubkey_state = match orderbook.pubkeys_state.get_mut(pubkey) {
        Some(state) => state,
        None => return,
    };

    pubkey_state.trie_roots.remove(alb_pair);
}

pub async fn handle_orderbook_msg(
    ctx: MmArc,
    topic: &TopicHash,
    from_peer: String,
    msg: &[u8],
    i_am_relay: bool,
) -> OrderbookP2PHandlerResult {
    let topic_str = topic.as_str();
    let mut split = topic_str.split(TOPIC_SEPARATOR);
    if let (Some(ORDERBOOK_PREFIX), Some(_pair)) = (split.next(), split.next()) {
        process_msg(ctx, from_peer, msg, i_am_relay).await?;
        Ok(())
    } else {
        MmError::err(OrderbookP2PHandlerError::InvalidTopic(topic_str.to_owned()))
    }
}

/// Attempts to decode a message and process it returning whether the message is valid and worth rebroadcasting
pub async fn process_msg(ctx: MmArc, from_peer: String, msg: &[u8], i_am_relay: bool) -> OrderbookP2PHandlerResult {
    match decode_signed::<new_protocol::OrdermatchMessage>(msg) {
        Ok((message, _sig, pubkey)) => {
            if is_pubkey_banned(&ctx, &pubkey.unprefixed().into()) {
                return MmError::err(OrderbookP2PHandlerError::PubkeyNotAllowed(pubkey.to_hex()));
            }
            log::debug!("received ordermatch message {:?}", message);
            match message {
                new_protocol::OrdermatchMessage::MakerOrderCreated(created_msg) => {
                    let order: OrderbookItem = (created_msg, hex::encode(pubkey.to_bytes().as_slice())).into();
                    insert_or_update_order(&ctx, order);
                    Ok(())
                },
                new_protocol::OrdermatchMessage::PubkeyKeepAlive(keep_alive) => {
                    process_orders_keep_alive(ctx, from_peer, pubkey.to_hex(), keep_alive, i_am_relay).await
                },
                new_protocol::OrdermatchMessage::TakerRequest(taker_request) => {
                    let msg = TakerRequest::from_new_proto_and_pubkey(taker_request, pubkey.unprefixed().into());
                    process_taker_request(ctx, pubkey.unprefixed().into(), msg).await;
                    Ok(())
                },
                new_protocol::OrdermatchMessage::MakerReserved(maker_reserved) => {
                    let msg = MakerReserved::from_new_proto_and_pubkey(maker_reserved, pubkey.unprefixed().into());
                    // spawn because process_maker_reserved may take significant time to run
                    let spawner = ctx.spawner();
                    spawner.spawn(process_maker_reserved(ctx, pubkey.unprefixed().into(), msg));
                    Ok(())
                },
                new_protocol::OrdermatchMessage::TakerConnect(taker_connect) => {
                    process_taker_connect(ctx, pubkey.unprefixed().into(), taker_connect.into()).await;
                    Ok(())
                },
                new_protocol::OrdermatchMessage::MakerConnected(maker_connected) => {
                    process_maker_connected(ctx, pubkey.unprefixed().into(), maker_connected.into()).await;
                    Ok(())
                },
                new_protocol::OrdermatchMessage::MakerOrderCancelled(cancelled_msg) => {
                    delete_order(&ctx, &pubkey.to_hex(), cancelled_msg.uuid.into());
                    Ok(())
                },
                new_protocol::OrdermatchMessage::MakerOrderUpdated(updated_msg) => {
                    process_maker_order_updated(ctx, pubkey.to_hex(), updated_msg)
                },
            }
        },
        Err(e) => MmError::err(OrderbookP2PHandlerError::DecodeError(e.to_string())),
    }
}

#[derive(Debug, Deserialize, Eq, PartialEq, Serialize)]
pub enum OrdermatchRequest {
    /// Get an orderbook for the given pair.
    GetOrderbook {
        base: String,
        rel: String,
    },
    /// Sync specific pubkey orderbook state if our known Patricia trie state doesn't match the latest keep alive message
    SyncPubkeyOrderbookState {
        pubkey: String,
        /// Request using this condition
        trie_roots: HashMap<AlbOrderedOrderbookPair, H64>,
    },
    BestOrders {
        coin: String,
        action: BestOrdersAction,
        volume: BigRational,
    },
    OrderbookDepth {
        pairs: Vec<(String, String)>,
    },
    BestOrdersByNumber {
        coin: String,
        action: BestOrdersAction,
        number: usize,
    },
}

#[derive(Debug)]
struct TryFromBytesError(String);

impl From<String> for TryFromBytesError {
    fn from(string: String) -> Self { TryFromBytesError(string) }
}

trait TryFromBytes {
    fn try_from_bytes(bytes: Vec<u8>) -> Result<Self, TryFromBytesError>
    where
        Self: Sized;
}

impl TryFromBytes for String {
    fn try_from_bytes(bytes: Vec<u8>) -> Result<Self, TryFromBytesError> {
        String::from_utf8(bytes).map_err(|e| ERRL!("{}", e).into())
    }
}

impl TryFromBytes for OrderbookP2PItem {
    fn try_from_bytes(bytes: Vec<u8>) -> Result<Self, TryFromBytesError> {
        rmp_serde::from_read(bytes.as_slice()).map_err(|e| ERRL!("{}", e).into())
    }
}

impl TryFromBytes for H64 {
    fn try_from_bytes(bytes: Vec<u8>) -> Result<Self, TryFromBytesError> {
        bytes.try_into().map_err(|e| ERRL!("{:?}", e).into())
    }
}

impl TryFromBytes for Uuid {
    fn try_from_bytes(bytes: Vec<u8>) -> Result<Self, TryFromBytesError> {
        Uuid::from_slice(&bytes).map_err(|e| ERRL!("{}", e).into())
    }
}

pub fn process_peer_request(ctx: MmArc, request: OrdermatchRequest) -> Result<Option<Vec<u8>>, String> {
    log::debug!("Got ordermatch request {:?}", request);
    match request {
        OrdermatchRequest::GetOrderbook { base, rel } => process_get_orderbook_request(ctx, base, rel),
        OrdermatchRequest::SyncPubkeyOrderbookState { pubkey, trie_roots } => {
            let response = process_sync_pubkey_orderbook_state(ctx, pubkey, trie_roots);
            response.map(|res| res.map(|r| encode_message(&r).expect("Serialization failed")))
        },
        OrdermatchRequest::BestOrders { coin, action, volume } => {
            best_orders::process_best_orders_p2p_request(ctx, coin, action, volume)
        },
        OrdermatchRequest::BestOrdersByNumber { coin, action, number } => {
            best_orders::process_best_orders_p2p_request_by_number(ctx, coin, action, number)
        },
        OrdermatchRequest::OrderbookDepth { pairs } => orderbook_depth::process_orderbook_depth_p2p_request(ctx, pairs),
    }
}

type TrieProof = Vec<Vec<u8>>;

#[derive(Debug, Deserialize, Serialize)]
#[cfg_attr(test, derive(PartialEq))]
struct GetOrderbookPubkeyItem {
    /// Timestamp of the latest keep alive message received.
    last_keep_alive: u64,
    /// last signed OrdermatchMessage payload
    last_signed_pubkey_payload: Vec<u8>,
    /// Requested orders.
    orders: PubkeyOrders,
}

/// Do not change this struct as it will break backward compatibility
#[derive(Debug, Clone, Default, Deserialize, Serialize)]
#[cfg_attr(test, derive(PartialEq))]
struct BaseRelProtocolInfo {
    base: Vec<u8>,
    rel: Vec<u8>,
}

#[derive(Debug, Deserialize, Serialize)]
struct GetOrderbookRes {
    /// Asks and bids grouped by pubkey.
    pubkey_orders: HashMap<String, GetOrderbookPubkeyItem>,
    #[serde(default)]
    protocol_infos: HashMap<Uuid, BaseRelProtocolInfo>,
    #[serde(default)]
    conf_infos: HashMap<Uuid, OrderConfirmationsSettings>,
}

struct GetPubkeysOrdersRes {
    total_number_of_orders: usize,
    uuids_by_pubkey: HashMap<String, PubkeyOrders>,
    protocol_infos: HashMap<Uuid, BaseRelProtocolInfo>,
    conf_infos: HashMap<Uuid, OrderConfirmationsSettings>,
}

fn get_pubkeys_orders(orderbook: &Orderbook, base: String, rel: String) -> GetPubkeysOrdersRes {
    let asks = orderbook.unordered.get(&(base.clone(), rel.clone()));
    let bids = orderbook.unordered.get(&(rel, base));

    let asks_num = asks.map(|x| x.len()).unwrap_or(0);
    let bids_num = bids.map(|x| x.len()).unwrap_or(0);
    let total_number_of_orders = asks_num + bids_num;

    // flatten Option(asks) and Option(bids) to avoid cloning
    let orders = asks.iter().chain(bids.iter()).copied().flatten();

    let mut uuids_by_pubkey = HashMap::new();
    let mut protocol_infos = HashMap::new();
    let mut conf_infos = HashMap::new();
    for uuid in orders {
        let order = match orderbook.order_set.get(uuid) {
            Some(o) => o,
            None => {
                warn!(
                    "Orderbook::ordered contains uuid {} that is not in Orderbook::order_set",
                    uuid
                );
                continue;
            },
        };
        let uuids = uuids_by_pubkey.entry(order.pubkey.clone()).or_insert_with(Vec::new);
        protocol_infos.insert(order.uuid, order.base_rel_proto_info());
        if let Some(ref info) = order.conf_settings {
            conf_infos.insert(order.uuid, info.clone());
        }
        uuids.push((*uuid, order.clone().into()))
    }

    GetPubkeysOrdersRes {
        total_number_of_orders,
        uuids_by_pubkey,
        protocol_infos,
        conf_infos,
    }
}

fn process_get_orderbook_request(ctx: MmArc, base: String, rel: String) -> Result<Option<Vec<u8>>, String> {
    let ordermatch_ctx = OrdermatchContext::from_ctx(&ctx).unwrap();
    let orderbook = ordermatch_ctx.orderbook.lock();

    let pubkeys_orders = get_pubkeys_orders(&orderbook, base, rel);
    if pubkeys_orders.total_number_of_orders > MAX_ORDERS_NUMBER_IN_ORDERBOOK_RESPONSE {
        return ERR!("Orderbook too large");
    }

    let orders_to_send = pubkeys_orders
        .uuids_by_pubkey
        .into_iter()
        .map(|(pubkey, orders)| {
            let pubkey_state = orderbook.pubkeys_state.get(&pubkey).ok_or(ERRL!(
                "Orderbook::pubkeys_state is expected to contain the {:?} pubkey",
                pubkey
            ))?;

            let item = GetOrderbookPubkeyItem {
                last_keep_alive: pubkey_state.last_keep_alive,
                orders,
                // TODO save last signed payload to pubkey state
                last_signed_pubkey_payload: vec![],
            };

            Ok((pubkey, item))
        })
        .collect::<Result<HashMap<_, _>, String>>()?;

    let response = GetOrderbookRes {
        pubkey_orders: orders_to_send,
        protocol_infos: pubkeys_orders.protocol_infos,
        conf_infos: pubkeys_orders.conf_infos,
    };
    let encoded = try_s!(encode_message(&response));
    Ok(Some(encoded))
}

#[derive(Debug, Deserialize, Serialize)]
enum DeltaOrFullTrie<Key: Eq + std::hash::Hash, Value> {
    Delta(HashMap<Key, Option<Value>>),
    FullTrie(Vec<(Key, Value)>),
}

impl<Key: Eq + std::hash::Hash, V1> DeltaOrFullTrie<Key, V1> {
    pub fn map_to<V2: From<V1>>(self, mut on_each: impl FnMut(&Key, Option<&V1>)) -> DeltaOrFullTrie<Key, V2> {
        match self {
            DeltaOrFullTrie::Delta(delta) => {
                delta.iter().for_each(|(key, val)| on_each(key, val.as_ref()));
                let new_map = delta
                    .into_iter()
                    .map(|(key, value)| (key, value.map(From::from)))
                    .collect();
                DeltaOrFullTrie::Delta(new_map)
            },
            DeltaOrFullTrie::FullTrie(trie) => {
                trie.iter().for_each(|(key, val)| on_each(key, Some(val)));
                let new_trie = trie.into_iter().map(|(key, value)| (key, value.into())).collect();
                DeltaOrFullTrie::FullTrie(new_trie)
            },
        }
    }
}

#[derive(Debug)]
enum TrieDiffHistoryError {
    TrieDbError(Box<trie_db::TrieError<H64, sp_trie::Error>>),
    TryFromBytesError(TryFromBytesError),
    GetterNoneForKeyFromTrie,
}

impl std::fmt::Display for TrieDiffHistoryError {
    fn fmt(&self, f: &mut std::fmt::Formatter) -> std::fmt::Result { write!(f, "({:?})", self) }
}

impl From<TryFromBytesError> for TrieDiffHistoryError {
    fn from(error: TryFromBytesError) -> TrieDiffHistoryError { TrieDiffHistoryError::TryFromBytesError(error) }
}

impl From<Box<trie_db::TrieError<H64, sp_trie::Error>>> for TrieDiffHistoryError {
    fn from(error: Box<trie_db::TrieError<H64, sp_trie::Error>>) -> TrieDiffHistoryError {
        TrieDiffHistoryError::TrieDbError(error)
    }
}

fn get_full_trie<Key, Value>(
    trie_root: &H64,
    db: &MemoryDB<Blake2Hasher64>,
    getter: impl Fn(&Key) -> Option<Value>,
) -> Result<Vec<(Key, Value)>, TrieDiffHistoryError>
where
    Key: Clone + Eq + std::hash::Hash + TryFromBytes,
{
    let trie = TrieDB::<Layout>::new(db, trie_root)?;
    let trie: Result<Vec<_>, TrieDiffHistoryError> = trie
        .iter()?
        .map(|key_value| {
            let (key, _) = key_value?;
            let key = TryFromBytes::try_from_bytes(key)?;
            let val = getter(&key).ok_or(TrieDiffHistoryError::GetterNoneForKeyFromTrie)?;
            Ok((key, val))
        })
        .collect();
    trie
}

impl<Key: Clone + Eq + std::hash::Hash + TryFromBytes, Value: Clone> DeltaOrFullTrie<Key, Value> {
    fn from_history(
        history: &TrieDiffHistory<Key, Value>,
        from_hash: H64,
        actual_trie_root: H64,
        db: &MemoryDB<Blake2Hasher64>,
        getter: impl Fn(&Key) -> Option<Value>,
    ) -> Result<DeltaOrFullTrie<Key, Value>, TrieDiffHistoryError> {
        if let Some(delta) = history.get(&from_hash) {
            let mut current_delta = delta;
            let mut total_delta = HashMap::new();
            total_delta.extend(delta.delta.iter().cloned());
            while let Some(cur) = history.get(&current_delta.next_root) {
                current_delta = cur;
                total_delta.extend(current_delta.delta.iter().cloned());
            }
            if current_delta.next_root == actual_trie_root {
                return Ok(DeltaOrFullTrie::Delta(total_delta));
            }

            log::warn!(
                "History started from {:?} ends with not up-to-date trie root {:?}",
                from_hash,
                actual_trie_root
            );
        }

        let trie = get_full_trie(&actual_trie_root, db, getter)?;
        Ok(DeltaOrFullTrie::FullTrie(trie))
    }
}

#[derive(Debug, Deserialize, Serialize)]
struct SyncPubkeyOrderbookStateRes {
    /// last signed OrdermatchMessage payload from pubkey
    last_signed_pubkey_payload: Vec<u8>,
    pair_orders_diff: HashMap<AlbOrderedOrderbookPair, DeltaOrFullTrie<Uuid, OrderbookP2PItem>>,
    #[serde(default)]
    protocol_infos: HashMap<Uuid, BaseRelProtocolInfo>,
    #[serde(default)]
    conf_infos: HashMap<Uuid, OrderConfirmationsSettings>,
}

fn process_sync_pubkey_orderbook_state(
    ctx: MmArc,
    pubkey: String,
    trie_roots: HashMap<AlbOrderedOrderbookPair, H64>,
) -> Result<Option<SyncPubkeyOrderbookStateRes>, String> {
    let ordermatch_ctx = OrdermatchContext::from_ctx(&ctx).unwrap();
    let orderbook = ordermatch_ctx.orderbook.lock();
    let pubkey_state = some_or_return_ok_none!(orderbook.pubkeys_state.get(&pubkey));

    let order_getter = |uuid: &Uuid| orderbook.order_set.get(uuid).cloned();
    let pair_orders_diff: Result<HashMap<_, _>, _> = trie_roots
        .into_iter()
        .map(|(pair, root)| {
            let actual_pair_root = pubkey_state
                .trie_roots
                .get(&pair)
                .ok_or(ERRL!("No pair trie root for {}", pair))?;

            let delta_result = match pubkey_state.order_pairs_trie_state_history.get(&pair) {
                Some(history) => {
                    DeltaOrFullTrie::from_history(history, root, *actual_pair_root, &orderbook.memory_db, order_getter)
                },
                None => {
                    get_full_trie(actual_pair_root, &orderbook.memory_db, order_getter).map(DeltaOrFullTrie::FullTrie)
                },
            };

            let delta = try_s!(delta_result);
            Ok((pair, delta))
        })
        .collect();

    let pair_orders_diff = try_s!(pair_orders_diff);
    let mut protocol_infos = HashMap::new();
    let mut conf_infos = HashMap::new();
    let pair_orders_diff = pair_orders_diff
        .into_iter()
        .map(|(pair, trie)| {
            let new_trie = trie.map_to(|uuid, order| match order {
                Some(o) => {
                    protocol_infos.insert(o.uuid, BaseRelProtocolInfo {
                        base: o.base_protocol_info.clone(),
                        rel: o.rel_protocol_info.clone(),
                    });
                    if let Some(ref info) = o.conf_settings {
                        conf_infos.insert(o.uuid, info.clone());
                    }
                },
                None => {
                    protocol_infos.remove(uuid);
                    conf_infos.remove(uuid);
                },
            });
            (pair, new_trie)
        })
        .collect();
    let last_signed_pubkey_payload = vec![];
    let result = SyncPubkeyOrderbookStateRes {
        last_signed_pubkey_payload,
        pair_orders_diff,
        protocol_infos,
        conf_infos,
    };
    Ok(Some(result))
}

fn alb_ordered_pair(base: &str, rel: &str) -> AlbOrderedOrderbookPair {
    let (first, second) = if base < rel { (base, rel) } else { (rel, base) };
    let mut res = first.to_owned();
    res.push(':');
    res.push_str(second);
    res
}

fn orderbook_topic_from_base_rel(base: &str, rel: &str) -> String {
    pub_sub_topic(ORDERBOOK_PREFIX, &alb_ordered_pair(base, rel))
}

fn orderbook_topic_from_ordered_pair(pair: &str) -> String { pub_sub_topic(ORDERBOOK_PREFIX, pair) }

#[test]
fn test_alb_ordered_pair() {
    assert_eq!("BTC:KMD", alb_ordered_pair("KMD", "BTC"));
    assert_eq!("BTCH:KMD", alb_ordered_pair("KMD", "BTCH"));
    assert_eq!("KMD:QTUM", alb_ordered_pair("QTUM", "KMD"));
}

#[allow(dead_code)]
pub fn parse_orderbook_pair_from_topic(topic: &str) -> Option<(&str, &str)> {
    let mut split = topic.split(|maybe_sep| maybe_sep == TOPIC_SEPARATOR);
    match split.next() {
        Some(ORDERBOOK_PREFIX) => match split.next() {
            Some(maybe_pair) => {
                let colon = maybe_pair.find(|maybe_colon| maybe_colon == ':');
                match colon {
                    Some(index) => {
                        if index + 1 < maybe_pair.len() {
                            Some((&maybe_pair[..index], &maybe_pair[index + 1..]))
                        } else {
                            None
                        }
                    },
                    None => None,
                }
            },
            None => None,
        },
        _ => None,
    }
}

#[test]
fn test_parse_orderbook_pair_from_topic() {
    assert_eq!(Some(("BTC", "KMD")), parse_orderbook_pair_from_topic("orbk/BTC:KMD"));
    assert_eq!(None, parse_orderbook_pair_from_topic("orbk/BTC:"));
}

fn maker_order_created_p2p_notify(
    ctx: MmArc,
    order: &MakerOrder,
    base_protocol_info: Vec<u8>,
    rel_protocol_info: Vec<u8>,
) {
    let topic = order.orderbook_topic();
    let message = new_protocol::MakerOrderCreated {
        uuid: order.uuid.into(),
        base: order.base_orderbook_ticker().to_owned(),
        rel: order.rel_orderbook_ticker().to_owned(),
        price: order.price.to_ratio(),
        max_volume: order.available_amount().to_ratio(),
        min_volume: order.min_base_vol.to_ratio(),
        conf_settings: order.conf_settings.clone().unwrap(),
        created_at: now_sec(),
        timestamp: now_sec(),
        pair_trie_root: H64::default(),
        base_protocol_info,
        rel_protocol_info,
    };

    let to_broadcast = new_protocol::OrdermatchMessage::MakerOrderCreated(message.clone());
    let (key_pair, peer_id) = p2p_keypair_and_peer_id_to_broadcast(&ctx, order.p2p_keypair());

    let encoded_msg = encode_and_sign(&to_broadcast, key_pair.private_ref()).unwrap();
    let item: OrderbookItem = (message, hex::encode(key_pair.public_slice())).into();
    insert_or_update_my_order(&ctx, item, order);
    broadcast_p2p_msg(&ctx, topic, encoded_msg, peer_id);
}

fn process_my_maker_order_updated(ctx: &MmArc, message: &new_protocol::MakerOrderUpdated) {
    let ordermatch_ctx = OrdermatchContext::from_ctx(ctx).expect("from_ctx failed");
    let mut orderbook = ordermatch_ctx.orderbook.lock();

    let uuid = message.uuid();
    if let Some(mut order) = orderbook.find_order_by_uuid(&uuid) {
        order.apply_updated(message);
        orderbook.insert_or_update_order_update_trie(order);
    }
}

fn maker_order_updated_p2p_notify(
    ctx: MmArc,
    topic: String,
    message: new_protocol::MakerOrderUpdated,
    p2p_privkey: Option<&KeyPair>,
) {
    let msg: new_protocol::OrdermatchMessage = message.clone().into();
    let (secret, peer_id) = p2p_private_and_peer_id_to_broadcast(&ctx, p2p_privkey);
    let encoded_msg = encode_and_sign(&msg, &secret).unwrap();
    process_my_maker_order_updated(&ctx, &message);
    broadcast_p2p_msg(&ctx, topic, encoded_msg, peer_id);
}

fn maker_order_cancelled_p2p_notify(ctx: MmArc, order: &MakerOrder) {
    let message = new_protocol::OrdermatchMessage::MakerOrderCancelled(new_protocol::MakerOrderCancelled {
        uuid: order.uuid.into(),
        timestamp: now_sec(),
        pair_trie_root: H64::default(),
    });
    delete_my_order(&ctx, order.uuid, order.p2p_privkey);
    log::debug!("maker_order_cancelled_p2p_notify called, message {:?}", message);
    broadcast_ordermatch_message(&ctx, order.orderbook_topic(), message, order.p2p_keypair());
}

pub struct BalanceUpdateOrdermatchHandler {
    ctx: MmWeak,
}

impl BalanceUpdateOrdermatchHandler {
    pub fn new(ctx: MmArc) -> Self { BalanceUpdateOrdermatchHandler { ctx: ctx.weak() } }
}

#[async_trait]
impl BalanceTradeFeeUpdatedHandler for BalanceUpdateOrdermatchHandler {
    async fn balance_updated(&self, coin: &MmCoinEnum, new_balance: &BigDecimal) {
        let ctx = match MmArc::from_weak(&self.ctx) {
            Some(ctx) => ctx,
            None => return,
        };
        if coin.wallet_only(&ctx) {
            log::warn!(
                "coin: {} is wallet only, skip BalanceTradeFeeUpdatedHandler",
                coin.ticker()
            );
            return;
        }
        // Get the max maker available volume to check if the wallet balances are sufficient for the issued maker orders.
        // Note although the maker orders are issued already, but they are not matched yet, so pass the `OrderIssue` stage.
        let new_volume = match calc_max_maker_vol(&ctx, coin, new_balance, FeeApproxStage::OrderIssue).await {
            Ok(vol_info) => vol_info.volume,
            Err(e) if e.get_inner().not_sufficient_balance() => MmNumber::from(0),
            Err(e) => {
                log::warn!("Couldn't handle the 'balance_updated' event: {}", e);
                return;
            },
        };

        let ordermatch_ctx = OrdermatchContext::from_ctx(&ctx).unwrap();
        let my_maker_orders = ordermatch_ctx.maker_orders_ctx.lock().orders.clone();

        for (uuid, order_mutex) in my_maker_orders {
            let mut order = order_mutex.lock().await;
            if order.base != coin.ticker() {
                continue;
            }

            if new_volume < order.min_base_vol {
                let removed_order_mutex = ordermatch_ctx.maker_orders_ctx.lock().remove_order(&uuid);
                // This checks that the order hasn't been removed by another process
                if removed_order_mutex.is_some() {
                    // cancel the order
                    maker_order_cancelled_p2p_notify(ctx.clone(), &order);
                    delete_my_maker_order(
                        ctx.clone(),
                        order.clone(),
                        MakerOrderCancellationReason::InsufficientBalance,
                    )
                    .compat()
                    .await
                    .ok();
                    continue;
                }
            }

            if new_volume < order.available_amount() {
                order.max_base_vol = &order.reserved_amount() + &new_volume;
                let mut update_msg = new_protocol::MakerOrderUpdated::new(order.uuid);
                update_msg.with_new_max_volume(order.available_amount().into());
                maker_order_updated_p2p_notify(ctx.clone(), order.orderbook_topic(), update_msg, order.p2p_keypair());
            }
        }
    }
}

#[derive(Clone, Debug, Deserialize, Eq, PartialEq, Serialize)]
pub struct TakerRequest {
    pub base: String,
    pub rel: String,
    pub base_amount: MmNumber,
    pub rel_amount: MmNumber,
    pub action: TakerAction,
    uuid: Uuid,
    sender_pubkey: H256Json,
    dest_pub_key: H256Json,
    #[serde(default)]
    match_by: MatchBy,
    conf_settings: Option<OrderConfirmationsSettings>,
    #[serde(default)]
    #[serde(skip_serializing_if = "Option::is_none")]
    pub base_protocol_info: Option<Vec<u8>>,
    #[serde(default)]
    #[serde(skip_serializing_if = "Option::is_none")]
    pub rel_protocol_info: Option<Vec<u8>>,
}

impl TakerRequest {
    fn from_new_proto_and_pubkey(message: new_protocol::TakerRequest, sender_pubkey: H256Json) -> Self {
        let base_amount = MmNumber::from(message.base_amount);
        let rel_amount = MmNumber::from(message.rel_amount);

        TakerRequest {
            base: message.base,
            rel: message.rel,
            base_amount,
            rel_amount,
            action: message.action,
            uuid: message.uuid.into(),
            sender_pubkey,
            dest_pub_key: Default::default(),
            match_by: message.match_by.into(),
            conf_settings: Some(message.conf_settings),
            base_protocol_info: message.base_protocol_info,
            rel_protocol_info: message.rel_protocol_info,
        }
    }

    fn can_match_with_maker_pubkey(&self, maker_pubkey: &H256Json) -> bool {
        match &self.match_by {
            MatchBy::Pubkeys(pubkeys) => pubkeys.contains(maker_pubkey),
            _ => true,
        }
    }

    fn can_match_with_uuid(&self, uuid: &Uuid) -> bool {
        match &self.match_by {
            MatchBy::Orders(uuids) => uuids.contains(uuid),
            _ => true,
        }
    }

    fn base_protocol_info_for_maker(&self) -> &Option<Vec<u8>> {
        match &self.action {
            TakerAction::Buy => &self.base_protocol_info,
            TakerAction::Sell => &self.rel_protocol_info,
        }
    }

    fn rel_protocol_info_for_maker(&self) -> &Option<Vec<u8>> {
        match &self.action {
            TakerAction::Buy => &self.rel_protocol_info,
            TakerAction::Sell => &self.base_protocol_info,
        }
    }
}

impl From<TakerOrder> for new_protocol::OrdermatchMessage {
    fn from(taker_order: TakerOrder) -> Self {
        new_protocol::OrdermatchMessage::TakerRequest(new_protocol::TakerRequest {
            base_amount: taker_order.request.get_base_amount().to_ratio(),
            rel_amount: taker_order.request.get_rel_amount().to_ratio(),
            base: taker_order.base_orderbook_ticker().to_owned(),
            rel: taker_order.rel_orderbook_ticker().to_owned(),
            action: taker_order.request.action,
            uuid: taker_order.request.uuid.into(),
            match_by: taker_order.request.match_by.into(),
            conf_settings: taker_order.request.conf_settings.unwrap(),
            base_protocol_info: taker_order.request.base_protocol_info,
            rel_protocol_info: taker_order.request.rel_protocol_info,
        })
    }
}

impl TakerRequest {
    fn get_base_amount(&self) -> &MmNumber { &self.base_amount }

    fn get_rel_amount(&self) -> &MmNumber { &self.rel_amount }
}

pub struct TakerOrderBuilder<'a> {
    base_coin: &'a MmCoinEnum,
    rel_coin: &'a MmCoinEnum,
    base_orderbook_ticker: Option<String>,
    rel_orderbook_ticker: Option<String>,
    base_amount: MmNumber,
    rel_amount: MmNumber,
    sender_pubkey: H256Json,
    action: TakerAction,
    match_by: MatchBy,
    order_type: OrderType,
    conf_settings: Option<OrderConfirmationsSettings>,
    min_volume: Option<MmNumber>,
    timeout: u64,
    save_in_history: bool,
}

pub enum TakerOrderBuildError {
    BaseEqualRel,
    /// Base amount too low with threshold
    BaseAmountTooLow {
        actual: MmNumber,
        threshold: MmNumber,
    },
    /// Rel amount too low with threshold
    RelAmountTooLow {
        actual: MmNumber,
        threshold: MmNumber,
    },
    /// Min volume too low with threshold
    MinVolumeTooLow {
        actual: MmNumber,
        threshold: MmNumber,
    },
    /// Max vol below min base vol
    MaxBaseVolBelowMinBaseVol {
        max: MmNumber,
        min: MmNumber,
    },
    SenderPubkeyIsZero,
    ConfsSettingsNotSet,
}

impl fmt::Display for TakerOrderBuildError {
    fn fmt(&self, f: &mut fmt::Formatter<'_>) -> fmt::Result {
        match self {
            TakerOrderBuildError::BaseEqualRel => write!(f, "Rel coin can not be same as base"),
            TakerOrderBuildError::BaseAmountTooLow { actual, threshold } => write!(
                f,
                "Base amount {} is too low, required: {}",
                actual.to_decimal(),
                threshold.to_decimal()
            ),
            TakerOrderBuildError::RelAmountTooLow { actual, threshold } => write!(
                f,
                "Rel amount {} is too low, required: {}",
                actual.to_decimal(),
                threshold.to_decimal()
            ),
            TakerOrderBuildError::MinVolumeTooLow { actual, threshold } => write!(
                f,
                "Min volume {} is too low, required: {}",
                actual.to_decimal(),
                threshold.to_decimal()
            ),
            TakerOrderBuildError::MaxBaseVolBelowMinBaseVol { min, max } => write!(
                f,
                "Max base vol {} is below min base vol: {}",
                max.to_decimal(),
                min.to_decimal()
            ),
            TakerOrderBuildError::SenderPubkeyIsZero => write!(f, "Sender pubkey can not be zero"),
            TakerOrderBuildError::ConfsSettingsNotSet => write!(f, "Confirmation settings must be set"),
        }
    }
}

impl<'a> TakerOrderBuilder<'a> {
    pub fn new(base_coin: &'a MmCoinEnum, rel_coin: &'a MmCoinEnum) -> TakerOrderBuilder<'a> {
        TakerOrderBuilder {
            base_coin,
            rel_coin,
            base_orderbook_ticker: None,
            rel_orderbook_ticker: None,
            base_amount: MmNumber::from(0),
            rel_amount: MmNumber::from(0),
            sender_pubkey: H256Json::default(),
            action: TakerAction::Buy,
            match_by: MatchBy::Any,
            conf_settings: None,
            min_volume: None,
            order_type: OrderType::GoodTillCancelled,
            timeout: TAKER_ORDER_TIMEOUT,
            save_in_history: true,
        }
    }

    pub fn with_base_amount(mut self, vol: MmNumber) -> Self {
        self.base_amount = vol;
        self
    }

    pub fn with_rel_amount(mut self, vol: MmNumber) -> Self {
        self.rel_amount = vol;
        self
    }

    pub fn with_min_volume(mut self, vol: Option<MmNumber>) -> Self {
        self.min_volume = vol;
        self
    }

    pub fn with_action(mut self, action: TakerAction) -> Self {
        self.action = action;
        self
    }

    pub fn with_match_by(mut self, match_by: MatchBy) -> Self {
        self.match_by = match_by;
        self
    }

    fn with_order_type(mut self, order_type: OrderType) -> Self {
        self.order_type = order_type;
        self
    }

    pub fn with_conf_settings(mut self, settings: OrderConfirmationsSettings) -> Self {
        self.conf_settings = Some(settings);
        self
    }

    pub fn with_sender_pubkey(mut self, sender_pubkey: H256Json) -> Self {
        self.sender_pubkey = sender_pubkey;
        self
    }

    pub fn with_timeout(mut self, timeout: u64) -> Self {
        self.timeout = timeout;
        self
    }

    pub fn with_save_in_history(mut self, save_in_history: bool) -> Self {
        self.save_in_history = save_in_history;
        self
    }

    pub fn with_base_orderbook_ticker(mut self, ticker: Option<String>) -> Self {
        self.base_orderbook_ticker = ticker;
        self
    }

    pub fn with_rel_orderbook_ticker(mut self, ticker: Option<String>) -> Self {
        self.rel_orderbook_ticker = ticker;
        self
    }

    /// Validate fields and build
    #[allow(clippy::result_large_err)]
    pub fn build(self) -> Result<TakerOrder, TakerOrderBuildError> {
        let min_base_amount = self.base_coin.min_trading_vol();
        let min_rel_amount = self.rel_coin.min_trading_vol();

        if self.base_coin.ticker() == self.rel_coin.ticker() {
            return Err(TakerOrderBuildError::BaseEqualRel);
        }

        if self.base_amount < min_base_amount {
            return Err(TakerOrderBuildError::BaseAmountTooLow {
                actual: self.base_amount,
                threshold: min_base_amount,
            });
        }

        if self.rel_amount < min_rel_amount {
            return Err(TakerOrderBuildError::RelAmountTooLow {
                actual: self.rel_amount,
                threshold: min_rel_amount,
            });
        }

        if self.sender_pubkey == H256Json::default() {
            return Err(TakerOrderBuildError::SenderPubkeyIsZero);
        }

        if self.conf_settings.is_none() {
            return Err(TakerOrderBuildError::ConfsSettingsNotSet);
        }

        let price = &self.rel_amount / &self.base_amount;
        let base_min_by_rel = &min_rel_amount / &price;
        let base_min_vol_threshold = min_base_amount.max(base_min_by_rel);

        let min_volume = self.min_volume.unwrap_or_else(|| base_min_vol_threshold.clone());

        if min_volume < base_min_vol_threshold {
            return Err(TakerOrderBuildError::MinVolumeTooLow {
                actual: min_volume,
                threshold: base_min_vol_threshold,
            });
        }

        if self.base_amount < min_volume {
            return Err(TakerOrderBuildError::MaxBaseVolBelowMinBaseVol {
                max: self.base_amount,
                min: min_volume,
            });
        }

        let my_coin = match &self.action {
            TakerAction::Buy => &self.rel_coin,
            TakerAction::Sell => &self.base_coin,
        };

        let p2p_privkey = if my_coin.is_privacy() {
            Some(SerializableSecp256k1Keypair::random())
        } else {
            None
        };

        let base_protocol_info = match &self.action {
            TakerAction::Buy => self.base_coin.coin_protocol_info(Some(self.base_amount.clone())),
            TakerAction::Sell => self.base_coin.coin_protocol_info(None),
        };

        let rel_protocol_info = match &self.action {
            TakerAction::Buy => self.rel_coin.coin_protocol_info(None),
            TakerAction::Sell => self.rel_coin.coin_protocol_info(Some(self.rel_amount.clone())),
        };

        Ok(TakerOrder {
            created_at: now_ms(),
            request: TakerRequest {
                base: self.base_coin.ticker().into(),
                rel: self.rel_coin.ticker().into(),
                base_amount: self.base_amount,
                rel_amount: self.rel_amount,
                action: self.action,
                uuid: new_uuid(),
                sender_pubkey: self.sender_pubkey,
                dest_pub_key: Default::default(),
                match_by: self.match_by,
                conf_settings: self.conf_settings,
                base_protocol_info: Some(base_protocol_info),
                rel_protocol_info: Some(rel_protocol_info),
            },
            matches: Default::default(),
            min_volume,
            order_type: self.order_type,
            timeout: self.timeout,
            save_in_history: self.save_in_history,
            base_orderbook_ticker: self.base_orderbook_ticker,
            rel_orderbook_ticker: self.rel_orderbook_ticker,
            p2p_privkey,
        })
    }

    #[cfg(test)]
    /// skip validation for tests
    fn build_unchecked(self) -> TakerOrder {
        let base_protocol_info = match &self.action {
            TakerAction::Buy => self.base_coin.coin_protocol_info(Some(self.base_amount.clone())),
            TakerAction::Sell => self.base_coin.coin_protocol_info(None),
        };

        let rel_protocol_info = match &self.action {
            TakerAction::Buy => self.rel_coin.coin_protocol_info(None),
            TakerAction::Sell => self.rel_coin.coin_protocol_info(Some(self.rel_amount.clone())),
        };

        TakerOrder {
            created_at: now_ms(),
            request: TakerRequest {
                base: self.base_coin.ticker().to_owned(),
                rel: self.rel_coin.ticker().to_owned(),
                base_amount: self.base_amount,
                rel_amount: self.rel_amount,
                action: self.action,
                uuid: new_uuid(),
                sender_pubkey: self.sender_pubkey,
                dest_pub_key: Default::default(),
                match_by: self.match_by,
                conf_settings: self.conf_settings,
                base_protocol_info: Some(base_protocol_info),
                rel_protocol_info: Some(rel_protocol_info),
            },
            matches: HashMap::new(),
            min_volume: Default::default(),
            order_type: Default::default(),
            timeout: self.timeout,
            save_in_history: false,
            base_orderbook_ticker: None,
            rel_orderbook_ticker: None,
            p2p_privkey: None,
        }
    }
}

#[derive(Clone, Debug, Deserialize, Eq, PartialEq, Serialize)]
pub struct TakerOrder {
    pub created_at: u64,
    pub request: TakerRequest,
    matches: HashMap<Uuid, TakerMatch>,
    min_volume: MmNumber,
    order_type: OrderType,
    timeout: u64,
    #[serde(default = "get_true")]
    save_in_history: bool,
    #[serde(default)]
    base_orderbook_ticker: Option<String>,
    #[serde(default)]
    rel_orderbook_ticker: Option<String>,
    /// A custom priv key for more privacy to prevent linking orders of the same node between each other
    /// Commonly used with privacy coins (ARRR, ZCash, etc.)
    p2p_privkey: Option<SerializableSecp256k1Keypair>,
}

/// Result of match_reserved function
#[derive(Debug, PartialEq)]
enum MatchReservedResult {
    /// Order and reserved message matched,
    Matched,
    /// Order and reserved didn't match
    NotMatched,
}

impl TakerOrder {
    fn is_cancellable(&self) -> bool { self.matches.is_empty() }

    fn match_reserved(&self, reserved: &MakerReserved) -> MatchReservedResult {
        match &self.request.match_by {
            MatchBy::Any => (),
            MatchBy::Orders(uuids) => {
                if !uuids.contains(&reserved.maker_order_uuid) {
                    return MatchReservedResult::NotMatched;
                }
            },
            MatchBy::Pubkeys(pubkeys) => {
                if !pubkeys.contains(&reserved.sender_pubkey) {
                    return MatchReservedResult::NotMatched;
                }
            },
        }

        let my_base_amount = self.request.get_base_amount();
        let my_rel_amount = self.request.get_rel_amount();
        let other_base_amount = reserved.get_base_amount();
        let other_rel_amount = reserved.get_rel_amount();

        match self.request.action {
            TakerAction::Buy => {
                let match_ticker = (self.request.base == reserved.base
                    || self.base_orderbook_ticker.as_ref() == Some(&reserved.base))
                    && (self.request.rel == reserved.rel || self.rel_orderbook_ticker.as_ref() == Some(&reserved.rel));
                if match_ticker && my_base_amount == other_base_amount && other_rel_amount <= my_rel_amount {
                    MatchReservedResult::Matched
                } else {
                    MatchReservedResult::NotMatched
                }
            },
            TakerAction::Sell => {
                let match_ticker = (self.request.base == reserved.rel
                    || self.base_orderbook_ticker.as_ref() == Some(&reserved.rel))
                    && (self.request.rel == reserved.base
                        || self.rel_orderbook_ticker.as_ref() == Some(&reserved.base));
                if match_ticker && my_base_amount == other_rel_amount && my_rel_amount <= other_base_amount {
                    MatchReservedResult::Matched
                } else {
                    MatchReservedResult::NotMatched
                }
            },
        }
    }

    /// Returns the ticker of the taker coin
    fn taker_coin_ticker(&self) -> &str {
        match &self.request.action {
            TakerAction::Buy => &self.request.rel,
            TakerAction::Sell => &self.request.base,
        }
    }

    /// Returns the ticker of the maker coin
    fn maker_coin_ticker(&self) -> &str {
        match &self.request.action {
            TakerAction::Buy => &self.request.base,
            TakerAction::Sell => &self.request.rel,
        }
    }

    fn base_orderbook_ticker(&self) -> &str { self.base_orderbook_ticker.as_deref().unwrap_or(&self.request.base) }

    fn rel_orderbook_ticker(&self) -> &str { self.rel_orderbook_ticker.as_deref().unwrap_or(&self.request.rel) }

    /// Returns the orderbook ticker of the taker coin
    fn taker_orderbook_ticker(&self) -> &str {
        match self.request.action {
            TakerAction::Buy => self.rel_orderbook_ticker(),
            TakerAction::Sell => self.base_orderbook_ticker(),
        }
    }

    /// Returns the orderbook ticker of the maker coin
    fn maker_orderbook_ticker(&self) -> &str {
        match self.request.action {
            TakerAction::Buy => self.base_orderbook_ticker(),
            TakerAction::Sell => self.rel_orderbook_ticker(),
        }
    }

    fn orderbook_topic(&self) -> String {
        orderbook_topic_from_base_rel(self.base_orderbook_ticker(), self.rel_orderbook_ticker())
    }

    fn p2p_keypair(&self) -> Option<&KeyPair> { self.p2p_privkey.as_ref().map(|key| key.key_pair()) }
}

#[derive(Clone, Debug, Deserialize, Eq, PartialEq, Serialize)]
/// Market maker order
/// The "action" is missing here because it's easier to always consider maker order as "sell"
/// So upon ordermatch with request we have only 2 combinations "sell":"sell" and "sell":"buy"
/// Adding "action" to maker order will just double possible combinations making order match more complex.
pub struct MakerOrder {
    pub max_base_vol: MmNumber,
    pub min_base_vol: MmNumber,
    pub price: MmNumber,
    pub created_at: u64,
    pub updated_at: Option<u64>,
    pub base: String,
    pub rel: String,
    matches: HashMap<Uuid, MakerMatch>,
    started_swaps: Vec<Uuid>,
    uuid: Uuid,
    conf_settings: Option<OrderConfirmationsSettings>,
    // Keeping this for now for backward compatibility when kickstarting maker orders
    #[serde(skip_serializing_if = "Option::is_none")]
    changes_history: Option<Vec<HistoricalOrder>>,
    #[serde(default = "get_true")]
    save_in_history: bool,
    #[serde(default)]
    base_orderbook_ticker: Option<String>,
    #[serde(default)]
    rel_orderbook_ticker: Option<String>,
    /// A custom priv key for more privacy to prevent linking orders of the same node between each other
    /// Commonly used with privacy coins (ARRR, ZCash, etc.)
    p2p_privkey: Option<SerializableSecp256k1Keypair>,
}

pub struct MakerOrderBuilder<'a> {
    max_base_vol: MmNumber,
    min_base_vol: Option<MmNumber>,
    price: MmNumber,
    base_coin: &'a MmCoinEnum,
    rel_coin: &'a MmCoinEnum,
    base_orderbook_ticker: Option<String>,
    rel_orderbook_ticker: Option<String>,
    conf_settings: Option<OrderConfirmationsSettings>,
    save_in_history: bool,
}

pub enum MakerOrderBuildError {
    BaseEqualRel,
    /// Max base vol too low with threshold
    MaxBaseVolTooLow {
        actual: MmNumber,
        threshold: MmNumber,
    },
    /// Min base vol too low with threshold
    MinBaseVolTooLow {
        actual: MmNumber,
        threshold: MmNumber,
    },
    /// Price too low with threshold
    PriceTooLow {
        actual: MmNumber,
        threshold: MmNumber,
    },
    /// Rel vol too low with threshold
    RelVolTooLow {
        actual: MmNumber,
        threshold: MmNumber,
    },
    ConfSettingsNotSet,
    MaxBaseVolBelowMinBaseVol {
        min: MmNumber,
        max: MmNumber,
    },
}

impl fmt::Display for MakerOrderBuildError {
    fn fmt(&self, f: &mut fmt::Formatter<'_>) -> fmt::Result {
        match self {
            MakerOrderBuildError::BaseEqualRel => write!(f, "Rel coin can not be same as base"),
            MakerOrderBuildError::MaxBaseVolTooLow { actual, threshold } => write!(
                f,
                "Max base vol {} is too low, required: {}",
                actual.to_decimal(),
                threshold.to_decimal()
            ),
            MakerOrderBuildError::MinBaseVolTooLow { actual, threshold } => write!(
                f,
                "Min base vol {} is too low, required: {}",
                actual.to_decimal(),
                threshold.to_decimal()
            ),
            MakerOrderBuildError::PriceTooLow { actual, threshold } => write!(
                f,
                "Price {} is too low, required: {}",
                actual.to_decimal(),
                threshold.to_decimal()
            ),
            MakerOrderBuildError::RelVolTooLow { actual, threshold } => write!(
                f,
                "Max rel vol {} is too low, required: {}",
                actual.to_decimal(),
                threshold.to_decimal()
            ),
            MakerOrderBuildError::ConfSettingsNotSet => write!(f, "Confirmation settings must be set"),
            MakerOrderBuildError::MaxBaseVolBelowMinBaseVol { min, max } => write!(
                f,
                "Max base vol {} is below min base vol: {}",
                max.to_decimal(),
                min.to_decimal()
            ),
        }
    }
}

#[allow(clippy::result_large_err)]
fn validate_price(price: MmNumber) -> Result<(), MakerOrderBuildError> {
    let min_price = 0.into();

    if price <= min_price {
        return Err(MakerOrderBuildError::PriceTooLow {
            actual: price,
            threshold: min_price,
        });
    }

    Ok(())
}

#[allow(clippy::result_large_err)]
fn validate_and_get_min_vol(
    min_base_amount: MmNumber,
    min_rel_amount: MmNumber,
    min_base_vol: Option<MmNumber>,
    price: MmNumber,
) -> Result<MmNumber, MakerOrderBuildError> {
    let base_min_by_rel = min_rel_amount / price;
    let base_min_vol_threshold = min_base_amount.max(base_min_by_rel);
    let actual_min_base_vol = min_base_vol.unwrap_or_else(|| base_min_vol_threshold.clone());

    if actual_min_base_vol < base_min_vol_threshold {
        return Err(MakerOrderBuildError::MinBaseVolTooLow {
            actual: actual_min_base_vol,
            threshold: base_min_vol_threshold,
        });
    }

    Ok(actual_min_base_vol)
}

#[allow(clippy::result_large_err)]
fn validate_max_vol(
    min_base_amount: MmNumber,
    min_rel_amount: MmNumber,
    max_base_vol: MmNumber,
    min_base_vol: Option<MmNumber>,
    price: MmNumber,
) -> Result<(), MakerOrderBuildError> {
    if let Some(min) = min_base_vol {
        if max_base_vol < min {
            return Err(MakerOrderBuildError::MaxBaseVolBelowMinBaseVol { min, max: max_base_vol });
        }
    }

    if max_base_vol < min_base_amount {
        return Err(MakerOrderBuildError::MaxBaseVolTooLow {
            actual: max_base_vol,
            threshold: min_base_amount,
        });
    }

    let rel_vol = max_base_vol * price;
    if rel_vol < min_rel_amount {
        return Err(MakerOrderBuildError::RelVolTooLow {
            actual: rel_vol,
            threshold: min_rel_amount,
        });
    }

    Ok(())
}

impl<'a> MakerOrderBuilder<'a> {
    pub fn new(base_coin: &'a MmCoinEnum, rel_coin: &'a MmCoinEnum) -> MakerOrderBuilder<'a> {
        MakerOrderBuilder {
            base_coin,
            rel_coin,
            base_orderbook_ticker: None,
            rel_orderbook_ticker: None,
            max_base_vol: 0.into(),
            min_base_vol: None,
            price: 0.into(),
            conf_settings: None,
            save_in_history: true,
        }
    }

    pub fn with_max_base_vol(mut self, vol: MmNumber) -> Self {
        self.max_base_vol = vol;
        self
    }

    pub fn with_min_base_vol(mut self, vol: Option<MmNumber>) -> Self {
        self.min_base_vol = vol;
        self
    }

    pub fn with_price(mut self, price: MmNumber) -> Self {
        self.price = price;
        self
    }

    pub fn with_conf_settings(mut self, conf_settings: OrderConfirmationsSettings) -> Self {
        self.conf_settings = Some(conf_settings);
        self
    }

    pub fn with_save_in_history(mut self, save_in_history: bool) -> Self {
        self.save_in_history = save_in_history;
        self
    }

    pub fn with_base_orderbook_ticker(mut self, base_orderbook_ticker: Option<String>) -> Self {
        self.base_orderbook_ticker = base_orderbook_ticker;
        self
    }

    pub fn with_rel_orderbook_ticker(mut self, rel_orderbook_ticker: Option<String>) -> Self {
        self.rel_orderbook_ticker = rel_orderbook_ticker;
        self
    }

    /// Build MakerOrder
    #[allow(clippy::result_large_err)]
    pub fn build(self) -> Result<MakerOrder, MakerOrderBuildError> {
        if self.base_coin.ticker() == self.rel_coin.ticker() {
            return Err(MakerOrderBuildError::BaseEqualRel);
        }

        if self.conf_settings.is_none() {
            return Err(MakerOrderBuildError::ConfSettingsNotSet);
        }

        let min_base_amount = self.base_coin.min_trading_vol();
        let min_rel_amount = self.rel_coin.min_trading_vol();

        validate_price(self.price.clone())?;

        let actual_min_base_vol = validate_and_get_min_vol(
            min_base_amount.clone(),
            min_rel_amount.clone(),
            self.min_base_vol.clone(),
            self.price.clone(),
        )?;

        validate_max_vol(
            min_base_amount,
            min_rel_amount,
            self.max_base_vol.clone(),
            self.min_base_vol.clone(),
            self.price.clone(),
        )?;

        let created_at = now_ms();

        let p2p_privkey = if self.base_coin.is_privacy() {
            Some(SerializableSecp256k1Keypair::random())
        } else {
            None
        };

        Ok(MakerOrder {
            base: self.base_coin.ticker().to_owned(),
            rel: self.rel_coin.ticker().to_owned(),
            created_at,
            updated_at: Some(created_at),
            max_base_vol: self.max_base_vol,
            min_base_vol: actual_min_base_vol,
            price: self.price,
            matches: HashMap::new(),
            started_swaps: Vec::new(),
            uuid: new_uuid(),
            conf_settings: self.conf_settings,
            changes_history: None,
            save_in_history: self.save_in_history,
            base_orderbook_ticker: self.base_orderbook_ticker,
            rel_orderbook_ticker: self.rel_orderbook_ticker,
            p2p_privkey,
        })
    }

    #[cfg(test)]
    fn build_unchecked(self) -> MakerOrder {
        let created_at = now_ms();
        #[allow(clippy::or_fun_call)]
        MakerOrder {
            base: self.base_coin.ticker().to_owned(),
            rel: self.rel_coin.ticker().to_owned(),
            created_at,
            updated_at: Some(created_at),
            max_base_vol: self.max_base_vol,
            min_base_vol: self.min_base_vol.unwrap_or(self.base_coin.min_trading_vol()),
            price: self.price,
            matches: HashMap::new(),
            started_swaps: Vec::new(),
            uuid: new_uuid(),
            conf_settings: self.conf_settings,
            changes_history: None,
            save_in_history: false,
            base_orderbook_ticker: None,
            rel_orderbook_ticker: None,
            p2p_privkey: None,
        }
    }
}

#[allow(dead_code)]
fn zero_rat() -> BigRational { BigRational::zero() }

impl MakerOrder {
    fn available_amount(&self) -> MmNumber { &self.max_base_vol - &self.reserved_amount() }

    fn reserved_amount(&self) -> MmNumber {
        self.matches.iter().fold(
            MmNumber::from(BigRational::from_integer(0.into())),
            |reserved, (_, order_match)| &reserved + order_match.reserved.get_base_amount(),
        )
    }

    fn is_cancellable(&self) -> bool { !self.has_ongoing_matches() }

    fn has_ongoing_matches(&self) -> bool {
        for (_, order_match) in self.matches.iter() {
            // if there's at least 1 ongoing match the order is not cancellable
            if order_match.connected.is_none() && order_match.connect.is_none() {
                return true;
            }
        }
        false
    }

    fn match_with_request(&self, taker: &TakerRequest) -> OrderMatchResult {
        let taker_base_amount = taker.get_base_amount();
        let taker_rel_amount = taker.get_rel_amount();

        let zero = MmNumber::from(0);
        if taker_base_amount <= &zero || taker_rel_amount <= &zero {
            return OrderMatchResult::NotMatched;
        }

        match taker.action {
            TakerAction::Buy => {
                let ticker_match = (self.base == taker.base
                    || self.base_orderbook_ticker.as_ref() == Some(&taker.base))
                    && (self.rel == taker.rel || self.rel_orderbook_ticker.as_ref() == Some(&taker.rel));
                let taker_price = taker_rel_amount / taker_base_amount;
                if ticker_match
                    && taker_base_amount <= &self.available_amount()
                    && taker_base_amount >= &self.min_base_vol
                    && taker_price >= self.price
                {
                    OrderMatchResult::Matched((taker_base_amount.clone(), taker_base_amount * &self.price))
                } else {
                    OrderMatchResult::NotMatched
                }
            },
            TakerAction::Sell => {
                let ticker_match = (self.base == taker.rel || self.base_orderbook_ticker.as_ref() == Some(&taker.rel))
                    && (self.rel == taker.base || self.rel_orderbook_ticker.as_ref() == Some(&taker.base));
                let taker_price = taker_base_amount / taker_rel_amount;

                // Calculate the resulting base amount using the Maker's price instead of the Taker's.
                let matched_base_amount = taker_base_amount / &self.price;
                let matched_rel_amount = taker_base_amount.clone();

                if ticker_match
                    && matched_base_amount <= self.available_amount()
                    && matched_base_amount >= self.min_base_vol
                    && taker_price >= self.price
                {
                    OrderMatchResult::Matched((matched_base_amount, matched_rel_amount))
                } else {
                    OrderMatchResult::NotMatched
                }
            },
        }
    }

    fn apply_updated(&mut self, msg: &new_protocol::MakerOrderUpdated) {
        if let Some(new_price) = msg.new_price() {
            self.price = new_price;
        }

        if let Some(new_max_volume) = msg.new_max_volume() {
            self.max_base_vol = new_max_volume;
        }

        if let Some(new_min_volume) = msg.new_min_volume() {
            self.min_base_vol = new_min_volume;
        }

        if let Some(conf_settings) = msg.new_conf_settings() {
            self.conf_settings = conf_settings.into();
        }

        self.updated_at = Some(now_ms());
    }

    fn base_orderbook_ticker(&self) -> &str { self.base_orderbook_ticker.as_deref().unwrap_or(&self.base) }

    fn rel_orderbook_ticker(&self) -> &str { self.rel_orderbook_ticker.as_deref().unwrap_or(&self.rel) }

    fn orderbook_topic(&self) -> String {
        orderbook_topic_from_base_rel(self.base_orderbook_ticker(), self.rel_orderbook_ticker())
    }

    fn was_updated(&self) -> bool { self.updated_at != Some(self.created_at) }

    fn p2p_keypair(&self) -> Option<&KeyPair> { self.p2p_privkey.as_ref().map(|key| key.key_pair()) }
}

impl From<TakerOrder> for MakerOrder {
    fn from(taker_order: TakerOrder) -> Self {
        let created_at = now_ms();
        match taker_order.request.action {
            TakerAction::Sell => MakerOrder {
                price: (taker_order.request.get_rel_amount() / taker_order.request.get_base_amount()),
                max_base_vol: taker_order.request.get_base_amount().clone(),
                min_base_vol: taker_order.min_volume,
                created_at,
                updated_at: Some(created_at),
                base: taker_order.request.base,
                rel: taker_order.request.rel,
                matches: HashMap::new(),
                started_swaps: Vec::new(),
                uuid: taker_order.request.uuid,
                conf_settings: taker_order.request.conf_settings,
                changes_history: None,
                save_in_history: taker_order.save_in_history,
                base_orderbook_ticker: taker_order.base_orderbook_ticker,
                rel_orderbook_ticker: taker_order.rel_orderbook_ticker,
                p2p_privkey: taker_order.p2p_privkey,
            },
            // The "buy" taker order is recreated with reversed pair as Maker order is always considered as "sell"
            TakerAction::Buy => {
                let price = taker_order.request.get_base_amount() / taker_order.request.get_rel_amount();
                let min_base_vol = &taker_order.min_volume / &price;
                MakerOrder {
                    price,
                    max_base_vol: taker_order.request.get_rel_amount().clone(),
                    min_base_vol,
                    created_at,
                    updated_at: Some(created_at),
                    base: taker_order.request.rel,
                    rel: taker_order.request.base,
                    matches: HashMap::new(),
                    started_swaps: Vec::new(),
                    uuid: taker_order.request.uuid,
                    conf_settings: taker_order.request.conf_settings.map(|s| s.reversed()),
                    changes_history: None,
                    save_in_history: taker_order.save_in_history,
                    base_orderbook_ticker: taker_order.rel_orderbook_ticker,
                    rel_orderbook_ticker: taker_order.base_orderbook_ticker,
                    p2p_privkey: taker_order.p2p_privkey,
                }
            },
        }
    }
}

#[derive(Clone, Debug, Deserialize, Eq, PartialEq, Serialize)]
pub struct TakerConnect {
    taker_order_uuid: Uuid,
    maker_order_uuid: Uuid,
    sender_pubkey: H256Json,
    dest_pub_key: H256Json,
}

impl From<new_protocol::TakerConnect> for TakerConnect {
    fn from(message: new_protocol::TakerConnect) -> TakerConnect {
        TakerConnect {
            taker_order_uuid: message.taker_order_uuid.into(),
            maker_order_uuid: message.maker_order_uuid.into(),
            sender_pubkey: Default::default(),
            dest_pub_key: Default::default(),
        }
    }
}

impl From<TakerConnect> for new_protocol::OrdermatchMessage {
    fn from(taker_connect: TakerConnect) -> Self {
        new_protocol::OrdermatchMessage::TakerConnect(new_protocol::TakerConnect {
            taker_order_uuid: taker_connect.taker_order_uuid.into(),
            maker_order_uuid: taker_connect.maker_order_uuid.into(),
        })
    }
}

#[derive(Clone, Debug, Deserialize, Eq, PartialEq, Serialize)]
#[cfg_attr(test, derive(Default))]
pub struct MakerReserved {
    base: String,
    rel: String,
    base_amount: MmNumber,
    rel_amount: MmNumber,
    taker_order_uuid: Uuid,
    maker_order_uuid: Uuid,
    sender_pubkey: H256Json,
    dest_pub_key: H256Json,
    conf_settings: Option<OrderConfirmationsSettings>,
    #[serde(default)]
    #[serde(skip_serializing_if = "Option::is_none")]
    pub base_protocol_info: Option<Vec<u8>>,
    #[serde(default)]
    #[serde(skip_serializing_if = "Option::is_none")]
    pub rel_protocol_info: Option<Vec<u8>>,
}

impl MakerReserved {
    fn get_base_amount(&self) -> &MmNumber { &self.base_amount }

    fn get_rel_amount(&self) -> &MmNumber { &self.rel_amount }

    fn price(&self) -> MmNumber { &self.rel_amount / &self.base_amount }
}

impl MakerReserved {
    fn from_new_proto_and_pubkey(message: new_protocol::MakerReserved, sender_pubkey: H256Json) -> Self {
        let base_amount = MmNumber::from(message.base_amount);
        let rel_amount = MmNumber::from(message.rel_amount);

        MakerReserved {
            base: message.base,
            rel: message.rel,
            base_amount,
            rel_amount,
            taker_order_uuid: message.taker_order_uuid.into(),
            maker_order_uuid: message.maker_order_uuid.into(),
            sender_pubkey,
            dest_pub_key: Default::default(),
            conf_settings: Some(message.conf_settings),
            base_protocol_info: message.base_protocol_info,
            rel_protocol_info: message.rel_protocol_info,
        }
    }
}

impl From<MakerReserved> for new_protocol::OrdermatchMessage {
    fn from(maker_reserved: MakerReserved) -> Self {
        new_protocol::OrdermatchMessage::MakerReserved(new_protocol::MakerReserved {
            base_amount: maker_reserved.get_base_amount().to_ratio(),
            rel_amount: maker_reserved.get_rel_amount().to_ratio(),
            base: maker_reserved.base,
            rel: maker_reserved.rel,
            taker_order_uuid: maker_reserved.taker_order_uuid.into(),
            maker_order_uuid: maker_reserved.maker_order_uuid.into(),
            conf_settings: maker_reserved.conf_settings.unwrap(),
            base_protocol_info: maker_reserved.base_protocol_info,
            rel_protocol_info: maker_reserved.rel_protocol_info,
        })
    }
}

#[derive(Clone, Debug, Deserialize, Eq, PartialEq, Serialize)]
pub struct MakerConnected {
    taker_order_uuid: Uuid,
    maker_order_uuid: Uuid,
    method: String,
    sender_pubkey: H256Json,
    dest_pub_key: H256Json,
}

impl From<new_protocol::MakerConnected> for MakerConnected {
    fn from(message: new_protocol::MakerConnected) -> MakerConnected {
        MakerConnected {
            taker_order_uuid: message.taker_order_uuid.into(),
            maker_order_uuid: message.maker_order_uuid.into(),
            method: "".to_string(),
            sender_pubkey: Default::default(),
            dest_pub_key: Default::default(),
        }
    }
}

impl From<MakerConnected> for new_protocol::OrdermatchMessage {
    fn from(maker_connected: MakerConnected) -> Self {
        new_protocol::OrdermatchMessage::MakerConnected(new_protocol::MakerConnected {
            taker_order_uuid: maker_connected.taker_order_uuid.into(),
            maker_order_uuid: maker_connected.maker_order_uuid.into(),
        })
    }
}

fn broadcast_keep_alive_for_pub(ctx: &MmArc, pubkey: &str, orderbook: &Orderbook, p2p_privkey: Option<&KeyPair>) {
    let state = match orderbook.pubkeys_state.get(pubkey) {
        Some(s) => s,
        None => return,
    };

    for (alb_pair, root) in state.trie_roots.iter() {
        let mut trie_roots = HashMap::new();

        if *root == H64::default() && *root == hashed_null_node::<Layout>() {
            continue;
        }

        trie_roots.insert(alb_pair.clone(), *root);

        let message = new_protocol::PubkeyKeepAlive {
            trie_roots,
            timestamp: now_sec(),
        };

        broadcast_ordermatch_message(
            ctx,
            orderbook_topic_from_ordered_pair(alb_pair),
            message.clone().into(),
            p2p_privkey,
        );
    }
}

pub async fn broadcast_maker_orders_keep_alive_loop(ctx: MmArc) {
    // broadcast_maker_orders_keep_alive_loop is spawned only if CryptoCtx is initialized.
    let persistent_pubsecp = CryptoCtx::from_ctx(&ctx)
        .expect("CryptoCtx not available")
        .mm2_internal_pubkey_hex();

    while !ctx.is_stopping() {
        Timer::sleep(MIN_ORDER_KEEP_ALIVE_INTERVAL as f64).await;
        let ordermatch_ctx = OrdermatchContext::from_ctx(&ctx).expect("from_ctx failed");
        let my_orders = ordermatch_ctx.maker_orders_ctx.lock().orders.clone();

        for (_, order_mutex) in my_orders {
            let order = order_mutex.lock().await;
            if let Some(p2p_privkey) = order.p2p_privkey {
                // Artem Vitae
                // I tried if let Some(p2p_privkey) = order_mutex.lock().await.p2p_privkey
                // but it seems to keep holding the guard
                drop(order);
                let pubsecp = hex::encode(p2p_privkey.public_slice());
                let orderbook = ordermatch_ctx.orderbook.lock();
                broadcast_keep_alive_for_pub(&ctx, &pubsecp, &orderbook, Some(p2p_privkey.key_pair()));
            }
        }

        let orderbook = ordermatch_ctx.orderbook.lock();
        broadcast_keep_alive_for_pub(&ctx, &persistent_pubsecp, &orderbook, None);
    }
}

fn broadcast_ordermatch_message(
    ctx: &MmArc,
    topic: String,
    msg: new_protocol::OrdermatchMessage,
    p2p_privkey: Option<&KeyPair>,
) {
    let (secret, peer_id) = p2p_private_and_peer_id_to_broadcast(ctx, p2p_privkey);
    let encoded_msg = encode_and_sign(&msg, &secret).unwrap();
    broadcast_p2p_msg(ctx, topic, encoded_msg, peer_id);
}

/// The order is ordered by [`OrderbookItem::price`] and [`OrderbookItem::uuid`].
#[derive(Clone, Debug, Eq, Ord, PartialEq, PartialOrd)]
struct OrderedByPriceOrder {
    price: MmNumber,
    uuid: Uuid,
}

#[derive(Clone, Debug, PartialEq)]
enum OrderbookRequestingState {
    /// The orderbook was requested from relays.
    #[allow(dead_code)]
    Requested,
    /// We subscribed to a topic at `subscribed_at` time, but the orderbook was not requested.
    NotRequested { subscribed_at: u64 },
}

type H64 = [u8; 8];

#[derive(Debug, Clone, Eq, PartialEq)]
struct TrieDiff<Key, Value> {
    delta: Vec<(Key, Option<Value>)>,
    next_root: H64,
}

#[derive(Debug)]
struct TrieDiffHistory<Key, Value> {
    inner: TimeCache<H64, TrieDiff<Key, Value>>,
}

impl<Key, Value> TrieDiffHistory<Key, Value> {
    fn insert_new_diff(&mut self, insert_at: H64, diff: TrieDiff<Key, Value>) {
        if insert_at == diff.next_root {
            // do nothing to avoid cycles in diff history
            return;
        }

        match self.inner.remove(diff.next_root) {
            Some(mut diff) => {
                // we reached a state that was already reached previously
                // history can be cleaned up to this state hash
                while let Some(next_diff) = self.inner.remove(diff.next_root) {
                    diff = next_diff;
                }
            },
            None => {
                self.inner.insert(insert_at, diff);
            },
        };
    }

    #[allow(dead_code)]
    fn remove_key(&mut self, key: H64) { self.inner.remove(key); }

    #[allow(dead_code)]
    fn contains_key(&self, key: &H64) -> bool { self.inner.contains_key(key) }

    fn get(&self, key: &H64) -> Option<&TrieDiff<Key, Value>> { self.inner.get(key) }

    #[allow(dead_code)]
    fn len(&self) -> usize { self.inner.len() }
}

type TrieOrderHistory = TrieDiffHistory<Uuid, OrderbookItem>;

struct OrderbookPubkeyState {
    /// Timestamp of the latest keep alive message received
    last_keep_alive: u64,
    /// The map storing historical data about specific pair subtrie changes
    /// Used to get diffs of orders of pair between specific root hashes
    order_pairs_trie_state_history: TimeCache<AlbOrderedOrderbookPair, TrieOrderHistory>,
    /// The known UUIDs owned by pubkey with alphabetically ordered pair to ease the lookup during pubkey orderbook requests
    orders_uuids: HashSet<(Uuid, AlbOrderedOrderbookPair)>,
    /// The map storing alphabetically ordered pair with trie root hash of orders owned by pubkey.
    trie_roots: HashMap<AlbOrderedOrderbookPair, H64>,
}

impl OrderbookPubkeyState {
    pub fn with_history_timeout(ttl: Duration) -> OrderbookPubkeyState {
        OrderbookPubkeyState {
            last_keep_alive: now_sec(),
            order_pairs_trie_state_history: TimeCache::new(ttl),
            orders_uuids: HashSet::default(),
            trie_roots: HashMap::default(),
        }
    }
}

fn get_trie_mut<'a>(
    mem_db: &'a mut MemoryDB<Blake2Hasher64>,
    root: &'a mut H64,
) -> Result<TrieDBMut<'a, Layout>, String> {
    if *root == H64::default() {
        Ok(TrieDBMut::new(mem_db, root))
    } else {
        TrieDBMut::from_existing(mem_db, root).map_err(|e| ERRL!("{:?}", e))
    }
}

fn pubkey_state_mut<'a>(
    state: &'a mut HashMap<String, OrderbookPubkeyState>,
    from_pubkey: &str,
) -> &'a mut OrderbookPubkeyState {
    match state.raw_entry_mut().from_key(from_pubkey) {
        RawEntryMut::Occupied(e) => e.into_mut(),
        RawEntryMut::Vacant(e) => {
            let state = OrderbookPubkeyState::with_history_timeout(Duration::new(TRIE_STATE_HISTORY_TIMEOUT, 0));
            e.insert(from_pubkey.to_string(), state).1
        },
    }
}

fn order_pair_root_mut<'a>(state: &'a mut HashMap<AlbOrderedOrderbookPair, H64>, pair: &str) -> &'a mut H64 {
    match state.raw_entry_mut().from_key(pair) {
        RawEntryMut::Occupied(e) => e.into_mut(),
        RawEntryMut::Vacant(e) => e.insert(pair.to_string(), Default::default()).1,
    }
}

fn pair_history_mut<'a>(
    state: &'a mut TimeCache<AlbOrderedOrderbookPair, TrieOrderHistory>,
    pair: &str,
) -> &'a mut TrieOrderHistory {
    state
        .entry(pair.into())
        .or_insert_with_update_expiration(|| TrieOrderHistory {
            inner: TimeCache::new(Duration::from_secs(TRIE_ORDER_HISTORY_TIMEOUT)),
        })
}

/// `parity_util_mem::malloc_size` crushes for some reason on wasm32
#[cfg(target_arch = "wasm32")]
fn collect_orderbook_metrics(_ctx: &MmArc, _orderbook: &Orderbook) {}

#[cfg(not(target_arch = "wasm32"))]
fn collect_orderbook_metrics(ctx: &MmArc, orderbook: &Orderbook) {
    use parity_util_mem::malloc_size;

    let memory_db_size = malloc_size(&orderbook.memory_db);
    mm_gauge!(ctx.metrics, "orderbook.len", orderbook.order_set.len() as f64);
    mm_gauge!(ctx.metrics, "orderbook.memory_db", memory_db_size as f64);
}

#[derive(Default)]
struct Orderbook {
    /// A map from (base, rel).
    ordered: HashMap<(String, String), BTreeSet<OrderedByPriceOrder>>,
    /// A map from base ticker to the set of another tickers to track the existing pairs
    pairs_existing_for_base: HashMap<String, HashSet<String>>,
    /// A map from rel ticker to the set of another tickers to track the existing pairs
    pairs_existing_for_rel: HashMap<String, HashSet<String>>,
    /// A map from (base, rel).
    unordered: HashMap<(String, String), HashSet<Uuid>>,
    order_set: HashMap<Uuid, OrderbookItem>,
    /// a map of orderbook states of known maker pubkeys
    pubkeys_state: HashMap<String, OrderbookPubkeyState>,
    topics_subscribed_to: HashMap<String, OrderbookRequestingState>,
    /// MemoryDB instance to store Patricia Tries data
    memory_db: MemoryDB<Blake2Hasher64>,
    my_p2p_pubkeys: HashSet<String>,
}

fn hashed_null_node<T: TrieConfiguration>() -> TrieHash<T> { <T::Codec as NodeCodecT>::hashed_null_node() }

impl Orderbook {
    fn find_order_by_uuid_and_pubkey(&self, uuid: &Uuid, from_pubkey: &str) -> Option<OrderbookItem> {
        self.order_set.get(uuid).and_then(|order| {
            if order.pubkey == from_pubkey {
                Some(order.clone())
            } else {
                None
            }
        })
    }

    fn find_order_by_uuid(&self, uuid: &Uuid) -> Option<OrderbookItem> { self.order_set.get(uuid).cloned() }

    fn insert_or_update_order_update_trie(&mut self, order: OrderbookItem) {
        let zero = BigRational::from_integer(0.into());
        if order.max_volume <= zero || order.price <= zero || order.min_volume < zero {
            self.remove_order_trie_update(order.uuid);
            return;
        } // else insert the order

        self.insert_or_update_order(order.clone());

        let pubkey_state = pubkey_state_mut(&mut self.pubkeys_state, &order.pubkey);

        let alb_ordered = alb_ordered_pair(&order.base, &order.rel);
        let pair_root = order_pair_root_mut(&mut pubkey_state.trie_roots, &alb_ordered);
        let prev_root = *pair_root;

        pubkey_state.orders_uuids.insert((order.uuid, alb_ordered.clone()));

        {
            let mut pair_trie = match get_trie_mut(&mut self.memory_db, pair_root) {
                Ok(trie) => trie,
                Err(e) => {
                    error!("Error getting {} trie with root {:?}", e, prev_root);
                    return;
                },
            };
            let order_bytes = order.trie_state_bytes();
            if let Err(e) = pair_trie.insert(order.uuid.as_bytes(), &order_bytes) {
                error!(
                    "Error {:?} on insertion to trie. Key {}, value {:?}",
                    e, order.uuid, order_bytes
                );
                return;
            };
        }

        if prev_root != H64::default() {
            let history = pair_history_mut(&mut pubkey_state.order_pairs_trie_state_history, &alb_ordered);
            history.insert_new_diff(prev_root, TrieDiff {
                delta: vec![(order.uuid, Some(order.clone()))],
                next_root: *pair_root,
            });
        }
    }

    fn insert_or_update_order(&mut self, order: OrderbookItem) {
        log::debug!("Inserting order {:?}", order);
        let zero = BigRational::from_integer(0.into());
        if order.max_volume <= zero || order.price <= zero || order.min_volume < zero {
            self.remove_order_trie_update(order.uuid);
            return;
        } // else insert the order

        let base_rel = (order.base.clone(), order.rel.clone());

        let ordered = self.ordered.entry(base_rel.clone()).or_insert_with(BTreeSet::new);

        // have to clone to drop immutable ordered borrow
        let existing = ordered
            .iter()
            .find(|maybe_existing| maybe_existing.uuid == order.uuid)
            .cloned();

        if let Some(exists) = existing {
            ordered.remove(&exists);
        }
        ordered.insert(OrderedByPriceOrder {
            uuid: order.uuid,
            price: order.price.clone().into(),
        });

        self.pairs_existing_for_base
            .entry(order.base.clone())
            .or_insert_with(HashSet::new)
            .insert(order.rel.clone());

        self.pairs_existing_for_rel
            .entry(order.rel.clone())
            .or_insert_with(HashSet::new)
            .insert(order.base.clone());

        self.unordered
            .entry(base_rel)
            .or_insert_with(HashSet::new)
            .insert(order.uuid);

        self.order_set.insert(order.uuid, order);
    }

    fn remove_order_trie_update(&mut self, uuid: Uuid) -> Option<OrderbookItem> {
        let order = match self.order_set.remove(&uuid) {
            Some(order) => order,
            None => return None,
        };
        let base_rel = (order.base.clone(), order.rel.clone());

        // create an `order_to_delete` that allows to find and remove an element from `self.ordered` by hash
        let order_to_delete = OrderedByPriceOrder {
            price: order.price.clone().into(),
            uuid,
        };

        if let Some(orders) = self.ordered.get_mut(&base_rel) {
            orders.remove(&order_to_delete);
            if orders.is_empty() {
                self.ordered.remove(&base_rel);
            }
        }

        if let Some(orders) = self.unordered.get_mut(&base_rel) {
            // use the same uuid to remove an order
            orders.remove(&order_to_delete.uuid);
            if orders.is_empty() {
                self.unordered.remove(&base_rel);
            }
        }

        let alb_ordered = alb_ordered_pair(&order.base, &order.rel);
        let pubkey_state = pubkey_state_mut(&mut self.pubkeys_state, &order.pubkey);
        let pair_state = order_pair_root_mut(&mut pubkey_state.trie_roots, &alb_ordered);
        let old_state = *pair_state;

        let to_remove = &(uuid, alb_ordered.clone());
        pubkey_state.orders_uuids.remove(to_remove);

        *pair_state = match delta_trie_root::<Layout, _, _, _, _, _>(&mut self.memory_db, *pair_state, vec![(
            *order.uuid.as_bytes(),
            None::<Vec<u8>>,
        )]) {
            Ok(root) => root,
            Err(_) => {
                error!("Failed to get existing trie with root {:?}", pair_state);
                return Some(order);
            },
        };

        if pubkey_state.order_pairs_trie_state_history.get(&alb_ordered).is_some() {
            let history = pair_history_mut(&mut pubkey_state.order_pairs_trie_state_history, &alb_ordered);
            history.insert_new_diff(old_state, TrieDiff {
                delta: vec![(uuid, None)],
                next_root: *pair_state,
            });
        }
        Some(order)
    }

    fn is_subscribed_to(&self, topic: &str) -> bool { self.topics_subscribed_to.contains_key(topic) }

    fn process_keep_alive(
        &mut self,
        from_pubkey: &str,
        message: new_protocol::PubkeyKeepAlive,
        i_am_relay: bool,
    ) -> Option<OrdermatchRequest> {
        let pubkey_state = pubkey_state_mut(&mut self.pubkeys_state, from_pubkey);
        pubkey_state.last_keep_alive = now_sec();
        let mut trie_roots_to_request = HashMap::new();
        for (alb_pair, trie_root) in message.trie_roots {
            let subscribed = self
                .topics_subscribed_to
                .contains_key(&orderbook_topic_from_ordered_pair(&alb_pair));
            if !subscribed && !i_am_relay {
                continue;
            }

            if trie_root == H64::default() || trie_root == hashed_null_node::<Layout>() {
                log::debug!(
                    "Received zero or hashed_null_node pair {} trie root from pub {}",
                    alb_pair,
                    from_pubkey
                );

                continue;
            }
            let actual_trie_root = order_pair_root_mut(&mut pubkey_state.trie_roots, &alb_pair);
            if *actual_trie_root != trie_root {
                trie_roots_to_request.insert(alb_pair, trie_root);
            }
        }

        if trie_roots_to_request.is_empty() {
            return None;
        }

        Some(OrdermatchRequest::SyncPubkeyOrderbookState {
            pubkey: from_pubkey.to_owned(),
            trie_roots: trie_roots_to_request,
        })
    }

    fn orderbook_item_with_proof(&self, order: OrderbookItem) -> OrderbookItemWithProof {
        OrderbookItemWithProof {
            order,
            last_message_payload: vec![],
            proof: vec![],
        }
    }
}

struct OrdermatchContext {
    pub maker_orders_ctx: PaMutex<MakerOrdersContext>,
    pub my_taker_orders: AsyncMutex<HashMap<Uuid, TakerOrder>>,
    pub orderbook: PaMutex<Orderbook>,
    /// The map from coin original ticker to the orderbook ticker
    /// It is used to share the same orderbooks for concurrently activated coins with different protocols
    /// E.g. BTC and BTC-Segwit
    pub orderbook_tickers: HashMap<String, String>,
    /// The map from orderbook ticker to original tickers having it in the config
    pub original_tickers: HashMap<String, HashSet<String>>,
    /// Pending MakerReserved messages for a specific TakerOrder UUID
    /// Used to select a trade with the best price upon matching
    pending_maker_reserved: AsyncMutex<HashMap<Uuid, Vec<MakerReserved>>>,
    #[cfg(target_arch = "wasm32")]
    ordermatch_db: ConstructibleDb<OrdermatchDb>,
}

pub fn init_ordermatch_context(ctx: &MmArc) -> OrdermatchInitResult<()> {
    // Helper
    #[derive(Deserialize)]
    struct CoinConf {
        coin: String,
        orderbook_ticker: Option<String>,
    }

    let coins: Vec<CoinConf> =
        json::from_value(ctx.conf["coins"].clone()).map_to_mm(|e| OrdermatchInitError::ErrorDeserializingConfig {
            field: "coins".to_owned(),
            error: e.to_string(),
        })?;
    let mut orderbook_tickers = HashMap::new();
    let mut original_tickers = HashMap::new();
    for coin in coins {
        if let Some(orderbook_ticker) = coin.orderbook_ticker {
            orderbook_tickers.insert(coin.coin.clone(), orderbook_ticker.clone());
            original_tickers
                .entry(orderbook_ticker)
                .or_insert_with(HashSet::new)
                .insert(coin.coin);
        }
    }

    let ordermatch_context = OrdermatchContext {
        maker_orders_ctx: PaMutex::new(MakerOrdersContext::new(ctx)?),
        my_taker_orders: Default::default(),
        orderbook: Default::default(),
        pending_maker_reserved: Default::default(),
        orderbook_tickers,
        original_tickers,
        #[cfg(target_arch = "wasm32")]
        ordermatch_db: ConstructibleDb::new(ctx),
    };

    from_ctx(&ctx.ordermatch_ctx, move || Ok(ordermatch_context))
        .map(|_| ())
        .map_to_mm(OrdermatchInitError::Internal)
}

#[cfg_attr(all(test, not(target_arch = "wasm32")), mockable)]
impl OrdermatchContext {
    /// Obtains a reference to this crate context, creating it if necessary.
    #[cfg(not(test))]
    fn from_ctx(ctx: &MmArc) -> Result<Arc<OrdermatchContext>, String> {
        Ok(try_s!(from_ctx(&ctx.ordermatch_ctx, move || {
            ERR!("'OrdermatchContext' is not initialized")
        })))
    }

    /// Obtains a reference to this crate context, creating it if necessary.
    #[cfg(test)]
    fn from_ctx(ctx: &MmArc) -> Result<Arc<OrdermatchContext>, String> {
        Ok(try_s!(from_ctx(&ctx.ordermatch_ctx, move || {
            Ok(OrdermatchContext {
                maker_orders_ctx: PaMutex::new(try_s!(MakerOrdersContext::new(ctx))),
                my_taker_orders: Default::default(),
                orderbook: Default::default(),
                pending_maker_reserved: Default::default(),
                orderbook_tickers: Default::default(),
                original_tickers: Default::default(),
                #[cfg(target_arch = "wasm32")]
                ordermatch_db: ConstructibleDb::new(ctx),
            })
        })))
    }

    fn orderbook_ticker(&self, ticker: &str) -> Option<String> { self.orderbook_tickers.get(ticker).cloned() }

    fn orderbook_ticker_bypass(&self, ticker: &str) -> String {
        self.orderbook_ticker(ticker).unwrap_or_else(|| ticker.to_owned())
    }

    fn orderbook_pair_bypass(&self, pair: &(String, String)) -> (String, String) {
        (
            self.orderbook_ticker(&pair.0).unwrap_or_else(|| pair.0.clone()),
            self.orderbook_ticker(&pair.1).unwrap_or_else(|| pair.1.clone()),
        )
    }

    #[cfg(target_arch = "wasm32")]
    pub async fn ordermatch_db(&self) -> InitDbResult<OrdermatchDbLocked<'_>> {
        self.ordermatch_db.get_or_initialize().await
    }
}

pub struct MakerOrdersContext {
    orders: HashMap<Uuid, Arc<AsyncMutex<MakerOrder>>>,
    order_tickers: HashMap<Uuid, String>,
    count_by_tickers: HashMap<String, usize>,
    /// The `check_balance_update_loop` future abort handles associated stored by corresponding tickers.
    balance_loops: AbortableSimpleMap<String>,
}

impl MakerOrdersContext {
    fn new(ctx: &MmArc) -> OrdermatchInitResult<MakerOrdersContext> {
        // Create an abortable system linked to the `MmCtx` so if the context is stopped via `MmArc::stop`,
        // all spawned `check_balance_update_loop` futures will be aborted as well.
        let balance_loops = ctx.abortable_system.create_subsystem()?;

        Ok(MakerOrdersContext {
            orders: HashMap::new(),
            order_tickers: HashMap::new(),
            count_by_tickers: HashMap::new(),
            balance_loops,
        })
    }

    fn add_order(&mut self, ctx: MmWeak, order: MakerOrder, balance: Option<BigDecimal>) {
        self.spawn_balance_loop_if_not_spawned(ctx, order.base.clone(), balance);

        self.order_tickers.insert(order.uuid, order.base.clone());
        *self.count_by_tickers.entry(order.base.clone()).or_insert(0) += 1;
        self.orders.insert(order.uuid, Arc::new(AsyncMutex::new(order)));
    }

    fn get_order(&self, uuid: &Uuid) -> Option<&Arc<AsyncMutex<MakerOrder>>> { self.orders.get(uuid) }

    fn remove_order(&mut self, uuid: &Uuid) -> Option<Arc<AsyncMutex<MakerOrder>>> {
        let order = self.orders.remove(uuid)?;
        let ticker = self.order_tickers.remove(uuid)?;
        if let Some(count) = self.count_by_tickers.get_mut(&ticker) {
            if *count > 0 {
                *count -= 1;
            }
        }

        if !self.coin_has_active_maker_orders(&ticker) {
            self.stop_balance_loop(&ticker);
        }

        Some(order)
    }

    fn coin_has_active_maker_orders(&self, ticker: &str) -> bool {
        self.count_by_tickers.get(ticker).copied() > Some(0)
    }

    fn spawn_balance_loop_if_not_spawned(&mut self, ctx: MmWeak, order_base: String, balance: Option<BigDecimal>) {
        let ticker = order_base.clone();
        let mut balance_loops = self.balance_loops.lock();

        let fut = check_balance_update_loop(ctx, ticker, balance);
        // `SimpleMapImpl::spawn_or_ignore` won't spawn the future
        // if the `check_balance_update_loop` loop has been spawned already.
        balance_loops.spawn_or_ignore(order_base, fut).warn_log();
    }

    fn stop_balance_loop(&mut self, ticker: &str) { self.balance_loops.lock().abort_future(ticker).warn_log(); }

    #[cfg(test)]
    fn balance_loop_exists(&mut self, ticker: &str) -> bool { self.balance_loops.lock().contains(ticker).unwrap() }
}

#[cfg_attr(test, mockable)]
fn lp_connect_start_bob(ctx: MmArc, maker_match: MakerMatch, maker_order: MakerOrder) {
    let spawner = ctx.spawner();
    let uuid = maker_match.request.uuid;

    let fut = async move {
        // aka "maker_loop"
        let taker_coin = match lp_coinfind(&ctx, &maker_order.rel).await {
            Ok(Some(c)) => c,
            Ok(None) => {
                error!("Coin {} is not found/enabled", maker_order.rel);
                return;
            },
            Err(e) => {
                error!("!lp_coinfind({}): {}", maker_order.rel, e);
                return;
            },
        };

        let maker_coin = match lp_coinfind(&ctx, &maker_order.base).await {
            Ok(Some(c)) => c,
            Ok(None) => {
                error!("Coin {} is not found/enabled", maker_order.base);
                return;
            },
            Err(e) => {
                error!("!lp_coinfind({}): {}", maker_order.base, e);
                return;
            },
        };
        let alice = bits256::from(maker_match.request.sender_pubkey.0);
        let maker_amount = maker_match.reserved.get_base_amount().clone();
        let taker_amount = maker_match.reserved.get_rel_amount().clone();

        // lp_connect_start_bob is called only from process_taker_connect, which returns if CryptoCtx is not initialized
        let crypto_ctx = CryptoCtx::from_ctx(&ctx).expect("'CryptoCtx' must be initialized already");
        let raw_priv = crypto_ctx.mm2_internal_privkey_secret();
        let my_persistent_pub = compressed_pub_key_from_priv_raw(raw_priv.as_slice(), ChecksumType::DSHA256).unwrap();

        let my_conf_settings = choose_maker_confs_and_notas(
            maker_order.conf_settings.clone(),
            &maker_match.request,
            &maker_coin,
            &taker_coin,
        );
        // detect atomic lock time version implicitly by conf_settings existence in taker request
        let atomic_locktime_v = match maker_match.request.conf_settings {
            Some(_) => {
                let other_conf_settings = choose_taker_confs_and_notas(
                    &maker_match.request,
                    &maker_match.reserved.conf_settings,
                    &maker_coin,
                    &taker_coin,
                );
                AtomicLocktimeVersion::V2 {
                    my_conf_settings,
                    other_conf_settings,
                }
            },
            None => AtomicLocktimeVersion::V1,
        };
        let lock_time = lp_atomic_locktime(
            maker_order.base_orderbook_ticker(),
            maker_order.rel_orderbook_ticker(),
            atomic_locktime_v,
        );
        log_tag!(
            ctx,
            "";
            fmt = "Entering the maker_swap_loop {}/{} with uuid: {}",
            maker_coin.ticker(),
            taker_coin.ticker(),
            uuid
        );

        let now = now_sec();
        if let Err(e) = insert_new_swap_to_db(ctx.clone(), maker_coin.ticker(), taker_coin.ticker(), uuid, now).await {
            error!("Error {} on new swap insertion", e);
        }

        let secret = match MakerSwap::generate_secret() {
            Ok(s) => s.into(),
            Err(e) => {
                error!("Error {} on secret generation", e);
                return;
            },
        };

        if ctx.use_trading_proto_v2() {
            match (maker_coin, taker_coin) {
                (MmCoinEnum::UtxoCoin(m), MmCoinEnum::UtxoCoin(t)) => {
                    let mut maker_swap_state_machine = MakerSwapStateMachine {
                        ctx,
                        storage: DummyMakerSwapStorage::default(),
                        started_at: now_sec(),
                        maker_coin: m.clone(),
                        maker_volume: maker_amount,
                        secret,
                        taker_coin: t.clone(),
                        dex_fee_amount: dex_fee_amount_from_taker_coin(&t, m.ticker(), &taker_amount),
                        taker_volume: taker_amount,
                        taker_premium: Default::default(),
                        conf_settings: my_conf_settings,
                        p2p_topic: swap_v2_topic(&uuid),
                        uuid,
                        p2p_keypair: maker_order.p2p_privkey.map(SerializableSecp256k1Keypair::into_inner),
                        secret_hash_algo: SecretHashAlgo::DHASH160,
                        lock_duration: lock_time,
                    };
                    #[allow(clippy::box_default)]
                    maker_swap_state_machine
                        .run(Box::new(maker_swap_v2::Initialize::default()))
                        .await
                        .error_log();
                },
                _ => todo!("implement fallback to the old protocol here"),
            }
        } else {
            let maker_swap = MakerSwap::new(
                ctx.clone(),
                alice,
                maker_amount.to_decimal(),
                taker_amount.to_decimal(),
                my_persistent_pub,
                uuid,
                Some(maker_order.uuid),
                my_conf_settings,
                maker_coin,
                taker_coin,
                lock_time,
                maker_order.p2p_privkey.map(SerializableSecp256k1Keypair::into_inner),
                secret,
            );
            run_maker_swap(RunMakerSwapInput::StartNew(maker_swap), ctx).await;
        }
    };

    let settings = AbortSettings::info_on_abort(format!("swap {uuid} stopped!"));
    spawner.spawn_with_settings(fut, settings);
}

fn lp_connected_alice(ctx: MmArc, taker_order: TakerOrder, taker_match: TakerMatch) {
    let spawner = ctx.spawner();
    let uuid = taker_match.reserved.taker_order_uuid;

    let fut = async move {
        // aka "taker_loop"
        let maker = bits256::from(taker_match.reserved.sender_pubkey.0);
        let taker_coin_ticker = taker_order.taker_coin_ticker();
        let taker_coin = match lp_coinfind(&ctx, taker_coin_ticker).await {
            Ok(Some(c)) => c,
            Ok(None) => {
                error!("Coin {} is not found/enabled", taker_coin_ticker);
                return;
            },
            Err(e) => {
                error!("!lp_coinfind({}): {}", taker_coin_ticker, e);
                return;
            },
        };

        let maker_coin_ticker = taker_order.maker_coin_ticker();
        let maker_coin = match lp_coinfind(&ctx, maker_coin_ticker).await {
            Ok(Some(c)) => c,
            Ok(None) => {
                error!("Coin {} is not found/enabled", maker_coin_ticker);
                return;
            },
            Err(e) => {
                error!("!lp_coinfind({}): {}", maker_coin_ticker, e);
                return;
            },
        };

        // lp_connected_alice is called only from process_maker_connected, which returns if CryptoCtx is not initialized
        let crypto_ctx = CryptoCtx::from_ctx(&ctx).expect("'CryptoCtx' must be initialized already");
        let raw_priv = crypto_ctx.mm2_internal_privkey_secret();
        let my_persistent_pub = compressed_pub_key_from_priv_raw(raw_priv.as_slice(), ChecksumType::DSHA256).unwrap();

        let maker_amount = taker_match.reserved.get_base_amount().clone();
        let taker_amount = taker_match.reserved.get_rel_amount().clone();

        let my_conf_settings = choose_taker_confs_and_notas(
            &taker_order.request,
            &taker_match.reserved.conf_settings,
            &maker_coin,
            &taker_coin,
        );
        // detect atomic lock time version implicitly by conf_settings existence in maker reserved
        let atomic_locktime_v = match taker_match.reserved.conf_settings {
            Some(_) => {
                let other_conf_settings = choose_maker_confs_and_notas(
                    taker_match.reserved.conf_settings,
                    &taker_order.request,
                    &maker_coin,
                    &taker_coin,
                );
                AtomicLocktimeVersion::V2 {
                    my_conf_settings,
                    other_conf_settings,
                }
            },
            None => AtomicLocktimeVersion::V1,
        };
        let locktime = lp_atomic_locktime(
            taker_order.maker_orderbook_ticker(),
            taker_order.taker_orderbook_ticker(),
            atomic_locktime_v,
        );
        log_tag!(
            ctx,
            "";
            fmt = "Entering the taker_swap_loop {}/{} with uuid: {}",
            maker_coin.ticker(),
            taker_coin.ticker(),
            uuid
        );

        let now = now_sec();
        if let Err(e) = insert_new_swap_to_db(ctx.clone(), taker_coin.ticker(), maker_coin.ticker(), uuid, now).await {
            error!("Error {} on new swap insertion", e);
        }

<<<<<<< HEAD
        #[cfg(any(test, feature = "run-docker-tests"))]
        let fail_at = std::env::var("TAKER_FAIL_AT").map(FailAt::from).ok();

        let taker_swap = TakerSwap::new(
            ctx.clone(),
            maker,
            maker_amount,
            taker_amount,
            my_persistent_pub,
            uuid,
            Some(uuid),
            my_conf_settings,
            maker_coin,
            taker_coin,
            locktime,
            taker_order.p2p_privkey.map(SerializableSecp256k1Keypair::into_inner),
            #[cfg(any(test, feature = "run-docker-tests"))]
            fail_at,
        );
        run_taker_swap(RunTakerSwapInput::StartNew(taker_swap), ctx).await
=======
        if ctx.use_trading_proto_v2() {
            match (maker_coin, taker_coin) {
                (MmCoinEnum::UtxoCoin(m), MmCoinEnum::UtxoCoin(t)) => {
                    let mut taker_swap_state_machine = TakerSwapStateMachine {
                        ctx,
                        storage: DummyTakerSwapStorage::default(),
                        started_at: now_sec(),
                        lock_duration: locktime,
                        maker_coin: m.clone(),
                        maker_volume: maker_amount,
                        taker_coin: t.clone(),
                        dex_fee: dex_fee_amount_from_taker_coin(&t, maker_coin_ticker, &taker_amount),
                        taker_volume: taker_amount,
                        taker_premium: Default::default(),
                        conf_settings: my_conf_settings,
                        p2p_topic: swap_v2_topic(&uuid),
                        uuid,
                        p2p_keypair: taker_order.p2p_privkey.map(SerializableSecp256k1Keypair::into_inner),
                    };
                    #[allow(clippy::box_default)]
                    taker_swap_state_machine
                        .run(Box::new(taker_swap_v2::Initialize::default()))
                        .await
                        .error_log();
                },
                _ => todo!("implement fallback to the old protocol here"),
            }
        } else {
            let taker_swap = TakerSwap::new(
                ctx.clone(),
                maker,
                maker_amount,
                taker_amount,
                my_persistent_pub,
                uuid,
                Some(uuid),
                my_conf_settings,
                maker_coin,
                taker_coin,
                locktime,
                taker_order.p2p_privkey.map(SerializableSecp256k1Keypair::into_inner),
            );
            run_taker_swap(RunTakerSwapInput::StartNew(taker_swap), ctx).await
        }
>>>>>>> 3e323df3
    };

    let settings = AbortSettings::info_on_abort(format!("swap {uuid} stopped!"));
    spawner.spawn_with_settings(fut, settings)
}

pub async fn lp_ordermatch_loop(ctx: MmArc) {
    // lp_ordermatch_loop is spawned only if CryptoCtx is initialized
    let my_pubsecp = CryptoCtx::from_ctx(&ctx)
        .expect("CryptoCtx not available")
        .mm2_internal_pubkey_hex();

    let maker_order_timeout = ctx.conf["maker_order_timeout"].as_u64().unwrap_or(MAKER_ORDER_TIMEOUT);
    loop {
        if ctx.is_stopping() {
            break;
        }
        let ordermatch_ctx = OrdermatchContext::from_ctx(&ctx).unwrap();

        handle_timed_out_taker_orders(ctx.clone(), &ordermatch_ctx).await;
        handle_timed_out_maker_matches(ctx.clone(), &ordermatch_ctx).await;
        check_balance_for_maker_orders(ctx.clone(), &ordermatch_ctx).await;

        {
            // remove "timed out" pubkeys states with their orders from orderbook
            let mut orderbook = ordermatch_ctx.orderbook.lock();
            let mut uuids_to_remove = vec![];
            let mut pubkeys_to_remove = vec![];
            for (pubkey, state) in orderbook.pubkeys_state.iter() {
                let to_keep = pubkey == &my_pubsecp || state.last_keep_alive + maker_order_timeout > now_sec();
                if !to_keep {
                    for (uuid, _) in &state.orders_uuids {
                        uuids_to_remove.push(*uuid);
                    }
                    pubkeys_to_remove.push(pubkey.clone());
                }
            }

            for uuid in uuids_to_remove {
                orderbook.remove_order_trie_update(uuid);
            }
            for pubkey in pubkeys_to_remove {
                orderbook.pubkeys_state.remove(&pubkey);
            }

            collect_orderbook_metrics(&ctx, &orderbook);
        }

        {
            let mut missing_uuids = Vec::new();
            let mut to_cancel = Vec::new();
            {
                let orderbook = ordermatch_ctx.orderbook.lock();
                for (uuid, _) in ordermatch_ctx.maker_orders_ctx.lock().orders.iter() {
                    if !orderbook.order_set.contains_key(uuid) {
                        missing_uuids.push(*uuid);
                    }
                }
            }

            for uuid in missing_uuids {
                let order_mutex = match ordermatch_ctx.maker_orders_ctx.lock().get_order(&uuid) {
                    Some(o) => o.clone(),
                    None => continue,
                };

                let mut order = order_mutex.lock().await;
                let (base, rel) = match find_pair(&ctx, &order.base, &order.rel).await {
                    Ok(Some(pair)) => pair,
                    _ => continue,
                };
                let current_balance = match base.my_spendable_balance().compat().await {
                    Ok(b) => b,
                    Err(e) => {
                        log::info!("Error {} on balance check to kickstart order {}, cancelling", e, uuid);
                        to_cancel.push(uuid);
                        continue;
                    },
                };
                let max_vol = match calc_max_maker_vol(&ctx, &base, &current_balance, FeeApproxStage::OrderIssue).await
                {
                    Ok(vol_info) => vol_info.volume,
                    Err(e) => {
                        log::info!("Error {} on balance check to kickstart order {}, cancelling", e, uuid);
                        to_cancel.push(uuid);
                        continue;
                    },
                };
                if max_vol < order.available_amount() {
                    order.max_base_vol = order.reserved_amount() + max_vol;
                }
                if order.available_amount() < order.min_base_vol {
                    log::info!("Insufficient volume available for order {}, cancelling", uuid);
                    to_cancel.push(uuid);
                    continue;
                }

                let maker_orders = ordermatch_ctx.maker_orders_ctx.lock().orders.clone();

                // notify other nodes only if maker order is still there keeping maker_orders locked during the operation
                if maker_orders.contains_key(&uuid) {
                    let topic = order.orderbook_topic();
                    subscribe_to_topic(&ctx, topic);
                    maker_order_created_p2p_notify(
                        ctx.clone(),
                        &order,
                        base.coin_protocol_info(None),
                        rel.coin_protocol_info(Some(order.max_base_vol.clone() * order.price.clone())),
                    );
                }
            }

            for uuid in to_cancel {
                let removed_order_mutex = ordermatch_ctx.maker_orders_ctx.lock().remove_order(&uuid);
                // This checks that the order hasn't been removed by another process
                if let Some(order_mutex) = removed_order_mutex {
                    let order = order_mutex.lock().await;
                    delete_my_maker_order(
                        ctx.clone(),
                        order.clone(),
                        MakerOrderCancellationReason::InsufficientBalance,
                    )
                    .compat()
                    .await
                    .ok();
                }
            }
        }

        Timer::sleep(0.777).await;
    }
}

pub async fn clean_memory_loop(ctx_weak: MmWeak) {
    loop {
        {
            let ctx = match MmArc::from_weak(&ctx_weak) {
                Some(ctx) => ctx,
                None => return,
            };
            if ctx.is_stopping() {
                break;
            }

            let ordermatch_ctx = OrdermatchContext::from_ctx(&ctx).unwrap();
            let mut orderbook = ordermatch_ctx.orderbook.lock();
            orderbook.memory_db.purge();
        }
        Timer::sleep(600.).await;
    }
}

/// Transforms the timed out and unmatched GTC taker orders to maker.
///
/// # Safety
///
/// The function locks the [`OrdermatchContext::my_maker_orders`] and [`OrdermatchContext::my_taker_orders`] mutexes.
async fn handle_timed_out_taker_orders(ctx: MmArc, ordermatch_ctx: &OrdermatchContext) {
    let mut my_taker_orders = ordermatch_ctx.my_taker_orders.lock().await;
    let storage = MyOrdersStorage::new(ctx.clone());
    let mut my_actual_taker_orders = HashMap::with_capacity(my_taker_orders.len());

    for (uuid, order) in my_taker_orders.drain() {
        if order.created_at + order.timeout * 1000 >= now_ms() {
            my_actual_taker_orders.insert(uuid, order);
            continue;
        }

        if !order.matches.is_empty() || order.order_type != OrderType::GoodTillCancelled {
            delete_my_taker_order(ctx.clone(), order, TakerOrderCancellationReason::TimedOut)
                .compat()
                .await
                .ok();
            continue;
        }

        // transform the timed out taker order to maker

        delete_my_taker_order(ctx.clone(), order.clone(), TakerOrderCancellationReason::ToMaker)
            .compat()
            .await
            .ok();
        let maker_order: MakerOrder = order.into();
        ordermatch_ctx
            .maker_orders_ctx
            .lock()
            .add_order(ctx.weak(), maker_order.clone(), None);

        storage
            .save_new_active_maker_order(&maker_order)
            .await
            .error_log_with_msg("!save_new_active_maker_order");
        if maker_order.save_in_history {
            storage
                .update_was_taker_in_filtering_history(uuid)
                .await
                .error_log_with_msg("!update_was_taker_in_filtering_history");
        }

        // notify other peers
        if let Ok(Some((base, rel))) = find_pair(&ctx, &maker_order.base, &maker_order.rel).await {
            maker_order_created_p2p_notify(
                ctx.clone(),
                &maker_order,
                base.coin_protocol_info(None),
                rel.coin_protocol_info(Some(maker_order.max_base_vol.clone() * maker_order.price.clone())),
            );
        }
    }

    *my_taker_orders = my_actual_taker_orders;
}

/// # Safety
///
/// The function locks the [`OrdermatchContext::my_maker_orders`] mutex.
async fn check_balance_for_maker_orders(ctx: MmArc, ordermatch_ctx: &OrdermatchContext) {
    let my_maker_orders = ordermatch_ctx.maker_orders_ctx.lock().orders.clone();

    for (uuid, order) in my_maker_orders {
        let order = order.lock().await;
        if order.available_amount() >= order.min_base_vol || order.has_ongoing_matches() {
            continue;
        }

        let reason = if order.matches.is_empty() {
            MakerOrderCancellationReason::InsufficientBalance
        } else {
            MakerOrderCancellationReason::Fulfilled
        };
        let removed_order_mutex = ordermatch_ctx.maker_orders_ctx.lock().remove_order(&uuid);
        // This checks that the order hasn't been removed by another process
        if removed_order_mutex.is_some() {
            maker_order_cancelled_p2p_notify(ctx.clone(), &order);
            delete_my_maker_order(ctx.clone(), order.clone(), reason)
                .compat()
                .await
                .ok();
        }
    }
}

/// Removes timed out unfinished matches to unlock the reserved amount.
///
/// # Safety
///
/// The function locks the [`OrdermatchContext::my_maker_orders`] mutex.
async fn handle_timed_out_maker_matches(ctx: MmArc, ordermatch_ctx: &OrdermatchContext) {
    let now = now_ms();
    let storage = MyOrdersStorage::new(ctx.clone());
    let my_maker_orders = ordermatch_ctx.maker_orders_ctx.lock().orders.clone();

    for (_, order) in my_maker_orders.iter() {
        let mut order = order.lock().await;
        let old_len = order.matches.len();
        order.matches.retain(|_, order_match| {
            order_match.last_updated + ORDER_MATCH_TIMEOUT * 1000 > now || order_match.connected.is_some()
        });
        if old_len != order.matches.len() {
            storage
                .update_active_maker_order(&order)
                .await
                .error_log_with_msg("!update_active_maker_order");
        }
    }
}

async fn process_maker_reserved(ctx: MmArc, from_pubkey: H256Json, reserved_msg: MakerReserved) {
    log::debug!("Processing MakerReserved {:?}", reserved_msg);
    let ordermatch_ctx = OrdermatchContext::from_ctx(&ctx).unwrap();
    {
        let my_taker_orders = ordermatch_ctx.my_taker_orders.lock().await;
        if !my_taker_orders.contains_key(&reserved_msg.taker_order_uuid) {
            return;
        }
    }

    // Taker order existence is checked previously - it can't be created if CryptoCtx is not initialized
    let our_public_id = CryptoCtx::from_ctx(&ctx)
        .expect("'CryptoCtx' must be initialized already")
        .mm2_internal_public_id();
    if our_public_id.bytes == from_pubkey.0 {
        log::warn!("Skip maker reserved from our pubkey");
        return;
    }

    let uuid = reserved_msg.taker_order_uuid;
    {
        let mut pending_map = ordermatch_ctx.pending_maker_reserved.lock().await;
        let pending_for_order = pending_map
            .entry(reserved_msg.taker_order_uuid)
            .or_insert_with(Vec::new);
        pending_for_order.push(reserved_msg);
        if pending_for_order.len() > 1 {
            // messages will be sorted by price and processed in the first called handler
            return;
        }
    }

    Timer::sleep(3.).await;

    let mut my_taker_orders = ordermatch_ctx.my_taker_orders.lock().await;
    let my_order = match my_taker_orders.entry(uuid) {
        Entry::Vacant(_) => return,
        Entry::Occupied(entry) => entry.into_mut(),
    };

    // our base and rel coins should match maker's side tickers for a proper is_coin_protocol_supported check
    let (base_coin, rel_coin) = match find_pair(&ctx, my_order.maker_coin_ticker(), my_order.taker_coin_ticker()).await
    {
        Ok(Some(c)) => c,
        _ => return, // attempt to match with deactivated coin
    };
    let mut pending_map = ordermatch_ctx.pending_maker_reserved.lock().await;
    if let Some(mut reserved_messages) = pending_map.remove(&uuid) {
        reserved_messages.sort_unstable_by_key(|r| r.price());

        for reserved_msg in reserved_messages {
            let my_conf_settings = choose_maker_confs_and_notas(
                reserved_msg.conf_settings.clone(),
                &my_order.request,
                &base_coin,
                &rel_coin,
            );
            let other_conf_settings =
                choose_taker_confs_and_notas(&my_order.request, &reserved_msg.conf_settings, &base_coin, &rel_coin);
            let atomic_locktime_v = AtomicLocktimeVersion::V2 {
                my_conf_settings,
                other_conf_settings,
            };
            let lock_time = lp_atomic_locktime(
                my_order.maker_orderbook_ticker(),
                my_order.taker_orderbook_ticker(),
                atomic_locktime_v,
            );
            // send "connect" message if reserved message targets our pubkey AND
            // reserved amounts match our order AND order is NOT reserved by someone else (empty matches)
            if (my_order.match_reserved(&reserved_msg) == MatchReservedResult::Matched && my_order.matches.is_empty())
                && base_coin.is_coin_protocol_supported(&reserved_msg.base_protocol_info, None, lock_time, false)
                && rel_coin.is_coin_protocol_supported(
                    &reserved_msg.rel_protocol_info,
                    Some(reserved_msg.rel_amount.clone()),
                    lock_time,
                    false,
                )
            {
                let connect = TakerConnect {
                    sender_pubkey: H256Json::from(our_public_id.bytes),
                    dest_pub_key: reserved_msg.sender_pubkey,
                    taker_order_uuid: reserved_msg.taker_order_uuid,
                    maker_order_uuid: reserved_msg.maker_order_uuid,
                };
                let topic = my_order.orderbook_topic();
                broadcast_ordermatch_message(&ctx, topic, connect.clone().into(), my_order.p2p_keypair());
                let taker_match = TakerMatch {
                    reserved: reserved_msg,
                    connect,
                    connected: None,
                    last_updated: now_ms(),
                };
                my_order
                    .matches
                    .insert(taker_match.reserved.maker_order_uuid, taker_match);
                MyOrdersStorage::new(ctx)
                    .update_active_taker_order(my_order)
                    .await
                    .error_log_with_msg("!update_active_taker_order");
                return;
            }
        }
    }
}

async fn process_maker_connected(ctx: MmArc, from_pubkey: H256Json, connected: MakerConnected) {
    log::debug!("Processing MakerConnected {:?}", connected);
    let ordermatch_ctx = OrdermatchContext::from_ctx(&ctx).unwrap();

    let our_public_id = match CryptoCtx::from_ctx(&ctx) {
        Ok(ctx) => ctx.mm2_internal_public_id(),
        Err(_) => return,
    };

    if our_public_id.bytes == from_pubkey.0 {
        log::warn!("Skip maker connected from our pubkey");
        return;
    }

    let mut my_taker_orders = ordermatch_ctx.my_taker_orders.lock().await;
    let my_order_entry = match my_taker_orders.entry(connected.taker_order_uuid) {
        Entry::Occupied(e) => e,
        Entry::Vacant(_) => return,
    };
    let order_match = match my_order_entry.get().matches.get(&connected.maker_order_uuid) {
        Some(o) => o,
        None => {
            log::warn!(
                "Our node doesn't have the match with uuid {}",
                connected.maker_order_uuid
            );
            return;
        },
    };

    if order_match.reserved.sender_pubkey != from_pubkey {
        error!("Connected message sender pubkey != reserved message sender pubkey");
        return;
    }
    // alice
    lp_connected_alice(ctx.clone(), my_order_entry.get().clone(), order_match.clone());
    // remove the matched order immediately
    let order = my_order_entry.remove();
    delete_my_taker_order(ctx, order, TakerOrderCancellationReason::Fulfilled)
        .compat()
        .await
        .ok();
}

async fn process_taker_request(ctx: MmArc, from_pubkey: H256Json, taker_request: TakerRequest) {
    let our_public_id: H256Json = match CryptoCtx::from_ctx(&ctx) {
        Ok(ctx) => ctx.mm2_internal_public_id().bytes.into(),
        Err(_) => return,
    };

    if our_public_id == from_pubkey {
        log::warn!("Skip the request originating from our pubkey");
        return;
    }
    log::debug!("Processing request {:?}", taker_request);

    if !taker_request.can_match_with_maker_pubkey(&our_public_id) {
        return;
    }

    let ordermatch_ctx = OrdermatchContext::from_ctx(&ctx).unwrap();
    let storage = MyOrdersStorage::new(ctx.clone());
    let mut my_orders = ordermatch_ctx.maker_orders_ctx.lock().orders.clone();
    let filtered = my_orders
        .iter_mut()
        .filter(|(uuid, _)| taker_request.can_match_with_uuid(uuid));

    for (uuid, order) in filtered {
        let mut order = order.lock().await;
        if let OrderMatchResult::Matched((base_amount, rel_amount)) = order.match_with_request(&taker_request) {
            let (base_coin, rel_coin) = match find_pair(&ctx, &order.base, &order.rel).await {
                Ok(Some(c)) => c,
                _ => return, // attempt to match with deactivated coin
            };

            let my_conf_settings =
                choose_maker_confs_and_notas(order.conf_settings.clone(), &taker_request, &base_coin, &rel_coin);
            let other_conf_settings =
                choose_taker_confs_and_notas(&taker_request, &order.conf_settings, &base_coin, &rel_coin);
            let atomic_locktime_v = AtomicLocktimeVersion::V2 {
                my_conf_settings,
                other_conf_settings,
            };
            let maker_lock_duration = (lp_atomic_locktime(
                order.base_orderbook_ticker(),
                order.rel_orderbook_ticker(),
                atomic_locktime_v,
            ) as f64
                * rel_coin.maker_locktime_multiplier())
            .ceil() as u64;

            if !order.matches.contains_key(&taker_request.uuid)
                && base_coin.is_coin_protocol_supported(
                    taker_request.base_protocol_info_for_maker(),
                    Some(base_amount.clone()),
                    maker_lock_duration,
                    true,
                )
                && rel_coin.is_coin_protocol_supported(
                    taker_request.rel_protocol_info_for_maker(),
                    None,
                    maker_lock_duration,
                    true,
                )
            {
                let reserved = MakerReserved {
                    dest_pub_key: taker_request.sender_pubkey,
                    sender_pubkey: our_public_id,
                    base: order.base_orderbook_ticker().to_owned(),
                    base_amount: base_amount.clone(),
                    rel_amount: rel_amount.clone(),
                    rel: order.rel_orderbook_ticker().to_owned(),
                    taker_order_uuid: taker_request.uuid,
                    maker_order_uuid: *uuid,
                    conf_settings: order.conf_settings.clone().or_else(|| {
                        Some(OrderConfirmationsSettings {
                            base_confs: base_coin.required_confirmations(),
                            base_nota: base_coin.requires_notarization(),
                            rel_confs: rel_coin.required_confirmations(),
                            rel_nota: rel_coin.requires_notarization(),
                        })
                    }),
                    base_protocol_info: Some(base_coin.coin_protocol_info(None)),
                    rel_protocol_info: Some(rel_coin.coin_protocol_info(Some(rel_amount.clone()))),
                };
                let topic = order.orderbook_topic();
                log::debug!("Request matched sending reserved {:?}", reserved);
                broadcast_ordermatch_message(&ctx, topic, reserved.clone().into(), order.p2p_keypair());
                let maker_match = MakerMatch {
                    request: taker_request,
                    reserved,
                    connect: None,
                    connected: None,
                    last_updated: now_ms(),
                };
                order.matches.insert(maker_match.request.uuid, maker_match);
                storage
                    .update_active_maker_order(&order)
                    .await
                    .error_log_with_msg("!update_active_maker_order");
            }
            return;
        }
    }
}

async fn process_taker_connect(ctx: MmArc, sender_pubkey: H256Json, connect_msg: TakerConnect) {
    log::debug!("Processing TakerConnect {:?}", connect_msg);
    let ordermatch_ctx = OrdermatchContext::from_ctx(&ctx).unwrap();

    let our_public_id = match CryptoCtx::from_ctx(&ctx) {
        Ok(ctx) => ctx.mm2_internal_public_id(),
        Err(_) => return,
    };

    if our_public_id.bytes == sender_pubkey.0 {
        log::warn!("Skip taker connect from our pubkey");
        return;
    }

    let order_mutex = {
        match ordermatch_ctx
            .maker_orders_ctx
            .lock()
            .orders
            .get(&connect_msg.maker_order_uuid)
        {
            Some(o) => o.clone(),
            None => return,
        }
    };
    let mut my_order = order_mutex.lock().await;
    let order_match = match my_order.matches.get_mut(&connect_msg.taker_order_uuid) {
        Some(o) => o,
        None => {
            log::warn!(
                "Our node doesn't have the match with uuid {}",
                connect_msg.taker_order_uuid
            );
            return;
        },
    };
    if order_match.request.sender_pubkey != sender_pubkey {
        log::warn!("Connect message sender pubkey != request message sender pubkey");
        return;
    }

    if order_match.connected.is_none() && order_match.connect.is_none() {
        let connected = MakerConnected {
            sender_pubkey: our_public_id.bytes.into(),
            dest_pub_key: connect_msg.sender_pubkey,
            taker_order_uuid: connect_msg.taker_order_uuid,
            maker_order_uuid: connect_msg.maker_order_uuid,
            method: "connected".into(),
        };
        order_match.connect = Some(connect_msg);
        order_match.connected = Some(connected.clone());
        let order_match = order_match.clone();
        my_order.started_swaps.push(order_match.request.uuid);
        lp_connect_start_bob(ctx.clone(), order_match, my_order.clone());
        let topic = my_order.orderbook_topic();
        broadcast_ordermatch_message(&ctx, topic.clone(), connected.into(), my_order.p2p_keypair());

        // If volume is less order will be cancelled a bit later
        if my_order.available_amount() >= my_order.min_base_vol {
            let mut updated_msg = new_protocol::MakerOrderUpdated::new(my_order.uuid);
            updated_msg.with_new_max_volume(my_order.available_amount().into());
            maker_order_updated_p2p_notify(ctx.clone(), topic, updated_msg, my_order.p2p_keypair());
        }
        MyOrdersStorage::new(ctx)
            .update_active_maker_order(&my_order)
            .await
            .error_log_with_msg("!update_active_maker_order");
    }
}

pub async fn buy(ctx: MmArc, req: Json) -> Result<Response<Vec<u8>>, String> {
    let input: SellBuyRequest = try_s!(json::from_value(req));
    if input.base == input.rel {
        return ERR!("Base and rel must be different coins");
    }
    let rel_coin = try_s!(lp_coinfind(&ctx, &input.rel).await);
    let rel_coin = try_s!(rel_coin.ok_or("Rel coin is not found or inactive"));
    let base_coin = try_s!(lp_coinfind(&ctx, &input.base).await);
    let base_coin: MmCoinEnum = try_s!(base_coin.ok_or("Base coin is not found or inactive"));
    if base_coin.wallet_only(&ctx) {
        return ERR!("Base coin {} is wallet only", input.base);
    }
    if rel_coin.wallet_only(&ctx) {
        return ERR!("Rel coin {} is wallet only", input.rel);
    }
    let my_amount = &input.volume * &input.price;
    try_s!(
        check_balance_for_taker_swap(
            &ctx,
            rel_coin.deref(),
            base_coin.deref(),
            my_amount,
            None,
            None,
            FeeApproxStage::OrderIssue
        )
        .await
    );
    let res = try_s!(lp_auto_buy(&ctx, &base_coin, &rel_coin, input).await);
    Ok(try_s!(Response::builder().body(res)))
}

pub async fn sell(ctx: MmArc, req: Json) -> Result<Response<Vec<u8>>, String> {
    let input: SellBuyRequest = try_s!(json::from_value(req));
    if input.base == input.rel {
        return ERR!("Base and rel must be different coins");
    }
    let base_coin = try_s!(lp_coinfind(&ctx, &input.base).await);
    let base_coin = try_s!(base_coin.ok_or("Base coin is not found or inactive"));
    let rel_coin = try_s!(lp_coinfind(&ctx, &input.rel).await);
    let rel_coin = try_s!(rel_coin.ok_or("Rel coin is not found or inactive"));
    if base_coin.wallet_only(&ctx) {
        return ERR!("Base coin {} is wallet only", input.base);
    }
    if rel_coin.wallet_only(&ctx) {
        return ERR!("Rel coin {} is wallet only", input.rel);
    }
    try_s!(
        check_balance_for_taker_swap(
            &ctx,
            base_coin.deref(),
            rel_coin.deref(),
            input.volume.clone(),
            None,
            None,
            FeeApproxStage::OrderIssue
        )
        .await
    );
    let res = try_s!(lp_auto_buy(&ctx, &base_coin, &rel_coin, input).await);
    Ok(try_s!(Response::builder().body(res)))
}

/// Created when maker order is matched with taker request
#[derive(Clone, Debug, Deserialize, Eq, PartialEq, Serialize)]
struct MakerMatch {
    request: TakerRequest,
    reserved: MakerReserved,
    connect: Option<TakerConnect>,
    connected: Option<MakerConnected>,
    last_updated: u64,
}

/// Created upon taker request broadcast
#[derive(Clone, Debug, Deserialize, Eq, PartialEq, Serialize)]
struct TakerMatch {
    reserved: MakerReserved,
    connect: TakerConnect,
    connected: Option<MakerConnected>,
    last_updated: u64,
}

impl<'a> From<&'a TakerRequest> for TakerRequestForRpc {
    fn from(request: &'a TakerRequest) -> TakerRequestForRpc {
        TakerRequestForRpc {
            base: request.base.clone(),
            rel: request.rel.clone(),
            base_amount: request.base_amount.to_decimal(),
            base_amount_rat: request.base_amount.to_ratio(),
            rel_amount: request.rel_amount.to_decimal(),
            rel_amount_rat: request.rel_amount.to_ratio(),
            action: request.action.clone(),
            uuid: request.uuid,
            method: "request".to_string(),
            sender_pubkey: request.sender_pubkey,
            dest_pub_key: request.dest_pub_key,
            match_by: request.match_by.clone(),
            conf_settings: request.conf_settings.clone(),
        }
    }
}

#[allow(clippy::needless_borrow)]
pub async fn lp_auto_buy(
    ctx: &MmArc,
    base_coin: &MmCoinEnum,
    rel_coin: &MmCoinEnum,
    input: SellBuyRequest,
) -> Result<Vec<u8>, String> {
    if input.price < MmNumber::from(BigRational::new(1.into(), 100_000_000.into())) {
        return ERR!("Price is too low, minimum is 0.00000001");
    }

    let action = match Some(input.method.as_ref()) {
        Some("buy") => TakerAction::Buy,
        Some("sell") => TakerAction::Sell,
        _ => return ERR!("Auto buy must be called only from buy/sell RPC methods"),
    };
    let ordermatch_ctx = try_s!(OrdermatchContext::from_ctx(ctx));
    let mut my_taker_orders = ordermatch_ctx.my_taker_orders.lock().await;
    let our_public_id = try_s!(CryptoCtx::from_ctx(&ctx)).mm2_internal_public_id();
    let rel_volume = &input.volume * &input.price;
    let conf_settings = OrderConfirmationsSettings {
        base_confs: input.base_confs.unwrap_or_else(|| base_coin.required_confirmations()),
        base_nota: input.base_nota.unwrap_or_else(|| base_coin.requires_notarization()),
        rel_confs: input.rel_confs.unwrap_or_else(|| rel_coin.required_confirmations()),
        rel_nota: input.rel_nota.unwrap_or_else(|| rel_coin.requires_notarization()),
    };
    let mut order_builder = TakerOrderBuilder::new(base_coin, rel_coin)
        .with_base_amount(input.volume)
        .with_rel_amount(rel_volume)
        .with_action(action)
        .with_match_by(input.match_by)
        .with_min_volume(input.min_volume)
        .with_order_type(input.order_type)
        .with_conf_settings(conf_settings)
        .with_sender_pubkey(H256Json::from(our_public_id.bytes))
        .with_save_in_history(input.save_in_history)
        .with_base_orderbook_ticker(ordermatch_ctx.orderbook_ticker(base_coin.ticker()))
        .with_rel_orderbook_ticker(ordermatch_ctx.orderbook_ticker(rel_coin.ticker()));
    if let Some(timeout) = input.timeout {
        order_builder = order_builder.with_timeout(timeout);
    }
    let order = try_s!(order_builder.build());

    let request_orderbook = false;
    try_s!(
        subscribe_to_orderbook_topic(
            ctx,
            order.base_orderbook_ticker(),
            order.rel_orderbook_ticker(),
            request_orderbook
        )
        .await
    );
    broadcast_ordermatch_message(ctx, order.orderbook_topic(), order.clone().into(), order.p2p_keypair());

    let res = try_s!(json::to_vec(&Mm2RpcResult::new(SellBuyResponse {
        request: (&order.request).into(),
        order_type: order.order_type.clone(),
        min_volume: order.min_volume.clone().into(),
        base_orderbook_ticker: order.base_orderbook_ticker.clone(),
        rel_orderbook_ticker: order.rel_orderbook_ticker.clone(),
    })));

    save_my_new_taker_order(ctx.clone(), &order)
        .await
        .map_err(|e| ERRL!("{}", e))?;
    my_taker_orders.insert(order.request.uuid, order);

    Ok(res)
}

/// Orderbook Item P2P message
/// DO NOT CHANGE - it will break backwards compatibility
#[derive(Clone, Debug, Deserialize, PartialEq, Serialize)]
struct OrderbookP2PItem {
    pubkey: String,
    base: String,
    rel: String,
    price: BigRational,
    max_volume: BigRational,
    min_volume: BigRational,
    uuid: Uuid,
    created_at: u64,
}

macro_rules! try_get_age_or_default {
    ($created_at: expr) => {{
        let now = now_sec();
        now.checked_sub($created_at).unwrap_or_else(|| {
            warn!("now - created_at: ({} - {}) caused a u64 underflow", now, $created_at);
            Default::default()
        })
    }};
}

impl OrderbookP2PItem {
    fn as_rpc_best_orders_buy(
        &self,
        address: String,
        conf_settings: Option<&OrderConfirmationsSettings>,
        is_mine: bool,
    ) -> RpcOrderbookEntry {
        let price_mm = MmNumber::from(self.price.clone());
        let max_vol_mm = MmNumber::from(self.max_volume.clone());
        let min_vol_mm = MmNumber::from(self.min_volume.clone());

        let base_max_volume = max_vol_mm.clone().into();
        let base_min_volume = min_vol_mm.clone().into();
        let rel_max_volume = (&max_vol_mm * &price_mm).into();
        let rel_min_volume = (&min_vol_mm * &price_mm).into();

        RpcOrderbookEntry {
            coin: self.rel.clone(),
            address,
            price: price_mm.to_decimal(),
            price_rat: price_mm.to_ratio(),
            price_fraction: price_mm.to_fraction(),
            max_volume: max_vol_mm.to_decimal(),
            max_volume_rat: max_vol_mm.to_ratio(),
            max_volume_fraction: max_vol_mm.to_fraction(),
            min_volume: min_vol_mm.to_decimal(),
            min_volume_rat: min_vol_mm.to_ratio(),
            min_volume_fraction: min_vol_mm.to_fraction(),
            pubkey: self.pubkey.clone(),
            age: try_get_age_or_default!(self.created_at),
            uuid: self.uuid,
            is_mine,
            base_max_volume,
            base_min_volume,
            rel_max_volume,
            rel_min_volume,
            conf_settings: conf_settings.cloned(),
        }
    }

    fn as_rpc_best_orders_buy_v2(
        &self,
        address: OrderbookAddress,
        conf_settings: Option<&OrderConfirmationsSettings>,
        is_mine: bool,
    ) -> RpcOrderbookEntryV2 {
        let price_mm = MmNumber::from(self.price.clone());
        let max_vol_mm = MmNumber::from(self.max_volume.clone());
        let min_vol_mm = MmNumber::from(self.min_volume.clone());

        RpcOrderbookEntryV2 {
            coin: self.rel.clone(),
            address,
            rel_max_volume: (&max_vol_mm * &price_mm).into(),
            rel_min_volume: (&min_vol_mm * &price_mm).into(),
            price: price_mm.into(),
            pubkey: self.pubkey.clone(),
            uuid: self.uuid,
            is_mine,
            base_max_volume: max_vol_mm.into(),
            base_min_volume: min_vol_mm.into(),
            conf_settings: conf_settings.cloned(),
        }
    }

    fn as_rpc_best_orders_sell(
        &self,
        address: String,
        conf_settings: Option<&OrderConfirmationsSettings>,
        is_mine: bool,
    ) -> RpcOrderbookEntry {
        let price_mm = MmNumber::from(1i32) / self.price.clone().into();
        let max_vol_mm = MmNumber::from(self.max_volume.clone());
        let min_vol_mm = MmNumber::from(self.min_volume.clone());

        let base_max_volume = (&max_vol_mm / &price_mm).into();
        let base_min_volume = (&min_vol_mm / &price_mm).into();
        let rel_max_volume = max_vol_mm.clone().into();
        let rel_min_volume = min_vol_mm.clone().into();
        let conf_settings = conf_settings.map(|conf| conf.reversed());

        RpcOrderbookEntry {
            coin: self.base.clone(),
            address,
            price: price_mm.to_decimal(),
            price_rat: price_mm.to_ratio(),
            price_fraction: price_mm.to_fraction(),
            max_volume: max_vol_mm.to_decimal(),
            max_volume_rat: max_vol_mm.to_ratio(),
            max_volume_fraction: max_vol_mm.to_fraction(),
            min_volume: min_vol_mm.to_decimal(),
            min_volume_rat: min_vol_mm.to_ratio(),
            min_volume_fraction: min_vol_mm.to_fraction(),
            pubkey: self.pubkey.clone(),
            age: try_get_age_or_default!(self.created_at),
            uuid: self.uuid,
            is_mine,
            base_max_volume,
            base_min_volume,
            rel_max_volume,
            rel_min_volume,
            conf_settings,
        }
    }

    fn as_rpc_best_orders_sell_v2(
        &self,
        address: OrderbookAddress,
        conf_settings: Option<&OrderConfirmationsSettings>,
        is_mine: bool,
    ) -> RpcOrderbookEntryV2 {
        let price_mm = MmNumber::from(1i32) / self.price.clone().into();
        let max_vol_mm = MmNumber::from(self.max_volume.clone());
        let min_vol_mm = MmNumber::from(self.min_volume.clone());

        let conf_settings = conf_settings.map(|conf| conf.reversed());

        RpcOrderbookEntryV2 {
            coin: self.base.clone(),
            address,
            base_max_volume: (&max_vol_mm / &price_mm).into(),
            base_min_volume: (&min_vol_mm / &price_mm).into(),
            price: price_mm.into(),
            pubkey: self.pubkey.clone(),
            uuid: self.uuid,
            is_mine,
            rel_max_volume: max_vol_mm.into(),
            rel_min_volume: min_vol_mm.into(),
            conf_settings,
        }
    }
}

/// Despite it looks the same as OrderbookItemWithProof it's better to have a separate struct to avoid compatibility
/// breakage if we need to add more fields to the OrderbookItemWithProof
/// DO NOT ADD more fields in this struct as it will break backward compatibility.
/// Add them to the BestOrdersRes instead
#[derive(Clone, Debug, Deserialize, PartialEq, Serialize)]
struct OrderbookP2PItemWithProof {
    /// Orderbook item
    order: OrderbookP2PItem,
    /// Last pubkey message payload that contains most recent pair trie root
    last_message_payload: Vec<u8>,
    /// Proof confirming that orderbook item is in the pair trie
    proof: TrieProof,
}

impl From<OrderbookItemWithProof> for OrderbookP2PItemWithProof {
    fn from(o: OrderbookItemWithProof) -> Self {
        OrderbookP2PItemWithProof {
            order: o.order.into(),
            last_message_payload: o.last_message_payload,
            proof: o.proof,
        }
    }
}

impl From<OrderbookItem> for OrderbookP2PItem {
    fn from(o: OrderbookItem) -> OrderbookP2PItem {
        OrderbookP2PItem {
            pubkey: o.pubkey,
            base: o.base,
            rel: o.rel,
            price: o.price,
            max_volume: o.max_volume,
            min_volume: o.min_volume,
            uuid: o.uuid,
            created_at: o.created_at,
        }
    }
}

#[derive(Clone, Debug, PartialEq)]
struct OrderbookItem {
    pubkey: String,
    base: String,
    rel: String,
    price: BigRational,
    max_volume: BigRational,
    min_volume: BigRational,
    uuid: Uuid,
    created_at: u64,
    base_protocol_info: Vec<u8>,
    rel_protocol_info: Vec<u8>,
    conf_settings: Option<OrderConfirmationsSettings>,
}

#[derive(Clone, Debug, PartialEq)]
struct OrderbookItemWithProof {
    /// Orderbook item
    order: OrderbookItem,
    /// Last pubkey message payload that contains most recent pair trie root
    last_message_payload: Vec<u8>,
    /// Proof confirming that orderbook item is in the pair trie
    proof: TrieProof,
}

/// Concrete implementation of Hasher using Blake2b 64-bit hashes
#[derive(Debug)]
pub struct Blake2Hasher64;

impl Hasher for Blake2Hasher64 {
    type Out = [u8; 8];
    type StdHasher = Hash256StdHasher;
    const LENGTH: usize = 8;

    fn hash(x: &[u8]) -> Self::Out {
        let mut hasher = Blake2bVar::new(8).expect("8 is valid VarBlake2b output_size");
        hasher.update(x);
        let mut res: [u8; 8] = Default::default();
        hasher.finalize_variable(&mut res).expect("hashing to succeed");
        res
    }
}

type Layout = sp_trie::LayoutV0<Blake2Hasher64>;

impl OrderbookItem {
    fn apply_updated(&mut self, msg: &new_protocol::MakerOrderUpdated) {
        if let Some(new_price) = msg.new_price() {
            self.price = new_price.into();
        }

        if let Some(new_max_volume) = msg.new_max_volume() {
            self.max_volume = new_max_volume.into();
        }

        if let Some(new_min_volume) = msg.new_min_volume() {
            self.min_volume = new_min_volume.into();
        }
    }

    fn as_rpc_entry_ask(&self, address: String, is_mine: bool) -> RpcOrderbookEntry {
        let price_mm = MmNumber::from(self.price.clone());
        let max_vol_mm = MmNumber::from(self.max_volume.clone());
        let min_vol_mm = MmNumber::from(self.min_volume.clone());

        let base_max_volume = max_vol_mm.clone().into();
        let base_min_volume = min_vol_mm.clone().into();
        let rel_max_volume = (&max_vol_mm * &price_mm).into();
        let rel_min_volume = (&min_vol_mm * &price_mm).into();

        RpcOrderbookEntry {
            coin: self.base.clone(),
            address,
            price: price_mm.to_decimal(),
            price_rat: price_mm.to_ratio(),
            price_fraction: price_mm.to_fraction(),
            max_volume: max_vol_mm.to_decimal(),
            max_volume_rat: max_vol_mm.to_ratio(),
            max_volume_fraction: max_vol_mm.to_fraction(),
            min_volume: min_vol_mm.to_decimal(),
            min_volume_rat: min_vol_mm.to_ratio(),
            min_volume_fraction: min_vol_mm.to_fraction(),
            pubkey: self.pubkey.clone(),
            age: try_get_age_or_default!(self.created_at),
            uuid: self.uuid,
            is_mine,
            base_max_volume,
            base_min_volume,
            rel_max_volume,
            rel_min_volume,
            conf_settings: self.conf_settings.clone(),
        }
    }

    fn as_rpc_entry_bid(&self, address: String, is_mine: bool) -> RpcOrderbookEntry {
        let price_mm = MmNumber::from(1i32) / self.price.clone().into();
        let max_vol_mm = MmNumber::from(self.max_volume.clone());
        let min_vol_mm = MmNumber::from(self.min_volume.clone());

        let base_max_volume = (&max_vol_mm / &price_mm).into();
        let base_min_volume = (&min_vol_mm / &price_mm).into();
        let rel_max_volume = max_vol_mm.clone().into();
        let rel_min_volume = min_vol_mm.clone().into();
        let conf_settings = self.conf_settings.as_ref().map(|conf| conf.reversed());

        RpcOrderbookEntry {
            coin: self.base.clone(),
            address,
            price: price_mm.to_decimal(),
            price_rat: price_mm.to_ratio(),
            price_fraction: price_mm.to_fraction(),
            max_volume: max_vol_mm.to_decimal(),
            max_volume_rat: max_vol_mm.to_ratio(),
            max_volume_fraction: max_vol_mm.to_fraction(),
            min_volume: min_vol_mm.to_decimal(),
            min_volume_rat: min_vol_mm.to_ratio(),
            min_volume_fraction: min_vol_mm.to_fraction(),
            pubkey: self.pubkey.clone(),
            age: try_get_age_or_default!(self.created_at),
            uuid: self.uuid,
            is_mine,
            base_max_volume,
            base_min_volume,
            rel_max_volume,
            rel_min_volume,
            conf_settings,
        }
    }

    fn as_rpc_v2_entry_ask(&self, address: OrderbookAddress, is_mine: bool) -> RpcOrderbookEntryV2 {
        let price_mm = MmNumber::from(self.price.clone());
        let max_vol_mm = MmNumber::from(self.max_volume.clone());
        let min_vol_mm = MmNumber::from(self.min_volume.clone());

        RpcOrderbookEntryV2 {
            coin: self.base.clone(),
            address,
            rel_max_volume: (&max_vol_mm * &price_mm).into(),
            rel_min_volume: (&min_vol_mm * &price_mm).into(),
            price: price_mm.into(),
            pubkey: self.pubkey.clone(),
            uuid: self.uuid,
            is_mine,
            base_max_volume: max_vol_mm.into(),
            base_min_volume: min_vol_mm.into(),
            conf_settings: self.conf_settings.clone(),
        }
    }

    fn as_rpc_v2_entry_bid(&self, address: OrderbookAddress, is_mine: bool) -> RpcOrderbookEntryV2 {
        let price_mm = MmNumber::from(1i32) / self.price.clone().into();
        let max_vol_mm = MmNumber::from(self.max_volume.clone());
        let min_vol_mm = MmNumber::from(self.min_volume.clone());

        let conf_settings = self.conf_settings.as_ref().map(|conf| conf.reversed());

        RpcOrderbookEntryV2 {
            coin: self.base.clone(),
            address,
            base_max_volume: (&max_vol_mm / &price_mm).into(),
            base_min_volume: (&min_vol_mm / &price_mm).into(),
            price: price_mm.into(),
            pubkey: self.pubkey.clone(),
            uuid: self.uuid,
            is_mine,
            rel_max_volume: max_vol_mm.into(),
            rel_min_volume: min_vol_mm.into(),
            conf_settings,
        }
    }

    fn from_p2p_and_info(
        o: OrderbookP2PItem,
        proto_info: BaseRelProtocolInfo,
        conf_info: Option<OrderConfirmationsSettings>,
    ) -> Self {
        OrderbookItem {
            pubkey: o.pubkey,
            base: o.base,
            rel: o.rel,
            price: o.price,
            max_volume: o.max_volume,
            min_volume: o.min_volume,
            uuid: o.uuid,
            created_at: o.created_at,
            base_protocol_info: proto_info.base,
            rel_protocol_info: proto_info.rel,
            conf_settings: conf_info,
        }
    }

    fn base_rel_proto_info(&self) -> BaseRelProtocolInfo {
        BaseRelProtocolInfo {
            base: self.base_protocol_info.clone(),
            rel: self.rel_protocol_info.clone(),
        }
    }

    /// Serialize order partially to store in the trie
    /// AVOID CHANGING THIS as much as possible because it will cause a kind of "hard fork"
    fn trie_state_bytes(&self) -> Vec<u8> {
        #[derive(Serialize)]
        struct OrderbookItemHelper<'a> {
            pubkey: &'a str,
            base: &'a str,
            rel: &'a str,
            price: &'a BigRational,
            max_volume: &'a BigRational,
            min_volume: &'a BigRational,
            uuid: &'a Uuid,
            created_at: &'a u64,
        }

        let helper = OrderbookItemHelper {
            pubkey: &self.pubkey,
            base: &self.base,
            rel: &self.rel,
            price: &self.price,
            max_volume: &self.max_volume,
            min_volume: &self.min_volume,
            uuid: &self.uuid,
            created_at: &self.created_at,
        };

        rmp_serde::to_vec(&helper).expect("Serialization should never fail")
    }
}

fn get_true() -> bool { true }

#[derive(Deserialize)]
pub struct SetPriceReq {
    base: String,
    rel: String,
    price: MmNumber,
    #[serde(default)]
    max: bool,
    #[serde(default)]
    volume: MmNumber,
    min_volume: Option<MmNumber>,
    #[serde(default = "get_true")]
    cancel_previous: bool,
    base_confs: Option<u64>,
    base_nota: Option<bool>,
    rel_confs: Option<u64>,
    rel_nota: Option<bool>,
    #[serde(default = "get_true")]
    save_in_history: bool,
}

#[derive(Deserialize)]
pub struct MakerOrderUpdateReq {
    uuid: Uuid,
    new_price: Option<MmNumber>,
    max: Option<bool>,
    volume_delta: Option<MmNumber>,
    min_volume: Option<MmNumber>,
    base_confs: Option<u64>,
    base_nota: Option<bool>,
    rel_confs: Option<u64>,
    rel_nota: Option<bool>,
}

#[derive(Debug, Serialize)]
pub struct MakerReservedForRpc<'a> {
    base: &'a str,
    rel: &'a str,
    base_amount: BigDecimal,
    base_amount_rat: BigRational,
    rel_amount: BigDecimal,
    rel_amount_rat: BigRational,
    taker_order_uuid: &'a Uuid,
    maker_order_uuid: &'a Uuid,
    sender_pubkey: &'a H256Json,
    dest_pub_key: &'a H256Json,
    conf_settings: &'a Option<OrderConfirmationsSettings>,
    method: String,
}

#[derive(Debug, Serialize)]
pub struct TakerConnectForRpc<'a> {
    taker_order_uuid: &'a Uuid,
    maker_order_uuid: &'a Uuid,
    method: String,
    sender_pubkey: &'a H256Json,
    dest_pub_key: &'a H256Json,
}

impl<'a> From<&'a TakerConnect> for TakerConnectForRpc<'a> {
    fn from(connect: &'a TakerConnect) -> TakerConnectForRpc {
        TakerConnectForRpc {
            taker_order_uuid: &connect.taker_order_uuid,
            maker_order_uuid: &connect.maker_order_uuid,
            method: "connect".to_string(),
            sender_pubkey: &connect.sender_pubkey,
            dest_pub_key: &connect.dest_pub_key,
        }
    }
}

#[derive(Debug, Serialize)]
pub struct MakerConnectedForRpc<'a> {
    taker_order_uuid: &'a Uuid,
    maker_order_uuid: &'a Uuid,
    method: String,
    sender_pubkey: &'a H256Json,
    dest_pub_key: &'a H256Json,
}

impl<'a> From<&'a MakerConnected> for MakerConnectedForRpc<'a> {
    fn from(connected: &'a MakerConnected) -> MakerConnectedForRpc {
        MakerConnectedForRpc {
            taker_order_uuid: &connected.taker_order_uuid,
            maker_order_uuid: &connected.maker_order_uuid,
            method: "connected".to_string(),
            sender_pubkey: &connected.sender_pubkey,
            dest_pub_key: &connected.dest_pub_key,
        }
    }
}

impl<'a> From<&'a MakerReserved> for MakerReservedForRpc<'a> {
    fn from(reserved: &MakerReserved) -> MakerReservedForRpc {
        MakerReservedForRpc {
            base: &reserved.base,
            rel: &reserved.rel,
            base_amount: reserved.base_amount.to_decimal(),
            base_amount_rat: reserved.base_amount.to_ratio(),
            rel_amount: reserved.rel_amount.to_decimal(),
            rel_amount_rat: reserved.rel_amount.to_ratio(),
            taker_order_uuid: &reserved.taker_order_uuid,
            maker_order_uuid: &reserved.maker_order_uuid,
            sender_pubkey: &reserved.sender_pubkey,
            dest_pub_key: &reserved.dest_pub_key,
            conf_settings: &reserved.conf_settings,
            method: "reserved".to_string(),
        }
    }
}

#[derive(Debug, Serialize)]
struct MakerMatchForRpc<'a> {
    request: TakerRequestForRpc,
    reserved: MakerReservedForRpc<'a>,
    connect: Option<TakerConnectForRpc<'a>>,
    connected: Option<MakerConnectedForRpc<'a>>,
    last_updated: u64,
}

#[allow(clippy::needless_borrow)]
impl<'a> From<&'a MakerMatch> for MakerMatchForRpc<'a> {
    fn from(maker_match: &'a MakerMatch) -> MakerMatchForRpc {
        MakerMatchForRpc {
            request: (&maker_match.request).into(),
            reserved: (&maker_match.reserved).into(),
            connect: maker_match.connect.as_ref().map(Into::into),
            connected: maker_match.connected.as_ref().map(Into::into),
            last_updated: maker_match.last_updated,
        }
    }
}

#[derive(Serialize)]
struct MakerOrderForRpc<'a> {
    base: &'a str,
    rel: &'a str,
    price: BigDecimal,
    price_rat: &'a MmNumber,
    max_base_vol: BigDecimal,
    max_base_vol_rat: &'a MmNumber,
    min_base_vol: BigDecimal,
    min_base_vol_rat: &'a MmNumber,
    created_at: u64,
    updated_at: Option<u64>,
    matches: HashMap<Uuid, MakerMatchForRpc<'a>>,
    started_swaps: &'a [Uuid],
    uuid: Uuid,
    conf_settings: &'a Option<OrderConfirmationsSettings>,
    #[serde(skip_serializing_if = "Option::is_none")]
    changes_history: &'a Option<Vec<HistoricalOrder>>,
    base_orderbook_ticker: &'a Option<String>,
    rel_orderbook_ticker: &'a Option<String>,
}

impl<'a> From<&'a MakerOrder> for MakerOrderForRpc<'a> {
    fn from(order: &'a MakerOrder) -> MakerOrderForRpc<'a> {
        MakerOrderForRpc {
            base: &order.base,
            rel: &order.rel,
            price: order.price.to_decimal(),
            price_rat: &order.price,
            max_base_vol: order.max_base_vol.to_decimal(),
            max_base_vol_rat: &order.max_base_vol,
            min_base_vol: order.min_base_vol.to_decimal(),
            min_base_vol_rat: &order.min_base_vol,
            created_at: order.created_at,
            updated_at: order.updated_at,
            matches: order
                .matches
                .iter()
                .map(|(uuid, order_match)| (*uuid, order_match.into()))
                .collect(),
            started_swaps: &order.started_swaps,
            uuid: order.uuid,
            conf_settings: &order.conf_settings,
            changes_history: &order.changes_history,
            base_orderbook_ticker: &order.base_orderbook_ticker,
            rel_orderbook_ticker: &order.rel_orderbook_ticker,
        }
    }
}

/// Cancels the orders in case of error on different checks
/// https://github.com/KomodoPlatform/atomicDEX-API/issues/794
async fn cancel_orders_on_error<T, E>(ctx: &MmArc, req: &SetPriceReq, error: E) -> Result<T, E> {
    if req.cancel_previous {
        let ordermatch_ctx = OrdermatchContext::from_ctx(ctx).unwrap();
        cancel_previous_maker_orders(ctx, &ordermatch_ctx, &req.base, &req.rel).await;
    }
    Err(error)
}

pub async fn check_other_coin_balance_for_order_issue(ctx: &MmArc, other_coin: &MmCoinEnum) -> CheckBalanceResult<()> {
    let trade_fee = other_coin
        .get_receiver_trade_fee(FeeApproxStage::OrderIssue)
        .compat()
        .await
        .mm_err(|e| CheckBalanceError::from_trade_preimage_error(e, other_coin.ticker()))?;
    check_other_coin_balance_for_swap(ctx, other_coin.deref(), None, trade_fee).await
}

pub async fn check_balance_update_loop(ctx: MmWeak, ticker: String, balance: Option<BigDecimal>) {
    let mut current_balance = balance;
    loop {
        Timer::sleep(BALANCE_REQUEST_INTERVAL).await;
        let ctx = match MmArc::from_weak(&ctx) {
            Some(ctx) => ctx,
            None => return,
        };

        if let Ok(Some(coin)) = lp_coinfind(&ctx, &ticker).await {
            let balance = match coin.my_spendable_balance().compat().await {
                Ok(balance) => balance,
                Err(_) => continue,
            };
            if Some(&balance) != current_balance.as_ref() {
                let coins_ctx = CoinsContext::from_ctx(&ctx).unwrap();
                coins_ctx.balance_updated(&coin, &balance).await;
                current_balance = Some(balance);
            }
        }
    }
}

pub async fn create_maker_order(ctx: &MmArc, req: SetPriceReq) -> Result<MakerOrder, String> {
    let base_coin: MmCoinEnum = match try_s!(lp_coinfind(ctx, &req.base).await) {
        Some(coin) => coin,
        None => return ERR!("Base coin {} is not found", req.base),
    };

    let rel_coin: MmCoinEnum = match try_s!(lp_coinfind(ctx, &req.rel).await) {
        Some(coin) => coin,
        None => return ERR!("Rel coin {} is not found", req.rel),
    };

    if base_coin.wallet_only(ctx) {
        return ERR!("Base coin {} is wallet only", req.base);
    }
    if rel_coin.wallet_only(ctx) {
        return ERR!("Rel coin {} is wallet only", req.rel);
    }

    let (volume, balance) = if req.max {
        let CoinVolumeInfo { volume, balance, .. } = try_s!(
            get_max_maker_vol(ctx, &base_coin)
                .or_else(|e| cancel_orders_on_error(ctx, &req, e))
                .await
        );
        try_s!(check_other_coin_balance_for_order_issue(ctx, &rel_coin).await);
        (volume, balance.to_decimal())
    } else {
        let balance = try_s!(
            check_balance_for_maker_swap(
                ctx,
                base_coin.deref(),
                rel_coin.deref(),
                req.volume.clone(),
                None,
                None,
                FeeApproxStage::OrderIssue
            )
            .or_else(|e| cancel_orders_on_error(ctx, &req, e))
            .await
        );
        (req.volume.clone(), balance)
    };

    let ordermatch_ctx = try_s!(OrdermatchContext::from_ctx(ctx));
    if req.cancel_previous {
        cancel_previous_maker_orders(ctx, &ordermatch_ctx, &req.base, &req.rel).await;
    }

    let conf_settings = OrderConfirmationsSettings {
        base_confs: req.base_confs.unwrap_or_else(|| base_coin.required_confirmations()),
        base_nota: req.base_nota.unwrap_or_else(|| base_coin.requires_notarization()),
        rel_confs: req.rel_confs.unwrap_or_else(|| rel_coin.required_confirmations()),
        rel_nota: req.rel_nota.unwrap_or_else(|| rel_coin.requires_notarization()),
    };
    let builder = MakerOrderBuilder::new(&base_coin, &rel_coin)
        .with_max_base_vol(volume.clone())
        .with_min_base_vol(req.min_volume)
        .with_price(req.price.clone())
        .with_conf_settings(conf_settings)
        .with_save_in_history(req.save_in_history)
        .with_base_orderbook_ticker(ordermatch_ctx.orderbook_ticker(base_coin.ticker()))
        .with_rel_orderbook_ticker(ordermatch_ctx.orderbook_ticker(rel_coin.ticker()));

    let new_order = try_s!(builder.build());

    let request_orderbook = false;
    try_s!(
        subscribe_to_orderbook_topic(
            ctx,
            new_order.base_orderbook_ticker(),
            new_order.rel_orderbook_ticker(),
            request_orderbook
        )
        .await
    );
    save_my_new_maker_order(ctx.clone(), &new_order)
        .await
        .map_err(|e| ERRL!("{}", e))?;
    maker_order_created_p2p_notify(
        ctx.clone(),
        &new_order,
        base_coin.coin_protocol_info(None),
        rel_coin.coin_protocol_info(Some(volume * req.price)),
    );

    ordermatch_ctx
        .maker_orders_ctx
        .lock()
        .add_order(ctx.weak(), new_order.clone(), Some(balance));
    Ok(new_order)
}

pub async fn set_price(ctx: MmArc, req: Json) -> Result<Response<Vec<u8>>, String> {
    let req: SetPriceReq = try_s!(json::from_value(req));
    let maker_order = create_maker_order(&ctx, req).await?;
    let rpc_result = MakerOrderForRpc::from(&maker_order);
    let res = try_s!(json::to_vec(&Mm2RpcResult::new(rpc_result)));
    Ok(try_s!(Response::builder().body(res)))
}

/// Removes the previous orders if there're some to allow multiple setprice call per pair.
/// It's common use case now as `autoprice` doesn't work with new ordermatching and
/// MM2 users request the coins price from aggregators by their own scripts issuing
/// repetitive setprice calls with new price
///
/// # Safety
///
/// The function locks the [`OrdermatchContext::my_maker_orders`] mutex.
async fn cancel_previous_maker_orders(
    ctx: &MmArc,
    ordermatch_ctx: &OrdermatchContext,
    base_to_delete: &str,
    rel_to_delete: &str,
) {
    let my_maker_orders = ordermatch_ctx.maker_orders_ctx.lock().orders.clone();

    for (uuid, order) in my_maker_orders {
        let order = order.lock().await;
        let to_delete = order.base == base_to_delete && order.rel == rel_to_delete;
        if to_delete {
            let removed_order_mutex = ordermatch_ctx.maker_orders_ctx.lock().remove_order(&uuid);
            // This checks that the uuid, &order.base hasn't been removed by another process
            if removed_order_mutex.is_some() {
                maker_order_cancelled_p2p_notify(ctx.clone(), &order);
                delete_my_maker_order(ctx.clone(), order.clone(), MakerOrderCancellationReason::Cancelled)
                    .compat()
                    .await
                    .ok();
            }
        }
    }
}

pub async fn update_maker_order(ctx: &MmArc, req: MakerOrderUpdateReq) -> Result<MakerOrder, String> {
    let ordermatch_ctx = try_s!(OrdermatchContext::from_ctx(ctx));
    let order_mutex = {
        let maker_orders_ctx = ordermatch_ctx.maker_orders_ctx.lock();
        match maker_orders_ctx.get_order(&req.uuid) {
            Some(order) => order.clone(),
            None => return ERR!("There is no order with UUID {}", req.uuid),
        }
    };

    let order_before_update = order_mutex.lock().await.clone();
    if order_before_update.has_ongoing_matches() {
        return ERR!("Can't update an order that has ongoing matches");
    }

    let base = order_before_update.base.as_str();
    let rel = order_before_update.rel.as_str();
    let (base_coin, rel_coin) = match find_pair(ctx, base, rel).await {
        Ok(Some(c)) => c,
        _ => return ERR!("Base coin {} and/or rel coin {} are not activated", base, rel),
    };

    let original_conf_settings = order_before_update.conf_settings.clone().unwrap();
    let updated_conf_settings = OrderConfirmationsSettings {
        base_confs: req.base_confs.unwrap_or(original_conf_settings.base_confs),
        base_nota: req.base_nota.unwrap_or(original_conf_settings.base_nota),
        rel_confs: req.rel_confs.unwrap_or(original_conf_settings.rel_confs),
        rel_nota: req.rel_nota.unwrap_or(original_conf_settings.rel_nota),
    };

    let original_volume = order_before_update.max_base_vol.clone();
    let reserved_amount = order_before_update.reserved_amount();

    let mut update_msg = new_protocol::MakerOrderUpdated::new(req.uuid);
    update_msg.with_new_conf_settings(updated_conf_settings);

    // Validate and Add new_price to update_msg if new_price is found in the request
    let new_price = match req.new_price {
        Some(new_price) => {
            try_s!(validate_price(new_price.clone()));
            update_msg.with_new_price(new_price.clone().into());
            new_price
        },
        None => order_before_update.price.clone(),
    };

    let min_base_amount = base_coin.min_trading_vol();
    // Todo: Here min_trading_vol for lightning depends on inbound liquidity not outbound, will require to split min_trading_vol to two functions
    let min_rel_amount = rel_coin.min_trading_vol();

    // Add min_volume to update_msg if min_volume is found in the request
    if let Some(min_volume) = req.min_volume.clone() {
        // Validate and Calculate Minimum Volume
        let actual_min_vol = try_s!(validate_and_get_min_vol(
            min_base_amount.clone(),
            min_rel_amount.clone(),
            Some(min_volume),
            new_price.clone()
        ));
        update_msg.with_new_min_volume(actual_min_vol.into());
    }

    // Calculate order volume and add to update_msg if new_volume is found in the request
    let new_volume = if req.max.unwrap_or(false) {
        let max_volume = try_s!(get_max_maker_vol(ctx, &base_coin).await).volume + reserved_amount.clone();
        try_s!(check_other_coin_balance_for_order_issue(ctx, &rel_coin).await);
        update_msg.with_new_max_volume(max_volume.clone().into());
        max_volume
    } else if Option::is_some(&req.volume_delta) {
        let volume = original_volume + req.volume_delta.unwrap();
        if volume <= MmNumber::from("0") {
            return ERR!("New volume {} should be more than zero", volume);
        }
        try_s!(
            check_balance_for_maker_swap(
                ctx,
                base_coin.deref(),
                rel_coin.deref(),
                volume.clone(),
                None,
                None,
                FeeApproxStage::OrderIssue
            )
            .await
        );
        update_msg.with_new_max_volume(volume.clone().into());
        volume
    } else {
        original_volume
    };

    if new_volume <= reserved_amount {
        return ERR!(
            "New volume {} should be more than reserved amount for order matches {}",
            new_volume,
            reserved_amount
        );
    }

    // Validate Order Volume
    try_s!(validate_max_vol(
        min_base_amount.clone(),
        min_rel_amount.clone(),
        new_volume.clone() - reserved_amount.clone(),
        req.min_volume.clone(),
        new_price
    ));

    let order_mutex = {
        let maker_orders_ctx = ordermatch_ctx.maker_orders_ctx.lock();
        match maker_orders_ctx.get_order(&req.uuid) {
            Some(order) => order.clone(),
            None => return ERR!("Order with UUID: {} has been deleted", req.uuid),
        }
    };

    let mut order = order_mutex.lock().await;
    if *order != order_before_update {
        return ERR!("Order state has changed after price/volume/balance checks. Please try to update the order again if it's still needed.");
    }
    order.apply_updated(&update_msg);
    if let Err(e) = save_maker_order_on_update(ctx.clone(), &order).await {
        *order = order_before_update;
        return ERR!("Error on saving updated order state to database:{}", e);
    }
    update_msg.with_new_max_volume((new_volume - reserved_amount).into());
    maker_order_updated_p2p_notify(ctx.clone(), order.orderbook_topic(), update_msg, order.p2p_keypair());
    Ok(order.clone())
}

pub async fn update_maker_order_rpc(ctx: MmArc, req: Json) -> Result<Response<Vec<u8>>, String> {
    let req: MakerOrderUpdateReq = try_s!(json::from_value(req));
    let order = try_s!(update_maker_order(&ctx, req).await);
    let rpc_result = MakerOrderForRpc::from(&order);
    let res = try_s!(json::to_vec(&Mm2RpcResult::new(rpc_result)));

    Ok(try_s!(Response::builder().body(res)))
}

/// Result of match_order_and_request function
#[derive(Debug, PartialEq)]
enum OrderMatchResult {
    /// Order and request matched, contains base and rel resulting amounts
    Matched((MmNumber, MmNumber)),
    /// Orders didn't match
    NotMatched,
}

#[derive(Deserialize)]
struct OrderStatusReq {
    uuid: Uuid,
}

#[derive(Serialize)]
struct OrderForRpcWithCancellationReason<'a> {
    #[serde(flatten)]
    order: OrderForRpc<'a>,
    cancellation_reason: &'a str,
}

pub async fn order_status(ctx: MmArc, req: Json) -> Result<Response<Vec<u8>>, String> {
    let req: OrderStatusReq = try_s!(json::from_value(req));

    let ordermatch_ctx = try_s!(OrdermatchContext::from_ctx(&ctx));
    let storage = MyOrdersStorage::new(ctx.clone());

    let maybe_order_mutex = ordermatch_ctx.maker_orders_ctx.lock().get_order(&req.uuid).cloned();
    if let Some(order_mutex) = maybe_order_mutex {
        let order = order_mutex.lock().await.clone();
        let res = json!({
            "type": "Maker",
            "order": MakerOrderForMyOrdersRpc::from(&order),
        });
        return Response::builder()
            .body(json::to_vec(&res).expect("Serialization failed"))
            .map_err(|e| ERRL!("{}", e));
    }

    let taker_orders = ordermatch_ctx.my_taker_orders.lock().await;
    if let Some(order) = taker_orders.get(&req.uuid) {
        let res = json!({
            "type": "Taker",
            "order": TakerOrderForRpc::from(order),
        });
        return Response::builder()
            .body(json::to_vec(&res).expect("Serialization failed"))
            .map_err(|e| ERRL!("{}", e));
    }

    let order = try_s!(storage.load_order_from_history(req.uuid).await);
    let cancellation_reason = &try_s!(storage.select_order_status(req.uuid).await);

    let res = json!(OrderForRpcWithCancellationReason {
        order: OrderForRpc::from(&order),
        cancellation_reason,
    });
    Response::builder()
        .body(json::to_vec(&res).expect("Serialization failed"))
        .map_err(|e| ERRL!("{}", e))
}

#[derive(Display)]
pub enum MakerOrderCancellationReason {
    Fulfilled,
    InsufficientBalance,
    Cancelled,
}

#[derive(Display)]
pub enum TakerOrderCancellationReason {
    Fulfilled,
    ToMaker,
    TimedOut,
    Cancelled,
}

#[derive(Debug, Deserialize)]
pub struct MyOrdersFilter {
    pub order_type: Option<String>,
    pub initial_action: Option<String>,
    pub base: Option<String>,
    pub rel: Option<String>,
    pub from_price: Option<MmNumber>,
    pub to_price: Option<MmNumber>,
    pub from_volume: Option<MmNumber>,
    pub to_volume: Option<MmNumber>,
    pub from_timestamp: Option<u64>,
    pub to_timestamp: Option<u64>,
    pub was_taker: Option<bool>,
    pub status: Option<String>,
    #[serde(default)]
    pub include_details: bool,
}

#[derive(Debug, Clone, Deserialize, Eq, PartialEq, Serialize)]
#[serde(tag = "type", content = "order")]
pub enum Order {
    Maker(MakerOrder),
    Taker(TakerOrder),
}

impl<'a> From<&'a Order> for OrderForRpc<'a> {
    fn from(order: &'a Order) -> OrderForRpc {
        match order {
            Order::Maker(o) => OrderForRpc::Maker(MakerOrderForRpc::from(o)),
            Order::Taker(o) => OrderForRpc::Taker(TakerOrderForRpc::from(o)),
        }
    }
}

impl Order {
    pub fn uuid(&self) -> Uuid {
        match self {
            Order::Maker(maker) => maker.uuid,
            Order::Taker(taker) => taker.request.uuid,
        }
    }
}

#[derive(Serialize)]
struct UuidParseError {
    uuid: String,
    warning: String,
}

#[derive(Debug, Default)]
pub struct RecentOrdersSelectResult {
    /// Orders matching the query
    pub orders: Vec<FilteringOrder>,
    /// Total count of orders matching the query
    pub total_count: usize,
    /// The number of skipped orders
    pub skipped: usize,
}

#[derive(Debug, Serialize)]
pub struct FilteringOrder {
    pub uuid: String,
    pub order_type: String,
    pub initial_action: String,
    pub base: String,
    pub rel: String,
    pub price: f64,
    pub volume: f64,
    pub created_at: i64,
    pub last_updated: i64,
    pub was_taker: i8,
    pub status: String,
}

/// Returns *all* uuids of swaps, which match the selected filter.
pub async fn orders_history_by_filter(ctx: MmArc, req: Json) -> Result<Response<Vec<u8>>, String> {
    let storage = MyOrdersStorage::new(ctx.clone());

    let filter: MyOrdersFilter = try_s!(json::from_value(req));
    let db_result = try_s!(storage.select_orders_by_filter(&filter, None).await);

    let mut warnings = vec![];
    let rpc_orders = if filter.include_details {
        let mut vec = Vec::with_capacity(db_result.orders.len());
        for order in db_result.orders.iter() {
            let uuid = match Uuid::parse_str(order.uuid.as_str()) {
                Ok(uuid) => uuid,
                Err(e) => {
                    let warning = format!(
                        "Order details for Uuid {} were skipped because uuid could not be parsed",
                        order.uuid
                    );
                    log::warn!("{}, error {}", warning, e);
                    warnings.push(UuidParseError {
                        uuid: order.uuid.clone(),
                        warning,
                    });
                    continue;
                },
            };

            if let Ok(order) = storage.load_order_from_history(uuid).await {
                vec.push(order);
                continue;
            }

            let ordermatch_ctx = try_s!(OrdermatchContext::from_ctx(&ctx));
            if order.order_type == "Maker" {
                let maybe_order_mutex = ordermatch_ctx.maker_orders_ctx.lock().get_order(&uuid).cloned();
                if let Some(maker_order_mutex) = maybe_order_mutex {
                    let maker_order = maker_order_mutex.lock().await.clone();
                    vec.push(Order::Maker(maker_order));
                }
                continue;
            }

            let taker_orders = ordermatch_ctx.my_taker_orders.lock().await;
            if let Some(taker_order) = taker_orders.get(&uuid) {
                vec.push(Order::Taker(taker_order.to_owned()));
            }
        }
        vec
    } else {
        vec![]
    };

    let details: Vec<_> = rpc_orders.iter().map(OrderForRpc::from).collect();

    let json = json!({
    "result": {
        "orders": db_result.orders,
        "details": details,
        "found_records": db_result.total_count,
        "warnings": warnings,
    }});

    let res = try_s!(json::to_vec(&json));

    Ok(try_s!(Response::builder().body(res)))
}

#[derive(Deserialize)]
pub struct CancelOrderReq {
    uuid: Uuid,
}

#[derive(Debug, Deserialize, Serialize, SerializeErrorType, Display)]
#[serde(tag = "error_type", content = "error_data")]
pub enum CancelOrderError {
    #[display(fmt = "Cannot retrieve order match context.")]
    CannotRetrieveOrderMatchContext,
    #[display(fmt = "Order {} is being matched now, can't cancel", uuid)]
    OrderBeingMatched { uuid: Uuid },
    #[display(fmt = "Order {} not found", uuid)]
    UUIDNotFound { uuid: Uuid },
}

#[derive(Debug, Serialize, Deserialize)]
pub struct CancelOrderResponse {
    result: String,
}

pub async fn cancel_order(ctx: MmArc, req: CancelOrderReq) -> Result<CancelOrderResponse, MmError<CancelOrderError>> {
    let ordermatch_ctx = match OrdermatchContext::from_ctx(&ctx) {
        Ok(x) => x,
        Err(_) => return MmError::err(CancelOrderError::CannotRetrieveOrderMatchContext),
    };
    let maybe_order_mutex = ordermatch_ctx.maker_orders_ctx.lock().get_order(&req.uuid).cloned();
    if let Some(order_mutex) = maybe_order_mutex {
        let order = order_mutex.lock().await;
        if !order.is_cancellable() {
            return MmError::err(CancelOrderError::OrderBeingMatched { uuid: req.uuid });
        }
        let removed_order_mutex = ordermatch_ctx.maker_orders_ctx.lock().remove_order(&order.uuid);
        // This checks that the order hasn't been removed by another process
        if removed_order_mutex.is_some() {
            maker_order_cancelled_p2p_notify(ctx.clone(), &order);
            delete_my_maker_order(ctx, order.clone(), MakerOrderCancellationReason::Cancelled)
                .compat()
                .await
                .ok();
        }
        return Ok(CancelOrderResponse {
            result: "success".to_string(),
        });
    }

    let mut taker_orders = ordermatch_ctx.my_taker_orders.lock().await;
    match taker_orders.entry(req.uuid) {
        Entry::Occupied(order) => {
            if !order.get().is_cancellable() {
                return MmError::err(CancelOrderError::UUIDNotFound { uuid: req.uuid });
            }
            let order = order.remove();
            delete_my_taker_order(ctx, order, TakerOrderCancellationReason::Cancelled)
                .compat()
                .await
                .ok();
            return Ok(CancelOrderResponse {
                result: "success".to_string(),
            });
        },
        // error is returned
        Entry::Vacant(_) => (),
    }
    MmError::err(CancelOrderError::UUIDNotFound { uuid: req.uuid })
}

pub async fn cancel_order_rpc(ctx: MmArc, req: Json) -> Result<Response<Vec<u8>>, String> {
    let req: CancelOrderReq = try_s!(json::from_value(req));

    let ordermatch_ctx = try_s!(OrdermatchContext::from_ctx(&ctx));
    let maybe_order_mutex = ordermatch_ctx.maker_orders_ctx.lock().get_order(&req.uuid).cloned();
    if let Some(order_mutex) = maybe_order_mutex {
        let order = order_mutex.lock().await;
        if !order.is_cancellable() {
            return ERR!("Order {} is being matched now, can't cancel", req.uuid);
        }
        let removed_order_mutex = ordermatch_ctx.maker_orders_ctx.lock().remove_order(&order.uuid);
        // This checks that the order hasn't been removed by another process
        if removed_order_mutex.is_some() {
            maker_order_cancelled_p2p_notify(ctx.clone(), &order);
            delete_my_maker_order(ctx, order.clone(), MakerOrderCancellationReason::Cancelled)
                .compat()
                .await
                .ok();
        }
        let res = json!({
            "result": "success"
        });
        return Response::builder()
            .body(json::to_vec(&res).expect("Serialization failed"))
            .map_err(|e| ERRL!("{}", e));
    }

    let mut taker_orders = ordermatch_ctx.my_taker_orders.lock().await;
    match taker_orders.entry(req.uuid) {
        Entry::Occupied(order) => {
            if !order.get().is_cancellable() {
                return ERR!("Order {} is being matched now, can't cancel", req.uuid);
            }
            let order = order.remove();
            delete_my_taker_order(ctx, order, TakerOrderCancellationReason::Cancelled)
                .compat()
                .await
                .ok();
            let res = json!({
                "result": "success"
            });
            return Response::builder()
                .body(json::to_vec(&res).expect("Serialization failed"))
                .map_err(|e| ERRL!("{}", e));
        },
        // error is returned
        Entry::Vacant(_) => (),
    }

    let res = json!({
        "error": format!("Order with uuid {} is not found", req.uuid),
    });
    Response::builder()
        .status(404)
        .body(json::to_vec(&res).expect("Serialization failed"))
        .map_err(|e| ERRL!("{}", e))
}

#[derive(Serialize)]
struct MakerOrderForMyOrdersRpc<'a> {
    #[serde(flatten)]
    order: MakerOrderForRpc<'a>,
    cancellable: bool,
    available_amount: BigDecimal,
}

impl<'a> From<&'a MakerOrder> for MakerOrderForMyOrdersRpc<'a> {
    fn from(order: &'a MakerOrder) -> MakerOrderForMyOrdersRpc {
        MakerOrderForMyOrdersRpc {
            order: order.into(),
            cancellable: order.is_cancellable(),
            available_amount: order.available_amount().into(),
        }
    }
}

#[derive(Serialize)]
struct TakerMatchForRpc<'a> {
    reserved: MakerReservedForRpc<'a>,
    connect: TakerConnectForRpc<'a>,
    connected: Option<MakerConnectedForRpc<'a>>,
    last_updated: u64,
}

#[allow(clippy::needless_borrow)]
impl<'a> From<&'a TakerMatch> for TakerMatchForRpc<'a> {
    fn from(taker_match: &'a TakerMatch) -> TakerMatchForRpc {
        TakerMatchForRpc {
            reserved: (&taker_match.reserved).into(),
            connect: (&taker_match.connect).into(),
            connected: taker_match.connected.as_ref().map(|connected| connected.into()),
            last_updated: taker_match.last_updated,
        }
    }
}

#[derive(Serialize)]
struct TakerOrderForRpc<'a> {
    created_at: u64,
    request: TakerRequestForRpc,
    matches: HashMap<Uuid, TakerMatchForRpc<'a>>,
    order_type: &'a OrderType,
    cancellable: bool,
    base_orderbook_ticker: &'a Option<String>,
    rel_orderbook_ticker: &'a Option<String>,
}

#[allow(clippy::needless_borrow)]
impl<'a> From<&'a TakerOrder> for TakerOrderForRpc<'a> {
    fn from(order: &'a TakerOrder) -> TakerOrderForRpc {
        TakerOrderForRpc {
            created_at: order.created_at,
            request: (&order.request).into(),
            matches: order
                .matches
                .iter()
                .map(|(uuid, taker_match)| (*uuid, taker_match.into()))
                .collect(),
            cancellable: order.is_cancellable(),
            order_type: &order.order_type,
            base_orderbook_ticker: &order.base_orderbook_ticker,
            rel_orderbook_ticker: &order.rel_orderbook_ticker,
        }
    }
}

#[allow(clippy::large_enum_variant)]
#[derive(Serialize)]
#[serde(tag = "type", content = "order")]
enum OrderForRpc<'a> {
    Maker(MakerOrderForRpc<'a>),
    Taker(TakerOrderForRpc<'a>),
}

pub async fn my_orders(ctx: MmArc) -> Result<Response<Vec<u8>>, String> {
    let ordermatch_ctx = try_s!(OrdermatchContext::from_ctx(&ctx));
    let my_maker_orders = ordermatch_ctx.maker_orders_ctx.lock().orders.clone();
    let mut maker_orders_map = HashMap::with_capacity(my_maker_orders.len());
    for (uuid, order_mutex) in my_maker_orders.iter() {
        let order = order_mutex.lock().await.clone();
        maker_orders_map.insert(uuid, order);
    }
    let maker_orders_for_rpc: HashMap<_, _> = maker_orders_map
        .iter()
        .map(|(uuid, order)| (uuid, MakerOrderForMyOrdersRpc::from(order)))
        .collect();

    let taker_orders = ordermatch_ctx.my_taker_orders.lock().await;
    let taker_orders_for_rpc: HashMap<_, _> = taker_orders
        .iter()
        .map(|(uuid, order)| (uuid, TakerOrderForRpc::from(order)))
        .collect();
    let res = json!({
        "result": {
            "maker_orders": maker_orders_for_rpc,
            "taker_orders": taker_orders_for_rpc,
        }
    });
    Response::builder()
        .body(json::to_vec(&res).expect("Serialization failed"))
        .map_err(|e| ERRL!("{}", e))
}

#[cfg(not(target_arch = "wasm32"))]
pub fn my_maker_orders_dir(ctx: &MmArc) -> PathBuf { ctx.dbdir().join("ORDERS").join("MY").join("MAKER") }

#[cfg(not(target_arch = "wasm32"))]
fn my_taker_orders_dir(ctx: &MmArc) -> PathBuf { ctx.dbdir().join("ORDERS").join("MY").join("TAKER") }

#[cfg(not(target_arch = "wasm32"))]
fn my_orders_history_dir(ctx: &MmArc) -> PathBuf { ctx.dbdir().join("ORDERS").join("MY").join("HISTORY") }

#[cfg(not(target_arch = "wasm32"))]
pub fn my_maker_order_file_path(ctx: &MmArc, uuid: &Uuid) -> PathBuf {
    my_maker_orders_dir(ctx).join(format!("{}.json", uuid))
}

#[cfg(not(target_arch = "wasm32"))]
fn my_taker_order_file_path(ctx: &MmArc, uuid: &Uuid) -> PathBuf {
    my_taker_orders_dir(ctx).join(format!("{}.json", uuid))
}

#[cfg(not(target_arch = "wasm32"))]
fn my_order_history_file_path(ctx: &MmArc, uuid: &Uuid) -> PathBuf {
    my_orders_history_dir(ctx).join(format!("{}.json", uuid))
}

#[derive(Clone, Debug, Deserialize, Eq, PartialEq, Serialize)]
pub struct HistoricalOrder {
    #[serde(skip_serializing_if = "Option::is_none")]
    max_base_vol: Option<MmNumber>,
    #[serde(skip_serializing_if = "Option::is_none")]
    min_base_vol: Option<MmNumber>,
    #[serde(skip_serializing_if = "Option::is_none")]
    price: Option<MmNumber>,
    #[serde(skip_serializing_if = "Option::is_none")]
    updated_at: Option<u64>,
    #[serde(skip_serializing_if = "Option::is_none")]
    conf_settings: Option<OrderConfirmationsSettings>,
}

pub async fn orders_kick_start(ctx: &MmArc) -> Result<HashSet<String>, String> {
    let mut coins = HashSet::new();
    let ordermatch_ctx = try_s!(OrdermatchContext::from_ctx(ctx));

    let storage = MyOrdersStorage::new(ctx.clone());
    let saved_maker_orders = try_s!(storage.load_active_maker_orders().await);
    let saved_taker_orders = try_s!(storage.load_active_taker_orders().await);

    {
        let mut maker_orders_ctx = ordermatch_ctx.maker_orders_ctx.lock();
        for order in saved_maker_orders {
            coins.insert(order.base.clone());
            coins.insert(order.rel.clone());
            maker_orders_ctx.add_order(ctx.weak(), order.clone(), None);
        }
    }

    let mut taker_orders = ordermatch_ctx.my_taker_orders.lock().await;
    for order in saved_taker_orders {
        coins.insert(order.request.base.clone());
        coins.insert(order.request.rel.clone());
        taker_orders.insert(order.request.uuid, order);
    }
    Ok(coins)
}

#[derive(Deserialize)]
#[serde(tag = "type", content = "data")]
pub enum CancelBy {
    /// All orders of current node
    All,
    /// All orders of specific pair
    Pair { base: String, rel: String },
    /// All orders using the coin ticker as base or rel
    Coin { ticker: String },
}

pub async fn get_matching_orders(ctx: &MmArc, coins: &HashSet<String>) -> Result<Vec<Uuid>, String> {
    let ordermatch_ctx = try_s!(OrdermatchContext::from_ctx(ctx));
    let mut matching_orders = vec![];

    let maker_orders = ordermatch_ctx.maker_orders_ctx.lock().orders.clone();
    let taker_orders = ordermatch_ctx.my_taker_orders.lock().await;

    for (uuid, order) in maker_orders.iter() {
        let order = order.lock().await.clone();
        if (coins.contains(&order.base) || coins.contains(&order.rel)) && !order.is_cancellable() {
            matching_orders.push(*uuid);
        }
    }

    taker_orders.iter().for_each(|(uuid, order)| {
        if (coins.contains(&order.request.base) || coins.contains(&order.request.rel)) && !order.is_cancellable() {
            matching_orders.push(*uuid);
        };
    });

    Ok(matching_orders)
}

pub async fn cancel_orders_by(ctx: &MmArc, cancel_by: CancelBy) -> Result<(Vec<Uuid>, Vec<Uuid>), String> {
    let mut cancelled = vec![];
    let mut cancelled_maker_orders = vec![];
    let mut cancelled_taker_orders = vec![];
    let mut currently_matching = vec![];

    let ordermatch_ctx = try_s!(OrdermatchContext::from_ctx(ctx));
    let maker_orders = ordermatch_ctx.maker_orders_ctx.lock().orders.clone();
    let mut taker_orders = ordermatch_ctx.my_taker_orders.lock().await;

    macro_rules! cancel_maker_if_true {
        ($e: expr, $uuid: ident, $order: ident) => {
            if $e {
                if $order.is_cancellable() {
                    cancelled_maker_orders.push($order);
                    cancelled.push($uuid);
                    true
                } else {
                    currently_matching.push($uuid);
                    false
                }
            } else {
                false
            }
        };
    }

    macro_rules! cancel_taker_if_true {
        ($e: expr, $uuid: ident, $order: ident) => {
            if $e {
                if $order.is_cancellable() {
                    cancelled_taker_orders.push($order);
                    cancelled.push($uuid);
                    None
                } else {
                    currently_matching.push($uuid);
                    Some(($uuid, $order))
                }
            } else {
                Some(($uuid, $order))
            }
        };
    }

    match cancel_by {
        CancelBy::All => {
            let mut to_remove = Vec::new();
            for (uuid, order) in maker_orders.iter() {
                let uuid = *uuid;
                let order = order.lock().await.clone();
                if cancel_maker_if_true!(true, uuid, order) {
                    to_remove.push(uuid);
                }
            }
            let mut maker_order_ctx = ordermatch_ctx.maker_orders_ctx.lock();
            for uuid in to_remove.iter() {
                maker_order_ctx.remove_order(uuid);
            }
            *taker_orders = taker_orders
                .drain()
                .filter_map(|(uuid, order)| cancel_taker_if_true!(true, uuid, order))
                .collect();
        },
        CancelBy::Pair { base, rel } => {
            let mut to_remove = Vec::new();
            for (uuid, order) in maker_orders.iter() {
                let uuid = *uuid;
                let order = order.lock().await.clone();
                if cancel_maker_if_true!(order.base == base && order.rel == rel, uuid, order) {
                    to_remove.push(uuid);
                }
            }
            let mut maker_orders_ctx = ordermatch_ctx.maker_orders_ctx.lock();
            for uuid in to_remove.iter() {
                maker_orders_ctx.remove_order(uuid);
            }
            *taker_orders = taker_orders
                .drain()
                .filter_map(|(uuid, order)| {
                    cancel_taker_if_true!(order.request.base == base && order.request.rel == rel, uuid, order)
                })
                .collect();
        },
        CancelBy::Coin { ticker } => {
            let mut to_remove = Vec::new();
            for (uuid, order) in maker_orders.iter() {
                let uuid = *uuid;
                let order = order.lock().await.clone();
                if cancel_maker_if_true!(order.base == ticker || order.rel == ticker, uuid, order) {
                    to_remove.push(uuid);
                }
            }
            let mut maker_orders_ctx = ordermatch_ctx.maker_orders_ctx.lock();
            for uuid in to_remove.iter() {
                maker_orders_ctx.remove_order(uuid);
            }
            *taker_orders = taker_orders
                .drain()
                .filter_map(|(uuid, order)| {
                    cancel_taker_if_true!(order.request.base == ticker || order.request.rel == ticker, uuid, order)
                })
                .collect();
        },
    };
    for order in cancelled_maker_orders {
        maker_order_cancelled_p2p_notify(ctx.clone(), &order);
        delete_my_maker_order(ctx.clone(), order.clone(), MakerOrderCancellationReason::Cancelled)
            .compat()
            .await
            .ok();
    }
    for order in cancelled_taker_orders {
        delete_my_taker_order(ctx.clone(), order, TakerOrderCancellationReason::Cancelled)
            .compat()
            .await
            .ok();
    }
    Ok((cancelled, currently_matching))
}

pub async fn cancel_all_orders(
    ctx: MmArc,
    cancel_by: CancelBy,
) -> Result<CancelAllOrdersResponse, MmError<CancelAllOrdersError>> {
    cancel_orders_by(&ctx, cancel_by)
        .await
        .map(|(cancelled, currently_matching)| CancelAllOrdersResponse {
            cancelled,
            currently_matching,
        })
        .map_to_mm(CancelAllOrdersError::LegacyError)
}

pub async fn cancel_all_orders_rpc(ctx: MmArc, req: Json) -> Result<Response<Vec<u8>>, String> {
    let cancel_by: CancelBy = try_s!(json::from_value(req["cancel_by"].clone()));

    let (cancelled, currently_matching) = try_s!(cancel_orders_by(&ctx, cancel_by).await);

    let res = json!({
        "result": {
            "cancelled": cancelled,
            "currently_matching": currently_matching,
        }
    });
    Response::builder()
        .body(json::to_vec(&res).expect("Serialization failed"))
        .map_err(|e| ERRL!("{}", e))
}

/// Subscribe to an orderbook topic (see [`orderbook_topic`]).
/// If the `request_orderbook` is true and the orderbook for the given pair of coins is not requested yet (or is not filled up yet),
/// request and fill the orderbook.
///
/// # Safety
///
/// The function locks [`MmCtx::p2p_ctx`] and [`MmCtx::ordermatch_ctx`]
async fn subscribe_to_orderbook_topic(
    ctx: &MmArc,
    base: &str,
    rel: &str,
    request_orderbook: bool,
) -> Result<(), String> {
    let current_timestamp = now_sec();
    let topic = orderbook_topic_from_base_rel(base, rel);
    let is_orderbook_filled = {
        let ordermatch_ctx = try_s!(OrdermatchContext::from_ctx(ctx));
        let mut orderbook = ordermatch_ctx.orderbook.lock();

        match orderbook.topics_subscribed_to.entry(topic.clone()) {
            Entry::Vacant(e) => {
                // we weren't subscribed to the topic yet
                e.insert(OrderbookRequestingState::NotRequested {
                    subscribed_at: current_timestamp,
                });
                subscribe_to_topic(ctx, topic.clone());
                // orderbook is not filled
                false
            },
            Entry::Occupied(e) => match e.get() {
                OrderbookRequestingState::Requested => {
                    // We are subscribed to the topic and the orderbook was requested already
                    true
                },
                OrderbookRequestingState::NotRequested { subscribed_at } => {
                    // We are subscribed to the topic. Also we didn't request the orderbook,
                    // True if enough time has passed for the orderbook to fill by OrdermatchRequest::SyncPubkeyOrderbookState.
                    *subscribed_at + ORDERBOOK_REQUESTING_TIMEOUT < current_timestamp
                },
            },
        }
    };

    if !is_orderbook_filled && request_orderbook {
        try_s!(request_and_fill_orderbook(ctx, base, rel).await);
    }

    Ok(())
}

#[derive(Clone, Debug, Serialize)]
pub struct RpcOrderbookEntryV2 {
    coin: String,
    address: OrderbookAddress,
    price: MmNumberMultiRepr,
    pubkey: String,
    uuid: Uuid,
    is_mine: bool,
    base_max_volume: MmNumberMultiRepr,
    base_min_volume: MmNumberMultiRepr,
    rel_max_volume: MmNumberMultiRepr,
    rel_min_volume: MmNumberMultiRepr,
    conf_settings: Option<OrderConfirmationsSettings>,
}

fn choose_maker_confs_and_notas(
    maker_confs: Option<OrderConfirmationsSettings>,
    taker_req: &TakerRequest,
    maker_coin: &MmCoinEnum,
    taker_coin: &MmCoinEnum,
) -> SwapConfirmationsSettings {
    let maker_settings = maker_confs.unwrap_or(OrderConfirmationsSettings {
        base_confs: maker_coin.required_confirmations(),
        base_nota: maker_coin.requires_notarization(),
        rel_confs: taker_coin.required_confirmations(),
        rel_nota: taker_coin.requires_notarization(),
    });

    let (maker_coin_confs, maker_coin_nota, taker_coin_confs, taker_coin_nota) = match taker_req.conf_settings {
        Some(ref taker_settings) => match taker_req.action {
            TakerAction::Sell => {
                let maker_coin_confs = if taker_settings.rel_confs < maker_settings.base_confs {
                    taker_settings.rel_confs
                } else {
                    maker_settings.base_confs
                };
                let maker_coin_nota = if !taker_settings.rel_nota {
                    taker_settings.rel_nota
                } else {
                    maker_settings.base_nota
                };
                (
                    maker_coin_confs,
                    maker_coin_nota,
                    maker_settings.rel_confs,
                    maker_settings.rel_nota,
                )
            },
            TakerAction::Buy => {
                let maker_coin_confs = if taker_settings.base_confs < maker_settings.base_confs {
                    taker_settings.base_confs
                } else {
                    maker_settings.base_confs
                };
                let maker_coin_nota = if !taker_settings.base_nota {
                    taker_settings.base_nota
                } else {
                    maker_settings.base_nota
                };
                (
                    maker_coin_confs,
                    maker_coin_nota,
                    maker_settings.rel_confs,
                    maker_settings.rel_nota,
                )
            },
        },
        None => (
            maker_settings.base_confs,
            maker_settings.base_nota,
            maker_settings.rel_confs,
            maker_settings.rel_nota,
        ),
    };

    SwapConfirmationsSettings {
        maker_coin_confs,
        maker_coin_nota,
        taker_coin_confs,
        taker_coin_nota,
    }
}

fn choose_taker_confs_and_notas(
    taker_req: &TakerRequest,
    maker_conf_settings: &Option<OrderConfirmationsSettings>,
    maker_coin: &MmCoinEnum,
    taker_coin: &MmCoinEnum,
) -> SwapConfirmationsSettings {
    let (mut taker_coin_confs, mut taker_coin_nota, maker_coin_confs, maker_coin_nota) = match taker_req.action {
        TakerAction::Buy => match taker_req.conf_settings {
            Some(ref s) => (s.rel_confs, s.rel_nota, s.base_confs, s.base_nota),
            None => (
                taker_coin.required_confirmations(),
                taker_coin.requires_notarization(),
                maker_coin.required_confirmations(),
                maker_coin.requires_notarization(),
            ),
        },
        TakerAction::Sell => match taker_req.conf_settings {
            Some(ref s) => (s.base_confs, s.base_nota, s.rel_confs, s.rel_nota),
            None => (
                taker_coin.required_confirmations(),
                taker_coin.requires_notarization(),
                maker_coin.required_confirmations(),
                maker_coin.requires_notarization(),
            ),
        },
    };
    if let Some(settings_from_maker) = maker_conf_settings {
        if settings_from_maker.rel_confs < taker_coin_confs {
            taker_coin_confs = settings_from_maker.rel_confs;
        }
        if !settings_from_maker.rel_nota {
            taker_coin_nota = settings_from_maker.rel_nota;
        }
    }
    SwapConfirmationsSettings {
        maker_coin_confs,
        maker_coin_nota,
        taker_coin_confs,
        taker_coin_nota,
    }
}

#[derive(Clone, Debug, Serialize)]
#[serde(tag = "address_type", content = "address_data")]
pub enum OrderbookAddress {
    Transparent(String),
    Shielded,
}

#[derive(Debug, Display)]
enum OrderbookAddrErr {
    AddrFromPubkeyError(String),
    #[cfg(all(feature = "enable-solana", not(target_arch = "wasm32")))]
    CoinIsNotSupported(String),
    DeserializationError(json::Error),
    InvalidPlatformCoinProtocol(String),
    PlatformCoinConfIsNull(String),
}

impl From<json::Error> for OrderbookAddrErr {
    fn from(err: json::Error) -> Self { OrderbookAddrErr::DeserializationError(err) }
}

impl From<coins::tendermint::AccountIdFromPubkeyHexErr> for OrderbookAddrErr {
    fn from(err: coins::tendermint::AccountIdFromPubkeyHexErr) -> Self {
        OrderbookAddrErr::AddrFromPubkeyError(err.to_string())
    }
}

fn orderbook_address(
    ctx: &MmArc,
    coin: &str,
    conf: &Json,
    pubkey: &str,
    addr_format: UtxoAddressFormat,
) -> Result<OrderbookAddress, MmError<OrderbookAddrErr>> {
    let protocol: CoinProtocol = json::from_value(conf["protocol"].clone())?;
    match protocol {
        CoinProtocol::ERC20 { .. } | CoinProtocol::ETH => coins::eth::addr_from_pubkey_str(pubkey)
            .map(OrderbookAddress::Transparent)
            .map_to_mm(OrderbookAddrErr::AddrFromPubkeyError),
        CoinProtocol::UTXO | CoinProtocol::QTUM | CoinProtocol::QRC20 { .. } | CoinProtocol::BCH { .. } => {
            coins::utxo::address_by_conf_and_pubkey_str(coin, conf, pubkey, addr_format)
                .map(OrderbookAddress::Transparent)
                .map_to_mm(OrderbookAddrErr::AddrFromPubkeyError)
        },
        CoinProtocol::SLPTOKEN { platform, .. } => {
            let platform_conf = coin_conf(ctx, &platform);
            if platform_conf.is_null() {
                return MmError::err(OrderbookAddrErr::PlatformCoinConfIsNull(platform));
            }
            // TODO is there any way to make it better without duplicating the prefix in the SLP conf?
            let platform_protocol: CoinProtocol = json::from_value(platform_conf["protocol"].clone())?;
            match platform_protocol {
                CoinProtocol::BCH { slp_prefix } => coins::utxo::slp::slp_addr_from_pubkey_str(pubkey, &slp_prefix)
                    .map(OrderbookAddress::Transparent)
                    .mm_err(|e| OrderbookAddrErr::AddrFromPubkeyError(e.to_string())),
                _ => MmError::err(OrderbookAddrErr::InvalidPlatformCoinProtocol(platform)),
            }
        },
        CoinProtocol::TENDERMINT(protocol) => Ok(coins::tendermint::account_id_from_pubkey_hex(
            &protocol.account_prefix,
            pubkey,
        )
        .map(|id| OrderbookAddress::Transparent(id.to_string()))?),
        CoinProtocol::TENDERMINTTOKEN(proto) => {
            let platform_conf = coin_conf(ctx, &proto.platform);
            if platform_conf.is_null() {
                return MmError::err(OrderbookAddrErr::PlatformCoinConfIsNull(proto.platform));
            }
            // TODO is there any way to make it better without duplicating the prefix in the IBC conf?
            let platform_protocol: CoinProtocol = json::from_value(platform_conf["protocol"].clone())?;
            match platform_protocol {
                CoinProtocol::TENDERMINT(platform) => Ok(coins::tendermint::account_id_from_pubkey_hex(
                    &platform.account_prefix,
                    pubkey,
                )
                .map(|id| OrderbookAddress::Transparent(id.to_string()))?),
                _ => MmError::err(OrderbookAddrErr::InvalidPlatformCoinProtocol(format!(
                    "Platform protocol {:?} is not TENDERMINT",
                    platform_protocol
                ))),
            }
        },
        #[cfg(all(feature = "enable-solana", not(target_arch = "wasm32")))]
        CoinProtocol::SOLANA | CoinProtocol::SPLTOKEN { .. } => {
            MmError::err(OrderbookAddrErr::CoinIsNotSupported(coin.to_owned()))
        },
        CoinProtocol::ZHTLC { .. } => Ok(OrderbookAddress::Shielded),
        #[cfg(not(target_arch = "wasm32"))]
        // Todo: Shielded address is used for lightning for now, the lightning node public key can be used for the orderbook entry pubkey
        // Todo: instead of the platform coin pubkey which is used right now. But lightning payments are supposed to be private,
        // Todo: so maybe we should hide the node address in the orderbook, only the sending node and the receiving node should know about a payment,
        // Todo: a routing node will know about a payment it routed but not the sender or the receiver. This will require using a new keypair for every order/swap
        // Todo: similar to how it's done for zcoin.
        CoinProtocol::LIGHTNING { .. } => Ok(OrderbookAddress::Shielded),
    }
}<|MERGE_RESOLUTION|>--- conflicted
+++ resolved
@@ -3094,28 +3094,6 @@
             error!("Error {} on new swap insertion", e);
         }
 
-<<<<<<< HEAD
-        #[cfg(any(test, feature = "run-docker-tests"))]
-        let fail_at = std::env::var("TAKER_FAIL_AT").map(FailAt::from).ok();
-
-        let taker_swap = TakerSwap::new(
-            ctx.clone(),
-            maker,
-            maker_amount,
-            taker_amount,
-            my_persistent_pub,
-            uuid,
-            Some(uuid),
-            my_conf_settings,
-            maker_coin,
-            taker_coin,
-            locktime,
-            taker_order.p2p_privkey.map(SerializableSecp256k1Keypair::into_inner),
-            #[cfg(any(test, feature = "run-docker-tests"))]
-            fail_at,
-        );
-        run_taker_swap(RunTakerSwapInput::StartNew(taker_swap), ctx).await
-=======
         if ctx.use_trading_proto_v2() {
             match (maker_coin, taker_coin) {
                 (MmCoinEnum::UtxoCoin(m), MmCoinEnum::UtxoCoin(t)) => {
@@ -3144,6 +3122,9 @@
                 _ => todo!("implement fallback to the old protocol here"),
             }
         } else {
+            #[cfg(any(test, feature = "run-docker-tests"))]
+            let fail_at = std::env::var("TAKER_FAIL_AT").map(FailAt::from).ok();
+
             let taker_swap = TakerSwap::new(
                 ctx.clone(),
                 maker,
@@ -3157,10 +3138,11 @@
                 taker_coin,
                 locktime,
                 taker_order.p2p_privkey.map(SerializableSecp256k1Keypair::into_inner),
+                #[cfg(any(test, feature = "run-docker-tests"))]
+                fail_at,
             );
             run_taker_swap(RunTakerSwapInput::StartNew(taker_swap), ctx).await
         }
->>>>>>> 3e323df3
     };
 
     let settings = AbortSettings::info_on_abort(format!("swap {uuid} stopped!"));
