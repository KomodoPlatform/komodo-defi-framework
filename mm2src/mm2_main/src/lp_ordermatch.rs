/******************************************************************************
 * Copyright © 2023 Pampex LTD and TillyHK LTD                                *
 *                                                                            *
 * See the CONTRIBUTOR-LICENSE-AGREEMENT, COPYING, LICENSE-COPYRIGHT-NOTICE   *
 * and DEVELOPER-CERTIFICATE-OF-ORIGIN files in the LEGAL directory in        *
 * the top-level directory of this distribution for the individual copyright  *
 * holder information and the developer policies on copyright and licensing.  *
 *                                                                            *
 * Unless otherwise agreed in a custom licensing agreement, no part of the    *
 * Komodo DeFi Framework software, including this file may be copied, modified, propagated*
 * or distributed except according to the terms contained in the              *
 * LICENSE-COPYRIGHT-NOTICE file.                                             *
 *                                                                            *
 * Removal or modification of this copyright notice is prohibited.            *
 *                                                                            *
 ******************************************************************************/

//
//  lp_ordermatch.rs
//  marketmaker
//

use async_trait::async_trait;
use blake2::digest::{Update, VariableOutput};
use blake2::Blake2bVar;
use coins::utxo::{compressed_pub_key_from_priv_raw, ChecksumType, UtxoAddressFormat};
use coins::{coin_conf, find_pair, lp_coinfind, BalanceTradeFeeUpdatedHandler, CoinProtocol, CoinsContext,
            FeeApproxStage, MakerCoinSwapOpsV2, MmCoin, MmCoinEnum, TakerCoinSwapOpsV2};
use common::executor::{simple_map::AbortableSimpleMap, AbortSettings, AbortableSystem, AbortedError, SpawnAbortable,
                       SpawnFuture, Timer};
use common::log::{error, info, warn, LogOnError};
use common::{bits256, log, new_uuid, now_ms, now_sec};
use crypto::privkey::SerializableSecp256k1Keypair;
use crypto::{CryptoCtx, CryptoCtxError};
use derive_more::Display;
use futures::{compat::Future01CompatExt, lock::Mutex as AsyncMutex, TryFutureExt};
use hash256_std_hasher::Hash256StdHasher;
use hash_db::Hasher;
use http::Response;
use keys::{AddressFormat, KeyPair};
use mm2_core::mm_ctx::{from_ctx, MmArc, MmWeak};
use mm2_err_handle::prelude::*;
use mm2_event_stream::StreamingManager;
use mm2_libp2p::application::request_response::ordermatch::OrdermatchRequest;
use mm2_libp2p::application::request_response::P2PRequest;
use mm2_libp2p::{decode_signed, encode_and_sign, encode_message, pub_sub_topic, PublicKey, TopicHash, TopicPrefix,
                 TOPIC_SEPARATOR};
use mm2_metrics::mm_gauge;
use mm2_number::{BigDecimal, BigRational, MmNumber, MmNumberMultiRepr};
use mm2_rpc::data::legacy::{MatchBy, Mm2RpcResult, OrderConfirmationsSettings, OrderType, RpcOrderbookEntry,
                            SellBuyRequest, SellBuyResponse, TakerAction, TakerRequestForRpc};
use mm2_state_machine::prelude::*;
#[cfg(test)] use mocktopus::macros::*;
use my_orders_storage::{delete_my_maker_order, delete_my_taker_order, save_maker_order_on_update,
                        save_my_new_maker_order, save_my_new_taker_order, MyActiveOrders, MyOrdersFilteringHistory,
                        MyOrdersHistory, MyOrdersStorage};
use num_traits::identities::Zero;
use order_events::{OrderStatusEvent, OrderStatusStreamer};
use orderbook_events::{OrderbookItemChangeEvent, OrderbookStreamer};
use parking_lot::Mutex as PaMutex;
use rpc::v1::types::H256 as H256Json;
use secp256k1::PublicKey as Secp256k1Pubkey;
use serde_json::{self as json, Value as Json};
use sp_trie::{delta_trie_root, MemoryDB, Trie, TrieConfiguration, TrieDB, TrieDBMut, TrieHash, TrieMut};
use std::collections::hash_map::{Entry, HashMap, RawEntryMut};
use std::collections::{BTreeSet, HashSet};
use std::convert::TryInto;
use std::fmt;
use std::ops::Deref;
use std::path::PathBuf;
use std::sync::Arc;
use std::time::Duration;
use timed_map::{MapKind, TimedMap};
use trie_db::NodeCodec as NodeCodecT;
use uuid::Uuid;

use crate::lp_network::{broadcast_p2p_msg, request_any_relay, request_one_peer, subscribe_to_topic, P2PRequestError};
use crate::lp_swap::maker_swap_v2::{self, MakerSwapStateMachine, MakerSwapStorage};
use crate::lp_swap::taker_swap_v2::{self, TakerSwapStateMachine, TakerSwapStorage};
use crate::lp_swap::{calc_max_maker_vol, check_balance_for_maker_swap, check_balance_for_taker_swap,
                     check_other_coin_balance_for_swap, detect_secret_hash_algo_v2, dex_fee_amount_from_taker_coin,
                     generate_secret, get_max_maker_vol, insert_new_swap_to_db, is_pubkey_banned, lp_atomic_locktime,
                     p2p_keypair_and_peer_id_to_broadcast, p2p_private_and_peer_id_to_broadcast, run_maker_swap,
                     run_taker_swap, swap_v2_topic, AtomicLocktimeVersion, CheckBalanceError, CheckBalanceResult,
                     CoinVolumeInfo, MakerSwap, RunMakerSwapInput, RunTakerSwapInput, SwapConfirmationsSettings,
                     TakerSwap, LEGACY_SWAP_TYPE};
use crate::swap_versioning::{legacy_swap_version, SwapVersion};

#[cfg(any(test, feature = "run-docker-tests"))]
use crate::lp_swap::taker_swap::FailAt;

pub use best_orders::{best_orders_rpc, best_orders_rpc_v2};
use crypto::secret_hash_algo::SecretHashAlgo;
pub use orderbook_depth::orderbook_depth_rpc;
pub use orderbook_rpc::{orderbook_rpc, orderbook_rpc_v2};

cfg_wasm32! {
    use mm2_db::indexed_db::{ConstructibleDb, DbLocked};
    use ordermatch_wasm_db::{InitDbResult, OrdermatchDb};

    pub type OrdermatchDbLocked<'a> = DbLocked<'a, OrdermatchDb>;
}

mod best_orders;
mod lp_bot;
pub use lp_bot::{start_simple_market_maker_bot, stop_simple_market_maker_bot, StartSimpleMakerBotRequest,
                 TradingBotEvent};
use primitives::hash::{H256, H264};

mod my_orders_storage;
mod new_protocol;
pub(crate) mod order_events;
mod order_requests_tracker;
mod orderbook_depth;
pub(crate) mod orderbook_events;
mod orderbook_rpc;
#[cfg(all(test, not(target_arch = "wasm32")))]
#[path = "ordermatch_tests.rs"]
pub mod ordermatch_tests;

#[cfg(target_arch = "wasm32")] mod ordermatch_wasm_db;

pub const ORDERBOOK_PREFIX: TopicPrefix = "orbk";
#[cfg(not(test))]
pub const MIN_ORDER_KEEP_ALIVE_INTERVAL: u64 = 30;
#[cfg(test)]
pub const MIN_ORDER_KEEP_ALIVE_INTERVAL: u64 = 5;
const BALANCE_REQUEST_INTERVAL: f64 = 30.;
const MAKER_ORDER_TIMEOUT: u64 = MIN_ORDER_KEEP_ALIVE_INTERVAL * 3;
const TAKER_ORDER_TIMEOUT: u64 = 30;
const ORDER_MATCH_TIMEOUT: u64 = 30;
const ORDERBOOK_REQUESTING_TIMEOUT: u64 = MIN_ORDER_KEEP_ALIVE_INTERVAL * 2;
const MAX_ORDERS_NUMBER_IN_ORDERBOOK_RESPONSE: usize = 1000;
const RECENTLY_CANCELLED_TIMEOUT: Duration = Duration::from_secs(120);
#[cfg(not(test))]
const TRIE_STATE_HISTORY_TIMEOUT: u64 = 14400;
#[cfg(test)]
const TRIE_STATE_HISTORY_TIMEOUT: u64 = 3;
#[cfg(not(test))]
const TRIE_ORDER_HISTORY_TIMEOUT: u64 = 300;
#[cfg(test)]
const TRIE_ORDER_HISTORY_TIMEOUT: u64 = 3;
/// Current swap protocol version
const SWAP_VERSION_DEFAULT: u8 = 2;

pub type OrderbookP2PHandlerResult = Result<(), MmError<OrderbookP2PHandlerError>>;

#[derive(Display)]
pub enum OrderbookP2PHandlerError {
    #[display(fmt = "'{}' is an invalid topic for the orderbook handler.", _0)]
    InvalidTopic(String),

    #[display(fmt = "Message decoding was failed. Error: {}", _0)]
    DecodeError(String),

    #[display(fmt = "Pubkey '{}' is not allowed.", _0)]
    PubkeyNotAllowed(String),

    #[display(fmt = "P2P request error: {}", _0)]
    P2PRequestError(String),

    #[display(
        fmt = "Couldn't find an order {}, ignoring, it will be synced upon pubkey keep alive",
        _0
    )]
    OrderNotFound(Uuid),

    Internal(String),
}

impl OrderbookP2PHandlerError {
    pub(crate) fn is_warning(&self) -> bool { matches!(self, OrderbookP2PHandlerError::OrderNotFound(_)) }
}

impl From<P2PRequestError> for OrderbookP2PHandlerError {
    fn from(e: P2PRequestError) -> Self { OrderbookP2PHandlerError::P2PRequestError(e.to_string()) }
}

/// Alphabetically ordered orderbook pair
type AlbOrderedOrderbookPair = String;
type PubkeyOrders = Vec<(Uuid, OrderbookP2PItem)>;

pub type OrdermatchInitResult<T> = Result<T, MmError<OrdermatchInitError>>;

#[derive(Debug, Deserialize, Display, Serialize)]
pub enum OrdermatchInitError {
    #[display(fmt = "Error deserializing '{}' config field: {}", field, error)]
    ErrorDeserializingConfig {
        field: String,
        error: String,
    },
    Internal(String),
}

impl From<AbortedError> for OrdermatchInitError {
    fn from(e: AbortedError) -> Self { OrdermatchInitError::Internal(e.to_string()) }
}

#[derive(Debug, Serialize, Deserialize)]
pub struct CancelAllOrdersResponse {
    cancelled: Vec<Uuid>,
    currently_matching: Vec<Uuid>,
}

#[derive(Debug, Deserialize, Display, Serialize, SerializeErrorType)]
#[serde(tag = "error_type", content = "error_data")]
pub enum CancelAllOrdersError {
    LegacyError(String),
}

impl From<(new_protocol::MakerOrderCreated, String)> for OrderbookItem {
    fn from(tuple: (new_protocol::MakerOrderCreated, String)) -> OrderbookItem {
        let (order, pubkey) = tuple;

        OrderbookItem {
            pubkey,
            base: order.base,
            rel: order.rel,
            price: order.price,
            max_volume: order.max_volume,
            min_volume: order.min_volume,
            uuid: order.uuid.into(),
            created_at: order.created_at,
            base_protocol_info: order.base_protocol_info,
            rel_protocol_info: order.rel_protocol_info,
            conf_settings: Some(order.conf_settings),
        }
    }
}

pub fn addr_format_from_protocol_info(protocol_info: &[u8]) -> AddressFormat {
    match rmp_serde::from_slice::<AddressFormat>(protocol_info) {
        Ok(format) => format,
        Err(_) => AddressFormat::Standard,
    }
}

struct ProcessTrieParams<'a> {
    pubkey: &'a str,
    alb_pair: &'a str,
    protocol_infos: &'a HashMap<Uuid, BaseRelProtocolInfo>,
    conf_infos: &'a HashMap<Uuid, OrderConfirmationsSettings>,
}

fn process_pubkey_full_trie(
    orderbook: &mut Orderbook,
    new_trie_orders: PubkeyOrders,
    params: ProcessTrieParams,
) -> H64 {
    remove_pubkey_pair_orders(orderbook, params.pubkey, params.alb_pair);

    for (uuid, order) in new_trie_orders {
        orderbook.insert_or_update_order_update_trie(OrderbookItem::from_p2p_and_info(
            order,
            params.protocol_infos.get(&uuid).cloned().unwrap_or_default(),
            params.conf_infos.get(&uuid).cloned(),
        ));
    }

    let new_root = pubkey_state_mut(&mut orderbook.pubkeys_state, params.pubkey)
        .trie_roots
        .get(params.alb_pair)
        .copied()
        .unwrap_or_default();
    new_root
}

fn process_trie_delta(
    orderbook: &mut Orderbook,
    delta_orders: HashMap<Uuid, Option<OrderbookP2PItem>>,
    params: ProcessTrieParams,
) -> H64 {
    for (uuid, order) in delta_orders {
        match order {
            Some(order) => orderbook.insert_or_update_order_update_trie(OrderbookItem::from_p2p_and_info(
                order,
                params.protocol_infos.get(&uuid).cloned().unwrap_or_default(),
                params.conf_infos.get(&uuid).cloned(),
            )),
            None => {
                orderbook.remove_order_trie_update(uuid);
            },
        }
    }

    let new_root = match orderbook.pubkeys_state.get(params.pubkey) {
        Some(pubkey_state) => pubkey_state
            .trie_roots
            .get(params.alb_pair)
            .copied()
            .unwrap_or_default(),
        None => H64::default(),
    };
    new_root
}

async fn process_orders_keep_alive(
    ctx: MmArc,
    propagated_from_peer: String,
    from_pubkey: String,
    keep_alive: new_protocol::PubkeyKeepAlive,
    i_am_relay: bool,
) -> OrderbookP2PHandlerResult {
    let ordermatch_ctx = OrdermatchContext::from_ctx(&ctx).expect("from_ctx failed");
    let to_request = ordermatch_ctx
        .orderbook
        .lock()
        .process_keep_alive(&from_pubkey, keep_alive, i_am_relay);

    let req = match to_request {
        Some(req) => req,
        // The message was processed, simply forward it
        None => return Ok(()),
    };

    let response = request_one_peer::<SyncPubkeyOrderbookStateRes>(
        ctx.clone(),
        P2PRequest::Ordermatch(req),
        propagated_from_peer.clone(),
    )
    .await?
    .ok_or_else(|| {
        MmError::new(OrderbookP2PHandlerError::P2PRequestError(format!(
            "No response was received from peer {} for SyncPubkeyOrderbookState request!",
            propagated_from_peer
        )))
    })?;

    let mut orderbook = ordermatch_ctx.orderbook.lock();
    for (pair, diff) in response.pair_orders_diff {
        let params = ProcessTrieParams {
            pubkey: &from_pubkey,
            alb_pair: &pair,
            protocol_infos: &response.protocol_infos,
            conf_infos: &response.conf_infos,
        };
        let _new_root = match diff {
            DeltaOrFullTrie::Delta(delta) => process_trie_delta(&mut orderbook, delta, params),
            DeltaOrFullTrie::FullTrie(values) => process_pubkey_full_trie(&mut orderbook, values, params),
        };
    }

    Ok(())
}

#[inline]
fn process_maker_order_created(ctx: &MmArc, from_pubkey: String, created_msg: new_protocol::MakerOrderCreated) {
    let order: OrderbookItem = (created_msg, from_pubkey).into();
    insert_or_update_order(ctx, order);
}

fn process_maker_order_updated(
    ctx: MmArc,
    from_pubkey: String,
    updated_msg: new_protocol::MakerOrderUpdated,
) -> OrderbookP2PHandlerResult {
    let ordermatch_ctx = OrdermatchContext::from_ctx(&ctx).expect("from_ctx failed");
    let uuid = updated_msg.uuid();
    let mut orderbook = ordermatch_ctx.orderbook.lock();

    let mut order = orderbook
        .find_order_by_uuid_and_pubkey(&uuid, &from_pubkey)
        .ok_or_else(|| MmError::new(OrderbookP2PHandlerError::OrderNotFound(uuid)))?;
    order.apply_updated(&updated_msg);
    drop_mutability!(order);
    orderbook.insert_or_update_order_update_trie(order);

    Ok(())
}

fn process_maker_order_cancelled(ctx: &MmArc, from_pubkey: String, cancelled_msg: new_protocol::MakerOrderCancelled) {
    let uuid = Uuid::from(cancelled_msg.uuid);
    let ordermatch_ctx = OrdermatchContext::from_ctx(ctx).expect("from_ctx failed");
    let mut orderbook = ordermatch_ctx.orderbook.lock();
    // Add the order to the recently cancelled list to ignore it if a new order with the same uuid
    // is received within the `RECENTLY_CANCELLED_TIMEOUT` timeframe.
    // We do this even if the order is in the order_set, because it could have been added through
    // means other than the order creation message.
    orderbook
        .recently_cancelled
        .insert_expirable(uuid, from_pubkey.clone(), RECENTLY_CANCELLED_TIMEOUT);
    if let Some(order) = orderbook.order_set.get(&uuid) {
        if order.pubkey == from_pubkey {
            orderbook.remove_order_trie_update(uuid);
        }
    }
}

// fn verify_pubkey_orderbook(orderbook: &GetOrderbookPubkeyItem) -> Result<(), String> {
//     let keys: Vec<(_, _)> = orderbook
//         .orders
//         .iter()
//         .map(|(uuid, order)| {
//             let order_bytes = rmp_serde::to_vec(&order).expect("Serialization should never fail");
//             (uuid.as_bytes(), Some(order_bytes))
//         })
//         .collect();
//     let (orders_root, proof) = &orderbook.pair_orders_trie_root;
//     verify_trie_proof::<Layout, _, _, _>(orders_root, proof, &keys)
//         .map_err(|e| ERRL!("Error on pair_orders_trie_root verification: {}", e))?;
//     Ok(())
// }

// Some coins, for example ZHTLC, have privacy features like random keypair to sign P2P messages per every order.
// So, each order of such coin has unique «pubkey» field that doesn’t match node persistent pubkey derived from passphrase.
// We can compare pubkeys from maker_orders and from asks or bids, to find our order.
#[inline(always)]
fn is_my_order(order_pubkey: &str, my_pub: &Option<String>, my_p2p_pubkeys: &HashSet<String>) -> bool {
    my_pub.as_deref() == Some(order_pubkey) || my_p2p_pubkeys.contains(order_pubkey)
}

/// Request best asks and bids for the given `base` and `rel` coins from relays.
/// Set `asks_num` and/or `bids_num` to get corresponding number of best asks and bids or None to get all of the available orders.
///
/// # Safety
///
/// The function locks [`MmCtx::p2p_ctx`] and [`MmCtx::ordermatch_ctx`]
async fn request_and_fill_orderbook(ctx: &MmArc, base: &str, rel: &str) -> Result<(), String> {
    let request = OrdermatchRequest::GetOrderbook {
        base: base.to_string(),
        rel: rel.to_string(),
    };

    let response = try_s!(request_any_relay::<GetOrderbookRes>(ctx.clone(), P2PRequest::Ordermatch(request)).await);
    let (pubkey_orders, protocol_infos, conf_infos) = match response {
        Some((
            GetOrderbookRes {
                pubkey_orders,
                protocol_infos,
                conf_infos,
            },
            _peer_id,
        )) => (pubkey_orders, protocol_infos, conf_infos),
        None => return Ok(()),
    };

    let ordermatch_ctx = OrdermatchContext::from_ctx(ctx).unwrap();
    let mut orderbook = ordermatch_ctx.orderbook.lock();

    let my_pubsecp = mm2_internal_pubkey_hex(ctx, String::from).map_err(MmError::into_inner)?;

    let alb_pair = alb_ordered_pair(base, rel);
    for (pubkey, GetOrderbookPubkeyItem { orders, .. }) in pubkey_orders {
        let pubkey_bytes = match hex::decode(&pubkey) {
            Ok(b) => b,
            Err(e) => {
                warn!("Error {} decoding pubkey {}", e, pubkey);
                continue;
            },
        };

        let pubkey_without_prefix: [u8; 32] = match pubkey_bytes.get(1..).map(|slice| slice.try_into()) {
            Some(Ok(arr)) => arr,
            _ => {
                warn!("Invalid pubkey length (not 32 bytes) for {}", pubkey);
                continue;
            },
        };

        if is_my_order(&pubkey, &my_pubsecp, &orderbook.my_p2p_pubkeys) {
            continue;
        }

        if is_pubkey_banned(ctx, &pubkey_without_prefix.into()) {
            warn!("Pubkey {} is banned", pubkey);
            continue;
        }
        let params = ProcessTrieParams {
            pubkey: &pubkey,
            alb_pair: &alb_pair,
            protocol_infos: &protocol_infos,
            conf_infos: &conf_infos,
        };
        let _new_root = process_pubkey_full_trie(&mut orderbook, orders, params);
    }

    let topic = orderbook_topic_from_base_rel(base, rel);
    orderbook
        .topics_subscribed_to
        .insert(topic, OrderbookRequestingState::Requested);

    Ok(())
}

/// Insert or update an order `req`.
/// Note this function locks the [`OrdermatchContext::orderbook`] async mutex.
fn insert_or_update_order(ctx: &MmArc, item: OrderbookItem) {
    let ordermatch_ctx = OrdermatchContext::from_ctx(ctx).expect("from_ctx failed");
    let mut orderbook = ordermatch_ctx.orderbook.lock();
    orderbook.insert_or_update_order_update_trie(item)
}

// use this function when notify maker order created
fn insert_or_update_my_order(ctx: &MmArc, item: OrderbookItem, my_order: &MakerOrder) {
    let ordermatch_ctx = OrdermatchContext::from_ctx(ctx).expect("from_ctx failed");
    let mut orderbook = ordermatch_ctx.orderbook.lock();
    orderbook.insert_or_update_order_update_trie(item);
    if let Some(key) = my_order.p2p_privkey {
        orderbook.my_p2p_pubkeys.insert(hex::encode(key.public_slice()));
    }
}

fn delete_my_order(ctx: &MmArc, uuid: Uuid, p2p_privkey: Option<SerializableSecp256k1Keypair>) {
    let ordermatch_ctx: Arc<OrdermatchContext> = OrdermatchContext::from_ctx(ctx).expect("from_ctx failed");
    let mut orderbook = ordermatch_ctx.orderbook.lock();
    orderbook.remove_order_trie_update(uuid);
    if let Some(key) = p2p_privkey {
        orderbook.my_p2p_pubkeys.remove(&hex::encode(key.public_slice()));
    }
}

pub(crate) fn mm2_internal_pubkey_hex<E, F>(ctx: &MmArc, err_construct: F) -> MmResult<Option<String>, E>
where
    E: NotMmError,
    F: Fn(String) -> E,
{
    match CryptoCtx::from_ctx(ctx).split_mm() {
        Ok(crypto_ctx) => Ok(Some(CryptoCtx::mm2_internal_pubkey_hex(crypto_ctx.as_ref()))),
        Err((CryptoCtxError::NotInitialized, _)) => Ok(None),
        Err((CryptoCtxError::Internal(error), trace)) => MmError::err_with_trace(err_construct(error), trace),
    }
}

fn remove_pubkey_pair_orders(orderbook: &mut Orderbook, pubkey: &str, alb_pair: &str) {
    let pubkey_state = match orderbook.pubkeys_state.get_mut(pubkey) {
        Some(state) => state,
        None => return,
    };

    if pubkey_state.trie_roots.get(alb_pair).is_none() {
        return;
    }

    pubkey_state.order_pairs_trie_state_history.remove(&alb_pair.to_owned());

    let mut orders_to_remove = Vec::with_capacity(pubkey_state.orders_uuids.len());
    pubkey_state.orders_uuids.retain(|(uuid, alb)| {
        if alb == alb_pair {
            orders_to_remove.push(*uuid);
            false
        } else {
            true
        }
    });

    for order in orders_to_remove {
        orderbook.remove_order_trie_update(order);
    }

    let pubkey_state = match orderbook.pubkeys_state.get_mut(pubkey) {
        Some(state) => state,
        None => return,
    };

    pubkey_state.trie_roots.remove(alb_pair);
}

pub async fn handle_orderbook_msg(
    ctx: MmArc,
    topic: &TopicHash,
    from_peer: String,
    msg: &[u8],
    i_am_relay: bool,
) -> OrderbookP2PHandlerResult {
    let topic_str = topic.as_str();
    let mut split = topic_str.split(TOPIC_SEPARATOR);
    if let (Some(ORDERBOOK_PREFIX), Some(_pair)) = (split.next(), split.next()) {
        process_msg(ctx, from_peer, msg, i_am_relay).await?;
        Ok(())
    } else {
        MmError::err(OrderbookP2PHandlerError::InvalidTopic(topic_str.to_owned()))
    }
}

/// Attempts to decode a message and process it returning whether the message is valid and worth rebroadcasting
pub async fn process_msg(ctx: MmArc, from_peer: String, msg: &[u8], i_am_relay: bool) -> OrderbookP2PHandlerResult {
    match decode_signed::<new_protocol::OrdermatchMessage>(msg) {
        Ok((message, _sig, pubkey)) => {
            if is_pubkey_banned(&ctx, &pubkey.unprefixed().into()) {
                return MmError::err(OrderbookP2PHandlerError::PubkeyNotAllowed(pubkey.to_hex()));
            }
            log::debug!("received ordermatch message {:?}", message);
            match message {
                new_protocol::OrdermatchMessage::MakerOrderCreated(created_msg) => {
                    process_maker_order_created(&ctx, pubkey.to_hex(), created_msg);
                    Ok(())
                },
                new_protocol::OrdermatchMessage::PubkeyKeepAlive(keep_alive) => {
                    process_orders_keep_alive(ctx, from_peer, pubkey.to_hex(), keep_alive, i_am_relay).await
                },
                new_protocol::OrdermatchMessage::TakerRequest(taker_request) => {
                    let msg = TakerRequest::from_new_proto_and_pubkey(taker_request, pubkey.unprefixed().into());
                    process_taker_request(ctx, pubkey.unprefixed().into(), msg).await;
                    Ok(())
                },
                new_protocol::OrdermatchMessage::MakerReserved(maker_reserved) => {
                    let msg = MakerReserved::from_new_proto_and_pubkey(maker_reserved, pubkey.unprefixed().into());
                    // spawn because process_maker_reserved may take significant time to run
                    let spawner = ctx.spawner();
                    spawner.spawn(process_maker_reserved(ctx, pubkey.unprefixed().into(), msg));
                    Ok(())
                },
                new_protocol::OrdermatchMessage::TakerConnect(taker_connect) => {
                    process_taker_connect(ctx, pubkey, taker_connect.into()).await;
                    Ok(())
                },
                new_protocol::OrdermatchMessage::MakerConnected(maker_connected) => {
                    process_maker_connected(ctx, pubkey, maker_connected.into()).await;
                    Ok(())
                },
                new_protocol::OrdermatchMessage::MakerOrderCancelled(cancelled_msg) => {
                    process_maker_order_cancelled(&ctx, pubkey.to_hex(), cancelled_msg);
                    Ok(())
                },
                new_protocol::OrdermatchMessage::MakerOrderUpdated(updated_msg) => {
                    process_maker_order_updated(ctx, pubkey.to_hex(), updated_msg)
                },
            }
        },
        Err(e) => MmError::err(OrderbookP2PHandlerError::DecodeError(e.to_string())),
    }
}

#[derive(Debug)]
struct TryFromBytesError(String);

impl From<String> for TryFromBytesError {
    fn from(string: String) -> Self { TryFromBytesError(string) }
}

trait TryFromBytes {
    fn try_from_bytes(bytes: Vec<u8>) -> Result<Self, TryFromBytesError>
    where
        Self: Sized;
}

impl TryFromBytes for String {
    fn try_from_bytes(bytes: Vec<u8>) -> Result<Self, TryFromBytesError> {
        String::from_utf8(bytes).map_err(|e| ERRL!("{}", e).into())
    }
}

impl TryFromBytes for OrderbookP2PItem {
    fn try_from_bytes(bytes: Vec<u8>) -> Result<Self, TryFromBytesError> {
        rmp_serde::from_read(bytes.as_slice()).map_err(|e| ERRL!("{}", e).into())
    }
}

impl TryFromBytes for H64 {
    fn try_from_bytes(bytes: Vec<u8>) -> Result<Self, TryFromBytesError> {
        bytes.try_into().map_err(|e| ERRL!("{:?}", e).into())
    }
}

impl TryFromBytes for Uuid {
    fn try_from_bytes(bytes: Vec<u8>) -> Result<Self, TryFromBytesError> {
        Uuid::from_slice(&bytes).map_err(|e| ERRL!("{}", e).into())
    }
}

pub fn process_peer_request(ctx: MmArc, request: OrdermatchRequest) -> Result<Option<Vec<u8>>, String> {
    match request {
        OrdermatchRequest::GetOrderbook { base, rel } => process_get_orderbook_request(ctx, base, rel),
        OrdermatchRequest::SyncPubkeyOrderbookState { pubkey, trie_roots } => {
            let response = process_sync_pubkey_orderbook_state(ctx, pubkey, trie_roots);
            response.map(|res| res.map(|r| encode_message(&r).expect("Serialization failed")))
        },
        OrdermatchRequest::BestOrders { coin, action, volume } => {
            best_orders::process_best_orders_p2p_request(ctx, coin, action, volume)
        },
        OrdermatchRequest::BestOrdersByNumber { coin, action, number } => {
            best_orders::process_best_orders_p2p_request_by_number(ctx, coin, action, number)
        },
        OrdermatchRequest::OrderbookDepth { pairs } => orderbook_depth::process_orderbook_depth_p2p_request(ctx, pairs),
    }
}

type TrieProof = Vec<Vec<u8>>;

#[derive(Debug, Deserialize, Serialize)]
#[cfg_attr(test, derive(PartialEq))]
struct GetOrderbookPubkeyItem {
    /// Timestamp of the latest keep alive message received.
    last_keep_alive: u64,
    /// last signed OrdermatchMessage payload
    last_signed_pubkey_payload: Vec<u8>,
    /// Requested orders.
    orders: PubkeyOrders,
}

/// Do not change this struct as it will break backward compatibility
#[derive(Debug, Clone, Default, Deserialize, Serialize)]
#[cfg_attr(test, derive(PartialEq))]
struct BaseRelProtocolInfo {
    base: Vec<u8>,
    rel: Vec<u8>,
}

#[derive(Debug, Deserialize, Serialize)]
struct GetOrderbookRes {
    /// Asks and bids grouped by pubkey.
    pubkey_orders: HashMap<String, GetOrderbookPubkeyItem>,
    #[serde(default)]
    protocol_infos: HashMap<Uuid, BaseRelProtocolInfo>,
    #[serde(default)]
    conf_infos: HashMap<Uuid, OrderConfirmationsSettings>,
}

struct GetPubkeysOrdersRes {
    total_number_of_orders: usize,
    uuids_by_pubkey: HashMap<String, PubkeyOrders>,
    protocol_infos: HashMap<Uuid, BaseRelProtocolInfo>,
    conf_infos: HashMap<Uuid, OrderConfirmationsSettings>,
}

fn get_pubkeys_orders(orderbook: &Orderbook, base: String, rel: String) -> GetPubkeysOrdersRes {
    let asks = orderbook.unordered.get(&(base.clone(), rel.clone()));
    let bids = orderbook.unordered.get(&(rel, base));

    let asks_num = asks.map(|x| x.len()).unwrap_or(0);
    let bids_num = bids.map(|x| x.len()).unwrap_or(0);
    let total_number_of_orders = asks_num + bids_num;

    // flatten Option(asks) and Option(bids) to avoid cloning
    let orders = asks.iter().chain(bids.iter()).copied().flatten();

    let mut uuids_by_pubkey = HashMap::new();
    let mut protocol_infos = HashMap::new();
    let mut conf_infos = HashMap::new();
    for uuid in orders {
        let order = match orderbook.order_set.get(uuid) {
            Some(o) => o,
            None => {
                warn!(
                    "Orderbook::ordered contains uuid {} that is not in Orderbook::order_set",
                    uuid
                );
                continue;
            },
        };
        let uuids = uuids_by_pubkey.entry(order.pubkey.clone()).or_insert_with(Vec::new);
        protocol_infos.insert(order.uuid, order.base_rel_proto_info());
        if let Some(ref info) = order.conf_settings {
            conf_infos.insert(order.uuid, info.clone());
        }
        uuids.push((*uuid, order.clone().into()))
    }

    GetPubkeysOrdersRes {
        total_number_of_orders,
        uuids_by_pubkey,
        protocol_infos,
        conf_infos,
    }
}

fn process_get_orderbook_request(ctx: MmArc, base: String, rel: String) -> Result<Option<Vec<u8>>, String> {
    let ordermatch_ctx = OrdermatchContext::from_ctx(&ctx).unwrap();
    let orderbook = ordermatch_ctx.orderbook.lock();

    let pubkeys_orders = get_pubkeys_orders(&orderbook, base, rel);
    if pubkeys_orders.total_number_of_orders > MAX_ORDERS_NUMBER_IN_ORDERBOOK_RESPONSE {
        return ERR!("Orderbook too large");
    }

    let orders_to_send = pubkeys_orders
        .uuids_by_pubkey
        .into_iter()
        .map(|(pubkey, orders)| {
            let pubkey_state = orderbook.pubkeys_state.get(&pubkey).ok_or(ERRL!(
                "Orderbook::pubkeys_state is expected to contain the {:?} pubkey",
                pubkey
            ))?;

            let item = GetOrderbookPubkeyItem {
                last_keep_alive: pubkey_state.last_keep_alive,
                orders,
                // TODO save last signed payload to pubkey state
                last_signed_pubkey_payload: vec![],
            };

            Ok((pubkey, item))
        })
        .collect::<Result<HashMap<_, _>, String>>()?;

    let response = GetOrderbookRes {
        pubkey_orders: orders_to_send,
        protocol_infos: pubkeys_orders.protocol_infos,
        conf_infos: pubkeys_orders.conf_infos,
    };
    let encoded = try_s!(encode_message(&response));
    Ok(Some(encoded))
}

#[derive(Debug, Deserialize, Serialize)]
enum DeltaOrFullTrie<Key: Eq + std::hash::Hash, Value> {
    Delta(HashMap<Key, Option<Value>>),
    FullTrie(Vec<(Key, Value)>),
}

impl<Key: Eq + std::hash::Hash, V1> DeltaOrFullTrie<Key, V1> {
    pub fn map_to<V2: From<V1>>(self, mut on_each: impl FnMut(&Key, Option<&V1>)) -> DeltaOrFullTrie<Key, V2> {
        match self {
            DeltaOrFullTrie::Delta(delta) => {
                delta.iter().for_each(|(key, val)| on_each(key, val.as_ref()));
                let new_map = delta
                    .into_iter()
                    .map(|(key, value)| (key, value.map(From::from)))
                    .collect();
                DeltaOrFullTrie::Delta(new_map)
            },
            DeltaOrFullTrie::FullTrie(trie) => {
                trie.iter().for_each(|(key, val)| on_each(key, Some(val)));
                let new_trie = trie.into_iter().map(|(key, value)| (key, value.into())).collect();
                DeltaOrFullTrie::FullTrie(new_trie)
            },
        }
    }
}

#[derive(Debug)]
enum TrieDiffHistoryError {
    TrieDbError(Box<trie_db::TrieError<H64, sp_trie::Error>>),
    TryFromBytesError(TryFromBytesError),
    GetterNoneForKeyFromTrie,
}

impl std::fmt::Display for TrieDiffHistoryError {
    fn fmt(&self, f: &mut std::fmt::Formatter) -> std::fmt::Result { write!(f, "({:?})", self) }
}

impl From<TryFromBytesError> for TrieDiffHistoryError {
    fn from(error: TryFromBytesError) -> TrieDiffHistoryError { TrieDiffHistoryError::TryFromBytesError(error) }
}

impl From<Box<trie_db::TrieError<H64, sp_trie::Error>>> for TrieDiffHistoryError {
    fn from(error: Box<trie_db::TrieError<H64, sp_trie::Error>>) -> TrieDiffHistoryError {
        TrieDiffHistoryError::TrieDbError(error)
    }
}

fn get_full_trie<Key, Value>(
    trie_root: &H64,
    db: &MemoryDB<Blake2Hasher64>,
    getter: impl Fn(&Key) -> Option<Value>,
) -> Result<Vec<(Key, Value)>, TrieDiffHistoryError>
where
    Key: Clone + Eq + std::hash::Hash + TryFromBytes,
{
    let trie = TrieDB::<Layout>::new(db, trie_root)?;
    let trie: Result<Vec<_>, TrieDiffHistoryError> = trie
        .iter()?
        .map(|key_value| {
            let (key, _) = key_value?;
            let key = TryFromBytes::try_from_bytes(key)?;
            let val = getter(&key).ok_or(TrieDiffHistoryError::GetterNoneForKeyFromTrie)?;
            Ok((key, val))
        })
        .collect();
    trie
}

impl<Key: Clone + Eq + std::hash::Hash + TryFromBytes, Value: Clone> DeltaOrFullTrie<Key, Value> {
    fn from_history(
        history: &TrieDiffHistory<Key, Value>,
        from_hash: H64,
        actual_trie_root: H64,
        db: &MemoryDB<Blake2Hasher64>,
        getter: impl Fn(&Key) -> Option<Value>,
    ) -> Result<DeltaOrFullTrie<Key, Value>, TrieDiffHistoryError> {
        if let Some(delta) = history.get(&from_hash) {
            let mut current_delta = delta;
            let mut total_delta = HashMap::new();
            total_delta.extend(delta.delta.iter().cloned());
            while let Some(cur) = history.get(&current_delta.next_root) {
                current_delta = cur;
                total_delta.extend(current_delta.delta.iter().cloned());
            }
            if current_delta.next_root == actual_trie_root {
                return Ok(DeltaOrFullTrie::Delta(total_delta));
            }

            log::warn!(
                "History started from {:?} ends with not up-to-date trie root {:?}",
                from_hash,
                actual_trie_root
            );
        }

        let trie = get_full_trie(&actual_trie_root, db, getter)?;
        Ok(DeltaOrFullTrie::FullTrie(trie))
    }
}

#[derive(Debug, Deserialize, Serialize)]
struct SyncPubkeyOrderbookStateRes {
    /// last signed OrdermatchMessage payload from pubkey
    last_signed_pubkey_payload: Vec<u8>,
    pair_orders_diff: HashMap<AlbOrderedOrderbookPair, DeltaOrFullTrie<Uuid, OrderbookP2PItem>>,
    #[serde(default)]
    protocol_infos: HashMap<Uuid, BaseRelProtocolInfo>,
    #[serde(default)]
    conf_infos: HashMap<Uuid, OrderConfirmationsSettings>,
}

fn process_sync_pubkey_orderbook_state(
    ctx: MmArc,
    pubkey: String,
    trie_roots: HashMap<AlbOrderedOrderbookPair, H64>,
) -> Result<Option<SyncPubkeyOrderbookStateRes>, String> {
    let ordermatch_ctx = OrdermatchContext::from_ctx(&ctx).unwrap();
    let orderbook = ordermatch_ctx.orderbook.lock();
    let pubkey_state = some_or_return_ok_none!(orderbook.pubkeys_state.get(&pubkey));

    let order_getter = |uuid: &Uuid| orderbook.order_set.get(uuid).cloned();
    let pair_orders_diff: Result<HashMap<_, _>, _> = trie_roots
        .into_iter()
        .map(|(pair, root)| {
            let actual_pair_root = pubkey_state
                .trie_roots
                .get(&pair)
                .ok_or(ERRL!("No pair trie root for {}", pair))?;

            let delta_result = match pubkey_state.order_pairs_trie_state_history.get(&pair) {
                Some(history) => {
                    DeltaOrFullTrie::from_history(history, root, *actual_pair_root, &orderbook.memory_db, order_getter)
                },
                None => {
                    get_full_trie(actual_pair_root, &orderbook.memory_db, order_getter).map(DeltaOrFullTrie::FullTrie)
                },
            };

            let delta = try_s!(delta_result);
            Ok((pair, delta))
        })
        .collect();

    let pair_orders_diff = try_s!(pair_orders_diff);
    let mut protocol_infos = HashMap::new();
    let mut conf_infos = HashMap::new();
    let pair_orders_diff = pair_orders_diff
        .into_iter()
        .map(|(pair, trie)| {
            let new_trie = trie.map_to(|uuid, order| match order {
                Some(o) => {
                    protocol_infos.insert(o.uuid, BaseRelProtocolInfo {
                        base: o.base_protocol_info.clone(),
                        rel: o.rel_protocol_info.clone(),
                    });
                    if let Some(ref info) = o.conf_settings {
                        conf_infos.insert(o.uuid, info.clone());
                    }
                },
                None => {
                    protocol_infos.remove(uuid);
                    conf_infos.remove(uuid);
                },
            });
            (pair, new_trie)
        })
        .collect();
    let last_signed_pubkey_payload = vec![];
    let result = SyncPubkeyOrderbookStateRes {
        last_signed_pubkey_payload,
        pair_orders_diff,
        protocol_infos,
        conf_infos,
    };
    Ok(Some(result))
}

fn alb_ordered_pair(base: &str, rel: &str) -> AlbOrderedOrderbookPair {
    let (first, second) = if base < rel { (base, rel) } else { (rel, base) };
    let mut res = first.to_owned();
    res.push(':');
    res.push_str(second);
    res
}

fn orderbook_topic_from_base_rel(base: &str, rel: &str) -> String {
    pub_sub_topic(ORDERBOOK_PREFIX, &alb_ordered_pair(base, rel))
}

fn orderbook_topic_from_ordered_pair(pair: &str) -> String { pub_sub_topic(ORDERBOOK_PREFIX, pair) }

#[test]
fn test_alb_ordered_pair() {
    assert_eq!("BTC:KMD", alb_ordered_pair("KMD", "BTC"));
    assert_eq!("BTCH:KMD", alb_ordered_pair("KMD", "BTCH"));
    assert_eq!("KMD:QTUM", alb_ordered_pair("QTUM", "KMD"));
}

#[allow(dead_code)]
pub fn parse_orderbook_pair_from_topic(topic: &str) -> Option<(&str, &str)> {
    let mut split = topic.split(|maybe_sep| maybe_sep == TOPIC_SEPARATOR);
    match split.next() {
        Some(ORDERBOOK_PREFIX) => match split.next() {
            Some(maybe_pair) => {
                let colon = maybe_pair.find(|maybe_colon| maybe_colon == ':');
                match colon {
                    Some(index) => {
                        if index + 1 < maybe_pair.len() {
                            Some((&maybe_pair[..index], &maybe_pair[index + 1..]))
                        } else {
                            None
                        }
                    },
                    None => None,
                }
            },
            None => None,
        },
        _ => None,
    }
}

#[test]
fn test_parse_orderbook_pair_from_topic() {
    assert_eq!(Some(("BTC", "KMD")), parse_orderbook_pair_from_topic("orbk/BTC:KMD"));
    assert_eq!(None, parse_orderbook_pair_from_topic("orbk/BTC:"));
}

fn maker_order_created_p2p_notify(
    ctx: MmArc,
    order: &MakerOrder,
    base_protocol_info: Vec<u8>,
    rel_protocol_info: Vec<u8>,
) {
    let topic = order.orderbook_topic();
    let message = new_protocol::MakerOrderCreated {
        uuid: order.uuid.into(),
        base: order.base_orderbook_ticker().to_owned(),
        rel: order.rel_orderbook_ticker().to_owned(),
        price: order.price.to_ratio(),
        max_volume: order.available_amount().to_ratio(),
        min_volume: order.min_base_vol.to_ratio(),
        conf_settings: order.conf_settings.clone().unwrap(),
        created_at: now_sec(),
        timestamp: now_sec(),
        pair_trie_root: H64::default(),
        base_protocol_info,
        rel_protocol_info,
    };

    let to_broadcast = new_protocol::OrdermatchMessage::MakerOrderCreated(message.clone());
    let (key_pair, peer_id) = p2p_keypair_and_peer_id_to_broadcast(&ctx, order.p2p_keypair());

    let encoded_msg = match encode_and_sign(&to_broadcast, key_pair.private_ref()) {
        Ok(msg) => msg,
        Err(e) => {
            error!("Couldn't encode and sign the 'maker_order_created' message: {}", e);
            return;
        },
    };
    let item: OrderbookItem = (message, hex::encode(key_pair.public_slice())).into();
    insert_or_update_my_order(&ctx, item, order);
    broadcast_p2p_msg(&ctx, topic, encoded_msg, peer_id);
}

fn process_my_maker_order_updated(ctx: &MmArc, message: &new_protocol::MakerOrderUpdated) {
    let ordermatch_ctx = OrdermatchContext::from_ctx(ctx).expect("from_ctx failed");
    let mut orderbook = ordermatch_ctx.orderbook.lock();

    let uuid = message.uuid();
    if let Some(mut order) = orderbook.find_order_by_uuid(&uuid) {
        order.apply_updated(message);
        orderbook.insert_or_update_order_update_trie(order);
    }
}

fn maker_order_updated_p2p_notify(
    ctx: MmArc,
    topic: String,
    message: new_protocol::MakerOrderUpdated,
    p2p_privkey: Option<&KeyPair>,
) {
    let msg: new_protocol::OrdermatchMessage = message.clone().into();
    let (secret, peer_id) = p2p_private_and_peer_id_to_broadcast(&ctx, p2p_privkey);
    let encoded_msg = match encode_and_sign(&msg, &secret) {
        Ok(msg) => msg,
        Err(e) => {
            error!("Couldn't encode and sign the 'maker_order_updated' message: {}", e);
            return;
        },
    };
    process_my_maker_order_updated(&ctx, &message);
    broadcast_p2p_msg(&ctx, topic, encoded_msg, peer_id);
}

fn maker_order_cancelled_p2p_notify(ctx: &MmArc, order: &MakerOrder) {
    let message = new_protocol::OrdermatchMessage::MakerOrderCancelled(new_protocol::MakerOrderCancelled {
        uuid: order.uuid.into(),
        timestamp: now_sec(),
        pair_trie_root: H64::default(),
    });
    delete_my_order(ctx, order.uuid, order.p2p_privkey);
    log::debug!("maker_order_cancelled_p2p_notify called, message {:?}", message);
    broadcast_ordermatch_message(ctx, order.orderbook_topic(), message, order.p2p_keypair());
}

pub struct BalanceUpdateOrdermatchHandler {
    ctx: MmWeak,
}

impl BalanceUpdateOrdermatchHandler {
    pub fn new(ctx: MmArc) -> Self { BalanceUpdateOrdermatchHandler { ctx: ctx.weak() } }
}

#[async_trait]
impl BalanceTradeFeeUpdatedHandler for BalanceUpdateOrdermatchHandler {
    async fn balance_updated(&self, coin: &MmCoinEnum, new_balance: &BigDecimal) {
        let ctx = match MmArc::from_weak(&self.ctx) {
            Some(ctx) => ctx,
            None => return,
        };
        if coin.wallet_only(&ctx) {
            log::warn!(
                "coin: {} is wallet only, skip BalanceTradeFeeUpdatedHandler",
                coin.ticker()
            );
            return;
        }
        // Get the max maker available volume to check if the wallet balances are sufficient for the issued maker orders.
        // Note although the maker orders are issued already, but they are not matched yet, so pass the `OrderIssue` stage.
        let new_volume = match calc_max_maker_vol(&ctx, coin, new_balance, FeeApproxStage::OrderIssue).await {
            Ok(vol_info) => vol_info.volume,
            Err(e) if e.get_inner().not_sufficient_balance() => MmNumber::from(0),
            Err(e) => {
                log::warn!("Couldn't handle the 'balance_updated' event: {}", e);
                return;
            },
        };

        let ordermatch_ctx = OrdermatchContext::from_ctx(&ctx).unwrap();
        let my_maker_orders = ordermatch_ctx.maker_orders_ctx.lock().orders.clone();

        for (uuid, order_mutex) in my_maker_orders {
            let mut order = order_mutex.lock().await;
            if order.base != coin.ticker() {
                continue;
            }

            if new_volume < order.min_base_vol {
                let removed_order_mutex = ordermatch_ctx.maker_orders_ctx.lock().remove_order(&uuid);
                // This checks that the order hasn't been removed by another process
                if removed_order_mutex.is_some() {
                    // cancel the order
                    maker_order_cancelled_p2p_notify(&ctx, &order);
                    delete_my_maker_order(
                        ctx.clone(),
                        order.clone(),
                        MakerOrderCancellationReason::InsufficientBalance,
                    )
                    .compat()
                    .await
                    .ok();
                    continue;
                }
            }

            if new_volume < order.available_amount() {
                order.max_base_vol = &order.reserved_amount() + &new_volume;
                let mut update_msg = new_protocol::MakerOrderUpdated::new(order.uuid);
                update_msg.with_new_max_volume(order.available_amount().into());
                maker_order_updated_p2p_notify(ctx.clone(), order.orderbook_topic(), update_msg, order.p2p_keypair());
            }
        }
    }
}

#[derive(Clone, Debug, Deserialize, Eq, PartialEq, Serialize)]
pub struct TakerRequest {
    pub base: String,
    pub rel: String,
    pub base_amount: MmNumber,
    pub rel_amount: MmNumber,
    pub action: TakerAction,
    uuid: Uuid,
    sender_pubkey: H256Json,
    dest_pub_key: H256Json,
    #[serde(default)]
    match_by: MatchBy,
    conf_settings: Option<OrderConfirmationsSettings>,
    #[serde(default, skip_serializing_if = "Option::is_none")]
    pub base_protocol_info: Option<Vec<u8>>,
    #[serde(default, skip_serializing_if = "Option::is_none")]
    pub rel_protocol_info: Option<Vec<u8>>,
    #[serde(default, skip_serializing_if = "SwapVersion::is_legacy")]
    pub swap_version: SwapVersion,
}

impl TakerRequest {
    fn from_new_proto_and_pubkey(message: new_protocol::TakerRequest, sender_pubkey: H256Json) -> Self {
        let base_amount = MmNumber::from(message.base_amount);
        let rel_amount = MmNumber::from(message.rel_amount);

        TakerRequest {
            base: message.base,
            rel: message.rel,
            base_amount,
            rel_amount,
            action: message.action,
            uuid: message.uuid.into(),
            sender_pubkey,
            dest_pub_key: Default::default(),
            match_by: message.match_by.into(),
            conf_settings: Some(message.conf_settings),
            base_protocol_info: message.base_protocol_info,
            rel_protocol_info: message.rel_protocol_info,
            swap_version: message.swap_version,
        }
    }

    fn can_match_with_maker_pubkey(&self, maker_pubkey: &H256Json) -> bool {
        match &self.match_by {
            MatchBy::Pubkeys(pubkeys) => pubkeys.contains(maker_pubkey),
            _ => true,
        }
    }

    fn can_match_with_uuid(&self, uuid: &Uuid) -> bool {
        match &self.match_by {
            MatchBy::Orders(uuids) => uuids.contains(uuid),
            _ => true,
        }
    }

    fn base_protocol_info_for_maker(&self) -> &Option<Vec<u8>> {
        match &self.action {
            TakerAction::Buy => &self.base_protocol_info,
            TakerAction::Sell => &self.rel_protocol_info,
        }
    }

    fn rel_protocol_info_for_maker(&self) -> &Option<Vec<u8>> {
        match &self.action {
            TakerAction::Buy => &self.rel_protocol_info,
            TakerAction::Sell => &self.base_protocol_info,
        }
    }
}

impl From<TakerOrder> for new_protocol::OrdermatchMessage {
    fn from(taker_order: TakerOrder) -> Self {
        new_protocol::OrdermatchMessage::TakerRequest(new_protocol::TakerRequest {
            base_amount: taker_order.request.get_base_amount().to_ratio(),
            rel_amount: taker_order.request.get_rel_amount().to_ratio(),
            base: taker_order.base_orderbook_ticker().to_owned(),
            rel: taker_order.rel_orderbook_ticker().to_owned(),
            action: taker_order.request.action,
            uuid: taker_order.request.uuid.into(),
            match_by: taker_order.request.match_by.into(),
            conf_settings: taker_order.request.conf_settings.unwrap(),
            base_protocol_info: taker_order.request.base_protocol_info,
            rel_protocol_info: taker_order.request.rel_protocol_info,
            swap_version: taker_order.request.swap_version,
        })
    }
}

impl TakerRequest {
    fn get_base_amount(&self) -> &MmNumber { &self.base_amount }

    fn get_rel_amount(&self) -> &MmNumber { &self.rel_amount }
}

pub struct TakerOrderBuilder<'a> {
    base_coin: &'a MmCoinEnum,
    rel_coin: &'a MmCoinEnum,
    base_orderbook_ticker: Option<String>,
    rel_orderbook_ticker: Option<String>,
    base_amount: MmNumber,
    rel_amount: MmNumber,
    sender_pubkey: H256Json,
    action: TakerAction,
    match_by: MatchBy,
    order_type: OrderType,
    conf_settings: Option<OrderConfirmationsSettings>,
    min_volume: Option<MmNumber>,
    timeout: u64,
    save_in_history: bool,
    swap_version: u8,
}

pub enum TakerOrderBuildError {
    BaseEqualRel,
    /// Base amount too low with threshold
    BaseAmountTooLow {
        actual: MmNumber,
        threshold: MmNumber,
    },
    /// Rel amount too low with threshold
    RelAmountTooLow {
        actual: MmNumber,
        threshold: MmNumber,
    },
    /// Min volume too low with threshold
    MinVolumeTooLow {
        actual: MmNumber,
        threshold: MmNumber,
    },
    /// Max vol below min base vol
    MaxBaseVolBelowMinBaseVol {
        max: MmNumber,
        min: MmNumber,
    },
    SenderPubkeyIsZero,
    ConfsSettingsNotSet,
}

impl fmt::Display for TakerOrderBuildError {
    fn fmt(&self, f: &mut fmt::Formatter<'_>) -> fmt::Result {
        match self {
            TakerOrderBuildError::BaseEqualRel => write!(f, "Rel coin can not be same as base"),
            TakerOrderBuildError::BaseAmountTooLow { actual, threshold } => write!(
                f,
                "Base amount {} is too low, required: {}",
                actual.to_decimal(),
                threshold.to_decimal()
            ),
            TakerOrderBuildError::RelAmountTooLow { actual, threshold } => write!(
                f,
                "Rel amount {} is too low, required: {}",
                actual.to_decimal(),
                threshold.to_decimal()
            ),
            TakerOrderBuildError::MinVolumeTooLow { actual, threshold } => write!(
                f,
                "Min volume {} is too low, required: {}",
                actual.to_decimal(),
                threshold.to_decimal()
            ),
            TakerOrderBuildError::MaxBaseVolBelowMinBaseVol { min, max } => write!(
                f,
                "Max base vol {} is below min base vol: {}",
                max.to_decimal(),
                min.to_decimal()
            ),
            TakerOrderBuildError::SenderPubkeyIsZero => write!(f, "Sender pubkey can not be zero"),
            TakerOrderBuildError::ConfsSettingsNotSet => write!(f, "Confirmation settings must be set"),
        }
    }
}

impl<'a> TakerOrderBuilder<'a> {
    pub fn new(base_coin: &'a MmCoinEnum, rel_coin: &'a MmCoinEnum) -> TakerOrderBuilder<'a> {
        TakerOrderBuilder {
            base_coin,
            rel_coin,
            base_orderbook_ticker: None,
            rel_orderbook_ticker: None,
            base_amount: MmNumber::from(0),
            rel_amount: MmNumber::from(0),
            sender_pubkey: H256Json::default(),
            action: TakerAction::Buy,
            match_by: MatchBy::Any,
            conf_settings: None,
            min_volume: None,
            order_type: OrderType::GoodTillCancelled,
            timeout: TAKER_ORDER_TIMEOUT,
            save_in_history: true,
            swap_version: SWAP_VERSION_DEFAULT,
        }
    }

    pub fn with_base_amount(mut self, vol: MmNumber) -> Self {
        self.base_amount = vol;
        self
    }

    pub fn with_rel_amount(mut self, vol: MmNumber) -> Self {
        self.rel_amount = vol;
        self
    }

    pub fn with_min_volume(mut self, vol: Option<MmNumber>) -> Self {
        self.min_volume = vol;
        self
    }

    pub fn with_action(mut self, action: TakerAction) -> Self {
        self.action = action;
        self
    }

    pub fn with_match_by(mut self, match_by: MatchBy) -> Self {
        self.match_by = match_by;
        self
    }

    fn with_order_type(mut self, order_type: OrderType) -> Self {
        self.order_type = order_type;
        self
    }

    pub fn with_conf_settings(mut self, settings: OrderConfirmationsSettings) -> Self {
        self.conf_settings = Some(settings);
        self
    }

    pub fn with_sender_pubkey(mut self, sender_pubkey: H256Json) -> Self {
        self.sender_pubkey = sender_pubkey;
        self
    }

    pub fn with_timeout(mut self, timeout: u64) -> Self {
        self.timeout = timeout;
        self
    }

    pub fn with_save_in_history(mut self, save_in_history: bool) -> Self {
        self.save_in_history = save_in_history;
        self
    }

    pub fn with_base_orderbook_ticker(mut self, ticker: Option<String>) -> Self {
        self.base_orderbook_ticker = ticker;
        self
    }

    pub fn with_rel_orderbook_ticker(mut self, ticker: Option<String>) -> Self {
        self.rel_orderbook_ticker = ticker;
        self
    }

    /// When a new [TakerOrderBuilder::new] is created, it sets [SWAP_VERSION_DEFAULT].
    /// However, if user has not specified in the config to use TPU V2,
    /// the TakerOrderBuilder's swap_version is changed to legacy.
    /// In the future alls users will be using TPU V2 by default without "use_trading_proto_v2" configuration.
    pub fn set_legacy_swap_v(&mut self) { self.swap_version = legacy_swap_version() }

    /// Validate fields and build
    #[allow(clippy::result_large_err)]
    pub fn build(self) -> Result<TakerOrder, TakerOrderBuildError> {
        let min_base_amount = self.base_coin.min_trading_vol();
        let min_rel_amount = self.rel_coin.min_trading_vol();

        if self.base_coin.ticker() == self.rel_coin.ticker() {
            return Err(TakerOrderBuildError::BaseEqualRel);
        }

        if self.base_amount < min_base_amount {
            return Err(TakerOrderBuildError::BaseAmountTooLow {
                actual: self.base_amount,
                threshold: min_base_amount,
            });
        }

        if self.rel_amount < min_rel_amount {
            return Err(TakerOrderBuildError::RelAmountTooLow {
                actual: self.rel_amount,
                threshold: min_rel_amount,
            });
        }

        if self.sender_pubkey == H256Json::default() {
            return Err(TakerOrderBuildError::SenderPubkeyIsZero);
        }

        if self.conf_settings.is_none() {
            return Err(TakerOrderBuildError::ConfsSettingsNotSet);
        }

        let price = &self.rel_amount / &self.base_amount;
        let base_min_by_rel = &min_rel_amount / &price;
        let base_min_vol_threshold = min_base_amount.max(base_min_by_rel);

        let min_volume = self.min_volume.unwrap_or_else(|| base_min_vol_threshold.clone());

        if min_volume < base_min_vol_threshold {
            return Err(TakerOrderBuildError::MinVolumeTooLow {
                actual: min_volume,
                threshold: base_min_vol_threshold,
            });
        }

        if self.base_amount < min_volume {
            return Err(TakerOrderBuildError::MaxBaseVolBelowMinBaseVol {
                max: self.base_amount,
                min: min_volume,
            });
        }

        let my_coin = match &self.action {
            TakerAction::Buy => &self.rel_coin,
            TakerAction::Sell => &self.base_coin,
        };

        let p2p_privkey = if my_coin.is_privacy() {
            Some(SerializableSecp256k1Keypair::random())
        } else {
            None
        };

        let base_protocol_info = match &self.action {
            TakerAction::Buy => self.base_coin.coin_protocol_info(Some(self.base_amount.clone())),
            TakerAction::Sell => self.base_coin.coin_protocol_info(None),
        };

        let rel_protocol_info = match &self.action {
            TakerAction::Buy => self.rel_coin.coin_protocol_info(None),
            TakerAction::Sell => self.rel_coin.coin_protocol_info(Some(self.rel_amount.clone())),
        };

        Ok(TakerOrder {
            created_at: now_ms(),
            request: TakerRequest {
                base: self.base_coin.ticker().into(),
                rel: self.rel_coin.ticker().into(),
                base_amount: self.base_amount,
                rel_amount: self.rel_amount,
                action: self.action,
                uuid: new_uuid(),
                sender_pubkey: self.sender_pubkey,
                dest_pub_key: Default::default(),
                match_by: self.match_by,
                conf_settings: self.conf_settings,
                base_protocol_info: Some(base_protocol_info),
                rel_protocol_info: Some(rel_protocol_info),
                swap_version: SwapVersion::from(self.swap_version),
            },
            matches: Default::default(),
            min_volume,
            order_type: self.order_type,
            timeout: self.timeout,
            save_in_history: self.save_in_history,
            base_orderbook_ticker: self.base_orderbook_ticker,
            rel_orderbook_ticker: self.rel_orderbook_ticker,
            p2p_privkey,
        })
    }

    #[cfg(test)]
    /// skip validation for tests
    fn build_unchecked(self) -> TakerOrder {
        let base_protocol_info = match &self.action {
            TakerAction::Buy => self.base_coin.coin_protocol_info(Some(self.base_amount.clone())),
            TakerAction::Sell => self.base_coin.coin_protocol_info(None),
        };

        let rel_protocol_info = match &self.action {
            TakerAction::Buy => self.rel_coin.coin_protocol_info(None),
            TakerAction::Sell => self.rel_coin.coin_protocol_info(Some(self.rel_amount.clone())),
        };

        TakerOrder {
            created_at: now_ms(),
            request: TakerRequest {
                base: self.base_coin.ticker().to_owned(),
                rel: self.rel_coin.ticker().to_owned(),
                base_amount: self.base_amount,
                rel_amount: self.rel_amount,
                action: self.action,
                uuid: new_uuid(),
                sender_pubkey: self.sender_pubkey,
                dest_pub_key: Default::default(),
                match_by: self.match_by,
                conf_settings: self.conf_settings,
                base_protocol_info: Some(base_protocol_info),
                rel_protocol_info: Some(rel_protocol_info),
                swap_version: SwapVersion::from(self.swap_version),
            },
            matches: HashMap::new(),
            min_volume: Default::default(),
            order_type: Default::default(),
            timeout: self.timeout,
            save_in_history: false,
            base_orderbook_ticker: None,
            rel_orderbook_ticker: None,
            p2p_privkey: None,
        }
    }
}

#[derive(Clone, Debug, Deserialize, Eq, PartialEq, Serialize)]
pub struct TakerOrder {
    pub created_at: u64,
    pub request: TakerRequest,
    matches: HashMap<Uuid, TakerMatch>,
    min_volume: MmNumber,
    order_type: OrderType,
    timeout: u64,
    #[serde(default = "get_true")]
    save_in_history: bool,
    #[serde(default)]
    base_orderbook_ticker: Option<String>,
    #[serde(default)]
    rel_orderbook_ticker: Option<String>,
    /// A custom priv key for more privacy to prevent linking orders of the same node between each other
    /// Commonly used with privacy coins (ARRR, ZCash, etc.)
    p2p_privkey: Option<SerializableSecp256k1Keypair>,
}

/// Result of match_reserved function
#[derive(Debug, PartialEq)]
enum MatchReservedResult {
    /// Order and reserved message matched,
    Matched,
    /// Order and reserved didn't match
    NotMatched,
}

impl TakerOrder {
    fn is_cancellable(&self) -> bool { self.matches.is_empty() }

    fn match_reserved(&self, reserved: &MakerReserved) -> MatchReservedResult {
        match &self.request.match_by {
            MatchBy::Any => (),
            MatchBy::Orders(uuids) => {
                if !uuids.contains(&reserved.maker_order_uuid) {
                    return MatchReservedResult::NotMatched;
                }
            },
            MatchBy::Pubkeys(pubkeys) => {
                if !pubkeys.contains(&reserved.sender_pubkey) {
                    return MatchReservedResult::NotMatched;
                }
            },
        }

        let my_base_amount = self.request.get_base_amount();
        let my_rel_amount = self.request.get_rel_amount();
        let other_base_amount = reserved.get_base_amount();
        let other_rel_amount = reserved.get_rel_amount();

        match self.request.action {
            TakerAction::Buy => {
                let match_ticker = (self.request.base == reserved.base
                    || self.base_orderbook_ticker.as_ref() == Some(&reserved.base))
                    && (self.request.rel == reserved.rel || self.rel_orderbook_ticker.as_ref() == Some(&reserved.rel));
                if match_ticker && my_base_amount == other_base_amount && other_rel_amount <= my_rel_amount {
                    MatchReservedResult::Matched
                } else {
                    MatchReservedResult::NotMatched
                }
            },
            TakerAction::Sell => {
                let match_ticker = (self.request.base == reserved.rel
                    || self.base_orderbook_ticker.as_ref() == Some(&reserved.rel))
                    && (self.request.rel == reserved.base
                        || self.rel_orderbook_ticker.as_ref() == Some(&reserved.base));
                if match_ticker && my_base_amount == other_rel_amount && my_rel_amount <= other_base_amount {
                    MatchReservedResult::Matched
                } else {
                    MatchReservedResult::NotMatched
                }
            },
        }
    }

    /// Returns the ticker of the taker coin
    fn taker_coin_ticker(&self) -> &str {
        match &self.request.action {
            TakerAction::Buy => &self.request.rel,
            TakerAction::Sell => &self.request.base,
        }
    }

    /// Returns the ticker of the maker coin
    fn maker_coin_ticker(&self) -> &str {
        match &self.request.action {
            TakerAction::Buy => &self.request.base,
            TakerAction::Sell => &self.request.rel,
        }
    }

    fn base_orderbook_ticker(&self) -> &str { self.base_orderbook_ticker.as_deref().unwrap_or(&self.request.base) }

    fn rel_orderbook_ticker(&self) -> &str { self.rel_orderbook_ticker.as_deref().unwrap_or(&self.request.rel) }

    /// Returns the orderbook ticker of the taker coin
    fn taker_orderbook_ticker(&self) -> &str {
        match self.request.action {
            TakerAction::Buy => self.rel_orderbook_ticker(),
            TakerAction::Sell => self.base_orderbook_ticker(),
        }
    }

    /// Returns the orderbook ticker of the maker coin
    fn maker_orderbook_ticker(&self) -> &str {
        match self.request.action {
            TakerAction::Buy => self.base_orderbook_ticker(),
            TakerAction::Sell => self.rel_orderbook_ticker(),
        }
    }

    fn orderbook_topic(&self) -> String {
        orderbook_topic_from_base_rel(self.base_orderbook_ticker(), self.rel_orderbook_ticker())
    }

    fn p2p_keypair(&self) -> Option<&KeyPair> { self.p2p_privkey.as_ref().map(|key| key.key_pair()) }
}

#[derive(Clone, Debug, Deserialize, Eq, PartialEq, Serialize)]
/// Market maker order
/// The "action" is missing here because it's easier to always consider maker order as "sell"
/// So upon ordermatch with request we have only 2 combinations "sell":"sell" and "sell":"buy"
/// Adding "action" to maker order will just double possible combinations making order match more complex.
pub struct MakerOrder {
    pub max_base_vol: MmNumber,
    pub min_base_vol: MmNumber,
    pub price: MmNumber,
    pub created_at: u64,
    pub updated_at: Option<u64>,
    pub base: String,
    pub rel: String,
    matches: HashMap<Uuid, MakerMatch>,
    started_swaps: Vec<Uuid>,
    uuid: Uuid,
    conf_settings: Option<OrderConfirmationsSettings>,
    // Keeping this for now for backward compatibility when kickstarting maker orders
    #[serde(skip_serializing_if = "Option::is_none")]
    changes_history: Option<Vec<HistoricalOrder>>,
    #[serde(default = "get_true")]
    save_in_history: bool,
    #[serde(default)]
    base_orderbook_ticker: Option<String>,
    #[serde(default)]
    rel_orderbook_ticker: Option<String>,
    /// A custom priv key for more privacy to prevent linking orders of the same node between each other
    /// Commonly used with privacy coins (ARRR, ZCash, etc.)
    p2p_privkey: Option<SerializableSecp256k1Keypair>,
<<<<<<< HEAD
    // Indicates whether the maker order is eligible for order matching.
    is_active: bool,
=======
    #[serde(default, skip_serializing_if = "SwapVersion::is_legacy")]
    pub swap_version: SwapVersion,
>>>>>>> 51454d12
}

pub struct MakerOrderBuilder<'a> {
    max_base_vol: MmNumber,
    min_base_vol: Option<MmNumber>,
    price: MmNumber,
    base_coin: &'a MmCoinEnum,
    rel_coin: &'a MmCoinEnum,
    base_orderbook_ticker: Option<String>,
    rel_orderbook_ticker: Option<String>,
    conf_settings: Option<OrderConfirmationsSettings>,
    save_in_history: bool,
    swap_version: u8,
}

pub enum MakerOrderBuildError {
    BaseEqualRel,
    /// Max base vol too low with threshold
    MaxBaseVolTooLow {
        actual: MmNumber,
        threshold: MmNumber,
    },
    /// Min base vol too low with threshold
    MinBaseVolTooLow {
        actual: MmNumber,
        threshold: MmNumber,
    },
    /// Price too low with threshold
    PriceTooLow {
        actual: MmNumber,
        threshold: MmNumber,
    },
    /// Rel vol too low with threshold
    RelVolTooLow {
        actual: MmNumber,
        threshold: MmNumber,
    },
    ConfSettingsNotSet,
    MaxBaseVolBelowMinBaseVol {
        min: MmNumber,
        max: MmNumber,
    },
}

impl fmt::Display for MakerOrderBuildError {
    fn fmt(&self, f: &mut fmt::Formatter<'_>) -> fmt::Result {
        match self {
            MakerOrderBuildError::BaseEqualRel => write!(f, "Rel coin can not be same as base"),
            MakerOrderBuildError::MaxBaseVolTooLow { actual, threshold } => write!(
                f,
                "Max base vol {} is too low, required: {}",
                actual.to_decimal(),
                threshold.to_decimal()
            ),
            MakerOrderBuildError::MinBaseVolTooLow { actual, threshold } => write!(
                f,
                "Min base vol {} is too low, required: {}",
                actual.to_decimal(),
                threshold.to_decimal()
            ),
            MakerOrderBuildError::PriceTooLow { actual, threshold } => write!(
                f,
                "Price {} is too low, required: {}",
                actual.to_decimal(),
                threshold.to_decimal()
            ),
            MakerOrderBuildError::RelVolTooLow { actual, threshold } => write!(
                f,
                "Max rel vol {} is too low, required: {}",
                actual.to_decimal(),
                threshold.to_decimal()
            ),
            MakerOrderBuildError::ConfSettingsNotSet => write!(f, "Confirmation settings must be set"),
            MakerOrderBuildError::MaxBaseVolBelowMinBaseVol { min, max } => write!(
                f,
                "Max base vol {} is below min base vol: {}",
                max.to_decimal(),
                min.to_decimal()
            ),
        }
    }
}

#[allow(clippy::result_large_err)]
fn validate_price(price: MmNumber) -> Result<(), MakerOrderBuildError> {
    let min_price = 0.into();

    if price <= min_price {
        return Err(MakerOrderBuildError::PriceTooLow {
            actual: price,
            threshold: min_price,
        });
    }

    Ok(())
}

#[allow(clippy::result_large_err)]
fn validate_and_get_min_vol(
    min_base_amount: MmNumber,
    min_rel_amount: MmNumber,
    min_base_vol: Option<MmNumber>,
    price: MmNumber,
) -> Result<MmNumber, MakerOrderBuildError> {
    let base_min_by_rel = min_rel_amount / price;
    let base_min_vol_threshold = min_base_amount.max(base_min_by_rel);
    let actual_min_base_vol = min_base_vol.unwrap_or_else(|| base_min_vol_threshold.clone());

    if actual_min_base_vol < base_min_vol_threshold {
        return Err(MakerOrderBuildError::MinBaseVolTooLow {
            actual: actual_min_base_vol,
            threshold: base_min_vol_threshold,
        });
    }

    Ok(actual_min_base_vol)
}

#[allow(clippy::result_large_err)]
fn validate_max_vol(
    min_base_amount: MmNumber,
    min_rel_amount: MmNumber,
    max_base_vol: MmNumber,
    min_base_vol: Option<MmNumber>,
    price: MmNumber,
) -> Result<(), MakerOrderBuildError> {
    if let Some(min) = min_base_vol {
        if max_base_vol < min {
            return Err(MakerOrderBuildError::MaxBaseVolBelowMinBaseVol { min, max: max_base_vol });
        }
    }

    if max_base_vol < min_base_amount {
        return Err(MakerOrderBuildError::MaxBaseVolTooLow {
            actual: max_base_vol,
            threshold: min_base_amount,
        });
    }

    let rel_vol = max_base_vol * price;
    if rel_vol < min_rel_amount {
        return Err(MakerOrderBuildError::RelVolTooLow {
            actual: rel_vol,
            threshold: min_rel_amount,
        });
    }

    Ok(())
}

impl<'a> MakerOrderBuilder<'a> {
    pub fn new(base_coin: &'a MmCoinEnum, rel_coin: &'a MmCoinEnum) -> MakerOrderBuilder<'a> {
        MakerOrderBuilder {
            base_coin,
            rel_coin,
            base_orderbook_ticker: None,
            rel_orderbook_ticker: None,
            max_base_vol: 0.into(),
            min_base_vol: None,
            price: 0.into(),
            conf_settings: None,
            save_in_history: true,
            swap_version: SWAP_VERSION_DEFAULT,
        }
    }

    pub fn with_max_base_vol(mut self, vol: MmNumber) -> Self {
        self.max_base_vol = vol;
        self
    }

    pub fn with_min_base_vol(mut self, vol: Option<MmNumber>) -> Self {
        self.min_base_vol = vol;
        self
    }

    pub fn with_price(mut self, price: MmNumber) -> Self {
        self.price = price;
        self
    }

    pub fn with_conf_settings(mut self, conf_settings: OrderConfirmationsSettings) -> Self {
        self.conf_settings = Some(conf_settings);
        self
    }

    pub fn with_save_in_history(mut self, save_in_history: bool) -> Self {
        self.save_in_history = save_in_history;
        self
    }

    pub fn with_base_orderbook_ticker(mut self, base_orderbook_ticker: Option<String>) -> Self {
        self.base_orderbook_ticker = base_orderbook_ticker;
        self
    }

    pub fn with_rel_orderbook_ticker(mut self, rel_orderbook_ticker: Option<String>) -> Self {
        self.rel_orderbook_ticker = rel_orderbook_ticker;
        self
    }

    /// When a new [MakerOrderBuilder::new] is created, it sets [SWAP_VERSION_DEFAULT].
    /// However, if user has not specified in the config to use TPU V2,
    /// the MakerOrderBuilder's swap_version is changed to legacy.
    /// In the future alls users will be using TPU V2 by default without "use_trading_proto_v2" configuration.
    pub fn set_legacy_swap_v(&mut self) { self.swap_version = legacy_swap_version() }

    /// Build MakerOrder
    #[allow(clippy::result_large_err)]
    pub fn build(self) -> Result<MakerOrder, MakerOrderBuildError> {
        if self.base_coin.ticker() == self.rel_coin.ticker() {
            return Err(MakerOrderBuildError::BaseEqualRel);
        }

        if self.conf_settings.is_none() {
            return Err(MakerOrderBuildError::ConfSettingsNotSet);
        }

        let min_base_amount = self.base_coin.min_trading_vol();
        let min_rel_amount = self.rel_coin.min_trading_vol();

        validate_price(self.price.clone())?;

        let actual_min_base_vol = validate_and_get_min_vol(
            min_base_amount.clone(),
            min_rel_amount.clone(),
            self.min_base_vol.clone(),
            self.price.clone(),
        )?;

        validate_max_vol(
            min_base_amount,
            min_rel_amount,
            self.max_base_vol.clone(),
            self.min_base_vol.clone(),
            self.price.clone(),
        )?;

        let created_at = now_ms();

        let p2p_privkey = if self.base_coin.is_privacy() {
            Some(SerializableSecp256k1Keypair::random())
        } else {
            None
        };

        Ok(MakerOrder {
            base: self.base_coin.ticker().to_owned(),
            rel: self.rel_coin.ticker().to_owned(),
            created_at,
            updated_at: Some(created_at),
            max_base_vol: self.max_base_vol,
            min_base_vol: actual_min_base_vol,
            price: self.price,
            matches: HashMap::new(),
            started_swaps: Vec::new(),
            uuid: new_uuid(),
            conf_settings: self.conf_settings,
            changes_history: None,
            save_in_history: self.save_in_history,
            base_orderbook_ticker: self.base_orderbook_ticker,
            rel_orderbook_ticker: self.rel_orderbook_ticker,
            p2p_privkey,
<<<<<<< HEAD
            is_active: true,
=======
            swap_version: SwapVersion::from(self.swap_version),
>>>>>>> 51454d12
        })
    }

    #[cfg(test)]
    fn build_unchecked(self) -> MakerOrder {
        let created_at = now_ms();
        #[allow(clippy::or_fun_call)]
        MakerOrder {
            base: self.base_coin.ticker().to_owned(),
            rel: self.rel_coin.ticker().to_owned(),
            created_at,
            updated_at: Some(created_at),
            max_base_vol: self.max_base_vol,
            min_base_vol: self.min_base_vol.unwrap_or(self.base_coin.min_trading_vol()),
            price: self.price,
            matches: HashMap::new(),
            started_swaps: Vec::new(),
            uuid: new_uuid(),
            conf_settings: self.conf_settings,
            changes_history: None,
            save_in_history: false,
            base_orderbook_ticker: None,
            rel_orderbook_ticker: None,
            p2p_privkey: None,
<<<<<<< HEAD
            is_active: true,
=======
            swap_version: SwapVersion::from(self.swap_version),
>>>>>>> 51454d12
        }
    }
}

#[allow(dead_code)]
fn zero_rat() -> BigRational { BigRational::zero() }

impl MakerOrder {
    fn available_amount(&self) -> MmNumber { &self.max_base_vol - &self.reserved_amount() }

    fn reserved_amount(&self) -> MmNumber {
        self.matches.iter().fold(
            MmNumber::from(BigRational::from_integer(0.into())),
            |reserved, (_, order_match)| &reserved + order_match.reserved.get_base_amount(),
        )
    }

    fn is_cancellable(&self) -> bool { !self.has_ongoing_matches() }

    fn has_ongoing_matches(&self) -> bool {
        for (_, order_match) in self.matches.iter() {
            // if there's at least 1 ongoing match the order is not cancellable
            if order_match.connected.is_none() && order_match.connect.is_none() {
                return true;
            }
        }
        false
    }

    fn match_with_request(&self, taker: &TakerRequest) -> OrderMatchResult {
        if !self.is_active {
            info!(
                "[{}] Maker order is inactive, skipping order match with taker",
                self.uuid
            );
            return OrderMatchResult::NotMatched;
        }

        let taker_base_amount = taker.get_base_amount();
        let taker_rel_amount = taker.get_rel_amount();

        let zero = MmNumber::from(0);
        if taker_base_amount <= &zero || taker_rel_amount <= &zero {
            return OrderMatchResult::NotMatched;
        }

        match taker.action {
            TakerAction::Buy => {
                let ticker_match = (self.base == taker.base
                    || self.base_orderbook_ticker.as_ref() == Some(&taker.base))
                    && (self.rel == taker.rel || self.rel_orderbook_ticker.as_ref() == Some(&taker.rel));
                let taker_price = taker_rel_amount / taker_base_amount;
                if ticker_match
                    && taker_base_amount <= &self.available_amount()
                    && taker_base_amount >= &self.min_base_vol
                    && taker_price >= self.price
                {
                    OrderMatchResult::Matched((taker_base_amount.clone(), taker_base_amount * &self.price))
                } else {
                    OrderMatchResult::NotMatched
                }
            },
            TakerAction::Sell => {
                let ticker_match = (self.base == taker.rel || self.base_orderbook_ticker.as_ref() == Some(&taker.rel))
                    && (self.rel == taker.base || self.rel_orderbook_ticker.as_ref() == Some(&taker.base));
                let taker_price = taker_base_amount / taker_rel_amount;

                // Calculate the resulting base amount using the Maker's price instead of the Taker's.
                let matched_base_amount = taker_base_amount / &self.price;
                let matched_rel_amount = taker_base_amount.clone();

                if ticker_match
                    && matched_base_amount <= self.available_amount()
                    && matched_base_amount >= self.min_base_vol
                    && taker_price >= self.price
                {
                    OrderMatchResult::Matched((matched_base_amount, matched_rel_amount))
                } else {
                    OrderMatchResult::NotMatched
                }
            },
        }
    }

    fn apply_updated(&mut self, msg: &new_protocol::MakerOrderUpdated) {
        if let Some(new_price) = msg.new_price() {
            self.price = new_price;
        }

        if let Some(new_max_volume) = msg.new_max_volume() {
            self.max_base_vol = new_max_volume;
        }

        if let Some(new_min_volume) = msg.new_min_volume() {
            self.min_base_vol = new_min_volume;
        }

        if let Some(conf_settings) = msg.new_conf_settings() {
            self.conf_settings = conf_settings.into();
        }

        self.updated_at = Some(now_ms());
    }

    fn base_orderbook_ticker(&self) -> &str { self.base_orderbook_ticker.as_deref().unwrap_or(&self.base) }

    fn rel_orderbook_ticker(&self) -> &str { self.rel_orderbook_ticker.as_deref().unwrap_or(&self.rel) }

    fn orderbook_topic(&self) -> String {
        orderbook_topic_from_base_rel(self.base_orderbook_ticker(), self.rel_orderbook_ticker())
    }

    fn was_updated(&self) -> bool { self.updated_at != Some(self.created_at) }

    fn p2p_keypair(&self) -> Option<&KeyPair> { self.p2p_privkey.as_ref().map(|key| key.key_pair()) }
}

impl From<TakerOrder> for MakerOrder {
    fn from(taker_order: TakerOrder) -> Self {
        let created_at = now_ms();
        match taker_order.request.action {
            TakerAction::Sell => MakerOrder {
                price: (taker_order.request.get_rel_amount() / taker_order.request.get_base_amount()),
                max_base_vol: taker_order.request.get_base_amount().clone(),
                min_base_vol: taker_order.min_volume,
                created_at,
                updated_at: Some(created_at),
                base: taker_order.request.base,
                rel: taker_order.request.rel,
                matches: HashMap::new(),
                started_swaps: Vec::new(),
                uuid: taker_order.request.uuid,
                conf_settings: taker_order.request.conf_settings,
                changes_history: None,
                save_in_history: taker_order.save_in_history,
                base_orderbook_ticker: taker_order.base_orderbook_ticker,
                rel_orderbook_ticker: taker_order.rel_orderbook_ticker,
                p2p_privkey: taker_order.p2p_privkey,
<<<<<<< HEAD
                is_active: true,
=======
                swap_version: taker_order.request.swap_version,
>>>>>>> 51454d12
            },
            // The "buy" taker order is recreated with reversed pair as Maker order is always considered as "sell"
            TakerAction::Buy => {
                let price = taker_order.request.get_base_amount() / taker_order.request.get_rel_amount();
                let min_base_vol = &taker_order.min_volume / &price;
                MakerOrder {
                    price,
                    max_base_vol: taker_order.request.get_rel_amount().clone(),
                    min_base_vol,
                    created_at,
                    updated_at: Some(created_at),
                    base: taker_order.request.rel,
                    rel: taker_order.request.base,
                    matches: HashMap::new(),
                    started_swaps: Vec::new(),
                    uuid: taker_order.request.uuid,
                    conf_settings: taker_order.request.conf_settings.map(|s| s.reversed()),
                    changes_history: None,
                    save_in_history: taker_order.save_in_history,
                    base_orderbook_ticker: taker_order.rel_orderbook_ticker,
                    rel_orderbook_ticker: taker_order.base_orderbook_ticker,
                    p2p_privkey: taker_order.p2p_privkey,
<<<<<<< HEAD
                    is_active: true,
=======
                    swap_version: taker_order.request.swap_version,
>>>>>>> 51454d12
                }
            },
        }
    }
}

#[derive(Clone, Debug, Deserialize, Eq, PartialEq, Serialize)]
pub struct TakerConnect {
    taker_order_uuid: Uuid,
    maker_order_uuid: Uuid,
    sender_pubkey: H256Json,
    dest_pub_key: H256Json,
}

impl From<new_protocol::TakerConnect> for TakerConnect {
    fn from(message: new_protocol::TakerConnect) -> TakerConnect {
        TakerConnect {
            taker_order_uuid: message.taker_order_uuid.into(),
            maker_order_uuid: message.maker_order_uuid.into(),
            sender_pubkey: Default::default(),
            dest_pub_key: Default::default(),
        }
    }
}

impl From<TakerConnect> for new_protocol::OrdermatchMessage {
    fn from(taker_connect: TakerConnect) -> Self {
        new_protocol::OrdermatchMessage::TakerConnect(new_protocol::TakerConnect {
            taker_order_uuid: taker_connect.taker_order_uuid.into(),
            maker_order_uuid: taker_connect.maker_order_uuid.into(),
        })
    }
}

#[derive(Clone, Debug, Deserialize, Eq, PartialEq, Serialize)]
#[cfg_attr(test, derive(Default))]
pub struct MakerReserved {
    base: String,
    rel: String,
    base_amount: MmNumber,
    rel_amount: MmNumber,
    taker_order_uuid: Uuid,
    maker_order_uuid: Uuid,
    sender_pubkey: H256Json,
    dest_pub_key: H256Json,
    conf_settings: Option<OrderConfirmationsSettings>,
    #[serde(default, skip_serializing_if = "Option::is_none")]
    pub base_protocol_info: Option<Vec<u8>>,
    #[serde(default, skip_serializing_if = "Option::is_none")]
    pub rel_protocol_info: Option<Vec<u8>>,
    #[serde(default, skip_serializing_if = "SwapVersion::is_legacy")]
    pub swap_version: SwapVersion,
}

impl MakerReserved {
    fn get_base_amount(&self) -> &MmNumber { &self.base_amount }

    fn get_rel_amount(&self) -> &MmNumber { &self.rel_amount }

    fn price(&self) -> MmNumber { &self.rel_amount / &self.base_amount }
}

impl MakerReserved {
    fn from_new_proto_and_pubkey(message: new_protocol::MakerReserved, sender_pubkey: H256Json) -> Self {
        let base_amount = MmNumber::from(message.base_amount);
        let rel_amount = MmNumber::from(message.rel_amount);

        MakerReserved {
            base: message.base,
            rel: message.rel,
            base_amount,
            rel_amount,
            taker_order_uuid: message.taker_order_uuid.into(),
            maker_order_uuid: message.maker_order_uuid.into(),
            sender_pubkey,
            dest_pub_key: Default::default(),
            conf_settings: Some(message.conf_settings),
            base_protocol_info: message.base_protocol_info,
            rel_protocol_info: message.rel_protocol_info,
            swap_version: message.swap_version,
        }
    }
}

impl From<MakerReserved> for new_protocol::OrdermatchMessage {
    fn from(maker_reserved: MakerReserved) -> Self {
        new_protocol::OrdermatchMessage::MakerReserved(new_protocol::MakerReserved {
            base_amount: maker_reserved.get_base_amount().to_ratio(),
            rel_amount: maker_reserved.get_rel_amount().to_ratio(),
            base: maker_reserved.base,
            rel: maker_reserved.rel,
            taker_order_uuid: maker_reserved.taker_order_uuid.into(),
            maker_order_uuid: maker_reserved.maker_order_uuid.into(),
            conf_settings: maker_reserved.conf_settings.unwrap(),
            base_protocol_info: maker_reserved.base_protocol_info,
            rel_protocol_info: maker_reserved.rel_protocol_info,
            swap_version: maker_reserved.swap_version,
        })
    }
}

#[derive(Clone, Debug, Deserialize, Eq, PartialEq, Serialize)]
pub struct MakerConnected {
    taker_order_uuid: Uuid,
    maker_order_uuid: Uuid,
    method: String,
    sender_pubkey: H256Json,
    dest_pub_key: H256Json,
}

impl From<new_protocol::MakerConnected> for MakerConnected {
    fn from(message: new_protocol::MakerConnected) -> MakerConnected {
        MakerConnected {
            taker_order_uuid: message.taker_order_uuid.into(),
            maker_order_uuid: message.maker_order_uuid.into(),
            method: "".to_string(),
            sender_pubkey: Default::default(),
            dest_pub_key: Default::default(),
        }
    }
}

impl From<MakerConnected> for new_protocol::OrdermatchMessage {
    fn from(maker_connected: MakerConnected) -> Self {
        new_protocol::OrdermatchMessage::MakerConnected(new_protocol::MakerConnected {
            taker_order_uuid: maker_connected.taker_order_uuid.into(),
            maker_order_uuid: maker_connected.maker_order_uuid.into(),
        })
    }
}

fn broadcast_keep_alive_for_pub(ctx: &MmArc, pubkey: &str, orderbook: &Orderbook, p2p_privkey: Option<&KeyPair>) {
    let state = match orderbook.pubkeys_state.get(pubkey) {
        Some(s) => s,
        None => return,
    };

    for (alb_pair, root) in state.trie_roots.iter() {
        if *root == H64::default() && *root == hashed_null_node::<Layout>() {
            continue;
        }

        let message = new_protocol::PubkeyKeepAlive {
            trie_roots: HashMap::from([(alb_pair.clone(), *root)]),
            timestamp: now_sec(),
        };

        broadcast_ordermatch_message(
            ctx,
            orderbook_topic_from_ordered_pair(alb_pair),
            message.clone().into(),
            p2p_privkey,
        );
    }
}

pub async fn broadcast_maker_orders_keep_alive_loop(ctx: MmArc) {
    // broadcast_maker_orders_keep_alive_loop is spawned only if CryptoCtx is initialized.
    let persistent_pubsecp = CryptoCtx::from_ctx(&ctx)
        .expect("CryptoCtx not available")
        .mm2_internal_pubkey_hex();

    while !ctx.is_stopping() {
        Timer::sleep(MIN_ORDER_KEEP_ALIVE_INTERVAL as f64).await;
        let ordermatch_ctx = OrdermatchContext::from_ctx(&ctx).expect("from_ctx failed");
        let my_orders = ordermatch_ctx.maker_orders_ctx.lock().orders.clone();

        for (_, order_mutex) in my_orders {
            let order = order_mutex.lock().await;
            if let Some(p2p_privkey) = order.p2p_privkey {
                // Artem Vitae
                // I tried if let Some(p2p_privkey) = order_mutex.lock().await.p2p_privkey
                // but it seems to keep holding the guard
                drop(order);
                let pubsecp = hex::encode(p2p_privkey.public_slice());
                let orderbook = ordermatch_ctx.orderbook.lock();
                broadcast_keep_alive_for_pub(&ctx, &pubsecp, &orderbook, Some(p2p_privkey.key_pair()));
            }
        }

        let orderbook = ordermatch_ctx.orderbook.lock();
        broadcast_keep_alive_for_pub(&ctx, &persistent_pubsecp, &orderbook, None);
    }
}

fn broadcast_ordermatch_message(
    ctx: &MmArc,
    topic: String,
    msg: new_protocol::OrdermatchMessage,
    p2p_privkey: Option<&KeyPair>,
) {
    let (secret, peer_id) = p2p_private_and_peer_id_to_broadcast(ctx, p2p_privkey);
    let encoded_msg = match encode_and_sign(&msg, &secret) {
        Ok(encoded_msg) => encoded_msg,
        Err(e) => {
            error!("Failed to encode and sign ordermatch message: {}", e);
            return;
        },
    };
    broadcast_p2p_msg(ctx, topic, encoded_msg, peer_id);
}

/// The order is ordered by [`OrderbookItem::price`] and [`OrderbookItem::uuid`].
#[derive(Clone, Debug, Eq, Ord, PartialEq, PartialOrd)]
struct OrderedByPriceOrder {
    price: MmNumber,
    uuid: Uuid,
}

#[derive(Clone, Debug, PartialEq)]
enum OrderbookRequestingState {
    /// The orderbook was requested from relays.
    #[allow(dead_code)]
    Requested,
    /// We subscribed to a topic at `subscribed_at` time, but the orderbook was not requested.
    NotRequested { subscribed_at: u64 },
}

type H64 = [u8; 8];

#[derive(Debug, Clone, Eq, PartialEq)]
struct TrieDiff<Key, Value> {
    delta: Vec<(Key, Option<Value>)>,
    next_root: H64,
}

#[derive(Debug)]
struct TrieDiffHistory<Key, Value> {
    inner: TimedMap<H64, TrieDiff<Key, Value>>,
}

impl<Key, Value> TrieDiffHistory<Key, Value> {
    fn insert_new_diff(&mut self, insert_at: H64, diff: TrieDiff<Key, Value>) {
        if insert_at == diff.next_root {
            // do nothing to avoid cycles in diff history
            return;
        }

        match self.inner.remove(&diff.next_root) {
            Some(mut diff) => {
                // we reached a state that was already reached previously
                // history can be cleaned up to this state hash
                while let Some(next_diff) = self.inner.remove(&diff.next_root) {
                    diff = next_diff;
                }
            },
            None => {
                self.inner
                    .insert_expirable(insert_at, diff, Duration::from_secs(TRIE_ORDER_HISTORY_TIMEOUT));
            },
        };
    }

    #[allow(dead_code)]
    fn remove_key(&mut self, key: H64) { self.inner.remove(&key); }

    #[allow(dead_code)]
    fn contains_key(&self, key: &H64) -> bool { self.inner.get(key).is_some() }

    fn get(&self, key: &H64) -> Option<&TrieDiff<Key, Value>> { self.inner.get(key) }

    #[allow(dead_code)]
    fn len(&self) -> usize { self.inner.len_unchecked() }
}

type TrieOrderHistory = TrieDiffHistory<Uuid, OrderbookItem>;

struct OrderbookPubkeyState {
    /// Timestamp of the latest keep alive message received
    last_keep_alive: u64,
    /// The map storing historical data about specific pair subtrie changes
    /// Used to get diffs of orders of pair between specific root hashes
    order_pairs_trie_state_history: TimedMap<AlbOrderedOrderbookPair, TrieOrderHistory>,
    /// The known UUIDs owned by pubkey with alphabetically ordered pair to ease the lookup during pubkey orderbook requests
    orders_uuids: HashSet<(Uuid, AlbOrderedOrderbookPair)>,
    /// The map storing alphabetically ordered pair with trie root hash of orders owned by pubkey.
    trie_roots: HashMap<AlbOrderedOrderbookPair, H64>,
}

impl OrderbookPubkeyState {
    pub fn new() -> OrderbookPubkeyState {
        OrderbookPubkeyState {
            last_keep_alive: now_sec(),
            order_pairs_trie_state_history: TimedMap::new_with_map_kind(MapKind::FxHashMap),
            orders_uuids: HashSet::default(),
            trie_roots: HashMap::default(),
        }
    }
}

fn get_trie_mut<'a>(
    mem_db: &'a mut MemoryDB<Blake2Hasher64>,
    root: &'a mut H64,
) -> Result<TrieDBMut<'a, Layout>, String> {
    if *root == H64::default() {
        Ok(TrieDBMut::new(mem_db, root))
    } else {
        TrieDBMut::from_existing(mem_db, root).map_err(|e| ERRL!("{:?}", e))
    }
}

fn pubkey_state_mut<'a>(
    state: &'a mut HashMap<String, OrderbookPubkeyState>,
    from_pubkey: &str,
) -> &'a mut OrderbookPubkeyState {
    match state.raw_entry_mut().from_key(from_pubkey) {
        RawEntryMut::Occupied(e) => e.into_mut(),
        RawEntryMut::Vacant(e) => {
            let state = OrderbookPubkeyState::new();
            e.insert(from_pubkey.to_string(), state).1
        },
    }
}

fn order_pair_root_mut<'a>(state: &'a mut HashMap<AlbOrderedOrderbookPair, H64>, pair: &str) -> &'a mut H64 {
    match state.raw_entry_mut().from_key(pair) {
        RawEntryMut::Occupied(e) => e.into_mut(),
        RawEntryMut::Vacant(e) => e.insert(pair.to_string(), Default::default()).1,
    }
}

/// `parity_util_mem::malloc_size` crushes for some reason on wasm32
#[cfg(target_arch = "wasm32")]
fn collect_orderbook_metrics(_ctx: &MmArc, _orderbook: &Orderbook) {}

#[cfg(not(target_arch = "wasm32"))]
fn collect_orderbook_metrics(ctx: &MmArc, orderbook: &Orderbook) {
    use parity_util_mem::malloc_size;

    let memory_db_size = malloc_size(&orderbook.memory_db);
    mm_gauge!(ctx.metrics, "orderbook.len", orderbook.order_set.len() as f64);
    mm_gauge!(ctx.metrics, "orderbook.memory_db", memory_db_size as f64);
}

struct Orderbook {
    /// A map from (base, rel).
    ordered: HashMap<(String, String), BTreeSet<OrderedByPriceOrder>>,
    /// A map from base ticker to the set of another tickers to track the existing pairs
    pairs_existing_for_base: HashMap<String, HashSet<String>>,
    /// A map from rel ticker to the set of another tickers to track the existing pairs
    pairs_existing_for_rel: HashMap<String, HashSet<String>>,
    /// A map from (base, rel).
    unordered: HashMap<(String, String), HashSet<Uuid>>,
    order_set: HashMap<Uuid, OrderbookItem>,
    /// a map of orderbook states of known maker pubkeys
    pubkeys_state: HashMap<String, OrderbookPubkeyState>,
    /// `TimedMap` of recently canceled orders, mapping `Uuid` to the maker pubkey as `String`,
    /// used to avoid order recreation in case of out-of-order p2p messages,
    /// e.g., when receiving the order cancellation message before the order is created.
    /// Entries are kept for `RECENTLY_CANCELLED_TIMEOUT` seconds.
    recently_cancelled: TimedMap<Uuid, String>,
    topics_subscribed_to: HashMap<String, OrderbookRequestingState>,
    /// MemoryDB instance to store Patricia Tries data
    memory_db: MemoryDB<Blake2Hasher64>,
    my_p2p_pubkeys: HashSet<String>,
    /// A copy of the streaming manager to stream orderbook events out.
    streaming_manager: StreamingManager,
}

impl Default for Orderbook {
    fn default() -> Self {
        Orderbook {
            ordered: HashMap::default(),
            pairs_existing_for_base: HashMap::default(),
            pairs_existing_for_rel: HashMap::default(),
            unordered: HashMap::default(),
            order_set: HashMap::default(),
            pubkeys_state: HashMap::default(),
            recently_cancelled: TimedMap::new_with_map_kind(MapKind::FxHashMap),
            topics_subscribed_to: HashMap::default(),
            memory_db: MemoryDB::default(),
            my_p2p_pubkeys: HashSet::default(),
            streaming_manager: Default::default(),
        }
    }
}

fn hashed_null_node<T: TrieConfiguration>() -> TrieHash<T> { <T::Codec as NodeCodecT>::hashed_null_node() }

impl Orderbook {
    fn new(streaming_manager: StreamingManager) -> Orderbook {
        Orderbook {
            streaming_manager,
            ..Default::default()
        }
    }

    fn find_order_by_uuid_and_pubkey(&self, uuid: &Uuid, from_pubkey: &str) -> Option<OrderbookItem> {
        self.order_set.get(uuid).and_then(|order| {
            if order.pubkey == from_pubkey {
                Some(order.clone())
            } else {
                None
            }
        })
    }

    fn find_order_by_uuid(&self, uuid: &Uuid) -> Option<OrderbookItem> { self.order_set.get(uuid).cloned() }

    fn insert_or_update_order_update_trie(&mut self, order: OrderbookItem) {
        // Ignore the order if it was recently cancelled
        if self.recently_cancelled.get(&order.uuid) == Some(&order.pubkey) {
            warn!("Maker order {} was recently cancelled, ignoring", order.uuid);
            return;
        }

        let zero = BigRational::from_integer(0.into());
        if order.max_volume <= zero || order.price <= zero || order.min_volume < zero {
            self.remove_order_trie_update(order.uuid);
            return;
        } // else insert the order

        self.insert_or_update_order(order.clone());

        let pubkey_state = pubkey_state_mut(&mut self.pubkeys_state, &order.pubkey);

        let alb_ordered = alb_ordered_pair(&order.base, &order.rel);
        let pair_root = order_pair_root_mut(&mut pubkey_state.trie_roots, &alb_ordered);
        let prev_root = *pair_root;

        pubkey_state.orders_uuids.insert((order.uuid, alb_ordered.clone()));

        {
            let mut pair_trie = match get_trie_mut(&mut self.memory_db, pair_root) {
                Ok(trie) => trie,
                Err(e) => {
                    error!("Error getting {} trie with root {:?}", e, prev_root);
                    return;
                },
            };
            let order_bytes = order.trie_state_bytes();
            if let Err(e) = pair_trie.insert(order.uuid.as_bytes(), &order_bytes) {
                error!(
                    "Error {:?} on insertion to trie. Key {}, value {:?}",
                    e, order.uuid, order_bytes
                );
                return;
            };
        }

        if prev_root != H64::default() {
            let _ = pubkey_state
                .order_pairs_trie_state_history
                .update_expiration_status(alb_ordered.clone(), Duration::from_secs(TRIE_STATE_HISTORY_TIMEOUT));

            let history = match pubkey_state
                .order_pairs_trie_state_history
                .get_mut_unchecked(&alb_ordered)
            {
                Some(t) => t,
                None => {
                    pubkey_state.order_pairs_trie_state_history.insert_expirable(
                        alb_ordered.clone(),
                        TrieOrderHistory {
                            inner: TimedMap::new_with_map_kind(MapKind::FxHashMap),
                        },
                        Duration::from_secs(TRIE_STATE_HISTORY_TIMEOUT),
                    );

                    pubkey_state
                        .order_pairs_trie_state_history
                        .get_mut_unchecked(&alb_ordered)
                        .expect("must exist")
                },
            };

            history.insert_new_diff(prev_root, TrieDiff {
                delta: vec![(order.uuid, Some(order.clone()))],
                next_root: *pair_root,
            });
        }
    }

    fn insert_or_update_order(&mut self, order: OrderbookItem) {
        log::debug!("Inserting order {:?}", order);
        let zero = BigRational::from_integer(0.into());
        if order.max_volume <= zero || order.price <= zero || order.min_volume < zero {
            self.remove_order_trie_update(order.uuid);
            return;
        } // else insert the order

        let base_rel = (order.base.clone(), order.rel.clone());

        let ordered = self.ordered.entry(base_rel.clone()).or_insert_with(BTreeSet::new);

        // have to clone to drop immutable ordered borrow
        let existing = ordered
            .iter()
            .find(|maybe_existing| maybe_existing.uuid == order.uuid)
            .cloned();

        if let Some(exists) = existing {
            ordered.remove(&exists);
        }
        ordered.insert(OrderedByPriceOrder {
            uuid: order.uuid,
            price: order.price.clone().into(),
        });

        self.pairs_existing_for_base
            .entry(order.base.clone())
            .or_insert_with(HashSet::new)
            .insert(order.rel.clone());

        self.pairs_existing_for_rel
            .entry(order.rel.clone())
            .or_insert_with(HashSet::new)
            .insert(order.base.clone());

        self.unordered
            .entry(base_rel)
            .or_insert_with(HashSet::new)
            .insert(order.uuid);

        self.streaming_manager
            .send_fn(&OrderbookStreamer::derive_streamer_id(&order.base, &order.rel), || {
                OrderbookItemChangeEvent::NewOrUpdatedItem(Box::new(order.clone().into()))
            })
            .ok();
        self.order_set.insert(order.uuid, order);
    }

    fn remove_order_trie_update(&mut self, uuid: Uuid) -> Option<OrderbookItem> {
        let order = match self.order_set.remove(&uuid) {
            Some(order) => order,
            None => return None,
        };
        let base_rel = (order.base.clone(), order.rel.clone());

        // create an `order_to_delete` that allows to find and remove an element from `self.ordered` by hash
        let order_to_delete = OrderedByPriceOrder {
            price: order.price.clone().into(),
            uuid,
        };

        if let Some(orders) = self.ordered.get_mut(&base_rel) {
            orders.remove(&order_to_delete);
            if orders.is_empty() {
                self.ordered.remove(&base_rel);
            }
        }

        if let Some(orders) = self.unordered.get_mut(&base_rel) {
            // use the same uuid to remove an order
            orders.remove(&order_to_delete.uuid);
            if orders.is_empty() {
                self.unordered.remove(&base_rel);
            }
        }

        let alb_ordered = alb_ordered_pair(&order.base, &order.rel);
        let pubkey_state = pubkey_state_mut(&mut self.pubkeys_state, &order.pubkey);
        let pair_state = order_pair_root_mut(&mut pubkey_state.trie_roots, &alb_ordered);
        let old_state = *pair_state;

        let to_remove = &(uuid, alb_ordered.clone());
        pubkey_state.orders_uuids.remove(to_remove);

        *pair_state = match delta_trie_root::<Layout, _, _, _, _, _>(&mut self.memory_db, *pair_state, vec![(
            *order.uuid.as_bytes(),
            None::<Vec<u8>>,
        )]) {
            Ok(root) => root,
            Err(_) => {
                error!("Failed to get existing trie with root {:?}", pair_state);
                return Some(order);
            },
        };

        let _ = pubkey_state
            .order_pairs_trie_state_history
            .update_expiration_status(alb_ordered.clone(), Duration::from_secs(TRIE_STATE_HISTORY_TIMEOUT));

        if let Some(history) = pubkey_state
            .order_pairs_trie_state_history
            .get_mut_unchecked(&alb_ordered)
        {
            history.insert_new_diff(old_state, TrieDiff {
                delta: vec![(uuid, None)],
                next_root: *pair_state,
            });
        }

        self.streaming_manager
            .send_fn(&OrderbookStreamer::derive_streamer_id(&order.base, &order.rel), || {
                OrderbookItemChangeEvent::RemovedItem(order.uuid)
            })
            .ok();
        Some(order)
    }

    fn is_subscribed_to(&self, topic: &str) -> bool { self.topics_subscribed_to.contains_key(topic) }

    fn process_keep_alive(
        &mut self,
        from_pubkey: &str,
        message: new_protocol::PubkeyKeepAlive,
        i_am_relay: bool,
    ) -> Option<OrdermatchRequest> {
        let pubkey_state = pubkey_state_mut(&mut self.pubkeys_state, from_pubkey);
        pubkey_state.last_keep_alive = now_sec();
        let mut trie_roots_to_request = HashMap::new();
        for (alb_pair, trie_root) in message.trie_roots {
            let subscribed = self
                .topics_subscribed_to
                .contains_key(&orderbook_topic_from_ordered_pair(&alb_pair));
            if !subscribed && !i_am_relay {
                continue;
            }

            if trie_root == H64::default() || trie_root == hashed_null_node::<Layout>() {
                log::debug!(
                    "Received zero or hashed_null_node pair {} trie root from pub {}",
                    alb_pair,
                    from_pubkey
                );

                continue;
            }
            let actual_trie_root = order_pair_root_mut(&mut pubkey_state.trie_roots, &alb_pair);
            if *actual_trie_root != trie_root {
                trie_roots_to_request.insert(alb_pair, trie_root);
            }
        }

        if trie_roots_to_request.is_empty() {
            return None;
        }

        Some(OrdermatchRequest::SyncPubkeyOrderbookState {
            pubkey: from_pubkey.to_owned(),
            trie_roots: trie_roots_to_request,
        })
    }

    fn orderbook_item_with_proof(&self, order: OrderbookItem) -> OrderbookItemWithProof {
        OrderbookItemWithProof {
            order,
            last_message_payload: vec![],
            proof: vec![],
        }
    }
}

struct OrdermatchContext {
    pub maker_orders_ctx: PaMutex<MakerOrdersContext>,
    pub my_taker_orders: AsyncMutex<HashMap<Uuid, TakerOrder>>,
    pub orderbook: PaMutex<Orderbook>,
    /// The map from coin original ticker to the orderbook ticker
    /// It is used to share the same orderbooks for concurrently activated coins with different protocols
    /// E.g. BTC and BTC-Segwit
    pub orderbook_tickers: HashMap<String, String>,
    /// The map from orderbook ticker to original tickers having it in the config
    pub original_tickers: HashMap<String, HashSet<String>>,
    /// Pending MakerReserved messages for a specific TakerOrder UUID
    /// Used to select a trade with the best price upon matching
    pending_maker_reserved: AsyncMutex<HashMap<Uuid, Vec<MakerReserved>>>,
    #[cfg(target_arch = "wasm32")]
    ordermatch_db: ConstructibleDb<OrdermatchDb>,
}

pub fn init_ordermatch_context(ctx: &MmArc) -> OrdermatchInitResult<()> {
    // Helper
    #[derive(Deserialize)]
    struct CoinConf {
        coin: String,
        orderbook_ticker: Option<String>,
    }

    let coins: Vec<CoinConf> =
        json::from_value(ctx.conf["coins"].clone()).map_to_mm(|e| OrdermatchInitError::ErrorDeserializingConfig {
            field: "coins".to_owned(),
            error: e.to_string(),
        })?;
    let mut orderbook_tickers = HashMap::new();
    let mut original_tickers = HashMap::new();
    for coin in coins {
        if let Some(orderbook_ticker) = coin.orderbook_ticker {
            orderbook_tickers.insert(coin.coin.clone(), orderbook_ticker.clone());
            original_tickers
                .entry(orderbook_ticker)
                .or_insert_with(HashSet::new)
                .insert(coin.coin);
        }
    }

    let ordermatch_context = OrdermatchContext {
        maker_orders_ctx: PaMutex::new(MakerOrdersContext::new(ctx)?),
        my_taker_orders: Default::default(),
        orderbook: PaMutex::new(Orderbook::new(ctx.event_stream_manager.clone())),
        pending_maker_reserved: Default::default(),
        orderbook_tickers,
        original_tickers,
        #[cfg(target_arch = "wasm32")]
        ordermatch_db: ConstructibleDb::new(ctx),
    };

    from_ctx(&ctx.ordermatch_ctx, move || Ok(ordermatch_context))
        .map(|_| ())
        .map_to_mm(OrdermatchInitError::Internal)
}

#[cfg_attr(all(test, not(target_arch = "wasm32")), mockable)]
impl OrdermatchContext {
    /// Obtains a reference to this crate context, creating it if necessary.
    #[cfg(not(test))]
    fn from_ctx(ctx: &MmArc) -> Result<Arc<OrdermatchContext>, String> {
        Ok(try_s!(from_ctx(&ctx.ordermatch_ctx, move || {
            ERR!("'OrdermatchContext' is not initialized")
        })))
    }

    /// Obtains a reference to this crate context, creating it if necessary.
    #[cfg(test)]
    fn from_ctx(ctx: &MmArc) -> Result<Arc<OrdermatchContext>, String> {
        Ok(try_s!(from_ctx(&ctx.ordermatch_ctx, move || {
            Ok(OrdermatchContext {
                maker_orders_ctx: PaMutex::new(try_s!(MakerOrdersContext::new(ctx))),
                my_taker_orders: Default::default(),
                orderbook: PaMutex::new(Orderbook::new(ctx.event_stream_manager.clone())),
                pending_maker_reserved: Default::default(),
                orderbook_tickers: Default::default(),
                original_tickers: Default::default(),
                #[cfg(target_arch = "wasm32")]
                ordermatch_db: ConstructibleDb::new(ctx),
            })
        })))
    }

    fn orderbook_ticker(&self, ticker: &str) -> Option<String> { self.orderbook_tickers.get(ticker).cloned() }

    fn orderbook_ticker_bypass(&self, ticker: &str) -> String {
        self.orderbook_ticker(ticker).unwrap_or_else(|| ticker.to_owned())
    }

    fn orderbook_pair_bypass(&self, pair: &(String, String)) -> (String, String) {
        (
            self.orderbook_ticker(&pair.0).unwrap_or_else(|| pair.0.clone()),
            self.orderbook_ticker(&pair.1).unwrap_or_else(|| pair.1.clone()),
        )
    }

    #[cfg(target_arch = "wasm32")]
    pub async fn ordermatch_db(&self) -> InitDbResult<OrdermatchDbLocked<'_>> {
        self.ordermatch_db.get_or_initialize().await
    }
}

pub struct MakerOrdersContext {
    orders: HashMap<Uuid, Arc<AsyncMutex<MakerOrder>>>,
    order_tickers: HashMap<Uuid, String>,
    count_by_tickers: HashMap<String, usize>,
    /// The `check_balance_update_loop` future abort handles associated stored by corresponding tickers.
    balance_loops: AbortableSimpleMap<String>,
}

impl MakerOrdersContext {
    fn new(ctx: &MmArc) -> OrdermatchInitResult<MakerOrdersContext> {
        // Create an abortable system linked to the `MmCtx` so if the context is stopped via `MmArc::stop`,
        // all spawned `check_balance_update_loop` futures will be aborted as well.
        let balance_loops = ctx.abortable_system.create_subsystem()?;

        Ok(MakerOrdersContext {
            orders: HashMap::new(),
            order_tickers: HashMap::new(),
            count_by_tickers: HashMap::new(),
            balance_loops,
        })
    }

    fn add_order(&mut self, ctx: MmWeak, order: MakerOrder, balance: Option<BigDecimal>) {
        self.spawn_balance_loop_if_not_spawned(ctx, order.base.clone(), balance);

        self.order_tickers.insert(order.uuid, order.base.clone());
        *self.count_by_tickers.entry(order.base.clone()).or_insert(0) += 1;
        self.orders.insert(order.uuid, Arc::new(AsyncMutex::new(order)));
    }

    fn get_order(&self, uuid: &Uuid) -> Option<&Arc<AsyncMutex<MakerOrder>>> { self.orders.get(uuid) }

    fn remove_order(&mut self, uuid: &Uuid) -> Option<Arc<AsyncMutex<MakerOrder>>> {
        let order = self.orders.remove(uuid)?;
        let ticker = self.order_tickers.remove(uuid)?;
        if let Some(count) = self.count_by_tickers.get_mut(&ticker) {
            if *count > 0 {
                *count -= 1;
            }
        }

        if !self.coin_has_active_maker_orders(&ticker) {
            self.stop_balance_loop(&ticker);
        }

        Some(order)
    }

    fn coin_has_active_maker_orders(&self, ticker: &str) -> bool {
        self.count_by_tickers.get(ticker).copied() > Some(0)
    }

    fn spawn_balance_loop_if_not_spawned(&mut self, ctx: MmWeak, order_base: String, balance: Option<BigDecimal>) {
        let ticker = order_base.clone();
        let mut balance_loops = self.balance_loops.lock();

        let fut = check_balance_update_loop(ctx, ticker, balance);
        // `SimpleMapImpl::spawn_or_ignore` won't spawn the future
        // if the `check_balance_update_loop` loop has been spawned already.
        balance_loops.spawn_or_ignore(order_base, fut).warn_log();
    }

    fn stop_balance_loop(&mut self, ticker: &str) { self.balance_loops.lock().abort_future(ticker).warn_log(); }

    #[cfg(test)]
    fn balance_loop_exists(&mut self, ticker: &str) -> bool { self.balance_loops.lock().contains(ticker).unwrap() }
}

struct LegacySwapParams<'a> {
    maker_coin: &'a MmCoinEnum,
    taker_coin: &'a MmCoinEnum,
    uuid: &'a Uuid,
    my_conf_settings: &'a SwapConfirmationsSettings,
    my_persistent_pub: &'a H264,
    maker_amount: &'a MmNumber,
    taker_amount: &'a MmNumber,
    locktime: &'a u64,
}
struct StateMachineParams<'a> {
    secret_hash_algo: &'a SecretHashAlgo,
    uuid: &'a Uuid,
    my_conf_settings: &'a SwapConfirmationsSettings,
    locktime: &'a u64,
    maker_amount: &'a MmNumber,
    taker_amount: &'a MmNumber,
}

#[cfg_attr(test, mockable)]
fn lp_connect_start_bob(ctx: MmArc, maker_match: MakerMatch, maker_order: MakerOrder, taker_p2p_pubkey: PublicKey) {
    let spawner = ctx.spawner();
    let uuid = maker_match.request.uuid;

    let fut = async move {
        // aka "maker_loop"
        let taker_coin = match lp_coinfind(&ctx, &maker_order.rel).await {
            Ok(Some(c)) => c,
            Ok(None) => {
                error!("Coin {} is not found/enabled", maker_order.rel);
                return;
            },
            Err(e) => {
                error!("!lp_coinfind({}): {}", maker_order.rel, e);
                return;
            },
        };

        let maker_coin = match lp_coinfind(&ctx, &maker_order.base).await {
            Ok(Some(c)) => c,
            Ok(None) => {
                error!("Coin {} is not found/enabled", maker_order.base);
                return;
            },
            Err(e) => {
                error!("!lp_coinfind({}): {}", maker_order.base, e);
                return;
            },
        };
        let taker_pubkey = bits256::from(maker_match.request.sender_pubkey.0);
        let maker_amount = maker_match.reserved.get_base_amount().clone();
        let taker_amount = maker_match.reserved.get_rel_amount().clone();

        // lp_connect_start_bob is called only from process_taker_connect, which returns if CryptoCtx is not initialized
        let crypto_ctx = CryptoCtx::from_ctx(&ctx).expect("'CryptoCtx' must be initialized already");
        let raw_priv = crypto_ctx.mm2_internal_privkey_secret();
        let my_persistent_pub = compressed_pub_key_from_priv_raw(&raw_priv.take(), ChecksumType::DSHA256).unwrap();

        let my_conf_settings = choose_maker_confs_and_notas(
            maker_order.conf_settings.clone(),
            &maker_match.request,
            &maker_coin,
            &taker_coin,
        );
        // detect atomic lock time version implicitly by conf_settings existence in taker request
        let atomic_locktime_v = match maker_match.request.conf_settings {
            Some(_) => {
                let other_conf_settings = choose_taker_confs_and_notas(
                    &maker_match.request,
                    &maker_match.reserved.conf_settings,
                    &maker_coin,
                    &taker_coin,
                );
                AtomicLocktimeVersion::V2 {
                    my_conf_settings,
                    other_conf_settings,
                }
            },
            None => AtomicLocktimeVersion::V1,
        };
        let lock_time = lp_atomic_locktime(
            maker_order.base_orderbook_ticker(),
            maker_order.rel_orderbook_ticker(),
            atomic_locktime_v,
        );
        log_tag!(
            ctx,
            "";
            fmt = "Entering the maker_swap_loop {}/{} with uuid: {}",
            maker_coin.ticker(),
            taker_coin.ticker(),
            uuid
        );

        let secret = match generate_secret() {
            Ok(s) => s.into(),
            Err(e) => {
                error!("Error {} on secret generation", e);
                return;
            },
        };

        let alice_swap_v = maker_match.request.swap_version;
        let bob_swap_v = maker_order.swap_version;

        // Start a legacy swap if either the taker or maker uses the legacy swap protocol (version 1)
        if alice_swap_v.is_legacy() || bob_swap_v.is_legacy() {
            let params = LegacySwapParams {
                maker_coin: &maker_coin,
                taker_coin: &taker_coin,
                uuid: &uuid,
                my_conf_settings: &my_conf_settings,
                my_persistent_pub: &my_persistent_pub,
                maker_amount: &maker_amount,
                taker_amount: &taker_amount,
                locktime: &lock_time,
            };
            start_maker_legacy_swap(&ctx, maker_order, taker_pubkey, secret, params).await;
            return;
        }

        // Ensure detect_secret_hash_algo_v2 returns the correct secret hash algorithm when adding new coin support in TPU.
        let params = StateMachineParams {
            secret_hash_algo: &detect_secret_hash_algo_v2(&maker_coin, &taker_coin),
            uuid: &uuid,
            my_conf_settings: &my_conf_settings,
            locktime: &lock_time,
            maker_amount: &maker_amount,
            taker_amount: &taker_amount,
        };
        let taker_p2p_pubkey = match taker_p2p_pubkey {
            PublicKey::Secp256k1(pubkey) => pubkey.into(),
        };

        // TODO try to handle it more gracefully during project redesign
        match (&maker_coin, &taker_coin) {
            (MmCoinEnum::UtxoCoin(m), MmCoinEnum::UtxoCoin(t)) => {
                start_maker_swap_state_machine(&ctx, &maker_order, &taker_p2p_pubkey, &secret, m, t, &params).await;
            },
            (MmCoinEnum::EthCoin(m), MmCoinEnum::EthCoin(t)) => {
                start_maker_swap_state_machine(&ctx, &maker_order, &taker_p2p_pubkey, &secret, m, t, &params).await;
            },
            (MmCoinEnum::UtxoCoin(m), MmCoinEnum::EthCoin(t)) => {
                start_maker_swap_state_machine(&ctx, &maker_order, &taker_p2p_pubkey, &secret, m, t, &params).await;
            },
            (MmCoinEnum::EthCoin(m), MmCoinEnum::UtxoCoin(t)) => {
                start_maker_swap_state_machine(&ctx, &maker_order, &taker_p2p_pubkey, &secret, m, t, &params).await;
            },
            _ => {
                let params = LegacySwapParams {
                    maker_coin: &maker_coin,
                    taker_coin: &taker_coin,
                    uuid: &uuid,
                    my_conf_settings: &my_conf_settings,
                    my_persistent_pub: &my_persistent_pub,
                    maker_amount: &maker_amount,
                    taker_amount: &taker_amount,
                    locktime: &lock_time,
                };
                start_maker_legacy_swap(&ctx, maker_order, taker_pubkey, secret, params).await
            },
        }
    };

    let settings = AbortSettings::info_on_abort(format!("swap {uuid} stopped!"));
    spawner.spawn_with_settings(fut, settings);
}

async fn start_maker_legacy_swap(
    ctx: &MmArc,
    maker_order: MakerOrder,
    taker_pubkey: bits256,
    secret: H256,
    params: LegacySwapParams<'_>,
) {
    if let Err(e) = insert_new_swap_to_db(
        ctx.clone(),
        params.maker_coin.ticker(),
        params.taker_coin.ticker(),
        *params.uuid,
        now_sec(),
        LEGACY_SWAP_TYPE,
    )
    .await
    {
        error!("Error {} on new swap insertion", e);
    }

    let maker_swap = MakerSwap::new(
        ctx.clone(),
        taker_pubkey,
        params.maker_amount.to_decimal(),
        params.taker_amount.to_decimal(),
        *params.my_persistent_pub,
        *params.uuid,
        Some(maker_order.uuid),
        *params.my_conf_settings,
        params.maker_coin.clone(),
        params.taker_coin.clone(),
        *params.locktime,
        maker_order.p2p_privkey.map(SerializableSecp256k1Keypair::into_inner),
        secret,
    );
    run_maker_swap(RunMakerSwapInput::StartNew(maker_swap), ctx.clone()).await;
}

async fn start_maker_swap_state_machine<
    MakerCoin: MmCoin + MakerCoinSwapOpsV2 + Clone,
    TakerCoin: MmCoin + TakerCoinSwapOpsV2 + Clone,
>(
    ctx: &MmArc,
    maker_order: &MakerOrder,
    taker_p2p_pubkey: &Secp256k1Pubkey,
    secret: &H256,
    maker_coin: &MakerCoin,
    taker_coin: &TakerCoin,
    params: &StateMachineParams<'_>,
) {
    let mut maker_swap_state_machine = MakerSwapStateMachine {
        storage: MakerSwapStorage::new(ctx.clone()),
        abortable_system: ctx
            .abortable_system
            .create_subsystem()
            .expect("create_subsystem should not fail"),
        ctx: ctx.clone(),
        started_at: now_sec(),
        maker_coin: maker_coin.clone(),
        maker_volume: params.maker_amount.clone(),
        secret: *secret,
        taker_coin: taker_coin.clone(),
        dex_fee: dex_fee_amount_from_taker_coin(taker_coin, maker_coin.ticker(), params.taker_amount),
        taker_volume: params.taker_amount.clone(),
        taker_premium: Default::default(),
        conf_settings: *params.my_conf_settings,
        p2p_topic: swap_v2_topic(params.uuid),
        uuid: *params.uuid,
        p2p_keypair: maker_order.p2p_privkey.map(SerializableSecp256k1Keypair::into_inner),
        secret_hash_algo: *params.secret_hash_algo,
        lock_duration: *params.locktime,
        taker_p2p_pubkey: *taker_p2p_pubkey,
        require_taker_payment_spend_confirm: true,
        swap_version: maker_order.swap_version.version,
    };
    #[allow(clippy::box_default)]
    maker_swap_state_machine
        .run(Box::new(maker_swap_v2::Initialize::default()))
        .await
        .error_log();
}

fn lp_connected_alice(ctx: MmArc, taker_order: TakerOrder, taker_match: TakerMatch, maker_p2p_pubkey: PublicKey) {
    let spawner = ctx.spawner();
    let uuid = taker_match.reserved.taker_order_uuid;

    let fut = async move {
        // aka "taker_loop"
        let maker_pubkey = bits256::from(taker_match.reserved.sender_pubkey.0);
        let taker_coin_ticker = taker_order.taker_coin_ticker();
        let taker_coin = match lp_coinfind(&ctx, taker_coin_ticker).await {
            Ok(Some(c)) => c,
            Ok(None) => {
                error!("Coin {} is not found/enabled", taker_coin_ticker);
                return;
            },
            Err(e) => {
                error!("!lp_coinfind({}): {}", taker_coin_ticker, e);
                return;
            },
        };

        let maker_coin_ticker = taker_order.maker_coin_ticker();
        let maker_coin = match lp_coinfind(&ctx, maker_coin_ticker).await {
            Ok(Some(c)) => c,
            Ok(None) => {
                error!("Coin {} is not found/enabled", maker_coin_ticker);
                return;
            },
            Err(e) => {
                error!("!lp_coinfind({}): {}", maker_coin_ticker, e);
                return;
            },
        };

        // lp_connected_alice is called only from process_maker_connected, which returns if CryptoCtx is not initialized
        let crypto_ctx = CryptoCtx::from_ctx(&ctx).expect("'CryptoCtx' must be initialized already");
        let raw_priv = crypto_ctx.mm2_internal_privkey_secret();
        let my_persistent_pub = compressed_pub_key_from_priv_raw(&raw_priv.take(), ChecksumType::DSHA256).unwrap();

        let maker_amount = taker_match.reserved.get_base_amount().clone();
        let taker_amount = taker_match.reserved.get_rel_amount().clone();

        let my_conf_settings = choose_taker_confs_and_notas(
            &taker_order.request,
            &taker_match.reserved.conf_settings,
            &maker_coin,
            &taker_coin,
        );
        // detect atomic lock time version implicitly by conf_settings existence in maker reserved
        let atomic_locktime_v = match taker_match.reserved.conf_settings {
            Some(_) => {
                let other_conf_settings = choose_maker_confs_and_notas(
                    taker_match.reserved.conf_settings,
                    &taker_order.request,
                    &maker_coin,
                    &taker_coin,
                );
                AtomicLocktimeVersion::V2 {
                    my_conf_settings,
                    other_conf_settings,
                }
            },
            None => AtomicLocktimeVersion::V1,
        };
        let locktime = lp_atomic_locktime(
            taker_order.maker_orderbook_ticker(),
            taker_order.taker_orderbook_ticker(),
            atomic_locktime_v,
        );
        log_tag!(
            ctx,
            "";
            fmt = "Entering the taker_swap_loop {}/{} with uuid: {}",
            maker_coin.ticker(),
            taker_coin.ticker(),
            uuid
        );

        let bob_swap_v = taker_match.reserved.swap_version;
        let alice_swap_v = taker_order.request.swap_version;

        // Start a legacy swap if either the maker or taker uses the legacy swap protocol (version 1)
        if bob_swap_v.is_legacy() || alice_swap_v.is_legacy() {
            let params = LegacySwapParams {
                maker_coin: &maker_coin,
                taker_coin: &taker_coin,
                uuid: &uuid,
                my_conf_settings: &my_conf_settings,
                my_persistent_pub: &my_persistent_pub,
                maker_amount: &maker_amount,
                taker_amount: &taker_amount,
                locktime: &locktime,
            };
            start_taker_legacy_swap(&ctx, taker_order, maker_pubkey, params).await;
            return;
        }

        let taker_secret = match generate_secret() {
            Ok(s) => s.into(),
            Err(e) => {
                error!("Error {} on secret generation", e);
                return;
            },
        };

        // Ensure detect_secret_hash_algo_v2 returns the correct secret hash algorithm when adding new coin support in TPU.
        let params = StateMachineParams {
            secret_hash_algo: &detect_secret_hash_algo_v2(&maker_coin, &taker_coin),
            uuid: &uuid,
            my_conf_settings: &my_conf_settings,
            locktime: &locktime,
            maker_amount: &maker_amount,
            taker_amount: &taker_amount,
        };
        let maker_p2p_pubkey = match maker_p2p_pubkey {
            PublicKey::Secp256k1(pubkey) => pubkey.into(),
        };

        // TODO try to handle it more gracefully during project redesign
        match (&maker_coin, &taker_coin) {
            (MmCoinEnum::UtxoCoin(m), MmCoinEnum::UtxoCoin(t)) => {
                start_taker_swap_state_machine(&ctx, &taker_order, &maker_p2p_pubkey, &taker_secret, m, t, &params)
                    .await;
            },
            (MmCoinEnum::EthCoin(m), MmCoinEnum::EthCoin(t)) => {
                start_taker_swap_state_machine(&ctx, &taker_order, &maker_p2p_pubkey, &taker_secret, m, t, &params)
                    .await;
            },
            (MmCoinEnum::UtxoCoin(m), MmCoinEnum::EthCoin(t)) => {
                start_taker_swap_state_machine(&ctx, &taker_order, &maker_p2p_pubkey, &taker_secret, m, t, &params)
                    .await;
            },
            (MmCoinEnum::EthCoin(m), MmCoinEnum::UtxoCoin(t)) => {
                start_taker_swap_state_machine(&ctx, &taker_order, &maker_p2p_pubkey, &taker_secret, m, t, &params)
                    .await;
            },
            _ => {
                let params = LegacySwapParams {
                    maker_coin: &maker_coin,
                    taker_coin: &taker_coin,
                    uuid: &uuid,
                    my_conf_settings: &my_conf_settings,
                    my_persistent_pub: &my_persistent_pub,
                    maker_amount: &maker_amount,
                    taker_amount: &taker_amount,
                    locktime: &locktime,
                };
                start_taker_legacy_swap(&ctx, taker_order, maker_pubkey, params).await;
            },
        }
    };

    let settings = AbortSettings::info_on_abort(format!("swap {uuid} stopped!"));
    spawner.spawn_with_settings(fut, settings)
}

async fn start_taker_legacy_swap(
    ctx: &MmArc,
    taker_order: TakerOrder,
    maker_pubkey: bits256,
    params: LegacySwapParams<'_>,
) {
    #[cfg(any(test, feature = "run-docker-tests"))]
    let fail_at = std::env::var("TAKER_FAIL_AT").map(FailAt::from).ok();

    if let Err(e) = insert_new_swap_to_db(
        ctx.clone(),
        params.taker_coin.ticker(),
        params.maker_coin.ticker(),
        *params.uuid,
        now_sec(),
        LEGACY_SWAP_TYPE,
    )
    .await
    {
        error!("Error {} on new swap insertion", e);
    }

    let taker_swap = TakerSwap::new(
        ctx.clone(),
        maker_pubkey,
        params.maker_amount.clone(),
        params.taker_amount.clone(),
        *params.my_persistent_pub,
        *params.uuid,
        Some(*params.uuid),
        *params.my_conf_settings,
        params.maker_coin.clone(),
        params.taker_coin.clone(),
        *params.locktime,
        taker_order.p2p_privkey.map(SerializableSecp256k1Keypair::into_inner),
        #[cfg(any(test, feature = "run-docker-tests"))]
        fail_at,
    );
    run_taker_swap(RunTakerSwapInput::StartNew(taker_swap), ctx.clone()).await
}

async fn start_taker_swap_state_machine<
    MakerCoin: MmCoin + MakerCoinSwapOpsV2 + Clone,
    TakerCoin: MmCoin + TakerCoinSwapOpsV2 + Clone,
>(
    ctx: &MmArc,
    taker_order: &TakerOrder,
    maker_p2p_pubkey: &Secp256k1Pubkey,
    taker_secret: &H256,
    maker_coin: &MakerCoin,
    taker_coin: &TakerCoin,
    params: &StateMachineParams<'_>,
) {
    let mut taker_swap_state_machine = TakerSwapStateMachine {
        storage: TakerSwapStorage::new(ctx.clone()),
        abortable_system: ctx
            .abortable_system
            .create_subsystem()
            .expect("create_subsystem should not fail"),
        ctx: ctx.clone(),
        started_at: now_sec(),
        lock_duration: *params.locktime,
        maker_coin: maker_coin.clone(),
        maker_volume: params.maker_amount.clone(),
        taker_coin: taker_coin.clone(),
        dex_fee: dex_fee_amount_from_taker_coin(taker_coin, taker_order.maker_coin_ticker(), params.taker_amount),
        taker_volume: params.taker_amount.clone(),
        taker_premium: Default::default(),
        secret_hash_algo: *params.secret_hash_algo,
        conf_settings: *params.my_conf_settings,
        p2p_topic: swap_v2_topic(params.uuid),
        uuid: *params.uuid,
        p2p_keypair: taker_order.p2p_privkey.map(SerializableSecp256k1Keypair::into_inner),
        taker_secret: *taker_secret,
        maker_p2p_pubkey: *maker_p2p_pubkey,
        require_maker_payment_confirm_before_funding_spend: true,
        require_maker_payment_spend_confirm: true,
        swap_version: taker_order.request.swap_version.version,
    };
    #[allow(clippy::box_default)]
    taker_swap_state_machine
        .run(Box::new(taker_swap_v2::Initialize::default()))
        .await
        .error_log();
}

pub async fn lp_ordermatch_loop(ctx: MmArc) {
    // lp_ordermatch_loop is spawned only if CryptoCtx is initialized
    let my_pubsecp = CryptoCtx::from_ctx(&ctx)
        .expect("CryptoCtx not available")
        .mm2_internal_pubkey_hex();

    let maker_order_timeout = ctx.conf["maker_order_timeout"].as_u64().unwrap_or(MAKER_ORDER_TIMEOUT);
    loop {
        if ctx.is_stopping() {
            break;
        }
        let ordermatch_ctx = OrdermatchContext::from_ctx(&ctx).unwrap();

        handle_timed_out_taker_orders(ctx.clone(), &ordermatch_ctx).await;
        handle_timed_out_maker_matches(ctx.clone(), &ordermatch_ctx).await;
        check_balance_for_maker_orders(ctx.clone(), &ordermatch_ctx).await;

        {
            // remove "timed out" pubkeys states with their orders from orderbook
            let mut orderbook = ordermatch_ctx.orderbook.lock();
            let mut uuids_to_remove = vec![];
            let mut pubkeys_to_remove = vec![];
            for (pubkey, state) in orderbook.pubkeys_state.iter() {
                let to_keep = pubkey == &my_pubsecp || state.last_keep_alive + maker_order_timeout > now_sec();
                if !to_keep {
                    for (uuid, _) in &state.orders_uuids {
                        uuids_to_remove.push(*uuid);
                    }
                    pubkeys_to_remove.push(pubkey.clone());
                }
            }

            for uuid in uuids_to_remove {
                orderbook.remove_order_trie_update(uuid);
            }
            for pubkey in pubkeys_to_remove {
                orderbook.pubkeys_state.remove(&pubkey);
            }

            collect_orderbook_metrics(&ctx, &orderbook);
        }

        {
            let mut missing_uuids = Vec::new();
            let mut to_cancel = Vec::new();
            {
                let orderbook = ordermatch_ctx.orderbook.lock();
                for (uuid, _) in ordermatch_ctx.maker_orders_ctx.lock().orders.iter() {
                    if !orderbook.order_set.contains_key(uuid) {
                        missing_uuids.push(*uuid);
                    }
                }
            }

            for uuid in missing_uuids {
                let order_mutex = match ordermatch_ctx.maker_orders_ctx.lock().get_order(&uuid) {
                    Some(o) => o.clone(),
                    None => continue,
                };

                let mut order = order_mutex.lock().await;
                let (base, rel) = match find_pair(&ctx, &order.base, &order.rel).await {
                    Ok(Some(pair)) => pair,
                    _ => continue,
                };
                let current_balance = match base.my_spendable_balance().compat().await {
                    Ok(b) => b,
                    Err(e) => {
                        log::info!("Error {} on balance check to kickstart order {}, cancelling", e, uuid);
                        to_cancel.push(uuid);
                        continue;
                    },
                };
                let max_vol = match calc_max_maker_vol(&ctx, &base, &current_balance, FeeApproxStage::OrderIssue).await
                {
                    Ok(vol_info) => vol_info.volume,
                    Err(e) => {
                        log::info!("Error {} on balance check to kickstart order {}, cancelling", e, uuid);
                        to_cancel.push(uuid);
                        continue;
                    },
                };
                if max_vol < order.available_amount() {
                    order.max_base_vol = order.reserved_amount() + max_vol;
                }
                if order.available_amount() < order.min_base_vol {
                    log::info!("Insufficient volume available for order {}, cancelling", uuid);
                    to_cancel.push(uuid);
                    continue;
                }

                let maker_orders = ordermatch_ctx.maker_orders_ctx.lock().orders.clone();

                // notify other nodes only if maker order is still there keeping maker_orders locked during the operation
                if maker_orders.contains_key(&uuid) {
                    let topic = order.orderbook_topic();
                    subscribe_to_topic(&ctx, topic);
                    maker_order_created_p2p_notify(
                        ctx.clone(),
                        &order,
                        base.coin_protocol_info(None),
                        rel.coin_protocol_info(Some(order.max_base_vol.clone() * order.price.clone())),
                    );
                }
            }

            for uuid in to_cancel {
                let removed_order_mutex = ordermatch_ctx.maker_orders_ctx.lock().remove_order(&uuid);
                // This checks that the order hasn't been removed by another process
                if let Some(order_mutex) = removed_order_mutex {
                    let order = order_mutex.lock().await;
                    maker_order_cancelled_p2p_notify(&ctx, &order);
                    delete_my_maker_order(
                        ctx.clone(),
                        order.clone(),
                        MakerOrderCancellationReason::InsufficientBalance,
                    )
                    .compat()
                    .await
                    .ok();
                }
            }
        }

        Timer::sleep(0.777).await;
    }
}

pub async fn clean_memory_loop(ctx_weak: MmWeak) {
    loop {
        {
            let ctx = match MmArc::from_weak(&ctx_weak) {
                Some(ctx) => ctx,
                None => return,
            };
            if ctx.is_stopping() {
                break;
            }

            let ordermatch_ctx = OrdermatchContext::from_ctx(&ctx).unwrap();
            let mut orderbook = ordermatch_ctx.orderbook.lock();
            orderbook.memory_db.purge();
        }
        Timer::sleep(600.).await;
    }
}

/// Transforms the timed out and unmatched GTC taker orders to maker.
///
/// # Safety
///
/// The function locks the [`OrdermatchContext::my_maker_orders`] and [`OrdermatchContext::my_taker_orders`] mutexes.
async fn handle_timed_out_taker_orders(ctx: MmArc, ordermatch_ctx: &OrdermatchContext) {
    let mut my_taker_orders = ordermatch_ctx.my_taker_orders.lock().await;
    let storage = MyOrdersStorage::new(ctx.clone());
    let mut my_actual_taker_orders = HashMap::with_capacity(my_taker_orders.len());

    for (uuid, order) in my_taker_orders.drain() {
        if order.created_at + order.timeout * 1000 >= now_ms() {
            my_actual_taker_orders.insert(uuid, order);
            continue;
        }

        if !order.matches.is_empty() || order.order_type != OrderType::GoodTillCancelled {
            delete_my_taker_order(ctx.clone(), order, TakerOrderCancellationReason::TimedOut)
                .compat()
                .await
                .ok();
            continue;
        }

        // transform the timed out taker order to maker

        delete_my_taker_order(ctx.clone(), order.clone(), TakerOrderCancellationReason::ToMaker)
            .compat()
            .await
            .ok();
        let maker_order: MakerOrder = order.into();
        ordermatch_ctx
            .maker_orders_ctx
            .lock()
            .add_order(ctx.weak(), maker_order.clone(), None);

        storage
            .save_new_active_maker_order(&maker_order)
            .await
            .error_log_with_msg("!save_new_active_maker_order");
        if maker_order.save_in_history {
            storage
                .update_was_taker_in_filtering_history(uuid)
                .await
                .error_log_with_msg("!update_was_taker_in_filtering_history");
        }

        // notify other peers
        if let Ok(Some((base, rel))) = find_pair(&ctx, &maker_order.base, &maker_order.rel).await {
            maker_order_created_p2p_notify(
                ctx.clone(),
                &maker_order,
                base.coin_protocol_info(None),
                rel.coin_protocol_info(Some(maker_order.max_base_vol.clone() * maker_order.price.clone())),
            );
        }
    }

    *my_taker_orders = my_actual_taker_orders;
}

/// # Safety
///
/// The function locks the [`OrdermatchContext::my_maker_orders`] mutex.
async fn check_balance_for_maker_orders(ctx: MmArc, ordermatch_ctx: &OrdermatchContext) {
    let my_maker_orders = ordermatch_ctx.maker_orders_ctx.lock().orders.clone();

    for (uuid, order) in my_maker_orders {
        let mut order = order.lock().await;

        if order.available_amount() >= order.min_base_vol || order.has_ongoing_matches() {
            if order.has_ongoing_matches() {
                continue;
            }

            if let Ok(Some(coin)) = lp_coinfind(&ctx, &order.base).await {
                // Check if the base coin uses Electrum and update the order's active status only if it has changed
                if let Some(is_active) = coin.utxo_in_electrum_mode_has_active_connection() {
                    if is_active != order.is_active {
                        order.is_active = is_active;
                        info!(
                            "[{}] Order status updated to `{is_active}` based on Electrum connection status",
                            order.uuid
                        );
                    }
                }
            };

            continue;
        }

        let reason = if order.matches.is_empty() {
            MakerOrderCancellationReason::InsufficientBalance
        } else {
            MakerOrderCancellationReason::Fulfilled
        };
        let removed_order_mutex = ordermatch_ctx.maker_orders_ctx.lock().remove_order(&uuid);
        // This checks that the order hasn't been removed by another process
        if removed_order_mutex.is_some() {
            maker_order_cancelled_p2p_notify(&ctx, &order);
            delete_my_maker_order(ctx.clone(), order.clone(), reason)
                .compat()
                .await
                .ok();
        }
    }
}

/// Removes timed out unfinished matches to unlock the reserved amount.
///
/// # Safety
///
/// The function locks the [`OrdermatchContext::my_maker_orders`] mutex.
async fn handle_timed_out_maker_matches(ctx: MmArc, ordermatch_ctx: &OrdermatchContext) {
    let now = now_ms();
    let storage = MyOrdersStorage::new(ctx.clone());
    let my_maker_orders = ordermatch_ctx.maker_orders_ctx.lock().orders.clone();

    for (_, order) in my_maker_orders.iter() {
        let mut order = order.lock().await;
        let old_len = order.matches.len();
        order.matches.retain(|_, order_match| {
            order_match.last_updated + ORDER_MATCH_TIMEOUT * 1000 > now || order_match.connected.is_some()
        });
        if old_len != order.matches.len() {
            storage
                .update_active_maker_order(&order)
                .await
                .error_log_with_msg("!update_active_maker_order");
        }
    }
}

async fn process_maker_reserved(ctx: MmArc, from_pubkey: H256Json, reserved_msg: MakerReserved) {
    log::debug!("Processing MakerReserved {:?}", reserved_msg);
    let ordermatch_ctx = OrdermatchContext::from_ctx(&ctx).unwrap();
    {
        let my_taker_orders = ordermatch_ctx.my_taker_orders.lock().await;
        if !my_taker_orders.contains_key(&reserved_msg.taker_order_uuid) {
            return;
        }
    }

    // Taker order existence is checked previously - it can't be created if CryptoCtx is not initialized
    let our_public_id = CryptoCtx::from_ctx(&ctx)
        .expect("'CryptoCtx' must be initialized already")
        .mm2_internal_public_id();
    if our_public_id.bytes == from_pubkey.0 {
        log::warn!("Skip maker reserved from our pubkey");
        return;
    }

    let uuid = reserved_msg.taker_order_uuid;
    {
        let mut pending_map = ordermatch_ctx.pending_maker_reserved.lock().await;
        let pending_for_order = pending_map
            .entry(reserved_msg.taker_order_uuid)
            .or_insert_with(Vec::new);
        pending_for_order.push(reserved_msg);
        if pending_for_order.len() > 1 {
            // messages will be sorted by price and processed in the first called handler
            return;
        }
    }

    Timer::sleep(3.).await;

    let mut my_taker_orders = ordermatch_ctx.my_taker_orders.lock().await;
    let my_order = match my_taker_orders.entry(uuid) {
        Entry::Vacant(_) => return,
        Entry::Occupied(entry) => entry.into_mut(),
    };

    // our base and rel coins should match maker's side tickers for a proper is_coin_protocol_supported check
    let (base_coin, rel_coin) = match find_pair(&ctx, my_order.maker_coin_ticker(), my_order.taker_coin_ticker()).await
    {
        Ok(Some(c)) => c,
        _ => return, // attempt to match with deactivated coin
    };
    let mut pending_map = ordermatch_ctx.pending_maker_reserved.lock().await;
    if let Some(mut reserved_messages) = pending_map.remove(&uuid) {
        reserved_messages.sort_unstable_by_key(|r| r.price());

        for reserved_msg in reserved_messages {
            let my_conf_settings = choose_maker_confs_and_notas(
                reserved_msg.conf_settings.clone(),
                &my_order.request,
                &base_coin,
                &rel_coin,
            );
            let other_conf_settings =
                choose_taker_confs_and_notas(&my_order.request, &reserved_msg.conf_settings, &base_coin, &rel_coin);
            let atomic_locktime_v = AtomicLocktimeVersion::V2 {
                my_conf_settings,
                other_conf_settings,
            };
            let lock_time = lp_atomic_locktime(
                my_order.maker_orderbook_ticker(),
                my_order.taker_orderbook_ticker(),
                atomic_locktime_v,
            );
            // send "connect" message if reserved message targets our pubkey AND
            // reserved amounts match our order AND order is NOT reserved by someone else (empty matches)
            if (my_order.match_reserved(&reserved_msg) == MatchReservedResult::Matched && my_order.matches.is_empty())
                && base_coin.is_coin_protocol_supported(&reserved_msg.base_protocol_info, None, lock_time, false)
                && rel_coin.is_coin_protocol_supported(
                    &reserved_msg.rel_protocol_info,
                    Some(reserved_msg.rel_amount.clone()),
                    lock_time,
                    false,
                )
            {
                let connect = TakerConnect {
                    sender_pubkey: H256Json::from(our_public_id.bytes),
                    dest_pub_key: reserved_msg.sender_pubkey,
                    taker_order_uuid: reserved_msg.taker_order_uuid,
                    maker_order_uuid: reserved_msg.maker_order_uuid,
                };
                let topic = my_order.orderbook_topic();
                broadcast_ordermatch_message(&ctx, topic, connect.clone().into(), my_order.p2p_keypair());
                let taker_match = TakerMatch {
                    reserved: reserved_msg,
                    connect,
                    connected: None,
                    last_updated: now_ms(),
                };

                ctx.event_stream_manager
                    .send_fn(OrderStatusStreamer::derive_streamer_id(), || {
                        OrderStatusEvent::TakerMatch(taker_match.clone())
                    })
                    .ok();

                my_order
                    .matches
                    .insert(taker_match.reserved.maker_order_uuid, taker_match);
                MyOrdersStorage::new(ctx)
                    .update_active_taker_order(my_order)
                    .await
                    .error_log_with_msg("!update_active_taker_order");
                return;
            }
        }
    }
}

async fn process_maker_connected(ctx: MmArc, from_pubkey: PublicKey, connected: MakerConnected) {
    log::debug!("Processing MakerConnected {:?}", connected);
    let ordermatch_ctx = OrdermatchContext::from_ctx(&ctx).unwrap();

    let our_public_id = match CryptoCtx::from_ctx(&ctx) {
        Ok(ctx) => ctx.mm2_internal_public_id(),
        Err(_) => return,
    };

    let unprefixed_from = from_pubkey.unprefixed();
    if our_public_id.bytes == unprefixed_from {
        log::warn!("Skip maker connected from our pubkey");
        return;
    }

    let mut my_taker_orders = ordermatch_ctx.my_taker_orders.lock().await;
    let my_order_entry = match my_taker_orders.entry(connected.taker_order_uuid) {
        Entry::Occupied(e) => e,
        Entry::Vacant(_) => return,
    };
    let order_match = match my_order_entry.get().matches.get(&connected.maker_order_uuid) {
        Some(o) => o,
        None => {
            log::warn!(
                "Our node doesn't have the match with uuid {}",
                connected.maker_order_uuid
            );
            return;
        },
    };

    if order_match.reserved.sender_pubkey != unprefixed_from.into() {
        error!("Connected message sender pubkey != reserved message sender pubkey");
        return;
    }

    ctx.event_stream_manager
        .send_fn(OrderStatusStreamer::derive_streamer_id(), || {
            OrderStatusEvent::TakerConnected(order_match.clone())
        })
        .ok();

    // alice
    lp_connected_alice(
        ctx.clone(),
        my_order_entry.get().clone(),
        order_match.clone(),
        from_pubkey,
    );
    // remove the matched order immediately
    let order = my_order_entry.remove();
    delete_my_taker_order(ctx, order, TakerOrderCancellationReason::Fulfilled)
        .compat()
        .await
        .ok();
}

async fn process_taker_request(ctx: MmArc, from_pubkey: H256Json, taker_request: TakerRequest) {
    let our_public_id: H256Json = match CryptoCtx::from_ctx(&ctx) {
        Ok(ctx) => ctx.mm2_internal_public_id().bytes.into(),
        Err(_) => return,
    };

    if our_public_id == from_pubkey {
        log::warn!("Skip the request originating from our pubkey");
        return;
    }
    log::debug!("Processing request {:?}", taker_request);

    if !taker_request.can_match_with_maker_pubkey(&our_public_id) {
        return;
    }

    let ordermatch_ctx = OrdermatchContext::from_ctx(&ctx).unwrap();
    let storage = MyOrdersStorage::new(ctx.clone());
    let mut my_orders = ordermatch_ctx.maker_orders_ctx.lock().orders.clone();
    let filtered = my_orders
        .iter_mut()
        .filter(|(uuid, _)| taker_request.can_match_with_uuid(uuid));

    for (uuid, order) in filtered {
        let mut order = order.lock().await;
        if let OrderMatchResult::Matched((base_amount, rel_amount)) = order.match_with_request(&taker_request) {
            let (base_coin, rel_coin) = match find_pair(&ctx, &order.base, &order.rel).await {
                Ok(Some(c)) => c,
                _ => return, // attempt to match with deactivated coin
            };

            let my_conf_settings =
                choose_maker_confs_and_notas(order.conf_settings.clone(), &taker_request, &base_coin, &rel_coin);
            let other_conf_settings =
                choose_taker_confs_and_notas(&taker_request, &order.conf_settings, &base_coin, &rel_coin);
            let atomic_locktime_v = AtomicLocktimeVersion::V2 {
                my_conf_settings,
                other_conf_settings,
            };
            let maker_lock_duration = (lp_atomic_locktime(
                order.base_orderbook_ticker(),
                order.rel_orderbook_ticker(),
                atomic_locktime_v,
            ) as f64
                * rel_coin.maker_locktime_multiplier())
            .ceil() as u64;

            if !order.matches.contains_key(&taker_request.uuid)
                && base_coin.is_coin_protocol_supported(
                    taker_request.base_protocol_info_for_maker(),
                    Some(base_amount.clone()),
                    maker_lock_duration,
                    true,
                )
                && rel_coin.is_coin_protocol_supported(
                    taker_request.rel_protocol_info_for_maker(),
                    None,
                    maker_lock_duration,
                    true,
                )
            {
                let reserved = MakerReserved {
                    dest_pub_key: taker_request.sender_pubkey,
                    sender_pubkey: our_public_id,
                    base: order.base_orderbook_ticker().to_owned(),
                    base_amount: base_amount.clone(),
                    rel_amount: rel_amount.clone(),
                    rel: order.rel_orderbook_ticker().to_owned(),
                    taker_order_uuid: taker_request.uuid,
                    maker_order_uuid: *uuid,
                    conf_settings: order.conf_settings.clone().or_else(|| {
                        Some(OrderConfirmationsSettings {
                            base_confs: base_coin.required_confirmations(),
                            base_nota: base_coin.requires_notarization(),
                            rel_confs: rel_coin.required_confirmations(),
                            rel_nota: rel_coin.requires_notarization(),
                        })
                    }),
                    base_protocol_info: Some(base_coin.coin_protocol_info(None)),
                    rel_protocol_info: Some(rel_coin.coin_protocol_info(Some(rel_amount.clone()))),
                    swap_version: order.swap_version,
                };
                let topic = order.orderbook_topic();
                log::debug!("Request matched sending reserved {:?}", reserved);
                broadcast_ordermatch_message(&ctx, topic, reserved.clone().into(), order.p2p_keypair());
                let maker_match = MakerMatch {
                    request: taker_request,
                    reserved,
                    connect: None,
                    connected: None,
                    last_updated: now_ms(),
                };

                ctx.event_stream_manager
                    .send_fn(OrderStatusStreamer::derive_streamer_id(), || {
                        OrderStatusEvent::MakerMatch(maker_match.clone())
                    })
                    .ok();

                order.matches.insert(maker_match.request.uuid, maker_match);
                storage
                    .update_active_maker_order(&order)
                    .await
                    .error_log_with_msg("!update_active_maker_order");
            }
            return;
        }
    }
}

async fn process_taker_connect(ctx: MmArc, sender_pubkey: PublicKey, connect_msg: TakerConnect) {
    log::debug!("Processing TakerConnect {:?}", connect_msg);
    let ordermatch_ctx = OrdermatchContext::from_ctx(&ctx).unwrap();

    let our_public_id = match CryptoCtx::from_ctx(&ctx) {
        Ok(ctx) => ctx.mm2_internal_public_id(),
        Err(_) => return,
    };

    let sender_unprefixed = sender_pubkey.unprefixed();
    if our_public_id.bytes == sender_unprefixed {
        log::warn!("Skip taker connect from our pubkey");
        return;
    }

    let order_mutex = {
        match ordermatch_ctx
            .maker_orders_ctx
            .lock()
            .orders
            .get(&connect_msg.maker_order_uuid)
        {
            Some(o) => o.clone(),
            None => return,
        }
    };
    let mut my_order = order_mutex.lock().await;
    let order_match = match my_order.matches.get_mut(&connect_msg.taker_order_uuid) {
        Some(o) => o,
        None => {
            log::warn!(
                "Our node doesn't have the match with uuid {}",
                connect_msg.taker_order_uuid
            );
            return;
        },
    };
    if order_match.request.sender_pubkey != sender_unprefixed.into() {
        log::warn!("Connect message sender pubkey != request message sender pubkey");
        return;
    }

    if order_match.connected.is_none() && order_match.connect.is_none() {
        let connected = MakerConnected {
            sender_pubkey: our_public_id.bytes.into(),
            dest_pub_key: connect_msg.sender_pubkey,
            taker_order_uuid: connect_msg.taker_order_uuid,
            maker_order_uuid: connect_msg.maker_order_uuid,
            method: "connected".into(),
        };
        order_match.connect = Some(connect_msg);
        order_match.connected = Some(connected.clone());
        let order_match = order_match.clone();

        ctx.event_stream_manager
            .send_fn(OrderStatusStreamer::derive_streamer_id(), || {
                OrderStatusEvent::MakerConnected(order_match.clone())
            })
            .ok();

        my_order.started_swaps.push(order_match.request.uuid);
        lp_connect_start_bob(ctx.clone(), order_match, my_order.clone(), sender_pubkey);
        let topic = my_order.orderbook_topic();
        broadcast_ordermatch_message(&ctx, topic.clone(), connected.into(), my_order.p2p_keypair());

        // If volume is less order will be cancelled a bit later
        if my_order.available_amount() >= my_order.min_base_vol {
            let mut updated_msg = new_protocol::MakerOrderUpdated::new(my_order.uuid);
            updated_msg.with_new_max_volume(my_order.available_amount().into());
            maker_order_updated_p2p_notify(ctx.clone(), topic, updated_msg, my_order.p2p_keypair());
        }
        MyOrdersStorage::new(ctx)
            .update_active_maker_order(&my_order)
            .await
            .error_log_with_msg("!update_active_maker_order");
    }
}

pub async fn buy(ctx: MmArc, req: Json) -> Result<Response<Vec<u8>>, String> {
    let input: SellBuyRequest = try_s!(json::from_value(req));
    if input.base == input.rel {
        return ERR!("Base and rel must be different coins");
    }
    let rel_coin = try_s!(lp_coinfind(&ctx, &input.rel).await);
    let rel_coin = try_s!(rel_coin.ok_or("Rel coin is not found or inactive"));
    let base_coin = try_s!(lp_coinfind(&ctx, &input.base).await);
    let base_coin: MmCoinEnum = try_s!(base_coin.ok_or("Base coin is not found or inactive"));
    if base_coin.wallet_only(&ctx) {
        return ERR!("Base coin {} is wallet only", input.base);
    }
    if rel_coin.wallet_only(&ctx) {
        return ERR!("Rel coin {} is wallet only", input.rel);
    }
    let my_amount = &input.volume * &input.price;
    try_s!(
        check_balance_for_taker_swap(
            &ctx,
            rel_coin.deref(),
            base_coin.deref(),
            my_amount,
            None,
            None,
            FeeApproxStage::OrderIssue
        )
        .await
    );
    let res = try_s!(lp_auto_buy(&ctx, &base_coin, &rel_coin, input).await);
    Ok(try_s!(Response::builder().body(res)))
}

pub async fn sell(ctx: MmArc, req: Json) -> Result<Response<Vec<u8>>, String> {
    let input: SellBuyRequest = try_s!(json::from_value(req));
    if input.base == input.rel {
        return ERR!("Base and rel must be different coins");
    }
    let base_coin = try_s!(lp_coinfind(&ctx, &input.base).await);
    let base_coin = try_s!(base_coin.ok_or("Base coin is not found or inactive"));
    let rel_coin = try_s!(lp_coinfind(&ctx, &input.rel).await);
    let rel_coin = try_s!(rel_coin.ok_or("Rel coin is not found or inactive"));
    if base_coin.wallet_only(&ctx) {
        return ERR!("Base coin {} is wallet only", input.base);
    }
    if rel_coin.wallet_only(&ctx) {
        return ERR!("Rel coin {} is wallet only", input.rel);
    }
    try_s!(
        check_balance_for_taker_swap(
            &ctx,
            base_coin.deref(),
            rel_coin.deref(),
            input.volume.clone(),
            None,
            None,
            FeeApproxStage::OrderIssue
        )
        .await
    );
    let res = try_s!(lp_auto_buy(&ctx, &base_coin, &rel_coin, input).await);
    Ok(try_s!(Response::builder().body(res)))
}

/// Created when maker order is matched with taker request
#[derive(Clone, Debug, Deserialize, Eq, PartialEq, Serialize)]
pub struct MakerMatch {
    request: TakerRequest,
    reserved: MakerReserved,
    connect: Option<TakerConnect>,
    connected: Option<MakerConnected>,
    last_updated: u64,
}

/// Created upon taker request broadcast
#[derive(Clone, Debug, Deserialize, Eq, PartialEq, Serialize)]
pub struct TakerMatch {
    reserved: MakerReserved,
    connect: TakerConnect,
    connected: Option<MakerConnected>,
    last_updated: u64,
}

impl<'a> From<&'a TakerRequest> for TakerRequestForRpc {
    fn from(request: &'a TakerRequest) -> TakerRequestForRpc {
        TakerRequestForRpc {
            base: request.base.clone(),
            rel: request.rel.clone(),
            base_amount: request.base_amount.to_decimal(),
            base_amount_rat: request.base_amount.to_ratio(),
            rel_amount: request.rel_amount.to_decimal(),
            rel_amount_rat: request.rel_amount.to_ratio(),
            action: request.action.clone(),
            uuid: request.uuid,
            method: "request".to_string(),
            sender_pubkey: request.sender_pubkey,
            dest_pub_key: request.dest_pub_key,
            match_by: request.match_by.clone(),
            conf_settings: request.conf_settings.clone(),
        }
    }
}

#[allow(clippy::needless_borrow)]
pub async fn lp_auto_buy(
    ctx: &MmArc,
    base_coin: &MmCoinEnum,
    rel_coin: &MmCoinEnum,
    input: SellBuyRequest,
) -> Result<Vec<u8>, String> {
    if input.price < MmNumber::from(BigRational::new(1.into(), 100_000_000.into())) {
        return ERR!("Price is too low, minimum is 0.00000001");
    }

    let action = match Some(input.method.as_ref()) {
        Some("buy") => TakerAction::Buy,
        Some("sell") => TakerAction::Sell,
        _ => return ERR!("Auto buy must be called only from buy/sell RPC methods"),
    };
    let ordermatch_ctx = try_s!(OrdermatchContext::from_ctx(ctx));
    let mut my_taker_orders = ordermatch_ctx.my_taker_orders.lock().await;
    let our_public_id = try_s!(CryptoCtx::from_ctx(&ctx)).mm2_internal_public_id();
    let rel_volume = &input.volume * &input.price;
    let conf_settings = OrderConfirmationsSettings {
        base_confs: input.base_confs.unwrap_or_else(|| base_coin.required_confirmations()),
        base_nota: input.base_nota.unwrap_or_else(|| base_coin.requires_notarization()),
        rel_confs: input.rel_confs.unwrap_or_else(|| rel_coin.required_confirmations()),
        rel_nota: input.rel_nota.unwrap_or_else(|| rel_coin.requires_notarization()),
    };
    let mut order_builder = TakerOrderBuilder::new(base_coin, rel_coin)
        .with_base_amount(input.volume)
        .with_rel_amount(rel_volume)
        .with_action(action)
        .with_match_by(input.match_by)
        .with_min_volume(input.min_volume)
        .with_order_type(input.order_type)
        .with_conf_settings(conf_settings)
        .with_sender_pubkey(H256Json::from(our_public_id.bytes))
        .with_save_in_history(input.save_in_history)
        .with_base_orderbook_ticker(ordermatch_ctx.orderbook_ticker(base_coin.ticker()))
        .with_rel_orderbook_ticker(ordermatch_ctx.orderbook_ticker(rel_coin.ticker()));
    if !ctx.use_trading_proto_v2() {
        order_builder.set_legacy_swap_v();
    }

    if let Some(timeout) = input.timeout {
        order_builder = order_builder.with_timeout(timeout);
    }
    let order = try_s!(order_builder.build());

    let request_orderbook = false;
    try_s!(
        subscribe_to_orderbook_topic(
            ctx,
            order.base_orderbook_ticker(),
            order.rel_orderbook_ticker(),
            request_orderbook
        )
        .await
    );
    broadcast_ordermatch_message(ctx, order.orderbook_topic(), order.clone().into(), order.p2p_keypair());

    let res = try_s!(json::to_vec(&Mm2RpcResult::new(SellBuyResponse {
        request: (&order.request).into(),
        order_type: order.order_type.clone(),
        min_volume: order.min_volume.clone().into(),
        base_orderbook_ticker: order.base_orderbook_ticker.clone(),
        rel_orderbook_ticker: order.rel_orderbook_ticker.clone(),
    })));

    save_my_new_taker_order(ctx.clone(), &order)
        .await
        .map_err(|e| ERRL!("{}", e))?;
    my_taker_orders.insert(order.request.uuid, order);

    Ok(res)
}

/// Orderbook Item P2P message
/// DO NOT CHANGE - it will break backwards compatibility
#[derive(Clone, Debug, Deserialize, PartialEq, Serialize)]
pub struct OrderbookP2PItem {
    pubkey: String,
    base: String,
    rel: String,
    price: BigRational,
    max_volume: BigRational,
    min_volume: BigRational,
    uuid: Uuid,
    created_at: u64,
}

macro_rules! try_get_age_or_default {
    ($created_at: expr) => {{
        let now = now_sec();
        now.checked_sub($created_at).unwrap_or_else(|| {
            warn!("now - created_at: ({} - {}) caused a u64 underflow", now, $created_at);
            Default::default()
        })
    }};
}

impl OrderbookP2PItem {
    fn as_rpc_best_orders_buy(
        &self,
        address: String,
        conf_settings: Option<&OrderConfirmationsSettings>,
        is_mine: bool,
    ) -> RpcOrderbookEntry {
        let price_mm = MmNumber::from(self.price.clone());
        let max_vol_mm = MmNumber::from(self.max_volume.clone());
        let min_vol_mm = MmNumber::from(self.min_volume.clone());

        let base_max_volume = max_vol_mm.clone().into();
        let base_min_volume = min_vol_mm.clone().into();
        let rel_max_volume = (&max_vol_mm * &price_mm).into();
        let rel_min_volume = (&min_vol_mm * &price_mm).into();

        RpcOrderbookEntry {
            coin: self.rel.clone(),
            address,
            price: price_mm.to_decimal(),
            price_rat: price_mm.to_ratio(),
            price_fraction: price_mm.to_fraction(),
            max_volume: max_vol_mm.to_decimal(),
            max_volume_rat: max_vol_mm.to_ratio(),
            max_volume_fraction: max_vol_mm.to_fraction(),
            min_volume: min_vol_mm.to_decimal(),
            min_volume_rat: min_vol_mm.to_ratio(),
            min_volume_fraction: min_vol_mm.to_fraction(),
            pubkey: self.pubkey.clone(),
            age: try_get_age_or_default!(self.created_at),
            uuid: self.uuid,
            is_mine,
            base_max_volume,
            base_min_volume,
            rel_max_volume,
            rel_min_volume,
            conf_settings: conf_settings.cloned(),
        }
    }

    fn as_rpc_best_orders_buy_v2(
        &self,
        address: OrderbookAddress,
        conf_settings: Option<&OrderConfirmationsSettings>,
        is_mine: bool,
    ) -> RpcOrderbookEntryV2 {
        let price_mm = MmNumber::from(self.price.clone());
        let max_vol_mm = MmNumber::from(self.max_volume.clone());
        let min_vol_mm = MmNumber::from(self.min_volume.clone());

        RpcOrderbookEntryV2 {
            coin: self.rel.clone(),
            address,
            rel_max_volume: (&max_vol_mm * &price_mm).into(),
            rel_min_volume: (&min_vol_mm * &price_mm).into(),
            price: price_mm.into(),
            pubkey: self.pubkey.clone(),
            uuid: self.uuid,
            is_mine,
            base_max_volume: max_vol_mm.into(),
            base_min_volume: min_vol_mm.into(),
            conf_settings: conf_settings.cloned(),
        }
    }

    fn as_rpc_best_orders_sell(
        &self,
        address: String,
        conf_settings: Option<&OrderConfirmationsSettings>,
        is_mine: bool,
    ) -> RpcOrderbookEntry {
        let price_mm = MmNumber::from(1i32) / self.price.clone().into();
        let max_vol_mm = MmNumber::from(self.max_volume.clone());
        let min_vol_mm = MmNumber::from(self.min_volume.clone());

        let base_max_volume = (&max_vol_mm / &price_mm).into();
        let base_min_volume = (&min_vol_mm / &price_mm).into();
        let rel_max_volume = max_vol_mm.clone().into();
        let rel_min_volume = min_vol_mm.clone().into();
        let conf_settings = conf_settings.map(|conf| conf.reversed());

        RpcOrderbookEntry {
            coin: self.base.clone(),
            address,
            price: price_mm.to_decimal(),
            price_rat: price_mm.to_ratio(),
            price_fraction: price_mm.to_fraction(),
            max_volume: max_vol_mm.to_decimal(),
            max_volume_rat: max_vol_mm.to_ratio(),
            max_volume_fraction: max_vol_mm.to_fraction(),
            min_volume: min_vol_mm.to_decimal(),
            min_volume_rat: min_vol_mm.to_ratio(),
            min_volume_fraction: min_vol_mm.to_fraction(),
            pubkey: self.pubkey.clone(),
            age: try_get_age_or_default!(self.created_at),
            uuid: self.uuid,
            is_mine,
            base_max_volume,
            base_min_volume,
            rel_max_volume,
            rel_min_volume,
            conf_settings,
        }
    }

    fn as_rpc_best_orders_sell_v2(
        &self,
        address: OrderbookAddress,
        conf_settings: Option<&OrderConfirmationsSettings>,
        is_mine: bool,
    ) -> RpcOrderbookEntryV2 {
        let price_mm = MmNumber::from(1i32) / self.price.clone().into();
        let max_vol_mm = MmNumber::from(self.max_volume.clone());
        let min_vol_mm = MmNumber::from(self.min_volume.clone());

        let conf_settings = conf_settings.map(|conf| conf.reversed());

        RpcOrderbookEntryV2 {
            coin: self.base.clone(),
            address,
            base_max_volume: (&max_vol_mm / &price_mm).into(),
            base_min_volume: (&min_vol_mm / &price_mm).into(),
            price: price_mm.into(),
            pubkey: self.pubkey.clone(),
            uuid: self.uuid,
            is_mine,
            rel_max_volume: max_vol_mm.into(),
            rel_min_volume: min_vol_mm.into(),
            conf_settings,
        }
    }
}

/// Despite it looks the same as OrderbookItemWithProof it's better to have a separate struct to avoid compatibility
/// breakage if we need to add more fields to the OrderbookItemWithProof
/// DO NOT ADD more fields in this struct as it will break backward compatibility.
/// Add them to the BestOrdersRes instead
#[derive(Clone, Debug, Deserialize, PartialEq, Serialize)]
struct OrderbookP2PItemWithProof {
    /// Orderbook item
    order: OrderbookP2PItem,
    /// Last pubkey message payload that contains most recent pair trie root
    last_message_payload: Vec<u8>,
    /// Proof confirming that orderbook item is in the pair trie
    proof: TrieProof,
}

impl From<OrderbookItemWithProof> for OrderbookP2PItemWithProof {
    fn from(o: OrderbookItemWithProof) -> Self {
        OrderbookP2PItemWithProof {
            order: o.order.into(),
            last_message_payload: o.last_message_payload,
            proof: o.proof,
        }
    }
}

impl From<OrderbookItem> for OrderbookP2PItem {
    fn from(o: OrderbookItem) -> OrderbookP2PItem {
        OrderbookP2PItem {
            pubkey: o.pubkey,
            base: o.base,
            rel: o.rel,
            price: o.price,
            max_volume: o.max_volume,
            min_volume: o.min_volume,
            uuid: o.uuid,
            created_at: o.created_at,
        }
    }
}

#[derive(Clone, Debug, PartialEq)]
struct OrderbookItem {
    pubkey: String,
    base: String,
    rel: String,
    price: BigRational,
    max_volume: BigRational,
    min_volume: BigRational,
    uuid: Uuid,
    created_at: u64,
    base_protocol_info: Vec<u8>,
    rel_protocol_info: Vec<u8>,
    conf_settings: Option<OrderConfirmationsSettings>,
}

#[derive(Clone, Debug, PartialEq)]
struct OrderbookItemWithProof {
    /// Orderbook item
    order: OrderbookItem,
    /// Last pubkey message payload that contains most recent pair trie root
    last_message_payload: Vec<u8>,
    /// Proof confirming that orderbook item is in the pair trie
    proof: TrieProof,
}

/// Concrete implementation of Hasher using Blake2b 64-bit hashes
#[derive(Debug)]
pub struct Blake2Hasher64;

impl Hasher for Blake2Hasher64 {
    type Out = [u8; 8];
    type StdHasher = Hash256StdHasher;
    const LENGTH: usize = 8;

    fn hash(x: &[u8]) -> Self::Out {
        let mut hasher = Blake2bVar::new(8).expect("8 is valid VarBlake2b output_size");
        hasher.update(x);
        let mut res: [u8; 8] = Default::default();
        hasher.finalize_variable(&mut res).expect("hashing to succeed");
        res
    }
}

type Layout = sp_trie::LayoutV0<Blake2Hasher64>;

impl OrderbookItem {
    fn apply_updated(&mut self, msg: &new_protocol::MakerOrderUpdated) {
        if let Some(new_price) = msg.new_price() {
            self.price = new_price.into();
        }

        if let Some(new_max_volume) = msg.new_max_volume() {
            self.max_volume = new_max_volume.into();
        }

        if let Some(new_min_volume) = msg.new_min_volume() {
            self.min_volume = new_min_volume.into();
        }
    }

    fn as_rpc_entry_ask(&self, address: String, is_mine: bool) -> RpcOrderbookEntry {
        let price_mm = MmNumber::from(self.price.clone());
        let max_vol_mm = MmNumber::from(self.max_volume.clone());
        let min_vol_mm = MmNumber::from(self.min_volume.clone());

        let base_max_volume = max_vol_mm.clone().into();
        let base_min_volume = min_vol_mm.clone().into();
        let rel_max_volume = (&max_vol_mm * &price_mm).into();
        let rel_min_volume = (&min_vol_mm * &price_mm).into();

        RpcOrderbookEntry {
            coin: self.base.clone(),
            address,
            price: price_mm.to_decimal(),
            price_rat: price_mm.to_ratio(),
            price_fraction: price_mm.to_fraction(),
            max_volume: max_vol_mm.to_decimal(),
            max_volume_rat: max_vol_mm.to_ratio(),
            max_volume_fraction: max_vol_mm.to_fraction(),
            min_volume: min_vol_mm.to_decimal(),
            min_volume_rat: min_vol_mm.to_ratio(),
            min_volume_fraction: min_vol_mm.to_fraction(),
            pubkey: self.pubkey.clone(),
            age: try_get_age_or_default!(self.created_at),
            uuid: self.uuid,
            is_mine,
            base_max_volume,
            base_min_volume,
            rel_max_volume,
            rel_min_volume,
            conf_settings: self.conf_settings.clone(),
        }
    }

    fn as_rpc_entry_bid(&self, address: String, is_mine: bool) -> RpcOrderbookEntry {
        let price_mm = MmNumber::from(1i32) / self.price.clone().into();
        let max_vol_mm = MmNumber::from(self.max_volume.clone());
        let min_vol_mm = MmNumber::from(self.min_volume.clone());

        let base_max_volume = (&max_vol_mm / &price_mm).into();
        let base_min_volume = (&min_vol_mm / &price_mm).into();
        let rel_max_volume = max_vol_mm.clone().into();
        let rel_min_volume = min_vol_mm.clone().into();
        let conf_settings = self.conf_settings.as_ref().map(|conf| conf.reversed());

        RpcOrderbookEntry {
            coin: self.base.clone(),
            address,
            price: price_mm.to_decimal(),
            price_rat: price_mm.to_ratio(),
            price_fraction: price_mm.to_fraction(),
            max_volume: max_vol_mm.to_decimal(),
            max_volume_rat: max_vol_mm.to_ratio(),
            max_volume_fraction: max_vol_mm.to_fraction(),
            min_volume: min_vol_mm.to_decimal(),
            min_volume_rat: min_vol_mm.to_ratio(),
            min_volume_fraction: min_vol_mm.to_fraction(),
            pubkey: self.pubkey.clone(),
            age: try_get_age_or_default!(self.created_at),
            uuid: self.uuid,
            is_mine,
            base_max_volume,
            base_min_volume,
            rel_max_volume,
            rel_min_volume,
            conf_settings,
        }
    }

    fn as_rpc_v2_entry_ask(&self, address: OrderbookAddress, is_mine: bool) -> RpcOrderbookEntryV2 {
        let price_mm = MmNumber::from(self.price.clone());
        let max_vol_mm = MmNumber::from(self.max_volume.clone());
        let min_vol_mm = MmNumber::from(self.min_volume.clone());

        RpcOrderbookEntryV2 {
            coin: self.base.clone(),
            address,
            rel_max_volume: (&max_vol_mm * &price_mm).into(),
            rel_min_volume: (&min_vol_mm * &price_mm).into(),
            price: price_mm.into(),
            pubkey: self.pubkey.clone(),
            uuid: self.uuid,
            is_mine,
            base_max_volume: max_vol_mm.into(),
            base_min_volume: min_vol_mm.into(),
            conf_settings: self.conf_settings.clone(),
        }
    }

    fn as_rpc_v2_entry_bid(&self, address: OrderbookAddress, is_mine: bool) -> RpcOrderbookEntryV2 {
        let price_mm = MmNumber::from(1i32) / self.price.clone().into();
        let max_vol_mm = MmNumber::from(self.max_volume.clone());
        let min_vol_mm = MmNumber::from(self.min_volume.clone());

        let conf_settings = self.conf_settings.as_ref().map(|conf| conf.reversed());

        RpcOrderbookEntryV2 {
            coin: self.base.clone(),
            address,
            base_max_volume: (&max_vol_mm / &price_mm).into(),
            base_min_volume: (&min_vol_mm / &price_mm).into(),
            price: price_mm.into(),
            pubkey: self.pubkey.clone(),
            uuid: self.uuid,
            is_mine,
            rel_max_volume: max_vol_mm.into(),
            rel_min_volume: min_vol_mm.into(),
            conf_settings,
        }
    }

    fn from_p2p_and_info(
        o: OrderbookP2PItem,
        proto_info: BaseRelProtocolInfo,
        conf_info: Option<OrderConfirmationsSettings>,
    ) -> Self {
        OrderbookItem {
            pubkey: o.pubkey,
            base: o.base,
            rel: o.rel,
            price: o.price,
            max_volume: o.max_volume,
            min_volume: o.min_volume,
            uuid: o.uuid,
            created_at: o.created_at,
            base_protocol_info: proto_info.base,
            rel_protocol_info: proto_info.rel,
            conf_settings: conf_info,
        }
    }

    fn base_rel_proto_info(&self) -> BaseRelProtocolInfo {
        BaseRelProtocolInfo {
            base: self.base_protocol_info.clone(),
            rel: self.rel_protocol_info.clone(),
        }
    }

    /// Serialize order partially to store in the trie
    /// AVOID CHANGING THIS as much as possible because it will cause a kind of "hard fork"
    fn trie_state_bytes(&self) -> Vec<u8> {
        #[derive(Serialize)]
        struct OrderbookItemHelper<'a> {
            pubkey: &'a str,
            base: &'a str,
            rel: &'a str,
            price: &'a BigRational,
            max_volume: &'a BigRational,
            min_volume: &'a BigRational,
            uuid: &'a Uuid,
            created_at: &'a u64,
        }

        let helper = OrderbookItemHelper {
            pubkey: &self.pubkey,
            base: &self.base,
            rel: &self.rel,
            price: &self.price,
            max_volume: &self.max_volume,
            min_volume: &self.min_volume,
            uuid: &self.uuid,
            created_at: &self.created_at,
        };

        rmp_serde::to_vec(&helper).expect("Serialization should never fail")
    }
}

fn get_true() -> bool { true }

#[derive(Deserialize)]
pub struct SetPriceReq {
    base: String,
    rel: String,
    price: MmNumber,
    #[serde(default)]
    max: bool,
    #[serde(default)]
    volume: MmNumber,
    min_volume: Option<MmNumber>,
    #[serde(default = "get_true")]
    cancel_previous: bool,
    base_confs: Option<u64>,
    base_nota: Option<bool>,
    rel_confs: Option<u64>,
    rel_nota: Option<bool>,
    #[serde(default = "get_true")]
    save_in_history: bool,
}

#[derive(Deserialize)]
pub struct MakerOrderUpdateReq {
    uuid: Uuid,
    new_price: Option<MmNumber>,
    max: Option<bool>,
    volume_delta: Option<MmNumber>,
    min_volume: Option<MmNumber>,
    base_confs: Option<u64>,
    base_nota: Option<bool>,
    rel_confs: Option<u64>,
    rel_nota: Option<bool>,
}

#[derive(Debug, Serialize)]
pub struct MakerReservedForRpc<'a> {
    base: &'a str,
    rel: &'a str,
    base_amount: BigDecimal,
    base_amount_rat: BigRational,
    rel_amount: BigDecimal,
    rel_amount_rat: BigRational,
    taker_order_uuid: &'a Uuid,
    maker_order_uuid: &'a Uuid,
    sender_pubkey: &'a H256Json,
    dest_pub_key: &'a H256Json,
    conf_settings: &'a Option<OrderConfirmationsSettings>,
    method: String,
}

#[derive(Debug, Serialize)]
pub struct TakerConnectForRpc<'a> {
    taker_order_uuid: &'a Uuid,
    maker_order_uuid: &'a Uuid,
    method: String,
    sender_pubkey: &'a H256Json,
    dest_pub_key: &'a H256Json,
}

impl<'a> From<&'a TakerConnect> for TakerConnectForRpc<'a> {
    fn from(connect: &'a TakerConnect) -> TakerConnectForRpc {
        TakerConnectForRpc {
            taker_order_uuid: &connect.taker_order_uuid,
            maker_order_uuid: &connect.maker_order_uuid,
            method: "connect".to_string(),
            sender_pubkey: &connect.sender_pubkey,
            dest_pub_key: &connect.dest_pub_key,
        }
    }
}

#[derive(Debug, Serialize)]
pub struct MakerConnectedForRpc<'a> {
    taker_order_uuid: &'a Uuid,
    maker_order_uuid: &'a Uuid,
    method: String,
    sender_pubkey: &'a H256Json,
    dest_pub_key: &'a H256Json,
}

impl<'a> From<&'a MakerConnected> for MakerConnectedForRpc<'a> {
    fn from(connected: &'a MakerConnected) -> MakerConnectedForRpc {
        MakerConnectedForRpc {
            taker_order_uuid: &connected.taker_order_uuid,
            maker_order_uuid: &connected.maker_order_uuid,
            method: "connected".to_string(),
            sender_pubkey: &connected.sender_pubkey,
            dest_pub_key: &connected.dest_pub_key,
        }
    }
}

impl<'a> From<&'a MakerReserved> for MakerReservedForRpc<'a> {
    fn from(reserved: &MakerReserved) -> MakerReservedForRpc {
        MakerReservedForRpc {
            base: &reserved.base,
            rel: &reserved.rel,
            base_amount: reserved.base_amount.to_decimal(),
            base_amount_rat: reserved.base_amount.to_ratio(),
            rel_amount: reserved.rel_amount.to_decimal(),
            rel_amount_rat: reserved.rel_amount.to_ratio(),
            taker_order_uuid: &reserved.taker_order_uuid,
            maker_order_uuid: &reserved.maker_order_uuid,
            sender_pubkey: &reserved.sender_pubkey,
            dest_pub_key: &reserved.dest_pub_key,
            conf_settings: &reserved.conf_settings,
            method: "reserved".to_string(),
        }
    }
}

#[derive(Debug, Serialize)]
struct MakerMatchForRpc<'a> {
    request: TakerRequestForRpc,
    reserved: MakerReservedForRpc<'a>,
    connect: Option<TakerConnectForRpc<'a>>,
    connected: Option<MakerConnectedForRpc<'a>>,
    last_updated: u64,
}

#[allow(clippy::needless_borrow)]
impl<'a> From<&'a MakerMatch> for MakerMatchForRpc<'a> {
    fn from(maker_match: &'a MakerMatch) -> MakerMatchForRpc {
        MakerMatchForRpc {
            request: (&maker_match.request).into(),
            reserved: (&maker_match.reserved).into(),
            connect: maker_match.connect.as_ref().map(Into::into),
            connected: maker_match.connected.as_ref().map(Into::into),
            last_updated: maker_match.last_updated,
        }
    }
}

#[derive(Serialize)]
struct MakerOrderForRpc<'a> {
    base: &'a str,
    rel: &'a str,
    price: BigDecimal,
    price_rat: &'a MmNumber,
    max_base_vol: BigDecimal,
    max_base_vol_rat: &'a MmNumber,
    min_base_vol: BigDecimal,
    min_base_vol_rat: &'a MmNumber,
    created_at: u64,
    updated_at: Option<u64>,
    matches: HashMap<Uuid, MakerMatchForRpc<'a>>,
    started_swaps: &'a [Uuid],
    uuid: Uuid,
    conf_settings: &'a Option<OrderConfirmationsSettings>,
    #[serde(skip_serializing_if = "Option::is_none")]
    changes_history: &'a Option<Vec<HistoricalOrder>>,
    base_orderbook_ticker: &'a Option<String>,
    rel_orderbook_ticker: &'a Option<String>,
}

impl<'a> From<&'a MakerOrder> for MakerOrderForRpc<'a> {
    fn from(order: &'a MakerOrder) -> MakerOrderForRpc<'a> {
        MakerOrderForRpc {
            base: &order.base,
            rel: &order.rel,
            price: order.price.to_decimal(),
            price_rat: &order.price,
            max_base_vol: order.max_base_vol.to_decimal(),
            max_base_vol_rat: &order.max_base_vol,
            min_base_vol: order.min_base_vol.to_decimal(),
            min_base_vol_rat: &order.min_base_vol,
            created_at: order.created_at,
            updated_at: order.updated_at,
            matches: order
                .matches
                .iter()
                .map(|(uuid, order_match)| (*uuid, order_match.into()))
                .collect(),
            started_swaps: &order.started_swaps,
            uuid: order.uuid,
            conf_settings: &order.conf_settings,
            changes_history: &order.changes_history,
            base_orderbook_ticker: &order.base_orderbook_ticker,
            rel_orderbook_ticker: &order.rel_orderbook_ticker,
        }
    }
}

/// Cancels the orders in case of error on different checks
/// https://github.com/KomodoPlatform/atomicDEX-API/issues/794
async fn cancel_orders_on_error<T, E>(ctx: &MmArc, req: &SetPriceReq, error: E) -> Result<T, E> {
    if req.cancel_previous {
        let ordermatch_ctx = OrdermatchContext::from_ctx(ctx).unwrap();
        cancel_previous_maker_orders(ctx, &ordermatch_ctx, &req.base, &req.rel).await;
    }
    Err(error)
}

pub async fn check_other_coin_balance_for_order_issue(ctx: &MmArc, other_coin: &MmCoinEnum) -> CheckBalanceResult<()> {
    let trade_fee = other_coin
        .get_receiver_trade_fee(FeeApproxStage::OrderIssue)
        .compat()
        .await
        .mm_err(|e| CheckBalanceError::from_trade_preimage_error(e, other_coin.ticker()))?;
    check_other_coin_balance_for_swap(ctx, other_coin.deref(), None, trade_fee).await
}

pub async fn check_balance_update_loop(ctx: MmWeak, ticker: String, balance: Option<BigDecimal>) {
    let mut current_balance = balance;
    loop {
        Timer::sleep(BALANCE_REQUEST_INTERVAL).await;
        let ctx = match MmArc::from_weak(&ctx) {
            Some(ctx) => ctx,
            None => return,
        };

        if let Ok(Some(coin)) = lp_coinfind(&ctx, &ticker).await {
            let balance = match coin.my_spendable_balance().compat().await {
                Ok(balance) => balance,
                Err(_) => continue,
            };
            if Some(&balance) != current_balance.as_ref() {
                let coins_ctx = CoinsContext::from_ctx(&ctx).unwrap();
                coins_ctx.balance_updated(&coin, &balance).await;
                current_balance = Some(balance);
            }
        }
    }
}

pub async fn create_maker_order(ctx: &MmArc, req: SetPriceReq) -> Result<MakerOrder, String> {
    let base_coin: MmCoinEnum = match try_s!(lp_coinfind(ctx, &req.base).await) {
        Some(coin) => coin,
        None => return ERR!("Base coin {} is not found", req.base),
    };

    let rel_coin: MmCoinEnum = match try_s!(lp_coinfind(ctx, &req.rel).await) {
        Some(coin) => coin,
        None => return ERR!("Rel coin {} is not found", req.rel),
    };

    if base_coin.wallet_only(ctx) {
        return ERR!("Base coin {} is wallet only", req.base);
    }
    if rel_coin.wallet_only(ctx) {
        return ERR!("Rel coin {} is wallet only", req.rel);
    }

    let (volume, balance) = if req.max {
        let CoinVolumeInfo { volume, balance, .. } = try_s!(
            get_max_maker_vol(ctx, &base_coin)
                .or_else(|e| cancel_orders_on_error(ctx, &req, e))
                .await
        );
        try_s!(check_other_coin_balance_for_order_issue(ctx, &rel_coin).await);
        (volume, balance.to_decimal())
    } else {
        let balance = try_s!(
            check_balance_for_maker_swap(
                ctx,
                base_coin.deref(),
                rel_coin.deref(),
                req.volume.clone(),
                None,
                None,
                FeeApproxStage::OrderIssue
            )
            .or_else(|e| cancel_orders_on_error(ctx, &req, e))
            .await
        );
        (req.volume.clone(), balance)
    };

    let ordermatch_ctx = try_s!(OrdermatchContext::from_ctx(ctx));
    if req.cancel_previous {
        cancel_previous_maker_orders(ctx, &ordermatch_ctx, &req.base, &req.rel).await;
    }

    let conf_settings = OrderConfirmationsSettings {
        base_confs: req.base_confs.unwrap_or_else(|| base_coin.required_confirmations()),
        base_nota: req.base_nota.unwrap_or_else(|| base_coin.requires_notarization()),
        rel_confs: req.rel_confs.unwrap_or_else(|| rel_coin.required_confirmations()),
        rel_nota: req.rel_nota.unwrap_or_else(|| rel_coin.requires_notarization()),
    };
    let mut builder = MakerOrderBuilder::new(&base_coin, &rel_coin)
        .with_max_base_vol(volume.clone())
        .with_min_base_vol(req.min_volume)
        .with_price(req.price.clone())
        .with_conf_settings(conf_settings)
        .with_save_in_history(req.save_in_history)
        .with_base_orderbook_ticker(ordermatch_ctx.orderbook_ticker(base_coin.ticker()))
        .with_rel_orderbook_ticker(ordermatch_ctx.orderbook_ticker(rel_coin.ticker()));
    if !ctx.use_trading_proto_v2() {
        builder.set_legacy_swap_v();
    }

    let new_order = try_s!(builder.build());

    let request_orderbook = false;
    try_s!(
        subscribe_to_orderbook_topic(
            ctx,
            new_order.base_orderbook_ticker(),
            new_order.rel_orderbook_ticker(),
            request_orderbook
        )
        .await
    );
    save_my_new_maker_order(ctx.clone(), &new_order)
        .await
        .map_err(|e| ERRL!("{}", e))?;
    maker_order_created_p2p_notify(
        ctx.clone(),
        &new_order,
        base_coin.coin_protocol_info(None),
        rel_coin.coin_protocol_info(Some(volume * req.price)),
    );

    ordermatch_ctx
        .maker_orders_ctx
        .lock()
        .add_order(ctx.weak(), new_order.clone(), Some(balance));
    Ok(new_order)
}

pub async fn set_price(ctx: MmArc, req: Json) -> Result<Response<Vec<u8>>, String> {
    let req: SetPriceReq = try_s!(json::from_value(req));
    let maker_order = create_maker_order(&ctx, req).await?;
    let rpc_result = MakerOrderForRpc::from(&maker_order);
    let res = try_s!(json::to_vec(&Mm2RpcResult::new(rpc_result)));
    Ok(try_s!(Response::builder().body(res)))
}

/// Removes the previous orders if there're some to allow multiple setprice call per pair.
/// It's common use case now as `autoprice` doesn't work with new ordermatching and
/// MM2 users request the coins price from aggregators by their own scripts issuing
/// repetitive setprice calls with new price
///
/// # Safety
///
/// The function locks the [`OrdermatchContext::my_maker_orders`] mutex.
async fn cancel_previous_maker_orders(
    ctx: &MmArc,
    ordermatch_ctx: &OrdermatchContext,
    base_to_delete: &str,
    rel_to_delete: &str,
) {
    let my_maker_orders = ordermatch_ctx.maker_orders_ctx.lock().orders.clone();

    for (uuid, order) in my_maker_orders {
        let order = order.lock().await;
        let to_delete = order.base == base_to_delete && order.rel == rel_to_delete;
        if to_delete {
            let removed_order_mutex = ordermatch_ctx.maker_orders_ctx.lock().remove_order(&uuid);
            // This checks that the uuid, &order.base hasn't been removed by another process
            if removed_order_mutex.is_some() {
                maker_order_cancelled_p2p_notify(ctx, &order);
                delete_my_maker_order(ctx.clone(), order.clone(), MakerOrderCancellationReason::Cancelled)
                    .compat()
                    .await
                    .ok();
            }
        }
    }
}

pub async fn update_maker_order(ctx: &MmArc, req: MakerOrderUpdateReq) -> Result<MakerOrder, String> {
    let ordermatch_ctx = try_s!(OrdermatchContext::from_ctx(ctx));
    let order_mutex = {
        let maker_orders_ctx = ordermatch_ctx.maker_orders_ctx.lock();
        match maker_orders_ctx.get_order(&req.uuid) {
            Some(order) => order.clone(),
            None => return ERR!("There is no order with UUID {}", req.uuid),
        }
    };

    let order_before_update = order_mutex.lock().await.clone();
    if order_before_update.has_ongoing_matches() {
        return ERR!("Can't update an order that has ongoing matches");
    }

    let base = order_before_update.base.as_str();
    let rel = order_before_update.rel.as_str();
    let (base_coin, rel_coin) = match find_pair(ctx, base, rel).await {
        Ok(Some(c)) => c,
        _ => return ERR!("Base coin {} and/or rel coin {} are not activated", base, rel),
    };

    let original_conf_settings = order_before_update.conf_settings.clone().unwrap();
    let updated_conf_settings = OrderConfirmationsSettings {
        base_confs: req.base_confs.unwrap_or(original_conf_settings.base_confs),
        base_nota: req.base_nota.unwrap_or(original_conf_settings.base_nota),
        rel_confs: req.rel_confs.unwrap_or(original_conf_settings.rel_confs),
        rel_nota: req.rel_nota.unwrap_or(original_conf_settings.rel_nota),
    };

    let original_volume = order_before_update.max_base_vol.clone();
    let reserved_amount = order_before_update.reserved_amount();

    let mut update_msg = new_protocol::MakerOrderUpdated::new(req.uuid);
    update_msg.with_new_conf_settings(updated_conf_settings);

    // Validate and Add new_price to update_msg if new_price is found in the request
    let new_price = match req.new_price {
        Some(new_price) => {
            try_s!(validate_price(new_price.clone()));
            update_msg.with_new_price(new_price.clone().into());
            new_price
        },
        None => order_before_update.price.clone(),
    };

    let min_base_amount = base_coin.min_trading_vol();
    // Todo: Here min_trading_vol for lightning depends on inbound liquidity not outbound, will require to split min_trading_vol to two functions
    let min_rel_amount = rel_coin.min_trading_vol();

    // Add min_volume to update_msg if min_volume is found in the request
    if let Some(min_volume) = req.min_volume.clone() {
        // Validate and Calculate Minimum Volume
        let actual_min_vol = try_s!(validate_and_get_min_vol(
            min_base_amount.clone(),
            min_rel_amount.clone(),
            Some(min_volume),
            new_price.clone()
        ));
        update_msg.with_new_min_volume(actual_min_vol.into());
    }

    // Calculate order volume and add to update_msg if new_volume is found in the request
    let new_volume = if req.max.unwrap_or(false) {
        let max_volume = try_s!(get_max_maker_vol(ctx, &base_coin).await).volume + reserved_amount.clone();
        try_s!(check_other_coin_balance_for_order_issue(ctx, &rel_coin).await);
        update_msg.with_new_max_volume(max_volume.clone().into());
        max_volume
    } else if Option::is_some(&req.volume_delta) {
        let volume = original_volume + req.volume_delta.unwrap();
        if volume <= MmNumber::from("0") {
            return ERR!("New volume {} should be more than zero", volume);
        }
        try_s!(
            check_balance_for_maker_swap(
                ctx,
                base_coin.deref(),
                rel_coin.deref(),
                volume.clone(),
                None,
                None,
                FeeApproxStage::OrderIssue
            )
            .await
        );
        update_msg.with_new_max_volume(volume.clone().into());
        volume
    } else {
        original_volume
    };

    if new_volume <= reserved_amount {
        return ERR!(
            "New volume {} should be more than reserved amount for order matches {}",
            new_volume,
            reserved_amount
        );
    }

    // Validate Order Volume
    try_s!(validate_max_vol(
        min_base_amount.clone(),
        min_rel_amount.clone(),
        new_volume.clone() - reserved_amount.clone(),
        req.min_volume.clone(),
        new_price
    ));

    let order_mutex = {
        let maker_orders_ctx = ordermatch_ctx.maker_orders_ctx.lock();
        match maker_orders_ctx.get_order(&req.uuid) {
            Some(order) => order.clone(),
            None => return ERR!("Order with UUID: {} has been deleted", req.uuid),
        }
    };

    let mut order = order_mutex.lock().await;
    if *order != order_before_update {
        return ERR!("Order state has changed after price/volume/balance checks. Please try to update the order again if it's still needed.");
    }
    order.apply_updated(&update_msg);
    if let Err(e) = save_maker_order_on_update(ctx.clone(), &order).await {
        *order = order_before_update;
        return ERR!("Error on saving updated order state to database:{}", e);
    }
    update_msg.with_new_max_volume((new_volume - reserved_amount).into());
    maker_order_updated_p2p_notify(ctx.clone(), order.orderbook_topic(), update_msg, order.p2p_keypair());
    Ok(order.clone())
}

pub async fn update_maker_order_rpc(ctx: MmArc, req: Json) -> Result<Response<Vec<u8>>, String> {
    let req: MakerOrderUpdateReq = try_s!(json::from_value(req));
    let order = try_s!(update_maker_order(&ctx, req).await);
    let rpc_result = MakerOrderForRpc::from(&order);
    let res = try_s!(json::to_vec(&Mm2RpcResult::new(rpc_result)));

    Ok(try_s!(Response::builder().body(res)))
}

/// Result of match_order_and_request function
#[derive(Debug, PartialEq)]
enum OrderMatchResult {
    /// Order and request matched, contains base and rel resulting amounts
    Matched((MmNumber, MmNumber)),
    /// Orders didn't match
    NotMatched,
}

#[derive(Deserialize)]
struct OrderStatusReq {
    uuid: Uuid,
}

#[derive(Serialize)]
struct OrderForRpcWithCancellationReason<'a> {
    #[serde(flatten)]
    order: OrderForRpc<'a>,
    cancellation_reason: &'a str,
}

pub async fn order_status(ctx: MmArc, req: Json) -> Result<Response<Vec<u8>>, String> {
    let req: OrderStatusReq = try_s!(json::from_value(req));

    let ordermatch_ctx = try_s!(OrdermatchContext::from_ctx(&ctx));
    let storage = MyOrdersStorage::new(ctx.clone());

    let maybe_order_mutex = ordermatch_ctx.maker_orders_ctx.lock().get_order(&req.uuid).cloned();
    if let Some(order_mutex) = maybe_order_mutex {
        let order = order_mutex.lock().await.clone();
        let res = json!({
            "type": "Maker",
            "order": MakerOrderForMyOrdersRpc::from(&order),
        });
        return Response::builder()
            .body(json::to_vec(&res).expect("Serialization failed"))
            .map_err(|e| ERRL!("{}", e));
    }

    let taker_orders = ordermatch_ctx.my_taker_orders.lock().await;
    if let Some(order) = taker_orders.get(&req.uuid) {
        let res = json!({
            "type": "Taker",
            "order": TakerOrderForRpc::from(order),
        });
        return Response::builder()
            .body(json::to_vec(&res).expect("Serialization failed"))
            .map_err(|e| ERRL!("{}", e));
    }

    let order = try_s!(storage.load_order_from_history(req.uuid).await);
    let cancellation_reason = &try_s!(storage.select_order_status(req.uuid).await);

    let res = json!(OrderForRpcWithCancellationReason {
        order: OrderForRpc::from(&order),
        cancellation_reason,
    });
    Response::builder()
        .body(json::to_vec(&res).expect("Serialization failed"))
        .map_err(|e| ERRL!("{}", e))
}

#[derive(Display)]
pub enum MakerOrderCancellationReason {
    Fulfilled,
    InsufficientBalance,
    Cancelled,
}

#[derive(Display)]
pub enum TakerOrderCancellationReason {
    Fulfilled,
    ToMaker,
    TimedOut,
    Cancelled,
}

#[derive(Debug, Deserialize)]
pub struct MyOrdersFilter {
    pub order_type: Option<String>,
    pub initial_action: Option<String>,
    pub base: Option<String>,
    pub rel: Option<String>,
    pub from_price: Option<MmNumber>,
    pub to_price: Option<MmNumber>,
    pub from_volume: Option<MmNumber>,
    pub to_volume: Option<MmNumber>,
    pub from_timestamp: Option<u64>,
    pub to_timestamp: Option<u64>,
    pub was_taker: Option<bool>,
    pub status: Option<String>,
    #[serde(default)]
    pub include_details: bool,
}

#[derive(Debug, Clone, Deserialize, Eq, PartialEq, Serialize)]
#[serde(tag = "type", content = "order")]
pub enum Order {
    Maker(MakerOrder),
    Taker(TakerOrder),
}

impl<'a> From<&'a Order> for OrderForRpc<'a> {
    fn from(order: &'a Order) -> OrderForRpc {
        match order {
            Order::Maker(o) => OrderForRpc::Maker(MakerOrderForRpc::from(o)),
            Order::Taker(o) => OrderForRpc::Taker(TakerOrderForRpc::from(o)),
        }
    }
}

impl Order {
    pub fn uuid(&self) -> Uuid {
        match self {
            Order::Maker(maker) => maker.uuid,
            Order::Taker(taker) => taker.request.uuid,
        }
    }
}

#[derive(Serialize)]
struct UuidParseError {
    uuid: String,
    warning: String,
}

#[derive(Debug, Default)]
pub struct RecentOrdersSelectResult {
    /// Orders matching the query
    pub orders: Vec<FilteringOrder>,
    /// Total count of orders matching the query
    pub total_count: usize,
    /// The number of skipped orders
    pub skipped: usize,
}

#[derive(Debug, Serialize)]
pub struct FilteringOrder {
    pub uuid: String,
    pub order_type: String,
    pub initial_action: String,
    pub base: String,
    pub rel: String,
    pub price: f64,
    pub volume: f64,
    pub created_at: i64,
    pub last_updated: i64,
    pub was_taker: i8,
    pub status: String,
}

/// Returns *all* uuids of swaps, which match the selected filter.
pub async fn orders_history_by_filter(ctx: MmArc, req: Json) -> Result<Response<Vec<u8>>, String> {
    let storage = MyOrdersStorage::new(ctx.clone());

    let filter: MyOrdersFilter = try_s!(json::from_value(req));
    let db_result = try_s!(storage.select_orders_by_filter(&filter, None).await);

    let mut warnings = vec![];
    let rpc_orders = if filter.include_details {
        let mut vec = Vec::with_capacity(db_result.orders.len());
        for order in db_result.orders.iter() {
            let uuid = match Uuid::parse_str(order.uuid.as_str()) {
                Ok(uuid) => uuid,
                Err(e) => {
                    let warning = format!(
                        "Order details for Uuid {} were skipped because uuid could not be parsed",
                        order.uuid
                    );
                    log::warn!("{}, error {}", warning, e);
                    warnings.push(UuidParseError {
                        uuid: order.uuid.clone(),
                        warning,
                    });
                    continue;
                },
            };

            if let Ok(order) = storage.load_order_from_history(uuid).await {
                vec.push(order);
                continue;
            }

            let ordermatch_ctx = try_s!(OrdermatchContext::from_ctx(&ctx));
            if order.order_type == "Maker" {
                let maybe_order_mutex = ordermatch_ctx.maker_orders_ctx.lock().get_order(&uuid).cloned();
                if let Some(maker_order_mutex) = maybe_order_mutex {
                    let maker_order = maker_order_mutex.lock().await.clone();
                    vec.push(Order::Maker(maker_order));
                }
                continue;
            }

            let taker_orders = ordermatch_ctx.my_taker_orders.lock().await;
            if let Some(taker_order) = taker_orders.get(&uuid) {
                vec.push(Order::Taker(taker_order.to_owned()));
            }
        }
        vec
    } else {
        vec![]
    };

    let details: Vec<_> = rpc_orders.iter().map(OrderForRpc::from).collect();

    let json = json!({
    "result": {
        "orders": db_result.orders,
        "details": details,
        "found_records": db_result.total_count,
        "warnings": warnings,
    }});

    let res = try_s!(json::to_vec(&json));

    Ok(try_s!(Response::builder().body(res)))
}

#[derive(Deserialize)]
pub struct CancelOrderReq {
    uuid: Uuid,
}

#[derive(Debug, Deserialize, Serialize, SerializeErrorType, Display)]
#[serde(tag = "error_type", content = "error_data")]
pub enum CancelOrderError {
    #[display(fmt = "Cannot retrieve order match context.")]
    CannotRetrieveOrderMatchContext,
    #[display(fmt = "Order {} is being matched now, can't cancel", uuid)]
    OrderBeingMatched { uuid: Uuid },
    #[display(fmt = "Order {} not found", uuid)]
    UUIDNotFound { uuid: Uuid },
}

#[derive(Debug, Serialize, Deserialize)]
pub struct CancelOrderResponse {
    result: String,
}

// TODO: This is a near copy of the function below, `cancel_order_rpc`.
pub async fn cancel_order(ctx: MmArc, req: CancelOrderReq) -> Result<CancelOrderResponse, MmError<CancelOrderError>> {
    let ordermatch_ctx = match OrdermatchContext::from_ctx(&ctx) {
        Ok(x) => x,
        Err(_) => return MmError::err(CancelOrderError::CannotRetrieveOrderMatchContext),
    };
    let maybe_order_mutex = ordermatch_ctx.maker_orders_ctx.lock().get_order(&req.uuid).cloned();
    if let Some(order_mutex) = maybe_order_mutex {
        let order = order_mutex.lock().await;
        if !order.is_cancellable() {
            return MmError::err(CancelOrderError::OrderBeingMatched { uuid: req.uuid });
        }
        let removed_order_mutex = ordermatch_ctx.maker_orders_ctx.lock().remove_order(&order.uuid);
        // This checks that the order hasn't been removed by another process
        if removed_order_mutex.is_some() {
            maker_order_cancelled_p2p_notify(&ctx, &order);
            delete_my_maker_order(ctx, order.clone(), MakerOrderCancellationReason::Cancelled)
                .compat()
                .await
                .ok();
        }
        return Ok(CancelOrderResponse {
            result: "success".to_string(),
        });
    }

    let mut taker_orders = ordermatch_ctx.my_taker_orders.lock().await;
    match taker_orders.entry(req.uuid) {
        Entry::Occupied(order) => {
            if !order.get().is_cancellable() {
                return MmError::err(CancelOrderError::UUIDNotFound { uuid: req.uuid });
            }
            let order = order.remove();
            delete_my_taker_order(ctx, order, TakerOrderCancellationReason::Cancelled)
                .compat()
                .await
                .ok();
            return Ok(CancelOrderResponse {
                result: "success".to_string(),
            });
        },
        // error is returned
        Entry::Vacant(_) => (),
    }
    MmError::err(CancelOrderError::UUIDNotFound { uuid: req.uuid })
}

pub async fn cancel_order_rpc(ctx: MmArc, req: Json) -> Result<Response<Vec<u8>>, String> {
    let req: CancelOrderReq = try_s!(json::from_value(req));

    let ordermatch_ctx = try_s!(OrdermatchContext::from_ctx(&ctx));
    let maybe_order_mutex = ordermatch_ctx.maker_orders_ctx.lock().get_order(&req.uuid).cloned();
    if let Some(order_mutex) = maybe_order_mutex {
        let order = order_mutex.lock().await;
        if !order.is_cancellable() {
            return ERR!("Order {} is being matched now, can't cancel", req.uuid);
        }
        let removed_order_mutex = ordermatch_ctx.maker_orders_ctx.lock().remove_order(&order.uuid);
        // This checks that the order hasn't been removed by another process
        if removed_order_mutex.is_some() {
            maker_order_cancelled_p2p_notify(&ctx, &order);
            delete_my_maker_order(ctx, order.clone(), MakerOrderCancellationReason::Cancelled)
                .compat()
                .await
                .ok();
        }
        let res = json!({
            "result": "success"
        });
        return Response::builder()
            .body(json::to_vec(&res).expect("Serialization failed"))
            .map_err(|e| ERRL!("{}", e));
    }

    let mut taker_orders = ordermatch_ctx.my_taker_orders.lock().await;
    match taker_orders.entry(req.uuid) {
        Entry::Occupied(order) => {
            if !order.get().is_cancellable() {
                return ERR!("Order {} is being matched now, can't cancel", req.uuid);
            }
            let order = order.remove();
            delete_my_taker_order(ctx, order, TakerOrderCancellationReason::Cancelled)
                .compat()
                .await
                .ok();
            let res = json!({
                "result": "success"
            });
            return Response::builder()
                .body(json::to_vec(&res).expect("Serialization failed"))
                .map_err(|e| ERRL!("{}", e));
        },
        // error is returned
        Entry::Vacant(_) => (),
    }

    let res = json!({
        "error": format!("Order with uuid {} is not found", req.uuid),
    });
    Response::builder()
        .status(404)
        .body(json::to_vec(&res).expect("Serialization failed"))
        .map_err(|e| ERRL!("{}", e))
}

#[derive(Serialize)]
struct MakerOrderForMyOrdersRpc<'a> {
    #[serde(flatten)]
    order: MakerOrderForRpc<'a>,
    cancellable: bool,
    available_amount: BigDecimal,
}

impl<'a> From<&'a MakerOrder> for MakerOrderForMyOrdersRpc<'a> {
    fn from(order: &'a MakerOrder) -> MakerOrderForMyOrdersRpc {
        MakerOrderForMyOrdersRpc {
            order: order.into(),
            cancellable: order.is_cancellable(),
            available_amount: order.available_amount().into(),
        }
    }
}

#[derive(Serialize)]
struct TakerMatchForRpc<'a> {
    reserved: MakerReservedForRpc<'a>,
    connect: TakerConnectForRpc<'a>,
    connected: Option<MakerConnectedForRpc<'a>>,
    last_updated: u64,
}

#[allow(clippy::needless_borrow)]
impl<'a> From<&'a TakerMatch> for TakerMatchForRpc<'a> {
    fn from(taker_match: &'a TakerMatch) -> TakerMatchForRpc {
        TakerMatchForRpc {
            reserved: (&taker_match.reserved).into(),
            connect: (&taker_match.connect).into(),
            connected: taker_match.connected.as_ref().map(|connected| connected.into()),
            last_updated: taker_match.last_updated,
        }
    }
}

#[derive(Serialize)]
struct TakerOrderForRpc<'a> {
    created_at: u64,
    request: TakerRequestForRpc,
    matches: HashMap<Uuid, TakerMatchForRpc<'a>>,
    order_type: &'a OrderType,
    cancellable: bool,
    base_orderbook_ticker: &'a Option<String>,
    rel_orderbook_ticker: &'a Option<String>,
}

#[allow(clippy::needless_borrow)]
impl<'a> From<&'a TakerOrder> for TakerOrderForRpc<'a> {
    fn from(order: &'a TakerOrder) -> TakerOrderForRpc {
        TakerOrderForRpc {
            created_at: order.created_at,
            request: (&order.request).into(),
            matches: order
                .matches
                .iter()
                .map(|(uuid, taker_match)| (*uuid, taker_match.into()))
                .collect(),
            cancellable: order.is_cancellable(),
            order_type: &order.order_type,
            base_orderbook_ticker: &order.base_orderbook_ticker,
            rel_orderbook_ticker: &order.rel_orderbook_ticker,
        }
    }
}

#[allow(clippy::large_enum_variant)]
#[derive(Serialize)]
#[serde(tag = "type", content = "order")]
enum OrderForRpc<'a> {
    Maker(MakerOrderForRpc<'a>),
    Taker(TakerOrderForRpc<'a>),
}

pub async fn my_orders(ctx: MmArc) -> Result<Response<Vec<u8>>, String> {
    let ordermatch_ctx = try_s!(OrdermatchContext::from_ctx(&ctx));
    let my_maker_orders = ordermatch_ctx.maker_orders_ctx.lock().orders.clone();
    let mut maker_orders_map = HashMap::with_capacity(my_maker_orders.len());
    for (uuid, order_mutex) in my_maker_orders.iter() {
        let order = order_mutex.lock().await.clone();
        maker_orders_map.insert(uuid, order);
    }
    let maker_orders_for_rpc: HashMap<_, _> = maker_orders_map
        .iter()
        .map(|(uuid, order)| (uuid, MakerOrderForMyOrdersRpc::from(order)))
        .collect();

    let taker_orders = ordermatch_ctx.my_taker_orders.lock().await;
    let taker_orders_for_rpc: HashMap<_, _> = taker_orders
        .iter()
        .map(|(uuid, order)| (uuid, TakerOrderForRpc::from(order)))
        .collect();
    let res = json!({
        "result": {
            "maker_orders": maker_orders_for_rpc,
            "taker_orders": taker_orders_for_rpc,
        }
    });
    Response::builder()
        .body(json::to_vec(&res).expect("Serialization failed"))
        .map_err(|e| ERRL!("{}", e))
}

#[cfg(not(target_arch = "wasm32"))]
pub fn my_maker_orders_dir(ctx: &MmArc) -> PathBuf { ctx.dbdir().join("ORDERS").join("MY").join("MAKER") }

#[cfg(not(target_arch = "wasm32"))]
fn my_taker_orders_dir(ctx: &MmArc) -> PathBuf { ctx.dbdir().join("ORDERS").join("MY").join("TAKER") }

#[cfg(not(target_arch = "wasm32"))]
fn my_orders_history_dir(ctx: &MmArc) -> PathBuf { ctx.dbdir().join("ORDERS").join("MY").join("HISTORY") }

#[cfg(not(target_arch = "wasm32"))]
pub fn my_maker_order_file_path(ctx: &MmArc, uuid: &Uuid) -> PathBuf {
    my_maker_orders_dir(ctx).join(format!("{}.json", uuid))
}

#[cfg(not(target_arch = "wasm32"))]
fn my_taker_order_file_path(ctx: &MmArc, uuid: &Uuid) -> PathBuf {
    my_taker_orders_dir(ctx).join(format!("{}.json", uuid))
}

#[cfg(not(target_arch = "wasm32"))]
fn my_order_history_file_path(ctx: &MmArc, uuid: &Uuid) -> PathBuf {
    my_orders_history_dir(ctx).join(format!("{}.json", uuid))
}

#[derive(Clone, Debug, Deserialize, Eq, PartialEq, Serialize)]
pub struct HistoricalOrder {
    #[serde(skip_serializing_if = "Option::is_none")]
    max_base_vol: Option<MmNumber>,
    #[serde(skip_serializing_if = "Option::is_none")]
    min_base_vol: Option<MmNumber>,
    #[serde(skip_serializing_if = "Option::is_none")]
    price: Option<MmNumber>,
    #[serde(skip_serializing_if = "Option::is_none")]
    updated_at: Option<u64>,
    #[serde(skip_serializing_if = "Option::is_none")]
    conf_settings: Option<OrderConfirmationsSettings>,
}

pub async fn orders_kick_start(ctx: &MmArc) -> Result<HashSet<String>, String> {
    let ordermatch_ctx = try_s!(OrdermatchContext::from_ctx(ctx));

    let storage = MyOrdersStorage::new(ctx.clone());
    let saved_maker_orders = try_s!(storage.load_active_maker_orders().await);
    let saved_taker_orders = try_s!(storage.load_active_taker_orders().await);
    let mut coins = HashSet::with_capacity((saved_maker_orders.len() * 2) + (saved_taker_orders.len() * 2));

    {
        let mut maker_orders_ctx = ordermatch_ctx.maker_orders_ctx.lock();
        for order in saved_maker_orders {
            coins.insert(order.base.clone());
            coins.insert(order.rel.clone());
            maker_orders_ctx.add_order(ctx.weak(), order.clone(), None);
        }
    }

    let mut taker_orders = ordermatch_ctx.my_taker_orders.lock().await;
    for order in saved_taker_orders {
        coins.insert(order.request.base.clone());
        coins.insert(order.request.rel.clone());
        taker_orders.insert(order.request.uuid, order);
    }
    Ok(coins)
}

#[derive(Deserialize)]
#[serde(tag = "type", content = "data")]
pub enum CancelBy {
    /// All orders of current node
    All,
    /// All orders of specific pair
    Pair { base: String, rel: String },
    /// All orders using the coin ticker as base or rel
    Coin { ticker: String },
}

pub async fn get_matching_orders(ctx: &MmArc, coins: &HashSet<String>) -> Result<Vec<Uuid>, String> {
    let ordermatch_ctx = try_s!(OrdermatchContext::from_ctx(ctx));
    let mut matching_orders = vec![];

    let maker_orders = ordermatch_ctx.maker_orders_ctx.lock().orders.clone();
    let taker_orders = ordermatch_ctx.my_taker_orders.lock().await;

    for (uuid, order) in maker_orders.iter() {
        let order = order.lock().await.clone();
        if (coins.contains(&order.base) || coins.contains(&order.rel)) && !order.is_cancellable() {
            matching_orders.push(*uuid);
        }
    }

    taker_orders.iter().for_each(|(uuid, order)| {
        if (coins.contains(&order.request.base) || coins.contains(&order.request.rel)) && !order.is_cancellable() {
            matching_orders.push(*uuid);
        };
    });

    Ok(matching_orders)
}

pub async fn cancel_orders_by(ctx: &MmArc, cancel_by: CancelBy) -> Result<(Vec<Uuid>, Vec<Uuid>), String> {
    let mut cancelled = vec![];
    let mut cancelled_maker_orders = vec![];
    let mut cancelled_taker_orders = vec![];
    let mut currently_matching = vec![];

    let ordermatch_ctx = try_s!(OrdermatchContext::from_ctx(ctx));
    let maker_orders = ordermatch_ctx.maker_orders_ctx.lock().orders.clone();
    let mut taker_orders = ordermatch_ctx.my_taker_orders.lock().await;

    macro_rules! cancel_maker_if_true {
        ($e: expr, $uuid: ident, $order: ident) => {
            if $e {
                if $order.is_cancellable() {
                    cancelled_maker_orders.push($order);
                    cancelled.push($uuid);
                    true
                } else {
                    currently_matching.push($uuid);
                    false
                }
            } else {
                false
            }
        };
    }

    macro_rules! cancel_taker_if_true {
        ($e: expr, $uuid: ident, $order: ident) => {
            if $e {
                if $order.is_cancellable() {
                    cancelled_taker_orders.push($order);
                    cancelled.push($uuid);
                    None
                } else {
                    currently_matching.push($uuid);
                    Some(($uuid, $order))
                }
            } else {
                Some(($uuid, $order))
            }
        };
    }

    match cancel_by {
        CancelBy::All => {
            let mut to_remove = Vec::new();
            for (uuid, order) in maker_orders.iter() {
                let uuid = *uuid;
                let order = order.lock().await.clone();
                if cancel_maker_if_true!(true, uuid, order) {
                    to_remove.push(uuid);
                }
            }
            let mut maker_order_ctx = ordermatch_ctx.maker_orders_ctx.lock();
            for uuid in to_remove.iter() {
                maker_order_ctx.remove_order(uuid);
            }
            *taker_orders = taker_orders
                .drain()
                .filter_map(|(uuid, order)| cancel_taker_if_true!(true, uuid, order))
                .collect();
        },
        CancelBy::Pair { base, rel } => {
            let mut to_remove = Vec::new();
            for (uuid, order) in maker_orders.iter() {
                let uuid = *uuid;
                let order = order.lock().await.clone();
                if cancel_maker_if_true!(order.base == base && order.rel == rel, uuid, order) {
                    to_remove.push(uuid);
                }
            }
            let mut maker_orders_ctx = ordermatch_ctx.maker_orders_ctx.lock();
            for uuid in to_remove.iter() {
                maker_orders_ctx.remove_order(uuid);
            }
            *taker_orders = taker_orders
                .drain()
                .filter_map(|(uuid, order)| {
                    cancel_taker_if_true!(order.request.base == base && order.request.rel == rel, uuid, order)
                })
                .collect();
        },
        CancelBy::Coin { ticker } => {
            let mut to_remove = Vec::new();
            for (uuid, order) in maker_orders.iter() {
                let uuid = *uuid;
                let order = order.lock().await.clone();
                if cancel_maker_if_true!(order.base == ticker || order.rel == ticker, uuid, order) {
                    to_remove.push(uuid);
                }
            }
            let mut maker_orders_ctx = ordermatch_ctx.maker_orders_ctx.lock();
            for uuid in to_remove.iter() {
                maker_orders_ctx.remove_order(uuid);
            }
            *taker_orders = taker_orders
                .drain()
                .filter_map(|(uuid, order)| {
                    cancel_taker_if_true!(order.request.base == ticker || order.request.rel == ticker, uuid, order)
                })
                .collect();
        },
    };
    for order in cancelled_maker_orders {
        maker_order_cancelled_p2p_notify(ctx, &order);
        delete_my_maker_order(ctx.clone(), order.clone(), MakerOrderCancellationReason::Cancelled)
            .compat()
            .await
            .ok();
    }
    for order in cancelled_taker_orders {
        delete_my_taker_order(ctx.clone(), order, TakerOrderCancellationReason::Cancelled)
            .compat()
            .await
            .ok();
    }
    Ok((cancelled, currently_matching))
}

pub async fn cancel_all_orders(
    ctx: MmArc,
    cancel_by: CancelBy,
) -> Result<CancelAllOrdersResponse, MmError<CancelAllOrdersError>> {
    cancel_orders_by(&ctx, cancel_by)
        .await
        .map(|(cancelled, currently_matching)| CancelAllOrdersResponse {
            cancelled,
            currently_matching,
        })
        .map_to_mm(CancelAllOrdersError::LegacyError)
}

pub async fn cancel_all_orders_rpc(ctx: MmArc, req: Json) -> Result<Response<Vec<u8>>, String> {
    let cancel_by: CancelBy = try_s!(json::from_value(req["cancel_by"].clone()));

    let (cancelled, currently_matching) = try_s!(cancel_orders_by(&ctx, cancel_by).await);

    let res = json!({
        "result": {
            "cancelled": cancelled,
            "currently_matching": currently_matching,
        }
    });
    Response::builder()
        .body(json::to_vec(&res).expect("Serialization failed"))
        .map_err(|e| ERRL!("{}", e))
}

/// Subscribe to an orderbook topic (see [`orderbook_topic`]).
/// If the `request_orderbook` is true and the orderbook for the given pair of coins is not requested yet (or is not filled up yet),
/// request and fill the orderbook.
///
/// # Safety
///
/// The function locks [`MmCtx::p2p_ctx`] and [`MmCtx::ordermatch_ctx`]
async fn subscribe_to_orderbook_topic(
    ctx: &MmArc,
    base: &str,
    rel: &str,
    request_orderbook: bool,
) -> Result<(), String> {
    let current_timestamp = now_sec();
    let topic = orderbook_topic_from_base_rel(base, rel);
    let is_orderbook_filled = {
        let ordermatch_ctx = try_s!(OrdermatchContext::from_ctx(ctx));
        let mut orderbook = ordermatch_ctx.orderbook.lock();

        match orderbook.topics_subscribed_to.entry(topic.clone()) {
            Entry::Vacant(e) => {
                // we weren't subscribed to the topic yet
                e.insert(OrderbookRequestingState::NotRequested {
                    subscribed_at: current_timestamp,
                });
                subscribe_to_topic(ctx, topic.clone());
                // orderbook is not filled
                false
            },
            Entry::Occupied(e) => match e.get() {
                OrderbookRequestingState::Requested => {
                    // We are subscribed to the topic and the orderbook was requested already
                    true
                },
                OrderbookRequestingState::NotRequested { subscribed_at } => {
                    // We are subscribed to the topic. Also we didn't request the orderbook,
                    // True if enough time has passed for the orderbook to fill by OrdermatchRequest::SyncPubkeyOrderbookState.
                    *subscribed_at + ORDERBOOK_REQUESTING_TIMEOUT < current_timestamp
                },
            },
        }
    };

    if !is_orderbook_filled && request_orderbook {
        try_s!(request_and_fill_orderbook(ctx, base, rel).await);
    }

    Ok(())
}

#[derive(Clone, Debug, Serialize)]
pub struct RpcOrderbookEntryV2 {
    coin: String,
    address: OrderbookAddress,
    price: MmNumberMultiRepr,
    pubkey: String,
    uuid: Uuid,
    is_mine: bool,
    base_max_volume: MmNumberMultiRepr,
    base_min_volume: MmNumberMultiRepr,
    rel_max_volume: MmNumberMultiRepr,
    rel_min_volume: MmNumberMultiRepr,
    conf_settings: Option<OrderConfirmationsSettings>,
}

fn choose_maker_confs_and_notas(
    maker_confs: Option<OrderConfirmationsSettings>,
    taker_req: &TakerRequest,
    maker_coin: &MmCoinEnum,
    taker_coin: &MmCoinEnum,
) -> SwapConfirmationsSettings {
    let maker_settings = maker_confs.unwrap_or(OrderConfirmationsSettings {
        base_confs: maker_coin.required_confirmations(),
        base_nota: maker_coin.requires_notarization(),
        rel_confs: taker_coin.required_confirmations(),
        rel_nota: taker_coin.requires_notarization(),
    });

    let (maker_coin_confs, maker_coin_nota, taker_coin_confs, taker_coin_nota) = match taker_req.conf_settings {
        Some(ref taker_settings) => match taker_req.action {
            TakerAction::Sell => {
                let maker_coin_confs = if taker_settings.rel_confs < maker_settings.base_confs {
                    taker_settings.rel_confs
                } else {
                    maker_settings.base_confs
                };
                let maker_coin_nota = if !taker_settings.rel_nota {
                    taker_settings.rel_nota
                } else {
                    maker_settings.base_nota
                };
                (
                    maker_coin_confs,
                    maker_coin_nota,
                    maker_settings.rel_confs,
                    maker_settings.rel_nota,
                )
            },
            TakerAction::Buy => {
                let maker_coin_confs = if taker_settings.base_confs < maker_settings.base_confs {
                    taker_settings.base_confs
                } else {
                    maker_settings.base_confs
                };
                let maker_coin_nota = if !taker_settings.base_nota {
                    taker_settings.base_nota
                } else {
                    maker_settings.base_nota
                };
                (
                    maker_coin_confs,
                    maker_coin_nota,
                    maker_settings.rel_confs,
                    maker_settings.rel_nota,
                )
            },
        },
        None => (
            maker_settings.base_confs,
            maker_settings.base_nota,
            maker_settings.rel_confs,
            maker_settings.rel_nota,
        ),
    };

    SwapConfirmationsSettings {
        maker_coin_confs,
        maker_coin_nota,
        taker_coin_confs,
        taker_coin_nota,
    }
}

fn choose_taker_confs_and_notas(
    taker_req: &TakerRequest,
    maker_conf_settings: &Option<OrderConfirmationsSettings>,
    maker_coin: &MmCoinEnum,
    taker_coin: &MmCoinEnum,
) -> SwapConfirmationsSettings {
    let (mut taker_coin_confs, mut taker_coin_nota, maker_coin_confs, maker_coin_nota) = match taker_req.action {
        TakerAction::Buy => match taker_req.conf_settings {
            Some(ref s) => (s.rel_confs, s.rel_nota, s.base_confs, s.base_nota),
            None => (
                taker_coin.required_confirmations(),
                taker_coin.requires_notarization(),
                maker_coin.required_confirmations(),
                maker_coin.requires_notarization(),
            ),
        },
        TakerAction::Sell => match taker_req.conf_settings {
            Some(ref s) => (s.base_confs, s.base_nota, s.rel_confs, s.rel_nota),
            None => (
                taker_coin.required_confirmations(),
                taker_coin.requires_notarization(),
                maker_coin.required_confirmations(),
                maker_coin.requires_notarization(),
            ),
        },
    };
    if let Some(settings_from_maker) = maker_conf_settings {
        if settings_from_maker.rel_confs < taker_coin_confs {
            taker_coin_confs = settings_from_maker.rel_confs;
        }
        if !settings_from_maker.rel_nota {
            taker_coin_nota = settings_from_maker.rel_nota;
        }
    }
    SwapConfirmationsSettings {
        maker_coin_confs,
        maker_coin_nota,
        taker_coin_confs,
        taker_coin_nota,
    }
}

#[derive(Clone, Debug, Serialize)]
#[serde(tag = "address_type", content = "address_data")]
pub enum OrderbookAddress {
    Transparent(String),
    Shielded,
}

#[derive(Debug, Display)]
enum OrderbookAddrErr {
    AddrFromPubkeyError(String),
    #[cfg(feature = "enable-sia")]
    CoinIsNotSupported(String),
    DeserializationError(json::Error),
    InvalidPlatformCoinProtocol(String),
    PlatformCoinConfIsNull(String),
}

impl From<json::Error> for OrderbookAddrErr {
    fn from(err: json::Error) -> Self { OrderbookAddrErr::DeserializationError(err) }
}

impl From<coins::tendermint::AccountIdFromPubkeyHexErr> for OrderbookAddrErr {
    fn from(err: coins::tendermint::AccountIdFromPubkeyHexErr) -> Self {
        OrderbookAddrErr::AddrFromPubkeyError(err.to_string())
    }
}

fn orderbook_address(
    ctx: &MmArc,
    coin: &str,
    conf: &Json,
    pubkey: &str,
    addr_format: UtxoAddressFormat,
) -> Result<OrderbookAddress, MmError<OrderbookAddrErr>> {
    let protocol: CoinProtocol = json::from_value(conf["protocol"].clone())?;
    match protocol {
        CoinProtocol::ERC20 { .. } | CoinProtocol::ETH | CoinProtocol::NFT { .. } => {
            coins::eth::addr_from_pubkey_str(pubkey)
                .map(OrderbookAddress::Transparent)
                .map_to_mm(OrderbookAddrErr::AddrFromPubkeyError)
        },
        CoinProtocol::UTXO | CoinProtocol::QTUM | CoinProtocol::QRC20 { .. } | CoinProtocol::BCH { .. } => {
            coins::utxo::address_by_conf_and_pubkey_str(coin, conf, pubkey, addr_format)
                .map(OrderbookAddress::Transparent)
                .map_to_mm(OrderbookAddrErr::AddrFromPubkeyError)
        },
        CoinProtocol::SLPTOKEN { platform, .. } => {
            let platform_conf = coin_conf(ctx, &platform);
            if platform_conf.is_null() {
                return MmError::err(OrderbookAddrErr::PlatformCoinConfIsNull(platform));
            }
            // TODO is there any way to make it better without duplicating the prefix in the SLP conf?
            let platform_protocol: CoinProtocol = json::from_value(platform_conf["protocol"].clone())?;
            match platform_protocol {
                CoinProtocol::BCH { slp_prefix } => coins::utxo::slp::slp_addr_from_pubkey_str(pubkey, &slp_prefix)
                    .map(OrderbookAddress::Transparent)
                    .mm_err(|e| OrderbookAddrErr::AddrFromPubkeyError(e.to_string())),
                _ => MmError::err(OrderbookAddrErr::InvalidPlatformCoinProtocol(platform)),
            }
        },
        CoinProtocol::TENDERMINT(protocol) => Ok(coins::tendermint::account_id_from_pubkey_hex(
            &protocol.account_prefix,
            pubkey,
        )
        .map(|id| OrderbookAddress::Transparent(id.to_string()))?),
        CoinProtocol::TENDERMINTTOKEN(proto) => {
            let platform_conf = coin_conf(ctx, &proto.platform);
            if platform_conf.is_null() {
                return MmError::err(OrderbookAddrErr::PlatformCoinConfIsNull(proto.platform));
            }
            // TODO is there any way to make it better without duplicating the prefix in the IBC conf?
            let platform_protocol: CoinProtocol = json::from_value(platform_conf["protocol"].clone())?;
            match platform_protocol {
                CoinProtocol::TENDERMINT(platform) => Ok(coins::tendermint::account_id_from_pubkey_hex(
                    &platform.account_prefix,
                    pubkey,
                )
                .map(|id| OrderbookAddress::Transparent(id.to_string()))?),
                _ => MmError::err(OrderbookAddrErr::InvalidPlatformCoinProtocol(format!(
                    "Platform protocol {:?} is not TENDERMINT",
                    platform_protocol
                ))),
            }
        },
        CoinProtocol::ZHTLC { .. } => Ok(OrderbookAddress::Shielded),
        #[cfg(not(target_arch = "wasm32"))]
        // Todo: Shielded address is used for lightning for now, the lightning node public key can be used for the orderbook entry pubkey
        // Todo: instead of the platform coin pubkey which is used right now. But lightning payments are supposed to be private,
        // Todo: so maybe we should hide the node address in the orderbook, only the sending node and the receiving node should know about a payment,
        // Todo: a routing node will know about a payment it routed but not the sender or the receiver. This will require using a new keypair for every order/swap
        // Todo: similar to how it's done for zcoin.
        CoinProtocol::LIGHTNING { .. } => Ok(OrderbookAddress::Shielded),
        // TODO implement for SIA "this is needed to show the address in the orderbook"
        #[cfg(feature = "enable-sia")]
        CoinProtocol::SIA { .. } => MmError::err(OrderbookAddrErr::CoinIsNotSupported(coin.to_owned())),
    }
}<|MERGE_RESOLUTION|>--- conflicted
+++ resolved
@@ -1720,13 +1720,10 @@
     /// A custom priv key for more privacy to prevent linking orders of the same node between each other
     /// Commonly used with privacy coins (ARRR, ZCash, etc.)
     p2p_privkey: Option<SerializableSecp256k1Keypair>,
-<<<<<<< HEAD
     // Indicates whether the maker order is eligible for order matching.
     is_active: bool,
-=======
     #[serde(default, skip_serializing_if = "SwapVersion::is_legacy")]
     pub swap_version: SwapVersion,
->>>>>>> 51454d12
 }
 
 pub struct MakerOrderBuilder<'a> {
@@ -1990,11 +1987,8 @@
             base_orderbook_ticker: self.base_orderbook_ticker,
             rel_orderbook_ticker: self.rel_orderbook_ticker,
             p2p_privkey,
-<<<<<<< HEAD
             is_active: true,
-=======
             swap_version: SwapVersion::from(self.swap_version),
->>>>>>> 51454d12
         })
     }
 
@@ -2019,11 +2013,8 @@
             base_orderbook_ticker: None,
             rel_orderbook_ticker: None,
             p2p_privkey: None,
-<<<<<<< HEAD
             is_active: true,
-=======
             swap_version: SwapVersion::from(self.swap_version),
->>>>>>> 51454d12
         }
     }
 }
@@ -2162,11 +2153,8 @@
                 base_orderbook_ticker: taker_order.base_orderbook_ticker,
                 rel_orderbook_ticker: taker_order.rel_orderbook_ticker,
                 p2p_privkey: taker_order.p2p_privkey,
-<<<<<<< HEAD
                 is_active: true,
-=======
                 swap_version: taker_order.request.swap_version,
->>>>>>> 51454d12
             },
             // The "buy" taker order is recreated with reversed pair as Maker order is always considered as "sell"
             TakerAction::Buy => {
@@ -2189,11 +2177,8 @@
                     base_orderbook_ticker: taker_order.rel_orderbook_ticker,
                     rel_orderbook_ticker: taker_order.base_orderbook_ticker,
                     p2p_privkey: taker_order.p2p_privkey,
-<<<<<<< HEAD
                     is_active: true,
-=======
                     swap_version: taker_order.request.swap_version,
->>>>>>> 51454d12
                 }
             },
         }
