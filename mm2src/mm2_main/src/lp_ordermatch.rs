--- conflicted
+++ resolved
@@ -2704,7 +2704,6 @@
                 delta: vec![(uuid, None)],
                 next_root: *pair_state,
             });
-<<<<<<< HEAD
         }
 
         self.streaming_manager
@@ -2712,10 +2711,6 @@
                 OrderbookItemChangeEvent::RemovedItem(order.uuid)
             })
             .ok();
-=======
-        };
-
->>>>>>> a8735254
         Some(order)
     }
 
