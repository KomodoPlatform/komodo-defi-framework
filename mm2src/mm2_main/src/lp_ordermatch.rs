/******************************************************************************
 * Copyright © 2022 Atomic Private Limited and its contributors               *
 *                                                                            *
 * See the CONTRIBUTOR-LICENSE-AGREEMENT, COPYING, LICENSE-COPYRIGHT-NOTICE   *
 * and DEVELOPER-CERTIFICATE-OF-ORIGIN files in the LEGAL directory in        *
 * the top-level directory of this distribution for the individual copyright  *
 * holder information and the developer policies on copyright and licensing.  *
 *                                                                            *
 * Unless otherwise agreed in a custom licensing agreement, no part of the    *
 * AtomicDEX software, including this file may be copied, modified, propagated*
 * or distributed except according to the terms contained in the              *
 * LICENSE-COPYRIGHT-NOTICE file.                                             *
 *                                                                            *
 * Removal or modification of this copyright notice is prohibited.            *
 *                                                                            *
 ******************************************************************************/

//
//  lp_ordermatch.rs
//  marketmaker
//

use async_trait::async_trait;
use best_orders::BestOrdersAction;
use blake2::digest::{Update, VariableOutput};
use blake2::Blake2bVar;
use coins::utxo::{compressed_pub_key_from_priv_raw, ChecksumType, UtxoAddressFormat};
use coins::{coin_conf, find_pair, lp_coinfind, BalanceTradeFeeUpdatedHandler, CoinProtocol, CoinsContext,
            FeeApproxStage, MmCoinEnum};
use common::executor::{simple_map::AbortableSimpleMap, AbortSettings, AbortableSystem, AbortedError, SpawnAbortable,
                       SpawnFuture, Timer};
use common::log::{error, warn, LogOnError};
use common::time_cache::TimeCache;
use common::{bits256, log, new_uuid, now_ms, now_sec};
use crypto::privkey::SerializableSecp256k1Keypair;
use crypto::{CryptoCtx, CryptoCtxError};
use derive_more::Display;
use futures::{compat::Future01CompatExt, lock::Mutex as AsyncMutex, TryFutureExt};
use hash256_std_hasher::Hash256StdHasher;
use hash_db::Hasher;
use http::Response;
use keys::{AddressFormat, KeyPair};
use mm2_core::mm_ctx::{from_ctx, MmArc, MmWeak};
use mm2_err_handle::prelude::*;
use mm2_libp2p::{decode_signed, encode_and_sign, encode_message, pub_sub_topic, TopicHash, TopicPrefix,
                 TOPIC_SEPARATOR};
use mm2_metrics::mm_gauge;
use mm2_number::{BigDecimal, BigRational, MmNumber, MmNumberMultiRepr};
use mm2_rpc::data::legacy::{MatchBy, Mm2RpcResult, OrderConfirmationsSettings, OrderType, RpcOrderbookEntry,
                            SellBuyRequest, SellBuyResponse, TakerAction, TakerRequestForRpc};
#[cfg(test)] use mocktopus::macros::*;
use my_orders_storage::{delete_my_maker_order, delete_my_taker_order, save_maker_order_on_update,
                        save_my_new_maker_order, save_my_new_taker_order, MyActiveOrders, MyOrdersFilteringHistory,
                        MyOrdersHistory, MyOrdersStorage};
use num_traits::identities::Zero;
use parking_lot::Mutex as PaMutex;
use rpc::v1::types::H256 as H256Json;
use serde_json::{self as json, Value as Json};
use sp_trie::{delta_trie_root, MemoryDB, Trie, TrieConfiguration, TrieDB, TrieDBMut, TrieHash, TrieMut};
use std::collections::hash_map::{Entry, HashMap, RawEntryMut};
use std::collections::{BTreeSet, HashSet};
use std::convert::TryInto;
use std::fmt;
use std::path::PathBuf;
use std::sync::Arc;
use std::time::Duration;
use trie_db::NodeCodec as NodeCodecT;
use uuid::Uuid;

use crate::mm2::lp_network::{broadcast_p2p_msg, request_any_relay, request_one_peer, subscribe_to_topic, P2PRequest,
                             P2PRequestError};
use crate::mm2::lp_swap::{calc_max_maker_vol, check_balance_for_maker_swap, check_balance_for_taker_swap,
                          check_other_coin_balance_for_swap, get_max_maker_vol, insert_new_swap_to_db,
                          is_pubkey_banned, lp_atomic_locktime, p2p_keypair_and_peer_id_to_broadcast,
                          p2p_private_and_peer_id_to_broadcast, run_maker_swap, run_taker_swap, AtomicLocktimeVersion,
                          CheckBalanceError, CheckBalanceResult, CoinVolumeInfo, MakerSwap, RunMakerSwapInput,
                          RunTakerSwapInput, SwapConfirmationsSettings, TakerSwap};

pub use best_orders::{best_orders_rpc, best_orders_rpc_v2};
pub use orderbook_depth::orderbook_depth_rpc;
pub use orderbook_rpc::{orderbook_rpc, orderbook_rpc_v2};

cfg_wasm32! {
    use mm2_db::indexed_db::{ConstructibleDb, DbLocked};
    use ordermatch_wasm_db::{InitDbResult, OrdermatchDb};

    pub type OrdermatchDbLocked<'a> = DbLocked<'a, OrdermatchDb>;
}

#[path = "lp_ordermatch/best_orders.rs"] mod best_orders;
#[path = "lp_ordermatch/lp_bot.rs"] mod lp_bot;
pub use lp_bot::{start_simple_market_maker_bot, stop_simple_market_maker_bot, StartSimpleMakerBotRequest,
                 TradingBotEvent, KMD_PRICE_ENDPOINT};

#[path = "lp_ordermatch/my_orders_storage.rs"]
mod my_orders_storage;
#[path = "lp_ordermatch/new_protocol.rs"] mod new_protocol;
#[path = "lp_ordermatch/order_requests_tracker.rs"]
mod order_requests_tracker;
#[path = "lp_ordermatch/orderbook_depth.rs"] mod orderbook_depth;
#[path = "lp_ordermatch/orderbook_rpc.rs"] mod orderbook_rpc;
#[cfg(all(test, not(target_arch = "wasm32")))]
#[path = "ordermatch_tests.rs"]
pub mod ordermatch_tests;

#[cfg(target_arch = "wasm32")]
#[path = "lp_ordermatch/ordermatch_wasm_db.rs"]
mod ordermatch_wasm_db;

pub const ORDERBOOK_PREFIX: TopicPrefix = "orbk";
#[cfg(not(test))]
pub const MIN_ORDER_KEEP_ALIVE_INTERVAL: u64 = 30;
#[cfg(test)]
pub const MIN_ORDER_KEEP_ALIVE_INTERVAL: u64 = 5;
const BALANCE_REQUEST_INTERVAL: f64 = 30.;
const MAKER_ORDER_TIMEOUT: u64 = MIN_ORDER_KEEP_ALIVE_INTERVAL * 3;
const TAKER_ORDER_TIMEOUT: u64 = 30;
const ORDER_MATCH_TIMEOUT: u64 = 30;
const ORDERBOOK_REQUESTING_TIMEOUT: u64 = MIN_ORDER_KEEP_ALIVE_INTERVAL * 2;
const MAX_ORDERS_NUMBER_IN_ORDERBOOK_RESPONSE: usize = 1000;
#[cfg(not(test))]
const TRIE_STATE_HISTORY_TIMEOUT: u64 = 14400;
#[cfg(test)]
const TRIE_STATE_HISTORY_TIMEOUT: u64 = 3;
#[cfg(not(test))]
const TRIE_ORDER_HISTORY_TIMEOUT: u64 = 300;
#[cfg(test)]
const TRIE_ORDER_HISTORY_TIMEOUT: u64 = 3;

pub type OrderbookP2PHandlerResult = Result<(), MmError<OrderbookP2PHandlerError>>;

#[derive(Display)]
pub enum OrderbookP2PHandlerError {
    #[display(fmt = "'{}' is an invalid topic for the orderbook handler.", _0)]
    InvalidTopic(String),

    #[display(fmt = "Message decoding was failed. Error: {}", _0)]
    DecodeError(String),

    #[display(fmt = "Pubkey '{}' is not allowed.", _0)]
    PubkeyNotAllowed(String),

    #[display(fmt = "P2P request error: {}", _0)]
    P2PRequestError(String),

    #[display(
        fmt = "Couldn't find an order {}, ignoring, it will be synced upon pubkey keep alive",
        _0
    )]
    OrderNotFound(Uuid),

    Internal(String),
}

impl OrderbookP2PHandlerError {
    pub(crate) fn is_warning(&self) -> bool { matches!(self, OrderbookP2PHandlerError::OrderNotFound(_)) }
}

impl From<P2PRequestError> for OrderbookP2PHandlerError {
    fn from(e: P2PRequestError) -> Self { OrderbookP2PHandlerError::P2PRequestError(e.to_string()) }
}

/// Alphabetically ordered orderbook pair
type AlbOrderedOrderbookPair = String;
type PubkeyOrders = Vec<(Uuid, OrderbookP2PItem)>;

pub type OrdermatchInitResult<T> = Result<T, MmError<OrdermatchInitError>>;

#[derive(Debug, Deserialize, Display, Serialize)]
pub enum OrdermatchInitError {
    #[display(fmt = "Error deserializing '{}' config field: {}", field, error)]
    ErrorDeserializingConfig {
        field: String,
        error: String,
    },
    Internal(String),
}

impl From<AbortedError> for OrdermatchInitError {
    fn from(e: AbortedError) -> Self { OrdermatchInitError::Internal(e.to_string()) }
}

#[derive(Debug, Serialize, Deserialize)]
pub struct CancelAllOrdersResponse {
    cancelled: Vec<Uuid>,
    currently_matching: Vec<Uuid>,
}

#[derive(Debug, Deserialize, Display, Serialize, SerializeErrorType)]
#[serde(tag = "error_type", content = "error_data")]
pub enum CancelAllOrdersError {
    LegacyError(String),
}

impl From<(new_protocol::MakerOrderCreated, String)> for OrderbookItem {
    fn from(tuple: (new_protocol::MakerOrderCreated, String)) -> OrderbookItem {
        let (order, pubkey) = tuple;

        OrderbookItem {
            pubkey,
            base: order.base,
            rel: order.rel,
            price: order.price,
            max_volume: order.max_volume,
            min_volume: order.min_volume,
            uuid: order.uuid.into(),
            created_at: order.created_at,
            base_protocol_info: order.base_protocol_info,
            rel_protocol_info: order.rel_protocol_info,
            conf_settings: Some(order.conf_settings),
        }
    }
}

pub fn addr_format_from_protocol_info(protocol_info: &[u8]) -> AddressFormat {
    match rmp_serde::from_slice::<AddressFormat>(protocol_info) {
        Ok(format) => format,
        Err(_) => AddressFormat::Standard,
    }
}

struct ProcessTrieParams<'a> {
    pubkey: &'a str,
    alb_pair: &'a str,
    protocol_infos: &'a HashMap<Uuid, BaseRelProtocolInfo>,
    conf_infos: &'a HashMap<Uuid, OrderConfirmationsSettings>,
}

fn process_pubkey_full_trie(
    orderbook: &mut Orderbook,
    new_trie_orders: PubkeyOrders,
    params: ProcessTrieParams,
) -> H64 {
    remove_pubkey_pair_orders(orderbook, params.pubkey, params.alb_pair);

    for (uuid, order) in new_trie_orders {
        orderbook.insert_or_update_order_update_trie(OrderbookItem::from_p2p_and_info(
            order,
            params.protocol_infos.get(&uuid).cloned().unwrap_or_default(),
            params.conf_infos.get(&uuid).cloned(),
        ));
    }

    let new_root = pubkey_state_mut(&mut orderbook.pubkeys_state, params.pubkey)
        .trie_roots
        .get(params.alb_pair)
        .copied()
        .unwrap_or_default();
    new_root
}

fn process_trie_delta(
    orderbook: &mut Orderbook,
    delta_orders: HashMap<Uuid, Option<OrderbookP2PItem>>,
    params: ProcessTrieParams,
) -> H64 {
    for (uuid, order) in delta_orders {
        match order {
            Some(order) => orderbook.insert_or_update_order_update_trie(OrderbookItem::from_p2p_and_info(
                order,
                params.protocol_infos.get(&uuid).cloned().unwrap_or_default(),
                params.conf_infos.get(&uuid).cloned(),
            )),
            None => {
                orderbook.remove_order_trie_update(uuid);
            },
        }
    }

    let new_root = match orderbook.pubkeys_state.get(params.pubkey) {
        Some(pubkey_state) => pubkey_state
            .trie_roots
            .get(params.alb_pair)
            .copied()
            .unwrap_or_default(),
        None => H64::default(),
    };
    new_root
}

async fn process_orders_keep_alive(
    ctx: MmArc,
    propagated_from_peer: String,
    from_pubkey: String,
    keep_alive: new_protocol::PubkeyKeepAlive,
    i_am_relay: bool,
) -> OrderbookP2PHandlerResult {
    let ordermatch_ctx = OrdermatchContext::from_ctx(&ctx).expect("from_ctx failed");
    let to_request = ordermatch_ctx
        .orderbook
        .lock()
        .process_keep_alive(&from_pubkey, keep_alive, i_am_relay);

    let req = match to_request {
        Some(req) => req,
        // The message was processed, simply forward it
        None => return Ok(()),
    };

    let response = request_one_peer::<SyncPubkeyOrderbookStateRes>(
        ctx.clone(),
        P2PRequest::Ordermatch(req),
        propagated_from_peer.clone(),
    )
    .await?
    .ok_or_else(|| {
        MmError::new(OrderbookP2PHandlerError::P2PRequestError(format!(
            "No response was received from peer {} for SyncPubkeyOrderbookState request!",
            propagated_from_peer
        )))
    })?;

    let mut orderbook = ordermatch_ctx.orderbook.lock();
    for (pair, diff) in response.pair_orders_diff {
        let params = ProcessTrieParams {
            pubkey: &from_pubkey,
            alb_pair: &pair,
            protocol_infos: &response.protocol_infos,
            conf_infos: &response.conf_infos,
        };
        let _new_root = match diff {
            DeltaOrFullTrie::Delta(delta) => process_trie_delta(&mut orderbook, delta, params),
            DeltaOrFullTrie::FullTrie(values) => process_pubkey_full_trie(&mut orderbook, values, params),
        };
    }

    Ok(())
}

fn process_maker_order_updated(
    ctx: MmArc,
    from_pubkey: String,
    updated_msg: new_protocol::MakerOrderUpdated,
) -> OrderbookP2PHandlerResult {
    let ordermatch_ctx = OrdermatchContext::from_ctx(&ctx).expect("from_ctx failed");
    let uuid = updated_msg.uuid();
    let mut orderbook = ordermatch_ctx.orderbook.lock();

    let mut order = orderbook
        .find_order_by_uuid_and_pubkey(&uuid, &from_pubkey)
        .ok_or_else(|| MmError::new(OrderbookP2PHandlerError::OrderNotFound(uuid)))?;
    order.apply_updated(&updated_msg);
    drop_mutability!(order);
    orderbook.insert_or_update_order_update_trie(order);

    Ok(())
}

// fn verify_pubkey_orderbook(orderbook: &GetOrderbookPubkeyItem) -> Result<(), String> {
//     let keys: Vec<(_, _)> = orderbook
//         .orders
//         .iter()
//         .map(|(uuid, order)| {
//             let order_bytes = rmp_serde::to_vec(&order).expect("Serialization should never fail");
//             (uuid.as_bytes(), Some(order_bytes))
//         })
//         .collect();
//     let (orders_root, proof) = &orderbook.pair_orders_trie_root;
//     verify_trie_proof::<Layout, _, _, _>(orders_root, proof, &keys)
//         .map_err(|e| ERRL!("Error on pair_orders_trie_root verification: {}", e))?;
//     Ok(())
// }

// Some coins, for example ZHTLC, have privacy features like random keypair to sign P2P messages per every order.
// So, each order of such coin has unique «pubkey» field that doesn’t match node persistent pubkey derived from passphrase.
// We can compare pubkeys from maker_orders and from asks or bids, to find our order.
#[inline(always)]
fn is_my_order(order_pubkey: &str, my_pub: &Option<String>, my_p2p_pubkeys: &HashSet<String>) -> bool {
    my_pub.as_deref() == Some(order_pubkey) || my_p2p_pubkeys.contains(order_pubkey)
}

/// Request best asks and bids for the given `base` and `rel` coins from relays.
/// Set `asks_num` and/or `bids_num` to get corresponding number of best asks and bids or None to get all of the available orders.
///
/// # Safety
///
/// The function locks [`MmCtx::p2p_ctx`] and [`MmCtx::ordermatch_ctx`]
async fn request_and_fill_orderbook(ctx: &MmArc, base: &str, rel: &str) -> Result<(), String> {
    let request = OrdermatchRequest::GetOrderbook {
        base: base.to_string(),
        rel: rel.to_string(),
    };

    let response = try_s!(request_any_relay::<GetOrderbookRes>(ctx.clone(), P2PRequest::Ordermatch(request)).await);
    let (pubkey_orders, protocol_infos, conf_infos) = match response {
        Some((
            GetOrderbookRes {
                pubkey_orders,
                protocol_infos,
                conf_infos,
            },
            _peer_id,
        )) => (pubkey_orders, protocol_infos, conf_infos),
        None => return Ok(()),
    };

    let ordermatch_ctx = OrdermatchContext::from_ctx(ctx).unwrap();
    let mut orderbook = ordermatch_ctx.orderbook.lock();

    let my_pubsecp = mm2_internal_pubkey_hex(ctx, String::from).map_err(MmError::into_inner)?;

    let alb_pair = alb_ordered_pair(base, rel);
    for (pubkey, GetOrderbookPubkeyItem { orders, .. }) in pubkey_orders {
        let pubkey_bytes = match hex::decode(&pubkey) {
            Ok(b) => b,
            Err(e) => {
                warn!("Error {} decoding pubkey {}", e, pubkey);
                continue;
            },
        };

        if is_my_order(&pubkey, &my_pubsecp, &orderbook.my_p2p_pubkeys) {
            continue;
        }

        if is_pubkey_banned(ctx, &pubkey_bytes[1..].into()) {
            warn!("Pubkey {} is banned", pubkey);
            continue;
        }
        let params = ProcessTrieParams {
            pubkey: &pubkey,
            alb_pair: &alb_pair,
            protocol_infos: &protocol_infos,
            conf_infos: &conf_infos,
        };
        let _new_root = process_pubkey_full_trie(&mut orderbook, orders, params);
    }

    let topic = orderbook_topic_from_base_rel(base, rel);
    orderbook
        .topics_subscribed_to
        .insert(topic, OrderbookRequestingState::Requested);

    Ok(())
}

/// Insert or update an order `req`.
/// Note this function locks the [`OrdermatchContext::orderbook`] async mutex.
fn insert_or_update_order(ctx: &MmArc, item: OrderbookItem) {
    let ordermatch_ctx = OrdermatchContext::from_ctx(ctx).expect("from_ctx failed");
    let mut orderbook = ordermatch_ctx.orderbook.lock();
    orderbook.insert_or_update_order_update_trie(item)
}

// use this function when notify maker order created
fn insert_or_update_my_order(ctx: &MmArc, item: OrderbookItem, my_order: &MakerOrder) {
    let ordermatch_ctx = OrdermatchContext::from_ctx(ctx).expect("from_ctx failed");
    let mut orderbook = ordermatch_ctx.orderbook.lock();
    orderbook.insert_or_update_order_update_trie(item);
    if let Some(key) = my_order.p2p_privkey {
        orderbook.my_p2p_pubkeys.insert(hex::encode(key.public_slice()));
    }
}

fn delete_order(ctx: &MmArc, pubkey: &str, uuid: Uuid) {
    let ordermatch_ctx = OrdermatchContext::from_ctx(ctx).expect("from_ctx failed");
    let mut orderbook = ordermatch_ctx.orderbook.lock();
    if let Some(order) = orderbook.order_set.get(&uuid) {
        if order.pubkey == pubkey {
            orderbook.remove_order_trie_update(uuid);
        }
    }
}

fn delete_my_order(ctx: &MmArc, uuid: Uuid, p2p_privkey: Option<SerializableSecp256k1Keypair>) {
    let ordermatch_ctx: Arc<OrdermatchContext> = OrdermatchContext::from_ctx(ctx).expect("from_ctx failed");
    let mut orderbook = ordermatch_ctx.orderbook.lock();
    orderbook.remove_order_trie_update(uuid);
    if let Some(key) = p2p_privkey {
        orderbook.my_p2p_pubkeys.remove(&hex::encode(key.public_slice()));
    }
}

pub(crate) fn mm2_internal_pubkey_hex<E, F>(ctx: &MmArc, err_construct: F) -> MmResult<Option<String>, E>
where
    E: NotMmError,
    F: Fn(String) -> E,
{
    match CryptoCtx::from_ctx(ctx).split_mm() {
        Ok(crypto_ctx) => Ok(Some(CryptoCtx::mm2_internal_pubkey_hex(crypto_ctx.as_ref()))),
        Err((CryptoCtxError::NotInitialized, _)) => Ok(None),
        Err((CryptoCtxError::Internal(error), trace)) => MmError::err_with_trace(err_construct(error), trace),
    }
}

fn remove_pubkey_pair_orders(orderbook: &mut Orderbook, pubkey: &str, alb_pair: &str) {
    let pubkey_state = match orderbook.pubkeys_state.get_mut(pubkey) {
        Some(state) => state,
        None => return,
    };

    if pubkey_state.trie_roots.get(alb_pair).is_none() {
        return;
    }

    pubkey_state.order_pairs_trie_state_history.remove(alb_pair.into());

    let mut orders_to_remove = Vec::with_capacity(pubkey_state.orders_uuids.len());
    pubkey_state.orders_uuids.retain(|(uuid, alb)| {
        if alb == alb_pair {
            orders_to_remove.push(*uuid);
            false
        } else {
            true
        }
    });

    for order in orders_to_remove {
        orderbook.remove_order_trie_update(order);
    }

    let pubkey_state = match orderbook.pubkeys_state.get_mut(pubkey) {
        Some(state) => state,
        None => return,
    };

    pubkey_state.trie_roots.remove(alb_pair);
}

pub async fn handle_orderbook_msg(
    ctx: MmArc,
    topics: &[TopicHash],
    from_peer: String,
    msg: &[u8],
    i_am_relay: bool,
) -> OrderbookP2PHandlerResult {
    if let Err(e) = decode_signed::<new_protocol::OrdermatchMessage>(msg) {
        return MmError::err(OrderbookP2PHandlerError::DecodeError(e.to_string()));
    };

    let mut orderbook_pairs = vec![];

    for topic in topics {
        let mut split = topic.as_str().split(TOPIC_SEPARATOR);
        match (split.next(), split.next()) {
            (Some(ORDERBOOK_PREFIX), Some(pair)) => {
                orderbook_pairs.push(pair.to_string());
            },
            _ => {
                return MmError::err(OrderbookP2PHandlerError::InvalidTopic(topic.as_str().to_owned()));
            },
        };
    }

    drop_mutability!(orderbook_pairs);

    if !orderbook_pairs.is_empty() {
        process_msg(ctx, from_peer, msg, i_am_relay).await?;
    }

    Ok(())
}

/// Attempts to decode a message and process it returning whether the message is valid and worth rebroadcasting
pub async fn process_msg(ctx: MmArc, from_peer: String, msg: &[u8], i_am_relay: bool) -> OrderbookP2PHandlerResult {
    match decode_signed::<new_protocol::OrdermatchMessage>(msg) {
        Ok((message, _sig, pubkey)) => {
            if is_pubkey_banned(&ctx, &pubkey.unprefixed().into()) {
                return MmError::err(OrderbookP2PHandlerError::PubkeyNotAllowed(pubkey.to_hex()));
            }
            match message {
                new_protocol::OrdermatchMessage::MakerOrderCreated(created_msg) => {
                    let order: OrderbookItem = (created_msg, hex::encode(pubkey.to_bytes().as_slice())).into();
                    insert_or_update_order(&ctx, order);
                    Ok(())
                },
                new_protocol::OrdermatchMessage::PubkeyKeepAlive(keep_alive) => {
                    process_orders_keep_alive(ctx, from_peer, pubkey.to_hex(), keep_alive, i_am_relay).await
                },
                new_protocol::OrdermatchMessage::TakerRequest(taker_request) => {
                    let msg = TakerRequest::from_new_proto_and_pubkey(taker_request, pubkey.unprefixed().into());
                    process_taker_request(ctx, pubkey.unprefixed().into(), msg).await;
                    Ok(())
                },
                new_protocol::OrdermatchMessage::MakerReserved(maker_reserved) => {
                    let msg = MakerReserved::from_new_proto_and_pubkey(maker_reserved, pubkey.unprefixed().into());
                    // spawn because process_maker_reserved may take significant time to run
                    let spawner = ctx.spawner();
                    spawner.spawn(process_maker_reserved(ctx, pubkey.unprefixed().into(), msg));
                    Ok(())
                },
                new_protocol::OrdermatchMessage::TakerConnect(taker_connect) => {
                    process_taker_connect(ctx, pubkey.unprefixed().into(), taker_connect.into()).await;
                    Ok(())
                },
                new_protocol::OrdermatchMessage::MakerConnected(maker_connected) => {
                    process_maker_connected(ctx, pubkey.unprefixed().into(), maker_connected.into()).await;
                    Ok(())
                },
                new_protocol::OrdermatchMessage::MakerOrderCancelled(cancelled_msg) => {
                    delete_order(&ctx, &pubkey.to_hex(), cancelled_msg.uuid.into());
                    Ok(())
                },
                new_protocol::OrdermatchMessage::MakerOrderUpdated(updated_msg) => {
                    process_maker_order_updated(ctx, pubkey.to_hex(), updated_msg)
                },
            }
        },
        Err(e) => MmError::err(OrderbookP2PHandlerError::DecodeError(e.to_string())),
    }
}

#[derive(Debug, Deserialize, Eq, PartialEq, Serialize)]
pub enum OrdermatchRequest {
    /// Get an orderbook for the given pair.
    GetOrderbook {
        base: String,
        rel: String,
    },
    /// Sync specific pubkey orderbook state if our known Patricia trie state doesn't match the latest keep alive message
    SyncPubkeyOrderbookState {
        pubkey: String,
        /// Request using this condition
        trie_roots: HashMap<AlbOrderedOrderbookPair, H64>,
    },
    BestOrders {
        coin: String,
        action: BestOrdersAction,
        volume: BigRational,
    },
    OrderbookDepth {
        pairs: Vec<(String, String)>,
    },
    BestOrdersByNumber {
        coin: String,
        action: BestOrdersAction,
        number: usize,
    },
}

#[derive(Debug)]
struct TryFromBytesError(String);

impl From<String> for TryFromBytesError {
    fn from(string: String) -> Self { TryFromBytesError(string) }
}

trait TryFromBytes {
    fn try_from_bytes(bytes: Vec<u8>) -> Result<Self, TryFromBytesError>
    where
        Self: Sized;
}

impl TryFromBytes for String {
    fn try_from_bytes(bytes: Vec<u8>) -> Result<Self, TryFromBytesError> {
        String::from_utf8(bytes).map_err(|e| ERRL!("{}", e).into())
    }
}

impl TryFromBytes for OrderbookP2PItem {
    fn try_from_bytes(bytes: Vec<u8>) -> Result<Self, TryFromBytesError> {
        rmp_serde::from_read(bytes.as_slice()).map_err(|e| ERRL!("{}", e).into())
    }
}

impl TryFromBytes for H64 {
    fn try_from_bytes(bytes: Vec<u8>) -> Result<Self, TryFromBytesError> {
        bytes.try_into().map_err(|e| ERRL!("{:?}", e).into())
    }
}

impl TryFromBytes for Uuid {
    fn try_from_bytes(bytes: Vec<u8>) -> Result<Self, TryFromBytesError> {
        Uuid::from_slice(&bytes).map_err(|e| ERRL!("{}", e).into())
    }
}

pub fn process_peer_request(ctx: MmArc, request: OrdermatchRequest) -> Result<Option<Vec<u8>>, String> {
    log::debug!("Got ordermatch request {:?}", request);
    match request {
        OrdermatchRequest::GetOrderbook { base, rel } => process_get_orderbook_request(ctx, base, rel),
        OrdermatchRequest::SyncPubkeyOrderbookState { pubkey, trie_roots } => {
            let response = process_sync_pubkey_orderbook_state(ctx, pubkey, trie_roots);
            response.map(|res| res.map(|r| encode_message(&r).expect("Serialization failed")))
        },
        OrdermatchRequest::BestOrders { coin, action, volume } => {
            best_orders::process_best_orders_p2p_request(ctx, coin, action, volume)
        },
        OrdermatchRequest::BestOrdersByNumber { coin, action, number } => {
            best_orders::process_best_orders_p2p_request_by_number(ctx, coin, action, number)
        },
        OrdermatchRequest::OrderbookDepth { pairs } => orderbook_depth::process_orderbook_depth_p2p_request(ctx, pairs),
    }
}

type TrieProof = Vec<Vec<u8>>;

#[derive(Debug, Deserialize, Serialize)]
#[cfg_attr(test, derive(PartialEq))]
struct GetOrderbookPubkeyItem {
    /// Timestamp of the latest keep alive message received.
    last_keep_alive: u64,
    /// last signed OrdermatchMessage payload
    last_signed_pubkey_payload: Vec<u8>,
    /// Requested orders.
    orders: PubkeyOrders,
}

/// Do not change this struct as it will break backward compatibility
#[derive(Debug, Clone, Default, Deserialize, Serialize)]
#[cfg_attr(test, derive(PartialEq))]
struct BaseRelProtocolInfo {
    base: Vec<u8>,
    rel: Vec<u8>,
}

#[derive(Debug, Deserialize, Serialize)]
struct GetOrderbookRes {
    /// Asks and bids grouped by pubkey.
    pubkey_orders: HashMap<String, GetOrderbookPubkeyItem>,
    #[serde(default)]
    protocol_infos: HashMap<Uuid, BaseRelProtocolInfo>,
    #[serde(default)]
    conf_infos: HashMap<Uuid, OrderConfirmationsSettings>,
}

struct GetPubkeysOrdersRes {
    total_number_of_orders: usize,
    uuids_by_pubkey: HashMap<String, PubkeyOrders>,
    protocol_infos: HashMap<Uuid, BaseRelProtocolInfo>,
    conf_infos: HashMap<Uuid, OrderConfirmationsSettings>,
}

fn get_pubkeys_orders(orderbook: &Orderbook, base: String, rel: String) -> GetPubkeysOrdersRes {
    let asks = orderbook.unordered.get(&(base.clone(), rel.clone()));
    let bids = orderbook.unordered.get(&(rel, base));

    let asks_num = asks.map(|x| x.len()).unwrap_or(0);
    let bids_num = bids.map(|x| x.len()).unwrap_or(0);
    let total_number_of_orders = asks_num + bids_num;

    // flatten Option(asks) and Option(bids) to avoid cloning
    let orders = asks.iter().chain(bids.iter()).copied().flatten();

    let mut uuids_by_pubkey = HashMap::new();
    let mut protocol_infos = HashMap::new();
    let mut conf_infos = HashMap::new();
    for uuid in orders {
        let order = match orderbook.order_set.get(uuid) {
            Some(o) => o,
            None => {
                warn!(
                    "Orderbook::ordered contains uuid {} that is not in Orderbook::order_set",
                    uuid
                );
                continue;
            },
        };
        let uuids = uuids_by_pubkey.entry(order.pubkey.clone()).or_insert_with(Vec::new);
        protocol_infos.insert(order.uuid, order.base_rel_proto_info());
        if let Some(info) = order.conf_settings {
            conf_infos.insert(order.uuid, info);
        }
        uuids.push((*uuid, order.clone().into()))
    }

    GetPubkeysOrdersRes {
        total_number_of_orders,
        uuids_by_pubkey,
        protocol_infos,
        conf_infos,
    }
}

fn process_get_orderbook_request(ctx: MmArc, base: String, rel: String) -> Result<Option<Vec<u8>>, String> {
    let ordermatch_ctx = OrdermatchContext::from_ctx(&ctx).unwrap();
    let orderbook = ordermatch_ctx.orderbook.lock();

    let pubkeys_orders = get_pubkeys_orders(&orderbook, base, rel);
    if pubkeys_orders.total_number_of_orders > MAX_ORDERS_NUMBER_IN_ORDERBOOK_RESPONSE {
        return ERR!("Orderbook too large");
    }

    let orders_to_send = pubkeys_orders
        .uuids_by_pubkey
        .into_iter()
        .map(|(pubkey, orders)| {
            let pubkey_state = orderbook.pubkeys_state.get(&pubkey).ok_or(ERRL!(
                "Orderbook::pubkeys_state is expected to contain the {:?} pubkey",
                pubkey
            ))?;

            let item = GetOrderbookPubkeyItem {
                last_keep_alive: pubkey_state.last_keep_alive,
                orders,
                // TODO save last signed payload to pubkey state
                last_signed_pubkey_payload: vec![],
            };

            Ok((pubkey, item))
        })
        .collect::<Result<HashMap<_, _>, String>>()?;

    let response = GetOrderbookRes {
        pubkey_orders: orders_to_send,
        protocol_infos: pubkeys_orders.protocol_infos,
        conf_infos: pubkeys_orders.conf_infos,
    };
    let encoded = try_s!(encode_message(&response));
    Ok(Some(encoded))
}

#[derive(Debug, Deserialize, Serialize)]
enum DeltaOrFullTrie<Key: Eq + std::hash::Hash, Value> {
    Delta(HashMap<Key, Option<Value>>),
    FullTrie(Vec<(Key, Value)>),
}

impl<Key: Eq + std::hash::Hash, V1> DeltaOrFullTrie<Key, V1> {
    pub fn map_to<V2: From<V1>>(self, mut on_each: impl FnMut(&Key, Option<&V1>)) -> DeltaOrFullTrie<Key, V2> {
        match self {
            DeltaOrFullTrie::Delta(delta) => {
                delta.iter().for_each(|(key, val)| on_each(key, val.as_ref()));
                let new_map = delta
                    .into_iter()
                    .map(|(key, value)| (key, value.map(From::from)))
                    .collect();
                DeltaOrFullTrie::Delta(new_map)
            },
            DeltaOrFullTrie::FullTrie(trie) => {
                trie.iter().for_each(|(key, val)| on_each(key, Some(val)));
                let new_trie = trie.into_iter().map(|(key, value)| (key, value.into())).collect();
                DeltaOrFullTrie::FullTrie(new_trie)
            },
        }
    }
}

#[derive(Debug)]
enum TrieDiffHistoryError {
    TrieDbError(Box<trie_db::TrieError<H64, sp_trie::Error>>),
    TryFromBytesError(TryFromBytesError),
    GetterNoneForKeyFromTrie,
}

impl std::fmt::Display for TrieDiffHistoryError {
    fn fmt(&self, f: &mut std::fmt::Formatter) -> std::fmt::Result { write!(f, "({:?})", self) }
}

impl From<TryFromBytesError> for TrieDiffHistoryError {
    fn from(error: TryFromBytesError) -> TrieDiffHistoryError { TrieDiffHistoryError::TryFromBytesError(error) }
}

impl From<Box<trie_db::TrieError<H64, sp_trie::Error>>> for TrieDiffHistoryError {
    fn from(error: Box<trie_db::TrieError<H64, sp_trie::Error>>) -> TrieDiffHistoryError {
        TrieDiffHistoryError::TrieDbError(error)
    }
}

fn get_full_trie<Key, Value>(
    trie_root: &H64,
    db: &MemoryDB<Blake2Hasher64>,
    getter: impl Fn(&Key) -> Option<Value>,
) -> Result<Vec<(Key, Value)>, TrieDiffHistoryError>
where
    Key: Clone + Eq + std::hash::Hash + TryFromBytes,
{
    let trie = TrieDB::<Layout>::new(db, trie_root)?;
    let trie: Result<Vec<_>, TrieDiffHistoryError> = trie
        .iter()?
        .map(|key_value| {
            let (key, _) = key_value?;
            let key = TryFromBytes::try_from_bytes(key)?;
            let val = getter(&key).ok_or(TrieDiffHistoryError::GetterNoneForKeyFromTrie)?;
            Ok((key, val))
        })
        .collect();
    trie
}

impl<Key: Clone + Eq + std::hash::Hash + TryFromBytes, Value: Clone> DeltaOrFullTrie<Key, Value> {
    fn from_history(
        history: &TrieDiffHistory<Key, Value>,
        from_hash: H64,
        actual_trie_root: H64,
        db: &MemoryDB<Blake2Hasher64>,
        getter: impl Fn(&Key) -> Option<Value>,
    ) -> Result<DeltaOrFullTrie<Key, Value>, TrieDiffHistoryError> {
        if let Some(delta) = history.get(&from_hash) {
            let mut current_delta = delta;
            let mut total_delta = HashMap::new();
            total_delta.extend(delta.delta.iter().cloned());
            while let Some(cur) = history.get(&current_delta.next_root) {
                current_delta = cur;
                total_delta.extend(current_delta.delta.iter().cloned());
            }
            if current_delta.next_root == actual_trie_root {
                return Ok(DeltaOrFullTrie::Delta(total_delta));
            }

            log::warn!(
                "History started from {:?} ends with not up-to-date trie root {:?}",
                from_hash,
                actual_trie_root
            );
        }

        let trie = get_full_trie(&actual_trie_root, db, getter)?;
        Ok(DeltaOrFullTrie::FullTrie(trie))
    }
}

#[derive(Debug, Deserialize, Serialize)]
struct SyncPubkeyOrderbookStateRes {
    /// last signed OrdermatchMessage payload from pubkey
    last_signed_pubkey_payload: Vec<u8>,
    pair_orders_diff: HashMap<AlbOrderedOrderbookPair, DeltaOrFullTrie<Uuid, OrderbookP2PItem>>,
    #[serde(default)]
    protocol_infos: HashMap<Uuid, BaseRelProtocolInfo>,
    #[serde(default)]
    conf_infos: HashMap<Uuid, OrderConfirmationsSettings>,
}

fn process_sync_pubkey_orderbook_state(
    ctx: MmArc,
    pubkey: String,
    trie_roots: HashMap<AlbOrderedOrderbookPair, H64>,
) -> Result<Option<SyncPubkeyOrderbookStateRes>, String> {
    let ordermatch_ctx = OrdermatchContext::from_ctx(&ctx).unwrap();
    let orderbook = ordermatch_ctx.orderbook.lock();
    let pubkey_state = some_or_return_ok_none!(orderbook.pubkeys_state.get(&pubkey));

    let order_getter = |uuid: &Uuid| orderbook.order_set.get(uuid).cloned();
    let pair_orders_diff: Result<HashMap<_, _>, _> = trie_roots
        .into_iter()
        .map(|(pair, root)| {
            let actual_pair_root = pubkey_state
                .trie_roots
                .get(&pair)
                .ok_or(ERRL!("No pair trie root for {}", pair))?;

            let delta_result = match pubkey_state.order_pairs_trie_state_history.get(&pair) {
                Some(history) => {
                    DeltaOrFullTrie::from_history(history, root, *actual_pair_root, &orderbook.memory_db, order_getter)
                },
                None => {
                    get_full_trie(actual_pair_root, &orderbook.memory_db, order_getter).map(DeltaOrFullTrie::FullTrie)
                },
            };

            let delta = try_s!(delta_result);
            Ok((pair, delta))
        })
        .collect();

    let pair_orders_diff = try_s!(pair_orders_diff);
    let mut protocol_infos = HashMap::new();
    let mut conf_infos = HashMap::new();
    let pair_orders_diff = pair_orders_diff
        .into_iter()
        .map(|(pair, trie)| {
            let new_trie = trie.map_to(|uuid, order| match order {
                Some(o) => {
                    protocol_infos.insert(o.uuid, BaseRelProtocolInfo {
                        base: o.base_protocol_info.clone(),
                        rel: o.rel_protocol_info.clone(),
                    });
                    if let Some(info) = o.conf_settings {
                        conf_infos.insert(o.uuid, info);
                    }
                },
                None => {
                    protocol_infos.remove(uuid);
                    conf_infos.remove(uuid);
                },
            });
            (pair, new_trie)
        })
        .collect();
    let last_signed_pubkey_payload = vec![];
    let result = SyncPubkeyOrderbookStateRes {
        last_signed_pubkey_payload,
        pair_orders_diff,
        protocol_infos,
        conf_infos,
    };
    Ok(Some(result))
}

fn alb_ordered_pair(base: &str, rel: &str) -> AlbOrderedOrderbookPair {
    let (first, second) = if base < rel { (base, rel) } else { (rel, base) };
    let mut res = first.to_owned();
    res.push(':');
    res.push_str(second);
    res
}

fn orderbook_topic_from_base_rel(base: &str, rel: &str) -> String {
    pub_sub_topic(ORDERBOOK_PREFIX, &alb_ordered_pair(base, rel))
}

fn orderbook_topic_from_ordered_pair(pair: &str) -> String { pub_sub_topic(ORDERBOOK_PREFIX, pair) }

#[test]
fn test_alb_ordered_pair() {
    assert_eq!("BTC:KMD", alb_ordered_pair("KMD", "BTC"));
    assert_eq!("BTCH:KMD", alb_ordered_pair("KMD", "BTCH"));
    assert_eq!("KMD:QTUM", alb_ordered_pair("QTUM", "KMD"));
}

#[allow(dead_code)]
pub fn parse_orderbook_pair_from_topic(topic: &str) -> Option<(&str, &str)> {
    let mut split = topic.split(|maybe_sep| maybe_sep == TOPIC_SEPARATOR);
    match split.next() {
        Some(ORDERBOOK_PREFIX) => match split.next() {
            Some(maybe_pair) => {
                let colon = maybe_pair.find(|maybe_colon| maybe_colon == ':');
                match colon {
                    Some(index) => {
                        if index + 1 < maybe_pair.len() {
                            Some((&maybe_pair[..index], &maybe_pair[index + 1..]))
                        } else {
                            None
                        }
                    },
                    None => None,
                }
            },
            None => None,
        },
        _ => None,
    }
}

#[test]
fn test_parse_orderbook_pair_from_topic() {
    assert_eq!(Some(("BTC", "KMD")), parse_orderbook_pair_from_topic("orbk/BTC:KMD"));
    assert_eq!(None, parse_orderbook_pair_from_topic("orbk/BTC:"));
}

fn maker_order_created_p2p_notify(
    ctx: MmArc,
    order: &MakerOrder,
    base_protocol_info: Vec<u8>,
    rel_protocol_info: Vec<u8>,
) {
    let topic = order.orderbook_topic();
    let message = new_protocol::MakerOrderCreated {
        uuid: order.uuid.into(),
        base: order.base_orderbook_ticker().to_owned(),
        rel: order.rel_orderbook_ticker().to_owned(),
        price: order.price.to_ratio(),
        max_volume: order.available_amount().to_ratio(),
        min_volume: order.min_base_vol.to_ratio(),
        conf_settings: order.conf_settings.unwrap(),
        created_at: now_sec(),
        timestamp: now_sec(),
        pair_trie_root: H64::default(),
        base_protocol_info,
        rel_protocol_info,
    };

    let to_broadcast = new_protocol::OrdermatchMessage::MakerOrderCreated(message.clone());
    let (key_pair, peer_id) = p2p_keypair_and_peer_id_to_broadcast(&ctx, order.p2p_keypair());

    let encoded_msg = encode_and_sign(&to_broadcast, key_pair.private_ref()).unwrap();
    let item: OrderbookItem = (message, hex::encode(key_pair.public_slice())).into();
    insert_or_update_my_order(&ctx, item, order);
    broadcast_p2p_msg(&ctx, vec![topic], encoded_msg, peer_id);
}

fn process_my_maker_order_updated(ctx: &MmArc, message: &new_protocol::MakerOrderUpdated) {
    let ordermatch_ctx = OrdermatchContext::from_ctx(ctx).expect("from_ctx failed");
    let mut orderbook = ordermatch_ctx.orderbook.lock();

    let uuid = message.uuid();
    if let Some(mut order) = orderbook.find_order_by_uuid(&uuid) {
        order.apply_updated(message);
        orderbook.insert_or_update_order_update_trie(order);
    }
}

fn maker_order_updated_p2p_notify(
    ctx: MmArc,
    topic: String,
    message: new_protocol::MakerOrderUpdated,
    p2p_privkey: Option<&KeyPair>,
) {
    let msg: new_protocol::OrdermatchMessage = message.clone().into();
    let (secret, peer_id) = p2p_private_and_peer_id_to_broadcast(&ctx, p2p_privkey);
    let encoded_msg = encode_and_sign(&msg, &secret).unwrap();
    process_my_maker_order_updated(&ctx, &message);
    broadcast_p2p_msg(&ctx, vec![topic], encoded_msg, peer_id);
}

fn maker_order_cancelled_p2p_notify(ctx: MmArc, order: &MakerOrder) {
    let message = new_protocol::OrdermatchMessage::MakerOrderCancelled(new_protocol::MakerOrderCancelled {
        uuid: order.uuid.into(),
        timestamp: now_sec(),
        pair_trie_root: H64::default(),
    });
    delete_my_order(&ctx, order.uuid, order.p2p_privkey);
    log::debug!("maker_order_cancelled_p2p_notify called, message {:?}", message);
    broadcast_ordermatch_message(&ctx, vec![order.orderbook_topic()], message, order.p2p_keypair());
}

pub struct BalanceUpdateOrdermatchHandler {
    ctx: MmWeak,
}

impl BalanceUpdateOrdermatchHandler {
    pub fn new(ctx: MmArc) -> Self { BalanceUpdateOrdermatchHandler { ctx: ctx.weak() } }
}

#[async_trait]
impl BalanceTradeFeeUpdatedHandler for BalanceUpdateOrdermatchHandler {
    async fn balance_updated(&self, coin: &MmCoinEnum, new_balance: &BigDecimal) {
        let ctx = match MmArc::from_weak(&self.ctx) {
            Some(ctx) => ctx,
            None => return,
        };
        if coin.wallet_only(&ctx) {
            log::warn!(
                "coin: {} is wallet only, skip BalanceTradeFeeUpdatedHandler",
                coin.ticker()
            );
            return;
        }
        // Get the max maker available volume to check if the wallet balances are sufficient for the issued maker orders.
        // Note although the maker orders are issued already, but they are not matched yet, so pass the `OrderIssue` stage.
        let new_volume = match calc_max_maker_vol(&ctx, coin, new_balance, FeeApproxStage::OrderIssue).await {
            Ok(vol_info) => vol_info.volume,
            Err(e) if e.get_inner().not_sufficient_balance() => MmNumber::from(0),
            Err(e) => {
                log::warn!("Couldn't handle the 'balance_updated' event: {}", e);
                return;
            },
        };

        let ordermatch_ctx = OrdermatchContext::from_ctx(&ctx).unwrap();
        let my_maker_orders = ordermatch_ctx.maker_orders_ctx.lock().orders.clone();

        for (uuid, order_mutex) in my_maker_orders {
            let mut order = order_mutex.lock().await;
            if order.base != coin.ticker() {
                continue;
            }

            if new_volume < order.min_base_vol {
                let removed_order_mutex = ordermatch_ctx.maker_orders_ctx.lock().remove_order(&uuid);
                // This checks that the order hasn't been removed by another process
                if removed_order_mutex.is_some() {
                    // cancel the order
                    maker_order_cancelled_p2p_notify(ctx.clone(), &order);
                    delete_my_maker_order(
                        ctx.clone(),
                        order.clone(),
                        MakerOrderCancellationReason::InsufficientBalance,
                    )
                    .compat()
                    .await
                    .ok();
                    continue;
                }
            }

            if new_volume < order.available_amount() {
                order.max_base_vol = &order.reserved_amount() + &new_volume;
                let mut update_msg = new_protocol::MakerOrderUpdated::new(order.uuid);
                update_msg.with_new_max_volume(order.available_amount().into());
                maker_order_updated_p2p_notify(ctx.clone(), order.orderbook_topic(), update_msg, order.p2p_keypair());
            }
        }
    }
}

#[derive(Clone, Debug, Deserialize, Eq, PartialEq, Serialize)]
pub struct TakerRequest {
    pub base: String,
    pub rel: String,
    pub base_amount: MmNumber,
    pub rel_amount: MmNumber,
    pub action: TakerAction,
    uuid: Uuid,
    sender_pubkey: H256Json,
    dest_pub_key: H256Json,
    #[serde(default)]
    match_by: MatchBy,
    conf_settings: Option<OrderConfirmationsSettings>,
    #[serde(default)]
    #[serde(skip_serializing_if = "Option::is_none")]
    pub base_protocol_info: Option<Vec<u8>>,
    #[serde(default)]
    #[serde(skip_serializing_if = "Option::is_none")]
    pub rel_protocol_info: Option<Vec<u8>>,
}

impl TakerRequest {
    fn from_new_proto_and_pubkey(message: new_protocol::TakerRequest, sender_pubkey: H256Json) -> Self {
        let base_amount = MmNumber::from(message.base_amount);
        let rel_amount = MmNumber::from(message.rel_amount);

        TakerRequest {
            base: message.base,
            rel: message.rel,
            base_amount,
            rel_amount,
            action: message.action,
            uuid: message.uuid.into(),
            sender_pubkey,
            dest_pub_key: Default::default(),
            match_by: message.match_by.into(),
            conf_settings: Some(message.conf_settings),
            base_protocol_info: message.base_protocol_info,
            rel_protocol_info: message.rel_protocol_info,
        }
    }

    fn can_match_with_maker_pubkey(&self, maker_pubkey: &H256Json) -> bool {
        match &self.match_by {
            MatchBy::Pubkeys(pubkeys) => pubkeys.contains(maker_pubkey),
            _ => true,
        }
    }

    fn can_match_with_uuid(&self, uuid: &Uuid) -> bool {
        match &self.match_by {
            MatchBy::Orders(uuids) => uuids.contains(uuid),
            _ => true,
        }
    }

    fn base_protocol_info_for_maker(&self) -> &Option<Vec<u8>> {
        match &self.action {
            TakerAction::Buy => &self.base_protocol_info,
            TakerAction::Sell => &self.rel_protocol_info,
        }
    }

    fn rel_protocol_info_for_maker(&self) -> &Option<Vec<u8>> {
        match &self.action {
            TakerAction::Buy => &self.rel_protocol_info,
            TakerAction::Sell => &self.base_protocol_info,
        }
    }
}

impl From<TakerOrder> for new_protocol::OrdermatchMessage {
    fn from(taker_order: TakerOrder) -> Self {
        new_protocol::OrdermatchMessage::TakerRequest(new_protocol::TakerRequest {
            base_amount: taker_order.request.get_base_amount().to_ratio(),
            rel_amount: taker_order.request.get_rel_amount().to_ratio(),
            base: taker_order.base_orderbook_ticker().to_owned(),
            rel: taker_order.rel_orderbook_ticker().to_owned(),
            action: taker_order.request.action,
            uuid: taker_order.request.uuid.into(),
            match_by: taker_order.request.match_by.into(),
            conf_settings: taker_order.request.conf_settings.unwrap(),
            base_protocol_info: taker_order.request.base_protocol_info,
            rel_protocol_info: taker_order.request.rel_protocol_info,
        })
    }
}

impl TakerRequest {
    fn get_base_amount(&self) -> &MmNumber { &self.base_amount }

    fn get_rel_amount(&self) -> &MmNumber { &self.rel_amount }
}

pub struct TakerOrderBuilder<'a> {
    base_coin: &'a MmCoinEnum,
    rel_coin: &'a MmCoinEnum,
    base_orderbook_ticker: Option<String>,
    rel_orderbook_ticker: Option<String>,
    base_amount: MmNumber,
    rel_amount: MmNumber,
    sender_pubkey: H256Json,
    action: TakerAction,
    match_by: MatchBy,
    order_type: OrderType,
    conf_settings: Option<OrderConfirmationsSettings>,
    min_volume: Option<MmNumber>,
    timeout: u64,
    save_in_history: bool,
}

pub enum TakerOrderBuildError {
    BaseEqualRel,
    /// Base amount too low with threshold
    BaseAmountTooLow {
        actual: MmNumber,
        threshold: MmNumber,
    },
    /// Rel amount too low with threshold
    RelAmountTooLow {
        actual: MmNumber,
        threshold: MmNumber,
    },
    /// Min volume too low with threshold
    MinVolumeTooLow {
        actual: MmNumber,
        threshold: MmNumber,
    },
    /// Max vol below min base vol
    MaxBaseVolBelowMinBaseVol {
        max: MmNumber,
        min: MmNumber,
    },
    SenderPubkeyIsZero,
    ConfsSettingsNotSet,
}

impl fmt::Display for TakerOrderBuildError {
    fn fmt(&self, f: &mut fmt::Formatter<'_>) -> fmt::Result {
        match self {
            TakerOrderBuildError::BaseEqualRel => write!(f, "Rel coin can not be same as base"),
            TakerOrderBuildError::BaseAmountTooLow { actual, threshold } => write!(
                f,
                "Base amount {} is too low, required: {}",
                actual.to_decimal(),
                threshold.to_decimal()
            ),
            TakerOrderBuildError::RelAmountTooLow { actual, threshold } => write!(
                f,
                "Rel amount {} is too low, required: {}",
                actual.to_decimal(),
                threshold.to_decimal()
            ),
            TakerOrderBuildError::MinVolumeTooLow { actual, threshold } => write!(
                f,
                "Min volume {} is too low, required: {}",
                actual.to_decimal(),
                threshold.to_decimal()
            ),
            TakerOrderBuildError::MaxBaseVolBelowMinBaseVol { min, max } => write!(
                f,
                "Max base vol {} is below min base vol: {}",
                max.to_decimal(),
                min.to_decimal()
            ),
            TakerOrderBuildError::SenderPubkeyIsZero => write!(f, "Sender pubkey can not be zero"),
            TakerOrderBuildError::ConfsSettingsNotSet => write!(f, "Confirmation settings must be set"),
        }
    }
}

impl<'a> TakerOrderBuilder<'a> {
    pub fn new(base_coin: &'a MmCoinEnum, rel_coin: &'a MmCoinEnum) -> TakerOrderBuilder<'a> {
        TakerOrderBuilder {
            base_coin,
            rel_coin,
            base_orderbook_ticker: None,
            rel_orderbook_ticker: None,
            base_amount: MmNumber::from(0),
            rel_amount: MmNumber::from(0),
            sender_pubkey: H256Json::default(),
            action: TakerAction::Buy,
            match_by: MatchBy::Any,
            conf_settings: None,
            min_volume: None,
            order_type: OrderType::GoodTillCancelled,
            timeout: TAKER_ORDER_TIMEOUT,
            save_in_history: true,
        }
    }

    pub fn with_base_amount(mut self, vol: MmNumber) -> Self {
        self.base_amount = vol;
        self
    }

    pub fn with_rel_amount(mut self, vol: MmNumber) -> Self {
        self.rel_amount = vol;
        self
    }

    pub fn with_min_volume(mut self, vol: Option<MmNumber>) -> Self {
        self.min_volume = vol;
        self
    }

    pub fn with_action(mut self, action: TakerAction) -> Self {
        self.action = action;
        self
    }

    pub fn with_match_by(mut self, match_by: MatchBy) -> Self {
        self.match_by = match_by;
        self
    }

    fn with_order_type(mut self, order_type: OrderType) -> Self {
        self.order_type = order_type;
        self
    }

    pub fn with_conf_settings(mut self, settings: OrderConfirmationsSettings) -> Self {
        self.conf_settings = Some(settings);
        self
    }

    pub fn with_sender_pubkey(mut self, sender_pubkey: H256Json) -> Self {
        self.sender_pubkey = sender_pubkey;
        self
    }

    pub fn with_timeout(mut self, timeout: u64) -> Self {
        self.timeout = timeout;
        self
    }

    pub fn with_save_in_history(mut self, save_in_history: bool) -> Self {
        self.save_in_history = save_in_history;
        self
    }

    pub fn with_base_orderbook_ticker(mut self, ticker: Option<String>) -> Self {
        self.base_orderbook_ticker = ticker;
        self
    }

    pub fn with_rel_orderbook_ticker(mut self, ticker: Option<String>) -> Self {
        self.rel_orderbook_ticker = ticker;
        self
    }

    /// Validate fields and build
    #[allow(clippy::result_large_err)]
    pub fn build(self) -> Result<TakerOrder, TakerOrderBuildError> {
        let min_base_amount = self.base_coin.min_trading_vol();
        let min_rel_amount = self.rel_coin.min_trading_vol();

        if self.base_coin.ticker() == self.rel_coin.ticker() {
            return Err(TakerOrderBuildError::BaseEqualRel);
        }

        if self.base_amount < min_base_amount {
            return Err(TakerOrderBuildError::BaseAmountTooLow {
                actual: self.base_amount,
                threshold: min_base_amount,
            });
        }

        if self.rel_amount < min_rel_amount {
            return Err(TakerOrderBuildError::RelAmountTooLow {
                actual: self.rel_amount,
                threshold: min_rel_amount,
            });
        }

        if self.sender_pubkey == H256Json::default() {
            return Err(TakerOrderBuildError::SenderPubkeyIsZero);
        }

        if self.conf_settings.is_none() {
            return Err(TakerOrderBuildError::ConfsSettingsNotSet);
        }

        let price = &self.rel_amount / &self.base_amount;
        let base_min_by_rel = &min_rel_amount / &price;
        let base_min_vol_threshold = min_base_amount.max(base_min_by_rel);

        let min_volume = self.min_volume.unwrap_or_else(|| base_min_vol_threshold.clone());

        if min_volume < base_min_vol_threshold {
            return Err(TakerOrderBuildError::MinVolumeTooLow {
                actual: min_volume,
                threshold: base_min_vol_threshold,
            });
        }

        if self.base_amount < min_volume {
            return Err(TakerOrderBuildError::MaxBaseVolBelowMinBaseVol {
                max: self.base_amount,
                min: min_volume,
            });
        }

        let my_coin = match &self.action {
            TakerAction::Buy => &self.rel_coin,
            TakerAction::Sell => &self.base_coin,
        };

        let p2p_privkey = if my_coin.is_privacy() {
            Some(SerializableSecp256k1Keypair::random())
        } else {
            None
        };

        let base_protocol_info = match &self.action {
            TakerAction::Buy => self.base_coin.coin_protocol_info(Some(self.base_amount.clone())),
            TakerAction::Sell => self.base_coin.coin_protocol_info(None),
        };

        let rel_protocol_info = match &self.action {
            TakerAction::Buy => self.rel_coin.coin_protocol_info(None),
            TakerAction::Sell => self.rel_coin.coin_protocol_info(Some(self.rel_amount.clone())),
        };

        Ok(TakerOrder {
            created_at: now_ms(),
            request: TakerRequest {
                base: self.base_coin.ticker().into(),
                rel: self.rel_coin.ticker().into(),
                base_amount: self.base_amount,
                rel_amount: self.rel_amount,
                action: self.action,
                uuid: new_uuid(),
                sender_pubkey: self.sender_pubkey,
                dest_pub_key: Default::default(),
                match_by: self.match_by,
                conf_settings: self.conf_settings,
                base_protocol_info: Some(base_protocol_info),
                rel_protocol_info: Some(rel_protocol_info),
            },
            matches: Default::default(),
            min_volume,
            order_type: self.order_type,
            timeout: self.timeout,
            save_in_history: self.save_in_history,
            base_orderbook_ticker: self.base_orderbook_ticker,
            rel_orderbook_ticker: self.rel_orderbook_ticker,
            p2p_privkey,
        })
    }

    #[cfg(test)]
    /// skip validation for tests
    fn build_unchecked(self) -> TakerOrder {
        let base_protocol_info = match &self.action {
            TakerAction::Buy => self.base_coin.coin_protocol_info(Some(self.base_amount.clone())),
            TakerAction::Sell => self.base_coin.coin_protocol_info(None),
        };

        let rel_protocol_info = match &self.action {
            TakerAction::Buy => self.rel_coin.coin_protocol_info(None),
            TakerAction::Sell => self.rel_coin.coin_protocol_info(Some(self.rel_amount.clone())),
        };

        TakerOrder {
            created_at: now_ms(),
            request: TakerRequest {
                base: self.base_coin.ticker().to_owned(),
                rel: self.rel_coin.ticker().to_owned(),
                base_amount: self.base_amount,
                rel_amount: self.rel_amount,
                action: self.action,
                uuid: new_uuid(),
                sender_pubkey: self.sender_pubkey,
                dest_pub_key: Default::default(),
                match_by: self.match_by,
                conf_settings: self.conf_settings,
                base_protocol_info: Some(base_protocol_info),
                rel_protocol_info: Some(rel_protocol_info),
            },
            matches: HashMap::new(),
            min_volume: Default::default(),
            order_type: Default::default(),
            timeout: self.timeout,
            save_in_history: false,
            base_orderbook_ticker: None,
            rel_orderbook_ticker: None,
            p2p_privkey: None,
        }
    }
}

#[derive(Clone, Debug, Deserialize, Eq, PartialEq, Serialize)]
pub struct TakerOrder {
    pub created_at: u64,
    pub request: TakerRequest,
    matches: HashMap<Uuid, TakerMatch>,
    min_volume: MmNumber,
    order_type: OrderType,
    timeout: u64,
    #[serde(default = "get_true")]
    save_in_history: bool,
    #[serde(default)]
    base_orderbook_ticker: Option<String>,
    #[serde(default)]
    rel_orderbook_ticker: Option<String>,
    /// A custom priv key for more privacy to prevent linking orders of the same node between each other
    /// Commonly used with privacy coins (ARRR, ZCash, etc.)
    p2p_privkey: Option<SerializableSecp256k1Keypair>,
}

/// Result of match_reserved function
#[derive(Debug, PartialEq)]
enum MatchReservedResult {
    /// Order and reserved message matched,
    Matched,
    /// Order and reserved didn't match
    NotMatched,
}

impl TakerOrder {
    fn is_cancellable(&self) -> bool { self.matches.is_empty() }

    fn match_reserved(&self, reserved: &MakerReserved) -> MatchReservedResult {
        match &self.request.match_by {
            MatchBy::Any => (),
            MatchBy::Orders(uuids) => {
                if !uuids.contains(&reserved.maker_order_uuid) {
                    return MatchReservedResult::NotMatched;
                }
            },
            MatchBy::Pubkeys(pubkeys) => {
                if !pubkeys.contains(&reserved.sender_pubkey) {
                    return MatchReservedResult::NotMatched;
                }
            },
        }

        let my_base_amount = self.request.get_base_amount();
        let my_rel_amount = self.request.get_rel_amount();
        let other_base_amount = reserved.get_base_amount();
        let other_rel_amount = reserved.get_rel_amount();

        match self.request.action {
            TakerAction::Buy => {
                let match_ticker = (self.request.base == reserved.base
                    || self.base_orderbook_ticker.as_ref() == Some(&reserved.base))
                    && (self.request.rel == reserved.rel || self.rel_orderbook_ticker.as_ref() == Some(&reserved.rel));
                if match_ticker && my_base_amount == other_base_amount && other_rel_amount <= my_rel_amount {
                    MatchReservedResult::Matched
                } else {
                    MatchReservedResult::NotMatched
                }
            },
            TakerAction::Sell => {
                let match_ticker = (self.request.base == reserved.rel
                    || self.base_orderbook_ticker.as_ref() == Some(&reserved.rel))
                    && (self.request.rel == reserved.base
                        || self.rel_orderbook_ticker.as_ref() == Some(&reserved.base));
                if match_ticker && my_base_amount == other_rel_amount && my_rel_amount <= other_base_amount {
                    MatchReservedResult::Matched
                } else {
                    MatchReservedResult::NotMatched
                }
            },
        }
    }

    /// Returns the ticker of the taker coin
    fn taker_coin_ticker(&self) -> &str {
        match &self.request.action {
            TakerAction::Buy => &self.request.rel,
            TakerAction::Sell => &self.request.base,
        }
    }

    /// Returns the ticker of the maker coin
    fn maker_coin_ticker(&self) -> &str {
        match &self.request.action {
            TakerAction::Buy => &self.request.base,
            TakerAction::Sell => &self.request.rel,
        }
    }

    fn base_orderbook_ticker(&self) -> &str { self.base_orderbook_ticker.as_deref().unwrap_or(&self.request.base) }

    fn rel_orderbook_ticker(&self) -> &str { self.rel_orderbook_ticker.as_deref().unwrap_or(&self.request.rel) }

    /// Returns the orderbook ticker of the taker coin
    fn taker_orderbook_ticker(&self) -> &str {
        match self.request.action {
            TakerAction::Buy => self.rel_orderbook_ticker(),
            TakerAction::Sell => self.base_orderbook_ticker(),
        }
    }

    /// Returns the orderbook ticker of the maker coin
    fn maker_orderbook_ticker(&self) -> &str {
        match self.request.action {
            TakerAction::Buy => self.base_orderbook_ticker(),
            TakerAction::Sell => self.rel_orderbook_ticker(),
        }
    }

    fn orderbook_topic(&self) -> String {
        orderbook_topic_from_base_rel(self.base_orderbook_ticker(), self.rel_orderbook_ticker())
    }

    fn p2p_keypair(&self) -> Option<&KeyPair> { self.p2p_privkey.as_ref().map(|key| key.key_pair()) }
}

#[derive(Clone, Debug, Deserialize, Eq, PartialEq, Serialize)]
/// Market maker order
/// The "action" is missing here because it's easier to always consider maker order as "sell"
/// So upon ordermatch with request we have only 2 combinations "sell":"sell" and "sell":"buy"
/// Adding "action" to maker order will just double possible combinations making order match more complex.
pub struct MakerOrder {
    pub max_base_vol: MmNumber,
    pub min_base_vol: MmNumber,
    pub price: MmNumber,
    pub created_at: u64,
    pub updated_at: Option<u64>,
    pub base: String,
    pub rel: String,
    matches: HashMap<Uuid, MakerMatch>,
    started_swaps: Vec<Uuid>,
    uuid: Uuid,
    conf_settings: Option<OrderConfirmationsSettings>,
    // Keeping this for now for backward compatibility when kickstarting maker orders
    #[serde(skip_serializing_if = "Option::is_none")]
    changes_history: Option<Vec<HistoricalOrder>>,
    #[serde(default = "get_true")]
    save_in_history: bool,
    #[serde(default)]
    base_orderbook_ticker: Option<String>,
    #[serde(default)]
    rel_orderbook_ticker: Option<String>,
    /// A custom priv key for more privacy to prevent linking orders of the same node between each other
    /// Commonly used with privacy coins (ARRR, ZCash, etc.)
    p2p_privkey: Option<SerializableSecp256k1Keypair>,
}

pub struct MakerOrderBuilder<'a> {
    max_base_vol: MmNumber,
    min_base_vol: Option<MmNumber>,
    price: MmNumber,
    base_coin: &'a MmCoinEnum,
    rel_coin: &'a MmCoinEnum,
    base_orderbook_ticker: Option<String>,
    rel_orderbook_ticker: Option<String>,
    conf_settings: Option<OrderConfirmationsSettings>,
    save_in_history: bool,
}

pub enum MakerOrderBuildError {
    BaseEqualRel,
    /// Max base vol too low with threshold
    MaxBaseVolTooLow {
        actual: MmNumber,
        threshold: MmNumber,
    },
    /// Min base vol too low with threshold
    MinBaseVolTooLow {
        actual: MmNumber,
        threshold: MmNumber,
    },
    /// Price too low with threshold
    PriceTooLow {
        actual: MmNumber,
        threshold: MmNumber,
    },
    /// Rel vol too low with threshold
    RelVolTooLow {
        actual: MmNumber,
        threshold: MmNumber,
    },
    ConfSettingsNotSet,
    MaxBaseVolBelowMinBaseVol {
        min: MmNumber,
        max: MmNumber,
    },
}

impl fmt::Display for MakerOrderBuildError {
    fn fmt(&self, f: &mut fmt::Formatter<'_>) -> fmt::Result {
        match self {
            MakerOrderBuildError::BaseEqualRel => write!(f, "Rel coin can not be same as base"),
            MakerOrderBuildError::MaxBaseVolTooLow { actual, threshold } => write!(
                f,
                "Max base vol {} is too low, required: {}",
                actual.to_decimal(),
                threshold.to_decimal()
            ),
            MakerOrderBuildError::MinBaseVolTooLow { actual, threshold } => write!(
                f,
                "Min base vol {} is too low, required: {}",
                actual.to_decimal(),
                threshold.to_decimal()
            ),
            MakerOrderBuildError::PriceTooLow { actual, threshold } => write!(
                f,
                "Price {} is too low, required: {}",
                actual.to_decimal(),
                threshold.to_decimal()
            ),
            MakerOrderBuildError::RelVolTooLow { actual, threshold } => write!(
                f,
                "Max rel vol {} is too low, required: {}",
                actual.to_decimal(),
                threshold.to_decimal()
            ),
            MakerOrderBuildError::ConfSettingsNotSet => write!(f, "Confirmation settings must be set"),
            MakerOrderBuildError::MaxBaseVolBelowMinBaseVol { min, max } => write!(
                f,
                "Max base vol {} is below min base vol: {}",
                max.to_decimal(),
                min.to_decimal()
            ),
        }
    }
}

#[allow(clippy::result_large_err)]
fn validate_price(price: MmNumber) -> Result<(), MakerOrderBuildError> {
    let min_price = MmNumber::from(BigRational::new(1.into(), 100_000_000.into()));

    if price < min_price {
        return Err(MakerOrderBuildError::PriceTooLow {
            actual: price,
            threshold: min_price,
        });
    }

    Ok(())
}

#[allow(clippy::result_large_err)]
fn validate_and_get_min_vol(
    min_base_amount: MmNumber,
    min_rel_amount: MmNumber,
    min_base_vol: Option<MmNumber>,
    price: MmNumber,
) -> Result<MmNumber, MakerOrderBuildError> {
    let base_min_by_rel = min_rel_amount / price;
    let base_min_vol_threshold = min_base_amount.max(base_min_by_rel);
    let actual_min_base_vol = min_base_vol.unwrap_or_else(|| base_min_vol_threshold.clone());

    if actual_min_base_vol < base_min_vol_threshold {
        return Err(MakerOrderBuildError::MinBaseVolTooLow {
            actual: actual_min_base_vol,
            threshold: base_min_vol_threshold,
        });
    }

    Ok(actual_min_base_vol)
}

#[allow(clippy::result_large_err)]
fn validate_max_vol(
    min_base_amount: MmNumber,
    min_rel_amount: MmNumber,
    max_base_vol: MmNumber,
    min_base_vol: Option<MmNumber>,
    price: MmNumber,
) -> Result<(), MakerOrderBuildError> {
    if let Some(min) = min_base_vol {
        if max_base_vol < min {
            return Err(MakerOrderBuildError::MaxBaseVolBelowMinBaseVol { min, max: max_base_vol });
        }
    }

    if max_base_vol < min_base_amount {
        return Err(MakerOrderBuildError::MaxBaseVolTooLow {
            actual: max_base_vol,
            threshold: min_base_amount,
        });
    }

    let rel_vol = max_base_vol * price;
    if rel_vol < min_rel_amount {
        return Err(MakerOrderBuildError::RelVolTooLow {
            actual: rel_vol,
            threshold: min_rel_amount,
        });
    }

    Ok(())
}

impl<'a> MakerOrderBuilder<'a> {
    pub fn new(base_coin: &'a MmCoinEnum, rel_coin: &'a MmCoinEnum) -> MakerOrderBuilder<'a> {
        MakerOrderBuilder {
            base_coin,
            rel_coin,
            base_orderbook_ticker: None,
            rel_orderbook_ticker: None,
            max_base_vol: 0.into(),
            min_base_vol: None,
            price: 0.into(),
            conf_settings: None,
            save_in_history: true,
        }
    }

    pub fn with_max_base_vol(mut self, vol: MmNumber) -> Self {
        self.max_base_vol = vol;
        self
    }

    pub fn with_min_base_vol(mut self, vol: Option<MmNumber>) -> Self {
        self.min_base_vol = vol;
        self
    }

    pub fn with_price(mut self, price: MmNumber) -> Self {
        self.price = price;
        self
    }

    pub fn with_conf_settings(mut self, conf_settings: OrderConfirmationsSettings) -> Self {
        self.conf_settings = Some(conf_settings);
        self
    }

    pub fn with_save_in_history(mut self, save_in_history: bool) -> Self {
        self.save_in_history = save_in_history;
        self
    }

    pub fn with_base_orderbook_ticker(mut self, base_orderbook_ticker: Option<String>) -> Self {
        self.base_orderbook_ticker = base_orderbook_ticker;
        self
    }

    pub fn with_rel_orderbook_ticker(mut self, rel_orderbook_ticker: Option<String>) -> Self {
        self.rel_orderbook_ticker = rel_orderbook_ticker;
        self
    }

    /// Build MakerOrder
    #[allow(clippy::result_large_err)]
    pub fn build(self) -> Result<MakerOrder, MakerOrderBuildError> {
        if self.base_coin.ticker() == self.rel_coin.ticker() {
            return Err(MakerOrderBuildError::BaseEqualRel);
        }

        if self.conf_settings.is_none() {
            return Err(MakerOrderBuildError::ConfSettingsNotSet);
        }

        let min_base_amount = self.base_coin.min_trading_vol();
        let min_rel_amount = self.rel_coin.min_trading_vol();

        validate_price(self.price.clone())?;

        let actual_min_base_vol = validate_and_get_min_vol(
            min_base_amount.clone(),
            min_rel_amount.clone(),
            self.min_base_vol.clone(),
            self.price.clone(),
        )?;

        validate_max_vol(
            min_base_amount,
            min_rel_amount,
            self.max_base_vol.clone(),
            self.min_base_vol.clone(),
            self.price.clone(),
        )?;

        let created_at = now_ms();

        let p2p_privkey = if self.base_coin.is_privacy() {
            Some(SerializableSecp256k1Keypair::random())
        } else {
            None
        };

        Ok(MakerOrder {
            base: self.base_coin.ticker().to_owned(),
            rel: self.rel_coin.ticker().to_owned(),
            created_at,
            updated_at: Some(created_at),
            max_base_vol: self.max_base_vol,
            min_base_vol: actual_min_base_vol,
            price: self.price,
            matches: HashMap::new(),
            started_swaps: Vec::new(),
            uuid: new_uuid(),
            conf_settings: self.conf_settings,
            changes_history: None,
            save_in_history: self.save_in_history,
            base_orderbook_ticker: self.base_orderbook_ticker,
            rel_orderbook_ticker: self.rel_orderbook_ticker,
            p2p_privkey,
        })
    }

    #[cfg(test)]
    fn build_unchecked(self) -> MakerOrder {
        let created_at = now_ms();
        #[allow(clippy::or_fun_call)]
        MakerOrder {
            base: self.base_coin.ticker().to_owned(),
            rel: self.rel_coin.ticker().to_owned(),
            created_at,
            updated_at: Some(created_at),
            max_base_vol: self.max_base_vol,
            min_base_vol: self.min_base_vol.unwrap_or(self.base_coin.min_trading_vol()),
            price: self.price,
            matches: HashMap::new(),
            started_swaps: Vec::new(),
            uuid: new_uuid(),
            conf_settings: self.conf_settings,
            changes_history: None,
            save_in_history: false,
            base_orderbook_ticker: None,
            rel_orderbook_ticker: None,
            p2p_privkey: None,
        }
    }
}

#[allow(dead_code)]
fn zero_rat() -> BigRational { BigRational::zero() }

impl MakerOrder {
    fn available_amount(&self) -> MmNumber { &self.max_base_vol - &self.reserved_amount() }

    fn reserved_amount(&self) -> MmNumber {
        self.matches.iter().fold(
            MmNumber::from(BigRational::from_integer(0.into())),
            |reserved, (_, order_match)| &reserved + order_match.reserved.get_base_amount(),
        )
    }

    fn is_cancellable(&self) -> bool { !self.has_ongoing_matches() }

    fn has_ongoing_matches(&self) -> bool {
        for (_, order_match) in self.matches.iter() {
            // if there's at least 1 ongoing match the order is not cancellable
            if order_match.connected.is_none() && order_match.connect.is_none() {
                return true;
            }
        }
        false
    }

    fn match_with_request(&self, taker: &TakerRequest) -> OrderMatchResult {
        let taker_base_amount = taker.get_base_amount();
        let taker_rel_amount = taker.get_rel_amount();

        let zero = MmNumber::from(0);
        if taker_base_amount <= &zero || taker_rel_amount <= &zero {
            return OrderMatchResult::NotMatched;
        }

        match taker.action {
            TakerAction::Buy => {
                let ticker_match = (self.base == taker.base
                    || self.base_orderbook_ticker.as_ref() == Some(&taker.base))
                    && (self.rel == taker.rel || self.rel_orderbook_ticker.as_ref() == Some(&taker.rel));
                let taker_price = taker_rel_amount / taker_base_amount;
                if ticker_match
                    && taker_base_amount <= &self.available_amount()
                    && taker_base_amount >= &self.min_base_vol
                    && taker_price >= self.price
                {
                    OrderMatchResult::Matched((taker_base_amount.clone(), taker_base_amount * &self.price))
                } else {
                    OrderMatchResult::NotMatched
                }
            },
            TakerAction::Sell => {
                let ticker_match = (self.base == taker.rel || self.base_orderbook_ticker.as_ref() == Some(&taker.rel))
                    && (self.rel == taker.base || self.rel_orderbook_ticker.as_ref() == Some(&taker.base));
                let taker_price = taker_base_amount / taker_rel_amount;

                // Calculate the resulting base amount using the Maker's price instead of the Taker's.
                let matched_base_amount = taker_base_amount / &self.price;
                let matched_rel_amount = taker_base_amount.clone();

                if ticker_match
                    && matched_base_amount <= self.available_amount()
                    && matched_base_amount >= self.min_base_vol
                    && taker_price >= self.price
                {
                    OrderMatchResult::Matched((matched_base_amount, matched_rel_amount))
                } else {
                    OrderMatchResult::NotMatched
                }
            },
        }
    }

    fn apply_updated(&mut self, msg: &new_protocol::MakerOrderUpdated) {
        if let Some(new_price) = msg.new_price() {
            self.price = new_price;
        }

        if let Some(new_max_volume) = msg.new_max_volume() {
            self.max_base_vol = new_max_volume;
        }

        if let Some(new_min_volume) = msg.new_min_volume() {
            self.min_base_vol = new_min_volume;
        }

        if let Some(conf_settings) = msg.new_conf_settings() {
            self.conf_settings = conf_settings.into();
        }

        self.updated_at = Some(now_ms());
    }

    fn base_orderbook_ticker(&self) -> &str { self.base_orderbook_ticker.as_deref().unwrap_or(&self.base) }

    fn rel_orderbook_ticker(&self) -> &str { self.rel_orderbook_ticker.as_deref().unwrap_or(&self.rel) }

    fn orderbook_topic(&self) -> String {
        orderbook_topic_from_base_rel(self.base_orderbook_ticker(), self.rel_orderbook_ticker())
    }

    fn was_updated(&self) -> bool { self.updated_at != Some(self.created_at) }

    fn p2p_keypair(&self) -> Option<&KeyPair> { self.p2p_privkey.as_ref().map(|key| key.key_pair()) }
}

impl From<TakerOrder> for MakerOrder {
    fn from(taker_order: TakerOrder) -> Self {
        let created_at = now_ms();
        match taker_order.request.action {
            TakerAction::Sell => MakerOrder {
                price: (taker_order.request.get_rel_amount() / taker_order.request.get_base_amount()),
                max_base_vol: taker_order.request.get_base_amount().clone(),
                min_base_vol: taker_order.min_volume,
                created_at,
                updated_at: Some(created_at),
                base: taker_order.request.base,
                rel: taker_order.request.rel,
                matches: HashMap::new(),
                started_swaps: Vec::new(),
                uuid: taker_order.request.uuid,
                conf_settings: taker_order.request.conf_settings,
                changes_history: None,
                save_in_history: taker_order.save_in_history,
                base_orderbook_ticker: taker_order.base_orderbook_ticker,
                rel_orderbook_ticker: taker_order.rel_orderbook_ticker,
                p2p_privkey: taker_order.p2p_privkey,
            },
            // The "buy" taker order is recreated with reversed pair as Maker order is always considered as "sell"
            TakerAction::Buy => {
                let price = taker_order.request.get_base_amount() / taker_order.request.get_rel_amount();
                let min_base_vol = &taker_order.min_volume / &price;
                MakerOrder {
                    price,
                    max_base_vol: taker_order.request.get_rel_amount().clone(),
                    min_base_vol,
                    created_at,
                    updated_at: Some(created_at),
                    base: taker_order.request.rel,
                    rel: taker_order.request.base,
                    matches: HashMap::new(),
                    started_swaps: Vec::new(),
                    uuid: taker_order.request.uuid,
                    conf_settings: taker_order.request.conf_settings.map(|s| s.reversed()),
                    changes_history: None,
                    save_in_history: taker_order.save_in_history,
                    base_orderbook_ticker: taker_order.rel_orderbook_ticker,
                    rel_orderbook_ticker: taker_order.base_orderbook_ticker,
                    p2p_privkey: taker_order.p2p_privkey,
                }
            },
        }
    }
}

#[derive(Clone, Debug, Deserialize, Eq, PartialEq, Serialize)]
pub struct TakerConnect {
    taker_order_uuid: Uuid,
    maker_order_uuid: Uuid,
    sender_pubkey: H256Json,
    dest_pub_key: H256Json,
}

impl From<new_protocol::TakerConnect> for TakerConnect {
    fn from(message: new_protocol::TakerConnect) -> TakerConnect {
        TakerConnect {
            taker_order_uuid: message.taker_order_uuid.into(),
            maker_order_uuid: message.maker_order_uuid.into(),
            sender_pubkey: Default::default(),
            dest_pub_key: Default::default(),
        }
    }
}

impl From<TakerConnect> for new_protocol::OrdermatchMessage {
    fn from(taker_connect: TakerConnect) -> Self {
        new_protocol::OrdermatchMessage::TakerConnect(new_protocol::TakerConnect {
            taker_order_uuid: taker_connect.taker_order_uuid.into(),
            maker_order_uuid: taker_connect.maker_order_uuid.into(),
        })
    }
}

#[derive(Clone, Debug, Deserialize, Eq, PartialEq, Serialize)]
#[cfg_attr(test, derive(Default))]
pub struct MakerReserved {
    base: String,
    rel: String,
    base_amount: MmNumber,
    rel_amount: MmNumber,
    taker_order_uuid: Uuid,
    maker_order_uuid: Uuid,
    sender_pubkey: H256Json,
    dest_pub_key: H256Json,
    conf_settings: Option<OrderConfirmationsSettings>,
    #[serde(default)]
    #[serde(skip_serializing_if = "Option::is_none")]
    pub base_protocol_info: Option<Vec<u8>>,
    #[serde(default)]
    #[serde(skip_serializing_if = "Option::is_none")]
    pub rel_protocol_info: Option<Vec<u8>>,
}

impl MakerReserved {
    fn get_base_amount(&self) -> &MmNumber { &self.base_amount }

    fn get_rel_amount(&self) -> &MmNumber { &self.rel_amount }

    fn price(&self) -> MmNumber { &self.rel_amount / &self.base_amount }
}

impl MakerReserved {
    fn from_new_proto_and_pubkey(message: new_protocol::MakerReserved, sender_pubkey: H256Json) -> Self {
        let base_amount = MmNumber::from(message.base_amount);
        let rel_amount = MmNumber::from(message.rel_amount);

        MakerReserved {
            base: message.base,
            rel: message.rel,
            base_amount,
            rel_amount,
            taker_order_uuid: message.taker_order_uuid.into(),
            maker_order_uuid: message.maker_order_uuid.into(),
            sender_pubkey,
            dest_pub_key: Default::default(),
            conf_settings: Some(message.conf_settings),
            base_protocol_info: message.base_protocol_info,
            rel_protocol_info: message.rel_protocol_info,
        }
    }
}

impl From<MakerReserved> for new_protocol::OrdermatchMessage {
    fn from(maker_reserved: MakerReserved) -> Self {
        new_protocol::OrdermatchMessage::MakerReserved(new_protocol::MakerReserved {
            base_amount: maker_reserved.get_base_amount().to_ratio(),
            rel_amount: maker_reserved.get_rel_amount().to_ratio(),
            base: maker_reserved.base,
            rel: maker_reserved.rel,
            taker_order_uuid: maker_reserved.taker_order_uuid.into(),
            maker_order_uuid: maker_reserved.maker_order_uuid.into(),
            conf_settings: maker_reserved.conf_settings.unwrap(),
            base_protocol_info: maker_reserved.base_protocol_info,
            rel_protocol_info: maker_reserved.rel_protocol_info,
        })
    }
}

#[derive(Clone, Debug, Deserialize, Eq, PartialEq, Serialize)]
pub struct MakerConnected {
    taker_order_uuid: Uuid,
    maker_order_uuid: Uuid,
    method: String,
    sender_pubkey: H256Json,
    dest_pub_key: H256Json,
}

impl From<new_protocol::MakerConnected> for MakerConnected {
    fn from(message: new_protocol::MakerConnected) -> MakerConnected {
        MakerConnected {
            taker_order_uuid: message.taker_order_uuid.into(),
            maker_order_uuid: message.maker_order_uuid.into(),
            method: "".to_string(),
            sender_pubkey: Default::default(),
            dest_pub_key: Default::default(),
        }
    }
}

impl From<MakerConnected> for new_protocol::OrdermatchMessage {
    fn from(maker_connected: MakerConnected) -> Self {
        new_protocol::OrdermatchMessage::MakerConnected(new_protocol::MakerConnected {
            taker_order_uuid: maker_connected.taker_order_uuid.into(),
            maker_order_uuid: maker_connected.maker_order_uuid.into(),
        })
    }
}

fn broadcast_keep_alive_for_pub(ctx: &MmArc, pubkey: &str, orderbook: &Orderbook, p2p_privkey: Option<&KeyPair>) {
    let state = match orderbook.pubkeys_state.get(pubkey) {
        Some(s) => s,
        None => return,
    };

    let mut trie_roots = HashMap::new();
    let mut topics = HashSet::new();
    for (alb_pair, root) in state.trie_roots.iter() {
        if *root == H64::default() && *root == hashed_null_node::<Layout>() {
            continue;
        }
        topics.insert(orderbook_topic_from_ordered_pair(alb_pair));
        trie_roots.insert(alb_pair.clone(), *root);
    }

    let message = new_protocol::PubkeyKeepAlive {
        trie_roots,
        timestamp: now_sec(),
    };

    broadcast_ordermatch_message(ctx, topics, message.into(), p2p_privkey);
}

pub async fn broadcast_maker_orders_keep_alive_loop(ctx: MmArc) {
    // broadcast_maker_orders_keep_alive_loop is spawned only if CryptoCtx is initialized.
    let persistent_pubsecp = CryptoCtx::from_ctx(&ctx)
        .expect("CryptoCtx not available")
        .mm2_internal_pubkey_hex();

    while !ctx.is_stopping() {
        Timer::sleep(MIN_ORDER_KEEP_ALIVE_INTERVAL as f64).await;
        let ordermatch_ctx = OrdermatchContext::from_ctx(&ctx).expect("from_ctx failed");
        let my_orders = ordermatch_ctx.maker_orders_ctx.lock().orders.clone();

        for (_, order_mutex) in my_orders {
            let order = order_mutex.lock().await;
            if let Some(p2p_privkey) = order.p2p_privkey {
                // Artem Vitae
                // I tried if let Some(p2p_privkey) = order_mutex.lock().await.p2p_privkey
                // but it seems to keep holding the guard
                drop(order);
                let pubsecp = hex::encode(p2p_privkey.public_slice());
                let orderbook = ordermatch_ctx.orderbook.lock();
                broadcast_keep_alive_for_pub(&ctx, &pubsecp, &orderbook, Some(p2p_privkey.key_pair()));
            }
        }

        let orderbook = ordermatch_ctx.orderbook.lock();
        broadcast_keep_alive_for_pub(&ctx, &persistent_pubsecp, &orderbook, None);
    }
}

fn broadcast_ordermatch_message(
    ctx: &MmArc,
    topics: impl IntoIterator<Item = String>,
    msg: new_protocol::OrdermatchMessage,
    p2p_privkey: Option<&KeyPair>,
) {
    let (secret, peer_id) = p2p_private_and_peer_id_to_broadcast(ctx, p2p_privkey);
    let encoded_msg = encode_and_sign(&msg, &secret).unwrap();
    broadcast_p2p_msg(ctx, topics.into_iter().collect(), encoded_msg, peer_id);
}

/// The order is ordered by [`OrderbookItem::price`] and [`OrderbookItem::uuid`].
#[derive(Clone, Debug, Eq, Ord, PartialEq, PartialOrd)]
struct OrderedByPriceOrder {
    price: MmNumber,
    uuid: Uuid,
}

#[derive(Clone, Debug, PartialEq)]
enum OrderbookRequestingState {
    /// The orderbook was requested from relays.
    #[allow(dead_code)]
    Requested,
    /// We subscribed to a topic at `subscribed_at` time, but the orderbook was not requested.
    NotRequested { subscribed_at: u64 },
}

type H64 = [u8; 8];

#[derive(Debug, Clone, Eq, PartialEq)]
struct TrieDiff<Key, Value> {
    delta: Vec<(Key, Option<Value>)>,
    next_root: H64,
}

#[derive(Debug)]
struct TrieDiffHistory<Key, Value> {
    inner: TimeCache<H64, TrieDiff<Key, Value>>,
}

impl<Key, Value> TrieDiffHistory<Key, Value> {
    fn insert_new_diff(&mut self, insert_at: H64, diff: TrieDiff<Key, Value>) {
        if insert_at == diff.next_root {
            // do nothing to avoid cycles in diff history
            return;
        }

        match self.inner.remove(diff.next_root) {
            Some(mut diff) => {
                // we reached a state that was already reached previously
                // history can be cleaned up to this state hash
                while let Some(next_diff) = self.inner.remove(diff.next_root) {
                    diff = next_diff;
                }
            },
            None => {
                self.inner.insert(insert_at, diff);
            },
        };
    }

    #[allow(dead_code)]
    fn remove_key(&mut self, key: H64) { self.inner.remove(key); }

    #[allow(dead_code)]
    fn contains_key(&self, key: &H64) -> bool { self.inner.contains_key(key) }

    fn get(&self, key: &H64) -> Option<&TrieDiff<Key, Value>> { self.inner.get(key) }

    #[allow(dead_code)]
    fn len(&self) -> usize { self.inner.len() }
}

type TrieOrderHistory = TrieDiffHistory<Uuid, OrderbookItem>;

struct OrderbookPubkeyState {
    /// Timestamp of the latest keep alive message received
    last_keep_alive: u64,
    /// The map storing historical data about specific pair subtrie changes
    /// Used to get diffs of orders of pair between specific root hashes
    order_pairs_trie_state_history: TimeCache<AlbOrderedOrderbookPair, TrieOrderHistory>,
    /// The known UUIDs owned by pubkey with alphabetically ordered pair to ease the lookup during pubkey orderbook requests
    orders_uuids: HashSet<(Uuid, AlbOrderedOrderbookPair)>,
    /// The map storing alphabetically ordered pair with trie root hash of orders owned by pubkey.
    trie_roots: HashMap<AlbOrderedOrderbookPair, H64>,
}

impl OrderbookPubkeyState {
    pub fn with_history_timeout(ttl: Duration) -> OrderbookPubkeyState {
        OrderbookPubkeyState {
            last_keep_alive: now_sec(),
            order_pairs_trie_state_history: TimeCache::new(ttl),
            orders_uuids: HashSet::default(),
            trie_roots: HashMap::default(),
        }
    }
}

fn get_trie_mut<'a>(
    mem_db: &'a mut MemoryDB<Blake2Hasher64>,
    root: &'a mut H64,
) -> Result<TrieDBMut<'a, Layout>, String> {
    if *root == H64::default() {
        Ok(TrieDBMut::new(mem_db, root))
    } else {
        TrieDBMut::from_existing(mem_db, root).map_err(|e| ERRL!("{:?}", e))
    }
}

fn pubkey_state_mut<'a>(
    state: &'a mut HashMap<String, OrderbookPubkeyState>,
    from_pubkey: &str,
) -> &'a mut OrderbookPubkeyState {
    match state.raw_entry_mut().from_key(from_pubkey) {
        RawEntryMut::Occupied(e) => e.into_mut(),
        RawEntryMut::Vacant(e) => {
            let state = OrderbookPubkeyState::with_history_timeout(Duration::new(TRIE_STATE_HISTORY_TIMEOUT, 0));
            e.insert(from_pubkey.to_string(), state).1
        },
    }
}

fn order_pair_root_mut<'a>(state: &'a mut HashMap<AlbOrderedOrderbookPair, H64>, pair: &str) -> &'a mut H64 {
    match state.raw_entry_mut().from_key(pair) {
        RawEntryMut::Occupied(e) => e.into_mut(),
        RawEntryMut::Vacant(e) => e.insert(pair.to_string(), Default::default()).1,
    }
}

fn pair_history_mut<'a>(
    state: &'a mut TimeCache<AlbOrderedOrderbookPair, TrieOrderHistory>,
    pair: &str,
) -> &'a mut TrieOrderHistory {
    state
        .entry(pair.into())
        .or_insert_with_update_expiration(|| TrieOrderHistory {
            inner: TimeCache::new(Duration::from_secs(TRIE_ORDER_HISTORY_TIMEOUT)),
        })
}

/// `parity_util_mem::malloc_size` crushes for some reason on wasm32
#[cfg(target_arch = "wasm32")]
fn collect_orderbook_metrics(_ctx: &MmArc, _orderbook: &Orderbook) {}

#[cfg(not(target_arch = "wasm32"))]
fn collect_orderbook_metrics(ctx: &MmArc, orderbook: &Orderbook) {
    use parity_util_mem::malloc_size;

    let memory_db_size = malloc_size(&orderbook.memory_db);
    mm_gauge!(ctx.metrics, "orderbook.len", orderbook.order_set.len() as f64);
    mm_gauge!(ctx.metrics, "orderbook.memory_db", memory_db_size as f64);
}

#[derive(Default)]
struct Orderbook {
    /// A map from (base, rel).
    ordered: HashMap<(String, String), BTreeSet<OrderedByPriceOrder>>,
    /// A map from base ticker to the set of another tickers to track the existing pairs
    pairs_existing_for_base: HashMap<String, HashSet<String>>,
    /// A map from rel ticker to the set of another tickers to track the existing pairs
    pairs_existing_for_rel: HashMap<String, HashSet<String>>,
    /// A map from (base, rel).
    unordered: HashMap<(String, String), HashSet<Uuid>>,
    order_set: HashMap<Uuid, OrderbookItem>,
    /// a map of orderbook states of known maker pubkeys
    pubkeys_state: HashMap<String, OrderbookPubkeyState>,
    topics_subscribed_to: HashMap<String, OrderbookRequestingState>,
    /// MemoryDB instance to store Patricia Tries data
    memory_db: MemoryDB<Blake2Hasher64>,
    my_p2p_pubkeys: HashSet<String>,
}

fn hashed_null_node<T: TrieConfiguration>() -> TrieHash<T> { <T::Codec as NodeCodecT>::hashed_null_node() }

impl Orderbook {
    fn find_order_by_uuid_and_pubkey(&self, uuid: &Uuid, from_pubkey: &str) -> Option<OrderbookItem> {
        self.order_set.get(uuid).and_then(|order| {
            if order.pubkey == from_pubkey {
                Some(order.clone())
            } else {
                None
            }
        })
    }

    fn find_order_by_uuid(&self, uuid: &Uuid) -> Option<OrderbookItem> { self.order_set.get(uuid).cloned() }

    fn insert_or_update_order_update_trie(&mut self, order: OrderbookItem) {
        let zero = BigRational::from_integer(0.into());
        if order.max_volume <= zero || order.price <= zero || order.min_volume < zero {
            self.remove_order_trie_update(order.uuid);
            return;
        } // else insert the order

        self.insert_or_update_order(order.clone());

        let pubkey_state = pubkey_state_mut(&mut self.pubkeys_state, &order.pubkey);

        let alb_ordered = alb_ordered_pair(&order.base, &order.rel);
        let pair_root = order_pair_root_mut(&mut pubkey_state.trie_roots, &alb_ordered);
        let prev_root = *pair_root;

        pubkey_state.orders_uuids.insert((order.uuid, alb_ordered.clone()));

        {
            let mut pair_trie = match get_trie_mut(&mut self.memory_db, pair_root) {
                Ok(trie) => trie,
                Err(e) => {
                    error!("Error getting {} trie with root {:?}", e, prev_root);
                    return;
                },
            };
            let order_bytes = order.trie_state_bytes();
            if let Err(e) = pair_trie.insert(order.uuid.as_bytes(), &order_bytes) {
                error!(
                    "Error {:?} on insertion to trie. Key {}, value {:?}",
                    e, order.uuid, order_bytes
                );
                return;
            };
        }

        if prev_root != H64::default() {
            let history = pair_history_mut(&mut pubkey_state.order_pairs_trie_state_history, &alb_ordered);
            history.insert_new_diff(prev_root, TrieDiff {
                delta: vec![(order.uuid, Some(order.clone()))],
                next_root: *pair_root,
            });
        }
    }

    fn insert_or_update_order(&mut self, order: OrderbookItem) {
        log::debug!("Inserting order {:?}", order);
        let zero = BigRational::from_integer(0.into());
        if order.max_volume <= zero || order.price <= zero || order.min_volume < zero {
            self.remove_order_trie_update(order.uuid);
            return;
        } // else insert the order

        let base_rel = (order.base.clone(), order.rel.clone());

        let ordered = self.ordered.entry(base_rel.clone()).or_insert_with(BTreeSet::new);

        // have to clone to drop immutable ordered borrow
        let existing = ordered
            .iter()
            .find(|maybe_existing| maybe_existing.uuid == order.uuid)
            .cloned();

        if let Some(exists) = existing {
            ordered.remove(&exists);
        }
        ordered.insert(OrderedByPriceOrder {
            uuid: order.uuid,
            price: order.price.clone().into(),
        });

        self.pairs_existing_for_base
            .entry(order.base.clone())
            .or_insert_with(HashSet::new)
            .insert(order.rel.clone());

        self.pairs_existing_for_rel
            .entry(order.rel.clone())
            .or_insert_with(HashSet::new)
            .insert(order.base.clone());

        self.unordered
            .entry(base_rel)
            .or_insert_with(HashSet::new)
            .insert(order.uuid);

        self.order_set.insert(order.uuid, order);
    }

    fn remove_order_trie_update(&mut self, uuid: Uuid) -> Option<OrderbookItem> {
        let order = match self.order_set.remove(&uuid) {
            Some(order) => order,
            None => return None,
        };
        let base_rel = (order.base.clone(), order.rel.clone());

        // create an `order_to_delete` that allows to find and remove an element from `self.ordered` by hash
        let order_to_delete = OrderedByPriceOrder {
            price: order.price.clone().into(),
            uuid,
        };

        if let Some(orders) = self.ordered.get_mut(&base_rel) {
            orders.remove(&order_to_delete);
            if orders.is_empty() {
                self.ordered.remove(&base_rel);
            }
        }

        if let Some(orders) = self.unordered.get_mut(&base_rel) {
            // use the same uuid to remove an order
            orders.remove(&order_to_delete.uuid);
            if orders.is_empty() {
                self.unordered.remove(&base_rel);
            }
        }

        let alb_ordered = alb_ordered_pair(&order.base, &order.rel);
        let pubkey_state = pubkey_state_mut(&mut self.pubkeys_state, &order.pubkey);
        let pair_state = order_pair_root_mut(&mut pubkey_state.trie_roots, &alb_ordered);
        let old_state = *pair_state;

        let to_remove = &(uuid, alb_ordered.clone());
        pubkey_state.orders_uuids.remove(to_remove);

        *pair_state = match delta_trie_root::<Layout, _, _, _, _, _>(&mut self.memory_db, *pair_state, vec![(
            *order.uuid.as_bytes(),
            None::<Vec<u8>>,
        )]) {
            Ok(root) => root,
            Err(_) => {
                error!("Failed to get existing trie with root {:?}", pair_state);
                return Some(order);
            },
        };

        if pubkey_state.order_pairs_trie_state_history.get(&alb_ordered).is_some() {
            let history = pair_history_mut(&mut pubkey_state.order_pairs_trie_state_history, &alb_ordered);
            history.insert_new_diff(old_state, TrieDiff {
                delta: vec![(uuid, None)],
                next_root: *pair_state,
            });
        }
        Some(order)
    }

    fn is_subscribed_to(&self, topic: &str) -> bool { self.topics_subscribed_to.contains_key(topic) }

    fn process_keep_alive(
        &mut self,
        from_pubkey: &str,
        message: new_protocol::PubkeyKeepAlive,
        i_am_relay: bool,
    ) -> Option<OrdermatchRequest> {
        let pubkey_state = pubkey_state_mut(&mut self.pubkeys_state, from_pubkey);
        pubkey_state.last_keep_alive = now_sec();
        let mut trie_roots_to_request = HashMap::new();
        for (alb_pair, trie_root) in message.trie_roots {
            let subscribed = self
                .topics_subscribed_to
                .contains_key(&orderbook_topic_from_ordered_pair(&alb_pair));
            if !subscribed && !i_am_relay {
                continue;
            }

            if trie_root == H64::default() || trie_root == hashed_null_node::<Layout>() {
                log::debug!(
                    "Received zero or hashed_null_node pair {} trie root from pub {}",
                    alb_pair,
                    from_pubkey
                );

                continue;
            }
            let actual_trie_root = order_pair_root_mut(&mut pubkey_state.trie_roots, &alb_pair);
            if *actual_trie_root != trie_root {
                trie_roots_to_request.insert(alb_pair, trie_root);
            }
        }

        if trie_roots_to_request.is_empty() {
            return None;
        }

        Some(OrdermatchRequest::SyncPubkeyOrderbookState {
            pubkey: from_pubkey.to_owned(),
            trie_roots: trie_roots_to_request,
        })
    }

    fn orderbook_item_with_proof(&self, order: OrderbookItem) -> OrderbookItemWithProof {
        OrderbookItemWithProof {
            order,
            last_message_payload: vec![],
            proof: vec![],
        }
    }
}

struct OrdermatchContext {
    pub maker_orders_ctx: PaMutex<MakerOrdersContext>,
    pub my_taker_orders: AsyncMutex<HashMap<Uuid, TakerOrder>>,
    pub orderbook: PaMutex<Orderbook>,
    /// The map from coin original ticker to the orderbook ticker
    /// It is used to share the same orderbooks for concurrently activated coins with different protocols
    /// E.g. BTC and BTC-Segwit
    pub orderbook_tickers: HashMap<String, String>,
    /// The map from orderbook ticker to original tickers having it in the config
    pub original_tickers: HashMap<String, HashSet<String>>,
    /// Pending MakerReserved messages for a specific TakerOrder UUID
    /// Used to select a trade with the best price upon matching
    pending_maker_reserved: AsyncMutex<HashMap<Uuid, Vec<MakerReserved>>>,
    #[cfg(target_arch = "wasm32")]
    ordermatch_db: ConstructibleDb<OrdermatchDb>,
}

pub fn init_ordermatch_context(ctx: &MmArc) -> OrdermatchInitResult<()> {
    // Helper
    #[derive(Deserialize)]
    struct CoinConf {
        coin: String,
        orderbook_ticker: Option<String>,
    }

    let coins: Vec<CoinConf> =
        json::from_value(ctx.conf["coins"].clone()).map_to_mm(|e| OrdermatchInitError::ErrorDeserializingConfig {
            field: "coins".to_owned(),
            error: e.to_string(),
        })?;
    let mut orderbook_tickers = HashMap::new();
    let mut original_tickers = HashMap::new();
    for coin in coins {
        if let Some(orderbook_ticker) = coin.orderbook_ticker {
            orderbook_tickers.insert(coin.coin.clone(), orderbook_ticker.clone());
            original_tickers
                .entry(orderbook_ticker)
                .or_insert_with(HashSet::new)
                .insert(coin.coin);
        }
    }

    let ordermatch_context = OrdermatchContext {
        maker_orders_ctx: PaMutex::new(MakerOrdersContext::new(ctx)?),
        my_taker_orders: Default::default(),
        orderbook: Default::default(),
        pending_maker_reserved: Default::default(),
        orderbook_tickers,
        original_tickers,
        #[cfg(target_arch = "wasm32")]
        ordermatch_db: ConstructibleDb::new(ctx),
    };

    from_ctx(&ctx.ordermatch_ctx, move || Ok(ordermatch_context))
        .map(|_| ())
        .map_to_mm(OrdermatchInitError::Internal)
}

#[cfg_attr(all(test, not(target_arch = "wasm32")), mockable)]
impl OrdermatchContext {
    /// Obtains a reference to this crate context, creating it if necessary.
    #[cfg(not(test))]
    fn from_ctx(ctx: &MmArc) -> Result<Arc<OrdermatchContext>, String> {
        Ok(try_s!(from_ctx(&ctx.ordermatch_ctx, move || {
            ERR!("'OrdermatchContext' is not initialized")
        })))
    }

    /// Obtains a reference to this crate context, creating it if necessary.
    #[cfg(test)]
    fn from_ctx(ctx: &MmArc) -> Result<Arc<OrdermatchContext>, String> {
        Ok(try_s!(from_ctx(&ctx.ordermatch_ctx, move || {
            Ok(OrdermatchContext {
                maker_orders_ctx: PaMutex::new(try_s!(MakerOrdersContext::new(ctx))),
                my_taker_orders: Default::default(),
                orderbook: Default::default(),
                pending_maker_reserved: Default::default(),
                orderbook_tickers: Default::default(),
                original_tickers: Default::default(),
                #[cfg(target_arch = "wasm32")]
                ordermatch_db: ConstructibleDb::new(ctx),
            })
        })))
    }

    fn orderbook_ticker(&self, ticker: &str) -> Option<String> { self.orderbook_tickers.get(ticker).cloned() }

    fn orderbook_ticker_bypass(&self, ticker: &str) -> String {
        self.orderbook_ticker(ticker).unwrap_or_else(|| ticker.to_owned())
    }

    fn orderbook_pair_bypass(&self, pair: &(String, String)) -> (String, String) {
        (
            self.orderbook_ticker(&pair.0).unwrap_or_else(|| pair.0.clone()),
            self.orderbook_ticker(&pair.1).unwrap_or_else(|| pair.1.clone()),
        )
    }

    #[cfg(target_arch = "wasm32")]
    pub async fn ordermatch_db(&self) -> InitDbResult<OrdermatchDbLocked<'_>> {
        self.ordermatch_db.get_or_initialize().await
    }
}

pub struct MakerOrdersContext {
    orders: HashMap<Uuid, Arc<AsyncMutex<MakerOrder>>>,
    order_tickers: HashMap<Uuid, String>,
    count_by_tickers: HashMap<String, usize>,
    /// The `check_balance_update_loop` future abort handles associated stored by corresponding tickers.
    balance_loops: AbortableSimpleMap<String>,
}

impl MakerOrdersContext {
    fn new(ctx: &MmArc) -> OrdermatchInitResult<MakerOrdersContext> {
        // Create an abortable system linked to the `MmCtx` so if the context is stopped via `MmArc::stop`,
        // all spawned `check_balance_update_loop` futures will be aborted as well.
        let balance_loops = ctx.abortable_system.create_subsystem()?;

        Ok(MakerOrdersContext {
            orders: HashMap::new(),
            order_tickers: HashMap::new(),
            count_by_tickers: HashMap::new(),
            balance_loops,
        })
    }

    fn add_order(&mut self, ctx: MmWeak, order: MakerOrder, balance: Option<BigDecimal>) {
        self.spawn_balance_loop_if_not_spawned(ctx, order.base.clone(), balance);

        self.order_tickers.insert(order.uuid, order.base.clone());
        *self.count_by_tickers.entry(order.base.clone()).or_insert(0) += 1;
        self.orders.insert(order.uuid, Arc::new(AsyncMutex::new(order)));
    }

    fn get_order(&self, uuid: &Uuid) -> Option<&Arc<AsyncMutex<MakerOrder>>> { self.orders.get(uuid) }

    fn remove_order(&mut self, uuid: &Uuid) -> Option<Arc<AsyncMutex<MakerOrder>>> {
        let order = self.orders.remove(uuid)?;
        let ticker = self.order_tickers.remove(uuid)?;
        if let Some(count) = self.count_by_tickers.get_mut(&ticker) {
            if *count > 0 {
                *count -= 1;
            }
        }

        if !self.coin_has_active_maker_orders(&ticker) {
            self.stop_balance_loop(&ticker);
        }

        Some(order)
    }

    fn coin_has_active_maker_orders(&self, ticker: &str) -> bool {
        self.count_by_tickers.get(ticker).copied() > Some(0)
    }

    fn spawn_balance_loop_if_not_spawned(&mut self, ctx: MmWeak, order_base: String, balance: Option<BigDecimal>) {
        let ticker = order_base.clone();
        let mut balance_loops = self.balance_loops.lock();

        let fut = check_balance_update_loop(ctx, ticker, balance);
        // `SimpleMapImpl::spawn_or_ignore` won't spawn the future
        // if the `check_balance_update_loop` loop has been spawned already.
        balance_loops.spawn_or_ignore(order_base, fut).warn_log();
    }

    fn stop_balance_loop(&mut self, ticker: &str) { self.balance_loops.lock().abort_future(ticker).warn_log(); }

    #[cfg(test)]
    fn balance_loop_exists(&mut self, ticker: &str) -> bool { self.balance_loops.lock().contains(ticker).unwrap() }
}

#[cfg_attr(test, mockable)]
fn lp_connect_start_bob(ctx: MmArc, maker_match: MakerMatch, maker_order: MakerOrder) {
    let spawner = ctx.spawner();
    let uuid = maker_match.request.uuid;

    let fut = async move {
        // aka "maker_loop"
        let taker_coin = match lp_coinfind(&ctx, &maker_order.rel).await {
            Ok(Some(c)) => c,
            Ok(None) => {
                error!("Coin {} is not found/enabled", maker_order.rel);
                return;
            },
            Err(e) => {
                error!("!lp_coinfind({}): {}", maker_order.rel, e);
                return;
            },
        };

        let maker_coin = match lp_coinfind(&ctx, &maker_order.base).await {
            Ok(Some(c)) => c,
            Ok(None) => {
                error!("Coin {} is not found/enabled", maker_order.base);
                return;
            },
            Err(e) => {
                error!("!lp_coinfind({}): {}", maker_order.base, e);
                return;
            },
        };
        let alice = bits256::from(maker_match.request.sender_pubkey.0);
        let maker_amount = maker_match.reserved.get_base_amount().to_decimal();
        let taker_amount = maker_match.reserved.get_rel_amount().to_decimal();

        // lp_connect_start_bob is called only from process_taker_connect, which returns if CryptoCtx is not initialized
        let crypto_ctx = CryptoCtx::from_ctx(&ctx).expect("'CryptoCtx' must be initialized already");
        let raw_priv = crypto_ctx.mm2_internal_privkey_secret();
        let my_persistent_pub = compressed_pub_key_from_priv_raw(raw_priv.as_slice(), ChecksumType::DSHA256).unwrap();

        let my_conf_settings = choose_maker_confs_and_notas(
            maker_order.conf_settings,
            &maker_match.request,
            &maker_coin,
            &taker_coin,
        );
        // detect atomic lock time version implicitly by conf_settings existence in taker request
        let atomic_locktime_v = match maker_match.request.conf_settings {
            Some(_) => {
                let other_conf_settings = choose_taker_confs_and_notas(
                    &maker_match.request,
                    &maker_match.reserved.conf_settings,
                    &maker_coin,
                    &taker_coin,
                );
                AtomicLocktimeVersion::V2 {
                    my_conf_settings,
                    other_conf_settings,
                }
            },
            None => AtomicLocktimeVersion::V1,
        };
        let lock_time = lp_atomic_locktime(
            maker_order.base_orderbook_ticker(),
            maker_order.rel_orderbook_ticker(),
            atomic_locktime_v,
        );
        log_tag!(
            ctx,
            "";
            fmt = "Entering the maker_swap_loop {}/{} with uuid: {}",
            maker_coin.ticker(),
            taker_coin.ticker(),
            uuid
        );

        let now = now_sec();
        if let Err(e) = insert_new_swap_to_db(ctx.clone(), maker_coin.ticker(), taker_coin.ticker(), uuid, now).await {
            error!("Error {} on new swap insertion", e);
        }

        let secret = match MakerSwap::generate_secret() {
            Ok(s) => s.into(),
            Err(e) => {
                error!("Error {} on secret generation", e);
                return;
            },
        };

        let maker_swap = MakerSwap::new(
            ctx.clone(),
            alice,
            maker_amount,
            taker_amount,
            my_persistent_pub,
            uuid,
            Some(maker_order.uuid),
            my_conf_settings,
            maker_coin,
            taker_coin,
            lock_time,
            maker_order.p2p_privkey.map(SerializableSecp256k1Keypair::into_inner),
            secret,
        );
        run_maker_swap(RunMakerSwapInput::StartNew(maker_swap), ctx).await;
    };

    let settings = AbortSettings::info_on_abort(format!("swap {uuid} stopped!"));
    spawner.spawn_with_settings(fut, settings);
}

fn lp_connected_alice(ctx: MmArc, taker_order: TakerOrder, taker_match: TakerMatch) {
    let spawner = ctx.spawner();
    let uuid = taker_match.reserved.taker_order_uuid;

    let fut = async move {
        // aka "taker_loop"
        let maker = bits256::from(taker_match.reserved.sender_pubkey.0);
        let taker_coin_ticker = taker_order.taker_coin_ticker();
        let taker_coin = match lp_coinfind(&ctx, taker_coin_ticker).await {
            Ok(Some(c)) => c,
            Ok(None) => {
                error!("Coin {} is not found/enabled", taker_coin_ticker);
                return;
            },
            Err(e) => {
                error!("!lp_coinfind({}): {}", taker_coin_ticker, e);
                return;
            },
        };

        let maker_coin_ticker = taker_order.maker_coin_ticker();
        let maker_coin = match lp_coinfind(&ctx, maker_coin_ticker).await {
            Ok(Some(c)) => c,
            Ok(None) => {
                error!("Coin {} is not found/enabled", maker_coin_ticker);
                return;
            },
            Err(e) => {
                error!("!lp_coinfind({}): {}", maker_coin_ticker, e);
                return;
            },
        };

        // lp_connected_alice is called only from process_maker_connected, which returns if CryptoCtx is not initialized
        let crypto_ctx = CryptoCtx::from_ctx(&ctx).expect("'CryptoCtx' must be initialized already");
        let raw_priv = crypto_ctx.mm2_internal_privkey_secret();
        let my_persistent_pub = compressed_pub_key_from_priv_raw(raw_priv.as_slice(), ChecksumType::DSHA256).unwrap();

        let maker_amount = taker_match.reserved.get_base_amount().clone();
        let taker_amount = taker_match.reserved.get_rel_amount().clone();

        let my_conf_settings = choose_taker_confs_and_notas(
            &taker_order.request,
            &taker_match.reserved.conf_settings,
            &maker_coin,
            &taker_coin,
        );
        // detect atomic lock time version implicitly by conf_settings existence in maker reserved
        let atomic_locktime_v = match taker_match.reserved.conf_settings {
            Some(_) => {
                let other_conf_settings = choose_maker_confs_and_notas(
                    taker_match.reserved.conf_settings,
                    &taker_order.request,
                    &maker_coin,
                    &taker_coin,
                );
                AtomicLocktimeVersion::V2 {
                    my_conf_settings,
                    other_conf_settings,
                }
            },
            None => AtomicLocktimeVersion::V1,
        };
        let locktime = lp_atomic_locktime(
            taker_order.maker_orderbook_ticker(),
            taker_order.taker_orderbook_ticker(),
            atomic_locktime_v,
        );
        log_tag!(
            ctx,
            "";
            fmt = "Entering the taker_swap_loop {}/{} with uuid: {}",
            maker_coin.ticker(),
            taker_coin.ticker(),
            uuid
        );

        let now = now_sec();
        if let Err(e) = insert_new_swap_to_db(ctx.clone(), taker_coin.ticker(), maker_coin.ticker(), uuid, now).await {
            error!("Error {} on new swap insertion", e);
        }
        let taker_swap = TakerSwap::new(
            ctx.clone(),
            maker,
            maker_amount,
            taker_amount,
            my_persistent_pub,
            uuid,
            Some(uuid),
            my_conf_settings,
            maker_coin,
            taker_coin,
            locktime,
            taker_order.p2p_privkey.map(SerializableSecp256k1Keypair::into_inner),
        );
        run_taker_swap(RunTakerSwapInput::StartNew(taker_swap), ctx).await
    };

    let settings = AbortSettings::info_on_abort(format!("swap {uuid} stopped!"));
    spawner.spawn_with_settings(fut, settings)
}

pub async fn lp_ordermatch_loop(ctx: MmArc) {
    // lp_ordermatch_loop is spawned only if CryptoCtx is initialized
    let my_pubsecp = CryptoCtx::from_ctx(&ctx)
        .expect("CryptoCtx not available")
        .mm2_internal_pubkey_hex();

    let maker_order_timeout = ctx.conf["maker_order_timeout"].as_u64().unwrap_or(MAKER_ORDER_TIMEOUT);
    loop {
        if ctx.is_stopping() {
            break;
        }
        let ordermatch_ctx = OrdermatchContext::from_ctx(&ctx).unwrap();

        handle_timed_out_taker_orders(ctx.clone(), &ordermatch_ctx).await;
        handle_timed_out_maker_matches(ctx.clone(), &ordermatch_ctx).await;
        check_balance_for_maker_orders(ctx.clone(), &ordermatch_ctx).await;

        {
            // remove "timed out" pubkeys states with their orders from orderbook
            let mut orderbook = ordermatch_ctx.orderbook.lock();
            let mut uuids_to_remove = vec![];
            let mut pubkeys_to_remove = vec![];
            for (pubkey, state) in orderbook.pubkeys_state.iter() {
                let to_keep = pubkey == &my_pubsecp || state.last_keep_alive + maker_order_timeout > now_sec();
                if !to_keep {
                    for (uuid, _) in &state.orders_uuids {
                        uuids_to_remove.push(*uuid);
                    }
                    pubkeys_to_remove.push(pubkey.clone());
                }
            }

            for uuid in uuids_to_remove {
                orderbook.remove_order_trie_update(uuid);
            }
            for pubkey in pubkeys_to_remove {
                orderbook.pubkeys_state.remove(&pubkey);
            }

            collect_orderbook_metrics(&ctx, &orderbook);
        }

        {
            let mut missing_uuids = Vec::new();
            let mut to_cancel = Vec::new();
            {
                let orderbook = ordermatch_ctx.orderbook.lock();
                for (uuid, _) in ordermatch_ctx.maker_orders_ctx.lock().orders.iter() {
                    if !orderbook.order_set.contains_key(uuid) {
                        missing_uuids.push(*uuid);
                    }
                }
            }

            for uuid in missing_uuids {
                let order_mutex = match ordermatch_ctx.maker_orders_ctx.lock().get_order(&uuid) {
                    Some(o) => o.clone(),
                    None => continue,
                };

                let mut order = order_mutex.lock().await;
                let (base, rel) = match find_pair(&ctx, &order.base, &order.rel).await {
                    Ok(Some(pair)) => pair,
                    _ => continue,
                };
                let current_balance = match base.my_spendable_balance().compat().await {
                    Ok(b) => b,
                    Err(e) => {
                        log::info!("Error {} on balance check to kickstart order {}, cancelling", e, uuid);
                        to_cancel.push(uuid);
                        continue;
                    },
                };
                let max_vol = match calc_max_maker_vol(&ctx, &base, &current_balance, FeeApproxStage::OrderIssue).await
                {
                    Ok(vol_info) => vol_info.volume,
                    Err(e) => {
                        log::info!("Error {} on balance check to kickstart order {}, cancelling", e, uuid);
                        to_cancel.push(uuid);
                        continue;
                    },
                };
                if max_vol < order.available_amount() {
                    order.max_base_vol = order.reserved_amount() + max_vol;
                }
                if order.available_amount() < order.min_base_vol {
                    log::info!("Insufficient volume available for order {}, cancelling", uuid);
                    to_cancel.push(uuid);
                    continue;
                }

                let maker_orders = ordermatch_ctx.maker_orders_ctx.lock().orders.clone();

                // notify other nodes only if maker order is still there keeping maker_orders locked during the operation
                if maker_orders.contains_key(&uuid) {
                    let topic = order.orderbook_topic();
                    subscribe_to_topic(&ctx, topic);
                    maker_order_created_p2p_notify(
                        ctx.clone(),
                        &order,
                        base.coin_protocol_info(None),
                        rel.coin_protocol_info(Some(order.max_base_vol.clone() * order.price.clone())),
                    );
                }
            }

            for uuid in to_cancel {
                let removed_order_mutex = ordermatch_ctx.maker_orders_ctx.lock().remove_order(&uuid);
                // This checks that the order hasn't been removed by another process
                if let Some(order_mutex) = removed_order_mutex {
                    let order = order_mutex.lock().await;
                    delete_my_maker_order(
                        ctx.clone(),
                        order.clone(),
                        MakerOrderCancellationReason::InsufficientBalance,
                    )
                    .compat()
                    .await
                    .ok();
                }
            }
        }

        Timer::sleep(0.777).await;
    }
}

pub async fn clean_memory_loop(ctx_weak: MmWeak) {
    loop {
        {
            let ctx = match MmArc::from_weak(&ctx_weak) {
                Some(ctx) => ctx,
                None => return,
            };
            if ctx.is_stopping() {
                break;
            }

            let ordermatch_ctx = OrdermatchContext::from_ctx(&ctx).unwrap();
            let mut orderbook = ordermatch_ctx.orderbook.lock();
            orderbook.memory_db.purge();
        }
        Timer::sleep(600.).await;
    }
}

/// Transforms the timed out and unmatched GTC taker orders to maker.
///
/// # Safety
///
/// The function locks the [`OrdermatchContext::my_maker_orders`] and [`OrdermatchContext::my_taker_orders`] mutexes.
async fn handle_timed_out_taker_orders(ctx: MmArc, ordermatch_ctx: &OrdermatchContext) {
    let mut my_taker_orders = ordermatch_ctx.my_taker_orders.lock().await;
    let storage = MyOrdersStorage::new(ctx.clone());
    let mut my_actual_taker_orders = HashMap::with_capacity(my_taker_orders.len());

    for (uuid, order) in my_taker_orders.drain() {
        if order.created_at + order.timeout * 1000 >= now_ms() {
            my_actual_taker_orders.insert(uuid, order);
            continue;
        }

        if !order.matches.is_empty() || order.order_type != OrderType::GoodTillCancelled {
            delete_my_taker_order(ctx.clone(), order, TakerOrderCancellationReason::TimedOut)
                .compat()
                .await
                .ok();
            continue;
        }

        // transform the timed out taker order to maker

        delete_my_taker_order(ctx.clone(), order.clone(), TakerOrderCancellationReason::ToMaker)
            .compat()
            .await
            .ok();
        let maker_order: MakerOrder = order.into();
        ordermatch_ctx
            .maker_orders_ctx
            .lock()
            .add_order(ctx.weak(), maker_order.clone(), None);

        storage
            .save_new_active_maker_order(&maker_order)
            .await
            .error_log_with_msg("!save_new_active_maker_order");
        if maker_order.save_in_history {
            storage
                .update_was_taker_in_filtering_history(uuid)
                .await
                .error_log_with_msg("!update_was_taker_in_filtering_history");
        }

        // notify other peers
        if let Ok(Some((base, rel))) = find_pair(&ctx, &maker_order.base, &maker_order.rel).await {
            maker_order_created_p2p_notify(
                ctx.clone(),
                &maker_order,
                base.coin_protocol_info(None),
                rel.coin_protocol_info(Some(maker_order.max_base_vol.clone() * maker_order.price.clone())),
            );
        }
    }

    *my_taker_orders = my_actual_taker_orders;
}

/// # Safety
///
/// The function locks the [`OrdermatchContext::my_maker_orders`] mutex.
async fn check_balance_for_maker_orders(ctx: MmArc, ordermatch_ctx: &OrdermatchContext) {
    let my_maker_orders = ordermatch_ctx.maker_orders_ctx.lock().orders.clone();

    for (uuid, order) in my_maker_orders {
        let order = order.lock().await;
        if order.available_amount() >= order.min_base_vol || order.has_ongoing_matches() {
            continue;
        }

        let reason = if order.matches.is_empty() {
            MakerOrderCancellationReason::InsufficientBalance
        } else {
            MakerOrderCancellationReason::Fulfilled
        };
        let removed_order_mutex = ordermatch_ctx.maker_orders_ctx.lock().remove_order(&uuid);
        // This checks that the order hasn't been removed by another process
        if removed_order_mutex.is_some() {
            maker_order_cancelled_p2p_notify(ctx.clone(), &order);
            delete_my_maker_order(ctx.clone(), order.clone(), reason)
                .compat()
                .await
                .ok();
        }
    }
}

/// Removes timed out unfinished matches to unlock the reserved amount.
///
/// # Safety
///
/// The function locks the [`OrdermatchContext::my_maker_orders`] mutex.
async fn handle_timed_out_maker_matches(ctx: MmArc, ordermatch_ctx: &OrdermatchContext) {
    let now = now_ms();
    let storage = MyOrdersStorage::new(ctx.clone());
    let my_maker_orders = ordermatch_ctx.maker_orders_ctx.lock().orders.clone();

    for (_, order) in my_maker_orders.iter() {
        let mut order = order.lock().await;
        let old_len = order.matches.len();
        order.matches.retain(|_, order_match| {
            order_match.last_updated + ORDER_MATCH_TIMEOUT * 1000 > now || order_match.connected.is_some()
        });
        if old_len != order.matches.len() {
            storage
                .update_active_maker_order(&order)
                .await
                .error_log_with_msg("!update_active_maker_order");
        }
    }
}

async fn process_maker_reserved(ctx: MmArc, from_pubkey: H256Json, reserved_msg: MakerReserved) {
    log::debug!("Processing MakerReserved {:?}", reserved_msg);
    let ordermatch_ctx = OrdermatchContext::from_ctx(&ctx).unwrap();
    {
        let my_taker_orders = ordermatch_ctx.my_taker_orders.lock().await;
        if !my_taker_orders.contains_key(&reserved_msg.taker_order_uuid) {
            return;
        }
    }

    // Taker order existence is checked previously - it can't be created if CryptoCtx is not initialized
    let our_public_id = CryptoCtx::from_ctx(&ctx)
        .expect("'CryptoCtx' must be initialized already")
        .mm2_internal_public_id();
    if our_public_id.bytes == from_pubkey.0 {
        log::warn!("Skip maker reserved from our pubkey");
        return;
    }

    let uuid = reserved_msg.taker_order_uuid;
    {
        let mut pending_map = ordermatch_ctx.pending_maker_reserved.lock().await;
        let pending_for_order = pending_map
            .entry(reserved_msg.taker_order_uuid)
            .or_insert_with(Vec::new);
        pending_for_order.push(reserved_msg);
        if pending_for_order.len() > 1 {
            // messages will be sorted by price and processed in the first called handler
            return;
        }
    }

    Timer::sleep(3.).await;

    let mut my_taker_orders = ordermatch_ctx.my_taker_orders.lock().await;
    let my_order = match my_taker_orders.entry(uuid) {
        Entry::Vacant(_) => return,
        Entry::Occupied(entry) => entry.into_mut(),
    };

    // our base and rel coins should match maker's side tickers for a proper is_coin_protocol_supported check
    let (base_coin, rel_coin) = match find_pair(&ctx, my_order.maker_coin_ticker(), my_order.taker_coin_ticker()).await
    {
        Ok(Some(c)) => c,
        _ => return, // attempt to match with deactivated coin
    };
    let mut pending_map = ordermatch_ctx.pending_maker_reserved.lock().await;
    if let Some(mut reserved_messages) = pending_map.remove(&uuid) {
        reserved_messages.sort_unstable_by_key(|r| r.price());

        for reserved_msg in reserved_messages {
            let my_conf_settings =
                choose_maker_confs_and_notas(reserved_msg.conf_settings, &my_order.request, &base_coin, &rel_coin);
            let other_conf_settings =
                choose_taker_confs_and_notas(&my_order.request, &reserved_msg.conf_settings, &base_coin, &rel_coin);
            let atomic_locktime_v = AtomicLocktimeVersion::V2 {
                my_conf_settings,
                other_conf_settings,
            };
            let lock_time = lp_atomic_locktime(
                my_order.maker_orderbook_ticker(),
                my_order.taker_orderbook_ticker(),
                atomic_locktime_v,
            );
            // send "connect" message if reserved message targets our pubkey AND
            // reserved amounts match our order AND order is NOT reserved by someone else (empty matches)
            if (my_order.match_reserved(&reserved_msg) == MatchReservedResult::Matched && my_order.matches.is_empty())
                && base_coin.is_coin_protocol_supported(&reserved_msg.base_protocol_info, None, lock_time, false)
                && rel_coin.is_coin_protocol_supported(
                    &reserved_msg.rel_protocol_info,
                    Some(reserved_msg.rel_amount.clone()),
                    lock_time,
                    false,
                )
            {
                let connect = TakerConnect {
                    sender_pubkey: H256Json::from(our_public_id.bytes),
                    dest_pub_key: reserved_msg.sender_pubkey,
                    taker_order_uuid: reserved_msg.taker_order_uuid,
                    maker_order_uuid: reserved_msg.maker_order_uuid,
                };
                let topic = my_order.orderbook_topic();
                broadcast_ordermatch_message(&ctx, vec![topic], connect.clone().into(), my_order.p2p_keypair());
                let taker_match = TakerMatch {
                    reserved: reserved_msg,
                    connect,
                    connected: None,
                    last_updated: now_ms(),
                };
                my_order
                    .matches
                    .insert(taker_match.reserved.maker_order_uuid, taker_match);
                MyOrdersStorage::new(ctx)
                    .update_active_taker_order(my_order)
                    .await
                    .error_log_with_msg("!update_active_taker_order");
                return;
            }
        }
    }
}

async fn process_maker_connected(ctx: MmArc, from_pubkey: H256Json, connected: MakerConnected) {
    log::debug!("Processing MakerConnected {:?}", connected);
    let ordermatch_ctx = OrdermatchContext::from_ctx(&ctx).unwrap();

    let our_public_id = match CryptoCtx::from_ctx(&ctx) {
        Ok(ctx) => ctx.mm2_internal_public_id(),
        Err(_) => return,
    };

    if our_public_id.bytes == from_pubkey.0 {
        log::warn!("Skip maker connected from our pubkey");
        return;
    }

    let mut my_taker_orders = ordermatch_ctx.my_taker_orders.lock().await;
    let my_order_entry = match my_taker_orders.entry(connected.taker_order_uuid) {
        Entry::Occupied(e) => e,
        Entry::Vacant(_) => return,
    };
    let order_match = match my_order_entry.get().matches.get(&connected.maker_order_uuid) {
        Some(o) => o,
        None => {
            log::warn!(
                "Our node doesn't have the match with uuid {}",
                connected.maker_order_uuid
            );
            return;
        },
    };

    if order_match.reserved.sender_pubkey != from_pubkey {
        error!("Connected message sender pubkey != reserved message sender pubkey");
        return;
    }
    // alice
    lp_connected_alice(ctx.clone(), my_order_entry.get().clone(), order_match.clone());
    // remove the matched order immediately
    let order = my_order_entry.remove();
    delete_my_taker_order(ctx, order, TakerOrderCancellationReason::Fulfilled)
        .compat()
        .await
        .ok();
}

async fn process_taker_request(ctx: MmArc, from_pubkey: H256Json, taker_request: TakerRequest) {
    let our_public_id: H256Json = match CryptoCtx::from_ctx(&ctx) {
        Ok(ctx) => ctx.mm2_internal_public_id().bytes.into(),
        Err(_) => return,
    };

    if our_public_id == from_pubkey {
        log::warn!("Skip the request originating from our pubkey");
        return;
    }
    log::debug!("Processing request {:?}", taker_request);

    if !taker_request.can_match_with_maker_pubkey(&our_public_id) {
        return;
    }

    let ordermatch_ctx = OrdermatchContext::from_ctx(&ctx).unwrap();
    let storage = MyOrdersStorage::new(ctx.clone());
    let mut my_orders = ordermatch_ctx.maker_orders_ctx.lock().orders.clone();
    let filtered = my_orders
        .iter_mut()
        .filter(|(uuid, _)| taker_request.can_match_with_uuid(uuid));

    for (uuid, order) in filtered {
        let mut order = order.lock().await;
        if let OrderMatchResult::Matched((base_amount, rel_amount)) = order.match_with_request(&taker_request) {
            let (base_coin, rel_coin) = match find_pair(&ctx, &order.base, &order.rel).await {
                Ok(Some(c)) => c,
                _ => return, // attempt to match with deactivated coin
            };

            let my_conf_settings =
                choose_maker_confs_and_notas(order.conf_settings, &taker_request, &base_coin, &rel_coin);
            let other_conf_settings =
                choose_taker_confs_and_notas(&taker_request, &order.conf_settings, &base_coin, &rel_coin);
            let atomic_locktime_v = AtomicLocktimeVersion::V2 {
                my_conf_settings,
                other_conf_settings,
            };
            let maker_lock_duration = (lp_atomic_locktime(
                order.base_orderbook_ticker(),
                order.rel_orderbook_ticker(),
                atomic_locktime_v,
            ) as f64
                * rel_coin.maker_locktime_multiplier())
            .ceil() as u64;

            if !order.matches.contains_key(&taker_request.uuid)
                && base_coin.is_coin_protocol_supported(
                    taker_request.base_protocol_info_for_maker(),
                    Some(base_amount.clone()),
                    maker_lock_duration,
                    true,
                )
                && rel_coin.is_coin_protocol_supported(
                    taker_request.rel_protocol_info_for_maker(),
                    None,
                    maker_lock_duration,
                    true,
                )
            {
                let reserved = MakerReserved {
                    dest_pub_key: taker_request.sender_pubkey,
                    sender_pubkey: our_public_id,
                    base: order.base_orderbook_ticker().to_owned(),
                    base_amount: base_amount.clone(),
                    rel_amount: rel_amount.clone(),
                    rel: order.rel_orderbook_ticker().to_owned(),
                    taker_order_uuid: taker_request.uuid,
                    maker_order_uuid: *uuid,
                    conf_settings: order.conf_settings.or_else(|| {
                        Some(OrderConfirmationsSettings {
                            base_confs: base_coin.required_confirmations(),
                            base_nota: base_coin.requires_notarization(),
                            rel_confs: rel_coin.required_confirmations(),
                            rel_nota: rel_coin.requires_notarization(),
                        })
                    }),
                    base_protocol_info: Some(base_coin.coin_protocol_info(None)),
                    rel_protocol_info: Some(rel_coin.coin_protocol_info(Some(rel_amount.clone()))),
                };
                let topic = order.orderbook_topic();
                log::debug!("Request matched sending reserved {:?}", reserved);
                broadcast_ordermatch_message(&ctx, vec![topic], reserved.clone().into(), order.p2p_keypair());
                let maker_match = MakerMatch {
                    request: taker_request,
                    reserved,
                    connect: None,
                    connected: None,
                    last_updated: now_ms(),
                };
                order.matches.insert(maker_match.request.uuid, maker_match);
                storage
                    .update_active_maker_order(&order)
                    .await
                    .error_log_with_msg("!update_active_maker_order");
            }
            return;
        }
    }
}

async fn process_taker_connect(ctx: MmArc, sender_pubkey: H256Json, connect_msg: TakerConnect) {
    log::debug!("Processing TakerConnect {:?}", connect_msg);
    let ordermatch_ctx = OrdermatchContext::from_ctx(&ctx).unwrap();

    let our_public_id = match CryptoCtx::from_ctx(&ctx) {
        Ok(ctx) => ctx.mm2_internal_public_id(),
        Err(_) => return,
    };

    if our_public_id.bytes == sender_pubkey.0 {
        log::warn!("Skip taker connect from our pubkey");
        return;
    }

    let order_mutex = {
        match ordermatch_ctx
            .maker_orders_ctx
            .lock()
            .orders
            .get(&connect_msg.maker_order_uuid)
        {
            Some(o) => o.clone(),
            None => return,
        }
    };
    let mut my_order = order_mutex.lock().await;
    let order_match = match my_order.matches.get_mut(&connect_msg.taker_order_uuid) {
        Some(o) => o,
        None => {
            log::warn!(
                "Our node doesn't have the match with uuid {}",
                connect_msg.taker_order_uuid
            );
            return;
        },
    };
    if order_match.request.sender_pubkey != sender_pubkey {
        log::warn!("Connect message sender pubkey != request message sender pubkey");
        return;
    }

    if order_match.connected.is_none() && order_match.connect.is_none() {
        let connected = MakerConnected {
            sender_pubkey: our_public_id.bytes.into(),
            dest_pub_key: connect_msg.sender_pubkey,
            taker_order_uuid: connect_msg.taker_order_uuid,
            maker_order_uuid: connect_msg.maker_order_uuid,
            method: "connected".into(),
        };
        order_match.connect = Some(connect_msg);
        order_match.connected = Some(connected.clone());
        let order_match = order_match.clone();
        my_order.started_swaps.push(order_match.request.uuid);
        lp_connect_start_bob(ctx.clone(), order_match, my_order.clone());
        let topic = my_order.orderbook_topic();
        broadcast_ordermatch_message(&ctx, vec![topic.clone()], connected.into(), my_order.p2p_keypair());

        // If volume is less order will be cancelled a bit later
        if my_order.available_amount() >= my_order.min_base_vol {
            let mut updated_msg = new_protocol::MakerOrderUpdated::new(my_order.uuid);
            updated_msg.with_new_max_volume(my_order.available_amount().into());
            maker_order_updated_p2p_notify(ctx.clone(), topic, updated_msg, my_order.p2p_keypair());
        }
        MyOrdersStorage::new(ctx)
            .update_active_maker_order(&my_order)
            .await
            .error_log_with_msg("!update_active_maker_order");
    }
}

pub async fn buy(ctx: MmArc, req: Json) -> Result<Response<Vec<u8>>, String> {
    let input: SellBuyRequest = try_s!(json::from_value(req));
    if input.base == input.rel {
        return ERR!("Base and rel must be different coins");
    }
    let rel_coin = try_s!(lp_coinfind(&ctx, &input.rel).await);
    let rel_coin = try_s!(rel_coin.ok_or("Rel coin is not found or inactive"));
    let base_coin = try_s!(lp_coinfind(&ctx, &input.base).await);
    let base_coin: MmCoinEnum = try_s!(base_coin.ok_or("Base coin is not found or inactive"));
    if base_coin.wallet_only(&ctx) {
        return ERR!("Base coin {} is wallet only", input.base);
    }
    if rel_coin.wallet_only(&ctx) {
        return ERR!("Rel coin {} is wallet only", input.rel);
    }
    let my_amount = &input.volume * &input.price;
    try_s!(
        check_balance_for_taker_swap(
            &ctx,
            &rel_coin,
            &base_coin,
            my_amount,
            None,
            None,
            FeeApproxStage::OrderIssue
        )
        .await
    );
    let res = try_s!(lp_auto_buy(&ctx, &base_coin, &rel_coin, input).await);
    Ok(try_s!(Response::builder().body(res)))
}

pub async fn sell(ctx: MmArc, req: Json) -> Result<Response<Vec<u8>>, String> {
    let input: SellBuyRequest = try_s!(json::from_value(req));
    if input.base == input.rel {
        return ERR!("Base and rel must be different coins");
    }
    let base_coin = try_s!(lp_coinfind(&ctx, &input.base).await);
    let base_coin = try_s!(base_coin.ok_or("Base coin is not found or inactive"));
    let rel_coin = try_s!(lp_coinfind(&ctx, &input.rel).await);
    let rel_coin = try_s!(rel_coin.ok_or("Rel coin is not found or inactive"));
    if base_coin.wallet_only(&ctx) {
        return ERR!("Base coin {} is wallet only", input.base);
    }
    if rel_coin.wallet_only(&ctx) {
        return ERR!("Rel coin {} is wallet only", input.rel);
    }
    try_s!(
        check_balance_for_taker_swap(
            &ctx,
            &base_coin,
            &rel_coin,
            input.volume.clone(),
            None,
            None,
            FeeApproxStage::OrderIssue
        )
        .await
    );
    let res = try_s!(lp_auto_buy(&ctx, &base_coin, &rel_coin, input).await);
    Ok(try_s!(Response::builder().body(res)))
}

/// Created when maker order is matched with taker request
#[derive(Clone, Debug, Deserialize, Eq, PartialEq, Serialize)]
struct MakerMatch {
    request: TakerRequest,
    reserved: MakerReserved,
    connect: Option<TakerConnect>,
    connected: Option<MakerConnected>,
    last_updated: u64,
}

/// Created upon taker request broadcast
#[derive(Clone, Debug, Deserialize, Eq, PartialEq, Serialize)]
struct TakerMatch {
    reserved: MakerReserved,
    connect: TakerConnect,
    connected: Option<MakerConnected>,
    last_updated: u64,
}

impl<'a> From<&'a TakerRequest> for TakerRequestForRpc {
    fn from(request: &'a TakerRequest) -> TakerRequestForRpc {
        TakerRequestForRpc {
            base: request.base.clone(),
            rel: request.rel.clone(),
            base_amount: request.base_amount.to_decimal(),
            base_amount_rat: request.base_amount.to_ratio(),
            rel_amount: request.rel_amount.to_decimal(),
            rel_amount_rat: request.rel_amount.to_ratio(),
            action: request.action,
            uuid: request.uuid,
            method: "request".to_string(),
            sender_pubkey: request.sender_pubkey,
            dest_pub_key: request.dest_pub_key,
            match_by: request.match_by.clone(),
            conf_settings: request.conf_settings,
        }
    }
}

#[allow(clippy::needless_borrow)]
pub async fn lp_auto_buy(
    ctx: &MmArc,
    base_coin: &MmCoinEnum,
    rel_coin: &MmCoinEnum,
    input: SellBuyRequest,
) -> Result<Vec<u8>, String> {
    if input.price < MmNumber::from(BigRational::new(1.into(), 100_000_000.into())) {
        return ERR!("Price is too low, minimum is 0.00000001");
    }

    let action = match Some(input.method.as_ref()) {
        Some("buy") => TakerAction::Buy,
        Some("sell") => TakerAction::Sell,
        _ => return ERR!("Auto buy must be called only from buy/sell RPC methods"),
    };
    let ordermatch_ctx = try_s!(OrdermatchContext::from_ctx(ctx));
    let mut my_taker_orders = ordermatch_ctx.my_taker_orders.lock().await;
    let our_public_id = try_s!(CryptoCtx::from_ctx(&ctx)).mm2_internal_public_id();
    let rel_volume = &input.volume * &input.price;
    let conf_settings = OrderConfirmationsSettings {
        base_confs: input.base_confs.unwrap_or_else(|| base_coin.required_confirmations()),
        base_nota: input.base_nota.unwrap_or_else(|| base_coin.requires_notarization()),
        rel_confs: input.rel_confs.unwrap_or_else(|| rel_coin.required_confirmations()),
        rel_nota: input.rel_nota.unwrap_or_else(|| rel_coin.requires_notarization()),
    };
    let mut order_builder = TakerOrderBuilder::new(base_coin, rel_coin)
        .with_base_amount(input.volume)
        .with_rel_amount(rel_volume)
        .with_action(action)
        .with_match_by(input.match_by)
        .with_min_volume(input.min_volume)
        .with_order_type(input.order_type)
        .with_conf_settings(conf_settings)
        .with_sender_pubkey(H256Json::from(our_public_id.bytes))
        .with_save_in_history(input.save_in_history)
        .with_base_orderbook_ticker(ordermatch_ctx.orderbook_ticker(base_coin.ticker()))
        .with_rel_orderbook_ticker(ordermatch_ctx.orderbook_ticker(rel_coin.ticker()));
    if let Some(timeout) = input.timeout {
        order_builder = order_builder.with_timeout(timeout);
    }
    let order = try_s!(order_builder.build());

    let request_orderbook = false;
    try_s!(
        subscribe_to_orderbook_topic(
            ctx,
            order.base_orderbook_ticker(),
            order.rel_orderbook_ticker(),
            request_orderbook
        )
        .await
    );
    broadcast_ordermatch_message(
        ctx,
        vec![order.orderbook_topic()],
        order.clone().into(),
        order.p2p_keypair(),
    );

    let res = try_s!(json::to_vec(&Mm2RpcResult::new(SellBuyResponse {
        request: (&order.request).into(),
        order_type: order.order_type,
        min_volume: order.min_volume.clone().into(),
        base_orderbook_ticker: order.base_orderbook_ticker.clone(),
        rel_orderbook_ticker: order.rel_orderbook_ticker.clone(),
    })));

    save_my_new_taker_order(ctx.clone(), &order)
        .await
        .map_err(|e| ERRL!("{}", e))?;
    my_taker_orders.insert(order.request.uuid, order);

    Ok(res)
}

/// Orderbook Item P2P message
/// DO NOT CHANGE - it will break backwards compatibility
#[derive(Clone, Debug, Deserialize, PartialEq, Serialize)]
struct OrderbookP2PItem {
    pubkey: String,
    base: String,
    rel: String,
    price: BigRational,
    max_volume: BigRational,
    min_volume: BigRational,
    uuid: Uuid,
    created_at: u64,
}

macro_rules! try_get_age_or_default {
    ($created_at: expr) => {{
        let now = now_sec();
        now.checked_sub($created_at).unwrap_or_else(|| {
            warn!("now - created_at: ({} - {}) caused a u64 underflow", now, $created_at);
            Default::default()
        })
    }};
}

impl OrderbookP2PItem {
    fn as_rpc_best_orders_buy(
        &self,
        address: String,
        conf_settings: Option<&OrderConfirmationsSettings>,
        is_mine: bool,
    ) -> RpcOrderbookEntry {
        let price_mm = MmNumber::from(self.price.clone());
        let max_vol_mm = MmNumber::from(self.max_volume.clone());
        let min_vol_mm = MmNumber::from(self.min_volume.clone());

        let base_max_volume = max_vol_mm.clone().into();
        let base_min_volume = min_vol_mm.clone().into();
        let rel_max_volume = (&max_vol_mm * &price_mm).into();
        let rel_min_volume = (&min_vol_mm * &price_mm).into();

        RpcOrderbookEntry {
            coin: self.rel.clone(),
            address,
            price: price_mm.to_decimal(),
            price_rat: price_mm.to_ratio(),
            price_fraction: price_mm.to_fraction(),
            max_volume: max_vol_mm.to_decimal(),
            max_volume_rat: max_vol_mm.to_ratio(),
            max_volume_fraction: max_vol_mm.to_fraction(),
            min_volume: min_vol_mm.to_decimal(),
            min_volume_rat: min_vol_mm.to_ratio(),
            min_volume_fraction: min_vol_mm.to_fraction(),
            pubkey: self.pubkey.clone(),
<<<<<<< HEAD
            age: now_sec_i64(),
=======
            age: try_get_age_or_default!(self.created_at),
            zcredits: 0,
>>>>>>> e40d037b
            uuid: self.uuid,
            is_mine,
            base_max_volume,
            base_min_volume,
            rel_max_volume,
            rel_min_volume,
            conf_settings: conf_settings.cloned(),
        }
    }

    fn as_rpc_best_orders_buy_v2(
        &self,
        address: OrderbookAddress,
        conf_settings: Option<&OrderConfirmationsSettings>,
        is_mine: bool,
    ) -> RpcOrderbookEntryV2 {
        let price_mm = MmNumber::from(self.price.clone());
        let max_vol_mm = MmNumber::from(self.max_volume.clone());
        let min_vol_mm = MmNumber::from(self.min_volume.clone());

        RpcOrderbookEntryV2 {
            coin: self.rel.clone(),
            address,
            rel_max_volume: (&max_vol_mm * &price_mm).into(),
            rel_min_volume: (&min_vol_mm * &price_mm).into(),
            price: price_mm.into(),
            pubkey: self.pubkey.clone(),
            uuid: self.uuid,
            is_mine,
            base_max_volume: max_vol_mm.into(),
            base_min_volume: min_vol_mm.into(),
            conf_settings: conf_settings.cloned(),
        }
    }

    fn as_rpc_best_orders_sell(
        &self,
        address: String,
        conf_settings: Option<&OrderConfirmationsSettings>,
        is_mine: bool,
    ) -> RpcOrderbookEntry {
        let price_mm = MmNumber::from(1i32) / self.price.clone().into();
        let max_vol_mm = MmNumber::from(self.max_volume.clone());
        let min_vol_mm = MmNumber::from(self.min_volume.clone());

        let base_max_volume = (&max_vol_mm / &price_mm).into();
        let base_min_volume = (&min_vol_mm / &price_mm).into();
        let rel_max_volume = max_vol_mm.clone().into();
        let rel_min_volume = min_vol_mm.clone().into();
        let conf_settings = conf_settings.map(|conf| conf.reversed());

        RpcOrderbookEntry {
            coin: self.base.clone(),
            address,
            price: price_mm.to_decimal(),
            price_rat: price_mm.to_ratio(),
            price_fraction: price_mm.to_fraction(),
            max_volume: max_vol_mm.to_decimal(),
            max_volume_rat: max_vol_mm.to_ratio(),
            max_volume_fraction: max_vol_mm.to_fraction(),
            min_volume: min_vol_mm.to_decimal(),
            min_volume_rat: min_vol_mm.to_ratio(),
            min_volume_fraction: min_vol_mm.to_fraction(),
            pubkey: self.pubkey.clone(),
<<<<<<< HEAD
            age: now_sec_i64(),
=======
            age: try_get_age_or_default!(self.created_at),
            zcredits: 0,
>>>>>>> e40d037b
            uuid: self.uuid,
            is_mine,
            base_max_volume,
            base_min_volume,
            rel_max_volume,
            rel_min_volume,
            conf_settings,
        }
    }

    fn as_rpc_best_orders_sell_v2(
        &self,
        address: OrderbookAddress,
        conf_settings: Option<&OrderConfirmationsSettings>,
        is_mine: bool,
    ) -> RpcOrderbookEntryV2 {
        let price_mm = MmNumber::from(1i32) / self.price.clone().into();
        let max_vol_mm = MmNumber::from(self.max_volume.clone());
        let min_vol_mm = MmNumber::from(self.min_volume.clone());

        let conf_settings = conf_settings.map(|conf| conf.reversed());

        RpcOrderbookEntryV2 {
            coin: self.base.clone(),
            address,
            base_max_volume: (&max_vol_mm / &price_mm).into(),
            base_min_volume: (&min_vol_mm / &price_mm).into(),
            price: price_mm.into(),
            pubkey: self.pubkey.clone(),
            uuid: self.uuid,
            is_mine,
            rel_max_volume: max_vol_mm.into(),
            rel_min_volume: min_vol_mm.into(),
            conf_settings,
        }
    }
}

/// Despite it looks the same as OrderbookItemWithProof it's better to have a separate struct to avoid compatibility
/// breakage if we need to add more fields to the OrderbookItemWithProof
/// DO NOT ADD more fields in this struct as it will break backward compatibility.
/// Add them to the BestOrdersRes instead
#[derive(Clone, Debug, Deserialize, PartialEq, Serialize)]
struct OrderbookP2PItemWithProof {
    /// Orderbook item
    order: OrderbookP2PItem,
    /// Last pubkey message payload that contains most recent pair trie root
    last_message_payload: Vec<u8>,
    /// Proof confirming that orderbook item is in the pair trie
    proof: TrieProof,
}

impl From<OrderbookItemWithProof> for OrderbookP2PItemWithProof {
    fn from(o: OrderbookItemWithProof) -> Self {
        OrderbookP2PItemWithProof {
            order: o.order.into(),
            last_message_payload: o.last_message_payload,
            proof: o.proof,
        }
    }
}

impl From<OrderbookItem> for OrderbookP2PItem {
    fn from(o: OrderbookItem) -> OrderbookP2PItem {
        OrderbookP2PItem {
            pubkey: o.pubkey,
            base: o.base,
            rel: o.rel,
            price: o.price,
            max_volume: o.max_volume,
            min_volume: o.min_volume,
            uuid: o.uuid,
            created_at: o.created_at,
        }
    }
}

#[derive(Clone, Debug, PartialEq)]
struct OrderbookItem {
    pubkey: String,
    base: String,
    rel: String,
    price: BigRational,
    max_volume: BigRational,
    min_volume: BigRational,
    uuid: Uuid,
    created_at: u64,
    base_protocol_info: Vec<u8>,
    rel_protocol_info: Vec<u8>,
    conf_settings: Option<OrderConfirmationsSettings>,
}

#[derive(Clone, Debug, PartialEq)]
struct OrderbookItemWithProof {
    /// Orderbook item
    order: OrderbookItem,
    /// Last pubkey message payload that contains most recent pair trie root
    last_message_payload: Vec<u8>,
    /// Proof confirming that orderbook item is in the pair trie
    proof: TrieProof,
}

/// Concrete implementation of Hasher using Blake2b 64-bit hashes
#[derive(Debug)]
pub struct Blake2Hasher64;

impl Hasher for Blake2Hasher64 {
    type Out = [u8; 8];
    type StdHasher = Hash256StdHasher;
    const LENGTH: usize = 8;

    fn hash(x: &[u8]) -> Self::Out {
        let mut hasher = Blake2bVar::new(8).expect("8 is valid VarBlake2b output_size");
        hasher.update(x);
        let mut res: [u8; 8] = Default::default();
        hasher.finalize_variable(&mut res).expect("hashing to succeed");
        res
    }
}

type Layout = sp_trie::LayoutV0<Blake2Hasher64>;

impl OrderbookItem {
    fn apply_updated(&mut self, msg: &new_protocol::MakerOrderUpdated) {
        if let Some(new_price) = msg.new_price() {
            self.price = new_price.into();
        }

        if let Some(new_max_volume) = msg.new_max_volume() {
            self.max_volume = new_max_volume.into();
        }

        if let Some(new_min_volume) = msg.new_min_volume() {
            self.min_volume = new_min_volume.into();
        }
    }

    fn as_rpc_entry_ask(&self, address: String, is_mine: bool) -> RpcOrderbookEntry {
        let price_mm = MmNumber::from(self.price.clone());
        let max_vol_mm = MmNumber::from(self.max_volume.clone());
        let min_vol_mm = MmNumber::from(self.min_volume.clone());

        let base_max_volume = max_vol_mm.clone().into();
        let base_min_volume = min_vol_mm.clone().into();
        let rel_max_volume = (&max_vol_mm * &price_mm).into();
        let rel_min_volume = (&min_vol_mm * &price_mm).into();

        RpcOrderbookEntry {
            coin: self.base.clone(),
            address,
            price: price_mm.to_decimal(),
            price_rat: price_mm.to_ratio(),
            price_fraction: price_mm.to_fraction(),
            max_volume: max_vol_mm.to_decimal(),
            max_volume_rat: max_vol_mm.to_ratio(),
            max_volume_fraction: max_vol_mm.to_fraction(),
            min_volume: min_vol_mm.to_decimal(),
            min_volume_rat: min_vol_mm.to_ratio(),
            min_volume_fraction: min_vol_mm.to_fraction(),
            pubkey: self.pubkey.clone(),
<<<<<<< HEAD
            age: now_sec_i64(),
=======
            age: try_get_age_or_default!(self.created_at),
            zcredits: 0,
>>>>>>> e40d037b
            uuid: self.uuid,
            is_mine,
            base_max_volume,
            base_min_volume,
            rel_max_volume,
            rel_min_volume,
            conf_settings: self.conf_settings,
        }
    }

    fn as_rpc_entry_bid(&self, address: String, is_mine: bool) -> RpcOrderbookEntry {
        let price_mm = MmNumber::from(1i32) / self.price.clone().into();
        let max_vol_mm = MmNumber::from(self.max_volume.clone());
        let min_vol_mm = MmNumber::from(self.min_volume.clone());

        let base_max_volume = (&max_vol_mm / &price_mm).into();
        let base_min_volume = (&min_vol_mm / &price_mm).into();
        let rel_max_volume = max_vol_mm.clone().into();
        let rel_min_volume = min_vol_mm.clone().into();
        let conf_settings = self.conf_settings.map(|conf| conf.reversed());

        RpcOrderbookEntry {
            coin: self.base.clone(),
            address,
            price: price_mm.to_decimal(),
            price_rat: price_mm.to_ratio(),
            price_fraction: price_mm.to_fraction(),
            max_volume: max_vol_mm.to_decimal(),
            max_volume_rat: max_vol_mm.to_ratio(),
            max_volume_fraction: max_vol_mm.to_fraction(),
            min_volume: min_vol_mm.to_decimal(),
            min_volume_rat: min_vol_mm.to_ratio(),
            min_volume_fraction: min_vol_mm.to_fraction(),
            pubkey: self.pubkey.clone(),
<<<<<<< HEAD
            age: now_sec_i64(),
=======
            age: try_get_age_or_default!(self.created_at),
            zcredits: 0,
>>>>>>> e40d037b
            uuid: self.uuid,
            is_mine,
            base_max_volume,
            base_min_volume,
            rel_max_volume,
            rel_min_volume,
            conf_settings,
        }
    }

    fn as_rpc_v2_entry_ask(&self, address: OrderbookAddress, is_mine: bool) -> RpcOrderbookEntryV2 {
        let price_mm = MmNumber::from(self.price.clone());
        let max_vol_mm = MmNumber::from(self.max_volume.clone());
        let min_vol_mm = MmNumber::from(self.min_volume.clone());

        RpcOrderbookEntryV2 {
            coin: self.base.clone(),
            address,
            rel_max_volume: (&max_vol_mm * &price_mm).into(),
            rel_min_volume: (&min_vol_mm * &price_mm).into(),
            price: price_mm.into(),
            pubkey: self.pubkey.clone(),
            uuid: self.uuid,
            is_mine,
            base_max_volume: max_vol_mm.into(),
            base_min_volume: min_vol_mm.into(),
            conf_settings: self.conf_settings,
        }
    }

    fn as_rpc_v2_entry_bid(&self, address: OrderbookAddress, is_mine: bool) -> RpcOrderbookEntryV2 {
        let price_mm = MmNumber::from(1i32) / self.price.clone().into();
        let max_vol_mm = MmNumber::from(self.max_volume.clone());
        let min_vol_mm = MmNumber::from(self.min_volume.clone());

        let conf_settings = self.conf_settings.map(|conf| conf.reversed());

        RpcOrderbookEntryV2 {
            coin: self.base.clone(),
            address,
            base_max_volume: (&max_vol_mm / &price_mm).into(),
            base_min_volume: (&min_vol_mm / &price_mm).into(),
            price: price_mm.into(),
            pubkey: self.pubkey.clone(),
            uuid: self.uuid,
            is_mine,
            rel_max_volume: max_vol_mm.into(),
            rel_min_volume: min_vol_mm.into(),
            conf_settings,
        }
    }

    fn from_p2p_and_info(
        o: OrderbookP2PItem,
        proto_info: BaseRelProtocolInfo,
        conf_info: Option<OrderConfirmationsSettings>,
    ) -> Self {
        OrderbookItem {
            pubkey: o.pubkey,
            base: o.base,
            rel: o.rel,
            price: o.price,
            max_volume: o.max_volume,
            min_volume: o.min_volume,
            uuid: o.uuid,
            created_at: o.created_at,
            base_protocol_info: proto_info.base,
            rel_protocol_info: proto_info.rel,
            conf_settings: conf_info,
        }
    }

    fn base_rel_proto_info(&self) -> BaseRelProtocolInfo {
        BaseRelProtocolInfo {
            base: self.base_protocol_info.clone(),
            rel: self.rel_protocol_info.clone(),
        }
    }

    /// Serialize order partially to store in the trie
    /// AVOID CHANGING THIS as much as possible because it will cause a kind of "hard fork"
    fn trie_state_bytes(&self) -> Vec<u8> {
        #[derive(Serialize)]
        struct OrderbookItemHelper<'a> {
            pubkey: &'a str,
            base: &'a str,
            rel: &'a str,
            price: &'a BigRational,
            max_volume: &'a BigRational,
            min_volume: &'a BigRational,
            uuid: &'a Uuid,
            created_at: &'a u64,
        }

        let helper = OrderbookItemHelper {
            pubkey: &self.pubkey,
            base: &self.base,
            rel: &self.rel,
            price: &self.price,
            max_volume: &self.max_volume,
            min_volume: &self.min_volume,
            uuid: &self.uuid,
            created_at: &self.created_at,
        };

        rmp_serde::to_vec(&helper).expect("Serialization should never fail")
    }
}

fn get_true() -> bool { true }

#[derive(Deserialize)]
pub struct SetPriceReq {
    base: String,
    rel: String,
    price: MmNumber,
    #[serde(default)]
    max: bool,
    #[serde(default)]
    volume: MmNumber,
    min_volume: Option<MmNumber>,
    #[serde(default = "get_true")]
    cancel_previous: bool,
    base_confs: Option<u64>,
    base_nota: Option<bool>,
    rel_confs: Option<u64>,
    rel_nota: Option<bool>,
    #[serde(default = "get_true")]
    save_in_history: bool,
}

#[derive(Deserialize)]
pub struct MakerOrderUpdateReq {
    uuid: Uuid,
    new_price: Option<MmNumber>,
    max: Option<bool>,
    volume_delta: Option<MmNumber>,
    min_volume: Option<MmNumber>,
    base_confs: Option<u64>,
    base_nota: Option<bool>,
    rel_confs: Option<u64>,
    rel_nota: Option<bool>,
}

#[derive(Debug, Serialize)]
pub struct MakerReservedForRpc<'a> {
    base: &'a str,
    rel: &'a str,
    base_amount: BigDecimal,
    base_amount_rat: BigRational,
    rel_amount: BigDecimal,
    rel_amount_rat: BigRational,
    taker_order_uuid: &'a Uuid,
    maker_order_uuid: &'a Uuid,
    sender_pubkey: &'a H256Json,
    dest_pub_key: &'a H256Json,
    conf_settings: &'a Option<OrderConfirmationsSettings>,
    method: String,
}

#[derive(Debug, Serialize)]
pub struct TakerConnectForRpc<'a> {
    taker_order_uuid: &'a Uuid,
    maker_order_uuid: &'a Uuid,
    method: String,
    sender_pubkey: &'a H256Json,
    dest_pub_key: &'a H256Json,
}

impl<'a> From<&'a TakerConnect> for TakerConnectForRpc<'a> {
    fn from(connect: &'a TakerConnect) -> TakerConnectForRpc {
        TakerConnectForRpc {
            taker_order_uuid: &connect.taker_order_uuid,
            maker_order_uuid: &connect.maker_order_uuid,
            method: "connect".to_string(),
            sender_pubkey: &connect.sender_pubkey,
            dest_pub_key: &connect.dest_pub_key,
        }
    }
}

#[derive(Debug, Serialize)]
pub struct MakerConnectedForRpc<'a> {
    taker_order_uuid: &'a Uuid,
    maker_order_uuid: &'a Uuid,
    method: String,
    sender_pubkey: &'a H256Json,
    dest_pub_key: &'a H256Json,
}

impl<'a> From<&'a MakerConnected> for MakerConnectedForRpc<'a> {
    fn from(connected: &'a MakerConnected) -> MakerConnectedForRpc {
        MakerConnectedForRpc {
            taker_order_uuid: &connected.taker_order_uuid,
            maker_order_uuid: &connected.maker_order_uuid,
            method: "connected".to_string(),
            sender_pubkey: &connected.sender_pubkey,
            dest_pub_key: &connected.dest_pub_key,
        }
    }
}

impl<'a> From<&'a MakerReserved> for MakerReservedForRpc<'a> {
    fn from(reserved: &MakerReserved) -> MakerReservedForRpc {
        MakerReservedForRpc {
            base: &reserved.base,
            rel: &reserved.rel,
            base_amount: reserved.base_amount.to_decimal(),
            base_amount_rat: reserved.base_amount.to_ratio(),
            rel_amount: reserved.rel_amount.to_decimal(),
            rel_amount_rat: reserved.rel_amount.to_ratio(),
            taker_order_uuid: &reserved.taker_order_uuid,
            maker_order_uuid: &reserved.maker_order_uuid,
            sender_pubkey: &reserved.sender_pubkey,
            dest_pub_key: &reserved.dest_pub_key,
            conf_settings: &reserved.conf_settings,
            method: "reserved".to_string(),
        }
    }
}

#[derive(Debug, Serialize)]
struct MakerMatchForRpc<'a> {
    request: TakerRequestForRpc,
    reserved: MakerReservedForRpc<'a>,
    connect: Option<TakerConnectForRpc<'a>>,
    connected: Option<MakerConnectedForRpc<'a>>,
    last_updated: u64,
}

#[allow(clippy::needless_borrow)]
impl<'a> From<&'a MakerMatch> for MakerMatchForRpc<'a> {
    fn from(maker_match: &'a MakerMatch) -> MakerMatchForRpc {
        MakerMatchForRpc {
            request: (&maker_match.request).into(),
            reserved: (&maker_match.reserved).into(),
            connect: maker_match.connect.as_ref().map(Into::into),
            connected: maker_match.connected.as_ref().map(Into::into),
            last_updated: maker_match.last_updated,
        }
    }
}

#[derive(Serialize)]
struct MakerOrderForRpc<'a> {
    base: &'a str,
    rel: &'a str,
    price: BigDecimal,
    price_rat: &'a MmNumber,
    max_base_vol: BigDecimal,
    max_base_vol_rat: &'a MmNumber,
    min_base_vol: BigDecimal,
    min_base_vol_rat: &'a MmNumber,
    created_at: u64,
    updated_at: Option<u64>,
    matches: HashMap<Uuid, MakerMatchForRpc<'a>>,
    started_swaps: &'a [Uuid],
    uuid: Uuid,
    conf_settings: &'a Option<OrderConfirmationsSettings>,
    #[serde(skip_serializing_if = "Option::is_none")]
    changes_history: &'a Option<Vec<HistoricalOrder>>,
    base_orderbook_ticker: &'a Option<String>,
    rel_orderbook_ticker: &'a Option<String>,
}

impl<'a> From<&'a MakerOrder> for MakerOrderForRpc<'a> {
    fn from(order: &'a MakerOrder) -> MakerOrderForRpc<'a> {
        MakerOrderForRpc {
            base: &order.base,
            rel: &order.rel,
            price: order.price.to_decimal(),
            price_rat: &order.price,
            max_base_vol: order.max_base_vol.to_decimal(),
            max_base_vol_rat: &order.max_base_vol,
            min_base_vol: order.min_base_vol.to_decimal(),
            min_base_vol_rat: &order.min_base_vol,
            created_at: order.created_at,
            updated_at: order.updated_at,
            matches: order
                .matches
                .iter()
                .map(|(uuid, order_match)| (*uuid, order_match.into()))
                .collect(),
            started_swaps: &order.started_swaps,
            uuid: order.uuid,
            conf_settings: &order.conf_settings,
            changes_history: &order.changes_history,
            base_orderbook_ticker: &order.base_orderbook_ticker,
            rel_orderbook_ticker: &order.rel_orderbook_ticker,
        }
    }
}

/// Cancels the orders in case of error on different checks
/// https://github.com/KomodoPlatform/atomicDEX-API/issues/794
async fn cancel_orders_on_error<T, E>(ctx: &MmArc, req: &SetPriceReq, error: E) -> Result<T, E> {
    if req.cancel_previous {
        let ordermatch_ctx = OrdermatchContext::from_ctx(ctx).unwrap();
        cancel_previous_maker_orders(ctx, &ordermatch_ctx, &req.base, &req.rel).await;
    }
    Err(error)
}

pub async fn check_other_coin_balance_for_order_issue(ctx: &MmArc, other_coin: &MmCoinEnum) -> CheckBalanceResult<()> {
    let trade_fee = other_coin
        .get_receiver_trade_fee(FeeApproxStage::OrderIssue)
        .compat()
        .await
        .mm_err(|e| CheckBalanceError::from_trade_preimage_error(e, other_coin.ticker()))?;
    check_other_coin_balance_for_swap(ctx, other_coin, None, trade_fee).await
}

pub async fn check_balance_update_loop(ctx: MmWeak, ticker: String, balance: Option<BigDecimal>) {
    let mut current_balance = balance;
    loop {
        Timer::sleep(BALANCE_REQUEST_INTERVAL).await;
        let ctx = match MmArc::from_weak(&ctx) {
            Some(ctx) => ctx,
            None => return,
        };

        if let Ok(Some(coin)) = lp_coinfind(&ctx, &ticker).await {
            let balance = match coin.my_spendable_balance().compat().await {
                Ok(balance) => balance,
                Err(_) => continue,
            };
            if Some(&balance) != current_balance.as_ref() {
                let coins_ctx = CoinsContext::from_ctx(&ctx).unwrap();
                coins_ctx.balance_updated(&coin, &balance).await;
                current_balance = Some(balance);
            }
        }
    }
}

pub async fn create_maker_order(ctx: &MmArc, req: SetPriceReq) -> Result<MakerOrder, String> {
    let base_coin: MmCoinEnum = match try_s!(lp_coinfind(ctx, &req.base).await) {
        Some(coin) => coin,
        None => return ERR!("Base coin {} is not found", req.base),
    };

    let rel_coin: MmCoinEnum = match try_s!(lp_coinfind(ctx, &req.rel).await) {
        Some(coin) => coin,
        None => return ERR!("Rel coin {} is not found", req.rel),
    };

    if base_coin.wallet_only(ctx) {
        return ERR!("Base coin {} is wallet only", req.base);
    }
    if rel_coin.wallet_only(ctx) {
        return ERR!("Rel coin {} is wallet only", req.rel);
    }

    let (volume, balance) = if req.max {
        let CoinVolumeInfo { volume, balance, .. } = try_s!(
            get_max_maker_vol(ctx, &base_coin)
                .or_else(|e| cancel_orders_on_error(ctx, &req, e))
                .await
        );
        try_s!(check_other_coin_balance_for_order_issue(ctx, &rel_coin).await);
        (volume, balance.to_decimal())
    } else {
        let balance = try_s!(
            check_balance_for_maker_swap(
                ctx,
                &base_coin,
                &rel_coin,
                req.volume.clone(),
                None,
                None,
                FeeApproxStage::OrderIssue
            )
            .or_else(|e| cancel_orders_on_error(ctx, &req, e))
            .await
        );
        (req.volume.clone(), balance)
    };

    let ordermatch_ctx = try_s!(OrdermatchContext::from_ctx(ctx));
    if req.cancel_previous {
        cancel_previous_maker_orders(ctx, &ordermatch_ctx, &req.base, &req.rel).await;
    }

    let conf_settings = OrderConfirmationsSettings {
        base_confs: req.base_confs.unwrap_or_else(|| base_coin.required_confirmations()),
        base_nota: req.base_nota.unwrap_or_else(|| base_coin.requires_notarization()),
        rel_confs: req.rel_confs.unwrap_or_else(|| rel_coin.required_confirmations()),
        rel_nota: req.rel_nota.unwrap_or_else(|| rel_coin.requires_notarization()),
    };
    let builder = MakerOrderBuilder::new(&base_coin, &rel_coin)
        .with_max_base_vol(volume.clone())
        .with_min_base_vol(req.min_volume)
        .with_price(req.price.clone())
        .with_conf_settings(conf_settings)
        .with_save_in_history(req.save_in_history)
        .with_base_orderbook_ticker(ordermatch_ctx.orderbook_ticker(base_coin.ticker()))
        .with_rel_orderbook_ticker(ordermatch_ctx.orderbook_ticker(rel_coin.ticker()));

    let new_order = try_s!(builder.build());

    let request_orderbook = false;
    try_s!(
        subscribe_to_orderbook_topic(
            ctx,
            new_order.base_orderbook_ticker(),
            new_order.rel_orderbook_ticker(),
            request_orderbook
        )
        .await
    );
    save_my_new_maker_order(ctx.clone(), &new_order)
        .await
        .map_err(|e| ERRL!("{}", e))?;
    maker_order_created_p2p_notify(
        ctx.clone(),
        &new_order,
        base_coin.coin_protocol_info(None),
        rel_coin.coin_protocol_info(Some(volume * req.price)),
    );

    ordermatch_ctx
        .maker_orders_ctx
        .lock()
        .add_order(ctx.weak(), new_order.clone(), Some(balance));
    Ok(new_order)
}

pub async fn set_price(ctx: MmArc, req: Json) -> Result<Response<Vec<u8>>, String> {
    let req: SetPriceReq = try_s!(json::from_value(req));
    let maker_order = create_maker_order(&ctx, req).await?;
    let rpc_result = MakerOrderForRpc::from(&maker_order);
    let res = try_s!(json::to_vec(&Mm2RpcResult::new(rpc_result)));
    Ok(try_s!(Response::builder().body(res)))
}

/// Removes the previous orders if there're some to allow multiple setprice call per pair.
/// It's common use case now as `autoprice` doesn't work with new ordermatching and
/// MM2 users request the coins price from aggregators by their own scripts issuing
/// repetitive setprice calls with new price
///
/// # Safety
///
/// The function locks the [`OrdermatchContext::my_maker_orders`] mutex.
async fn cancel_previous_maker_orders(
    ctx: &MmArc,
    ordermatch_ctx: &OrdermatchContext,
    base_to_delete: &str,
    rel_to_delete: &str,
) {
    let my_maker_orders = ordermatch_ctx.maker_orders_ctx.lock().orders.clone();

    for (uuid, order) in my_maker_orders {
        let order = order.lock().await;
        let to_delete = order.base == base_to_delete && order.rel == rel_to_delete;
        if to_delete {
            let removed_order_mutex = ordermatch_ctx.maker_orders_ctx.lock().remove_order(&uuid);
            // This checks that the uuid, &order.base hasn't been removed by another process
            if removed_order_mutex.is_some() {
                maker_order_cancelled_p2p_notify(ctx.clone(), &order);
                delete_my_maker_order(ctx.clone(), order.clone(), MakerOrderCancellationReason::Cancelled)
                    .compat()
                    .await
                    .ok();
            }
        }
    }
}

pub async fn update_maker_order(ctx: &MmArc, req: MakerOrderUpdateReq) -> Result<MakerOrder, String> {
    let ordermatch_ctx = try_s!(OrdermatchContext::from_ctx(ctx));
    let order_mutex = {
        let maker_orders_ctx = ordermatch_ctx.maker_orders_ctx.lock();
        match maker_orders_ctx.get_order(&req.uuid) {
            Some(order) => order.clone(),
            None => return ERR!("There is no order with UUID {}", req.uuid),
        }
    };

    let order_before_update = order_mutex.lock().await.clone();
    if order_before_update.has_ongoing_matches() {
        return ERR!("Can't update an order that has ongoing matches");
    }

    let base = order_before_update.base.as_str();
    let rel = order_before_update.rel.as_str();
    let (base_coin, rel_coin) = match find_pair(ctx, base, rel).await {
        Ok(Some(c)) => c,
        _ => return ERR!("Base coin {} and/or rel coin {} are not activated", base, rel),
    };

    let original_conf_settings = order_before_update.conf_settings.unwrap();
    let updated_conf_settings = OrderConfirmationsSettings {
        base_confs: req.base_confs.unwrap_or(original_conf_settings.base_confs),
        base_nota: req.base_nota.unwrap_or(original_conf_settings.base_nota),
        rel_confs: req.rel_confs.unwrap_or(original_conf_settings.rel_confs),
        rel_nota: req.rel_nota.unwrap_or(original_conf_settings.rel_nota),
    };

    let original_volume = order_before_update.max_base_vol.clone();
    let reserved_amount = order_before_update.reserved_amount();

    let mut update_msg = new_protocol::MakerOrderUpdated::new(req.uuid);
    update_msg.with_new_conf_settings(updated_conf_settings);

    // Validate and Add new_price to update_msg if new_price is found in the request
    let new_price = match req.new_price {
        Some(new_price) => {
            try_s!(validate_price(new_price.clone()));
            update_msg.with_new_price(new_price.clone().into());
            new_price
        },
        None => order_before_update.price.clone(),
    };

    let min_base_amount = base_coin.min_trading_vol();
    // Todo: Here min_trading_vol for lightning depends on inbound liquidity not outbound, will require to split min_trading_vol to two functions
    let min_rel_amount = rel_coin.min_trading_vol();

    // Add min_volume to update_msg if min_volume is found in the request
    if let Some(min_volume) = req.min_volume.clone() {
        // Validate and Calculate Minimum Volume
        let actual_min_vol = try_s!(validate_and_get_min_vol(
            min_base_amount.clone(),
            min_rel_amount.clone(),
            Some(min_volume),
            new_price.clone()
        ));
        update_msg.with_new_min_volume(actual_min_vol.into());
    }

    // Calculate order volume and add to update_msg if new_volume is found in the request
    let new_volume = if req.max.unwrap_or(false) {
        let max_volume = try_s!(get_max_maker_vol(ctx, &base_coin).await).volume + reserved_amount.clone();
        try_s!(check_other_coin_balance_for_order_issue(ctx, &rel_coin).await);
        update_msg.with_new_max_volume(max_volume.clone().into());
        max_volume
    } else if Option::is_some(&req.volume_delta) {
        let volume = original_volume + req.volume_delta.unwrap();
        if volume <= MmNumber::from("0") {
            return ERR!("New volume {} should be more than zero", volume);
        }
        try_s!(
            check_balance_for_maker_swap(
                ctx,
                &base_coin,
                &rel_coin,
                volume.clone(),
                None,
                None,
                FeeApproxStage::OrderIssue
            )
            .await
        );
        update_msg.with_new_max_volume(volume.clone().into());
        volume
    } else {
        original_volume
    };

    if new_volume <= reserved_amount {
        return ERR!(
            "New volume {} should be more than reserved amount for order matches {}",
            new_volume,
            reserved_amount
        );
    }

    // Validate Order Volume
    try_s!(validate_max_vol(
        min_base_amount.clone(),
        min_rel_amount.clone(),
        new_volume.clone() - reserved_amount.clone(),
        req.min_volume.clone(),
        new_price
    ));

    let order_mutex = {
        let maker_orders_ctx = ordermatch_ctx.maker_orders_ctx.lock();
        match maker_orders_ctx.get_order(&req.uuid) {
            Some(order) => order.clone(),
            None => return ERR!("Order with UUID: {} has been deleted", req.uuid),
        }
    };

    let mut order = order_mutex.lock().await;
    if *order != order_before_update {
        return ERR!("Order state has changed after price/volume/balance checks. Please try to update the order again if it's still needed.");
    }
    order.apply_updated(&update_msg);
    if let Err(e) = save_maker_order_on_update(ctx.clone(), &order).await {
        *order = order_before_update;
        return ERR!("Error on saving updated order state to database:{}", e);
    }
    update_msg.with_new_max_volume((new_volume - reserved_amount).into());
    maker_order_updated_p2p_notify(ctx.clone(), order.orderbook_topic(), update_msg, order.p2p_keypair());
    Ok(order.clone())
}

pub async fn update_maker_order_rpc(ctx: MmArc, req: Json) -> Result<Response<Vec<u8>>, String> {
    let req: MakerOrderUpdateReq = try_s!(json::from_value(req));
    let order = try_s!(update_maker_order(&ctx, req).await);
    let rpc_result = MakerOrderForRpc::from(&order);
    let res = try_s!(json::to_vec(&Mm2RpcResult::new(rpc_result)));

    Ok(try_s!(Response::builder().body(res)))
}

/// Result of match_order_and_request function
#[derive(Debug, PartialEq)]
enum OrderMatchResult {
    /// Order and request matched, contains base and rel resulting amounts
    Matched((MmNumber, MmNumber)),
    /// Orders didn't match
    NotMatched,
}

#[derive(Deserialize)]
struct OrderStatusReq {
    uuid: Uuid,
}

#[derive(Serialize)]
struct OrderForRpcWithCancellationReason<'a> {
    #[serde(flatten)]
    order: OrderForRpc<'a>,
    cancellation_reason: &'a str,
}

pub async fn order_status(ctx: MmArc, req: Json) -> Result<Response<Vec<u8>>, String> {
    let req: OrderStatusReq = try_s!(json::from_value(req));

    let ordermatch_ctx = try_s!(OrdermatchContext::from_ctx(&ctx));
    let storage = MyOrdersStorage::new(ctx.clone());

    let maybe_order_mutex = ordermatch_ctx.maker_orders_ctx.lock().get_order(&req.uuid).cloned();
    if let Some(order_mutex) = maybe_order_mutex {
        let order = order_mutex.lock().await.clone();
        let res = json!({
            "type": "Maker",
            "order": MakerOrderForMyOrdersRpc::from(&order),
        });
        return Response::builder()
            .body(json::to_vec(&res).expect("Serialization failed"))
            .map_err(|e| ERRL!("{}", e));
    }

    let taker_orders = ordermatch_ctx.my_taker_orders.lock().await;
    if let Some(order) = taker_orders.get(&req.uuid) {
        let res = json!({
            "type": "Taker",
            "order": TakerOrderForRpc::from(order),
        });
        return Response::builder()
            .body(json::to_vec(&res).expect("Serialization failed"))
            .map_err(|e| ERRL!("{}", e));
    }

    let order = try_s!(storage.load_order_from_history(req.uuid).await);
    let cancellation_reason = &try_s!(storage.select_order_status(req.uuid).await);

    let res = json!(OrderForRpcWithCancellationReason {
        order: OrderForRpc::from(&order),
        cancellation_reason,
    });
    Response::builder()
        .body(json::to_vec(&res).expect("Serialization failed"))
        .map_err(|e| ERRL!("{}", e))
}

#[derive(Display)]
pub enum MakerOrderCancellationReason {
    Fulfilled,
    InsufficientBalance,
    Cancelled,
}

#[derive(Display)]
pub enum TakerOrderCancellationReason {
    Fulfilled,
    ToMaker,
    TimedOut,
    Cancelled,
}

#[derive(Debug, Deserialize)]
pub struct MyOrdersFilter {
    pub order_type: Option<String>,
    pub initial_action: Option<String>,
    pub base: Option<String>,
    pub rel: Option<String>,
    pub from_price: Option<MmNumber>,
    pub to_price: Option<MmNumber>,
    pub from_volume: Option<MmNumber>,
    pub to_volume: Option<MmNumber>,
    pub from_timestamp: Option<u64>,
    pub to_timestamp: Option<u64>,
    pub was_taker: Option<bool>,
    pub status: Option<String>,
    #[serde(default)]
    pub include_details: bool,
}

#[derive(Debug, Clone, Deserialize, Eq, PartialEq, Serialize)]
#[serde(tag = "type", content = "order")]
pub enum Order {
    Maker(MakerOrder),
    Taker(TakerOrder),
}

impl<'a> From<&'a Order> for OrderForRpc<'a> {
    fn from(order: &'a Order) -> OrderForRpc {
        match order {
            Order::Maker(o) => OrderForRpc::Maker(MakerOrderForRpc::from(o)),
            Order::Taker(o) => OrderForRpc::Taker(TakerOrderForRpc::from(o)),
        }
    }
}

impl Order {
    pub fn uuid(&self) -> Uuid {
        match self {
            Order::Maker(maker) => maker.uuid,
            Order::Taker(taker) => taker.request.uuid,
        }
    }
}

#[derive(Serialize)]
struct UuidParseError {
    uuid: String,
    warning: String,
}

#[derive(Debug, Default)]
pub struct RecentOrdersSelectResult {
    /// Orders matching the query
    pub orders: Vec<FilteringOrder>,
    /// Total count of orders matching the query
    pub total_count: usize,
    /// The number of skipped orders
    pub skipped: usize,
}

#[derive(Debug, Serialize)]
pub struct FilteringOrder {
    pub uuid: String,
    pub order_type: String,
    pub initial_action: String,
    pub base: String,
    pub rel: String,
    pub price: f64,
    pub volume: f64,
    pub created_at: i64,
    pub last_updated: i64,
    pub was_taker: i8,
    pub status: String,
}

/// Returns *all* uuids of swaps, which match the selected filter.
pub async fn orders_history_by_filter(ctx: MmArc, req: Json) -> Result<Response<Vec<u8>>, String> {
    let storage = MyOrdersStorage::new(ctx.clone());

    let filter: MyOrdersFilter = try_s!(json::from_value(req));
    let db_result = try_s!(storage.select_orders_by_filter(&filter, None).await);

    let mut warnings = vec![];
    let rpc_orders = if filter.include_details {
        let mut vec = Vec::with_capacity(db_result.orders.len());
        for order in db_result.orders.iter() {
            let uuid = match Uuid::parse_str(order.uuid.as_str()) {
                Ok(uuid) => uuid,
                Err(e) => {
                    let warning = format!(
                        "Order details for Uuid {} were skipped because uuid could not be parsed",
                        order.uuid
                    );
                    log::warn!("{}, error {}", warning, e);
                    warnings.push(UuidParseError {
                        uuid: order.uuid.clone(),
                        warning,
                    });
                    continue;
                },
            };

            if let Ok(order) = storage.load_order_from_history(uuid).await {
                vec.push(order);
                continue;
            }

            let ordermatch_ctx = try_s!(OrdermatchContext::from_ctx(&ctx));
            if order.order_type == "Maker" {
                let maybe_order_mutex = ordermatch_ctx.maker_orders_ctx.lock().get_order(&uuid).cloned();
                if let Some(maker_order_mutex) = maybe_order_mutex {
                    let maker_order = maker_order_mutex.lock().await.clone();
                    vec.push(Order::Maker(maker_order));
                }
                continue;
            }

            let taker_orders = ordermatch_ctx.my_taker_orders.lock().await;
            if let Some(taker_order) = taker_orders.get(&uuid) {
                vec.push(Order::Taker(taker_order.to_owned()));
            }
        }
        vec
    } else {
        vec![]
    };

    let details: Vec<_> = rpc_orders.iter().map(OrderForRpc::from).collect();

    let json = json!({
    "result": {
        "orders": db_result.orders,
        "details": details,
        "found_records": db_result.total_count,
        "warnings": warnings,
    }});

    let res = try_s!(json::to_vec(&json));

    Ok(try_s!(Response::builder().body(res)))
}

#[derive(Deserialize)]
pub struct CancelOrderReq {
    uuid: Uuid,
}

#[derive(Debug, Deserialize, Serialize, SerializeErrorType, Display)]
#[serde(tag = "error_type", content = "error_data")]
pub enum CancelOrderError {
    #[display(fmt = "Cannot retrieve order match context.")]
    CannotRetrieveOrderMatchContext,
    #[display(fmt = "Order {} is being matched now, can't cancel", uuid)]
    OrderBeingMatched { uuid: Uuid },
    #[display(fmt = "Order {} not found", uuid)]
    UUIDNotFound { uuid: Uuid },
}

#[derive(Debug, Serialize, Deserialize)]
pub struct CancelOrderResponse {
    result: String,
}

pub async fn cancel_order(ctx: MmArc, req: CancelOrderReq) -> Result<CancelOrderResponse, MmError<CancelOrderError>> {
    let ordermatch_ctx = match OrdermatchContext::from_ctx(&ctx) {
        Ok(x) => x,
        Err(_) => return MmError::err(CancelOrderError::CannotRetrieveOrderMatchContext),
    };
    let maybe_order_mutex = ordermatch_ctx.maker_orders_ctx.lock().get_order(&req.uuid).cloned();
    if let Some(order_mutex) = maybe_order_mutex {
        let order = order_mutex.lock().await;
        if !order.is_cancellable() {
            return MmError::err(CancelOrderError::OrderBeingMatched { uuid: req.uuid });
        }
        let removed_order_mutex = ordermatch_ctx.maker_orders_ctx.lock().remove_order(&order.uuid);
        // This checks that the order hasn't been removed by another process
        if removed_order_mutex.is_some() {
            maker_order_cancelled_p2p_notify(ctx.clone(), &order);
            delete_my_maker_order(ctx, order.clone(), MakerOrderCancellationReason::Cancelled)
                .compat()
                .await
                .ok();
        }
        return Ok(CancelOrderResponse {
            result: "success".to_string(),
        });
    }

    let mut taker_orders = ordermatch_ctx.my_taker_orders.lock().await;
    match taker_orders.entry(req.uuid) {
        Entry::Occupied(order) => {
            if !order.get().is_cancellable() {
                return MmError::err(CancelOrderError::UUIDNotFound { uuid: req.uuid });
            }
            let order = order.remove();
            delete_my_taker_order(ctx, order, TakerOrderCancellationReason::Cancelled)
                .compat()
                .await
                .ok();
            return Ok(CancelOrderResponse {
                result: "success".to_string(),
            });
        },
        // error is returned
        Entry::Vacant(_) => (),
    }
    MmError::err(CancelOrderError::UUIDNotFound { uuid: req.uuid })
}

pub async fn cancel_order_rpc(ctx: MmArc, req: Json) -> Result<Response<Vec<u8>>, String> {
    let req: CancelOrderReq = try_s!(json::from_value(req));

    let ordermatch_ctx = try_s!(OrdermatchContext::from_ctx(&ctx));
    let maybe_order_mutex = ordermatch_ctx.maker_orders_ctx.lock().get_order(&req.uuid).cloned();
    if let Some(order_mutex) = maybe_order_mutex {
        let order = order_mutex.lock().await;
        if !order.is_cancellable() {
            return ERR!("Order {} is being matched now, can't cancel", req.uuid);
        }
        let removed_order_mutex = ordermatch_ctx.maker_orders_ctx.lock().remove_order(&order.uuid);
        // This checks that the order hasn't been removed by another process
        if removed_order_mutex.is_some() {
            maker_order_cancelled_p2p_notify(ctx.clone(), &order);
            delete_my_maker_order(ctx, order.clone(), MakerOrderCancellationReason::Cancelled)
                .compat()
                .await
                .ok();
        }
        let res = json!({
            "result": "success"
        });
        return Response::builder()
            .body(json::to_vec(&res).expect("Serialization failed"))
            .map_err(|e| ERRL!("{}", e));
    }

    let mut taker_orders = ordermatch_ctx.my_taker_orders.lock().await;
    match taker_orders.entry(req.uuid) {
        Entry::Occupied(order) => {
            if !order.get().is_cancellable() {
                return ERR!("Order {} is being matched now, can't cancel", req.uuid);
            }
            let order = order.remove();
            delete_my_taker_order(ctx, order, TakerOrderCancellationReason::Cancelled)
                .compat()
                .await
                .ok();
            let res = json!({
                "result": "success"
            });
            return Response::builder()
                .body(json::to_vec(&res).expect("Serialization failed"))
                .map_err(|e| ERRL!("{}", e));
        },
        // error is returned
        Entry::Vacant(_) => (),
    }

    let res = json!({
        "error": format!("Order with uuid {} is not found", req.uuid),
    });
    Response::builder()
        .status(404)
        .body(json::to_vec(&res).expect("Serialization failed"))
        .map_err(|e| ERRL!("{}", e))
}

#[derive(Serialize)]
struct MakerOrderForMyOrdersRpc<'a> {
    #[serde(flatten)]
    order: MakerOrderForRpc<'a>,
    cancellable: bool,
    available_amount: BigDecimal,
}

impl<'a> From<&'a MakerOrder> for MakerOrderForMyOrdersRpc<'a> {
    fn from(order: &'a MakerOrder) -> MakerOrderForMyOrdersRpc {
        MakerOrderForMyOrdersRpc {
            order: order.into(),
            cancellable: order.is_cancellable(),
            available_amount: order.available_amount().into(),
        }
    }
}

#[derive(Serialize)]
struct TakerMatchForRpc<'a> {
    reserved: MakerReservedForRpc<'a>,
    connect: TakerConnectForRpc<'a>,
    connected: Option<MakerConnectedForRpc<'a>>,
    last_updated: u64,
}

#[allow(clippy::needless_borrow)]
impl<'a> From<&'a TakerMatch> for TakerMatchForRpc<'a> {
    fn from(taker_match: &'a TakerMatch) -> TakerMatchForRpc {
        TakerMatchForRpc {
            reserved: (&taker_match.reserved).into(),
            connect: (&taker_match.connect).into(),
            connected: taker_match.connected.as_ref().map(|connected| connected.into()),
            last_updated: taker_match.last_updated,
        }
    }
}

#[derive(Serialize)]
struct TakerOrderForRpc<'a> {
    created_at: u64,
    request: TakerRequestForRpc,
    matches: HashMap<Uuid, TakerMatchForRpc<'a>>,
    order_type: &'a OrderType,
    cancellable: bool,
    base_orderbook_ticker: &'a Option<String>,
    rel_orderbook_ticker: &'a Option<String>,
}

#[allow(clippy::needless_borrow)]
impl<'a> From<&'a TakerOrder> for TakerOrderForRpc<'a> {
    fn from(order: &'a TakerOrder) -> TakerOrderForRpc {
        TakerOrderForRpc {
            created_at: order.created_at,
            request: (&order.request).into(),
            matches: order
                .matches
                .iter()
                .map(|(uuid, taker_match)| (*uuid, taker_match.into()))
                .collect(),
            cancellable: order.is_cancellable(),
            order_type: &order.order_type,
            base_orderbook_ticker: &order.base_orderbook_ticker,
            rel_orderbook_ticker: &order.rel_orderbook_ticker,
        }
    }
}

#[allow(clippy::large_enum_variant)]
#[derive(Serialize)]
#[serde(tag = "type", content = "order")]
enum OrderForRpc<'a> {
    Maker(MakerOrderForRpc<'a>),
    Taker(TakerOrderForRpc<'a>),
}

pub async fn my_orders(ctx: MmArc) -> Result<Response<Vec<u8>>, String> {
    let ordermatch_ctx = try_s!(OrdermatchContext::from_ctx(&ctx));
    let my_maker_orders = ordermatch_ctx.maker_orders_ctx.lock().orders.clone();
    let mut maker_orders_map = HashMap::with_capacity(my_maker_orders.len());
    for (uuid, order_mutex) in my_maker_orders.iter() {
        let order = order_mutex.lock().await.clone();
        maker_orders_map.insert(uuid, order);
    }
    let maker_orders_for_rpc: HashMap<_, _> = maker_orders_map
        .iter()
        .map(|(uuid, order)| (uuid, MakerOrderForMyOrdersRpc::from(order)))
        .collect();

    let taker_orders = ordermatch_ctx.my_taker_orders.lock().await;
    let taker_orders_for_rpc: HashMap<_, _> = taker_orders
        .iter()
        .map(|(uuid, order)| (uuid, TakerOrderForRpc::from(order)))
        .collect();
    let res = json!({
        "result": {
            "maker_orders": maker_orders_for_rpc,
            "taker_orders": taker_orders_for_rpc,
        }
    });
    Response::builder()
        .body(json::to_vec(&res).expect("Serialization failed"))
        .map_err(|e| ERRL!("{}", e))
}

#[cfg(not(target_arch = "wasm32"))]
pub fn my_maker_orders_dir(ctx: &MmArc) -> PathBuf { ctx.dbdir().join("ORDERS").join("MY").join("MAKER") }

#[cfg(not(target_arch = "wasm32"))]
fn my_taker_orders_dir(ctx: &MmArc) -> PathBuf { ctx.dbdir().join("ORDERS").join("MY").join("TAKER") }

#[cfg(not(target_arch = "wasm32"))]
fn my_orders_history_dir(ctx: &MmArc) -> PathBuf { ctx.dbdir().join("ORDERS").join("MY").join("HISTORY") }

#[cfg(not(target_arch = "wasm32"))]
pub fn my_maker_order_file_path(ctx: &MmArc, uuid: &Uuid) -> PathBuf {
    my_maker_orders_dir(ctx).join(format!("{}.json", uuid))
}

#[cfg(not(target_arch = "wasm32"))]
fn my_taker_order_file_path(ctx: &MmArc, uuid: &Uuid) -> PathBuf {
    my_taker_orders_dir(ctx).join(format!("{}.json", uuid))
}

#[cfg(not(target_arch = "wasm32"))]
fn my_order_history_file_path(ctx: &MmArc, uuid: &Uuid) -> PathBuf {
    my_orders_history_dir(ctx).join(format!("{}.json", uuid))
}

#[derive(Clone, Debug, Deserialize, Eq, PartialEq, Serialize)]
pub struct HistoricalOrder {
    #[serde(skip_serializing_if = "Option::is_none")]
    max_base_vol: Option<MmNumber>,
    #[serde(skip_serializing_if = "Option::is_none")]
    min_base_vol: Option<MmNumber>,
    #[serde(skip_serializing_if = "Option::is_none")]
    price: Option<MmNumber>,
    #[serde(skip_serializing_if = "Option::is_none")]
    updated_at: Option<u64>,
    #[serde(skip_serializing_if = "Option::is_none")]
    conf_settings: Option<OrderConfirmationsSettings>,
}

pub async fn orders_kick_start(ctx: &MmArc) -> Result<HashSet<String>, String> {
    let mut coins = HashSet::new();
    let ordermatch_ctx = try_s!(OrdermatchContext::from_ctx(ctx));

    let storage = MyOrdersStorage::new(ctx.clone());
    let saved_maker_orders = try_s!(storage.load_active_maker_orders().await);
    let saved_taker_orders = try_s!(storage.load_active_taker_orders().await);

    {
        let mut maker_orders_ctx = ordermatch_ctx.maker_orders_ctx.lock();
        for order in saved_maker_orders {
            coins.insert(order.base.clone());
            coins.insert(order.rel.clone());
            maker_orders_ctx.add_order(ctx.weak(), order.clone(), None);
        }
    }

    let mut taker_orders = ordermatch_ctx.my_taker_orders.lock().await;
    for order in saved_taker_orders {
        coins.insert(order.request.base.clone());
        coins.insert(order.request.rel.clone());
        taker_orders.insert(order.request.uuid, order);
    }
    Ok(coins)
}

#[derive(Deserialize)]
#[serde(tag = "type", content = "data")]
pub enum CancelBy {
    /// All orders of current node
    All,
    /// All orders of specific pair
    Pair { base: String, rel: String },
    /// All orders using the coin ticker as base or rel
    Coin { ticker: String },
}

pub async fn get_matching_orders(ctx: &MmArc, coins: &HashSet<String>) -> Result<Vec<Uuid>, String> {
    let ordermatch_ctx = try_s!(OrdermatchContext::from_ctx(ctx));
    let mut matching_orders = vec![];

    let maker_orders = ordermatch_ctx.maker_orders_ctx.lock().orders.clone();
    let taker_orders = ordermatch_ctx.my_taker_orders.lock().await;

    for (uuid, order) in maker_orders.iter() {
        let order = order.lock().await.clone();
        if (coins.contains(&order.base) || coins.contains(&order.rel)) && !order.is_cancellable() {
            matching_orders.push(*uuid);
        }
    }

    taker_orders.iter().for_each(|(uuid, order)| {
        if (coins.contains(&order.request.base) || coins.contains(&order.request.rel)) && !order.is_cancellable() {
            matching_orders.push(*uuid);
        };
    });

    Ok(matching_orders)
}

pub async fn cancel_orders_by(ctx: &MmArc, cancel_by: CancelBy) -> Result<(Vec<Uuid>, Vec<Uuid>), String> {
    let mut cancelled = vec![];
    let mut cancelled_maker_orders = vec![];
    let mut cancelled_taker_orders = vec![];
    let mut currently_matching = vec![];

    let ordermatch_ctx = try_s!(OrdermatchContext::from_ctx(ctx));
    let maker_orders = ordermatch_ctx.maker_orders_ctx.lock().orders.clone();
    let mut taker_orders = ordermatch_ctx.my_taker_orders.lock().await;

    macro_rules! cancel_maker_if_true {
        ($e: expr, $uuid: ident, $order: ident) => {
            if $e {
                if $order.is_cancellable() {
                    cancelled_maker_orders.push($order);
                    cancelled.push($uuid);
                    true
                } else {
                    currently_matching.push($uuid);
                    false
                }
            } else {
                false
            }
        };
    }

    macro_rules! cancel_taker_if_true {
        ($e: expr, $uuid: ident, $order: ident) => {
            if $e {
                if $order.is_cancellable() {
                    cancelled_taker_orders.push($order);
                    cancelled.push($uuid);
                    None
                } else {
                    currently_matching.push($uuid);
                    Some(($uuid, $order))
                }
            } else {
                Some(($uuid, $order))
            }
        };
    }

    match cancel_by {
        CancelBy::All => {
            let mut to_remove = Vec::new();
            for (uuid, order) in maker_orders.iter() {
                let uuid = *uuid;
                let order = order.lock().await.clone();
                if cancel_maker_if_true!(true, uuid, order) {
                    to_remove.push(uuid);
                }
            }
            let mut maker_order_ctx = ordermatch_ctx.maker_orders_ctx.lock();
            for uuid in to_remove.iter() {
                maker_order_ctx.remove_order(uuid);
            }
            *taker_orders = taker_orders
                .drain()
                .filter_map(|(uuid, order)| cancel_taker_if_true!(true, uuid, order))
                .collect();
        },
        CancelBy::Pair { base, rel } => {
            let mut to_remove = Vec::new();
            for (uuid, order) in maker_orders.iter() {
                let uuid = *uuid;
                let order = order.lock().await.clone();
                if cancel_maker_if_true!(order.base == base && order.rel == rel, uuid, order) {
                    to_remove.push(uuid);
                }
            }
            let mut maker_orders_ctx = ordermatch_ctx.maker_orders_ctx.lock();
            for uuid in to_remove.iter() {
                maker_orders_ctx.remove_order(uuid);
            }
            *taker_orders = taker_orders
                .drain()
                .filter_map(|(uuid, order)| {
                    cancel_taker_if_true!(order.request.base == base && order.request.rel == rel, uuid, order)
                })
                .collect();
        },
        CancelBy::Coin { ticker } => {
            let mut to_remove = Vec::new();
            for (uuid, order) in maker_orders.iter() {
                let uuid = *uuid;
                let order = order.lock().await.clone();
                if cancel_maker_if_true!(order.base == ticker || order.rel == ticker, uuid, order) {
                    to_remove.push(uuid);
                }
            }
            let mut maker_orders_ctx = ordermatch_ctx.maker_orders_ctx.lock();
            for uuid in to_remove.iter() {
                maker_orders_ctx.remove_order(uuid);
            }
            *taker_orders = taker_orders
                .drain()
                .filter_map(|(uuid, order)| {
                    cancel_taker_if_true!(order.request.base == ticker || order.request.rel == ticker, uuid, order)
                })
                .collect();
        },
    };
    for order in cancelled_maker_orders {
        maker_order_cancelled_p2p_notify(ctx.clone(), &order);
        delete_my_maker_order(ctx.clone(), order.clone(), MakerOrderCancellationReason::Cancelled)
            .compat()
            .await
            .ok();
    }
    for order in cancelled_taker_orders {
        delete_my_taker_order(ctx.clone(), order, TakerOrderCancellationReason::Cancelled)
            .compat()
            .await
            .ok();
    }
    Ok((cancelled, currently_matching))
}

pub async fn cancel_all_orders(
    ctx: MmArc,
    cancel_by: CancelBy,
) -> Result<CancelAllOrdersResponse, MmError<CancelAllOrdersError>> {
    cancel_orders_by(&ctx, cancel_by)
        .await
        .map(|(cancelled, currently_matching)| CancelAllOrdersResponse {
            cancelled,
            currently_matching,
        })
        .map_to_mm(CancelAllOrdersError::LegacyError)
}

pub async fn cancel_all_orders_rpc(ctx: MmArc, req: Json) -> Result<Response<Vec<u8>>, String> {
    let cancel_by: CancelBy = try_s!(json::from_value(req["cancel_by"].clone()));

    let (cancelled, currently_matching) = try_s!(cancel_orders_by(&ctx, cancel_by).await);

    let res = json!({
        "result": {
            "cancelled": cancelled,
            "currently_matching": currently_matching,
        }
    });
    Response::builder()
        .body(json::to_vec(&res).expect("Serialization failed"))
        .map_err(|e| ERRL!("{}", e))
}

/// Subscribe to an orderbook topic (see [`orderbook_topic`]).
/// If the `request_orderbook` is true and the orderbook for the given pair of coins is not requested yet (or is not filled up yet),
/// request and fill the orderbook.
///
/// # Safety
///
/// The function locks [`MmCtx::p2p_ctx`] and [`MmCtx::ordermatch_ctx`]
pub(self) async fn subscribe_to_orderbook_topic(
    ctx: &MmArc,
    base: &str,
    rel: &str,
    request_orderbook: bool,
) -> Result<(), String> {
    let current_timestamp = now_sec();
    let topic = orderbook_topic_from_base_rel(base, rel);
    let is_orderbook_filled = {
        let ordermatch_ctx = try_s!(OrdermatchContext::from_ctx(ctx));
        let mut orderbook = ordermatch_ctx.orderbook.lock();

        match orderbook.topics_subscribed_to.entry(topic.clone()) {
            Entry::Vacant(e) => {
                // we weren't subscribed to the topic yet
                e.insert(OrderbookRequestingState::NotRequested {
                    subscribed_at: current_timestamp,
                });
                subscribe_to_topic(ctx, topic.clone());
                // orderbook is not filled
                false
            },
            Entry::Occupied(e) => match e.get() {
                OrderbookRequestingState::Requested => {
                    // We are subscribed to the topic and the orderbook was requested already
                    true
                },
                OrderbookRequestingState::NotRequested { subscribed_at } => {
                    // We are subscribed to the topic. Also we didn't request the orderbook,
                    // True if enough time has passed for the orderbook to fill by OrdermatchRequest::SyncPubkeyOrderbookState.
                    *subscribed_at + ORDERBOOK_REQUESTING_TIMEOUT < current_timestamp
                },
            },
        }
    };

    if !is_orderbook_filled && request_orderbook {
        try_s!(request_and_fill_orderbook(ctx, base, rel).await);
    }

    Ok(())
}

<<<<<<< HEAD
=======
construct_detailed!(DetailedBaseMaxVolume, base_max_volume);
construct_detailed!(DetailedBaseMinVolume, base_min_volume);
construct_detailed!(DetailedRelMaxVolume, rel_max_volume);
construct_detailed!(DetailedRelMinVolume, rel_min_volume);

#[derive(Clone, Debug, Serialize)]
pub struct RpcOrderbookEntry {
    coin: String,
    address: String,
    price: BigDecimal,
    price_rat: BigRational,
    price_fraction: Fraction,
    #[serde(rename = "maxvolume")]
    max_volume: BigDecimal,
    max_volume_rat: BigRational,
    max_volume_fraction: Fraction,
    min_volume: BigDecimal,
    min_volume_rat: BigRational,
    min_volume_fraction: Fraction,
    pubkey: String,
    age: u64,
    zcredits: u64,
    uuid: Uuid,
    is_mine: bool,
    #[serde(flatten)]
    base_max_volume: DetailedBaseMaxVolume,
    #[serde(flatten)]
    base_min_volume: DetailedBaseMinVolume,
    #[serde(flatten)]
    rel_max_volume: DetailedRelMaxVolume,
    #[serde(flatten)]
    rel_min_volume: DetailedRelMinVolume,
    #[serde(flatten)]
    conf_settings: Option<OrderConfirmationsSettings>,
}

>>>>>>> e40d037b
#[derive(Clone, Debug, Serialize)]
pub struct RpcOrderbookEntryV2 {
    coin: String,
    address: OrderbookAddress,
    price: MmNumberMultiRepr,
    pubkey: String,
    uuid: Uuid,
    is_mine: bool,
    base_max_volume: MmNumberMultiRepr,
    base_min_volume: MmNumberMultiRepr,
    rel_max_volume: MmNumberMultiRepr,
    rel_min_volume: MmNumberMultiRepr,
    conf_settings: Option<OrderConfirmationsSettings>,
}

fn choose_maker_confs_and_notas(
    maker_confs: Option<OrderConfirmationsSettings>,
    taker_req: &TakerRequest,
    maker_coin: &MmCoinEnum,
    taker_coin: &MmCoinEnum,
) -> SwapConfirmationsSettings {
    let maker_settings = maker_confs.unwrap_or(OrderConfirmationsSettings {
        base_confs: maker_coin.required_confirmations(),
        base_nota: maker_coin.requires_notarization(),
        rel_confs: taker_coin.required_confirmations(),
        rel_nota: taker_coin.requires_notarization(),
    });

    let (maker_coin_confs, maker_coin_nota, taker_coin_confs, taker_coin_nota) = match taker_req.conf_settings {
        Some(taker_settings) => match taker_req.action {
            TakerAction::Sell => {
                let maker_coin_confs = if taker_settings.rel_confs < maker_settings.base_confs {
                    taker_settings.rel_confs
                } else {
                    maker_settings.base_confs
                };
                let maker_coin_nota = if !taker_settings.rel_nota {
                    taker_settings.rel_nota
                } else {
                    maker_settings.base_nota
                };
                (
                    maker_coin_confs,
                    maker_coin_nota,
                    maker_settings.rel_confs,
                    maker_settings.rel_nota,
                )
            },
            TakerAction::Buy => {
                let maker_coin_confs = if taker_settings.base_confs < maker_settings.base_confs {
                    taker_settings.base_confs
                } else {
                    maker_settings.base_confs
                };
                let maker_coin_nota = if !taker_settings.base_nota {
                    taker_settings.base_nota
                } else {
                    maker_settings.base_nota
                };
                (
                    maker_coin_confs,
                    maker_coin_nota,
                    maker_settings.rel_confs,
                    maker_settings.rel_nota,
                )
            },
        },
        None => (
            maker_settings.base_confs,
            maker_settings.base_nota,
            maker_settings.rel_confs,
            maker_settings.rel_nota,
        ),
    };

    SwapConfirmationsSettings {
        maker_coin_confs,
        maker_coin_nota,
        taker_coin_confs,
        taker_coin_nota,
    }
}

fn choose_taker_confs_and_notas(
    taker_req: &TakerRequest,
    maker_conf_settings: &Option<OrderConfirmationsSettings>,
    maker_coin: &MmCoinEnum,
    taker_coin: &MmCoinEnum,
) -> SwapConfirmationsSettings {
    let (mut taker_coin_confs, mut taker_coin_nota, maker_coin_confs, maker_coin_nota) = match taker_req.action {
        TakerAction::Buy => match taker_req.conf_settings {
            Some(s) => (s.rel_confs, s.rel_nota, s.base_confs, s.base_nota),
            None => (
                taker_coin.required_confirmations(),
                taker_coin.requires_notarization(),
                maker_coin.required_confirmations(),
                maker_coin.requires_notarization(),
            ),
        },
        TakerAction::Sell => match taker_req.conf_settings {
            Some(s) => (s.base_confs, s.base_nota, s.rel_confs, s.rel_nota),
            None => (
                taker_coin.required_confirmations(),
                taker_coin.requires_notarization(),
                maker_coin.required_confirmations(),
                maker_coin.requires_notarization(),
            ),
        },
    };
    if let Some(settings_from_maker) = maker_conf_settings {
        if settings_from_maker.rel_confs < taker_coin_confs {
            taker_coin_confs = settings_from_maker.rel_confs;
        }
        if !settings_from_maker.rel_nota {
            taker_coin_nota = settings_from_maker.rel_nota;
        }
    }
    SwapConfirmationsSettings {
        maker_coin_confs,
        maker_coin_nota,
        taker_coin_confs,
        taker_coin_nota,
    }
}

#[derive(Clone, Debug, Serialize)]
#[serde(tag = "address_type", content = "address_data")]
pub enum OrderbookAddress {
    Transparent(String),
    Shielded,
}

#[derive(Debug, Display)]
enum OrderbookAddrErr {
    AddrFromPubkeyError(String),
    #[cfg(all(feature = "enable-solana", not(target_arch = "wasm32")))]
    CoinIsNotSupported(String),
    DeserializationError(json::Error),
    InvalidPlatformCoinProtocol(String),
    PlatformCoinConfIsNull(String),
}

impl From<json::Error> for OrderbookAddrErr {
    fn from(err: json::Error) -> Self { OrderbookAddrErr::DeserializationError(err) }
}

impl From<coins::tendermint::AccountIdFromPubkeyHexErr> for OrderbookAddrErr {
    fn from(err: coins::tendermint::AccountIdFromPubkeyHexErr) -> Self {
        OrderbookAddrErr::AddrFromPubkeyError(err.to_string())
    }
}

fn orderbook_address(
    ctx: &MmArc,
    coin: &str,
    conf: &Json,
    pubkey: &str,
    addr_format: UtxoAddressFormat,
) -> Result<OrderbookAddress, MmError<OrderbookAddrErr>> {
    let protocol: CoinProtocol = json::from_value(conf["protocol"].clone())?;
    match protocol {
        CoinProtocol::ERC20 { .. } | CoinProtocol::ETH => coins::eth::addr_from_pubkey_str(pubkey)
            .map(OrderbookAddress::Transparent)
            .map_to_mm(OrderbookAddrErr::AddrFromPubkeyError),
        CoinProtocol::UTXO | CoinProtocol::QTUM | CoinProtocol::QRC20 { .. } | CoinProtocol::BCH { .. } => {
            coins::utxo::address_by_conf_and_pubkey_str(coin, conf, pubkey, addr_format)
                .map(OrderbookAddress::Transparent)
                .map_to_mm(OrderbookAddrErr::AddrFromPubkeyError)
        },
        CoinProtocol::SLPTOKEN { platform, .. } => {
            let platform_conf = coin_conf(ctx, &platform);
            if platform_conf.is_null() {
                return MmError::err(OrderbookAddrErr::PlatformCoinConfIsNull(platform));
            }
            // TODO is there any way to make it better without duplicating the prefix in the SLP conf?
            let platform_protocol: CoinProtocol = json::from_value(platform_conf["protocol"].clone())?;
            match platform_protocol {
                CoinProtocol::BCH { slp_prefix } => coins::utxo::slp::slp_addr_from_pubkey_str(pubkey, &slp_prefix)
                    .map(OrderbookAddress::Transparent)
                    .mm_err(|e| OrderbookAddrErr::AddrFromPubkeyError(e.to_string())),
                _ => MmError::err(OrderbookAddrErr::InvalidPlatformCoinProtocol(platform)),
            }
        },
        CoinProtocol::TENDERMINT(protocol) => Ok(coins::tendermint::account_id_from_pubkey_hex(
            &protocol.account_prefix,
            pubkey,
        )
        .map(|id| OrderbookAddress::Transparent(id.to_string()))?),
        CoinProtocol::TENDERMINTTOKEN(proto) => {
            let platform_conf = coin_conf(ctx, &proto.platform);
            if platform_conf.is_null() {
                return MmError::err(OrderbookAddrErr::PlatformCoinConfIsNull(proto.platform));
            }
            // TODO is there any way to make it better without duplicating the prefix in the IBC conf?
            let platform_protocol: CoinProtocol = json::from_value(platform_conf["protocol"].clone())?;
            match platform_protocol {
                CoinProtocol::TENDERMINT(platform) => Ok(coins::tendermint::account_id_from_pubkey_hex(
                    &platform.account_prefix,
                    pubkey,
                )
                .map(|id| OrderbookAddress::Transparent(id.to_string()))?),
                _ => MmError::err(OrderbookAddrErr::InvalidPlatformCoinProtocol(format!(
                    "Platform protocol {:?} is not TENDERMINT",
                    platform_protocol
                ))),
            }
        },
        #[cfg(all(feature = "enable-solana", not(target_arch = "wasm32")))]
        CoinProtocol::SOLANA | CoinProtocol::SPLTOKEN { .. } => {
            MmError::err(OrderbookAddrErr::CoinIsNotSupported(coin.to_owned()))
        },
        CoinProtocol::ZHTLC { .. } => Ok(OrderbookAddress::Shielded),
        #[cfg(not(target_arch = "wasm32"))]
        // Todo: Shielded address is used for lightning for now, the lightning node public key can be used for the orderbook entry pubkey
        // Todo: instead of the platform coin pubkey which is used right now. But lightning payments are supposed to be private,
        // Todo: so maybe we should hide the node address in the orderbook, only the sending node and the receiving node should know about a payment,
        // Todo: a routing node will know about a payment it routed but not the sender or the receiver. This will require using a new keypair for every order/swap
        // Todo: similar to how it's done for zcoin.
        CoinProtocol::LIGHTNING { .. } => Ok(OrderbookAddress::Shielded),
    }
}<|MERGE_RESOLUTION|>--- conflicted
+++ resolved
@@ -3896,12 +3896,7 @@
             min_volume_rat: min_vol_mm.to_ratio(),
             min_volume_fraction: min_vol_mm.to_fraction(),
             pubkey: self.pubkey.clone(),
-<<<<<<< HEAD
-            age: now_sec_i64(),
-=======
             age: try_get_age_or_default!(self.created_at),
-            zcredits: 0,
->>>>>>> e40d037b
             uuid: self.uuid,
             is_mine,
             base_max_volume,
@@ -3966,12 +3961,7 @@
             min_volume_rat: min_vol_mm.to_ratio(),
             min_volume_fraction: min_vol_mm.to_fraction(),
             pubkey: self.pubkey.clone(),
-<<<<<<< HEAD
-            age: now_sec_i64(),
-=======
             age: try_get_age_or_default!(self.created_at),
-            zcredits: 0,
->>>>>>> e40d037b
             uuid: self.uuid,
             is_mine,
             base_max_volume,
@@ -4132,12 +4122,7 @@
             min_volume_rat: min_vol_mm.to_ratio(),
             min_volume_fraction: min_vol_mm.to_fraction(),
             pubkey: self.pubkey.clone(),
-<<<<<<< HEAD
-            age: now_sec_i64(),
-=======
             age: try_get_age_or_default!(self.created_at),
-            zcredits: 0,
->>>>>>> e40d037b
             uuid: self.uuid,
             is_mine,
             base_max_volume,
@@ -4172,12 +4157,7 @@
             min_volume_rat: min_vol_mm.to_ratio(),
             min_volume_fraction: min_vol_mm.to_fraction(),
             pubkey: self.pubkey.clone(),
-<<<<<<< HEAD
-            age: now_sec_i64(),
-=======
             age: try_get_age_or_default!(self.created_at),
-            zcredits: 0,
->>>>>>> e40d037b
             uuid: self.uuid,
             is_mine,
             base_max_volume,
@@ -5530,45 +5510,6 @@
     Ok(())
 }
 
-<<<<<<< HEAD
-=======
-construct_detailed!(DetailedBaseMaxVolume, base_max_volume);
-construct_detailed!(DetailedBaseMinVolume, base_min_volume);
-construct_detailed!(DetailedRelMaxVolume, rel_max_volume);
-construct_detailed!(DetailedRelMinVolume, rel_min_volume);
-
-#[derive(Clone, Debug, Serialize)]
-pub struct RpcOrderbookEntry {
-    coin: String,
-    address: String,
-    price: BigDecimal,
-    price_rat: BigRational,
-    price_fraction: Fraction,
-    #[serde(rename = "maxvolume")]
-    max_volume: BigDecimal,
-    max_volume_rat: BigRational,
-    max_volume_fraction: Fraction,
-    min_volume: BigDecimal,
-    min_volume_rat: BigRational,
-    min_volume_fraction: Fraction,
-    pubkey: String,
-    age: u64,
-    zcredits: u64,
-    uuid: Uuid,
-    is_mine: bool,
-    #[serde(flatten)]
-    base_max_volume: DetailedBaseMaxVolume,
-    #[serde(flatten)]
-    base_min_volume: DetailedBaseMinVolume,
-    #[serde(flatten)]
-    rel_max_volume: DetailedRelMaxVolume,
-    #[serde(flatten)]
-    rel_min_volume: DetailedRelMinVolume,
-    #[serde(flatten)]
-    conf_settings: Option<OrderConfirmationsSettings>,
-}
-
->>>>>>> e40d037b
 #[derive(Clone, Debug, Serialize)]
 pub struct RpcOrderbookEntryV2 {
     coin: String,
