--- conflicted
+++ resolved
@@ -18,13 +18,6 @@
 #[test]
 #[cfg(not(target_arch = "wasm32"))]
 fn test_mm_start() {
-<<<<<<< HEAD
-=======
-    test_mm_start_impl();
-}
-
-pub fn test_mm_start_impl() {
->>>>>>> 817b4152
     if let Ok(conf) = var("_MM2_TEST_CONF") {
         log!("test_mm_start] Starting the MarketMaker...");
         let conf: Json = json::from_str(&conf).unwrap();
