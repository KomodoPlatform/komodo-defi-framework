--- conflicted
+++ resolved
@@ -88,15 +88,10 @@
     coin: &str,
     electrums: &[&str],
     lightwalletd_urls: &[&str],
-<<<<<<< HEAD
     starting_date: Option<u64>,
+    account: Option<u32>,
 ) -> ZCoinActivationResult {
-    let init = init_z_coin_light(mm, coin, electrums, lightwalletd_urls, starting_date).await;
-=======
-    account: Option<u32>,
-) -> CoinActivationResult {
-    let init = init_z_coin_light(mm, coin, electrums, lightwalletd_urls, account).await;
->>>>>>> 96a53ce5
+    let init = init_z_coin_light(mm, coin, electrums, lightwalletd_urls, starting_date, account).await;
     let init: RpcV2Response<InitTaskResult> = json::from_value(init).unwrap();
     let timeout = wait_until_ms(60000);
 
