use common::block_on;
use http::StatusCode;
<<<<<<< HEAD
use mm2_test_helpers::for_tests::{disable_coin, disable_coin_err, enable_eth_with_tokens, eth_dev_conf,
                                  eth_jst_testnet_conf, get_passphrase, MarketMakerIt, Mm2TestConf,
                                  ETH_DEV_FALLBACK_CONTRACT, ETH_DEV_NODES, ETH_DEV_SWAP_CONTRACT};
use mm2_test_helpers::structs::{EnableEthWithTokensResponse, RpcV2Response};
use serde_json::{self as json, json, Value as Json};
use std::collections::HashSet;
use std::iter::FromIterator;
use std::str::FromStr;

#[cfg(not(target_arch = "wasm32"))]
async fn enable_eth_with_tokens_without_balance(
    mm: &MarketMakerIt,
    platform_coin: &str,
    tokens: &[&str],
    nodes: &[&str],
) -> Json {
    let erc20_tokens_requests: Vec<_> = tokens.iter().map(|ticker| json!({ "ticker": ticker })).collect();
    let nodes: Vec<_> = nodes.iter().map(|url| json!({ "url": url })).collect();

    let enable = mm
        .rpc(&json!({
        "userpass": mm.userpass,
        "method": "enable_eth_with_tokens",
        "mmrpc": "2.0",
        "params": {
                "ticker": platform_coin,
                "swap_contract_address": ETH_DEV_SWAP_CONTRACT,
                "fallback_swap_contract": ETH_DEV_FALLBACK_CONTRACT,
                "nodes": nodes,
                "tx_history": true,
                "erc20_tokens_requests": erc20_tokens_requests,
                "get_balances": false,
            }
        }))
        .await
        .unwrap();
    assert_eq!(
        enable.0,
        StatusCode::OK,
        "'enable_eth_with_tokens' failed: {}",
        enable.1
    );
    Json::from_str(&enable.1).unwrap()
}

#[test]
#[cfg(not(target_arch = "wasm32"))]
fn test_disable_eth_coin_with_token() {
    let passphrase = get_passphrase(&".env.seed", "BOB_PASSPHRASE").unwrap();
    let coins = json!([eth_dev_conf(), eth_jst_testnet_conf(),]);
    let conf = Mm2TestConf::seednode(&passphrase, &coins);
    let mm = block_on(MarketMakerIt::start_async(conf.conf, conf.rpc_password, None)).unwrap();
    block_on(enable_eth_with_tokens(&mm, "ETH", &["JST"], ETH_DEV_NODES, None));

    // Create setprice order
    let req = json!({
        "userpass": mm.userpass,
        "method": "buy",
        "base": "ETH",
        "rel": "JST",
        "price": 1,
        "volume": 0.1,
        "base_confs": 5,
        "base_nota": false,
        "rel_confs": 4,
        "rel_nota": false,
    });
    let make_test_order = block_on(mm.rpc(&req)).unwrap();
    assert_eq!(make_test_order.0, StatusCode::OK);
    let order_uuid = Json::from_str(&make_test_order.1).unwrap();
    let order_uuid = order_uuid.get("result").unwrap().get("uuid").unwrap().as_str().unwrap();

    // Passive ETH while having tokens enabled
    let res = block_on(disable_coin(&mm, "ETH", false));
    assert!(res.passivized);
    assert!(res.cancelled_orders.contains(order_uuid));

    // Try to disable JST token.
    // This should work, because platform coin is still in the memory.
    let res = block_on(disable_coin(&mm, "JST", false));
    // We expected make_test_order to be cancelled
    assert!(!res.passivized);

    // Because it's currently passive, default `disable_coin` should fail.
    block_on(disable_coin_err(&mm, "ETH", false));
    // And forced `disable_coin` should not fail
    let res = block_on(disable_coin(&mm, "ETH", true));
    assert!(!res.passivized);
}

#[test]
#[cfg(not(target_arch = "wasm32"))]
fn test_disable_eth_coin_with_token_without_balance() {
    let passphrase = get_passphrase(&".env.seed", "BOB_PASSPHRASE").unwrap();
    let coins = json!([eth_dev_conf(), eth_jst_testnet_conf(),]);
    let conf = Mm2TestConf::seednode(&passphrase, &coins);
    let mm = block_on(MarketMakerIt::start_async(conf.conf, conf.rpc_password, None)).unwrap();
    let enable_eth_with_tokens = block_on(enable_eth_with_tokens_without_balance(
        &mm,
        "ETH",
        &["JST"],
        ETH_DEV_NODES,
    ));

    let enable_eth_with_tokens: RpcV2Response<EnableEthWithTokensResponse> =
        json::from_value(enable_eth_with_tokens).unwrap();

    let (_, eth_balance) = enable_eth_with_tokens
        .result
        .eth_addresses_infos
        .into_iter()
        .next()
        .unwrap();
    assert!(eth_balance.balances.is_none());
    assert!(eth_balance.tickers.is_none());

    let (_, erc20_balances) = enable_eth_with_tokens
        .result
        .erc20_addresses_infos
        .into_iter()
        .next()
        .unwrap();
    assert!(erc20_balances.balances.is_none());
    assert_eq!(
        erc20_balances.tickers.unwrap(),
        HashSet::from_iter(vec!["JST".to_string()])
    );
}

=======
use mm2_test_helpers::for_tests::{eth_testnet_conf, get_passphrase, MarketMakerIt, Mm2TestConf, ETH_DEV_NODES,
                                  ETH_DEV_SWAP_CONTRACT};
use serde_json::{json, Value as Json};
use std::str::FromStr;

>>>>>>> 25b146e4
#[test]
#[cfg(not(target_arch = "wasm32"))]
fn test_sign_eth_transaction() {
    let passphrase = get_passphrase(&".env.client", "BOB_PASSPHRASE").unwrap();
    let coins = json!([eth_dev_conf()]);
    let conf = Mm2TestConf::seednode(&passphrase, &coins);
    let mm = block_on(MarketMakerIt::start_async(conf.conf, conf.rpc_password, None)).unwrap();
    block_on(enable_eth(&mm, "ETH", ETH_DEV_NODES));
    let signed_tx = block_on(call_sign_eth_transaction(
        &mm,
        "ETH",
        "0x7Bc1bBDD6A0a722fC9bffC49c921B685ECB84b94",
        "1.234",
        "21000",
        Some("ABCD1234"),
    ));
    assert!(signed_tx["result"]["tx_hex"].is_string());
}

#[cfg(not(target_arch = "wasm32"))]
async fn enable_eth(mm: &MarketMakerIt, platform_coin: &str, nodes: &[&str]) -> Json {
    let enable = mm
        .rpc(&json!({
        "userpass": mm.userpass,
        "method": "enable",
        "coin": platform_coin,
        "urls": nodes,
        "swap_contract_address": ETH_DEV_SWAP_CONTRACT,
        "mm2": 1,
        }))
        .await
        .unwrap();
    assert_eq!(
        enable.0,
        StatusCode::OK,
        "'enable {platform_coin:?}' failed: {}",
        enable.1
    );
    Json::from_str(&enable.1).unwrap()
}

/// helper to call sign_raw_transaction rpc
/// params: marketmaker, coin, value in eth, gas_limit, optional contract data in hex
#[cfg(not(target_arch = "wasm32"))]
async fn call_sign_eth_transaction(
    mm: &MarketMakerIt,
    platform_coin: &str,
    to: &str,
    value: &str,
    gas_limit: &str,
    data: Option<&str>,
) -> Json {
    let signed_tx = mm
        .rpc(&json!({
        "userpass": mm.userpass,
        "method": "sign_raw_transaction",
        "mmrpc": "2.0",
        "params": {
                "coin": platform_coin,
                "type": "ETH",
                "tx": {
                    "to": to,
                    "value": value,
                    "gas_limit": gas_limit,
                    "data": data
                }
            }
        }))
        .await
        .unwrap();
    assert_eq!(
        signed_tx.0,
        StatusCode::OK,
        "'sign_raw_transaction' failed: {}",
        signed_tx.1
    );
    Json::from_str(&signed_tx.1).unwrap()
}<|MERGE_RESOLUTION|>--- conflicted
+++ resolved
@@ -1,142 +1,10 @@
 use common::block_on;
 use http::StatusCode;
-<<<<<<< HEAD
-use mm2_test_helpers::for_tests::{disable_coin, disable_coin_err, enable_eth_with_tokens, eth_dev_conf,
-                                  eth_jst_testnet_conf, get_passphrase, MarketMakerIt, Mm2TestConf,
-                                  ETH_DEV_FALLBACK_CONTRACT, ETH_DEV_NODES, ETH_DEV_SWAP_CONTRACT};
-use mm2_test_helpers::structs::{EnableEthWithTokensResponse, RpcV2Response};
-use serde_json::{self as json, json, Value as Json};
-use std::collections::HashSet;
-use std::iter::FromIterator;
-use std::str::FromStr;
-
-#[cfg(not(target_arch = "wasm32"))]
-async fn enable_eth_with_tokens_without_balance(
-    mm: &MarketMakerIt,
-    platform_coin: &str,
-    tokens: &[&str],
-    nodes: &[&str],
-) -> Json {
-    let erc20_tokens_requests: Vec<_> = tokens.iter().map(|ticker| json!({ "ticker": ticker })).collect();
-    let nodes: Vec<_> = nodes.iter().map(|url| json!({ "url": url })).collect();
-
-    let enable = mm
-        .rpc(&json!({
-        "userpass": mm.userpass,
-        "method": "enable_eth_with_tokens",
-        "mmrpc": "2.0",
-        "params": {
-                "ticker": platform_coin,
-                "swap_contract_address": ETH_DEV_SWAP_CONTRACT,
-                "fallback_swap_contract": ETH_DEV_FALLBACK_CONTRACT,
-                "nodes": nodes,
-                "tx_history": true,
-                "erc20_tokens_requests": erc20_tokens_requests,
-                "get_balances": false,
-            }
-        }))
-        .await
-        .unwrap();
-    assert_eq!(
-        enable.0,
-        StatusCode::OK,
-        "'enable_eth_with_tokens' failed: {}",
-        enable.1
-    );
-    Json::from_str(&enable.1).unwrap()
-}
-
-#[test]
-#[cfg(not(target_arch = "wasm32"))]
-fn test_disable_eth_coin_with_token() {
-    let passphrase = get_passphrase(&".env.seed", "BOB_PASSPHRASE").unwrap();
-    let coins = json!([eth_dev_conf(), eth_jst_testnet_conf(),]);
-    let conf = Mm2TestConf::seednode(&passphrase, &coins);
-    let mm = block_on(MarketMakerIt::start_async(conf.conf, conf.rpc_password, None)).unwrap();
-    block_on(enable_eth_with_tokens(&mm, "ETH", &["JST"], ETH_DEV_NODES, None));
-
-    // Create setprice order
-    let req = json!({
-        "userpass": mm.userpass,
-        "method": "buy",
-        "base": "ETH",
-        "rel": "JST",
-        "price": 1,
-        "volume": 0.1,
-        "base_confs": 5,
-        "base_nota": false,
-        "rel_confs": 4,
-        "rel_nota": false,
-    });
-    let make_test_order = block_on(mm.rpc(&req)).unwrap();
-    assert_eq!(make_test_order.0, StatusCode::OK);
-    let order_uuid = Json::from_str(&make_test_order.1).unwrap();
-    let order_uuid = order_uuid.get("result").unwrap().get("uuid").unwrap().as_str().unwrap();
-
-    // Passive ETH while having tokens enabled
-    let res = block_on(disable_coin(&mm, "ETH", false));
-    assert!(res.passivized);
-    assert!(res.cancelled_orders.contains(order_uuid));
-
-    // Try to disable JST token.
-    // This should work, because platform coin is still in the memory.
-    let res = block_on(disable_coin(&mm, "JST", false));
-    // We expected make_test_order to be cancelled
-    assert!(!res.passivized);
-
-    // Because it's currently passive, default `disable_coin` should fail.
-    block_on(disable_coin_err(&mm, "ETH", false));
-    // And forced `disable_coin` should not fail
-    let res = block_on(disable_coin(&mm, "ETH", true));
-    assert!(!res.passivized);
-}
-
-#[test]
-#[cfg(not(target_arch = "wasm32"))]
-fn test_disable_eth_coin_with_token_without_balance() {
-    let passphrase = get_passphrase(&".env.seed", "BOB_PASSPHRASE").unwrap();
-    let coins = json!([eth_dev_conf(), eth_jst_testnet_conf(),]);
-    let conf = Mm2TestConf::seednode(&passphrase, &coins);
-    let mm = block_on(MarketMakerIt::start_async(conf.conf, conf.rpc_password, None)).unwrap();
-    let enable_eth_with_tokens = block_on(enable_eth_with_tokens_without_balance(
-        &mm,
-        "ETH",
-        &["JST"],
-        ETH_DEV_NODES,
-    ));
-
-    let enable_eth_with_tokens: RpcV2Response<EnableEthWithTokensResponse> =
-        json::from_value(enable_eth_with_tokens).unwrap();
-
-    let (_, eth_balance) = enable_eth_with_tokens
-        .result
-        .eth_addresses_infos
-        .into_iter()
-        .next()
-        .unwrap();
-    assert!(eth_balance.balances.is_none());
-    assert!(eth_balance.tickers.is_none());
-
-    let (_, erc20_balances) = enable_eth_with_tokens
-        .result
-        .erc20_addresses_infos
-        .into_iter()
-        .next()
-        .unwrap();
-    assert!(erc20_balances.balances.is_none());
-    assert_eq!(
-        erc20_balances.tickers.unwrap(),
-        HashSet::from_iter(vec!["JST".to_string()])
-    );
-}
-
-=======
-use mm2_test_helpers::for_tests::{eth_testnet_conf, get_passphrase, MarketMakerIt, Mm2TestConf, ETH_DEV_NODES,
+use mm2_test_helpers::for_tests::{eth_dev_conf, get_passphrase, MarketMakerIt, Mm2TestConf, ETH_DEV_NODES,
                                   ETH_DEV_SWAP_CONTRACT};
 use serde_json::{json, Value as Json};
 use std::str::FromStr;
 
->>>>>>> 25b146e4
 #[test]
 #[cfg(not(target_arch = "wasm32"))]
 fn test_sign_eth_transaction() {
