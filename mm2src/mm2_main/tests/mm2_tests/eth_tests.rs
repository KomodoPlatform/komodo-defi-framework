use common::block_on;
use http::StatusCode;
use mm2_test_helpers::for_tests::{disable_coin, disable_coin_err, get_passphrase, MarketMakerIt, Mm2TestConf,
                                  ETH_DEV_NODES};
use mm2_test_helpers::structs::{EnableEthWithTokensResponse, RpcV2Response};
use serde_json::{self as json, json, Value as Json};
use std::collections::HashSet;
use std::iter::FromIterator;
use std::str::FromStr;

#[cfg(not(target_arch = "wasm32"))]
async fn enable_eth_with_tokens(mm: &MarketMakerIt, platform_coin: &str, tokens: &[&str], nodes: &[&str]) -> Json {
    let erc20_tokens_requests: Vec<_> = tokens.iter().map(|ticker| json!({ "ticker": ticker })).collect();
    let nodes: Vec<_> = nodes.iter().map(|url| json!({ "url": url })).collect();

    let enable = mm
        .rpc(&json!({
        "userpass": mm.userpass,
        "method": "enable_eth_with_tokens",
        "mmrpc": "2.0",
        "params": {
                "ticker": platform_coin,
                "swap_contract_address":"0x2b294F029Fde858b2c62184e8390591755521d8E",
                "fallback_swap_contract":"0x8500AFc0bc5214728082163326C2FF0C73f4a871",
                "nodes": nodes,
                "tx_history": true,
                "erc20_tokens_requests": erc20_tokens_requests,
            }
        }))
        .await
        .unwrap();
    assert_eq!(
        enable.0,
        StatusCode::OK,
        "'enable_eth_with_tokens' failed: {}",
        enable.1
    );
    Json::from_str(&enable.1).unwrap()
}

#[cfg(not(target_arch = "wasm32"))]
async fn enable_eth_with_tokens_without_balance(
    mm: &MarketMakerIt,
    platform_coin: &str,
    tokens: &[&str],
    nodes: &[&str],
) -> Json {
    let erc20_tokens_requests: Vec<_> = tokens.iter().map(|ticker| json!({ "ticker": ticker })).collect();
    let nodes: Vec<_> = nodes.iter().map(|url| json!({ "url": url })).collect();

    let enable = mm
        .rpc(&json!({
        "userpass": mm.userpass,
        "method": "enable_eth_with_tokens",
        "mmrpc": "2.0",
        "params": {
                "ticker": platform_coin,
                "swap_contract_address":"0x2b294F029Fde858b2c62184e8390591755521d8E",
                "fallback_swap_contract":"0x8500AFc0bc5214728082163326C2FF0C73f4a871",
                "nodes": nodes,
                "tx_history": true,
                "erc20_tokens_requests": erc20_tokens_requests,
                "get_balances": false,
            }
        }))
        .await
        .unwrap();
    assert_eq!(
        enable.0,
        StatusCode::OK,
        "'enable_eth_with_tokens' failed: {}",
        enable.1
    );
    Json::from_str(&enable.1).unwrap()
}

#[test]
#[cfg(not(target_arch = "wasm32"))]
fn test_disable_eth_coin_with_token() {
    let passphrase = get_passphrase(&".env.client", "BOB_PASSPHRASE").unwrap();
    let coins = json! ([
        {"coin":"ETH","name":"ethereum","protocol":{"type":"ETH"},"rpcport":80,"mm2":1},
        {"coin":"JST","name":"jst","rpcport":80,"mm2":1,"protocol":{"type":"ERC20","protocol_data":{"platform":"ETH","contract_address":"0x2b294F029Fde858b2c62184e8390591755521d8E"}}}
    ]);
    let conf = Mm2TestConf::seednode(&passphrase, &coins);
    let mm = block_on(MarketMakerIt::start_async(conf.conf, conf.rpc_password, None)).unwrap();
    block_on(enable_eth_with_tokens(&mm, "ETH", &["JST"], ETH_DEV_NODES));

    // Create setprice order
    let req = json!({
        "userpass": mm.userpass,
        "method": "buy",
        "base": "ETH",
        "rel": "JST",
        "price": 1,
        "volume": 0.1,
        "base_confs": 5,
        "base_nota": false,
        "rel_confs": 4,
        "rel_nota": false,
    });
    let make_test_order = block_on(mm.rpc(&req)).unwrap();
    assert_eq!(make_test_order.0, StatusCode::OK);
    let order_uuid = Json::from_str(&make_test_order.1).unwrap();
    let order_uuid = order_uuid.get("result").unwrap().get("uuid").unwrap().as_str().unwrap();

    // Passive ETH while having tokens enabled
    block_on(disable_coin(&mm, "ETH", false));

    // Try to disable JST token.
    // This should work, because platform coin is still in the memory.
    let res = block_on(disable_coin(&mm, "JST", false));
    // We expected make_test_order to be cancelled
    assert!(res.cancelled_orders.contains(order_uuid));
<<<<<<< HEAD

    // Because it's currently passive, default `disable_coin` should fail.
    block_on(disable_coin_err(&mm, "ETH", false));
    // And forced `disable_coin` should not fail
    block_on(disable_coin(&mm, "ETH", true));
=======
    // Then try to disable ETH platform coin.
    block_on(disable_coin(&mm, "ETH"));
}

#[test]
#[cfg(not(target_arch = "wasm32"))]
fn test_disable_eth_coin_with_token_without_balance() {
    let passphrase = get_passphrase(&".env.client", "BOB_PASSPHRASE").unwrap();
    let coins = json! ([
        {"coin":"ETH","name":"ethereum","protocol":{"type":"ETH"},"rpcport":80,"mm2":1},
        {"coin":"JST","name":"jst","rpcport":80,"mm2":1,"protocol":{"type":"ERC20","protocol_data":{"platform":"ETH","contract_address":"0x2b294F029Fde858b2c62184e8390591755521d8E"}}}
    ]);
    let conf = Mm2TestConf::seednode(&passphrase, &coins);
    let mm = block_on(MarketMakerIt::start_async(conf.conf, conf.rpc_password, None)).unwrap();
    let enable_eth_with_tokens = block_on(enable_eth_with_tokens_without_balance(
        &mm,
        "ETH",
        &["JST"],
        ETH_DEV_NODES,
    ));

    let enable_eth_with_tokens: RpcV2Response<EnableEthWithTokensResponse> =
        json::from_value(enable_eth_with_tokens).unwrap();

    let (_, eth_balance) = enable_eth_with_tokens
        .result
        .eth_addresses_infos
        .into_iter()
        .next()
        .unwrap();
    assert!(eth_balance.balances.is_none());
    assert!(eth_balance.tickers.is_none());

    let (_, erc20_balances) = enable_eth_with_tokens
        .result
        .erc20_addresses_infos
        .into_iter()
        .next()
        .unwrap();
    assert!(erc20_balances.balances.is_none());
    assert_eq!(
        erc20_balances.tickers.unwrap(),
        HashSet::from_iter(vec!["JST".to_string()])
    );
>>>>>>> e041dbb2
}<|MERGE_RESOLUTION|>--- conflicted
+++ resolved
@@ -112,15 +112,11 @@
     let res = block_on(disable_coin(&mm, "JST", false));
     // We expected make_test_order to be cancelled
     assert!(res.cancelled_orders.contains(order_uuid));
-<<<<<<< HEAD
 
     // Because it's currently passive, default `disable_coin` should fail.
     block_on(disable_coin_err(&mm, "ETH", false));
     // And forced `disable_coin` should not fail
     block_on(disable_coin(&mm, "ETH", true));
-=======
-    // Then try to disable ETH platform coin.
-    block_on(disable_coin(&mm, "ETH"));
 }
 
 #[test]
@@ -163,5 +159,4 @@
         erc20_balances.tickers.unwrap(),
         HashSet::from_iter(vec!["JST".to_string()])
     );
->>>>>>> e041dbb2
 }