use crate::integration_tests_common::enable_electrum;
use common::executor::Timer;
use common::{block_on, log};
use mm2_number::BigDecimal;
use mm2_rpc::data::legacy::OrderbookResponse;
use mm2_test_helpers::for_tests::{check_my_swap_status, check_recent_swaps, check_stats_swap_status, enable_eth_coin,
                                  enable_tendermint, iris_nimda_testnet_conf, iris_testnet_conf, rick_conf, tbnb_conf,
<<<<<<< HEAD
                                  usdc_ibc_iris_testnet_conf, MarketMakerIt, MAKER_ERROR_EVENTS, MAKER_SUCCESS_EVENTS,
                                  RICK_ELECTRUM_ADDRS, TAKER_ERROR_EVENTS, TAKER_SUCCESS_EVENTS};
=======
                                  usdc_ibc_iris_testnet_conf, MarketMakerIt, RICK_ELECTRUM_ADDRS};
use mm2_test_helpers::structs::OrderbookResponse;
>>>>>>> e9dac57e
use serde_json::{json, Value as Json};
use std::convert::TryFrom;
use std::env;

// https://academy.binance.com/en/articles/connecting-metamask-to-binance-smart-chain
const TBNB_URLS: &[&str] = &["https://data-seed-prebsc-1-s1.binance.org:8545/"];
// https://testnet.bscscan.com/address/0xb1ad803ea4f57401639c123000c75f5b66e4d123
const TBNB_SWAP_CONTRACT: &str = "0xB1Ad803ea4F57401639c123000C75F5B66E4D123";

#[test]
fn start_swap_operation() {
    let pairs = [
        ("USDC-IBC-IRIS", "IRIS-NIMDA"),
        ("IRIS-NIMDA", "RICK"),
        // ("USDC-IBC-IRIS", "tBNB"), having fund problems
    ];
    block_on(trade_base_rel_iris(&pairs, 1, 2, 0.008));
}

pub async fn trade_base_rel_iris(
    pairs: &[(&'static str, &'static str)],
    maker_price: i32,
    taker_price: i32,
    volume: f64,
) {
    let bob_passphrase = String::from("iris test seed");
    let alice_passphrase = String::from("iris test2 seed");

    let coins = json!([
        usdc_ibc_iris_testnet_conf(),
        iris_nimda_testnet_conf(),
        iris_testnet_conf(),
        rick_conf(),
        tbnb_conf(),
    ]);

    println!("coins config {}", serde_json::to_string(&coins).unwrap());

    let mut mm_bob = MarketMakerIt::start_async(
        json!({
            "gui": "nogui",
            "netid": 8999,
            "dht": "on",
            "myipaddr": env::var("BOB_TRADE_IP") .ok(),
            "rpcip": env::var("BOB_TRADE_IP") .ok(),
            "canbind": env::var("BOB_TRADE_PORT") .ok().map (|s| s.parse::<i64>().unwrap()),
            "passphrase": bob_passphrase,
            "coins": coins,
            "rpc_password": "password",
            "i_am_seed": true,
        }),
        "password".into(),
        None,
    )
    .await
    .unwrap();

    Timer::sleep(1.).await;

    let mut mm_alice = MarketMakerIt::start_async(
        json!({
            "gui": "nogui",
            "netid": 8999,
            "dht": "on",
            "myipaddr": env::var("ALICE_TRADE_IP") .ok(),
            "rpcip": env::var("ALICE_TRADE_IP") .ok(),
            "passphrase": alice_passphrase,
            "coins": coins,
            "seednodes": [mm_bob.my_seed_addr()],
            "rpc_password": "password",
            "skip_startup_checks": true,
        }),
        "password".into(),
        None,
    )
    .await
    .unwrap();

    dbg!(
        enable_tendermint(
            &mm_bob,
            "IRIS-TEST",
            &["IRIS-NIMDA", "USDC-IBC-IRIS"],
            &["http://34.80.202.172:26657"],
            false
        )
        .await
    );
    dbg!(enable_electrum(&mm_bob, "RICK", false, RICK_ELECTRUM_ADDRS).await);

    dbg!(
        enable_tendermint(
            &mm_alice,
            "IRIS-TEST",
            &["IRIS-NIMDA", "USDC-IBC-IRIS"],
            &["http://34.80.202.172:26657"],
            false
        )
        .await
    );
    dbg!(enable_electrum(&mm_alice, "RICK", false, RICK_ELECTRUM_ADDRS).await);
    dbg!(enable_eth_coin(&mm_bob, "tBNB", TBNB_URLS, TBNB_SWAP_CONTRACT, None, false).await);
    dbg!(enable_eth_coin(&mm_alice, "tBNB", TBNB_URLS, TBNB_SWAP_CONTRACT, None, false).await);

    for (base, rel) in pairs.iter() {
        log!("Issue bob {}/{} sell request", base, rel);
        let rc = mm_bob
            .rpc(&json!({
                "userpass": mm_bob.userpass,
                "method": "setprice",
                "base": base,
                "rel": rel,
                "price": maker_price,
                "volume": volume
            }))
            .await
            .unwrap();
        assert!(rc.0.is_success(), "!setprice: {}", rc.1);
    }

    let mut uuids = vec![];

    for (base, rel) in pairs.iter() {
        common::log::info!(
            "Trigger alice subscription to {}/{} orderbook topic first and sleep for 1 second",
            base,
            rel
        );
        let rc = mm_alice
            .rpc(&json!({
                "userpass": mm_alice.userpass,
                "method": "orderbook",
                "base": base,
                "rel": rel,
            }))
            .await
            .unwrap();
        assert!(rc.0.is_success(), "!orderbook: {}", rc.1);
        Timer::sleep(1.).await;
        common::log::info!("Issue alice {}/{} buy request", base, rel);
        let rc = mm_alice
            .rpc(&json!({
                "userpass": mm_alice.userpass,
                "method": "buy",
                "base": base,
                "rel": rel,
                "volume": volume,
                "price": taker_price
            }))
            .await
            .unwrap();
        assert!(rc.0.is_success(), "!buy: {}", rc.1);
        let buy_json: Json = serde_json::from_str(&rc.1).unwrap();
        uuids.push(buy_json["result"]["uuid"].as_str().unwrap().to_owned());
    }

    for (base, rel) in pairs.iter() {
        // ensure the swaps are started
        let expected_log = format!("Entering the taker_swap_loop {}/{}", base, rel);
        mm_alice
            .wait_for_log(5., |log| log.contains(&expected_log))
            .await
            .unwrap();
        let expected_log = format!("Entering the maker_swap_loop {}/{}", base, rel);
        mm_bob
            .wait_for_log(5., |log| log.contains(&expected_log))
            .await
            .unwrap()
    }

    for uuid in uuids.iter() {
        // ensure the swaps are indexed to the SQLite database
        let expected_log = format!("Inserting new swap {} to the SQLite database", uuid);
        mm_alice
            .wait_for_log(5., |log| log.contains(&expected_log))
            .await
            .unwrap();
        mm_bob
            .wait_for_log(5., |log| log.contains(&expected_log))
            .await
            .unwrap()
    }

    for uuid in uuids.iter() {
        match mm_bob
            .wait_for_log(900., |log| log.contains(&format!("[swap uuid={}] Finished", uuid)))
            .await
        {
            Ok(_) => (),
            Err(_) => {
                println!("{}", mm_bob.log_as_utf8().unwrap());
            },
        }

        match mm_alice
            .wait_for_log(900., |log| log.contains(&format!("[swap uuid={}] Finished", uuid)))
            .await
        {
            Ok(_) => (),
            Err(_) => {
                println!("{}", mm_alice.log_as_utf8().unwrap());
            },
        }

        log!("Waiting a few second for the fresh swap status to be saved..");
        Timer::sleep(5.).await;

        println!("{}", mm_alice.log_as_utf8().unwrap());
        log!("Checking alice/taker status..");
        check_my_swap_status(
            &mm_alice,
            uuid,
            BigDecimal::try_from(volume).unwrap(),
            BigDecimal::try_from(volume).unwrap(),
        )
        .await;

        println!("{}", mm_bob.log_as_utf8().unwrap());
        log!("Checking bob/maker status..");
        check_my_swap_status(
            &mm_bob,
            uuid,
            BigDecimal::try_from(volume).unwrap(),
            BigDecimal::try_from(volume).unwrap(),
        )
        .await;
    }

    log!("Waiting 3 seconds for nodes to broadcast their swaps data..");
    Timer::sleep(3.).await;

    for uuid in uuids.iter() {
        log!("Checking alice status..");
        check_stats_swap_status(&mm_alice, uuid).await;

        log!("Checking bob status..");
        check_stats_swap_status(&mm_bob, uuid).await;
    }

    log!("Checking alice recent swaps..");
    check_recent_swaps(&mm_alice, uuids.len()).await;
    log!("Checking bob recent swaps..");
    check_recent_swaps(&mm_bob, uuids.len()).await;
    for (base, rel) in pairs.iter() {
        log!("Get {}/{} orderbook", base, rel);
        let rc = mm_bob
            .rpc(&json!({
                "userpass": mm_bob.userpass,
                "method": "orderbook",
                "base": base,
                "rel": rel,
            }))
            .await
            .unwrap();
        assert!(rc.0.is_success(), "!orderbook: {}", rc.1);

        let bob_orderbook: OrderbookResponse = serde_json::from_str(&rc.1).unwrap();
        log!("{}/{} orderbook {:?}", base, rel, bob_orderbook);

        assert_eq!(0, bob_orderbook.bids.len(), "{} {} bids must be empty", base, rel);
        assert_eq!(0, bob_orderbook.asks.len(), "{} {} asks must be empty", base, rel);
    }
    mm_bob.stop().await.unwrap();
    mm_alice.stop().await.unwrap();
}<|MERGE_RESOLUTION|>--- conflicted
+++ resolved
@@ -5,13 +5,7 @@
 use mm2_rpc::data::legacy::OrderbookResponse;
 use mm2_test_helpers::for_tests::{check_my_swap_status, check_recent_swaps, check_stats_swap_status, enable_eth_coin,
                                   enable_tendermint, iris_nimda_testnet_conf, iris_testnet_conf, rick_conf, tbnb_conf,
-<<<<<<< HEAD
-                                  usdc_ibc_iris_testnet_conf, MarketMakerIt, MAKER_ERROR_EVENTS, MAKER_SUCCESS_EVENTS,
-                                  RICK_ELECTRUM_ADDRS, TAKER_ERROR_EVENTS, TAKER_SUCCESS_EVENTS};
-=======
                                   usdc_ibc_iris_testnet_conf, MarketMakerIt, RICK_ELECTRUM_ADDRS};
-use mm2_test_helpers::structs::OrderbookResponse;
->>>>>>> e9dac57e
 use serde_json::{json, Value as Json};
 use std::convert::TryFrom;
 use std::env;
