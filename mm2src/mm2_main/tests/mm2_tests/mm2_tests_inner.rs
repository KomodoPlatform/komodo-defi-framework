#[cfg(all(feature = "zhtlc-native-tests", not(target_arch = "wasm32")))]
use super::enable_z_coin;
use crate::integration_tests_common::*;
use common::executor::Timer;
use common::{cfg_native, cfg_wasm32, get_utc_timestamp, log, new_uuid};
use crypto::privkey::key_pair_from_seed;
use crypto::StandardHDCoinAddress;
use http::{HeaderMap, StatusCode};
use mm2_main::mm2::lp_ordermatch::MIN_ORDER_KEEP_ALIVE_INTERVAL;
use mm2_metrics::{MetricType, MetricsJson};
use mm2_number::{BigDecimal, BigRational, Fraction, MmNumber};
use mm2_rpc::data::legacy::{CoinInitResponse, MmVersionResponse, OrderbookResponse};
use mm2_test_helpers::electrums::*;
#[cfg(all(not(target_arch = "wasm32"), not(feature = "zhtlc-native-tests")))]
use mm2_test_helpers::for_tests::check_stats_swap_status;
<<<<<<< HEAD
use mm2_test_helpers::for_tests::{account_balance, btc_segwit_conf, btc_with_spv_conf, btc_with_sync_starting_header,
                                  check_recent_swaps, enable_eth_coin, enable_qrc20, enable_utxo_v2_electrum,
                                  eth_jst_testnet_conf, eth_testnet_conf, find_metrics_in_json, from_env_file,
                                  get_new_address, get_shared_db_id, mm_spat, morty_conf, rick_conf, sign_message,
                                  start_swaps, tbtc_segwit_conf, tbtc_with_spv_conf, test_qrc20_history_impl,
                                  tqrc20_conf, verify_message, wait_for_swap_contract_negotiation,
                                  wait_for_swap_negotiation_failure, wait_for_swaps_finish_and_check_status,
                                  wait_till_history_has_records, MarketMakerIt, Mm2InitPrivKeyPolicy, Mm2TestConf,
                                  Mm2TestConfForSwap, RaiiDump, ETH_DEV_NODES, ETH_DEV_SWAP_CONTRACT,
                                  ETH_DEV_TOKEN_CONTRACT, ETH_MAINNET_NODE, ETH_MAINNET_SWAP_CONTRACT, MORTY,
                                  QRC20_ELECTRUMS, RICK, RICK_ELECTRUM_ADDRS, TBTC_ELECTRUMS};
=======
use mm2_test_helpers::for_tests::{btc_segwit_conf, btc_with_spv_conf, btc_with_sync_starting_header,
                                  check_recent_swaps, enable_eth_coin, enable_qrc20, eth_jst_testnet_conf,
                                  eth_testnet_conf, find_metrics_in_json, from_env_file, get_shared_db_id, mm_spat,
                                  morty_conf, rick_conf, sign_message, start_swaps, tbtc_segwit_conf,
                                  tbtc_with_spv_conf, test_qrc20_history_impl, tqrc20_conf, verify_message,
                                  wait_for_swap_contract_negotiation, wait_for_swap_negotiation_failure,
                                  wait_for_swaps_finish_and_check_status, wait_till_history_has_records,
                                  MarketMakerIt, Mm2InitPrivKeyPolicy, Mm2TestConf, Mm2TestConfForSwap, RaiiDump,
                                  DOC_ELECTRUM_ADDRS, ETH_DEV_NODES, ETH_DEV_SWAP_CONTRACT, ETH_DEV_TOKEN_CONTRACT,
                                  ETH_MAINNET_NODE, ETH_MAINNET_SWAP_CONTRACT, MARTY_ELECTRUM_ADDRS, MORTY,
                                  QRC20_ELECTRUMS, RICK, RICK_ELECTRUM_ADDRS, TBTC_ELECTRUMS, T_BCH_ELECTRUMS};
>>>>>>> 8276b7c5
use mm2_test_helpers::get_passphrase;
use mm2_test_helpers::structs::*;
use serde_json::{self as json, json, Value as Json};
use std::collections::HashMap;
use std::env::{self, var};
use std::str::FromStr;
use std::thread;
use std::time::Duration;
use uuid::Uuid;

cfg_native! {
    use common::block_on;
    use mm2_test_helpers::for_tests::{get_passphrase, new_mm2_temp_folder_path};
    use mm2_io::fs::slurp;
    use hyper::header::ACCESS_CONTROL_ALLOW_ORIGIN;
}

cfg_wasm32! {
    use wasm_bindgen_test::*;

    wasm_bindgen_test_configure!(run_in_browser);
}

/// Integration test for RPC server.
/// Check that MM doesn't crash in case of invalid RPC requests
#[test]
#[cfg(not(target_arch = "wasm32"))]
fn test_rpc() {
    let (_, mm, _dump_log, _dump_dashboard) = mm_spat();

    let no_method = block_on(mm.rpc(&json! ({
        "userpass": mm.userpass,
        "coin": "RICK",
        "ipaddr": "electrum1.cipig.net",
        "port": 10017
    })))
    .unwrap();
    assert!(no_method.0.is_server_error());
    assert_eq!((no_method.2)[ACCESS_CONTROL_ALLOW_ORIGIN], "http://localhost:4000");

    let not_json = mm.rpc_str("It's just a string").unwrap();
    assert!(not_json.0.is_server_error());
    assert_eq!((not_json.2)[ACCESS_CONTROL_ALLOW_ORIGIN], "http://localhost:4000");

    let unknown_method = block_on(mm.rpc(&json! ({
        "method": "unknown_method",
    })))
    .unwrap();

    assert!(unknown_method.0.is_server_error());
    assert_eq!((unknown_method.2)[ACCESS_CONTROL_ALLOW_ORIGIN], "http://localhost:4000");

    let version = block_on(mm.rpc(&json! ({
        "userpass": mm.userpass,
        "method": "version",
    })))
    .unwrap();
    assert_eq!(version.0, StatusCode::OK);
    assert_eq!((version.2)[ACCESS_CONTROL_ALLOW_ORIGIN], "http://localhost:4000");
    let _version: MmVersionResponse = json::from_str(&version.1).unwrap();

    let help = block_on(mm.rpc(&json! ({
        "userpass": mm.userpass,
        "method": "help",
    })))
    .unwrap();
    assert_eq!(help.0, StatusCode::OK);
    assert_eq!((help.2)[ACCESS_CONTROL_ALLOW_ORIGIN], "http://localhost:4000");

    block_on(mm.stop()).unwrap();
    // unwrap! (mm.wait_for_log (9., &|log| log.contains ("on_stop] firing shutdown_tx!")));
    // TODO (workaround libtorrent hanging in delete) // unwrap! (mm.wait_for_log (9., &|log| log.contains ("LogState] Bye!")));
}

/// https://github.com/KomodoPlatform/atomicDEX-API/issues/886#issuecomment-812489844
#[test]
#[cfg(not(target_arch = "wasm32"))]
fn orders_of_banned_pubkeys_should_not_be_displayed() {
    let coins = json!([
        {"coin":"RICK","asset":"RICK","rpcport":8923,"txversion":4,"overwintered":1,"protocol":{"type":"UTXO"}},
        {"coin":"MORTY","asset":"MORTY","rpcport":11608,"txversion":4,"overwintered":1,"protocol":{"type":"UTXO"}}
    ]);

    // start bob and immediately place the order
    let mm_bob = MarketMakerIt::start(
        json! ({
            "gui": "nogui",
            "netid": 9998,
            "myipaddr": env::var ("BOB_TRADE_IP") .ok(),
            "rpcip": env::var ("BOB_TRADE_IP") .ok(),
            "canbind": env::var ("BOB_TRADE_PORT") .ok().map (|s| s.parse::<i64>().unwrap()),
            "passphrase": "bob passphrase",
            "coins": coins,
            "rpc_password": "pass",
            "i_am_seed": true,
        }),
        "pass".into(),
        None,
    )
    .unwrap();
    let (_bob_dump_log, _bob_dump_dashboard) = mm_bob.mm_dump();
    log!("Bob log path: {}", mm_bob.log_path.display());
    // Enable coins on Bob side. Print the replies in case we need the "address".
    log!(
        "enable_coins (bob): {:?}",
        block_on(enable_coins_rick_morty_electrum(&mm_bob))
    );
    // issue sell request on Bob side by setting base/rel price
    log!("Issue bob sell request");
    let rc = block_on(mm_bob.rpc(&json! ({
        "userpass": mm_bob.userpass,
        "method": "setprice",
        "base": "RICK",
        "rel": "MORTY",
        "price": 0.9,
        "volume": "0.9",
    })))
    .unwrap();
    assert!(rc.0.is_success(), "!setprice: {}", rc.1);

    let mut mm_alice = MarketMakerIt::start(
        json! ({
            "gui": "nogui",
            "netid": 9998,
            "myipaddr": env::var ("ALICE_TRADE_IP") .ok(),
            "rpcip": env::var ("ALICE_TRADE_IP") .ok(),
            "passphrase": "alice passphrase",
            "coins": coins,
            "seednodes": [mm_bob.ip.to_string()],
            "rpc_password": "pass",
        }),
        "pass".into(),
        None,
    )
    .unwrap();

    let (_alice_dump_log, _alice_dump_dashboard) = mm_alice.mm_dump();
    log!("Alice log path: {}", mm_alice.log_path.display());

    log!("Ban Bob pubkey on Alice side");
    let rc = block_on(mm_alice.rpc(&json! ({
        "userpass": mm_alice.userpass,
        "method": "ban_pubkey",
        "pubkey": "2cd3021a2197361fb70b862c412bc8e44cff6951fa1de45ceabfdd9b4c520420",
        "reason": "test",
    })))
    .unwrap();
    assert!(rc.0.is_success(), "!ban_pubkey: {}", rc.1);

    log!("Get RICK/MORTY orderbook on Alice side");
    let rc = block_on(mm_alice.rpc(&json! ({
        "userpass": mm_alice.userpass,
        "method": "orderbook",
        "base": "RICK",
        "rel": "MORTY",
    })))
    .unwrap();
    assert!(rc.0.is_success(), "!orderbook: {}", rc.1);

    let alice_orderbook: OrderbookResponse = json::from_str(&rc.1).unwrap();
    log!("Alice orderbook {:?}", alice_orderbook);
    assert_eq!(
        alice_orderbook.asks.len(),
        0,
        "Alice RICK/MORTY orderbook must have no asks"
    );

    block_on(mm_alice.wait_for_log(22., |log| {
        log.contains("Pubkey 022cd3021a2197361fb70b862c412bc8e44cff6951fa1de45ceabfdd9b4c520420 is banned")
    }))
    .unwrap();

    block_on(mm_bob.stop()).unwrap();
    block_on(mm_alice.stop()).unwrap();
}

#[test]
fn log_test_status() { common::log::tests::test_status() }

#[test]
fn log_test_printed_dashboard() { common::log::tests::test_printed_dashboard() }

#[test]
#[cfg(not(target_arch = "wasm32"))]
fn test_my_balance() {
    let coins = json!([
        {"coin":"RICK","asset":"RICK","rpcport":8923,"txversion":4,"overwintered":1,"protocol":{"type":"UTXO"}},
    ]);

    let mm = MarketMakerIt::start(
        json! ({
            "gui": "nogui",
            "netid": 9998,
            "myipaddr": env::var ("BOB_TRADE_IP") .ok(),
            "rpcip": env::var ("BOB_TRADE_IP") .ok(),
            "passphrase": "bob passphrase",
            "coins": coins,
            "i_am_seed": true,
            "rpc_password": "pass",
        }),
        "pass".into(),
        None,
    )
    .unwrap();
    let (_dump_log, _dump_dashboard) = mm.mm_dump();
    log!("log path: {}", mm.log_path.display());
    // Enable RICK.
<<<<<<< HEAD
    let json = block_on(enable_electrum(&mm, "RICK", false, &[
        "electrum1.cipig.net:10017",
        "electrum2.cipig.net:10017",
        "electrum3.cipig.net:10017",
    ]));
=======
    let json = block_on(enable_electrum(&mm, "RICK", false, DOC_ELECTRUM_ADDRS, None));
>>>>>>> 8276b7c5
    assert_eq!(json.balance, "7.777".parse().unwrap());

    let my_balance = block_on(mm.rpc(&json! ({
        "userpass": mm.userpass,
        "method": "my_balance",
        "coin": "RICK",
    })))
    .unwrap();
    assert_eq!(
        my_balance.0,
        StatusCode::OK,
        "RPC «my_balance» failed with status «{}»",
        my_balance.0
    );
    let json: Json = json::from_str(&my_balance.1).unwrap();
    let my_balance = json["balance"].as_str().unwrap();
    assert_eq!(my_balance, "7.777");
    let my_unspendable_balance = json["unspendable_balance"].as_str().unwrap();
    assert_eq!(my_unspendable_balance, "0");
    let my_address = json["address"].as_str().unwrap();
    assert_eq!(my_address, "RRnMcSeKiLrNdbp91qNVQwwXx5azD4S4CD");
}

#[test]
#[cfg(not(target_arch = "wasm32"))]
fn test_p2wpkh_my_balance() {
    let seed = "valley embody about obey never adapt gesture trust screen tube glide bread";

    let coins = json! ([
        {
            "coin": "tBTC",
            "name": "tbitcoin",
            "fname": "tBitcoin",
            "rpcport": 18332,
            "pubtype": 111,
            "p2shtype": 196,
            "wiftype": 239,
            "segwit": true,
            "bech32_hrp": "tb",
            "txfee": 0,
            "estimate_fee_mode": "ECONOMICAL",
            "mm2": 1,
            "required_confirmations": 0,
            "protocol": {
                "type": "UTXO"
            },
            "address_format": {
                "format":"segwit"
            }
        }
    ]);

    let mm = MarketMakerIt::start(
        json! ({
            "gui": "nogui",
            "netid": 9998,
            "myipaddr": env::var ("BOB_TRADE_IP") .ok(),
            "rpcip": env::var ("BOB_TRADE_IP") .ok(),
            "passphrase": seed.to_string(),
            "coins": coins,
            "i_am_seed": true,
            "rpc_password": "pass",
        }),
        "pass".into(),
        None,
    )
    .unwrap();
    let (_dump_log, _dump_dashboard) = mm.mm_dump();
    log!("log path: {}", mm.log_path.display());

    let electrum = block_on(mm.rpc(&json!({
        "userpass": mm.userpass,
        "method": "electrum",
        "coin": "tBTC",
        "servers": [{"url":"electrum1.cipig.net:10068"},{"url":"electrum2.cipig.net:10068"},{"url":"electrum3.cipig.net:10068"}],
        "mm2": 1,
        "address_format": {
            "format": "segwit",
        },
    }))).unwrap();
    assert_eq!(
        electrum.0,
        StatusCode::OK,
        "RPC «electrum» failed with {} {}",
        electrum.0,
        electrum.1
    );

    let my_balance = block_on(mm.rpc(&json! ({
        "userpass": mm.userpass,
        "method": "my_balance",
        "coin": "tBTC",
    })))
    .unwrap();
    let json: Json = json::from_str(&my_balance.1).unwrap();
    let my_balance = json["balance"].as_str().unwrap();
    assert_eq!(my_balance, "0.002");
    let my_unspendable_balance = json["unspendable_balance"].as_str().unwrap();
    assert_eq!(my_unspendable_balance, "0");
    let my_address = json["address"].as_str().unwrap();
    assert_eq!(my_address, "tb1qssfmay8nnghx7ynlznejnjxn6m4pemz9v7fsxy");
}

#[cfg(not(target_arch = "wasm32"))]
fn check_set_price_fails(mm: &MarketMakerIt, base: &str, rel: &str) {
    let rc = block_on(mm.rpc(&json! ({
        "userpass": mm.userpass,
        "method": "setprice",
        "base": base,
        "rel": rel,
        "price": 0.9,
        "volume": 1,
    })))
    .unwrap();
    assert!(
        rc.0.is_server_error(),
        "!setprice success but should be error: {}",
        rc.1
    );
}

#[cfg(not(target_arch = "wasm32"))]
fn check_buy_fails(mm: &MarketMakerIt, base: &str, rel: &str, vol: f64) {
    let rc = block_on(mm.rpc(&json! ({
        "userpass": mm.userpass,
        "method": "buy",
        "base": base,
        "rel": rel,
        "volume": vol,
        "price": 0.9
    })))
    .unwrap();
    assert!(rc.0.is_server_error(), "!buy success but should be error: {}", rc.1);
}

#[cfg(not(target_arch = "wasm32"))]
fn check_sell_fails(mm: &MarketMakerIt, base: &str, rel: &str, vol: f64) {
    let rc = block_on(mm.rpc(&json! ({
        "userpass": mm.userpass,
        "method": "sell",
        "base": base,
        "rel": rel,
        "volume": vol,
        "price": 0.9
    })))
    .unwrap();
    assert!(rc.0.is_server_error(), "!sell success but should be error: {}", rc.1);
}

#[test]
#[cfg(not(target_arch = "wasm32"))]
fn test_check_balance_on_order_post() {
    let coins = json!([
        {"coin":"RICK","asset":"RICK","rpcport":8923,"txversion":4,"overwintered":1,"protocol":{"type":"UTXO"}},
        {"coin":"MORTY","asset":"MORTY","rpcport":11608,"txversion":4,"overwintered":1,"protocol":{"type":"UTXO"}},
        {"coin":"ETH","name":"ethereum","protocol":{"type":"ETH"},"rpcport":80},
        {"coin":"JST","name":"jst","protocol":{"type":"ERC20", "protocol_data":{"platform":"ETH","contract_address":"0x996a8aE0304680F6A69b8A9d7C6E37D65AB5AB56"}}}
    ]);

    // start bob and immediately place the order
    let mm = MarketMakerIt::start(
        json! ({
            "gui": "nogui",
            "netid": 9998,
            "myipaddr": env::var ("BOB_TRADE_IP") .ok(),
            "rpcip": env::var ("BOB_TRADE_IP") .ok(),
            "canbind": env::var ("BOB_TRADE_PORT") .ok().map (|s| s.parse::<i64>().unwrap()),
            "passphrase": "bob passphrase check balance on order post",
            "coins": coins,
            "i_am_seed": true,
            "rpc_password": "pass",
        }),
        "pass".into(),
        None,
    )
    .unwrap();
    let (_dump_log, _dump_dashboard) = mm.mm_dump();
    log!("Log path: {}", mm.log_path.display());
    // Enable coins. Print the replies in case we need the "address".
    log!(
        "enable_coins (bob): {:?}",
        block_on(enable_coins_eth_electrum(&mm, &[
            "https://mainnet.infura.io/v3/c01c1b4cf66642528547624e1d6d9d6b"
        ])),
    );
    // issue sell request by setting base/rel price

    // Expect error as MORTY balance is 0
    check_set_price_fails(&mm, "MORTY", "RICK");
    // Address has enough RICK, but doesn't have ETH, so setprice call should fail because maker will not have gas to spend ETH taker payment.
    check_set_price_fails(&mm, "RICK", "ETH");
    // Address has enough RICK, but doesn't have ETH, so setprice call should fail because maker will not have gas to spend ERC20 taker payment.
    check_set_price_fails(&mm, "RICK", "JST");

    // Expect error as MORTY balance is 0
    check_buy_fails(&mm, "RICK", "MORTY", 0.1);
    // RICK balance is sufficient, but amount is too small, it will result to dust error from RPC
    check_buy_fails(&mm, "MORTY", "RICK", 0.000001);
    // Address has enough RICK, but doesn't have ETH, so buy call should fail because taker will not have gas to spend ETH maker payment.
    check_buy_fails(&mm, "ETH", "RICK", 0.1);
    // Address has enough RICK, but doesn't have ETH, so buy call should fail because taker will not have gas to spend ERC20 maker payment.
    check_buy_fails(&mm, "JST", "RICK", 0.1);

    // Expect error as MORTY balance is 0
    check_sell_fails(&mm, "MORTY", "RICK", 0.1);
    // RICK balance is sufficient, but amount is too small, the dex fee will result to dust error from RPC
    check_sell_fails(&mm, "RICK", "MORTY", 0.000001);
    // Address has enough RICK, but doesn't have ETH, so buy call should fail because taker will not have gas to spend ETH maker payment.
    check_sell_fails(&mm, "RICK", "ETH", 0.1);
    // Address has enough RICK, but doesn't have ETH, so buy call should fail because taker will not have gas to spend ERC20 maker payment.
    check_sell_fails(&mm, "RICK", "JST", 0.1);
}

#[test]
#[cfg(not(target_arch = "wasm32"))]
fn test_rpc_password_from_json() {
    let coins = json!([
        {"coin":"RICK","asset":"RICK","rpcport":8923,"txversion":4,"overwintered":1,"protocol":{"type":"UTXO"}},
        {"coin":"MORTY","asset":"MORTY","rpcport":8923,"txversion":4,"overwintered":1,"protocol":{"type":"UTXO"}},
    ]);

    // do not allow empty password
    let mut err_mm1 = MarketMakerIt::start(
        json! ({
            "gui": "nogui",
            "netid": 9998,
            "passphrase": "bob passphrase",
            "coins": coins,
            "rpc_password": "",
            "i_am_seed": true,
            "skip_startup_checks": true,
        }),
        "password".into(),
        None,
    )
    .unwrap();
    block_on(err_mm1.wait_for_log(5., |log| log.contains("rpc_password must not be empty"))).unwrap();

    // do not allow empty password
    let mut err_mm2 = MarketMakerIt::start(
        json! ({
            "gui": "nogui",
            "netid": 9998,
            "passphrase": "bob passphrase",
            "coins": coins,
            "rpc_password": {"key":"value"},
            "i_am_seed": true,
            "skip_startup_checks": true,
        }),
        "password".into(),
        None,
    )
    .unwrap();
    block_on(err_mm2.wait_for_log(5., |log| log.contains("rpc_password must be string"))).unwrap();

    let mm = MarketMakerIt::start(
        json! ({
            "gui": "nogui",
            "netid": 9998,
            "passphrase": "bob passphrase",
            "coins": coins,
            "rpc_password": "password",
            "i_am_seed": true,
        }),
        "password".into(),
        None,
    )
    .unwrap();
    let (_dump_log, _dump_dashboard) = mm.mm_dump();
    log!("Log path: {}", mm.log_path.display());
    let electrum_invalid = block_on(mm.rpc(&json! ({
        "userpass": "password1",
        "method": "electrum",
        "coin": "RICK",
        "servers": doc_electrums(),
        "mm2": 1,
    })))
    .unwrap();

    // electrum call must fail if invalid password is provided
    assert!(
        electrum_invalid.0.is_server_error(),
        "RPC «electrum» should have failed with server error, but got «{}», response «{}»",
        electrum_invalid.0,
        electrum_invalid.1
    );

    let electrum = block_on(mm.rpc(&json!({
        "userpass": mm.userpass,
        "method": "electrum",
        "coin": "RICK",
        "servers": doc_electrums(),
        "mm2": 1,
    })))
    .unwrap();

    // electrum call must be successful with RPC password from config
    assert_eq!(
        electrum.0,
        StatusCode::OK,
        "RPC «electrum» failed with status «{}», response «{}»",
        electrum.0,
        electrum.1
    );

    let electrum = block_on(mm.rpc(&json! ({
        "userpass": mm.userpass,
        "method": "electrum",
        "coin": "MORTY",
        "servers": marty_electrums(),
        "mm2": 1,
    })))
    .unwrap();

    // electrum call must be successful with RPC password from config
    assert_eq!(
        electrum.0,
        StatusCode::OK,
        "RPC «electrum» failed with status «{}», response «{}»",
        electrum.0,
        electrum.1
    );

    let orderbook = block_on(mm.rpc(&json! ({
        "userpass": mm.userpass,
        "method": "orderbook",
        "base": "RICK",
        "rel": "MORTY",
    })))
    .unwrap();

    // orderbook call must be successful with RPC password from config
    assert_eq!(
        orderbook.0,
        StatusCode::OK,
        "RPC «orderbook» failed with status «{}», response «{}»",
        orderbook.0,
        orderbook.1
    );
}

/// Currently only `withdraw` RPC call supports V2.
#[test]
#[cfg(not(target_arch = "wasm32"))]
fn test_mmrpc_v2() {
    let coins = json!([
        {"coin":"RICK","asset":"RICK","rpcport":8923,"txversion":4,"protocol":{"type":"UTXO"}},
    ]);

    let mm = MarketMakerIt::start(
        json! ({
            "gui": "nogui",
            "netid": 9998,
            "passphrase": "bob passphrase",
            "coins": coins,
            "rpc_password": "password",
            "i_am_seed": true,
        }),
        "password".into(),
        None,
    )
    .unwrap();
    let (_dump_log, _dump_dashboard) = mm.mm_dump();
    log!("Log path: {}", mm.log_path.display());

<<<<<<< HEAD
    let _electrum = block_on(enable_electrum(&mm, "RICK", false, &[
        "electrum3.cipig.net:10017",
        "electrum2.cipig.net:10017",
        "electrum1.cipig.net:10017",
    ]));
=======
    let _electrum = block_on(enable_electrum(&mm, "RICK", false, DOC_ELECTRUM_ADDRS, None));
>>>>>>> 8276b7c5

    // no `userpass`
    let withdraw = block_on(mm.rpc(&json! ({
        "mmrpc": "2.0",
        "method": "withdraw",
        "params": {
            "coin": "RICK",
            "to": "RJTYiYeJ8eVvJ53n2YbrVmxWNNMVZjDGLh",
            "amount": 0.001,
        },
    })))
    .unwrap();
    assert!(
        withdraw.0.is_client_error(),
        "withdraw should have failed, but got: {}",
        withdraw.1
    );
    let withdraw_error: RpcErrorResponse<()> = json::from_str(&withdraw.1).expect("Expected 'RpcErrorResponse'");
    assert_eq!(withdraw_error.error_type, "UserpassIsNotSet");
    assert!(withdraw_error.error_data.is_none());

    // invalid `userpass`
    let withdraw = block_on(mm.rpc(&json! ({
        "mmrpc": "2.0",
        "userpass": "another password",
        "method": "withdraw",
        "params": {
            "coin": "RICK",
            "to": "RJTYiYeJ8eVvJ53n2YbrVmxWNNMVZjDGLh",
            "amount": 0.001,
        },
    })))
    .unwrap();
    assert!(
        withdraw.0.is_client_error(),
        "withdraw should have failed, but got: {}",
        withdraw.1
    );
    let withdraw_error: RpcErrorResponse<Json> = json::from_str(&withdraw.1).expect("Expected 'RpcErrorResponse'");
    assert_eq!(withdraw_error.error_type, "UserpassIsInvalid");
    assert!(withdraw_error.error_data.is_some());

    // invalid `mmrpc` version
    let withdraw = block_on(mm.rpc(&json! ({
        "mmrpc": "1.0",
        "userpass": mm.userpass,
        "method": "withdraw",
        "params": {
            "coin": "RICK",
            "to": "RJTYiYeJ8eVvJ53n2YbrVmxWNNMVZjDGLh",
            "amount": 0.001,
        },
    })))
    .unwrap();
    assert!(
        withdraw.0.is_client_error(),
        "withdraw should have failed, but got: {}",
        withdraw.1
    );
    log!("{:?}", withdraw.1);
    let withdraw_error: RpcErrorResponse<String> = json::from_str(&withdraw.1).expect("Expected 'RpcErrorResponse'");
    assert_eq!(withdraw_error.error_type, "InvalidMmRpcVersion");

    // 'id' = 3
    let withdraw = block_on(mm.rpc(&json! ({
        "mmrpc": "2.0",
        "userpass": mm.userpass,
        "method": "withdraw",
        "params": {
            "coin": "RICK",
            "to": "RJTYiYeJ8eVvJ53n2YbrVmxWNNMVZjDGLh",
            "amount": 0.001,
        },
        "id": 3,
    })))
    .unwrap();
    assert!(withdraw.0.is_success(), "!withdraw: {}", withdraw.1);
    let withdraw_ok: RpcSuccessResponse<TransactionDetails> =
        json::from_str(&withdraw.1).expect("Expected 'RpcSuccessResponse<TransactionDetails>'");
    assert_eq!(withdraw_ok.id, Some(3));
}

#[test]
#[cfg(not(target_arch = "wasm32"))]
fn test_rpc_password_from_json_no_userpass() {
    let coins = json!([
        {"coin":"RICK","asset":"RICK","rpcport":8923,"txversion":4,"protocol":{"type":"UTXO"}},
    ]);

    let mm = MarketMakerIt::start(
        json! ({
            "gui": "nogui",
            "netid": 9998,
            "passphrase": "bob passphrase",
            "coins": coins,
            "i_am_seed": true,
        }),
        "password".into(),
        None,
    )
    .unwrap();
    let (_dump_log, _dump_dashboard) = mm.mm_dump();
    log!("Log path: {}", mm.log_path.display());
    let electrum = block_on(mm.rpc(&json! ({
        "method": "electrum",
        "coin": "RICK",
        "urls": ["electrum2.cipig.net:10017"],
    })))
    .unwrap();

    // electrum call must return 500 status code
    assert!(
        electrum.0.is_server_error(),
        "RPC «electrum» should have failed with server error, but got «{}», response «{}»",
        electrum.0,
        electrum.1
    );
}

/// Trading test using coins with remote RPC (Electrum, ETH nodes), it needs only ENV variables to be set, coins daemons are not required.
/// Trades few pairs concurrently to speed up the process and also act like "load" test
///
/// Please note that it
#[allow(clippy::too_many_arguments)]
async fn trade_base_rel_electrum(
    bob_priv_key_policy: Mm2InitPrivKeyPolicy,
    alice_priv_key_policy: Mm2InitPrivKeyPolicy,
    bob_path_to_address: Option<HDAccountAddressId>,
    alice_path_to_address: Option<HDAccountAddressId>,
    pairs: &[(&'static str, &'static str)],
    maker_price: f64,
    taker_price: f64,
    volume: f64,
) {
    let coins = json!([
        rick_conf(),
        morty_conf(),
        eth_testnet_conf(),
        eth_jst_testnet_conf(),
        {"coin":"ZOMBIE","asset":"ZOMBIE","fname":"ZOMBIE (TESTCOIN)","txversion":4,"overwintered":1,"mm2":1,"protocol":{"type":"ZHTLC"},"required_confirmations":0},
    ]);

    let bob_conf = Mm2TestConfForSwap::bob_conf_with_policy(&bob_priv_key_policy, &coins);
    let mut mm_bob = MarketMakerIt::start_async(bob_conf.conf, bob_conf.rpc_password, None)
        .await
        .unwrap();

    let (_bob_dump_log, _bob_dump_dashboard) = mm_bob.mm_dump();
    #[cfg(not(target_arch = "wasm32"))]
    {
        log!("Bob log path: {}", mm_bob.log_path.display())
    }

    Timer::sleep(2.).await;

    let alice_conf = Mm2TestConfForSwap::alice_conf_with_policy(&alice_priv_key_policy, &coins, &mm_bob.my_seed_addr());
    let mut mm_alice = MarketMakerIt::start_async(alice_conf.conf, alice_conf.rpc_password, None)
        .await
        .unwrap();

    let (_alice_dump_log, _alice_dump_dashboard) = mm_alice.mm_dump();
    #[cfg(not(target_arch = "wasm32"))]
    {
        log!("Alice log path: {}", mm_alice.log_path.display())
    }

    Timer::sleep(2.).await;

    #[cfg(all(feature = "zhtlc-native-tests", not(target_arch = "wasm32")))]
    {
        let bob_passphrase = get_passphrase!(".env.seed", "BOB_PASSPHRASE").unwrap();
        Timer::sleep(1.).await;
        let rmd = rmd160_from_passphrase(&bob_passphrase);
        let bob_zombie_cache_path = mm_bob.folder.join("DB").join(hex::encode(rmd)).join("ZOMBIE_CACHE.db");
        log!("bob_zombie_cache_path {}", bob_zombie_cache_path.display());
        std::fs::copy("./mm2src/coins/for_tests/ZOMBIE_CACHE.db", bob_zombie_cache_path).unwrap();

        let alice_passphrase = get_passphrase!(".env.client", "ALICE_PASSPHRASE").unwrap();
        let rmd = rmd160_from_passphrase(&alice_passphrase);
        let alice_zombie_cache_path = mm_alice
            .folder
            .join("DB")
            .join(hex::encode(rmd))
            .join("ZOMBIE_CACHE.db");
        log!("alice_zombie_cache_path {}", alice_zombie_cache_path.display());

        std::fs::copy("./mm2src/coins/for_tests/ZOMBIE_CACHE.db", alice_zombie_cache_path).unwrap();

        let zombie_bob = enable_z_coin(&mm_bob, "ZOMBIE").await;
        log!("enable ZOMBIE bob {:?}", zombie_bob);
        let zombie_alice = enable_z_coin(&mm_alice, "ZOMBIE").await;
        log!("enable ZOMBIE alice {:?}", zombie_alice);
    }
    // Enable coins on Bob side. Print the replies in case we need the address.
    let enable_eth = enable_native(&mm_bob, "ETH", ETH_DEV_NODES, bob_path_to_address.clone()).await;
    log!("enable_eth (bob): {:?}", enable_eth);
    let enable_jst = enable_native(&mm_bob, "JST", ETH_DEV_NODES, bob_path_to_address.clone()).await;
    log!("enable_jst (bob): {:?}", enable_jst);
    match bob_priv_key_policy {
        Mm2InitPrivKeyPolicy::Iguana => {
            let enable_rick = enable_electrum_json(&mm_bob, "RICK", false, rick_electrums()).await;
            log!("enable_rick (bob): {:?}", enable_rick);
            let enable_morty = enable_electrum_json(&mm_bob, "MORTY", false, morty_electrums()).await;
            log!("enable_morty (bob): {:?}", enable_morty);
        },
        Mm2InitPrivKeyPolicy::GlobalHDAccount => {
            let enable_rick =
                enable_utxo_v2_electrum(&mm_bob, "RICK", rick_electrums(), bob_path_to_address.clone(), 60).await;
            log!("enable_rick (bob): {:?}", enable_rick);
            let enable_morty =
                enable_utxo_v2_electrum(&mm_bob, "MORTY", morty_electrums(), bob_path_to_address, 60).await;
            log!("enable_morty (bob): {:?}", enable_morty);
        },
    }

    // Enable coins on Alice side. Print the replies in case we need the address.
    let enable_eth = enable_native(&mm_alice, "ETH", ETH_DEV_NODES, alice_path_to_address.clone()).await;
    log!("enable_eth (alice): {:?}", enable_eth);
    let enable_jst = enable_native(&mm_alice, "JST", ETH_DEV_NODES, alice_path_to_address.clone()).await;
    log!("enable_jst (alice): {:?}", enable_jst);
    match alice_priv_key_policy {
        Mm2InitPrivKeyPolicy::Iguana => {
            let enable_rick = enable_electrum_json(&mm_alice, "RICK", false, rick_electrums()).await;
            log!("enable_rick (alice): {:?}", enable_rick);
            let enable_morty = enable_electrum_json(&mm_alice, "MORTY", false, morty_electrums()).await;
            log!("enable_morty (alice): {:?}", enable_morty);
        },
        Mm2InitPrivKeyPolicy::GlobalHDAccount => {
            let enable_rick =
                enable_utxo_v2_electrum(&mm_alice, "RICK", rick_electrums(), alice_path_to_address.clone(), 60).await;
            log!("enable_rick (alice): {:?}", enable_rick);
            let enable_morty =
                enable_utxo_v2_electrum(&mm_alice, "MORTY", morty_electrums(), alice_path_to_address, 60).await;
            log!("enable_morty (alice): {:?}", enable_morty);
        },
    }

    let uuids = start_swaps(&mut mm_bob, &mut mm_alice, pairs, maker_price, taker_price, volume).await;

    #[cfg(not(target_arch = "wasm32"))]
    for uuid in uuids.iter() {
        // ensure the swaps are indexed to the SQLite database
        let expected_log = format!("Inserting new swap {} to the SQLite database", uuid);
        mm_alice
            .wait_for_log(5., |log| log.contains(&expected_log))
            .await
            .unwrap();
        mm_bob
            .wait_for_log(5., |log| log.contains(&expected_log))
            .await
            .unwrap()
    }

    wait_for_swaps_finish_and_check_status(&mut mm_bob, &mut mm_alice, &uuids, volume, maker_price).await;

    log!("Waiting 3 seconds for nodes to broadcast their swaps data..");
    Timer::sleep(3.).await;

    #[cfg(all(not(target_arch = "wasm32"), not(feature = "zhtlc-native-tests")))]
    for uuid in uuids.iter() {
        log!("Checking alice status..");
        check_stats_swap_status(&mm_alice, uuid).await;

        log!("Checking bob status..");
        check_stats_swap_status(&mm_bob, uuid).await;
    }

    log!("Checking alice recent swaps..");
    check_recent_swaps(&mm_alice, uuids.len()).await;
    log!("Checking bob recent swaps..");
    check_recent_swaps(&mm_bob, uuids.len()).await;
    for (base, rel) in pairs.iter() {
        log!("Get {}/{} orderbook", base, rel);
        let rc = mm_bob
            .rpc(&json! ({
                "userpass": mm_bob.userpass,
                "method": "orderbook",
                "base": base,
                "rel": rel,
            }))
            .await
            .unwrap();
        assert!(rc.0.is_success(), "!orderbook: {}", rc.1);

        let bob_orderbook: OrderbookResponse = json::from_str(&rc.1).unwrap();
        log!("{}/{} orderbook {:?}", base, rel, bob_orderbook);

        assert_eq!(0, bob_orderbook.bids.len(), "{} {} bids must be empty", base, rel);
        assert_eq!(0, bob_orderbook.asks.len(), "{} {} asks must be empty", base, rel);
    }

    #[cfg(target_arch = "wasm32")]
    {
        const STOP_TIMEOUT_MS: u64 = 1000;

        mm_bob.stop_and_wait_for_ctx_is_dropped(STOP_TIMEOUT_MS).await.unwrap();
        mm_alice
            .stop_and_wait_for_ctx_is_dropped(STOP_TIMEOUT_MS)
            .await
            .unwrap();
    }
    #[cfg(not(target_arch = "wasm32"))]
    {
        mm_bob.stop().await.unwrap();
        mm_alice.stop().await.unwrap();
    }
}

#[test]
#[cfg(not(target_arch = "wasm32"))]
fn trade_test_electrum_and_eth_coins() {
    let bob_policy = Mm2InitPrivKeyPolicy::Iguana;
    let alice_policy = Mm2InitPrivKeyPolicy::GlobalHDAccount;
    let alice_path_to_address = HDAccountAddressId::default();
    let pairs = &[("ETH", "JST")];
    block_on(trade_base_rel_electrum(
        bob_policy,
        alice_policy,
        None,
        Some(alice_path_to_address),
        pairs,
        1.,
        2.,
        0.000001,
    ));
}

#[test]
#[cfg(all(not(target_arch = "wasm32"), feature = "zhtlc-native-tests"))]
fn trade_test_electrum_rick_zombie() {
    let bob_policy = Mm2InitPrivKeyPolicy::Iguana;
    let alice_policy = Mm2InitPrivKeyPolicy::Iguana;
    let pairs = &[("RICK", "ZOMBIE")];
    block_on(trade_base_rel_electrum(
        bob_policy,
        alice_policy,
        None,
        None,
        pairs,
        1.,
        2.,
        0.1,
    ));
}

#[cfg(not(target_arch = "wasm32"))]
fn withdraw_and_send(
    mm: &MarketMakerIt,
    coin: &str,
    from: Option<HDAccountAddressId>,
    to: &str,
    enable_res: &HashMap<&'static str, CoinInitResponse>,
    expected_bal_change: &str,
    amount: f64,
) {
    use coins::TxFeeDetails;
    use std::ops::Sub;

    let from = from.map(WithdrawFrom::AddressId);
    let withdraw = block_on(mm.rpc(&json! ({
        "mmrpc": "2.0",
        "userpass": mm.userpass,
        "method": "withdraw",
        "params": {
            "coin": coin,
            "from": from,
            "to": to,
            "amount": amount,
        },
        "id": 0,
    })))
    .unwrap();

    assert!(withdraw.0.is_success(), "!withdraw: {}", withdraw.1);
    let res: RpcSuccessResponse<TransactionDetails> =
        json::from_str(&withdraw.1).expect("Expected 'RpcSuccessResponse<TransactionDetails>'");
    let tx_details = res.result;

    let from_str = addr_from_enable(enable_res, coin).to_owned();
    let mut expected_bal_change = BigDecimal::from_str(expected_bal_change).expect("!BigDecimal::from_str");

    let fee_details: TxFeeDetails = json::from_value(tx_details.fee_details).unwrap();

    if let TxFeeDetails::Eth(fee_details) = fee_details {
        if coin == "ETH" {
            expected_bal_change = expected_bal_change.sub(fee_details.total_fee);
        }
    }

    assert_eq!(tx_details.to, vec![to.to_owned()]);
    assert_eq!(tx_details.my_balance_change, expected_bal_change);
    // Todo: Should check the from address for withdraws from another HD wallet address when there is an RPC method for addresses
    if from.is_none() {
        assert_eq!(tx_details.from, vec![from_str]);
    }

    let send = block_on(mm.rpc(&json! ({
        "userpass": mm.userpass,
        "method": "send_raw_transaction",
        "coin": coin,
        "tx_hex": tx_details.tx_hex,
    })))
    .unwrap();
    assert!(send.0.is_success(), "!{} send: {}", coin, send.1);
    let send_json: Json = json::from_str(&send.1).unwrap();
    assert_eq!(tx_details.tx_hash, send_json["tx_hash"]);
}

#[test]
#[cfg(not(target_arch = "wasm32"))]
fn test_withdraw_and_send() {
    let alice_passphrase = get_passphrase!(".env.client", "ALICE_PASSPHRASE").unwrap();

    let coins = json! ([
        {"coin":"RICK","asset":"RICK","rpcport":8923,"txversion":4,"overwintered":1,"txfee":1000,"protocol":{"type":"UTXO"}},
        {"coin":"MORTY","asset":"MORTY","rpcport":8923,"txversion":4,"overwintered":1,"txfee":1000,"protocol":{"type":"UTXO"}},
        {"coin":"MORTY_SEGWIT","asset":"MORTY_SEGWIT","txversion":4,"overwintered":1,"segwit":true,"txfee":1000,"protocol":{"type":"UTXO"}},
        eth_testnet_conf(),
        eth_jst_testnet_conf(),
    ]);

    let mm_alice = MarketMakerIt::start(
        json! ({
            "gui": "nogui",
            "netid": 8100,
            "myipaddr": env::var ("ALICE_TRADE_IP") .ok(),
            "rpcip": env::var ("ALICE_TRADE_IP") .ok(),
            "passphrase": alice_passphrase,
            "coins": coins,
            "rpc_password": "password",
            "i_am_seed": true,
        }),
        "password".into(),
        None,
    )
    .unwrap();

    let (_alice_dump_log, _alice_dump_dashboard) = mm_alice.mm_dump();
    log!("Alice log path: {}", mm_alice.log_path.display());

    // wait until RPC API is active

    // Enable coins. Print the replies in case we need the address.
    let mut enable_res = block_on(enable_coins_eth_electrum(&mm_alice, ETH_DEV_NODES));
    enable_res.insert(
        "MORTY_SEGWIT",
<<<<<<< HEAD
        block_on(enable_electrum(&mm_alice, "MORTY_SEGWIT", false, &[
            "electrum1.cipig.net:10018",
            "electrum2.cipig.net:10018",
            "electrum3.cipig.net:10018",
        ])),
=======
        block_on(enable_electrum(
            &mm_alice,
            "MORTY_SEGWIT",
            false,
            MARTY_ELECTRUM_ADDRS,
            None,
        )),
>>>>>>> 8276b7c5
    );

    log!("enable_coins (alice): {:?}", enable_res);
    withdraw_and_send(
        &mm_alice,
        "MORTY",
        None,
        "RJTYiYeJ8eVvJ53n2YbrVmxWNNMVZjDGLh",
        &enable_res,
        "-0.00101",
        0.001,
    );
    withdraw_and_send(
        &mm_alice,
        "ETH",
        None,
        "0x4b2d0d6c2c785217457B69B922A2A9cEA98f71E9",
        &enable_res,
        "-0.001",
        0.001,
    );
    log!("Wait for the ETH payment to be sent");
    thread::sleep(Duration::from_secs(15));
    withdraw_and_send(
        &mm_alice,
        "JST",
        None,
        "0x4b2d0d6c2c785217457B69B922A2A9cEA98f71E9",
        &enable_res,
        "-0.001",
        0.001,
    );

    // allow to withdraw non-Segwit coin to P2SH addresses
    let withdraw = block_on(mm_alice.rpc(&json! ({
        "userpass": mm_alice.userpass,
        "mmrpc": "2.0",
        "method": "withdraw",
        "params": {
            "coin": "MORTY",
            "to": "bUN5nesdt1xsAjCtAaYUnNbQhGqUWwQT1Q",
            "amount": "0.001",
        },
        "id": 0,
    })))
    .unwrap();
    assert!(withdraw.0.is_success(), "MORTY withdraw: {}", withdraw.1);

    // allow to withdraw to P2SH addresses if Segwit flag is true
    let withdraw = block_on(mm_alice.rpc(&json! ({
        "userpass": mm_alice.userpass,
        "mmrpc": "2.0",
        "method": "withdraw",
        "params": {
            "coin": "MORTY_SEGWIT",
            "to": "bUN5nesdt1xsAjCtAaYUnNbQhGqUWwQT1Q",
            "amount": "0.001",
        },
        "id": 0,
    })))
    .unwrap();

    assert!(withdraw.0.is_success(), "MORTY_SEGWIT withdraw: {}", withdraw.1);

    // must not allow to withdraw to invalid checksum address
    let withdraw = block_on(mm_alice.rpc(&json! ({
        "userpass": mm_alice.userpass,
        "mmrpc": "2.0",
        "method": "withdraw",
        "params": {
            "coin": "ETH",
            "to": "0x4b2d0d6c2c785217457b69b922a2A9cEA98f71E9",
            "amount": "0.001",
        },
        "id": 0,
    })))
    .unwrap();

    assert!(withdraw.0.is_client_error(), "ETH withdraw: {}", withdraw.1);
    let res: RpcErrorResponse<String> = json::from_str(&withdraw.1).unwrap();
    assert_eq!(res.error_type, "InvalidAddress");
    assert!(res.error.contains("Invalid address checksum"));

    // must not allow to withdraw too small amount 0.000005 (less than 0.00001 dust)
    let small_amount = MmNumber::from("0.000005").to_decimal();
    let withdraw = block_on(mm_alice.rpc(&json! ({
        "userpass": mm_alice.userpass,
        "mmrpc": "2.0",
        "method": "withdraw",
        "params": {
            "coin": "MORTY",
            "to": "RHzSYSHv3G6J8xL3MyGH3y2gU588VCTC7X",
            "amount": small_amount,
        },
        "id": 0,
    })))
    .unwrap();

    assert!(withdraw.0.is_client_error(), "MORTY withdraw: {}", withdraw.1);
    log!("error: {:?}", withdraw.1);
    let error: RpcErrorResponse<withdraw_error::AmountTooLow> = json::from_str(&withdraw.1).unwrap();
    let threshold = MmNumber::from("0.00001").to_decimal();
    let expected_error = withdraw_error::AmountTooLow {
        amount: small_amount,
        threshold,
    };
    assert_eq!(error.error_type, "AmountTooLow");
    assert_eq!(error.error_data, Some(expected_error));

    block_on(mm_alice.stop()).unwrap();
}

// This test is ignored because it requires refilling addresses with coins
#[test]
#[ignore]
#[cfg(not(target_arch = "wasm32"))]
fn test_withdraw_and_send_hd() {
    const TX_HISTORY: bool = false;
    const PASSPHRASE: &str = "tank abandon bind salon remove wisdom net size aspect direct source fossil";

    let coins = json!([rick_conf(), tbtc_segwit_conf(), eth_testnet_conf()]);

    let conf = Mm2TestConf::seednode_with_hd_account(PASSPHRASE, &coins);
    let mm_hd = MarketMakerIt::start(conf.conf, conf.rpc_password, None).unwrap();
    let (_dump_log, _dump_dashboard) = mm_hd.mm_dump();
    log!("log path: {}", mm_hd.log_path.display());

    let rick = block_on(enable_electrum(&mm_hd, "RICK", TX_HISTORY, RICK_ELECTRUM_ADDRS));
    assert_eq!(rick.address, "RXNtAyDSsY3DS3VxTpJegzoHU9bUX54j56");
    let mut rick_enable_res = HashMap::new();
    rick_enable_res.insert("RICK", rick);

    let tbtc_segwit = block_on(enable_electrum(&mm_hd, "tBTC-Segwit", TX_HISTORY, TBTC_ELECTRUMS));
    assert_eq!(tbtc_segwit.address, "tb1q7z9vzf8wpp9cks0l4nj5v28zf7jt56kuekegh5");
    let mut tbtc_segwit_enable_res = HashMap::new();
    tbtc_segwit_enable_res.insert("tBTC-Segwit", tbtc_segwit);

    // Enable ETH with HD account 0, change address 0, index 1 to try to withdraw from index 0 which has funds
    let eth = block_on(enable_native(
        &mm_hd,
        "ETH",
        ETH_DEV_NODES,
        Some(HDAccountAddressId {
            account_id: 0,
            chain: Bip44Chain::External,
            address_id: 1,
        }),
    ));
    assert_eq!(eth.address, "0xDe841899aB4A22E23dB21634e54920aDec402397");
    let mut eth_enable_res = HashMap::new();
    eth_enable_res.insert("ETH", eth);

    // Withdraw from HD account 0, change address 0, index 1
    let mut from_account_address = HDAccountAddressId {
        account_id: 0,
        chain: Bip44Chain::External,
        address_id: 1,
    };

    withdraw_and_send(
        &mm_hd,
        "RICK",
        Some(from_account_address.clone()),
        "RJTYiYeJ8eVvJ53n2YbrVmxWNNMVZjDGLh",
        &rick_enable_res,
        "-0.00101",
        0.001,
    );

    withdraw_and_send(
        &mm_hd,
        "tBTC-Segwit",
        Some(from_account_address.clone()),
        "tb1q7z9vzf8wpp9cks0l4nj5v28zf7jt56kuekegh5",
        &tbtc_segwit_enable_res,
        "-0.00100144",
        0.001,
    );

    from_account_address.address_id = 0;
    withdraw_and_send(
        &mm_hd,
        "ETH",
        Some(from_account_address),
        "0x4b2d0d6c2c785217457B69B922A2A9cEA98f71E9",
        &eth_enable_res,
        "-0.001",
        0.001,
    );
    log!("Wait for the ETH payment to be sent");
    thread::sleep(Duration::from_secs(15));

    block_on(mm_hd.stop()).unwrap();
}

#[test]
#[cfg(not(target_arch = "wasm32"))]
fn test_tbtc_withdraw_to_cashaddresses_should_fail() {
    let seed = "spice describe gravity federal blast come thank unfair canal monkey style afraid";

    let coins = json! ([
        {
            "coin": "tBTC",
            "name": "tbitcoin",
            "fname": "tBitcoin",
            "rpcport": 18332,
            "pubtype": 111,
            "p2shtype": 196,
            "wiftype": 239,
            "segwit": true,
            "bech32_hrp": "tb",
            "txfee": 1000,
            "mm2": 1,
            "required_confirmations": 0,
            "protocol": {
                "type": "UTXO"
            }
        }
    ]);

    let mm_alice = MarketMakerIt::start(
        json! ({
            "gui": "nogui",
            "netid": 8100,
            "myipaddr": env::var ("ALICE_TRADE_IP") .ok(),
            "rpcip": env::var ("ALICE_TRADE_IP") .ok(),
            "passphrase": seed.to_string(),
            "coins": coins,
            "rpc_password": "password",
            "i_am_seed": true,
        }),
        "password".into(),
        None,
    )
    .unwrap();

    let (_alice_dump_log, _alice_dump_dashboard) = mm_alice.mm_dump();
    log!("Alice log path: {}", mm_alice.log_path.display());

    // wait until RPC API is active

    // Enable coins. Print the replies in case we need the address.
    let electrum = block_on(mm_alice.rpc(&json!({
        "userpass": mm_alice.userpass,
        "method": "electrum",
        "coin": "tBTC",
        "servers": [{"url":"electrum1.cipig.net:10068"},{"url":"electrum2.cipig.net:10068"},{"url":"electrum3.cipig.net:10068"}],
        "mm2": 1,
    }))).unwrap();
    assert_eq!(
        electrum.0,
        StatusCode::OK,
        "RPC «electrum» failed with {} {}",
        electrum.0,
        electrum.1
    );
    log!("enable_coins (alice): {:?}", electrum);

    let electrum_response: CoinInitResponse = json::from_str(&electrum.1).expect("Expected 'CoinInitResponse'");
    let mut enable_res = HashMap::new();
    enable_res.insert("tBTC", electrum_response);

    // Send from BTC Legacy Address to Cashaddress should fail
    let withdraw = block_on(mm_alice.rpc(&json!({
        "userpass": mm_alice.userpass,
        "method": "withdraw",
        "coin": "tBTC",
        "to": "bchtest:qqgp9xh3435xamv7ghct8emer2s2erzj8gx3gnhwkq",
        "amount": 0.00001,
    })))
    .unwrap();

    assert!(withdraw.0.is_server_error(), "tBTC withdraw: {}", withdraw.1);
    log!("{:?}", withdraw.1);

    block_on(mm_alice.stop()).unwrap();
}

#[test]
#[cfg(not(target_arch = "wasm32"))]
fn test_withdraw_legacy() {
    let (alice_file_passphrase, _alice_file_userpass) = from_env_file(slurp(&".env.client").unwrap());

    let alice_passphrase = var("ALICE_PASSPHRASE")
        .ok()
        .or(alice_file_passphrase)
        .expect("No ALICE_PASSPHRASE or .env.client/ALICE_PASSPHRASE");

    let coins = json!([
        {"coin":"RICK","asset":"RICK","rpcport":8923,"txversion":4,"overwintered":1,"txfee":1000,"protocol":{"type":"UTXO"}},
        {"coin":"MORTY","asset":"MORTY","rpcport":8923,"txversion":4,"overwintered":1,"txfee":1000,"protocol":{"type":"UTXO"}},
        {"coin":"MORTY_SEGWIT","asset":"MORTY_SEGWIT","txversion":4,"overwintered":1,"segwit":true,"txfee":1000,"protocol":{"type":"UTXO"}}
    ]);

    let mm_alice = MarketMakerIt::start(
        json!({
            "gui": "nogui",
            "netid": 8100,
            "myipaddr": env::var ("ALICE_TRADE_IP") .ok(),
            "rpcip": env::var ("ALICE_TRADE_IP") .ok(),
            "passphrase": alice_passphrase,
            "coins": coins,
            "rpc_password": "password",
            "i_am_seed": true,
        }),
        "password".into(),
        None,
    )
    .unwrap();

    let (_alice_dump_log, _alice_dump_dashboard) = mm_alice.mm_dump();
    log!("Alice log path: {}", mm_alice.log_path.display());

    // wait until RPC API is active

    // Enable coins. Print the replies in case we need the address.
    let mut enable_res = block_on(enable_coins_rick_morty_electrum(&mm_alice));
    enable_res.insert(
        "MORTY_SEGWIT",
<<<<<<< HEAD
        block_on(enable_electrum(&mm_alice, "MORTY_SEGWIT", false, &[
            "electrum1.cipig.net:10018",
            "electrum2.cipig.net:10018",
            "electrum3.cipig.net:10018",
        ])),
=======
        block_on(enable_electrum(
            &mm_alice,
            "MORTY_SEGWIT",
            false,
            MARTY_ELECTRUM_ADDRS,
            None,
        )),
>>>>>>> 8276b7c5
    );
    log!("enable_coins (alice): {:?}", enable_res);

    let withdraw = block_on(mm_alice.rpc(&json!({
        "userpass": mm_alice.userpass,
        "method": "withdraw",
        "coin": "MORTY",
        "to": "RJTYiYeJ8eVvJ53n2YbrVmxWNNMVZjDGLh",
        "amount": 0.001,
    })))
    .unwrap();
    assert!(withdraw.0.is_success(), "MORTY withdraw: {}", withdraw.1);
    let _: TransactionDetails = json::from_str(&withdraw.1).expect("Expected 'TransactionDetails'");

    // allow to withdraw non-Segwit coin to P2SH addresses
    let withdraw = block_on(mm_alice.rpc(&json!({
        "userpass": mm_alice.userpass,
        "method": "withdraw",
        "coin": "MORTY",
        "to": "bUN5nesdt1xsAjCtAaYUnNbQhGqUWwQT1Q",
        "amount": "0.001",
    })))
    .unwrap();
    assert!(withdraw.0.is_success(), "MORTY withdraw: {}", withdraw.1);

    block_on(mm_alice.stop()).unwrap();
}

#[test]
#[cfg(not(target_arch = "wasm32"))]
fn test_withdraw_segwit() {
    let seed = "spice describe gravity federal blast come thank unfair canal monkey style afraid";

    let coins = json!([
        {
            "coin": "tBTC",
            "name": "tbitcoin",
            "fname": "tBitcoin",
            "rpcport": 18332,
            "pubtype": 111,
            "p2shtype": 196,
            "wiftype": 239,
            "segwit": true,
            "bech32_hrp": "tb",
            "txfee": 0,
            "estimate_fee_mode": "ECONOMICAL",
            "mm2": 1,
            "required_confirmations": 0,
            "protocol": {
                "type": "UTXO"
            },
            "address_format": {
                "format":"segwit"
            }
        }
    ]);

    let mm_alice = MarketMakerIt::start(
        json!({
            "gui": "nogui",
            "netid": 8100,
            "myipaddr": env::var ("ALICE_TRADE_IP") .ok(),
            "rpcip": env::var ("ALICE_TRADE_IP") .ok(),
            "passphrase": seed.to_string(),
            "coins": coins,
            "rpc_password": "password",
            "i_am_seed": true,
        }),
        "password".into(),
        None,
    )
    .unwrap();

    let (_alice_dump_log, _alice_dump_dashboard) = mm_alice.mm_dump();
    log!("Alice log path: {}", mm_alice.log_path.display());

    // wait until RPC API is active

    // Enable coins. Print the replies in case we need the address.
    let electrum = block_on(mm_alice.rpc(&json!({
        "userpass": mm_alice.userpass,
        "method": "electrum",
        "coin": "tBTC",
        "servers": [{"url":"electrum1.cipig.net:10068"},{"url":"electrum2.cipig.net:10068"},{"url":"electrum3.cipig.net:10068"}],
        "mm2": 1,
        "address_format": {
            "format": "segwit",
        },
    }))).unwrap();
    assert_eq!(
        electrum.0,
        StatusCode::OK,
        "RPC «electrum» failed with {} {}",
        electrum.0,
        electrum.1
    );
    log!("enable_coins (alice): {:?}", electrum);

    let withdraw = block_on(mm_alice.rpc(&json!({
        "userpass": mm_alice.userpass,
        "method": "withdraw",
        "coin": "tBTC",
        "to": "tb1qdkwjk42dw6pryvs9sl0ht3pn3mxghuma64jst5",
        "amount": 0.00001,
    })))
    .unwrap();
    assert!(withdraw.0.is_success(), "tBTC withdraw: {}", withdraw.1);
    let _: TransactionDetails = json::from_str(&withdraw.1).expect("Expected 'TransactionDetails'");

    // must not allow to withdraw to addresses with different hrp
    // Invalid human-readable part test vector https://github.com/bitcoin/bips/blob/master/bip-0173.mediawiki#test-vectors
    let withdraw = block_on(mm_alice.rpc(&json!({
        "userpass": mm_alice.userpass,
        "method": "withdraw",
        "coin": "tBTC",
        "to": "ltc1qdkwjk42dw6pryvs9sl0ht3pn3mxghuma64jst5",
        "amount": 0.00001,
    })))
    .unwrap();

    assert!(withdraw.0.is_server_error(), "tBTC withdraw: {}", withdraw.1);
    log!("{:?}", withdraw.1);
    let withdraw_error: Json = json::from_str(&withdraw.1).unwrap();
    withdraw_error["error"]
        .as_str()
        .expect("Expected 'error' field")
        .contains("Address hrp ltc is not a valid hrp for tBTC");
    assert!(withdraw_error.get("error_path").is_none());
    assert!(withdraw_error.get("error_trace").is_none());
    assert!(withdraw_error.get("error_type").is_none());
    assert!(withdraw_error.get("error_data").is_none());

    // Withdraw to taproot addresses should fail
    let withdraw = block_on(mm_alice.rpc(&json!({
        "userpass": mm_alice.userpass,
        "method": "withdraw",
        "coin": "tBTC",
        "to": "tb1p6h5fuzmnvpdthf5shf0qqjzwy7wsqc5rhmgq2ks9xrak4ry6mtrscsqvzp",
        "amount": 0.00001,
    })))
    .unwrap();

    assert!(withdraw.0.is_server_error(), "tBTC withdraw: {}", withdraw.1);
    log!("{:?}", withdraw.1);
    let withdraw_error: Json = json::from_str(&withdraw.1).unwrap();
    assert!(withdraw_error["error"]
        .as_str()
        .expect("Expected 'error' field")
        .contains("address variant/format Bech32m is not supported yet"));

    block_on(mm_alice.stop()).unwrap();
}

/// Ensure that swap status return the 404 status code if swap is not found
#[test]
#[cfg(not(target_arch = "wasm32"))]
fn test_swap_status() {
    let coins = json! ([{"coin":"RICK","asset":"RICK"},]);

    let mm = MarketMakerIt::start(
        json! ({
            "gui": "nogui",
            "netid": 8100,
            "myipaddr": env::var ("ALICE_TRADE_IP") .ok(),
            "rpcip": env::var ("ALICE_TRADE_IP") .ok(),
            "passphrase": "some passphrase",
            "coins": coins,
            "rpc_password": "password",
            "i_am_seed": true,
        }),
        "password".into(),
        None,
    )
    .unwrap();

    let my_swap = block_on(mm.rpc(&json! ({
        "userpass": mm.userpass,
        "method": "my_swap_status",
        "params": {
            "uuid": new_uuid(),
        }
    })))
    .unwrap();

    assert!(my_swap.0.is_server_error(), "!not found status code: {}", my_swap.1);

    let stats_swap = block_on(mm.rpc(&json! ({
        "userpass": mm.userpass,
        "method": "stats_swap_status",
        "params": {
            "uuid": new_uuid(),
        }
    })))
    .unwrap();

    assert!(
        stats_swap.0.is_server_error(),
        "!not found status code: {}",
        stats_swap.1
    );
}

/// Ensure that setprice/buy/sell calls deny base == rel
/// https://github.com/artemii235/SuperNET/issues/363
#[test]
#[cfg(not(target_arch = "wasm32"))]
fn test_order_errors_when_base_equal_rel() {
    let coins = json!([
        {"coin":"RICK","asset":"RICK","rpcport":8923,"txversion":4,"overwintered":1,"protocol":{"type":"UTXO"}},
    ]);

    let mm = MarketMakerIt::start(
        json! ({
            "gui": "nogui",
            "netid": 9998,
            "myipaddr": env::var ("BOB_TRADE_IP") .ok(),
            "rpcip": env::var ("BOB_TRADE_IP") .ok(),
            "canbind": env::var ("BOB_TRADE_PORT") .ok().map (|s| s.parse::<i64>().unwrap()),
            "passphrase": "bob passphrase",
            "coins": coins,
            "rpc_password": "pass",
            "i_am_seed": true,
        }),
        "pass".into(),
        None,
    )
    .unwrap();
    let (_dump_log, _dump_dashboard) = mm.mm_dump();
    log!("Log path: {}", mm.log_path.display());
<<<<<<< HEAD
    block_on(enable_electrum(&mm, "RICK", false, &[
        "electrum3.cipig.net:10017",
        "electrum2.cipig.net:10017",
        "electrum1.cipig.net:10017",
    ]));
=======
    block_on(enable_electrum(&mm, "RICK", false, DOC_ELECTRUM_ADDRS, None));
>>>>>>> 8276b7c5

    let rc = block_on(mm.rpc(&json! ({
        "userpass": mm.userpass,
        "method": "setprice",
        "base": "RICK",
        "rel": "RICK",
        "price": 0.9
    })))
    .unwrap();
    assert!(rc.0.is_server_error(), "setprice should have failed, but got {:?}", rc);

    let rc = block_on(mm.rpc(&json! ({
        "userpass": mm.userpass,
        "method": "buy",
        "base": "RICK",
        "rel": "RICK",
        "price": 0.9,
        "relvolume": 0.1,
    })))
    .unwrap();
    assert!(rc.0.is_server_error(), "buy should have failed, but got {:?}", rc);

    let rc = block_on(mm.rpc(&json! ({
        "userpass": mm.userpass,
        "method": "sell",
        "base": "RICK",
        "rel": "RICK",
        "price": 0.9,
        "basevolume": 0.1,
    })))
    .unwrap();
    assert!(rc.0.is_server_error(), "sell should have failed, but got {:?}", rc);
}

#[cfg(not(target_arch = "wasm32"))]
fn startup_passphrase(passphrase: &str, expected_address: &str) {
    let coins = json!([
        {"coin":"KMD","rpcport":8923,"txversion":4,"protocol":{"type":"UTXO"}},
    ]);

    let mm = MarketMakerIt::start(
        json! ({
            "gui": "nogui",
            "netid": 9998,
            "myipaddr": env::var ("BOB_TRADE_IP") .ok(),
            "rpcip": env::var ("BOB_TRADE_IP") .ok(),
            "canbind": env::var ("BOB_TRADE_PORT") .ok().map (|s| s.parse::<i64>().unwrap()),
            "passphrase": passphrase,
            "coins": coins,
            "rpc_password": "pass",
            "i_am_seed": true,
        }),
        "pass".into(),
        None,
    )
    .unwrap();
    let (_dump_log, _dump_dashboard) = mm.mm_dump();
    #[cfg(not(target_arch = "wasm32"))]
    {
        log!("Log path: {}", mm.log_path.display())
    }
    let enable = block_on(enable_electrum(&mm, "KMD", false, &["electrum1.cipig.net:10001"]));
    assert_eq!(expected_address, enable.address);
    block_on(mm.stop()).unwrap();
}

/// MM2 should detect if passphrase is WIF or 0x-prefixed hex encoded privkey and parse it properly.
/// https://github.com/artemii235/SuperNET/issues/396
#[test]
#[cfg(not(target_arch = "wasm32"))]
fn test_startup_passphrase() {
    // seed phrase
    startup_passphrase("bob passphrase", "RRnMcSeKiLrNdbp91qNVQwwXx5azD4S4CD");

    // WIF
    assert!(key_pair_from_seed("UvCjJf4dKSs2vFGVtCnUTAhR5FTZGdg43DDRa9s7s5DV1sSDX14g").is_ok());
    startup_passphrase(
        "UvCjJf4dKSs2vFGVtCnUTAhR5FTZGdg43DDRa9s7s5DV1sSDX14g",
        "RRnMcSeKiLrNdbp91qNVQwwXx5azD4S4CD",
    );
    // WIF, Invalid network version
    assert!(key_pair_from_seed("92Qba5hnyWSn5Ffcka56yMQauaWY6ZLd91Vzxbi4a9CCetaHtYj").is_err());
    // WIF, not compressed
    assert!(key_pair_from_seed("5HpHagT65TZzG1PH3CSu63k8DbpvD8s5ip4nEB3kEsreAnchuDf").is_err());

    // 0x prefixed hex
    assert!(key_pair_from_seed("0xb8c774f071de08c7fd8f62b97f1a5726f6ce9f1bcf141b70b86689254ed6714e").is_ok());
    startup_passphrase(
        "0xb8c774f071de08c7fd8f62b97f1a5726f6ce9f1bcf141b70b86689254ed6714e",
        "RRnMcSeKiLrNdbp91qNVQwwXx5azD4S4CD",
    );
    // Out of range, https://en.bitcoin.it/wiki/Private_key#Range_of_valid_ECDSA_private_keys
    assert!(key_pair_from_seed("0xFFFFFFFFFFFFFFFFFFFFFFFFFFFFFFFEBAAEDCE6AF48A03BBFD25E8CD0364141").is_err());
}

/// https://github.com/artemii235/SuperNET/issues/398
#[test]
#[cfg(not(target_arch = "wasm32"))]
fn test_cancel_order() {
    let coins = json!([
        {"coin":"RICK","asset":"RICK","rpcport":8923,"txversion":4,"overwintered":1,"protocol":{"type":"UTXO"}},
        {"coin":"MORTY","asset":"MORTY","rpcport":11608,"txversion":4,"overwintered":1,"protocol":{"type":"UTXO"}}
    ]);
    let bob_passphrase = "bob passphrase";

    // start bob and immediately place the order
    let mm_bob = MarketMakerIt::start(
        json! ({
            "gui": "nogui",
            "netid": 9998,
            "dht": "on",  // Enable DHT without delay.
            "myipaddr": env::var ("BOB_TRADE_IP") .ok(),
            "rpcip": env::var ("BOB_TRADE_IP") .ok(),
            "canbind": env::var ("BOB_TRADE_PORT") .ok().map (|s| s.parse::<i64>().unwrap()),
            "passphrase": bob_passphrase,
            "coins": coins,
            "i_am_seed": true,
            "rpc_password": "pass",
        }),
        "pass".into(),
        None,
    )
    .unwrap();
    thread::sleep(Duration::from_secs(2));
    let (_bob_dump_log, _bob_dump_dashboard) = mm_bob.mm_dump();
    log!("Bob log path: {}", mm_bob.log_path.display());
    // Enable coins on Bob side. Print the replies in case we need the "address".
    log!(
        "enable_coins (bob): {:?}",
        block_on(enable_coins_rick_morty_electrum(&mm_bob))
    );

    log!("Issue sell request on Bob side by setting base/rel price…");
    let rc = block_on(mm_bob.rpc(&json! ({
        "userpass": mm_bob.userpass,
        "method": "setprice",
        "base": "RICK",
        "rel": "MORTY",
        "price": 0.9,
        "volume": "0.9",
    })))
    .unwrap();
    assert!(rc.0.is_success(), "!setprice: {}", rc.1);
    let setprice_json: Json = json::from_str(&rc.1).unwrap();
    log!("{:?}", setprice_json);

    let mm_alice = MarketMakerIt::start(
        json! ({
            "gui": "nogui",
            "netid": 9998,
            "dht": "on",  // Enable DHT without delay.
            "myipaddr": env::var ("ALICE_TRADE_IP") .ok(),
            "rpcip": env::var ("ALICE_TRADE_IP") .ok(),
            "passphrase": "alice passphrase",
            "coins": coins,
            "seednodes": [mm_bob.ip.to_string()],
            "rpc_password": "pass",
        }),
        "pass".into(),
        None,
    )
    .unwrap();
    thread::sleep(Duration::from_secs(2));

    let (_alice_dump_log, _alice_dump_dashboard) = mm_alice.mm_dump();
    log!("Alice log path: {}", mm_alice.log_path.display());

    // Enable coins on Alice side. Print the replies in case we need the "address".
    log!(
        "enable_coins (alice): {:?}",
        block_on(enable_coins_rick_morty_electrum(&mm_alice))
    );

    log!("Get RICK/MORTY orderbook on Alice side");
    let rc = block_on(mm_alice.rpc(&json! ({
        "userpass": mm_alice.userpass,
        "method": "orderbook",
        "base": "RICK",
        "rel": "MORTY",
    })))
    .unwrap();
    assert!(rc.0.is_success(), "!orderbook: {}", rc.1);

    let alice_orderbook: OrderbookResponse = json::from_str(&rc.1).unwrap();
    log!("Alice orderbook {:?}", alice_orderbook);
    assert_eq!(
        alice_orderbook.asks.len(),
        1,
        "Alice RICK/MORTY orderbook must have exactly 1 ask"
    );

    let cancel_rc = block_on(mm_bob.rpc(&json! ({
        "userpass": mm_bob.userpass,
        "method": "cancel_order",
        "uuid": setprice_json["result"]["uuid"],
    })))
    .unwrap();
    assert!(cancel_rc.0.is_success(), "!cancel_order: {}", rc.1);
    let uuid: Uuid = json::from_value(setprice_json["result"]["uuid"].clone()).unwrap();
    let order_path = mm_bob.folder.join(format!(
        "DB/{}/ORDERS/MY/MAKER/{}.json",
        hex::encode(rmd160_from_passphrase(bob_passphrase)),
        uuid
    ));
    assert!(!order_path.exists());

    let pause = 3;
    log!("Waiting ({} seconds) for Bob to cancel the order…", pause);
    thread::sleep(Duration::from_secs(pause));

    // Bob orderbook must show no orders
    log!("Get RICK/MORTY orderbook on Bob side");
    let rc = block_on(mm_bob.rpc(&json! ({
        "userpass": mm_bob.userpass,
        "method": "orderbook",
        "base": "RICK",
        "rel": "MORTY",
    })))
    .unwrap();
    assert!(rc.0.is_success(), "!orderbook: {}", rc.1);

    let bob_orderbook: OrderbookResponse = json::from_str(&rc.1).unwrap();
    log!("Bob orderbook {:?}", bob_orderbook);
    assert_eq!(bob_orderbook.asks.len(), 0, "Bob RICK/MORTY asks are not empty");

    // Alice orderbook must show no orders
    log!("Get RICK/MORTY orderbook on Alice side");
    let rc = block_on(mm_alice.rpc(&json! ({
        "userpass": mm_alice.userpass,
        "method": "orderbook",
        "base": "RICK",
        "rel": "MORTY",
    })))
    .unwrap();
    assert!(rc.0.is_success(), "!orderbook: {}", rc.1);

    let alice_orderbook: OrderbookResponse = json::from_str(&rc.1).unwrap();
    log!("Alice orderbook {:?}", alice_orderbook);
    assert_eq!(alice_orderbook.asks.len(), 0, "Alice RICK/MORTY asks are not empty");
}

#[test]
#[cfg(not(target_arch = "wasm32"))]
fn test_cancel_all_orders() {
    let coins = json!([
        {"coin":"RICK","asset":"RICK","rpcport":8923,"txversion":4,"overwintered":1,"protocol":{"type":"UTXO"}},
        {"coin":"MORTY","asset":"MORTY","rpcport":11608,"txversion":4,"overwintered":1,"protocol":{"type":"UTXO"}}
    ]);

    let bob_passphrase = "bob passphrase";
    // start bob and immediately place the order
    let mm_bob = MarketMakerIt::start(
        json! ({
            "gui": "nogui",
            "netid": 9998,
            "dht": "on",  // Enable DHT without delay.
            "myipaddr": env::var ("BOB_TRADE_IP") .ok(),
            "rpcip": env::var ("BOB_TRADE_IP") .ok(),
            "canbind": env::var ("BOB_TRADE_PORT") .ok().map (|s| s.parse::<i64>().unwrap()),
            "passphrase": bob_passphrase,
            "coins": coins,
            "i_am_seed": true,
            "rpc_password": "pass",
        }),
        "pass".into(),
        None,
    )
    .unwrap();
    let (_bob_dump_log, _bob_dump_dashboard) = mm_bob.mm_dump();
    log!("Bob log path: {}", mm_bob.log_path.display());
    // Enable coins on Bob side. Print the replies in case we need the "address".
    log!(
        "enable_coins (bob): {:?}",
        block_on(enable_coins_rick_morty_electrum(&mm_bob))
    );

    log!("Issue sell request on Bob side by setting base/rel price…");
    let rc = block_on(mm_bob.rpc(&json! ({
        "userpass": mm_bob.userpass,
        "method": "setprice",
        "base": "RICK",
        "rel": "MORTY",
        "price": 0.9,
        "volume": "0.9",
    })))
    .unwrap();
    assert!(rc.0.is_success(), "!setprice: {}", rc.1);
    let setprice_json: Json = json::from_str(&rc.1).unwrap();
    log!("{:?}", setprice_json);

    let mm_alice = MarketMakerIt::start(
        json! ({
            "gui": "nogui",
            "netid": 9998,
            "dht": "on",  // Enable DHT without delay.
            "myipaddr": env::var ("ALICE_TRADE_IP") .ok(),
            "rpcip": env::var ("ALICE_TRADE_IP") .ok(),
            "passphrase": "alice passphrase",
            "coins": coins,
            "seednodes": [mm_bob.ip.to_string()],
            "rpc_password": "pass",
        }),
        "pass".into(),
        None,
    )
    .unwrap();

    let (_alice_dump_log, _alice_dump_dashboard) = mm_alice.mm_dump();
    log!("Alice log path: {}", mm_alice.log_path.display());

    // Enable coins on Alice side. Print the replies in case we need the "address".
    log!(
        "enable_coins (alice): {:?}",
        block_on(enable_coins_rick_morty_electrum(&mm_alice))
    );

    log!("Give Alice 3 seconds to import the order…");
    thread::sleep(Duration::from_secs(3));

    log!("Get RICK/MORTY orderbook on Alice side");
    let rc = block_on(mm_alice.rpc(&json! ({
        "userpass": mm_alice.userpass,
        "method": "orderbook",
        "base": "RICK",
        "rel": "MORTY",
    })))
    .unwrap();
    assert!(rc.0.is_success(), "!orderbook: {}", rc.1);

    let alice_orderbook: Json = json::from_str(&rc.1).unwrap();
    log!("Alice orderbook {:?}", alice_orderbook);
    let asks = alice_orderbook["asks"].as_array().unwrap();
    assert_eq!(asks.len(), 1, "Alice RICK/MORTY orderbook must have exactly 1 ask");

    let cancel_rc = block_on(mm_bob.rpc(&json! ({
        "userpass": mm_bob.userpass,
        "method": "cancel_all_orders",
        "cancel_by": {
            "type": "All",
        }
    })))
    .unwrap();
    assert!(cancel_rc.0.is_success(), "!cancel_all_orders: {}", rc.1);
    let uuid: Uuid = json::from_value(setprice_json["result"]["uuid"].clone()).unwrap();
    let order_path = mm_bob.folder.join(format!(
        "DB/{}/ORDERS/MY/MAKER/{}.json",
        hex::encode(rmd160_from_passphrase(bob_passphrase)),
        uuid
    ));
    assert!(!order_path.exists());

    let pause = 3;
    log!("Waiting ({} seconds) for Bob to cancel the order…", pause);
    thread::sleep(Duration::from_secs(pause));

    // Bob orderbook must show no orders
    log!("Get RICK/MORTY orderbook on Bob side");
    let rc = block_on(mm_bob.rpc(&json! ({
        "userpass": mm_bob.userpass,
        "method": "orderbook",
        "base": "RICK",
        "rel": "MORTY",
    })))
    .unwrap();
    assert!(rc.0.is_success(), "!orderbook: {}", rc.1);

    let bob_orderbook: Json = json::from_str(&rc.1).unwrap();
    log!("Bob orderbook {:?}", bob_orderbook);
    let asks = bob_orderbook["asks"].as_array().unwrap();
    assert_eq!(asks.len(), 0, "Bob RICK/MORTY asks are not empty");

    // Alice orderbook must show no orders
    log!("Get RICK/MORTY orderbook on Alice side");
    let rc = block_on(mm_alice.rpc(&json! ({
        "userpass": mm_alice.userpass,
        "method": "orderbook",
        "base": "RICK",
        "rel": "MORTY",
    })))
    .unwrap();
    assert!(rc.0.is_success(), "!orderbook: {}", rc.1);

    let alice_orderbook: Json = json::from_str(&rc.1).unwrap();
    log!("Alice orderbook {:?}", alice_orderbook);
    let asks = alice_orderbook["asks"].as_array().unwrap();
    assert_eq!(asks.len(), 0, "Alice RICK/MORTY asks are not empty");
}

/// https://github.com/artemii235/SuperNET/issues/367
/// Electrum requests should success if at least 1 server successfully connected,
/// all others might end up with DNS resolution errors, TCP connection errors, etc.
#[test]
#[cfg(not(target_arch = "wasm32"))]
fn test_electrum_enable_conn_errors() {
    let coins = json!([
        {"coin":"RICK","asset":"RICK","protocol":{"type":"UTXO"}},
        {"coin":"MORTY","asset":"MORTY","protocol":{"type":"UTXO"}},
    ]);

    let mm_bob = MarketMakerIt::start(
        json! ({
            "gui": "nogui",
            "netid": 9998,
            "dht": "on",  // Enable DHT without delay.
            "myipaddr": env::var ("BOB_TRADE_IP") .ok(),
            "rpcip": env::var ("BOB_TRADE_IP") .ok(),
            "canbind": env::var ("BOB_TRADE_PORT") .ok().map (|s| s.parse::<i64>().unwrap()),
            "passphrase": "bob passphrase",
            "coins": coins,
            "i_am_seed": true,
            "rpc_password": "pass",
        }),
        "pass".into(),
        None,
    )
    .unwrap();
    let (_bob_dump_log, _bob_dump_dashboard) = mm_bob.mm_dump();
    log!("Bob log path: {}", mm_bob.log_path.display());
    // Using working servers and few else with random ports to trigger "connection refused"
<<<<<<< HEAD
    block_on(enable_electrum(&mm_bob, "RICK", false, &[
        "electrum3.cipig.net:10017",
        "electrum2.cipig.net:10017",
        "electrum1.cipig.net:10017",
        "electrum1.cipig.net:60017",
        "electrum1.cipig.net:60018",
    ]));
    // use random domain name to trigger name is not resolved
    block_on(enable_electrum(&mm_bob, "MORTY", false, &[
        "electrum3.cipig.net:10018",
        "electrum2.cipig.net:10018",
        "electrum1.cipig.net:10018",
        "random-electrum-domain-name1.net:60017",
        "random-electrum-domain-name2.net:60017",
    ]));
=======
    block_on(enable_electrum(
        &mm_bob,
        "RICK",
        false,
        &[
            "electrum3.cipig.net:10020",
            "electrum2.cipig.net:10020",
            "electrum1.cipig.net:10020",
            "electrum1.cipig.net:60020",
            "electrum1.cipig.net:60021",
        ],
        None,
    ));
    // use random domain name to trigger name is not resolved
    block_on(enable_electrum(
        &mm_bob,
        "MORTY",
        false,
        &[
            "electrum3.cipig.net:10021",
            "electrum2.cipig.net:10021",
            "electrum1.cipig.net:10021",
            "random-electrum-domain-name1.net:60020",
            "random-electrum-domain-name2.net:60020",
        ],
        None,
    ));
>>>>>>> 8276b7c5
}

#[test]
#[cfg(not(target_arch = "wasm32"))]
fn test_order_should_not_be_displayed_when_node_is_down() {
    let coins = json!([
        {"coin":"RICK","asset":"RICK","protocol":{"type":"UTXO"}},
        {"coin":"MORTY","asset":"MORTY","protocol":{"type":"UTXO"}},
    ]);

    // start bob and immediately place the order
    let mm_bob = MarketMakerIt::start(
        json! ({
            "gui": "nogui",
            "netid": 9998,
            "dht": "on",  // Enable DHT without delay.
            "myipaddr": env::var ("BOB_TRADE_IP") .ok(),
            "rpcip": env::var ("BOB_TRADE_IP") .ok(),
            "canbind": env::var ("BOB_TRADE_PORT") .ok().map (|s| s.parse::<i64>().unwrap()),
            "passphrase": "bob passphrase",
            "coins": coins,
            "i_am_seed": true,
            "rpc_password": "pass",
        }),
        "pass".into(),
        None,
    )
    .unwrap();
    let (_bob_dump_log, _bob_dump_dashboard) = mm_bob.mm_dump();
    log!("Bob log path: {}", mm_bob.log_path.display());

<<<<<<< HEAD
    let electrum_rick = block_on(enable_electrum(&mm_bob, "RICK", false, &[
        "electrum3.cipig.net:10017",
        "electrum2.cipig.net:10017",
        "electrum1.cipig.net:10017",
    ]));
    log!("Bob enable RICK {:?}", electrum_rick);

    let electrum_morty = block_on(enable_electrum(&mm_bob, "MORTY", false, &[
        "electrum3.cipig.net:10018",
        "electrum2.cipig.net:10018",
        "electrum1.cipig.net:10018",
    ]));
=======
    let electrum_rick = block_on(enable_electrum(&mm_bob, "RICK", false, DOC_ELECTRUM_ADDRS, None));
    log!("Bob enable RICK {:?}", electrum_rick);

    let electrum_morty = block_on(enable_electrum(&mm_bob, "MORTY", false, MARTY_ELECTRUM_ADDRS, None));
>>>>>>> 8276b7c5
    log!("Bob enable MORTY {:?}", electrum_morty);

    let mm_alice = MarketMakerIt::start(
        json! ({
            "gui": "nogui",
            "netid": 9998,
            "myipaddr": env::var ("ALICE_TRADE_IP") .ok(),
            "rpcip": env::var ("ALICE_TRADE_IP") .ok(),
            "passphrase": "alice passphrase",
            "coins": coins,
            "seednodes": [mm_bob.ip.to_string()],
            "rpc_password": "pass",
            "maker_order_timeout": 5,
        }),
        "pass".into(),
        None,
    )
    .unwrap();

    let (_alice_dump_log, _alice_dump_dashboard) = mm_alice.mm_dump();
    log!("Alice log path: {}", mm_alice.log_path.display());

<<<<<<< HEAD
    let electrum_rick = block_on(enable_electrum(&mm_alice, "RICK", false, &[
        "electrum3.cipig.net:10017",
        "electrum2.cipig.net:10017",
        "electrum1.cipig.net:10017",
    ]));
    log!("Alice enable RICK {:?}", electrum_rick);

    let electrum_morty = block_on(enable_electrum(&mm_alice, "MORTY", false, &[
        "electrum3.cipig.net:10018",
        "electrum2.cipig.net:10018",
        "electrum1.cipig.net:10018",
    ]));
=======
    let electrum_rick = block_on(enable_electrum(&mm_alice, "RICK", false, DOC_ELECTRUM_ADDRS, None));
    log!("Alice enable RICK {:?}", electrum_rick);

    let electrum_morty = block_on(enable_electrum(&mm_alice, "MORTY", false, MARTY_ELECTRUM_ADDRS, None));
>>>>>>> 8276b7c5
    log!("Alice enable MORTY {:?}", electrum_morty);

    // issue sell request on Bob side by setting base/rel price
    log!("Issue bob sell request");
    let rc = block_on(mm_bob.rpc(&json! ({
        "userpass": mm_bob.userpass,
        "method": "setprice",
        "base": "RICK",
        "rel": "MORTY",
        "price": 0.9,
        "volume": "0.9",
    })))
    .unwrap();
    assert!(rc.0.is_success(), "!setprice: {}", rc.1);

    thread::sleep(Duration::from_secs(2));

    log!("Get RICK/MORTY orderbook on Alice side");
    let rc = block_on(mm_alice.rpc(&json! ({
        "userpass": mm_alice.userpass,
        "method": "orderbook",
        "base": "RICK",
        "rel": "MORTY",
    })))
    .unwrap();
    assert!(rc.0.is_success(), "!orderbook: {}", rc.1);

    let alice_orderbook: Json = json::from_str(&rc.1).unwrap();
    log!("Alice orderbook {:?}", alice_orderbook);
    let asks = alice_orderbook["asks"].as_array().unwrap();
    assert_eq!(asks.len(), 1, "Alice RICK/MORTY orderbook must have exactly 1 ask");

    block_on(mm_bob.stop()).unwrap();
    thread::sleep(Duration::from_secs(6));

    let rc = block_on(mm_alice.rpc(&json! ({
        "userpass": mm_alice.userpass,
        "method": "orderbook",
        "base": "RICK",
        "rel": "MORTY",
    })))
    .unwrap();
    assert!(rc.0.is_success(), "!orderbook: {}", rc.1);

    let alice_orderbook: Json = json::from_str(&rc.1).unwrap();
    log!("Alice orderbook {:?}", alice_orderbook);
    let asks = alice_orderbook["asks"].as_array().unwrap();
    assert_eq!(asks.len(), 0, "Alice RICK/MORTY orderbook must have zero asks");

    block_on(mm_alice.stop()).unwrap();
}

#[test]
#[cfg(not(target_arch = "wasm32"))]
fn test_own_orders_should_not_be_removed_from_orderbook() {
    let coins = json!([
        {"coin":"RICK","asset":"RICK","protocol":{"type":"UTXO"}},
        {"coin":"MORTY","asset":"MORTY","protocol":{"type":"UTXO"}},
    ]);

    // start bob and immediately place the order
    let mm_bob = MarketMakerIt::start(
        json! ({
            "gui": "nogui",
            "netid": 9998,
            "dht": "on",  // Enable DHT without delay.
            "myipaddr": env::var ("BOB_TRADE_IP") .ok(),
            "rpcip": env::var ("BOB_TRADE_IP") .ok(),
            "canbind": env::var ("BOB_TRADE_PORT") .ok().map (|s| s.parse::<i64>().unwrap()),
            "passphrase": "bob passphrase",
            "coins": coins,
            "i_am_seed": true,
            "rpc_password": "pass",
            "maker_order_timeout": 5,
        }),
        "pass".into(),
        None,
    )
    .unwrap();
    let (_bob_dump_log, _bob_dump_dashboard) = mm_bob.mm_dump();
    log!("Bob log path: {}", mm_bob.log_path.display());

<<<<<<< HEAD
    let electrum_rick = block_on(enable_electrum(&mm_bob, "RICK", false, &[
        "electrum3.cipig.net:10017",
        "electrum2.cipig.net:10017",
        "electrum1.cipig.net:10017",
    ]));
    log!("Bob enable RICK {:?}", electrum_rick);

    let electrum_morty = block_on(enable_electrum(&mm_bob, "MORTY", false, &[
        "electrum3.cipig.net:10018",
        "electrum2.cipig.net:10018",
        "electrum1.cipig.net:10018",
    ]));
=======
    let electrum_rick = block_on(enable_electrum(&mm_bob, "RICK", false, DOC_ELECTRUM_ADDRS, None));
    log!("Bob enable RICK {:?}", electrum_rick);

    let electrum_morty = block_on(enable_electrum(&mm_bob, "MORTY", false, MARTY_ELECTRUM_ADDRS, None));
>>>>>>> 8276b7c5
    log!("Bob enable MORTY {:?}", electrum_morty);

    // issue sell request on Bob side by setting base/rel price
    log!("Issue bob sell request");
    let rc = block_on(mm_bob.rpc(&json! ({
        "userpass": mm_bob.userpass,
        "method": "setprice",
        "base": "RICK",
        "rel": "MORTY",
        "price": 0.9,
        "volume": "0.9",
    })))
    .unwrap();
    assert!(rc.0.is_success(), "!setprice: {}", rc.1);

    thread::sleep(Duration::from_secs(6));

    let rc = block_on(mm_bob.rpc(&json! ({
        "userpass": mm_bob.userpass,
        "method": "orderbook",
        "base": "RICK",
        "rel": "MORTY",
    })))
    .unwrap();
    assert!(rc.0.is_success(), "!orderbook: {}", rc.1);

    let bob_orderbook: Json = json::from_str(&rc.1).unwrap();
    log!("Bob orderbook {:?}", bob_orderbook);
    let asks = bob_orderbook["asks"].as_array().unwrap();
    assert_eq!(asks.len(), 1, "Bob RICK/MORTY orderbook must have exactly 1 ask");

    block_on(mm_bob.stop()).unwrap();
}

#[cfg(not(target_arch = "wasm32"))]
fn check_priv_key(mm: &MarketMakerIt, coin: &str, expected_priv_key: &str) {
    let rc = block_on(mm.rpc(&json! ({
        "userpass": mm.userpass,
        "method": "show_priv_key",
        "coin": coin
    })))
    .unwrap();
    assert!(rc.0.is_success(), "!show_priv_key: {}", rc.1);
    let privkey: Json = json::from_str(&rc.1).unwrap();
    assert_eq!(privkey["result"]["priv_key"], Json::from(expected_priv_key))
}

#[test]
#[cfg(not(target_arch = "wasm32"))]
// https://github.com/KomodoPlatform/atomicDEX-API/issues/519#issuecomment-589149811
fn test_show_priv_key() {
    let coins = json!([rick_conf(), morty_conf(), eth_testnet_conf(), eth_jst_testnet_conf(),]);

    let mm = MarketMakerIt::start(
        json! ({
            "gui": "nogui",
            "netid": 9998,
            "myipaddr": env::var ("BOB_TRADE_IP") .ok(),
            "rpcip": env::var ("BOB_TRADE_IP") .ok(),
            "canbind": env::var ("BOB_TRADE_PORT") .ok().map (|s| s.parse::<i64>().unwrap()),
            "passphrase": "bob passphrase",
            "coins": coins,
            "rpc_password": "pass",
            "i_am_seed": true,
        }),
        "pass".into(),
        None,
    )
    .unwrap();

    let (_dump_log, _dump_dashboard) = mm.mm_dump();
    log!("Log path: {}", mm.log_path.display());
    log!(
        "enable_coins: {:?}",
        block_on(enable_coins_eth_electrum(&mm, ETH_DEV_NODES))
    );

    check_priv_key(&mm, "RICK", "UvCjJf4dKSs2vFGVtCnUTAhR5FTZGdg43DDRa9s7s5DV1sSDX14g");
    check_priv_key(
        &mm,
        "ETH",
        "0xb8c774f071de08c7fd8f62b97f1a5726f6ce9f1bcf141b70b86689254ed6714e",
    );
}

#[test]
#[cfg(not(target_arch = "wasm32"))]
fn test_electrum_and_enable_response() {
    let coins = json! ([
        {"coin":"RICK","asset":"RICK","rpcport":8923,"txversion":4,"overwintered":1,"protocol":{"type":"UTXO"},"mature_confirmations":101},
        {"coin":"ETH","name":"ethereum","protocol":{"type":"ETH"}},
    ]);

    let mm = MarketMakerIt::start(
        json! ({
            "gui": "nogui",
            "netid": 9998,
            "myipaddr": env::var ("BOB_TRADE_IP") .ok(),
            "rpcip": env::var ("BOB_TRADE_IP") .ok(),
            "canbind": env::var ("BOB_TRADE_PORT") .ok().map (|s| s.parse::<i64>().unwrap()),
            "passphrase": "bob passphrase",
            "coins": coins,
            "rpc_password": "pass",
            "i_am_seed": true,
        }),
        "pass".into(),
        None,
    )
    .unwrap();

    let (_dump_log, _dump_dashboard) = mm.mm_dump();
    log!("Log path: {}", mm.log_path.display());

    let electrum_rick = block_on(mm.rpc(&json!({
        "userpass": mm.userpass,
        "method": "electrum",
        "coin": "RICK",
        "servers": doc_electrums(),
        "mm2": 1,
        "required_confirmations": 10,
        "requires_notarization": true
    })))
    .unwrap();
    assert_eq!(
        electrum_rick.0,
        StatusCode::OK,
        "RPC «electrum» failed with {} {}",
        electrum_rick.0,
        electrum_rick.1
    );
    let rick_response: Json = json::from_str(&electrum_rick.1).unwrap();
    assert_eq!(rick_response["unspendable_balance"], Json::from("0"));
    assert_eq!(rick_response["required_confirmations"], Json::from(10));
    assert_eq!(rick_response["requires_notarization"], Json::from(true));
    assert_eq!(rick_response["mature_confirmations"], Json::from(101));

    // should change requires notarization at runtime
    let requires_nota_rick = block_on(mm.rpc(&json! ({
        "userpass": mm.userpass,
        "method": "set_requires_notarization",
        "coin": "RICK",
        "requires_notarization": false
    })))
    .unwrap();

    assert_eq!(
        requires_nota_rick.0,
        StatusCode::OK,
        "RPC «set_requires_notarization» failed with {} {}",
        requires_nota_rick.0,
        requires_nota_rick.1
    );
    let requires_nota_rick_response: Json = json::from_str(&requires_nota_rick.1).unwrap();
    assert_eq!(
        requires_nota_rick_response["result"]["requires_notarization"],
        Json::from(false)
    );

    let enable_eth = block_on(mm.rpc(&json! ({
        "userpass": mm.userpass,
        "method": "enable",
        "coin": "ETH",
        "urls": ETH_DEV_NODES,
        "mm2": 1,
        "swap_contract_address": ETH_DEV_SWAP_CONTRACT,
        "required_confirmations": 10,
        "requires_notarization": true
    })))
    .unwrap();
    assert_eq!(
        enable_eth.0,
        StatusCode::OK,
        "RPC «enable» failed with {} {}",
        enable_eth.0,
        enable_eth.1
    );
    let eth_response: Json = json::from_str(&enable_eth.1).unwrap();
    assert_eq!(rick_response["unspendable_balance"], Json::from("0"));
    assert_eq!(eth_response["required_confirmations"], Json::from(10));
    // requires_notarization doesn't take any effect on ETH/ERC20 coins
    assert_eq!(eth_response["requires_notarization"], Json::from(false));
    // check if there is no `mature_confirmations` field
    assert_eq!(eth_response.get("mature_confirmations"), None);
}

#[cfg(not(target_arch = "wasm32"))]
fn check_too_low_volume_order_creation_fails(mm: &MarketMakerIt, base: &str, rel: &str) {
    let rc = block_on(mm.rpc(&json! ({
        "userpass": mm.userpass,
        "method": "setprice",
        "base": base,
        "rel": rel,
        "price": "1",
        "volume": "0.00000099",
        "cancel_previous": false,
    })))
    .unwrap();
    assert!(!rc.0.is_success(), "setprice success, but should be error {}", rc.1);

    let rc = block_on(mm.rpc(&json! ({
        "userpass": mm.userpass,
        "method": "setprice",
        "base": base,
        "rel": rel,
        "price": "0.00000000000000000099",
        "volume": "1",
        "cancel_previous": false,
    })))
    .unwrap();
    assert!(!rc.0.is_success(), "setprice success, but should be error {}", rc.1);

    let rc = block_on(mm.rpc(&json! ({
        "userpass": mm.userpass,
        "method": "sell",
        "base": base,
        "rel": rel,
        "price": "1",
        "volume": "0.00000099",
    })))
    .unwrap();
    assert!(!rc.0.is_success(), "sell success, but should be error {}", rc.1);

    let rc = block_on(mm.rpc(&json! ({
        "userpass": mm.userpass,
        "method": "buy",
        "base": base,
        "rel": rel,
        "price": "1",
        "volume": "0.00000099",
    })))
    .unwrap();
    assert!(!rc.0.is_success(), "buy success, but should be error {}", rc.1);
}

#[test]
#[cfg(not(target_arch = "wasm32"))]
// https://github.com/KomodoPlatform/atomicDEX-API/issues/481
fn setprice_buy_sell_too_low_volume() {
    let bob_passphrase = get_passphrase(&".env.seed", "BOB_PASSPHRASE").unwrap();

    let coins = json!([rick_conf(), morty_conf(), eth_testnet_conf(), eth_jst_testnet_conf(),]);

    let mm = MarketMakerIt::start(
        json! ({
            "gui": "nogui",
            "netid": 9998,
            "myipaddr": env::var ("BOB_TRADE_IP") .ok(),
            "rpcip": env::var ("BOB_TRADE_IP") .ok(),
            "canbind": env::var ("BOB_TRADE_PORT") .ok().map (|s| s.parse::<i64>().unwrap()),
            "passphrase": bob_passphrase,
            "coins": coins,
            "rpc_password": "pass",
            "i_am_seed": true,
        }),
        "pass".into(),
        None,
    )
    .unwrap();

    let (_dump_log, _dump_dashboard) = mm.mm_dump();
    log!("Log path: {}", mm.log_path.display());

    let enable = block_on(enable_coins_eth_electrum(&mm, ETH_DEV_NODES));
    log!("{:?}", enable);

    check_too_low_volume_order_creation_fails(&mm, "MORTY", "ETH");
    check_too_low_volume_order_creation_fails(&mm, "ETH", "MORTY");
    check_too_low_volume_order_creation_fails(&mm, "JST", "MORTY");
}

#[test]
#[cfg(not(target_arch = "wasm32"))]
fn test_fill_or_kill_taker_order_should_not_transform_to_maker() {
    let bob_passphrase = get_passphrase(&".env.seed", "BOB_PASSPHRASE").unwrap();

    let coins = json!([rick_conf(), morty_conf(), eth_testnet_conf(), eth_jst_testnet_conf(),]);

    let mm_bob = MarketMakerIt::start(
        json! ({
            "gui": "nogui",
            "netid": 8999,
            "dht": "on",  // Enable DHT without delay.
            "myipaddr": env::var ("BOB_TRADE_IP") .ok(),
            "rpcip": env::var ("BOB_TRADE_IP") .ok(),
            "canbind": env::var ("BOB_TRADE_PORT") .ok().map (|s| s.parse::<i64>().unwrap()),
            "passphrase": bob_passphrase,
            "coins": coins,
            "rpc_password": "password",
            "i_am_seed": true,
        }),
        "password".into(),
        None,
    )
    .unwrap();

    let (_bob_dump_log, _bob_dump_dashboard) = mm_bob.mm_dump();
    log!("Bob log path: {}", mm_bob.log_path.display());

    log!("{:?}", block_on(enable_coins_eth_electrum(&mm_bob, ETH_DEV_NODES)));

    log!("Issue bob ETH/JST sell request");
    let rc = block_on(mm_bob.rpc(&json! ({
        "userpass": mm_bob.userpass,
        "method": "sell",
        "base": "ETH",
        "rel": "JST",
        "price": 1,
        "volume": 0.1,
        "order_type": {
            "type": "FillOrKill"
        },
        "timeout": 2,
    })))
    .unwrap();
    assert!(rc.0.is_success(), "!sell: {}", rc.1);
    let sell_json: Json = json::from_str(&rc.1).unwrap();
    let order_type = sell_json["result"]["order_type"]["type"].as_str();
    assert_eq!(order_type, Some("FillOrKill"));

    log!("Wait for 4 seconds for Bob order to be cancelled");
    thread::sleep(Duration::from_secs(4));

    let rc = block_on(mm_bob.rpc(&json! ({
        "userpass": mm_bob.userpass,
        "method": "my_orders",
    })))
    .unwrap();
    assert!(rc.0.is_success(), "!my_orders: {}", rc.1);
    let my_orders: Json = json::from_str(&rc.1).unwrap();
    let my_maker_orders: HashMap<String, Json> = json::from_value(my_orders["result"]["maker_orders"].clone()).unwrap();
    let my_taker_orders: HashMap<String, Json> = json::from_value(my_orders["result"]["taker_orders"].clone()).unwrap();
    assert!(my_maker_orders.is_empty(), "maker_orders must be empty");
    assert!(my_taker_orders.is_empty(), "taker_orders must be empty");
}

#[test]
#[cfg(not(target_arch = "wasm32"))]
fn test_gtc_taker_order_should_transform_to_maker() {
    let bob_passphrase = get_passphrase(&".env.seed", "BOB_PASSPHRASE").unwrap();

    let coins = json!([rick_conf(), morty_conf(), eth_testnet_conf(), eth_jst_testnet_conf(),]);

    let mm_bob = MarketMakerIt::start(
        json! ({
            "gui": "nogui",
            "netid": 8999,
            "dht": "on",  // Enable DHT without delay.
            "myipaddr": env::var ("BOB_TRADE_IP") .ok(),
            "rpcip": env::var ("BOB_TRADE_IP") .ok(),
            "canbind": env::var ("BOB_TRADE_PORT") .ok().map (|s| s.parse::<i64>().unwrap()),
            "passphrase": bob_passphrase,
            "coins": coins,
            "rpc_password": "password",
            "i_am_seed": true,
        }),
        "password".into(),
        None,
    )
    .unwrap();

    let (_bob_dump_log, _bob_dump_dashboard) = mm_bob.mm_dump();
    log!("Bob log path: {}", mm_bob.log_path.display());
    log!("{:?}", block_on(enable_coins_eth_electrum(&mm_bob, ETH_DEV_NODES)));

    log!("Issue bob ETH/JST sell request");
    let rc = block_on(mm_bob.rpc(&json! ({
        "userpass": mm_bob.userpass,
        "method": "sell",
        "base": "ETH",
        "rel": "JST",
        "price": 1,
        "volume": 0.1,
        "order_type": {
            "type": "GoodTillCancelled"
        },
        "timeout": 2,
    })))
    .unwrap();
    assert!(rc.0.is_success(), "!setprice: {}", rc.1);
    let rc_json: Json = json::from_str(&rc.1).unwrap();
    let uuid: Uuid = json::from_value(rc_json["result"]["uuid"].clone()).unwrap();

    log!("Wait for 4 seconds for Bob order to be converted to maker");
    thread::sleep(Duration::from_secs(4));

    let rc = block_on(mm_bob.rpc(&json! ({
        "userpass": mm_bob.userpass,
        "method": "my_orders",
    })))
    .unwrap();
    assert!(rc.0.is_success(), "!my_orders: {}", rc.1);
    let my_orders: Json = json::from_str(&rc.1).unwrap();
    let my_maker_orders: HashMap<String, Json> = json::from_value(my_orders["result"]["maker_orders"].clone()).unwrap();
    let my_taker_orders: HashMap<String, Json> = json::from_value(my_orders["result"]["taker_orders"].clone()).unwrap();
    assert_eq!(1, my_maker_orders.len(), "maker_orders must have exactly 1 order");
    assert!(my_taker_orders.is_empty(), "taker_orders must be empty");
    let order_path = mm_bob.folder.join(format!(
        "DB/{}/ORDERS/MY/MAKER/{}.json",
        hex::encode(rmd160_from_passphrase(&bob_passphrase)),
        uuid
    ));
    log!("Order path {}", order_path.display());
    assert!(order_path.exists());
}

#[test]
#[cfg(not(target_arch = "wasm32"))]
fn test_set_price_must_save_order_to_db() {
    let bob_passphrase = get_passphrase(&".env.seed", "BOB_PASSPHRASE").unwrap();

    let coins = json!([rick_conf(), morty_conf(), eth_testnet_conf(), eth_jst_testnet_conf(),]);

    let mm_bob = MarketMakerIt::start(
        json! ({
            "gui": "nogui",
            "netid": 8999,
            "dht": "on",  // Enable DHT without delay.
            "myipaddr": env::var ("BOB_TRADE_IP") .ok(),
            "rpcip": env::var ("BOB_TRADE_IP") .ok(),
            "canbind": env::var ("BOB_TRADE_PORT") .ok().map (|s| s.parse::<i64>().unwrap()),
            "passphrase": bob_passphrase,
            "coins": coins,
            "rpc_password": "password",
            "i_am_seed": true,
        }),
        "password".into(),
        None,
    )
    .unwrap();

    let (_bob_dump_log, _bob_dump_dashboard) = mm_bob.mm_dump();
    log!("Bob log path: {}", mm_bob.log_path.display());
    log!("{:?}", block_on(enable_coins_eth_electrum(&mm_bob, ETH_DEV_NODES)));

    log!("Issue bob ETH/JST sell request");
    let rc = block_on(mm_bob.rpc(&json! ({
        "userpass": mm_bob.userpass,
        "method": "setprice",
        "base": "ETH",
        "rel": "JST",
        "price": 1,
        "volume": 0.1
    })))
    .unwrap();
    assert!(rc.0.is_success(), "!setprice: {}", rc.1);
    let rc_json: Json = json::from_str(&rc.1).unwrap();
    let uuid: Uuid = json::from_value(rc_json["result"]["uuid"].clone()).unwrap();
    let order_path = mm_bob.folder.join(format!(
        "DB/{}/ORDERS/MY/MAKER/{}.json",
        hex::encode(rmd160_from_passphrase(&bob_passphrase)),
        uuid
    ));
    assert!(order_path.exists());
}

#[test]
#[cfg(not(target_arch = "wasm32"))]
fn test_set_price_response_format() {
    let bob_passphrase = get_passphrase(&".env.seed", "BOB_PASSPHRASE").unwrap();

    let coins = json!([rick_conf(), morty_conf(), eth_testnet_conf(), eth_jst_testnet_conf(),]);

    let mm_bob = MarketMakerIt::start(
        json! ({
            "gui": "nogui",
            "netid": 8999,
            "dht": "on",  // Enable DHT without delay.
            "myipaddr": env::var ("BOB_TRADE_IP") .ok(),
            "rpcip": env::var ("BOB_TRADE_IP") .ok(),
            "canbind": env::var ("BOB_TRADE_PORT") .ok().map (|s| s.parse::<i64>().unwrap()),
            "passphrase": bob_passphrase,
            "coins": coins,
            "rpc_password": "password",
            "i_am_seed": true,
        }),
        "password".into(),
        None,
    )
    .unwrap();

    let (_bob_dump_log, _bob_dump_dashboard) = mm_bob.mm_dump();
    log!("Bob log path: {}", mm_bob.log_path.display());
    log!("{:?}", block_on(enable_coins_eth_electrum(&mm_bob, ETH_DEV_NODES)));

    log!("Issue bob ETH/JST sell request");
    let rc = block_on(mm_bob.rpc(&json! ({
        "userpass": mm_bob.userpass,
        "method": "setprice",
        "base": "ETH",
        "rel": "JST",
        "price": 1,
        "volume": 0.1
    })))
    .unwrap();
    assert!(rc.0.is_success(), "!setprice: {}", rc.1);
    let rc_json: Json = json::from_str(&rc.1).unwrap();
    let _: BigDecimal = json::from_value(rc_json["result"]["max_base_vol"].clone()).unwrap();
    let _: BigDecimal = json::from_value(rc_json["result"]["min_base_vol"].clone()).unwrap();
    let _: BigDecimal = json::from_value(rc_json["result"]["price"].clone()).unwrap();

    let _: BigRational = json::from_value(rc_json["result"]["max_base_vol_rat"].clone()).unwrap();
    let _: BigRational = json::from_value(rc_json["result"]["min_base_vol_rat"].clone()).unwrap();
    let _: BigRational = json::from_value(rc_json["result"]["price_rat"].clone()).unwrap();
}

#[test]
#[cfg(not(target_arch = "wasm32"))]
// https://github.com/KomodoPlatform/atomicDEX-API/issues/635
fn set_price_with_cancel_previous_should_broadcast_cancelled_message() {
    let coins = json!([
        {"coin":"RICK","asset":"RICK","rpcport":8923,"txversion":4,"overwintered":1,"protocol":{"type":"UTXO"}},
        {"coin":"MORTY","asset":"MORTY","rpcport":11608,"txversion":4,"overwintered":1,"protocol":{"type":"UTXO"}}
    ]);

    // start bob and immediately place the order
    let mm_bob = MarketMakerIt::start(
        json! ({
            "gui": "nogui",
            "netid": 9998,
            "dht": "on",  // Enable DHT without delay.
            "myipaddr": env::var ("BOB_TRADE_IP") .ok(),
            "rpcip": env::var ("BOB_TRADE_IP") .ok(),
            "canbind": env::var ("BOB_TRADE_PORT") .ok().map (|s| s.parse::<i64>().unwrap()),
            "passphrase": "bob passphrase",
            "coins": coins,
            "i_am_seed": true,
            "rpc_password": "pass",
        }),
        "pass".into(),
        None,
    )
    .unwrap();
    let (_bob_dump_log, _bob_dump_dashboard) = mm_bob.mm_dump();
    log!("Bob log path: {}", mm_bob.log_path.display());
    // Enable coins on Bob side. Print the replies in case we need the "address".
    log!(
        "enable_coins (bob): {:?}",
        block_on(enable_coins_rick_morty_electrum(&mm_bob))
    );

    let set_price_json = json! ({
        "userpass": mm_bob.userpass,
        "method": "setprice",
        "base": "RICK",
        "rel": "MORTY",
        "price": 0.9,
        "volume": "0.9",
    });
    log!("Issue sell request on Bob side by setting base/rel price…");
    let rc = block_on(mm_bob.rpc(&set_price_json)).unwrap();
    assert!(rc.0.is_success(), "!setprice: {}", rc.1);

    let mm_alice = MarketMakerIt::start(
        json! ({
            "gui": "nogui",
            "netid": 9998,
            "dht": "on",  // Enable DHT without delay.
            "myipaddr": env::var ("ALICE_TRADE_IP") .ok(),
            "rpcip": env::var ("ALICE_TRADE_IP") .ok(),
            "passphrase": "alice passphrase",
            "coins": coins,
            "seednodes": [mm_bob.ip.to_string()],
            "rpc_password": "pass",
        }),
        "pass".into(),
        None,
    )
    .unwrap();

    let (_alice_dump_log, _alice_dump_dashboard) = mm_alice.mm_dump();
    log!("Alice log path: {}", mm_alice.log_path.display());

    // Enable coins on Alice side. Print the replies in case we need the "address".
    log!(
        "enable_coins (alice): {:?}",
        block_on(enable_coins_rick_morty_electrum(&mm_alice))
    );

    log!("Get RICK/MORTY orderbook on Alice side");
    let rc = block_on(mm_alice.rpc(&json! ({
        "userpass": mm_alice.userpass,
        "method": "orderbook",
        "base": "RICK",
        "rel": "MORTY",
    })))
    .unwrap();
    assert!(rc.0.is_success(), "!orderbook: {}", rc.1);

    let alice_orderbook: Json = json::from_str(&rc.1).unwrap();
    log!("Alice orderbook {:?}", alice_orderbook);
    let asks = alice_orderbook["asks"].as_array().unwrap();
    assert_eq!(asks.len(), 1, "Alice RICK/MORTY orderbook must have exactly 1 ask");

    log!("Issue sell request again on Bob side by setting base/rel price…");
    let rc = block_on(mm_bob.rpc(&set_price_json)).unwrap();
    assert!(rc.0.is_success(), "!setprice: {}", rc.1);

    let pause = 2;
    log!("Waiting ({} seconds) for Bob to broadcast messages…", pause);
    thread::sleep(Duration::from_secs(pause));

    // Bob orderbook must show 1 order
    log!("Get RICK/MORTY orderbook on Bob side");
    let rc = block_on(mm_bob.rpc(&json! ({
        "userpass": mm_bob.userpass,
        "method": "orderbook",
        "base": "RICK",
        "rel": "MORTY",
    })))
    .unwrap();
    assert!(rc.0.is_success(), "!orderbook: {}", rc.1);

    let bob_orderbook: Json = json::from_str(&rc.1).unwrap();
    log!("Bob orderbook {:?}", bob_orderbook);
    let asks = bob_orderbook["asks"].as_array().unwrap();
    assert_eq!(asks.len(), 1, "Bob RICK/MORTY orderbook must have exactly 1 ask");

    // Alice orderbook must have 1 order
    log!("Get RICK/MORTY orderbook on Alice side");
    let rc = block_on(mm_alice.rpc(&json! ({
        "userpass": mm_alice.userpass,
        "method": "orderbook",
        "base": "RICK",
        "rel": "MORTY",
    })))
    .unwrap();
    assert!(rc.0.is_success(), "!orderbook: {}", rc.1);

    let alice_orderbook: Json = json::from_str(&rc.1).unwrap();
    log!("Alice orderbook {:?}", alice_orderbook);
    let asks = alice_orderbook["asks"].as_array().unwrap();
    assert_eq!(asks.len(), 1, "Alice RICK/MORTY orderbook must have exactly 1 ask");
}

#[test]
#[cfg(not(target_arch = "wasm32"))]
fn test_batch_requests() {
    let coins = json!([rick_conf(), morty_conf(), eth_testnet_conf(), eth_jst_testnet_conf(),]);

    // start bob and immediately place the order
    let mm_bob = MarketMakerIt::start(
        json! ({
            "gui": "nogui",
            "netid": 9998,
            "dht": "on",  // Enable DHT without delay.
            "myipaddr": env::var ("BOB_TRADE_IP") .ok(),
            "rpcip": env::var ("BOB_TRADE_IP") .ok(),
            "canbind": env::var ("BOB_TRADE_PORT") .ok().map (|s| s.parse::<i64>().unwrap()),
            "passphrase": "bob passphrase",
            "coins": coins,
            "i_am_seed": true,
            "rpc_password": "pass",
        }),
        "pass".into(),
        None,
    )
    .unwrap();
    let (_bob_dump_log, _bob_dump_dashboard) = mm_bob.mm_dump();
    log!("Bob log path: {}", mm_bob.log_path.display());

    let batch_json = json!([
        {
            "userpass": mm_bob.userpass,
            "method": "electrum",
            "coin": "RICK",
            "servers": doc_electrums(),
            "mm2": 1,
        },
        {
            "userpass": mm_bob.userpass,
            "method": "electrum",
            "coin": "MORTY",
            "servers": doc_electrums(),
            "mm2": 1,
        },
        {
            "userpass": "error",
            "method": "electrum",
            "coin": "MORTY",
            "servers": marty_electrums(),
            "mm2": 1,
        },
    ]);

    let rc = block_on(mm_bob.rpc(&batch_json)).unwrap();
    assert!(rc.0.is_success(), "!batch: {}", rc.1);
    log!("{}", rc.1);
    let responses = json::from_str::<Vec<Json>>(&rc.1).unwrap();
    assert_eq!(responses[0]["coin"], Json::from("RICK"));
    assert_eq!(
        responses[0]["address"],
        Json::from("RRnMcSeKiLrNdbp91qNVQwwXx5azD4S4CD")
    );

    assert_eq!(responses[1]["coin"], Json::from("MORTY"));
    assert_eq!(
        responses[1]["address"],
        Json::from("RRnMcSeKiLrNdbp91qNVQwwXx5azD4S4CD")
    );

    assert!(responses[2]["error"].as_str().unwrap().contains("Userpass is invalid!"));
}

#[cfg(not(target_arch = "wasm32"))]
fn request_metrics(mm: &MarketMakerIt) -> MetricsJson {
    let (status, metrics, _headers) = block_on(mm.rpc(&json!({ "method": "metrics"}))).unwrap();
    assert_eq!(status, StatusCode::OK, "RPC «metrics» failed with status «{}»", status);
    json::from_str(&metrics).unwrap()
}

#[test]
#[cfg(not(target_arch = "wasm32"))]
fn test_metrics_method() {
    let coins = json!([
        {"coin":"RICK","asset":"RICK","rpcport":8923,"txversion":4,"overwintered":1,"protocol":{"type":"UTXO"}},
    ]);

    let mm = MarketMakerIt::start(
        json! ({
            "gui": "nogui",
            "netid": 9998,
            "myipaddr": env::var ("BOB_TRADE_IP") .ok(),
            "rpcip": env::var ("BOB_TRADE_IP") .ok(),
            "passphrase": "face pin block number add byte put seek mime test note password sin tab multiple",
            "coins": coins,
            "i_am_seed": true,
            "rpc_password": "pass",
        }),
        "pass".into(),
        None,
    )
    .unwrap();
    let (_dump_log, _dump_dashboard) = mm.mm_dump();
    log!("log path: {}", mm.log_path.display());

<<<<<<< HEAD
    let _electrum = block_on(enable_electrum(&mm, "RICK", false, &[
        "electrum1.cipig.net:10017",
        "electrum2.cipig.net:10017",
        "electrum3.cipig.net:10017",
    ]));
=======
    let _electrum = block_on(enable_electrum(&mm, "RICK", false, DOC_ELECTRUM_ADDRS, None));
>>>>>>> 8276b7c5

    let metrics = request_metrics(&mm);
    assert!(!metrics.metrics.is_empty());

    log!("Received metrics:");
    log!("{:?}", metrics);

    find_metrics_in_json(metrics, "rpc_client.traffic.out", &[("coin", "RICK")])
        .expect(r#"Couldn't find a metric with key = "traffic.out" and label: coin = "RICK" in received json"#);
}

#[test]
#[ignore]
#[cfg(not(target_arch = "wasm32"))]
fn test_electrum_tx_history() {
    fn get_tx_history_request_count(mm: &MarketMakerIt) -> u64 {
        let metrics = request_metrics(mm);
        match find_metrics_in_json(metrics, "tx.history.request.count", &[
            ("coin", "RICK"),
            ("method", "blockchain.scripthash.get_history"),
        ])
        .unwrap()
        {
            MetricType::Counter { value, .. } => value,
            _ => panic!("tx.history.request.count should be a counter"),
        }
    }

    let coins = json!([
        {"coin":"RICK","asset":"RICK","rpcport":8923,"txversion":4,"overwintered":1,"protocol":{"type":"UTXO"}},
    ]);

    let mut mm = MarketMakerIt::start(
        json! ({
            "gui": "nogui",
            "netid": 9998,
            "myipaddr": env::var ("BOB_TRADE_IP") .ok(),
            "rpcip": env::var ("BOB_TRADE_IP") .ok(),
            "passphrase": "face pin block number add byte put seek mime test note password sin tab multiple",
            "coins": coins,
            "i_am_seed": true,
            "rpc_password": "pass",
            "metrics_interval": 30.
        }),
        "pass".into(),
        None,
    )
    .unwrap();
    let (_dump_log, _dump_dashboard) = mm.mm_dump();
    log!("log path: {}", mm.log_path.display());

    // Enable RICK electrum client with tx_history loop.
    let electrum = block_on(enable_electrum(&mm, "RICK", true, &[
        "electrum1.cipig.net:10017",
        "electrum2.cipig.net:10017",
        "electrum3.cipig.net:10017",
    ]));

    // Wait till tx_history will not be loaded
    block_on(mm.wait_for_log(500., |log| log.contains("history has been loaded successfully"))).unwrap();

    // tx_history is requested every 30 seconds, wait another iteration
    thread::sleep(Duration::from_secs(31));

    // Balance is not changed, therefore tx_history shouldn't be reloaded.
    // Request metrics and check if the MarketMaker has requested tx_history only once
    assert_eq!(get_tx_history_request_count(&mm), 1);

    // make a transaction to change balance
    let mut enable_res = HashMap::new();
    enable_res.insert("RICK", electrum);
    log!("enable_coins: {:?}", enable_res);
    withdraw_and_send(
        &mm,
        "RICK",
        None,
        "RRYmiZSDo3UdHHqj1rLKf8cbJroyv9NxXw",
        &enable_res,
        "-0.00001",
        0.001,
    );

    // Wait another iteration
    thread::sleep(Duration::from_secs(31));

    // tx_history should be reloaded on next loop iteration
    assert_eq!(get_tx_history_request_count(&mm), 2);
}

#[cfg(not(target_arch = "wasm32"))]
#[allow(dead_code)]
fn spin_n_nodes(seednodes: &[&str], coins: &Json, n: usize) -> Vec<(MarketMakerIt, RaiiDump, RaiiDump)> {
    let mut mm_nodes = Vec::with_capacity(n);
    for i in 0..n {
        let mut mm = MarketMakerIt::start(
            json! ({
                "gui": "nogui",
                "netid": 9998,
                "myipaddr": env::var ("ALICE_TRADE_IP") .ok(),
                "rpcip": env::var ("ALICE_TRADE_IP") .ok(),
                "passphrase": format!("alice passphrase {}", i),
                "coins": coins,
                "seednodes": seednodes,
                "rpc_password": "pass",
            }),
            "pass".into(),
            None,
        )
        .unwrap();

        let (alice_dump_log, alice_dump_dashboard) = mm.mm_dump();
        log!("Alice {} log path: {}", i, mm.log_path.display());
        for seednode in seednodes.iter() {
            block_on(mm.wait_for_log(22., |log| log.contains(&format!("Dialed {}", seednode)))).unwrap();
        }
        mm_nodes.push((mm, alice_dump_log, alice_dump_dashboard));
    }
    mm_nodes
}

#[test]
#[cfg(not(target_arch = "wasm32"))]
fn test_convert_utxo_address() {
    let coins = json!([
        {"coin":"BCH","pubtype":0,"p2shtype":5,"mm2":1,"fork_id": "0x40","protocol":{"type":"UTXO"},
         "address_format":{"format":"cashaddress","network":"bitcoincash"}},
    ]);

    let mm = MarketMakerIt::start(
        json! ({
            "gui": "nogui",
            "netid": 9998,
            "myipaddr": env::var ("BOB_TRADE_IP") .ok(),
            "rpcip": env::var ("BOB_TRADE_IP") .ok(),
            "passphrase": "face pin block number add byte put seek mime test note password sin tab multiple",
            "coins": coins,
            "i_am_seed": true,
            "rpc_password": "pass",
        }),
        "pass".into(),
        None,
    )
    .unwrap();
    let (_dump_log, _dump_dashboard) = mm.mm_dump();
    log!("log path: {}", mm.log_path.display());

<<<<<<< HEAD
    let _electrum = block_on(enable_electrum(&mm, "BCH", false, &[
        "electroncash.de:50003",
        "tbch.loping.net:60001",
        "blackie.c3-soft.com:60001",
        "bch0.kister.net:51001",
        "testnet.imaginary.cash:50001",
    ]));
=======
    let _electrum = block_on(enable_electrum(&mm, "BCH", false, T_BCH_ELECTRUMS, None));
>>>>>>> 8276b7c5

    // test standard to cashaddress
    let rc = block_on(mm.rpc(&json! ({
        "userpass": mm.userpass,
        "method": "convertaddress",
        "coin": "BCH",
        "from": "1DmFp16U73RrVZtYUbo2Ectt8mAnYScpqM",
        "to_address_format":{"format":"cashaddress","network":"bitcoincash"},
    })))
    .unwrap();
    assert_eq!(
        rc.0,
        StatusCode::OK,
        "RPC «convertaddress» failed with status «{}»",
        rc.0
    );
    let actual: Json = json::from_str(&rc.1).unwrap();

    let expected = json!({
        "result": {
            "address": "bitcoincash:qzxqqt9lh4feptf0mplnk58gnajfepzwcq9f2rxk55",
        },
    });
    assert_eq!(actual, expected);

    // test cashaddress to standard
    let rc = block_on(mm.rpc(&json! ({
        "userpass": mm.userpass,
        "method": "convertaddress",
        "coin": "BCH",
        "from": "bitcoincash:qzxqqt9lh4feptf0mplnk58gnajfepzwcq9f2rxk55",
        "to_address_format":{"format":"standard"},
    })))
    .unwrap();
    assert_eq!(
        rc.0,
        StatusCode::OK,
        "RPC «convertaddress» failed with status «{}»",
        rc.0
    );
    let actual: Json = json::from_str(&rc.1).unwrap();

    let expected = json!({
        "result": {
            "address": "1DmFp16U73RrVZtYUbo2Ectt8mAnYScpqM",
        },
    });
    assert_eq!(actual, expected);

    // test standard to standard
    let rc = block_on(mm.rpc(&json! ({
        "userpass": mm.userpass,
        "method": "convertaddress",
        "coin": "BCH",
        "from": "1DmFp16U73RrVZtYUbo2Ectt8mAnYScpqM",
        "to_address_format":{"format":"standard"},
    })))
    .unwrap();
    assert_eq!(
        rc.0,
        StatusCode::OK,
        "RPC «convertaddress» failed with status «{}»",
        rc.0
    );
    let actual: Json = json::from_str(&rc.1).unwrap();

    let expected = json!({
        "result": {
            "address": "1DmFp16U73RrVZtYUbo2Ectt8mAnYScpqM",
        },
    });
    assert_eq!(actual, expected);

    // test invalid address
    let rc = block_on(mm.rpc(&json! ({
        "userpass": mm.userpass,
        "method": "convertaddress",
        "coin": "BCH",
        "from": "0000000000000000000000000000000000",
        "to_address_format":{"format":"standard"},
    })))
    .unwrap();
    assert!(
        rc.0.is_server_error(),
        "!convertaddress success but should be error: {}",
        rc.1
    );
}

#[test]
#[cfg(not(target_arch = "wasm32"))]
fn test_convert_segwit_address() {
    let coins = json! ([
        {
            "coin": "tBTC",
            "name": "tbitcoin",
            "fname": "tBitcoin",
            "rpcport": 18332,
            "pubtype": 111,
            "p2shtype": 196,
            "wiftype": 239,
            "segwit": true,
            "bech32_hrp": "tb",
            "txfee": 1000,
            "mm2": 1,
            "required_confirmations": 0,
            "protocol": {
                "type": "UTXO"
            }
        }
    ]);

    let mm = MarketMakerIt::start(
        json! ({
            "gui": "nogui",
            "netid": 9998,
            "myipaddr": env::var ("BOB_TRADE_IP") .ok(),
            "rpcip": env::var ("BOB_TRADE_IP") .ok(),
            "passphrase": "face pin block number add byte put seek mime test note password sin tab multiple",
            "coins": coins,
            "i_am_seed": true,
            "rpc_password": "pass",
        }),
        "pass".into(),
        None,
    )
    .unwrap();
    let (_dump_log, _dump_dashboard) = mm.mm_dump();
    log!("log path: {}", mm.log_path.display());

    let _electrum = block_on(enable_electrum(&mm, "tBTC", false, &[
        "electrum1.cipig.net:10068",
        "electrum2.cipig.net:10068",
        "electrum3.cipig.net:10068",
    ]));

    // test standard to segwit
    let rc = block_on(mm.rpc(&json! ({
        "userpass": mm.userpass,
        "method": "convertaddress",
        "coin": "tBTC",
        "from": "mqWYEGxLeK843n3xMTe8EWTFPyoSZjtUXb",
        "to_address_format":{"format":"segwit"},
    })))
    .unwrap();
    assert_eq!(
        rc.0,
        StatusCode::OK,
        "RPC «convertaddress» failed with status «{}»",
        rc.0
    );
    let actual: Json = json::from_str(&rc.1).unwrap();

    let expected = json!({
        "result": {
            "address": "tb1qdkwjk42dw6pryvs9sl0ht3pn3mxghuma64jst5",
        },
    });
    assert_eq!(actual, expected);

    // test segwit to standard
    let rc = block_on(mm.rpc(&json! ({
        "userpass": mm.userpass,
        "method": "convertaddress",
        "coin": "tBTC",
        "from": "tb1qdkwjk42dw6pryvs9sl0ht3pn3mxghuma64jst5",
        "to_address_format":{"format":"standard"},
    })))
    .unwrap();
    assert_eq!(
        rc.0,
        StatusCode::OK,
        "RPC «convertaddress» failed with status «{}»",
        rc.0
    );
    let actual: Json = json::from_str(&rc.1).unwrap();

    let expected = json!({
        "result": {
            "address": "mqWYEGxLeK843n3xMTe8EWTFPyoSZjtUXb",
        },
    });
    assert_eq!(actual, expected);

    // test invalid tBTC standard address
    let rc = block_on(mm.rpc(&json! ({
        "userpass": mm.userpass,
        "method": "convertaddress",
        "coin": "tBTC",
        "from": "1AzawDsMqHgoGfaLdtfkQbEvXzCjk5oyFx",
        "to_address_format":{"format":"segwit"},
    })))
    .unwrap();
    assert!(
        rc.0.is_server_error(),
        "!convertaddress success but should be error: {}",
        rc.1
    );
    assert!(rc.1.contains("Expected a valid P2PKH or P2SH prefix for tBTC"));

    // test invalid tBTC segwit address
    let rc = block_on(mm.rpc(&json! ({
        "userpass": mm.userpass,
        "method": "convertaddress",
        "coin": "tBTC",
        "from": "ltc1qdkwjk42dw6pryvs9sl0ht3pn3mxghuma64jst5",
        "to_address_format":{"format":"standard"},
    })))
    .unwrap();
    assert!(
        rc.0.is_server_error(),
        "!convertaddress success but should be error: {}",
        rc.1
    );
    assert!(rc.1.contains("Cannot determine format"));
}

#[test]
#[cfg(not(target_arch = "wasm32"))]
fn test_convert_eth_address() {
    let coins = json!([
        {"coin":"ETH","name":"ethereum","protocol":{"type":"ETH"}},
    ]);

    // start mm and immediately place the order
    let mm = MarketMakerIt::start(
        json! ({
            "gui": "nogui",
            "netid": 9998,
            "dht": "on",  // Enable DHT without delay.
            "myipaddr": env::var ("BOB_TRADE_IP") .ok(),
            "rpcip": env::var ("BOB_TRADE_IP") .ok(),
            "canbind": env::var ("BOB_TRADE_PORT") .ok().map (|s| s.parse::<i64>().unwrap()),
            "passphrase": "bob passphrase",
            "coins": coins,
            "i_am_seed": true,
            "rpc_password": "pass",
        }),
        "pass".into(),
        None,
    )
    .unwrap();
    let (_dump_log, _dump_dashboard) = mm.mm_dump();
    log!("log path: {}", mm.log_path.display());

    block_on(enable_native(&mm, "ETH", ETH_DEV_NODES, None));

    // test single-case to mixed-case
    let rc = block_on(mm.rpc(&json! ({
        "userpass": mm.userpass,
        "method": "convertaddress",
        "coin": "ETH",
        "from": "0xfb6916095ca1df60bb79ce92ce3ea74c37c5d359",
        "to_address_format":{"format":"mixedcase"},
    })))
    .unwrap();
    assert_eq!(
        rc.0,
        StatusCode::OK,
        "RPC «convertaddress» failed with status «{}»",
        rc.0
    );
    let actual: Json = json::from_str(&rc.1).unwrap();

    let expected = json!({
        "result": {
            "address": "0xfB6916095ca1df60bB79Ce92cE3Ea74c37c5d359",
        },
    });
    assert_eq!(actual, expected);

    // test mixed-case to mixed-case (expect error)
    let rc = block_on(mm.rpc(&json! ({
        "userpass": mm.userpass,
        "method": "convertaddress",
        "coin": "ETH",
        "from": "0xfB6916095ca1df60bB79Ce92cE3Ea74c37c5d359",
        "to_address_format":{"format":"mixedcase"},
    })))
    .unwrap();
    assert_eq!(
        rc.0,
        StatusCode::OK,
        "RPC «convertaddress» failed with status «{}»",
        rc.0
    );
    let actual: Json = json::from_str(&rc.1).unwrap();

    let expected = json!({
        "result": {
            "address": "0xfB6916095ca1df60bB79Ce92cE3Ea74c37c5d359",
        },
    });
    assert_eq!(actual, expected);

    // test invalid address
    let rc = block_on(mm.rpc(&json! ({
        "userpass": mm.userpass,
        "method": "convertaddress",
        "coin": "ETH",
        "from": "fB6916095ca1df60bB79Ce92cE3Ea74c37c5d359",
        "to_address_format":{"format":"mixedcase"},
    })))
    .unwrap();
    assert!(
        rc.0.is_server_error(),
        "!convertaddress success but should be error: {}",
        rc.1
    );
    assert!(rc.1.contains("Address must be prefixed with 0x"));
}

#[test]
#[cfg(not(target_arch = "wasm32"))]
fn test_add_delegation_qtum() {
    let coins = json!([{
      "coin": "tQTUM",
      "name": "qtumtest",
      "fname": "Qtum test",
      "rpcport": 13889,
      "pubtype": 120,
      "p2shtype": 110,
      "wiftype": 239,
      "txfee": 400000,
      "mm2": 1,
      "required_confirmations": 1,
      "mature_confirmations": 2000,
      "avg_blocktime": 0.53,
      "protocol": {
        "type": "QTUM"
      }
    }]);
    let mm = MarketMakerIt::start(
        json!({
            "gui": "nogui",
            "netid": 9998,
            "myipaddr": env::var("BOB_TRADE_IP").ok(),
            "rpcip": env::var("BOB_TRADE_IP").ok(),
            "canbind": env::var("BOB_TRADE_PORT").ok().map(|s| s.parse::<i64>().unwrap()),
            "passphrase": "asthma turtle lizard tone genuine tube hunt valley soap cloth urge alpha amazing frost faculty cycle mammal leaf normal bright topple avoid pulse buffalo",
            "coins": coins,
            "rpc_password": "pass",
            "i_am_seed": true,
        }),
        "pass".into(),
        None,
    )
        .unwrap();

    let json = block_on(enable_electrum(&mm, "tQTUM", false, &[
        "electrum1.cipig.net:10071",
        "electrum2.cipig.net:10071",
        "electrum3.cipig.net:10071",
    ]));
    println!("{}", json.balance);

    let rc = block_on(mm.rpc(&json!({
        "userpass": "pass",
        "mmrpc": "2.0",
        "method": "add_delegation",
        "params": {
            "coin": "tQTUM",
            "staking_details": {
                "type": "Qtum",
                "address": "qcyBHeSct7Wr4mAw18iuQ1zW5mMFYmtmBE"
            }
        },
        "id": 0
    })))
    .unwrap();
    assert_eq!(
        rc.0,
        StatusCode::OK,
        "RPC «add_delegation» failed with status «{}»",
        rc.0
    );
    let rc = block_on(mm.rpc(&json!({
        "userpass": "pass",
        "mmrpc": "2.0",
        "method": "add_delegation",
        "params": {
            "coin": "tQTUM",
            "staking_details": {
                "type": "Qtum",
                "address": "fake_address"
            }
        },
        "id": 0
    })))
    .unwrap();
    assert!(
        rc.0.is_client_error(),
        "!add_delegation success but should be error: {}",
        rc.1
    );
}

#[test]
#[cfg(not(target_arch = "wasm32"))]
fn test_remove_delegation_qtum() {
    let coins = json!([{
      "coin": "tQTUM",
      "name": "qtumtest",
      "fname": "Qtum test",
      "rpcport": 13889,
      "pubtype": 120,
      "p2shtype": 110,
      "wiftype": 239,
      "txfee": 400000,
      "mm2": 1,
      "required_confirmations": 1,
      "mature_confirmations": 2000,
      "avg_blocktime": 0.53,
      "protocol": {
        "type": "QTUM"
      }
    }]);
    let mm = MarketMakerIt::start(
        json!({
            "gui": "nogui",
            "netid": 9998,
            "myipaddr": env::var("BOB_TRADE_IP").ok(),
            "rpcip": env::var("BOB_TRADE_IP").ok(),
            "canbind": env::var("BOB_TRADE_PORT").ok().map(|s| s.parse::<i64>().unwrap()),
            "passphrase": "federal stay trigger hour exist success game vapor become comfort action phone bright ill target wild nasty crumble dune close rare fabric hen iron",
            "coins": coins,
            "rpc_password": "pass",
            "i_am_seed": true,
        }),
        "pass".into(),
        None,
    )
        .unwrap();

    let json = block_on(enable_electrum(&mm, "tQTUM", false, &[
        "electrum1.cipig.net:10071",
        "electrum2.cipig.net:10071",
        "electrum3.cipig.net:10071",
    ]));
    println!("{}", json.balance);

    let rc = block_on(mm.rpc(&json!({
        "userpass": "pass",
        "mmrpc": "2.0",
        "method": "remove_delegation",
        "params": {"coin": "tQTUM"},
        "id": 0
    })))
    .unwrap();
    assert_eq!(
        rc.0,
        StatusCode::OK,
        "RPC «remove_delegation» failed with status «{}»",
        rc.0
    );
}

#[test]
#[cfg(not(target_arch = "wasm32"))]
fn test_get_staking_infos_qtum() {
    let coins = json!([{
      "coin": "tQTUM",
      "name": "qtumtest",
      "fname": "Qtum test",
      "rpcport": 13889,
      "pubtype": 120,
      "p2shtype": 110,
      "wiftype": 239,
      "txfee": 400000,
      "mm2": 1,
      "required_confirmations": 1,
      "mature_confirmations": 2000,
      "avg_blocktime": 0.53,
      "protocol": {
        "type": "QTUM"
      }
    }]);
    let mm = MarketMakerIt::start(
        json!({
            "gui": "nogui",
            "netid": 9998,
            "myipaddr": env::var("BOB_TRADE_IP").ok(),
            "rpcip": env::var("BOB_TRADE_IP").ok(),
            "canbind": env::var("BOB_TRADE_PORT").ok().map(|s| s.parse::<i64>().unwrap()),
            "passphrase": "federal stay trigger hour exist success game vapor become comfort action phone bright ill target wild nasty crumble dune close rare fabric hen iron",
            "coins": coins,
            "rpc_password": "pass",
            "i_am_seed": true,
        }),
        "pass".into(),
        None,
    )
        .unwrap();

    let json = block_on(enable_electrum(&mm, "tQTUM", false, &[
        "electrum1.cipig.net:10071",
        "electrum2.cipig.net:10071",
        "electrum3.cipig.net:10071",
    ]));
    println!("{}", json.balance);

    let rc = block_on(mm.rpc(&json!({
        "userpass": "pass",
        "mmrpc": "2.0",
        "method": "get_staking_infos",
        "params": {"coin": "tQTUM"},
        "id": 0
    })))
    .unwrap();
    assert_eq!(
        rc.0,
        StatusCode::OK,
        "RPC «get_staking_infos» failed with status «{}»",
        rc.0
    );
}

#[test]
#[cfg(not(target_arch = "wasm32"))]
fn test_convert_qrc20_address() {
    let passphrase = "cV463HpebE2djP9ugJry5wZ9st5cc6AbkHXGryZVPXMH1XJK8cVU";
    let coins = json! ([
        {"coin":"QRC20","required_confirmations":0,"pubtype": 120,"p2shtype": 50,"wiftype": 128,"txfee": 0,"mm2": 1,"mature_confirmations":2000,
         "protocol":{"type":"QRC20","protocol_data":{"platform":"QTUM","contract_address":"0xd362e096e873eb7907e205fadc6175c6fec7bc44"}}},
    ]);

    let mm = MarketMakerIt::start(
        json! ({
            "gui": "nogui",
            "netid": 8999,
            "dht": "on",  // Enable DHT without delay.
            "myipaddr": env::var ("BOB_TRADE_IP") .ok(),
            "rpcip": env::var ("BOB_TRADE_IP") .ok(),
            "canbind": env::var ("BOB_TRADE_PORT") .ok().map (|s| s.parse::<i64>().unwrap()),
            "passphrase": passphrase,
            "coins": coins,
            "rpc_password": "password",
            "i_am_seed": true,
        }),
        "password".into(),
        None,
    )
    .unwrap();

    let (_bob_dump_log, _bob_dump_dashboard) = mm.mm_dump();
    log!("Bob log path: {}", mm.log_path.display());
    let _electrum = block_on(enable_qrc20(
        &mm,
        "QRC20",
        &[
            "electrum1.cipig.net:10071",
            "electrum2.cipig.net:10071",
            "electrum3.cipig.net:10071",
        ],
        "0xba8b71f3544b93e2f681f996da519a98ace0107a",
        None,
    ));

    // test wallet to contract
    let rc = block_on(mm.rpc(&json! ({
        "userpass": mm.userpass,
        "method": "convertaddress",
        "coin": "QRC20",
        "from": "qKVvtDqpnFGDxsDzck5jmLwdnD2jRH6aM8",
        "to_address_format":{"format":"contract"},
    })))
    .unwrap();
    assert_eq!(
        rc.0,
        StatusCode::OK,
        "RPC «convertaddress» failed with status «{}»",
        rc.0
    );
    let actual: Json = json::from_str(&rc.1).unwrap();

    let expected = json!({
        "result": {
            "address": "0x1549128bbfb33b997949b4105b6a6371c998e212",
        },
    });
    assert_eq!(actual, expected);

    // test contract to wallet
    let rc = block_on(mm.rpc(&json! ({
        "userpass": mm.userpass,
        "method": "convertaddress",
        "coin": "QRC20",
        "from": "0x1549128bbfb33b997949b4105b6a6371c998e212",
        "to_address_format":{"format":"wallet"},
    })))
    .unwrap();
    assert_eq!(
        rc.0,
        StatusCode::OK,
        "RPC «convertaddress» failed with status «{}»",
        rc.0
    );
    let actual: Json = json::from_str(&rc.1).unwrap();

    let expected = json!({
        "result": {
            "address": "qKVvtDqpnFGDxsDzck5jmLwdnD2jRH6aM8",
        },
    });
    assert_eq!(actual, expected);

    // test wallet to wallet
    let rc = block_on(mm.rpc(&json! ({
        "userpass": mm.userpass,
        "method": "convertaddress",
        "coin": "QRC20",
        "from": "qKVvtDqpnFGDxsDzck5jmLwdnD2jRH6aM8",
        "to_address_format":{"format":"wallet"},
    })))
    .unwrap();
    assert_eq!(
        rc.0,
        StatusCode::OK,
        "RPC «convertaddress» failed with status «{}»",
        rc.0
    );
    let actual: Json = json::from_str(&rc.1).unwrap();

    let expected = json!({
        "result": {
            "address": "qKVvtDqpnFGDxsDzck5jmLwdnD2jRH6aM8",
        },
    });
    assert_eq!(actual, expected);

    // test invalid address (invalid prefixes)
    let rc = block_on(mm.rpc(&json! ({
        "userpass": mm.userpass,
        "method": "convertaddress",
        "coin": "QRC20",
        "from": "RRnMcSeKiLrNdbp91qNVQwwXx5azD4S4CD",
        "to_address_format":{"format":"contract"},
    })))
    .unwrap();
    assert!(
        rc.0.is_server_error(),
        "!convertaddress success but should be error: {}",
        rc.1
    );
    log!("{}", rc.1);
    assert!(rc.1.contains("Address has invalid prefixes"));

    // test invalid address
    let rc = block_on(mm.rpc(&json! ({
        "userpass": mm.userpass,
        "method": "convertaddress",
        "coin": "QRC20",
        "from": "0000000000000000000000000000000000",
        "to_address_format":{"format":"wallet"},
    })))
    .unwrap();
    assert!(
        rc.0.is_server_error(),
        "!convertaddress success but should be error: {}",
        rc.1
    );
}

#[test]
#[cfg(not(target_arch = "wasm32"))]
fn test_validateaddress() {
    let coins = json!([rick_conf(), morty_conf(), eth_testnet_conf(), eth_jst_testnet_conf(),]);

    let (bob_file_passphrase, _bob_file_userpass) = from_env_file(slurp(&".env.seed").unwrap());
    let bob_passphrase = var("BOB_PASSPHRASE")
        .ok()
        .or(bob_file_passphrase)
        .expect("No BOB_PASSPHRASE or .env.seed/BOB_PASSPHRASE");

    let mm = MarketMakerIt::start(
        json!({
            "gui": "nogui",
            "netid": 9998,
            "myipaddr": env::var("BOB_TRADE_IP").ok(),
            "rpcip": env::var("BOB_TRADE_IP").ok(),
            "canbind": env::var("BOB_TRADE_PORT").ok().map(|s| s.parse::<i64>().unwrap()),
            "passphrase": bob_passphrase,
            "coins": coins,
            "rpc_password": "pass",
            "i_am_seed": true,
        }),
        "pass".into(),
        None,
    )
    .unwrap();
    let (_dump_log, _dump_dashboard) = mm.mm_dump();
    log!("Log path: {}", mm.log_path.display());
    log!("{:?}", block_on(enable_coins_eth_electrum(&mm, ETH_DEV_NODES)));

    // test valid RICK address

    let rc = block_on(mm.rpc(&json!({
        "userpass": mm.userpass,
        "method": "validateaddress",
        "coin": "RICK",
        "address": "RRnMcSeKiLrNdbp91qNVQwwXx5azD4S4CD",
    })))
    .unwrap();
    assert_eq!(
        rc.0,
        StatusCode::OK,
        "RPC «validateaddress» failed with status «{}»",
        rc.0
    );
    let actual: Json = json::from_str(&rc.1).unwrap();

    let expected = json!({
        "result": {
            "is_valid": true,
        },
    });
    assert_eq!(actual, expected);

    // test valid ETH address

    let rc = block_on(mm.rpc(&json! ({
        "userpass": mm.userpass,
        "method": "validateaddress",
        "coin": "ETH",
        "address": "0x7Bc1bBDD6A0a722fC9bffC49c921B685ECB84b94",
    })))
    .unwrap();
    assert_eq!(
        rc.0,
        StatusCode::OK,
        "RPC «validateaddress» failed with status «{}»",
        rc.0
    );
    let actual: Json = json::from_str(&rc.1).unwrap();

    let expected = json!({
        "result": {
            "is_valid": true,
        },
    });
    assert_eq!(actual, expected);

    // test invalid RICK address (legacy address format activated)

    let rc = block_on(mm.rpc(&json! ({
        "userpass": mm.userpass,
        "method": "validateaddress",
        "coin": "RICK",
        "address": "bchtest:qr39na5d25wdeecgw3euh9fkd4ygvd4pnsury96597",
    })))
    .unwrap();
    assert_eq!(
        rc.0,
        StatusCode::OK,
        "RPC «validateaddress» failed with status «{}»",
        rc.0
    );
    let json: Json = json::from_str(&rc.1).unwrap();
    let result = &json["result"];

    assert!(!result["is_valid"].as_bool().unwrap());
    let reason = result["reason"].as_str().unwrap();
    log!("{}", reason);
    assert!(reason.contains("Legacy address format activated for RICK, but CashAddress format used instead"));

    // test invalid RICK address (invalid prefixes)

    let rc = block_on(mm.rpc(&json! ({
        "userpass": mm.userpass,
        "method": "validateaddress",
        "coin": "RICK",
        "address": "1DmFp16U73RrVZtYUbo2Ectt8mAnYScpqM",
    })))
    .unwrap();
    assert_eq!(
        rc.0,
        StatusCode::OK,
        "RPC «validateaddress» failed with status «{}»",
        rc.0
    );

    let json: Json = json::from_str(&rc.1).unwrap();
    let result = &json["result"];

    assert!(!result["is_valid"].as_bool().unwrap());
    let reason = result["reason"].as_str().unwrap();
    log!("{}", reason);
    assert!(reason.contains("Expected a valid P2PKH or P2SH prefix"));

    // test invalid ETH address

    let rc = block_on(mm.rpc(&json! ({
        "userpass": mm.userpass,
        "method": "validateaddress",
        "coin": "ETH",
        "address": "7Bc1bBDD6A0a722fC9bffC49c921B685ECB84b94",
    })))
    .unwrap();
    assert_eq!(
        rc.0,
        StatusCode::OK,
        "RPC «validateaddress» failed with status «{}»",
        rc.0
    );
    let json: Json = json::from_str(&rc.1).unwrap();
    let result = &json["result"];

    assert!(!result["is_valid"].as_bool().unwrap());
    let reason = result["reason"].as_str().unwrap();
    log!("{}", reason);
    assert!(reason.contains("Address must be prefixed with 0x"));
}

#[test]
#[cfg(not(target_arch = "wasm32"))]
fn test_validateaddress_segwit() {
    let seed = "spice describe gravity federal blast come thank unfair canal monkey style afraid";

    let coins = json! ([
        {
            "coin": "tBTC",
            "name": "tbitcoin",
            "fname": "tBitcoin",
            "rpcport": 18332,
            "pubtype": 111,
            "p2shtype": 196,
            "wiftype": 239,
            "segwit": true,
            "bech32_hrp": "tb",
            "txfee": 1000,
            "mm2": 1,
            "required_confirmations": 0,
            "protocol": {
                "type": "UTXO"
            },
            "address_format": {
                "format":"segwit"
            }
        }
    ]);

    let mm_alice = MarketMakerIt::start(
        json! ({
            "gui": "nogui",
            "netid": 8100,
            "myipaddr": env::var ("ALICE_TRADE_IP") .ok(),
            "rpcip": env::var ("ALICE_TRADE_IP") .ok(),
            "passphrase": seed.to_string(),
            "coins": coins,
            "rpc_password": "password",
            "i_am_seed": true,
        }),
        "password".into(),
        None,
    )
    .unwrap();

    let (_alice_dump_log, _alice_dump_dashboard) = mm_alice.mm_dump();
    log!("Alice log path: {}", mm_alice.log_path.display());

    // wait until RPC API is active

    // Enable coins. Print the replies in case we need the address.
    let electrum = block_on(mm_alice.rpc(&json!({
        "userpass": mm_alice.userpass,
        "method": "electrum",
        "coin": "tBTC",
        "servers": [{"url":"electrum1.cipig.net:10068"},{"url":"electrum2.cipig.net:10068"},{"url":"electrum3.cipig.net:10068"}],
        "mm2": 1,
        "address_format": {
            "format": "segwit",
        },
    }))).unwrap();
    assert_eq!(
        electrum.0,
        StatusCode::OK,
        "RPC «electrum» failed with {} {}",
        electrum.0,
        electrum.1
    );
    log!("enable_coins (alice): {:?}", electrum);

    let electrum_response: CoinInitResponse = json::from_str(&electrum.1).expect("Expected 'CoinInitResponse'");
    let mut enable_res = HashMap::new();
    enable_res.insert("tBTC", electrum_response);

    // test valid Segwit address
    let rc = block_on(mm_alice.rpc(&json! ({
        "userpass": mm_alice.userpass,
        "method": "validateaddress",
        "coin": "tBTC",
        "address": "tb1qdkwjk42dw6pryvs9sl0ht3pn3mxghuma64jst5",
    })))
    .unwrap();
    assert_eq!(
        rc.0,
        StatusCode::OK,
        "RPC «validateaddress» failed with status «{}»",
        rc.0
    );
    let actual: Json = json::from_str(&rc.1).unwrap();

    let expected = json!({
        "result": {
            "is_valid": true,
        },
    });
    assert_eq!(actual, expected);

    // test invalid tBTC Segwit address (invalid hrp)
    let rc = block_on(mm_alice.rpc(&json! ({
        "userpass": mm_alice.userpass,
        "method": "validateaddress",
        "coin": "tBTC",
        "address": "bc1qdkwjk42dw6pryvs9sl0ht3pn3mxghuma64jst5",
    })))
    .unwrap();
    assert_eq!(
        rc.0,
        StatusCode::OK,
        "RPC «validateaddress» failed with status «{}»",
        rc.0
    );

    let json: Json = json::from_str(&rc.1).unwrap();
    let result = &json["result"];

    assert!(!result["is_valid"].as_bool().unwrap());
    let reason = result["reason"].as_str().unwrap();
    log!("{}", reason);
    assert!(reason.contains("Cannot determine format"));

    block_on(mm_alice.stop()).unwrap();
}

#[test]
#[cfg(not(target_arch = "wasm32"))]
fn qrc20_activate_electrum() {
    let passphrase = "cV463HpebE2djP9ugJry5wZ9st5cc6AbkHXGryZVPXMH1XJK8cVU";
    let coins = json! ([
        {"coin":"QRC20","required_confirmations":0,"pubtype": 120,"p2shtype": 50,"wiftype": 128,"txfee": 0,"mm2": 1,"mature_confirmations":2000,
         "protocol":{"type":"QRC20","protocol_data":{"platform":"QTUM","contract_address":"0xd362e096e873eb7907e205fadc6175c6fec7bc44"}}},
    ]);

    let mm = MarketMakerIt::start(
        json! ({
            "gui": "nogui",
            "netid": 8999,
            "dht": "on",  // Enable DHT without delay.
            "myipaddr": env::var ("BOB_TRADE_IP") .ok(),
            "rpcip": env::var ("BOB_TRADE_IP") .ok(),
            "canbind": env::var ("BOB_TRADE_PORT") .ok().map (|s| s.parse::<i64>().unwrap()),
            "passphrase": passphrase,
            "coins": coins,
            "rpc_password": "password",
            "i_am_seed": true,
        }),
        "password".into(),
        None,
    )
    .unwrap();

    let (_bob_dump_log, _bob_dump_dashboard) = mm.mm_dump();
    log!("Bob log path: {}", mm.log_path.display());
    let electrum_json = block_on(enable_qrc20(
        &mm,
        "QRC20",
        &[
            "electrum1.cipig.net:10071",
            "electrum2.cipig.net:10071",
            "electrum3.cipig.net:10071",
        ],
        "0xba8b71f3544b93e2f681f996da519a98ace0107a",
        None,
    ));
    assert_eq!(
        electrum_json["address"].as_str(),
        Some("qKEDGuogDhtH9zBnc71QtqT1KDamaR1KJ3")
    );
    assert_eq!(electrum_json["balance"].as_str(), Some("139"));
}

#[test]
#[cfg(not(target_arch = "wasm32"))]
fn test_qrc20_withdraw() {
    // corresponding private key: [3, 98, 177, 3, 108, 39, 234, 144, 131, 178, 103, 103, 127, 80, 230, 166, 53, 68, 147, 215, 42, 216, 144, 72, 172, 110, 180, 13, 123, 179, 10, 49]
    let passphrase = "cMhHM3PMpMrChygR4bLF7QsTdenhWpFrrmf2UezBG3eeFsz41rtL";
    let coins = json!([
        {"coin":"QRC20","required_confirmations":0,"pubtype": 120,"p2shtype": 50,"wiftype": 128,"txfee": 0,"mm2": 1,"mature_confirmations":2000,
         "protocol":{"type":"QRC20","protocol_data":{"platform":"QTUM","contract_address":"0xd362e096e873eb7907e205fadc6175c6fec7bc44"}}},
    ]);

    let mm = MarketMakerIt::start(
        json! ({
            "gui": "nogui",
            "netid": 8999,
            "dht": "on",  // Enable DHT without delay.
            "myipaddr": env::var ("BOB_TRADE_IP") .ok(),
            "rpcip": env::var ("BOB_TRADE_IP") .ok(),
            "canbind": env::var ("BOB_TRADE_PORT") .ok().map (|s| s.parse::<i64>().unwrap()),
            "passphrase": passphrase,
            "coins": coins,
            "rpc_password": "password",
            "i_am_seed": true,
        }),
        "password".into(),
        None,
    )
    .unwrap();

    let (_bob_dump_log, _bob_dump_dashboard) = mm.mm_dump();
    log!("Bob log path: {}", mm.log_path.display());

    let electrum_json = block_on(enable_qrc20(
        &mm,
        "QRC20",
        &[
            "electrum1.cipig.net:10071",
            "electrum2.cipig.net:10071",
            "electrum3.cipig.net:10071",
        ],
        "0xba8b71f3544b93e2f681f996da519a98ace0107a",
        None,
    ));
    assert_eq!(
        electrum_json["address"].as_str(),
        Some("qXxsj5RtciAby9T7m98AgAATL4zTi4UwDG")
    );
    log!("electrum_json: {:?}", electrum_json);
    let balance: f64 = electrum_json["balance"].as_str().unwrap().parse().unwrap();
    log!("Balance {}", balance);

    let amount = 10;

    let withdraw = block_on(mm.rpc(&json! ({
        "userpass": mm.userpass,
        "method": "withdraw",
        "coin": "QRC20",
        "to": "qHmJ3KA6ZAjR9wGjpFASn4gtUSeFAqdZgs",
        "amount": amount,
        "fee": {
            "type": "Qrc20Gas",
            "gas_limit": 2_500_000,
            "gas_price": 40,
        }
    })))
    .unwrap();

    let withdraw_json: Json = json::from_str(&withdraw.1).unwrap();
    assert!(withdraw.0.is_success(), "QRC20 withdraw: {}", withdraw.1);

    log!("{}", withdraw_json);
    assert!(withdraw_json["tx_hex"].as_str().unwrap().contains("5403a02526012844a9059cbb0000000000000000000000000240b898276ad2cc0d2fe6f527e8e31104e7fde3000000000000000000000000000000000000000000000000000000003b9aca0014d362e096e873eb7907e205fadc6175c6fec7bc44c2"));

    let send_tx = block_on(mm.rpc(&json! ({
        "userpass": mm.userpass,
        "method": "send_raw_transaction",
        "coin": "QRC20",
        "tx_hex": withdraw_json["tx_hex"],
    })))
    .unwrap();
    assert!(send_tx.0.is_success(), "QRC20 send_raw_transaction: {}", send_tx.1);
    log!("{}", send_tx.1);
}

#[test]
#[cfg(not(target_arch = "wasm32"))]
fn test_qrc20_withdraw_error() {
    let passphrase = "album hollow help heart use bird response large lounge fat elbow coral";
    let coins = json!([
        {"coin":"QRC20","required_confirmations":0,"pubtype": 120,"p2shtype": 50,"wiftype": 128,"txfee": 0,"mm2": 1,"mature_confirmations":2000,
         "protocol":{"type":"QRC20","protocol_data":{"platform":"QTUM","contract_address":"0xd362e096e873eb7907e205fadc6175c6fec7bc44"}}},
    ]);

    let mm = MarketMakerIt::start(
        json! ({
            "gui": "nogui",
            "netid": 8999,
            "dht": "on",  // Enable DHT without delay.
            "myipaddr": env::var ("BOB_TRADE_IP") .ok(),
            "rpcip": env::var ("BOB_TRADE_IP") .ok(),
            "canbind": env::var ("BOB_TRADE_PORT") .ok().map (|s| s.parse::<i64>().unwrap()),
            "passphrase": passphrase,
            "coins": coins,
            "rpc_password": "password",
            "i_am_seed": true,
        }),
        "password".into(),
        None,
    )
    .unwrap();
    let (_dump_log, _dump_dashboard) = mm.mm_dump();
    log!("log path: {}", mm.log_path.display());

    let electrum_json = block_on(enable_qrc20(
        &mm,
        "QRC20",
        &[
            "electrum1.cipig.net:10071",
            "electrum2.cipig.net:10071",
            "electrum3.cipig.net:10071",
        ],
        "0xba8b71f3544b93e2f681f996da519a98ace0107a",
        None,
    ));
    let balance = electrum_json["balance"].as_str().unwrap();
    assert_eq!(balance, "10");

    // try to transfer more than balance
    let withdraw = block_on(mm.rpc(&json! ({
        "userpass": mm.userpass,
        "method": "withdraw",
        "coin": "QRC20",
        "to": "qHmJ3KA6ZAjR9wGjpFASn4gtUSeFAqdZgs",
        "amount": "11",
    })))
    .unwrap();
    assert!(
        withdraw.0.is_server_error(),
        "withdraw should have failed, but got {:?}",
        withdraw
    );
    log!("{:?}", withdraw.1);
    assert!(withdraw
        .1
        .contains("Not enough QRC20 to withdraw: available 10, required at least 11"));

    // try to transfer with zero QTUM balance
    let withdraw = block_on(mm.rpc(&json! ({
        "userpass": mm.userpass,
        "method": "withdraw",
        "coin": "QRC20",
        "to": "qHmJ3KA6ZAjR9wGjpFASn4gtUSeFAqdZgs",
        "amount": "2",
        "fee": {
            "type": "Qrc20Gas",
            "gas_limit": 100_000,
            "gas_price": 40,
        }
    })))
    .unwrap();
    assert!(
        withdraw.0.is_server_error(),
        "withdraw should have failed, but got {:?}",
        withdraw
    );
    log!("{:?}", withdraw.1);
    // 0.04 = 100_000 * 40 / 100_000_000
    assert!(withdraw
        .1
        .contains("Not enough QTUM to withdraw: available 0, required at least 0.04"));
}

#[test]
#[cfg(not(target_arch = "wasm32"))]
fn test_get_raw_transaction() {
    let coins = json! ([
        {"coin":"RICK","asset":"RICK","required_confirmations":0,"txversion":4,"overwintered":1,"protocol":{"type":"UTXO"}},
        {"coin":"ETH","name":"ethereum","protocol":{"type":"ETH"}},
    ]);
    let mm = MarketMakerIt::start(
        json! ({
            "gui": "nogui",
            "netid": 9998,
            "passphrase": "boob",
            "coins": coins,
            "i_am_seed": true,
            "rpc_password": "pass",
            "metrics_interval": 30.,
        }),
        "pass".into(),
        None,
    )
    .unwrap();
    let (_dump_log, _dump_dashboard) = mm.mm_dump();
    log!("log path: {}", mm.log_path.display());
    // RICK
<<<<<<< HEAD
    let _electrum = block_on(enable_electrum(&mm, "RICK", false, &[
        "electrum3.cipig.net:10017",
        "electrum2.cipig.net:10017",
        "electrum1.cipig.net:10017",
    ]));
=======
    let _electrum = block_on(enable_electrum(&mm, "RICK", false, DOC_ELECTRUM_ADDRS, None));
>>>>>>> 8276b7c5
    let raw = block_on(mm.rpc(&json! ({
        "mmrpc": "2.0",
        "userpass": mm.userpass,
        "method": "get_raw_transaction",
        "params": {
            "coin": "RICK",
            "tx_hash": "a3ebedbe20f82e43708f276152cf7dfb03a6050921c8f266e48c00ab66e891fb",
        },
        "id": 0,
    })))
    .unwrap();
    assert!(raw.0.is_success(), "get_raw_transaction for coin RICK: {}", raw.1);
    let res: RpcSuccessResponse<RawTransactionResult> =
        json::from_str(&raw.1).expect("Expected 'RpcSuccessResponse<RawTransactionResult>'");
    let expected_hex = "0400008085202f8901e15182af2c252bcfbd58884f3bdbd4d85ed036e53cfe2fd1f904ecfea10cb9f2010000006b483045022100d2435e0c9211114271ac452dc47fd08d3d2dc4bdd484d5750ee6bbda41056d520220408bfb236b7028b6fde0e59a1b6522949131a611584cce36c3df1e934c1748630121022d7424c741213a2b9b49aebdaa10e84419e642a8db0a09e359a3d4c850834846ffffffff02a09ba104000000001976a914054407d1a2224268037cfc7ca3bc438d082bedf488acdd28ce9157ba11001976a914046922483fab8ca76b23e55e9d338605e2dbab6088ac03d63665000000000000000000000000000000";
    assert_eq!(res.result.tx_hex, expected_hex);

    // ETH
    let eth = block_on(mm.rpc(&json! ({
        "userpass": mm.userpass,
        "method": "enable",
        "coin": "ETH",
        "urls": &[ETH_MAINNET_NODE],
        // Dev chain swap contract address
        "swap_contract_address": ETH_MAINNET_SWAP_CONTRACT,
        "mm2": 1,
    })))
    .unwrap();
    assert_eq!(eth.0, StatusCode::OK, "'enable' failed: {}", eth.1);
    let raw = block_on(mm.rpc(&json! ({
        "mmrpc": "2.0",
        "userpass": mm.userpass,
        "method": "get_raw_transaction",
        "params": {
            "coin": "ETH",
            // valid hash with 0x prefix
            "tx_hash": "0x02c261dcb1c8615c029b9abc712712b80ef8c1ef20d2cbcdd9bde859e7913476",
        },
        "id": 0,
    })))
    .unwrap();
    assert!(raw.0.is_success(), "get_raw_transaction for coin ETH: {}", raw.1);
    let res: RpcSuccessResponse<RawTransactionResult> =
        json::from_str(&raw.1).expect("Expected 'RpcSuccessResponse<RawTransactionResult>'");
    let expected_hex = "f9012a19851a0de19041830249f09424abe4c71fc658c91313b6552cd40cd808b3ea8080b8c49b415b2a167d3413b0116abb8e99f4c2d4cd39a64df9bc9950006c4ae884527258247dc100000000000000000000000000000000000000000000000006f05b59d3b200000000000000000000000000000d8775f648430679a709e98d2b0cb6250d2887ef0000000000000000000000000112679fc5e6338a52098ab095bee1e9a15bc630ba9528127bcff524677236f3739cef013311f42000000000000000000000000000000000000000000000000000000000000000000000000000000000619626fa25a0b143893550c8d0164278f94d5fa51ba71e3dfefa112e6f53a575bcb494633a07a00cc60b65e44ae5053257b91c1023b637a38d87ffc32c822591275a6283cd6ec5";
    assert_eq!(res.result.tx_hex, expected_hex);
    let raw = block_on(mm.rpc(&json! ({
        "mmrpc": "2.0",
        "userpass": mm.userpass,
        "method": "get_raw_transaction",
        "params": {
            "coin": "ETH",
            // valid hash without 0x prefix
            "tx_hash": "02c261dcb1c8615c029b9abc712712b80ef8c1ef20d2cbcdd9bde859e7913476",
        },
        "id": 0,
    })))
    .unwrap();
    assert!(raw.0.is_success(), "get_raw_transaction for coin ETH: {}", raw.1);
    let res: RpcSuccessResponse<RawTransactionResult> =
        json::from_str(&raw.1).expect("Expected 'RpcSuccessResponse<RawTransactionResult>'");
    let expected_hex = "f9012a19851a0de19041830249f09424abe4c71fc658c91313b6552cd40cd808b3ea8080b8c49b415b2a167d3413b0116abb8e99f4c2d4cd39a64df9bc9950006c4ae884527258247dc100000000000000000000000000000000000000000000000006f05b59d3b200000000000000000000000000000d8775f648430679a709e98d2b0cb6250d2887ef0000000000000000000000000112679fc5e6338a52098ab095bee1e9a15bc630ba9528127bcff524677236f3739cef013311f42000000000000000000000000000000000000000000000000000000000000000000000000000000000619626fa25a0b143893550c8d0164278f94d5fa51ba71e3dfefa112e6f53a575bcb494633a07a00cc60b65e44ae5053257b91c1023b637a38d87ffc32c822591275a6283cd6ec5";
    assert_eq!(res.result.tx_hex, expected_hex);

    // invalid coin
    let zombi_coin = String::from("ZOMBI");
    let raw = block_on(mm.rpc(&json! ({
        "mmrpc": "2.0",
        "userpass": mm.userpass,
        "method": "get_raw_transaction",
        "params": {
            "coin": zombi_coin,
            "tx_hash": "0xbdef3970c00752b0dc811cd93faadfd75a7a52e6b8e0b608c5519edcad801359",
        },
        "id": 1,
    })))
    .unwrap();
    assert!(
        raw.0.is_client_error(),
        "get_raw_transaction should have failed, but got: {}",
        raw.1
    );
    let error: RpcErrorResponse<raw_transaction_error::InvalidCoin> = json::from_str(&raw.1).unwrap();
    let expected_error = raw_transaction_error::InvalidCoin { coin: zombi_coin };
    assert_eq!(error.error_type, "NoSuchCoin");
    assert_eq!(error.error_data, Some(expected_error));

    // empty hash
    let raw = block_on(mm.rpc(&json! ({
        "mmrpc": "2.0",
        "userpass": mm.userpass,
        "method": "get_raw_transaction",
        "params": {
            "coin": "ETH",
            "tx_hash": "",
        },
        "id": 2,
    })))
    .unwrap();
    assert!(
        raw.0.is_client_error(),
        "get_raw_transaction should have failed, but got: {}",
        raw.1
    );
    let error: RpcErrorResponse<String> = json::from_str(&raw.1).unwrap();
    assert_eq!(error.error_type, "InvalidHashError");
    // invalid hash
    let raw = block_on(mm.rpc(&json! ({
        "mmrpc": "2.0",
        "userpass": mm.userpass,
        "method": "get_raw_transaction",
        "params": {
            "coin": "ETH",
            "tx_hash": "xx",
        },
        "id": 2,
    })))
    .unwrap();
    assert!(
        raw.0.is_client_error(),
        "get_raw_transaction should have failed, but got: {}",
        raw.1
    );
    let error: RpcErrorResponse<String> = json::from_str(&raw.1).unwrap();
    assert_eq!(error.error_type, "InvalidHashError");

    // valid hash but hash not exist
    let raw = block_on(mm.rpc(&json! ({
        "mmrpc": "2.0",
        "userpass": mm.userpass,
        "method": "get_raw_transaction",
        "params": {
            "coin": "ETH",
            "tx_hash": "0xbdef3970c00752b0dc811cd93faadfd75a7a52e6b8e0b608c000000000000000",
        },
        "id": 3,
    })))
    .unwrap();
    assert!(
        raw.0.is_client_error(),
        "get_raw_transaction should have failed, but got: {}",
        raw.1
    );
    let error: RpcErrorResponse<String> = json::from_str(&raw.1).unwrap();
    assert_eq!(error.error_type, "HashNotExist");
    // valid hash but hash not exist without 0x prefix
    let raw = block_on(mm.rpc(&json! ({
        "mmrpc": "2.0",
        "userpass": mm.userpass,
        "method": "get_raw_transaction",
        "params": {
            "coin": "ETH",
            "tx_hash": "bdef3970c00752b0dc811cd93faadfd75a7a52e6b8e0b608c000000000000000",
        },
        "id": 2,
    })))
    .unwrap();
    assert!(
        raw.0.is_client_error(),
        "get_raw_transaction should have failed, but got: {}",
        raw.1
    );
    let error: RpcErrorResponse<String> = json::from_str(&raw.1).unwrap();
    assert_eq!(error.error_type, "HashNotExist");
}

#[test]
#[cfg(not(target_arch = "wasm32"))]
fn test_qrc20_tx_history() { block_on(test_qrc20_history_impl(None)); }

#[test]
#[cfg(not(target_arch = "wasm32"))]
fn test_tx_history_segwit() {
    let passphrase = "also shoot benefit prefer juice shell elder veteran woman mimic image kidney";
    let coins = json!([
        {"coin":"tBTC","name":"tbitcoin","fname":"tBitcoin","rpcport":18332,"pubtype":111,"p2shtype":196,"wiftype":239,"segwit":true,"bech32_hrp":"tb","txfee":0,"estimate_fee_mode":"ECONOMICAL","mm2":1,"required_confirmations":0,"protocol":{"type":"UTXO"},"address_format":{"format":"segwit"}},
    ]);

    let mm = MarketMakerIt::start(
        json! ({
            "gui": "nogui",
            "netid": 9998,
            "myipaddr": env::var ("BOB_TRADE_IP") .ok(),
            "rpcip": env::var ("BOB_TRADE_IP") .ok(),
            "passphrase": passphrase,
            "coins": coins,
            "i_am_seed": true,
            "rpc_password": "pass",
            "metrics_interval": 30.,
        }),
        "pass".into(),
        None,
    )
    .unwrap();
    let (_dump_log, _dump_dashboard) = mm.mm_dump();
    log!("log path: {}", mm.log_path.display());

    // enable tBTC to see that to/from segwit addresses are displayed correctly in tx_history
    // and that tx_history is retrieved for the segwit address instead of legacy
    let electrum = block_on(mm.rpc(&json!({
        "userpass": mm.userpass,
        "method": "electrum",
        "coin": "tBTC",
        "servers": [{"url":"electrum1.cipig.net:10068"},{"url":"electrum2.cipig.net:10068"},{"url":"electrum3.cipig.net:10068"}],
        "mm2": 1,
        "tx_history": true,
        "address_format": {
            "format": "segwit",
        },
    })))
        .unwrap();
    assert_eq!(
        electrum.0,
        StatusCode::OK,
        "RPC «electrum» failed with status «{}», response «{}»",
        electrum.0,
        electrum.1
    );
    let electrum_json: Json = json::from_str(&electrum.1).unwrap();
    assert_eq!(
        electrum_json["address"].as_str(),
        Some("tb1qdkwjk42dw6pryvs9sl0ht3pn3mxghuma64jst5")
    );

    block_on(wait_till_history_has_records(&mm, "tBTC", 13));

    let tx_history = block_on(mm.rpc(&json!({
        "userpass": mm.userpass,
        "method": "my_tx_history",
        "coin": "tBTC",
        "limit": 13,
    })))
    .unwrap();
    assert_eq!(
        tx_history.0,
        StatusCode::OK,
        "RPC «my_tx_history» failed with status «{}», response «{}»",
        tx_history.0,
        tx_history.1
    );
    log!("{:?}", tx_history.1);
    let tx_history_json: Json = json::from_str(&tx_history.1).unwrap();
    let tx_history_result = &tx_history_json["result"];

    let expected = vec![
        // https://live.blockcypher.com/btc-testnet/tx/17505e47435d1522ebf34b48cf60eda5537539c7a13551f4c091c0bc3fd3181e/
        "17505e47435d1522ebf34b48cf60eda5537539c7a13551f4c091c0bc3fd3181e",
        // https://live.blockcypher.com/btc-testnet/tx/f410e82e8c736b92ea6ec59a148533c8a2c4ad50e871a4e85a77e4546f9b2788/
        "f410e82e8c736b92ea6ec59a148533c8a2c4ad50e871a4e85a77e4546f9b2788",
        // https://live.blockcypher.com/btc-testnet/tx/54a288d017fd24a5eb30dee3e70b77119ac450b90e7316d9a2a4fa01642ff880/
        "54a288d017fd24a5eb30dee3e70b77119ac450b90e7316d9a2a4fa01642ff880",
        // https://live.blockcypher.com/btc-testnet/tx/0ff4d93f358185fbc928be4ddec38cd01241224dc7c09ef297518732e40807d3/
        "0ff4d93f358185fbc928be4ddec38cd01241224dc7c09ef297518732e40807d3",
        // https://live.blockcypher.com/btc-testnet/tx/e7a493f0370a36efbd5d8306de32dd6c354412c5ce4c81832648e7f9b91c1d27/
        "e7a493f0370a36efbd5d8306de32dd6c354412c5ce4c81832648e7f9b91c1d27",
        // https://live.blockcypher.com/btc-testnet/tx/ba9188ba9cd1ff8abb5af7bc6247b88c6f4cd065f93b8fb196de6a39b6ef178c/
        "ba9188ba9cd1ff8abb5af7bc6247b88c6f4cd065f93b8fb196de6a39b6ef178c",
        // https://live.blockcypher.com/btc-testnet/tx/0089a6efa24ace36f0b21956e7a63d8d3185c3cf1b248564b3c6fe0b81e40878/
        "0089a6efa24ace36f0b21956e7a63d8d3185c3cf1b248564b3c6fe0b81e40878",
        // https://live.blockcypher.com/btc-testnet/tx/7f888369d0dedd07ea780bb4bc4795554dd80c62de613381630ae7f49370100f/
        "7f888369d0dedd07ea780bb4bc4795554dd80c62de613381630ae7f49370100f",
        // https://live.blockcypher.com/btc-testnet/tx/369e59d3036abf1b5b519181d762e7776bcecd96a2f0ba3615edde20c928f8e4/
        "369e59d3036abf1b5b519181d762e7776bcecd96a2f0ba3615edde20c928f8e4",
        // https://live.blockcypher.com/btc-testnet/tx/ac4eeb9bc9b776e287b0e15314595d33df8528924b60fb9d4ab57159d5911b9e/
        "ac4eeb9bc9b776e287b0e15314595d33df8528924b60fb9d4ab57159d5911b9e",
        // https://live.blockcypher.com/btc-testnet/tx/16bb7653c5bdb359dbe207aad5fd784e8871e777257b2bbd9349c68f10819e6c/
        "16bb7653c5bdb359dbe207aad5fd784e8871e777257b2bbd9349c68f10819e6c",
        // https://live.blockcypher.com/btc-testnet/tx/8fe0b51bf5c26ebe45fda29bcf24982423445807097df6ee53726551596dfed4/
        "8fe0b51bf5c26ebe45fda29bcf24982423445807097df6ee53726551596dfed4",
        // https://live.blockcypher.com/btc-testnet/tx/3f7421fe2249870083fcc8b1730393542dcb591f36e2a6c9fd3a79388d53264f/
        "3f7421fe2249870083fcc8b1730393542dcb591f36e2a6c9fd3a79388d53264f",
    ];

    for tx in tx_history_result["transactions"].as_array().unwrap() {
        assert!(
            expected.contains(&tx["tx_hash"].as_str().unwrap()),
            "Transaction history must contain expected transactions"
        );
        // https://live.blockcypher.com/btc-testnet/tx/17505e47435d1522ebf34b48cf60eda5537539c7a13551f4c091c0bc3fd3181e/
        if tx["tx_hash"].as_str().unwrap() == "17505e47435d1522ebf34b48cf60eda5537539c7a13551f4c091c0bc3fd3181e" {
            // assert that segwit from address displays correctly
            assert_eq!(
                tx["from"][0].as_str().unwrap(),
                "tb1qdkwjk42dw6pryvs9sl0ht3pn3mxghuma64jst5"
            );
            // assert that legacy P2SH to address displays correctly
            assert_eq!(tx["to"][0].as_str().unwrap(), "2Mw6MLbfd5xrk1Wq785XuGWrpNvEGhHiNU1");
            // assert that segwit to address displays correctly
            assert_eq!(
                tx["to"][1].as_str().unwrap(),
                "tb1qdkwjk42dw6pryvs9sl0ht3pn3mxghuma64jst5"
            );
        }
    }
}

#[test]
#[cfg(not(target_arch = "wasm32"))]
fn test_tx_history_tbtc_non_segwit() {
    let passphrase = "also shoot benefit prefer juice shell elder veteran woman mimic image kidney";
    let coins = json!([
        {"coin":"tBTC","name":"tbitcoin","fname":"tBitcoin","rpcport":18332,"pubtype":111,"p2shtype":196,"wiftype":239,"segwit":true,"bech32_hrp":"tb","txfee":0,"estimate_fee_mode":"ECONOMICAL","mm2":1,"required_confirmations":0,"protocol":{"type":"UTXO"}},
    ]);

    let mm = MarketMakerIt::start(
        json! ({
            "gui": "nogui",
            "netid": 9998,
            "myipaddr": env::var ("BOB_TRADE_IP") .ok(),
            "rpcip": env::var ("BOB_TRADE_IP") .ok(),
            "passphrase": passphrase,
            "coins": coins,
            "i_am_seed": true,
            "rpc_password": "pass",
            "metrics_interval": 30.,
        }),
        "pass".into(),
        None,
    )
    .unwrap();
    let (_dump_log, _dump_dashboard) = mm.mm_dump();
    log!("log path: {}", mm.log_path.display());

    // enable tBTC in legacy first to see that to/from segwit addresses are displayed correctly in tx_history
    let electrum = block_on(mm.rpc(&json!({
        "userpass": mm.userpass,
        "method": "electrum",
        "coin": "tBTC",
        "servers": [{"url":"electrum1.cipig.net:10068"},{"url":"electrum2.cipig.net:10068"},{"url":"electrum3.cipig.net:10068"}],
        "mm2": 1,
        "tx_history": true,
    })))
        .unwrap();
    assert_eq!(
        electrum.0,
        StatusCode::OK,
        "RPC «electrum» failed with status «{}», response «{}»",
        electrum.0,
        electrum.1
    );
    let electrum_json: Json = json::from_str(&electrum.1).unwrap();
    assert_eq!(
        electrum_json["address"].as_str(),
        Some("mqWYEGxLeK843n3xMTe8EWTFPyoSZjtUXb")
    );

    let expected = vec![
        // https://live.blockcypher.com/btc-testnet/tx/a41b2e5f0741d1dcbc309ce4c43fde1ad44c5e61bb34778ab0bf9f3d9fd6fb6c/
        "a41b2e5f0741d1dcbc309ce4c43fde1ad44c5e61bb34778ab0bf9f3d9fd6fb6c",
        // https://live.blockcypher.com/btc-testnet/tx/9c1ca9de9f3a47d71c8113209123410f44048c67951bf49cdfb1a84c2cc6a55b/
        "9c1ca9de9f3a47d71c8113209123410f44048c67951bf49cdfb1a84c2cc6a55b",
        // https://live.blockcypher.com/btc-testnet/tx/ac6218b33d02e069c4055af709bbb6ca92ce11e55450cde96bc17411e281e5e7/
        "ac6218b33d02e069c4055af709bbb6ca92ce11e55450cde96bc17411e281e5e7",
        // https://live.blockcypher.com/btc-testnet/tx/7276c67f996fb0b5ef653bb4c3601541407cc785238dcc50c308eb29291a0f44/
        "7276c67f996fb0b5ef653bb4c3601541407cc785238dcc50c308eb29291a0f44",
        // https://live.blockcypher.com/btc-testnet/tx/17829d32cd096092b239db5d488e587c1bccbbc9075f1adbf2887a49ee0f5953/
        "17829d32cd096092b239db5d488e587c1bccbbc9075f1adbf2887a49ee0f5953",
        // https://live.blockcypher.com/btc-testnet/tx/45dc84d7ac675a2d9c98542b0147ea27d409e0555dcb50781de8dd633b5365ba/
        "45dc84d7ac675a2d9c98542b0147ea27d409e0555dcb50781de8dd633b5365ba",
        // https://live.blockcypher.com/btc-testnet/tx/2c53d71c0262d939bde0da5cad5231cef1194587f58550e20bb1630d6a8c2298/
        "2c53d71c0262d939bde0da5cad5231cef1194587f58550e20bb1630d6a8c2298",
        // https://live.blockcypher.com/btc-testnet/tx/4493f6a5238c02cf3075e1434bf89a07ef2f3309f75b54ddc9597907c8137857/
        "4493f6a5238c02cf3075e1434bf89a07ef2f3309f75b54ddc9597907c8137857",
        // https://live.blockcypher.com/btc-testnet/tx/0cfbc82975d9b6ddb467e51acfeff4a488d96550cea2bdffa4559ba1d72f9cfb/
        "0cfbc82975d9b6ddb467e51acfeff4a488d96550cea2bdffa4559ba1d72f9cfb",
        // https://live.blockcypher.com/btc-testnet/tx/1931ab544817b417a2a655cd779520feb3a3dac525e2c1fbf0296282ad1ed265/
        "1931ab544817b417a2a655cd779520feb3a3dac525e2c1fbf0296282ad1ed265",
        // https://live.blockcypher.com/btc-testnet/tx/245f0a072bed336be95cb2b5a7fb080cc4b57b95e1db7c3c4152d58705e3a72e/
        "245f0a072bed336be95cb2b5a7fb080cc4b57b95e1db7c3c4152d58705e3a72e",
        // https://live.blockcypher.com/btc-testnet/tx/8f401f6ea5607a7772e77ff18d97d769433a1baddffa0a84234e0555599d5b5c/
        "8f401f6ea5607a7772e77ff18d97d769433a1baddffa0a84234e0555599d5b5c",
        // https://live.blockcypher.com/btc-testnet/tx/15e3b61a5025cac9bfcbd9d6cc9fefc01671e5e7442d1b73de6c6024c2be2c96/
        "15e3b61a5025cac9bfcbd9d6cc9fefc01671e5e7442d1b73de6c6024c2be2c96",
        // https://live.blockcypher.com/btc-testnet/tx/ec2a6c46283860f9d2dc76ac4c9d6f216ed3a897a9bdac5caa7d6fcd24d43ca9/
        "ec2a6c46283860f9d2dc76ac4c9d6f216ed3a897a9bdac5caa7d6fcd24d43ca9",
        // https://live.blockcypher.com/btc-testnet/tx/322d46e09d3668dc5b04baa83bf31fc88530a205f70f5500a8d4f7ab73e45d37/
        "322d46e09d3668dc5b04baa83bf31fc88530a205f70f5500a8d4f7ab73e45d37",
        // https://live.blockcypher.com/btc-testnet/tx/db2c760eb14328e5b237b982685f9366ccaa54e6d6a7b19f733d9ccf50e5cb69/
        "db2c760eb14328e5b237b982685f9366ccaa54e6d6a7b19f733d9ccf50e5cb69",
        // https://live.blockcypher.com/btc-testnet/tx/4fad7ebdbc7c6f3a59638af1a559fbde93d7235e2f382d84581640ea32887f6a/
        "4fad7ebdbc7c6f3a59638af1a559fbde93d7235e2f382d84581640ea32887f6a",
        // https://live.blockcypher.com/btc-testnet/tx/a9b15d2e9ec3dc6341c69e412b7daf5f971227eb23a77f29e808b327679a07c1/
        "a9b15d2e9ec3dc6341c69e412b7daf5f971227eb23a77f29e808b327679a07c1",
        // https://live.blockcypher.com/btc-testnet/tx/2f731488360d85fdab70c9d819647661726c2b9c833abda907cf72fdfc846e35/
        "2f731488360d85fdab70c9d819647661726c2b9c833abda907cf72fdfc846e35",
        // https://live.blockcypher.com/btc-testnet/tx/6d4d0a844dcbd3f839f071b101dc69d01ee902ad18d2f44531bdeffb0e381c60/
        "6d4d0a844dcbd3f839f071b101dc69d01ee902ad18d2f44531bdeffb0e381c60",
        // https://live.blockcypher.com/btc-testnet/tx/303d1797bd67895dab9289e6729886518d6e1ef34f15e49fbaaa3204db832b7f/
        "303d1797bd67895dab9289e6729886518d6e1ef34f15e49fbaaa3204db832b7f",
        // https://live.blockcypher.com/btc-testnet/tx/adaaf2d775dbee268d3ce2a02c389525c7d4b1034313bd00d207691e7dde42e0/
        "adaaf2d775dbee268d3ce2a02c389525c7d4b1034313bd00d207691e7dde42e0",
        // https://live.blockcypher.com/btc-testnet/tx/649d514d76702a0925a917d830e407f4f1b52d78832520e486c140ce8d0b879f/
        "649d514d76702a0925a917d830e407f4f1b52d78832520e486c140ce8d0b879f",
    ];

    block_on(wait_till_history_has_records(&mm, "tBTC", expected.len()));

    let tx_history = block_on(mm.rpc(&json!({
        "userpass": mm.userpass,
        "method": "my_tx_history",
        "coin": "tBTC",
        "limit": 100,
    })))
    .unwrap();
    assert_eq!(
        tx_history.0,
        StatusCode::OK,
        "RPC «my_tx_history» failed with status «{}», response «{}»",
        tx_history.0,
        tx_history.1
    );
    log!("{:?}", tx_history.1);
    let tx_history_json: Json = json::from_str(&tx_history.1).unwrap();
    let tx_history_result = &tx_history_json["result"];

    assert_eq!(tx_history_result["total"].as_u64().unwrap(), expected.len() as u64);
    for tx in tx_history_result["transactions"].as_array().unwrap() {
        // https://live.blockcypher.com/btc-testnet/tx/6d4d0a844dcbd3f839f071b101dc69d01ee902ad18d2f44531bdeffb0e381c60/
        if tx["tx_hash"].as_str().unwrap() == "6d4d0a844dcbd3f839f071b101dc69d01ee902ad18d2f44531bdeffb0e381c60" {
            // assert that segwit from address displays correctly
            assert_eq!(
                tx["from"][0].as_str().unwrap(),
                "tb1qqk4t2dppvmu9jja0z7nan0h464n5gve8v3dtus"
            );
            // assert that legacy to address displays correctly
            assert_eq!(tx["to"][0].as_str().unwrap(), "mqWYEGxLeK843n3xMTe8EWTFPyoSZjtUXb");
            // assert that segwit to address displays correctly
            assert_eq!(
                tx["to"][1].as_str().unwrap(),
                "tb1qqk4t2dppvmu9jja0z7nan0h464n5gve8v3dtus"
            );
        }
    }
}

#[test]
#[cfg(not(target_arch = "wasm32"))]
fn test_buy_conf_settings() {
    let bob_passphrase = get_passphrase(&".env.seed", "BOB_PASSPHRASE").unwrap();

    let coins = json!([rick_conf(), morty_conf(), eth_testnet_conf(),
    {"coin":"JST","name":"jst","protocol":{"type":"ERC20","protocol_data":{"platform":"ETH","contract_address":ETH_DEV_TOKEN_CONTRACT}},"required_confirmations":2},]);

    let mm_bob = MarketMakerIt::start(
        json! ({
            "gui": "nogui",
            "netid": 8999,
            "dht": "on",  // Enable DHT without delay.
            "myipaddr": env::var ("BOB_TRADE_IP") .ok(),
            "rpcip": env::var ("BOB_TRADE_IP") .ok(),
            "canbind": env::var ("BOB_TRADE_PORT") .ok().map (|s| s.parse::<i64>().unwrap()),
            "passphrase": bob_passphrase,
            "coins": coins,
            "rpc_password": "password",
            "i_am_seed": true,
        }),
        "password".into(),
        None,
    )
    .unwrap();

    let (_bob_dump_log, _bob_dump_dashboard) = mm_bob.mm_dump();
    log!("Bob log path: {}", mm_bob.log_path.display());
    log!("{:?}", block_on(enable_coins_eth_electrum(&mm_bob, ETH_DEV_NODES)));

    log!("Issue bob buy request");
    let rc = block_on(mm_bob.rpc(&json! ({
        "userpass": mm_bob.userpass,
        "method": "buy",
        "base": "ETH",
        "rel": "JST",
        "price": 1,
        "volume": 0.1,
        "base_confs": 5,
        "base_nota": true,
        "rel_confs": 4,
        "rel_nota": false,
    })))
    .unwrap();
    assert!(rc.0.is_success(), "!buy: {}", rc.1);
    let json: Json = json::from_str(&rc.1).unwrap();
    assert_eq!(json["result"]["conf_settings"]["base_confs"], Json::from(5));
    assert_eq!(json["result"]["conf_settings"]["base_nota"], Json::from(true));
    assert_eq!(json["result"]["conf_settings"]["rel_confs"], Json::from(4));
    assert_eq!(json["result"]["conf_settings"]["rel_nota"], Json::from(false));

    // must use coin config as defaults if not set in request
    log!("Issue bob buy request");
    let rc = block_on(mm_bob.rpc(&json! ({
        "userpass": mm_bob.userpass,
        "method": "buy",
        "base": "ETH",
        "rel": "JST",
        "price": 1,
        "volume": 0.1,
    })))
    .unwrap();
    assert!(rc.0.is_success(), "!buy: {}", rc.1);
    let json: Json = json::from_str(&rc.1).unwrap();
    assert_eq!(json["result"]["conf_settings"]["base_confs"], Json::from(1));
    assert_eq!(json["result"]["conf_settings"]["base_nota"], Json::from(false));
    assert_eq!(json["result"]["conf_settings"]["rel_confs"], Json::from(2));
    assert_eq!(json["result"]["conf_settings"]["rel_nota"], Json::from(false));
}

#[test]
#[cfg(not(target_arch = "wasm32"))]
fn test_buy_response_format() {
    let bob_passphrase = get_passphrase(&".env.seed", "BOB_PASSPHRASE").unwrap();

    let coins = json!([rick_conf(), morty_conf(), eth_testnet_conf(), eth_jst_testnet_conf(),]);

    let mm_bob = MarketMakerIt::start(
        json! ({
            "gui": "nogui",
            "netid": 8999,
            "dht": "on",  // Enable DHT without delay.
            "myipaddr": env::var ("BOB_TRADE_IP") .ok(),
            "rpcip": env::var ("BOB_TRADE_IP") .ok(),
            "canbind": env::var ("BOB_TRADE_PORT") .ok().map (|s| s.parse::<i64>().unwrap()),
            "passphrase": bob_passphrase,
            "coins": coins,
            "rpc_password": "password",
            "i_am_seed": true,
        }),
        "password".into(),
        None,
    )
    .unwrap();

    let (_bob_dump_log, _bob_dump_dashboard) = mm_bob.mm_dump();
    log!("Bob log path: {}", mm_bob.log_path.display());
    log!("{:?}", block_on(enable_coins_eth_electrum(&mm_bob, ETH_DEV_NODES)));

    log!("Issue bob buy request");
    let rc = block_on(mm_bob.rpc(&json! ({
        "userpass": mm_bob.userpass,
        "method": "buy",
        "base": "ETH",
        "rel": "JST",
        "price": 1,
        "volume": 0.1,
        "base_confs": 5,
        "base_nota": true,
        "rel_confs": 4,
        "rel_nota": false,
    })))
    .unwrap();
    assert!(rc.0.is_success(), "!buy: {}", rc.1);
    let _: BuyOrSellRpcResult = json::from_str(&rc.1).unwrap();
}

#[test]
#[cfg(not(target_arch = "wasm32"))]
fn test_sell_response_format() {
    let bob_passphrase = get_passphrase(&".env.seed", "BOB_PASSPHRASE").unwrap();

    let coins = json!([rick_conf(), morty_conf(), eth_testnet_conf(), eth_jst_testnet_conf(),]);

    let mm_bob = MarketMakerIt::start(
        json! ({
            "gui": "nogui",
            "netid": 8999,
            "dht": "on",  // Enable DHT without delay.
            "myipaddr": env::var ("BOB_TRADE_IP") .ok(),
            "rpcip": env::var ("BOB_TRADE_IP") .ok(),
            "canbind": env::var ("BOB_TRADE_PORT") .ok().map (|s| s.parse::<i64>().unwrap()),
            "passphrase": bob_passphrase,
            "coins": coins,
            "rpc_password": "password",
            "i_am_seed": true,
        }),
        "password".into(),
        None,
    )
    .unwrap();

    let (_bob_dump_log, _bob_dump_dashboard) = mm_bob.mm_dump();
    log!("Bob log path: {}", mm_bob.log_path.display());
    log!("{:?}", block_on(enable_coins_eth_electrum(&mm_bob, ETH_DEV_NODES)));

    log!("Issue bob sell request");
    let rc = block_on(mm_bob.rpc(&json! ({
        "userpass": mm_bob.userpass,
        "method": "sell",
        "base": "ETH",
        "rel": "JST",
        "price": 1,
        "volume": 0.1,
        "base_confs": 5,
        "base_nota": true,
        "rel_confs": 4,
        "rel_nota": false,
    })))
    .unwrap();
    assert!(rc.0.is_success(), "!sell: {}", rc.1);
    let _: BuyOrSellRpcResult = json::from_str(&rc.1).unwrap();
}

#[test]
#[cfg(not(target_arch = "wasm32"))]
fn test_my_orders_response_format() {
    let bob_passphrase = get_passphrase(&".env.seed", "BOB_PASSPHRASE").unwrap();

    let coins = json!([rick_conf(), morty_conf(), eth_testnet_conf(), eth_jst_testnet_conf(),]);

    let mm_bob = MarketMakerIt::start(
        json! ({
            "gui": "nogui",
            "netid": 8999,
            "dht": "on",  // Enable DHT without delay.
            "myipaddr": env::var ("BOB_TRADE_IP") .ok(),
            "rpcip": env::var ("BOB_TRADE_IP") .ok(),
            "canbind": env::var ("BOB_TRADE_PORT") .ok().map (|s| s.parse::<i64>().unwrap()),
            "passphrase": bob_passphrase,
            "coins": coins,
            "rpc_password": "password",
            "i_am_seed": true,
        }),
        "password".into(),
        None,
    )
    .unwrap();

    let (_bob_dump_log, _bob_dump_dashboard) = mm_bob.mm_dump();
    log!("Bob log path: {}", mm_bob.log_path.display());
    log!("{:?}", block_on(enable_coins_eth_electrum(&mm_bob, ETH_DEV_NODES)));

    log!("Issue bob buy request");
    let rc = block_on(mm_bob.rpc(&json! ({
        "userpass": mm_bob.userpass,
        "method": "buy",
        "base": "ETH",
        "rel": "JST",
        "price": 1,
        "volume": 0.1,
        "base_confs": 5,
        "base_nota": true,
        "rel_confs": 4,
        "rel_nota": false,
    })))
    .unwrap();
    assert!(rc.0.is_success(), "!buy: {}", rc.1);

    log!("Issue bob setprice request");
    let rc = block_on(mm_bob.rpc(&json! ({
        "userpass": mm_bob.userpass,
        "method": "setprice",
        "base": "ETH",
        "rel": "JST",
        "price": 1,
        "volume": 0.1,
        "base_confs": 5,
        "base_nota": true,
        "rel_confs": 4,
        "rel_nota": false,
    })))
    .unwrap();
    assert!(rc.0.is_success(), "!setprice: {}", rc.1);

    log!("Issue bob my_orders request");
    let rc = block_on(mm_bob.rpc(&json! ({
        "userpass": mm_bob.userpass,
        "method": "my_orders",
    })))
    .unwrap();
    assert!(rc.0.is_success(), "!my_orders: {}", rc.1);

    let _: MyOrdersRpcResult = json::from_str(&rc.1).unwrap();
}

#[test]
#[cfg(not(target_arch = "wasm32"))]
fn test_my_orders_after_matched() {
    let bob_passphrase = get_passphrase(&".env.seed", "BOB_PASSPHRASE").unwrap();
    let alice_passphrase = get_passphrase(&".env.client", "ALICE_PASSPHRASE").unwrap();

    let coins = json!([rick_conf(), morty_conf(), eth_testnet_conf(), eth_jst_testnet_conf(),]);

    let mut mm_bob = MarketMakerIt::start(
        json! ({
            "gui": "nogui",
            "netid": 9000,
            "dht": "on",  // Enable DHT without delay.
            "passphrase": bob_passphrase,
            "coins": coins,
            "rpc_password": "pass",
            "i_am_seed": true,
        }),
        "pass".to_string(),
        None,
    )
    .unwrap();
    let (_bob_dump_log, _bob_dump_dashboard) = mm_bob.mm_dump();

    let mut mm_alice = MarketMakerIt::start(
        json! ({
            "gui": "nogui",
            "netid": 9000,
            "dht": "on",  // Enable DHT without delay.
            "passphrase": alice_passphrase,
            "coins": coins,
            "rpc_password": "pass",
            "seednodes": vec![format!("{}", mm_bob.ip)],
        }),
        "pass".to_string(),
        None,
    )
    .unwrap();
    let (_alice_dump_log, _alice_dump_dashboard) = mm_alice.mm_dump();

    // Enable coins on Bob side. Print the replies in case we need the address.
    let rc = block_on(enable_coins_eth_electrum(&mm_bob, ETH_DEV_NODES));
    log!("enable_coins (bob): {:?}", rc);
    // Enable coins on Alice side. Print the replies in case we need the address.
    let rc = block_on(enable_coins_eth_electrum(&mm_alice, ETH_DEV_NODES));
    log!("enable_coins (alice): {:?}", rc);

    let rc = block_on(mm_bob.rpc(&json! ({
        "userpass": mm_bob.userpass,
        "method": "setprice",
        "base": "ETH",
        "rel": "JST",
        "price": 1,
        "volume": 0.000001,
    })))
    .unwrap();
    assert!(rc.0.is_success(), "!setprice: {}", rc.1);

    let rc = block_on(mm_alice.rpc(&json! ({
        "userpass": mm_alice.userpass,
        "method": "buy",
        "base": "ETH",
        "rel": "JST",
        "price": 1,
        "volume": 0.000001,
    })))
    .unwrap();
    assert!(rc.0.is_success(), "!buy: {}", rc.1);

    block_on(mm_bob.wait_for_log(22., |log| log.contains("Entering the maker_swap_loop ETH/JST"))).unwrap();
    block_on(mm_alice.wait_for_log(22., |log| log.contains("Entering the taker_swap_loop ETH/JST"))).unwrap();

    log!("Issue bob my_orders request");
    let rc = block_on(mm_bob.rpc(&json! ({
        "userpass": mm_bob.userpass,
        "method": "my_orders",
    })))
    .unwrap();
    assert!(rc.0.is_success(), "!my_orders: {}", rc.1);

    let _: MyOrdersRpcResult = json::from_str(&rc.1).unwrap();
    block_on(mm_bob.stop()).unwrap();
    block_on(mm_alice.stop()).unwrap();
}

#[test]
#[cfg(not(target_arch = "wasm32"))]
fn test_sell_conf_settings() {
    let bob_passphrase = get_passphrase(&".env.seed", "BOB_PASSPHRASE").unwrap();

    let coins = json!([rick_conf(), morty_conf(), eth_testnet_conf(),
    {"coin":"JST","name":"jst","protocol":{"type":"ERC20","protocol_data":{"platform":"ETH","contract_address": ETH_DEV_TOKEN_CONTRACT}},"required_confirmations":2},]);

    let mm_bob = MarketMakerIt::start(
        json! ({
            "gui": "nogui",
            "netid": 8999,
            "dht": "on",  // Enable DHT without delay.
            "myipaddr": env::var ("BOB_TRADE_IP") .ok(),
            "rpcip": env::var ("BOB_TRADE_IP") .ok(),
            "canbind": env::var ("BOB_TRADE_PORT") .ok().map (|s| s.parse::<i64>().unwrap()),
            "passphrase": bob_passphrase,
            "coins": coins,
            "rpc_password": "password",
            "i_am_seed": true,
        }),
        "password".into(),
        None,
    )
    .unwrap();

    let (_bob_dump_log, _bob_dump_dashboard) = mm_bob.mm_dump();
    log!("Bob log path: {}", mm_bob.log_path.display());
    log!("{:?}", block_on(enable_coins_eth_electrum(&mm_bob, ETH_DEV_NODES)));

    log!("Issue bob sell request");
    let rc = block_on(mm_bob.rpc(&json! ({
        "userpass": mm_bob.userpass,
        "method": "sell",
        "base": "ETH",
        "rel": "JST",
        "price": 1,
        "volume": 0.1,
        "base_confs": 5,
        "base_nota": true,
        "rel_confs": 4,
        "rel_nota": false,
    })))
    .unwrap();
    assert!(rc.0.is_success(), "!sell: {}", rc.1);
    let json: Json = json::from_str(&rc.1).unwrap();
    assert_eq!(json["result"]["conf_settings"]["base_confs"], Json::from(5));
    assert_eq!(json["result"]["conf_settings"]["base_nota"], Json::from(true));
    assert_eq!(json["result"]["conf_settings"]["rel_confs"], Json::from(4));
    assert_eq!(json["result"]["conf_settings"]["rel_nota"], Json::from(false));

    // must use coin config as defaults if not set in request
    log!("Issue bob sell request");
    let rc = block_on(mm_bob.rpc(&json! ({
        "userpass": mm_bob.userpass,
        "method": "sell",
        "base": "ETH",
        "rel": "JST",
        "price": 1,
        "volume": 0.1,
    })))
    .unwrap();
    assert!(rc.0.is_success(), "!sell: {}", rc.1);
    let json: Json = json::from_str(&rc.1).unwrap();
    assert_eq!(json["result"]["conf_settings"]["base_confs"], Json::from(1));
    assert_eq!(json["result"]["conf_settings"]["base_nota"], Json::from(false));
    assert_eq!(json["result"]["conf_settings"]["rel_confs"], Json::from(2));
    assert_eq!(json["result"]["conf_settings"]["rel_nota"], Json::from(false));
}

#[test]
#[cfg(not(target_arch = "wasm32"))]
fn test_set_price_conf_settings() {
    let bob_passphrase = get_passphrase(&".env.seed", "BOB_PASSPHRASE").unwrap();

    let coins = json!([rick_conf(), morty_conf(), eth_testnet_conf(),
    {"coin":"JST","name":"jst","protocol":{"type":"ERC20","protocol_data":{"platform":"ETH","contract_address": ETH_DEV_TOKEN_CONTRACT}},"required_confirmations":2},]);

    let mm_bob = MarketMakerIt::start(
        json! ({
            "gui": "nogui",
            "netid": 8999,
            "dht": "on",  // Enable DHT without delay.
            "myipaddr": env::var ("BOB_TRADE_IP") .ok(),
            "rpcip": env::var ("BOB_TRADE_IP") .ok(),
            "canbind": env::var ("BOB_TRADE_PORT") .ok().map (|s| s.parse::<i64>().unwrap()),
            "passphrase": bob_passphrase,
            "coins": coins,
            "rpc_password": "password",
            "i_am_seed": true,
        }),
        "password".into(),
        None,
    )
    .unwrap();

    let (_bob_dump_log, _bob_dump_dashboard) = mm_bob.mm_dump();
    log!("Bob log path: {}", mm_bob.log_path.display());
    log!("{:?}", block_on(enable_coins_eth_electrum(&mm_bob, ETH_DEV_NODES)));

    log!("Issue bob sell request");
    let rc = block_on(mm_bob.rpc(&json! ({
        "userpass": mm_bob.userpass,
        "method": "setprice",
        "base": "ETH",
        "rel": "JST",
        "price": 1,
        "volume": 0.1,
        "base_confs": 5,
        "base_nota": true,
        "rel_confs": 4,
        "rel_nota": false,
    })))
    .unwrap();
    assert!(rc.0.is_success(), "!setprice: {}", rc.1);
    let json: Json = json::from_str(&rc.1).unwrap();
    assert_eq!(json["result"]["conf_settings"]["base_confs"], Json::from(5));
    assert_eq!(json["result"]["conf_settings"]["base_nota"], Json::from(true));
    assert_eq!(json["result"]["conf_settings"]["rel_confs"], Json::from(4));
    assert_eq!(json["result"]["conf_settings"]["rel_nota"], Json::from(false));

    // must use coin config as defaults if not set in request
    log!("Issue bob sell request");
    let rc = block_on(mm_bob.rpc(&json! ({
        "userpass": mm_bob.userpass,
        "method": "setprice",
        "base": "ETH",
        "rel": "JST",
        "price": 1,
        "volume": 0.1,
    })))
    .unwrap();
    assert!(rc.0.is_success(), "!setprice: {}", rc.1);
    let json: Json = json::from_str(&rc.1).unwrap();
    assert_eq!(json["result"]["conf_settings"]["base_confs"], Json::from(1));
    assert_eq!(json["result"]["conf_settings"]["base_nota"], Json::from(false));
    assert_eq!(json["result"]["conf_settings"]["rel_confs"], Json::from(2));
    assert_eq!(json["result"]["conf_settings"]["rel_nota"], Json::from(false));
}

#[test]
#[cfg(not(target_arch = "wasm32"))]
fn test_update_maker_order() {
    let bob_passphrase = get_passphrase(&".env.seed", "BOB_PASSPHRASE").unwrap();

    let coins = json! ([
        {"coin":"RICK","asset":"RICK","required_confirmations":0,"txversion":4,"overwintered":1,"protocol":{"type":"UTXO"}},
        {"coin":"MORTY","asset":"MORTY","required_confirmations":0,"txversion":4,"overwintered":1,"protocol":{"type":"UTXO"}}
    ]);

    let mm_bob = MarketMakerIt::start(
        json! ({
            "gui": "nogui",
            "netid": 8999,
            "dht": "on",  // Enable DHT without delay.
            "myipaddr": env::var ("BOB_TRADE_IP") .ok(),
            "rpcip": env::var ("BOB_TRADE_IP") .ok(),
            "canbind": env::var ("BOB_TRADE_PORT") .ok().map (|s| s.parse::<i64>().unwrap()),
            "passphrase": bob_passphrase,
            "coins": coins,
            "rpc_password": "password",
            "i_am_seed": true,
        }),
        "password".into(),
        None,
    )
    .unwrap();

    let (_bob_dump_log, _bob_dump_dashboard) = mm_bob.mm_dump();
    log!("Bob log path: {}", mm_bob.log_path.display());
    log!("{:?}", block_on(enable_coins_rick_morty_electrum(&mm_bob)));

    log!("Issue bob sell request");
    let setprice = block_on(mm_bob.rpc(&json! ({
        "userpass": mm_bob.userpass,
        "method": "setprice",
        "base": "RICK",
        "rel": "MORTY",
        "price": 1,
        "volume": 2,
        "min_volume": 1,
        "base_confs": 5,
        "base_nota": true,
        "rel_confs": 4,
        "rel_nota": false,
    })))
    .unwrap();
    assert!(setprice.0.is_success(), "!setprice: {}", setprice.1);
    let setprice_json: Json = json::from_str(&setprice.1).unwrap();
    let uuid: Uuid = json::from_value(setprice_json["result"]["uuid"].clone()).unwrap();

    log!("Issue bob update maker order request");
    let update_maker_order = block_on(mm_bob.rpc(&json! ({
        "userpass": mm_bob.userpass,
        "method": "update_maker_order",
        "uuid": uuid,
        "new_price": 2,
    })))
    .unwrap();
    assert!(
        update_maker_order.0.is_success(),
        "!update_maker_order: {}",
        update_maker_order.1
    );
    let update_maker_order_json: Json = json::from_str(&update_maker_order.1).unwrap();
    assert_eq!(update_maker_order_json["result"]["price"], Json::from("2"));
    assert_eq!(update_maker_order_json["result"]["max_base_vol"], Json::from("2"));
    assert_eq!(update_maker_order_json["result"]["min_base_vol"], Json::from("1"));

    log!("Issue another bob update maker order request");
    let update_maker_order = block_on(mm_bob.rpc(&json! ({
        "userpass": mm_bob.userpass,
        "method": "update_maker_order",
        "uuid": uuid,
        "volume_delta": 2,
    })))
    .unwrap();
    assert!(
        update_maker_order.0.is_success(),
        "!update_maker_order: {}",
        update_maker_order.1
    );
    let update_maker_order_json: Json = json::from_str(&update_maker_order.1).unwrap();
    assert_eq!(update_maker_order_json["result"]["price"], Json::from("2"));
    assert_eq!(update_maker_order_json["result"]["max_base_vol"], Json::from("4"));
    assert_eq!(update_maker_order_json["result"]["min_base_vol"], Json::from("1"));

    log!("Get bob balance");
    let my_balance = block_on(mm_bob.rpc(&json! ({
        "userpass": mm_bob.userpass,
        "method": "my_balance",
        "coin": "RICK",
    })))
    .unwrap();
    assert!(my_balance.0.is_success(), "!my_balance: {}", my_balance.1);
    let my_balance_json: Json = json::from_str(&my_balance.1).unwrap();
    let balance: BigDecimal = json::from_value(my_balance_json["balance"].clone()).unwrap();

    log!("Get RICK trade fee");
    let trade_preimage = block_on(mm_bob.rpc(&json!({
        "userpass": mm_bob.userpass,
        "mmrpc": "2.0",
        "method": "trade_preimage",
        "params": {
            "base": "RICK",
            "rel": "MORTY",
            "swap_method": "setprice",
            "price": 2,
            "max": true,
        },
    })))
    .unwrap();
    assert!(trade_preimage.0.is_success(), "!trade_preimage: {}", trade_preimage.1);
    let get_trade_fee_json: Json = json::from_str(&trade_preimage.1).unwrap();
    let trade_fee: BigDecimal =
        json::from_value(get_trade_fee_json["result"]["base_coin_fee"]["amount"].clone()).unwrap();
    let max_volume = balance - trade_fee;

    log!("Issue another bob update maker order request");
    let update_maker_order = block_on(mm_bob.rpc(&json! ({
        "userpass": mm_bob.userpass,
        "method": "update_maker_order",
        "uuid": uuid,
        "max": true,
    })))
    .unwrap();
    assert!(
        update_maker_order.0.is_success(),
        "!update_maker_order: {}",
        update_maker_order.1
    );
    let update_maker_order_json: Json = json::from_str(&update_maker_order.1).unwrap();
    let max_base_vol =
        BigDecimal::from_str(update_maker_order_json["result"]["max_base_vol"].as_str().unwrap()).unwrap();
    assert_eq!(update_maker_order_json["result"]["price"], Json::from("2"));
    assert_eq!(max_base_vol, max_volume);

    block_on(mm_bob.stop()).unwrap();
}

#[test]
#[cfg(not(target_arch = "wasm32"))]
fn test_update_maker_order_fail() {
    let bob_passphrase = get_passphrase(&".env.seed", "BOB_PASSPHRASE").unwrap();

    let coins = json! ([
        {"coin":"RICK","asset":"RICK","required_confirmations":0,"txversion":4,"overwintered":1,"protocol":{"type":"UTXO"}},
        {"coin":"MORTY","asset":"MORTY","required_confirmations":0,"txversion":4,"overwintered":1,"protocol":{"type":"UTXO"}}
    ]);

    let mm_bob = MarketMakerIt::start(
        json! ({
            "gui": "nogui",
            "netid": 8999,
            "dht": "on",  // Enable DHT without delay.
            "myipaddr": env::var ("BOB_TRADE_IP") .ok(),
            "rpcip": env::var ("BOB_TRADE_IP") .ok(),
            "canbind": env::var ("BOB_TRADE_PORT") .ok().map (|s| s.parse::<i64>().unwrap()),
            "passphrase": bob_passphrase,
            "coins": coins,
            "rpc_password": "password",
            "i_am_seed": true,
        }),
        "password".into(),
        None,
    )
    .unwrap();

    let (_bob_dump_log, _bob_dump_dashboard) = mm_bob.mm_dump();
    log!("Bob log path: {}", mm_bob.log_path.display());
    log!("{:?}", block_on(enable_coins_rick_morty_electrum(&mm_bob)));

    log!("Issue bob sell request");
    let setprice = block_on(mm_bob.rpc(&json! ({
        "userpass": mm_bob.userpass,
        "method": "setprice",
        "base": "RICK",
        "rel": "MORTY",
        "price": 1,
        "volume": 0.1,
        "base_confs": 5,
        "base_nota": true,
        "rel_confs": 4,
        "rel_nota": false,
    })))
    .unwrap();
    assert!(setprice.0.is_success(), "!setprice: {}", setprice.1);
    let setprice_json: Json = json::from_str(&setprice.1).unwrap();
    let uuid: Uuid = json::from_value(setprice_json["result"]["uuid"].clone()).unwrap();

    log!("Issue bob update maker order request that should fail because price is too low");
    let update_maker_order = block_on(mm_bob.rpc(&json! ({
        "userpass": mm_bob.userpass,
        "method": "update_maker_order",
        "uuid": uuid,
        "new_price": 0.0000000099,
    })))
    .unwrap();
    assert!(
        !update_maker_order.0.is_success(),
        "update_maker_order success, but should be error {}",
        update_maker_order.1
    );

    log!("Issue bob update maker order request that should fail because New Volume is Less than Zero");
    let update_maker_order = block_on(mm_bob.rpc(&json! ({
        "userpass": mm_bob.userpass,
        "method": "update_maker_order",
        "uuid": uuid,
        "volume_delta": -0.11,
    })))
    .unwrap();
    assert!(
        !update_maker_order.0.is_success(),
        "update_maker_order success, but should be error {}",
        update_maker_order.1
    );

    log!("Issue bob update maker order request that should fail because Min base vol is too low");
    let update_maker_order = block_on(mm_bob.rpc(&json! ({
        "userpass": mm_bob.userpass,
        "method": "update_maker_order",
        "uuid": uuid,
        "new_price": 2,
        "min_volume": 0.000099,
    })))
    .unwrap();
    assert!(
        !update_maker_order.0.is_success(),
        "update_maker_order success, but should be error {}",
        update_maker_order.1
    );

    log!("Issue bob update maker order request that should fail because Max base vol is below Min base vol");
    let update_maker_order = block_on(mm_bob.rpc(&json! ({
        "userpass": mm_bob.userpass,
        "method": "update_maker_order",
        "uuid": uuid,
        "volume_delta": -0.0999,
        "min_volume": 0.0002,
    })))
    .unwrap();
    assert!(
        !update_maker_order.0.is_success(),
        "update_maker_order success, but should be error {}",
        update_maker_order.1
    );

    log!("Issue bob update maker order request that should fail because Max base vol is too low");
    let update_maker_order = block_on(mm_bob.rpc(&json! ({
        "userpass": mm_bob.userpass,
        "method": "update_maker_order",
        "uuid": uuid,
        "new_price": 2,
        "volume_delta": -0.099901,
    })))
    .unwrap();
    assert!(
        !update_maker_order.0.is_success(),
        "update_maker_order success, but should be error {}",
        update_maker_order.1
    );

    log!("Issue bob update maker order request that should fail because Max rel vol is too low");
    let update_maker_order = block_on(mm_bob.rpc(&json! ({
        "userpass": mm_bob.userpass,
        "method": "update_maker_order",
        "uuid": uuid,
        "new_price": 0.5,
        "volume_delta": -0.099802,
    })))
    .unwrap();
    assert!(
        !update_maker_order.0.is_success(),
        "update_maker_order success, but should be error {}",
        update_maker_order.1
    );

    log!("Issue bob batch of 2 update maker order requests that should make the second request fail because the order state changed due to the first request");
    let batch_json = json!([
        {
            "userpass": mm_bob.userpass,
            "method": "update_maker_order",
            "uuid": uuid,
            "new_price": 3,
            "volume_delta": 1,
        },
        {
            "userpass": mm_bob.userpass,
            "method": "update_maker_order",
            "uuid": uuid,
            "new_price": 2,
            "volume_delta": 1,
        },
    ]);

    let rc = block_on(mm_bob.rpc(&batch_json)).unwrap();
    assert!(rc.0.is_success(), "!batch: {}", rc.1);
    log!("{}", rc.1);
    let err_msg = "Order state has changed after price/volume/balance checks. Please try to update the order again if it's still needed.";
    let responses = json::from_str::<Vec<Json>>(&rc.1).unwrap();
    if responses[0].get("error").is_some() {
        assert!(responses[0]["error"].as_str().unwrap().contains(err_msg));
        assert!(responses[1].get("result").is_some());
    } else if responses[1].get("error").is_some() {
        assert!(responses[0].get("result").is_some());
        assert!(responses[1]["error"].as_str().unwrap().contains(err_msg));
    }

    log!("Issue bob batch update maker order and cancel order request that should make update maker order fail because Order with UUID has been deleted");
    let batch_json = json!([
        {
            "userpass": mm_bob.userpass,
            "method": "update_maker_order",
            "uuid": uuid,
            "new_price": 1,
            "volume_delta": 2.9,
        },
        {
            "userpass": mm_bob.userpass,
            "method": "cancel_order",
            "uuid": uuid,
        },
    ]);

    let rc = block_on(mm_bob.rpc(&batch_json)).unwrap();
    assert!(rc.0.is_success(), "!batch: {}", rc.1);
    log!("{}", rc.1);
    let err_msg = format!("Order with UUID: {} has been deleted", uuid);
    let responses = json::from_str::<Vec<Json>>(&rc.1).unwrap();
    if responses[0].get("error").is_some() {
        assert!(responses[0]["error"].as_str().unwrap().contains(&err_msg));
        assert!(responses[1].get("result").is_some());
    } else if responses[1].get("error").is_some() {
        assert!(responses[0].get("result").is_some());
        assert!(responses[1]["error"].as_str().unwrap().contains(&err_msg));
    }

    block_on(mm_bob.stop()).unwrap();
}

#[test]
#[cfg(not(target_arch = "wasm32"))]
fn test_update_maker_order_after_matched() {
    let bob_passphrase = get_passphrase(&".env.seed", "BOB_PASSPHRASE").unwrap();
    let alice_passphrase = get_passphrase(&".env.client", "ALICE_PASSPHRASE").unwrap();

    let coins = json!([rick_conf(), morty_conf(), eth_testnet_conf(), eth_jst_testnet_conf(),]);

    let mut mm_bob = MarketMakerIt::start(
        json! ({
            "gui": "nogui",
            "netid": 9000,
            "dht": "on",  // Enable DHT without delay.
            "passphrase": bob_passphrase,
            "coins": coins,
            "rpc_password": "pass",
            "i_am_seed": true,
        }),
        "pass".to_string(),
        None,
    )
    .unwrap();
    let (_bob_dump_log, _bob_dump_dashboard) = mm_bob.mm_dump();
    log!("Bob log path: {}", mm_bob.log_path.display());

    let mut mm_alice = MarketMakerIt::start(
        json! ({
            "gui": "nogui",
            "netid": 9000,
            "dht": "on",  // Enable DHT without delay.
            "passphrase": alice_passphrase,
            "coins": coins,
            "rpc_password": "pass",
            "seednodes": vec![format!("{}", mm_bob.ip)],
        }),
        "pass".to_string(),
        None,
    )
    .unwrap();
    let (_alice_dump_log, _alice_dump_dashboard) = mm_alice.mm_dump();

    // Enable coins on Bob side. Print the replies in case we need the address.
    let rc = block_on(enable_coins_eth_electrum(&mm_bob, ETH_DEV_NODES));
    log!("enable_coins (bob): {:?}", rc);
    // Enable coins on Alice side. Print the replies in case we need the address.
    let rc = block_on(enable_coins_eth_electrum(&mm_alice, ETH_DEV_NODES));
    log!("enable_coins (alice): {:?}", rc);

    let rc = block_on(mm_bob.rpc(&json! ({
        "userpass": mm_bob.userpass,
        "method": "setprice",
        "base": "ETH",
        "rel": "JST",
        "price": 1,
        "volume": 0.00002,
    })))
    .unwrap();
    assert!(rc.0.is_success(), "!setprice: {}", rc.1);
    let setprice_json: Json = json::from_str(&rc.1).unwrap();
    let uuid: Uuid = json::from_value(setprice_json["result"]["uuid"].clone()).unwrap();

    let rc = block_on(mm_alice.rpc(&json! ({
        "userpass": mm_alice.userpass,
        "method": "buy",
        "base": "ETH",
        "rel": "JST",
        "price": 1,
        "volume": 0.00001,
    })))
    .unwrap();
    assert!(rc.0.is_success(), "!buy: {}", rc.1);

    block_on(mm_bob.wait_for_log(22., |log| log.contains("Entering the maker_swap_loop ETH/JST"))).unwrap();
    block_on(mm_alice.wait_for_log(22., |log| log.contains("Entering the taker_swap_loop ETH/JST"))).unwrap();

    log!("Issue bob update maker order request that should fail because new volume is less than reserved amount");
    let update_maker_order = block_on(mm_bob.rpc(&json! ({
        "userpass": mm_bob.userpass,
        "method": "update_maker_order",
        "uuid": uuid,
        "volume_delta": -0.00002,
    })))
    .unwrap();
    assert!(
        !update_maker_order.0.is_success(),
        "update_maker_order success, but should be error {}",
        update_maker_order.1
    );

    log!("Issue another bob update maker order request");
    let update_maker_order = block_on(mm_bob.rpc(&json! ({
        "userpass": mm_bob.userpass,
        "method": "update_maker_order",
        "uuid": uuid,
        "volume_delta": 0.00001,
    })))
    .unwrap();
    assert!(
        update_maker_order.0.is_success(),
        "!update_maker_order: {}",
        update_maker_order.1
    );
    let update_maker_order_json: Json = json::from_str(&update_maker_order.1).unwrap();
    log!("{}", update_maker_order.1);
    assert_eq!(update_maker_order_json["result"]["max_base_vol"], Json::from("0.00003"));

    log!("Issue bob my_orders request");
    let rc = block_on(mm_bob.rpc(&json! ({
        "userpass": mm_bob.userpass,
        "method": "my_orders",
    })))
    .unwrap();
    assert!(rc.0.is_success(), "!my_orders: {}", rc.1);

    let _: MyOrdersRpcResult = json::from_str(&rc.1).unwrap();
    block_on(mm_bob.stop()).unwrap();
    block_on(mm_alice.stop()).unwrap();
}

// https://github.com/KomodoPlatform/atomicDEX-API/issues/683
// trade fee should return numbers in all 3 available formats and
// "amount" must be always in decimal representation for backwards compatibility
#[test]
#[cfg(not(target_arch = "wasm32"))]
fn test_trade_fee_returns_numbers_in_various_formats() {
    let coins = json!([
        {"coin":"RICK","asset":"RICK","rpcport":8923,"txversion":4,"overwintered":1,"protocol":{"type":"UTXO"}},
        {"coin":"MORTY","asset":"MORTY","rpcport":11608,"txversion":4,"overwintered":1,"protocol":{"type":"UTXO"}}
    ]);

    // start bob and immediately place the order
    let mm_bob = MarketMakerIt::start(
        json! ({
            "gui": "nogui",
            "netid": 9998,
            "dht": "on",  // Enable DHT without delay.
            "myipaddr": env::var ("BOB_TRADE_IP") .ok(),
            "rpcip": env::var ("BOB_TRADE_IP") .ok(),
            "canbind": env::var ("BOB_TRADE_PORT") .ok().map (|s| s.parse::<i64>().unwrap()),
            "passphrase": "bob passphrase",
            "coins": coins,
            "i_am_seed": true,
            "rpc_password": "pass",
        }),
        "pass".into(),
        None,
    )
    .unwrap();
    let (_bob_dump_log, _bob_dump_dashboard) = mm_bob.mm_dump();
    log!("Bob log path: {}", mm_bob.log_path.display());
    block_on(enable_coins_rick_morty_electrum(&mm_bob));

    let rc = block_on(mm_bob.rpc(&json! ({
        "userpass": mm_bob.userpass,
        "method": "get_trade_fee",
        "coin": "RICK",
    })))
    .unwrap();
    assert!(rc.0.is_success(), "!get_trade_fee: {}", rc.1);
    let trade_fee_json: Json = json::from_str(&rc.1).unwrap();
    let _amount_dec: BigDecimal = json::from_value(trade_fee_json["result"]["amount"].clone()).unwrap();
    let _amount_rat: BigRational = json::from_value(trade_fee_json["result"]["amount_rat"].clone()).unwrap();
    let _amount_fraction: Fraction = json::from_value(trade_fee_json["result"]["amount_fraction"].clone()).unwrap();
}

#[test]
#[cfg(not(target_arch = "wasm32"))]
fn test_orderbook_is_mine_orders() {
    let coins = json!([{"coin":"RICK","asset":"RICK","rpcport":8923,"txversion":4,"overwintered":1,"protocol":{"type":"UTXO"}},
        {"coin":"MORTY","asset":"MORTY","rpcport":11608,"txversion":4,"overwintered":1,"protocol":{"type":"UTXO"}}
    ]);

    // start bob and immediately place the order
    let mm_bob = MarketMakerIt::start(
        json! ({
            "gui": "nogui",
            "netid": 9998,
            "dht": "on",  // Enable DHT without delay.
            "myipaddr": env::var ("BOB_TRADE_IP") .ok(),
            "rpcip": env::var ("BOB_TRADE_IP") .ok(),
            "canbind": env::var ("BOB_TRADE_PORT") .ok().map (|s| s.parse::<i64>().unwrap()),
            "passphrase": "bob passphrase",
            "coins": coins,
            "i_am_seed": true,
            "rpc_password": "pass",
        }),
        "pass".into(),
        None,
    )
    .unwrap();
    let (_bob_dump_log, _bob_dump_dashboard) = mm_bob.mm_dump();
    log!("Bob log path: {}", mm_bob.log_path.display());
    // Enable coins on Bob side. Print the replies in case we need the "address".
    log!(
        "enable_coins (bob): {:?}",
        block_on(enable_coins_rick_morty_electrum(&mm_bob))
    );

    let rc = block_on(mm_bob.rpc(&json! ({
        "userpass": mm_bob.userpass,
        "method": "setprice",
        "base": "RICK",
        "rel": "MORTY",
        "price": 0.9,
        "volume": "0.9",
    })))
    .unwrap();
    assert!(rc.0.is_success(), "!setprice: {}", rc.1);
    let _bob_setprice: Json = json::from_str(&rc.1).unwrap();

    let mm_alice = MarketMakerIt::start(
        json! ({
            "gui": "nogui",
            "netid": 9998,
            "dht": "on",  // Enable DHT without delay.
            "myipaddr": env::var ("ALICE_TRADE_IP") .ok(),
            "rpcip": env::var ("ALICE_TRADE_IP") .ok(),
            "passphrase": "alice passphrase",
            "coins": coins,
            "seednodes": [mm_bob.ip.to_string()],
            "rpc_password": "pass",
        }),
        "pass".into(),
        None,
    )
    .unwrap();

    let (_alice_dump_log, _alice_dump_dashboard) = mm_alice.mm_dump();
    log!("Alice log path: {}", mm_alice.log_path.display());

    // Enable coins on Alice side. Print the replies in case we need the "address".
    log!(
        "enable_coins (alice): {:?}",
        block_on(enable_coins_rick_morty_electrum(&mm_alice))
    );

    // Bob orderbook must show 1 mine order
    log!("Get RICK/MORTY orderbook on Bob side");
    let rc = block_on(mm_bob.rpc(&json! ({
        "userpass": mm_bob.userpass,
        "method": "orderbook",
        "base": "RICK",
        "rel": "MORTY",
    })))
    .unwrap();
    assert!(rc.0.is_success(), "!orderbook: {}", rc.1);

    let bob_orderbook: Json = json::from_str(&rc.1).unwrap();
    log!("Bob orderbook {:?}", bob_orderbook);
    let asks = bob_orderbook["asks"].as_array().unwrap();
    assert_eq!(asks.len(), 1, "Bob RICK/MORTY orderbook must have exactly 1 ask");
    let is_mine = asks[0]["is_mine"].as_bool().unwrap();
    assert!(is_mine);

    // Alice orderbook must show 1 not-mine order
    log!("Get RICK/MORTY orderbook on Alice side");
    let rc = block_on(mm_alice.rpc(&json! ({
        "userpass": mm_alice.userpass,
        "method": "orderbook",
        "base": "RICK",
        "rel": "MORTY",
    })))
    .unwrap();
    assert!(rc.0.is_success(), "!orderbook: {}", rc.1);

    let alice_orderbook: Json = json::from_str(&rc.1).unwrap();
    log!("Alice orderbook {:?}", alice_orderbook);
    let asks = alice_orderbook["asks"].as_array().unwrap();
    assert_eq!(asks.len(), 1, "Alice RICK/MORTY orderbook must have exactly 1 ask");
    let is_mine = asks[0]["is_mine"].as_bool().unwrap();
    assert!(!is_mine);

    // make another order by Alice
    let rc = block_on(mm_alice.rpc(&json! ({
        "userpass": mm_alice.userpass,
        "method": "setprice",
        "base": "RICK",
        "rel": "MORTY",
        "price": 1,
        "volume": 0.1,
    })))
    .unwrap();
    assert!(rc.0.is_success(), "!buy: {}", rc.1);

    log!("Give Bob 2 seconds to import the order…");
    thread::sleep(Duration::from_secs(2));

    // Bob orderbook must show 1 mine and 1 non-mine orders.
    // Request orderbook with reverse base and rel coins to check bids instead of asks
    log!("Get RICK/MORTY orderbook on Bob side");
    let rc = block_on(mm_bob.rpc(&json! ({
        "userpass": mm_bob.userpass,
        "method": "orderbook",
        "base": "MORTY",
        "rel": "RICK",
    })))
    .unwrap();
    assert!(rc.0.is_success(), "!orderbook: {}", rc.1);

    let bob_orderbook: Json = json::from_str(&rc.1).unwrap();
    log!("Bob orderbook {:?}", bob_orderbook);
    let asks = bob_orderbook["asks"].as_array().unwrap();
    let bids = bob_orderbook["bids"].as_array().unwrap();
    assert!(asks.is_empty(), "Bob MORTY/RICK orderbook must contain an empty asks");
    assert_eq!(bids.len(), 2, "Bob MORTY/RICK orderbook must have exactly 2 bids");
    let mine_orders = bids.iter().filter(|bid| bid["is_mine"].as_bool().unwrap()).count();
    assert_eq!(mine_orders, 1, "Bob RICK/MORTY orderbook must have exactly 1 mine bid");

    // Alice orderbook must show 1 mine and 1 non-mine orders
    log!("Get RICK/MORTY orderbook on Alice side");
    let rc = block_on(mm_bob.rpc(&json! ({
        "userpass": mm_bob.userpass,
        "method": "orderbook",
        "base": "RICK",
        "rel": "MORTY",
    })))
    .unwrap();
    assert!(rc.0.is_success(), "!orderbook: {}", rc.1);

    let alice_orderbook: Json = json::from_str(&rc.1).unwrap();
    log!("Alice orderbook {:?}", alice_orderbook);
    let asks = alice_orderbook["asks"].as_array().unwrap();
    let bids = alice_orderbook["bids"].as_array().unwrap();
    assert!(bids.is_empty(), "Alice MORTY/RICK orderbook must contain an empty bids");
    assert_eq!(asks.len(), 2, "Alice MORTY/RICK orderbook must have exactly 2 asks");
    let mine_orders = asks.iter().filter(|ask| ask["is_mine"].as_bool().unwrap()).count();
    assert_eq!(
        mine_orders, 1,
        "Alice RICK/MORTY orderbook must have exactly 1 mine bid"
    );
}

#[test]
#[cfg(not(target_arch = "wasm32"))]
fn test_sell_min_volume() {
    let bob_passphrase = get_passphrase(&".env.seed", "BOB_PASSPHRASE").unwrap();

    let coins = json!([rick_conf(), morty_conf(), eth_testnet_conf(), eth_jst_testnet_conf(),]);

    let mm_bob = MarketMakerIt::start(
        json! ({
            "gui": "nogui",
            "netid": 8999,
            "dht": "on",  // Enable DHT without delay.
            "myipaddr": env::var ("BOB_TRADE_IP") .ok(),
            "rpcip": env::var ("BOB_TRADE_IP") .ok(),
            "canbind": env::var ("BOB_TRADE_PORT") .ok().map (|s| s.parse::<i64>().unwrap()),
            "passphrase": bob_passphrase,
            "coins": coins,
            "rpc_password": "password",
            "i_am_seed": true,
        }),
        "password".into(),
        None,
    )
    .unwrap();

    let (_bob_dump_log, _bob_dump_dashboard) = mm_bob.mm_dump();
    log!("Bob log path: {}", mm_bob.log_path.display());
    log!("{:?}", block_on(enable_coins_eth_electrum(&mm_bob, ETH_DEV_NODES)));

    let min_volume: BigDecimal = "0.1".parse().unwrap();
    log!("Issue bob ETH/JST sell request");
    let rc = block_on(mm_bob.rpc(&json! ({
        "userpass": mm_bob.userpass,
        "method": "sell",
        "base": "ETH",
        "rel": "JST",
        "price": "1",
        "volume": "1",
        "min_volume": min_volume,
        "order_type": {
            "type": "GoodTillCancelled"
        },
        "timeout": 2,
    })))
    .unwrap();
    assert!(rc.0.is_success(), "!sell: {}", rc.1);
    let rc_json: Json = json::from_str(&rc.1).unwrap();
    let uuid: Uuid = json::from_value(rc_json["result"]["uuid"].clone()).unwrap();
    let min_volume_response: BigDecimal = json::from_value(rc_json["result"]["min_volume"].clone()).unwrap();
    assert_eq!(min_volume, min_volume_response);

    log!("Wait for 4 seconds for Bob order to be converted to maker");
    thread::sleep(Duration::from_secs(4));

    let rc = block_on(mm_bob.rpc(&json! ({
        "userpass": mm_bob.userpass,
        "method": "my_orders",
    })))
    .unwrap();
    assert!(rc.0.is_success(), "!my_orders: {}", rc.1);
    let my_orders: Json = json::from_str(&rc.1).unwrap();
    let my_maker_orders: HashMap<Uuid, Json> = json::from_value(my_orders["result"]["maker_orders"].clone()).unwrap();
    let my_taker_orders: HashMap<Uuid, Json> = json::from_value(my_orders["result"]["taker_orders"].clone()).unwrap();
    assert_eq!(1, my_maker_orders.len(), "maker_orders must have exactly 1 order");
    assert!(my_taker_orders.is_empty(), "taker_orders must be empty");
    let maker_order = my_maker_orders.get(&uuid).unwrap();
    let min_volume_maker: BigDecimal = json::from_value(maker_order["min_base_vol"].clone()).unwrap();
    assert_eq!(min_volume, min_volume_maker);
}

#[test]
#[cfg(not(target_arch = "wasm32"))]
fn test_sell_min_volume_dust() {
    let bob_passphrase = get_passphrase(&".env.seed", "BOB_PASSPHRASE").unwrap();

    let coins = json! ([
        {"coin":"RICK","asset":"RICK","dust":10000000,"required_confirmations":0,"txversion":4,"overwintered":1,"protocol":{"type":"UTXO"}},
        {"coin":"MORTY","asset":"MORTY","required_confirmations":0,"txversion":4,"overwintered":1,"protocol":{"type":"UTXO"}}
    ]);

    let mm_bob = MarketMakerIt::start(
        json! ({
            "gui": "nogui",
            "netid": 8999,
            "dht": "on",  // Enable DHT without delay.
            "myipaddr": env::var ("BOB_TRADE_IP") .ok(),
            "rpcip": env::var ("BOB_TRADE_IP") .ok(),
            "canbind": env::var ("BOB_TRADE_PORT") .ok().map (|s| s.parse::<i64>().unwrap()),
            "passphrase": bob_passphrase,
            "coins": coins,
            "rpc_password": "password",
            "i_am_seed": true,
        }),
        "password".into(),
        None,
    )
    .unwrap();

    let (_bob_dump_log, _bob_dump_dashboard) = mm_bob.mm_dump();
    log!("Bob log path: {}", mm_bob.log_path.display());
    log!("{:?}", block_on(enable_coins_rick_morty_electrum(&mm_bob)));

    log!("Issue bob RICK/MORTY sell request");
    let rc = block_on(mm_bob.rpc(&json! ({
        "userpass": mm_bob.userpass,
        "method": "sell",
        "base": "RICK",
        "rel": "MORTY",
        "price": "1",
        "volume": "1",
        "order_type": {
            "type": "FillOrKill"
        }
    })))
    .unwrap();
    assert!(rc.0.is_success(), "!sell: {}", rc.1);
    let response: BuyOrSellRpcResult = json::from_str(&rc.1).unwrap();
    let expected_min = BigDecimal::from(1);
    assert_eq!(response.result.min_volume, expected_min);
}

#[test]
#[cfg(not(target_arch = "wasm32"))]
fn test_setprice_min_volume_dust() {
    let bob_passphrase = get_passphrase(&".env.seed", "BOB_PASSPHRASE").unwrap();

    let coins = json! ([
        {"coin":"RICK","asset":"RICK","dust":10000000,"required_confirmations":0,"txversion":4,"overwintered":1,"protocol":{"type":"UTXO"}},
        {"coin":"MORTY","asset":"MORTY","required_confirmations":0,"txversion":4,"overwintered":1,"protocol":{"type":"UTXO"}}
    ]);

    let mm_bob = MarketMakerIt::start(
        json! ({
            "gui": "nogui",
            "netid": 8999,
            "dht": "on",  // Enable DHT without delay.
            "myipaddr": env::var ("BOB_TRADE_IP") .ok(),
            "rpcip": env::var ("BOB_TRADE_IP") .ok(),
            "canbind": env::var ("BOB_TRADE_PORT") .ok().map (|s| s.parse::<i64>().unwrap()),
            "passphrase": bob_passphrase,
            "coins": coins,
            "rpc_password": "password",
            "i_am_seed": true,
        }),
        "password".into(),
        None,
    )
    .unwrap();

    let (_bob_dump_log, _bob_dump_dashboard) = mm_bob.mm_dump();
    log!("Bob log path: {}", mm_bob.log_path.display());
    log!("{:?}", block_on(enable_coins_rick_morty_electrum(&mm_bob)));

    log!("Issue bob RICK/MORTY sell request");
    let rc = block_on(mm_bob.rpc(&json! ({
        "userpass": mm_bob.userpass,
        "method": "setprice",
        "base": "RICK",
        "rel": "MORTY",
        "price": "1",
        "volume": "1",
    })))
    .unwrap();
    assert!(rc.0.is_success(), "!setprice: {}", rc.1);
    let response: SetPriceResponse = json::from_str(&rc.1).unwrap();
    let expected_min = BigDecimal::from(1);
    assert_eq!(expected_min, response.result.min_base_vol);
}

#[test]
#[cfg(not(target_arch = "wasm32"))]
fn test_buy_min_volume() {
    let bob_passphrase = get_passphrase(&".env.seed", "BOB_PASSPHRASE").unwrap();

    let coins = json!([rick_conf(), morty_conf(), eth_testnet_conf(), eth_jst_testnet_conf(),]);

    let mm_bob = MarketMakerIt::start(
        json! ({
            "gui": "nogui",
            "netid": 8999,
            "dht": "on",  // Enable DHT without delay.
            "myipaddr": env::var ("BOB_TRADE_IP") .ok(),
            "rpcip": env::var ("BOB_TRADE_IP") .ok(),
            "canbind": env::var ("BOB_TRADE_PORT") .ok().map (|s| s.parse::<i64>().unwrap()),
            "passphrase": bob_passphrase,
            "coins": coins,
            "rpc_password": "password",
            "i_am_seed": true,
        }),
        "password".into(),
        None,
    )
    .unwrap();
    thread::sleep(Duration::from_secs(2));

    let (_bob_dump_log, _bob_dump_dashboard) = mm_bob.mm_dump();
    log!("Bob log path: {}", mm_bob.log_path.display());
    log!("{:?}", block_on(enable_coins_eth_electrum(&mm_bob, ETH_DEV_NODES)));

    let min_volume: BigDecimal = "0.1".parse().unwrap();
    log!("Issue bob ETH/JST sell request");
    let rc = block_on(mm_bob.rpc(&json! ({
        "userpass": mm_bob.userpass,
        "method": "buy",
        "base": "ETH",
        "rel": "JST",
        "price": "2",
        "volume": "1",
        "min_volume": min_volume,
        "order_type": {
            "type": "GoodTillCancelled"
        },
        "timeout": 2,
    })))
    .unwrap();
    assert!(rc.0.is_success(), "!sell: {}", rc.1);
    let response: BuyOrSellRpcResult = json::from_str(&rc.1).unwrap();
    assert_eq!(min_volume, response.result.min_volume);

    log!("Wait for 4 seconds for Bob order to be converted to maker");
    thread::sleep(Duration::from_secs(4));

    let rc = block_on(mm_bob.rpc(&json! ({
        "userpass": mm_bob.userpass,
        "method": "my_orders",
    })))
    .unwrap();
    assert!(rc.0.is_success(), "!my_orders: {}", rc.1);
    let my_orders: MyOrdersRpcResult = json::from_str(&rc.1).unwrap();
    assert_eq!(
        1,
        my_orders.result.maker_orders.len(),
        "maker_orders must have exactly 1 order"
    );
    assert!(my_orders.result.taker_orders.is_empty(), "taker_orders must be empty");
    let maker_order = my_orders.result.maker_orders.get(&response.result.uuid).unwrap();

    let expected_min_volume: BigDecimal = "0.2".parse().unwrap();
    assert_eq!(expected_min_volume, maker_order.min_base_vol);
}

#[cfg(not(target_arch = "wasm32"))]
fn request_and_check_orderbook_depth(mm_alice: &MarketMakerIt) {
    let rc = block_on(mm_alice.rpc(&json! ({
        "userpass": mm_alice.userpass,
        "method": "orderbook_depth",
        "pairs": [("RICK", "MORTY"), ("RICK", "ETH"), ("MORTY", "ETH")],
    })))
    .unwrap();
    assert!(rc.0.is_success(), "!orderbook_depth: {}", rc.1);
    let response: OrderbookDepthResponse = json::from_str(&rc.1).unwrap();
    let rick_morty = response
        .result
        .iter()
        .find(|pair_depth| pair_depth.pair.0 == "RICK" && pair_depth.pair.1 == "MORTY")
        .unwrap();
    assert_eq!(3, rick_morty.depth.asks);
    assert_eq!(2, rick_morty.depth.bids);

    let rick_eth = response
        .result
        .iter()
        .find(|pair_depth| pair_depth.pair.0 == "RICK" && pair_depth.pair.1 == "ETH")
        .unwrap();
    assert_eq!(1, rick_eth.depth.asks);
    assert_eq!(1, rick_eth.depth.bids);

    let morty_eth = response
        .result
        .iter()
        .find(|pair_depth| pair_depth.pair.0 == "MORTY" && pair_depth.pair.1 == "ETH")
        .unwrap();
    assert_eq!(0, morty_eth.depth.asks);
    assert_eq!(0, morty_eth.depth.bids);
}

#[test]
#[cfg(not(target_arch = "wasm32"))]
fn test_orderbook_depth() {
    let bob_passphrase = get_passphrase(&".env.seed", "BOB_PASSPHRASE").unwrap();

    let coins = json!([rick_conf(), morty_conf(), eth_testnet_conf(), eth_jst_testnet_conf(),]);

    // start bob and immediately place the orders
    let mut mm_bob = MarketMakerIt::start(
        json! ({
            "gui": "nogui",
            "netid": 9998,
            "myipaddr": env::var ("BOB_TRADE_IP") .ok(),
            "rpcip": env::var ("BOB_TRADE_IP") .ok(),
            "canbind": env::var ("BOB_TRADE_PORT") .ok().map (|s| s.parse::<i64>().unwrap()),
            "passphrase": bob_passphrase,
            "coins": coins,
            "rpc_password": "pass",
            "i_am_seed": true,
        }),
        "pass".into(),
        None,
    )
    .unwrap();
    let (_bob_dump_log, _bob_dump_dashboard) = mm_bob.mm_dump();
    log!("Bob log path: {}", mm_bob.log_path.display());

    // Enable coins on Bob side. Print the replies in case we need the "address".
    let bob_coins = block_on(enable_coins_eth_electrum(&mm_bob, ETH_DEV_NODES));
    log!("enable_coins (bob): {:?}", bob_coins);
    // issue sell request on Bob side by setting base/rel price
    log!("Issue bob sell requests");

    let bob_orders = [
        // (base, rel, price, volume, min_volume)
        ("RICK", "MORTY", "0.9", "0.9", None),
        ("RICK", "MORTY", "0.8", "0.9", None),
        ("RICK", "MORTY", "0.7", "0.9", Some("0.9")),
        ("RICK", "ETH", "0.8", "0.9", None),
        ("MORTY", "RICK", "0.8", "0.9", None),
        ("MORTY", "RICK", "0.9", "0.9", None),
        ("ETH", "RICK", "0.8", "0.9", None),
    ];
    for (base, rel, price, volume, min_volume) in bob_orders.iter() {
        let rc = block_on(mm_bob.rpc(&json! ({
            "userpass": mm_bob.userpass,
            "method": "setprice",
            "base": base,
            "rel": rel,
            "price": price,
            "volume": volume,
            "min_volume": min_volume.unwrap_or("0.00777"),
            "cancel_previous": false,
        })))
        .unwrap();
        assert!(rc.0.is_success(), "!setprice: {}", rc.1);
    }

    let mm_alice = MarketMakerIt::start(
        json! ({
            "gui": "nogui",
            "netid": 9998,
            "myipaddr": env::var ("ALICE_TRADE_IP") .ok(),
            "rpcip": env::var ("ALICE_TRADE_IP") .ok(),
            "passphrase": "alice passphrase",
            "coins": coins,
            "seednodes": [mm_bob.ip.to_string()],
            "rpc_password": "pass",
        }),
        "pass".into(),
        None,
    )
    .unwrap();

    let (_alice_dump_log, _alice_dump_dashboard) = mm_alice.mm_dump();
    log!("Alice log path: {}", mm_alice.log_path.display());

    block_on(mm_bob.wait_for_log(22., |log| {
        log.contains("DEBUG Handling IncludedTorelaysMesh message for peer")
    }))
    .unwrap();

    request_and_check_orderbook_depth(&mm_alice);
    // request RICK/MORTY orderbook to subscribe Alice
    let rc = block_on(mm_alice.rpc(&json! ({
        "userpass": mm_alice.userpass,
        "method": "orderbook",
        "base": "RICK",
        "rel": "MORTY",
    })))
    .unwrap();
    assert!(rc.0.is_success(), "!orderbook: {}", rc.1);

    request_and_check_orderbook_depth(&mm_alice);

    block_on(mm_bob.stop()).unwrap();
    block_on(mm_alice.stop()).unwrap();
}

// https://github.com/KomodoPlatform/atomicDEX-API/issues/932
#[test]
#[cfg(not(target_arch = "wasm32"))]
fn test_mm2_db_migration() {
    let bob_passphrase = get_passphrase(&".env.seed", "BOB_PASSPHRASE").unwrap();

    let coins = json!([rick_conf(), morty_conf(), eth_testnet_conf(), eth_jst_testnet_conf(),]);

    let mm2_folder = new_mm2_temp_folder_path(None);
    let swaps_dir = mm2_folder.join(format!(
        "{}/SWAPS/STATS/MAKER",
        hex::encode(rmd160_from_passphrase(&bob_passphrase))
    ));
    std::fs::create_dir_all(&swaps_dir).unwrap();
    let swap_path = swaps_dir.join("5d02843e-d1b4-488d-aad0-114d82020453.json");
    let swap_json = r#"{"uuid":"5d02843e-d1b4-488d-aad0-114d82020453","events":[{"timestamp":1612780908136,"event":{"type":"Started","data":{"taker_coin":"MORTY-BEP20","maker_coin":"RICK-BEP20","taker":"ad6f89abc2e5beaa8a3ac28e22170659b3209fe2ddf439681b4b8f31508c36fa","secret":"0000000000000000000000000000000000000000000000000000000000000000","secret_hash":"026bebc2e19c243d0940dd583c9573bf10377afd","my_persistent_pub":"037310a8fb9fd8f198a1a21db830252ad681fccda580ed4101f3f6bfb98b34fab5","lock_duration":7800,"maker_amount":"1","taker_amount":"1","maker_payment_confirmations":1,"maker_payment_requires_nota":false,"taker_payment_confirmations":1,"taker_payment_requires_nota":false,"maker_payment_lock":1612796508,"uuid":"5d02843e-d1b4-488d-aad0-114d82020453","started_at":1612780908,"maker_coin_start_block":793472,"taker_coin_start_block":797356,"maker_payment_trade_fee":null,"taker_payment_spend_trade_fee":null}}},{"timestamp":1612780924142,"event":{"type":"Negotiated","data":{"taker_payment_locktime":1612788708,"taker_pubkey":"03ad6f89abc2e5beaa8a3ac28e22170659b3209fe2ddf439681b4b8f31508c36fa"}}},{"timestamp":1612780935156,"event":{"type":"TakerFeeValidated","data":{"tx_hex":"0400008085202f8901f425fbefe21f33ccb7b487df251191b27dfa7b639b04f60e5493c7ea41dbf149000000006b483045022100d5ec3e542175479bd4bd011e19b76a75e99f19cc49867e5bca9541950322c33a02207a4d1ffd674fb9760de79bb4929af44d66344b5e182de3c377186deebf6bf376012103ad6f89abc2e5beaa8a3ac28e22170659b3209fe2ddf439681b4b8f31508c36faffffffff02bcf60100000000001976a914ca1e04745e8ca0c60d8c5881531d51bec470743f88ac5ce6f305000000001976a914d55f0df6cb82630ad21a4e6049522a6f2b6c9d4588ac7c152160000000000000000000000000000000","tx_hash":"75323ab7acd64bd35242611fabaec560d9acf2e1f9ca28d3a4aba47a79fb49c4"}}},{"timestamp":1612780935174,"event":{"type":"MakerPaymentSent","data":{"tx_hex":"0400008085202f89028bef955e42107c562e4e02421f25c455723a701573f86c17b4d82e35a7d8f9f7020000006b483045022100b12fc9d95acca76bf5fd8d5c6acc288b454032ba4561b1c2b1f5f33b2cf2926d022017e561bc2cd93308848674b47b2e8ebd8f074ea78e32454d5fea6f08c0b1f1e40121037310a8fb9fd8f198a1a21db830252ad681fccda580ed4101f3f6bfb98b34fab5ffffffff5dfd0b24c0f7c3cf235868cf9a26ec49574764d135796fc4e7d20e95d55a8653000000006a47304402207c752d14601d1c99892f9d6c88c8ff2f93211640a65b2ee69172a16b908b21e402206f0b66684158445888271a849ab46258ad722496ee64fde055a6f44e36ed2ccc0121037310a8fb9fd8f198a1a21db830252ad681fccda580ed4101f3f6bfb98b34fab5ffffffff0300e1f5050000000017a9141b85c1a277f44f7d77d52b78e2ba70a0becc2ff9870000000000000000166a14026bebc2e19c243d0940dd583c9573bf10377afda7d26301000000001976a91486f747b28c60ad1130bdd3f84f48eeaf1801ca9888ac87152160000000000000000000000000000000","tx_hash":"27dafe553246553d54f909fbbded80e6d490fdb95ca7b6807d73eca45f0d7a22"}}},{"timestamp":1612780982221,"event":{"type":"TakerPaymentReceived","data":{"tx_hex":"0400008085202f8902c449fb797aa4aba4d328caf9e1f2acd960c5aeab1f614252d34bd6acb73a3275010000006a47304402200438c96bf457bacf906e94c98f91783129cb1c3a8f3d9355e1c39a9857fb2c6b02201d3c71b3f243f7a3c91bb9a15e80bb26e47bed04e798106a8af8dac61082ec41012103ad6f89abc2e5beaa8a3ac28e22170659b3209fe2ddf439681b4b8f31508c36fafffffffff425fbefe21f33ccb7b487df251191b27dfa7b639b04f60e5493c7ea41dbf149010000006b483045022100efa00c742159b0b05433678aa95f0c8900adaddf5011bfaf56d6a7679aed428b022043f68efc3cb386dd10a65a2a3e8a904541c8f1ddbd7dddbcda2ccdd7938c5934012103ad6f89abc2e5beaa8a3ac28e22170659b3209fe2ddf439681b4b8f31508c36faffffffff0300e1f5050000000017a914bc8e8f2648f7bb4dbd612f2e71dd7b23c54880b7870000000000000000166a14026bebc2e19c243d0940dd583c9573bf10377afd74c3e90b000000001976a914d55f0df6cb82630ad21a4e6049522a6f2b6c9d4588acb5152160000000000000000000000000000000","tx_hash":"94c8a1244421465b618a36e7647a270c7b2ef20eff3cd1317761cc242c49cc99"}}},{"timestamp":1612780982222,"event":{"type":"TakerPaymentWaitConfirmStarted"}},{"timestamp":1612781042265,"event":{"type":"TakerPaymentValidatedAndConfirmed"}},{"timestamp":1612781042272,"event":{"type":"TakerPaymentSpent","data":{"tx_hex":"0400008085202f890199cc492c24cc617731d13cff0ef22e7b0c277a64e7368a615b46214424a1c89400000000d84830450221008f38d29e7990bd694f2c4fd4c235fe00997da4e5133208d7c38e75e806d9be1702201ff1d598ceafc099dc4af7d4b91db535196f642cf31b5b5e386b28574a378b9b0120e8512e2afb02d3a90590d30095286e2293f51f9d4411ad87ef398ee8f566de43004c6b6304e4332160b1752103ad6f89abc2e5beaa8a3ac28e22170659b3209fe2ddf439681b4b8f31508c36faac6782012088a914026bebc2e19c243d0940dd583c9573bf10377afd8821037310a8fb9fd8f198a1a21db830252ad681fccda580ed4101f3f6bfb98b34fab5ac68ffffffff0118ddf505000000001976a91486f747b28c60ad1130bdd3f84f48eeaf1801ca9888ace2072160000000000000000000000000000000","tx_hash":"d21173cca32b83ffe5d4cc327f7eff09496f52876614dbbfe7963284818ba9a1"}}},{"timestamp":1612781042273,"event":{"type":"TakerPaymentSpendConfirmStarted"}},{"timestamp":1612781207356,"event":{"type":"TakerPaymentSpendConfirmed"}},{"timestamp":1612781207357,"event":{"type":"Finished"}}],"maker_amount":"1","maker_coin":"RICK-BEP20","taker_amount":"1","taker_coin":"MORTY-BEP20","gui":"dexstats","mm_version":"19701cc87","success_events":["Started","Negotiated","TakerFeeValidated","MakerPaymentSent","TakerPaymentReceived","TakerPaymentWaitConfirmStarted","TakerPaymentValidatedAndConfirmed","TakerPaymentSpent","TakerPaymentSpendConfirmStarted","TakerPaymentSpendConfirmed","Finished"],"error_events":["StartFailed","NegotiateFailed","TakerFeeValidateFailed","MakerPaymentTransactionFailed","MakerPaymentDataSendFailed","MakerPaymentWaitConfirmFailed","TakerPaymentValidateFailed","TakerPaymentWaitConfirmFailed","TakerPaymentSpendFailed","TakerPaymentSpendConfirmFailed","MakerPaymentWaitRefundStarted","MakerPaymentRefunded","MakerPaymentRefundFailed"]}"#;
    std::fs::write(swap_path, swap_json.as_bytes()).unwrap();

    // if there is an issue with migration the start will fail
    MarketMakerIt::start(
        json! ({
            "gui": "nogui",
            "netid": 8999,
            "dht": "on",  // Enable DHT without delay.
            "myipaddr": env::var ("BOB_TRADE_IP") .ok(),
            "rpcip": env::var ("BOB_TRADE_IP") .ok(),
            "canbind": env::var ("BOB_TRADE_PORT") .ok().map (|s| s.parse::<i64>().unwrap()),
            "passphrase": bob_passphrase,
            "coins": coins,
            "rpc_password": "password",
            "i_am_seed": true,
            "dbdir": mm2_folder.display().to_string(),
        }),
        "password".into(),
        None,
    )
    .unwrap();
}

#[test]
#[cfg(not(target_arch = "wasm32"))]
fn test_get_current_mtp() {
    // KMD coin config used for this test
    let coins = json!([
        {"coin":"KMD","txversion":4,"overwintered":1,"txfee":10000,"protocol":{"type":"UTXO"}},
    ]);
    let passphrase = "cMhHM3PMpMrChygR4bLF7QsTdenhWpFrrmf2UezBG3eeFsz41rtL";

    let conf = Mm2TestConf::seednode(passphrase, &coins);
    let mm = MarketMakerIt::start(conf.conf, conf.rpc_password, None).unwrap();
    let (_dump_log, _dump_dashboard) = mm.mm_dump();

    let electrum = block_on(enable_electrum(&mm, "KMD", false, &[
        "electrum1.cipig.net:10001",
        "electrum2.cipig.net:10001",
        "electrum3.cipig.net:10001",
    ]));
    log!("{:?}", electrum);

    let rc = block_on(mm.rpc(&json!({
        "userpass": mm.userpass,
        "mmrpc": "2.0",
        "method": "get_current_mtp",
        "params": {
            "coin": "KMD",
        },
    })))
    .unwrap();

    // Test if request is successful before proceeding.
    assert!(rc.0.is_success());
    let mtp_result: Json = json::from_str(&rc.1).unwrap();
    // Test if mtp returns a u32 Number.
    assert!(mtp_result["result"]["mtp"].is_number());
}

#[test]
#[cfg(not(target_arch = "wasm32"))]
fn test_get_public_key() {
    let coins = json!([
        {"coin":"RICK","asset":"RICK","rpcport":8923,"txversion":4,"protocol":{"type":"UTXO"}},
    ]);

    let mm = MarketMakerIt::start(
        json!({
            "gui": "nogui",
            "netid": 9998,
            "passphrase": "bob passphrase",
            "rpc_password": "password",
            "coins": coins,
            "i_am_seed": true,
        }),
        "password".into(),
        None,
    )
    .unwrap();
    let (_dump_log, _dump_dashboard) = mm.mm_dump();
    log!("Log path: {}", mm.log_path.display());
    fn get_public_key_bot_rpc(mm: &MarketMakerIt) -> (StatusCode, String, HeaderMap) {
        block_on(mm.rpc(&json!({
                 "userpass": "password",
                 "mmrpc": "2.0",
                 "method": "get_public_key",
                 "params": {},
                 "id": 0})))
        .unwrap()
    }
    let resp = get_public_key_bot_rpc(&mm);

    // Must be 200
    assert_eq!(resp.0, 200);
    let v: RpcV2Response<GetPublicKeyResult> = serde_json::from_str(&resp.1).unwrap();
    assert_eq!(
        v.result.public_key,
        "022cd3021a2197361fb70b862c412bc8e44cff6951fa1de45ceabfdd9b4c520420"
    )
}

#[test]
#[cfg(not(target_arch = "wasm32"))]
fn test_get_public_key_hash() {
    let coins = json!([
        {"coin":"RICK","asset":"RICK","rpcport":8923,"txversion":4,"protocol":{"type":"UTXO"}},
    ]);

    let mm = MarketMakerIt::start(
        json!({
            "gui": "nogui",
            "netid": 9998,
            "passphrase": "bob passphrase",
            "rpc_password": "password",
            "coins": coins,
            "i_am_seed": true,
        }),
        "password".into(),
        None,
    )
    .unwrap();
    let (_dump_log, _dump_dashboard) = mm.mm_dump();
    log!("Log path: {}", mm.log_path.display());
    let resp = block_on(mm.rpc(&json!({
                 "userpass": "password",
                 "mmrpc": "2.0",
                 "method": "get_public_key_hash",
                 "params": {},
                 "id": 0})))
    .unwrap();

    // Must be 200
    assert_eq!(resp.0, StatusCode::OK);
    let v: RpcV2Response<GetPublicKeyHashResult> = serde_json::from_str(&resp.1).unwrap();
    // Public key hash must be "b506088aa2a3b4bb1da3a29bf00ce1a550ea1df9"
    assert_eq!(v.result.public_key_hash, "b506088aa2a3b4bb1da3a29bf00ce1a550ea1df9")
}

#[test]
#[cfg(not(target_arch = "wasm32"))]
fn test_get_my_address_hd() {
    const PASSPHRASE: &str = "tank abandon bind salon remove wisdom net size aspect direct source fossil";

    let coins = json!([eth_testnet_conf()]);

    let conf = Mm2TestConf::seednode_with_hd_account(PASSPHRASE, &coins);
    let mm = MarketMakerIt::start(conf.conf, conf.rpc_password, None).unwrap();
    let (_dump_log, _dump_dashboard) = mm.mm_dump();
    log!("log path: {}", mm.log_path.display());

    let resp = block_on(mm.rpc(&json!({
        "userpass": mm.userpass,
        "mmrpc": "2.0",
        "method": "get_my_address",
        "params": {
            "coin": "ETH",
        }
    })))
    .unwrap();

    assert_eq!(resp.0, StatusCode::OK);
    let my_wallet_address: Json = json::from_str(&resp.1).unwrap();
    assert_eq!(
        my_wallet_address["result"]["wallet_address"],
        "0x1737F1FaB40c6Fd3dc729B51C0F97DB3297CCA93"
    )
}

#[test]
#[cfg(not(target_arch = "wasm32"))]
fn test_get_orderbook_with_same_orderbook_ticker() {
    let coins = json!([
        {"coin":"RICK","asset":"RICK","rpcport":8923,"txversion":4,"protocol":{"type":"UTXO"}},
        {"coin":"RICK-Utxo","asset":"RICK","orderbook_ticker":"RICK","rpcport":8923,"txversion":4,"protocol":{"type":"UTXO"}},
        // just a random contract address
        {"coin":"RICK-ERC20","orderbook_ticker":"RICK","decimals": 18,"protocol":{"type":"ERC20","protocol_data":{"platform":"ETH","contract_address":"0x7Fc66500c84A76Ad7e9c93437bFc5Ac33E2DDaE9"}}},
    ]);

    let mm = MarketMakerIt::start(
        json!({
            "gui": "nogui",
            "netid": 9998,
            "passphrase": "bob passphrase",
            "rpc_password": "password",
            "coins": coins,
            "i_am_seed": true,
        }),
        "password".into(),
        None,
    )
    .unwrap();
    let (_dump_log, _dump_dashboard) = mm.mm_dump();
    log!("Log path: {}", mm.log_path.display());

    let rc = block_on(mm.rpc(&json! ({
        "userpass": mm.userpass,
        "method": "orderbook",
        "base": "RICK",
        "rel": "RICK-Utxo",
    })))
    .unwrap();
    assert!(
        rc.0.is_server_error(),
        "orderbook succeed but should have failed {}",
        rc.1
    );

    let rc = block_on(mm.rpc(&json! ({
        "userpass": mm.userpass,
        "method": "orderbook",
        "base": "RICK",
        "rel": "RICK-ERC20",
    })))
    .unwrap();
    assert!(rc.0.is_success(), "!orderbook {}", rc.1);
}

#[test]
#[cfg(not(target_arch = "wasm32"))]
fn test_conf_settings_in_orderbook() {
    let coins = json!([
        {"coin":"RICK","asset":"RICK","rpcport":8923,"txversion":4,"overwintered":1,"required_confirmations":10,"requires_notarization":true,"protocol":{"type":"UTXO"}},
        {"coin":"MORTY","asset":"MORTY","rpcport":11608,"txversion":4,"overwintered":1,"required_confirmations":5,"requires_notarization":false,"protocol":{"type":"UTXO"}},
    ]);

    let mm_bob = MarketMakerIt::start(
        json!({
            "gui": "nogui",
            "netid": 9998,
            "passphrase": "bob passphrase",
            "rpc_password": "password",
            "coins": coins,
            "i_am_seed": true,
        }),
        "password".into(),
        None,
    )
    .unwrap();
    let (_dump_log, _dump_dashboard) = mm_bob.mm_dump();
    log!("Log path: {}", mm_bob.log_path.display());

    log!(
        "enable_coins (bob): {:?}",
        block_on(enable_coins_rick_morty_electrum(&mm_bob))
    );

    log!("Issue set_price request for RICK/MORTY on Bob side");
    let rc = block_on(mm_bob.rpc(&json! ({
        "userpass": mm_bob.userpass,
        "method": "setprice",
        "base": "RICK",
        "rel": "MORTY",
        "price": 0.9,
        "volume": "0.9",
    })))
    .unwrap();
    assert!(rc.0.is_success(), "!setprice: {}", rc.1);

    log!("Issue set_price request for MORTY/RICK on Bob side");
    let rc = block_on(mm_bob.rpc(&json! ({
        "userpass": mm_bob.userpass,
        "method": "setprice",
        "base": "MORTY",
        "rel": "RICK",
        "price": 0.9,
        "volume": "0.9",
    })))
    .unwrap();
    assert!(rc.0.is_success(), "!setprice: {}", rc.1);

    let mm_alice = MarketMakerIt::start(
        json!({
            "gui": "nogui",
            "netid": 9998,
            "passphrase": "alice passphrase",
            "rpc_password": "password",
            "coins": coins,
            "seednodes": [mm_bob.ip.to_string()],
        }),
        "password".into(),
        None,
    )
    .unwrap();
    let (_dump_log, _dump_dashboard) = mm_alice.mm_dump();
    log!("Log path: {}", mm_alice.log_path.display());

    log!(
        "enable_coins (alice): {:?}",
        block_on(enable_coins_rick_morty_electrum(&mm_alice))
    );

    log!("Get RICK/MORTY orderbook on Alice side");
    let rc = block_on(mm_alice.rpc(&json! ({
        "userpass": mm_alice.userpass,
        "method": "orderbook",
        "base": "RICK",
        "rel": "MORTY",
    })))
    .unwrap();
    assert!(rc.0.is_success(), "!orderbook: {}", rc.1);

    let alice_orderbook: OrderbookResponse = json::from_str(&rc.1).unwrap();
    log!("Alice orderbook {:?}", alice_orderbook);

    assert_eq!(
        alice_orderbook.asks.len(),
        1,
        "Alice RICK/MORTY orderbook must have exactly 1 ask"
    );
    assert_eq!(
        alice_orderbook.asks[0].entry.conf_settings.as_ref().unwrap().base_confs,
        10
    );
    assert!(alice_orderbook.asks[0].entry.conf_settings.as_ref().unwrap().base_nota);
    assert_eq!(
        alice_orderbook.asks[0].entry.conf_settings.as_ref().unwrap().rel_confs,
        5
    );
    assert!(!alice_orderbook.asks[0].entry.conf_settings.as_ref().unwrap().rel_nota);

    assert_eq!(
        alice_orderbook.bids.len(),
        1,
        "Alice RICK/MORTY orderbook must have exactly 1 bid"
    );
    assert_eq!(
        alice_orderbook.bids[0].entry.conf_settings.as_ref().unwrap().base_confs,
        10
    );
    assert!(alice_orderbook.bids[0].entry.conf_settings.as_ref().unwrap().base_nota);
    assert_eq!(
        alice_orderbook.bids[0].entry.conf_settings.as_ref().unwrap().rel_confs,
        5
    );
    assert!(!alice_orderbook.bids[0].entry.conf_settings.as_ref().unwrap().rel_nota);

    block_on(mm_bob.stop()).unwrap();
    block_on(mm_alice.stop()).unwrap();
}

#[test]
#[cfg(not(target_arch = "wasm32"))]
fn alice_can_see_confs_in_orderbook_after_sync() {
    let bob_coins = json!([
        {"coin":"RICK","asset":"RICK","rpcport":8923,"txversion":4,"overwintered":1,"required_confirmations":10,"requires_notarization":true,"protocol":{"type":"UTXO"}},
        {"coin":"MORTY","asset":"MORTY","rpcport":11608,"txversion":4,"overwintered":1,"required_confirmations":5,"requires_notarization":false,"protocol":{"type":"UTXO"}},
    ]);

    let mm_bob = MarketMakerIt::start(
        json!({
            "gui": "nogui",
            "netid": 9998,
            "passphrase": "bob passphrase",
            "rpc_password": "password",
            "coins": bob_coins,
            "i_am_seed": true,
        }),
        "password".into(),
        None,
    )
    .unwrap();
    // let (_dump_log, _dump_dashboard) = mm_bob.mm_dump();
    log!("Bob log path: {}", mm_bob.log_path.display());

    log!(
        "enable_coins (bob): {:?}",
        block_on(enable_coins_rick_morty_electrum(&mm_bob))
    );

    log!("Issue sell request on Bob side");
    let rc = block_on(mm_bob.rpc(&json! ({
        "userpass": mm_bob.userpass,
        "method": "setprice",
        "base": "RICK",
        "rel": "MORTY",
        "price": 0.9,
        "volume": "0.9",
    })))
    .unwrap();
    assert!(rc.0.is_success(), "!setprice: {}", rc.1);

    let rc = block_on(mm_bob.rpc(&json! ({
        "userpass": mm_bob.userpass,
        "mmrpc": "2.0",
        "method": "get_public_key",
        "params": {},
    })))
    .unwrap();
    assert!(rc.0.is_success(), "!get_public_key: {}", rc.1);
    let get_public_key_res: RpcV2Response<GetPublicKeyResult> = serde_json::from_str(&rc.1).unwrap();
    let bob_pubkey = get_public_key_res.result.public_key;

    // Alice coins don't have required_confirmations and requires_notarization set
    let alice_coins = json!([
        {"coin":"RICK","asset":"RICK","rpcport":8923,"txversion":4,"overwintered":1,"protocol":{"type":"UTXO"}},
        {"coin":"MORTY","asset":"MORTY","rpcport":11608,"txversion":4,"overwintered":1,"protocol":{"type":"UTXO"}},
    ]);

    let mut mm_alice = MarketMakerIt::start(
        json!({
            "gui": "nogui",
            "netid": 9998,
            "passphrase": "alice passphrase",
            "rpc_password": "password",
            "coins": alice_coins,
            "seednodes": [mm_bob.ip.to_string()],
        }),
        "password".into(),
        None,
    )
    .unwrap();
    let (_dump_log, _dump_dashboard) = mm_alice.mm_dump();
    log!("Alice log path: {}", mm_alice.log_path.display());

    log!(
        "enable_coins (alice): {:?}",
        block_on(enable_coins_rick_morty_electrum(&mm_alice))
    );

    // setting the price will trigger Alice's subscription to the orderbook topic
    // but won't request the actual orderbook
    let rc = block_on(mm_alice.rpc(&json! ({
        "userpass": mm_alice.userpass,
        "method": "setprice",
        "base": "RICK",
        "rel": "MORTY",
        "price": "1",
        "volume": "0.1",
        "cancel_previous": false,
    })))
    .unwrap();
    assert!(rc.0.is_success(), "!setprice: {}", rc.1);

    block_on(
        mm_alice.wait_for_log((MIN_ORDER_KEEP_ALIVE_INTERVAL * 2) as f64, |log| {
            log.contains(&format!("Inserting order OrderbookItem {{ pubkey: \"{}\"", bob_pubkey))
        }),
    )
    .unwrap();

    log!("Get RICK/MORTY orderbook on Alice side");
    let rc = block_on(mm_alice.rpc(&json! ({
        "userpass": mm_alice.userpass,
        "method": "orderbook",
        "base": "RICK",
        "rel": "MORTY",
    })))
    .unwrap();
    assert!(rc.0.is_success(), "!orderbook: {}", rc.1);

    let alice_orderbook: OrderbookResponse = json::from_str(&rc.1).unwrap();
    log!("Alice orderbook {:?}", alice_orderbook);
    assert_eq!(
        alice_orderbook.asks.len(),
        2,
        "Alice RICK/MORTY orderbook must have exactly 2 ask"
    );
    let bob_order_in_orderbook = alice_orderbook
        .asks
        .iter()
        .find(|entry| entry.entry.pubkey == bob_pubkey)
        .unwrap();
    assert_eq!(
        bob_order_in_orderbook.entry.conf_settings.as_ref().unwrap().base_confs,
        10
    );
    assert!(bob_order_in_orderbook.entry.conf_settings.as_ref().unwrap().base_nota);
    assert_eq!(
        bob_order_in_orderbook.entry.conf_settings.as_ref().unwrap().rel_confs,
        5
    );
    assert!(!bob_order_in_orderbook.entry.conf_settings.as_ref().unwrap().rel_nota);

    block_on(mm_bob.stop()).unwrap();
    block_on(mm_alice.stop()).unwrap();
}

#[test]
#[cfg(not(target_arch = "wasm32"))]
fn test_sign_verify_message_utxo() {
    let seed = "spice describe gravity federal blast come thank unfair canal monkey style afraid";

    let coins = json!([
        {
            "coin":"RICK",
            "asset":"RICK",
            "rpcport":8923,
            "sign_message_prefix": "Komodo Signed Message:\n",
            "txversion":4,
            "overwintered":1,
            "protocol":{"type":"UTXO"}
        },
        {"coin":"MORTY","asset":"MORTY","rpcport":11608,"txversion":4,"overwintered":1,"protocol":{"type":"UTXO"}}
    ]);

    // start bob and immediately place the order
    let mm_bob = MarketMakerIt::start(
        json! ({
            "gui": "nogui",
            "netid": 9998,
            "myipaddr": env::var ("BOB_TRADE_IP") .ok(),
            "rpcip": env::var ("BOB_TRADE_IP") .ok(),
            "canbind": env::var ("BOB_TRADE_PORT") .ok().map (|s| s.parse::<i64>().unwrap()),
            "passphrase": seed.to_string(),
            "coins": coins,
            "rpc_password": "pass",
            "i_am_seed": true,
        }),
        "pass".into(),
        None,
    )
    .unwrap();
    let (_bob_dump_log, _bob_dump_dashboard) = mm_bob.mm_dump();
    log!("Bob log path: {}", mm_bob.log_path.display());
    // Enable coins on Bob side. Print the replies in case we need the "address".
    log!(
        "enable_coins (bob): {:?}",
        block_on(enable_coins_rick_morty_electrum(&mm_bob))
    );

    let response = block_on(sign_message(&mm_bob, "RICK"));
    let response: RpcV2Response<SignatureResponse> = json::from_value(response).unwrap();
    let response = response.result;

    assert_eq!(
        response.signature,
        "HzetbqVj9gnUOznon9bvE61qRlmjH5R+rNgkxu8uyce3UBbOu+2aGh7r/GGSVFGZjRnaYC60hdwtdirTKLb7bE4="
    );

    let response = block_on(verify_message(
        &mm_bob,
        "RICK",
        "HzetbqVj9gnUOznon9bvE61qRlmjH5R+rNgkxu8uyce3UBbOu+2aGh7r/GGSVFGZjRnaYC60hdwtdirTKLb7bE4=",
        "R9o9xTocqr6CeEDGDH6mEYpwLoMz6jNjMW",
    ));
    let response: RpcV2Response<VerificationResponse> = json::from_value(response).unwrap();
    let response = response.result;

    assert!(response.is_valid);
}

#[test]
#[cfg(not(target_arch = "wasm32"))]
fn test_sign_verify_message_utxo_segwit() {
    let seed = "spice describe gravity federal blast come thank unfair canal monkey style afraid";

    let coins = json!([
        {
            "coin":"RICK",
            "asset":"RICK",
            "rpcport":8923,
            "sign_message_prefix": "Komodo Signed Message:\n",
            "txversion":4,
            "overwintered":1,
            "segwit": true,
            "address_format":{"format":"segwit"},
            "bech32_hrp": "rck",
            "protocol":{"type":"UTXO"}
        },
        {"coin":"MORTY","asset":"MORTY","rpcport":11608,"txversion":4,"overwintered":1,"protocol":{"type":"UTXO"}}
    ]);

    // start bob and immediately place the order
    let mm_bob = MarketMakerIt::start(
        json! ({
            "gui": "nogui",
            "netid": 9998,
            "myipaddr": env::var ("BOB_TRADE_IP") .ok(),
            "rpcip": env::var ("BOB_TRADE_IP") .ok(),
            "canbind": env::var ("BOB_TRADE_PORT") .ok().map (|s| s.parse::<i64>().unwrap()),
            "passphrase": seed.to_string(),
            "coins": coins,
            "rpc_password": "pass",
            "i_am_seed": true,
        }),
        "pass".into(),
        None,
    )
    .unwrap();
    let (_bob_dump_log, _bob_dump_dashboard) = mm_bob.mm_dump();
    log!("Bob log path: {}", mm_bob.log_path.display());
    // Enable coins on Bob side. Print the replies in case we need the "address".
    log!(
        "enable_coins (bob): {:?}",
        block_on(enable_coins_rick_morty_electrum(&mm_bob))
    );

    let response = block_on(sign_message(&mm_bob, "RICK"));
    let response: RpcV2Response<SignatureResponse> = json::from_value(response).unwrap();
    let response = response.result;

    assert_eq!(
        response.signature,
        "HzetbqVj9gnUOznon9bvE61qRlmjH5R+rNgkxu8uyce3UBbOu+2aGh7r/GGSVFGZjRnaYC60hdwtdirTKLb7bE4="
    );

    let response = block_on(verify_message(
        &mm_bob,
        "RICK",
        "HzetbqVj9gnUOznon9bvE61qRlmjH5R+rNgkxu8uyce3UBbOu+2aGh7r/GGSVFGZjRnaYC60hdwtdirTKLb7bE4=",
        "rck1qqk4t2dppvmu9jja0z7nan0h464n5gve8h7nhay",
    ));
    let response: RpcV2Response<VerificationResponse> = json::from_value(response).unwrap();
    let response = response.result;

    assert!(response.is_valid);

    let response = block_on(verify_message(
        &mm_bob,
        "RICK",
        "HzetbqVj9gnUOznon9bvE61qRlmjH5R+rNgkxu8uyce3UBbOu+2aGh7r/GGSVFGZjRnaYC60hdwtdirTKLb7bE4=",
        "R9o9xTocqr6CeEDGDH6mEYpwLoMz6jNjMW",
    ));
    let response: RpcV2Response<VerificationResponse> = json::from_value(response).unwrap();
    let response = response.result;

    assert!(response.is_valid);
}

#[test]
#[cfg(not(target_arch = "wasm32"))]
fn test_sign_verify_message_eth() {
    let seed = "spice describe gravity federal blast come thank unfair canal monkey style afraid";

    let coins = json!([
        {
            "coin": "ETH",
            "name": "ethereum",
            "fname": "Ethereum",
            "sign_message_prefix": "Ethereum Signed Message:\n",
            "rpcport": 80,
            "mm2": 1,
            "chain_id": 1,
            "required_confirmations": 3,
            "avg_blocktime": 0.25,
            "protocol": {"type": "ETH"}
        }
    ]);

    // start bob and immediately place the order
    let mm_bob = MarketMakerIt::start(
        json! ({
            "gui": "nogui",
            "netid": 9998,
            "myipaddr": env::var ("BOB_TRADE_IP") .ok(),
            "rpcip": env::var ("BOB_TRADE_IP") .ok(),
            "canbind": env::var ("BOB_TRADE_PORT") .ok().map (|s| s.parse::<i64>().unwrap()),
            "passphrase": seed.to_string(),
            "coins": coins,
            "rpc_password": "pass",
            "i_am_seed": true,
        }),
        "pass".into(),
        None,
    )
    .unwrap();
    let (_bob_dump_log, _bob_dump_dashboard) = mm_bob.mm_dump();
    log!("Bob log path: {}", mm_bob.log_path.display());

    // Enable coins on Bob side. Print the replies in case we need the "address".
    log!(
        "enable_coins (bob): {:?}",
        block_on(enable_native(&mm_bob, "ETH", ETH_DEV_NODES, None))
    );

    let response = block_on(sign_message(&mm_bob, "ETH"));
    let response: RpcV2Response<SignatureResponse> = json::from_value(response).unwrap();
    let response = response.result;

    assert_eq!(
        response.signature,
        "0xcdf11a9c4591fb7334daa4b21494a2590d3f7de41c7d2b333a5b61ca59da9b311b492374cc0ba4fbae53933260fa4b1c18f15d95b694629a7b0620eec77a938600"
    );

    let response = block_on(verify_message(&mm_bob, "ETH",
                                           "0xcdf11a9c4591fb7334daa4b21494a2590d3f7de41c7d2b333a5b61ca59da9b311b492374cc0ba4fbae53933260fa4b1c18f15d95b694629a7b0620eec77a938600",
                                           "0xbAB36286672fbdc7B250804bf6D14Be0dF69fa29"));
    let response: RpcV2Response<VerificationResponse> = json::from_value(response).unwrap();
    let response = response.result;

    assert!(response.is_valid);
}

#[test]
#[cfg(not(target_arch = "wasm32"))]
fn test_no_login() {
    let coins = json!([rick_conf(), morty_conf()]);
    let seednode_passphrase = get_passphrase(&".env.seed", "BOB_PASSPHRASE").unwrap();
    let seednode_conf = Mm2TestConf::seednode(&seednode_passphrase, &coins);
    let seednode = MarketMakerIt::start(seednode_conf.conf, seednode_conf.rpc_password, None).unwrap();
    let (_dump_log, _dump_dashboard) = seednode.mm_dump();
    log!("log path: {}", seednode.log_path.display());

    let no_login_conf = Mm2TestConf::no_login_node(&coins, &[&seednode.ip.to_string()]);
    let no_login_node = MarketMakerIt::start(no_login_conf.conf, no_login_conf.rpc_password, None).unwrap();
    let (_dump_log, _dump_dashboard) = no_login_node.mm_dump();
    log!("log path: {}", no_login_node.log_path.display());

<<<<<<< HEAD
    block_on(enable_electrum_json(&seednode, RICK, false, rick_electrums()));
    block_on(enable_electrum_json(&seednode, MORTY, false, morty_electrums()));
=======
    block_on(enable_electrum_json(&seednode, RICK, false, doc_electrums(), None));
    block_on(enable_electrum_json(&seednode, MORTY, false, marty_electrums(), None));
>>>>>>> 8276b7c5

    let orders = [
        // (base, rel, price, volume, min_volume)
        ("RICK", "MORTY", "0.9", "0.9", None),
        ("RICK", "MORTY", "0.8", "0.9", None),
        ("RICK", "MORTY", "0.7", "0.9", Some("0.9")),
        ("MORTY", "RICK", "0.8", "0.9", None),
        ("MORTY", "RICK", "0.9", "0.9", None),
    ];

    for (base, rel, price, volume, min_volume) in orders.iter() {
        let rc = block_on(seednode.rpc(&json! ({
            "userpass": seednode.userpass,
            "method": "setprice",
            "base": base,
            "rel": rel,
            "price": price,
            "volume": volume,
            "min_volume": min_volume.unwrap_or("0.00777"),
            "cancel_previous": false,
        })))
        .unwrap();
        assert!(rc.0.is_success(), "!setprice: {}", rc.1);
    }

    let orderbook = block_on(no_login_node.rpc(&json! ({
        "userpass": no_login_node.userpass,
        "method": "orderbook",
        "base": "RICK",
        "rel": "MORTY",
    })))
    .unwrap();
    assert!(orderbook.0.is_success(), "!orderbook: {}", orderbook.1);
    let orderbook: OrderbookResponse = json::from_str(&orderbook.1).unwrap();
    assert_eq!(orderbook.asks.len(), 3);
    assert_eq!(orderbook.bids.len(), 2);

    let orderbook_v2 = block_on(no_login_node.rpc(&json! ({
        "userpass": no_login_node.userpass,
        "mmrpc": "2.0",
        "method": "orderbook",
        "params": {
            "base": "RICK",
            "rel": "MORTY",
        },
    })))
    .unwrap();
    assert!(orderbook_v2.0.is_success(), "!orderbook: {}", orderbook_v2.1);
    let orderbook_v2: RpcV2Response<OrderbookV2Response> = json::from_str(&orderbook_v2.1).unwrap();
    let orderbook_v2 = orderbook_v2.result;
    assert_eq!(orderbook_v2.asks.len(), 3);
    assert_eq!(orderbook_v2.bids.len(), 2);

    let best_orders = block_on(no_login_node.rpc(&json! ({
        "userpass": no_login_node.userpass,
        "method": "best_orders",
        "coin": "RICK",
        "action": "buy",
        "volume": "0.1",
    })))
    .unwrap();
    assert!(best_orders.0.is_success(), "!best_orders: {}", best_orders.1);
    let best_orders: BestOrdersResponse = json::from_str(&best_orders.1).unwrap();
    let best_morty_orders = best_orders.result.get("MORTY").unwrap();
    assert_eq!(1, best_morty_orders.len());
    let expected_price: BigDecimal = "0.8".parse().unwrap();
    assert_eq!(expected_price, best_morty_orders[0].price);

    let best_orders_v2 = block_on(no_login_node.rpc(&json! ({
        "userpass": no_login_node.userpass,
        "mmrpc": "2.0",
        "method": "best_orders",
        "params": {
            "coin": "RICK",
            "action": "buy",
            "request_by": {
                "type": "number",
                "value": 1
            }
        },
    })))
    .unwrap();
    assert!(best_orders_v2.0.is_success(), "!best_orders: {}", best_orders_v2.1);
    let best_orders_v2: RpcV2Response<BestOrdersV2Response> = json::from_str(&best_orders_v2.1).unwrap();
    let best_morty_orders = best_orders_v2.result.orders.get(MORTY).unwrap();
    assert_eq!(1, best_morty_orders.len());
    let expected_price: BigDecimal = "0.7".parse().unwrap();
    assert_eq!(expected_price, best_morty_orders[0].price.decimal);

    let orderbook_depth = block_on(no_login_node.rpc(&json! ({
        "userpass": no_login_node.userpass,
        "method": "orderbook_depth",
        "pairs":[["RICK","MORTY"]]
    })))
    .unwrap();
    assert!(
        orderbook_depth.0.is_success(),
        "!orderbook_depth: {}",
        orderbook_depth.1
    );
    let orderbook_depth: OrderbookDepthResponse = json::from_str(&orderbook_depth.1).unwrap();
    let orderbook_depth = orderbook_depth.result;
    assert_eq!(orderbook_depth[0].depth.asks, 3);
    assert_eq!(orderbook_depth[0].depth.bids, 2);

    let version = block_on(no_login_node.rpc(&json! ({
        "userpass": no_login_node.userpass,
        "method": "version",
    })))
    .unwrap();
    assert!(version.0.is_success(), "!version: {}", version.1);
}

#[test]
#[cfg(not(target_arch = "wasm32"))]
fn test_gui_storage_accounts_functionality() {
    let passphrase = "test_gui_storage passphrase";

    let conf = Mm2TestConf::seednode(passphrase, &json!([]));
    let mm = block_on(MarketMakerIt::start_async(conf.conf, conf.rpc_password, None)).unwrap();
    let (_bob_dump_log, _bob_dump_dashboard) = mm.mm_dump();
    log!("Log path: {}", mm.log_path.display());

    let resp = block_on(mm.rpc(&json!({
        "userpass": mm.userpass,
        "mmrpc": "2.0",
        "method": "gui_storage::enable_account",
        "params": {
            "policy": "new",
            "account_id": {
                "type": "iguana"
            },
            "name": "My Iguana wallet",
        },
    })))
    .unwrap();
    assert!(resp.0.is_success(), "!gui_storage::enable_account: {}", resp.1);

    let resp = block_on(mm.rpc(&json!({
        "userpass": mm.userpass,
        "mmrpc": "2.0",
        "method": "gui_storage::add_account",
        "params": {
            "account_id": {
                "type": "hw",
                "device_pubkey": "1549128bbfb33b997949b4105b6a6371c998e212"
            },
            "description": "Any description",
            "name": "My HW",
        },
    })))
    .unwrap();
    assert!(resp.0.is_success(), "!gui_storage::add_account: {}", resp.1);

    // Add `HD{1}` account that will be deleted later.
    let resp = block_on(mm.rpc(&json!({
        "userpass": mm.userpass,
        "mmrpc": "2.0",
        "method": "gui_storage::add_account",
        "params": {
            "account_id": {
                "type": "hd",
                "account_idx": 1,
            },
            "name": "An HD account"
        },
    })))
    .unwrap();
    assert!(resp.0.is_success(), "!gui_storage::add_account: {}", resp.1);

    let resp = block_on(mm.rpc(&json!({
        "userpass": mm.userpass,
        "mmrpc": "2.0",
        "method": "gui_storage::delete_account",
        "params": {
            "account_id": {
                "type": "hd",
                "account_idx": 1,
            }
        },
    })))
    .unwrap();
    assert!(resp.0.is_success(), "!gui_storage::delete_account: {}", resp.1);

    let resp = block_on(mm.rpc(&json!({
        "userpass": mm.userpass,
        "mmrpc": "2.0",
        "method": "gui_storage::set_account_balance",
        "params": {
            "account_id": {
                "type": "hw",
                "device_pubkey": "1549128bbfb33b997949b4105b6a6371c998e212"
            },
            "balance_usd": "123.567",
        },
    })))
    .unwrap();
    assert!(resp.0.is_success(), "!gui_storage::set_account_balance: {}", resp.1);

    let resp = block_on(mm.rpc(&json!({
        "userpass": mm.userpass,
        "mmrpc": "2.0",
        "method": "gui_storage::set_account_name",
        "params": {
            "account_id": {
                "type": "iguana"
            },
            "name": "New Iguana account name",
        },
    })))
    .unwrap();
    assert!(resp.0.is_success(), "!gui_storage::set_account_name: {}", resp.1);

    let resp = block_on(mm.rpc(&json!({
        "userpass": mm.userpass,
        "mmrpc": "2.0",
        "method": "gui_storage::set_account_description",
        "params": {
            "account_id": {
                "type": "iguana"
            },
            "description": "Another description",
        },
    })))
    .unwrap();
    assert!(resp.0.is_success(), "!gui_storage::set_account_description: {}", resp.1);

    let resp = block_on(mm.rpc(&json!({
        "userpass": mm.userpass,
        "mmrpc": "2.0",
        "method": "gui_storage::get_accounts"
    })))
    .unwrap();
    assert!(resp.0.is_success(), "!gui_storage::get_accounts: {}", resp.1);

    let actual: RpcV2Response<Vec<gui_storage::AccountWithEnabledFlag>> = json::from_str(&resp.1).unwrap();
    let expected = vec![
        gui_storage::AccountWithEnabledFlag {
            account_id: gui_storage::AccountId::Iguana,
            name: "New Iguana account name".to_string(),
            description: "Another description".to_string(),
            balance_usd: BigDecimal::from(0i32),
            enabled: true,
        },
        gui_storage::AccountWithEnabledFlag {
            account_id: gui_storage::AccountId::HW {
                device_pubkey: "1549128bbfb33b997949b4105b6a6371c998e212".to_string(),
            },
            name: "My HW".to_string(),
            description: "Any description".to_string(),
            balance_usd: BigDecimal::from(123567i32) / BigDecimal::from(1000i32),
            enabled: false,
        },
    ];
    assert_eq!(actual.result, expected);
}

#[test]
#[cfg(not(target_arch = "wasm32"))]
fn test_gui_storage_coins_functionality() {
    let passphrase = "test_gui_storage passphrase";

    let conf = Mm2TestConf::seednode(passphrase, &json!([]));
    let mm = block_on(MarketMakerIt::start_async(conf.conf, conf.rpc_password, None)).unwrap();
    let (_bob_dump_log, _bob_dump_dashboard) = mm.mm_dump();
    log!("Log path: {}", mm.log_path.display());

    let resp = block_on(mm.rpc(&json!({
        "userpass": mm.userpass,
        "mmrpc": "2.0",
        "method": "gui_storage::enable_account",
        "params": {
            "policy": "new",
            "account_id": {
                "type": "iguana"
            },
            "name": "My Iguana wallet",
        },
    })))
    .unwrap();
    assert!(resp.0.is_success(), "!gui_storage::enable_account: {}", resp.1);

    let resp = block_on(mm.rpc(&json!({
        "userpass": mm.userpass,
        "mmrpc": "2.0",
        "method": "gui_storage::add_account",
        "params": {
            "account_id": {
                "type": "hw",
                "device_pubkey": "1549128bbfb33b997949b4105b6a6371c998e212"
            },
            "description": "Any description",
            "name": "My HW",
        },
    })))
    .unwrap();
    assert!(resp.0.is_success(), "!gui_storage::add_account: {}", resp.1);

    let resp = block_on(mm.rpc(&json!({
        "userpass": mm.userpass,
        "mmrpc": "2.0",
        "method": "gui_storage::activate_coins",
        "params": {
            "account_id": {
                "type": "iguana"
            },
            "tickers": ["RICK", "MORTY", "KMD"],
        },
    })))
    .unwrap();
    assert!(resp.0.is_success(), "!gui_storage::activate_coins: {}", resp.1);

    let resp = block_on(mm.rpc(&json!({
        "userpass": mm.userpass,
        "mmrpc": "2.0",
        "method": "gui_storage::activate_coins",
        "params": {
            "account_id": {
                "type": "hw",
                "device_pubkey": "1549128bbfb33b997949b4105b6a6371c998e212"
            },
            "tickers": ["KMD", "MORTY", "BCH"],
        },
    })))
    .unwrap();
    assert!(resp.0.is_success(), "!gui_storage::activate_coins: {}", resp.1);

    let resp = block_on(mm.rpc(&json!({
        "userpass": mm.userpass,
        "mmrpc": "2.0",
        "method": "gui_storage::deactivate_coins",
        "params": {
            "account_id": {
                "type": "hw",
                "device_pubkey": "1549128bbfb33b997949b4105b6a6371c998e212"
            },
            "tickers": ["BTC", "MORTY"],
        },
    })))
    .unwrap();
    assert!(resp.0.is_success(), "!gui_storage::deactivate_coins: {}", resp.1);

    let resp = block_on(mm.rpc(&json!({
        "userpass": mm.userpass,
        "mmrpc": "2.0",
        "method": "gui_storage::get_enabled_account",
    })))
    .unwrap();
    assert!(resp.0.is_success(), "!gui_storage::get_enabled_account: {}", resp.1);
    let actual: RpcV2Response<gui_storage::AccountWithCoins> = json::from_str(&resp.1).unwrap();
    let expected = gui_storage::AccountWithCoins {
        account_id: gui_storage::AccountId::Iguana,
        name: "My Iguana wallet".to_string(),
        description: String::new(),
        balance_usd: BigDecimal::from(0i32),
        coins: vec!["RICK".to_string(), "MORTY".to_string(), "KMD".to_string()]
            .into_iter()
            .collect(),
    };
    assert_eq!(actual.result, expected);

    let resp = block_on(mm.rpc(&json!({
        "userpass": mm.userpass,
        "mmrpc": "2.0",
        "method": "gui_storage::get_account_coins",
        "params": {
            "account_id": {
                "type": "hw",
                "device_pubkey": "1549128bbfb33b997949b4105b6a6371c998e212"
            }
        }
    })))
    .unwrap();
    assert!(resp.0.is_success(), "!gui_storage::get_enabled_account: {}", resp.1);
    let actual: RpcV2Response<gui_storage::AccountCoins> = json::from_str(&resp.1).unwrap();
    let expected = gui_storage::AccountCoins {
        account_id: gui_storage::AccountId::HW {
            device_pubkey: "1549128bbfb33b997949b4105b6a6371c998e212".to_string(),
        },
        coins: vec!["KMD".to_string(), "BCH".to_string()].into_iter().collect(),
    };
    assert_eq!(actual.result, expected);
}

#[test]
#[cfg(not(target_arch = "wasm32"))]
fn test_enable_btc_with_sync_starting_header() {
    let coins = json!([btc_with_sync_starting_header()]);

    let mm_bob = MarketMakerIt::start(
        json! ({
            "gui": "nogui",
            "netid": 9998,
            "myipaddr": env::var ("BOB_TRADE_IP") .ok(),
            "rpcip": env::var ("BOB_TRADE_IP") .ok(),
            "passphrase": "bob passphrase",
            "coins": coins,
            "rpc_password": "pass",
        }),
        "pass".into(),
        None,
    )
    .unwrap();
    let (_dump_log, _dump_dashboard) = mm_bob.mm_dump();
    log!("log path: {}", mm_bob.log_path.display());

    let utxo_bob = block_on(enable_utxo_v2_electrum(&mm_bob, "BTC", btc_electrums(), None, 80));
    log!("enable UTXO bob {:?}", utxo_bob);

    block_on(mm_bob.stop()).unwrap();
}

// This test is ignored because block headers sync and validation can take some time
#[test]
#[ignore]
#[cfg(not(target_arch = "wasm32"))]
fn test_btc_block_header_sync() {
    let coins = json!([btc_with_spv_conf()]);

    let mm_bob = MarketMakerIt::start(
        json! ({
            "gui": "nogui",
            "netid": 9998,
            "myipaddr": env::var ("BOB_TRADE_IP") .ok(),
            "rpcip": env::var ("BOB_TRADE_IP") .ok(),
            "passphrase": "bob passphrase",
            "coins": coins,
            "rpc_password": "pass",
        }),
        "pass".into(),
        None,
    )
    .unwrap();
    let (_dump_log, _dump_dashboard) = mm_bob.mm_dump();
    log!("log path: {}", mm_bob.log_path.display());

    let utxo_bob = block_on(enable_utxo_v2_electrum(&mm_bob, "BTC", btc_electrums(), None, 600));
    log!("enable UTXO bob {:?}", utxo_bob);

    block_on(mm_bob.stop()).unwrap();
}

// This test is ignored because block headers sync and validation can take some time
// Todo: this test is failing, need a small fix in calculating btc_testnet_next_block_bits, and to add each block header individually while validating it.
#[test]
#[ignore]
#[cfg(not(target_arch = "wasm32"))]
fn test_tbtc_block_header_sync() {
    let coins = json!([tbtc_with_spv_conf()]);

    let mm_bob = MarketMakerIt::start(
        json!({
            "gui": "nogui",
            "netid": 9998,
            "myipaddr": env::var ("BOB_TRADE_IP") .ok(),
            "rpcip": env::var ("BOB_TRADE_IP") .ok(),
            "passphrase": "bob passphrase",
            "coins": coins,
            "rpc_password": "pass",
        }),
        "pass".into(),
        None,
    )
    .unwrap();
    let (_dump_log, _dump_dashboard) = mm_bob.mm_dump();
    log!("log path: {}", mm_bob.log_path.display());

    let utxo_bob = block_on(enable_utxo_v2_electrum(
        &mm_bob,
        "tBTC-TEST",
        tbtc_electrums(),
        None,
        100000,
    ));
    log!("enable UTXO bob {:?}", utxo_bob);

    block_on(mm_bob.stop()).unwrap();
}

#[test]
#[cfg(not(target_arch = "wasm32"))]
fn test_enable_utxo_with_enable_hd() {
    const PASSPHRASE: &str = "tank abandon bind salon remove wisdom net size aspect direct source fossil";

    let coins = json!([rick_conf(), btc_segwit_conf(),]);

    let path_to_address = HDAccountAddressId::default();
    let conf_0 = Mm2TestConf::seednode_with_hd_account(PASSPHRASE, &coins);
    let mm_hd_0 = MarketMakerIt::start(conf_0.conf, conf_0.rpc_password, None).unwrap();
    let (_dump_log, _dump_dashboard) = mm_hd_0.mm_dump();
    log!("log path: {}", mm_hd_0.log_path.display());

    let rick = block_on(enable_utxo_v2_electrum(
        &mm_hd_0,
        "RICK",
        rick_electrums(),
        Some(path_to_address.clone()),
        60,
    ));
    let balance = match rick.wallet_balance {
        EnableCoinBalance::HD(hd) => hd,
        _ => panic!("Expected EnableCoinBalance::HD"),
    };
    let account = balance.accounts.get(0).expect("Expected account at index 0");
    assert_eq!(account.addresses[0].address, "RXNtAyDSsY3DS3VxTpJegzoHU9bUX54j56");
    assert_eq!(account.addresses[1].address, "RVyndZp3ZrhGKSwHryyM3Kcz9aq2EJrW1z");
    let new_account = block_on(create_new_account(&mm_hd_0, "RICK", Some(77), 60));
    assert_eq!(new_account.addresses[7].address, "RLNu8gszQ8ENUrY3VSyBS2714CNVwn1f7P");

    let btc_segwit = block_on(enable_utxo_v2_electrum(
        &mm_hd_0,
        "BTC-segwit",
        btc_electrums(),
        Some(path_to_address),
        60,
    ));
    let balance = match btc_segwit.wallet_balance {
        EnableCoinBalance::HD(hd) => hd,
        _ => panic!("Expected EnableCoinBalance::HD"),
    };
    let account = balance.accounts.get(0).expect("Expected account at index 0");
    // This is the enabled address, so it should be derived and added to the account
    assert_eq!(
        account.addresses[0].address,
        "bc1q6vyur5hjul2m0979aadd6u7ptuj9ac4gt0ha0c"
    );
    // The next account address have 0 balance so they are not returned from scanning, We will have to add them manually
    assert!(account.addresses.get(1).is_none());
    let get_new_address_1 = block_on(get_new_address(&mm_hd_0, "BTC-segwit", 0, Some(Bip44Chain::External)));
    assert_eq!(
        get_new_address_1.new_address.address,
        "bc1q6kxcwcrsm5z8pe940xxu294q7588mqvarttxcx"
    );
    block_on(create_new_account(&mm_hd_0, "BTC-segwit", Some(77), 60));
    // The account addresses have 0 balance so they are not returned from scanning, We will have to add them manually
    for _ in 0..8 {
        block_on(get_new_address(&mm_hd_0, "BTC-segwit", 77, Some(Bip44Chain::External)));
    }
    let account_balance = block_on(account_balance(&mm_hd_0, "BTC-segwit", 77, Bip44Chain::External));
    assert_eq!(
        account_balance.addresses[7].address,
        "bc1q0dxnd7afj997a40j86a8a6dq3xs3dwm7rkzams"
    );
}

#[test]
#[cfg(not(target_arch = "wasm32"))]
fn test_enable_coins_with_enable_hd() {
    const PASSPHRASE: &str = "tank abandon bind salon remove wisdom net size aspect direct source fossil";

    let coins = json!([eth_testnet_conf(), eth_jst_testnet_conf(), tqrc20_conf(),]);

    let path_to_address = HDAccountAddressId::default();
    let conf_0 = Mm2TestConf::seednode_with_hd_account(PASSPHRASE, &coins);
    let mm_hd_0 = MarketMakerIt::start(conf_0.conf, conf_0.rpc_password, None).unwrap();
    let (_dump_log, _dump_dashboard) = mm_hd_0.mm_dump();
    log!("log path: {}", mm_hd_0.log_path.display());

    let eth = block_on(enable_native(
        &mm_hd_0,
        "ETH",
        ETH_DEV_NODES,
        Some(path_to_address.clone()),
    ));
    assert_eq!(eth.address, "0x1737F1FaB40c6Fd3dc729B51C0F97DB3297CCA93");
    let jst = block_on(enable_native(&mm_hd_0, "JST", ETH_DEV_NODES, Some(path_to_address)));
    assert_eq!(jst.address, "0x1737F1FaB40c6Fd3dc729B51C0F97DB3297CCA93");
<<<<<<< HEAD
=======
    let rick = block_on(enable_electrum(
        &mm_hd_0,
        "RICK",
        TX_HISTORY,
        DOC_ELECTRUM_ADDRS,
        Some(path_to_address.clone()),
    ));
    assert_eq!(rick.address, "RXNtAyDSsY3DS3VxTpJegzoHU9bUX54j56");
    let qrc20 = block_on(enable_qrc20(
        &mm_hd_0,
        "QRC20",
        QRC20_ELECTRUMS,
        "0xd362e096e873eb7907e205fadc6175c6fec7bc44",
        Some(path_to_address.clone()),
    ));
    assert_eq!(qrc20["address"].as_str(), Some("qRtCTiPHW9e6zH9NcRhjMVfq7sG37SvgrL"));
    let btc_segwit = block_on(enable_electrum(
        &mm_hd_0,
        "BTC-segwit",
        TX_HISTORY,
        TBTC_ELECTRUMS,
        Some(path_to_address),
    ));
    assert_eq!(btc_segwit.address, "bc1q6vyur5hjul2m0979aadd6u7ptuj9ac4gt0ha0c");
>>>>>>> 8276b7c5

    let path_to_address = HDAccountAddressId {
        account_id: 0,
        chain: Bip44Chain::External,
        address_id: 1,
    };
    let conf_1 = Mm2TestConf::seednode_with_hd_account(PASSPHRASE, &coins);
    let mm_hd_1 = MarketMakerIt::start(conf_1.conf, conf_1.rpc_password, None).unwrap();
    let (_dump_log, _dump_dashboard) = mm_hd_1.mm_dump();
    log!("log path: {}", mm_hd_1.log_path.display());

    let eth = block_on(enable_native(
        &mm_hd_1,
        "ETH",
        ETH_DEV_NODES,
        Some(path_to_address.clone()),
    ));
    assert_eq!(eth.address, "0xDe841899aB4A22E23dB21634e54920aDec402397");
    let jst = block_on(enable_native(&mm_hd_1, "JST", ETH_DEV_NODES, Some(path_to_address)));
    assert_eq!(jst.address, "0xDe841899aB4A22E23dB21634e54920aDec402397");
<<<<<<< HEAD
=======
    let rick = block_on(enable_electrum(
        &mm_hd_1,
        "RICK",
        TX_HISTORY,
        DOC_ELECTRUM_ADDRS,
        Some(path_to_address.clone()),
    ));
    assert_eq!(rick.address, "RVyndZp3ZrhGKSwHryyM3Kcz9aq2EJrW1z");
    let qrc20 = block_on(enable_qrc20(
        &mm_hd_1,
        "QRC20",
        QRC20_ELECTRUMS,
        "0xd362e096e873eb7907e205fadc6175c6fec7bc44",
        Some(path_to_address.clone()),
    ));
    assert_eq!(qrc20["address"].as_str(), Some("qY8FNq2ZDUh52BjNvaroFoeHdr3AAhqsxW"));
    let btc_segwit = block_on(enable_electrum(
        &mm_hd_1,
        "BTC-segwit",
        TX_HISTORY,
        TBTC_ELECTRUMS,
        Some(path_to_address),
    ));
    assert_eq!(btc_segwit.address, "bc1q6kxcwcrsm5z8pe940xxu294q7588mqvarttxcx");
>>>>>>> 8276b7c5

    let path_to_address = HDAccountAddressId {
        account_id: 77,
        chain: Bip44Chain::External,
        address_id: 7,
    };
    let conf_1 = Mm2TestConf::seednode_with_hd_account(PASSPHRASE, &coins);
    let mm_hd_1 = MarketMakerIt::start(conf_1.conf, conf_1.rpc_password, None).unwrap();
    let (_dump_log, _dump_dashboard) = mm_hd_1.mm_dump();
    log!("log path: {}", mm_hd_1.log_path.display());

    let eth = block_on(enable_native(
        &mm_hd_1,
        "ETH",
        ETH_DEV_NODES,
        Some(path_to_address.clone()),
    ));
    assert_eq!(eth.address, "0xa420a4DBd8C50e6240014Db4587d2ec8D0cE0e6B");
    let jst = block_on(enable_native(&mm_hd_1, "JST", ETH_DEV_NODES, Some(path_to_address)));
    assert_eq!(jst.address, "0xa420a4DBd8C50e6240014Db4587d2ec8D0cE0e6B");
<<<<<<< HEAD
}

// Todo: Ignored until enable_qtum_with_tokens is implemented, and also implemented for HD wallet using task manager.
#[test]
#[ignore]
#[cfg(not(target_arch = "wasm32"))]
fn test_enable_qrc20_with_enable_hd() {
    const PASSPHRASE: &str = "tank abandon bind salon remove wisdom net size aspect direct source fossil";

    let coins = json!([eth_testnet_conf(), eth_jst_testnet_conf(), tqrc20_conf(),]);

    let path_to_address = HDAccountAddressId::default();
    let conf_0 = Mm2TestConf::seednode_with_hd_account(PASSPHRASE, &coins);
    let mm_hd_0 = MarketMakerIt::start(conf_0.conf, conf_0.rpc_password, None).unwrap();
    let (_dump_log, _dump_dashboard) = mm_hd_0.mm_dump();
    log!("log path: {}", mm_hd_0.log_path.display());

    let qrc20 = block_on(enable_qrc20(
        &mm_hd_0,
        "QRC20",
        QRC20_ELECTRUMS,
        "0xd362e096e873eb7907e205fadc6175c6fec7bc44",
        Some(path_to_address),
=======
    let rick = block_on(enable_electrum(
        &mm_hd_1,
        "RICK",
        TX_HISTORY,
        DOC_ELECTRUM_ADDRS,
        Some(path_to_address.clone()),
>>>>>>> 8276b7c5
    ));
    assert_eq!(qrc20["address"].as_str(), Some("qRtCTiPHW9e6zH9NcRhjMVfq7sG37SvgrL"));

    let path_to_address = HDAccountAddressId {
        account_id: 0,
        chain: Bip44Chain::External,
        address_id: 1,
    };
    let conf_1 = Mm2TestConf::seednode_with_hd_account(PASSPHRASE, &coins);
    let mm_hd_1 = MarketMakerIt::start(conf_1.conf, conf_1.rpc_password, None).unwrap();
    let (_dump_log, _dump_dashboard) = mm_hd_1.mm_dump();
    log!("log path: {}", mm_hd_1.log_path.display());

    let qrc20 = block_on(enable_qrc20(
        &mm_hd_1,
        "QRC20",
        QRC20_ELECTRUMS,
        "0xd362e096e873eb7907e205fadc6175c6fec7bc44",
        Some(path_to_address),
    ));
    assert_eq!(qrc20["address"].as_str(), Some("qY8FNq2ZDUh52BjNvaroFoeHdr3AAhqsxW"));

    let path_to_address = HDAccountAddressId {
        account_id: 77,
        chain: Bip44Chain::External,
        address_id: 7,
    };
    let conf_1 = Mm2TestConf::seednode_with_hd_account(PASSPHRASE, &coins);
    let mm_hd_1 = MarketMakerIt::start(conf_1.conf, conf_1.rpc_password, None).unwrap();
    let (_dump_log, _dump_dashboard) = mm_hd_1.mm_dump();
    log!("log path: {}", mm_hd_1.log_path.display());

    let qrc20 = block_on(enable_qrc20(
        &mm_hd_1,
<<<<<<< HEAD
        "QRC20",
        QRC20_ELECTRUMS,
        "0xd362e096e873eb7907e205fadc6175c6fec7bc44",
=======
        "BTC-segwit",
        TX_HISTORY,
        TBTC_ELECTRUMS,
>>>>>>> 8276b7c5
        Some(path_to_address),
    ));
    assert_eq!(qrc20["address"].as_str(), Some("qREuDjyn7dzUPgnCkxPvALz9Szgy7diB5w"));
}

/// `shared_db_id` must be the same for Iguana and all HD accounts derived from the same passphrase.
#[test]
#[cfg(not(target_arch = "wasm32"))]
fn test_get_shared_db_id() {
    const PASSPHRASE: &str = "tank abandon bind salon remove wisdom net size aspect direct source fossil";
    const ANOTHER_PASSPHRASE: &str = "chair lyrics public brick beauty wine panther deer employ panther poet drip";

    let coins = json!([rick_conf()]);
    let confs = vec![
        Mm2TestConf::seednode(PASSPHRASE, &coins),
        Mm2TestConf::seednode_with_hd_account(PASSPHRASE, &coins),
        Mm2TestConf::seednode_with_hd_account(PASSPHRASE, &coins),
    ];

    let mut shared_db_id = None;
    for conf in confs {
        let mm = MarketMakerIt::start(conf.conf, conf.rpc_password, None).unwrap();
        let actual = block_on(get_shared_db_id(&mm)).shared_db_id;
        if let Some(expected) = shared_db_id {
            assert_eq!(
                actual, expected,
                "'shared_db_id' must be the same for Iguana and all HD accounts derived from the same passphrase"
            );
        }
        shared_db_id = Some(actual);
    }

    let another_conf = Mm2TestConf::seednode(ANOTHER_PASSPHRASE, &coins);
    let mm_another = MarketMakerIt::start(another_conf.conf, another_conf.rpc_password, None).unwrap();
    let actual = block_on(get_shared_db_id(&mm_another)).shared_db_id;
    assert_ne!(
        Some(actual),
        shared_db_id,
        "'shared_db_id' must be different for different passphrases"
    );
}

#[test]
fn test_eth_swap_contract_addr_negotiation_same_fallback() {
    let bob_passphrase = get_passphrase!(".env.seed", "BOB_PASSPHRASE").unwrap();
    let alice_passphrase = get_passphrase!(".env.client", "ALICE_PASSPHRASE").unwrap();

    let coins = json!([eth_testnet_conf(), eth_jst_testnet_conf(),]);

    let bob_conf = Mm2TestConf::seednode(&bob_passphrase, &coins);
    let mut mm_bob = MarketMakerIt::start(bob_conf.conf, bob_conf.rpc_password, None).unwrap();

    let (_bob_dump_log, _bob_dump_dashboard) = mm_bob.mm_dump();
    log!("Bob log path: {}", mm_bob.log_path.display());

    let alice_conf = Mm2TestConf::light_node(&alice_passphrase, &coins, &[&mm_bob.ip.to_string()]);
    let mut mm_alice = MarketMakerIt::start(alice_conf.conf, alice_conf.rpc_password, None).unwrap();

    let (_alice_dump_log, _alice_dump_dashboard) = mm_alice.mm_dump();
    log!("Alice log path: {}", mm_alice.log_path.display());

    dbg!(block_on(enable_eth_coin(
        &mm_bob,
        "ETH",
        ETH_DEV_NODES,
        // using arbitrary address
        ETH_DEV_TOKEN_CONTRACT,
        Some(ETH_DEV_SWAP_CONTRACT),
        false
    )));

    dbg!(block_on(enable_eth_coin(
        &mm_bob,
        "JST",
        ETH_DEV_NODES,
        // using arbitrary address
        ETH_DEV_TOKEN_CONTRACT,
        Some(ETH_DEV_SWAP_CONTRACT),
        false
    )));

    dbg!(block_on(enable_eth_coin(
        &mm_alice,
        "ETH",
        ETH_DEV_NODES,
        // using arbitrary address
        ETH_MAINNET_SWAP_CONTRACT,
        Some(ETH_DEV_SWAP_CONTRACT),
        false
    )));

    dbg!(block_on(enable_eth_coin(
        &mm_alice,
        "JST",
        ETH_DEV_NODES,
        // using arbitrary address
        ETH_MAINNET_SWAP_CONTRACT,
        Some(ETH_DEV_SWAP_CONTRACT),
        false
    )));

    let uuids = block_on(start_swaps(
        &mut mm_bob,
        &mut mm_alice,
        &[("ETH", "JST")],
        1.,
        1.,
        0.0001,
    ));

    // give few seconds for swap statuses to be saved
    thread::sleep(Duration::from_secs(3));

    let wait_until = get_utc_timestamp() + 30;
    let expected_contract = Json::from(ETH_DEV_SWAP_CONTRACT.trim_start_matches("0x"));

    block_on(wait_for_swap_contract_negotiation(
        &mm_bob,
        &uuids[0],
        expected_contract.clone(),
        wait_until,
    ));
    block_on(wait_for_swap_contract_negotiation(
        &mm_alice,
        &uuids[0],
        expected_contract,
        wait_until,
    ));
}

#[test]
fn test_eth_swap_negotiation_fails_maker_no_fallback() {
    let bob_passphrase = get_passphrase!(".env.seed", "BOB_PASSPHRASE").unwrap();
    let alice_passphrase = get_passphrase!(".env.client", "ALICE_PASSPHRASE").unwrap();

    let coins = json!([eth_testnet_conf(), eth_jst_testnet_conf(),]);

    let bob_conf = Mm2TestConf::seednode(&bob_passphrase, &coins);
    let mut mm_bob = MarketMakerIt::start(bob_conf.conf, bob_conf.rpc_password, None).unwrap();

    let (_bob_dump_log, _bob_dump_dashboard) = mm_bob.mm_dump();
    log!("Bob log path: {}", mm_bob.log_path.display());

    let alice_conf = Mm2TestConf::light_node(&alice_passphrase, &coins, &[&mm_bob.ip.to_string()]);
    let mut mm_alice = MarketMakerIt::start(alice_conf.conf, alice_conf.rpc_password, None).unwrap();

    let (_alice_dump_log, _alice_dump_dashboard) = mm_alice.mm_dump();
    log!("Alice log path: {}", mm_alice.log_path.display());

    dbg!(block_on(enable_eth_coin(
        &mm_bob,
        "ETH",
        ETH_DEV_NODES,
        // using arbitrary address
        ETH_DEV_TOKEN_CONTRACT,
        None,
        false
    )));

    dbg!(block_on(enable_eth_coin(
        &mm_bob,
        "JST",
        ETH_DEV_NODES,
        // using arbitrary address
        ETH_DEV_TOKEN_CONTRACT,
        None,
        false
    )));

    dbg!(block_on(enable_eth_coin(
        &mm_alice,
        "ETH",
        ETH_DEV_NODES,
        // using arbitrary address
        ETH_MAINNET_SWAP_CONTRACT,
        Some(ETH_DEV_SWAP_CONTRACT),
        false
    )));

    dbg!(block_on(enable_eth_coin(
        &mm_alice,
        "JST",
        ETH_DEV_NODES,
        // using arbitrary address
        ETH_MAINNET_SWAP_CONTRACT,
        Some(ETH_DEV_SWAP_CONTRACT),
        false
    )));

    let uuids = block_on(start_swaps(
        &mut mm_bob,
        &mut mm_alice,
        &[("ETH", "JST")],
        1.,
        1.,
        0.00001,
    ));

    // give few seconds for swap statuses to be saved
    thread::sleep(Duration::from_secs(3));

    let wait_until = get_utc_timestamp() + 30;
    block_on(wait_for_swap_negotiation_failure(&mm_bob, &uuids[0], wait_until));
    block_on(wait_for_swap_negotiation_failure(&mm_alice, &uuids[0], wait_until));
}<|MERGE_RESOLUTION|>--- conflicted
+++ resolved
@@ -4,7 +4,6 @@
 use common::executor::Timer;
 use common::{cfg_native, cfg_wasm32, get_utc_timestamp, log, new_uuid};
 use crypto::privkey::key_pair_from_seed;
-use crypto::StandardHDCoinAddress;
 use http::{HeaderMap, StatusCode};
 use mm2_main::mm2::lp_ordermatch::MIN_ORDER_KEEP_ALIVE_INTERVAL;
 use mm2_metrics::{MetricType, MetricsJson};
@@ -13,7 +12,6 @@
 use mm2_test_helpers::electrums::*;
 #[cfg(all(not(target_arch = "wasm32"), not(feature = "zhtlc-native-tests")))]
 use mm2_test_helpers::for_tests::check_stats_swap_status;
-<<<<<<< HEAD
 use mm2_test_helpers::for_tests::{account_balance, btc_segwit_conf, btc_with_spv_conf, btc_with_sync_starting_header,
                                   check_recent_swaps, enable_eth_coin, enable_qrc20, enable_utxo_v2_electrum,
                                   eth_jst_testnet_conf, eth_testnet_conf, find_metrics_in_json, from_env_file,
@@ -22,22 +20,10 @@
                                   tqrc20_conf, verify_message, wait_for_swap_contract_negotiation,
                                   wait_for_swap_negotiation_failure, wait_for_swaps_finish_and_check_status,
                                   wait_till_history_has_records, MarketMakerIt, Mm2InitPrivKeyPolicy, Mm2TestConf,
-                                  Mm2TestConfForSwap, RaiiDump, ETH_DEV_NODES, ETH_DEV_SWAP_CONTRACT,
-                                  ETH_DEV_TOKEN_CONTRACT, ETH_MAINNET_NODE, ETH_MAINNET_SWAP_CONTRACT, MORTY,
-                                  QRC20_ELECTRUMS, RICK, RICK_ELECTRUM_ADDRS, TBTC_ELECTRUMS};
-=======
-use mm2_test_helpers::for_tests::{btc_segwit_conf, btc_with_spv_conf, btc_with_sync_starting_header,
-                                  check_recent_swaps, enable_eth_coin, enable_qrc20, eth_jst_testnet_conf,
-                                  eth_testnet_conf, find_metrics_in_json, from_env_file, get_shared_db_id, mm_spat,
-                                  morty_conf, rick_conf, sign_message, start_swaps, tbtc_segwit_conf,
-                                  tbtc_with_spv_conf, test_qrc20_history_impl, tqrc20_conf, verify_message,
-                                  wait_for_swap_contract_negotiation, wait_for_swap_negotiation_failure,
-                                  wait_for_swaps_finish_and_check_status, wait_till_history_has_records,
-                                  MarketMakerIt, Mm2InitPrivKeyPolicy, Mm2TestConf, Mm2TestConfForSwap, RaiiDump,
-                                  DOC_ELECTRUM_ADDRS, ETH_DEV_NODES, ETH_DEV_SWAP_CONTRACT, ETH_DEV_TOKEN_CONTRACT,
-                                  ETH_MAINNET_NODE, ETH_MAINNET_SWAP_CONTRACT, MARTY_ELECTRUM_ADDRS, MORTY,
-                                  QRC20_ELECTRUMS, RICK, RICK_ELECTRUM_ADDRS, TBTC_ELECTRUMS, T_BCH_ELECTRUMS};
->>>>>>> 8276b7c5
+                                  Mm2TestConfForSwap, RaiiDump, DOC_ELECTRUM_ADDRS, ETH_DEV_NODES,
+                                  ETH_DEV_SWAP_CONTRACT, ETH_DEV_TOKEN_CONTRACT, ETH_MAINNET_NODE,
+                                  ETH_MAINNET_SWAP_CONTRACT, MARTY_ELECTRUM_ADDRS, MORTY, QRC20_ELECTRUMS, RICK,
+                                  RICK_ELECTRUM_ADDRS, TBTC_ELECTRUMS, T_BCH_ELECTRUMS};
 use mm2_test_helpers::get_passphrase;
 use mm2_test_helpers::structs::*;
 use serde_json::{self as json, json, Value as Json};
@@ -245,15 +231,7 @@
     let (_dump_log, _dump_dashboard) = mm.mm_dump();
     log!("log path: {}", mm.log_path.display());
     // Enable RICK.
-<<<<<<< HEAD
-    let json = block_on(enable_electrum(&mm, "RICK", false, &[
-        "electrum1.cipig.net:10017",
-        "electrum2.cipig.net:10017",
-        "electrum3.cipig.net:10017",
-    ]));
-=======
-    let json = block_on(enable_electrum(&mm, "RICK", false, DOC_ELECTRUM_ADDRS, None));
->>>>>>> 8276b7c5
+    let json = block_on(enable_electrum(&mm, "RICK", false, DOC_ELECTRUM_ADDRS));
     assert_eq!(json.balance, "7.777".parse().unwrap());
 
     let my_balance = block_on(mm.rpc(&json! ({
@@ -619,15 +597,7 @@
     let (_dump_log, _dump_dashboard) = mm.mm_dump();
     log!("Log path: {}", mm.log_path.display());
 
-<<<<<<< HEAD
-    let _electrum = block_on(enable_electrum(&mm, "RICK", false, &[
-        "electrum3.cipig.net:10017",
-        "electrum2.cipig.net:10017",
-        "electrum1.cipig.net:10017",
-    ]));
-=======
-    let _electrum = block_on(enable_electrum(&mm, "RICK", false, DOC_ELECTRUM_ADDRS, None));
->>>>>>> 8276b7c5
+    let _electrum = block_on(enable_electrum(&mm, "RICK", false, DOC_ELECTRUM_ADDRS));
 
     // no `userpass`
     let withdraw = block_on(mm.rpc(&json! ({
@@ -828,17 +798,17 @@
     log!("enable_jst (bob): {:?}", enable_jst);
     match bob_priv_key_policy {
         Mm2InitPrivKeyPolicy::Iguana => {
-            let enable_rick = enable_electrum_json(&mm_bob, "RICK", false, rick_electrums()).await;
+            let enable_rick = enable_electrum_json(&mm_bob, "RICK", false, doc_electrums()).await;
             log!("enable_rick (bob): {:?}", enable_rick);
-            let enable_morty = enable_electrum_json(&mm_bob, "MORTY", false, morty_electrums()).await;
+            let enable_morty = enable_electrum_json(&mm_bob, "MORTY", false, marty_electrums()).await;
             log!("enable_morty (bob): {:?}", enable_morty);
         },
         Mm2InitPrivKeyPolicy::GlobalHDAccount => {
             let enable_rick =
-                enable_utxo_v2_electrum(&mm_bob, "RICK", rick_electrums(), bob_path_to_address.clone(), 60).await;
+                enable_utxo_v2_electrum(&mm_bob, "RICK", doc_electrums(), bob_path_to_address.clone(), 60).await;
             log!("enable_rick (bob): {:?}", enable_rick);
             let enable_morty =
-                enable_utxo_v2_electrum(&mm_bob, "MORTY", morty_electrums(), bob_path_to_address, 60).await;
+                enable_utxo_v2_electrum(&mm_bob, "MORTY", marty_electrums(), bob_path_to_address, 60).await;
             log!("enable_morty (bob): {:?}", enable_morty);
         },
     }
@@ -850,17 +820,17 @@
     log!("enable_jst (alice): {:?}", enable_jst);
     match alice_priv_key_policy {
         Mm2InitPrivKeyPolicy::Iguana => {
-            let enable_rick = enable_electrum_json(&mm_alice, "RICK", false, rick_electrums()).await;
+            let enable_rick = enable_electrum_json(&mm_alice, "RICK", false, doc_electrums()).await;
             log!("enable_rick (alice): {:?}", enable_rick);
-            let enable_morty = enable_electrum_json(&mm_alice, "MORTY", false, morty_electrums()).await;
+            let enable_morty = enable_electrum_json(&mm_alice, "MORTY", false, marty_electrums()).await;
             log!("enable_morty (alice): {:?}", enable_morty);
         },
         Mm2InitPrivKeyPolicy::GlobalHDAccount => {
             let enable_rick =
-                enable_utxo_v2_electrum(&mm_alice, "RICK", rick_electrums(), alice_path_to_address.clone(), 60).await;
+                enable_utxo_v2_electrum(&mm_alice, "RICK", doc_electrums(), alice_path_to_address.clone(), 60).await;
             log!("enable_rick (alice): {:?}", enable_rick);
             let enable_morty =
-                enable_utxo_v2_electrum(&mm_alice, "MORTY", morty_electrums(), alice_path_to_address, 60).await;
+                enable_utxo_v2_electrum(&mm_alice, "MORTY", marty_electrums(), alice_path_to_address, 60).await;
             log!("enable_morty (alice): {:?}", enable_morty);
         },
     }
@@ -1074,21 +1044,7 @@
     let mut enable_res = block_on(enable_coins_eth_electrum(&mm_alice, ETH_DEV_NODES));
     enable_res.insert(
         "MORTY_SEGWIT",
-<<<<<<< HEAD
-        block_on(enable_electrum(&mm_alice, "MORTY_SEGWIT", false, &[
-            "electrum1.cipig.net:10018",
-            "electrum2.cipig.net:10018",
-            "electrum3.cipig.net:10018",
-        ])),
-=======
-        block_on(enable_electrum(
-            &mm_alice,
-            "MORTY_SEGWIT",
-            false,
-            MARTY_ELECTRUM_ADDRS,
-            None,
-        )),
->>>>>>> 8276b7c5
+        block_on(enable_electrum(&mm_alice, "MORTY_SEGWIT", false, MARTY_ELECTRUM_ADDRS)),
     );
 
     log!("enable_coins (alice): {:?}", enable_res);
@@ -1408,21 +1364,7 @@
     let mut enable_res = block_on(enable_coins_rick_morty_electrum(&mm_alice));
     enable_res.insert(
         "MORTY_SEGWIT",
-<<<<<<< HEAD
-        block_on(enable_electrum(&mm_alice, "MORTY_SEGWIT", false, &[
-            "electrum1.cipig.net:10018",
-            "electrum2.cipig.net:10018",
-            "electrum3.cipig.net:10018",
-        ])),
-=======
-        block_on(enable_electrum(
-            &mm_alice,
-            "MORTY_SEGWIT",
-            false,
-            MARTY_ELECTRUM_ADDRS,
-            None,
-        )),
->>>>>>> 8276b7c5
+        block_on(enable_electrum(&mm_alice, "MORTY_SEGWIT", false, MARTY_ELECTRUM_ADDRS)),
     );
     log!("enable_coins (alice): {:?}", enable_res);
 
@@ -1652,15 +1594,7 @@
     .unwrap();
     let (_dump_log, _dump_dashboard) = mm.mm_dump();
     log!("Log path: {}", mm.log_path.display());
-<<<<<<< HEAD
-    block_on(enable_electrum(&mm, "RICK", false, &[
-        "electrum3.cipig.net:10017",
-        "electrum2.cipig.net:10017",
-        "electrum1.cipig.net:10017",
-    ]));
-=======
-    block_on(enable_electrum(&mm, "RICK", false, DOC_ELECTRUM_ADDRS, None));
->>>>>>> 8276b7c5
+    block_on(enable_electrum(&mm, "RICK", false, DOC_ELECTRUM_ADDRS));
 
     let rc = block_on(mm.rpc(&json! ({
         "userpass": mm.userpass,
@@ -2080,51 +2014,21 @@
     let (_bob_dump_log, _bob_dump_dashboard) = mm_bob.mm_dump();
     log!("Bob log path: {}", mm_bob.log_path.display());
     // Using working servers and few else with random ports to trigger "connection refused"
-<<<<<<< HEAD
     block_on(enable_electrum(&mm_bob, "RICK", false, &[
-        "electrum3.cipig.net:10017",
-        "electrum2.cipig.net:10017",
-        "electrum1.cipig.net:10017",
-        "electrum1.cipig.net:60017",
-        "electrum1.cipig.net:60018",
+        "electrum3.cipig.net:10020",
+        "electrum2.cipig.net:10020",
+        "electrum1.cipig.net:10020",
+        "electrum1.cipig.net:60020",
+        "electrum1.cipig.net:60021",
     ]));
     // use random domain name to trigger name is not resolved
     block_on(enable_electrum(&mm_bob, "MORTY", false, &[
-        "electrum3.cipig.net:10018",
-        "electrum2.cipig.net:10018",
-        "electrum1.cipig.net:10018",
-        "random-electrum-domain-name1.net:60017",
-        "random-electrum-domain-name2.net:60017",
+        "electrum3.cipig.net:10021",
+        "electrum2.cipig.net:10021",
+        "electrum1.cipig.net:10021",
+        "random-electrum-domain-name1.net:60020",
+        "random-electrum-domain-name2.net:60020",
     ]));
-=======
-    block_on(enable_electrum(
-        &mm_bob,
-        "RICK",
-        false,
-        &[
-            "electrum3.cipig.net:10020",
-            "electrum2.cipig.net:10020",
-            "electrum1.cipig.net:10020",
-            "electrum1.cipig.net:60020",
-            "electrum1.cipig.net:60021",
-        ],
-        None,
-    ));
-    // use random domain name to trigger name is not resolved
-    block_on(enable_electrum(
-        &mm_bob,
-        "MORTY",
-        false,
-        &[
-            "electrum3.cipig.net:10021",
-            "electrum2.cipig.net:10021",
-            "electrum1.cipig.net:10021",
-            "random-electrum-domain-name1.net:60020",
-            "random-electrum-domain-name2.net:60020",
-        ],
-        None,
-    ));
->>>>>>> 8276b7c5
 }
 
 #[test]
@@ -2156,25 +2060,10 @@
     let (_bob_dump_log, _bob_dump_dashboard) = mm_bob.mm_dump();
     log!("Bob log path: {}", mm_bob.log_path.display());
 
-<<<<<<< HEAD
-    let electrum_rick = block_on(enable_electrum(&mm_bob, "RICK", false, &[
-        "electrum3.cipig.net:10017",
-        "electrum2.cipig.net:10017",
-        "electrum1.cipig.net:10017",
-    ]));
+    let electrum_rick = block_on(enable_electrum(&mm_bob, "RICK", false, DOC_ELECTRUM_ADDRS));
     log!("Bob enable RICK {:?}", electrum_rick);
 
-    let electrum_morty = block_on(enable_electrum(&mm_bob, "MORTY", false, &[
-        "electrum3.cipig.net:10018",
-        "electrum2.cipig.net:10018",
-        "electrum1.cipig.net:10018",
-    ]));
-=======
-    let electrum_rick = block_on(enable_electrum(&mm_bob, "RICK", false, DOC_ELECTRUM_ADDRS, None));
-    log!("Bob enable RICK {:?}", electrum_rick);
-
-    let electrum_morty = block_on(enable_electrum(&mm_bob, "MORTY", false, MARTY_ELECTRUM_ADDRS, None));
->>>>>>> 8276b7c5
+    let electrum_morty = block_on(enable_electrum(&mm_bob, "MORTY", false, MARTY_ELECTRUM_ADDRS));
     log!("Bob enable MORTY {:?}", electrum_morty);
 
     let mm_alice = MarketMakerIt::start(
@@ -2197,25 +2086,10 @@
     let (_alice_dump_log, _alice_dump_dashboard) = mm_alice.mm_dump();
     log!("Alice log path: {}", mm_alice.log_path.display());
 
-<<<<<<< HEAD
-    let electrum_rick = block_on(enable_electrum(&mm_alice, "RICK", false, &[
-        "electrum3.cipig.net:10017",
-        "electrum2.cipig.net:10017",
-        "electrum1.cipig.net:10017",
-    ]));
+    let electrum_rick = block_on(enable_electrum(&mm_alice, "RICK", false, DOC_ELECTRUM_ADDRS));
     log!("Alice enable RICK {:?}", electrum_rick);
 
-    let electrum_morty = block_on(enable_electrum(&mm_alice, "MORTY", false, &[
-        "electrum3.cipig.net:10018",
-        "electrum2.cipig.net:10018",
-        "electrum1.cipig.net:10018",
-    ]));
-=======
-    let electrum_rick = block_on(enable_electrum(&mm_alice, "RICK", false, DOC_ELECTRUM_ADDRS, None));
-    log!("Alice enable RICK {:?}", electrum_rick);
-
-    let electrum_morty = block_on(enable_electrum(&mm_alice, "MORTY", false, MARTY_ELECTRUM_ADDRS, None));
->>>>>>> 8276b7c5
+    let electrum_morty = block_on(enable_electrum(&mm_alice, "MORTY", false, MARTY_ELECTRUM_ADDRS));
     log!("Alice enable MORTY {:?}", electrum_morty);
 
     // issue sell request on Bob side by setting base/rel price
@@ -2298,25 +2172,10 @@
     let (_bob_dump_log, _bob_dump_dashboard) = mm_bob.mm_dump();
     log!("Bob log path: {}", mm_bob.log_path.display());
 
-<<<<<<< HEAD
-    let electrum_rick = block_on(enable_electrum(&mm_bob, "RICK", false, &[
-        "electrum3.cipig.net:10017",
-        "electrum2.cipig.net:10017",
-        "electrum1.cipig.net:10017",
-    ]));
+    let electrum_rick = block_on(enable_electrum(&mm_bob, "RICK", false, DOC_ELECTRUM_ADDRS));
     log!("Bob enable RICK {:?}", electrum_rick);
 
-    let electrum_morty = block_on(enable_electrum(&mm_bob, "MORTY", false, &[
-        "electrum3.cipig.net:10018",
-        "electrum2.cipig.net:10018",
-        "electrum1.cipig.net:10018",
-    ]));
-=======
-    let electrum_rick = block_on(enable_electrum(&mm_bob, "RICK", false, DOC_ELECTRUM_ADDRS, None));
-    log!("Bob enable RICK {:?}", electrum_rick);
-
-    let electrum_morty = block_on(enable_electrum(&mm_bob, "MORTY", false, MARTY_ELECTRUM_ADDRS, None));
->>>>>>> 8276b7c5
+    let electrum_morty = block_on(enable_electrum(&mm_bob, "MORTY", false, MARTY_ELECTRUM_ADDRS));
     log!("Bob enable MORTY {:?}", electrum_morty);
 
     // issue sell request on Bob side by setting base/rel price
@@ -3052,15 +2911,7 @@
     let (_dump_log, _dump_dashboard) = mm.mm_dump();
     log!("log path: {}", mm.log_path.display());
 
-<<<<<<< HEAD
-    let _electrum = block_on(enable_electrum(&mm, "RICK", false, &[
-        "electrum1.cipig.net:10017",
-        "electrum2.cipig.net:10017",
-        "electrum3.cipig.net:10017",
-    ]));
-=======
-    let _electrum = block_on(enable_electrum(&mm, "RICK", false, DOC_ELECTRUM_ADDRS, None));
->>>>>>> 8276b7c5
+    let _electrum = block_on(enable_electrum(&mm, "RICK", false, DOC_ELECTRUM_ADDRS));
 
     let metrics = request_metrics(&mm);
     assert!(!metrics.metrics.is_empty());
@@ -3207,17 +3058,7 @@
     let (_dump_log, _dump_dashboard) = mm.mm_dump();
     log!("log path: {}", mm.log_path.display());
 
-<<<<<<< HEAD
-    let _electrum = block_on(enable_electrum(&mm, "BCH", false, &[
-        "electroncash.de:50003",
-        "tbch.loping.net:60001",
-        "blackie.c3-soft.com:60001",
-        "bch0.kister.net:51001",
-        "testnet.imaginary.cash:50001",
-    ]));
-=======
-    let _electrum = block_on(enable_electrum(&mm, "BCH", false, T_BCH_ELECTRUMS, None));
->>>>>>> 8276b7c5
+    let _electrum = block_on(enable_electrum(&mm, "BCH", false, T_BCH_ELECTRUMS));
 
     // test standard to cashaddress
     let rc = block_on(mm.rpc(&json! ({
@@ -4395,15 +4236,7 @@
     let (_dump_log, _dump_dashboard) = mm.mm_dump();
     log!("log path: {}", mm.log_path.display());
     // RICK
-<<<<<<< HEAD
-    let _electrum = block_on(enable_electrum(&mm, "RICK", false, &[
-        "electrum3.cipig.net:10017",
-        "electrum2.cipig.net:10017",
-        "electrum1.cipig.net:10017",
-    ]));
-=======
-    let _electrum = block_on(enable_electrum(&mm, "RICK", false, DOC_ELECTRUM_ADDRS, None));
->>>>>>> 8276b7c5
+    let _electrum = block_on(enable_electrum(&mm, "RICK", false, DOC_ELECTRUM_ADDRS));
     let raw = block_on(mm.rpc(&json! ({
         "mmrpc": "2.0",
         "userpass": mm.userpass,
@@ -7063,13 +6896,8 @@
     let (_dump_log, _dump_dashboard) = no_login_node.mm_dump();
     log!("log path: {}", no_login_node.log_path.display());
 
-<<<<<<< HEAD
-    block_on(enable_electrum_json(&seednode, RICK, false, rick_electrums()));
-    block_on(enable_electrum_json(&seednode, MORTY, false, morty_electrums()));
-=======
-    block_on(enable_electrum_json(&seednode, RICK, false, doc_electrums(), None));
-    block_on(enable_electrum_json(&seednode, MORTY, false, marty_electrums(), None));
->>>>>>> 8276b7c5
+    block_on(enable_electrum_json(&seednode, RICK, false, doc_electrums()));
+    block_on(enable_electrum_json(&seednode, MORTY, false, marty_electrums()));
 
     let orders = [
         // (base, rel, price, volume, min_volume)
@@ -7565,7 +7393,7 @@
     let rick = block_on(enable_utxo_v2_electrum(
         &mm_hd_0,
         "RICK",
-        rick_electrums(),
+        doc_electrums(),
         Some(path_to_address.clone()),
         60,
     ));
@@ -7637,33 +7465,6 @@
     assert_eq!(eth.address, "0x1737F1FaB40c6Fd3dc729B51C0F97DB3297CCA93");
     let jst = block_on(enable_native(&mm_hd_0, "JST", ETH_DEV_NODES, Some(path_to_address)));
     assert_eq!(jst.address, "0x1737F1FaB40c6Fd3dc729B51C0F97DB3297CCA93");
-<<<<<<< HEAD
-=======
-    let rick = block_on(enable_electrum(
-        &mm_hd_0,
-        "RICK",
-        TX_HISTORY,
-        DOC_ELECTRUM_ADDRS,
-        Some(path_to_address.clone()),
-    ));
-    assert_eq!(rick.address, "RXNtAyDSsY3DS3VxTpJegzoHU9bUX54j56");
-    let qrc20 = block_on(enable_qrc20(
-        &mm_hd_0,
-        "QRC20",
-        QRC20_ELECTRUMS,
-        "0xd362e096e873eb7907e205fadc6175c6fec7bc44",
-        Some(path_to_address.clone()),
-    ));
-    assert_eq!(qrc20["address"].as_str(), Some("qRtCTiPHW9e6zH9NcRhjMVfq7sG37SvgrL"));
-    let btc_segwit = block_on(enable_electrum(
-        &mm_hd_0,
-        "BTC-segwit",
-        TX_HISTORY,
-        TBTC_ELECTRUMS,
-        Some(path_to_address),
-    ));
-    assert_eq!(btc_segwit.address, "bc1q6vyur5hjul2m0979aadd6u7ptuj9ac4gt0ha0c");
->>>>>>> 8276b7c5
 
     let path_to_address = HDAccountAddressId {
         account_id: 0,
@@ -7684,33 +7485,6 @@
     assert_eq!(eth.address, "0xDe841899aB4A22E23dB21634e54920aDec402397");
     let jst = block_on(enable_native(&mm_hd_1, "JST", ETH_DEV_NODES, Some(path_to_address)));
     assert_eq!(jst.address, "0xDe841899aB4A22E23dB21634e54920aDec402397");
-<<<<<<< HEAD
-=======
-    let rick = block_on(enable_electrum(
-        &mm_hd_1,
-        "RICK",
-        TX_HISTORY,
-        DOC_ELECTRUM_ADDRS,
-        Some(path_to_address.clone()),
-    ));
-    assert_eq!(rick.address, "RVyndZp3ZrhGKSwHryyM3Kcz9aq2EJrW1z");
-    let qrc20 = block_on(enable_qrc20(
-        &mm_hd_1,
-        "QRC20",
-        QRC20_ELECTRUMS,
-        "0xd362e096e873eb7907e205fadc6175c6fec7bc44",
-        Some(path_to_address.clone()),
-    ));
-    assert_eq!(qrc20["address"].as_str(), Some("qY8FNq2ZDUh52BjNvaroFoeHdr3AAhqsxW"));
-    let btc_segwit = block_on(enable_electrum(
-        &mm_hd_1,
-        "BTC-segwit",
-        TX_HISTORY,
-        TBTC_ELECTRUMS,
-        Some(path_to_address),
-    ));
-    assert_eq!(btc_segwit.address, "bc1q6kxcwcrsm5z8pe940xxu294q7588mqvarttxcx");
->>>>>>> 8276b7c5
 
     let path_to_address = HDAccountAddressId {
         account_id: 77,
@@ -7731,7 +7505,6 @@
     assert_eq!(eth.address, "0xa420a4DBd8C50e6240014Db4587d2ec8D0cE0e6B");
     let jst = block_on(enable_native(&mm_hd_1, "JST", ETH_DEV_NODES, Some(path_to_address)));
     assert_eq!(jst.address, "0xa420a4DBd8C50e6240014Db4587d2ec8D0cE0e6B");
-<<<<<<< HEAD
 }
 
 // Todo: Ignored until enable_qtum_with_tokens is implemented, and also implemented for HD wallet using task manager.
@@ -7755,14 +7528,6 @@
         QRC20_ELECTRUMS,
         "0xd362e096e873eb7907e205fadc6175c6fec7bc44",
         Some(path_to_address),
-=======
-    let rick = block_on(enable_electrum(
-        &mm_hd_1,
-        "RICK",
-        TX_HISTORY,
-        DOC_ELECTRUM_ADDRS,
-        Some(path_to_address.clone()),
->>>>>>> 8276b7c5
     ));
     assert_eq!(qrc20["address"].as_str(), Some("qRtCTiPHW9e6zH9NcRhjMVfq7sG37SvgrL"));
 
@@ -7797,15 +7562,9 @@
 
     let qrc20 = block_on(enable_qrc20(
         &mm_hd_1,
-<<<<<<< HEAD
         "QRC20",
         QRC20_ELECTRUMS,
         "0xd362e096e873eb7907e205fadc6175c6fec7bc44",
-=======
-        "BTC-segwit",
-        TX_HISTORY,
-        TBTC_ELECTRUMS,
->>>>>>> 8276b7c5
         Some(path_to_address),
     ));
     assert_eq!(qrc20["address"].as_str(), Some("qREuDjyn7dzUPgnCkxPvALz9Szgy7diB5w"));
