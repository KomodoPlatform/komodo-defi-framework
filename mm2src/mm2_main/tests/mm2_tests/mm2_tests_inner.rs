#[cfg(all(feature = "zhtlc-native-tests", not(target_arch = "wasm32")))]
use super::enable_z_coin;
use crate::integration_tests_common::*;
use common::executor::Timer;
use common::{cfg_native, cfg_wasm32, get_utc_timestamp, log, new_uuid};
use crypto::privkey::key_pair_from_seed;
use crypto::StandardHDCoinAddress;
use http::{HeaderMap, StatusCode};
use mm2_main::mm2::lp_ordermatch::MIN_ORDER_KEEP_ALIVE_INTERVAL;
use mm2_metrics::{MetricType, MetricsJson};
use mm2_number::{BigDecimal, BigRational, Fraction, MmNumber};
use mm2_rpc::data::legacy::{CoinInitResponse, MmVersionResponse, OrderbookResponse};
use mm2_test_helpers::electrums::*;
#[cfg(all(not(target_arch = "wasm32"), not(feature = "zhtlc-native-tests")))]
use mm2_test_helpers::for_tests::check_stats_swap_status;
use mm2_test_helpers::for_tests::{btc_segwit_conf, btc_with_spv_conf, btc_with_sync_starting_header,
                                  check_recent_swaps, enable_eth_coin, enable_qrc20, eth_jst_testnet_conf,
                                  eth_testnet_conf, find_metrics_in_json, from_env_file, get_shared_db_id, mm_spat,
                                  morty_conf, rick_conf, sign_message, start_swaps, tbtc_segwit_conf,
                                  tbtc_with_spv_conf, test_qrc20_history_impl, tqrc20_conf, verify_message,
                                  wait_for_swap_contract_negotiation, wait_for_swap_negotiation_failure,
                                  wait_for_swaps_finish_and_check_status, wait_till_history_has_records,
                                  MarketMakerIt, Mm2InitPrivKeyPolicy, Mm2TestConf, Mm2TestConfForSwap, RaiiDump,
<<<<<<< HEAD
                                  DOC_ELECTRUM_ADDRS, ETH_DEV_NODES, ETH_DEV_SWAP_CONTRACT, ETH_DEV_TOKEN_CONTRACT,
                                  ETH_MAINNET_NODE, ETH_MAINNET_SWAP_CONTRACT, MARTY_ELECTRUM_ADDRS, MORTY,
                                  QRC20_ELECTRUMS, RICK, RICK_ELECTRUM_ADDRS, TBTC_ELECTRUMS};
=======
                                  ETH_DEV_NODES, ETH_DEV_SWAP_CONTRACT, ETH_DEV_TOKEN_CONTRACT, ETH_MAINNET_NODE,
                                  ETH_MAINNET_SWAP_CONTRACT, MORTY, QRC20_ELECTRUMS, RICK, RICK_ELECTRUM_ADDRS,
                                  TBTC_ELECTRUMS, T_BCH_ELECTRUMS};

use crypto::StandardHDCoinAddress;
>>>>>>> 222a8516
use mm2_test_helpers::get_passphrase;
use mm2_test_helpers::structs::*;
use serde_json::{self as json, json, Value as Json};
use std::collections::HashMap;
use std::env::{self, var};
use std::str::FromStr;
use std::thread;
use std::time::Duration;
use uuid::Uuid;

cfg_native! {
    use common::block_on;
    use mm2_test_helpers::for_tests::{get_passphrase, new_mm2_temp_folder_path};
    use mm2_io::fs::slurp;
    use hyper::header::ACCESS_CONTROL_ALLOW_ORIGIN;
}

cfg_wasm32! {
    use wasm_bindgen_test::*;

    wasm_bindgen_test_configure!(run_in_browser);
}

/// Integration test for RPC server.
/// Check that MM doesn't crash in case of invalid RPC requests
#[test]
#[cfg(not(target_arch = "wasm32"))]
fn test_rpc() {
    let (_, mm, _dump_log, _dump_dashboard) = mm_spat();

    let no_method = block_on(mm.rpc(&json! ({
        "userpass": mm.userpass,
        "coin": "RICK",
        "ipaddr": "electrum1.cipig.net",
        "port": 10017
    })))
    .unwrap();
    assert!(no_method.0.is_server_error());
    assert_eq!((no_method.2)[ACCESS_CONTROL_ALLOW_ORIGIN], "http://localhost:4000");

    let not_json = mm.rpc_str("It's just a string").unwrap();
    assert!(not_json.0.is_server_error());
    assert_eq!((not_json.2)[ACCESS_CONTROL_ALLOW_ORIGIN], "http://localhost:4000");

    let unknown_method = block_on(mm.rpc(&json! ({
        "method": "unknown_method",
    })))
    .unwrap();

    assert!(unknown_method.0.is_server_error());
    assert_eq!((unknown_method.2)[ACCESS_CONTROL_ALLOW_ORIGIN], "http://localhost:4000");

    let version = block_on(mm.rpc(&json! ({
        "userpass": mm.userpass,
        "method": "version",
    })))
    .unwrap();
    assert_eq!(version.0, StatusCode::OK);
    assert_eq!((version.2)[ACCESS_CONTROL_ALLOW_ORIGIN], "http://localhost:4000");
    let _version: MmVersionResponse = json::from_str(&version.1).unwrap();

    let help = block_on(mm.rpc(&json! ({
        "userpass": mm.userpass,
        "method": "help",
    })))
    .unwrap();
    assert_eq!(help.0, StatusCode::OK);
    assert_eq!((help.2)[ACCESS_CONTROL_ALLOW_ORIGIN], "http://localhost:4000");

    block_on(mm.stop()).unwrap();
    // unwrap! (mm.wait_for_log (9., &|log| log.contains ("on_stop] firing shutdown_tx!")));
    // TODO (workaround libtorrent hanging in delete) // unwrap! (mm.wait_for_log (9., &|log| log.contains ("LogState] Bye!")));
}

/// https://github.com/KomodoPlatform/atomicDEX-API/issues/886#issuecomment-812489844
#[test]
#[cfg(not(target_arch = "wasm32"))]
fn orders_of_banned_pubkeys_should_not_be_displayed() {
    let coins = json!([
        {"coin":"RICK","asset":"RICK","rpcport":8923,"txversion":4,"overwintered":1,"protocol":{"type":"UTXO"}},
        {"coin":"MORTY","asset":"MORTY","rpcport":11608,"txversion":4,"overwintered":1,"protocol":{"type":"UTXO"}}
    ]);

    // start bob and immediately place the order
    let mm_bob = MarketMakerIt::start(
        json! ({
            "gui": "nogui",
            "netid": 9998,
            "myipaddr": env::var ("BOB_TRADE_IP") .ok(),
            "rpcip": env::var ("BOB_TRADE_IP") .ok(),
            "canbind": env::var ("BOB_TRADE_PORT") .ok().map (|s| s.parse::<i64>().unwrap()),
            "passphrase": "bob passphrase",
            "coins": coins,
            "rpc_password": "pass",
            "i_am_seed": true,
        }),
        "pass".into(),
        None,
    )
    .unwrap();
    let (_bob_dump_log, _bob_dump_dashboard) = mm_bob.mm_dump();
    log!("Bob log path: {}", mm_bob.log_path.display());
    // Enable coins on Bob side. Print the replies in case we need the "address".
    log!(
        "enable_coins (bob): {:?}",
        block_on(enable_coins_rick_morty_electrum(&mm_bob))
    );
    // issue sell request on Bob side by setting base/rel price
    log!("Issue bob sell request");
    let rc = block_on(mm_bob.rpc(&json! ({
        "userpass": mm_bob.userpass,
        "method": "setprice",
        "base": "RICK",
        "rel": "MORTY",
        "price": 0.9,
        "volume": "0.9",
    })))
    .unwrap();
    assert!(rc.0.is_success(), "!setprice: {}", rc.1);

    let mut mm_alice = MarketMakerIt::start(
        json! ({
            "gui": "nogui",
            "netid": 9998,
            "myipaddr": env::var ("ALICE_TRADE_IP") .ok(),
            "rpcip": env::var ("ALICE_TRADE_IP") .ok(),
            "passphrase": "alice passphrase",
            "coins": coins,
            "seednodes": [mm_bob.ip.to_string()],
            "rpc_password": "pass",
        }),
        "pass".into(),
        None,
    )
    .unwrap();

    let (_alice_dump_log, _alice_dump_dashboard) = mm_alice.mm_dump();
    log!("Alice log path: {}", mm_alice.log_path.display());

    log!("Ban Bob pubkey on Alice side");
    let rc = block_on(mm_alice.rpc(&json! ({
        "userpass": mm_alice.userpass,
        "method": "ban_pubkey",
        "pubkey": "2cd3021a2197361fb70b862c412bc8e44cff6951fa1de45ceabfdd9b4c520420",
        "reason": "test",
    })))
    .unwrap();
    assert!(rc.0.is_success(), "!ban_pubkey: {}", rc.1);

    log!("Get RICK/MORTY orderbook on Alice side");
    let rc = block_on(mm_alice.rpc(&json! ({
        "userpass": mm_alice.userpass,
        "method": "orderbook",
        "base": "RICK",
        "rel": "MORTY",
    })))
    .unwrap();
    assert!(rc.0.is_success(), "!orderbook: {}", rc.1);

    let alice_orderbook: OrderbookResponse = json::from_str(&rc.1).unwrap();
    log!("Alice orderbook {:?}", alice_orderbook);
    assert_eq!(
        alice_orderbook.asks.len(),
        0,
        "Alice RICK/MORTY orderbook must have no asks"
    );

    block_on(mm_alice.wait_for_log(22., |log| {
        log.contains("Pubkey 022cd3021a2197361fb70b862c412bc8e44cff6951fa1de45ceabfdd9b4c520420 is banned")
    }))
    .unwrap();

    block_on(mm_bob.stop()).unwrap();
    block_on(mm_alice.stop()).unwrap();
}

#[test]
fn log_test_status() { common::log::tests::test_status() }

#[test]
fn log_test_printed_dashboard() { common::log::tests::test_printed_dashboard() }

#[test]
#[cfg(not(target_arch = "wasm32"))]
fn test_my_balance() {
    let coins = json!([
        {"coin":"RICK","asset":"RICK","rpcport":8923,"txversion":4,"overwintered":1,"protocol":{"type":"UTXO"}},
    ]);

    let mm = MarketMakerIt::start(
        json! ({
            "gui": "nogui",
            "netid": 9998,
            "myipaddr": env::var ("BOB_TRADE_IP") .ok(),
            "rpcip": env::var ("BOB_TRADE_IP") .ok(),
            "passphrase": "bob passphrase",
            "coins": coins,
            "i_am_seed": true,
            "rpc_password": "pass",
        }),
        "pass".into(),
        None,
    )
    .unwrap();
    let (_dump_log, _dump_dashboard) = mm.mm_dump();
    log!("log path: {}", mm.log_path.display());
    // Enable RICK.
    let json = block_on(enable_electrum(&mm, "RICK", false, DOC_ELECTRUM_ADDRS, None));
    assert_eq!(json.balance, "7.777".parse().unwrap());

    let my_balance = block_on(mm.rpc(&json! ({
        "userpass": mm.userpass,
        "method": "my_balance",
        "coin": "RICK",
    })))
    .unwrap();
    assert_eq!(
        my_balance.0,
        StatusCode::OK,
        "RPC «my_balance» failed with status «{}»",
        my_balance.0
    );
    let json: Json = json::from_str(&my_balance.1).unwrap();
    let my_balance = json["balance"].as_str().unwrap();
    assert_eq!(my_balance, "7.777");
    let my_unspendable_balance = json["unspendable_balance"].as_str().unwrap();
    assert_eq!(my_unspendable_balance, "0");
    let my_address = json["address"].as_str().unwrap();
    assert_eq!(my_address, "RRnMcSeKiLrNdbp91qNVQwwXx5azD4S4CD");
}

#[test]
#[cfg(not(target_arch = "wasm32"))]
fn test_p2wpkh_my_balance() {
    let seed = "valley embody about obey never adapt gesture trust screen tube glide bread";

    let coins = json! ([
        {
            "coin": "tBTC",
            "name": "tbitcoin",
            "fname": "tBitcoin",
            "rpcport": 18332,
            "pubtype": 111,
            "p2shtype": 196,
            "wiftype": 239,
            "segwit": true,
            "bech32_hrp": "tb",
            "txfee": 0,
            "estimate_fee_mode": "ECONOMICAL",
            "mm2": 1,
            "required_confirmations": 0,
            "protocol": {
                "type": "UTXO"
            },
            "address_format": {
                "format":"segwit"
            }
        }
    ]);

    let mm = MarketMakerIt::start(
        json! ({
            "gui": "nogui",
            "netid": 9998,
            "myipaddr": env::var ("BOB_TRADE_IP") .ok(),
            "rpcip": env::var ("BOB_TRADE_IP") .ok(),
            "passphrase": seed.to_string(),
            "coins": coins,
            "i_am_seed": true,
            "rpc_password": "pass",
        }),
        "pass".into(),
        None,
    )
    .unwrap();
    let (_dump_log, _dump_dashboard) = mm.mm_dump();
    log!("log path: {}", mm.log_path.display());

    let electrum = block_on(mm.rpc(&json!({
        "userpass": mm.userpass,
        "method": "electrum",
        "coin": "tBTC",
        "servers": [{"url":"electrum1.cipig.net:10068"},{"url":"electrum2.cipig.net:10068"},{"url":"electrum3.cipig.net:10068"}],
        "mm2": 1,
        "address_format": {
            "format": "segwit",
        },
    }))).unwrap();
    assert_eq!(
        electrum.0,
        StatusCode::OK,
        "RPC «electrum» failed with {} {}",
        electrum.0,
        electrum.1
    );

    let my_balance = block_on(mm.rpc(&json! ({
        "userpass": mm.userpass,
        "method": "my_balance",
        "coin": "tBTC",
    })))
    .unwrap();
    let json: Json = json::from_str(&my_balance.1).unwrap();
    let my_balance = json["balance"].as_str().unwrap();
    assert_eq!(my_balance, "0.002");
    let my_unspendable_balance = json["unspendable_balance"].as_str().unwrap();
    assert_eq!(my_unspendable_balance, "0");
    let my_address = json["address"].as_str().unwrap();
    assert_eq!(my_address, "tb1qssfmay8nnghx7ynlznejnjxn6m4pemz9v7fsxy");
}

#[cfg(not(target_arch = "wasm32"))]
fn check_set_price_fails(mm: &MarketMakerIt, base: &str, rel: &str) {
    let rc = block_on(mm.rpc(&json! ({
        "userpass": mm.userpass,
        "method": "setprice",
        "base": base,
        "rel": rel,
        "price": 0.9,
        "volume": 1,
    })))
    .unwrap();
    assert!(
        rc.0.is_server_error(),
        "!setprice success but should be error: {}",
        rc.1
    );
}

#[cfg(not(target_arch = "wasm32"))]
fn check_buy_fails(mm: &MarketMakerIt, base: &str, rel: &str, vol: f64) {
    let rc = block_on(mm.rpc(&json! ({
        "userpass": mm.userpass,
        "method": "buy",
        "base": base,
        "rel": rel,
        "volume": vol,
        "price": 0.9
    })))
    .unwrap();
    assert!(rc.0.is_server_error(), "!buy success but should be error: {}", rc.1);
}

#[cfg(not(target_arch = "wasm32"))]
fn check_sell_fails(mm: &MarketMakerIt, base: &str, rel: &str, vol: f64) {
    let rc = block_on(mm.rpc(&json! ({
        "userpass": mm.userpass,
        "method": "sell",
        "base": base,
        "rel": rel,
        "volume": vol,
        "price": 0.9
    })))
    .unwrap();
    assert!(rc.0.is_server_error(), "!sell success but should be error: {}", rc.1);
}

#[test]
#[cfg(not(target_arch = "wasm32"))]
fn test_check_balance_on_order_post() {
    let coins = json!([
        {"coin":"RICK","asset":"RICK","rpcport":8923,"txversion":4,"overwintered":1,"protocol":{"type":"UTXO"}},
        {"coin":"MORTY","asset":"MORTY","rpcport":11608,"txversion":4,"overwintered":1,"protocol":{"type":"UTXO"}},
        {"coin":"ETH","name":"ethereum","protocol":{"type":"ETH"},"rpcport":80},
        {"coin":"JST","name":"jst","protocol":{"type":"ERC20", "protocol_data":{"platform":"ETH","contract_address":"0x996a8aE0304680F6A69b8A9d7C6E37D65AB5AB56"}}}
    ]);

    // start bob and immediately place the order
    let mm = MarketMakerIt::start(
        json! ({
            "gui": "nogui",
            "netid": 9998,
            "myipaddr": env::var ("BOB_TRADE_IP") .ok(),
            "rpcip": env::var ("BOB_TRADE_IP") .ok(),
            "canbind": env::var ("BOB_TRADE_PORT") .ok().map (|s| s.parse::<i64>().unwrap()),
            "passphrase": "bob passphrase check balance on order post",
            "coins": coins,
            "i_am_seed": true,
            "rpc_password": "pass",
        }),
        "pass".into(),
        None,
    )
    .unwrap();
    let (_dump_log, _dump_dashboard) = mm.mm_dump();
    log!("Log path: {}", mm.log_path.display());
    // Enable coins. Print the replies in case we need the "address".
    log!(
        "enable_coins (bob): {:?}",
        block_on(enable_coins_eth_electrum(
            &mm,
            &["https://mainnet.infura.io/v3/c01c1b4cf66642528547624e1d6d9d6b"],
            None
        )),
    );
    // issue sell request by setting base/rel price

    // Expect error as MORTY balance is 0
    check_set_price_fails(&mm, "MORTY", "RICK");
    // Address has enough RICK, but doesn't have ETH, so setprice call should fail because maker will not have gas to spend ETH taker payment.
    check_set_price_fails(&mm, "RICK", "ETH");
    // Address has enough RICK, but doesn't have ETH, so setprice call should fail because maker will not have gas to spend ERC20 taker payment.
    check_set_price_fails(&mm, "RICK", "JST");

    // Expect error as MORTY balance is 0
    check_buy_fails(&mm, "RICK", "MORTY", 0.1);
    // RICK balance is sufficient, but amount is too small, it will result to dust error from RPC
    check_buy_fails(&mm, "MORTY", "RICK", 0.000001);
    // Address has enough RICK, but doesn't have ETH, so buy call should fail because taker will not have gas to spend ETH maker payment.
    check_buy_fails(&mm, "ETH", "RICK", 0.1);
    // Address has enough RICK, but doesn't have ETH, so buy call should fail because taker will not have gas to spend ERC20 maker payment.
    check_buy_fails(&mm, "JST", "RICK", 0.1);

    // Expect error as MORTY balance is 0
    check_sell_fails(&mm, "MORTY", "RICK", 0.1);
    // RICK balance is sufficient, but amount is too small, the dex fee will result to dust error from RPC
    check_sell_fails(&mm, "RICK", "MORTY", 0.000001);
    // Address has enough RICK, but doesn't have ETH, so buy call should fail because taker will not have gas to spend ETH maker payment.
    check_sell_fails(&mm, "RICK", "ETH", 0.1);
    // Address has enough RICK, but doesn't have ETH, so buy call should fail because taker will not have gas to spend ERC20 maker payment.
    check_sell_fails(&mm, "RICK", "JST", 0.1);
}

#[test]
#[cfg(not(target_arch = "wasm32"))]
fn test_rpc_password_from_json() {
    let coins = json!([
        {"coin":"RICK","asset":"RICK","rpcport":8923,"txversion":4,"overwintered":1,"protocol":{"type":"UTXO"}},
        {"coin":"MORTY","asset":"MORTY","rpcport":8923,"txversion":4,"overwintered":1,"protocol":{"type":"UTXO"}},
    ]);

    // do not allow empty password
    let mut err_mm1 = MarketMakerIt::start(
        json! ({
            "gui": "nogui",
            "netid": 9998,
            "passphrase": "bob passphrase",
            "coins": coins,
            "rpc_password": "",
            "i_am_seed": true,
            "skip_startup_checks": true,
        }),
        "password".into(),
        None,
    )
    .unwrap();
    block_on(err_mm1.wait_for_log(5., |log| log.contains("rpc_password must not be empty"))).unwrap();

    // do not allow empty password
    let mut err_mm2 = MarketMakerIt::start(
        json! ({
            "gui": "nogui",
            "netid": 9998,
            "passphrase": "bob passphrase",
            "coins": coins,
            "rpc_password": {"key":"value"},
            "i_am_seed": true,
            "skip_startup_checks": true,
        }),
        "password".into(),
        None,
    )
    .unwrap();
    block_on(err_mm2.wait_for_log(5., |log| log.contains("rpc_password must be string"))).unwrap();

    let mm = MarketMakerIt::start(
        json! ({
            "gui": "nogui",
            "netid": 9998,
            "passphrase": "bob passphrase",
            "coins": coins,
            "rpc_password": "password",
            "i_am_seed": true,
        }),
        "password".into(),
        None,
    )
    .unwrap();
    let (_dump_log, _dump_dashboard) = mm.mm_dump();
    log!("Log path: {}", mm.log_path.display());
    let electrum_invalid = block_on(mm.rpc(&json! ({
        "userpass": "password1",
        "method": "electrum",
        "coin": "RICK",
        "servers": doc_electrums(),
        "mm2": 1,
    })))
    .unwrap();

    // electrum call must fail if invalid password is provided
    assert!(
        electrum_invalid.0.is_server_error(),
        "RPC «electrum» should have failed with server error, but got «{}», response «{}»",
        electrum_invalid.0,
        electrum_invalid.1
    );

    let electrum = block_on(mm.rpc(&json!({
        "userpass": mm.userpass,
        "method": "electrum",
        "coin": "RICK",
        "servers": doc_electrums(),
        "mm2": 1,
    })))
    .unwrap();

    // electrum call must be successful with RPC password from config
    assert_eq!(
        electrum.0,
        StatusCode::OK,
        "RPC «electrum» failed with status «{}», response «{}»",
        electrum.0,
        electrum.1
    );

    let electrum = block_on(mm.rpc(&json! ({
        "userpass": mm.userpass,
        "method": "electrum",
        "coin": "MORTY",
        "servers": marty_electrums(),
        "mm2": 1,
    })))
    .unwrap();

    // electrum call must be successful with RPC password from config
    assert_eq!(
        electrum.0,
        StatusCode::OK,
        "RPC «electrum» failed with status «{}», response «{}»",
        electrum.0,
        electrum.1
    );

    let orderbook = block_on(mm.rpc(&json! ({
        "userpass": mm.userpass,
        "method": "orderbook",
        "base": "RICK",
        "rel": "MORTY",
    })))
    .unwrap();

    // orderbook call must be successful with RPC password from config
    assert_eq!(
        orderbook.0,
        StatusCode::OK,
        "RPC «orderbook» failed with status «{}», response «{}»",
        orderbook.0,
        orderbook.1
    );
}

/// Currently only `withdraw` RPC call supports V2.
#[test]
#[cfg(not(target_arch = "wasm32"))]
fn test_mmrpc_v2() {
    let coins = json!([
        {"coin":"RICK","asset":"RICK","rpcport":8923,"txversion":4,"protocol":{"type":"UTXO"}},
    ]);

    let mm = MarketMakerIt::start(
        json! ({
            "gui": "nogui",
            "netid": 9998,
            "passphrase": "bob passphrase",
            "coins": coins,
            "rpc_password": "password",
            "i_am_seed": true,
        }),
        "password".into(),
        None,
    )
    .unwrap();
    let (_dump_log, _dump_dashboard) = mm.mm_dump();
    log!("Log path: {}", mm.log_path.display());

    let _electrum = block_on(enable_electrum(&mm, "RICK", false, DOC_ELECTRUM_ADDRS, None));

    // no `userpass`
    let withdraw = block_on(mm.rpc(&json! ({
        "mmrpc": "2.0",
        "method": "withdraw",
        "params": {
            "coin": "RICK",
            "to": "RJTYiYeJ8eVvJ53n2YbrVmxWNNMVZjDGLh",
            "amount": 0.001,
        },
    })))
    .unwrap();
    assert!(
        withdraw.0.is_client_error(),
        "withdraw should have failed, but got: {}",
        withdraw.1
    );
    let withdraw_error: RpcErrorResponse<()> = json::from_str(&withdraw.1).expect("Expected 'RpcErrorResponse'");
    assert_eq!(withdraw_error.error_type, "UserpassIsNotSet");
    assert!(withdraw_error.error_data.is_none());

    // invalid `userpass`
    let withdraw = block_on(mm.rpc(&json! ({
        "mmrpc": "2.0",
        "userpass": "another password",
        "method": "withdraw",
        "params": {
            "coin": "RICK",
            "to": "RJTYiYeJ8eVvJ53n2YbrVmxWNNMVZjDGLh",
            "amount": 0.001,
        },
    })))
    .unwrap();
    assert!(
        withdraw.0.is_client_error(),
        "withdraw should have failed, but got: {}",
        withdraw.1
    );
    let withdraw_error: RpcErrorResponse<Json> = json::from_str(&withdraw.1).expect("Expected 'RpcErrorResponse'");
    assert_eq!(withdraw_error.error_type, "UserpassIsInvalid");
    assert!(withdraw_error.error_data.is_some());

    // invalid `mmrpc` version
    let withdraw = block_on(mm.rpc(&json! ({
        "mmrpc": "1.0",
        "userpass": mm.userpass,
        "method": "withdraw",
        "params": {
            "coin": "RICK",
            "to": "RJTYiYeJ8eVvJ53n2YbrVmxWNNMVZjDGLh",
            "amount": 0.001,
        },
    })))
    .unwrap();
    assert!(
        withdraw.0.is_client_error(),
        "withdraw should have failed, but got: {}",
        withdraw.1
    );
    log!("{:?}", withdraw.1);
    let withdraw_error: RpcErrorResponse<String> = json::from_str(&withdraw.1).expect("Expected 'RpcErrorResponse'");
    assert_eq!(withdraw_error.error_type, "InvalidMmRpcVersion");

    // 'id' = 3
    let withdraw = block_on(mm.rpc(&json! ({
        "mmrpc": "2.0",
        "userpass": mm.userpass,
        "method": "withdraw",
        "params": {
            "coin": "RICK",
            "to": "RJTYiYeJ8eVvJ53n2YbrVmxWNNMVZjDGLh",
            "amount": 0.001,
        },
        "id": 3,
    })))
    .unwrap();
    assert!(withdraw.0.is_success(), "!withdraw: {}", withdraw.1);
    let withdraw_ok: RpcSuccessResponse<TransactionDetails> =
        json::from_str(&withdraw.1).expect("Expected 'RpcSuccessResponse<TransactionDetails>'");
    assert_eq!(withdraw_ok.id, Some(3));
}

#[test]
#[cfg(not(target_arch = "wasm32"))]
fn test_rpc_password_from_json_no_userpass() {
    let coins = json!([
        {"coin":"RICK","asset":"RICK","rpcport":8923,"txversion":4,"protocol":{"type":"UTXO"}},
    ]);

    let mm = MarketMakerIt::start(
        json! ({
            "gui": "nogui",
            "netid": 9998,
            "passphrase": "bob passphrase",
            "coins": coins,
            "i_am_seed": true,
        }),
        "password".into(),
        None,
    )
    .unwrap();
    let (_dump_log, _dump_dashboard) = mm.mm_dump();
    log!("Log path: {}", mm.log_path.display());
    let electrum = block_on(mm.rpc(&json! ({
        "method": "electrum",
        "coin": "RICK",
        "urls": ["electrum2.cipig.net:10017"],
    })))
    .unwrap();

    // electrum call must return 500 status code
    assert!(
        electrum.0.is_server_error(),
        "RPC «electrum» should have failed with server error, but got «{}», response «{}»",
        electrum.0,
        electrum.1
    );
}

/// Trading test using coins with remote RPC (Electrum, ETH nodes), it needs only ENV variables to be set, coins daemons are not required.
/// Trades few pairs concurrently to speed up the process and also act like "load" test
///
/// Please note that it
#[allow(clippy::too_many_arguments)]
async fn trade_base_rel_electrum(
    bob_priv_key_policy: Mm2InitPrivKeyPolicy,
    alice_priv_key_policy: Mm2InitPrivKeyPolicy,
    bob_path_to_address: Option<StandardHDCoinAddress>,
    alice_path_to_address: Option<StandardHDCoinAddress>,
    pairs: &[(&'static str, &'static str)],
    maker_price: f64,
    taker_price: f64,
    volume: f64,
) {
    let coins = json!([
        rick_conf(),
        morty_conf(),
        eth_testnet_conf(),
        eth_jst_testnet_conf(),
        {"coin":"ZOMBIE","asset":"ZOMBIE","fname":"ZOMBIE (TESTCOIN)","txversion":4,"overwintered":1,"mm2":1,"protocol":{"type":"ZHTLC"},"required_confirmations":0},
    ]);

    let bob_conf = Mm2TestConfForSwap::bob_conf_with_policy(&bob_priv_key_policy, &coins);
    let mut mm_bob = MarketMakerIt::start_async(bob_conf.conf, bob_conf.rpc_password, None)
        .await
        .unwrap();

    let (_bob_dump_log, _bob_dump_dashboard) = mm_bob.mm_dump();
    #[cfg(not(target_arch = "wasm32"))]
    {
        log!("Bob log path: {}", mm_bob.log_path.display())
    }

    Timer::sleep(2.).await;

    let alice_conf = Mm2TestConfForSwap::alice_conf_with_policy(&alice_priv_key_policy, &coins, &mm_bob.my_seed_addr());
    let mut mm_alice = MarketMakerIt::start_async(alice_conf.conf, alice_conf.rpc_password, None)
        .await
        .unwrap();

    let (_alice_dump_log, _alice_dump_dashboard) = mm_alice.mm_dump();
    #[cfg(not(target_arch = "wasm32"))]
    {
        log!("Alice log path: {}", mm_alice.log_path.display())
    }

    Timer::sleep(2.).await;

    #[cfg(all(feature = "zhtlc-native-tests", not(target_arch = "wasm32")))]
    {
        let bob_passphrase = get_passphrase!(".env.seed", "BOB_PASSPHRASE").unwrap();
        Timer::sleep(1.).await;
        let rmd = rmd160_from_passphrase(&bob_passphrase);
        let bob_zombie_cache_path = mm_bob.folder.join("DB").join(hex::encode(rmd)).join("ZOMBIE_CACHE.db");
        log!("bob_zombie_cache_path {}", bob_zombie_cache_path.display());
        std::fs::copy("./mm2src/coins/for_tests/ZOMBIE_CACHE.db", bob_zombie_cache_path).unwrap();

        let alice_passphrase = get_passphrase!(".env.client", "ALICE_PASSPHRASE").unwrap();
        let rmd = rmd160_from_passphrase(&alice_passphrase);
        let alice_zombie_cache_path = mm_alice
            .folder
            .join("DB")
            .join(hex::encode(rmd))
            .join("ZOMBIE_CACHE.db");
        log!("alice_zombie_cache_path {}", alice_zombie_cache_path.display());

        std::fs::copy("./mm2src/coins/for_tests/ZOMBIE_CACHE.db", alice_zombie_cache_path).unwrap();

        let zombie_bob = enable_z_coin(&mm_bob, "ZOMBIE").await;
        log!("enable ZOMBIE bob {:?}", zombie_bob);
        let zombie_alice = enable_z_coin(&mm_alice, "ZOMBIE").await;
        log!("enable ZOMBIE alice {:?}", zombie_alice);
    }
    // Enable coins on Bob side. Print the replies in case we need the address.
    let rc = enable_coins_eth_electrum(&mm_bob, ETH_DEV_NODES, bob_path_to_address).await;
    log!("enable_coins (bob): {:?}", rc);

    // Enable coins on Alice side. Print the replies in case we need the address.
    let rc = enable_coins_eth_electrum(&mm_alice, ETH_DEV_NODES, alice_path_to_address).await;
    log!("enable_coins (alice): {:?}", rc);

    let uuids = start_swaps(&mut mm_bob, &mut mm_alice, pairs, maker_price, taker_price, volume).await;

    #[cfg(not(target_arch = "wasm32"))]
    for uuid in uuids.iter() {
        // ensure the swaps are indexed to the SQLite database
        let expected_log = format!("Inserting new swap {} to the SQLite database", uuid);
        mm_alice
            .wait_for_log(5., |log| log.contains(&expected_log))
            .await
            .unwrap();
        mm_bob
            .wait_for_log(5., |log| log.contains(&expected_log))
            .await
            .unwrap()
    }

    wait_for_swaps_finish_and_check_status(&mut mm_bob, &mut mm_alice, &uuids, volume, maker_price).await;

    log!("Waiting 3 seconds for nodes to broadcast their swaps data..");
    Timer::sleep(3.).await;

    #[cfg(all(not(target_arch = "wasm32"), not(feature = "zhtlc-native-tests")))]
    for uuid in uuids.iter() {
        log!("Checking alice status..");
        check_stats_swap_status(&mm_alice, uuid).await;

        log!("Checking bob status..");
        check_stats_swap_status(&mm_bob, uuid).await;
    }

    log!("Checking alice recent swaps..");
    check_recent_swaps(&mm_alice, uuids.len()).await;
    log!("Checking bob recent swaps..");
    check_recent_swaps(&mm_bob, uuids.len()).await;
    for (base, rel) in pairs.iter() {
        log!("Get {}/{} orderbook", base, rel);
        let rc = mm_bob
            .rpc(&json! ({
                "userpass": mm_bob.userpass,
                "method": "orderbook",
                "base": base,
                "rel": rel,
            }))
            .await
            .unwrap();
        assert!(rc.0.is_success(), "!orderbook: {}", rc.1);

        let bob_orderbook: OrderbookResponse = json::from_str(&rc.1).unwrap();
        log!("{}/{} orderbook {:?}", base, rel, bob_orderbook);

        assert_eq!(0, bob_orderbook.bids.len(), "{} {} bids must be empty", base, rel);
        assert_eq!(0, bob_orderbook.asks.len(), "{} {} asks must be empty", base, rel);
    }

    #[cfg(target_arch = "wasm32")]
    {
        const STOP_TIMEOUT_MS: u64 = 1000;

        mm_bob.stop_and_wait_for_ctx_is_dropped(STOP_TIMEOUT_MS).await.unwrap();
        mm_alice
            .stop_and_wait_for_ctx_is_dropped(STOP_TIMEOUT_MS)
            .await
            .unwrap();
    }
    #[cfg(not(target_arch = "wasm32"))]
    {
        mm_bob.stop().await.unwrap();
        mm_alice.stop().await.unwrap();
    }
}

#[test]
#[cfg(not(target_arch = "wasm32"))]
fn trade_test_electrum_and_eth_coins() {
    let bob_policy = Mm2InitPrivKeyPolicy::Iguana;
    let alice_policy = Mm2InitPrivKeyPolicy::GlobalHDAccount;
    let alice_path_to_address = StandardHDCoinAddress {
        account: 0,
        is_change: false,
        address_index: 0,
    };
    let pairs = &[("ETH", "JST")];
    block_on(trade_base_rel_electrum(
        bob_policy,
        alice_policy,
        None,
        Some(alice_path_to_address),
        pairs,
        1.,
        2.,
        0.000001,
    ));
}

#[test]
#[cfg(all(not(target_arch = "wasm32"), feature = "zhtlc-native-tests"))]
fn trade_test_electrum_rick_zombie() {
    let bob_policy = Mm2InitPrivKeyPolicy::Iguana;
    let alice_policy = Mm2InitPrivKeyPolicy::Iguana;
    let pairs = &[("RICK", "ZOMBIE")];
    block_on(trade_base_rel_electrum(
        bob_policy,
        alice_policy,
        None,
        None,
        pairs,
        1.,
        2.,
        0.1,
    ));
}

#[cfg(not(target_arch = "wasm32"))]
fn withdraw_and_send(
    mm: &MarketMakerIt,
    coin: &str,
    from: Option<StandardHDCoinAddress>,
    to: &str,
    enable_res: &HashMap<&'static str, CoinInitResponse>,
    expected_bal_change: &str,
    amount: f64,
) {
    use std::ops::Sub;

    use coins::{TxFeeDetails, WithdrawFrom};

    let from = from.map(WithdrawFrom::HDWalletAddress);
    let withdraw = block_on(mm.rpc(&json! ({
        "mmrpc": "2.0",
        "userpass": mm.userpass,
        "method": "withdraw",
        "params": {
            "coin": coin,
            "from": from,
            "to": to,
            "amount": amount,
        },
        "id": 0,
    })))
    .unwrap();

    assert!(withdraw.0.is_success(), "!withdraw: {}", withdraw.1);
    let res: RpcSuccessResponse<TransactionDetails> =
        json::from_str(&withdraw.1).expect("Expected 'RpcSuccessResponse<TransactionDetails>'");
    let tx_details = res.result;

    let from_str = addr_from_enable(enable_res, coin).to_owned();
    let mut expected_bal_change = BigDecimal::from_str(expected_bal_change).expect("!BigDecimal::from_str");

    let fee_details: TxFeeDetails = json::from_value(tx_details.fee_details).unwrap();

    if let TxFeeDetails::Eth(fee_details) = fee_details {
        if coin == "ETH" {
            expected_bal_change = expected_bal_change.sub(fee_details.total_fee);
        }
    }

    assert_eq!(tx_details.to, vec![to.to_owned()]);
    assert_eq!(tx_details.my_balance_change, expected_bal_change);
    // Todo: Should check the from address for withdraws from another HD wallet address when there is an RPC method for addresses
    if from.is_none() {
        assert_eq!(tx_details.from, vec![from_str]);
    }

    let send = block_on(mm.rpc(&json! ({
        "userpass": mm.userpass,
        "method": "send_raw_transaction",
        "coin": coin,
        "tx_hex": tx_details.tx_hex,
    })))
    .unwrap();
    assert!(send.0.is_success(), "!{} send: {}", coin, send.1);
    let send_json: Json = json::from_str(&send.1).unwrap();
    assert_eq!(tx_details.tx_hash, send_json["tx_hash"]);
}

#[test]
#[cfg(not(target_arch = "wasm32"))]
fn test_withdraw_and_send() {
    let alice_passphrase = get_passphrase!(".env.client", "ALICE_PASSPHRASE").unwrap();

    let coins = json! ([
        {"coin":"RICK","asset":"RICK","rpcport":8923,"txversion":4,"overwintered":1,"txfee":1000,"protocol":{"type":"UTXO"}},
        {"coin":"MORTY","asset":"MORTY","rpcport":8923,"txversion":4,"overwintered":1,"txfee":1000,"protocol":{"type":"UTXO"}},
        {"coin":"MORTY_SEGWIT","asset":"MORTY_SEGWIT","txversion":4,"overwintered":1,"segwit":true,"txfee":1000,"protocol":{"type":"UTXO"}},
        eth_testnet_conf(),
        eth_jst_testnet_conf(),
    ]);

    let mm_alice = MarketMakerIt::start(
        json! ({
            "gui": "nogui",
            "netid": 8100,
            "myipaddr": env::var ("ALICE_TRADE_IP") .ok(),
            "rpcip": env::var ("ALICE_TRADE_IP") .ok(),
            "passphrase": alice_passphrase,
            "coins": coins,
            "rpc_password": "password",
            "i_am_seed": true,
        }),
        "password".into(),
        None,
    )
    .unwrap();

    let (_alice_dump_log, _alice_dump_dashboard) = mm_alice.mm_dump();
    log!("Alice log path: {}", mm_alice.log_path.display());

    // wait until RPC API is active

    // Enable coins. Print the replies in case we need the address.
    let mut enable_res = block_on(enable_coins_eth_electrum(&mm_alice, ETH_DEV_NODES, None));
    enable_res.insert(
        "MORTY_SEGWIT",
        block_on(enable_electrum(
            &mm_alice,
            "MORTY_SEGWIT",
            false,
            MARTY_ELECTRUM_ADDRS,
            None,
        )),
    );

    log!("enable_coins (alice): {:?}", enable_res);
    withdraw_and_send(
        &mm_alice,
        "MORTY",
        None,
        "RJTYiYeJ8eVvJ53n2YbrVmxWNNMVZjDGLh",
        &enable_res,
        "-0.00101",
        0.001,
    );
    withdraw_and_send(
        &mm_alice,
        "ETH",
        None,
        "0x4b2d0d6c2c785217457B69B922A2A9cEA98f71E9",
        &enable_res,
        "-0.001",
        0.001,
    );
    log!("Wait for the ETH payment to be sent");
    thread::sleep(Duration::from_secs(15));
    withdraw_and_send(
        &mm_alice,
        "JST",
        None,
        "0x4b2d0d6c2c785217457B69B922A2A9cEA98f71E9",
        &enable_res,
        "-0.001",
        0.001,
    );

    // allow to withdraw non-Segwit coin to P2SH addresses
    let withdraw = block_on(mm_alice.rpc(&json! ({
        "userpass": mm_alice.userpass,
        "mmrpc": "2.0",
        "method": "withdraw",
        "params": {
            "coin": "MORTY",
            "to": "bUN5nesdt1xsAjCtAaYUnNbQhGqUWwQT1Q",
            "amount": "0.001",
        },
        "id": 0,
    })))
    .unwrap();
    assert!(withdraw.0.is_success(), "MORTY withdraw: {}", withdraw.1);

    // allow to withdraw to P2SH addresses if Segwit flag is true
    let withdraw = block_on(mm_alice.rpc(&json! ({
        "userpass": mm_alice.userpass,
        "mmrpc": "2.0",
        "method": "withdraw",
        "params": {
            "coin": "MORTY_SEGWIT",
            "to": "bUN5nesdt1xsAjCtAaYUnNbQhGqUWwQT1Q",
            "amount": "0.001",
        },
        "id": 0,
    })))
    .unwrap();

    assert!(withdraw.0.is_success(), "MORTY_SEGWIT withdraw: {}", withdraw.1);

    // must not allow to withdraw to invalid checksum address
    let withdraw = block_on(mm_alice.rpc(&json! ({
        "userpass": mm_alice.userpass,
        "mmrpc": "2.0",
        "method": "withdraw",
        "params": {
            "coin": "ETH",
            "to": "0x4b2d0d6c2c785217457b69b922a2A9cEA98f71E9",
            "amount": "0.001",
        },
        "id": 0,
    })))
    .unwrap();

    assert!(withdraw.0.is_client_error(), "ETH withdraw: {}", withdraw.1);
    let res: RpcErrorResponse<String> = json::from_str(&withdraw.1).unwrap();
    assert_eq!(res.error_type, "InvalidAddress");
    assert!(res.error.contains("Invalid address checksum"));

    // must not allow to withdraw too small amount 0.000005 (less than 0.00001 dust)
    let small_amount = MmNumber::from("0.000005").to_decimal();
    let withdraw = block_on(mm_alice.rpc(&json! ({
        "userpass": mm_alice.userpass,
        "mmrpc": "2.0",
        "method": "withdraw",
        "params": {
            "coin": "MORTY",
            "to": "RHzSYSHv3G6J8xL3MyGH3y2gU588VCTC7X",
            "amount": small_amount,
        },
        "id": 0,
    })))
    .unwrap();

    assert!(withdraw.0.is_client_error(), "MORTY withdraw: {}", withdraw.1);
    log!("error: {:?}", withdraw.1);
    let error: RpcErrorResponse<withdraw_error::AmountTooLow> = json::from_str(&withdraw.1).unwrap();
    let threshold = MmNumber::from("0.00001").to_decimal();
    let expected_error = withdraw_error::AmountTooLow {
        amount: small_amount,
        threshold,
    };
    assert_eq!(error.error_type, "AmountTooLow");
    assert_eq!(error.error_data, Some(expected_error));

    block_on(mm_alice.stop()).unwrap();
}

// This test is ignored because it requires refilling addresses with coins
#[test]
#[ignore]
#[cfg(not(target_arch = "wasm32"))]
fn test_withdraw_and_send_hd() {
    const TX_HISTORY: bool = false;
    const PASSPHRASE: &str = "tank abandon bind salon remove wisdom net size aspect direct source fossil";

    let coins = json!([rick_conf(), tbtc_segwit_conf(), eth_testnet_conf()]);

    let conf = Mm2TestConf::seednode_with_hd_account(PASSPHRASE, &coins);
    let mm_hd = MarketMakerIt::start(conf.conf, conf.rpc_password, None).unwrap();
    let (_dump_log, _dump_dashboard) = mm_hd.mm_dump();
    log!("log path: {}", mm_hd.log_path.display());

    let rick = block_on(enable_electrum(&mm_hd, "RICK", TX_HISTORY, RICK_ELECTRUM_ADDRS, None));
    assert_eq!(rick.address, "RXNtAyDSsY3DS3VxTpJegzoHU9bUX54j56");
    let mut rick_enable_res = HashMap::new();
    rick_enable_res.insert("RICK", rick);

    let tbtc_segwit = block_on(enable_electrum(&mm_hd, "tBTC-Segwit", TX_HISTORY, TBTC_ELECTRUMS, None));
    assert_eq!(tbtc_segwit.address, "tb1q7z9vzf8wpp9cks0l4nj5v28zf7jt56kuekegh5");
    let mut tbtc_segwit_enable_res = HashMap::new();
    tbtc_segwit_enable_res.insert("tBTC-Segwit", tbtc_segwit);

    // Enable ETH with HD account 0, change address 0, index 1 to try to withdraw from index 0 which has funds
    let eth = block_on(enable_native(
        &mm_hd,
        "ETH",
        ETH_DEV_NODES,
        Some(StandardHDCoinAddress {
            account: 0,
            is_change: false,
            address_index: 1,
        }),
    ));
    assert_eq!(eth.address, "0xDe841899aB4A22E23dB21634e54920aDec402397");
    let mut eth_enable_res = HashMap::new();
    eth_enable_res.insert("ETH", eth);

    // Withdraw from HD account 0, change address 0, index 1
    let mut from_account_address = StandardHDCoinAddress {
        account: 0,
        is_change: false,
        address_index: 1,
    };

    withdraw_and_send(
        &mm_hd,
        "RICK",
        Some(from_account_address.clone()),
        "RJTYiYeJ8eVvJ53n2YbrVmxWNNMVZjDGLh",
        &rick_enable_res,
        "-0.00101",
        0.001,
    );

    withdraw_and_send(
        &mm_hd,
        "tBTC-Segwit",
        Some(from_account_address.clone()),
        "tb1q7z9vzf8wpp9cks0l4nj5v28zf7jt56kuekegh5",
        &tbtc_segwit_enable_res,
        "-0.00100144",
        0.001,
    );

    from_account_address.address_index = 0;
    withdraw_and_send(
        &mm_hd,
        "ETH",
        Some(from_account_address),
        "0x4b2d0d6c2c785217457B69B922A2A9cEA98f71E9",
        &eth_enable_res,
        "-0.001",
        0.001,
    );
    log!("Wait for the ETH payment to be sent");
    thread::sleep(Duration::from_secs(15));

    block_on(mm_hd.stop()).unwrap();
}

#[test]
#[cfg(not(target_arch = "wasm32"))]
fn test_tbtc_withdraw_to_cashaddresses_should_fail() {
    let seed = "spice describe gravity federal blast come thank unfair canal monkey style afraid";

    let coins = json! ([
        {
            "coin": "tBTC",
            "name": "tbitcoin",
            "fname": "tBitcoin",
            "rpcport": 18332,
            "pubtype": 111,
            "p2shtype": 196,
            "wiftype": 239,
            "segwit": true,
            "bech32_hrp": "tb",
            "txfee": 1000,
            "mm2": 1,
            "required_confirmations": 0,
            "protocol": {
                "type": "UTXO"
            }
        }
    ]);

    let mm_alice = MarketMakerIt::start(
        json! ({
            "gui": "nogui",
            "netid": 8100,
            "myipaddr": env::var ("ALICE_TRADE_IP") .ok(),
            "rpcip": env::var ("ALICE_TRADE_IP") .ok(),
            "passphrase": seed.to_string(),
            "coins": coins,
            "rpc_password": "password",
            "i_am_seed": true,
        }),
        "password".into(),
        None,
    )
    .unwrap();

    let (_alice_dump_log, _alice_dump_dashboard) = mm_alice.mm_dump();
    log!("Alice log path: {}", mm_alice.log_path.display());

    // wait until RPC API is active

    // Enable coins. Print the replies in case we need the address.
    let electrum = block_on(mm_alice.rpc(&json!({
        "userpass": mm_alice.userpass,
        "method": "electrum",
        "coin": "tBTC",
        "servers": [{"url":"electrum1.cipig.net:10068"},{"url":"electrum2.cipig.net:10068"},{"url":"electrum3.cipig.net:10068"}],
        "mm2": 1,
    }))).unwrap();
    assert_eq!(
        electrum.0,
        StatusCode::OK,
        "RPC «electrum» failed with {} {}",
        electrum.0,
        electrum.1
    );
    log!("enable_coins (alice): {:?}", electrum);

    let electrum_response: CoinInitResponse = json::from_str(&electrum.1).expect("Expected 'CoinInitResponse'");
    let mut enable_res = HashMap::new();
    enable_res.insert("tBTC", electrum_response);

    // Send from BTC Legacy Address to Cashaddress should fail
    let withdraw = block_on(mm_alice.rpc(&json!({
        "userpass": mm_alice.userpass,
        "method": "withdraw",
        "coin": "tBTC",
        "to": "bchtest:qqgp9xh3435xamv7ghct8emer2s2erzj8gx3gnhwkq",
        "amount": 0.00001,
    })))
    .unwrap();

    assert!(withdraw.0.is_server_error(), "tBTC withdraw: {}", withdraw.1);
    log!("{:?}", withdraw.1);

    block_on(mm_alice.stop()).unwrap();
}

#[test]
#[cfg(not(target_arch = "wasm32"))]
fn test_withdraw_legacy() {
    let (alice_file_passphrase, _alice_file_userpass) = from_env_file(slurp(&".env.client").unwrap());

    let alice_passphrase = var("ALICE_PASSPHRASE")
        .ok()
        .or(alice_file_passphrase)
        .expect("No ALICE_PASSPHRASE or .env.client/ALICE_PASSPHRASE");

    let coins = json!([
        {"coin":"RICK","asset":"RICK","rpcport":8923,"txversion":4,"overwintered":1,"txfee":1000,"protocol":{"type":"UTXO"}},
        {"coin":"MORTY","asset":"MORTY","rpcport":8923,"txversion":4,"overwintered":1,"txfee":1000,"protocol":{"type":"UTXO"}},
        {"coin":"MORTY_SEGWIT","asset":"MORTY_SEGWIT","txversion":4,"overwintered":1,"segwit":true,"txfee":1000,"protocol":{"type":"UTXO"}}
    ]);

    let mm_alice = MarketMakerIt::start(
        json!({
            "gui": "nogui",
            "netid": 8100,
            "myipaddr": env::var ("ALICE_TRADE_IP") .ok(),
            "rpcip": env::var ("ALICE_TRADE_IP") .ok(),
            "passphrase": alice_passphrase,
            "coins": coins,
            "rpc_password": "password",
            "i_am_seed": true,
        }),
        "password".into(),
        None,
    )
    .unwrap();

    let (_alice_dump_log, _alice_dump_dashboard) = mm_alice.mm_dump();
    log!("Alice log path: {}", mm_alice.log_path.display());

    // wait until RPC API is active

    // Enable coins. Print the replies in case we need the address.
    let mut enable_res = block_on(enable_coins_rick_morty_electrum(&mm_alice));
    enable_res.insert(
        "MORTY_SEGWIT",
        block_on(enable_electrum(
            &mm_alice,
            "MORTY_SEGWIT",
            false,
            MARTY_ELECTRUM_ADDRS,
            None,
        )),
    );
    log!("enable_coins (alice): {:?}", enable_res);

    let withdraw = block_on(mm_alice.rpc(&json!({
        "userpass": mm_alice.userpass,
        "method": "withdraw",
        "coin": "MORTY",
        "to": "RJTYiYeJ8eVvJ53n2YbrVmxWNNMVZjDGLh",
        "amount": 0.001,
    })))
    .unwrap();
    assert!(withdraw.0.is_success(), "MORTY withdraw: {}", withdraw.1);
    let _: TransactionDetails = json::from_str(&withdraw.1).expect("Expected 'TransactionDetails'");

    // allow to withdraw non-Segwit coin to P2SH addresses
    let withdraw = block_on(mm_alice.rpc(&json!({
        "userpass": mm_alice.userpass,
        "method": "withdraw",
        "coin": "MORTY",
        "to": "bUN5nesdt1xsAjCtAaYUnNbQhGqUWwQT1Q",
        "amount": "0.001",
    })))
    .unwrap();
    assert!(withdraw.0.is_success(), "MORTY withdraw: {}", withdraw.1);

    block_on(mm_alice.stop()).unwrap();
}

#[test]
#[cfg(not(target_arch = "wasm32"))]
fn test_withdraw_segwit() {
    let seed = "spice describe gravity federal blast come thank unfair canal monkey style afraid";

    let coins = json!([
        {
            "coin": "tBTC",
            "name": "tbitcoin",
            "fname": "tBitcoin",
            "rpcport": 18332,
            "pubtype": 111,
            "p2shtype": 196,
            "wiftype": 239,
            "segwit": true,
            "bech32_hrp": "tb",
            "txfee": 0,
            "estimate_fee_mode": "ECONOMICAL",
            "mm2": 1,
            "required_confirmations": 0,
            "protocol": {
                "type": "UTXO"
            },
            "address_format": {
                "format":"segwit"
            }
        }
    ]);

    let mm_alice = MarketMakerIt::start(
        json!({
            "gui": "nogui",
            "netid": 8100,
            "myipaddr": env::var ("ALICE_TRADE_IP") .ok(),
            "rpcip": env::var ("ALICE_TRADE_IP") .ok(),
            "passphrase": seed.to_string(),
            "coins": coins,
            "rpc_password": "password",
            "i_am_seed": true,
        }),
        "password".into(),
        None,
    )
    .unwrap();

    let (_alice_dump_log, _alice_dump_dashboard) = mm_alice.mm_dump();
    log!("Alice log path: {}", mm_alice.log_path.display());

    // wait until RPC API is active

    // Enable coins. Print the replies in case we need the address.
    let electrum = block_on(mm_alice.rpc(&json!({
        "userpass": mm_alice.userpass,
        "method": "electrum",
        "coin": "tBTC",
        "servers": [{"url":"electrum1.cipig.net:10068"},{"url":"electrum2.cipig.net:10068"},{"url":"electrum3.cipig.net:10068"}],
        "mm2": 1,
        "address_format": {
            "format": "segwit",
        },
    }))).unwrap();
    assert_eq!(
        electrum.0,
        StatusCode::OK,
        "RPC «electrum» failed with {} {}",
        electrum.0,
        electrum.1
    );
    log!("enable_coins (alice): {:?}", electrum);

    let withdraw = block_on(mm_alice.rpc(&json!({
        "userpass": mm_alice.userpass,
        "method": "withdraw",
        "coin": "tBTC",
        "to": "tb1qdkwjk42dw6pryvs9sl0ht3pn3mxghuma64jst5",
        "amount": 0.00001,
    })))
    .unwrap();
    assert!(withdraw.0.is_success(), "tBTC withdraw: {}", withdraw.1);
    let _: TransactionDetails = json::from_str(&withdraw.1).expect("Expected 'TransactionDetails'");

    // must not allow to withdraw to addresses with different hrp
    // Invalid human-readable part test vector https://github.com/bitcoin/bips/blob/master/bip-0173.mediawiki#test-vectors
    let withdraw = block_on(mm_alice.rpc(&json!({
        "userpass": mm_alice.userpass,
        "method": "withdraw",
        "coin": "tBTC",
        "to": "ltc1qdkwjk42dw6pryvs9sl0ht3pn3mxghuma64jst5",
        "amount": 0.00001,
    })))
    .unwrap();

    assert!(withdraw.0.is_server_error(), "tBTC withdraw: {}", withdraw.1);
    log!("{:?}", withdraw.1);
    let withdraw_error: Json = json::from_str(&withdraw.1).unwrap();
    withdraw_error["error"]
        .as_str()
        .expect("Expected 'error' field")
        .contains("Address hrp ltc is not a valid hrp for tBTC");
    assert!(withdraw_error.get("error_path").is_none());
    assert!(withdraw_error.get("error_trace").is_none());
    assert!(withdraw_error.get("error_type").is_none());
    assert!(withdraw_error.get("error_data").is_none());

    // Withdraw to taproot addresses should fail
    let withdraw = block_on(mm_alice.rpc(&json!({
        "userpass": mm_alice.userpass,
        "method": "withdraw",
        "coin": "tBTC",
        "to": "tb1p6h5fuzmnvpdthf5shf0qqjzwy7wsqc5rhmgq2ks9xrak4ry6mtrscsqvzp",
        "amount": 0.00001,
    })))
    .unwrap();

    assert!(withdraw.0.is_server_error(), "tBTC withdraw: {}", withdraw.1);
    log!("{:?}", withdraw.1);
    let withdraw_error: Json = json::from_str(&withdraw.1).unwrap();
    assert!(withdraw_error["error"]
        .as_str()
        .expect("Expected 'error' field")
        .contains("address variant/format Bech32m is not supported yet"));

    block_on(mm_alice.stop()).unwrap();
}

/// Ensure that swap status return the 404 status code if swap is not found
#[test]
#[cfg(not(target_arch = "wasm32"))]
fn test_swap_status() {
    let coins = json! ([{"coin":"RICK","asset":"RICK"},]);

    let mm = MarketMakerIt::start(
        json! ({
            "gui": "nogui",
            "netid": 8100,
            "myipaddr": env::var ("ALICE_TRADE_IP") .ok(),
            "rpcip": env::var ("ALICE_TRADE_IP") .ok(),
            "passphrase": "some passphrase",
            "coins": coins,
            "rpc_password": "password",
            "i_am_seed": true,
        }),
        "password".into(),
        None,
    )
    .unwrap();

    let my_swap = block_on(mm.rpc(&json! ({
        "userpass": mm.userpass,
        "method": "my_swap_status",
        "params": {
            "uuid": new_uuid(),
        }
    })))
    .unwrap();

    assert!(my_swap.0.is_server_error(), "!not found status code: {}", my_swap.1);

    let stats_swap = block_on(mm.rpc(&json! ({
        "userpass": mm.userpass,
        "method": "stats_swap_status",
        "params": {
            "uuid": new_uuid(),
        }
    })))
    .unwrap();

    assert!(
        stats_swap.0.is_server_error(),
        "!not found status code: {}",
        stats_swap.1
    );
}

/// Ensure that setprice/buy/sell calls deny base == rel
/// https://github.com/artemii235/SuperNET/issues/363
#[test]
#[cfg(not(target_arch = "wasm32"))]
fn test_order_errors_when_base_equal_rel() {
    let coins = json!([
        {"coin":"RICK","asset":"RICK","rpcport":8923,"txversion":4,"overwintered":1,"protocol":{"type":"UTXO"}},
    ]);

    let mm = MarketMakerIt::start(
        json! ({
            "gui": "nogui",
            "netid": 9998,
            "myipaddr": env::var ("BOB_TRADE_IP") .ok(),
            "rpcip": env::var ("BOB_TRADE_IP") .ok(),
            "canbind": env::var ("BOB_TRADE_PORT") .ok().map (|s| s.parse::<i64>().unwrap()),
            "passphrase": "bob passphrase",
            "coins": coins,
            "rpc_password": "pass",
            "i_am_seed": true,
        }),
        "pass".into(),
        None,
    )
    .unwrap();
    let (_dump_log, _dump_dashboard) = mm.mm_dump();
    log!("Log path: {}", mm.log_path.display());
    block_on(enable_electrum(&mm, "RICK", false, DOC_ELECTRUM_ADDRS, None));

    let rc = block_on(mm.rpc(&json! ({
        "userpass": mm.userpass,
        "method": "setprice",
        "base": "RICK",
        "rel": "RICK",
        "price": 0.9
    })))
    .unwrap();
    assert!(rc.0.is_server_error(), "setprice should have failed, but got {:?}", rc);

    let rc = block_on(mm.rpc(&json! ({
        "userpass": mm.userpass,
        "method": "buy",
        "base": "RICK",
        "rel": "RICK",
        "price": 0.9,
        "relvolume": 0.1,
    })))
    .unwrap();
    assert!(rc.0.is_server_error(), "buy should have failed, but got {:?}", rc);

    let rc = block_on(mm.rpc(&json! ({
        "userpass": mm.userpass,
        "method": "sell",
        "base": "RICK",
        "rel": "RICK",
        "price": 0.9,
        "basevolume": 0.1,
    })))
    .unwrap();
    assert!(rc.0.is_server_error(), "sell should have failed, but got {:?}", rc);
}

#[cfg(not(target_arch = "wasm32"))]
fn startup_passphrase(passphrase: &str, expected_address: &str) {
    let coins = json!([
        {"coin":"KMD","rpcport":8923,"txversion":4,"protocol":{"type":"UTXO"}},
    ]);

    let mm = MarketMakerIt::start(
        json! ({
            "gui": "nogui",
            "netid": 9998,
            "myipaddr": env::var ("BOB_TRADE_IP") .ok(),
            "rpcip": env::var ("BOB_TRADE_IP") .ok(),
            "canbind": env::var ("BOB_TRADE_PORT") .ok().map (|s| s.parse::<i64>().unwrap()),
            "passphrase": passphrase,
            "coins": coins,
            "rpc_password": "pass",
            "i_am_seed": true,
        }),
        "pass".into(),
        None,
    )
    .unwrap();
    let (_dump_log, _dump_dashboard) = mm.mm_dump();
    #[cfg(not(target_arch = "wasm32"))]
    {
        log!("Log path: {}", mm.log_path.display())
    }
    let enable = block_on(enable_electrum(&mm, "KMD", false, &["electrum1.cipig.net:10001"], None));
    assert_eq!(expected_address, enable.address);
    block_on(mm.stop()).unwrap();
}

/// MM2 should detect if passphrase is WIF or 0x-prefixed hex encoded privkey and parse it properly.
/// https://github.com/artemii235/SuperNET/issues/396
#[test]
#[cfg(not(target_arch = "wasm32"))]
fn test_startup_passphrase() {
    // seed phrase
    startup_passphrase("bob passphrase", "RRnMcSeKiLrNdbp91qNVQwwXx5azD4S4CD");

    // WIF
    assert!(key_pair_from_seed("UvCjJf4dKSs2vFGVtCnUTAhR5FTZGdg43DDRa9s7s5DV1sSDX14g").is_ok());
    startup_passphrase(
        "UvCjJf4dKSs2vFGVtCnUTAhR5FTZGdg43DDRa9s7s5DV1sSDX14g",
        "RRnMcSeKiLrNdbp91qNVQwwXx5azD4S4CD",
    );
    // WIF, Invalid network version
    assert!(key_pair_from_seed("92Qba5hnyWSn5Ffcka56yMQauaWY6ZLd91Vzxbi4a9CCetaHtYj").is_err());
    // WIF, not compressed
    assert!(key_pair_from_seed("5HpHagT65TZzG1PH3CSu63k8DbpvD8s5ip4nEB3kEsreAnchuDf").is_err());

    // 0x prefixed hex
    assert!(key_pair_from_seed("0xb8c774f071de08c7fd8f62b97f1a5726f6ce9f1bcf141b70b86689254ed6714e").is_ok());
    startup_passphrase(
        "0xb8c774f071de08c7fd8f62b97f1a5726f6ce9f1bcf141b70b86689254ed6714e",
        "RRnMcSeKiLrNdbp91qNVQwwXx5azD4S4CD",
    );
    // Out of range, https://en.bitcoin.it/wiki/Private_key#Range_of_valid_ECDSA_private_keys
    assert!(key_pair_from_seed("0xFFFFFFFFFFFFFFFFFFFFFFFFFFFFFFFEBAAEDCE6AF48A03BBFD25E8CD0364141").is_err());
}

/// https://github.com/artemii235/SuperNET/issues/398
#[test]
#[cfg(not(target_arch = "wasm32"))]
fn test_cancel_order() {
    let coins = json!([
        {"coin":"RICK","asset":"RICK","rpcport":8923,"txversion":4,"overwintered":1,"protocol":{"type":"UTXO"}},
        {"coin":"MORTY","asset":"MORTY","rpcport":11608,"txversion":4,"overwintered":1,"protocol":{"type":"UTXO"}}
    ]);
    let bob_passphrase = "bob passphrase";

    // start bob and immediately place the order
    let mm_bob = MarketMakerIt::start(
        json! ({
            "gui": "nogui",
            "netid": 9998,
            "dht": "on",  // Enable DHT without delay.
            "myipaddr": env::var ("BOB_TRADE_IP") .ok(),
            "rpcip": env::var ("BOB_TRADE_IP") .ok(),
            "canbind": env::var ("BOB_TRADE_PORT") .ok().map (|s| s.parse::<i64>().unwrap()),
            "passphrase": bob_passphrase,
            "coins": coins,
            "i_am_seed": true,
            "rpc_password": "pass",
        }),
        "pass".into(),
        None,
    )
    .unwrap();
    thread::sleep(Duration::from_secs(2));
    let (_bob_dump_log, _bob_dump_dashboard) = mm_bob.mm_dump();
    log!("Bob log path: {}", mm_bob.log_path.display());
    // Enable coins on Bob side. Print the replies in case we need the "address".
    log!(
        "enable_coins (bob): {:?}",
        block_on(enable_coins_rick_morty_electrum(&mm_bob))
    );

    log!("Issue sell request on Bob side by setting base/rel price…");
    let rc = block_on(mm_bob.rpc(&json! ({
        "userpass": mm_bob.userpass,
        "method": "setprice",
        "base": "RICK",
        "rel": "MORTY",
        "price": 0.9,
        "volume": "0.9",
    })))
    .unwrap();
    assert!(rc.0.is_success(), "!setprice: {}", rc.1);
    let setprice_json: Json = json::from_str(&rc.1).unwrap();
    log!("{:?}", setprice_json);

    let mm_alice = MarketMakerIt::start(
        json! ({
            "gui": "nogui",
            "netid": 9998,
            "dht": "on",  // Enable DHT without delay.
            "myipaddr": env::var ("ALICE_TRADE_IP") .ok(),
            "rpcip": env::var ("ALICE_TRADE_IP") .ok(),
            "passphrase": "alice passphrase",
            "coins": coins,
            "seednodes": [mm_bob.ip.to_string()],
            "rpc_password": "pass",
        }),
        "pass".into(),
        None,
    )
    .unwrap();
    thread::sleep(Duration::from_secs(2));

    let (_alice_dump_log, _alice_dump_dashboard) = mm_alice.mm_dump();
    log!("Alice log path: {}", mm_alice.log_path.display());

    // Enable coins on Alice side. Print the replies in case we need the "address".
    log!(
        "enable_coins (alice): {:?}",
        block_on(enable_coins_rick_morty_electrum(&mm_alice))
    );

    log!("Get RICK/MORTY orderbook on Alice side");
    let rc = block_on(mm_alice.rpc(&json! ({
        "userpass": mm_alice.userpass,
        "method": "orderbook",
        "base": "RICK",
        "rel": "MORTY",
    })))
    .unwrap();
    assert!(rc.0.is_success(), "!orderbook: {}", rc.1);

    let alice_orderbook: OrderbookResponse = json::from_str(&rc.1).unwrap();
    log!("Alice orderbook {:?}", alice_orderbook);
    assert_eq!(
        alice_orderbook.asks.len(),
        1,
        "Alice RICK/MORTY orderbook must have exactly 1 ask"
    );

    let cancel_rc = block_on(mm_bob.rpc(&json! ({
        "userpass": mm_bob.userpass,
        "method": "cancel_order",
        "uuid": setprice_json["result"]["uuid"],
    })))
    .unwrap();
    assert!(cancel_rc.0.is_success(), "!cancel_order: {}", rc.1);
    let uuid: Uuid = json::from_value(setprice_json["result"]["uuid"].clone()).unwrap();
    let order_path = mm_bob.folder.join(format!(
        "DB/{}/ORDERS/MY/MAKER/{}.json",
        hex::encode(rmd160_from_passphrase(bob_passphrase)),
        uuid
    ));
    assert!(!order_path.exists());

    let pause = 3;
    log!("Waiting ({} seconds) for Bob to cancel the order…", pause);
    thread::sleep(Duration::from_secs(pause));

    // Bob orderbook must show no orders
    log!("Get RICK/MORTY orderbook on Bob side");
    let rc = block_on(mm_bob.rpc(&json! ({
        "userpass": mm_bob.userpass,
        "method": "orderbook",
        "base": "RICK",
        "rel": "MORTY",
    })))
    .unwrap();
    assert!(rc.0.is_success(), "!orderbook: {}", rc.1);

    let bob_orderbook: OrderbookResponse = json::from_str(&rc.1).unwrap();
    log!("Bob orderbook {:?}", bob_orderbook);
    assert_eq!(bob_orderbook.asks.len(), 0, "Bob RICK/MORTY asks are not empty");

    // Alice orderbook must show no orders
    log!("Get RICK/MORTY orderbook on Alice side");
    let rc = block_on(mm_alice.rpc(&json! ({
        "userpass": mm_alice.userpass,
        "method": "orderbook",
        "base": "RICK",
        "rel": "MORTY",
    })))
    .unwrap();
    assert!(rc.0.is_success(), "!orderbook: {}", rc.1);

    let alice_orderbook: OrderbookResponse = json::from_str(&rc.1).unwrap();
    log!("Alice orderbook {:?}", alice_orderbook);
    assert_eq!(alice_orderbook.asks.len(), 0, "Alice RICK/MORTY asks are not empty");
}

#[test]
#[cfg(not(target_arch = "wasm32"))]
fn test_cancel_all_orders() {
    let coins = json!([
        {"coin":"RICK","asset":"RICK","rpcport":8923,"txversion":4,"overwintered":1,"protocol":{"type":"UTXO"}},
        {"coin":"MORTY","asset":"MORTY","rpcport":11608,"txversion":4,"overwintered":1,"protocol":{"type":"UTXO"}}
    ]);

    let bob_passphrase = "bob passphrase";
    // start bob and immediately place the order
    let mm_bob = MarketMakerIt::start(
        json! ({
            "gui": "nogui",
            "netid": 9998,
            "dht": "on",  // Enable DHT without delay.
            "myipaddr": env::var ("BOB_TRADE_IP") .ok(),
            "rpcip": env::var ("BOB_TRADE_IP") .ok(),
            "canbind": env::var ("BOB_TRADE_PORT") .ok().map (|s| s.parse::<i64>().unwrap()),
            "passphrase": bob_passphrase,
            "coins": coins,
            "i_am_seed": true,
            "rpc_password": "pass",
        }),
        "pass".into(),
        None,
    )
    .unwrap();
    let (_bob_dump_log, _bob_dump_dashboard) = mm_bob.mm_dump();
    log!("Bob log path: {}", mm_bob.log_path.display());
    // Enable coins on Bob side. Print the replies in case we need the "address".
    log!(
        "enable_coins (bob): {:?}",
        block_on(enable_coins_rick_morty_electrum(&mm_bob))
    );

    log!("Issue sell request on Bob side by setting base/rel price…");
    let rc = block_on(mm_bob.rpc(&json! ({
        "userpass": mm_bob.userpass,
        "method": "setprice",
        "base": "RICK",
        "rel": "MORTY",
        "price": 0.9,
        "volume": "0.9",
    })))
    .unwrap();
    assert!(rc.0.is_success(), "!setprice: {}", rc.1);
    let setprice_json: Json = json::from_str(&rc.1).unwrap();
    log!("{:?}", setprice_json);

    let mm_alice = MarketMakerIt::start(
        json! ({
            "gui": "nogui",
            "netid": 9998,
            "dht": "on",  // Enable DHT without delay.
            "myipaddr": env::var ("ALICE_TRADE_IP") .ok(),
            "rpcip": env::var ("ALICE_TRADE_IP") .ok(),
            "passphrase": "alice passphrase",
            "coins": coins,
            "seednodes": [mm_bob.ip.to_string()],
            "rpc_password": "pass",
        }),
        "pass".into(),
        None,
    )
    .unwrap();

    let (_alice_dump_log, _alice_dump_dashboard) = mm_alice.mm_dump();
    log!("Alice log path: {}", mm_alice.log_path.display());

    // Enable coins on Alice side. Print the replies in case we need the "address".
    log!(
        "enable_coins (alice): {:?}",
        block_on(enable_coins_rick_morty_electrum(&mm_alice))
    );

    log!("Give Alice 3 seconds to import the order…");
    thread::sleep(Duration::from_secs(3));

    log!("Get RICK/MORTY orderbook on Alice side");
    let rc = block_on(mm_alice.rpc(&json! ({
        "userpass": mm_alice.userpass,
        "method": "orderbook",
        "base": "RICK",
        "rel": "MORTY",
    })))
    .unwrap();
    assert!(rc.0.is_success(), "!orderbook: {}", rc.1);

    let alice_orderbook: Json = json::from_str(&rc.1).unwrap();
    log!("Alice orderbook {:?}", alice_orderbook);
    let asks = alice_orderbook["asks"].as_array().unwrap();
    assert_eq!(asks.len(), 1, "Alice RICK/MORTY orderbook must have exactly 1 ask");

    let cancel_rc = block_on(mm_bob.rpc(&json! ({
        "userpass": mm_bob.userpass,
        "method": "cancel_all_orders",
        "cancel_by": {
            "type": "All",
        }
    })))
    .unwrap();
    assert!(cancel_rc.0.is_success(), "!cancel_all_orders: {}", rc.1);
    let uuid: Uuid = json::from_value(setprice_json["result"]["uuid"].clone()).unwrap();
    let order_path = mm_bob.folder.join(format!(
        "DB/{}/ORDERS/MY/MAKER/{}.json",
        hex::encode(rmd160_from_passphrase(bob_passphrase)),
        uuid
    ));
    assert!(!order_path.exists());

    let pause = 3;
    log!("Waiting ({} seconds) for Bob to cancel the order…", pause);
    thread::sleep(Duration::from_secs(pause));

    // Bob orderbook must show no orders
    log!("Get RICK/MORTY orderbook on Bob side");
    let rc = block_on(mm_bob.rpc(&json! ({
        "userpass": mm_bob.userpass,
        "method": "orderbook",
        "base": "RICK",
        "rel": "MORTY",
    })))
    .unwrap();
    assert!(rc.0.is_success(), "!orderbook: {}", rc.1);

    let bob_orderbook: Json = json::from_str(&rc.1).unwrap();
    log!("Bob orderbook {:?}", bob_orderbook);
    let asks = bob_orderbook["asks"].as_array().unwrap();
    assert_eq!(asks.len(), 0, "Bob RICK/MORTY asks are not empty");

    // Alice orderbook must show no orders
    log!("Get RICK/MORTY orderbook on Alice side");
    let rc = block_on(mm_alice.rpc(&json! ({
        "userpass": mm_alice.userpass,
        "method": "orderbook",
        "base": "RICK",
        "rel": "MORTY",
    })))
    .unwrap();
    assert!(rc.0.is_success(), "!orderbook: {}", rc.1);

    let alice_orderbook: Json = json::from_str(&rc.1).unwrap();
    log!("Alice orderbook {:?}", alice_orderbook);
    let asks = alice_orderbook["asks"].as_array().unwrap();
    assert_eq!(asks.len(), 0, "Alice RICK/MORTY asks are not empty");
}

/// https://github.com/artemii235/SuperNET/issues/367
/// Electrum requests should success if at least 1 server successfully connected,
/// all others might end up with DNS resolution errors, TCP connection errors, etc.
#[test]
#[cfg(not(target_arch = "wasm32"))]
fn test_electrum_enable_conn_errors() {
    let coins = json!([
        {"coin":"RICK","asset":"RICK","protocol":{"type":"UTXO"}},
        {"coin":"MORTY","asset":"MORTY","protocol":{"type":"UTXO"}},
    ]);

    let mm_bob = MarketMakerIt::start(
        json! ({
            "gui": "nogui",
            "netid": 9998,
            "dht": "on",  // Enable DHT without delay.
            "myipaddr": env::var ("BOB_TRADE_IP") .ok(),
            "rpcip": env::var ("BOB_TRADE_IP") .ok(),
            "canbind": env::var ("BOB_TRADE_PORT") .ok().map (|s| s.parse::<i64>().unwrap()),
            "passphrase": "bob passphrase",
            "coins": coins,
            "i_am_seed": true,
            "rpc_password": "pass",
        }),
        "pass".into(),
        None,
    )
    .unwrap();
    let (_bob_dump_log, _bob_dump_dashboard) = mm_bob.mm_dump();
    log!("Bob log path: {}", mm_bob.log_path.display());
    // Using working servers and few else with random ports to trigger "connection refused"
    block_on(enable_electrum(
        &mm_bob,
        "RICK",
        false,
        &[
            "electrum3.cipig.net:10020",
            "electrum2.cipig.net:10020",
            "electrum1.cipig.net:10020",
            "electrum1.cipig.net:60020",
            "electrum1.cipig.net:60021",
        ],
        None,
    ));
    // use random domain name to trigger name is not resolved
    block_on(enable_electrum(
        &mm_bob,
        "MORTY",
        false,
        &[
            "electrum3.cipig.net:10021",
            "electrum2.cipig.net:10021",
            "electrum1.cipig.net:10021",
            "random-electrum-domain-name1.net:60020",
            "random-electrum-domain-name2.net:60020",
        ],
        None,
    ));
}

#[test]
#[cfg(not(target_arch = "wasm32"))]
fn test_order_should_not_be_displayed_when_node_is_down() {
    let coins = json!([
        {"coin":"RICK","asset":"RICK","protocol":{"type":"UTXO"}},
        {"coin":"MORTY","asset":"MORTY","protocol":{"type":"UTXO"}},
    ]);

    // start bob and immediately place the order
    let mm_bob = MarketMakerIt::start(
        json! ({
            "gui": "nogui",
            "netid": 9998,
            "dht": "on",  // Enable DHT without delay.
            "myipaddr": env::var ("BOB_TRADE_IP") .ok(),
            "rpcip": env::var ("BOB_TRADE_IP") .ok(),
            "canbind": env::var ("BOB_TRADE_PORT") .ok().map (|s| s.parse::<i64>().unwrap()),
            "passphrase": "bob passphrase",
            "coins": coins,
            "i_am_seed": true,
            "rpc_password": "pass",
        }),
        "pass".into(),
        None,
    )
    .unwrap();
    let (_bob_dump_log, _bob_dump_dashboard) = mm_bob.mm_dump();
    log!("Bob log path: {}", mm_bob.log_path.display());

    let electrum_rick = block_on(enable_electrum(&mm_bob, "RICK", false, DOC_ELECTRUM_ADDRS, None));
    log!("Bob enable RICK {:?}", electrum_rick);

    let electrum_morty = block_on(enable_electrum(&mm_bob, "MORTY", false, MARTY_ELECTRUM_ADDRS, None));
    log!("Bob enable MORTY {:?}", electrum_morty);

    let mm_alice = MarketMakerIt::start(
        json! ({
            "gui": "nogui",
            "netid": 9998,
            "myipaddr": env::var ("ALICE_TRADE_IP") .ok(),
            "rpcip": env::var ("ALICE_TRADE_IP") .ok(),
            "passphrase": "alice passphrase",
            "coins": coins,
            "seednodes": [mm_bob.ip.to_string()],
            "rpc_password": "pass",
            "maker_order_timeout": 5,
        }),
        "pass".into(),
        None,
    )
    .unwrap();

    let (_alice_dump_log, _alice_dump_dashboard) = mm_alice.mm_dump();
    log!("Alice log path: {}", mm_alice.log_path.display());

    let electrum_rick = block_on(enable_electrum(&mm_alice, "RICK", false, DOC_ELECTRUM_ADDRS, None));
    log!("Alice enable RICK {:?}", electrum_rick);

    let electrum_morty = block_on(enable_electrum(&mm_alice, "MORTY", false, MARTY_ELECTRUM_ADDRS, None));
    log!("Alice enable MORTY {:?}", electrum_morty);

    // issue sell request on Bob side by setting base/rel price
    log!("Issue bob sell request");
    let rc = block_on(mm_bob.rpc(&json! ({
        "userpass": mm_bob.userpass,
        "method": "setprice",
        "base": "RICK",
        "rel": "MORTY",
        "price": 0.9,
        "volume": "0.9",
    })))
    .unwrap();
    assert!(rc.0.is_success(), "!setprice: {}", rc.1);

    thread::sleep(Duration::from_secs(2));

    log!("Get RICK/MORTY orderbook on Alice side");
    let rc = block_on(mm_alice.rpc(&json! ({
        "userpass": mm_alice.userpass,
        "method": "orderbook",
        "base": "RICK",
        "rel": "MORTY",
    })))
    .unwrap();
    assert!(rc.0.is_success(), "!orderbook: {}", rc.1);

    let alice_orderbook: Json = json::from_str(&rc.1).unwrap();
    log!("Alice orderbook {:?}", alice_orderbook);
    let asks = alice_orderbook["asks"].as_array().unwrap();
    assert_eq!(asks.len(), 1, "Alice RICK/MORTY orderbook must have exactly 1 ask");

    block_on(mm_bob.stop()).unwrap();
    thread::sleep(Duration::from_secs(6));

    let rc = block_on(mm_alice.rpc(&json! ({
        "userpass": mm_alice.userpass,
        "method": "orderbook",
        "base": "RICK",
        "rel": "MORTY",
    })))
    .unwrap();
    assert!(rc.0.is_success(), "!orderbook: {}", rc.1);

    let alice_orderbook: Json = json::from_str(&rc.1).unwrap();
    log!("Alice orderbook {:?}", alice_orderbook);
    let asks = alice_orderbook["asks"].as_array().unwrap();
    assert_eq!(asks.len(), 0, "Alice RICK/MORTY orderbook must have zero asks");

    block_on(mm_alice.stop()).unwrap();
}

#[test]
#[cfg(not(target_arch = "wasm32"))]
fn test_own_orders_should_not_be_removed_from_orderbook() {
    let coins = json!([
        {"coin":"RICK","asset":"RICK","protocol":{"type":"UTXO"}},
        {"coin":"MORTY","asset":"MORTY","protocol":{"type":"UTXO"}},
    ]);

    // start bob and immediately place the order
    let mm_bob = MarketMakerIt::start(
        json! ({
            "gui": "nogui",
            "netid": 9998,
            "dht": "on",  // Enable DHT without delay.
            "myipaddr": env::var ("BOB_TRADE_IP") .ok(),
            "rpcip": env::var ("BOB_TRADE_IP") .ok(),
            "canbind": env::var ("BOB_TRADE_PORT") .ok().map (|s| s.parse::<i64>().unwrap()),
            "passphrase": "bob passphrase",
            "coins": coins,
            "i_am_seed": true,
            "rpc_password": "pass",
            "maker_order_timeout": 5,
        }),
        "pass".into(),
        None,
    )
    .unwrap();
    let (_bob_dump_log, _bob_dump_dashboard) = mm_bob.mm_dump();
    log!("Bob log path: {}", mm_bob.log_path.display());

    let electrum_rick = block_on(enable_electrum(&mm_bob, "RICK", false, DOC_ELECTRUM_ADDRS, None));
    log!("Bob enable RICK {:?}", electrum_rick);

    let electrum_morty = block_on(enable_electrum(&mm_bob, "MORTY", false, MARTY_ELECTRUM_ADDRS, None));
    log!("Bob enable MORTY {:?}", electrum_morty);

    // issue sell request on Bob side by setting base/rel price
    log!("Issue bob sell request");
    let rc = block_on(mm_bob.rpc(&json! ({
        "userpass": mm_bob.userpass,
        "method": "setprice",
        "base": "RICK",
        "rel": "MORTY",
        "price": 0.9,
        "volume": "0.9",
    })))
    .unwrap();
    assert!(rc.0.is_success(), "!setprice: {}", rc.1);

    thread::sleep(Duration::from_secs(6));

    let rc = block_on(mm_bob.rpc(&json! ({
        "userpass": mm_bob.userpass,
        "method": "orderbook",
        "base": "RICK",
        "rel": "MORTY",
    })))
    .unwrap();
    assert!(rc.0.is_success(), "!orderbook: {}", rc.1);

    let bob_orderbook: Json = json::from_str(&rc.1).unwrap();
    log!("Bob orderbook {:?}", bob_orderbook);
    let asks = bob_orderbook["asks"].as_array().unwrap();
    assert_eq!(asks.len(), 1, "Bob RICK/MORTY orderbook must have exactly 1 ask");

    block_on(mm_bob.stop()).unwrap();
}

#[cfg(not(target_arch = "wasm32"))]
fn check_priv_key(mm: &MarketMakerIt, coin: &str, expected_priv_key: &str) {
    let rc = block_on(mm.rpc(&json! ({
        "userpass": mm.userpass,
        "method": "show_priv_key",
        "coin": coin
    })))
    .unwrap();
    assert!(rc.0.is_success(), "!show_priv_key: {}", rc.1);
    let privkey: Json = json::from_str(&rc.1).unwrap();
    assert_eq!(privkey["result"]["priv_key"], Json::from(expected_priv_key))
}

#[test]
#[cfg(not(target_arch = "wasm32"))]
// https://github.com/KomodoPlatform/atomicDEX-API/issues/519#issuecomment-589149811
fn test_show_priv_key() {
    let coins = json!([rick_conf(), morty_conf(), eth_testnet_conf(), eth_jst_testnet_conf(),]);

    let mm = MarketMakerIt::start(
        json! ({
            "gui": "nogui",
            "netid": 9998,
            "myipaddr": env::var ("BOB_TRADE_IP") .ok(),
            "rpcip": env::var ("BOB_TRADE_IP") .ok(),
            "canbind": env::var ("BOB_TRADE_PORT") .ok().map (|s| s.parse::<i64>().unwrap()),
            "passphrase": "bob passphrase",
            "coins": coins,
            "rpc_password": "pass",
            "i_am_seed": true,
        }),
        "pass".into(),
        None,
    )
    .unwrap();

    let (_dump_log, _dump_dashboard) = mm.mm_dump();
    log!("Log path: {}", mm.log_path.display());
    log!(
        "enable_coins: {:?}",
        block_on(enable_coins_eth_electrum(&mm, ETH_DEV_NODES, None))
    );

    check_priv_key(&mm, "RICK", "UvCjJf4dKSs2vFGVtCnUTAhR5FTZGdg43DDRa9s7s5DV1sSDX14g");
    check_priv_key(
        &mm,
        "ETH",
        "0xb8c774f071de08c7fd8f62b97f1a5726f6ce9f1bcf141b70b86689254ed6714e",
    );
}

#[test]
#[cfg(not(target_arch = "wasm32"))]
fn test_electrum_and_enable_response() {
    let coins = json! ([
        {"coin":"RICK","asset":"RICK","rpcport":8923,"txversion":4,"overwintered":1,"protocol":{"type":"UTXO"},"mature_confirmations":101},
        {"coin":"ETH","name":"ethereum","protocol":{"type":"ETH"}},
    ]);

    let mm = MarketMakerIt::start(
        json! ({
            "gui": "nogui",
            "netid": 9998,
            "myipaddr": env::var ("BOB_TRADE_IP") .ok(),
            "rpcip": env::var ("BOB_TRADE_IP") .ok(),
            "canbind": env::var ("BOB_TRADE_PORT") .ok().map (|s| s.parse::<i64>().unwrap()),
            "passphrase": "bob passphrase",
            "coins": coins,
            "rpc_password": "pass",
            "i_am_seed": true,
        }),
        "pass".into(),
        None,
    )
    .unwrap();

    let (_dump_log, _dump_dashboard) = mm.mm_dump();
    log!("Log path: {}", mm.log_path.display());

    let electrum_rick = block_on(mm.rpc(&json!({
        "userpass": mm.userpass,
        "method": "electrum",
        "coin": "RICK",
        "servers": doc_electrums(),
        "mm2": 1,
        "required_confirmations": 10,
        "requires_notarization": true
    })))
    .unwrap();
    assert_eq!(
        electrum_rick.0,
        StatusCode::OK,
        "RPC «electrum» failed with {} {}",
        electrum_rick.0,
        electrum_rick.1
    );
    let rick_response: Json = json::from_str(&electrum_rick.1).unwrap();
    assert_eq!(rick_response["unspendable_balance"], Json::from("0"));
    assert_eq!(rick_response["required_confirmations"], Json::from(10));
    assert_eq!(rick_response["requires_notarization"], Json::from(true));
    assert_eq!(rick_response["mature_confirmations"], Json::from(101));

    // should change requires notarization at runtime
    let requires_nota_rick = block_on(mm.rpc(&json! ({
        "userpass": mm.userpass,
        "method": "set_requires_notarization",
        "coin": "RICK",
        "requires_notarization": false
    })))
    .unwrap();

    assert_eq!(
        requires_nota_rick.0,
        StatusCode::OK,
        "RPC «set_requires_notarization» failed with {} {}",
        requires_nota_rick.0,
        requires_nota_rick.1
    );
    let requires_nota_rick_response: Json = json::from_str(&requires_nota_rick.1).unwrap();
    assert_eq!(
        requires_nota_rick_response["result"]["requires_notarization"],
        Json::from(false)
    );

    let enable_eth = block_on(mm.rpc(&json! ({
        "userpass": mm.userpass,
        "method": "enable",
        "coin": "ETH",
        "urls": ETH_DEV_NODES,
        "mm2": 1,
        "swap_contract_address": ETH_DEV_SWAP_CONTRACT,
        "required_confirmations": 10,
        "requires_notarization": true
    })))
    .unwrap();
    assert_eq!(
        enable_eth.0,
        StatusCode::OK,
        "RPC «enable» failed with {} {}",
        enable_eth.0,
        enable_eth.1
    );
    let eth_response: Json = json::from_str(&enable_eth.1).unwrap();
    assert_eq!(rick_response["unspendable_balance"], Json::from("0"));
    assert_eq!(eth_response["required_confirmations"], Json::from(10));
    // requires_notarization doesn't take any effect on ETH/ERC20 coins
    assert_eq!(eth_response["requires_notarization"], Json::from(false));
    // check if there is no `mature_confirmations` field
    assert_eq!(eth_response.get("mature_confirmations"), None);
}

#[cfg(not(target_arch = "wasm32"))]
fn check_too_low_volume_order_creation_fails(mm: &MarketMakerIt, base: &str, rel: &str) {
    let rc = block_on(mm.rpc(&json! ({
        "userpass": mm.userpass,
        "method": "setprice",
        "base": base,
        "rel": rel,
        "price": "1",
        "volume": "0.00000099",
        "cancel_previous": false,
    })))
    .unwrap();
    assert!(!rc.0.is_success(), "setprice success, but should be error {}", rc.1);

    let rc = block_on(mm.rpc(&json! ({
        "userpass": mm.userpass,
        "method": "setprice",
        "base": base,
        "rel": rel,
        "price": "0.00000000000000000099",
        "volume": "1",
        "cancel_previous": false,
    })))
    .unwrap();
    assert!(!rc.0.is_success(), "setprice success, but should be error {}", rc.1);

    let rc = block_on(mm.rpc(&json! ({
        "userpass": mm.userpass,
        "method": "sell",
        "base": base,
        "rel": rel,
        "price": "1",
        "volume": "0.00000099",
    })))
    .unwrap();
    assert!(!rc.0.is_success(), "sell success, but should be error {}", rc.1);

    let rc = block_on(mm.rpc(&json! ({
        "userpass": mm.userpass,
        "method": "buy",
        "base": base,
        "rel": rel,
        "price": "1",
        "volume": "0.00000099",
    })))
    .unwrap();
    assert!(!rc.0.is_success(), "buy success, but should be error {}", rc.1);
}

#[test]
#[cfg(not(target_arch = "wasm32"))]
// https://github.com/KomodoPlatform/atomicDEX-API/issues/481
fn setprice_buy_sell_too_low_volume() {
    let bob_passphrase = get_passphrase(&".env.seed", "BOB_PASSPHRASE").unwrap();

    let coins = json!([rick_conf(), morty_conf(), eth_testnet_conf(), eth_jst_testnet_conf(),]);

    let mm = MarketMakerIt::start(
        json! ({
            "gui": "nogui",
            "netid": 9998,
            "myipaddr": env::var ("BOB_TRADE_IP") .ok(),
            "rpcip": env::var ("BOB_TRADE_IP") .ok(),
            "canbind": env::var ("BOB_TRADE_PORT") .ok().map (|s| s.parse::<i64>().unwrap()),
            "passphrase": bob_passphrase,
            "coins": coins,
            "rpc_password": "pass",
            "i_am_seed": true,
        }),
        "pass".into(),
        None,
    )
    .unwrap();

    let (_dump_log, _dump_dashboard) = mm.mm_dump();
    log!("Log path: {}", mm.log_path.display());

    let enable = block_on(enable_coins_eth_electrum(&mm, ETH_DEV_NODES, None));
    log!("{:?}", enable);

    check_too_low_volume_order_creation_fails(&mm, "MORTY", "ETH");
    check_too_low_volume_order_creation_fails(&mm, "ETH", "MORTY");
    check_too_low_volume_order_creation_fails(&mm, "JST", "MORTY");
}

#[test]
#[cfg(not(target_arch = "wasm32"))]
fn test_fill_or_kill_taker_order_should_not_transform_to_maker() {
    let bob_passphrase = get_passphrase(&".env.seed", "BOB_PASSPHRASE").unwrap();

    let coins = json!([rick_conf(), morty_conf(), eth_testnet_conf(), eth_jst_testnet_conf(),]);

    let mm_bob = MarketMakerIt::start(
        json! ({
            "gui": "nogui",
            "netid": 8999,
            "dht": "on",  // Enable DHT without delay.
            "myipaddr": env::var ("BOB_TRADE_IP") .ok(),
            "rpcip": env::var ("BOB_TRADE_IP") .ok(),
            "canbind": env::var ("BOB_TRADE_PORT") .ok().map (|s| s.parse::<i64>().unwrap()),
            "passphrase": bob_passphrase,
            "coins": coins,
            "rpc_password": "password",
            "i_am_seed": true,
        }),
        "password".into(),
        None,
    )
    .unwrap();

    let (_bob_dump_log, _bob_dump_dashboard) = mm_bob.mm_dump();
    log!("Bob log path: {}", mm_bob.log_path.display());

    log!(
        "{:?}",
        block_on(enable_coins_eth_electrum(&mm_bob, ETH_DEV_NODES, None))
    );

    log!("Issue bob ETH/JST sell request");
    let rc = block_on(mm_bob.rpc(&json! ({
        "userpass": mm_bob.userpass,
        "method": "sell",
        "base": "ETH",
        "rel": "JST",
        "price": 1,
        "volume": 0.1,
        "order_type": {
            "type": "FillOrKill"
        },
        "timeout": 2,
    })))
    .unwrap();
    assert!(rc.0.is_success(), "!sell: {}", rc.1);
    let sell_json: Json = json::from_str(&rc.1).unwrap();
    let order_type = sell_json["result"]["order_type"]["type"].as_str();
    assert_eq!(order_type, Some("FillOrKill"));

    log!("Wait for 4 seconds for Bob order to be cancelled");
    thread::sleep(Duration::from_secs(4));

    let rc = block_on(mm_bob.rpc(&json! ({
        "userpass": mm_bob.userpass,
        "method": "my_orders",
    })))
    .unwrap();
    assert!(rc.0.is_success(), "!my_orders: {}", rc.1);
    let my_orders: Json = json::from_str(&rc.1).unwrap();
    let my_maker_orders: HashMap<String, Json> = json::from_value(my_orders["result"]["maker_orders"].clone()).unwrap();
    let my_taker_orders: HashMap<String, Json> = json::from_value(my_orders["result"]["taker_orders"].clone()).unwrap();
    assert!(my_maker_orders.is_empty(), "maker_orders must be empty");
    assert!(my_taker_orders.is_empty(), "taker_orders must be empty");
}

#[test]
#[cfg(not(target_arch = "wasm32"))]
fn test_gtc_taker_order_should_transform_to_maker() {
    let bob_passphrase = get_passphrase(&".env.seed", "BOB_PASSPHRASE").unwrap();

    let coins = json!([rick_conf(), morty_conf(), eth_testnet_conf(), eth_jst_testnet_conf(),]);

    let mm_bob = MarketMakerIt::start(
        json! ({
            "gui": "nogui",
            "netid": 8999,
            "dht": "on",  // Enable DHT without delay.
            "myipaddr": env::var ("BOB_TRADE_IP") .ok(),
            "rpcip": env::var ("BOB_TRADE_IP") .ok(),
            "canbind": env::var ("BOB_TRADE_PORT") .ok().map (|s| s.parse::<i64>().unwrap()),
            "passphrase": bob_passphrase,
            "coins": coins,
            "rpc_password": "password",
            "i_am_seed": true,
        }),
        "password".into(),
        None,
    )
    .unwrap();

    let (_bob_dump_log, _bob_dump_dashboard) = mm_bob.mm_dump();
    log!("Bob log path: {}", mm_bob.log_path.display());
    log!(
        "{:?}",
        block_on(enable_coins_eth_electrum(&mm_bob, ETH_DEV_NODES, None))
    );

    log!("Issue bob ETH/JST sell request");
    let rc = block_on(mm_bob.rpc(&json! ({
        "userpass": mm_bob.userpass,
        "method": "sell",
        "base": "ETH",
        "rel": "JST",
        "price": 1,
        "volume": 0.1,
        "order_type": {
            "type": "GoodTillCancelled"
        },
        "timeout": 2,
    })))
    .unwrap();
    assert!(rc.0.is_success(), "!setprice: {}", rc.1);
    let rc_json: Json = json::from_str(&rc.1).unwrap();
    let uuid: Uuid = json::from_value(rc_json["result"]["uuid"].clone()).unwrap();

    log!("Wait for 4 seconds for Bob order to be converted to maker");
    thread::sleep(Duration::from_secs(4));

    let rc = block_on(mm_bob.rpc(&json! ({
        "userpass": mm_bob.userpass,
        "method": "my_orders",
    })))
    .unwrap();
    assert!(rc.0.is_success(), "!my_orders: {}", rc.1);
    let my_orders: Json = json::from_str(&rc.1).unwrap();
    let my_maker_orders: HashMap<String, Json> = json::from_value(my_orders["result"]["maker_orders"].clone()).unwrap();
    let my_taker_orders: HashMap<String, Json> = json::from_value(my_orders["result"]["taker_orders"].clone()).unwrap();
    assert_eq!(1, my_maker_orders.len(), "maker_orders must have exactly 1 order");
    assert!(my_taker_orders.is_empty(), "taker_orders must be empty");
    let order_path = mm_bob.folder.join(format!(
        "DB/{}/ORDERS/MY/MAKER/{}.json",
        hex::encode(rmd160_from_passphrase(&bob_passphrase)),
        uuid
    ));
    log!("Order path {}", order_path.display());
    assert!(order_path.exists());
}

#[test]
#[cfg(not(target_arch = "wasm32"))]
fn test_set_price_must_save_order_to_db() {
    let bob_passphrase = get_passphrase(&".env.seed", "BOB_PASSPHRASE").unwrap();

    let coins = json!([rick_conf(), morty_conf(), eth_testnet_conf(), eth_jst_testnet_conf(),]);

    let mm_bob = MarketMakerIt::start(
        json! ({
            "gui": "nogui",
            "netid": 8999,
            "dht": "on",  // Enable DHT without delay.
            "myipaddr": env::var ("BOB_TRADE_IP") .ok(),
            "rpcip": env::var ("BOB_TRADE_IP") .ok(),
            "canbind": env::var ("BOB_TRADE_PORT") .ok().map (|s| s.parse::<i64>().unwrap()),
            "passphrase": bob_passphrase,
            "coins": coins,
            "rpc_password": "password",
            "i_am_seed": true,
        }),
        "password".into(),
        None,
    )
    .unwrap();

    let (_bob_dump_log, _bob_dump_dashboard) = mm_bob.mm_dump();
    log!("Bob log path: {}", mm_bob.log_path.display());
    log!(
        "{:?}",
        block_on(enable_coins_eth_electrum(&mm_bob, ETH_DEV_NODES, None))
    );

    log!("Issue bob ETH/JST sell request");
    let rc = block_on(mm_bob.rpc(&json! ({
        "userpass": mm_bob.userpass,
        "method": "setprice",
        "base": "ETH",
        "rel": "JST",
        "price": 1,
        "volume": 0.1
    })))
    .unwrap();
    assert!(rc.0.is_success(), "!setprice: {}", rc.1);
    let rc_json: Json = json::from_str(&rc.1).unwrap();
    let uuid: Uuid = json::from_value(rc_json["result"]["uuid"].clone()).unwrap();
    let order_path = mm_bob.folder.join(format!(
        "DB/{}/ORDERS/MY/MAKER/{}.json",
        hex::encode(rmd160_from_passphrase(&bob_passphrase)),
        uuid
    ));
    assert!(order_path.exists());
}

#[test]
#[cfg(not(target_arch = "wasm32"))]
fn test_set_price_response_format() {
    let bob_passphrase = get_passphrase(&".env.seed", "BOB_PASSPHRASE").unwrap();

    let coins = json!([rick_conf(), morty_conf(), eth_testnet_conf(), eth_jst_testnet_conf(),]);

    let mm_bob = MarketMakerIt::start(
        json! ({
            "gui": "nogui",
            "netid": 8999,
            "dht": "on",  // Enable DHT without delay.
            "myipaddr": env::var ("BOB_TRADE_IP") .ok(),
            "rpcip": env::var ("BOB_TRADE_IP") .ok(),
            "canbind": env::var ("BOB_TRADE_PORT") .ok().map (|s| s.parse::<i64>().unwrap()),
            "passphrase": bob_passphrase,
            "coins": coins,
            "rpc_password": "password",
            "i_am_seed": true,
        }),
        "password".into(),
        None,
    )
    .unwrap();

    let (_bob_dump_log, _bob_dump_dashboard) = mm_bob.mm_dump();
    log!("Bob log path: {}", mm_bob.log_path.display());
    log!(
        "{:?}",
        block_on(enable_coins_eth_electrum(&mm_bob, ETH_DEV_NODES, None))
    );

    log!("Issue bob ETH/JST sell request");
    let rc = block_on(mm_bob.rpc(&json! ({
        "userpass": mm_bob.userpass,
        "method": "setprice",
        "base": "ETH",
        "rel": "JST",
        "price": 1,
        "volume": 0.1
    })))
    .unwrap();
    assert!(rc.0.is_success(), "!setprice: {}", rc.1);
    let rc_json: Json = json::from_str(&rc.1).unwrap();
    let _: BigDecimal = json::from_value(rc_json["result"]["max_base_vol"].clone()).unwrap();
    let _: BigDecimal = json::from_value(rc_json["result"]["min_base_vol"].clone()).unwrap();
    let _: BigDecimal = json::from_value(rc_json["result"]["price"].clone()).unwrap();

    let _: BigRational = json::from_value(rc_json["result"]["max_base_vol_rat"].clone()).unwrap();
    let _: BigRational = json::from_value(rc_json["result"]["min_base_vol_rat"].clone()).unwrap();
    let _: BigRational = json::from_value(rc_json["result"]["price_rat"].clone()).unwrap();
}

#[test]
#[cfg(not(target_arch = "wasm32"))]
// https://github.com/KomodoPlatform/atomicDEX-API/issues/635
fn set_price_with_cancel_previous_should_broadcast_cancelled_message() {
    let coins = json!([
        {"coin":"RICK","asset":"RICK","rpcport":8923,"txversion":4,"overwintered":1,"protocol":{"type":"UTXO"}},
        {"coin":"MORTY","asset":"MORTY","rpcport":11608,"txversion":4,"overwintered":1,"protocol":{"type":"UTXO"}}
    ]);

    // start bob and immediately place the order
    let mm_bob = MarketMakerIt::start(
        json! ({
            "gui": "nogui",
            "netid": 9998,
            "dht": "on",  // Enable DHT without delay.
            "myipaddr": env::var ("BOB_TRADE_IP") .ok(),
            "rpcip": env::var ("BOB_TRADE_IP") .ok(),
            "canbind": env::var ("BOB_TRADE_PORT") .ok().map (|s| s.parse::<i64>().unwrap()),
            "passphrase": "bob passphrase",
            "coins": coins,
            "i_am_seed": true,
            "rpc_password": "pass",
        }),
        "pass".into(),
        None,
    )
    .unwrap();
    let (_bob_dump_log, _bob_dump_dashboard) = mm_bob.mm_dump();
    log!("Bob log path: {}", mm_bob.log_path.display());
    // Enable coins on Bob side. Print the replies in case we need the "address".
    log!(
        "enable_coins (bob): {:?}",
        block_on(enable_coins_rick_morty_electrum(&mm_bob))
    );

    let set_price_json = json! ({
        "userpass": mm_bob.userpass,
        "method": "setprice",
        "base": "RICK",
        "rel": "MORTY",
        "price": 0.9,
        "volume": "0.9",
    });
    log!("Issue sell request on Bob side by setting base/rel price…");
    let rc = block_on(mm_bob.rpc(&set_price_json)).unwrap();
    assert!(rc.0.is_success(), "!setprice: {}", rc.1);

    let mm_alice = MarketMakerIt::start(
        json! ({
            "gui": "nogui",
            "netid": 9998,
            "dht": "on",  // Enable DHT without delay.
            "myipaddr": env::var ("ALICE_TRADE_IP") .ok(),
            "rpcip": env::var ("ALICE_TRADE_IP") .ok(),
            "passphrase": "alice passphrase",
            "coins": coins,
            "seednodes": [mm_bob.ip.to_string()],
            "rpc_password": "pass",
        }),
        "pass".into(),
        None,
    )
    .unwrap();

    let (_alice_dump_log, _alice_dump_dashboard) = mm_alice.mm_dump();
    log!("Alice log path: {}", mm_alice.log_path.display());

    // Enable coins on Alice side. Print the replies in case we need the "address".
    log!(
        "enable_coins (alice): {:?}",
        block_on(enable_coins_rick_morty_electrum(&mm_alice))
    );

    log!("Get RICK/MORTY orderbook on Alice side");
    let rc = block_on(mm_alice.rpc(&json! ({
        "userpass": mm_alice.userpass,
        "method": "orderbook",
        "base": "RICK",
        "rel": "MORTY",
    })))
    .unwrap();
    assert!(rc.0.is_success(), "!orderbook: {}", rc.1);

    let alice_orderbook: Json = json::from_str(&rc.1).unwrap();
    log!("Alice orderbook {:?}", alice_orderbook);
    let asks = alice_orderbook["asks"].as_array().unwrap();
    assert_eq!(asks.len(), 1, "Alice RICK/MORTY orderbook must have exactly 1 ask");

    log!("Issue sell request again on Bob side by setting base/rel price…");
    let rc = block_on(mm_bob.rpc(&set_price_json)).unwrap();
    assert!(rc.0.is_success(), "!setprice: {}", rc.1);

    let pause = 2;
    log!("Waiting ({} seconds) for Bob to broadcast messages…", pause);
    thread::sleep(Duration::from_secs(pause));

    // Bob orderbook must show 1 order
    log!("Get RICK/MORTY orderbook on Bob side");
    let rc = block_on(mm_bob.rpc(&json! ({
        "userpass": mm_bob.userpass,
        "method": "orderbook",
        "base": "RICK",
        "rel": "MORTY",
    })))
    .unwrap();
    assert!(rc.0.is_success(), "!orderbook: {}", rc.1);

    let bob_orderbook: Json = json::from_str(&rc.1).unwrap();
    log!("Bob orderbook {:?}", bob_orderbook);
    let asks = bob_orderbook["asks"].as_array().unwrap();
    assert_eq!(asks.len(), 1, "Bob RICK/MORTY orderbook must have exactly 1 ask");

    // Alice orderbook must have 1 order
    log!("Get RICK/MORTY orderbook on Alice side");
    let rc = block_on(mm_alice.rpc(&json! ({
        "userpass": mm_alice.userpass,
        "method": "orderbook",
        "base": "RICK",
        "rel": "MORTY",
    })))
    .unwrap();
    assert!(rc.0.is_success(), "!orderbook: {}", rc.1);

    let alice_orderbook: Json = json::from_str(&rc.1).unwrap();
    log!("Alice orderbook {:?}", alice_orderbook);
    let asks = alice_orderbook["asks"].as_array().unwrap();
    assert_eq!(asks.len(), 1, "Alice RICK/MORTY orderbook must have exactly 1 ask");
}

#[test]
#[cfg(not(target_arch = "wasm32"))]
fn test_batch_requests() {
    let coins = json!([rick_conf(), morty_conf(), eth_testnet_conf(), eth_jst_testnet_conf(),]);

    // start bob and immediately place the order
    let mm_bob = MarketMakerIt::start(
        json! ({
            "gui": "nogui",
            "netid": 9998,
            "dht": "on",  // Enable DHT without delay.
            "myipaddr": env::var ("BOB_TRADE_IP") .ok(),
            "rpcip": env::var ("BOB_TRADE_IP") .ok(),
            "canbind": env::var ("BOB_TRADE_PORT") .ok().map (|s| s.parse::<i64>().unwrap()),
            "passphrase": "bob passphrase",
            "coins": coins,
            "i_am_seed": true,
            "rpc_password": "pass",
        }),
        "pass".into(),
        None,
    )
    .unwrap();
    let (_bob_dump_log, _bob_dump_dashboard) = mm_bob.mm_dump();
    log!("Bob log path: {}", mm_bob.log_path.display());

    let batch_json = json!([
        {
            "userpass": mm_bob.userpass,
            "method": "electrum",
            "coin": "RICK",
            "servers": doc_electrums(),
            "mm2": 1,
        },
        {
            "userpass": mm_bob.userpass,
            "method": "electrum",
            "coin": "MORTY",
            "servers": doc_electrums(),
            "mm2": 1,
        },
        {
            "userpass": "error",
            "method": "electrum",
            "coin": "MORTY",
            "servers": marty_electrums(),
            "mm2": 1,
        },
    ]);

    let rc = block_on(mm_bob.rpc(&batch_json)).unwrap();
    assert!(rc.0.is_success(), "!batch: {}", rc.1);
    log!("{}", rc.1);
    let responses = json::from_str::<Vec<Json>>(&rc.1).unwrap();
    assert_eq!(responses[0]["coin"], Json::from("RICK"));
    assert_eq!(
        responses[0]["address"],
        Json::from("RRnMcSeKiLrNdbp91qNVQwwXx5azD4S4CD")
    );

    assert_eq!(responses[1]["coin"], Json::from("MORTY"));
    assert_eq!(
        responses[1]["address"],
        Json::from("RRnMcSeKiLrNdbp91qNVQwwXx5azD4S4CD")
    );

    assert!(responses[2]["error"].as_str().unwrap().contains("Userpass is invalid!"));
}

#[cfg(not(target_arch = "wasm32"))]
fn request_metrics(mm: &MarketMakerIt) -> MetricsJson {
    let (status, metrics, _headers) = block_on(mm.rpc(&json!({ "method": "metrics"}))).unwrap();
    assert_eq!(status, StatusCode::OK, "RPC «metrics» failed with status «{}»", status);
    json::from_str(&metrics).unwrap()
}

#[test]
#[cfg(not(target_arch = "wasm32"))]
fn test_metrics_method() {
    let coins = json!([
        {"coin":"RICK","asset":"RICK","rpcport":8923,"txversion":4,"overwintered":1,"protocol":{"type":"UTXO"}},
    ]);

    let mm = MarketMakerIt::start(
        json! ({
            "gui": "nogui",
            "netid": 9998,
            "myipaddr": env::var ("BOB_TRADE_IP") .ok(),
            "rpcip": env::var ("BOB_TRADE_IP") .ok(),
            "passphrase": "face pin block number add byte put seek mime test note password sin tab multiple",
            "coins": coins,
            "i_am_seed": true,
            "rpc_password": "pass",
        }),
        "pass".into(),
        None,
    )
    .unwrap();
    let (_dump_log, _dump_dashboard) = mm.mm_dump();
    log!("log path: {}", mm.log_path.display());

    let _electrum = block_on(enable_electrum(&mm, "RICK", false, DOC_ELECTRUM_ADDRS, None));

    let metrics = request_metrics(&mm);
    assert!(!metrics.metrics.is_empty());

    log!("Received metrics:");
    log!("{:?}", metrics);

    find_metrics_in_json(metrics, "rpc_client.traffic.out", &[("coin", "RICK")])
        .expect(r#"Couldn't find a metric with key = "traffic.out" and label: coin = "RICK" in received json"#);
}

#[test]
#[ignore]
#[cfg(not(target_arch = "wasm32"))]
fn test_electrum_tx_history() {
    fn get_tx_history_request_count(mm: &MarketMakerIt) -> u64 {
        let metrics = request_metrics(mm);
        match find_metrics_in_json(metrics, "tx.history.request.count", &[
            ("coin", "RICK"),
            ("method", "blockchain.scripthash.get_history"),
        ])
        .unwrap()
        {
            MetricType::Counter { value, .. } => value,
            _ => panic!("tx.history.request.count should be a counter"),
        }
    }

    let coins = json!([
        {"coin":"RICK","asset":"RICK","rpcport":8923,"txversion":4,"overwintered":1,"protocol":{"type":"UTXO"}},
    ]);

    let mut mm = MarketMakerIt::start(
        json! ({
            "gui": "nogui",
            "netid": 9998,
            "myipaddr": env::var ("BOB_TRADE_IP") .ok(),
            "rpcip": env::var ("BOB_TRADE_IP") .ok(),
            "passphrase": "face pin block number add byte put seek mime test note password sin tab multiple",
            "coins": coins,
            "i_am_seed": true,
            "rpc_password": "pass",
            "metrics_interval": 30.
        }),
        "pass".into(),
        None,
    )
    .unwrap();
    let (_dump_log, _dump_dashboard) = mm.mm_dump();
    log!("log path: {}", mm.log_path.display());

    // Enable RICK electrum client with tx_history loop.
    let electrum = block_on(enable_electrum(
        &mm,
        "RICK",
        true,
        &[
            "electrum1.cipig.net:10017",
            "electrum2.cipig.net:10017",
            "electrum3.cipig.net:10017",
        ],
        None,
    ));

    // Wait till tx_history will not be loaded
    block_on(mm.wait_for_log(500., |log| log.contains("history has been loaded successfully"))).unwrap();

    // tx_history is requested every 30 seconds, wait another iteration
    thread::sleep(Duration::from_secs(31));

    // Balance is not changed, therefore tx_history shouldn't be reloaded.
    // Request metrics and check if the MarketMaker has requested tx_history only once
    assert_eq!(get_tx_history_request_count(&mm), 1);

    // make a transaction to change balance
    let mut enable_res = HashMap::new();
    enable_res.insert("RICK", electrum);
    log!("enable_coins: {:?}", enable_res);
    withdraw_and_send(
        &mm,
        "RICK",
        None,
        "RRYmiZSDo3UdHHqj1rLKf8cbJroyv9NxXw",
        &enable_res,
        "-0.00001",
        0.001,
    );

    // Wait another iteration
    thread::sleep(Duration::from_secs(31));

    // tx_history should be reloaded on next loop iteration
    assert_eq!(get_tx_history_request_count(&mm), 2);
}

#[cfg(not(target_arch = "wasm32"))]
#[allow(dead_code)]
fn spin_n_nodes(seednodes: &[&str], coins: &Json, n: usize) -> Vec<(MarketMakerIt, RaiiDump, RaiiDump)> {
    let mut mm_nodes = Vec::with_capacity(n);
    for i in 0..n {
        let mut mm = MarketMakerIt::start(
            json! ({
                "gui": "nogui",
                "netid": 9998,
                "myipaddr": env::var ("ALICE_TRADE_IP") .ok(),
                "rpcip": env::var ("ALICE_TRADE_IP") .ok(),
                "passphrase": format!("alice passphrase {}", i),
                "coins": coins,
                "seednodes": seednodes,
                "rpc_password": "pass",
            }),
            "pass".into(),
            None,
        )
        .unwrap();

        let (alice_dump_log, alice_dump_dashboard) = mm.mm_dump();
        log!("Alice {} log path: {}", i, mm.log_path.display());
        for seednode in seednodes.iter() {
            block_on(mm.wait_for_log(22., |log| log.contains(&format!("Dialed {}", seednode)))).unwrap();
        }
        mm_nodes.push((mm, alice_dump_log, alice_dump_dashboard));
    }
    mm_nodes
}

#[test]
#[cfg(not(target_arch = "wasm32"))]
fn test_convert_utxo_address() {
    let coins = json!([
        {"coin":"BCH","pubtype":0,"p2shtype":5,"mm2":1,"fork_id": "0x40","protocol":{"type":"UTXO"},
         "address_format":{"format":"cashaddress","network":"bitcoincash"}},
    ]);

    let mm = MarketMakerIt::start(
        json! ({
            "gui": "nogui",
            "netid": 9998,
            "myipaddr": env::var ("BOB_TRADE_IP") .ok(),
            "rpcip": env::var ("BOB_TRADE_IP") .ok(),
            "passphrase": "face pin block number add byte put seek mime test note password sin tab multiple",
            "coins": coins,
            "i_am_seed": true,
            "rpc_password": "pass",
        }),
        "pass".into(),
        None,
    )
    .unwrap();
    let (_dump_log, _dump_dashboard) = mm.mm_dump();
    log!("log path: {}", mm.log_path.display());

    let _electrum = block_on(enable_electrum(&mm, "BCH", false, T_BCH_ELECTRUMS, None));

    // test standard to cashaddress
    let rc = block_on(mm.rpc(&json! ({
        "userpass": mm.userpass,
        "method": "convertaddress",
        "coin": "BCH",
        "from": "1DmFp16U73RrVZtYUbo2Ectt8mAnYScpqM",
        "to_address_format":{"format":"cashaddress","network":"bitcoincash"},
    })))
    .unwrap();
    assert_eq!(
        rc.0,
        StatusCode::OK,
        "RPC «convertaddress» failed with status «{}»",
        rc.0
    );
    let actual: Json = json::from_str(&rc.1).unwrap();

    let expected = json!({
        "result": {
            "address": "bitcoincash:qzxqqt9lh4feptf0mplnk58gnajfepzwcq9f2rxk55",
        },
    });
    assert_eq!(actual, expected);

    // test cashaddress to standard
    let rc = block_on(mm.rpc(&json! ({
        "userpass": mm.userpass,
        "method": "convertaddress",
        "coin": "BCH",
        "from": "bitcoincash:qzxqqt9lh4feptf0mplnk58gnajfepzwcq9f2rxk55",
        "to_address_format":{"format":"standard"},
    })))
    .unwrap();
    assert_eq!(
        rc.0,
        StatusCode::OK,
        "RPC «convertaddress» failed with status «{}»",
        rc.0
    );
    let actual: Json = json::from_str(&rc.1).unwrap();

    let expected = json!({
        "result": {
            "address": "1DmFp16U73RrVZtYUbo2Ectt8mAnYScpqM",
        },
    });
    assert_eq!(actual, expected);

    // test standard to standard
    let rc = block_on(mm.rpc(&json! ({
        "userpass": mm.userpass,
        "method": "convertaddress",
        "coin": "BCH",
        "from": "1DmFp16U73RrVZtYUbo2Ectt8mAnYScpqM",
        "to_address_format":{"format":"standard"},
    })))
    .unwrap();
    assert_eq!(
        rc.0,
        StatusCode::OK,
        "RPC «convertaddress» failed with status «{}»",
        rc.0
    );
    let actual: Json = json::from_str(&rc.1).unwrap();

    let expected = json!({
        "result": {
            "address": "1DmFp16U73RrVZtYUbo2Ectt8mAnYScpqM",
        },
    });
    assert_eq!(actual, expected);

    // test invalid address
    let rc = block_on(mm.rpc(&json! ({
        "userpass": mm.userpass,
        "method": "convertaddress",
        "coin": "BCH",
        "from": "0000000000000000000000000000000000",
        "to_address_format":{"format":"standard"},
    })))
    .unwrap();
    assert!(
        rc.0.is_server_error(),
        "!convertaddress success but should be error: {}",
        rc.1
    );
}

#[test]
#[cfg(not(target_arch = "wasm32"))]
fn test_convert_segwit_address() {
    let coins = json! ([
        {
            "coin": "tBTC",
            "name": "tbitcoin",
            "fname": "tBitcoin",
            "rpcport": 18332,
            "pubtype": 111,
            "p2shtype": 196,
            "wiftype": 239,
            "segwit": true,
            "bech32_hrp": "tb",
            "txfee": 1000,
            "mm2": 1,
            "required_confirmations": 0,
            "protocol": {
                "type": "UTXO"
            }
        }
    ]);

    let mm = MarketMakerIt::start(
        json! ({
            "gui": "nogui",
            "netid": 9998,
            "myipaddr": env::var ("BOB_TRADE_IP") .ok(),
            "rpcip": env::var ("BOB_TRADE_IP") .ok(),
            "passphrase": "face pin block number add byte put seek mime test note password sin tab multiple",
            "coins": coins,
            "i_am_seed": true,
            "rpc_password": "pass",
        }),
        "pass".into(),
        None,
    )
    .unwrap();
    let (_dump_log, _dump_dashboard) = mm.mm_dump();
    log!("log path: {}", mm.log_path.display());

    let _electrum = block_on(enable_electrum(
        &mm,
        "tBTC",
        false,
        &[
            "electrum1.cipig.net:10068",
            "electrum2.cipig.net:10068",
            "electrum3.cipig.net:10068",
        ],
        None,
    ));

    // test standard to segwit
    let rc = block_on(mm.rpc(&json! ({
        "userpass": mm.userpass,
        "method": "convertaddress",
        "coin": "tBTC",
        "from": "mqWYEGxLeK843n3xMTe8EWTFPyoSZjtUXb",
        "to_address_format":{"format":"segwit"},
    })))
    .unwrap();
    assert_eq!(
        rc.0,
        StatusCode::OK,
        "RPC «convertaddress» failed with status «{}»",
        rc.0
    );
    let actual: Json = json::from_str(&rc.1).unwrap();

    let expected = json!({
        "result": {
            "address": "tb1qdkwjk42dw6pryvs9sl0ht3pn3mxghuma64jst5",
        },
    });
    assert_eq!(actual, expected);

    // test segwit to standard
    let rc = block_on(mm.rpc(&json! ({
        "userpass": mm.userpass,
        "method": "convertaddress",
        "coin": "tBTC",
        "from": "tb1qdkwjk42dw6pryvs9sl0ht3pn3mxghuma64jst5",
        "to_address_format":{"format":"standard"},
    })))
    .unwrap();
    assert_eq!(
        rc.0,
        StatusCode::OK,
        "RPC «convertaddress» failed with status «{}»",
        rc.0
    );
    let actual: Json = json::from_str(&rc.1).unwrap();

    let expected = json!({
        "result": {
            "address": "mqWYEGxLeK843n3xMTe8EWTFPyoSZjtUXb",
        },
    });
    assert_eq!(actual, expected);

    // test invalid tBTC standard address
    let rc = block_on(mm.rpc(&json! ({
        "userpass": mm.userpass,
        "method": "convertaddress",
        "coin": "tBTC",
        "from": "1AzawDsMqHgoGfaLdtfkQbEvXzCjk5oyFx",
        "to_address_format":{"format":"segwit"},
    })))
    .unwrap();
    assert!(
        rc.0.is_server_error(),
        "!convertaddress success but should be error: {}",
        rc.1
    );
    assert!(rc.1.contains("Expected a valid P2PKH or P2SH prefix for tBTC"));

    // test invalid tBTC segwit address
    let rc = block_on(mm.rpc(&json! ({
        "userpass": mm.userpass,
        "method": "convertaddress",
        "coin": "tBTC",
        "from": "ltc1qdkwjk42dw6pryvs9sl0ht3pn3mxghuma64jst5",
        "to_address_format":{"format":"standard"},
    })))
    .unwrap();
    assert!(
        rc.0.is_server_error(),
        "!convertaddress success but should be error: {}",
        rc.1
    );
    assert!(rc.1.contains("Cannot determine format"));
}

#[test]
#[cfg(not(target_arch = "wasm32"))]
fn test_convert_eth_address() {
    let coins = json!([
        {"coin":"ETH","name":"ethereum","protocol":{"type":"ETH"}},
    ]);

    // start mm and immediately place the order
    let mm = MarketMakerIt::start(
        json! ({
            "gui": "nogui",
            "netid": 9998,
            "dht": "on",  // Enable DHT without delay.
            "myipaddr": env::var ("BOB_TRADE_IP") .ok(),
            "rpcip": env::var ("BOB_TRADE_IP") .ok(),
            "canbind": env::var ("BOB_TRADE_PORT") .ok().map (|s| s.parse::<i64>().unwrap()),
            "passphrase": "bob passphrase",
            "coins": coins,
            "i_am_seed": true,
            "rpc_password": "pass",
        }),
        "pass".into(),
        None,
    )
    .unwrap();
    let (_dump_log, _dump_dashboard) = mm.mm_dump();
    log!("log path: {}", mm.log_path.display());

    block_on(enable_native(&mm, "ETH", ETH_DEV_NODES, None));

    // test single-case to mixed-case
    let rc = block_on(mm.rpc(&json! ({
        "userpass": mm.userpass,
        "method": "convertaddress",
        "coin": "ETH",
        "from": "0xfb6916095ca1df60bb79ce92ce3ea74c37c5d359",
        "to_address_format":{"format":"mixedcase"},
    })))
    .unwrap();
    assert_eq!(
        rc.0,
        StatusCode::OK,
        "RPC «convertaddress» failed with status «{}»",
        rc.0
    );
    let actual: Json = json::from_str(&rc.1).unwrap();

    let expected = json!({
        "result": {
            "address": "0xfB6916095ca1df60bB79Ce92cE3Ea74c37c5d359",
        },
    });
    assert_eq!(actual, expected);

    // test mixed-case to mixed-case (expect error)
    let rc = block_on(mm.rpc(&json! ({
        "userpass": mm.userpass,
        "method": "convertaddress",
        "coin": "ETH",
        "from": "0xfB6916095ca1df60bB79Ce92cE3Ea74c37c5d359",
        "to_address_format":{"format":"mixedcase"},
    })))
    .unwrap();
    assert_eq!(
        rc.0,
        StatusCode::OK,
        "RPC «convertaddress» failed with status «{}»",
        rc.0
    );
    let actual: Json = json::from_str(&rc.1).unwrap();

    let expected = json!({
        "result": {
            "address": "0xfB6916095ca1df60bB79Ce92cE3Ea74c37c5d359",
        },
    });
    assert_eq!(actual, expected);

    // test invalid address
    let rc = block_on(mm.rpc(&json! ({
        "userpass": mm.userpass,
        "method": "convertaddress",
        "coin": "ETH",
        "from": "fB6916095ca1df60bB79Ce92cE3Ea74c37c5d359",
        "to_address_format":{"format":"mixedcase"},
    })))
    .unwrap();
    assert!(
        rc.0.is_server_error(),
        "!convertaddress success but should be error: {}",
        rc.1
    );
    assert!(rc.1.contains("Address must be prefixed with 0x"));
}

#[test]
#[cfg(not(target_arch = "wasm32"))]
fn test_add_delegation_qtum() {
    let coins = json!([{
      "coin": "tQTUM",
      "name": "qtumtest",
      "fname": "Qtum test",
      "rpcport": 13889,
      "pubtype": 120,
      "p2shtype": 110,
      "wiftype": 239,
      "txfee": 400000,
      "mm2": 1,
      "required_confirmations": 1,
      "mature_confirmations": 2000,
      "avg_blocktime": 0.53,
      "protocol": {
        "type": "QTUM"
      }
    }]);
    let mm = MarketMakerIt::start(
        json!({
            "gui": "nogui",
            "netid": 9998,
            "myipaddr": env::var("BOB_TRADE_IP").ok(),
            "rpcip": env::var("BOB_TRADE_IP").ok(),
            "canbind": env::var("BOB_TRADE_PORT").ok().map(|s| s.parse::<i64>().unwrap()),
            "passphrase": "asthma turtle lizard tone genuine tube hunt valley soap cloth urge alpha amazing frost faculty cycle mammal leaf normal bright topple avoid pulse buffalo",
            "coins": coins,
            "rpc_password": "pass",
            "i_am_seed": true,
        }),
        "pass".into(),
        None,
    )
        .unwrap();

    let json = block_on(enable_electrum(
        &mm,
        "tQTUM",
        false,
        &[
            "electrum1.cipig.net:10071",
            "electrum2.cipig.net:10071",
            "electrum3.cipig.net:10071",
        ],
        None,
    ));
    println!("{}", json.balance);

    let rc = block_on(mm.rpc(&json!({
        "userpass": "pass",
        "mmrpc": "2.0",
        "method": "add_delegation",
        "params": {
            "coin": "tQTUM",
            "staking_details": {
                "type": "Qtum",
                "address": "qcyBHeSct7Wr4mAw18iuQ1zW5mMFYmtmBE"
            }
        },
        "id": 0
    })))
    .unwrap();
    assert_eq!(
        rc.0,
        StatusCode::OK,
        "RPC «add_delegation» failed with status «{}»",
        rc.0
    );
    let rc = block_on(mm.rpc(&json!({
        "userpass": "pass",
        "mmrpc": "2.0",
        "method": "add_delegation",
        "params": {
            "coin": "tQTUM",
            "staking_details": {
                "type": "Qtum",
                "address": "fake_address"
            }
        },
        "id": 0
    })))
    .unwrap();
    assert!(
        rc.0.is_client_error(),
        "!add_delegation success but should be error: {}",
        rc.1
    );
}

#[test]
#[cfg(not(target_arch = "wasm32"))]
fn test_remove_delegation_qtum() {
    let coins = json!([{
      "coin": "tQTUM",
      "name": "qtumtest",
      "fname": "Qtum test",
      "rpcport": 13889,
      "pubtype": 120,
      "p2shtype": 110,
      "wiftype": 239,
      "txfee": 400000,
      "mm2": 1,
      "required_confirmations": 1,
      "mature_confirmations": 2000,
      "avg_blocktime": 0.53,
      "protocol": {
        "type": "QTUM"
      }
    }]);
    let mm = MarketMakerIt::start(
        json!({
            "gui": "nogui",
            "netid": 9998,
            "myipaddr": env::var("BOB_TRADE_IP").ok(),
            "rpcip": env::var("BOB_TRADE_IP").ok(),
            "canbind": env::var("BOB_TRADE_PORT").ok().map(|s| s.parse::<i64>().unwrap()),
            "passphrase": "federal stay trigger hour exist success game vapor become comfort action phone bright ill target wild nasty crumble dune close rare fabric hen iron",
            "coins": coins,
            "rpc_password": "pass",
            "i_am_seed": true,
        }),
        "pass".into(),
        None,
    )
        .unwrap();

    let json = block_on(enable_electrum(
        &mm,
        "tQTUM",
        false,
        &[
            "electrum1.cipig.net:10071",
            "electrum2.cipig.net:10071",
            "electrum3.cipig.net:10071",
        ],
        None,
    ));
    println!("{}", json.balance);

    let rc = block_on(mm.rpc(&json!({
        "userpass": "pass",
        "mmrpc": "2.0",
        "method": "remove_delegation",
        "params": {"coin": "tQTUM"},
        "id": 0
    })))
    .unwrap();
    assert_eq!(
        rc.0,
        StatusCode::OK,
        "RPC «remove_delegation» failed with status «{}»",
        rc.0
    );
}

#[test]
#[cfg(not(target_arch = "wasm32"))]
fn test_get_staking_infos_qtum() {
    let coins = json!([{
      "coin": "tQTUM",
      "name": "qtumtest",
      "fname": "Qtum test",
      "rpcport": 13889,
      "pubtype": 120,
      "p2shtype": 110,
      "wiftype": 239,
      "txfee": 400000,
      "mm2": 1,
      "required_confirmations": 1,
      "mature_confirmations": 2000,
      "avg_blocktime": 0.53,
      "protocol": {
        "type": "QTUM"
      }
    }]);
    let mm = MarketMakerIt::start(
        json!({
            "gui": "nogui",
            "netid": 9998,
            "myipaddr": env::var("BOB_TRADE_IP").ok(),
            "rpcip": env::var("BOB_TRADE_IP").ok(),
            "canbind": env::var("BOB_TRADE_PORT").ok().map(|s| s.parse::<i64>().unwrap()),
            "passphrase": "federal stay trigger hour exist success game vapor become comfort action phone bright ill target wild nasty crumble dune close rare fabric hen iron",
            "coins": coins,
            "rpc_password": "pass",
            "i_am_seed": true,
        }),
        "pass".into(),
        None,
    )
        .unwrap();

    let json = block_on(enable_electrum(
        &mm,
        "tQTUM",
        false,
        &[
            "electrum1.cipig.net:10071",
            "electrum2.cipig.net:10071",
            "electrum3.cipig.net:10071",
        ],
        None,
    ));
    println!("{}", json.balance);

    let rc = block_on(mm.rpc(&json!({
        "userpass": "pass",
        "mmrpc": "2.0",
        "method": "get_staking_infos",
        "params": {"coin": "tQTUM"},
        "id": 0
    })))
    .unwrap();
    assert_eq!(
        rc.0,
        StatusCode::OK,
        "RPC «get_staking_infos» failed with status «{}»",
        rc.0
    );
}

#[test]
#[cfg(not(target_arch = "wasm32"))]
fn test_convert_qrc20_address() {
    let passphrase = "cV463HpebE2djP9ugJry5wZ9st5cc6AbkHXGryZVPXMH1XJK8cVU";
    let coins = json! ([
        {"coin":"QRC20","required_confirmations":0,"pubtype": 120,"p2shtype": 50,"wiftype": 128,"txfee": 0,"mm2": 1,"mature_confirmations":2000,
         "protocol":{"type":"QRC20","protocol_data":{"platform":"QTUM","contract_address":"0xd362e096e873eb7907e205fadc6175c6fec7bc44"}}},
    ]);

    let mm = MarketMakerIt::start(
        json! ({
            "gui": "nogui",
            "netid": 8999,
            "dht": "on",  // Enable DHT without delay.
            "myipaddr": env::var ("BOB_TRADE_IP") .ok(),
            "rpcip": env::var ("BOB_TRADE_IP") .ok(),
            "canbind": env::var ("BOB_TRADE_PORT") .ok().map (|s| s.parse::<i64>().unwrap()),
            "passphrase": passphrase,
            "coins": coins,
            "rpc_password": "password",
            "i_am_seed": true,
        }),
        "password".into(),
        None,
    )
    .unwrap();

    let (_bob_dump_log, _bob_dump_dashboard) = mm.mm_dump();
    log!("Bob log path: {}", mm.log_path.display());
    let _electrum = block_on(enable_qrc20(
        &mm,
        "QRC20",
        &[
            "electrum1.cipig.net:10071",
            "electrum2.cipig.net:10071",
            "electrum3.cipig.net:10071",
        ],
        "0xba8b71f3544b93e2f681f996da519a98ace0107a",
        None,
    ));

    // test wallet to contract
    let rc = block_on(mm.rpc(&json! ({
        "userpass": mm.userpass,
        "method": "convertaddress",
        "coin": "QRC20",
        "from": "qKVvtDqpnFGDxsDzck5jmLwdnD2jRH6aM8",
        "to_address_format":{"format":"contract"},
    })))
    .unwrap();
    assert_eq!(
        rc.0,
        StatusCode::OK,
        "RPC «convertaddress» failed with status «{}»",
        rc.0
    );
    let actual: Json = json::from_str(&rc.1).unwrap();

    let expected = json!({
        "result": {
            "address": "0x1549128bbfb33b997949b4105b6a6371c998e212",
        },
    });
    assert_eq!(actual, expected);

    // test contract to wallet
    let rc = block_on(mm.rpc(&json! ({
        "userpass": mm.userpass,
        "method": "convertaddress",
        "coin": "QRC20",
        "from": "0x1549128bbfb33b997949b4105b6a6371c998e212",
        "to_address_format":{"format":"wallet"},
    })))
    .unwrap();
    assert_eq!(
        rc.0,
        StatusCode::OK,
        "RPC «convertaddress» failed with status «{}»",
        rc.0
    );
    let actual: Json = json::from_str(&rc.1).unwrap();

    let expected = json!({
        "result": {
            "address": "qKVvtDqpnFGDxsDzck5jmLwdnD2jRH6aM8",
        },
    });
    assert_eq!(actual, expected);

    // test wallet to wallet
    let rc = block_on(mm.rpc(&json! ({
        "userpass": mm.userpass,
        "method": "convertaddress",
        "coin": "QRC20",
        "from": "qKVvtDqpnFGDxsDzck5jmLwdnD2jRH6aM8",
        "to_address_format":{"format":"wallet"},
    })))
    .unwrap();
    assert_eq!(
        rc.0,
        StatusCode::OK,
        "RPC «convertaddress» failed with status «{}»",
        rc.0
    );
    let actual: Json = json::from_str(&rc.1).unwrap();

    let expected = json!({
        "result": {
            "address": "qKVvtDqpnFGDxsDzck5jmLwdnD2jRH6aM8",
        },
    });
    assert_eq!(actual, expected);

    // test invalid address (invalid prefixes)
    let rc = block_on(mm.rpc(&json! ({
        "userpass": mm.userpass,
        "method": "convertaddress",
        "coin": "QRC20",
        "from": "RRnMcSeKiLrNdbp91qNVQwwXx5azD4S4CD",
        "to_address_format":{"format":"contract"},
    })))
    .unwrap();
    assert!(
        rc.0.is_server_error(),
        "!convertaddress success but should be error: {}",
        rc.1
    );
    log!("{}", rc.1);
    assert!(rc.1.contains("Address has invalid prefixes"));

    // test invalid address
    let rc = block_on(mm.rpc(&json! ({
        "userpass": mm.userpass,
        "method": "convertaddress",
        "coin": "QRC20",
        "from": "0000000000000000000000000000000000",
        "to_address_format":{"format":"wallet"},
    })))
    .unwrap();
    assert!(
        rc.0.is_server_error(),
        "!convertaddress success but should be error: {}",
        rc.1
    );
}

#[test]
#[cfg(not(target_arch = "wasm32"))]
fn test_validateaddress() {
    let coins = json!([rick_conf(), morty_conf(), eth_testnet_conf(), eth_jst_testnet_conf(),]);

    let (bob_file_passphrase, _bob_file_userpass) = from_env_file(slurp(&".env.seed").unwrap());
    let bob_passphrase = var("BOB_PASSPHRASE")
        .ok()
        .or(bob_file_passphrase)
        .expect("No BOB_PASSPHRASE or .env.seed/BOB_PASSPHRASE");

    let mm = MarketMakerIt::start(
        json!({
            "gui": "nogui",
            "netid": 9998,
            "myipaddr": env::var("BOB_TRADE_IP").ok(),
            "rpcip": env::var("BOB_TRADE_IP").ok(),
            "canbind": env::var("BOB_TRADE_PORT").ok().map(|s| s.parse::<i64>().unwrap()),
            "passphrase": bob_passphrase,
            "coins": coins,
            "rpc_password": "pass",
            "i_am_seed": true,
        }),
        "pass".into(),
        None,
    )
    .unwrap();
    let (_dump_log, _dump_dashboard) = mm.mm_dump();
    log!("Log path: {}", mm.log_path.display());
    log!("{:?}", block_on(enable_coins_eth_electrum(&mm, ETH_DEV_NODES, None)));

    // test valid RICK address

    let rc = block_on(mm.rpc(&json!({
        "userpass": mm.userpass,
        "method": "validateaddress",
        "coin": "RICK",
        "address": "RRnMcSeKiLrNdbp91qNVQwwXx5azD4S4CD",
    })))
    .unwrap();
    assert_eq!(
        rc.0,
        StatusCode::OK,
        "RPC «validateaddress» failed with status «{}»",
        rc.0
    );
    let actual: Json = json::from_str(&rc.1).unwrap();

    let expected = json!({
        "result": {
            "is_valid": true,
        },
    });
    assert_eq!(actual, expected);

    // test valid ETH address

    let rc = block_on(mm.rpc(&json! ({
        "userpass": mm.userpass,
        "method": "validateaddress",
        "coin": "ETH",
        "address": "0x7Bc1bBDD6A0a722fC9bffC49c921B685ECB84b94",
    })))
    .unwrap();
    assert_eq!(
        rc.0,
        StatusCode::OK,
        "RPC «validateaddress» failed with status «{}»",
        rc.0
    );
    let actual: Json = json::from_str(&rc.1).unwrap();

    let expected = json!({
        "result": {
            "is_valid": true,
        },
    });
    assert_eq!(actual, expected);

    // test invalid RICK address (legacy address format activated)

    let rc = block_on(mm.rpc(&json! ({
        "userpass": mm.userpass,
        "method": "validateaddress",
        "coin": "RICK",
        "address": "bchtest:qr39na5d25wdeecgw3euh9fkd4ygvd4pnsury96597",
    })))
    .unwrap();
    assert_eq!(
        rc.0,
        StatusCode::OK,
        "RPC «validateaddress» failed with status «{}»",
        rc.0
    );
    let json: Json = json::from_str(&rc.1).unwrap();
    let result = &json["result"];

    assert!(!result["is_valid"].as_bool().unwrap());
    let reason = result["reason"].as_str().unwrap();
    log!("{}", reason);
    assert!(reason.contains("Legacy address format activated for RICK, but CashAddress format used instead"));

    // test invalid RICK address (invalid prefixes)

    let rc = block_on(mm.rpc(&json! ({
        "userpass": mm.userpass,
        "method": "validateaddress",
        "coin": "RICK",
        "address": "1DmFp16U73RrVZtYUbo2Ectt8mAnYScpqM",
    })))
    .unwrap();
    assert_eq!(
        rc.0,
        StatusCode::OK,
        "RPC «validateaddress» failed with status «{}»",
        rc.0
    );

    let json: Json = json::from_str(&rc.1).unwrap();
    let result = &json["result"];

    assert!(!result["is_valid"].as_bool().unwrap());
    let reason = result["reason"].as_str().unwrap();
    log!("{}", reason);
    assert!(reason.contains("Expected a valid P2PKH or P2SH prefix"));

    // test invalid ETH address

    let rc = block_on(mm.rpc(&json! ({
        "userpass": mm.userpass,
        "method": "validateaddress",
        "coin": "ETH",
        "address": "7Bc1bBDD6A0a722fC9bffC49c921B685ECB84b94",
    })))
    .unwrap();
    assert_eq!(
        rc.0,
        StatusCode::OK,
        "RPC «validateaddress» failed with status «{}»",
        rc.0
    );
    let json: Json = json::from_str(&rc.1).unwrap();
    let result = &json["result"];

    assert!(!result["is_valid"].as_bool().unwrap());
    let reason = result["reason"].as_str().unwrap();
    log!("{}", reason);
    assert!(reason.contains("Address must be prefixed with 0x"));
}

#[test]
#[cfg(not(target_arch = "wasm32"))]
fn test_validateaddress_segwit() {
    let seed = "spice describe gravity federal blast come thank unfair canal monkey style afraid";

    let coins = json! ([
        {
            "coin": "tBTC",
            "name": "tbitcoin",
            "fname": "tBitcoin",
            "rpcport": 18332,
            "pubtype": 111,
            "p2shtype": 196,
            "wiftype": 239,
            "segwit": true,
            "bech32_hrp": "tb",
            "txfee": 1000,
            "mm2": 1,
            "required_confirmations": 0,
            "protocol": {
                "type": "UTXO"
            },
            "address_format": {
                "format":"segwit"
            }
        }
    ]);

    let mm_alice = MarketMakerIt::start(
        json! ({
            "gui": "nogui",
            "netid": 8100,
            "myipaddr": env::var ("ALICE_TRADE_IP") .ok(),
            "rpcip": env::var ("ALICE_TRADE_IP") .ok(),
            "passphrase": seed.to_string(),
            "coins": coins,
            "rpc_password": "password",
            "i_am_seed": true,
        }),
        "password".into(),
        None,
    )
    .unwrap();

    let (_alice_dump_log, _alice_dump_dashboard) = mm_alice.mm_dump();
    log!("Alice log path: {}", mm_alice.log_path.display());

    // wait until RPC API is active

    // Enable coins. Print the replies in case we need the address.
    let electrum = block_on(mm_alice.rpc(&json!({
        "userpass": mm_alice.userpass,
        "method": "electrum",
        "coin": "tBTC",
        "servers": [{"url":"electrum1.cipig.net:10068"},{"url":"electrum2.cipig.net:10068"},{"url":"electrum3.cipig.net:10068"}],
        "mm2": 1,
        "address_format": {
            "format": "segwit",
        },
    }))).unwrap();
    assert_eq!(
        electrum.0,
        StatusCode::OK,
        "RPC «electrum» failed with {} {}",
        electrum.0,
        electrum.1
    );
    log!("enable_coins (alice): {:?}", electrum);

    let electrum_response: CoinInitResponse = json::from_str(&electrum.1).expect("Expected 'CoinInitResponse'");
    let mut enable_res = HashMap::new();
    enable_res.insert("tBTC", electrum_response);

    // test valid Segwit address
    let rc = block_on(mm_alice.rpc(&json! ({
        "userpass": mm_alice.userpass,
        "method": "validateaddress",
        "coin": "tBTC",
        "address": "tb1qdkwjk42dw6pryvs9sl0ht3pn3mxghuma64jst5",
    })))
    .unwrap();
    assert_eq!(
        rc.0,
        StatusCode::OK,
        "RPC «validateaddress» failed with status «{}»",
        rc.0
    );
    let actual: Json = json::from_str(&rc.1).unwrap();

    let expected = json!({
        "result": {
            "is_valid": true,
        },
    });
    assert_eq!(actual, expected);

    // test invalid tBTC Segwit address (invalid hrp)
    let rc = block_on(mm_alice.rpc(&json! ({
        "userpass": mm_alice.userpass,
        "method": "validateaddress",
        "coin": "tBTC",
        "address": "bc1qdkwjk42dw6pryvs9sl0ht3pn3mxghuma64jst5",
    })))
    .unwrap();
    assert_eq!(
        rc.0,
        StatusCode::OK,
        "RPC «validateaddress» failed with status «{}»",
        rc.0
    );

    let json: Json = json::from_str(&rc.1).unwrap();
    let result = &json["result"];

    assert!(!result["is_valid"].as_bool().unwrap());
    let reason = result["reason"].as_str().unwrap();
    log!("{}", reason);
    assert!(reason.contains("Cannot determine format"));

    block_on(mm_alice.stop()).unwrap();
}

#[test]
#[cfg(not(target_arch = "wasm32"))]
fn qrc20_activate_electrum() {
    let passphrase = "cV463HpebE2djP9ugJry5wZ9st5cc6AbkHXGryZVPXMH1XJK8cVU";
    let coins = json! ([
        {"coin":"QRC20","required_confirmations":0,"pubtype": 120,"p2shtype": 50,"wiftype": 128,"txfee": 0,"mm2": 1,"mature_confirmations":2000,
         "protocol":{"type":"QRC20","protocol_data":{"platform":"QTUM","contract_address":"0xd362e096e873eb7907e205fadc6175c6fec7bc44"}}},
    ]);

    let mm = MarketMakerIt::start(
        json! ({
            "gui": "nogui",
            "netid": 8999,
            "dht": "on",  // Enable DHT without delay.
            "myipaddr": env::var ("BOB_TRADE_IP") .ok(),
            "rpcip": env::var ("BOB_TRADE_IP") .ok(),
            "canbind": env::var ("BOB_TRADE_PORT") .ok().map (|s| s.parse::<i64>().unwrap()),
            "passphrase": passphrase,
            "coins": coins,
            "rpc_password": "password",
            "i_am_seed": true,
        }),
        "password".into(),
        None,
    )
    .unwrap();

    let (_bob_dump_log, _bob_dump_dashboard) = mm.mm_dump();
    log!("Bob log path: {}", mm.log_path.display());
    let electrum_json = block_on(enable_qrc20(
        &mm,
        "QRC20",
        &[
            "electrum1.cipig.net:10071",
            "electrum2.cipig.net:10071",
            "electrum3.cipig.net:10071",
        ],
        "0xba8b71f3544b93e2f681f996da519a98ace0107a",
        None,
    ));
    assert_eq!(
        electrum_json["address"].as_str(),
        Some("qKEDGuogDhtH9zBnc71QtqT1KDamaR1KJ3")
    );
    assert_eq!(electrum_json["balance"].as_str(), Some("139"));
}

#[test]
#[cfg(not(target_arch = "wasm32"))]
fn test_qrc20_withdraw() {
    // corresponding private key: [3, 98, 177, 3, 108, 39, 234, 144, 131, 178, 103, 103, 127, 80, 230, 166, 53, 68, 147, 215, 42, 216, 144, 72, 172, 110, 180, 13, 123, 179, 10, 49]
    let passphrase = "cMhHM3PMpMrChygR4bLF7QsTdenhWpFrrmf2UezBG3eeFsz41rtL";
    let coins = json!([
        {"coin":"QRC20","required_confirmations":0,"pubtype": 120,"p2shtype": 50,"wiftype": 128,"txfee": 0,"mm2": 1,"mature_confirmations":2000,
         "protocol":{"type":"QRC20","protocol_data":{"platform":"QTUM","contract_address":"0xd362e096e873eb7907e205fadc6175c6fec7bc44"}}},
    ]);

    let mm = MarketMakerIt::start(
        json! ({
            "gui": "nogui",
            "netid": 8999,
            "dht": "on",  // Enable DHT without delay.
            "myipaddr": env::var ("BOB_TRADE_IP") .ok(),
            "rpcip": env::var ("BOB_TRADE_IP") .ok(),
            "canbind": env::var ("BOB_TRADE_PORT") .ok().map (|s| s.parse::<i64>().unwrap()),
            "passphrase": passphrase,
            "coins": coins,
            "rpc_password": "password",
            "i_am_seed": true,
        }),
        "password".into(),
        None,
    )
    .unwrap();

    let (_bob_dump_log, _bob_dump_dashboard) = mm.mm_dump();
    log!("Bob log path: {}", mm.log_path.display());

    let electrum_json = block_on(enable_qrc20(
        &mm,
        "QRC20",
        &[
            "electrum1.cipig.net:10071",
            "electrum2.cipig.net:10071",
            "electrum3.cipig.net:10071",
        ],
        "0xba8b71f3544b93e2f681f996da519a98ace0107a",
        None,
    ));
    assert_eq!(
        electrum_json["address"].as_str(),
        Some("qXxsj5RtciAby9T7m98AgAATL4zTi4UwDG")
    );
    log!("electrum_json: {:?}", electrum_json);
    let balance: f64 = electrum_json["balance"].as_str().unwrap().parse().unwrap();
    log!("Balance {}", balance);

    let amount = 10;

    let withdraw = block_on(mm.rpc(&json! ({
        "userpass": mm.userpass,
        "method": "withdraw",
        "coin": "QRC20",
        "to": "qHmJ3KA6ZAjR9wGjpFASn4gtUSeFAqdZgs",
        "amount": amount,
        "fee": {
            "type": "Qrc20Gas",
            "gas_limit": 2_500_000,
            "gas_price": 40,
        }
    })))
    .unwrap();

    let withdraw_json: Json = json::from_str(&withdraw.1).unwrap();
    assert!(withdraw.0.is_success(), "QRC20 withdraw: {}", withdraw.1);

    log!("{}", withdraw_json);
    assert!(withdraw_json["tx_hex"].as_str().unwrap().contains("5403a02526012844a9059cbb0000000000000000000000000240b898276ad2cc0d2fe6f527e8e31104e7fde3000000000000000000000000000000000000000000000000000000003b9aca0014d362e096e873eb7907e205fadc6175c6fec7bc44c2"));

    let send_tx = block_on(mm.rpc(&json! ({
        "userpass": mm.userpass,
        "method": "send_raw_transaction",
        "coin": "QRC20",
        "tx_hex": withdraw_json["tx_hex"],
    })))
    .unwrap();
    assert!(send_tx.0.is_success(), "QRC20 send_raw_transaction: {}", send_tx.1);
    log!("{}", send_tx.1);
}

#[test]
#[cfg(not(target_arch = "wasm32"))]
fn test_qrc20_withdraw_error() {
    let passphrase = "album hollow help heart use bird response large lounge fat elbow coral";
    let coins = json!([
        {"coin":"QRC20","required_confirmations":0,"pubtype": 120,"p2shtype": 50,"wiftype": 128,"txfee": 0,"mm2": 1,"mature_confirmations":2000,
         "protocol":{"type":"QRC20","protocol_data":{"platform":"QTUM","contract_address":"0xd362e096e873eb7907e205fadc6175c6fec7bc44"}}},
    ]);

    let mm = MarketMakerIt::start(
        json! ({
            "gui": "nogui",
            "netid": 8999,
            "dht": "on",  // Enable DHT without delay.
            "myipaddr": env::var ("BOB_TRADE_IP") .ok(),
            "rpcip": env::var ("BOB_TRADE_IP") .ok(),
            "canbind": env::var ("BOB_TRADE_PORT") .ok().map (|s| s.parse::<i64>().unwrap()),
            "passphrase": passphrase,
            "coins": coins,
            "rpc_password": "password",
            "i_am_seed": true,
        }),
        "password".into(),
        None,
    )
    .unwrap();
    let (_dump_log, _dump_dashboard) = mm.mm_dump();
    log!("log path: {}", mm.log_path.display());

    let electrum_json = block_on(enable_qrc20(
        &mm,
        "QRC20",
        &[
            "electrum1.cipig.net:10071",
            "electrum2.cipig.net:10071",
            "electrum3.cipig.net:10071",
        ],
        "0xba8b71f3544b93e2f681f996da519a98ace0107a",
        None,
    ));
    let balance = electrum_json["balance"].as_str().unwrap();
    assert_eq!(balance, "10");

    // try to transfer more than balance
    let withdraw = block_on(mm.rpc(&json! ({
        "userpass": mm.userpass,
        "method": "withdraw",
        "coin": "QRC20",
        "to": "qHmJ3KA6ZAjR9wGjpFASn4gtUSeFAqdZgs",
        "amount": "11",
    })))
    .unwrap();
    assert!(
        withdraw.0.is_server_error(),
        "withdraw should have failed, but got {:?}",
        withdraw
    );
    log!("{:?}", withdraw.1);
    assert!(withdraw
        .1
        .contains("Not enough QRC20 to withdraw: available 10, required at least 11"));

    // try to transfer with zero QTUM balance
    let withdraw = block_on(mm.rpc(&json! ({
        "userpass": mm.userpass,
        "method": "withdraw",
        "coin": "QRC20",
        "to": "qHmJ3KA6ZAjR9wGjpFASn4gtUSeFAqdZgs",
        "amount": "2",
        "fee": {
            "type": "Qrc20Gas",
            "gas_limit": 100_000,
            "gas_price": 40,
        }
    })))
    .unwrap();
    assert!(
        withdraw.0.is_server_error(),
        "withdraw should have failed, but got {:?}",
        withdraw
    );
    log!("{:?}", withdraw.1);
    // 0.04 = 100_000 * 40 / 100_000_000
    assert!(withdraw
        .1
        .contains("Not enough QTUM to withdraw: available 0, required at least 0.04"));
}

#[test]
#[cfg(not(target_arch = "wasm32"))]
fn test_get_raw_transaction() {
    let coins = json! ([
        {"coin":"RICK","asset":"RICK","required_confirmations":0,"txversion":4,"overwintered":1,"protocol":{"type":"UTXO"}},
        {"coin":"ETH","name":"ethereum","protocol":{"type":"ETH"}},
    ]);
    let mm = MarketMakerIt::start(
        json! ({
            "gui": "nogui",
            "netid": 9998,
            "passphrase": "boob",
            "coins": coins,
            "i_am_seed": true,
            "rpc_password": "pass",
            "metrics_interval": 30.,
        }),
        "pass".into(),
        None,
    )
    .unwrap();
    let (_dump_log, _dump_dashboard) = mm.mm_dump();
    log!("log path: {}", mm.log_path.display());
    // RICK
    let _electrum = block_on(enable_electrum(&mm, "RICK", false, DOC_ELECTRUM_ADDRS, None));
    let raw = block_on(mm.rpc(&json! ({
        "mmrpc": "2.0",
        "userpass": mm.userpass,
        "method": "get_raw_transaction",
        "params": {
            "coin": "RICK",
            "tx_hash": "a3ebedbe20f82e43708f276152cf7dfb03a6050921c8f266e48c00ab66e891fb",
        },
        "id": 0,
    })))
    .unwrap();
    assert!(raw.0.is_success(), "get_raw_transaction for coin RICK: {}", raw.1);
    let res: RpcSuccessResponse<RawTransactionResult> =
        json::from_str(&raw.1).expect("Expected 'RpcSuccessResponse<RawTransactionResult>'");
    let expected_hex = "0400008085202f8901e15182af2c252bcfbd58884f3bdbd4d85ed036e53cfe2fd1f904ecfea10cb9f2010000006b483045022100d2435e0c9211114271ac452dc47fd08d3d2dc4bdd484d5750ee6bbda41056d520220408bfb236b7028b6fde0e59a1b6522949131a611584cce36c3df1e934c1748630121022d7424c741213a2b9b49aebdaa10e84419e642a8db0a09e359a3d4c850834846ffffffff02a09ba104000000001976a914054407d1a2224268037cfc7ca3bc438d082bedf488acdd28ce9157ba11001976a914046922483fab8ca76b23e55e9d338605e2dbab6088ac03d63665000000000000000000000000000000";
    assert_eq!(res.result.tx_hex, expected_hex);

    // ETH
    let eth = block_on(mm.rpc(&json! ({
        "userpass": mm.userpass,
        "method": "enable",
        "coin": "ETH",
        "urls": &[ETH_MAINNET_NODE],
        // Dev chain swap contract address
        "swap_contract_address": ETH_MAINNET_SWAP_CONTRACT,
        "mm2": 1,
    })))
    .unwrap();
    assert_eq!(eth.0, StatusCode::OK, "'enable' failed: {}", eth.1);
    let raw = block_on(mm.rpc(&json! ({
        "mmrpc": "2.0",
        "userpass": mm.userpass,
        "method": "get_raw_transaction",
        "params": {
            "coin": "ETH",
            // valid hash with 0x prefix
            "tx_hash": "0x02c261dcb1c8615c029b9abc712712b80ef8c1ef20d2cbcdd9bde859e7913476",
        },
        "id": 0,
    })))
    .unwrap();
    assert!(raw.0.is_success(), "get_raw_transaction for coin ETH: {}", raw.1);
    let res: RpcSuccessResponse<RawTransactionResult> =
        json::from_str(&raw.1).expect("Expected 'RpcSuccessResponse<RawTransactionResult>'");
    let expected_hex = "f9012a19851a0de19041830249f09424abe4c71fc658c91313b6552cd40cd808b3ea8080b8c49b415b2a167d3413b0116abb8e99f4c2d4cd39a64df9bc9950006c4ae884527258247dc100000000000000000000000000000000000000000000000006f05b59d3b200000000000000000000000000000d8775f648430679a709e98d2b0cb6250d2887ef0000000000000000000000000112679fc5e6338a52098ab095bee1e9a15bc630ba9528127bcff524677236f3739cef013311f42000000000000000000000000000000000000000000000000000000000000000000000000000000000619626fa25a0b143893550c8d0164278f94d5fa51ba71e3dfefa112e6f53a575bcb494633a07a00cc60b65e44ae5053257b91c1023b637a38d87ffc32c822591275a6283cd6ec5";
    assert_eq!(res.result.tx_hex, expected_hex);
    let raw = block_on(mm.rpc(&json! ({
        "mmrpc": "2.0",
        "userpass": mm.userpass,
        "method": "get_raw_transaction",
        "params": {
            "coin": "ETH",
            // valid hash without 0x prefix
            "tx_hash": "02c261dcb1c8615c029b9abc712712b80ef8c1ef20d2cbcdd9bde859e7913476",
        },
        "id": 0,
    })))
    .unwrap();
    assert!(raw.0.is_success(), "get_raw_transaction for coin ETH: {}", raw.1);
    let res: RpcSuccessResponse<RawTransactionResult> =
        json::from_str(&raw.1).expect("Expected 'RpcSuccessResponse<RawTransactionResult>'");
    let expected_hex = "f9012a19851a0de19041830249f09424abe4c71fc658c91313b6552cd40cd808b3ea8080b8c49b415b2a167d3413b0116abb8e99f4c2d4cd39a64df9bc9950006c4ae884527258247dc100000000000000000000000000000000000000000000000006f05b59d3b200000000000000000000000000000d8775f648430679a709e98d2b0cb6250d2887ef0000000000000000000000000112679fc5e6338a52098ab095bee1e9a15bc630ba9528127bcff524677236f3739cef013311f42000000000000000000000000000000000000000000000000000000000000000000000000000000000619626fa25a0b143893550c8d0164278f94d5fa51ba71e3dfefa112e6f53a575bcb494633a07a00cc60b65e44ae5053257b91c1023b637a38d87ffc32c822591275a6283cd6ec5";
    assert_eq!(res.result.tx_hex, expected_hex);

    // invalid coin
    let zombi_coin = String::from("ZOMBI");
    let raw = block_on(mm.rpc(&json! ({
        "mmrpc": "2.0",
        "userpass": mm.userpass,
        "method": "get_raw_transaction",
        "params": {
            "coin": zombi_coin,
            "tx_hash": "0xbdef3970c00752b0dc811cd93faadfd75a7a52e6b8e0b608c5519edcad801359",
        },
        "id": 1,
    })))
    .unwrap();
    assert!(
        raw.0.is_client_error(),
        "get_raw_transaction should have failed, but got: {}",
        raw.1
    );
    let error: RpcErrorResponse<raw_transaction_error::InvalidCoin> = json::from_str(&raw.1).unwrap();
    let expected_error = raw_transaction_error::InvalidCoin { coin: zombi_coin };
    assert_eq!(error.error_type, "NoSuchCoin");
    assert_eq!(error.error_data, Some(expected_error));

    // empty hash
    let raw = block_on(mm.rpc(&json! ({
        "mmrpc": "2.0",
        "userpass": mm.userpass,
        "method": "get_raw_transaction",
        "params": {
            "coin": "ETH",
            "tx_hash": "",
        },
        "id": 2,
    })))
    .unwrap();
    assert!(
        raw.0.is_client_error(),
        "get_raw_transaction should have failed, but got: {}",
        raw.1
    );
    let error: RpcErrorResponse<String> = json::from_str(&raw.1).unwrap();
    assert_eq!(error.error_type, "InvalidHashError");
    // invalid hash
    let raw = block_on(mm.rpc(&json! ({
        "mmrpc": "2.0",
        "userpass": mm.userpass,
        "method": "get_raw_transaction",
        "params": {
            "coin": "ETH",
            "tx_hash": "xx",
        },
        "id": 2,
    })))
    .unwrap();
    assert!(
        raw.0.is_client_error(),
        "get_raw_transaction should have failed, but got: {}",
        raw.1
    );
    let error: RpcErrorResponse<String> = json::from_str(&raw.1).unwrap();
    assert_eq!(error.error_type, "InvalidHashError");

    // valid hash but hash not exist
    let raw = block_on(mm.rpc(&json! ({
        "mmrpc": "2.0",
        "userpass": mm.userpass,
        "method": "get_raw_transaction",
        "params": {
            "coin": "ETH",
            "tx_hash": "0xbdef3970c00752b0dc811cd93faadfd75a7a52e6b8e0b608c000000000000000",
        },
        "id": 3,
    })))
    .unwrap();
    assert!(
        raw.0.is_client_error(),
        "get_raw_transaction should have failed, but got: {}",
        raw.1
    );
    let error: RpcErrorResponse<String> = json::from_str(&raw.1).unwrap();
    assert_eq!(error.error_type, "HashNotExist");
    // valid hash but hash not exist without 0x prefix
    let raw = block_on(mm.rpc(&json! ({
        "mmrpc": "2.0",
        "userpass": mm.userpass,
        "method": "get_raw_transaction",
        "params": {
            "coin": "ETH",
            "tx_hash": "bdef3970c00752b0dc811cd93faadfd75a7a52e6b8e0b608c000000000000000",
        },
        "id": 2,
    })))
    .unwrap();
    assert!(
        raw.0.is_client_error(),
        "get_raw_transaction should have failed, but got: {}",
        raw.1
    );
    let error: RpcErrorResponse<String> = json::from_str(&raw.1).unwrap();
    assert_eq!(error.error_type, "HashNotExist");
}

#[test]
#[cfg(not(target_arch = "wasm32"))]
fn test_qrc20_tx_history() { block_on(test_qrc20_history_impl(None)); }

#[test]
#[cfg(not(target_arch = "wasm32"))]
fn test_tx_history_segwit() {
    let passphrase = "also shoot benefit prefer juice shell elder veteran woman mimic image kidney";
    let coins = json!([
        {"coin":"tBTC","name":"tbitcoin","fname":"tBitcoin","rpcport":18332,"pubtype":111,"p2shtype":196,"wiftype":239,"segwit":true,"bech32_hrp":"tb","txfee":0,"estimate_fee_mode":"ECONOMICAL","mm2":1,"required_confirmations":0,"protocol":{"type":"UTXO"},"address_format":{"format":"segwit"}},
    ]);

    let mm = MarketMakerIt::start(
        json! ({
            "gui": "nogui",
            "netid": 9998,
            "myipaddr": env::var ("BOB_TRADE_IP") .ok(),
            "rpcip": env::var ("BOB_TRADE_IP") .ok(),
            "passphrase": passphrase,
            "coins": coins,
            "i_am_seed": true,
            "rpc_password": "pass",
            "metrics_interval": 30.,
        }),
        "pass".into(),
        None,
    )
    .unwrap();
    let (_dump_log, _dump_dashboard) = mm.mm_dump();
    log!("log path: {}", mm.log_path.display());

    // enable tBTC to see that to/from segwit addresses are displayed correctly in tx_history
    // and that tx_history is retrieved for the segwit address instead of legacy
    let electrum = block_on(mm.rpc(&json!({
        "userpass": mm.userpass,
        "method": "electrum",
        "coin": "tBTC",
        "servers": [{"url":"electrum1.cipig.net:10068"},{"url":"electrum2.cipig.net:10068"},{"url":"electrum3.cipig.net:10068"}],
        "mm2": 1,
        "tx_history": true,
        "address_format": {
            "format": "segwit",
        },
    })))
        .unwrap();
    assert_eq!(
        electrum.0,
        StatusCode::OK,
        "RPC «electrum» failed with status «{}», response «{}»",
        electrum.0,
        electrum.1
    );
    let electrum_json: Json = json::from_str(&electrum.1).unwrap();
    assert_eq!(
        electrum_json["address"].as_str(),
        Some("tb1qdkwjk42dw6pryvs9sl0ht3pn3mxghuma64jst5")
    );

    block_on(wait_till_history_has_records(&mm, "tBTC", 13));

    let tx_history = block_on(mm.rpc(&json!({
        "userpass": mm.userpass,
        "method": "my_tx_history",
        "coin": "tBTC",
        "limit": 13,
    })))
    .unwrap();
    assert_eq!(
        tx_history.0,
        StatusCode::OK,
        "RPC «my_tx_history» failed with status «{}», response «{}»",
        tx_history.0,
        tx_history.1
    );
    log!("{:?}", tx_history.1);
    let tx_history_json: Json = json::from_str(&tx_history.1).unwrap();
    let tx_history_result = &tx_history_json["result"];

    let expected = vec![
        // https://live.blockcypher.com/btc-testnet/tx/17505e47435d1522ebf34b48cf60eda5537539c7a13551f4c091c0bc3fd3181e/
        "17505e47435d1522ebf34b48cf60eda5537539c7a13551f4c091c0bc3fd3181e",
        // https://live.blockcypher.com/btc-testnet/tx/f410e82e8c736b92ea6ec59a148533c8a2c4ad50e871a4e85a77e4546f9b2788/
        "f410e82e8c736b92ea6ec59a148533c8a2c4ad50e871a4e85a77e4546f9b2788",
        // https://live.blockcypher.com/btc-testnet/tx/54a288d017fd24a5eb30dee3e70b77119ac450b90e7316d9a2a4fa01642ff880/
        "54a288d017fd24a5eb30dee3e70b77119ac450b90e7316d9a2a4fa01642ff880",
        // https://live.blockcypher.com/btc-testnet/tx/0ff4d93f358185fbc928be4ddec38cd01241224dc7c09ef297518732e40807d3/
        "0ff4d93f358185fbc928be4ddec38cd01241224dc7c09ef297518732e40807d3",
        // https://live.blockcypher.com/btc-testnet/tx/e7a493f0370a36efbd5d8306de32dd6c354412c5ce4c81832648e7f9b91c1d27/
        "e7a493f0370a36efbd5d8306de32dd6c354412c5ce4c81832648e7f9b91c1d27",
        // https://live.blockcypher.com/btc-testnet/tx/ba9188ba9cd1ff8abb5af7bc6247b88c6f4cd065f93b8fb196de6a39b6ef178c/
        "ba9188ba9cd1ff8abb5af7bc6247b88c6f4cd065f93b8fb196de6a39b6ef178c",
        // https://live.blockcypher.com/btc-testnet/tx/0089a6efa24ace36f0b21956e7a63d8d3185c3cf1b248564b3c6fe0b81e40878/
        "0089a6efa24ace36f0b21956e7a63d8d3185c3cf1b248564b3c6fe0b81e40878",
        // https://live.blockcypher.com/btc-testnet/tx/7f888369d0dedd07ea780bb4bc4795554dd80c62de613381630ae7f49370100f/
        "7f888369d0dedd07ea780bb4bc4795554dd80c62de613381630ae7f49370100f",
        // https://live.blockcypher.com/btc-testnet/tx/369e59d3036abf1b5b519181d762e7776bcecd96a2f0ba3615edde20c928f8e4/
        "369e59d3036abf1b5b519181d762e7776bcecd96a2f0ba3615edde20c928f8e4",
        // https://live.blockcypher.com/btc-testnet/tx/ac4eeb9bc9b776e287b0e15314595d33df8528924b60fb9d4ab57159d5911b9e/
        "ac4eeb9bc9b776e287b0e15314595d33df8528924b60fb9d4ab57159d5911b9e",
        // https://live.blockcypher.com/btc-testnet/tx/16bb7653c5bdb359dbe207aad5fd784e8871e777257b2bbd9349c68f10819e6c/
        "16bb7653c5bdb359dbe207aad5fd784e8871e777257b2bbd9349c68f10819e6c",
        // https://live.blockcypher.com/btc-testnet/tx/8fe0b51bf5c26ebe45fda29bcf24982423445807097df6ee53726551596dfed4/
        "8fe0b51bf5c26ebe45fda29bcf24982423445807097df6ee53726551596dfed4",
        // https://live.blockcypher.com/btc-testnet/tx/3f7421fe2249870083fcc8b1730393542dcb591f36e2a6c9fd3a79388d53264f/
        "3f7421fe2249870083fcc8b1730393542dcb591f36e2a6c9fd3a79388d53264f",
    ];

    for tx in tx_history_result["transactions"].as_array().unwrap() {
        assert!(
            expected.contains(&tx["tx_hash"].as_str().unwrap()),
            "Transaction history must contain expected transactions"
        );
        // https://live.blockcypher.com/btc-testnet/tx/17505e47435d1522ebf34b48cf60eda5537539c7a13551f4c091c0bc3fd3181e/
        if tx["tx_hash"].as_str().unwrap() == "17505e47435d1522ebf34b48cf60eda5537539c7a13551f4c091c0bc3fd3181e" {
            // assert that segwit from address displays correctly
            assert_eq!(
                tx["from"][0].as_str().unwrap(),
                "tb1qdkwjk42dw6pryvs9sl0ht3pn3mxghuma64jst5"
            );
            // assert that legacy P2SH to address displays correctly
            assert_eq!(tx["to"][0].as_str().unwrap(), "2Mw6MLbfd5xrk1Wq785XuGWrpNvEGhHiNU1");
            // assert that segwit to address displays correctly
            assert_eq!(
                tx["to"][1].as_str().unwrap(),
                "tb1qdkwjk42dw6pryvs9sl0ht3pn3mxghuma64jst5"
            );
        }
    }
}

#[test]
#[cfg(not(target_arch = "wasm32"))]
fn test_tx_history_tbtc_non_segwit() {
    let passphrase = "also shoot benefit prefer juice shell elder veteran woman mimic image kidney";
    let coins = json!([
        {"coin":"tBTC","name":"tbitcoin","fname":"tBitcoin","rpcport":18332,"pubtype":111,"p2shtype":196,"wiftype":239,"segwit":true,"bech32_hrp":"tb","txfee":0,"estimate_fee_mode":"ECONOMICAL","mm2":1,"required_confirmations":0,"protocol":{"type":"UTXO"}},
    ]);

    let mm = MarketMakerIt::start(
        json! ({
            "gui": "nogui",
            "netid": 9998,
            "myipaddr": env::var ("BOB_TRADE_IP") .ok(),
            "rpcip": env::var ("BOB_TRADE_IP") .ok(),
            "passphrase": passphrase,
            "coins": coins,
            "i_am_seed": true,
            "rpc_password": "pass",
            "metrics_interval": 30.,
        }),
        "pass".into(),
        None,
    )
    .unwrap();
    let (_dump_log, _dump_dashboard) = mm.mm_dump();
    log!("log path: {}", mm.log_path.display());

    // enable tBTC in legacy first to see that to/from segwit addresses are displayed correctly in tx_history
    let electrum = block_on(mm.rpc(&json!({
        "userpass": mm.userpass,
        "method": "electrum",
        "coin": "tBTC",
        "servers": [{"url":"electrum1.cipig.net:10068"},{"url":"electrum2.cipig.net:10068"},{"url":"electrum3.cipig.net:10068"}],
        "mm2": 1,
        "tx_history": true,
    })))
        .unwrap();
    assert_eq!(
        electrum.0,
        StatusCode::OK,
        "RPC «electrum» failed with status «{}», response «{}»",
        electrum.0,
        electrum.1
    );
    let electrum_json: Json = json::from_str(&electrum.1).unwrap();
    assert_eq!(
        electrum_json["address"].as_str(),
        Some("mqWYEGxLeK843n3xMTe8EWTFPyoSZjtUXb")
    );

    let expected = vec![
        // https://live.blockcypher.com/btc-testnet/tx/a41b2e5f0741d1dcbc309ce4c43fde1ad44c5e61bb34778ab0bf9f3d9fd6fb6c/
        "a41b2e5f0741d1dcbc309ce4c43fde1ad44c5e61bb34778ab0bf9f3d9fd6fb6c",
        // https://live.blockcypher.com/btc-testnet/tx/9c1ca9de9f3a47d71c8113209123410f44048c67951bf49cdfb1a84c2cc6a55b/
        "9c1ca9de9f3a47d71c8113209123410f44048c67951bf49cdfb1a84c2cc6a55b",
        // https://live.blockcypher.com/btc-testnet/tx/ac6218b33d02e069c4055af709bbb6ca92ce11e55450cde96bc17411e281e5e7/
        "ac6218b33d02e069c4055af709bbb6ca92ce11e55450cde96bc17411e281e5e7",
        // https://live.blockcypher.com/btc-testnet/tx/7276c67f996fb0b5ef653bb4c3601541407cc785238dcc50c308eb29291a0f44/
        "7276c67f996fb0b5ef653bb4c3601541407cc785238dcc50c308eb29291a0f44",
        // https://live.blockcypher.com/btc-testnet/tx/17829d32cd096092b239db5d488e587c1bccbbc9075f1adbf2887a49ee0f5953/
        "17829d32cd096092b239db5d488e587c1bccbbc9075f1adbf2887a49ee0f5953",
        // https://live.blockcypher.com/btc-testnet/tx/45dc84d7ac675a2d9c98542b0147ea27d409e0555dcb50781de8dd633b5365ba/
        "45dc84d7ac675a2d9c98542b0147ea27d409e0555dcb50781de8dd633b5365ba",
        // https://live.blockcypher.com/btc-testnet/tx/2c53d71c0262d939bde0da5cad5231cef1194587f58550e20bb1630d6a8c2298/
        "2c53d71c0262d939bde0da5cad5231cef1194587f58550e20bb1630d6a8c2298",
        // https://live.blockcypher.com/btc-testnet/tx/4493f6a5238c02cf3075e1434bf89a07ef2f3309f75b54ddc9597907c8137857/
        "4493f6a5238c02cf3075e1434bf89a07ef2f3309f75b54ddc9597907c8137857",
        // https://live.blockcypher.com/btc-testnet/tx/0cfbc82975d9b6ddb467e51acfeff4a488d96550cea2bdffa4559ba1d72f9cfb/
        "0cfbc82975d9b6ddb467e51acfeff4a488d96550cea2bdffa4559ba1d72f9cfb",
        // https://live.blockcypher.com/btc-testnet/tx/1931ab544817b417a2a655cd779520feb3a3dac525e2c1fbf0296282ad1ed265/
        "1931ab544817b417a2a655cd779520feb3a3dac525e2c1fbf0296282ad1ed265",
        // https://live.blockcypher.com/btc-testnet/tx/245f0a072bed336be95cb2b5a7fb080cc4b57b95e1db7c3c4152d58705e3a72e/
        "245f0a072bed336be95cb2b5a7fb080cc4b57b95e1db7c3c4152d58705e3a72e",
        // https://live.blockcypher.com/btc-testnet/tx/8f401f6ea5607a7772e77ff18d97d769433a1baddffa0a84234e0555599d5b5c/
        "8f401f6ea5607a7772e77ff18d97d769433a1baddffa0a84234e0555599d5b5c",
        // https://live.blockcypher.com/btc-testnet/tx/15e3b61a5025cac9bfcbd9d6cc9fefc01671e5e7442d1b73de6c6024c2be2c96/
        "15e3b61a5025cac9bfcbd9d6cc9fefc01671e5e7442d1b73de6c6024c2be2c96",
        // https://live.blockcypher.com/btc-testnet/tx/ec2a6c46283860f9d2dc76ac4c9d6f216ed3a897a9bdac5caa7d6fcd24d43ca9/
        "ec2a6c46283860f9d2dc76ac4c9d6f216ed3a897a9bdac5caa7d6fcd24d43ca9",
        // https://live.blockcypher.com/btc-testnet/tx/322d46e09d3668dc5b04baa83bf31fc88530a205f70f5500a8d4f7ab73e45d37/
        "322d46e09d3668dc5b04baa83bf31fc88530a205f70f5500a8d4f7ab73e45d37",
        // https://live.blockcypher.com/btc-testnet/tx/db2c760eb14328e5b237b982685f9366ccaa54e6d6a7b19f733d9ccf50e5cb69/
        "db2c760eb14328e5b237b982685f9366ccaa54e6d6a7b19f733d9ccf50e5cb69",
        // https://live.blockcypher.com/btc-testnet/tx/4fad7ebdbc7c6f3a59638af1a559fbde93d7235e2f382d84581640ea32887f6a/
        "4fad7ebdbc7c6f3a59638af1a559fbde93d7235e2f382d84581640ea32887f6a",
        // https://live.blockcypher.com/btc-testnet/tx/a9b15d2e9ec3dc6341c69e412b7daf5f971227eb23a77f29e808b327679a07c1/
        "a9b15d2e9ec3dc6341c69e412b7daf5f971227eb23a77f29e808b327679a07c1",
        // https://live.blockcypher.com/btc-testnet/tx/2f731488360d85fdab70c9d819647661726c2b9c833abda907cf72fdfc846e35/
        "2f731488360d85fdab70c9d819647661726c2b9c833abda907cf72fdfc846e35",
        // https://live.blockcypher.com/btc-testnet/tx/6d4d0a844dcbd3f839f071b101dc69d01ee902ad18d2f44531bdeffb0e381c60/
        "6d4d0a844dcbd3f839f071b101dc69d01ee902ad18d2f44531bdeffb0e381c60",
        // https://live.blockcypher.com/btc-testnet/tx/303d1797bd67895dab9289e6729886518d6e1ef34f15e49fbaaa3204db832b7f/
        "303d1797bd67895dab9289e6729886518d6e1ef34f15e49fbaaa3204db832b7f",
        // https://live.blockcypher.com/btc-testnet/tx/adaaf2d775dbee268d3ce2a02c389525c7d4b1034313bd00d207691e7dde42e0/
        "adaaf2d775dbee268d3ce2a02c389525c7d4b1034313bd00d207691e7dde42e0",
        // https://live.blockcypher.com/btc-testnet/tx/649d514d76702a0925a917d830e407f4f1b52d78832520e486c140ce8d0b879f/
        "649d514d76702a0925a917d830e407f4f1b52d78832520e486c140ce8d0b879f",
    ];

    block_on(wait_till_history_has_records(&mm, "tBTC", expected.len()));

    let tx_history = block_on(mm.rpc(&json!({
        "userpass": mm.userpass,
        "method": "my_tx_history",
        "coin": "tBTC",
        "limit": 100,
    })))
    .unwrap();
    assert_eq!(
        tx_history.0,
        StatusCode::OK,
        "RPC «my_tx_history» failed with status «{}», response «{}»",
        tx_history.0,
        tx_history.1
    );
    log!("{:?}", tx_history.1);
    let tx_history_json: Json = json::from_str(&tx_history.1).unwrap();
    let tx_history_result = &tx_history_json["result"];

    assert_eq!(tx_history_result["total"].as_u64().unwrap(), expected.len() as u64);
    for tx in tx_history_result["transactions"].as_array().unwrap() {
        // https://live.blockcypher.com/btc-testnet/tx/6d4d0a844dcbd3f839f071b101dc69d01ee902ad18d2f44531bdeffb0e381c60/
        if tx["tx_hash"].as_str().unwrap() == "6d4d0a844dcbd3f839f071b101dc69d01ee902ad18d2f44531bdeffb0e381c60" {
            // assert that segwit from address displays correctly
            assert_eq!(
                tx["from"][0].as_str().unwrap(),
                "tb1qqk4t2dppvmu9jja0z7nan0h464n5gve8v3dtus"
            );
            // assert that legacy to address displays correctly
            assert_eq!(tx["to"][0].as_str().unwrap(), "mqWYEGxLeK843n3xMTe8EWTFPyoSZjtUXb");
            // assert that segwit to address displays correctly
            assert_eq!(
                tx["to"][1].as_str().unwrap(),
                "tb1qqk4t2dppvmu9jja0z7nan0h464n5gve8v3dtus"
            );
        }
    }
}

#[test]
#[cfg(not(target_arch = "wasm32"))]
fn test_buy_conf_settings() {
    let bob_passphrase = get_passphrase(&".env.seed", "BOB_PASSPHRASE").unwrap();

    let coins = json!([rick_conf(), morty_conf(), eth_testnet_conf(),
    {"coin":"JST","name":"jst","protocol":{"type":"ERC20","protocol_data":{"platform":"ETH","contract_address":ETH_DEV_TOKEN_CONTRACT}},"required_confirmations":2},]);

    let mm_bob = MarketMakerIt::start(
        json! ({
            "gui": "nogui",
            "netid": 8999,
            "dht": "on",  // Enable DHT without delay.
            "myipaddr": env::var ("BOB_TRADE_IP") .ok(),
            "rpcip": env::var ("BOB_TRADE_IP") .ok(),
            "canbind": env::var ("BOB_TRADE_PORT") .ok().map (|s| s.parse::<i64>().unwrap()),
            "passphrase": bob_passphrase,
            "coins": coins,
            "rpc_password": "password",
            "i_am_seed": true,
        }),
        "password".into(),
        None,
    )
    .unwrap();

    let (_bob_dump_log, _bob_dump_dashboard) = mm_bob.mm_dump();
    log!("Bob log path: {}", mm_bob.log_path.display());
    log!(
        "{:?}",
        block_on(enable_coins_eth_electrum(&mm_bob, ETH_DEV_NODES, None))
    );

    log!("Issue bob buy request");
    let rc = block_on(mm_bob.rpc(&json! ({
        "userpass": mm_bob.userpass,
        "method": "buy",
        "base": "ETH",
        "rel": "JST",
        "price": 1,
        "volume": 0.1,
        "base_confs": 5,
        "base_nota": true,
        "rel_confs": 4,
        "rel_nota": false,
    })))
    .unwrap();
    assert!(rc.0.is_success(), "!buy: {}", rc.1);
    let json: Json = json::from_str(&rc.1).unwrap();
    assert_eq!(json["result"]["conf_settings"]["base_confs"], Json::from(5));
    assert_eq!(json["result"]["conf_settings"]["base_nota"], Json::from(true));
    assert_eq!(json["result"]["conf_settings"]["rel_confs"], Json::from(4));
    assert_eq!(json["result"]["conf_settings"]["rel_nota"], Json::from(false));

    // must use coin config as defaults if not set in request
    log!("Issue bob buy request");
    let rc = block_on(mm_bob.rpc(&json! ({
        "userpass": mm_bob.userpass,
        "method": "buy",
        "base": "ETH",
        "rel": "JST",
        "price": 1,
        "volume": 0.1,
    })))
    .unwrap();
    assert!(rc.0.is_success(), "!buy: {}", rc.1);
    let json: Json = json::from_str(&rc.1).unwrap();
    assert_eq!(json["result"]["conf_settings"]["base_confs"], Json::from(1));
    assert_eq!(json["result"]["conf_settings"]["base_nota"], Json::from(false));
    assert_eq!(json["result"]["conf_settings"]["rel_confs"], Json::from(2));
    assert_eq!(json["result"]["conf_settings"]["rel_nota"], Json::from(false));
}

#[test]
#[cfg(not(target_arch = "wasm32"))]
fn test_buy_response_format() {
    let bob_passphrase = get_passphrase(&".env.seed", "BOB_PASSPHRASE").unwrap();

    let coins = json!([rick_conf(), morty_conf(), eth_testnet_conf(), eth_jst_testnet_conf(),]);

    let mm_bob = MarketMakerIt::start(
        json! ({
            "gui": "nogui",
            "netid": 8999,
            "dht": "on",  // Enable DHT without delay.
            "myipaddr": env::var ("BOB_TRADE_IP") .ok(),
            "rpcip": env::var ("BOB_TRADE_IP") .ok(),
            "canbind": env::var ("BOB_TRADE_PORT") .ok().map (|s| s.parse::<i64>().unwrap()),
            "passphrase": bob_passphrase,
            "coins": coins,
            "rpc_password": "password",
            "i_am_seed": true,
        }),
        "password".into(),
        None,
    )
    .unwrap();

    let (_bob_dump_log, _bob_dump_dashboard) = mm_bob.mm_dump();
    log!("Bob log path: {}", mm_bob.log_path.display());
    log!(
        "{:?}",
        block_on(enable_coins_eth_electrum(&mm_bob, ETH_DEV_NODES, None))
    );

    log!("Issue bob buy request");
    let rc = block_on(mm_bob.rpc(&json! ({
        "userpass": mm_bob.userpass,
        "method": "buy",
        "base": "ETH",
        "rel": "JST",
        "price": 1,
        "volume": 0.1,
        "base_confs": 5,
        "base_nota": true,
        "rel_confs": 4,
        "rel_nota": false,
    })))
    .unwrap();
    assert!(rc.0.is_success(), "!buy: {}", rc.1);
    let _: BuyOrSellRpcResult = json::from_str(&rc.1).unwrap();
}

#[test]
#[cfg(not(target_arch = "wasm32"))]
fn test_sell_response_format() {
    let bob_passphrase = get_passphrase(&".env.seed", "BOB_PASSPHRASE").unwrap();

    let coins = json!([rick_conf(), morty_conf(), eth_testnet_conf(), eth_jst_testnet_conf(),]);

    let mm_bob = MarketMakerIt::start(
        json! ({
            "gui": "nogui",
            "netid": 8999,
            "dht": "on",  // Enable DHT without delay.
            "myipaddr": env::var ("BOB_TRADE_IP") .ok(),
            "rpcip": env::var ("BOB_TRADE_IP") .ok(),
            "canbind": env::var ("BOB_TRADE_PORT") .ok().map (|s| s.parse::<i64>().unwrap()),
            "passphrase": bob_passphrase,
            "coins": coins,
            "rpc_password": "password",
            "i_am_seed": true,
        }),
        "password".into(),
        None,
    )
    .unwrap();

    let (_bob_dump_log, _bob_dump_dashboard) = mm_bob.mm_dump();
    log!("Bob log path: {}", mm_bob.log_path.display());
    log!(
        "{:?}",
        block_on(enable_coins_eth_electrum(&mm_bob, ETH_DEV_NODES, None))
    );

    log!("Issue bob sell request");
    let rc = block_on(mm_bob.rpc(&json! ({
        "userpass": mm_bob.userpass,
        "method": "sell",
        "base": "ETH",
        "rel": "JST",
        "price": 1,
        "volume": 0.1,
        "base_confs": 5,
        "base_nota": true,
        "rel_confs": 4,
        "rel_nota": false,
    })))
    .unwrap();
    assert!(rc.0.is_success(), "!sell: {}", rc.1);
    let _: BuyOrSellRpcResult = json::from_str(&rc.1).unwrap();
}

#[test]
#[cfg(not(target_arch = "wasm32"))]
fn test_my_orders_response_format() {
    let bob_passphrase = get_passphrase(&".env.seed", "BOB_PASSPHRASE").unwrap();

    let coins = json!([rick_conf(), morty_conf(), eth_testnet_conf(), eth_jst_testnet_conf(),]);

    let mm_bob = MarketMakerIt::start(
        json! ({
            "gui": "nogui",
            "netid": 8999,
            "dht": "on",  // Enable DHT without delay.
            "myipaddr": env::var ("BOB_TRADE_IP") .ok(),
            "rpcip": env::var ("BOB_TRADE_IP") .ok(),
            "canbind": env::var ("BOB_TRADE_PORT") .ok().map (|s| s.parse::<i64>().unwrap()),
            "passphrase": bob_passphrase,
            "coins": coins,
            "rpc_password": "password",
            "i_am_seed": true,
        }),
        "password".into(),
        None,
    )
    .unwrap();

    let (_bob_dump_log, _bob_dump_dashboard) = mm_bob.mm_dump();
    log!("Bob log path: {}", mm_bob.log_path.display());
    log!(
        "{:?}",
        block_on(enable_coins_eth_electrum(&mm_bob, ETH_DEV_NODES, None))
    );

    log!("Issue bob buy request");
    let rc = block_on(mm_bob.rpc(&json! ({
        "userpass": mm_bob.userpass,
        "method": "buy",
        "base": "ETH",
        "rel": "JST",
        "price": 1,
        "volume": 0.1,
        "base_confs": 5,
        "base_nota": true,
        "rel_confs": 4,
        "rel_nota": false,
    })))
    .unwrap();
    assert!(rc.0.is_success(), "!buy: {}", rc.1);

    log!("Issue bob setprice request");
    let rc = block_on(mm_bob.rpc(&json! ({
        "userpass": mm_bob.userpass,
        "method": "setprice",
        "base": "ETH",
        "rel": "JST",
        "price": 1,
        "volume": 0.1,
        "base_confs": 5,
        "base_nota": true,
        "rel_confs": 4,
        "rel_nota": false,
    })))
    .unwrap();
    assert!(rc.0.is_success(), "!setprice: {}", rc.1);

    log!("Issue bob my_orders request");
    let rc = block_on(mm_bob.rpc(&json! ({
        "userpass": mm_bob.userpass,
        "method": "my_orders",
    })))
    .unwrap();
    assert!(rc.0.is_success(), "!my_orders: {}", rc.1);

    let _: MyOrdersRpcResult = json::from_str(&rc.1).unwrap();
}

#[test]
#[cfg(not(target_arch = "wasm32"))]
fn test_my_orders_after_matched() {
    let bob_passphrase = get_passphrase(&".env.seed", "BOB_PASSPHRASE").unwrap();
    let alice_passphrase = get_passphrase(&".env.client", "ALICE_PASSPHRASE").unwrap();

    let coins = json!([rick_conf(), morty_conf(), eth_testnet_conf(), eth_jst_testnet_conf(),]);

    let mut mm_bob = MarketMakerIt::start(
        json! ({
            "gui": "nogui",
            "netid": 9000,
            "dht": "on",  // Enable DHT without delay.
            "passphrase": bob_passphrase,
            "coins": coins,
            "rpc_password": "pass",
            "i_am_seed": true,
        }),
        "pass".to_string(),
        None,
    )
    .unwrap();
    let (_bob_dump_log, _bob_dump_dashboard) = mm_bob.mm_dump();

    let mut mm_alice = MarketMakerIt::start(
        json! ({
            "gui": "nogui",
            "netid": 9000,
            "dht": "on",  // Enable DHT without delay.
            "passphrase": alice_passphrase,
            "coins": coins,
            "rpc_password": "pass",
            "seednodes": vec![format!("{}", mm_bob.ip)],
        }),
        "pass".to_string(),
        None,
    )
    .unwrap();
    let (_alice_dump_log, _alice_dump_dashboard) = mm_alice.mm_dump();

    // Enable coins on Bob side. Print the replies in case we need the address.
    let rc = block_on(enable_coins_eth_electrum(&mm_bob, ETH_DEV_NODES, None));
    log!("enable_coins (bob): {:?}", rc);
    // Enable coins on Alice side. Print the replies in case we need the address.
    let rc = block_on(enable_coins_eth_electrum(&mm_alice, ETH_DEV_NODES, None));
    log!("enable_coins (alice): {:?}", rc);

    let rc = block_on(mm_bob.rpc(&json! ({
        "userpass": mm_bob.userpass,
        "method": "setprice",
        "base": "ETH",
        "rel": "JST",
        "price": 1,
        "volume": 0.000001,
    })))
    .unwrap();
    assert!(rc.0.is_success(), "!setprice: {}", rc.1);

    let rc = block_on(mm_alice.rpc(&json! ({
        "userpass": mm_alice.userpass,
        "method": "buy",
        "base": "ETH",
        "rel": "JST",
        "price": 1,
        "volume": 0.000001,
    })))
    .unwrap();
    assert!(rc.0.is_success(), "!buy: {}", rc.1);

    block_on(mm_bob.wait_for_log(22., |log| log.contains("Entering the maker_swap_loop ETH/JST"))).unwrap();
    block_on(mm_alice.wait_for_log(22., |log| log.contains("Entering the taker_swap_loop ETH/JST"))).unwrap();

    log!("Issue bob my_orders request");
    let rc = block_on(mm_bob.rpc(&json! ({
        "userpass": mm_bob.userpass,
        "method": "my_orders",
    })))
    .unwrap();
    assert!(rc.0.is_success(), "!my_orders: {}", rc.1);

    let _: MyOrdersRpcResult = json::from_str(&rc.1).unwrap();
    block_on(mm_bob.stop()).unwrap();
    block_on(mm_alice.stop()).unwrap();
}

#[test]
#[cfg(not(target_arch = "wasm32"))]
fn test_sell_conf_settings() {
    let bob_passphrase = get_passphrase(&".env.seed", "BOB_PASSPHRASE").unwrap();

    let coins = json!([rick_conf(), morty_conf(), eth_testnet_conf(),
    {"coin":"JST","name":"jst","protocol":{"type":"ERC20","protocol_data":{"platform":"ETH","contract_address": ETH_DEV_TOKEN_CONTRACT}},"required_confirmations":2},]);

    let mm_bob = MarketMakerIt::start(
        json! ({
            "gui": "nogui",
            "netid": 8999,
            "dht": "on",  // Enable DHT without delay.
            "myipaddr": env::var ("BOB_TRADE_IP") .ok(),
            "rpcip": env::var ("BOB_TRADE_IP") .ok(),
            "canbind": env::var ("BOB_TRADE_PORT") .ok().map (|s| s.parse::<i64>().unwrap()),
            "passphrase": bob_passphrase,
            "coins": coins,
            "rpc_password": "password",
            "i_am_seed": true,
        }),
        "password".into(),
        None,
    )
    .unwrap();

    let (_bob_dump_log, _bob_dump_dashboard) = mm_bob.mm_dump();
    log!("Bob log path: {}", mm_bob.log_path.display());
    log!(
        "{:?}",
        block_on(enable_coins_eth_electrum(&mm_bob, ETH_DEV_NODES, None))
    );

    log!("Issue bob sell request");
    let rc = block_on(mm_bob.rpc(&json! ({
        "userpass": mm_bob.userpass,
        "method": "sell",
        "base": "ETH",
        "rel": "JST",
        "price": 1,
        "volume": 0.1,
        "base_confs": 5,
        "base_nota": true,
        "rel_confs": 4,
        "rel_nota": false,
    })))
    .unwrap();
    assert!(rc.0.is_success(), "!sell: {}", rc.1);
    let json: Json = json::from_str(&rc.1).unwrap();
    assert_eq!(json["result"]["conf_settings"]["base_confs"], Json::from(5));
    assert_eq!(json["result"]["conf_settings"]["base_nota"], Json::from(true));
    assert_eq!(json["result"]["conf_settings"]["rel_confs"], Json::from(4));
    assert_eq!(json["result"]["conf_settings"]["rel_nota"], Json::from(false));

    // must use coin config as defaults if not set in request
    log!("Issue bob sell request");
    let rc = block_on(mm_bob.rpc(&json! ({
        "userpass": mm_bob.userpass,
        "method": "sell",
        "base": "ETH",
        "rel": "JST",
        "price": 1,
        "volume": 0.1,
    })))
    .unwrap();
    assert!(rc.0.is_success(), "!sell: {}", rc.1);
    let json: Json = json::from_str(&rc.1).unwrap();
    assert_eq!(json["result"]["conf_settings"]["base_confs"], Json::from(1));
    assert_eq!(json["result"]["conf_settings"]["base_nota"], Json::from(false));
    assert_eq!(json["result"]["conf_settings"]["rel_confs"], Json::from(2));
    assert_eq!(json["result"]["conf_settings"]["rel_nota"], Json::from(false));
}

#[test]
#[cfg(not(target_arch = "wasm32"))]
fn test_set_price_conf_settings() {
    let bob_passphrase = get_passphrase(&".env.seed", "BOB_PASSPHRASE").unwrap();

    let coins = json!([rick_conf(), morty_conf(), eth_testnet_conf(),
    {"coin":"JST","name":"jst","protocol":{"type":"ERC20","protocol_data":{"platform":"ETH","contract_address": ETH_DEV_TOKEN_CONTRACT}},"required_confirmations":2},]);

    let mm_bob = MarketMakerIt::start(
        json! ({
            "gui": "nogui",
            "netid": 8999,
            "dht": "on",  // Enable DHT without delay.
            "myipaddr": env::var ("BOB_TRADE_IP") .ok(),
            "rpcip": env::var ("BOB_TRADE_IP") .ok(),
            "canbind": env::var ("BOB_TRADE_PORT") .ok().map (|s| s.parse::<i64>().unwrap()),
            "passphrase": bob_passphrase,
            "coins": coins,
            "rpc_password": "password",
            "i_am_seed": true,
        }),
        "password".into(),
        None,
    )
    .unwrap();

    let (_bob_dump_log, _bob_dump_dashboard) = mm_bob.mm_dump();
    log!("Bob log path: {}", mm_bob.log_path.display());
    log!(
        "{:?}",
        block_on(enable_coins_eth_electrum(&mm_bob, ETH_DEV_NODES, None))
    );

    log!("Issue bob sell request");
    let rc = block_on(mm_bob.rpc(&json! ({
        "userpass": mm_bob.userpass,
        "method": "setprice",
        "base": "ETH",
        "rel": "JST",
        "price": 1,
        "volume": 0.1,
        "base_confs": 5,
        "base_nota": true,
        "rel_confs": 4,
        "rel_nota": false,
    })))
    .unwrap();
    assert!(rc.0.is_success(), "!setprice: {}", rc.1);
    let json: Json = json::from_str(&rc.1).unwrap();
    assert_eq!(json["result"]["conf_settings"]["base_confs"], Json::from(5));
    assert_eq!(json["result"]["conf_settings"]["base_nota"], Json::from(true));
    assert_eq!(json["result"]["conf_settings"]["rel_confs"], Json::from(4));
    assert_eq!(json["result"]["conf_settings"]["rel_nota"], Json::from(false));

    // must use coin config as defaults if not set in request
    log!("Issue bob sell request");
    let rc = block_on(mm_bob.rpc(&json! ({
        "userpass": mm_bob.userpass,
        "method": "setprice",
        "base": "ETH",
        "rel": "JST",
        "price": 1,
        "volume": 0.1,
    })))
    .unwrap();
    assert!(rc.0.is_success(), "!setprice: {}", rc.1);
    let json: Json = json::from_str(&rc.1).unwrap();
    assert_eq!(json["result"]["conf_settings"]["base_confs"], Json::from(1));
    assert_eq!(json["result"]["conf_settings"]["base_nota"], Json::from(false));
    assert_eq!(json["result"]["conf_settings"]["rel_confs"], Json::from(2));
    assert_eq!(json["result"]["conf_settings"]["rel_nota"], Json::from(false));
}

#[test]
#[cfg(not(target_arch = "wasm32"))]
fn test_update_maker_order() {
    let bob_passphrase = get_passphrase(&".env.seed", "BOB_PASSPHRASE").unwrap();

    let coins = json! ([
        {"coin":"RICK","asset":"RICK","required_confirmations":0,"txversion":4,"overwintered":1,"protocol":{"type":"UTXO"}},
        {"coin":"MORTY","asset":"MORTY","required_confirmations":0,"txversion":4,"overwintered":1,"protocol":{"type":"UTXO"}}
    ]);

    let mm_bob = MarketMakerIt::start(
        json! ({
            "gui": "nogui",
            "netid": 8999,
            "dht": "on",  // Enable DHT without delay.
            "myipaddr": env::var ("BOB_TRADE_IP") .ok(),
            "rpcip": env::var ("BOB_TRADE_IP") .ok(),
            "canbind": env::var ("BOB_TRADE_PORT") .ok().map (|s| s.parse::<i64>().unwrap()),
            "passphrase": bob_passphrase,
            "coins": coins,
            "rpc_password": "password",
            "i_am_seed": true,
        }),
        "password".into(),
        None,
    )
    .unwrap();

    let (_bob_dump_log, _bob_dump_dashboard) = mm_bob.mm_dump();
    log!("Bob log path: {}", mm_bob.log_path.display());
    log!("{:?}", block_on(enable_coins_rick_morty_electrum(&mm_bob)));

    log!("Issue bob sell request");
    let setprice = block_on(mm_bob.rpc(&json! ({
        "userpass": mm_bob.userpass,
        "method": "setprice",
        "base": "RICK",
        "rel": "MORTY",
        "price": 1,
        "volume": 2,
        "min_volume": 1,
        "base_confs": 5,
        "base_nota": true,
        "rel_confs": 4,
        "rel_nota": false,
    })))
    .unwrap();
    assert!(setprice.0.is_success(), "!setprice: {}", setprice.1);
    let setprice_json: Json = json::from_str(&setprice.1).unwrap();
    let uuid: Uuid = json::from_value(setprice_json["result"]["uuid"].clone()).unwrap();

    log!("Issue bob update maker order request");
    let update_maker_order = block_on(mm_bob.rpc(&json! ({
        "userpass": mm_bob.userpass,
        "method": "update_maker_order",
        "uuid": uuid,
        "new_price": 2,
    })))
    .unwrap();
    assert!(
        update_maker_order.0.is_success(),
        "!update_maker_order: {}",
        update_maker_order.1
    );
    let update_maker_order_json: Json = json::from_str(&update_maker_order.1).unwrap();
    assert_eq!(update_maker_order_json["result"]["price"], Json::from("2"));
    assert_eq!(update_maker_order_json["result"]["max_base_vol"], Json::from("2"));
    assert_eq!(update_maker_order_json["result"]["min_base_vol"], Json::from("1"));

    log!("Issue another bob update maker order request");
    let update_maker_order = block_on(mm_bob.rpc(&json! ({
        "userpass": mm_bob.userpass,
        "method": "update_maker_order",
        "uuid": uuid,
        "volume_delta": 2,
    })))
    .unwrap();
    assert!(
        update_maker_order.0.is_success(),
        "!update_maker_order: {}",
        update_maker_order.1
    );
    let update_maker_order_json: Json = json::from_str(&update_maker_order.1).unwrap();
    assert_eq!(update_maker_order_json["result"]["price"], Json::from("2"));
    assert_eq!(update_maker_order_json["result"]["max_base_vol"], Json::from("4"));
    assert_eq!(update_maker_order_json["result"]["min_base_vol"], Json::from("1"));

    log!("Get bob balance");
    let my_balance = block_on(mm_bob.rpc(&json! ({
        "userpass": mm_bob.userpass,
        "method": "my_balance",
        "coin": "RICK",
    })))
    .unwrap();
    assert!(my_balance.0.is_success(), "!my_balance: {}", my_balance.1);
    let my_balance_json: Json = json::from_str(&my_balance.1).unwrap();
    let balance: BigDecimal = json::from_value(my_balance_json["balance"].clone()).unwrap();

    log!("Get RICK trade fee");
    let trade_preimage = block_on(mm_bob.rpc(&json!({
        "userpass": mm_bob.userpass,
        "mmrpc": "2.0",
        "method": "trade_preimage",
        "params": {
            "base": "RICK",
            "rel": "MORTY",
            "swap_method": "setprice",
            "price": 2,
            "max": true,
        },
    })))
    .unwrap();
    assert!(trade_preimage.0.is_success(), "!trade_preimage: {}", trade_preimage.1);
    let get_trade_fee_json: Json = json::from_str(&trade_preimage.1).unwrap();
    let trade_fee: BigDecimal =
        json::from_value(get_trade_fee_json["result"]["base_coin_fee"]["amount"].clone()).unwrap();
    let max_volume = balance - trade_fee;

    log!("Issue another bob update maker order request");
    let update_maker_order = block_on(mm_bob.rpc(&json! ({
        "userpass": mm_bob.userpass,
        "method": "update_maker_order",
        "uuid": uuid,
        "max": true,
    })))
    .unwrap();
    assert!(
        update_maker_order.0.is_success(),
        "!update_maker_order: {}",
        update_maker_order.1
    );
    let update_maker_order_json: Json = json::from_str(&update_maker_order.1).unwrap();
    let max_base_vol =
        BigDecimal::from_str(update_maker_order_json["result"]["max_base_vol"].as_str().unwrap()).unwrap();
    assert_eq!(update_maker_order_json["result"]["price"], Json::from("2"));
    assert_eq!(max_base_vol, max_volume);

    block_on(mm_bob.stop()).unwrap();
}

#[test]
#[cfg(not(target_arch = "wasm32"))]
fn test_update_maker_order_fail() {
    let bob_passphrase = get_passphrase(&".env.seed", "BOB_PASSPHRASE").unwrap();

    let coins = json! ([
        {"coin":"RICK","asset":"RICK","required_confirmations":0,"txversion":4,"overwintered":1,"protocol":{"type":"UTXO"}},
        {"coin":"MORTY","asset":"MORTY","required_confirmations":0,"txversion":4,"overwintered":1,"protocol":{"type":"UTXO"}}
    ]);

    let mm_bob = MarketMakerIt::start(
        json! ({
            "gui": "nogui",
            "netid": 8999,
            "dht": "on",  // Enable DHT without delay.
            "myipaddr": env::var ("BOB_TRADE_IP") .ok(),
            "rpcip": env::var ("BOB_TRADE_IP") .ok(),
            "canbind": env::var ("BOB_TRADE_PORT") .ok().map (|s| s.parse::<i64>().unwrap()),
            "passphrase": bob_passphrase,
            "coins": coins,
            "rpc_password": "password",
            "i_am_seed": true,
        }),
        "password".into(),
        None,
    )
    .unwrap();

    let (_bob_dump_log, _bob_dump_dashboard) = mm_bob.mm_dump();
    log!("Bob log path: {}", mm_bob.log_path.display());
    log!("{:?}", block_on(enable_coins_rick_morty_electrum(&mm_bob)));

    log!("Issue bob sell request");
    let setprice = block_on(mm_bob.rpc(&json! ({
        "userpass": mm_bob.userpass,
        "method": "setprice",
        "base": "RICK",
        "rel": "MORTY",
        "price": 1,
        "volume": 0.1,
        "base_confs": 5,
        "base_nota": true,
        "rel_confs": 4,
        "rel_nota": false,
    })))
    .unwrap();
    assert!(setprice.0.is_success(), "!setprice: {}", setprice.1);
    let setprice_json: Json = json::from_str(&setprice.1).unwrap();
    let uuid: Uuid = json::from_value(setprice_json["result"]["uuid"].clone()).unwrap();

    log!("Issue bob update maker order request that should fail because price is too low");
    let update_maker_order = block_on(mm_bob.rpc(&json! ({
        "userpass": mm_bob.userpass,
        "method": "update_maker_order",
        "uuid": uuid,
        "new_price": 0.0000000099,
    })))
    .unwrap();
    assert!(
        !update_maker_order.0.is_success(),
        "update_maker_order success, but should be error {}",
        update_maker_order.1
    );

    log!("Issue bob update maker order request that should fail because New Volume is Less than Zero");
    let update_maker_order = block_on(mm_bob.rpc(&json! ({
        "userpass": mm_bob.userpass,
        "method": "update_maker_order",
        "uuid": uuid,
        "volume_delta": -0.11,
    })))
    .unwrap();
    assert!(
        !update_maker_order.0.is_success(),
        "update_maker_order success, but should be error {}",
        update_maker_order.1
    );

    log!("Issue bob update maker order request that should fail because Min base vol is too low");
    let update_maker_order = block_on(mm_bob.rpc(&json! ({
        "userpass": mm_bob.userpass,
        "method": "update_maker_order",
        "uuid": uuid,
        "new_price": 2,
        "min_volume": 0.000099,
    })))
    .unwrap();
    assert!(
        !update_maker_order.0.is_success(),
        "update_maker_order success, but should be error {}",
        update_maker_order.1
    );

    log!("Issue bob update maker order request that should fail because Max base vol is below Min base vol");
    let update_maker_order = block_on(mm_bob.rpc(&json! ({
        "userpass": mm_bob.userpass,
        "method": "update_maker_order",
        "uuid": uuid,
        "volume_delta": -0.0999,
        "min_volume": 0.0002,
    })))
    .unwrap();
    assert!(
        !update_maker_order.0.is_success(),
        "update_maker_order success, but should be error {}",
        update_maker_order.1
    );

    log!("Issue bob update maker order request that should fail because Max base vol is too low");
    let update_maker_order = block_on(mm_bob.rpc(&json! ({
        "userpass": mm_bob.userpass,
        "method": "update_maker_order",
        "uuid": uuid,
        "new_price": 2,
        "volume_delta": -0.099901,
    })))
    .unwrap();
    assert!(
        !update_maker_order.0.is_success(),
        "update_maker_order success, but should be error {}",
        update_maker_order.1
    );

    log!("Issue bob update maker order request that should fail because Max rel vol is too low");
    let update_maker_order = block_on(mm_bob.rpc(&json! ({
        "userpass": mm_bob.userpass,
        "method": "update_maker_order",
        "uuid": uuid,
        "new_price": 0.5,
        "volume_delta": -0.099802,
    })))
    .unwrap();
    assert!(
        !update_maker_order.0.is_success(),
        "update_maker_order success, but should be error {}",
        update_maker_order.1
    );

    log!("Issue bob batch of 2 update maker order requests that should make the second request fail because the order state changed due to the first request");
    let batch_json = json!([
        {
            "userpass": mm_bob.userpass,
            "method": "update_maker_order",
            "uuid": uuid,
            "new_price": 3,
            "volume_delta": 1,
        },
        {
            "userpass": mm_bob.userpass,
            "method": "update_maker_order",
            "uuid": uuid,
            "new_price": 2,
            "volume_delta": 1,
        },
    ]);

    let rc = block_on(mm_bob.rpc(&batch_json)).unwrap();
    assert!(rc.0.is_success(), "!batch: {}", rc.1);
    log!("{}", rc.1);
    let err_msg = "Order state has changed after price/volume/balance checks. Please try to update the order again if it's still needed.";
    let responses = json::from_str::<Vec<Json>>(&rc.1).unwrap();
    if responses[0].get("error").is_some() {
        assert!(responses[0]["error"].as_str().unwrap().contains(err_msg));
        assert!(responses[1].get("result").is_some());
    } else if responses[1].get("error").is_some() {
        assert!(responses[0].get("result").is_some());
        assert!(responses[1]["error"].as_str().unwrap().contains(err_msg));
    }

    log!("Issue bob batch update maker order and cancel order request that should make update maker order fail because Order with UUID has been deleted");
    let batch_json = json!([
        {
            "userpass": mm_bob.userpass,
            "method": "update_maker_order",
            "uuid": uuid,
            "new_price": 1,
            "volume_delta": 2.9,
        },
        {
            "userpass": mm_bob.userpass,
            "method": "cancel_order",
            "uuid": uuid,
        },
    ]);

    let rc = block_on(mm_bob.rpc(&batch_json)).unwrap();
    assert!(rc.0.is_success(), "!batch: {}", rc.1);
    log!("{}", rc.1);
    let err_msg = format!("Order with UUID: {} has been deleted", uuid);
    let responses = json::from_str::<Vec<Json>>(&rc.1).unwrap();
    if responses[0].get("error").is_some() {
        assert!(responses[0]["error"].as_str().unwrap().contains(&err_msg));
        assert!(responses[1].get("result").is_some());
    } else if responses[1].get("error").is_some() {
        assert!(responses[0].get("result").is_some());
        assert!(responses[1]["error"].as_str().unwrap().contains(&err_msg));
    }

    block_on(mm_bob.stop()).unwrap();
}

#[test]
#[cfg(not(target_arch = "wasm32"))]
fn test_update_maker_order_after_matched() {
    let bob_passphrase = get_passphrase(&".env.seed", "BOB_PASSPHRASE").unwrap();
    let alice_passphrase = get_passphrase(&".env.client", "ALICE_PASSPHRASE").unwrap();

    let coins = json!([rick_conf(), morty_conf(), eth_testnet_conf(), eth_jst_testnet_conf(),]);

    let mut mm_bob = MarketMakerIt::start(
        json! ({
            "gui": "nogui",
            "netid": 9000,
            "dht": "on",  // Enable DHT without delay.
            "passphrase": bob_passphrase,
            "coins": coins,
            "rpc_password": "pass",
            "i_am_seed": true,
        }),
        "pass".to_string(),
        None,
    )
    .unwrap();
    let (_bob_dump_log, _bob_dump_dashboard) = mm_bob.mm_dump();
    log!("Bob log path: {}", mm_bob.log_path.display());

    let mut mm_alice = MarketMakerIt::start(
        json! ({
            "gui": "nogui",
            "netid": 9000,
            "dht": "on",  // Enable DHT without delay.
            "passphrase": alice_passphrase,
            "coins": coins,
            "rpc_password": "pass",
            "seednodes": vec![format!("{}", mm_bob.ip)],
        }),
        "pass".to_string(),
        None,
    )
    .unwrap();
    let (_alice_dump_log, _alice_dump_dashboard) = mm_alice.mm_dump();

    // Enable coins on Bob side. Print the replies in case we need the address.
    let rc = block_on(enable_coins_eth_electrum(&mm_bob, ETH_DEV_NODES, None));
    log!("enable_coins (bob): {:?}", rc);
    // Enable coins on Alice side. Print the replies in case we need the address.
    let rc = block_on(enable_coins_eth_electrum(&mm_alice, ETH_DEV_NODES, None));
    log!("enable_coins (alice): {:?}", rc);

    let rc = block_on(mm_bob.rpc(&json! ({
        "userpass": mm_bob.userpass,
        "method": "setprice",
        "base": "ETH",
        "rel": "JST",
        "price": 1,
        "volume": 0.00002,
    })))
    .unwrap();
    assert!(rc.0.is_success(), "!setprice: {}", rc.1);
    let setprice_json: Json = json::from_str(&rc.1).unwrap();
    let uuid: Uuid = json::from_value(setprice_json["result"]["uuid"].clone()).unwrap();

    let rc = block_on(mm_alice.rpc(&json! ({
        "userpass": mm_alice.userpass,
        "method": "buy",
        "base": "ETH",
        "rel": "JST",
        "price": 1,
        "volume": 0.00001,
    })))
    .unwrap();
    assert!(rc.0.is_success(), "!buy: {}", rc.1);

    block_on(mm_bob.wait_for_log(22., |log| log.contains("Entering the maker_swap_loop ETH/JST"))).unwrap();
    block_on(mm_alice.wait_for_log(22., |log| log.contains("Entering the taker_swap_loop ETH/JST"))).unwrap();

    log!("Issue bob update maker order request that should fail because new volume is less than reserved amount");
    let update_maker_order = block_on(mm_bob.rpc(&json! ({
        "userpass": mm_bob.userpass,
        "method": "update_maker_order",
        "uuid": uuid,
        "volume_delta": -0.00002,
    })))
    .unwrap();
    assert!(
        !update_maker_order.0.is_success(),
        "update_maker_order success, but should be error {}",
        update_maker_order.1
    );

    log!("Issue another bob update maker order request");
    let update_maker_order = block_on(mm_bob.rpc(&json! ({
        "userpass": mm_bob.userpass,
        "method": "update_maker_order",
        "uuid": uuid,
        "volume_delta": 0.00001,
    })))
    .unwrap();
    assert!(
        update_maker_order.0.is_success(),
        "!update_maker_order: {}",
        update_maker_order.1
    );
    let update_maker_order_json: Json = json::from_str(&update_maker_order.1).unwrap();
    log!("{}", update_maker_order.1);
    assert_eq!(update_maker_order_json["result"]["max_base_vol"], Json::from("0.00003"));

    log!("Issue bob my_orders request");
    let rc = block_on(mm_bob.rpc(&json! ({
        "userpass": mm_bob.userpass,
        "method": "my_orders",
    })))
    .unwrap();
    assert!(rc.0.is_success(), "!my_orders: {}", rc.1);

    let _: MyOrdersRpcResult = json::from_str(&rc.1).unwrap();
    block_on(mm_bob.stop()).unwrap();
    block_on(mm_alice.stop()).unwrap();
}

// https://github.com/KomodoPlatform/atomicDEX-API/issues/683
// trade fee should return numbers in all 3 available formats and
// "amount" must be always in decimal representation for backwards compatibility
#[test]
#[cfg(not(target_arch = "wasm32"))]
fn test_trade_fee_returns_numbers_in_various_formats() {
    let coins = json!([
        {"coin":"RICK","asset":"RICK","rpcport":8923,"txversion":4,"overwintered":1,"protocol":{"type":"UTXO"}},
        {"coin":"MORTY","asset":"MORTY","rpcport":11608,"txversion":4,"overwintered":1,"protocol":{"type":"UTXO"}}
    ]);

    // start bob and immediately place the order
    let mm_bob = MarketMakerIt::start(
        json! ({
            "gui": "nogui",
            "netid": 9998,
            "dht": "on",  // Enable DHT without delay.
            "myipaddr": env::var ("BOB_TRADE_IP") .ok(),
            "rpcip": env::var ("BOB_TRADE_IP") .ok(),
            "canbind": env::var ("BOB_TRADE_PORT") .ok().map (|s| s.parse::<i64>().unwrap()),
            "passphrase": "bob passphrase",
            "coins": coins,
            "i_am_seed": true,
            "rpc_password": "pass",
        }),
        "pass".into(),
        None,
    )
    .unwrap();
    let (_bob_dump_log, _bob_dump_dashboard) = mm_bob.mm_dump();
    log!("Bob log path: {}", mm_bob.log_path.display());
    block_on(enable_coins_rick_morty_electrum(&mm_bob));

    let rc = block_on(mm_bob.rpc(&json! ({
        "userpass": mm_bob.userpass,
        "method": "get_trade_fee",
        "coin": "RICK",
    })))
    .unwrap();
    assert!(rc.0.is_success(), "!get_trade_fee: {}", rc.1);
    let trade_fee_json: Json = json::from_str(&rc.1).unwrap();
    let _amount_dec: BigDecimal = json::from_value(trade_fee_json["result"]["amount"].clone()).unwrap();
    let _amount_rat: BigRational = json::from_value(trade_fee_json["result"]["amount_rat"].clone()).unwrap();
    let _amount_fraction: Fraction = json::from_value(trade_fee_json["result"]["amount_fraction"].clone()).unwrap();
}

#[test]
#[cfg(not(target_arch = "wasm32"))]
fn test_orderbook_is_mine_orders() {
    let coins = json!([{"coin":"RICK","asset":"RICK","rpcport":8923,"txversion":4,"overwintered":1,"protocol":{"type":"UTXO"}},
        {"coin":"MORTY","asset":"MORTY","rpcport":11608,"txversion":4,"overwintered":1,"protocol":{"type":"UTXO"}}
    ]);

    // start bob and immediately place the order
    let mm_bob = MarketMakerIt::start(
        json! ({
            "gui": "nogui",
            "netid": 9998,
            "dht": "on",  // Enable DHT without delay.
            "myipaddr": env::var ("BOB_TRADE_IP") .ok(),
            "rpcip": env::var ("BOB_TRADE_IP") .ok(),
            "canbind": env::var ("BOB_TRADE_PORT") .ok().map (|s| s.parse::<i64>().unwrap()),
            "passphrase": "bob passphrase",
            "coins": coins,
            "i_am_seed": true,
            "rpc_password": "pass",
        }),
        "pass".into(),
        None,
    )
    .unwrap();
    let (_bob_dump_log, _bob_dump_dashboard) = mm_bob.mm_dump();
    log!("Bob log path: {}", mm_bob.log_path.display());
    // Enable coins on Bob side. Print the replies in case we need the "address".
    log!(
        "enable_coins (bob): {:?}",
        block_on(enable_coins_rick_morty_electrum(&mm_bob))
    );

    let rc = block_on(mm_bob.rpc(&json! ({
        "userpass": mm_bob.userpass,
        "method": "setprice",
        "base": "RICK",
        "rel": "MORTY",
        "price": 0.9,
        "volume": "0.9",
    })))
    .unwrap();
    assert!(rc.0.is_success(), "!setprice: {}", rc.1);
    let _bob_setprice: Json = json::from_str(&rc.1).unwrap();

    let mm_alice = MarketMakerIt::start(
        json! ({
            "gui": "nogui",
            "netid": 9998,
            "dht": "on",  // Enable DHT without delay.
            "myipaddr": env::var ("ALICE_TRADE_IP") .ok(),
            "rpcip": env::var ("ALICE_TRADE_IP") .ok(),
            "passphrase": "alice passphrase",
            "coins": coins,
            "seednodes": [mm_bob.ip.to_string()],
            "rpc_password": "pass",
        }),
        "pass".into(),
        None,
    )
    .unwrap();

    let (_alice_dump_log, _alice_dump_dashboard) = mm_alice.mm_dump();
    log!("Alice log path: {}", mm_alice.log_path.display());

    // Enable coins on Alice side. Print the replies in case we need the "address".
    log!(
        "enable_coins (alice): {:?}",
        block_on(enable_coins_rick_morty_electrum(&mm_alice))
    );

    // Bob orderbook must show 1 mine order
    log!("Get RICK/MORTY orderbook on Bob side");
    let rc = block_on(mm_bob.rpc(&json! ({
        "userpass": mm_bob.userpass,
        "method": "orderbook",
        "base": "RICK",
        "rel": "MORTY",
    })))
    .unwrap();
    assert!(rc.0.is_success(), "!orderbook: {}", rc.1);

    let bob_orderbook: Json = json::from_str(&rc.1).unwrap();
    log!("Bob orderbook {:?}", bob_orderbook);
    let asks = bob_orderbook["asks"].as_array().unwrap();
    assert_eq!(asks.len(), 1, "Bob RICK/MORTY orderbook must have exactly 1 ask");
    let is_mine = asks[0]["is_mine"].as_bool().unwrap();
    assert!(is_mine);

    // Alice orderbook must show 1 not-mine order
    log!("Get RICK/MORTY orderbook on Alice side");
    let rc = block_on(mm_alice.rpc(&json! ({
        "userpass": mm_alice.userpass,
        "method": "orderbook",
        "base": "RICK",
        "rel": "MORTY",
    })))
    .unwrap();
    assert!(rc.0.is_success(), "!orderbook: {}", rc.1);

    let alice_orderbook: Json = json::from_str(&rc.1).unwrap();
    log!("Alice orderbook {:?}", alice_orderbook);
    let asks = alice_orderbook["asks"].as_array().unwrap();
    assert_eq!(asks.len(), 1, "Alice RICK/MORTY orderbook must have exactly 1 ask");
    let is_mine = asks[0]["is_mine"].as_bool().unwrap();
    assert!(!is_mine);

    // make another order by Alice
    let rc = block_on(mm_alice.rpc(&json! ({
        "userpass": mm_alice.userpass,
        "method": "setprice",
        "base": "RICK",
        "rel": "MORTY",
        "price": 1,
        "volume": 0.1,
    })))
    .unwrap();
    assert!(rc.0.is_success(), "!buy: {}", rc.1);

    log!("Give Bob 2 seconds to import the order…");
    thread::sleep(Duration::from_secs(2));

    // Bob orderbook must show 1 mine and 1 non-mine orders.
    // Request orderbook with reverse base and rel coins to check bids instead of asks
    log!("Get RICK/MORTY orderbook on Bob side");
    let rc = block_on(mm_bob.rpc(&json! ({
        "userpass": mm_bob.userpass,
        "method": "orderbook",
        "base": "MORTY",
        "rel": "RICK",
    })))
    .unwrap();
    assert!(rc.0.is_success(), "!orderbook: {}", rc.1);

    let bob_orderbook: Json = json::from_str(&rc.1).unwrap();
    log!("Bob orderbook {:?}", bob_orderbook);
    let asks = bob_orderbook["asks"].as_array().unwrap();
    let bids = bob_orderbook["bids"].as_array().unwrap();
    assert!(asks.is_empty(), "Bob MORTY/RICK orderbook must contain an empty asks");
    assert_eq!(bids.len(), 2, "Bob MORTY/RICK orderbook must have exactly 2 bids");
    let mine_orders = bids.iter().filter(|bid| bid["is_mine"].as_bool().unwrap()).count();
    assert_eq!(mine_orders, 1, "Bob RICK/MORTY orderbook must have exactly 1 mine bid");

    // Alice orderbook must show 1 mine and 1 non-mine orders
    log!("Get RICK/MORTY orderbook on Alice side");
    let rc = block_on(mm_bob.rpc(&json! ({
        "userpass": mm_bob.userpass,
        "method": "orderbook",
        "base": "RICK",
        "rel": "MORTY",
    })))
    .unwrap();
    assert!(rc.0.is_success(), "!orderbook: {}", rc.1);

    let alice_orderbook: Json = json::from_str(&rc.1).unwrap();
    log!("Alice orderbook {:?}", alice_orderbook);
    let asks = alice_orderbook["asks"].as_array().unwrap();
    let bids = alice_orderbook["bids"].as_array().unwrap();
    assert!(bids.is_empty(), "Alice MORTY/RICK orderbook must contain an empty bids");
    assert_eq!(asks.len(), 2, "Alice MORTY/RICK orderbook must have exactly 2 asks");
    let mine_orders = asks.iter().filter(|ask| ask["is_mine"].as_bool().unwrap()).count();
    assert_eq!(
        mine_orders, 1,
        "Alice RICK/MORTY orderbook must have exactly 1 mine bid"
    );
}

#[test]
#[cfg(not(target_arch = "wasm32"))]
fn test_sell_min_volume() {
    let bob_passphrase = get_passphrase(&".env.seed", "BOB_PASSPHRASE").unwrap();

    let coins = json!([rick_conf(), morty_conf(), eth_testnet_conf(), eth_jst_testnet_conf(),]);

    let mm_bob = MarketMakerIt::start(
        json! ({
            "gui": "nogui",
            "netid": 8999,
            "dht": "on",  // Enable DHT without delay.
            "myipaddr": env::var ("BOB_TRADE_IP") .ok(),
            "rpcip": env::var ("BOB_TRADE_IP") .ok(),
            "canbind": env::var ("BOB_TRADE_PORT") .ok().map (|s| s.parse::<i64>().unwrap()),
            "passphrase": bob_passphrase,
            "coins": coins,
            "rpc_password": "password",
            "i_am_seed": true,
        }),
        "password".into(),
        None,
    )
    .unwrap();

    let (_bob_dump_log, _bob_dump_dashboard) = mm_bob.mm_dump();
    log!("Bob log path: {}", mm_bob.log_path.display());
    log!(
        "{:?}",
        block_on(enable_coins_eth_electrum(&mm_bob, ETH_DEV_NODES, None))
    );

    let min_volume: BigDecimal = "0.1".parse().unwrap();
    log!("Issue bob ETH/JST sell request");
    let rc = block_on(mm_bob.rpc(&json! ({
        "userpass": mm_bob.userpass,
        "method": "sell",
        "base": "ETH",
        "rel": "JST",
        "price": "1",
        "volume": "1",
        "min_volume": min_volume,
        "order_type": {
            "type": "GoodTillCancelled"
        },
        "timeout": 2,
    })))
    .unwrap();
    assert!(rc.0.is_success(), "!sell: {}", rc.1);
    let rc_json: Json = json::from_str(&rc.1).unwrap();
    let uuid: Uuid = json::from_value(rc_json["result"]["uuid"].clone()).unwrap();
    let min_volume_response: BigDecimal = json::from_value(rc_json["result"]["min_volume"].clone()).unwrap();
    assert_eq!(min_volume, min_volume_response);

    log!("Wait for 4 seconds for Bob order to be converted to maker");
    thread::sleep(Duration::from_secs(4));

    let rc = block_on(mm_bob.rpc(&json! ({
        "userpass": mm_bob.userpass,
        "method": "my_orders",
    })))
    .unwrap();
    assert!(rc.0.is_success(), "!my_orders: {}", rc.1);
    let my_orders: Json = json::from_str(&rc.1).unwrap();
    let my_maker_orders: HashMap<Uuid, Json> = json::from_value(my_orders["result"]["maker_orders"].clone()).unwrap();
    let my_taker_orders: HashMap<Uuid, Json> = json::from_value(my_orders["result"]["taker_orders"].clone()).unwrap();
    assert_eq!(1, my_maker_orders.len(), "maker_orders must have exactly 1 order");
    assert!(my_taker_orders.is_empty(), "taker_orders must be empty");
    let maker_order = my_maker_orders.get(&uuid).unwrap();
    let min_volume_maker: BigDecimal = json::from_value(maker_order["min_base_vol"].clone()).unwrap();
    assert_eq!(min_volume, min_volume_maker);
}

#[test]
#[cfg(not(target_arch = "wasm32"))]
fn test_sell_min_volume_dust() {
    let bob_passphrase = get_passphrase(&".env.seed", "BOB_PASSPHRASE").unwrap();

    let coins = json! ([
        {"coin":"RICK","asset":"RICK","dust":10000000,"required_confirmations":0,"txversion":4,"overwintered":1,"protocol":{"type":"UTXO"}},
        {"coin":"MORTY","asset":"MORTY","required_confirmations":0,"txversion":4,"overwintered":1,"protocol":{"type":"UTXO"}}
    ]);

    let mm_bob = MarketMakerIt::start(
        json! ({
            "gui": "nogui",
            "netid": 8999,
            "dht": "on",  // Enable DHT without delay.
            "myipaddr": env::var ("BOB_TRADE_IP") .ok(),
            "rpcip": env::var ("BOB_TRADE_IP") .ok(),
            "canbind": env::var ("BOB_TRADE_PORT") .ok().map (|s| s.parse::<i64>().unwrap()),
            "passphrase": bob_passphrase,
            "coins": coins,
            "rpc_password": "password",
            "i_am_seed": true,
        }),
        "password".into(),
        None,
    )
    .unwrap();

    let (_bob_dump_log, _bob_dump_dashboard) = mm_bob.mm_dump();
    log!("Bob log path: {}", mm_bob.log_path.display());
    log!("{:?}", block_on(enable_coins_rick_morty_electrum(&mm_bob)));

    log!("Issue bob RICK/MORTY sell request");
    let rc = block_on(mm_bob.rpc(&json! ({
        "userpass": mm_bob.userpass,
        "method": "sell",
        "base": "RICK",
        "rel": "MORTY",
        "price": "1",
        "volume": "1",
        "order_type": {
            "type": "FillOrKill"
        }
    })))
    .unwrap();
    assert!(rc.0.is_success(), "!sell: {}", rc.1);
    let response: BuyOrSellRpcResult = json::from_str(&rc.1).unwrap();
    let expected_min = BigDecimal::from(1);
    assert_eq!(response.result.min_volume, expected_min);
}

#[test]
#[cfg(not(target_arch = "wasm32"))]
fn test_setprice_min_volume_dust() {
    let bob_passphrase = get_passphrase(&".env.seed", "BOB_PASSPHRASE").unwrap();

    let coins = json! ([
        {"coin":"RICK","asset":"RICK","dust":10000000,"required_confirmations":0,"txversion":4,"overwintered":1,"protocol":{"type":"UTXO"}},
        {"coin":"MORTY","asset":"MORTY","required_confirmations":0,"txversion":4,"overwintered":1,"protocol":{"type":"UTXO"}}
    ]);

    let mm_bob = MarketMakerIt::start(
        json! ({
            "gui": "nogui",
            "netid": 8999,
            "dht": "on",  // Enable DHT without delay.
            "myipaddr": env::var ("BOB_TRADE_IP") .ok(),
            "rpcip": env::var ("BOB_TRADE_IP") .ok(),
            "canbind": env::var ("BOB_TRADE_PORT") .ok().map (|s| s.parse::<i64>().unwrap()),
            "passphrase": bob_passphrase,
            "coins": coins,
            "rpc_password": "password",
            "i_am_seed": true,
        }),
        "password".into(),
        None,
    )
    .unwrap();

    let (_bob_dump_log, _bob_dump_dashboard) = mm_bob.mm_dump();
    log!("Bob log path: {}", mm_bob.log_path.display());
    log!("{:?}", block_on(enable_coins_rick_morty_electrum(&mm_bob)));

    log!("Issue bob RICK/MORTY sell request");
    let rc = block_on(mm_bob.rpc(&json! ({
        "userpass": mm_bob.userpass,
        "method": "setprice",
        "base": "RICK",
        "rel": "MORTY",
        "price": "1",
        "volume": "1",
    })))
    .unwrap();
    assert!(rc.0.is_success(), "!setprice: {}", rc.1);
    let response: SetPriceResponse = json::from_str(&rc.1).unwrap();
    let expected_min = BigDecimal::from(1);
    assert_eq!(expected_min, response.result.min_base_vol);
}

#[test]
#[cfg(not(target_arch = "wasm32"))]
fn test_buy_min_volume() {
    let bob_passphrase = get_passphrase(&".env.seed", "BOB_PASSPHRASE").unwrap();

    let coins = json!([rick_conf(), morty_conf(), eth_testnet_conf(), eth_jst_testnet_conf(),]);

    let mm_bob = MarketMakerIt::start(
        json! ({
            "gui": "nogui",
            "netid": 8999,
            "dht": "on",  // Enable DHT without delay.
            "myipaddr": env::var ("BOB_TRADE_IP") .ok(),
            "rpcip": env::var ("BOB_TRADE_IP") .ok(),
            "canbind": env::var ("BOB_TRADE_PORT") .ok().map (|s| s.parse::<i64>().unwrap()),
            "passphrase": bob_passphrase,
            "coins": coins,
            "rpc_password": "password",
            "i_am_seed": true,
        }),
        "password".into(),
        None,
    )
    .unwrap();
    thread::sleep(Duration::from_secs(2));

    let (_bob_dump_log, _bob_dump_dashboard) = mm_bob.mm_dump();
    log!("Bob log path: {}", mm_bob.log_path.display());
    log!(
        "{:?}",
        block_on(enable_coins_eth_electrum(&mm_bob, ETH_DEV_NODES, None))
    );

    let min_volume: BigDecimal = "0.1".parse().unwrap();
    log!("Issue bob ETH/JST sell request");
    let rc = block_on(mm_bob.rpc(&json! ({
        "userpass": mm_bob.userpass,
        "method": "buy",
        "base": "ETH",
        "rel": "JST",
        "price": "2",
        "volume": "1",
        "min_volume": min_volume,
        "order_type": {
            "type": "GoodTillCancelled"
        },
        "timeout": 2,
    })))
    .unwrap();
    assert!(rc.0.is_success(), "!sell: {}", rc.1);
    let response: BuyOrSellRpcResult = json::from_str(&rc.1).unwrap();
    assert_eq!(min_volume, response.result.min_volume);

    log!("Wait for 4 seconds for Bob order to be converted to maker");
    thread::sleep(Duration::from_secs(4));

    let rc = block_on(mm_bob.rpc(&json! ({
        "userpass": mm_bob.userpass,
        "method": "my_orders",
    })))
    .unwrap();
    assert!(rc.0.is_success(), "!my_orders: {}", rc.1);
    let my_orders: MyOrdersRpcResult = json::from_str(&rc.1).unwrap();
    assert_eq!(
        1,
        my_orders.result.maker_orders.len(),
        "maker_orders must have exactly 1 order"
    );
    assert!(my_orders.result.taker_orders.is_empty(), "taker_orders must be empty");
    let maker_order = my_orders.result.maker_orders.get(&response.result.uuid).unwrap();

    let expected_min_volume: BigDecimal = "0.2".parse().unwrap();
    assert_eq!(expected_min_volume, maker_order.min_base_vol);
}

#[cfg(not(target_arch = "wasm32"))]
fn request_and_check_orderbook_depth(mm_alice: &MarketMakerIt) {
    let rc = block_on(mm_alice.rpc(&json! ({
        "userpass": mm_alice.userpass,
        "method": "orderbook_depth",
        "pairs": [("RICK", "MORTY"), ("RICK", "ETH"), ("MORTY", "ETH")],
    })))
    .unwrap();
    assert!(rc.0.is_success(), "!orderbook_depth: {}", rc.1);
    let response: OrderbookDepthResponse = json::from_str(&rc.1).unwrap();
    let rick_morty = response
        .result
        .iter()
        .find(|pair_depth| pair_depth.pair.0 == "RICK" && pair_depth.pair.1 == "MORTY")
        .unwrap();
    assert_eq!(3, rick_morty.depth.asks);
    assert_eq!(2, rick_morty.depth.bids);

    let rick_eth = response
        .result
        .iter()
        .find(|pair_depth| pair_depth.pair.0 == "RICK" && pair_depth.pair.1 == "ETH")
        .unwrap();
    assert_eq!(1, rick_eth.depth.asks);
    assert_eq!(1, rick_eth.depth.bids);

    let morty_eth = response
        .result
        .iter()
        .find(|pair_depth| pair_depth.pair.0 == "MORTY" && pair_depth.pair.1 == "ETH")
        .unwrap();
    assert_eq!(0, morty_eth.depth.asks);
    assert_eq!(0, morty_eth.depth.bids);
}

#[test]
#[cfg(not(target_arch = "wasm32"))]
fn test_orderbook_depth() {
    let bob_passphrase = get_passphrase(&".env.seed", "BOB_PASSPHRASE").unwrap();

    let coins = json!([rick_conf(), morty_conf(), eth_testnet_conf(), eth_jst_testnet_conf(),]);

    // start bob and immediately place the orders
    let mut mm_bob = MarketMakerIt::start(
        json! ({
            "gui": "nogui",
            "netid": 9998,
            "myipaddr": env::var ("BOB_TRADE_IP") .ok(),
            "rpcip": env::var ("BOB_TRADE_IP") .ok(),
            "canbind": env::var ("BOB_TRADE_PORT") .ok().map (|s| s.parse::<i64>().unwrap()),
            "passphrase": bob_passphrase,
            "coins": coins,
            "rpc_password": "pass",
            "i_am_seed": true,
        }),
        "pass".into(),
        None,
    )
    .unwrap();
    let (_bob_dump_log, _bob_dump_dashboard) = mm_bob.mm_dump();
    log!("Bob log path: {}", mm_bob.log_path.display());

    // Enable coins on Bob side. Print the replies in case we need the "address".
    let bob_coins = block_on(enable_coins_eth_electrum(&mm_bob, ETH_DEV_NODES, None));
    log!("enable_coins (bob): {:?}", bob_coins);
    // issue sell request on Bob side by setting base/rel price
    log!("Issue bob sell requests");

    let bob_orders = [
        // (base, rel, price, volume, min_volume)
        ("RICK", "MORTY", "0.9", "0.9", None),
        ("RICK", "MORTY", "0.8", "0.9", None),
        ("RICK", "MORTY", "0.7", "0.9", Some("0.9")),
        ("RICK", "ETH", "0.8", "0.9", None),
        ("MORTY", "RICK", "0.8", "0.9", None),
        ("MORTY", "RICK", "0.9", "0.9", None),
        ("ETH", "RICK", "0.8", "0.9", None),
    ];
    for (base, rel, price, volume, min_volume) in bob_orders.iter() {
        let rc = block_on(mm_bob.rpc(&json! ({
            "userpass": mm_bob.userpass,
            "method": "setprice",
            "base": base,
            "rel": rel,
            "price": price,
            "volume": volume,
            "min_volume": min_volume.unwrap_or("0.00777"),
            "cancel_previous": false,
        })))
        .unwrap();
        assert!(rc.0.is_success(), "!setprice: {}", rc.1);
    }

    let mm_alice = MarketMakerIt::start(
        json! ({
            "gui": "nogui",
            "netid": 9998,
            "myipaddr": env::var ("ALICE_TRADE_IP") .ok(),
            "rpcip": env::var ("ALICE_TRADE_IP") .ok(),
            "passphrase": "alice passphrase",
            "coins": coins,
            "seednodes": [mm_bob.ip.to_string()],
            "rpc_password": "pass",
        }),
        "pass".into(),
        None,
    )
    .unwrap();

    let (_alice_dump_log, _alice_dump_dashboard) = mm_alice.mm_dump();
    log!("Alice log path: {}", mm_alice.log_path.display());

    block_on(mm_bob.wait_for_log(22., |log| {
        log.contains("DEBUG Handling IncludedTorelaysMesh message for peer")
    }))
    .unwrap();

    request_and_check_orderbook_depth(&mm_alice);
    // request RICK/MORTY orderbook to subscribe Alice
    let rc = block_on(mm_alice.rpc(&json! ({
        "userpass": mm_alice.userpass,
        "method": "orderbook",
        "base": "RICK",
        "rel": "MORTY",
    })))
    .unwrap();
    assert!(rc.0.is_success(), "!orderbook: {}", rc.1);

    request_and_check_orderbook_depth(&mm_alice);

    block_on(mm_bob.stop()).unwrap();
    block_on(mm_alice.stop()).unwrap();
}

// https://github.com/KomodoPlatform/atomicDEX-API/issues/932
#[test]
#[cfg(not(target_arch = "wasm32"))]
fn test_mm2_db_migration() {
    let bob_passphrase = get_passphrase(&".env.seed", "BOB_PASSPHRASE").unwrap();

    let coins = json!([rick_conf(), morty_conf(), eth_testnet_conf(), eth_jst_testnet_conf(),]);

    let mm2_folder = new_mm2_temp_folder_path(None);
    let swaps_dir = mm2_folder.join(format!(
        "{}/SWAPS/STATS/MAKER",
        hex::encode(rmd160_from_passphrase(&bob_passphrase))
    ));
    std::fs::create_dir_all(&swaps_dir).unwrap();
    let swap_path = swaps_dir.join("5d02843e-d1b4-488d-aad0-114d82020453.json");
    let swap_json = r#"{"uuid":"5d02843e-d1b4-488d-aad0-114d82020453","events":[{"timestamp":1612780908136,"event":{"type":"Started","data":{"taker_coin":"MORTY-BEP20","maker_coin":"RICK-BEP20","taker":"ad6f89abc2e5beaa8a3ac28e22170659b3209fe2ddf439681b4b8f31508c36fa","secret":"0000000000000000000000000000000000000000000000000000000000000000","secret_hash":"026bebc2e19c243d0940dd583c9573bf10377afd","my_persistent_pub":"037310a8fb9fd8f198a1a21db830252ad681fccda580ed4101f3f6bfb98b34fab5","lock_duration":7800,"maker_amount":"1","taker_amount":"1","maker_payment_confirmations":1,"maker_payment_requires_nota":false,"taker_payment_confirmations":1,"taker_payment_requires_nota":false,"maker_payment_lock":1612796508,"uuid":"5d02843e-d1b4-488d-aad0-114d82020453","started_at":1612780908,"maker_coin_start_block":793472,"taker_coin_start_block":797356,"maker_payment_trade_fee":null,"taker_payment_spend_trade_fee":null}}},{"timestamp":1612780924142,"event":{"type":"Negotiated","data":{"taker_payment_locktime":1612788708,"taker_pubkey":"03ad6f89abc2e5beaa8a3ac28e22170659b3209fe2ddf439681b4b8f31508c36fa"}}},{"timestamp":1612780935156,"event":{"type":"TakerFeeValidated","data":{"tx_hex":"0400008085202f8901f425fbefe21f33ccb7b487df251191b27dfa7b639b04f60e5493c7ea41dbf149000000006b483045022100d5ec3e542175479bd4bd011e19b76a75e99f19cc49867e5bca9541950322c33a02207a4d1ffd674fb9760de79bb4929af44d66344b5e182de3c377186deebf6bf376012103ad6f89abc2e5beaa8a3ac28e22170659b3209fe2ddf439681b4b8f31508c36faffffffff02bcf60100000000001976a914ca1e04745e8ca0c60d8c5881531d51bec470743f88ac5ce6f305000000001976a914d55f0df6cb82630ad21a4e6049522a6f2b6c9d4588ac7c152160000000000000000000000000000000","tx_hash":"75323ab7acd64bd35242611fabaec560d9acf2e1f9ca28d3a4aba47a79fb49c4"}}},{"timestamp":1612780935174,"event":{"type":"MakerPaymentSent","data":{"tx_hex":"0400008085202f89028bef955e42107c562e4e02421f25c455723a701573f86c17b4d82e35a7d8f9f7020000006b483045022100b12fc9d95acca76bf5fd8d5c6acc288b454032ba4561b1c2b1f5f33b2cf2926d022017e561bc2cd93308848674b47b2e8ebd8f074ea78e32454d5fea6f08c0b1f1e40121037310a8fb9fd8f198a1a21db830252ad681fccda580ed4101f3f6bfb98b34fab5ffffffff5dfd0b24c0f7c3cf235868cf9a26ec49574764d135796fc4e7d20e95d55a8653000000006a47304402207c752d14601d1c99892f9d6c88c8ff2f93211640a65b2ee69172a16b908b21e402206f0b66684158445888271a849ab46258ad722496ee64fde055a6f44e36ed2ccc0121037310a8fb9fd8f198a1a21db830252ad681fccda580ed4101f3f6bfb98b34fab5ffffffff0300e1f5050000000017a9141b85c1a277f44f7d77d52b78e2ba70a0becc2ff9870000000000000000166a14026bebc2e19c243d0940dd583c9573bf10377afda7d26301000000001976a91486f747b28c60ad1130bdd3f84f48eeaf1801ca9888ac87152160000000000000000000000000000000","tx_hash":"27dafe553246553d54f909fbbded80e6d490fdb95ca7b6807d73eca45f0d7a22"}}},{"timestamp":1612780982221,"event":{"type":"TakerPaymentReceived","data":{"tx_hex":"0400008085202f8902c449fb797aa4aba4d328caf9e1f2acd960c5aeab1f614252d34bd6acb73a3275010000006a47304402200438c96bf457bacf906e94c98f91783129cb1c3a8f3d9355e1c39a9857fb2c6b02201d3c71b3f243f7a3c91bb9a15e80bb26e47bed04e798106a8af8dac61082ec41012103ad6f89abc2e5beaa8a3ac28e22170659b3209fe2ddf439681b4b8f31508c36fafffffffff425fbefe21f33ccb7b487df251191b27dfa7b639b04f60e5493c7ea41dbf149010000006b483045022100efa00c742159b0b05433678aa95f0c8900adaddf5011bfaf56d6a7679aed428b022043f68efc3cb386dd10a65a2a3e8a904541c8f1ddbd7dddbcda2ccdd7938c5934012103ad6f89abc2e5beaa8a3ac28e22170659b3209fe2ddf439681b4b8f31508c36faffffffff0300e1f5050000000017a914bc8e8f2648f7bb4dbd612f2e71dd7b23c54880b7870000000000000000166a14026bebc2e19c243d0940dd583c9573bf10377afd74c3e90b000000001976a914d55f0df6cb82630ad21a4e6049522a6f2b6c9d4588acb5152160000000000000000000000000000000","tx_hash":"94c8a1244421465b618a36e7647a270c7b2ef20eff3cd1317761cc242c49cc99"}}},{"timestamp":1612780982222,"event":{"type":"TakerPaymentWaitConfirmStarted"}},{"timestamp":1612781042265,"event":{"type":"TakerPaymentValidatedAndConfirmed"}},{"timestamp":1612781042272,"event":{"type":"TakerPaymentSpent","data":{"tx_hex":"0400008085202f890199cc492c24cc617731d13cff0ef22e7b0c277a64e7368a615b46214424a1c89400000000d84830450221008f38d29e7990bd694f2c4fd4c235fe00997da4e5133208d7c38e75e806d9be1702201ff1d598ceafc099dc4af7d4b91db535196f642cf31b5b5e386b28574a378b9b0120e8512e2afb02d3a90590d30095286e2293f51f9d4411ad87ef398ee8f566de43004c6b6304e4332160b1752103ad6f89abc2e5beaa8a3ac28e22170659b3209fe2ddf439681b4b8f31508c36faac6782012088a914026bebc2e19c243d0940dd583c9573bf10377afd8821037310a8fb9fd8f198a1a21db830252ad681fccda580ed4101f3f6bfb98b34fab5ac68ffffffff0118ddf505000000001976a91486f747b28c60ad1130bdd3f84f48eeaf1801ca9888ace2072160000000000000000000000000000000","tx_hash":"d21173cca32b83ffe5d4cc327f7eff09496f52876614dbbfe7963284818ba9a1"}}},{"timestamp":1612781042273,"event":{"type":"TakerPaymentSpendConfirmStarted"}},{"timestamp":1612781207356,"event":{"type":"TakerPaymentSpendConfirmed"}},{"timestamp":1612781207357,"event":{"type":"Finished"}}],"maker_amount":"1","maker_coin":"RICK-BEP20","taker_amount":"1","taker_coin":"MORTY-BEP20","gui":"dexstats","mm_version":"19701cc87","success_events":["Started","Negotiated","TakerFeeValidated","MakerPaymentSent","TakerPaymentReceived","TakerPaymentWaitConfirmStarted","TakerPaymentValidatedAndConfirmed","TakerPaymentSpent","TakerPaymentSpendConfirmStarted","TakerPaymentSpendConfirmed","Finished"],"error_events":["StartFailed","NegotiateFailed","TakerFeeValidateFailed","MakerPaymentTransactionFailed","MakerPaymentDataSendFailed","MakerPaymentWaitConfirmFailed","TakerPaymentValidateFailed","TakerPaymentWaitConfirmFailed","TakerPaymentSpendFailed","TakerPaymentSpendConfirmFailed","MakerPaymentWaitRefundStarted","MakerPaymentRefunded","MakerPaymentRefundFailed"]}"#;
    std::fs::write(swap_path, swap_json.as_bytes()).unwrap();

    // if there is an issue with migration the start will fail
    MarketMakerIt::start(
        json! ({
            "gui": "nogui",
            "netid": 8999,
            "dht": "on",  // Enable DHT without delay.
            "myipaddr": env::var ("BOB_TRADE_IP") .ok(),
            "rpcip": env::var ("BOB_TRADE_IP") .ok(),
            "canbind": env::var ("BOB_TRADE_PORT") .ok().map (|s| s.parse::<i64>().unwrap()),
            "passphrase": bob_passphrase,
            "coins": coins,
            "rpc_password": "password",
            "i_am_seed": true,
            "dbdir": mm2_folder.display().to_string(),
        }),
        "password".into(),
        None,
    )
    .unwrap();
}

#[test]
#[cfg(not(target_arch = "wasm32"))]
fn test_get_current_mtp() {
    // KMD coin config used for this test
    let coins = json!([
        {"coin":"KMD","txversion":4,"overwintered":1,"txfee":10000,"protocol":{"type":"UTXO"}},
    ]);
    let passphrase = "cMhHM3PMpMrChygR4bLF7QsTdenhWpFrrmf2UezBG3eeFsz41rtL";

    let conf = Mm2TestConf::seednode(passphrase, &coins);
    let mm = MarketMakerIt::start(conf.conf, conf.rpc_password, None).unwrap();
    let (_dump_log, _dump_dashboard) = mm.mm_dump();

    let electrum = block_on(enable_electrum(
        &mm,
        "KMD",
        false,
        &[
            "electrum1.cipig.net:10001",
            "electrum2.cipig.net:10001",
            "electrum3.cipig.net:10001",
        ],
        None,
    ));
    log!("{:?}", electrum);

    let rc = block_on(mm.rpc(&json!({
        "userpass": mm.userpass,
        "mmrpc": "2.0",
        "method": "get_current_mtp",
        "params": {
            "coin": "KMD",
        },
    })))
    .unwrap();

    // Test if request is successful before proceeding.
    assert!(rc.0.is_success());
    let mtp_result: Json = json::from_str(&rc.1).unwrap();
    // Test if mtp returns a u32 Number.
    assert!(mtp_result["result"]["mtp"].is_number());
}

#[test]
#[cfg(not(target_arch = "wasm32"))]
fn test_get_public_key() {
    let coins = json!([
        {"coin":"RICK","asset":"RICK","rpcport":8923,"txversion":4,"protocol":{"type":"UTXO"}},
    ]);

    let mm = MarketMakerIt::start(
        json!({
            "gui": "nogui",
            "netid": 9998,
            "passphrase": "bob passphrase",
            "rpc_password": "password",
            "coins": coins,
            "i_am_seed": true,
        }),
        "password".into(),
        None,
    )
    .unwrap();
    let (_dump_log, _dump_dashboard) = mm.mm_dump();
    log!("Log path: {}", mm.log_path.display());
    fn get_public_key_bot_rpc(mm: &MarketMakerIt) -> (StatusCode, String, HeaderMap) {
        block_on(mm.rpc(&json!({
                 "userpass": "password",
                 "mmrpc": "2.0",
                 "method": "get_public_key",
                 "params": {},
                 "id": 0})))
        .unwrap()
    }
    let resp = get_public_key_bot_rpc(&mm);

    // Must be 200
    assert_eq!(resp.0, 200);
    let v: RpcV2Response<GetPublicKeyResult> = serde_json::from_str(&resp.1).unwrap();
    assert_eq!(
        v.result.public_key,
        "022cd3021a2197361fb70b862c412bc8e44cff6951fa1de45ceabfdd9b4c520420"
    )
}

#[test]
#[cfg(not(target_arch = "wasm32"))]
fn test_get_public_key_hash() {
    let coins = json!([
        {"coin":"RICK","asset":"RICK","rpcport":8923,"txversion":4,"protocol":{"type":"UTXO"}},
    ]);

    let mm = MarketMakerIt::start(
        json!({
            "gui": "nogui",
            "netid": 9998,
            "passphrase": "bob passphrase",
            "rpc_password": "password",
            "coins": coins,
            "i_am_seed": true,
        }),
        "password".into(),
        None,
    )
    .unwrap();
    let (_dump_log, _dump_dashboard) = mm.mm_dump();
    log!("Log path: {}", mm.log_path.display());
    let resp = block_on(mm.rpc(&json!({
                 "userpass": "password",
                 "mmrpc": "2.0",
                 "method": "get_public_key_hash",
                 "params": {},
                 "id": 0})))
    .unwrap();

    // Must be 200
    assert_eq!(resp.0, StatusCode::OK);
    let v: RpcV2Response<GetPublicKeyHashResult> = serde_json::from_str(&resp.1).unwrap();
    // Public key hash must be "b506088aa2a3b4bb1da3a29bf00ce1a550ea1df9"
    assert_eq!(v.result.public_key_hash, "b506088aa2a3b4bb1da3a29bf00ce1a550ea1df9")
}

#[test]
#[cfg(not(target_arch = "wasm32"))]
fn test_get_my_address_hd() {
    const PASSPHRASE: &str = "tank abandon bind salon remove wisdom net size aspect direct source fossil";

    let coins = json!([eth_testnet_conf()]);

    let conf = Mm2TestConf::seednode_with_hd_account(PASSPHRASE, &coins);
    let mm = MarketMakerIt::start(conf.conf, conf.rpc_password, None).unwrap();
    let (_dump_log, _dump_dashboard) = mm.mm_dump();
    log!("log path: {}", mm.log_path.display());

    let resp = block_on(mm.rpc(&json!({
        "userpass": mm.userpass,
        "mmrpc": "2.0",
        "method": "get_my_address",
        "params": {
            "coin": "ETH",
        }
    })))
    .unwrap();

    assert_eq!(resp.0, StatusCode::OK);
    let my_wallet_address: Json = json::from_str(&resp.1).unwrap();
    assert_eq!(
        my_wallet_address["result"]["wallet_address"],
        "0x1737F1FaB40c6Fd3dc729B51C0F97DB3297CCA93"
    )
}

#[test]
#[cfg(not(target_arch = "wasm32"))]
fn test_get_orderbook_with_same_orderbook_ticker() {
    let coins = json!([
        {"coin":"RICK","asset":"RICK","rpcport":8923,"txversion":4,"protocol":{"type":"UTXO"}},
        {"coin":"RICK-Utxo","asset":"RICK","orderbook_ticker":"RICK","rpcport":8923,"txversion":4,"protocol":{"type":"UTXO"}},
        // just a random contract address
        {"coin":"RICK-ERC20","orderbook_ticker":"RICK","decimals": 18,"protocol":{"type":"ERC20","protocol_data":{"platform":"ETH","contract_address":"0x7Fc66500c84A76Ad7e9c93437bFc5Ac33E2DDaE9"}}},
    ]);

    let mm = MarketMakerIt::start(
        json!({
            "gui": "nogui",
            "netid": 9998,
            "passphrase": "bob passphrase",
            "rpc_password": "password",
            "coins": coins,
            "i_am_seed": true,
        }),
        "password".into(),
        None,
    )
    .unwrap();
    let (_dump_log, _dump_dashboard) = mm.mm_dump();
    log!("Log path: {}", mm.log_path.display());

    let rc = block_on(mm.rpc(&json! ({
        "userpass": mm.userpass,
        "method": "orderbook",
        "base": "RICK",
        "rel": "RICK-Utxo",
    })))
    .unwrap();
    assert!(
        rc.0.is_server_error(),
        "orderbook succeed but should have failed {}",
        rc.1
    );

    let rc = block_on(mm.rpc(&json! ({
        "userpass": mm.userpass,
        "method": "orderbook",
        "base": "RICK",
        "rel": "RICK-ERC20",
    })))
    .unwrap();
    assert!(rc.0.is_success(), "!orderbook {}", rc.1);
}

#[test]
#[cfg(not(target_arch = "wasm32"))]
fn test_conf_settings_in_orderbook() {
    let coins = json!([
        {"coin":"RICK","asset":"RICK","rpcport":8923,"txversion":4,"overwintered":1,"required_confirmations":10,"requires_notarization":true,"protocol":{"type":"UTXO"}},
        {"coin":"MORTY","asset":"MORTY","rpcport":11608,"txversion":4,"overwintered":1,"required_confirmations":5,"requires_notarization":false,"protocol":{"type":"UTXO"}},
    ]);

    let mm_bob = MarketMakerIt::start(
        json!({
            "gui": "nogui",
            "netid": 9998,
            "passphrase": "bob passphrase",
            "rpc_password": "password",
            "coins": coins,
            "i_am_seed": true,
        }),
        "password".into(),
        None,
    )
    .unwrap();
    let (_dump_log, _dump_dashboard) = mm_bob.mm_dump();
    log!("Log path: {}", mm_bob.log_path.display());

    log!(
        "enable_coins (bob): {:?}",
        block_on(enable_coins_rick_morty_electrum(&mm_bob))
    );

    log!("Issue set_price request for RICK/MORTY on Bob side");
    let rc = block_on(mm_bob.rpc(&json! ({
        "userpass": mm_bob.userpass,
        "method": "setprice",
        "base": "RICK",
        "rel": "MORTY",
        "price": 0.9,
        "volume": "0.9",
    })))
    .unwrap();
    assert!(rc.0.is_success(), "!setprice: {}", rc.1);

    log!("Issue set_price request for MORTY/RICK on Bob side");
    let rc = block_on(mm_bob.rpc(&json! ({
        "userpass": mm_bob.userpass,
        "method": "setprice",
        "base": "MORTY",
        "rel": "RICK",
        "price": 0.9,
        "volume": "0.9",
    })))
    .unwrap();
    assert!(rc.0.is_success(), "!setprice: {}", rc.1);

    let mm_alice = MarketMakerIt::start(
        json!({
            "gui": "nogui",
            "netid": 9998,
            "passphrase": "alice passphrase",
            "rpc_password": "password",
            "coins": coins,
            "seednodes": [mm_bob.ip.to_string()],
        }),
        "password".into(),
        None,
    )
    .unwrap();
    let (_dump_log, _dump_dashboard) = mm_alice.mm_dump();
    log!("Log path: {}", mm_alice.log_path.display());

    log!(
        "enable_coins (alice): {:?}",
        block_on(enable_coins_rick_morty_electrum(&mm_alice))
    );

    log!("Get RICK/MORTY orderbook on Alice side");
    let rc = block_on(mm_alice.rpc(&json! ({
        "userpass": mm_alice.userpass,
        "method": "orderbook",
        "base": "RICK",
        "rel": "MORTY",
    })))
    .unwrap();
    assert!(rc.0.is_success(), "!orderbook: {}", rc.1);

    let alice_orderbook: OrderbookResponse = json::from_str(&rc.1).unwrap();
    log!("Alice orderbook {:?}", alice_orderbook);

    assert_eq!(
        alice_orderbook.asks.len(),
        1,
        "Alice RICK/MORTY orderbook must have exactly 1 ask"
    );
    assert_eq!(
        alice_orderbook.asks[0].entry.conf_settings.as_ref().unwrap().base_confs,
        10
    );
    assert!(alice_orderbook.asks[0].entry.conf_settings.as_ref().unwrap().base_nota);
    assert_eq!(
        alice_orderbook.asks[0].entry.conf_settings.as_ref().unwrap().rel_confs,
        5
    );
    assert!(!alice_orderbook.asks[0].entry.conf_settings.as_ref().unwrap().rel_nota);

    assert_eq!(
        alice_orderbook.bids.len(),
        1,
        "Alice RICK/MORTY orderbook must have exactly 1 bid"
    );
    assert_eq!(
        alice_orderbook.bids[0].entry.conf_settings.as_ref().unwrap().base_confs,
        10
    );
    assert!(alice_orderbook.bids[0].entry.conf_settings.as_ref().unwrap().base_nota);
    assert_eq!(
        alice_orderbook.bids[0].entry.conf_settings.as_ref().unwrap().rel_confs,
        5
    );
    assert!(!alice_orderbook.bids[0].entry.conf_settings.as_ref().unwrap().rel_nota);

    block_on(mm_bob.stop()).unwrap();
    block_on(mm_alice.stop()).unwrap();
}

#[test]
#[cfg(not(target_arch = "wasm32"))]
fn alice_can_see_confs_in_orderbook_after_sync() {
    let bob_coins = json!([
        {"coin":"RICK","asset":"RICK","rpcport":8923,"txversion":4,"overwintered":1,"required_confirmations":10,"requires_notarization":true,"protocol":{"type":"UTXO"}},
        {"coin":"MORTY","asset":"MORTY","rpcport":11608,"txversion":4,"overwintered":1,"required_confirmations":5,"requires_notarization":false,"protocol":{"type":"UTXO"}},
    ]);

    let mm_bob = MarketMakerIt::start(
        json!({
            "gui": "nogui",
            "netid": 9998,
            "passphrase": "bob passphrase",
            "rpc_password": "password",
            "coins": bob_coins,
            "i_am_seed": true,
        }),
        "password".into(),
        None,
    )
    .unwrap();
    // let (_dump_log, _dump_dashboard) = mm_bob.mm_dump();
    log!("Bob log path: {}", mm_bob.log_path.display());

    log!(
        "enable_coins (bob): {:?}",
        block_on(enable_coins_rick_morty_electrum(&mm_bob))
    );

    log!("Issue sell request on Bob side");
    let rc = block_on(mm_bob.rpc(&json! ({
        "userpass": mm_bob.userpass,
        "method": "setprice",
        "base": "RICK",
        "rel": "MORTY",
        "price": 0.9,
        "volume": "0.9",
    })))
    .unwrap();
    assert!(rc.0.is_success(), "!setprice: {}", rc.1);

    let rc = block_on(mm_bob.rpc(&json! ({
        "userpass": mm_bob.userpass,
        "mmrpc": "2.0",
        "method": "get_public_key",
        "params": {},
    })))
    .unwrap();
    assert!(rc.0.is_success(), "!get_public_key: {}", rc.1);
    let get_public_key_res: RpcV2Response<GetPublicKeyResult> = serde_json::from_str(&rc.1).unwrap();
    let bob_pubkey = get_public_key_res.result.public_key;

    // Alice coins don't have required_confirmations and requires_notarization set
    let alice_coins = json!([
        {"coin":"RICK","asset":"RICK","rpcport":8923,"txversion":4,"overwintered":1,"protocol":{"type":"UTXO"}},
        {"coin":"MORTY","asset":"MORTY","rpcport":11608,"txversion":4,"overwintered":1,"protocol":{"type":"UTXO"}},
    ]);

    let mut mm_alice = MarketMakerIt::start(
        json!({
            "gui": "nogui",
            "netid": 9998,
            "passphrase": "alice passphrase",
            "rpc_password": "password",
            "coins": alice_coins,
            "seednodes": [mm_bob.ip.to_string()],
        }),
        "password".into(),
        None,
    )
    .unwrap();
    let (_dump_log, _dump_dashboard) = mm_alice.mm_dump();
    log!("Alice log path: {}", mm_alice.log_path.display());

    log!(
        "enable_coins (alice): {:?}",
        block_on(enable_coins_rick_morty_electrum(&mm_alice))
    );

    // setting the price will trigger Alice's subscription to the orderbook topic
    // but won't request the actual orderbook
    let rc = block_on(mm_alice.rpc(&json! ({
        "userpass": mm_alice.userpass,
        "method": "setprice",
        "base": "RICK",
        "rel": "MORTY",
        "price": "1",
        "volume": "0.1",
        "cancel_previous": false,
    })))
    .unwrap();
    assert!(rc.0.is_success(), "!setprice: {}", rc.1);

    block_on(
        mm_alice.wait_for_log((MIN_ORDER_KEEP_ALIVE_INTERVAL * 2) as f64, |log| {
            log.contains(&format!("Inserting order OrderbookItem {{ pubkey: \"{}\"", bob_pubkey))
        }),
    )
    .unwrap();

    log!("Get RICK/MORTY orderbook on Alice side");
    let rc = block_on(mm_alice.rpc(&json! ({
        "userpass": mm_alice.userpass,
        "method": "orderbook",
        "base": "RICK",
        "rel": "MORTY",
    })))
    .unwrap();
    assert!(rc.0.is_success(), "!orderbook: {}", rc.1);

    let alice_orderbook: OrderbookResponse = json::from_str(&rc.1).unwrap();
    log!("Alice orderbook {:?}", alice_orderbook);
    assert_eq!(
        alice_orderbook.asks.len(),
        2,
        "Alice RICK/MORTY orderbook must have exactly 2 ask"
    );
    let bob_order_in_orderbook = alice_orderbook
        .asks
        .iter()
        .find(|entry| entry.entry.pubkey == bob_pubkey)
        .unwrap();
    assert_eq!(
        bob_order_in_orderbook.entry.conf_settings.as_ref().unwrap().base_confs,
        10
    );
    assert!(bob_order_in_orderbook.entry.conf_settings.as_ref().unwrap().base_nota);
    assert_eq!(
        bob_order_in_orderbook.entry.conf_settings.as_ref().unwrap().rel_confs,
        5
    );
    assert!(!bob_order_in_orderbook.entry.conf_settings.as_ref().unwrap().rel_nota);

    block_on(mm_bob.stop()).unwrap();
    block_on(mm_alice.stop()).unwrap();
}

#[test]
#[cfg(not(target_arch = "wasm32"))]
fn test_sign_verify_message_utxo() {
    let seed = "spice describe gravity federal blast come thank unfair canal monkey style afraid";

    let coins = json!([
        {
            "coin":"RICK",
            "asset":"RICK",
            "rpcport":8923,
            "sign_message_prefix": "Komodo Signed Message:\n",
            "txversion":4,
            "overwintered":1,
            "protocol":{"type":"UTXO"}
        },
        {"coin":"MORTY","asset":"MORTY","rpcport":11608,"txversion":4,"overwintered":1,"protocol":{"type":"UTXO"}}
    ]);

    // start bob and immediately place the order
    let mm_bob = MarketMakerIt::start(
        json! ({
            "gui": "nogui",
            "netid": 9998,
            "myipaddr": env::var ("BOB_TRADE_IP") .ok(),
            "rpcip": env::var ("BOB_TRADE_IP") .ok(),
            "canbind": env::var ("BOB_TRADE_PORT") .ok().map (|s| s.parse::<i64>().unwrap()),
            "passphrase": seed.to_string(),
            "coins": coins,
            "rpc_password": "pass",
            "i_am_seed": true,
        }),
        "pass".into(),
        None,
    )
    .unwrap();
    let (_bob_dump_log, _bob_dump_dashboard) = mm_bob.mm_dump();
    log!("Bob log path: {}", mm_bob.log_path.display());
    // Enable coins on Bob side. Print the replies in case we need the "address".
    log!(
        "enable_coins (bob): {:?}",
        block_on(enable_coins_rick_morty_electrum(&mm_bob))
    );

    let response = block_on(sign_message(&mm_bob, "RICK"));
    let response: RpcV2Response<SignatureResponse> = json::from_value(response).unwrap();
    let response = response.result;

    assert_eq!(
        response.signature,
        "HzetbqVj9gnUOznon9bvE61qRlmjH5R+rNgkxu8uyce3UBbOu+2aGh7r/GGSVFGZjRnaYC60hdwtdirTKLb7bE4="
    );

    let response = block_on(verify_message(
        &mm_bob,
        "RICK",
        "HzetbqVj9gnUOznon9bvE61qRlmjH5R+rNgkxu8uyce3UBbOu+2aGh7r/GGSVFGZjRnaYC60hdwtdirTKLb7bE4=",
        "R9o9xTocqr6CeEDGDH6mEYpwLoMz6jNjMW",
    ));
    let response: RpcV2Response<VerificationResponse> = json::from_value(response).unwrap();
    let response = response.result;

    assert!(response.is_valid);
}

#[test]
#[cfg(not(target_arch = "wasm32"))]
fn test_sign_verify_message_utxo_segwit() {
    let seed = "spice describe gravity federal blast come thank unfair canal monkey style afraid";

    let coins = json!([
        {
            "coin":"RICK",
            "asset":"RICK",
            "rpcport":8923,
            "sign_message_prefix": "Komodo Signed Message:\n",
            "txversion":4,
            "overwintered":1,
            "segwit": true,
            "address_format":{"format":"segwit"},
            "bech32_hrp": "rck",
            "protocol":{"type":"UTXO"}
        },
        {"coin":"MORTY","asset":"MORTY","rpcport":11608,"txversion":4,"overwintered":1,"protocol":{"type":"UTXO"}}
    ]);

    // start bob and immediately place the order
    let mm_bob = MarketMakerIt::start(
        json! ({
            "gui": "nogui",
            "netid": 9998,
            "myipaddr": env::var ("BOB_TRADE_IP") .ok(),
            "rpcip": env::var ("BOB_TRADE_IP") .ok(),
            "canbind": env::var ("BOB_TRADE_PORT") .ok().map (|s| s.parse::<i64>().unwrap()),
            "passphrase": seed.to_string(),
            "coins": coins,
            "rpc_password": "pass",
            "i_am_seed": true,
        }),
        "pass".into(),
        None,
    )
    .unwrap();
    let (_bob_dump_log, _bob_dump_dashboard) = mm_bob.mm_dump();
    log!("Bob log path: {}", mm_bob.log_path.display());
    // Enable coins on Bob side. Print the replies in case we need the "address".
    log!(
        "enable_coins (bob): {:?}",
        block_on(enable_coins_rick_morty_electrum(&mm_bob))
    );

    let response = block_on(sign_message(&mm_bob, "RICK"));
    let response: RpcV2Response<SignatureResponse> = json::from_value(response).unwrap();
    let response = response.result;

    assert_eq!(
        response.signature,
        "HzetbqVj9gnUOznon9bvE61qRlmjH5R+rNgkxu8uyce3UBbOu+2aGh7r/GGSVFGZjRnaYC60hdwtdirTKLb7bE4="
    );

    let response = block_on(verify_message(
        &mm_bob,
        "RICK",
        "HzetbqVj9gnUOznon9bvE61qRlmjH5R+rNgkxu8uyce3UBbOu+2aGh7r/GGSVFGZjRnaYC60hdwtdirTKLb7bE4=",
        "rck1qqk4t2dppvmu9jja0z7nan0h464n5gve8h7nhay",
    ));
    let response: RpcV2Response<VerificationResponse> = json::from_value(response).unwrap();
    let response = response.result;

    assert!(response.is_valid);

    let response = block_on(verify_message(
        &mm_bob,
        "RICK",
        "HzetbqVj9gnUOznon9bvE61qRlmjH5R+rNgkxu8uyce3UBbOu+2aGh7r/GGSVFGZjRnaYC60hdwtdirTKLb7bE4=",
        "R9o9xTocqr6CeEDGDH6mEYpwLoMz6jNjMW",
    ));
    let response: RpcV2Response<VerificationResponse> = json::from_value(response).unwrap();
    let response = response.result;

    assert!(response.is_valid);
}

#[test]
#[cfg(not(target_arch = "wasm32"))]
fn test_sign_verify_message_eth() {
    let seed = "spice describe gravity federal blast come thank unfair canal monkey style afraid";

    let coins = json!([
        {
            "coin": "ETH",
            "name": "ethereum",
            "fname": "Ethereum",
            "sign_message_prefix": "Ethereum Signed Message:\n",
            "rpcport": 80,
            "mm2": 1,
            "chain_id": 1,
            "required_confirmations": 3,
            "avg_blocktime": 0.25,
            "protocol": {"type": "ETH"}
        }
    ]);

    // start bob and immediately place the order
    let mm_bob = MarketMakerIt::start(
        json! ({
            "gui": "nogui",
            "netid": 9998,
            "myipaddr": env::var ("BOB_TRADE_IP") .ok(),
            "rpcip": env::var ("BOB_TRADE_IP") .ok(),
            "canbind": env::var ("BOB_TRADE_PORT") .ok().map (|s| s.parse::<i64>().unwrap()),
            "passphrase": seed.to_string(),
            "coins": coins,
            "rpc_password": "pass",
            "i_am_seed": true,
        }),
        "pass".into(),
        None,
    )
    .unwrap();
    let (_bob_dump_log, _bob_dump_dashboard) = mm_bob.mm_dump();
    log!("Bob log path: {}", mm_bob.log_path.display());

    // Enable coins on Bob side. Print the replies in case we need the "address".
    log!(
        "enable_coins (bob): {:?}",
        block_on(enable_native(&mm_bob, "ETH", ETH_DEV_NODES, None))
    );

    let response = block_on(sign_message(&mm_bob, "ETH"));
    let response: RpcV2Response<SignatureResponse> = json::from_value(response).unwrap();
    let response = response.result;

    assert_eq!(
        response.signature,
        "0xcdf11a9c4591fb7334daa4b21494a2590d3f7de41c7d2b333a5b61ca59da9b311b492374cc0ba4fbae53933260fa4b1c18f15d95b694629a7b0620eec77a938600"
    );

    let response = block_on(verify_message(&mm_bob, "ETH",
                                           "0xcdf11a9c4591fb7334daa4b21494a2590d3f7de41c7d2b333a5b61ca59da9b311b492374cc0ba4fbae53933260fa4b1c18f15d95b694629a7b0620eec77a938600",
                                           "0xbAB36286672fbdc7B250804bf6D14Be0dF69fa29"));
    let response: RpcV2Response<VerificationResponse> = json::from_value(response).unwrap();
    let response = response.result;

    assert!(response.is_valid);
}

#[test]
#[cfg(not(target_arch = "wasm32"))]
fn test_no_login() {
    let coins = json!([rick_conf(), morty_conf()]);
    let seednode_passphrase = get_passphrase(&".env.seed", "BOB_PASSPHRASE").unwrap();
    let seednode_conf = Mm2TestConf::seednode(&seednode_passphrase, &coins);
    let seednode = MarketMakerIt::start(seednode_conf.conf, seednode_conf.rpc_password, None).unwrap();
    let (_dump_log, _dump_dashboard) = seednode.mm_dump();
    log!("log path: {}", seednode.log_path.display());

    let no_login_conf = Mm2TestConf::no_login_node(&coins, &[&seednode.ip.to_string()]);
    let no_login_node = MarketMakerIt::start(no_login_conf.conf, no_login_conf.rpc_password, None).unwrap();
    let (_dump_log, _dump_dashboard) = no_login_node.mm_dump();
    log!("log path: {}", no_login_node.log_path.display());

    block_on(enable_electrum_json(&seednode, RICK, false, doc_electrums(), None));
    block_on(enable_electrum_json(&seednode, MORTY, false, marty_electrums(), None));

    let orders = [
        // (base, rel, price, volume, min_volume)
        ("RICK", "MORTY", "0.9", "0.9", None),
        ("RICK", "MORTY", "0.8", "0.9", None),
        ("RICK", "MORTY", "0.7", "0.9", Some("0.9")),
        ("MORTY", "RICK", "0.8", "0.9", None),
        ("MORTY", "RICK", "0.9", "0.9", None),
    ];

    for (base, rel, price, volume, min_volume) in orders.iter() {
        let rc = block_on(seednode.rpc(&json! ({
            "userpass": seednode.userpass,
            "method": "setprice",
            "base": base,
            "rel": rel,
            "price": price,
            "volume": volume,
            "min_volume": min_volume.unwrap_or("0.00777"),
            "cancel_previous": false,
        })))
        .unwrap();
        assert!(rc.0.is_success(), "!setprice: {}", rc.1);
    }

    let orderbook = block_on(no_login_node.rpc(&json! ({
        "userpass": no_login_node.userpass,
        "method": "orderbook",
        "base": "RICK",
        "rel": "MORTY",
    })))
    .unwrap();
    assert!(orderbook.0.is_success(), "!orderbook: {}", orderbook.1);
    let orderbook: OrderbookResponse = json::from_str(&orderbook.1).unwrap();
    assert_eq!(orderbook.asks.len(), 3);
    assert_eq!(orderbook.bids.len(), 2);

    let orderbook_v2 = block_on(no_login_node.rpc(&json! ({
        "userpass": no_login_node.userpass,
        "mmrpc": "2.0",
        "method": "orderbook",
        "params": {
            "base": "RICK",
            "rel": "MORTY",
        },
    })))
    .unwrap();
    assert!(orderbook_v2.0.is_success(), "!orderbook: {}", orderbook_v2.1);
    let orderbook_v2: RpcV2Response<OrderbookV2Response> = json::from_str(&orderbook_v2.1).unwrap();
    let orderbook_v2 = orderbook_v2.result;
    assert_eq!(orderbook_v2.asks.len(), 3);
    assert_eq!(orderbook_v2.bids.len(), 2);

    let best_orders = block_on(no_login_node.rpc(&json! ({
        "userpass": no_login_node.userpass,
        "method": "best_orders",
        "coin": "RICK",
        "action": "buy",
        "volume": "0.1",
    })))
    .unwrap();
    assert!(best_orders.0.is_success(), "!best_orders: {}", best_orders.1);
    let best_orders: BestOrdersResponse = json::from_str(&best_orders.1).unwrap();
    let best_morty_orders = best_orders.result.get("MORTY").unwrap();
    assert_eq!(1, best_morty_orders.len());
    let expected_price: BigDecimal = "0.8".parse().unwrap();
    assert_eq!(expected_price, best_morty_orders[0].price);

    let best_orders_v2 = block_on(no_login_node.rpc(&json! ({
        "userpass": no_login_node.userpass,
        "mmrpc": "2.0",
        "method": "best_orders",
        "params": {
            "coin": "RICK",
            "action": "buy",
            "request_by": {
                "type": "number",
                "value": 1
            }
        },
    })))
    .unwrap();
    assert!(best_orders_v2.0.is_success(), "!best_orders: {}", best_orders_v2.1);
    let best_orders_v2: RpcV2Response<BestOrdersV2Response> = json::from_str(&best_orders_v2.1).unwrap();
    let best_morty_orders = best_orders_v2.result.orders.get(MORTY).unwrap();
    assert_eq!(1, best_morty_orders.len());
    let expected_price: BigDecimal = "0.7".parse().unwrap();
    assert_eq!(expected_price, best_morty_orders[0].price.decimal);

    let orderbook_depth = block_on(no_login_node.rpc(&json! ({
        "userpass": no_login_node.userpass,
        "method": "orderbook_depth",
        "pairs":[["RICK","MORTY"]]
    })))
    .unwrap();
    assert!(
        orderbook_depth.0.is_success(),
        "!orderbook_depth: {}",
        orderbook_depth.1
    );
    let orderbook_depth: OrderbookDepthResponse = json::from_str(&orderbook_depth.1).unwrap();
    let orderbook_depth = orderbook_depth.result;
    assert_eq!(orderbook_depth[0].depth.asks, 3);
    assert_eq!(orderbook_depth[0].depth.bids, 2);

    let version = block_on(no_login_node.rpc(&json! ({
        "userpass": no_login_node.userpass,
        "method": "version",
    })))
    .unwrap();
    assert!(version.0.is_success(), "!version: {}", version.1);
}

#[test]
#[cfg(not(target_arch = "wasm32"))]
fn test_gui_storage_accounts_functionality() {
    let passphrase = "test_gui_storage passphrase";

    let conf = Mm2TestConf::seednode(passphrase, &json!([]));
    let mm = block_on(MarketMakerIt::start_async(conf.conf, conf.rpc_password, None)).unwrap();
    let (_bob_dump_log, _bob_dump_dashboard) = mm.mm_dump();
    log!("Log path: {}", mm.log_path.display());

    let resp = block_on(mm.rpc(&json!({
        "userpass": mm.userpass,
        "mmrpc": "2.0",
        "method": "gui_storage::enable_account",
        "params": {
            "policy": "new",
            "account_id": {
                "type": "iguana"
            },
            "name": "My Iguana wallet",
        },
    })))
    .unwrap();
    assert!(resp.0.is_success(), "!gui_storage::enable_account: {}", resp.1);

    let resp = block_on(mm.rpc(&json!({
        "userpass": mm.userpass,
        "mmrpc": "2.0",
        "method": "gui_storage::add_account",
        "params": {
            "account_id": {
                "type": "hw",
                "device_pubkey": "1549128bbfb33b997949b4105b6a6371c998e212"
            },
            "description": "Any description",
            "name": "My HW",
        },
    })))
    .unwrap();
    assert!(resp.0.is_success(), "!gui_storage::add_account: {}", resp.1);

    // Add `HD{1}` account that will be deleted later.
    let resp = block_on(mm.rpc(&json!({
        "userpass": mm.userpass,
        "mmrpc": "2.0",
        "method": "gui_storage::add_account",
        "params": {
            "account_id": {
                "type": "hd",
                "account_idx": 1,
            },
            "name": "An HD account"
        },
    })))
    .unwrap();
    assert!(resp.0.is_success(), "!gui_storage::add_account: {}", resp.1);

    let resp = block_on(mm.rpc(&json!({
        "userpass": mm.userpass,
        "mmrpc": "2.0",
        "method": "gui_storage::delete_account",
        "params": {
            "account_id": {
                "type": "hd",
                "account_idx": 1,
            }
        },
    })))
    .unwrap();
    assert!(resp.0.is_success(), "!gui_storage::delete_account: {}", resp.1);

    let resp = block_on(mm.rpc(&json!({
        "userpass": mm.userpass,
        "mmrpc": "2.0",
        "method": "gui_storage::set_account_balance",
        "params": {
            "account_id": {
                "type": "hw",
                "device_pubkey": "1549128bbfb33b997949b4105b6a6371c998e212"
            },
            "balance_usd": "123.567",
        },
    })))
    .unwrap();
    assert!(resp.0.is_success(), "!gui_storage::set_account_balance: {}", resp.1);

    let resp = block_on(mm.rpc(&json!({
        "userpass": mm.userpass,
        "mmrpc": "2.0",
        "method": "gui_storage::set_account_name",
        "params": {
            "account_id": {
                "type": "iguana"
            },
            "name": "New Iguana account name",
        },
    })))
    .unwrap();
    assert!(resp.0.is_success(), "!gui_storage::set_account_name: {}", resp.1);

    let resp = block_on(mm.rpc(&json!({
        "userpass": mm.userpass,
        "mmrpc": "2.0",
        "method": "gui_storage::set_account_description",
        "params": {
            "account_id": {
                "type": "iguana"
            },
            "description": "Another description",
        },
    })))
    .unwrap();
    assert!(resp.0.is_success(), "!gui_storage::set_account_description: {}", resp.1);

    let resp = block_on(mm.rpc(&json!({
        "userpass": mm.userpass,
        "mmrpc": "2.0",
        "method": "gui_storage::get_accounts"
    })))
    .unwrap();
    assert!(resp.0.is_success(), "!gui_storage::get_accounts: {}", resp.1);

    let actual: RpcV2Response<Vec<gui_storage::AccountWithEnabledFlag>> = json::from_str(&resp.1).unwrap();
    let expected = vec![
        gui_storage::AccountWithEnabledFlag {
            account_id: gui_storage::AccountId::Iguana,
            name: "New Iguana account name".to_string(),
            description: "Another description".to_string(),
            balance_usd: BigDecimal::from(0i32),
            enabled: true,
        },
        gui_storage::AccountWithEnabledFlag {
            account_id: gui_storage::AccountId::HW {
                device_pubkey: "1549128bbfb33b997949b4105b6a6371c998e212".to_string(),
            },
            name: "My HW".to_string(),
            description: "Any description".to_string(),
            balance_usd: BigDecimal::from(123567i32) / BigDecimal::from(1000i32),
            enabled: false,
        },
    ];
    assert_eq!(actual.result, expected);
}

#[test]
#[cfg(not(target_arch = "wasm32"))]
fn test_gui_storage_coins_functionality() {
    let passphrase = "test_gui_storage passphrase";

    let conf = Mm2TestConf::seednode(passphrase, &json!([]));
    let mm = block_on(MarketMakerIt::start_async(conf.conf, conf.rpc_password, None)).unwrap();
    let (_bob_dump_log, _bob_dump_dashboard) = mm.mm_dump();
    log!("Log path: {}", mm.log_path.display());

    let resp = block_on(mm.rpc(&json!({
        "userpass": mm.userpass,
        "mmrpc": "2.0",
        "method": "gui_storage::enable_account",
        "params": {
            "policy": "new",
            "account_id": {
                "type": "iguana"
            },
            "name": "My Iguana wallet",
        },
    })))
    .unwrap();
    assert!(resp.0.is_success(), "!gui_storage::enable_account: {}", resp.1);

    let resp = block_on(mm.rpc(&json!({
        "userpass": mm.userpass,
        "mmrpc": "2.0",
        "method": "gui_storage::add_account",
        "params": {
            "account_id": {
                "type": "hw",
                "device_pubkey": "1549128bbfb33b997949b4105b6a6371c998e212"
            },
            "description": "Any description",
            "name": "My HW",
        },
    })))
    .unwrap();
    assert!(resp.0.is_success(), "!gui_storage::add_account: {}", resp.1);

    let resp = block_on(mm.rpc(&json!({
        "userpass": mm.userpass,
        "mmrpc": "2.0",
        "method": "gui_storage::activate_coins",
        "params": {
            "account_id": {
                "type": "iguana"
            },
            "tickers": ["RICK", "MORTY", "KMD"],
        },
    })))
    .unwrap();
    assert!(resp.0.is_success(), "!gui_storage::activate_coins: {}", resp.1);

    let resp = block_on(mm.rpc(&json!({
        "userpass": mm.userpass,
        "mmrpc": "2.0",
        "method": "gui_storage::activate_coins",
        "params": {
            "account_id": {
                "type": "hw",
                "device_pubkey": "1549128bbfb33b997949b4105b6a6371c998e212"
            },
            "tickers": ["KMD", "MORTY", "BCH"],
        },
    })))
    .unwrap();
    assert!(resp.0.is_success(), "!gui_storage::activate_coins: {}", resp.1);

    let resp = block_on(mm.rpc(&json!({
        "userpass": mm.userpass,
        "mmrpc": "2.0",
        "method": "gui_storage::deactivate_coins",
        "params": {
            "account_id": {
                "type": "hw",
                "device_pubkey": "1549128bbfb33b997949b4105b6a6371c998e212"
            },
            "tickers": ["BTC", "MORTY"],
        },
    })))
    .unwrap();
    assert!(resp.0.is_success(), "!gui_storage::deactivate_coins: {}", resp.1);

    let resp = block_on(mm.rpc(&json!({
        "userpass": mm.userpass,
        "mmrpc": "2.0",
        "method": "gui_storage::get_enabled_account",
    })))
    .unwrap();
    assert!(resp.0.is_success(), "!gui_storage::get_enabled_account: {}", resp.1);
    let actual: RpcV2Response<gui_storage::AccountWithCoins> = json::from_str(&resp.1).unwrap();
    let expected = gui_storage::AccountWithCoins {
        account_id: gui_storage::AccountId::Iguana,
        name: "My Iguana wallet".to_string(),
        description: String::new(),
        balance_usd: BigDecimal::from(0i32),
        coins: vec!["RICK".to_string(), "MORTY".to_string(), "KMD".to_string()]
            .into_iter()
            .collect(),
    };
    assert_eq!(actual.result, expected);

    let resp = block_on(mm.rpc(&json!({
        "userpass": mm.userpass,
        "mmrpc": "2.0",
        "method": "gui_storage::get_account_coins",
        "params": {
            "account_id": {
                "type": "hw",
                "device_pubkey": "1549128bbfb33b997949b4105b6a6371c998e212"
            }
        }
    })))
    .unwrap();
    assert!(resp.0.is_success(), "!gui_storage::get_enabled_account: {}", resp.1);
    let actual: RpcV2Response<gui_storage::AccountCoins> = json::from_str(&resp.1).unwrap();
    let expected = gui_storage::AccountCoins {
        account_id: gui_storage::AccountId::HW {
            device_pubkey: "1549128bbfb33b997949b4105b6a6371c998e212".to_string(),
        },
        coins: vec!["KMD".to_string(), "BCH".to_string()].into_iter().collect(),
    };
    assert_eq!(actual.result, expected);
}

#[test]
#[cfg(not(target_arch = "wasm32"))]
fn test_enable_btc_with_sync_starting_header() {
    let coins = json!([btc_with_sync_starting_header()]);

    let mm_bob = MarketMakerIt::start(
        json! ({
            "gui": "nogui",
            "netid": 9998,
            "myipaddr": env::var ("BOB_TRADE_IP") .ok(),
            "rpcip": env::var ("BOB_TRADE_IP") .ok(),
            "passphrase": "bob passphrase",
            "coins": coins,
            "rpc_password": "pass",
        }),
        "pass".into(),
        None,
    )
    .unwrap();
    let (_dump_log, _dump_dashboard) = mm_bob.mm_dump();
    log!("log path: {}", mm_bob.log_path.display());

    let utxo_bob = block_on(enable_utxo_v2_electrum(&mm_bob, "BTC", btc_electrums(), 80));
    log!("enable UTXO bob {:?}", utxo_bob);

    block_on(mm_bob.stop()).unwrap();
}

// This test is ignored because block headers sync and validation can take some time
#[test]
#[ignore]
#[cfg(not(target_arch = "wasm32"))]
fn test_btc_block_header_sync() {
    let coins = json!([btc_with_spv_conf()]);

    let mm_bob = MarketMakerIt::start(
        json! ({
            "gui": "nogui",
            "netid": 9998,
            "myipaddr": env::var ("BOB_TRADE_IP") .ok(),
            "rpcip": env::var ("BOB_TRADE_IP") .ok(),
            "passphrase": "bob passphrase",
            "coins": coins,
            "rpc_password": "pass",
        }),
        "pass".into(),
        None,
    )
    .unwrap();
    let (_dump_log, _dump_dashboard) = mm_bob.mm_dump();
    log!("log path: {}", mm_bob.log_path.display());

    let utxo_bob = block_on(enable_utxo_v2_electrum(&mm_bob, "BTC", btc_electrums(), 600));
    log!("enable UTXO bob {:?}", utxo_bob);

    block_on(mm_bob.stop()).unwrap();
}

// This test is ignored because block headers sync and validation can take some time
// Todo: this test is failing, need a small fix in calculating btc_testnet_next_block_bits, and to add each block header individually while validating it.
#[test]
#[ignore]
#[cfg(not(target_arch = "wasm32"))]
fn test_tbtc_block_header_sync() {
    let coins = json!([tbtc_with_spv_conf()]);

    let mm_bob = MarketMakerIt::start(
        json!({
            "gui": "nogui",
            "netid": 9998,
            "myipaddr": env::var ("BOB_TRADE_IP") .ok(),
            "rpcip": env::var ("BOB_TRADE_IP") .ok(),
            "passphrase": "bob passphrase",
            "coins": coins,
            "rpc_password": "pass",
        }),
        "pass".into(),
        None,
    )
    .unwrap();
    let (_dump_log, _dump_dashboard) = mm_bob.mm_dump();
    log!("log path: {}", mm_bob.log_path.display());

    let utxo_bob = block_on(enable_utxo_v2_electrum(&mm_bob, "tBTC-TEST", tbtc_electrums(), 100000));
    log!("enable UTXO bob {:?}", utxo_bob);

    block_on(mm_bob.stop()).unwrap();
}

#[test]
#[cfg(not(target_arch = "wasm32"))]
fn test_enable_coins_with_enable_hd() {
    const TX_HISTORY: bool = false;
    const PASSPHRASE: &str = "tank abandon bind salon remove wisdom net size aspect direct source fossil";

    let coins = json!([
        eth_testnet_conf(),
        eth_jst_testnet_conf(),
        rick_conf(),
        tqrc20_conf(),
        btc_segwit_conf(),
    ]);

    let path_to_address = StandardHDCoinAddress {
        account: 0,
        is_change: false,
        address_index: 0,
    };
    let conf_0 = Mm2TestConf::seednode_with_hd_account(PASSPHRASE, &coins);
    let mm_hd_0 = MarketMakerIt::start(conf_0.conf, conf_0.rpc_password, None).unwrap();
    let (_dump_log, _dump_dashboard) = mm_hd_0.mm_dump();
    log!("log path: {}", mm_hd_0.log_path.display());

    let eth = block_on(enable_native(
        &mm_hd_0,
        "ETH",
        ETH_DEV_NODES,
        Some(path_to_address.clone()),
    ));
    assert_eq!(eth.address, "0x1737F1FaB40c6Fd3dc729B51C0F97DB3297CCA93");
    let jst = block_on(enable_native(
        &mm_hd_0,
        "JST",
        ETH_DEV_NODES,
        Some(path_to_address.clone()),
    ));
    assert_eq!(jst.address, "0x1737F1FaB40c6Fd3dc729B51C0F97DB3297CCA93");
    let rick = block_on(enable_electrum(
        &mm_hd_0,
        "RICK",
        TX_HISTORY,
        DOC_ELECTRUM_ADDRS,
        Some(path_to_address.clone()),
    ));
    assert_eq!(rick.address, "RXNtAyDSsY3DS3VxTpJegzoHU9bUX54j56");
    let qrc20 = block_on(enable_qrc20(
        &mm_hd_0,
        "QRC20",
        QRC20_ELECTRUMS,
        "0xd362e096e873eb7907e205fadc6175c6fec7bc44",
        Some(path_to_address.clone()),
    ));
    assert_eq!(qrc20["address"].as_str(), Some("qRtCTiPHW9e6zH9NcRhjMVfq7sG37SvgrL"));
    let btc_segwit = block_on(enable_electrum(
        &mm_hd_0,
        "BTC-segwit",
        TX_HISTORY,
        TBTC_ELECTRUMS,
        Some(path_to_address),
    ));
    assert_eq!(btc_segwit.address, "bc1q6vyur5hjul2m0979aadd6u7ptuj9ac4gt0ha0c");

    let path_to_address = StandardHDCoinAddress {
        account: 0,
        is_change: false,
        address_index: 1,
    };
    let conf_1 = Mm2TestConf::seednode_with_hd_account(PASSPHRASE, &coins);
    let mm_hd_1 = MarketMakerIt::start(conf_1.conf, conf_1.rpc_password, None).unwrap();
    let (_dump_log, _dump_dashboard) = mm_hd_1.mm_dump();
    log!("log path: {}", mm_hd_1.log_path.display());

    let eth = block_on(enable_native(
        &mm_hd_1,
        "ETH",
        ETH_DEV_NODES,
        Some(path_to_address.clone()),
    ));
    assert_eq!(eth.address, "0xDe841899aB4A22E23dB21634e54920aDec402397");
    let jst = block_on(enable_native(
        &mm_hd_1,
        "JST",
        ETH_DEV_NODES,
        Some(path_to_address.clone()),
    ));
    assert_eq!(jst.address, "0xDe841899aB4A22E23dB21634e54920aDec402397");
    let rick = block_on(enable_electrum(
        &mm_hd_1,
        "RICK",
        TX_HISTORY,
        DOC_ELECTRUM_ADDRS,
        Some(path_to_address.clone()),
    ));
    assert_eq!(rick.address, "RVyndZp3ZrhGKSwHryyM3Kcz9aq2EJrW1z");
    let qrc20 = block_on(enable_qrc20(
        &mm_hd_1,
        "QRC20",
        QRC20_ELECTRUMS,
        "0xd362e096e873eb7907e205fadc6175c6fec7bc44",
        Some(path_to_address.clone()),
    ));
    assert_eq!(qrc20["address"].as_str(), Some("qY8FNq2ZDUh52BjNvaroFoeHdr3AAhqsxW"));
    let btc_segwit = block_on(enable_electrum(
        &mm_hd_1,
        "BTC-segwit",
        TX_HISTORY,
        TBTC_ELECTRUMS,
        Some(path_to_address),
    ));
    assert_eq!(btc_segwit.address, "bc1q6kxcwcrsm5z8pe940xxu294q7588mqvarttxcx");

    let path_to_address = StandardHDCoinAddress {
        account: 77,
        is_change: false,
        address_index: 7,
    };
    let conf_1 = Mm2TestConf::seednode_with_hd_account(PASSPHRASE, &coins);
    let mm_hd_1 = MarketMakerIt::start(conf_1.conf, conf_1.rpc_password, None).unwrap();
    let (_dump_log, _dump_dashboard) = mm_hd_1.mm_dump();
    log!("log path: {}", mm_hd_1.log_path.display());

    let eth = block_on(enable_native(
        &mm_hd_1,
        "ETH",
        ETH_DEV_NODES,
        Some(path_to_address.clone()),
    ));
    assert_eq!(eth.address, "0xa420a4DBd8C50e6240014Db4587d2ec8D0cE0e6B");
    let jst = block_on(enable_native(
        &mm_hd_1,
        "JST",
        ETH_DEV_NODES,
        Some(path_to_address.clone()),
    ));
    assert_eq!(jst.address, "0xa420a4DBd8C50e6240014Db4587d2ec8D0cE0e6B");
    let rick = block_on(enable_electrum(
        &mm_hd_1,
        "RICK",
        TX_HISTORY,
        DOC_ELECTRUM_ADDRS,
        Some(path_to_address.clone()),
    ));
    assert_eq!(rick.address, "RLNu8gszQ8ENUrY3VSyBS2714CNVwn1f7P");
    let qrc20 = block_on(enable_qrc20(
        &mm_hd_1,
        "QRC20",
        QRC20_ELECTRUMS,
        "0xd362e096e873eb7907e205fadc6175c6fec7bc44",
        Some(path_to_address.clone()),
    ));
    assert_eq!(qrc20["address"].as_str(), Some("qREuDjyn7dzUPgnCkxPvALz9Szgy7diB5w"));
    let btc_segwit = block_on(enable_electrum(
        &mm_hd_1,
        "BTC-segwit",
        TX_HISTORY,
        TBTC_ELECTRUMS,
        Some(path_to_address),
    ));
    assert_eq!(btc_segwit.address, "bc1q0dxnd7afj997a40j86a8a6dq3xs3dwm7rkzams");
}

/// `shared_db_id` must be the same for Iguana and all HD accounts derived from the same passphrase.
#[test]
#[cfg(not(target_arch = "wasm32"))]
fn test_get_shared_db_id() {
    const PASSPHRASE: &str = "tank abandon bind salon remove wisdom net size aspect direct source fossil";
    const ANOTHER_PASSPHRASE: &str = "chair lyrics public brick beauty wine panther deer employ panther poet drip";

    let coins = json!([rick_conf()]);
    let confs = vec![
        Mm2TestConf::seednode(PASSPHRASE, &coins),
        Mm2TestConf::seednode_with_hd_account(PASSPHRASE, &coins),
        Mm2TestConf::seednode_with_hd_account(PASSPHRASE, &coins),
    ];

    let mut shared_db_id = None;
    for conf in confs {
        let mm = MarketMakerIt::start(conf.conf, conf.rpc_password, None).unwrap();
        let actual = block_on(get_shared_db_id(&mm)).shared_db_id;
        if let Some(expected) = shared_db_id {
            assert_eq!(
                actual, expected,
                "'shared_db_id' must be the same for Iguana and all HD accounts derived from the same passphrase"
            );
        }
        shared_db_id = Some(actual);
    }

    let another_conf = Mm2TestConf::seednode(ANOTHER_PASSPHRASE, &coins);
    let mm_another = MarketMakerIt::start(another_conf.conf, another_conf.rpc_password, None).unwrap();
    let actual = block_on(get_shared_db_id(&mm_another)).shared_db_id;
    assert_ne!(
        Some(actual),
        shared_db_id,
        "'shared_db_id' must be different for different passphrases"
    );
}

#[test]
fn test_eth_swap_contract_addr_negotiation_same_fallback() {
    let bob_passphrase = get_passphrase!(".env.seed", "BOB_PASSPHRASE").unwrap();
    let alice_passphrase = get_passphrase!(".env.client", "ALICE_PASSPHRASE").unwrap();

    let coins = json!([eth_testnet_conf(), eth_jst_testnet_conf(),]);

    let bob_conf = Mm2TestConf::seednode(&bob_passphrase, &coins);
    let mut mm_bob = MarketMakerIt::start(bob_conf.conf, bob_conf.rpc_password, None).unwrap();

    let (_bob_dump_log, _bob_dump_dashboard) = mm_bob.mm_dump();
    log!("Bob log path: {}", mm_bob.log_path.display());

    let alice_conf = Mm2TestConf::light_node(&alice_passphrase, &coins, &[&mm_bob.ip.to_string()]);
    let mut mm_alice = MarketMakerIt::start(alice_conf.conf, alice_conf.rpc_password, None).unwrap();

    let (_alice_dump_log, _alice_dump_dashboard) = mm_alice.mm_dump();
    log!("Alice log path: {}", mm_alice.log_path.display());

    dbg!(block_on(enable_eth_coin(
        &mm_bob,
        "ETH",
        ETH_DEV_NODES,
        // using arbitrary address
        ETH_DEV_TOKEN_CONTRACT,
        Some(ETH_DEV_SWAP_CONTRACT),
        false
    )));

    dbg!(block_on(enable_eth_coin(
        &mm_bob,
        "JST",
        ETH_DEV_NODES,
        // using arbitrary address
        ETH_DEV_TOKEN_CONTRACT,
        Some(ETH_DEV_SWAP_CONTRACT),
        false
    )));

    dbg!(block_on(enable_eth_coin(
        &mm_alice,
        "ETH",
        ETH_DEV_NODES,
        // using arbitrary address
        ETH_MAINNET_SWAP_CONTRACT,
        Some(ETH_DEV_SWAP_CONTRACT),
        false
    )));

    dbg!(block_on(enable_eth_coin(
        &mm_alice,
        "JST",
        ETH_DEV_NODES,
        // using arbitrary address
        ETH_MAINNET_SWAP_CONTRACT,
        Some(ETH_DEV_SWAP_CONTRACT),
        false
    )));

    let uuids = block_on(start_swaps(
        &mut mm_bob,
        &mut mm_alice,
        &[("ETH", "JST")],
        1.,
        1.,
        0.0001,
    ));

    // give few seconds for swap statuses to be saved
    thread::sleep(Duration::from_secs(3));

    let wait_until = get_utc_timestamp() + 30;
    let expected_contract = Json::from(ETH_DEV_SWAP_CONTRACT.trim_start_matches("0x"));

    block_on(wait_for_swap_contract_negotiation(
        &mm_bob,
        &uuids[0],
        expected_contract.clone(),
        wait_until,
    ));
    block_on(wait_for_swap_contract_negotiation(
        &mm_alice,
        &uuids[0],
        expected_contract,
        wait_until,
    ));
}

#[test]
fn test_eth_swap_negotiation_fails_maker_no_fallback() {
    let bob_passphrase = get_passphrase!(".env.seed", "BOB_PASSPHRASE").unwrap();
    let alice_passphrase = get_passphrase!(".env.client", "ALICE_PASSPHRASE").unwrap();

    let coins = json!([eth_testnet_conf(), eth_jst_testnet_conf(),]);

    let bob_conf = Mm2TestConf::seednode(&bob_passphrase, &coins);
    let mut mm_bob = MarketMakerIt::start(bob_conf.conf, bob_conf.rpc_password, None).unwrap();

    let (_bob_dump_log, _bob_dump_dashboard) = mm_bob.mm_dump();
    log!("Bob log path: {}", mm_bob.log_path.display());

    let alice_conf = Mm2TestConf::light_node(&alice_passphrase, &coins, &[&mm_bob.ip.to_string()]);
    let mut mm_alice = MarketMakerIt::start(alice_conf.conf, alice_conf.rpc_password, None).unwrap();

    let (_alice_dump_log, _alice_dump_dashboard) = mm_alice.mm_dump();
    log!("Alice log path: {}", mm_alice.log_path.display());

    dbg!(block_on(enable_eth_coin(
        &mm_bob,
        "ETH",
        ETH_DEV_NODES,
        // using arbitrary address
        ETH_DEV_TOKEN_CONTRACT,
        None,
        false
    )));

    dbg!(block_on(enable_eth_coin(
        &mm_bob,
        "JST",
        ETH_DEV_NODES,
        // using arbitrary address
        ETH_DEV_TOKEN_CONTRACT,
        None,
        false
    )));

    dbg!(block_on(enable_eth_coin(
        &mm_alice,
        "ETH",
        ETH_DEV_NODES,
        // using arbitrary address
        ETH_MAINNET_SWAP_CONTRACT,
        Some(ETH_DEV_SWAP_CONTRACT),
        false
    )));

    dbg!(block_on(enable_eth_coin(
        &mm_alice,
        "JST",
        ETH_DEV_NODES,
        // using arbitrary address
        ETH_MAINNET_SWAP_CONTRACT,
        Some(ETH_DEV_SWAP_CONTRACT),
        false
    )));

    let uuids = block_on(start_swaps(
        &mut mm_bob,
        &mut mm_alice,
        &[("ETH", "JST")],
        1.,
        1.,
        0.00001,
    ));

    // give few seconds for swap statuses to be saved
    thread::sleep(Duration::from_secs(3));

    let wait_until = get_utc_timestamp() + 30;
    block_on(wait_for_swap_negotiation_failure(&mm_bob, &uuids[0], wait_until));
    block_on(wait_for_swap_negotiation_failure(&mm_alice, &uuids[0], wait_until));
}<|MERGE_RESOLUTION|>--- conflicted
+++ resolved
@@ -21,17 +21,9 @@
                                   wait_for_swap_contract_negotiation, wait_for_swap_negotiation_failure,
                                   wait_for_swaps_finish_and_check_status, wait_till_history_has_records,
                                   MarketMakerIt, Mm2InitPrivKeyPolicy, Mm2TestConf, Mm2TestConfForSwap, RaiiDump,
-<<<<<<< HEAD
                                   DOC_ELECTRUM_ADDRS, ETH_DEV_NODES, ETH_DEV_SWAP_CONTRACT, ETH_DEV_TOKEN_CONTRACT,
                                   ETH_MAINNET_NODE, ETH_MAINNET_SWAP_CONTRACT, MARTY_ELECTRUM_ADDRS, MORTY,
-                                  QRC20_ELECTRUMS, RICK, RICK_ELECTRUM_ADDRS, TBTC_ELECTRUMS};
-=======
-                                  ETH_DEV_NODES, ETH_DEV_SWAP_CONTRACT, ETH_DEV_TOKEN_CONTRACT, ETH_MAINNET_NODE,
-                                  ETH_MAINNET_SWAP_CONTRACT, MORTY, QRC20_ELECTRUMS, RICK, RICK_ELECTRUM_ADDRS,
-                                  TBTC_ELECTRUMS, T_BCH_ELECTRUMS};
-
-use crypto::StandardHDCoinAddress;
->>>>>>> 222a8516
+                                  QRC20_ELECTRUMS, RICK, RICK_ELECTRUM_ADDRS, TBTC_ELECTRUMS, T_BCH_ELECTRUMS};
 use mm2_test_helpers::get_passphrase;
 use mm2_test_helpers::structs::*;
 use serde_json::{self as json, json, Value as Json};
