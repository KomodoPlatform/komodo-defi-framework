--- conflicted
+++ resolved
@@ -13,16 +13,15 @@
 #[cfg(all(not(target_arch = "wasm32"), not(feature = "zhtlc-native-tests")))]
 use mm2_test_helpers::for_tests::wait_check_stats_swap_status;
 use mm2_test_helpers::for_tests::{account_balance, btc_segwit_conf, btc_with_spv_conf, btc_with_sync_starting_header,
-                                  check_recent_swaps, enable_eth_with_tokens, enable_qrc20, enable_utxo_v2_electrum,
-                                  eth_dev_conf, find_metrics_in_json, from_env_file, get_new_address,
-                                  get_shared_db_id, mm_spat, morty_conf, rick_conf, sign_message, start_swaps,
-                                  tbtc_segwit_conf, tbtc_with_spv_conf, test_qrc20_history_impl, tqrc20_conf,
-                                  verify_message, wait_for_swaps_finish_and_check_status,
-                                  wait_till_history_has_records, MarketMakerIt, Mm2InitPrivKeyPolicy, Mm2TestConf,
-                                  Mm2TestConfForSwap, RaiiDump, DOC_ELECTRUM_ADDRS, ETH_MAINNET_NODE,
-                                  ETH_MAINNET_SWAP_CONTRACT, ETH_SEPOLIA_NODE, ETH_SEPOLIA_SWAP_CONTRACT,
-                                  MARTY_ELECTRUM_ADDRS, MORTY, QRC20_ELECTRUMS, RICK, RICK_ELECTRUM_ADDRS,
-                                  TBTC_ELECTRUMS, T_BCH_ELECTRUMS};
+                                  check_recent_swaps, enable_qrc20, enable_utxo_v2_electrum, eth_dev_conf,
+                                  find_metrics_in_json, from_env_file, get_new_address, get_shared_db_id, mm_spat,
+                                  morty_conf, rick_conf, sign_message, start_swaps, tbtc_segwit_conf,
+                                  tbtc_with_spv_conf, test_qrc20_history_impl, tqrc20_conf, verify_message,
+                                  wait_for_swaps_finish_and_check_status, wait_till_history_has_records,
+                                  MarketMakerIt, Mm2InitPrivKeyPolicy, Mm2TestConf, Mm2TestConfForSwap, RaiiDump,
+                                  DOC_ELECTRUM_ADDRS, ETH_MAINNET_NODE, ETH_MAINNET_SWAP_CONTRACT, ETH_SEPOLIA_NODES,
+                                  ETH_SEPOLIA_SWAP_CONTRACT, MARTY_ELECTRUM_ADDRS, MORTY, QRC20_ELECTRUMS, RICK,
+                                  RICK_ELECTRUM_ADDRS, TBTC_ELECTRUMS, T_BCH_ELECTRUMS};
 use mm2_test_helpers::get_passphrase;
 use mm2_test_helpers::structs::*;
 use serde_json::{self as json, json, Value as Json};
@@ -735,10 +734,6 @@
     let coins = json!([
         rick_conf(),
         morty_conf(),
-<<<<<<< HEAD
-        eth_dev_conf(),
-=======
->>>>>>> 38d328e8
         {"coin":"ZOMBIE","asset":"ZOMBIE","fname":"ZOMBIE (TESTCOIN)","txversion":4,"overwintered":1,"mm2":1,"protocol":{"type":"ZHTLC"},"required_confirmations":0},
     ]);
 
@@ -794,72 +789,24 @@
         log!("enable ZOMBIE alice {:?}", zombie_alice);
     }
     // Enable coins on Bob side. Print the replies in case we need the address.
-<<<<<<< HEAD
-    let enable_eth = enable_eth_with_tokens(&mm_bob, "ETH", &["JST"], ETH_DEV_NODES, bob_path_to_address.clone()).await;
-    log!("enable_eth (bob): {:?}", enable_eth);
-    match bob_priv_key_policy {
-        Mm2InitPrivKeyPolicy::Iguana => {
-            let enable_rick = enable_electrum_json(&mm_bob, "RICK", false, doc_electrums()).await;
-            log!("enable_rick (bob): {:?}", enable_rick);
-            let enable_morty = enable_electrum_json(&mm_bob, "MORTY", false, marty_electrums()).await;
-            log!("enable_morty (bob): {:?}", enable_morty);
-        },
-        Mm2InitPrivKeyPolicy::GlobalHDAccount => {
-            let enable_rick =
-                enable_utxo_v2_electrum(&mm_bob, "RICK", doc_electrums(), bob_path_to_address.clone(), 60, None).await;
-            log!("enable_rick (bob): {:?}", enable_rick);
-            let enable_morty =
-                enable_utxo_v2_electrum(&mm_bob, "MORTY", marty_electrums(), bob_path_to_address, 60, None).await;
-            log!("enable_morty (bob): {:?}", enable_morty);
-        },
-    }
+    let rc = enable_utxo_v2_electrum(&mm_bob, "RICK", doc_electrums(), bob_path_to_address.clone(), 600, None).await;
+    log!("enable RICK (bob): {:?}", rc);
+    let rc = enable_utxo_v2_electrum(&mm_bob, "MORTY", marty_electrums(), bob_path_to_address, 600, None).await;
+    log!("enable MORTY (bob): {:?}", rc);
 
     // Enable coins on Alice side. Print the replies in case we need the address.
-    let enable_eth =
-        enable_eth_with_tokens(&mm_alice, "ETH", &["JST"], ETH_DEV_NODES, alice_path_to_address.clone()).await;
-    log!("enable_eth (alice): {:?}", enable_eth);
-    match alice_priv_key_policy {
-        Mm2InitPrivKeyPolicy::Iguana => {
-            let enable_rick = enable_electrum_json(&mm_alice, "RICK", false, doc_electrums()).await;
-            log!("enable_rick (alice): {:?}", enable_rick);
-            let enable_morty = enable_electrum_json(&mm_alice, "MORTY", false, marty_electrums()).await;
-            log!("enable_morty (alice): {:?}", enable_morty);
-        },
-        Mm2InitPrivKeyPolicy::GlobalHDAccount => {
-            let enable_rick = enable_utxo_v2_electrum(
-                &mm_alice,
-                "RICK",
-                doc_electrums(),
-                alice_path_to_address.clone(),
-                60,
-                None,
-            )
-            .await;
-            log!("enable_rick (alice): {:?}", enable_rick);
-            let enable_morty =
-                enable_utxo_v2_electrum(&mm_alice, "MORTY", marty_electrums(), alice_path_to_address, 60, None).await;
-            log!("enable_morty (alice): {:?}", enable_morty);
-        },
-    }
-=======
-    let rc = enable_electrum(&mm_bob, "RICK", false, DOC_ELECTRUM_ADDRS, bob_path_to_address.clone()).await;
-    log!("enable RICK (bob): {:?}", rc);
-    let rc = enable_electrum(&mm_bob, "MORTY", false, MARTY_ELECTRUM_ADDRS, bob_path_to_address).await;
-    log!("enable MORTY (bob): {:?}", rc);
-
-    // Enable coins on Alice side. Print the replies in case we need the address.
-    let rc = enable_electrum(
+    let rc = enable_utxo_v2_electrum(
         &mm_alice,
         "RICK",
-        false,
-        DOC_ELECTRUM_ADDRS,
+        doc_electrums(),
         alice_path_to_address.clone(),
+        600,
+        None,
     )
     .await;
     log!("enable RICK (alice): {:?}", rc);
-    let rc = enable_electrum(&mm_alice, "MORTY", false, MARTY_ELECTRUM_ADDRS, alice_path_to_address).await;
+    let rc = enable_utxo_v2_electrum(&mm_alice, "MORTY", marty_electrums(), alice_path_to_address, 600, None).await;
     log!("enable MORTY (alice): {:?}", rc);
->>>>>>> 38d328e8
 
     let uuids = start_swaps(&mut mm_bob, &mut mm_alice, pairs, maker_price, taker_price, volume).await;
 
@@ -2186,11 +2133,7 @@
     log!("Log path: {}", mm.log_path.display());
     log!(
         "enable_coins: {:?}",
-<<<<<<< HEAD
-        block_on(enable_coins_eth_electrum(&mm, ETH_DEV_NODES))
-=======
-        block_on(enable_coins_eth_electrum(&mm, ETH_SEPOLIA_NODE, None))
->>>>>>> 38d328e8
+        block_on(enable_coins_eth_electrum(&mm, ETH_SEPOLIA_NODES))
     );
 
     check_priv_key(&mm, "RICK", "UvCjJf4dKSs2vFGVtCnUTAhR5FTZGdg43DDRa9s7s5DV1sSDX14g");
@@ -2278,7 +2221,7 @@
         "userpass": mm.userpass,
         "method": "enable",
         "coin": "ETH",
-        "urls": ETH_SEPOLIA_NODE,
+        "urls": ETH_SEPOLIA_NODES,
         "mm2": 1,
         "swap_contract_address": ETH_SEPOLIA_SWAP_CONTRACT,
         "required_confirmations": 10,
@@ -2917,7 +2860,7 @@
     let (_dump_log, _dump_dashboard) = mm.mm_dump();
     log!("log path: {}", mm.log_path.display());
 
-    block_on(enable_native(&mm, "ETH", ETH_SEPOLIA_NODE, None));
+    block_on(enable_native(&mm, "ETH", ETH_SEPOLIA_NODES, None));
 
     // test single-case to mixed-case
     let rc = block_on(mm.rpc(&json! ({
@@ -3364,11 +3307,7 @@
     .unwrap();
     let (_dump_log, _dump_dashboard) = mm.mm_dump();
     log!("Log path: {}", mm.log_path.display());
-<<<<<<< HEAD
-    log!("{:?}", block_on(enable_coins_eth_electrum(&mm, ETH_DEV_NODES)));
-=======
-    log!("{:?}", block_on(enable_coins_eth_electrum(&mm, ETH_SEPOLIA_NODE, None)));
->>>>>>> 38d328e8
+    log!("{:?}", block_on(enable_coins_eth_electrum(&mm, ETH_SEPOLIA_NODES)));
 
     // test valid RICK address
 
@@ -5492,7 +5431,7 @@
     // Enable coins on Bob side. Print the replies in case we need the "address".
     log!(
         "enable_coins (bob): {:?}",
-        block_on(enable_native(&mm_bob, "ETH", ETH_SEPOLIA_NODE, None))
+        block_on(enable_native(&mm_bob, "ETH", ETH_SEPOLIA_NODES, None))
     );
 
     let response = block_on(sign_message(&mm_bob, "ETH"));
@@ -6319,8 +6258,8 @@
                                       eth_testnet_conf_trezor, init_trezor_rpc, init_trezor_status_rpc,
                                       init_trezor_user_action_rpc, init_withdraw, jst_sepolia_trezor_conf,
                                       mm_ctx_with_custom_db_with_conf, tbtc_legacy_conf, tbtc_segwit_conf,
-                                      withdraw_status, MarketMakerIt, Mm2TestConf, ETH_DEV_NODE,
-                                      ETH_DEV_SWAP_CONTRACT, ETH_SEPOLIA_NODES};
+                                      withdraw_status, MarketMakerIt, Mm2TestConf, ETH_SEPOLIA_NODES,
+                                      ETH_SEPOLIA_SWAP_CONTRACT};
     use mm2_test_helpers::structs::{InitTaskResult, RpcV2Response, TransactionDetails, WithdrawStatus};
     use rpc_task::{rpc_common::RpcTaskStatusRequest, RpcTaskStatus};
     use serde_json::{self as json, json, Value as Json};
@@ -6406,7 +6345,7 @@
             "method": "enable",
             "coin": "ETH",
             "urls": ETH_SEPOLIA_NODES,
-            "swap_contract_address": ETH_DEV_SWAP_CONTRACT,
+            "swap_contract_address": ETH_SEPOLIA_SWAP_CONTRACT,
             "priv_key_policy": "Trezor",
         });
 
@@ -6651,7 +6590,7 @@
                     {"url": "https://rpc2.sepolia.org"},
                     {"url": "https://rpc.sepolia.org/"}
                 ],
-                "swap_contract_address": ETH_DEV_SWAP_CONTRACT,
+                "swap_contract_address": ETH_SEPOLIA_SWAP_CONTRACT,
                 "erc20_tokens_requests": [{"ticker": ticker_token}],
                 "priv_key_policy": "Trezor"
             }))
@@ -6743,9 +6682,9 @@
                 "ticker": ticker_coin,
                 "rpc_mode": "Default",
                 "nodes": [
-                    {"url": ETH_DEV_NODE} // btw sepolia nodes do not support trace_filter used in create_new_account
+                    {"url": ETH_SEPOLIA_NODES[0]}
                 ],
-                "swap_contract_address": ETH_DEV_SWAP_CONTRACT,
+                "swap_contract_address": ETH_SEPOLIA_SWAP_CONTRACT,
                 "erc20_tokens_requests": [],
                 "priv_key_policy": "Trezor"
             }))
