--- conflicted
+++ resolved
@@ -287,8 +287,8 @@
     let (_dump_log, _dump_dashboard) = mm.mm_dump();
     log!("log path: {}", mm.log_path.display());
 
-    block_on(enable_electrum(&mm, "tBTC", false, TBTC_ELECTRUMS));
-    let my_balance = block_on(my_balance(&mm, "tBTC"));
+    block_on(enable_electrum(&mm, "tBTC-Segwit", false, TBTC_ELECTRUMS));
+    let my_balance = block_on(my_balance(&mm, "tBTC-Segwit"));
 
     assert_eq!(my_balance.balance, "0.002".parse().unwrap());
     assert_eq!(my_balance.unspendable_balance, "0".parse().unwrap());
@@ -1098,16 +1098,14 @@
     log!("Alice log path: {}", mm_alice.log_path.display());
 
     // Enable coins. Print the replies in case we need the address.
-    let electrum = block_on(enable_electrum(&mm_alice, "tBTC", false, TBTC_ELECTRUMS));
+    let electrum = block_on(enable_electrum(&mm_alice, "tBTC-Segwit", false, TBTC_ELECTRUMS));
     log!("enable_coins (alice): {:?}", electrum);
-    let mut enable_res = HashMap::new();
-    enable_res.insert("tBTC", electrum);
 
     // Send from BTC Legacy Address to Cashaddress should fail
     let withdraw = block_on(mm_alice.rpc(&json!({
         "userpass": mm_alice.userpass,
         "method": "withdraw",
-        "coin": "tBTC",
+        "coin": "tBTC-Segwit",
         "to": "bchtest:qqgp9xh3435xamv7ghct8emer2s2erzj8gx3gnhwkq",
         "amount": 0.00001,
     })))
@@ -1182,62 +1180,21 @@
     let seed = "spice describe gravity federal blast come thank unfair canal monkey style afraid";
     let coins = json!([tbtc_segwit_conf()]);
 
-<<<<<<< HEAD
     let conf = Mm2TestConf::seednode(seed, &coins);
     let mm_alice = MarketMakerIt::start(conf.conf, conf.rpc_password, None).unwrap();
-=======
-    let coins = json!([
-        {
-            "coin": "tBTC",
-            "name": "tbitcoin",
-            "fname": "tBitcoin",
-            "rpcport": 18332,
-            "pubtype": 111,
-            "p2shtype": 196,
-            "wiftype": 239,
-            "segwit": true,
-            "bech32_hrp": "tb",
-            "txfee": 1000,
-            "mm2": 1,
-            "required_confirmations": 0,
-            "protocol": {
-                "type": "UTXO"
-            },
-            "address_format": {
-                "format":"segwit"
-            }
-        }
-    ]);
-
-    let mm_alice = MarketMakerIt::start(
-        json!({
-            "gui": "nogui",
-            "netid": 8100,
-            "myipaddr": env::var ("ALICE_TRADE_IP") .ok(),
-            "rpcip": env::var ("ALICE_TRADE_IP") .ok(),
-            "passphrase": seed.to_string(),
-            "coins": coins,
-            "rpc_password": "password",
-            "i_am_seed": true,
-        }),
-        "password".into(),
-        None,
-    )
-    .unwrap();
->>>>>>> 7f08caea
 
     let (_alice_dump_log, _alice_dump_dashboard) = mm_alice.mm_dump();
     log!("Alice log path: {}", mm_alice.log_path.display());
 
     // Enable coins. Print the replies in case we need the address.
-    let electrum = block_on(enable_electrum(&mm_alice, "tBTC", false, TBTC_ELECTRUMS));
+    let electrum = block_on(enable_electrum(&mm_alice, "tBTC-Segwit", false, TBTC_ELECTRUMS));
 
     log!("enable_coins (alice): {:?}", electrum);
 
     let withdraw = block_on(mm_alice.rpc(&json!({
         "userpass": mm_alice.userpass,
         "method": "withdraw",
-        "coin": "tBTC",
+        "coin": "tBTC-Segwit",
         "to": "tb1qdkwjk42dw6pryvs9sl0ht3pn3mxghuma64jst5",
         "amount": 0.00001,
     })))
@@ -1250,7 +1207,7 @@
     let withdraw = block_on(mm_alice.rpc(&json!({
         "userpass": mm_alice.userpass,
         "method": "withdraw",
-        "coin": "tBTC",
+        "coin": "tBTC-Segwit",
         "to": "ltc1qdkwjk42dw6pryvs9sl0ht3pn3mxghuma64jst5",
         "amount": 0.00001,
     })))
@@ -1272,7 +1229,7 @@
     let withdraw = block_on(mm_alice.rpc(&json!({
         "userpass": mm_alice.userpass,
         "method": "withdraw",
-        "coin": "tBTC",
+        "coin": "tBTC-Segwit",
         "to": "tb1p6h5fuzmnvpdthf5shf0qqjzwy7wsqc5rhmgq2ks9xrak4ry6mtrscsqvzp",
         "amount": 0.00001,
     })))
@@ -2606,13 +2563,13 @@
     let (_dump_log, _dump_dashboard) = mm.mm_dump();
     log!("log path: {}", mm.log_path.display());
 
-    let _electrum = block_on(enable_electrum(&mm, "tBTC", false, TBTC_ELECTRUMS));
+    let _electrum = block_on(enable_electrum(&mm, "tBTC-Segwit", false, TBTC_ELECTRUMS));
 
     // test standard to segwit
     let rc = block_on(mm.rpc(&json! ({
         "userpass": mm.userpass,
         "method": "convertaddress",
-        "coin": "tBTC",
+        "coin": "tBTC-Segwit",
         "from": "mqWYEGxLeK843n3xMTe8EWTFPyoSZjtUXb",
         "to_address_format":{"format":"segwit"},
     })))
@@ -2636,7 +2593,7 @@
     let rc = block_on(mm.rpc(&json! ({
         "userpass": mm.userpass,
         "method": "convertaddress",
-        "coin": "tBTC",
+        "coin": "tBTC-Segwit",
         "from": "tb1qdkwjk42dw6pryvs9sl0ht3pn3mxghuma64jst5",
         "to_address_format":{"format":"standard"},
     })))
@@ -2660,7 +2617,7 @@
     let rc = block_on(mm.rpc(&json! ({
         "userpass": mm.userpass,
         "method": "convertaddress",
-        "coin": "tBTC",
+        "coin": "tBTC-Segwit",
         "from": "1AzawDsMqHgoGfaLdtfkQbEvXzCjk5oyFx",
         "to_address_format":{"format":"segwit"},
     })))
@@ -2676,7 +2633,7 @@
     let rc = block_on(mm.rpc(&json! ({
         "userpass": mm.userpass,
         "method": "convertaddress",
-        "coin": "tBTC",
+        "coin": "tBTC-Segwit",
         "from": "ltc1qdkwjk42dw6pryvs9sl0ht3pn3mxghuma64jst5",
         "to_address_format":{"format":"standard"},
     })))
@@ -3296,16 +3253,14 @@
     log!("Alice log path: {}", mm_alice.log_path.display());
 
     // Enable coins. Print the replies in case we need the address.
-    let electrum = block_on(enable_electrum(&mm_alice, "tBTC", false, TBTC_ELECTRUMS));
+    let electrum = block_on(enable_electrum(&mm_alice, "tBTC-Segwit", false, TBTC_ELECTRUMS));
     log!("enable_coins (alice): {:?}", electrum);
-    let mut enable_res = HashMap::new();
-    enable_res.insert("tBTC", electrum);
 
     // test valid Segwit address
     let rc = block_on(mm_alice.rpc(&json! ({
         "userpass": mm_alice.userpass,
         "method": "validateaddress",
-        "coin": "tBTC",
+        "coin": "tBTC-Segwit",
         "address": "tb1qdkwjk42dw6pryvs9sl0ht3pn3mxghuma64jst5",
     })))
     .unwrap();
@@ -3328,7 +3283,7 @@
     let rc = block_on(mm_alice.rpc(&json! ({
         "userpass": mm_alice.userpass,
         "method": "validateaddress",
-        "coin": "tBTC",
+        "coin": "tBTC-Segwit",
         "address": "bc1qdkwjk42dw6pryvs9sl0ht3pn3mxghuma64jst5",
     })))
     .unwrap();
@@ -3777,7 +3732,7 @@
 
     // enable tBTC to see that to/from segwit addresses are displayed correctly in tx_history
     // and that tx_history is retrieved for the segwit address instead of legacy
-    let electrum = block_on(enable_electrum(&mm, "tBTC", false, TBTC_ELECTRUMS));
+    let electrum = block_on(enable_electrum(&mm, "tBTC-Segwit", false, TBTC_ELECTRUMS));
     assert_eq!(&electrum.address, "tb1qdkwjk42dw6pryvs9sl0ht3pn3mxghuma64jst5");
 
     block_on(wait_till_history_has_records(&mm, "tBTC", 13));
@@ -3785,7 +3740,7 @@
     let tx_history = block_on(mm.rpc(&json!({
         "userpass": mm.userpass,
         "method": "my_tx_history",
-        "coin": "tBTC",
+        "coin": "tBTC-Segwit",
         "limit": 13,
     })))
     .unwrap();
@@ -3865,7 +3820,7 @@
     log!("log path: {}", mm.log_path.display());
 
     // enable tBTC in legacy first to see that to/from segwit addresses are displayed correctly in tx_history
-    let electrum = block_on(enable_electrum(&mm, "tBTC", false, TBTC_ELECTRUMS));
+    let electrum = block_on(enable_electrum(&mm, "tBTC-Segwit", false, TBTC_ELECTRUMS));
     assert_eq!(&electrum.address, "mqWYEGxLeK843n3xMTe8EWTFPyoSZjtUXb");
 
     let expected = vec![
@@ -3917,12 +3872,12 @@
         "649d514d76702a0925a917d830e407f4f1b52d78832520e486c140ce8d0b879f",
     ];
 
-    block_on(wait_till_history_has_records(&mm, "tBTC", expected.len()));
+    block_on(wait_till_history_has_records(&mm, "tBTC-Segwit", expected.len()));
 
     let tx_history = block_on(mm.rpc(&json!({
         "userpass": mm.userpass,
         "method": "my_tx_history",
-        "coin": "tBTC",
+        "coin": "tBTC-Segwit",
         "limit": 100,
     })))
     .unwrap();
