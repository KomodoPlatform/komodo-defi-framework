#[cfg(all(feature = "zhtlc-native-tests", not(target_arch = "wasm32")))]
use super::enable_z_coin;
use crate::integration_tests_common::*;
use common::executor::Timer;
use common::{cfg_native, cfg_wasm32, log, new_uuid};
use crypto::privkey::key_pair_from_seed;
use http::{HeaderMap, StatusCode};
use mm2_main::mm2::lp_ordermatch::MIN_ORDER_KEEP_ALIVE_INTERVAL;
use mm2_metrics::{MetricType, MetricsJson};
use mm2_number::{BigDecimal, BigRational, Fraction, MmNumber};
use mm2_rpc::data::legacy::{CoinInitResponse, MmVersionResponse, OrderbookResponse};
use mm2_test_helpers::electrums::*;
#[cfg(all(not(target_arch = "wasm32"), not(feature = "zhtlc-native-tests")))]
use mm2_test_helpers::for_tests::wait_check_stats_swap_status;
use mm2_test_helpers::for_tests::{account_balance, btc_segwit_conf, btc_with_spv_conf, btc_with_sync_starting_header,
<<<<<<< HEAD
                                  check_recent_swaps, enable_eth_coin, enable_eth_with_tokens, enable_qrc20,
                                  enable_utxo_v2_electrum, eth_dev_conf, eth_jst_testnet_conf, find_metrics_in_json,
                                  from_env_file, get_new_address, get_shared_db_id, mm_spat, morty_conf, rick_conf,
                                  sign_message, start_swaps, tbtc_segwit_conf, tbtc_with_spv_conf,
                                  test_qrc20_history_impl, tqrc20_conf, verify_message,
                                  wait_for_swap_contract_negotiation, wait_for_swap_negotiation_failure,
                                  wait_for_swaps_finish_and_check_status, wait_till_history_has_records,
                                  MarketMakerIt, Mm2InitPrivKeyPolicy, Mm2TestConf, Mm2TestConfForSwap, RaiiDump,
                                  DOC_ELECTRUM_ADDRS, ETH_DEV_NODES, ETH_DEV_SWAP_CONTRACT, ETH_DEV_TOKEN_CONTRACT,
                                  ETH_MAINNET_NODE, ETH_MAINNET_SWAP_CONTRACT, MARTY_ELECTRUM_ADDRS, MORTY,
                                  QRC20_ELECTRUMS, RICK, RICK_ELECTRUM_ADDRS, TBTC_ELECTRUMS, T_BCH_ELECTRUMS};
=======
                                  check_recent_swaps, enable_qrc20, enable_utxo_v2_electrum, eth_testnet_conf,
                                  find_metrics_in_json, from_env_file, get_new_address, get_shared_db_id, mm_spat,
                                  morty_conf, rick_conf, sign_message, start_swaps, tbtc_segwit_conf,
                                  tbtc_with_spv_conf, test_qrc20_history_impl, tqrc20_conf, verify_message,
                                  wait_for_swaps_finish_and_check_status, wait_till_history_has_records,
                                  MarketMakerIt, Mm2InitPrivKeyPolicy, Mm2TestConf, Mm2TestConfForSwap, RaiiDump,
                                  DOC_ELECTRUM_ADDRS, ETH_DEV_NODES, ETH_DEV_SWAP_CONTRACT, ETH_MAINNET_NODE,
                                  ETH_MAINNET_SWAP_CONTRACT, MARTY_ELECTRUM_ADDRS, MORTY, QRC20_ELECTRUMS, RICK,
                                  RICK_ELECTRUM_ADDRS, TBTC_ELECTRUMS, T_BCH_ELECTRUMS};
>>>>>>> 25b146e4
use mm2_test_helpers::get_passphrase;
use mm2_test_helpers::structs::*;
use serde_json::{self as json, json, Value as Json};
use std::collections::HashMap;
use std::env::{self, var};
use std::str::FromStr;
use std::thread;
use std::time::Duration;
use uuid::Uuid;

cfg_native! {
    use common::block_on;
    use mm2_test_helpers::for_tests::{get_passphrase, new_mm2_temp_folder_path};
    use mm2_io::fs::slurp;
    use hyper::header::ACCESS_CONTROL_ALLOW_ORIGIN;
}

cfg_wasm32! {
    use wasm_bindgen_test::*;

    wasm_bindgen_test_configure!(run_in_browser);
}

/// Integration test for RPC server.
/// Check that MM doesn't crash in case of invalid RPC requests
#[test]
#[cfg(not(target_arch = "wasm32"))]
fn test_rpc() {
    let (_, mm, _dump_log, _dump_dashboard) = mm_spat();

    let no_method = block_on(mm.rpc(&json! ({
        "userpass": mm.userpass,
        "coin": "RICK",
        "ipaddr": "electrum1.cipig.net",
        "port": 10017
    })))
    .unwrap();
    assert!(no_method.0.is_server_error());
    assert_eq!((no_method.2)[ACCESS_CONTROL_ALLOW_ORIGIN], "http://localhost:4000");

    let not_json = mm.rpc_str("It's just a string").unwrap();
    assert!(not_json.0.is_server_error());
    assert_eq!((not_json.2)[ACCESS_CONTROL_ALLOW_ORIGIN], "http://localhost:4000");

    let unknown_method = block_on(mm.rpc(&json! ({
        "method": "unknown_method",
    })))
    .unwrap();

    assert!(unknown_method.0.is_server_error());
    assert_eq!((unknown_method.2)[ACCESS_CONTROL_ALLOW_ORIGIN], "http://localhost:4000");

    let version = block_on(mm.rpc(&json! ({
        "userpass": mm.userpass,
        "method": "version",
    })))
    .unwrap();
    assert_eq!(version.0, StatusCode::OK);
    assert_eq!((version.2)[ACCESS_CONTROL_ALLOW_ORIGIN], "http://localhost:4000");
    let _version: MmVersionResponse = json::from_str(&version.1).unwrap();

    let help = block_on(mm.rpc(&json! ({
        "userpass": mm.userpass,
        "method": "help",
    })))
    .unwrap();
    assert_eq!(help.0, StatusCode::OK);
    assert_eq!((help.2)[ACCESS_CONTROL_ALLOW_ORIGIN], "http://localhost:4000");

    block_on(mm.stop()).unwrap();
    // unwrap! (mm.wait_for_log (9., &|log| log.contains ("on_stop] firing shutdown_tx!")));
    // TODO (workaround libtorrent hanging in delete) // unwrap! (mm.wait_for_log (9., &|log| log.contains ("LogState] Bye!")));
}

/// https://github.com/KomodoPlatform/atomicDEX-API/issues/886#issuecomment-812489844
#[test]
#[cfg(not(target_arch = "wasm32"))]
fn orders_of_banned_pubkeys_should_not_be_displayed() {
    let coins = json!([
        {"coin":"RICK","asset":"RICK","rpcport":8923,"txversion":4,"overwintered":1,"protocol":{"type":"UTXO"}},
        {"coin":"MORTY","asset":"MORTY","rpcport":11608,"txversion":4,"overwintered":1,"protocol":{"type":"UTXO"}}
    ]);

    // start bob and immediately place the order
    let mm_bob = MarketMakerIt::start(
        json! ({
            "gui": "nogui",
            "netid": 9998,
            "myipaddr": env::var ("BOB_TRADE_IP") .ok(),
            "rpcip": env::var ("BOB_TRADE_IP") .ok(),
            "canbind": env::var ("BOB_TRADE_PORT") .ok().map (|s| s.parse::<i64>().unwrap()),
            "passphrase": "bob passphrase",
            "coins": coins,
            "rpc_password": "pass",
            "i_am_seed": true,
        }),
        "pass".into(),
        None,
    )
    .unwrap();
    let (_bob_dump_log, _bob_dump_dashboard) = mm_bob.mm_dump();
    log!("Bob log path: {}", mm_bob.log_path.display());
    // Enable coins on Bob side. Print the replies in case we need the "address".
    log!(
        "enable_coins (bob): {:?}",
        block_on(enable_coins_rick_morty_electrum(&mm_bob))
    );
    // issue sell request on Bob side by setting base/rel price
    log!("Issue bob sell request");
    let rc = block_on(mm_bob.rpc(&json! ({
        "userpass": mm_bob.userpass,
        "method": "setprice",
        "base": "RICK",
        "rel": "MORTY",
        "price": 0.9,
        "volume": "0.9",
    })))
    .unwrap();
    assert!(rc.0.is_success(), "!setprice: {}", rc.1);

    let mut mm_alice = MarketMakerIt::start(
        json! ({
            "gui": "nogui",
            "netid": 9998,
            "myipaddr": env::var ("ALICE_TRADE_IP") .ok(),
            "rpcip": env::var ("ALICE_TRADE_IP") .ok(),
            "passphrase": "alice passphrase",
            "coins": coins,
            "seednodes": [mm_bob.ip.to_string()],
            "rpc_password": "pass",
        }),
        "pass".into(),
        None,
    )
    .unwrap();

    let (_alice_dump_log, _alice_dump_dashboard) = mm_alice.mm_dump();
    log!("Alice log path: {}", mm_alice.log_path.display());

    log!("Ban Bob pubkey on Alice side");
    let rc = block_on(mm_alice.rpc(&json! ({
        "userpass": mm_alice.userpass,
        "method": "ban_pubkey",
        "pubkey": "2cd3021a2197361fb70b862c412bc8e44cff6951fa1de45ceabfdd9b4c520420",
        "reason": "test",
    })))
    .unwrap();
    assert!(rc.0.is_success(), "!ban_pubkey: {}", rc.1);

    log!("Get RICK/MORTY orderbook on Alice side");
    let rc = block_on(mm_alice.rpc(&json! ({
        "userpass": mm_alice.userpass,
        "method": "orderbook",
        "base": "RICK",
        "rel": "MORTY",
    })))
    .unwrap();
    assert!(rc.0.is_success(), "!orderbook: {}", rc.1);

    let alice_orderbook: OrderbookResponse = json::from_str(&rc.1).unwrap();
    log!("Alice orderbook {:?}", alice_orderbook);
    assert_eq!(
        alice_orderbook.asks.len(),
        0,
        "Alice RICK/MORTY orderbook must have no asks"
    );

    block_on(mm_alice.wait_for_log(22., |log| {
        log.contains("Pubkey 022cd3021a2197361fb70b862c412bc8e44cff6951fa1de45ceabfdd9b4c520420 is banned")
    }))
    .unwrap();

    block_on(mm_bob.stop()).unwrap();
    block_on(mm_alice.stop()).unwrap();
}

#[test]
fn log_test_status() { common::log::tests::test_status() }

#[test]
fn log_test_printed_dashboard() { common::log::tests::test_printed_dashboard() }

#[test]
#[cfg(not(target_arch = "wasm32"))]
fn test_my_balance() {
    let coins = json!([
        {"coin":"RICK","asset":"RICK","rpcport":8923,"txversion":4,"overwintered":1,"protocol":{"type":"UTXO"}},
    ]);

    let mm = MarketMakerIt::start(
        json! ({
            "gui": "nogui",
            "netid": 9998,
            "myipaddr": env::var ("BOB_TRADE_IP") .ok(),
            "rpcip": env::var ("BOB_TRADE_IP") .ok(),
            "passphrase": "bob passphrase",
            "coins": coins,
            "i_am_seed": true,
            "rpc_password": "pass",
        }),
        "pass".into(),
        None,
    )
    .unwrap();
    let (_dump_log, _dump_dashboard) = mm.mm_dump();
    log!("log path: {}", mm.log_path.display());
    // Enable RICK.
    let json = block_on(enable_electrum(&mm, "RICK", false, DOC_ELECTRUM_ADDRS));
    assert_eq!(json.balance, "7.777".parse().unwrap());

    let my_balance = block_on(mm.rpc(&json! ({
        "userpass": mm.userpass,
        "method": "my_balance",
        "coin": "RICK",
    })))
    .unwrap();
    assert_eq!(
        my_balance.0,
        StatusCode::OK,
        "RPC «my_balance» failed with status «{}»",
        my_balance.0
    );
    let json: Json = json::from_str(&my_balance.1).unwrap();
    let my_balance = json["balance"].as_str().unwrap();
    assert_eq!(my_balance, "7.777");
    let my_unspendable_balance = json["unspendable_balance"].as_str().unwrap();
    assert_eq!(my_unspendable_balance, "0");
    let my_address = json["address"].as_str().unwrap();
    assert_eq!(my_address, "RRnMcSeKiLrNdbp91qNVQwwXx5azD4S4CD");
}

#[test]
#[cfg(not(target_arch = "wasm32"))]
fn test_p2wpkh_my_balance() {
    let seed = "valley embody about obey never adapt gesture trust screen tube glide bread";

    let coins = json! ([
        {
            "coin": "tBTC",
            "name": "tbitcoin",
            "fname": "tBitcoin",
            "rpcport": 18332,
            "pubtype": 111,
            "p2shtype": 196,
            "wiftype": 239,
            "segwit": true,
            "bech32_hrp": "tb",
            "txfee": 0,
            "estimate_fee_mode": "ECONOMICAL",
            "mm2": 1,
            "required_confirmations": 0,
            "protocol": {
                "type": "UTXO"
            },
            "address_format": {
                "format":"segwit"
            }
        }
    ]);

    let mm = MarketMakerIt::start(
        json! ({
            "gui": "nogui",
            "netid": 9998,
            "myipaddr": env::var ("BOB_TRADE_IP") .ok(),
            "rpcip": env::var ("BOB_TRADE_IP") .ok(),
            "passphrase": seed.to_string(),
            "coins": coins,
            "i_am_seed": true,
            "rpc_password": "pass",
        }),
        "pass".into(),
        None,
    )
    .unwrap();
    let (_dump_log, _dump_dashboard) = mm.mm_dump();
    log!("log path: {}", mm.log_path.display());

    let electrum = block_on(mm.rpc(&json!({
        "userpass": mm.userpass,
        "method": "electrum",
        "coin": "tBTC",
        "servers": [{"url":"electrum1.cipig.net:10068"},{"url":"electrum2.cipig.net:10068"},{"url":"electrum3.cipig.net:10068"}],
        "mm2": 1,
        "address_format": {
            "format": "segwit",
        },
    }))).unwrap();
    assert_eq!(
        electrum.0,
        StatusCode::OK,
        "RPC «electrum» failed with {} {}",
        electrum.0,
        electrum.1
    );

    let my_balance = block_on(mm.rpc(&json! ({
        "userpass": mm.userpass,
        "method": "my_balance",
        "coin": "tBTC",
    })))
    .unwrap();
    let json: Json = json::from_str(&my_balance.1).unwrap();
    let my_balance = json["balance"].as_str().unwrap();
    assert_eq!(my_balance, "0.002");
    let my_unspendable_balance = json["unspendable_balance"].as_str().unwrap();
    assert_eq!(my_unspendable_balance, "0");
    let my_address = json["address"].as_str().unwrap();
    assert_eq!(my_address, "tb1qssfmay8nnghx7ynlznejnjxn6m4pemz9v7fsxy");
}

#[cfg(not(target_arch = "wasm32"))]
fn check_set_price_fails(mm: &MarketMakerIt, base: &str, rel: &str) {
    let rc = block_on(mm.rpc(&json! ({
        "userpass": mm.userpass,
        "method": "setprice",
        "base": base,
        "rel": rel,
        "price": 0.9,
        "volume": 1,
    })))
    .unwrap();
    assert!(
        rc.0.is_server_error(),
        "!setprice success but should be error: {}",
        rc.1
    );
}

#[cfg(not(target_arch = "wasm32"))]
fn check_buy_fails(mm: &MarketMakerIt, base: &str, rel: &str, vol: f64) {
    let rc = block_on(mm.rpc(&json! ({
        "userpass": mm.userpass,
        "method": "buy",
        "base": base,
        "rel": rel,
        "volume": vol,
        "price": 0.9
    })))
    .unwrap();
    assert!(rc.0.is_server_error(), "!buy success but should be error: {}", rc.1);
}

#[cfg(not(target_arch = "wasm32"))]
fn check_sell_fails(mm: &MarketMakerIt, base: &str, rel: &str, vol: f64) {
    let rc = block_on(mm.rpc(&json! ({
        "userpass": mm.userpass,
        "method": "sell",
        "base": base,
        "rel": rel,
        "volume": vol,
        "price": 0.9
    })))
    .unwrap();
    assert!(rc.0.is_server_error(), "!sell success but should be error: {}", rc.1);
}

#[test]
#[cfg(not(target_arch = "wasm32"))]
fn test_check_balance_on_order_post() {
    let coins = json!([
        {"coin":"RICK","asset":"RICK","rpcport":8923,"txversion":4,"overwintered":1,"protocol":{"type":"UTXO"}},
        {"coin":"MORTY","asset":"MORTY","rpcport":11608,"txversion":4,"overwintered":1,"protocol":{"type":"UTXO"}},
        {"coin":"ETH","name":"ethereum","chain_id":1,"protocol":{"type":"ETH"},"rpcport":80},
        {"coin":"JST","name":"jst","chain_id":1,"protocol":{"type":"ERC20", "protocol_data":{"platform":"ETH","contract_address":"0x996a8aE0304680F6A69b8A9d7C6E37D65AB5AB56"}}}
    ]);

    // start bob and immediately place the order
    let mm = MarketMakerIt::start(
        json! ({
            "gui": "nogui",
            "netid": 9998,
            "myipaddr": env::var ("BOB_TRADE_IP") .ok(),
            "rpcip": env::var ("BOB_TRADE_IP") .ok(),
            "canbind": env::var ("BOB_TRADE_PORT") .ok().map (|s| s.parse::<i64>().unwrap()),
            "passphrase": "bob passphrase check balance on order post",
            "coins": coins,
            "i_am_seed": true,
            "rpc_password": "pass",
        }),
        "pass".into(),
        None,
    )
    .unwrap();
    let (_dump_log, _dump_dashboard) = mm.mm_dump();
    log!("Log path: {}", mm.log_path.display());
    // Enable coins. Print the replies in case we need the "address".
    log!(
        "enable_coins (bob): {:?}",
        block_on(enable_coins_eth_electrum(&mm, &[
            "https://mainnet.infura.io/v3/c01c1b4cf66642528547624e1d6d9d6b"
        ])),
    );
    // issue sell request by setting base/rel price

    // Expect error as MORTY balance is 0
    check_set_price_fails(&mm, "MORTY", "RICK");
    // Address has enough RICK, but doesn't have ETH, so setprice call should fail because maker will not have gas to spend ETH taker payment.
    check_set_price_fails(&mm, "RICK", "ETH");
    // Address has enough RICK, but doesn't have ETH, so setprice call should fail because maker will not have gas to spend ERC20 taker payment.
    check_set_price_fails(&mm, "RICK", "JST");

    // Expect error as MORTY balance is 0
    check_buy_fails(&mm, "RICK", "MORTY", 0.1);
    // RICK balance is sufficient, but amount is too small, it will result to dust error from RPC
    check_buy_fails(&mm, "MORTY", "RICK", 0.000001);
    // Address has enough RICK, but doesn't have ETH, so buy call should fail because taker will not have gas to spend ETH maker payment.
    check_buy_fails(&mm, "ETH", "RICK", 0.1);
    // Address has enough RICK, but doesn't have ETH, so buy call should fail because taker will not have gas to spend ERC20 maker payment.
    check_buy_fails(&mm, "JST", "RICK", 0.1);

    // Expect error as MORTY balance is 0
    check_sell_fails(&mm, "MORTY", "RICK", 0.1);
    // RICK balance is sufficient, but amount is too small, the dex fee will result to dust error from RPC
    check_sell_fails(&mm, "RICK", "MORTY", 0.000001);
    // Address has enough RICK, but doesn't have ETH, so buy call should fail because taker will not have gas to spend ETH maker payment.
    check_sell_fails(&mm, "RICK", "ETH", 0.1);
    // Address has enough RICK, but doesn't have ETH, so buy call should fail because taker will not have gas to spend ERC20 maker payment.
    check_sell_fails(&mm, "RICK", "JST", 0.1);
}

#[test]
#[cfg(not(target_arch = "wasm32"))]
fn test_rpc_password_from_json() {
    let coins = json!([
        {"coin":"RICK","asset":"RICK","rpcport":8923,"txversion":4,"overwintered":1,"protocol":{"type":"UTXO"}},
        {"coin":"MORTY","asset":"MORTY","rpcport":8923,"txversion":4,"overwintered":1,"protocol":{"type":"UTXO"}},
    ]);

    // do not allow empty password
    let mut err_mm1 = MarketMakerIt::start(
        json! ({
            "gui": "nogui",
            "netid": 9998,
            "passphrase": "bob passphrase",
            "coins": coins,
            "rpc_password": "",
            "i_am_seed": true,
            "skip_startup_checks": true,
        }),
        "password".into(),
        None,
    )
    .unwrap();
    block_on(err_mm1.wait_for_log(5., |log| log.contains("rpc_password must not be empty"))).unwrap();

    // do not allow empty password
    let mut err_mm2 = MarketMakerIt::start(
        json! ({
            "gui": "nogui",
            "netid": 9998,
            "passphrase": "bob passphrase",
            "coins": coins,
            "rpc_password": {"key":"value"},
            "i_am_seed": true,
            "skip_startup_checks": true,
        }),
        "password".into(),
        None,
    )
    .unwrap();
    block_on(err_mm2.wait_for_log(5., |log| log.contains("rpc_password must be string"))).unwrap();

    let mm = MarketMakerIt::start(
        json! ({
            "gui": "nogui",
            "netid": 9998,
            "passphrase": "bob passphrase",
            "coins": coins,
            "rpc_password": "password",
            "i_am_seed": true,
        }),
        "password".into(),
        None,
    )
    .unwrap();
    let (_dump_log, _dump_dashboard) = mm.mm_dump();
    log!("Log path: {}", mm.log_path.display());
    let electrum_invalid = block_on(mm.rpc(&json! ({
        "userpass": "password1",
        "method": "electrum",
        "coin": "RICK",
        "servers": doc_electrums(),
        "mm2": 1,
    })))
    .unwrap();

    // electrum call must fail if invalid password is provided
    assert!(
        electrum_invalid.0.is_server_error(),
        "RPC «electrum» should have failed with server error, but got «{}», response «{}»",
        electrum_invalid.0,
        electrum_invalid.1
    );

    let electrum = block_on(mm.rpc(&json!({
        "userpass": mm.userpass,
        "method": "electrum",
        "coin": "RICK",
        "servers": doc_electrums(),
        "mm2": 1,
    })))
    .unwrap();

    // electrum call must be successful with RPC password from config
    assert_eq!(
        electrum.0,
        StatusCode::OK,
        "RPC «electrum» failed with status «{}», response «{}»",
        electrum.0,
        electrum.1
    );

    let electrum = block_on(mm.rpc(&json! ({
        "userpass": mm.userpass,
        "method": "electrum",
        "coin": "MORTY",
        "servers": marty_electrums(),
        "mm2": 1,
    })))
    .unwrap();

    // electrum call must be successful with RPC password from config
    assert_eq!(
        electrum.0,
        StatusCode::OK,
        "RPC «electrum» failed with status «{}», response «{}»",
        electrum.0,
        electrum.1
    );

    let orderbook = block_on(mm.rpc(&json! ({
        "userpass": mm.userpass,
        "method": "orderbook",
        "base": "RICK",
        "rel": "MORTY",
    })))
    .unwrap();

    // orderbook call must be successful with RPC password from config
    assert_eq!(
        orderbook.0,
        StatusCode::OK,
        "RPC «orderbook» failed with status «{}», response «{}»",
        orderbook.0,
        orderbook.1
    );
}

/// Currently only `withdraw` RPC call supports V2.
#[test]
#[cfg(not(target_arch = "wasm32"))]
fn test_mmrpc_v2() {
    let coins = json!([
        {"coin":"RICK","asset":"RICK","rpcport":8923,"txversion":4,"protocol":{"type":"UTXO"}},
    ]);

    let mm = MarketMakerIt::start(
        json! ({
            "gui": "nogui",
            "netid": 9998,
            "passphrase": "bob passphrase",
            "coins": coins,
            "rpc_password": "password",
            "i_am_seed": true,
        }),
        "password".into(),
        None,
    )
    .unwrap();
    let (_dump_log, _dump_dashboard) = mm.mm_dump();
    log!("Log path: {}", mm.log_path.display());

    let _electrum = block_on(enable_electrum(&mm, "RICK", false, DOC_ELECTRUM_ADDRS));

    // no `userpass`
    let withdraw = block_on(mm.rpc(&json! ({
        "mmrpc": "2.0",
        "method": "withdraw",
        "params": {
            "coin": "RICK",
            "to": "RJTYiYeJ8eVvJ53n2YbrVmxWNNMVZjDGLh",
            "amount": 0.001,
        },
    })))
    .unwrap();
    assert!(
        withdraw.0.is_client_error(),
        "withdraw should have failed, but got: {}",
        withdraw.1
    );
    let withdraw_error: RpcErrorResponse<()> = json::from_str(&withdraw.1).expect("Expected 'RpcErrorResponse'");
    assert_eq!(withdraw_error.error_type, "UserpassIsNotSet");
    assert!(withdraw_error.error_data.is_none());

    // invalid `userpass`
    let withdraw = block_on(mm.rpc(&json! ({
        "mmrpc": "2.0",
        "userpass": "another password",
        "method": "withdraw",
        "params": {
            "coin": "RICK",
            "to": "RJTYiYeJ8eVvJ53n2YbrVmxWNNMVZjDGLh",
            "amount": 0.001,
        },
    })))
    .unwrap();
    assert!(
        withdraw.0.is_client_error(),
        "withdraw should have failed, but got: {}",
        withdraw.1
    );
    let withdraw_error: RpcErrorResponse<Json> = json::from_str(&withdraw.1).expect("Expected 'RpcErrorResponse'");
    assert_eq!(withdraw_error.error_type, "UserpassIsInvalid");
    assert!(withdraw_error.error_data.is_some());

    // invalid `mmrpc` version
    let withdraw = block_on(mm.rpc(&json! ({
        "mmrpc": "1.0",
        "userpass": mm.userpass,
        "method": "withdraw",
        "params": {
            "coin": "RICK",
            "to": "RJTYiYeJ8eVvJ53n2YbrVmxWNNMVZjDGLh",
            "amount": 0.001,
        },
    })))
    .unwrap();
    assert!(
        withdraw.0.is_client_error(),
        "withdraw should have failed, but got: {}",
        withdraw.1
    );
    log!("{:?}", withdraw.1);
    let withdraw_error: RpcErrorResponse<String> = json::from_str(&withdraw.1).expect("Expected 'RpcErrorResponse'");
    assert_eq!(withdraw_error.error_type, "InvalidMmRpcVersion");

    // 'id' = 3
    let withdraw = block_on(mm.rpc(&json! ({
        "mmrpc": "2.0",
        "userpass": mm.userpass,
        "method": "withdraw",
        "params": {
            "coin": "RICK",
            "to": "RJTYiYeJ8eVvJ53n2YbrVmxWNNMVZjDGLh",
            "amount": 0.001,
        },
        "id": 3,
    })))
    .unwrap();
    assert!(withdraw.0.is_success(), "!withdraw: {}", withdraw.1);
    let withdraw_ok: RpcSuccessResponse<TransactionDetails> =
        json::from_str(&withdraw.1).expect("Expected 'RpcSuccessResponse<TransactionDetails>'");
    assert_eq!(withdraw_ok.id, Some(3));
}

#[test]
#[cfg(not(target_arch = "wasm32"))]
fn test_rpc_password_from_json_no_userpass() {
    let coins = json!([
        {"coin":"RICK","asset":"RICK","rpcport":8923,"txversion":4,"protocol":{"type":"UTXO"}},
    ]);

    let mm = MarketMakerIt::start(
        json! ({
            "gui": "nogui",
            "netid": 9998,
            "passphrase": "bob passphrase",
            "coins": coins,
            "i_am_seed": true,
        }),
        "password".into(),
        None,
    )
    .unwrap();
    let (_dump_log, _dump_dashboard) = mm.mm_dump();
    log!("Log path: {}", mm.log_path.display());
    let electrum = block_on(mm.rpc(&json! ({
        "method": "electrum",
        "coin": "RICK",
        "urls": ["electrum2.cipig.net:10017"],
    })))
    .unwrap();

    // electrum call must return 500 status code
    assert!(
        electrum.0.is_server_error(),
        "RPC «electrum» should have failed with server error, but got «{}», response «{}»",
        electrum.0,
        electrum.1
    );
}

/// Trading test using coins with remote RPC (Electrum, ETH nodes), it needs only ENV variables to be set, coins daemons are not required.
/// Trades few pairs concurrently to speed up the process and also act like "load" test
///
/// Please note that it
#[allow(clippy::too_many_arguments)]
#[allow(dead_code)]
async fn trade_base_rel_electrum(
    bob_priv_key_policy: Mm2InitPrivKeyPolicy,
    alice_priv_key_policy: Mm2InitPrivKeyPolicy,
    bob_path_to_address: Option<HDAccountAddressId>,
    alice_path_to_address: Option<HDAccountAddressId>,
    pairs: &[(&'static str, &'static str)],
    maker_price: f64,
    taker_price: f64,
    volume: f64,
) {
    let coins = json!([
        rick_conf(),
        morty_conf(),
<<<<<<< HEAD
        eth_dev_conf(),
        eth_jst_testnet_conf(),
=======
        eth_testnet_conf(),
>>>>>>> 25b146e4
        {"coin":"ZOMBIE","asset":"ZOMBIE","fname":"ZOMBIE (TESTCOIN)","txversion":4,"overwintered":1,"mm2":1,"protocol":{"type":"ZHTLC"},"required_confirmations":0},
    ]);

    let bob_conf = Mm2TestConfForSwap::bob_conf_with_policy(&bob_priv_key_policy, &coins);
    let mut mm_bob = MarketMakerIt::start_async(bob_conf.conf, bob_conf.rpc_password, None)
        .await
        .unwrap();

    let (_bob_dump_log, _bob_dump_dashboard) = mm_bob.mm_dump();
    #[cfg(not(target_arch = "wasm32"))]
    {
        log!("Bob log path: {}", mm_bob.log_path.display())
    }

    Timer::sleep(2.).await;

    let alice_conf = Mm2TestConfForSwap::alice_conf_with_policy(&alice_priv_key_policy, &coins, &mm_bob.my_seed_addr());
    let mut mm_alice = MarketMakerIt::start_async(alice_conf.conf, alice_conf.rpc_password, None)
        .await
        .unwrap();

    let (_alice_dump_log, _alice_dump_dashboard) = mm_alice.mm_dump();
    #[cfg(not(target_arch = "wasm32"))]
    {
        log!("Alice log path: {}", mm_alice.log_path.display())
    }

    Timer::sleep(2.).await;

    #[cfg(all(feature = "zhtlc-native-tests", not(target_arch = "wasm32")))]
    {
        let bob_passphrase = get_passphrase!(".env.seed", "BOB_PASSPHRASE").unwrap();
        Timer::sleep(1.).await;
        let rmd = rmd160_from_passphrase(&bob_passphrase);
        let bob_zombie_cache_path = mm_bob.folder.join("DB").join(hex::encode(rmd)).join("ZOMBIE_CACHE.db");
        log!("bob_zombie_cache_path {}", bob_zombie_cache_path.display());
        std::fs::copy("./mm2src/coins/for_tests/ZOMBIE_CACHE.db", bob_zombie_cache_path).unwrap();

        let alice_passphrase = get_passphrase!(".env.client", "ALICE_PASSPHRASE").unwrap();
        let rmd = rmd160_from_passphrase(&alice_passphrase);
        let alice_zombie_cache_path = mm_alice
            .folder
            .join("DB")
            .join(hex::encode(rmd))
            .join("ZOMBIE_CACHE.db");
        log!("alice_zombie_cache_path {}", alice_zombie_cache_path.display());

        std::fs::copy("./mm2src/coins/for_tests/ZOMBIE_CACHE.db", alice_zombie_cache_path).unwrap();

        let zombie_bob = enable_z_coin(&mm_bob, "ZOMBIE").await;
        log!("enable ZOMBIE bob {:?}", zombie_bob);
        let zombie_alice = enable_z_coin(&mm_alice, "ZOMBIE").await;
        log!("enable ZOMBIE alice {:?}", zombie_alice);
    }
    // Enable coins on Bob side. Print the replies in case we need the address.
    let enable_eth = enable_eth_with_tokens(&mm_bob, "ETH", &["JST"], ETH_DEV_NODES, bob_path_to_address.clone()).await;
    log!("enable_eth (bob): {:?}", enable_eth);
    match bob_priv_key_policy {
        Mm2InitPrivKeyPolicy::Iguana => {
            let enable_rick = enable_electrum_json(&mm_bob, "RICK", false, doc_electrums()).await;
            log!("enable_rick (bob): {:?}", enable_rick);
            let enable_morty = enable_electrum_json(&mm_bob, "MORTY", false, marty_electrums()).await;
            log!("enable_morty (bob): {:?}", enable_morty);
        },
        Mm2InitPrivKeyPolicy::GlobalHDAccount => {
            let enable_rick =
                enable_utxo_v2_electrum(&mm_bob, "RICK", doc_electrums(), bob_path_to_address.clone(), 60, None).await;
            log!("enable_rick (bob): {:?}", enable_rick);
            let enable_morty =
                enable_utxo_v2_electrum(&mm_bob, "MORTY", marty_electrums(), bob_path_to_address, 60, None).await;
            log!("enable_morty (bob): {:?}", enable_morty);
        },
    }

    // Enable coins on Alice side. Print the replies in case we need the address.
    let enable_eth =
        enable_eth_with_tokens(&mm_alice, "ETH", &["JST"], ETH_DEV_NODES, alice_path_to_address.clone()).await;
    log!("enable_eth (alice): {:?}", enable_eth);
    match alice_priv_key_policy {
        Mm2InitPrivKeyPolicy::Iguana => {
            let enable_rick = enable_electrum_json(&mm_alice, "RICK", false, doc_electrums()).await;
            log!("enable_rick (alice): {:?}", enable_rick);
            let enable_morty = enable_electrum_json(&mm_alice, "MORTY", false, marty_electrums()).await;
            log!("enable_morty (alice): {:?}", enable_morty);
        },
        Mm2InitPrivKeyPolicy::GlobalHDAccount => {
            let enable_rick = enable_utxo_v2_electrum(
                &mm_alice,
                "RICK",
                doc_electrums(),
                alice_path_to_address.clone(),
                60,
                None,
            )
            .await;
            log!("enable_rick (alice): {:?}", enable_rick);
            let enable_morty =
                enable_utxo_v2_electrum(&mm_alice, "MORTY", marty_electrums(), alice_path_to_address, 60, None).await;
            log!("enable_morty (alice): {:?}", enable_morty);
        },
    }

    let uuids = start_swaps(&mut mm_bob, &mut mm_alice, pairs, maker_price, taker_price, volume).await;

    #[cfg(not(target_arch = "wasm32"))]
    for uuid in uuids.iter() {
        // ensure the swaps are indexed to the SQLite database
        let expected_log = format!("Inserting new swap {} to the SQLite database", uuid);
        mm_alice
            .wait_for_log(5., |log| log.contains(&expected_log))
            .await
            .unwrap();
        mm_bob
            .wait_for_log(5., |log| log.contains(&expected_log))
            .await
            .unwrap()
    }

    wait_for_swaps_finish_and_check_status(&mut mm_bob, &mut mm_alice, &uuids, volume, maker_price).await;

    log!("Waiting 3 seconds for nodes to broadcast their swaps data..");
    Timer::sleep(3.).await;

    #[cfg(all(not(target_arch = "wasm32"), not(feature = "zhtlc-native-tests")))]
    for uuid in uuids.iter() {
        log!("Checking alice status..");
        wait_check_stats_swap_status(&mm_alice, uuid, 30).await;

        log!("Checking bob status..");
        wait_check_stats_swap_status(&mm_bob, uuid, 30).await;
    }

    log!("Checking alice recent swaps..");
    check_recent_swaps(&mm_alice, uuids.len()).await;
    log!("Checking bob recent swaps..");
    check_recent_swaps(&mm_bob, uuids.len()).await;
    for (base, rel) in pairs.iter() {
        log!("Get {}/{} orderbook", base, rel);
        let rc = mm_bob
            .rpc(&json! ({
                "userpass": mm_bob.userpass,
                "method": "orderbook",
                "base": base,
                "rel": rel,
            }))
            .await
            .unwrap();
        assert!(rc.0.is_success(), "!orderbook: {}", rc.1);

        let bob_orderbook: OrderbookResponse = json::from_str(&rc.1).unwrap();
        log!("{}/{} orderbook {:?}", base, rel, bob_orderbook);

        assert_eq!(0, bob_orderbook.bids.len(), "{} {} bids must be empty", base, rel);
        assert_eq!(0, bob_orderbook.asks.len(), "{} {} asks must be empty", base, rel);
    }

    #[cfg(target_arch = "wasm32")]
    {
        const STOP_TIMEOUT_MS: u64 = 1000;

        mm_bob.stop_and_wait_for_ctx_is_dropped(STOP_TIMEOUT_MS).await.unwrap();
        mm_alice
            .stop_and_wait_for_ctx_is_dropped(STOP_TIMEOUT_MS)
            .await
            .unwrap();
    }
    #[cfg(not(target_arch = "wasm32"))]
    {
        mm_bob.stop().await.unwrap();
        mm_alice.stop().await.unwrap();
    }
}

#[test]
#[cfg(all(not(target_arch = "wasm32"), feature = "zhtlc-native-tests"))]
fn trade_test_electrum_rick_zombie() {
    let bob_policy = Mm2InitPrivKeyPolicy::Iguana;
    let alice_policy = Mm2InitPrivKeyPolicy::Iguana;
    let pairs = &[("RICK", "ZOMBIE")];
    block_on(trade_base_rel_electrum(
        bob_policy,
        alice_policy,
        None,
        None,
        pairs,
        1.,
        2.,
        0.1,
    ));
}

#[cfg(not(target_arch = "wasm32"))]
fn withdraw_and_send(
    mm: &MarketMakerIt,
    coin: &str,
    from: Option<HDAccountAddressId>,
    to: &str,
    enable_res: &HashMap<&'static str, CoinInitResponse>,
    expected_bal_change: &str,
    amount: f64,
) {
    use coins::TxFeeDetails;
    use std::ops::Sub;

    let from = from.map(WithdrawFrom::AddressId);
    let withdraw = block_on(mm.rpc(&json! ({
        "mmrpc": "2.0",
        "userpass": mm.userpass,
        "method": "withdraw",
        "params": {
            "coin": coin,
            "from": from,
            "to": to,
            "amount": amount,
        },
        "id": 0,
    })))
    .unwrap();

    assert!(withdraw.0.is_success(), "!withdraw: {}", withdraw.1);
    let res: RpcSuccessResponse<TransactionDetails> =
        json::from_str(&withdraw.1).expect("Expected 'RpcSuccessResponse<TransactionDetails>'");
    let tx_details = res.result;

    let from_str = addr_from_enable(enable_res, coin).to_owned();
    let mut expected_bal_change = BigDecimal::from_str(expected_bal_change).expect("!BigDecimal::from_str");

    let fee_details: TxFeeDetails = json::from_value(tx_details.fee_details).unwrap();

    if let TxFeeDetails::Eth(fee_details) = fee_details {
        if coin == "ETH" {
            expected_bal_change = expected_bal_change.sub(fee_details.total_fee);
        }
    }

    assert_eq!(tx_details.to, vec![to.to_owned()]);
    assert_eq!(tx_details.my_balance_change, expected_bal_change);
    // Todo: Should check the from address for withdraws from another HD wallet address when there is an RPC method for addresses
    if from.is_none() {
        assert_eq!(tx_details.from, vec![from_str]);
    }

    let send = block_on(mm.rpc(&json! ({
        "userpass": mm.userpass,
        "method": "send_raw_transaction",
        "coin": coin,
        "tx_hex": tx_details.tx_hex,
    })))
    .unwrap();
    assert!(send.0.is_success(), "!{} send: {}", coin, send.1);
    let send_json: Json = json::from_str(&send.1).unwrap();
    assert_eq!(tx_details.tx_hash, send_json["tx_hash"]);
}

#[test]
#[cfg(not(target_arch = "wasm32"))]
fn test_withdraw_and_send() {
    let alice_passphrase = get_passphrase!(".env.client", "ALICE_PASSPHRASE").unwrap();

    let coins = json! ([
        {"coin":"RICK","asset":"RICK","rpcport":8923,"txversion":4,"overwintered":1,"txfee":1000,"protocol":{"type":"UTXO"}},
        {"coin":"MORTY","asset":"MORTY","rpcport":8923,"txversion":4,"overwintered":1,"txfee":1000,"protocol":{"type":"UTXO"}},
        {"coin":"MORTY_SEGWIT","asset":"MORTY_SEGWIT","txversion":4,"overwintered":1,"segwit":true,"txfee":1000,"protocol":{"type":"UTXO"}},
<<<<<<< HEAD
        eth_dev_conf(),
        eth_jst_testnet_conf(),
=======
>>>>>>> 25b146e4
    ]);

    let mm_alice = MarketMakerIt::start(
        json! ({
            "gui": "nogui",
            "netid": 8100,
            "myipaddr": env::var ("ALICE_TRADE_IP") .ok(),
            "rpcip": env::var ("ALICE_TRADE_IP") .ok(),
            "passphrase": alice_passphrase,
            "coins": coins,
            "rpc_password": "password",
            "i_am_seed": true,
        }),
        "password".into(),
        None,
    )
    .unwrap();

    let (_alice_dump_log, _alice_dump_dashboard) = mm_alice.mm_dump();
    log!("Alice log path: {}", mm_alice.log_path.display());

    // Enable coins. Print the replies in case we need the address.
    let mut enable_res = block_on(enable_coins_rick_morty_electrum(&mm_alice));
    enable_res.insert(
        "MORTY_SEGWIT",
        block_on(enable_electrum(&mm_alice, "MORTY_SEGWIT", false, MARTY_ELECTRUM_ADDRS)),
    );

    log!("enable_coins (alice): {:?}", enable_res);
    withdraw_and_send(
        &mm_alice,
        "MORTY",
        None,
        "RJTYiYeJ8eVvJ53n2YbrVmxWNNMVZjDGLh",
        &enable_res,
        "-0.00101",
        0.001,
    );

    // allow to withdraw non-Segwit coin to P2SH addresses
    let withdraw = block_on(mm_alice.rpc(&json! ({
        "userpass": mm_alice.userpass,
        "mmrpc": "2.0",
        "method": "withdraw",
        "params": {
            "coin": "MORTY",
            "to": "bUN5nesdt1xsAjCtAaYUnNbQhGqUWwQT1Q",
            "amount": "0.001",
        },
        "id": 0,
    })))
    .unwrap();
    assert!(withdraw.0.is_success(), "MORTY withdraw: {}", withdraw.1);

    // allow to withdraw to P2SH addresses if Segwit flag is true
    let withdraw = block_on(mm_alice.rpc(&json! ({
        "userpass": mm_alice.userpass,
        "mmrpc": "2.0",
        "method": "withdraw",
        "params": {
            "coin": "MORTY_SEGWIT",
            "to": "bUN5nesdt1xsAjCtAaYUnNbQhGqUWwQT1Q",
            "amount": "0.001",
        },
        "id": 0,
    })))
    .unwrap();

    assert!(withdraw.0.is_success(), "MORTY_SEGWIT withdraw: {}", withdraw.1);

    // must not allow to withdraw too small amount 0.000005 (less than 0.00001 dust)
    let small_amount = MmNumber::from("0.000005").to_decimal();
    let withdraw = block_on(mm_alice.rpc(&json! ({
        "userpass": mm_alice.userpass,
        "mmrpc": "2.0",
        "method": "withdraw",
        "params": {
            "coin": "MORTY",
            "to": "RHzSYSHv3G6J8xL3MyGH3y2gU588VCTC7X",
            "amount": small_amount,
        },
        "id": 0,
    })))
    .unwrap();

    assert!(withdraw.0.is_client_error(), "MORTY withdraw: {}", withdraw.1);
    log!("error: {:?}", withdraw.1);
    let error: RpcErrorResponse<withdraw_error::AmountTooLow> = json::from_str(&withdraw.1).unwrap();
    let threshold = MmNumber::from("0.00001").to_decimal();
    let expected_error = withdraw_error::AmountTooLow {
        amount: small_amount,
        threshold,
    };
    assert_eq!(error.error_type, "AmountTooLow");
    assert_eq!(error.error_data, Some(expected_error));

    block_on(mm_alice.stop()).unwrap();
}

// This test is ignored because it requires refilling addresses with coins
#[test]
#[ignore]
#[cfg(not(target_arch = "wasm32"))]
fn test_withdraw_and_send_hd() {
    const TX_HISTORY: bool = false;
    const PASSPHRASE: &str = "tank abandon bind salon remove wisdom net size aspect direct source fossil";

<<<<<<< HEAD
    let coins = json!([rick_conf(), tbtc_segwit_conf(), eth_dev_conf()]);
=======
    let coins = json!([rick_conf(), tbtc_segwit_conf()]);
>>>>>>> 25b146e4

    let conf = Mm2TestConf::seednode_with_hd_account(PASSPHRASE, &coins);
    let mm_hd = MarketMakerIt::start(conf.conf, conf.rpc_password, None).unwrap();
    let (_dump_log, _dump_dashboard) = mm_hd.mm_dump();
    log!("log path: {}", mm_hd.log_path.display());

    let rick = block_on(enable_electrum(&mm_hd, "RICK", TX_HISTORY, RICK_ELECTRUM_ADDRS));
    assert_eq!(rick.address, "RXNtAyDSsY3DS3VxTpJegzoHU9bUX54j56");
    let mut rick_enable_res = HashMap::new();
    rick_enable_res.insert("RICK", rick);

    let tbtc_segwit = block_on(enable_electrum(&mm_hd, "tBTC-Segwit", TX_HISTORY, TBTC_ELECTRUMS));
    assert_eq!(tbtc_segwit.address, "tb1q7z9vzf8wpp9cks0l4nj5v28zf7jt56kuekegh5");
    let mut tbtc_segwit_enable_res = HashMap::new();
    tbtc_segwit_enable_res.insert("tBTC-Segwit", tbtc_segwit);

    // Withdraw from HD account 0, change address 0, index 1
    let from_account_address = HDAccountAddressId {
        account_id: 0,
        chain: Bip44Chain::External,
        address_id: 1,
    };

    withdraw_and_send(
        &mm_hd,
        "RICK",
        Some(from_account_address.clone()),
        "RJTYiYeJ8eVvJ53n2YbrVmxWNNMVZjDGLh",
        &rick_enable_res,
        "-0.00101",
        0.001,
    );

    withdraw_and_send(
        &mm_hd,
        "tBTC-Segwit",
        Some(from_account_address),
        "tb1q7z9vzf8wpp9cks0l4nj5v28zf7jt56kuekegh5",
        &tbtc_segwit_enable_res,
        "-0.00100144",
        0.001,
    );

    block_on(mm_hd.stop()).unwrap();
}

#[test]
#[cfg(not(target_arch = "wasm32"))]
fn test_tbtc_withdraw_to_cashaddresses_should_fail() {
    let seed = "spice describe gravity federal blast come thank unfair canal monkey style afraid";

    let coins = json! ([
        {
            "coin": "tBTC",
            "name": "tbitcoin",
            "fname": "tBitcoin",
            "rpcport": 18332,
            "pubtype": 111,
            "p2shtype": 196,
            "wiftype": 239,
            "segwit": true,
            "bech32_hrp": "tb",
            "txfee": 1000,
            "mm2": 1,
            "required_confirmations": 0,
            "protocol": {
                "type": "UTXO"
            }
        }
    ]);

    let mm_alice = MarketMakerIt::start(
        json! ({
            "gui": "nogui",
            "netid": 8100,
            "myipaddr": env::var ("ALICE_TRADE_IP") .ok(),
            "rpcip": env::var ("ALICE_TRADE_IP") .ok(),
            "passphrase": seed.to_string(),
            "coins": coins,
            "rpc_password": "password",
            "i_am_seed": true,
        }),
        "password".into(),
        None,
    )
    .unwrap();

    let (_alice_dump_log, _alice_dump_dashboard) = mm_alice.mm_dump();
    log!("Alice log path: {}", mm_alice.log_path.display());

    // wait until RPC API is active

    // Enable coins. Print the replies in case we need the address.
    let electrum = block_on(mm_alice.rpc(&json!({
        "userpass": mm_alice.userpass,
        "method": "electrum",
        "coin": "tBTC",
        "servers": [{"url":"electrum1.cipig.net:10068"},{"url":"electrum2.cipig.net:10068"},{"url":"electrum3.cipig.net:10068"}],
        "mm2": 1,
    }))).unwrap();
    assert_eq!(
        electrum.0,
        StatusCode::OK,
        "RPC «electrum» failed with {} {}",
        electrum.0,
        electrum.1
    );
    log!("enable_coins (alice): {:?}", electrum);

    let electrum_response: CoinInitResponse = json::from_str(&electrum.1).expect("Expected 'CoinInitResponse'");
    let mut enable_res = HashMap::new();
    enable_res.insert("tBTC", electrum_response);

    // Send from BTC Legacy Address to Cashaddress should fail
    let withdraw = block_on(mm_alice.rpc(&json!({
        "userpass": mm_alice.userpass,
        "method": "withdraw",
        "coin": "tBTC",
        "to": "bchtest:qqgp9xh3435xamv7ghct8emer2s2erzj8gx3gnhwkq",
        "amount": 0.00001,
    })))
    .unwrap();

    assert!(withdraw.0.is_server_error(), "tBTC withdraw: {}", withdraw.1);
    log!("{:?}", withdraw.1);

    block_on(mm_alice.stop()).unwrap();
}

#[test]
#[cfg(not(target_arch = "wasm32"))]
fn test_withdraw_legacy() {
    let (alice_file_passphrase, _alice_file_userpass) = from_env_file(slurp(&".env.client").unwrap());

    let alice_passphrase = var("ALICE_PASSPHRASE")
        .ok()
        .or(alice_file_passphrase)
        .expect("No ALICE_PASSPHRASE or .env.client/ALICE_PASSPHRASE");

    let coins = json!([
        {"coin":"RICK","asset":"RICK","rpcport":8923,"txversion":4,"overwintered":1,"txfee":1000,"protocol":{"type":"UTXO"}},
        {"coin":"MORTY","asset":"MORTY","rpcport":8923,"txversion":4,"overwintered":1,"txfee":1000,"protocol":{"type":"UTXO"}},
        {"coin":"MORTY_SEGWIT","asset":"MORTY_SEGWIT","txversion":4,"overwintered":1,"segwit":true,"txfee":1000,"protocol":{"type":"UTXO"}}
    ]);

    let mm_alice = MarketMakerIt::start(
        json!({
            "gui": "nogui",
            "netid": 8100,
            "myipaddr": env::var ("ALICE_TRADE_IP") .ok(),
            "rpcip": env::var ("ALICE_TRADE_IP") .ok(),
            "passphrase": alice_passphrase,
            "coins": coins,
            "rpc_password": "password",
            "i_am_seed": true,
        }),
        "password".into(),
        None,
    )
    .unwrap();

    let (_alice_dump_log, _alice_dump_dashboard) = mm_alice.mm_dump();
    log!("Alice log path: {}", mm_alice.log_path.display());

    // wait until RPC API is active

    // Enable coins. Print the replies in case we need the address.
    let mut enable_res = block_on(enable_coins_rick_morty_electrum(&mm_alice));
    enable_res.insert(
        "MORTY_SEGWIT",
        block_on(enable_electrum(&mm_alice, "MORTY_SEGWIT", false, MARTY_ELECTRUM_ADDRS)),
    );
    log!("enable_coins (alice): {:?}", enable_res);

    let withdraw = block_on(mm_alice.rpc(&json!({
        "userpass": mm_alice.userpass,
        "method": "withdraw",
        "coin": "MORTY",
        "to": "RJTYiYeJ8eVvJ53n2YbrVmxWNNMVZjDGLh",
        "amount": 0.001,
    })))
    .unwrap();
    assert!(withdraw.0.is_success(), "MORTY withdraw: {}", withdraw.1);
    let _: TransactionDetails = json::from_str(&withdraw.1).expect("Expected 'TransactionDetails'");

    // allow to withdraw non-Segwit coin to P2SH addresses
    let withdraw = block_on(mm_alice.rpc(&json!({
        "userpass": mm_alice.userpass,
        "method": "withdraw",
        "coin": "MORTY",
        "to": "bUN5nesdt1xsAjCtAaYUnNbQhGqUWwQT1Q",
        "amount": "0.001",
    })))
    .unwrap();
    assert!(withdraw.0.is_success(), "MORTY withdraw: {}", withdraw.1);

    block_on(mm_alice.stop()).unwrap();
}

#[test]
#[cfg(not(target_arch = "wasm32"))]
fn test_withdraw_segwit() {
    let seed = "spice describe gravity federal blast come thank unfair canal monkey style afraid";

    let coins = json!([
        {
            "coin": "tBTC",
            "name": "tbitcoin",
            "fname": "tBitcoin",
            "rpcport": 18332,
            "pubtype": 111,
            "p2shtype": 196,
            "wiftype": 239,
            "segwit": true,
            "bech32_hrp": "tb",
            "txfee": 0,
            "estimate_fee_mode": "ECONOMICAL",
            "mm2": 1,
            "required_confirmations": 0,
            "protocol": {
                "type": "UTXO"
            },
            "address_format": {
                "format":"segwit"
            }
        }
    ]);

    let mm_alice = MarketMakerIt::start(
        json!({
            "gui": "nogui",
            "netid": 8100,
            "myipaddr": env::var ("ALICE_TRADE_IP") .ok(),
            "rpcip": env::var ("ALICE_TRADE_IP") .ok(),
            "passphrase": seed.to_string(),
            "coins": coins,
            "rpc_password": "password",
            "i_am_seed": true,
        }),
        "password".into(),
        None,
    )
    .unwrap();

    let (_alice_dump_log, _alice_dump_dashboard) = mm_alice.mm_dump();
    log!("Alice log path: {}", mm_alice.log_path.display());

    // wait until RPC API is active

    // Enable coins. Print the replies in case we need the address.
    let electrum = block_on(mm_alice.rpc(&json!({
        "userpass": mm_alice.userpass,
        "method": "electrum",
        "coin": "tBTC",
        "servers": [{"url":"electrum1.cipig.net:10068"},{"url":"electrum2.cipig.net:10068"},{"url":"electrum3.cipig.net:10068"}],
        "mm2": 1,
        "address_format": {
            "format": "segwit",
        },
    }))).unwrap();
    assert_eq!(
        electrum.0,
        StatusCode::OK,
        "RPC «electrum» failed with {} {}",
        electrum.0,
        electrum.1
    );
    log!("enable_coins (alice): {:?}", electrum);

    let withdraw = block_on(mm_alice.rpc(&json!({
        "userpass": mm_alice.userpass,
        "method": "withdraw",
        "coin": "tBTC",
        "to": "tb1qdkwjk42dw6pryvs9sl0ht3pn3mxghuma64jst5",
        "amount": 0.00001,
    })))
    .unwrap();
    assert!(withdraw.0.is_success(), "tBTC withdraw: {}", withdraw.1);
    let _: TransactionDetails = json::from_str(&withdraw.1).expect("Expected 'TransactionDetails'");

    // must not allow to withdraw to addresses with different hrp
    // Invalid human-readable part test vector https://github.com/bitcoin/bips/blob/master/bip-0173.mediawiki#test-vectors
    let withdraw = block_on(mm_alice.rpc(&json!({
        "userpass": mm_alice.userpass,
        "method": "withdraw",
        "coin": "tBTC",
        "to": "ltc1qdkwjk42dw6pryvs9sl0ht3pn3mxghuma64jst5",
        "amount": 0.00001,
    })))
    .unwrap();

    assert!(withdraw.0.is_server_error(), "tBTC withdraw: {}", withdraw.1);
    log!("{:?}", withdraw.1);
    let withdraw_error: Json = json::from_str(&withdraw.1).unwrap();
    withdraw_error["error"]
        .as_str()
        .expect("Expected 'error' field")
        .contains("Address hrp ltc is not a valid hrp for tBTC");
    assert!(withdraw_error.get("error_path").is_none());
    assert!(withdraw_error.get("error_trace").is_none());
    assert!(withdraw_error.get("error_type").is_none());
    assert!(withdraw_error.get("error_data").is_none());

    // Withdraw to taproot addresses should fail
    let withdraw = block_on(mm_alice.rpc(&json!({
        "userpass": mm_alice.userpass,
        "method": "withdraw",
        "coin": "tBTC",
        "to": "tb1p6h5fuzmnvpdthf5shf0qqjzwy7wsqc5rhmgq2ks9xrak4ry6mtrscsqvzp",
        "amount": 0.00001,
    })))
    .unwrap();

    assert!(withdraw.0.is_server_error(), "tBTC withdraw: {}", withdraw.1);
    log!("{:?}", withdraw.1);
    let withdraw_error: Json = json::from_str(&withdraw.1).unwrap();
    assert!(withdraw_error["error"]
        .as_str()
        .expect("Expected 'error' field")
        .contains("address variant/format Bech32m is not supported yet"));

    block_on(mm_alice.stop()).unwrap();
}

/// Ensure that swap status return the 404 status code if swap is not found
#[test]
#[cfg(not(target_arch = "wasm32"))]
fn test_swap_status() {
    let coins = json! ([{"coin":"RICK","asset":"RICK"},]);

    let mm = MarketMakerIt::start(
        json! ({
            "gui": "nogui",
            "netid": 8100,
            "myipaddr": env::var ("ALICE_TRADE_IP") .ok(),
            "rpcip": env::var ("ALICE_TRADE_IP") .ok(),
            "passphrase": "some passphrase",
            "coins": coins,
            "rpc_password": "password",
            "i_am_seed": true,
        }),
        "password".into(),
        None,
    )
    .unwrap();

    let my_swap = block_on(mm.rpc(&json! ({
        "userpass": mm.userpass,
        "method": "my_swap_status",
        "params": {
            "uuid": new_uuid(),
        }
    })))
    .unwrap();

    assert!(my_swap.0.is_server_error(), "!not found status code: {}", my_swap.1);

    let stats_swap = block_on(mm.rpc(&json! ({
        "userpass": mm.userpass,
        "method": "stats_swap_status",
        "params": {
            "uuid": new_uuid(),
        }
    })))
    .unwrap();

    assert!(
        stats_swap.0.is_server_error(),
        "!not found status code: {}",
        stats_swap.1
    );
}

/// Ensure that setprice/buy/sell calls deny base == rel
/// https://github.com/artemii235/SuperNET/issues/363
#[test]
#[cfg(not(target_arch = "wasm32"))]
fn test_order_errors_when_base_equal_rel() {
    let coins = json!([
        {"coin":"RICK","asset":"RICK","rpcport":8923,"txversion":4,"overwintered":1,"protocol":{"type":"UTXO"}},
    ]);

    let mm = MarketMakerIt::start(
        json! ({
            "gui": "nogui",
            "netid": 9998,
            "myipaddr": env::var ("BOB_TRADE_IP") .ok(),
            "rpcip": env::var ("BOB_TRADE_IP") .ok(),
            "canbind": env::var ("BOB_TRADE_PORT") .ok().map (|s| s.parse::<i64>().unwrap()),
            "passphrase": "bob passphrase",
            "coins": coins,
            "rpc_password": "pass",
            "i_am_seed": true,
        }),
        "pass".into(),
        None,
    )
    .unwrap();
    let (_dump_log, _dump_dashboard) = mm.mm_dump();
    log!("Log path: {}", mm.log_path.display());
    block_on(enable_electrum(&mm, "RICK", false, DOC_ELECTRUM_ADDRS));

    let rc = block_on(mm.rpc(&json! ({
        "userpass": mm.userpass,
        "method": "setprice",
        "base": "RICK",
        "rel": "RICK",
        "price": 0.9
    })))
    .unwrap();
    assert!(rc.0.is_server_error(), "setprice should have failed, but got {:?}", rc);

    let rc = block_on(mm.rpc(&json! ({
        "userpass": mm.userpass,
        "method": "buy",
        "base": "RICK",
        "rel": "RICK",
        "price": 0.9,
        "relvolume": 0.1,
    })))
    .unwrap();
    assert!(rc.0.is_server_error(), "buy should have failed, but got {:?}", rc);

    let rc = block_on(mm.rpc(&json! ({
        "userpass": mm.userpass,
        "method": "sell",
        "base": "RICK",
        "rel": "RICK",
        "price": 0.9,
        "basevolume": 0.1,
    })))
    .unwrap();
    assert!(rc.0.is_server_error(), "sell should have failed, but got {:?}", rc);
}

#[cfg(not(target_arch = "wasm32"))]
fn startup_passphrase(passphrase: &str, expected_address: &str) {
    let coins = json!([
        {"coin":"KMD","rpcport":8923,"txversion":4,"protocol":{"type":"UTXO"}},
    ]);

    let mm = MarketMakerIt::start(
        json! ({
            "gui": "nogui",
            "netid": 9998,
            "myipaddr": env::var ("BOB_TRADE_IP") .ok(),
            "rpcip": env::var ("BOB_TRADE_IP") .ok(),
            "canbind": env::var ("BOB_TRADE_PORT") .ok().map (|s| s.parse::<i64>().unwrap()),
            "passphrase": passphrase,
            "coins": coins,
            "rpc_password": "pass",
            "i_am_seed": true,
        }),
        "pass".into(),
        None,
    )
    .unwrap();
    let (_dump_log, _dump_dashboard) = mm.mm_dump();
    #[cfg(not(target_arch = "wasm32"))]
    {
        log!("Log path: {}", mm.log_path.display())
    }
    let enable = block_on(enable_electrum(&mm, "KMD", false, &["electrum1.cipig.net:10001"]));
    assert_eq!(expected_address, enable.address);
    block_on(mm.stop()).unwrap();
}

/// MM2 should detect if passphrase is WIF or 0x-prefixed hex encoded privkey and parse it properly.
/// https://github.com/artemii235/SuperNET/issues/396
#[test]
#[cfg(not(target_arch = "wasm32"))]
fn test_startup_passphrase() {
    // seed phrase
    startup_passphrase("bob passphrase", "RRnMcSeKiLrNdbp91qNVQwwXx5azD4S4CD");

    // WIF
    assert!(key_pair_from_seed("UvCjJf4dKSs2vFGVtCnUTAhR5FTZGdg43DDRa9s7s5DV1sSDX14g").is_ok());
    startup_passphrase(
        "UvCjJf4dKSs2vFGVtCnUTAhR5FTZGdg43DDRa9s7s5DV1sSDX14g",
        "RRnMcSeKiLrNdbp91qNVQwwXx5azD4S4CD",
    );
    // WIF, Invalid network version
    assert!(key_pair_from_seed("92Qba5hnyWSn5Ffcka56yMQauaWY6ZLd91Vzxbi4a9CCetaHtYj").is_err());
    // WIF, not compressed
    assert!(key_pair_from_seed("5HpHagT65TZzG1PH3CSu63k8DbpvD8s5ip4nEB3kEsreAnchuDf").is_err());

    // 0x prefixed hex
    assert!(key_pair_from_seed("0xb8c774f071de08c7fd8f62b97f1a5726f6ce9f1bcf141b70b86689254ed6714e").is_ok());
    startup_passphrase(
        "0xb8c774f071de08c7fd8f62b97f1a5726f6ce9f1bcf141b70b86689254ed6714e",
        "RRnMcSeKiLrNdbp91qNVQwwXx5azD4S4CD",
    );
    // Out of range, https://en.bitcoin.it/wiki/Private_key#Range_of_valid_ECDSA_private_keys
    assert!(key_pair_from_seed("0xFFFFFFFFFFFFFFFFFFFFFFFFFFFFFFFEBAAEDCE6AF48A03BBFD25E8CD0364141").is_err());
}

/// https://github.com/artemii235/SuperNET/issues/398
#[test]
#[cfg(not(target_arch = "wasm32"))]
fn test_cancel_order() {
    let coins = json!([
        {"coin":"RICK","asset":"RICK","rpcport":8923,"txversion":4,"overwintered":1,"protocol":{"type":"UTXO"}},
        {"coin":"MORTY","asset":"MORTY","rpcport":11608,"txversion":4,"overwintered":1,"protocol":{"type":"UTXO"}}
    ]);
    let bob_passphrase = "bob passphrase";

    // start bob and immediately place the order
    let mm_bob = MarketMakerIt::start(
        json! ({
            "gui": "nogui",
            "netid": 9998,
            "dht": "on",  // Enable DHT without delay.
            "myipaddr": env::var ("BOB_TRADE_IP") .ok(),
            "rpcip": env::var ("BOB_TRADE_IP") .ok(),
            "canbind": env::var ("BOB_TRADE_PORT") .ok().map (|s| s.parse::<i64>().unwrap()),
            "passphrase": bob_passphrase,
            "coins": coins,
            "i_am_seed": true,
            "rpc_password": "pass",
        }),
        "pass".into(),
        None,
    )
    .unwrap();
    thread::sleep(Duration::from_secs(2));
    let (_bob_dump_log, _bob_dump_dashboard) = mm_bob.mm_dump();
    log!("Bob log path: {}", mm_bob.log_path.display());
    // Enable coins on Bob side. Print the replies in case we need the "address".
    log!(
        "enable_coins (bob): {:?}",
        block_on(enable_coins_rick_morty_electrum(&mm_bob))
    );

    log!("Issue sell request on Bob side by setting base/rel price…");
    let rc = block_on(mm_bob.rpc(&json! ({
        "userpass": mm_bob.userpass,
        "method": "setprice",
        "base": "RICK",
        "rel": "MORTY",
        "price": 0.9,
        "volume": "0.9",
    })))
    .unwrap();
    assert!(rc.0.is_success(), "!setprice: {}", rc.1);
    let setprice_json: Json = json::from_str(&rc.1).unwrap();
    log!("{:?}", setprice_json);

    let mm_alice = MarketMakerIt::start(
        json! ({
            "gui": "nogui",
            "netid": 9998,
            "dht": "on",  // Enable DHT without delay.
            "myipaddr": env::var ("ALICE_TRADE_IP") .ok(),
            "rpcip": env::var ("ALICE_TRADE_IP") .ok(),
            "passphrase": "alice passphrase",
            "coins": coins,
            "seednodes": [mm_bob.ip.to_string()],
            "rpc_password": "pass",
        }),
        "pass".into(),
        None,
    )
    .unwrap();
    thread::sleep(Duration::from_secs(2));

    let (_alice_dump_log, _alice_dump_dashboard) = mm_alice.mm_dump();
    log!("Alice log path: {}", mm_alice.log_path.display());

    // Enable coins on Alice side. Print the replies in case we need the "address".
    log!(
        "enable_coins (alice): {:?}",
        block_on(enable_coins_rick_morty_electrum(&mm_alice))
    );

    log!("Get RICK/MORTY orderbook on Alice side");
    let rc = block_on(mm_alice.rpc(&json! ({
        "userpass": mm_alice.userpass,
        "method": "orderbook",
        "base": "RICK",
        "rel": "MORTY",
    })))
    .unwrap();
    assert!(rc.0.is_success(), "!orderbook: {}", rc.1);

    let alice_orderbook: OrderbookResponse = json::from_str(&rc.1).unwrap();
    log!("Alice orderbook {:?}", alice_orderbook);
    assert_eq!(
        alice_orderbook.asks.len(),
        1,
        "Alice RICK/MORTY orderbook must have exactly 1 ask"
    );

    let cancel_rc = block_on(mm_bob.rpc(&json! ({
        "userpass": mm_bob.userpass,
        "method": "cancel_order",
        "uuid": setprice_json["result"]["uuid"],
    })))
    .unwrap();
    assert!(cancel_rc.0.is_success(), "!cancel_order: {}", rc.1);
    let uuid: Uuid = json::from_value(setprice_json["result"]["uuid"].clone()).unwrap();
    let order_path = mm_bob.folder.join(format!(
        "DB/{}/ORDERS/MY/MAKER/{}.json",
        hex::encode(rmd160_from_passphrase(bob_passphrase)),
        uuid
    ));
    assert!(!order_path.exists());

    let pause = 3;
    log!("Waiting ({} seconds) for Bob to cancel the order…", pause);
    thread::sleep(Duration::from_secs(pause));

    // Bob orderbook must show no orders
    log!("Get RICK/MORTY orderbook on Bob side");
    let rc = block_on(mm_bob.rpc(&json! ({
        "userpass": mm_bob.userpass,
        "method": "orderbook",
        "base": "RICK",
        "rel": "MORTY",
    })))
    .unwrap();
    assert!(rc.0.is_success(), "!orderbook: {}", rc.1);

    let bob_orderbook: OrderbookResponse = json::from_str(&rc.1).unwrap();
    log!("Bob orderbook {:?}", bob_orderbook);
    assert_eq!(bob_orderbook.asks.len(), 0, "Bob RICK/MORTY asks are not empty");

    // Alice orderbook must show no orders
    log!("Get RICK/MORTY orderbook on Alice side");
    let rc = block_on(mm_alice.rpc(&json! ({
        "userpass": mm_alice.userpass,
        "method": "orderbook",
        "base": "RICK",
        "rel": "MORTY",
    })))
    .unwrap();
    assert!(rc.0.is_success(), "!orderbook: {}", rc.1);

    let alice_orderbook: OrderbookResponse = json::from_str(&rc.1).unwrap();
    log!("Alice orderbook {:?}", alice_orderbook);
    assert_eq!(alice_orderbook.asks.len(), 0, "Alice RICK/MORTY asks are not empty");
}

#[test]
#[cfg(not(target_arch = "wasm32"))]
fn test_cancel_all_orders() {
    let coins = json!([
        {"coin":"RICK","asset":"RICK","rpcport":8923,"txversion":4,"overwintered":1,"protocol":{"type":"UTXO"}},
        {"coin":"MORTY","asset":"MORTY","rpcport":11608,"txversion":4,"overwintered":1,"protocol":{"type":"UTXO"}}
    ]);

    let bob_passphrase = "bob passphrase";
    // start bob and immediately place the order
    let mm_bob = MarketMakerIt::start(
        json! ({
            "gui": "nogui",
            "netid": 9998,
            "dht": "on",  // Enable DHT without delay.
            "myipaddr": env::var ("BOB_TRADE_IP") .ok(),
            "rpcip": env::var ("BOB_TRADE_IP") .ok(),
            "canbind": env::var ("BOB_TRADE_PORT") .ok().map (|s| s.parse::<i64>().unwrap()),
            "passphrase": bob_passphrase,
            "coins": coins,
            "i_am_seed": true,
            "rpc_password": "pass",
        }),
        "pass".into(),
        None,
    )
    .unwrap();
    let (_bob_dump_log, _bob_dump_dashboard) = mm_bob.mm_dump();
    log!("Bob log path: {}", mm_bob.log_path.display());
    // Enable coins on Bob side. Print the replies in case we need the "address".
    log!(
        "enable_coins (bob): {:?}",
        block_on(enable_coins_rick_morty_electrum(&mm_bob))
    );

    log!("Issue sell request on Bob side by setting base/rel price…");
    let rc = block_on(mm_bob.rpc(&json! ({
        "userpass": mm_bob.userpass,
        "method": "setprice",
        "base": "RICK",
        "rel": "MORTY",
        "price": 0.9,
        "volume": "0.9",
    })))
    .unwrap();
    assert!(rc.0.is_success(), "!setprice: {}", rc.1);
    let setprice_json: Json = json::from_str(&rc.1).unwrap();
    log!("{:?}", setprice_json);

    let mm_alice = MarketMakerIt::start(
        json! ({
            "gui": "nogui",
            "netid": 9998,
            "dht": "on",  // Enable DHT without delay.
            "myipaddr": env::var ("ALICE_TRADE_IP") .ok(),
            "rpcip": env::var ("ALICE_TRADE_IP") .ok(),
            "passphrase": "alice passphrase",
            "coins": coins,
            "seednodes": [mm_bob.ip.to_string()],
            "rpc_password": "pass",
        }),
        "pass".into(),
        None,
    )
    .unwrap();

    let (_alice_dump_log, _alice_dump_dashboard) = mm_alice.mm_dump();
    log!("Alice log path: {}", mm_alice.log_path.display());

    // Enable coins on Alice side. Print the replies in case we need the "address".
    log!(
        "enable_coins (alice): {:?}",
        block_on(enable_coins_rick_morty_electrum(&mm_alice))
    );

    log!("Give Alice 3 seconds to import the order…");
    thread::sleep(Duration::from_secs(3));

    log!("Get RICK/MORTY orderbook on Alice side");
    let rc = block_on(mm_alice.rpc(&json! ({
        "userpass": mm_alice.userpass,
        "method": "orderbook",
        "base": "RICK",
        "rel": "MORTY",
    })))
    .unwrap();
    assert!(rc.0.is_success(), "!orderbook: {}", rc.1);

    let alice_orderbook: Json = json::from_str(&rc.1).unwrap();
    log!("Alice orderbook {:?}", alice_orderbook);
    let asks = alice_orderbook["asks"].as_array().unwrap();
    assert_eq!(asks.len(), 1, "Alice RICK/MORTY orderbook must have exactly 1 ask");

    let cancel_rc = block_on(mm_bob.rpc(&json! ({
        "userpass": mm_bob.userpass,
        "method": "cancel_all_orders",
        "cancel_by": {
            "type": "All",
        }
    })))
    .unwrap();
    assert!(cancel_rc.0.is_success(), "!cancel_all_orders: {}", rc.1);
    let uuid: Uuid = json::from_value(setprice_json["result"]["uuid"].clone()).unwrap();
    let order_path = mm_bob.folder.join(format!(
        "DB/{}/ORDERS/MY/MAKER/{}.json",
        hex::encode(rmd160_from_passphrase(bob_passphrase)),
        uuid
    ));
    assert!(!order_path.exists());

    let pause = 3;
    log!("Waiting ({} seconds) for Bob to cancel the order…", pause);
    thread::sleep(Duration::from_secs(pause));

    // Bob orderbook must show no orders
    log!("Get RICK/MORTY orderbook on Bob side");
    let rc = block_on(mm_bob.rpc(&json! ({
        "userpass": mm_bob.userpass,
        "method": "orderbook",
        "base": "RICK",
        "rel": "MORTY",
    })))
    .unwrap();
    assert!(rc.0.is_success(), "!orderbook: {}", rc.1);

    let bob_orderbook: Json = json::from_str(&rc.1).unwrap();
    log!("Bob orderbook {:?}", bob_orderbook);
    let asks = bob_orderbook["asks"].as_array().unwrap();
    assert_eq!(asks.len(), 0, "Bob RICK/MORTY asks are not empty");

    // Alice orderbook must show no orders
    log!("Get RICK/MORTY orderbook on Alice side");
    let rc = block_on(mm_alice.rpc(&json! ({
        "userpass": mm_alice.userpass,
        "method": "orderbook",
        "base": "RICK",
        "rel": "MORTY",
    })))
    .unwrap();
    assert!(rc.0.is_success(), "!orderbook: {}", rc.1);

    let alice_orderbook: Json = json::from_str(&rc.1).unwrap();
    log!("Alice orderbook {:?}", alice_orderbook);
    let asks = alice_orderbook["asks"].as_array().unwrap();
    assert_eq!(asks.len(), 0, "Alice RICK/MORTY asks are not empty");
}

/// https://github.com/artemii235/SuperNET/issues/367
/// Electrum requests should success if at least 1 server successfully connected,
/// all others might end up with DNS resolution errors, TCP connection errors, etc.
#[test]
#[cfg(not(target_arch = "wasm32"))]
fn test_electrum_enable_conn_errors() {
    let coins = json!([
        {"coin":"RICK","asset":"RICK","protocol":{"type":"UTXO"}},
        {"coin":"MORTY","asset":"MORTY","protocol":{"type":"UTXO"}},
    ]);

    let mm_bob = MarketMakerIt::start(
        json! ({
            "gui": "nogui",
            "netid": 9998,
            "dht": "on",  // Enable DHT without delay.
            "myipaddr": env::var ("BOB_TRADE_IP") .ok(),
            "rpcip": env::var ("BOB_TRADE_IP") .ok(),
            "canbind": env::var ("BOB_TRADE_PORT") .ok().map (|s| s.parse::<i64>().unwrap()),
            "passphrase": "bob passphrase",
            "coins": coins,
            "i_am_seed": true,
            "rpc_password": "pass",
        }),
        "pass".into(),
        None,
    )
    .unwrap();
    let (_bob_dump_log, _bob_dump_dashboard) = mm_bob.mm_dump();
    log!("Bob log path: {}", mm_bob.log_path.display());
    // Using working servers and few else with random ports to trigger "connection refused"
    block_on(enable_electrum(&mm_bob, "RICK", false, &[
        "electrum3.cipig.net:10020",
        "electrum2.cipig.net:10020",
        "electrum1.cipig.net:10020",
        "electrum1.cipig.net:60020",
        "electrum1.cipig.net:60021",
    ]));
    // use random domain name to trigger name is not resolved
    block_on(enable_electrum(&mm_bob, "MORTY", false, &[
        "electrum3.cipig.net:10021",
        "electrum2.cipig.net:10021",
        "electrum1.cipig.net:10021",
        "random-electrum-domain-name1.net:60020",
        "random-electrum-domain-name2.net:60020",
    ]));
}

#[test]
#[cfg(not(target_arch = "wasm32"))]
fn test_order_should_not_be_displayed_when_node_is_down() {
    let coins = json!([
        {"coin":"RICK","asset":"RICK","protocol":{"type":"UTXO"}},
        {"coin":"MORTY","asset":"MORTY","protocol":{"type":"UTXO"}},
    ]);

    // start bob and immediately place the order
    let mm_bob = MarketMakerIt::start(
        json! ({
            "gui": "nogui",
            "netid": 9998,
            "dht": "on",  // Enable DHT without delay.
            "myipaddr": env::var ("BOB_TRADE_IP") .ok(),
            "rpcip": env::var ("BOB_TRADE_IP") .ok(),
            "canbind": env::var ("BOB_TRADE_PORT") .ok().map (|s| s.parse::<i64>().unwrap()),
            "passphrase": "bob passphrase",
            "coins": coins,
            "i_am_seed": true,
            "rpc_password": "pass",
        }),
        "pass".into(),
        None,
    )
    .unwrap();
    let (_bob_dump_log, _bob_dump_dashboard) = mm_bob.mm_dump();
    log!("Bob log path: {}", mm_bob.log_path.display());

    let electrum_rick = block_on(enable_electrum(&mm_bob, "RICK", false, DOC_ELECTRUM_ADDRS));
    log!("Bob enable RICK {:?}", electrum_rick);

    let electrum_morty = block_on(enable_electrum(&mm_bob, "MORTY", false, MARTY_ELECTRUM_ADDRS));
    log!("Bob enable MORTY {:?}", electrum_morty);

    let mm_alice = MarketMakerIt::start(
        json! ({
            "gui": "nogui",
            "netid": 9998,
            "myipaddr": env::var ("ALICE_TRADE_IP") .ok(),
            "rpcip": env::var ("ALICE_TRADE_IP") .ok(),
            "passphrase": "alice passphrase",
            "coins": coins,
            "seednodes": [mm_bob.ip.to_string()],
            "rpc_password": "pass",
            "maker_order_timeout": 5,
        }),
        "pass".into(),
        None,
    )
    .unwrap();

    let (_alice_dump_log, _alice_dump_dashboard) = mm_alice.mm_dump();
    log!("Alice log path: {}", mm_alice.log_path.display());

    let electrum_rick = block_on(enable_electrum(&mm_alice, "RICK", false, DOC_ELECTRUM_ADDRS));
    log!("Alice enable RICK {:?}", electrum_rick);

    let electrum_morty = block_on(enable_electrum(&mm_alice, "MORTY", false, MARTY_ELECTRUM_ADDRS));
    log!("Alice enable MORTY {:?}", electrum_morty);

    // issue sell request on Bob side by setting base/rel price
    log!("Issue bob sell request");
    let rc = block_on(mm_bob.rpc(&json! ({
        "userpass": mm_bob.userpass,
        "method": "setprice",
        "base": "RICK",
        "rel": "MORTY",
        "price": 0.9,
        "volume": "0.9",
    })))
    .unwrap();
    assert!(rc.0.is_success(), "!setprice: {}", rc.1);

    thread::sleep(Duration::from_secs(2));

    log!("Get RICK/MORTY orderbook on Alice side");
    let rc = block_on(mm_alice.rpc(&json! ({
        "userpass": mm_alice.userpass,
        "method": "orderbook",
        "base": "RICK",
        "rel": "MORTY",
    })))
    .unwrap();
    assert!(rc.0.is_success(), "!orderbook: {}", rc.1);

    let alice_orderbook: Json = json::from_str(&rc.1).unwrap();
    log!("Alice orderbook {:?}", alice_orderbook);
    let asks = alice_orderbook["asks"].as_array().unwrap();
    assert_eq!(asks.len(), 1, "Alice RICK/MORTY orderbook must have exactly 1 ask");

    block_on(mm_bob.stop()).unwrap();
    thread::sleep(Duration::from_secs(6));

    let rc = block_on(mm_alice.rpc(&json! ({
        "userpass": mm_alice.userpass,
        "method": "orderbook",
        "base": "RICK",
        "rel": "MORTY",
    })))
    .unwrap();
    assert!(rc.0.is_success(), "!orderbook: {}", rc.1);

    let alice_orderbook: Json = json::from_str(&rc.1).unwrap();
    log!("Alice orderbook {:?}", alice_orderbook);
    let asks = alice_orderbook["asks"].as_array().unwrap();
    assert_eq!(asks.len(), 0, "Alice RICK/MORTY orderbook must have zero asks");

    block_on(mm_alice.stop()).unwrap();
}

#[test]
#[cfg(not(target_arch = "wasm32"))]
fn test_own_orders_should_not_be_removed_from_orderbook() {
    let coins = json!([
        {"coin":"RICK","asset":"RICK","protocol":{"type":"UTXO"}},
        {"coin":"MORTY","asset":"MORTY","protocol":{"type":"UTXO"}},
    ]);

    // start bob and immediately place the order
    let mm_bob = MarketMakerIt::start(
        json! ({
            "gui": "nogui",
            "netid": 9998,
            "dht": "on",  // Enable DHT without delay.
            "myipaddr": env::var ("BOB_TRADE_IP") .ok(),
            "rpcip": env::var ("BOB_TRADE_IP") .ok(),
            "canbind": env::var ("BOB_TRADE_PORT") .ok().map (|s| s.parse::<i64>().unwrap()),
            "passphrase": "bob passphrase",
            "coins": coins,
            "i_am_seed": true,
            "rpc_password": "pass",
            "maker_order_timeout": 5,
        }),
        "pass".into(),
        None,
    )
    .unwrap();
    let (_bob_dump_log, _bob_dump_dashboard) = mm_bob.mm_dump();
    log!("Bob log path: {}", mm_bob.log_path.display());

    let electrum_rick = block_on(enable_electrum(&mm_bob, "RICK", false, DOC_ELECTRUM_ADDRS));
    log!("Bob enable RICK {:?}", electrum_rick);

    let electrum_morty = block_on(enable_electrum(&mm_bob, "MORTY", false, MARTY_ELECTRUM_ADDRS));
    log!("Bob enable MORTY {:?}", electrum_morty);

    // issue sell request on Bob side by setting base/rel price
    log!("Issue bob sell request");
    let rc = block_on(mm_bob.rpc(&json! ({
        "userpass": mm_bob.userpass,
        "method": "setprice",
        "base": "RICK",
        "rel": "MORTY",
        "price": 0.9,
        "volume": "0.9",
    })))
    .unwrap();
    assert!(rc.0.is_success(), "!setprice: {}", rc.1);

    thread::sleep(Duration::from_secs(6));

    let rc = block_on(mm_bob.rpc(&json! ({
        "userpass": mm_bob.userpass,
        "method": "orderbook",
        "base": "RICK",
        "rel": "MORTY",
    })))
    .unwrap();
    assert!(rc.0.is_success(), "!orderbook: {}", rc.1);

    let bob_orderbook: Json = json::from_str(&rc.1).unwrap();
    log!("Bob orderbook {:?}", bob_orderbook);
    let asks = bob_orderbook["asks"].as_array().unwrap();
    assert_eq!(asks.len(), 1, "Bob RICK/MORTY orderbook must have exactly 1 ask");

    block_on(mm_bob.stop()).unwrap();
}

#[cfg(not(target_arch = "wasm32"))]
fn check_priv_key(mm: &MarketMakerIt, coin: &str, expected_priv_key: &str) {
    let rc = block_on(mm.rpc(&json! ({
        "userpass": mm.userpass,
        "method": "show_priv_key",
        "coin": coin
    })))
    .unwrap();
    assert!(rc.0.is_success(), "!show_priv_key: {}", rc.1);
    let privkey: Json = json::from_str(&rc.1).unwrap();
    assert_eq!(privkey["result"]["priv_key"], Json::from(expected_priv_key))
}

#[test]
#[cfg(not(target_arch = "wasm32"))]
// https://github.com/KomodoPlatform/atomicDEX-API/issues/519#issuecomment-589149811
fn test_show_priv_key() {
<<<<<<< HEAD
    let coins = json!([rick_conf(), morty_conf(), eth_dev_conf(), eth_jst_testnet_conf(),]);
=======
    let coins = json!([rick_conf(), morty_conf(), eth_testnet_conf()]);
>>>>>>> 25b146e4

    let mm = MarketMakerIt::start(
        json! ({
            "gui": "nogui",
            "netid": 9998,
            "myipaddr": env::var ("BOB_TRADE_IP") .ok(),
            "rpcip": env::var ("BOB_TRADE_IP") .ok(),
            "canbind": env::var ("BOB_TRADE_PORT") .ok().map (|s| s.parse::<i64>().unwrap()),
            "passphrase": "bob passphrase",
            "coins": coins,
            "rpc_password": "pass",
            "i_am_seed": true,
        }),
        "pass".into(),
        None,
    )
    .unwrap();

    let (_dump_log, _dump_dashboard) = mm.mm_dump();
    log!("Log path: {}", mm.log_path.display());
    log!(
        "enable_coins: {:?}",
        block_on(enable_coins_eth_electrum(&mm, ETH_DEV_NODES))
    );

    check_priv_key(&mm, "RICK", "UvCjJf4dKSs2vFGVtCnUTAhR5FTZGdg43DDRa9s7s5DV1sSDX14g");
    check_priv_key(
        &mm,
        "ETH",
        "0xb8c774f071de08c7fd8f62b97f1a5726f6ce9f1bcf141b70b86689254ed6714e",
    );
}

#[test]
#[cfg(not(target_arch = "wasm32"))]
fn test_electrum_and_enable_response() {
    let coins = json! ([
        {"coin":"RICK","asset":"RICK","rpcport":8923,"txversion":4,"overwintered":1,"protocol":{"type":"UTXO"},"mature_confirmations":101},
        eth_dev_conf(),
    ]);

    let mm = MarketMakerIt::start(
        json! ({
            "gui": "nogui",
            "netid": 9998,
            "myipaddr": env::var ("BOB_TRADE_IP") .ok(),
            "rpcip": env::var ("BOB_TRADE_IP") .ok(),
            "canbind": env::var ("BOB_TRADE_PORT") .ok().map (|s| s.parse::<i64>().unwrap()),
            "passphrase": "bob passphrase",
            "coins": coins,
            "rpc_password": "pass",
            "i_am_seed": true,
        }),
        "pass".into(),
        None,
    )
    .unwrap();

    let (_dump_log, _dump_dashboard) = mm.mm_dump();
    log!("Log path: {}", mm.log_path.display());

    let electrum_rick = block_on(mm.rpc(&json!({
        "userpass": mm.userpass,
        "method": "electrum",
        "coin": "RICK",
        "servers": doc_electrums(),
        "mm2": 1,
        "required_confirmations": 10,
        "requires_notarization": true
    })))
    .unwrap();
    assert_eq!(
        electrum_rick.0,
        StatusCode::OK,
        "RPC «electrum» failed with {} {}",
        electrum_rick.0,
        electrum_rick.1
    );
    let rick_response: Json = json::from_str(&electrum_rick.1).unwrap();
    assert_eq!(rick_response["unspendable_balance"], Json::from("0"));
    assert_eq!(rick_response["required_confirmations"], Json::from(10));
    assert_eq!(rick_response["requires_notarization"], Json::from(true));
    assert_eq!(rick_response["mature_confirmations"], Json::from(101));

    // should change requires notarization at runtime
    let requires_nota_rick = block_on(mm.rpc(&json! ({
        "userpass": mm.userpass,
        "method": "set_requires_notarization",
        "coin": "RICK",
        "requires_notarization": false
    })))
    .unwrap();

    assert_eq!(
        requires_nota_rick.0,
        StatusCode::OK,
        "RPC «set_requires_notarization» failed with {} {}",
        requires_nota_rick.0,
        requires_nota_rick.1
    );
    let requires_nota_rick_response: Json = json::from_str(&requires_nota_rick.1).unwrap();
    assert_eq!(
        requires_nota_rick_response["result"]["requires_notarization"],
        Json::from(false)
    );

    let enable_eth = block_on(mm.rpc(&json! ({
        "userpass": mm.userpass,
        "method": "enable",
        "coin": "ETH",
        "urls": ETH_DEV_NODES,
        "mm2": 1,
        "swap_contract_address": ETH_DEV_SWAP_CONTRACT,
        "required_confirmations": 10,
        "requires_notarization": true
    })))
    .unwrap();
    assert_eq!(
        enable_eth.0,
        StatusCode::OK,
        "RPC «enable» failed with {} {}",
        enable_eth.0,
        enable_eth.1
    );
    let eth_response: Json = json::from_str(&enable_eth.1).unwrap();
    assert_eq!(rick_response["unspendable_balance"], Json::from("0"));
    assert_eq!(eth_response["required_confirmations"], Json::from(10));
    // requires_notarization doesn't take any effect on ETH/ERC20 coins
    assert_eq!(eth_response["requires_notarization"], Json::from(false));
    // check if there is no `mature_confirmations` field
    assert_eq!(eth_response.get("mature_confirmations"), None);
}

#[test]
#[cfg(not(target_arch = "wasm32"))]
<<<<<<< HEAD
// https://github.com/KomodoPlatform/atomicDEX-API/issues/481
fn setprice_buy_sell_too_low_volume() {
    let bob_passphrase = get_passphrase(&".env.seed", "BOB_PASSPHRASE").unwrap();

    let coins = json!([rick_conf(), morty_conf(), eth_dev_conf(), eth_jst_testnet_conf(),]);
=======
// https://github.com/KomodoPlatform/atomicDEX-API/issues/635
fn set_price_with_cancel_previous_should_broadcast_cancelled_message() {
    let coins = json!([
        {"coin":"RICK","asset":"RICK","rpcport":8923,"txversion":4,"overwintered":1,"protocol":{"type":"UTXO"}},
        {"coin":"MORTY","asset":"MORTY","rpcport":11608,"txversion":4,"overwintered":1,"protocol":{"type":"UTXO"}}
    ]);
>>>>>>> 25b146e4

    // start bob and immediately place the order
    let mm_bob = MarketMakerIt::start(
        json! ({
            "gui": "nogui",
            "netid": 9998,
            "dht": "on",  // Enable DHT without delay.
            "myipaddr": env::var ("BOB_TRADE_IP") .ok(),
            "rpcip": env::var ("BOB_TRADE_IP") .ok(),
            "canbind": env::var ("BOB_TRADE_PORT") .ok().map (|s| s.parse::<i64>().unwrap()),
            "passphrase": "bob passphrase",
            "coins": coins,
            "i_am_seed": true,
            "rpc_password": "pass",
        }),
        "pass".into(),
        None,
    )
    .unwrap();
    let (_bob_dump_log, _bob_dump_dashboard) = mm_bob.mm_dump();
    log!("Bob log path: {}", mm_bob.log_path.display());
    // Enable coins on Bob side. Print the replies in case we need the "address".
    log!(
        "enable_coins (bob): {:?}",
        block_on(enable_coins_rick_morty_electrum(&mm_bob))
    );

<<<<<<< HEAD
    let (_dump_log, _dump_dashboard) = mm.mm_dump();
    log!("Log path: {}", mm.log_path.display());

    let enable = block_on(enable_coins_eth_electrum(&mm, ETH_DEV_NODES));
    log!("{:?}", enable);

    check_too_low_volume_order_creation_fails(&mm, "MORTY", "ETH");
    check_too_low_volume_order_creation_fails(&mm, "ETH", "MORTY");
    check_too_low_volume_order_creation_fails(&mm, "JST", "MORTY");
}

#[test]
#[cfg(not(target_arch = "wasm32"))]
fn test_fill_or_kill_taker_order_should_not_transform_to_maker() {
    let bob_passphrase = get_passphrase(&".env.seed", "BOB_PASSPHRASE").unwrap();

    let coins = json!([rick_conf(), morty_conf(), eth_dev_conf(), eth_jst_testnet_conf(),]);
=======
    let set_price_json = json! ({
        "userpass": mm_bob.userpass,
        "method": "setprice",
        "base": "RICK",
        "rel": "MORTY",
        "price": 0.9,
        "volume": "0.9",
    });
    log!("Issue sell request on Bob side by setting base/rel price…");
    let rc = block_on(mm_bob.rpc(&set_price_json)).unwrap();
    assert!(rc.0.is_success(), "!setprice: {}", rc.1);
>>>>>>> 25b146e4

    let mm_alice = MarketMakerIt::start(
        json! ({
            "gui": "nogui",
            "netid": 9998,
            "dht": "on",  // Enable DHT without delay.
            "myipaddr": env::var ("ALICE_TRADE_IP") .ok(),
            "rpcip": env::var ("ALICE_TRADE_IP") .ok(),
            "passphrase": "alice passphrase",
            "coins": coins,
            "seednodes": [mm_bob.ip.to_string()],
            "rpc_password": "pass",
        }),
        "pass".into(),
        None,
    )
    .unwrap();

    let (_alice_dump_log, _alice_dump_dashboard) = mm_alice.mm_dump();
    log!("Alice log path: {}", mm_alice.log_path.display());

    // Enable coins on Alice side. Print the replies in case we need the "address".
    log!(
        "enable_coins (alice): {:?}",
        block_on(enable_coins_rick_morty_electrum(&mm_alice))
    );

    log!("Get RICK/MORTY orderbook on Alice side");
    let rc = block_on(mm_alice.rpc(&json! ({
        "userpass": mm_alice.userpass,
        "method": "orderbook",
        "base": "RICK",
        "rel": "MORTY",
    })))
    .unwrap();
    assert!(rc.0.is_success(), "!orderbook: {}", rc.1);

    let alice_orderbook: Json = json::from_str(&rc.1).unwrap();
    log!("Alice orderbook {:?}", alice_orderbook);
    let asks = alice_orderbook["asks"].as_array().unwrap();
    assert_eq!(asks.len(), 1, "Alice RICK/MORTY orderbook must have exactly 1 ask");

    log!("Issue sell request again on Bob side by setting base/rel price…");
    let rc = block_on(mm_bob.rpc(&set_price_json)).unwrap();
    assert!(rc.0.is_success(), "!setprice: {}", rc.1);

    let pause = 2;
    log!("Waiting ({} seconds) for Bob to broadcast messages…", pause);
    thread::sleep(Duration::from_secs(pause));

    // Bob orderbook must show 1 order
    log!("Get RICK/MORTY orderbook on Bob side");
    let rc = block_on(mm_bob.rpc(&json! ({
        "userpass": mm_bob.userpass,
        "method": "orderbook",
        "base": "RICK",
        "rel": "MORTY",
    })))
    .unwrap();
    assert!(rc.0.is_success(), "!orderbook: {}", rc.1);

    let bob_orderbook: Json = json::from_str(&rc.1).unwrap();
    log!("Bob orderbook {:?}", bob_orderbook);
    let asks = bob_orderbook["asks"].as_array().unwrap();
    assert_eq!(asks.len(), 1, "Bob RICK/MORTY orderbook must have exactly 1 ask");

    // Alice orderbook must have 1 order
    log!("Get RICK/MORTY orderbook on Alice side");
    let rc = block_on(mm_alice.rpc(&json! ({
        "userpass": mm_alice.userpass,
        "method": "orderbook",
        "base": "RICK",
        "rel": "MORTY",
    })))
    .unwrap();
    assert!(rc.0.is_success(), "!orderbook: {}", rc.1);

    let alice_orderbook: Json = json::from_str(&rc.1).unwrap();
    log!("Alice orderbook {:?}", alice_orderbook);
    let asks = alice_orderbook["asks"].as_array().unwrap();
    assert_eq!(asks.len(), 1, "Alice RICK/MORTY orderbook must have exactly 1 ask");
}

#[test]
#[cfg(not(target_arch = "wasm32"))]
<<<<<<< HEAD
fn test_gtc_taker_order_should_transform_to_maker() {
    let bob_passphrase = get_passphrase(&".env.seed", "BOB_PASSPHRASE").unwrap();

    let coins = json!([rick_conf(), morty_conf(), eth_dev_conf(), eth_jst_testnet_conf(),]);
=======
fn test_batch_requests() {
    let coins = json!([rick_conf(), morty_conf(), eth_testnet_conf(),]);
>>>>>>> 25b146e4

    // start bob and immediately place the order
    let mm_bob = MarketMakerIt::start(
        json! ({
            "gui": "nogui",
            "netid": 9998,
            "dht": "on",  // Enable DHT without delay.
            "myipaddr": env::var ("BOB_TRADE_IP") .ok(),
            "rpcip": env::var ("BOB_TRADE_IP") .ok(),
            "canbind": env::var ("BOB_TRADE_PORT") .ok().map (|s| s.parse::<i64>().unwrap()),
            "passphrase": "bob passphrase",
            "coins": coins,
            "i_am_seed": true,
            "rpc_password": "pass",
        }),
        "pass".into(),
        None,
    )
    .unwrap();
    let (_bob_dump_log, _bob_dump_dashboard) = mm_bob.mm_dump();
    log!("Bob log path: {}", mm_bob.log_path.display());

<<<<<<< HEAD
    log!("Issue bob ETH/JST sell request");
    let rc = block_on(mm_bob.rpc(&json! ({
        "userpass": mm_bob.userpass,
        "method": "sell",
        "base": "ETH",
        "rel": "JST",
        "price": 1,
        "volume": 0.1,
        "order_type": {
            "type": "GoodTillCancelled"
        },
        "timeout": 2,
    })))
    .unwrap();
    assert!(rc.0.is_success(), "!setprice: {}", rc.1);
    let rc_json: Json = json::from_str(&rc.1).unwrap();
    let uuid: Uuid = json::from_value(rc_json["result"]["uuid"].clone()).unwrap();

    log!("Wait for 4 seconds for Bob order to be converted to maker");
    thread::sleep(Duration::from_secs(4));

    let rc = block_on(mm_bob.rpc(&json! ({
        "userpass": mm_bob.userpass,
        "method": "my_orders",
    })))
    .unwrap();
    assert!(rc.0.is_success(), "!my_orders: {}", rc.1);
    let my_orders: Json = json::from_str(&rc.1).unwrap();
    let my_maker_orders: HashMap<String, Json> = json::from_value(my_orders["result"]["maker_orders"].clone()).unwrap();
    let my_taker_orders: HashMap<String, Json> = json::from_value(my_orders["result"]["taker_orders"].clone()).unwrap();
    assert_eq!(1, my_maker_orders.len(), "maker_orders must have exactly 1 order");
    assert!(my_taker_orders.is_empty(), "taker_orders must be empty");
    let order_path = mm_bob.folder.join(format!(
        "DB/{}/ORDERS/MY/MAKER/{}.json",
        hex::encode(rmd160_from_passphrase(&bob_passphrase)),
        uuid
    ));
    log!("Order path {}", order_path.display());
    assert!(order_path.exists());
}

#[test]
#[cfg(not(target_arch = "wasm32"))]
fn test_set_price_must_save_order_to_db() {
    let bob_passphrase = get_passphrase(&".env.seed", "BOB_PASSPHRASE").unwrap();

    let coins = json!([rick_conf(), morty_conf(), eth_dev_conf(), eth_jst_testnet_conf(),]);

    let mm_bob = MarketMakerIt::start(
        json! ({
            "gui": "nogui",
            "netid": 8999,
            "dht": "on",  // Enable DHT without delay.
            "myipaddr": env::var ("BOB_TRADE_IP") .ok(),
            "rpcip": env::var ("BOB_TRADE_IP") .ok(),
            "canbind": env::var ("BOB_TRADE_PORT") .ok().map (|s| s.parse::<i64>().unwrap()),
            "passphrase": bob_passphrase,
            "coins": coins,
            "rpc_password": "password",
            "i_am_seed": true,
        }),
        "password".into(),
        None,
    )
    .unwrap();

    let (_bob_dump_log, _bob_dump_dashboard) = mm_bob.mm_dump();
    log!("Bob log path: {}", mm_bob.log_path.display());
    log!("{:?}", block_on(enable_coins_eth_electrum(&mm_bob, ETH_DEV_NODES)));

    log!("Issue bob ETH/JST sell request");
    let rc = block_on(mm_bob.rpc(&json! ({
        "userpass": mm_bob.userpass,
        "method": "setprice",
        "base": "ETH",
        "rel": "JST",
        "price": 1,
        "volume": 0.1
    })))
    .unwrap();
    assert!(rc.0.is_success(), "!setprice: {}", rc.1);
    let rc_json: Json = json::from_str(&rc.1).unwrap();
    let uuid: Uuid = json::from_value(rc_json["result"]["uuid"].clone()).unwrap();
    let order_path = mm_bob.folder.join(format!(
        "DB/{}/ORDERS/MY/MAKER/{}.json",
        hex::encode(rmd160_from_passphrase(&bob_passphrase)),
        uuid
    ));
    assert!(order_path.exists());
}

#[test]
#[cfg(not(target_arch = "wasm32"))]
fn test_set_price_response_format() {
    let bob_passphrase = get_passphrase(&".env.seed", "BOB_PASSPHRASE").unwrap();

    let coins = json!([rick_conf(), morty_conf(), eth_dev_conf(), eth_jst_testnet_conf(),]);

    let mm_bob = MarketMakerIt::start(
        json! ({
            "gui": "nogui",
            "netid": 8999,
            "dht": "on",  // Enable DHT without delay.
            "myipaddr": env::var ("BOB_TRADE_IP") .ok(),
            "rpcip": env::var ("BOB_TRADE_IP") .ok(),
            "canbind": env::var ("BOB_TRADE_PORT") .ok().map (|s| s.parse::<i64>().unwrap()),
            "passphrase": bob_passphrase,
            "coins": coins,
            "rpc_password": "password",
            "i_am_seed": true,
        }),
        "password".into(),
        None,
    )
    .unwrap();

    let (_bob_dump_log, _bob_dump_dashboard) = mm_bob.mm_dump();
    log!("Bob log path: {}", mm_bob.log_path.display());
    log!("{:?}", block_on(enable_coins_eth_electrum(&mm_bob, ETH_DEV_NODES)));

    log!("Issue bob ETH/JST sell request");
    let rc = block_on(mm_bob.rpc(&json! ({
        "userpass": mm_bob.userpass,
        "method": "setprice",
        "base": "ETH",
        "rel": "JST",
        "price": 1,
        "volume": 0.1
    })))
    .unwrap();
    assert!(rc.0.is_success(), "!setprice: {}", rc.1);
    let rc_json: Json = json::from_str(&rc.1).unwrap();
    let _: BigDecimal = json::from_value(rc_json["result"]["max_base_vol"].clone()).unwrap();
    let _: BigDecimal = json::from_value(rc_json["result"]["min_base_vol"].clone()).unwrap();
    let _: BigDecimal = json::from_value(rc_json["result"]["price"].clone()).unwrap();

    let _: BigRational = json::from_value(rc_json["result"]["max_base_vol_rat"].clone()).unwrap();
    let _: BigRational = json::from_value(rc_json["result"]["min_base_vol_rat"].clone()).unwrap();
    let _: BigRational = json::from_value(rc_json["result"]["price_rat"].clone()).unwrap();
}

#[test]
#[cfg(not(target_arch = "wasm32"))]
// https://github.com/KomodoPlatform/atomicDEX-API/issues/635
fn set_price_with_cancel_previous_should_broadcast_cancelled_message() {
    let coins = json!([
        {"coin":"RICK","asset":"RICK","rpcport":8923,"txversion":4,"overwintered":1,"protocol":{"type":"UTXO"}},
        {"coin":"MORTY","asset":"MORTY","rpcport":11608,"txversion":4,"overwintered":1,"protocol":{"type":"UTXO"}}
    ]);

    // start bob and immediately place the order
    let mm_bob = MarketMakerIt::start(
        json! ({
            "gui": "nogui",
            "netid": 9998,
            "dht": "on",  // Enable DHT without delay.
            "myipaddr": env::var ("BOB_TRADE_IP") .ok(),
            "rpcip": env::var ("BOB_TRADE_IP") .ok(),
            "canbind": env::var ("BOB_TRADE_PORT") .ok().map (|s| s.parse::<i64>().unwrap()),
            "passphrase": "bob passphrase",
            "coins": coins,
            "i_am_seed": true,
            "rpc_password": "pass",
        }),
        "pass".into(),
        None,
    )
    .unwrap();
    let (_bob_dump_log, _bob_dump_dashboard) = mm_bob.mm_dump();
    log!("Bob log path: {}", mm_bob.log_path.display());
    // Enable coins on Bob side. Print the replies in case we need the "address".
    log!(
        "enable_coins (bob): {:?}",
        block_on(enable_coins_rick_morty_electrum(&mm_bob))
    );

    let set_price_json = json! ({
        "userpass": mm_bob.userpass,
        "method": "setprice",
        "base": "RICK",
        "rel": "MORTY",
        "price": 0.9,
        "volume": "0.9",
    });
    log!("Issue sell request on Bob side by setting base/rel price…");
    let rc = block_on(mm_bob.rpc(&set_price_json)).unwrap();
    assert!(rc.0.is_success(), "!setprice: {}", rc.1);

    let mm_alice = MarketMakerIt::start(
        json! ({
            "gui": "nogui",
            "netid": 9998,
            "dht": "on",  // Enable DHT without delay.
            "myipaddr": env::var ("ALICE_TRADE_IP") .ok(),
            "rpcip": env::var ("ALICE_TRADE_IP") .ok(),
            "passphrase": "alice passphrase",
            "coins": coins,
            "seednodes": [mm_bob.ip.to_string()],
            "rpc_password": "pass",
        }),
        "pass".into(),
        None,
    )
    .unwrap();

    let (_alice_dump_log, _alice_dump_dashboard) = mm_alice.mm_dump();
    log!("Alice log path: {}", mm_alice.log_path.display());

    // Enable coins on Alice side. Print the replies in case we need the "address".
    log!(
        "enable_coins (alice): {:?}",
        block_on(enable_coins_rick_morty_electrum(&mm_alice))
    );

    log!("Get RICK/MORTY orderbook on Alice side");
    let rc = block_on(mm_alice.rpc(&json! ({
        "userpass": mm_alice.userpass,
        "method": "orderbook",
        "base": "RICK",
        "rel": "MORTY",
    })))
    .unwrap();
    assert!(rc.0.is_success(), "!orderbook: {}", rc.1);

    let alice_orderbook: Json = json::from_str(&rc.1).unwrap();
    log!("Alice orderbook {:?}", alice_orderbook);
    let asks = alice_orderbook["asks"].as_array().unwrap();
    assert_eq!(asks.len(), 1, "Alice RICK/MORTY orderbook must have exactly 1 ask");

    log!("Issue sell request again on Bob side by setting base/rel price…");
    let rc = block_on(mm_bob.rpc(&set_price_json)).unwrap();
    assert!(rc.0.is_success(), "!setprice: {}", rc.1);

    let pause = 2;
    log!("Waiting ({} seconds) for Bob to broadcast messages…", pause);
    thread::sleep(Duration::from_secs(pause));

    // Bob orderbook must show 1 order
    log!("Get RICK/MORTY orderbook on Bob side");
    let rc = block_on(mm_bob.rpc(&json! ({
        "userpass": mm_bob.userpass,
        "method": "orderbook",
        "base": "RICK",
        "rel": "MORTY",
    })))
    .unwrap();
    assert!(rc.0.is_success(), "!orderbook: {}", rc.1);

    let bob_orderbook: Json = json::from_str(&rc.1).unwrap();
    log!("Bob orderbook {:?}", bob_orderbook);
    let asks = bob_orderbook["asks"].as_array().unwrap();
    assert_eq!(asks.len(), 1, "Bob RICK/MORTY orderbook must have exactly 1 ask");

    // Alice orderbook must have 1 order
    log!("Get RICK/MORTY orderbook on Alice side");
    let rc = block_on(mm_alice.rpc(&json! ({
        "userpass": mm_alice.userpass,
        "method": "orderbook",
        "base": "RICK",
        "rel": "MORTY",
    })))
    .unwrap();
    assert!(rc.0.is_success(), "!orderbook: {}", rc.1);

    let alice_orderbook: Json = json::from_str(&rc.1).unwrap();
    log!("Alice orderbook {:?}", alice_orderbook);
    let asks = alice_orderbook["asks"].as_array().unwrap();
    assert_eq!(asks.len(), 1, "Alice RICK/MORTY orderbook must have exactly 1 ask");
}

#[test]
#[cfg(not(target_arch = "wasm32"))]
fn test_batch_requests() {
    let coins = json!([rick_conf(), morty_conf(), eth_dev_conf(), eth_jst_testnet_conf(),]);

    // start bob and immediately place the order
    let mm_bob = MarketMakerIt::start(
        json! ({
            "gui": "nogui",
            "netid": 9998,
            "dht": "on",  // Enable DHT without delay.
            "myipaddr": env::var ("BOB_TRADE_IP") .ok(),
            "rpcip": env::var ("BOB_TRADE_IP") .ok(),
            "canbind": env::var ("BOB_TRADE_PORT") .ok().map (|s| s.parse::<i64>().unwrap()),
            "passphrase": "bob passphrase",
            "coins": coins,
            "i_am_seed": true,
            "rpc_password": "pass",
        }),
        "pass".into(),
        None,
    )
    .unwrap();
    let (_bob_dump_log, _bob_dump_dashboard) = mm_bob.mm_dump();
    log!("Bob log path: {}", mm_bob.log_path.display());

=======
>>>>>>> 25b146e4
    let batch_json = json!([
        {
            "userpass": mm_bob.userpass,
            "method": "electrum",
            "coin": "RICK",
            "servers": doc_electrums(),
            "mm2": 1,
        },
        {
            "userpass": mm_bob.userpass,
            "method": "electrum",
            "coin": "MORTY",
            "servers": doc_electrums(),
            "mm2": 1,
        },
        {
            "userpass": "error",
            "method": "electrum",
            "coin": "MORTY",
            "servers": marty_electrums(),
            "mm2": 1,
        },
    ]);

    let rc = block_on(mm_bob.rpc(&batch_json)).unwrap();
    assert!(rc.0.is_success(), "!batch: {}", rc.1);
    log!("{}", rc.1);
    let responses = json::from_str::<Vec<Json>>(&rc.1).unwrap();
    assert_eq!(responses[0]["coin"], Json::from("RICK"));
    assert_eq!(
        responses[0]["address"],
        Json::from("RRnMcSeKiLrNdbp91qNVQwwXx5azD4S4CD")
    );

    assert_eq!(responses[1]["coin"], Json::from("MORTY"));
    assert_eq!(
        responses[1]["address"],
        Json::from("RRnMcSeKiLrNdbp91qNVQwwXx5azD4S4CD")
    );

    assert!(responses[2]["error"].as_str().unwrap().contains("Userpass is invalid!"));
}

#[cfg(not(target_arch = "wasm32"))]
fn request_metrics(mm: &MarketMakerIt) -> MetricsJson {
    let (status, metrics, _headers) = block_on(mm.rpc(&json!({ "method": "metrics"}))).unwrap();
    assert_eq!(status, StatusCode::OK, "RPC «metrics» failed with status «{}»", status);
    json::from_str(&metrics).unwrap()
}

#[test]
#[cfg(not(target_arch = "wasm32"))]
fn test_metrics_method() {
    let coins = json!([
        {"coin":"RICK","asset":"RICK","rpcport":8923,"txversion":4,"overwintered":1,"protocol":{"type":"UTXO"}},
    ]);

    let mm = MarketMakerIt::start(
        json! ({
            "gui": "nogui",
            "netid": 9998,
            "myipaddr": env::var ("BOB_TRADE_IP") .ok(),
            "rpcip": env::var ("BOB_TRADE_IP") .ok(),
            "passphrase": "face pin block number add byte put seek mime test note password sin tab multiple",
            "coins": coins,
            "i_am_seed": true,
            "rpc_password": "pass",
        }),
        "pass".into(),
        None,
    )
    .unwrap();
    let (_dump_log, _dump_dashboard) = mm.mm_dump();
    log!("log path: {}", mm.log_path.display());

    let _electrum = block_on(enable_electrum(&mm, "RICK", false, DOC_ELECTRUM_ADDRS));

    let metrics = request_metrics(&mm);
    assert!(!metrics.metrics.is_empty());

    log!("Received metrics:");
    log!("{:?}", metrics);

    find_metrics_in_json(metrics, "rpc_client.traffic.out", &[("coin", "RICK")])
        .expect(r#"Couldn't find a metric with key = "traffic.out" and label: coin = "RICK" in received json"#);
}

#[test]
#[cfg(not(target_arch = "wasm32"))]
fn test_electrum_tx_history() {
    fn get_tx_history_request_count(mm: &MarketMakerIt) -> u64 {
        let metrics = request_metrics(mm);
        match find_metrics_in_json(metrics, "tx.history.request.count", &[
            ("coin", "RICK"),
            ("method", "blockchain.scripthash.get_history"),
        ])
        .unwrap()
        {
            MetricType::Counter { value, .. } => value,
            _ => panic!("tx.history.request.count should be a counter"),
        }
    }

    let coins = json!([
        {"coin":"RICK","asset":"RICK","rpcport":8923,"txversion":4,"overwintered":1,"protocol":{"type":"UTXO"}},
    ]);

    let mut mm = MarketMakerIt::start(
        json! ({
            "gui": "nogui",
            "netid": 9998,
            "myipaddr": env::var ("BOB_TRADE_IP") .ok(),
            "rpcip": env::var ("BOB_TRADE_IP") .ok(),
            "passphrase": "face pin block number add byte put seek mime test note password sin tab multiple",
            "coins": coins,
            "i_am_seed": true,
            "rpc_password": "pass",
            "metrics_interval": 30.
        }),
        "pass".into(),
        None,
    )
    .unwrap();
    let (_dump_log, _dump_dashboard) = mm.mm_dump();
    log!("log path: {}", mm.log_path.display());

    // Enable RICK electrum client with tx_history loop.
    let electrum = block_on(enable_electrum(&mm, "RICK", true, DOC_ELECTRUM_ADDRS));

    // Wait till tx_history will not be loaded
    block_on(mm.wait_for_log(500., |log| log.contains("history has been loaded successfully"))).unwrap();

    // tx_history is requested every 30 seconds, wait another iteration
    thread::sleep(Duration::from_secs(31));

    // Balance is not changed, therefore tx_history shouldn't be reloaded.
    // Request metrics and check if the MarketMaker has requested tx_history only once
    assert_eq!(get_tx_history_request_count(&mm), 1);

    // make a transaction to change balance
    let mut enable_res = HashMap::new();
    enable_res.insert("RICK", electrum);
    log!("enable_coins: {:?}", enable_res);
    withdraw_and_send(
        &mm,
        "RICK",
        None,
        "RRYmiZSDo3UdHHqj1rLKf8cbJroyv9NxXw",
        &enable_res,
        "-0.00001",
        0.001,
    );

    // Wait another iteration
    thread::sleep(Duration::from_secs(31));

    // tx_history should be reloaded on next loop iteration
    assert_eq!(get_tx_history_request_count(&mm), 2);
}

#[cfg(not(target_arch = "wasm32"))]
#[allow(dead_code)]
fn spin_n_nodes(seednodes: &[&str], coins: &Json, n: usize) -> Vec<(MarketMakerIt, RaiiDump, RaiiDump)> {
    let mut mm_nodes = Vec::with_capacity(n);
    for i in 0..n {
        let mut mm = MarketMakerIt::start(
            json! ({
                "gui": "nogui",
                "netid": 9998,
                "myipaddr": env::var ("ALICE_TRADE_IP") .ok(),
                "rpcip": env::var ("ALICE_TRADE_IP") .ok(),
                "passphrase": format!("alice passphrase {}", i),
                "coins": coins,
                "seednodes": seednodes,
                "rpc_password": "pass",
            }),
            "pass".into(),
            None,
        )
        .unwrap();

        let (alice_dump_log, alice_dump_dashboard) = mm.mm_dump();
        log!("Alice {} log path: {}", i, mm.log_path.display());
        for seednode in seednodes.iter() {
            block_on(mm.wait_for_log(22., |log| log.contains(&format!("Dialed {}", seednode)))).unwrap();
        }
        mm_nodes.push((mm, alice_dump_log, alice_dump_dashboard));
    }
    mm_nodes
}

#[test]
#[cfg(not(target_arch = "wasm32"))]
fn test_convert_utxo_address() {
    let coins = json!([
        {"coin":"BCH","pubtype":0,"p2shtype":5,"mm2":1,"fork_id": "0x40","protocol":{"type":"UTXO"},
         "address_format":{"format":"cashaddress","network":"bitcoincash"}},
    ]);

    let mm = MarketMakerIt::start(
        json! ({
            "gui": "nogui",
            "netid": 9998,
            "myipaddr": env::var ("BOB_TRADE_IP") .ok(),
            "rpcip": env::var ("BOB_TRADE_IP") .ok(),
            "passphrase": "face pin block number add byte put seek mime test note password sin tab multiple",
            "coins": coins,
            "i_am_seed": true,
            "rpc_password": "pass",
        }),
        "pass".into(),
        None,
    )
    .unwrap();
    let (_dump_log, _dump_dashboard) = mm.mm_dump();
    log!("log path: {}", mm.log_path.display());

    let _electrum = block_on(enable_electrum(&mm, "BCH", false, T_BCH_ELECTRUMS));

    // test standard to cashaddress
    let rc = block_on(mm.rpc(&json! ({
        "userpass": mm.userpass,
        "method": "convertaddress",
        "coin": "BCH",
        "from": "1DmFp16U73RrVZtYUbo2Ectt8mAnYScpqM",
        "to_address_format":{"format":"cashaddress","network":"bitcoincash"},
    })))
    .unwrap();
    assert_eq!(
        rc.0,
        StatusCode::OK,
        "RPC «convertaddress» failed with status «{}»",
        rc.0
    );
    let actual: Json = json::from_str(&rc.1).unwrap();

    let expected = json!({
        "result": {
            "address": "bitcoincash:qzxqqt9lh4feptf0mplnk58gnajfepzwcq9f2rxk55",
        },
    });
    assert_eq!(actual, expected);

    // test cashaddress to standard
    let rc = block_on(mm.rpc(&json! ({
        "userpass": mm.userpass,
        "method": "convertaddress",
        "coin": "BCH",
        "from": "bitcoincash:qzxqqt9lh4feptf0mplnk58gnajfepzwcq9f2rxk55",
        "to_address_format":{"format":"standard"},
    })))
    .unwrap();
    assert_eq!(
        rc.0,
        StatusCode::OK,
        "RPC «convertaddress» failed with status «{}»",
        rc.0
    );
    let actual: Json = json::from_str(&rc.1).unwrap();

    let expected = json!({
        "result": {
            "address": "1DmFp16U73RrVZtYUbo2Ectt8mAnYScpqM",
        },
    });
    assert_eq!(actual, expected);

    // test standard to standard
    let rc = block_on(mm.rpc(&json! ({
        "userpass": mm.userpass,
        "method": "convertaddress",
        "coin": "BCH",
        "from": "1DmFp16U73RrVZtYUbo2Ectt8mAnYScpqM",
        "to_address_format":{"format":"standard"},
    })))
    .unwrap();
    assert_eq!(
        rc.0,
        StatusCode::OK,
        "RPC «convertaddress» failed with status «{}»",
        rc.0
    );
    let actual: Json = json::from_str(&rc.1).unwrap();

    let expected = json!({
        "result": {
            "address": "1DmFp16U73RrVZtYUbo2Ectt8mAnYScpqM",
        },
    });
    assert_eq!(actual, expected);

    // test invalid address
    let rc = block_on(mm.rpc(&json! ({
        "userpass": mm.userpass,
        "method": "convertaddress",
        "coin": "BCH",
        "from": "0000000000000000000000000000000000",
        "to_address_format":{"format":"standard"},
    })))
    .unwrap();
    assert!(
        rc.0.is_server_error(),
        "!convertaddress success but should be error: {}",
        rc.1
    );
}

#[test]
#[cfg(not(target_arch = "wasm32"))]
fn test_convert_segwit_address() {
    let coins = json! ([
        {
            "coin": "tBTC",
            "name": "tbitcoin",
            "fname": "tBitcoin",
            "rpcport": 18332,
            "pubtype": 111,
            "p2shtype": 196,
            "wiftype": 239,
            "segwit": true,
            "bech32_hrp": "tb",
            "txfee": 1000,
            "mm2": 1,
            "required_confirmations": 0,
            "protocol": {
                "type": "UTXO"
            }
        }
    ]);

    let mm = MarketMakerIt::start(
        json! ({
            "gui": "nogui",
            "netid": 9998,
            "myipaddr": env::var ("BOB_TRADE_IP") .ok(),
            "rpcip": env::var ("BOB_TRADE_IP") .ok(),
            "passphrase": "face pin block number add byte put seek mime test note password sin tab multiple",
            "coins": coins,
            "i_am_seed": true,
            "rpc_password": "pass",
        }),
        "pass".into(),
        None,
    )
    .unwrap();
    let (_dump_log, _dump_dashboard) = mm.mm_dump();
    log!("log path: {}", mm.log_path.display());

    let _electrum = block_on(enable_electrum(&mm, "tBTC", false, &[
        "electrum1.cipig.net:10068",
        "electrum2.cipig.net:10068",
        "electrum3.cipig.net:10068",
    ]));

    // test standard to segwit
    let rc = block_on(mm.rpc(&json! ({
        "userpass": mm.userpass,
        "method": "convertaddress",
        "coin": "tBTC",
        "from": "mqWYEGxLeK843n3xMTe8EWTFPyoSZjtUXb",
        "to_address_format":{"format":"segwit"},
    })))
    .unwrap();
    assert_eq!(
        rc.0,
        StatusCode::OK,
        "RPC «convertaddress» failed with status «{}»",
        rc.0
    );
    let actual: Json = json::from_str(&rc.1).unwrap();

    let expected = json!({
        "result": {
            "address": "tb1qdkwjk42dw6pryvs9sl0ht3pn3mxghuma64jst5",
        },
    });
    assert_eq!(actual, expected);

    // test segwit to standard
    let rc = block_on(mm.rpc(&json! ({
        "userpass": mm.userpass,
        "method": "convertaddress",
        "coin": "tBTC",
        "from": "tb1qdkwjk42dw6pryvs9sl0ht3pn3mxghuma64jst5",
        "to_address_format":{"format":"standard"},
    })))
    .unwrap();
    assert_eq!(
        rc.0,
        StatusCode::OK,
        "RPC «convertaddress» failed with status «{}»",
        rc.0
    );
    let actual: Json = json::from_str(&rc.1).unwrap();

    let expected = json!({
        "result": {
            "address": "mqWYEGxLeK843n3xMTe8EWTFPyoSZjtUXb",
        },
    });
    assert_eq!(actual, expected);

    // test invalid tBTC standard address
    let rc = block_on(mm.rpc(&json! ({
        "userpass": mm.userpass,
        "method": "convertaddress",
        "coin": "tBTC",
        "from": "1AzawDsMqHgoGfaLdtfkQbEvXzCjk5oyFx",
        "to_address_format":{"format":"segwit"},
    })))
    .unwrap();
    assert!(
        rc.0.is_server_error(),
        "!convertaddress success but should be error: {}",
        rc.1
    );
    assert!(rc.1.contains("invalid address prefix"));

    // test invalid tBTC segwit address
    let rc = block_on(mm.rpc(&json! ({
        "userpass": mm.userpass,
        "method": "convertaddress",
        "coin": "tBTC",
        "from": "ltc1qdkwjk42dw6pryvs9sl0ht3pn3mxghuma64jst5",
        "to_address_format":{"format":"standard"},
    })))
    .unwrap();
    assert!(
        rc.0.is_server_error(),
        "!convertaddress success but should be error: {}",
        rc.1
    );
    assert!(rc.1.contains("Cannot determine format"));
}

#[test]
#[cfg(not(target_arch = "wasm32"))]
fn test_convert_eth_address() {
    let coins = json!([eth_dev_conf()]);

    // start mm and immediately place the order
    let mm = MarketMakerIt::start(
        json! ({
            "gui": "nogui",
            "netid": 9998,
            "dht": "on",  // Enable DHT without delay.
            "myipaddr": env::var ("BOB_TRADE_IP") .ok(),
            "rpcip": env::var ("BOB_TRADE_IP") .ok(),
            "canbind": env::var ("BOB_TRADE_PORT") .ok().map (|s| s.parse::<i64>().unwrap()),
            "passphrase": "bob passphrase",
            "coins": coins,
            "i_am_seed": true,
            "rpc_password": "pass",
        }),
        "pass".into(),
        None,
    )
    .unwrap();
    let (_dump_log, _dump_dashboard) = mm.mm_dump();
    log!("log path: {}", mm.log_path.display());

    block_on(enable_native(&mm, "ETH", ETH_DEV_NODES, None));

    // test single-case to mixed-case
    let rc = block_on(mm.rpc(&json! ({
        "userpass": mm.userpass,
        "method": "convertaddress",
        "coin": "ETH",
        "from": "0xfb6916095ca1df60bb79ce92ce3ea74c37c5d359",
        "to_address_format":{"format":"mixedcase"},
    })))
    .unwrap();
    assert_eq!(
        rc.0,
        StatusCode::OK,
        "RPC «convertaddress» failed with status «{}»",
        rc.0
    );
    let actual: Json = json::from_str(&rc.1).unwrap();

    let expected = json!({
        "result": {
            "address": "0xfB6916095ca1df60bB79Ce92cE3Ea74c37c5d359",
        },
    });
    assert_eq!(actual, expected);

    // test mixed-case to mixed-case (expect error)
    let rc = block_on(mm.rpc(&json! ({
        "userpass": mm.userpass,
        "method": "convertaddress",
        "coin": "ETH",
        "from": "0xfB6916095ca1df60bB79Ce92cE3Ea74c37c5d359",
        "to_address_format":{"format":"mixedcase"},
    })))
    .unwrap();
    assert_eq!(
        rc.0,
        StatusCode::OK,
        "RPC «convertaddress» failed with status «{}»",
        rc.0
    );
    let actual: Json = json::from_str(&rc.1).unwrap();

    let expected = json!({
        "result": {
            "address": "0xfB6916095ca1df60bB79Ce92cE3Ea74c37c5d359",
        },
    });
    assert_eq!(actual, expected);

    // test invalid address
    let rc = block_on(mm.rpc(&json! ({
        "userpass": mm.userpass,
        "method": "convertaddress",
        "coin": "ETH",
        "from": "fB6916095ca1df60bB79Ce92cE3Ea74c37c5d359",
        "to_address_format":{"format":"mixedcase"},
    })))
    .unwrap();
    assert!(
        rc.0.is_server_error(),
        "!convertaddress success but should be error: {}",
        rc.1
    );
    assert!(rc.1.contains("Address must be prefixed with 0x"));
}

#[test]
#[cfg(not(target_arch = "wasm32"))]
fn test_add_delegation_qtum() {
    let coins = json!([{
      "coin": "tQTUM",
      "name": "qtumtest",
      "fname": "Qtum test",
      "rpcport": 13889,
      "pubtype": 120,
      "p2shtype": 110,
      "wiftype": 239,
      "txfee": 400000,
      "mm2": 1,
      "required_confirmations": 1,
      "mature_confirmations": 2000,
      "avg_blocktime": 0.53,
      "protocol": {
        "type": "QTUM"
      }
    }]);
    let mm = MarketMakerIt::start(
        json!({
            "gui": "nogui",
            "netid": 9998,
            "myipaddr": env::var("BOB_TRADE_IP").ok(),
            "rpcip": env::var("BOB_TRADE_IP").ok(),
            "canbind": env::var("BOB_TRADE_PORT").ok().map(|s| s.parse::<i64>().unwrap()),
            "passphrase": "asthma turtle lizard tone genuine tube hunt valley soap cloth urge alpha amazing frost faculty cycle mammal leaf normal bright topple avoid pulse buffalo",
            "coins": coins,
            "rpc_password": "pass",
            "i_am_seed": true,
        }),
        "pass".into(),
        None,
    )
        .unwrap();

    let json = block_on(enable_electrum(&mm, "tQTUM", false, &[
        "electrum1.cipig.net:10071",
        "electrum2.cipig.net:10071",
        "electrum3.cipig.net:10071",
    ]));
    log!("{}", json.balance);

    let rc = block_on(mm.rpc(&json!({
        "userpass": "pass",
        "mmrpc": "2.0",
        "method": "add_delegation",
        "params": {
            "coin": "tQTUM",
            "staking_details": {
                "type": "Qtum",
                "address": "qcyBHeSct7Wr4mAw18iuQ1zW5mMFYmtmBE"
            }
        },
        "id": 0
    })))
    .unwrap();
    assert_eq!(
        rc.0,
        StatusCode::OK,
        "RPC «add_delegation» failed with status «{}»",
        rc.0
    );
    let rc = block_on(mm.rpc(&json!({
        "userpass": "pass",
        "mmrpc": "2.0",
        "method": "add_delegation",
        "params": {
            "coin": "tQTUM",
            "staking_details": {
                "type": "Qtum",
                "address": "fake_address"
            }
        },
        "id": 0
    })))
    .unwrap();
    assert!(
        rc.0.is_client_error(),
        "!add_delegation success but should be error: {}",
        rc.1
    );
}

#[test]
#[cfg(not(target_arch = "wasm32"))]
fn test_remove_delegation_qtum() {
    let coins = json!([{
      "coin": "tQTUM",
      "name": "qtumtest",
      "fname": "Qtum test",
      "rpcport": 13889,
      "pubtype": 120,
      "p2shtype": 110,
      "wiftype": 239,
      "txfee": 400000,
      "mm2": 1,
      "required_confirmations": 1,
      "mature_confirmations": 2000,
      "avg_blocktime": 0.53,
      "protocol": {
        "type": "QTUM"
      }
    }]);
    let mm = MarketMakerIt::start(
        json!({
            "gui": "nogui",
            "netid": 9998,
            "myipaddr": env::var("BOB_TRADE_IP").ok(),
            "rpcip": env::var("BOB_TRADE_IP").ok(),
            "canbind": env::var("BOB_TRADE_PORT").ok().map(|s| s.parse::<i64>().unwrap()),
            "passphrase": "federal stay trigger hour exist success game vapor become comfort action phone bright ill target wild nasty crumble dune close rare fabric hen iron",
            "coins": coins,
            "rpc_password": "pass",
            "i_am_seed": true,
        }),
        "pass".into(),
        None,
    )
        .unwrap();

    let json = block_on(enable_electrum(&mm, "tQTUM", false, &[
        "electrum1.cipig.net:10071",
        "electrum2.cipig.net:10071",
        "electrum3.cipig.net:10071",
    ]));
    log!("{}", json.balance);

    let rc = block_on(mm.rpc(&json!({
        "userpass": "pass",
        "mmrpc": "2.0",
        "method": "remove_delegation",
        "params": {"coin": "tQTUM"},
        "id": 0
    })))
    .unwrap();
    assert_eq!(
        rc.0,
        StatusCode::OK,
        "RPC «remove_delegation» failed with status «{}»",
        rc.0
    );
}

#[test]
#[cfg(not(target_arch = "wasm32"))]
fn test_get_staking_infos_qtum() {
    let coins = json!([{
      "coin": "tQTUM",
      "name": "qtumtest",
      "fname": "Qtum test",
      "rpcport": 13889,
      "pubtype": 120,
      "p2shtype": 110,
      "wiftype": 239,
      "txfee": 400000,
      "mm2": 1,
      "required_confirmations": 1,
      "mature_confirmations": 2000,
      "avg_blocktime": 0.53,
      "protocol": {
        "type": "QTUM"
      }
    }]);
    let mm = MarketMakerIt::start(
        json!({
            "gui": "nogui",
            "netid": 9998,
            "myipaddr": env::var("BOB_TRADE_IP").ok(),
            "rpcip": env::var("BOB_TRADE_IP").ok(),
            "canbind": env::var("BOB_TRADE_PORT").ok().map(|s| s.parse::<i64>().unwrap()),
            "passphrase": "federal stay trigger hour exist success game vapor become comfort action phone bright ill target wild nasty crumble dune close rare fabric hen iron",
            "coins": coins,
            "rpc_password": "pass",
            "i_am_seed": true,
        }),
        "pass".into(),
        None,
    )
        .unwrap();

    let json = block_on(enable_electrum(&mm, "tQTUM", false, &[
        "electrum1.cipig.net:10071",
        "electrum2.cipig.net:10071",
        "electrum3.cipig.net:10071",
    ]));
    log!("{}", json.balance);

    let rc = block_on(mm.rpc(&json!({
        "userpass": "pass",
        "mmrpc": "2.0",
        "method": "get_staking_infos",
        "params": {"coin": "tQTUM"},
        "id": 0
    })))
    .unwrap();
    assert_eq!(
        rc.0,
        StatusCode::OK,
        "RPC «get_staking_infos» failed with status «{}»",
        rc.0
    );
}

#[test]
#[cfg(not(target_arch = "wasm32"))]
fn test_convert_qrc20_address() {
    let passphrase = "cV463HpebE2djP9ugJry5wZ9st5cc6AbkHXGryZVPXMH1XJK8cVU";
    let coins = json! ([
        {"coin":"QRC20","required_confirmations":0,"pubtype": 120,"p2shtype": 50,"wiftype": 128,"txfee": 0,"mm2": 1,"mature_confirmations":2000,
         "protocol":{"type":"QRC20","protocol_data":{"platform":"QTUM","contract_address":"0xd362e096e873eb7907e205fadc6175c6fec7bc44"}}},
    ]);

    let mm = MarketMakerIt::start(
        json! ({
            "gui": "nogui",
            "netid": 8999,
            "dht": "on",  // Enable DHT without delay.
            "myipaddr": env::var ("BOB_TRADE_IP") .ok(),
            "rpcip": env::var ("BOB_TRADE_IP") .ok(),
            "canbind": env::var ("BOB_TRADE_PORT") .ok().map (|s| s.parse::<i64>().unwrap()),
            "passphrase": passphrase,
            "coins": coins,
            "rpc_password": "password",
            "i_am_seed": true,
        }),
        "password".into(),
        None,
    )
    .unwrap();

    let (_bob_dump_log, _bob_dump_dashboard) = mm.mm_dump();
    log!("Bob log path: {}", mm.log_path.display());
    let _electrum = block_on(enable_qrc20(
        &mm,
        "QRC20",
        &[
            "electrum1.cipig.net:10071",
            "electrum2.cipig.net:10071",
            "electrum3.cipig.net:10071",
        ],
        "0xba8b71f3544b93e2f681f996da519a98ace0107a",
        None,
    ));

    // test wallet to contract
    let rc = block_on(mm.rpc(&json! ({
        "userpass": mm.userpass,
        "method": "convertaddress",
        "coin": "QRC20",
        "from": "qKVvtDqpnFGDxsDzck5jmLwdnD2jRH6aM8",
        "to_address_format":{"format":"contract"},
    })))
    .unwrap();
    assert_eq!(
        rc.0,
        StatusCode::OK,
        "RPC «convertaddress» failed with status «{}»",
        rc.0
    );
    let actual: Json = json::from_str(&rc.1).unwrap();

    let expected = json!({
        "result": {
            "address": "0x1549128bbfb33b997949b4105b6a6371c998e212",
        },
    });
    assert_eq!(actual, expected);

    // test contract to wallet
    let rc = block_on(mm.rpc(&json! ({
        "userpass": mm.userpass,
        "method": "convertaddress",
        "coin": "QRC20",
        "from": "0x1549128bbfb33b997949b4105b6a6371c998e212",
        "to_address_format":{"format":"wallet"},
    })))
    .unwrap();
    assert_eq!(
        rc.0,
        StatusCode::OK,
        "RPC «convertaddress» failed with status «{}»",
        rc.0
    );
    let actual: Json = json::from_str(&rc.1).unwrap();

    let expected = json!({
        "result": {
            "address": "qKVvtDqpnFGDxsDzck5jmLwdnD2jRH6aM8",
        },
    });
    assert_eq!(actual, expected);

    // test wallet to wallet
    let rc = block_on(mm.rpc(&json! ({
        "userpass": mm.userpass,
        "method": "convertaddress",
        "coin": "QRC20",
        "from": "qKVvtDqpnFGDxsDzck5jmLwdnD2jRH6aM8",
        "to_address_format":{"format":"wallet"},
    })))
    .unwrap();
    assert_eq!(
        rc.0,
        StatusCode::OK,
        "RPC «convertaddress» failed with status «{}»",
        rc.0
    );
    let actual: Json = json::from_str(&rc.1).unwrap();

    let expected = json!({
        "result": {
            "address": "qKVvtDqpnFGDxsDzck5jmLwdnD2jRH6aM8",
        },
    });
    assert_eq!(actual, expected);

    // test invalid address (invalid prefixes)
    let rc = block_on(mm.rpc(&json! ({
        "userpass": mm.userpass,
        "method": "convertaddress",
        "coin": "QRC20",
        "from": "RRnMcSeKiLrNdbp91qNVQwwXx5azD4S4CD",
        "to_address_format":{"format":"contract"},
    })))
    .unwrap();
    assert!(
        rc.0.is_server_error(),
        "!convertaddress success but should be error: {}",
        rc.1
    );
    log!("{}", rc.1);
    assert!(rc.1.contains("invalid address prefix"));

    // test invalid address
    let rc = block_on(mm.rpc(&json! ({
        "userpass": mm.userpass,
        "method": "convertaddress",
        "coin": "QRC20",
        "from": "0000000000000000000000000000000000",
        "to_address_format":{"format":"wallet"},
    })))
    .unwrap();
    assert!(
        rc.0.is_server_error(),
        "!convertaddress success but should be error: {}",
        rc.1
    );
}

#[test]
#[cfg(not(target_arch = "wasm32"))]
fn test_validateaddress() {
<<<<<<< HEAD
    let coins = json!([rick_conf(), morty_conf(), eth_dev_conf(), eth_jst_testnet_conf(),]);
=======
    let coins = json!([rick_conf(), morty_conf(), eth_testnet_conf()]);
>>>>>>> 25b146e4

    let (bob_file_passphrase, _bob_file_userpass) = from_env_file(slurp(&".env.seed").unwrap());
    let bob_passphrase = var("BOB_PASSPHRASE")
        .ok()
        .or(bob_file_passphrase)
        .expect("No BOB_PASSPHRASE or .env.seed/BOB_PASSPHRASE");

    let mm = MarketMakerIt::start(
        json!({
            "gui": "nogui",
            "netid": 9998,
            "myipaddr": env::var("BOB_TRADE_IP").ok(),
            "rpcip": env::var("BOB_TRADE_IP").ok(),
            "canbind": env::var("BOB_TRADE_PORT").ok().map(|s| s.parse::<i64>().unwrap()),
            "passphrase": bob_passphrase,
            "coins": coins,
            "rpc_password": "pass",
            "i_am_seed": true,
        }),
        "pass".into(),
        None,
    )
    .unwrap();
    let (_dump_log, _dump_dashboard) = mm.mm_dump();
    log!("Log path: {}", mm.log_path.display());
    log!("{:?}", block_on(enable_coins_eth_electrum(&mm, ETH_DEV_NODES)));

    // test valid RICK address

    let rc = block_on(mm.rpc(&json!({
        "userpass": mm.userpass,
        "method": "validateaddress",
        "coin": "RICK",
        "address": "RRnMcSeKiLrNdbp91qNVQwwXx5azD4S4CD",
    })))
    .unwrap();
    assert_eq!(
        rc.0,
        StatusCode::OK,
        "RPC «validateaddress» failed with status «{}»",
        rc.0
    );
    let actual: Json = json::from_str(&rc.1).unwrap();

    let expected = json!({
        "result": {
            "is_valid": true,
        },
    });
    assert_eq!(actual, expected);

    // test valid ETH address

    let rc = block_on(mm.rpc(&json! ({
        "userpass": mm.userpass,
        "method": "validateaddress",
        "coin": "ETH",
        "address": "0x7Bc1bBDD6A0a722fC9bffC49c921B685ECB84b94",
    })))
    .unwrap();
    assert_eq!(
        rc.0,
        StatusCode::OK,
        "RPC «validateaddress» failed with status «{}»",
        rc.0
    );
    let actual: Json = json::from_str(&rc.1).unwrap();

    let expected = json!({
        "result": {
            "is_valid": true,
        },
    });
    assert_eq!(actual, expected);

    // test invalid RICK address (legacy address format activated)

    let rc = block_on(mm.rpc(&json! ({
        "userpass": mm.userpass,
        "method": "validateaddress",
        "coin": "RICK",
        "address": "bchtest:qr39na5d25wdeecgw3euh9fkd4ygvd4pnsury96597",
    })))
    .unwrap();
    assert_eq!(
        rc.0,
        StatusCode::OK,
        "RPC «validateaddress» failed with status «{}»",
        rc.0
    );
    let json: Json = json::from_str(&rc.1).unwrap();
    let result = &json["result"];

    assert!(!result["is_valid"].as_bool().unwrap());
    let reason = result["reason"].as_str().unwrap();
    log!("{}", reason);
    assert!(reason.contains("Legacy address format activated for RICK, but CashAddress format used instead"));

    // test invalid RICK address (invalid prefixes)

    let rc = block_on(mm.rpc(&json! ({
        "userpass": mm.userpass,
        "method": "validateaddress",
        "coin": "RICK",
        "address": "1DmFp16U73RrVZtYUbo2Ectt8mAnYScpqM",
    })))
    .unwrap();
    assert_eq!(
        rc.0,
        StatusCode::OK,
        "RPC «validateaddress» failed with status «{}»",
        rc.0
    );

    let json: Json = json::from_str(&rc.1).unwrap();
    let result = &json["result"];

    assert!(!result["is_valid"].as_bool().unwrap());
    let reason = result["reason"].as_str().unwrap();
    log!("{}", reason);
    assert!(reason.contains("invalid address prefix"));

    // test invalid ETH address

    let rc = block_on(mm.rpc(&json! ({
        "userpass": mm.userpass,
        "method": "validateaddress",
        "coin": "ETH",
        "address": "7Bc1bBDD6A0a722fC9bffC49c921B685ECB84b94",
    })))
    .unwrap();
    assert_eq!(
        rc.0,
        StatusCode::OK,
        "RPC «validateaddress» failed with status «{}»",
        rc.0
    );
    let json: Json = json::from_str(&rc.1).unwrap();
    let result = &json["result"];

    assert!(!result["is_valid"].as_bool().unwrap());
    let reason = result["reason"].as_str().unwrap();
    log!("{}", reason);
    assert!(reason.contains("Address must be prefixed with 0x"));
}

#[test]
#[cfg(not(target_arch = "wasm32"))]
fn test_validateaddress_segwit() {
    let seed = "spice describe gravity federal blast come thank unfair canal monkey style afraid";

    let coins = json! ([
        {
            "coin": "tBTC",
            "name": "tbitcoin",
            "fname": "tBitcoin",
            "rpcport": 18332,
            "pubtype": 111,
            "p2shtype": 196,
            "wiftype": 239,
            "segwit": true,
            "bech32_hrp": "tb",
            "txfee": 1000,
            "mm2": 1,
            "required_confirmations": 0,
            "protocol": {
                "type": "UTXO"
            },
            "address_format": {
                "format":"segwit"
            }
        }
    ]);

    let mm_alice = MarketMakerIt::start(
        json! ({
            "gui": "nogui",
            "netid": 8100,
            "myipaddr": env::var ("ALICE_TRADE_IP") .ok(),
            "rpcip": env::var ("ALICE_TRADE_IP") .ok(),
            "passphrase": seed.to_string(),
            "coins": coins,
            "rpc_password": "password",
            "i_am_seed": true,
        }),
        "password".into(),
        None,
    )
    .unwrap();

    let (_alice_dump_log, _alice_dump_dashboard) = mm_alice.mm_dump();
    log!("Alice log path: {}", mm_alice.log_path.display());

    // wait until RPC API is active

    // Enable coins. Print the replies in case we need the address.
    let electrum = block_on(mm_alice.rpc(&json!({
        "userpass": mm_alice.userpass,
        "method": "electrum",
        "coin": "tBTC",
        "servers": [{"url":"electrum1.cipig.net:10068"},{"url":"electrum2.cipig.net:10068"},{"url":"electrum3.cipig.net:10068"}],
        "mm2": 1,
        "address_format": {
            "format": "segwit",
        },
    }))).unwrap();
    assert_eq!(
        electrum.0,
        StatusCode::OK,
        "RPC «electrum» failed with {} {}",
        electrum.0,
        electrum.1
    );
    log!("enable_coins (alice): {:?}", electrum);

    let electrum_response: CoinInitResponse = json::from_str(&electrum.1).expect("Expected 'CoinInitResponse'");
    let mut enable_res = HashMap::new();
    enable_res.insert("tBTC", electrum_response);

    // test valid Segwit address
    let rc = block_on(mm_alice.rpc(&json! ({
        "userpass": mm_alice.userpass,
        "method": "validateaddress",
        "coin": "tBTC",
        "address": "tb1qdkwjk42dw6pryvs9sl0ht3pn3mxghuma64jst5",
    })))
    .unwrap();
    assert_eq!(
        rc.0,
        StatusCode::OK,
        "RPC «validateaddress» failed with status «{}»",
        rc.0
    );
    let actual: Json = json::from_str(&rc.1).unwrap();

    let expected = json!({
        "result": {
            "is_valid": true,
        },
    });
    assert_eq!(actual, expected);

    // test invalid tBTC Segwit address (invalid hrp)
    let rc = block_on(mm_alice.rpc(&json! ({
        "userpass": mm_alice.userpass,
        "method": "validateaddress",
        "coin": "tBTC",
        "address": "bc1qdkwjk42dw6pryvs9sl0ht3pn3mxghuma64jst5",
    })))
    .unwrap();
    assert_eq!(
        rc.0,
        StatusCode::OK,
        "RPC «validateaddress» failed with status «{}»",
        rc.0
    );

    let json: Json = json::from_str(&rc.1).unwrap();
    let result = &json["result"];

    assert!(!result["is_valid"].as_bool().unwrap());
    let reason = result["reason"].as_str().unwrap();
    log!("{}", reason);
    assert!(reason.contains("Cannot determine format"));

    block_on(mm_alice.stop()).unwrap();
}

#[test]
#[cfg(not(target_arch = "wasm32"))]
fn qrc20_activate_electrum() {
    let passphrase = "cV463HpebE2djP9ugJry5wZ9st5cc6AbkHXGryZVPXMH1XJK8cVU";
    let coins = json! ([
        {"coin":"QRC20","required_confirmations":0,"pubtype": 120,"p2shtype": 50,"wiftype": 128,"txfee": 0,"mm2": 1,"mature_confirmations":2000,
         "protocol":{"type":"QRC20","protocol_data":{"platform":"QTUM","contract_address":"0xd362e096e873eb7907e205fadc6175c6fec7bc44"}}},
    ]);

    let mm = MarketMakerIt::start(
        json! ({
            "gui": "nogui",
            "netid": 8999,
            "dht": "on",  // Enable DHT without delay.
            "myipaddr": env::var ("BOB_TRADE_IP") .ok(),
            "rpcip": env::var ("BOB_TRADE_IP") .ok(),
            "canbind": env::var ("BOB_TRADE_PORT") .ok().map (|s| s.parse::<i64>().unwrap()),
            "passphrase": passphrase,
            "coins": coins,
            "rpc_password": "password",
            "i_am_seed": true,
        }),
        "password".into(),
        None,
    )
    .unwrap();

    let (_bob_dump_log, _bob_dump_dashboard) = mm.mm_dump();
    log!("Bob log path: {}", mm.log_path.display());
    let electrum_json = block_on(enable_qrc20(
        &mm,
        "QRC20",
        &[
            "electrum1.cipig.net:10071",
            "electrum2.cipig.net:10071",
            "electrum3.cipig.net:10071",
        ],
        "0xba8b71f3544b93e2f681f996da519a98ace0107a",
        None,
    ));
    assert_eq!(
        electrum_json["address"].as_str(),
        Some("qKEDGuogDhtH9zBnc71QtqT1KDamaR1KJ3")
    );
    assert_eq!(electrum_json["balance"].as_str(), Some("139"));
}

#[test]
#[cfg(not(target_arch = "wasm32"))]
fn test_qrc20_withdraw() {
    // corresponding private key: [3, 98, 177, 3, 108, 39, 234, 144, 131, 178, 103, 103, 127, 80, 230, 166, 53, 68, 147, 215, 42, 216, 144, 72, 172, 110, 180, 13, 123, 179, 10, 49]
    let passphrase = "cMhHM3PMpMrChygR4bLF7QsTdenhWpFrrmf2UezBG3eeFsz41rtL";
    let coins = json!([
        {"coin":"QRC20","required_confirmations":0,"pubtype": 120,"p2shtype": 50,"wiftype": 128,"txfee": 0,"mm2": 1,"mature_confirmations":2000,
         "protocol":{"type":"QRC20","protocol_data":{"platform":"QTUM","contract_address":"0xd362e096e873eb7907e205fadc6175c6fec7bc44"}}},
    ]);

    let mm = MarketMakerIt::start(
        json! ({
            "gui": "nogui",
            "netid": 8999,
            "dht": "on",  // Enable DHT without delay.
            "myipaddr": env::var ("BOB_TRADE_IP") .ok(),
            "rpcip": env::var ("BOB_TRADE_IP") .ok(),
            "canbind": env::var ("BOB_TRADE_PORT") .ok().map (|s| s.parse::<i64>().unwrap()),
            "passphrase": passphrase,
            "coins": coins,
            "rpc_password": "password",
            "i_am_seed": true,
        }),
        "password".into(),
        None,
    )
    .unwrap();

    let (_bob_dump_log, _bob_dump_dashboard) = mm.mm_dump();
    log!("Bob log path: {}", mm.log_path.display());

    let electrum_json = block_on(enable_qrc20(
        &mm,
        "QRC20",
        &[
            "electrum1.cipig.net:10071",
            "electrum2.cipig.net:10071",
            "electrum3.cipig.net:10071",
        ],
        "0xba8b71f3544b93e2f681f996da519a98ace0107a",
        None,
    ));
    assert_eq!(
        electrum_json["address"].as_str(),
        Some("qXxsj5RtciAby9T7m98AgAATL4zTi4UwDG")
    );
    log!("electrum_json: {:?}", electrum_json);
    let balance: f64 = electrum_json["balance"].as_str().unwrap().parse().unwrap();
    log!("Balance {}", balance);

    let amount = 10;

    let withdraw = block_on(mm.rpc(&json! ({
        "userpass": mm.userpass,
        "method": "withdraw",
        "coin": "QRC20",
        "to": "qHmJ3KA6ZAjR9wGjpFASn4gtUSeFAqdZgs",
        "amount": amount,
        "fee": {
            "type": "Qrc20Gas",
            "gas_limit": 2_500_000,
            "gas_price": 40,
        }
    })))
    .unwrap();

    let withdraw_json: Json = json::from_str(&withdraw.1).unwrap();
    assert!(withdraw.0.is_success(), "QRC20 withdraw: {}", withdraw.1);

    log!("{}", withdraw_json);
    assert!(withdraw_json["tx_hex"].as_str().unwrap().contains("5403a02526012844a9059cbb0000000000000000000000000240b898276ad2cc0d2fe6f527e8e31104e7fde3000000000000000000000000000000000000000000000000000000003b9aca0014d362e096e873eb7907e205fadc6175c6fec7bc44c2"));

    let send_tx = block_on(mm.rpc(&json! ({
        "userpass": mm.userpass,
        "method": "send_raw_transaction",
        "coin": "QRC20",
        "tx_hex": withdraw_json["tx_hex"],
    })))
    .unwrap();
    assert!(send_tx.0.is_success(), "QRC20 send_raw_transaction: {}", send_tx.1);
    log!("{}", send_tx.1);
}

#[test]
#[cfg(not(target_arch = "wasm32"))]
fn test_qrc20_withdraw_error() {
    let passphrase = "album hollow help heart use bird response large lounge fat elbow coral";
    let coins = json!([
        {"coin":"QRC20","required_confirmations":0,"pubtype": 120,"p2shtype": 50,"wiftype": 128,"txfee": 0,"mm2": 1,"mature_confirmations":2000,
         "protocol":{"type":"QRC20","protocol_data":{"platform":"QTUM","contract_address":"0xd362e096e873eb7907e205fadc6175c6fec7bc44"}}},
    ]);

    let mm = MarketMakerIt::start(
        json! ({
            "gui": "nogui",
            "netid": 8999,
            "dht": "on",  // Enable DHT without delay.
            "myipaddr": env::var ("BOB_TRADE_IP") .ok(),
            "rpcip": env::var ("BOB_TRADE_IP") .ok(),
            "canbind": env::var ("BOB_TRADE_PORT") .ok().map (|s| s.parse::<i64>().unwrap()),
            "passphrase": passphrase,
            "coins": coins,
            "rpc_password": "password",
            "i_am_seed": true,
        }),
        "password".into(),
        None,
    )
    .unwrap();
    let (_dump_log, _dump_dashboard) = mm.mm_dump();
    log!("log path: {}", mm.log_path.display());

    let electrum_json = block_on(enable_qrc20(
        &mm,
        "QRC20",
        &[
            "electrum1.cipig.net:10071",
            "electrum2.cipig.net:10071",
            "electrum3.cipig.net:10071",
        ],
        "0xba8b71f3544b93e2f681f996da519a98ace0107a",
        None,
    ));
    let balance = electrum_json["balance"].as_str().unwrap();
    assert_eq!(balance, "10");

    // try to transfer more than balance
    let withdraw = block_on(mm.rpc(&json! ({
        "userpass": mm.userpass,
        "method": "withdraw",
        "coin": "QRC20",
        "to": "qHmJ3KA6ZAjR9wGjpFASn4gtUSeFAqdZgs",
        "amount": "11",
    })))
    .unwrap();
    assert!(
        withdraw.0.is_server_error(),
        "withdraw should have failed, but got {:?}",
        withdraw
    );
    log!("{:?}", withdraw.1);
    assert!(withdraw
        .1
        .contains("Not enough QRC20 to withdraw: available 10, required at least 11"));

    // try to transfer with zero QTUM balance
    let withdraw = block_on(mm.rpc(&json! ({
        "userpass": mm.userpass,
        "method": "withdraw",
        "coin": "QRC20",
        "to": "qHmJ3KA6ZAjR9wGjpFASn4gtUSeFAqdZgs",
        "amount": "2",
        "fee": {
            "type": "Qrc20Gas",
            "gas_limit": 100_000,
            "gas_price": 40,
        }
    })))
    .unwrap();
    assert!(
        withdraw.0.is_server_error(),
        "withdraw should have failed, but got {:?}",
        withdraw
    );
    log!("{:?}", withdraw.1);
    // 0.04 = 100_000 * 40 / 100_000_000
    assert!(withdraw
        .1
        .contains("Not enough QTUM to withdraw: available 0, required at least 0.04"));
}

#[test]
#[cfg(not(target_arch = "wasm32"))]
fn test_get_raw_transaction() {
    let coins = json! ([
        {"coin":"RICK","asset":"RICK","required_confirmations":0,"txversion":4,"overwintered":1,"protocol":{"type":"UTXO"}},
        {"coin":"ETH","name":"ethereum","chain_id":1,"protocol":{"type":"ETH"}},
    ]);
    let mm = MarketMakerIt::start(
        json! ({
            "gui": "nogui",
            "netid": 9998,
            "passphrase": "boob",
            "coins": coins,
            "i_am_seed": true,
            "rpc_password": "pass",
            "metrics_interval": 30.,
        }),
        "pass".into(),
        None,
    )
    .unwrap();
    let (_dump_log, _dump_dashboard) = mm.mm_dump();
    log!("log path: {}", mm.log_path.display());
    // RICK
    let _electrum = block_on(enable_electrum(&mm, "RICK", false, DOC_ELECTRUM_ADDRS));
    let raw = block_on(mm.rpc(&json! ({
        "mmrpc": "2.0",
        "userpass": mm.userpass,
        "method": "get_raw_transaction",
        "params": {
            "coin": "RICK",
            "tx_hash": "a3ebedbe20f82e43708f276152cf7dfb03a6050921c8f266e48c00ab66e891fb",
        },
        "id": 0,
    })))
    .unwrap();
    assert!(raw.0.is_success(), "get_raw_transaction for coin RICK: {}", raw.1);
    let res: RpcSuccessResponse<RawTransactionResult> =
        json::from_str(&raw.1).expect("Expected 'RpcSuccessResponse<RawTransactionResult>'");
    let expected_hex = "0400008085202f8901e15182af2c252bcfbd58884f3bdbd4d85ed036e53cfe2fd1f904ecfea10cb9f2010000006b483045022100d2435e0c9211114271ac452dc47fd08d3d2dc4bdd484d5750ee6bbda41056d520220408bfb236b7028b6fde0e59a1b6522949131a611584cce36c3df1e934c1748630121022d7424c741213a2b9b49aebdaa10e84419e642a8db0a09e359a3d4c850834846ffffffff02a09ba104000000001976a914054407d1a2224268037cfc7ca3bc438d082bedf488acdd28ce9157ba11001976a914046922483fab8ca76b23e55e9d338605e2dbab6088ac03d63665000000000000000000000000000000";
    assert_eq!(res.result.tx_hex, expected_hex);

    // ETH
    let eth = block_on(mm.rpc(&json! ({
        "userpass": mm.userpass,
        "method": "enable",
        "coin": "ETH",
        "urls": &[ETH_MAINNET_NODE],
        // Dev chain swap contract address
        "swap_contract_address": ETH_MAINNET_SWAP_CONTRACT,
        "mm2": 1,
    })))
    .unwrap();
    assert_eq!(eth.0, StatusCode::OK, "'enable' failed: {}", eth.1);
    let raw = block_on(mm.rpc(&json! ({
        "mmrpc": "2.0",
        "userpass": mm.userpass,
        "method": "get_raw_transaction",
        "params": {
            "coin": "ETH",
            // valid hash with 0x prefix
            "tx_hash": "0x02c261dcb1c8615c029b9abc712712b80ef8c1ef20d2cbcdd9bde859e7913476",
        },
        "id": 0,
    })))
    .unwrap();
    assert!(raw.0.is_success(), "get_raw_transaction for coin ETH: {}", raw.1);
    let res: RpcSuccessResponse<RawTransactionResult> =
        json::from_str(&raw.1).expect("Expected 'RpcSuccessResponse<RawTransactionResult>'");
    let expected_hex = "f9012a19851a0de19041830249f09424abe4c71fc658c91313b6552cd40cd808b3ea8080b8c49b415b2a167d3413b0116abb8e99f4c2d4cd39a64df9bc9950006c4ae884527258247dc100000000000000000000000000000000000000000000000006f05b59d3b200000000000000000000000000000d8775f648430679a709e98d2b0cb6250d2887ef0000000000000000000000000112679fc5e6338a52098ab095bee1e9a15bc630ba9528127bcff524677236f3739cef013311f42000000000000000000000000000000000000000000000000000000000000000000000000000000000619626fa25a0b143893550c8d0164278f94d5fa51ba71e3dfefa112e6f53a575bcb494633a07a00cc60b65e44ae5053257b91c1023b637a38d87ffc32c822591275a6283cd6ec5";
    assert_eq!(res.result.tx_hex, expected_hex);
    let raw = block_on(mm.rpc(&json! ({
        "mmrpc": "2.0",
        "userpass": mm.userpass,
        "method": "get_raw_transaction",
        "params": {
            "coin": "ETH",
            // valid hash without 0x prefix
            "tx_hash": "02c261dcb1c8615c029b9abc712712b80ef8c1ef20d2cbcdd9bde859e7913476",
        },
        "id": 0,
    })))
    .unwrap();
    assert!(raw.0.is_success(), "get_raw_transaction for coin ETH: {}", raw.1);
    let res: RpcSuccessResponse<RawTransactionResult> =
        json::from_str(&raw.1).expect("Expected 'RpcSuccessResponse<RawTransactionResult>'");
    let expected_hex = "f9012a19851a0de19041830249f09424abe4c71fc658c91313b6552cd40cd808b3ea8080b8c49b415b2a167d3413b0116abb8e99f4c2d4cd39a64df9bc9950006c4ae884527258247dc100000000000000000000000000000000000000000000000006f05b59d3b200000000000000000000000000000d8775f648430679a709e98d2b0cb6250d2887ef0000000000000000000000000112679fc5e6338a52098ab095bee1e9a15bc630ba9528127bcff524677236f3739cef013311f42000000000000000000000000000000000000000000000000000000000000000000000000000000000619626fa25a0b143893550c8d0164278f94d5fa51ba71e3dfefa112e6f53a575bcb494633a07a00cc60b65e44ae5053257b91c1023b637a38d87ffc32c822591275a6283cd6ec5";
    assert_eq!(res.result.tx_hex, expected_hex);

    // invalid coin
    let zombi_coin = String::from("ZOMBI");
    let raw = block_on(mm.rpc(&json! ({
        "mmrpc": "2.0",
        "userpass": mm.userpass,
        "method": "get_raw_transaction",
        "params": {
            "coin": zombi_coin,
            "tx_hash": "0xbdef3970c00752b0dc811cd93faadfd75a7a52e6b8e0b608c5519edcad801359",
        },
        "id": 1,
    })))
    .unwrap();
    assert!(
        raw.0.is_client_error(),
        "get_raw_transaction should have failed, but got: {}",
        raw.1
    );
    let error: RpcErrorResponse<raw_transaction_error::InvalidCoin> = json::from_str(&raw.1).unwrap();
    let expected_error = raw_transaction_error::InvalidCoin { coin: zombi_coin };
    assert_eq!(error.error_type, "NoSuchCoin");
    assert_eq!(error.error_data, Some(expected_error));

    // empty hash
    let raw = block_on(mm.rpc(&json! ({
        "mmrpc": "2.0",
        "userpass": mm.userpass,
        "method": "get_raw_transaction",
        "params": {
            "coin": "ETH",
            "tx_hash": "",
        },
        "id": 2,
    })))
    .unwrap();
    assert!(
        raw.0.is_client_error(),
        "get_raw_transaction should have failed, but got: {}",
        raw.1
    );
    let error: RpcErrorResponse<String> = json::from_str(&raw.1).unwrap();
    assert_eq!(error.error_type, "InvalidHashError");
    // invalid hash
    let raw = block_on(mm.rpc(&json! ({
        "mmrpc": "2.0",
        "userpass": mm.userpass,
        "method": "get_raw_transaction",
        "params": {
            "coin": "ETH",
            "tx_hash": "xx",
        },
        "id": 2,
    })))
    .unwrap();
    assert!(
        raw.0.is_client_error(),
        "get_raw_transaction should have failed, but got: {}",
        raw.1
    );
    let error: RpcErrorResponse<String> = json::from_str(&raw.1).unwrap();
    assert_eq!(error.error_type, "InvalidHashError");

    // valid hash but hash not exist
    let raw = block_on(mm.rpc(&json! ({
        "mmrpc": "2.0",
        "userpass": mm.userpass,
        "method": "get_raw_transaction",
        "params": {
            "coin": "ETH",
            "tx_hash": "0xbdef3970c00752b0dc811cd93faadfd75a7a52e6b8e0b608c000000000000000",
        },
        "id": 3,
    })))
    .unwrap();
    assert!(
        raw.0.is_client_error(),
        "get_raw_transaction should have failed, but got: {}",
        raw.1
    );
    let error: RpcErrorResponse<String> = json::from_str(&raw.1).unwrap();
    assert_eq!(error.error_type, "HashNotExist");
    // valid hash but hash not exist without 0x prefix
    let raw = block_on(mm.rpc(&json! ({
        "mmrpc": "2.0",
        "userpass": mm.userpass,
        "method": "get_raw_transaction",
        "params": {
            "coin": "ETH",
            "tx_hash": "bdef3970c00752b0dc811cd93faadfd75a7a52e6b8e0b608c000000000000000",
        },
        "id": 2,
    })))
    .unwrap();
    assert!(
        raw.0.is_client_error(),
        "get_raw_transaction should have failed, but got: {}",
        raw.1
    );
    let error: RpcErrorResponse<String> = json::from_str(&raw.1).unwrap();
    assert_eq!(error.error_type, "HashNotExist");
}

#[test]
#[cfg(not(target_arch = "wasm32"))]
fn test_qrc20_tx_history() { block_on(test_qrc20_history_impl(None)); }

#[test]
#[cfg(not(target_arch = "wasm32"))]
fn test_tx_history_segwit() {
    let passphrase = "also shoot benefit prefer juice shell elder veteran woman mimic image kidney";
    let coins = json!([
        {"coin":"tBTC","name":"tbitcoin","fname":"tBitcoin","rpcport":18332,"pubtype":111,"p2shtype":196,"wiftype":239,"segwit":true,"bech32_hrp":"tb","txfee":0,"estimate_fee_mode":"ECONOMICAL","mm2":1,"required_confirmations":0,"protocol":{"type":"UTXO"},"address_format":{"format":"segwit"}},
    ]);

    let mm = MarketMakerIt::start(
        json! ({
            "gui": "nogui",
            "netid": 9998,
            "myipaddr": env::var ("BOB_TRADE_IP") .ok(),
            "rpcip": env::var ("BOB_TRADE_IP") .ok(),
            "passphrase": passphrase,
            "coins": coins,
            "i_am_seed": true,
            "rpc_password": "pass",
            "metrics_interval": 30.,
        }),
        "pass".into(),
        None,
    )
    .unwrap();
    let (_dump_log, _dump_dashboard) = mm.mm_dump();
    log!("log path: {}", mm.log_path.display());

    // enable tBTC to see that to/from segwit addresses are displayed correctly in tx_history
    // and that tx_history is retrieved for the segwit address instead of legacy
    let electrum = block_on(mm.rpc(&json!({
        "userpass": mm.userpass,
        "method": "electrum",
        "coin": "tBTC",
        "servers": [{"url":"electrum1.cipig.net:10068"},{"url":"electrum2.cipig.net:10068"},{"url":"electrum3.cipig.net:10068"}],
        "mm2": 1,
        "tx_history": true,
        "address_format": {
            "format": "segwit",
        },
    })))
        .unwrap();
    assert_eq!(
        electrum.0,
        StatusCode::OK,
        "RPC «electrum» failed with status «{}», response «{}»",
        electrum.0,
        electrum.1
    );
    let electrum_json: Json = json::from_str(&electrum.1).unwrap();
    assert_eq!(
        electrum_json["address"].as_str(),
        Some("tb1qdkwjk42dw6pryvs9sl0ht3pn3mxghuma64jst5")
    );

    block_on(wait_till_history_has_records(&mm, "tBTC", 13));

    let tx_history = block_on(mm.rpc(&json!({
        "userpass": mm.userpass,
        "method": "my_tx_history",
        "coin": "tBTC",
        "limit": 13,
    })))
    .unwrap();
    assert_eq!(
        tx_history.0,
        StatusCode::OK,
        "RPC «my_tx_history» failed with status «{}», response «{}»",
        tx_history.0,
        tx_history.1
    );
    log!("{:?}", tx_history.1);
    let tx_history_json: Json = json::from_str(&tx_history.1).unwrap();
    let tx_history_result = &tx_history_json["result"];

    let expected = vec![
        // https://live.blockcypher.com/btc-testnet/tx/17505e47435d1522ebf34b48cf60eda5537539c7a13551f4c091c0bc3fd3181e/
        "17505e47435d1522ebf34b48cf60eda5537539c7a13551f4c091c0bc3fd3181e",
        // https://live.blockcypher.com/btc-testnet/tx/f410e82e8c736b92ea6ec59a148533c8a2c4ad50e871a4e85a77e4546f9b2788/
        "f410e82e8c736b92ea6ec59a148533c8a2c4ad50e871a4e85a77e4546f9b2788",
        // https://live.blockcypher.com/btc-testnet/tx/54a288d017fd24a5eb30dee3e70b77119ac450b90e7316d9a2a4fa01642ff880/
        "54a288d017fd24a5eb30dee3e70b77119ac450b90e7316d9a2a4fa01642ff880",
        // https://live.blockcypher.com/btc-testnet/tx/0ff4d93f358185fbc928be4ddec38cd01241224dc7c09ef297518732e40807d3/
        "0ff4d93f358185fbc928be4ddec38cd01241224dc7c09ef297518732e40807d3",
        // https://live.blockcypher.com/btc-testnet/tx/e7a493f0370a36efbd5d8306de32dd6c354412c5ce4c81832648e7f9b91c1d27/
        "e7a493f0370a36efbd5d8306de32dd6c354412c5ce4c81832648e7f9b91c1d27",
        // https://live.blockcypher.com/btc-testnet/tx/ba9188ba9cd1ff8abb5af7bc6247b88c6f4cd065f93b8fb196de6a39b6ef178c/
        "ba9188ba9cd1ff8abb5af7bc6247b88c6f4cd065f93b8fb196de6a39b6ef178c",
        // https://live.blockcypher.com/btc-testnet/tx/0089a6efa24ace36f0b21956e7a63d8d3185c3cf1b248564b3c6fe0b81e40878/
        "0089a6efa24ace36f0b21956e7a63d8d3185c3cf1b248564b3c6fe0b81e40878",
        // https://live.blockcypher.com/btc-testnet/tx/7f888369d0dedd07ea780bb4bc4795554dd80c62de613381630ae7f49370100f/
        "7f888369d0dedd07ea780bb4bc4795554dd80c62de613381630ae7f49370100f",
        // https://live.blockcypher.com/btc-testnet/tx/369e59d3036abf1b5b519181d762e7776bcecd96a2f0ba3615edde20c928f8e4/
        "369e59d3036abf1b5b519181d762e7776bcecd96a2f0ba3615edde20c928f8e4",
        // https://live.blockcypher.com/btc-testnet/tx/ac4eeb9bc9b776e287b0e15314595d33df8528924b60fb9d4ab57159d5911b9e/
        "ac4eeb9bc9b776e287b0e15314595d33df8528924b60fb9d4ab57159d5911b9e",
        // https://live.blockcypher.com/btc-testnet/tx/16bb7653c5bdb359dbe207aad5fd784e8871e777257b2bbd9349c68f10819e6c/
        "16bb7653c5bdb359dbe207aad5fd784e8871e777257b2bbd9349c68f10819e6c",
        // https://live.blockcypher.com/btc-testnet/tx/8fe0b51bf5c26ebe45fda29bcf24982423445807097df6ee53726551596dfed4/
        "8fe0b51bf5c26ebe45fda29bcf24982423445807097df6ee53726551596dfed4",
        // https://live.blockcypher.com/btc-testnet/tx/3f7421fe2249870083fcc8b1730393542dcb591f36e2a6c9fd3a79388d53264f/
        "3f7421fe2249870083fcc8b1730393542dcb591f36e2a6c9fd3a79388d53264f",
    ];

    for tx in tx_history_result["transactions"].as_array().unwrap() {
        assert!(
            expected.contains(&tx["tx_hash"].as_str().unwrap()),
            "Transaction history must contain expected transactions"
        );
        // https://live.blockcypher.com/btc-testnet/tx/17505e47435d1522ebf34b48cf60eda5537539c7a13551f4c091c0bc3fd3181e/
        if tx["tx_hash"].as_str().unwrap() == "17505e47435d1522ebf34b48cf60eda5537539c7a13551f4c091c0bc3fd3181e" {
            // assert that segwit from address displays correctly
            assert_eq!(
                tx["from"][0].as_str().unwrap(),
                "tb1qdkwjk42dw6pryvs9sl0ht3pn3mxghuma64jst5"
            );
            // assert that legacy P2SH to address displays correctly
            assert_eq!(tx["to"][0].as_str().unwrap(), "2Mw6MLbfd5xrk1Wq785XuGWrpNvEGhHiNU1");
            // assert that segwit to address displays correctly
            assert_eq!(
                tx["to"][1].as_str().unwrap(),
                "tb1qdkwjk42dw6pryvs9sl0ht3pn3mxghuma64jst5"
            );
        }
    }
}

#[test]
#[cfg(not(target_arch = "wasm32"))]
fn test_tx_history_tbtc_non_segwit() {
    let passphrase = "also shoot benefit prefer juice shell elder veteran woman mimic image kidney";
    let coins = json!([
        {"coin":"tBTC","name":"tbitcoin","fname":"tBitcoin","rpcport":18332,"pubtype":111,"p2shtype":196,"wiftype":239,"segwit":true,"bech32_hrp":"tb","txfee":0,"estimate_fee_mode":"ECONOMICAL","mm2":1,"required_confirmations":0,"protocol":{"type":"UTXO"}},
    ]);

    let mm = MarketMakerIt::start(
        json! ({
            "gui": "nogui",
            "netid": 9998,
            "myipaddr": env::var ("BOB_TRADE_IP") .ok(),
            "rpcip": env::var ("BOB_TRADE_IP") .ok(),
            "passphrase": passphrase,
            "coins": coins,
            "i_am_seed": true,
            "rpc_password": "pass",
            "metrics_interval": 30.,
        }),
        "pass".into(),
        None,
    )
    .unwrap();
    let (_dump_log, _dump_dashboard) = mm.mm_dump();
    log!("log path: {}", mm.log_path.display());

    // enable tBTC in legacy first to see that to/from segwit addresses are displayed correctly in tx_history
    let electrum = block_on(mm.rpc(&json!({
        "userpass": mm.userpass,
        "method": "electrum",
        "coin": "tBTC",
        "servers": [{"url":"electrum1.cipig.net:10068"},{"url":"electrum2.cipig.net:10068"},{"url":"electrum3.cipig.net:10068"}],
        "mm2": 1,
        "tx_history": true,
    })))
        .unwrap();
    assert_eq!(
        electrum.0,
        StatusCode::OK,
        "RPC «electrum» failed with status «{}», response «{}»",
        electrum.0,
        electrum.1
    );
    let electrum_json: Json = json::from_str(&electrum.1).unwrap();
    assert_eq!(
        electrum_json["address"].as_str(),
        Some("mqWYEGxLeK843n3xMTe8EWTFPyoSZjtUXb")
    );

    let expected = vec![
        // https://live.blockcypher.com/btc-testnet/tx/a41b2e5f0741d1dcbc309ce4c43fde1ad44c5e61bb34778ab0bf9f3d9fd6fb6c/
        "a41b2e5f0741d1dcbc309ce4c43fde1ad44c5e61bb34778ab0bf9f3d9fd6fb6c",
        // https://live.blockcypher.com/btc-testnet/tx/9c1ca9de9f3a47d71c8113209123410f44048c67951bf49cdfb1a84c2cc6a55b/
        "9c1ca9de9f3a47d71c8113209123410f44048c67951bf49cdfb1a84c2cc6a55b",
        // https://live.blockcypher.com/btc-testnet/tx/ac6218b33d02e069c4055af709bbb6ca92ce11e55450cde96bc17411e281e5e7/
        "ac6218b33d02e069c4055af709bbb6ca92ce11e55450cde96bc17411e281e5e7",
        // https://live.blockcypher.com/btc-testnet/tx/7276c67f996fb0b5ef653bb4c3601541407cc785238dcc50c308eb29291a0f44/
        "7276c67f996fb0b5ef653bb4c3601541407cc785238dcc50c308eb29291a0f44",
        // https://live.blockcypher.com/btc-testnet/tx/17829d32cd096092b239db5d488e587c1bccbbc9075f1adbf2887a49ee0f5953/
        "17829d32cd096092b239db5d488e587c1bccbbc9075f1adbf2887a49ee0f5953",
        // https://live.blockcypher.com/btc-testnet/tx/45dc84d7ac675a2d9c98542b0147ea27d409e0555dcb50781de8dd633b5365ba/
        "45dc84d7ac675a2d9c98542b0147ea27d409e0555dcb50781de8dd633b5365ba",
        // https://live.blockcypher.com/btc-testnet/tx/2c53d71c0262d939bde0da5cad5231cef1194587f58550e20bb1630d6a8c2298/
        "2c53d71c0262d939bde0da5cad5231cef1194587f58550e20bb1630d6a8c2298",
        // https://live.blockcypher.com/btc-testnet/tx/4493f6a5238c02cf3075e1434bf89a07ef2f3309f75b54ddc9597907c8137857/
        "4493f6a5238c02cf3075e1434bf89a07ef2f3309f75b54ddc9597907c8137857",
        // https://live.blockcypher.com/btc-testnet/tx/0cfbc82975d9b6ddb467e51acfeff4a488d96550cea2bdffa4559ba1d72f9cfb/
        "0cfbc82975d9b6ddb467e51acfeff4a488d96550cea2bdffa4559ba1d72f9cfb",
        // https://live.blockcypher.com/btc-testnet/tx/1931ab544817b417a2a655cd779520feb3a3dac525e2c1fbf0296282ad1ed265/
        "1931ab544817b417a2a655cd779520feb3a3dac525e2c1fbf0296282ad1ed265",
        // https://live.blockcypher.com/btc-testnet/tx/245f0a072bed336be95cb2b5a7fb080cc4b57b95e1db7c3c4152d58705e3a72e/
        "245f0a072bed336be95cb2b5a7fb080cc4b57b95e1db7c3c4152d58705e3a72e",
        // https://live.blockcypher.com/btc-testnet/tx/8f401f6ea5607a7772e77ff18d97d769433a1baddffa0a84234e0555599d5b5c/
        "8f401f6ea5607a7772e77ff18d97d769433a1baddffa0a84234e0555599d5b5c",
        // https://live.blockcypher.com/btc-testnet/tx/15e3b61a5025cac9bfcbd9d6cc9fefc01671e5e7442d1b73de6c6024c2be2c96/
        "15e3b61a5025cac9bfcbd9d6cc9fefc01671e5e7442d1b73de6c6024c2be2c96",
        // https://live.blockcypher.com/btc-testnet/tx/ec2a6c46283860f9d2dc76ac4c9d6f216ed3a897a9bdac5caa7d6fcd24d43ca9/
        "ec2a6c46283860f9d2dc76ac4c9d6f216ed3a897a9bdac5caa7d6fcd24d43ca9",
        // https://live.blockcypher.com/btc-testnet/tx/322d46e09d3668dc5b04baa83bf31fc88530a205f70f5500a8d4f7ab73e45d37/
        "322d46e09d3668dc5b04baa83bf31fc88530a205f70f5500a8d4f7ab73e45d37",
        // https://live.blockcypher.com/btc-testnet/tx/db2c760eb14328e5b237b982685f9366ccaa54e6d6a7b19f733d9ccf50e5cb69/
        "db2c760eb14328e5b237b982685f9366ccaa54e6d6a7b19f733d9ccf50e5cb69",
        // https://live.blockcypher.com/btc-testnet/tx/4fad7ebdbc7c6f3a59638af1a559fbde93d7235e2f382d84581640ea32887f6a/
        "4fad7ebdbc7c6f3a59638af1a559fbde93d7235e2f382d84581640ea32887f6a",
        // https://live.blockcypher.com/btc-testnet/tx/a9b15d2e9ec3dc6341c69e412b7daf5f971227eb23a77f29e808b327679a07c1/
        "a9b15d2e9ec3dc6341c69e412b7daf5f971227eb23a77f29e808b327679a07c1",
        // https://live.blockcypher.com/btc-testnet/tx/2f731488360d85fdab70c9d819647661726c2b9c833abda907cf72fdfc846e35/
        "2f731488360d85fdab70c9d819647661726c2b9c833abda907cf72fdfc846e35",
        // https://live.blockcypher.com/btc-testnet/tx/6d4d0a844dcbd3f839f071b101dc69d01ee902ad18d2f44531bdeffb0e381c60/
        "6d4d0a844dcbd3f839f071b101dc69d01ee902ad18d2f44531bdeffb0e381c60",
        // https://live.blockcypher.com/btc-testnet/tx/303d1797bd67895dab9289e6729886518d6e1ef34f15e49fbaaa3204db832b7f/
        "303d1797bd67895dab9289e6729886518d6e1ef34f15e49fbaaa3204db832b7f",
        // https://live.blockcypher.com/btc-testnet/tx/adaaf2d775dbee268d3ce2a02c389525c7d4b1034313bd00d207691e7dde42e0/
        "adaaf2d775dbee268d3ce2a02c389525c7d4b1034313bd00d207691e7dde42e0",
        // https://live.blockcypher.com/btc-testnet/tx/649d514d76702a0925a917d830e407f4f1b52d78832520e486c140ce8d0b879f/
        "649d514d76702a0925a917d830e407f4f1b52d78832520e486c140ce8d0b879f",
    ];

    block_on(wait_till_history_has_records(&mm, "tBTC", expected.len()));

    let tx_history = block_on(mm.rpc(&json!({
        "userpass": mm.userpass,
        "method": "my_tx_history",
        "coin": "tBTC",
        "limit": 100,
    })))
    .unwrap();
    assert_eq!(
        tx_history.0,
        StatusCode::OK,
        "RPC «my_tx_history» failed with status «{}», response «{}»",
        tx_history.0,
        tx_history.1
    );
    log!("{:?}", tx_history.1);
    let tx_history_json: Json = json::from_str(&tx_history.1).unwrap();
    let tx_history_result = &tx_history_json["result"];

    assert_eq!(tx_history_result["total"].as_u64().unwrap(), expected.len() as u64);
    for tx in tx_history_result["transactions"].as_array().unwrap() {
        // https://live.blockcypher.com/btc-testnet/tx/6d4d0a844dcbd3f839f071b101dc69d01ee902ad18d2f44531bdeffb0e381c60/
        if tx["tx_hash"].as_str().unwrap() == "6d4d0a844dcbd3f839f071b101dc69d01ee902ad18d2f44531bdeffb0e381c60" {
            // assert that segwit from address displays correctly
            assert_eq!(
                tx["from"][0].as_str().unwrap(),
                "tb1qqk4t2dppvmu9jja0z7nan0h464n5gve8v3dtus"
            );
            // assert that legacy to address displays correctly
            assert_eq!(tx["to"][0].as_str().unwrap(), "mqWYEGxLeK843n3xMTe8EWTFPyoSZjtUXb");
            // assert that segwit to address displays correctly
            assert_eq!(
                tx["to"][1].as_str().unwrap(),
                "tb1qqk4t2dppvmu9jja0z7nan0h464n5gve8v3dtus"
            );
        }
    }
}

#[test]
#[cfg(not(target_arch = "wasm32"))]
fn test_update_maker_order() {
    let bob_passphrase = get_passphrase(&".env.seed", "BOB_PASSPHRASE").unwrap();

<<<<<<< HEAD
    let coins = json!([rick_conf(), morty_conf(), eth_dev_conf(),
    {"coin":"JST","name":"jst","protocol":{"type":"ERC20","protocol_data":{"platform":"ETH","contract_address":ETH_DEV_TOKEN_CONTRACT}},"required_confirmations":2},]);
=======
    let coins = json! ([
        {"coin":"RICK","asset":"RICK","required_confirmations":0,"txversion":4,"overwintered":1,"protocol":{"type":"UTXO"}},
        {"coin":"MORTY","asset":"MORTY","required_confirmations":0,"txversion":4,"overwintered":1,"protocol":{"type":"UTXO"}}
    ]);
>>>>>>> 25b146e4

    let mm_bob = MarketMakerIt::start(
        json! ({
            "gui": "nogui",
            "netid": 8999,
            "dht": "on",  // Enable DHT without delay.
            "myipaddr": env::var ("BOB_TRADE_IP") .ok(),
            "rpcip": env::var ("BOB_TRADE_IP") .ok(),
            "canbind": env::var ("BOB_TRADE_PORT") .ok().map (|s| s.parse::<i64>().unwrap()),
            "passphrase": bob_passphrase,
            "coins": coins,
            "rpc_password": "password",
            "i_am_seed": true,
        }),
        "password".into(),
        None,
    )
    .unwrap();

    let (_bob_dump_log, _bob_dump_dashboard) = mm_bob.mm_dump();
    log!("Bob log path: {}", mm_bob.log_path.display());
    log!("{:?}", block_on(enable_coins_rick_morty_electrum(&mm_bob)));

    log!("Issue bob sell request");
    let setprice = block_on(mm_bob.rpc(&json! ({
        "userpass": mm_bob.userpass,
        "method": "setprice",
        "base": "RICK",
        "rel": "MORTY",
        "price": 1,
        "volume": 2,
        "min_volume": 1,
        "base_confs": 5,
        "base_nota": true,
        "rel_confs": 4,
        "rel_nota": false,
    })))
    .unwrap();
    assert!(setprice.0.is_success(), "!setprice: {}", setprice.1);
    let setprice_json: Json = json::from_str(&setprice.1).unwrap();
    let uuid: Uuid = json::from_value(setprice_json["result"]["uuid"].clone()).unwrap();

    log!("Issue bob update maker order request");
    let update_maker_order = block_on(mm_bob.rpc(&json! ({
        "userpass": mm_bob.userpass,
        "method": "update_maker_order",
        "uuid": uuid,
        "new_price": 2,
    })))
    .unwrap();
    assert!(
        update_maker_order.0.is_success(),
        "!update_maker_order: {}",
        update_maker_order.1
    );
    let update_maker_order_json: Json = json::from_str(&update_maker_order.1).unwrap();
    assert_eq!(update_maker_order_json["result"]["price"], Json::from("2"));
    assert_eq!(update_maker_order_json["result"]["max_base_vol"], Json::from("2"));
    assert_eq!(update_maker_order_json["result"]["min_base_vol"], Json::from("1"));

<<<<<<< HEAD
    let coins = json!([rick_conf(), morty_conf(), eth_dev_conf(), eth_jst_testnet_conf(),]);
=======
    log!("Issue another bob update maker order request");
    let update_maker_order = block_on(mm_bob.rpc(&json! ({
        "userpass": mm_bob.userpass,
        "method": "update_maker_order",
        "uuid": uuid,
        "volume_delta": 2,
    })))
    .unwrap();
    assert!(
        update_maker_order.0.is_success(),
        "!update_maker_order: {}",
        update_maker_order.1
    );
    let update_maker_order_json: Json = json::from_str(&update_maker_order.1).unwrap();
    assert_eq!(update_maker_order_json["result"]["price"], Json::from("2"));
    assert_eq!(update_maker_order_json["result"]["max_base_vol"], Json::from("4"));
    assert_eq!(update_maker_order_json["result"]["min_base_vol"], Json::from("1"));
>>>>>>> 25b146e4

    log!("Get bob balance");
    let my_balance = block_on(mm_bob.rpc(&json! ({
        "userpass": mm_bob.userpass,
        "method": "my_balance",
        "coin": "RICK",
    })))
    .unwrap();
    assert!(my_balance.0.is_success(), "!my_balance: {}", my_balance.1);
    let my_balance_json: Json = json::from_str(&my_balance.1).unwrap();
    let balance: BigDecimal = json::from_value(my_balance_json["balance"].clone()).unwrap();

    log!("Get RICK trade fee");
    let trade_preimage = block_on(mm_bob.rpc(&json!({
        "userpass": mm_bob.userpass,
        "mmrpc": "2.0",
        "method": "trade_preimage",
        "params": {
            "base": "RICK",
            "rel": "MORTY",
            "swap_method": "setprice",
            "price": 2,
            "max": true,
        },
    })))
    .unwrap();
    assert!(trade_preimage.0.is_success(), "!trade_preimage: {}", trade_preimage.1);
    let get_trade_fee_json: Json = json::from_str(&trade_preimage.1).unwrap();
    let trade_fee: BigDecimal =
        json::from_value(get_trade_fee_json["result"]["base_coin_fee"]["amount"].clone()).unwrap();
    let max_volume = balance - trade_fee;

    log!("Issue another bob update maker order request");
    let update_maker_order = block_on(mm_bob.rpc(&json! ({
        "userpass": mm_bob.userpass,
        "method": "update_maker_order",
        "uuid": uuid,
        "max": true,
    })))
    .unwrap();
    assert!(
        update_maker_order.0.is_success(),
        "!update_maker_order: {}",
        update_maker_order.1
    );
    let update_maker_order_json: Json = json::from_str(&update_maker_order.1).unwrap();
    let max_base_vol =
        BigDecimal::from_str(update_maker_order_json["result"]["max_base_vol"].as_str().unwrap()).unwrap();
    assert_eq!(update_maker_order_json["result"]["price"], Json::from("2"));
    assert_eq!(max_base_vol, max_volume);

    block_on(mm_bob.stop()).unwrap();
}

#[test]
#[cfg(not(target_arch = "wasm32"))]
fn test_update_maker_order_fail() {
    let bob_passphrase = get_passphrase(&".env.seed", "BOB_PASSPHRASE").unwrap();

<<<<<<< HEAD
    let coins = json!([rick_conf(), morty_conf(), eth_dev_conf(), eth_jst_testnet_conf(),]);
=======
    let coins = json! ([
        {"coin":"RICK","asset":"RICK","required_confirmations":0,"txversion":4,"overwintered":1,"protocol":{"type":"UTXO"}},
        {"coin":"MORTY","asset":"MORTY","required_confirmations":0,"txversion":4,"overwintered":1,"protocol":{"type":"UTXO"}}
    ]);
>>>>>>> 25b146e4

    let mm_bob = MarketMakerIt::start(
        json! ({
            "gui": "nogui",
            "netid": 8999,
            "dht": "on",  // Enable DHT without delay.
            "myipaddr": env::var ("BOB_TRADE_IP") .ok(),
            "rpcip": env::var ("BOB_TRADE_IP") .ok(),
            "canbind": env::var ("BOB_TRADE_PORT") .ok().map (|s| s.parse::<i64>().unwrap()),
            "passphrase": bob_passphrase,
            "coins": coins,
            "rpc_password": "password",
            "i_am_seed": true,
        }),
        "password".into(),
        None,
    )
    .unwrap();

    let (_bob_dump_log, _bob_dump_dashboard) = mm_bob.mm_dump();
    log!("Bob log path: {}", mm_bob.log_path.display());
    log!("{:?}", block_on(enable_coins_rick_morty_electrum(&mm_bob)));

    log!("Issue bob sell request");
    let setprice = block_on(mm_bob.rpc(&json! ({
        "userpass": mm_bob.userpass,
        "method": "setprice",
        "base": "RICK",
        "rel": "MORTY",
        "price": 1,
        "volume": 0.1,
        "base_confs": 5,
        "base_nota": true,
        "rel_confs": 4,
        "rel_nota": false,
    })))
    .unwrap();
<<<<<<< HEAD
    assert!(rc.0.is_success(), "!sell: {}", rc.1);
    let _: BuyOrSellRpcResult = json::from_str(&rc.1).unwrap();
}

#[test]
#[cfg(not(target_arch = "wasm32"))]
fn test_my_orders_response_format() {
    let bob_passphrase = get_passphrase(&".env.seed", "BOB_PASSPHRASE").unwrap();

    let coins = json!([rick_conf(), morty_conf(), eth_dev_conf(), eth_jst_testnet_conf(),]);
=======
    assert!(setprice.0.is_success(), "!setprice: {}", setprice.1);
    let setprice_json: Json = json::from_str(&setprice.1).unwrap();
    let uuid: Uuid = json::from_value(setprice_json["result"]["uuid"].clone()).unwrap();
>>>>>>> 25b146e4

    log!("Issue bob update maker order request that should fail because price is too low");
    let update_maker_order = block_on(mm_bob.rpc(&json! ({
        "userpass": mm_bob.userpass,
        "method": "update_maker_order",
        "uuid": uuid,
        "new_price": 0.0000000099,
    })))
    .unwrap();
    assert!(
        !update_maker_order.0.is_success(),
        "update_maker_order success, but should be error {}",
        update_maker_order.1
    );

    log!("Issue bob update maker order request that should fail because New Volume is Less than Zero");
    let update_maker_order = block_on(mm_bob.rpc(&json! ({
        "userpass": mm_bob.userpass,
        "method": "update_maker_order",
        "uuid": uuid,
        "volume_delta": -0.11,
    })))
    .unwrap();
    assert!(
        !update_maker_order.0.is_success(),
        "update_maker_order success, but should be error {}",
        update_maker_order.1
    );

    log!("Issue bob update maker order request that should fail because Min base vol is too low");
    let update_maker_order = block_on(mm_bob.rpc(&json! ({
        "userpass": mm_bob.userpass,
        "method": "update_maker_order",
        "uuid": uuid,
        "new_price": 2,
        "min_volume": 0.000099,
    })))
    .unwrap();
    assert!(
        !update_maker_order.0.is_success(),
        "update_maker_order success, but should be error {}",
        update_maker_order.1
    );

    log!("Issue bob update maker order request that should fail because Max base vol is below Min base vol");
    let update_maker_order = block_on(mm_bob.rpc(&json! ({
        "userpass": mm_bob.userpass,
        "method": "update_maker_order",
        "uuid": uuid,
        "volume_delta": -0.0999,
        "min_volume": 0.0002,
    })))
    .unwrap();
<<<<<<< HEAD
    assert!(rc.0.is_success(), "!my_orders: {}", rc.1);

    let _: MyOrdersRpcResult = json::from_str(&rc.1).unwrap();
}

#[test]
#[cfg(not(target_arch = "wasm32"))]
fn test_my_orders_after_matched() {
    let bob_passphrase = get_passphrase(&".env.seed", "BOB_PASSPHRASE").unwrap();
    let alice_passphrase = get_passphrase(&".env.client", "ALICE_PASSPHRASE").unwrap();

    let coins = json!([rick_conf(), morty_conf(), eth_dev_conf(), eth_jst_testnet_conf(),]);
=======
    assert!(
        !update_maker_order.0.is_success(),
        "update_maker_order success, but should be error {}",
        update_maker_order.1
    );
>>>>>>> 25b146e4

    log!("Issue bob update maker order request that should fail because Max base vol is too low");
    let update_maker_order = block_on(mm_bob.rpc(&json! ({
        "userpass": mm_bob.userpass,
        "method": "update_maker_order",
        "uuid": uuid,
        "new_price": 2,
        "volume_delta": -0.099901,
    })))
    .unwrap();
    assert!(
        !update_maker_order.0.is_success(),
        "update_maker_order success, but should be error {}",
        update_maker_order.1
    );

<<<<<<< HEAD
    let mut mm_alice = MarketMakerIt::start(
        json! ({
            "gui": "nogui",
            "netid": 9000,
            "dht": "on",  // Enable DHT without delay.
            "passphrase": alice_passphrase,
            "coins": coins,
            "rpc_password": "pass",
            "seednodes": vec![format!("{}", mm_bob.ip)],
        }),
        "pass".to_string(),
        None,
    )
    .unwrap();
    let (_alice_dump_log, _alice_dump_dashboard) = mm_alice.mm_dump();

    // Enable coins on Bob side. Print the replies in case we need the address.
    let rc = block_on(enable_coins_eth_electrum(&mm_bob, ETH_DEV_NODES));
    log!("enable_coins (bob): {:?}", rc);
    // Enable coins on Alice side. Print the replies in case we need the address.
    let rc = block_on(enable_coins_eth_electrum(&mm_alice, ETH_DEV_NODES));
    log!("enable_coins (alice): {:?}", rc);

    let rc = block_on(mm_bob.rpc(&json! ({
        "userpass": mm_bob.userpass,
        "method": "setprice",
        "base": "ETH",
        "rel": "JST",
        "price": 1,
        "volume": 0.000001,
    })))
    .unwrap();
    assert!(rc.0.is_success(), "!setprice: {}", rc.1);

    let rc = block_on(mm_alice.rpc(&json! ({
        "userpass": mm_alice.userpass,
        "method": "buy",
        "base": "ETH",
        "rel": "JST",
        "price": 1,
        "volume": 0.000001,
    })))
    .unwrap();
    assert!(rc.0.is_success(), "!buy: {}", rc.1);

    block_on(mm_bob.wait_for_log(22., |log| log.contains("Entering the maker_swap_loop ETH/JST"))).unwrap();
    block_on(mm_alice.wait_for_log(22., |log| log.contains("Entering the taker_swap_loop ETH/JST"))).unwrap();

    log!("Issue bob my_orders request");
    let rc = block_on(mm_bob.rpc(&json! ({
        "userpass": mm_bob.userpass,
        "method": "my_orders",
    })))
    .unwrap();
    assert!(rc.0.is_success(), "!my_orders: {}", rc.1);

    let _: MyOrdersRpcResult = json::from_str(&rc.1).unwrap();
    block_on(mm_bob.stop()).unwrap();
    block_on(mm_alice.stop()).unwrap();
}

#[test]
#[cfg(not(target_arch = "wasm32"))]
fn test_sell_conf_settings() {
    let bob_passphrase = get_passphrase(&".env.seed", "BOB_PASSPHRASE").unwrap();

    let coins = json!([rick_conf(), morty_conf(), eth_dev_conf(),
    {"coin":"JST","name":"jst","protocol":{"type":"ERC20","protocol_data":{"platform":"ETH","contract_address": ETH_DEV_TOKEN_CONTRACT}},"required_confirmations":2},]);

    let mm_bob = MarketMakerIt::start(
        json! ({
            "gui": "nogui",
            "netid": 8999,
            "dht": "on",  // Enable DHT without delay.
            "myipaddr": env::var ("BOB_TRADE_IP") .ok(),
            "rpcip": env::var ("BOB_TRADE_IP") .ok(),
            "canbind": env::var ("BOB_TRADE_PORT") .ok().map (|s| s.parse::<i64>().unwrap()),
            "passphrase": bob_passphrase,
            "coins": coins,
            "rpc_password": "password",
            "i_am_seed": true,
        }),
        "password".into(),
        None,
    )
    .unwrap();

    let (_bob_dump_log, _bob_dump_dashboard) = mm_bob.mm_dump();
    log!("Bob log path: {}", mm_bob.log_path.display());
    log!("{:?}", block_on(enable_coins_eth_electrum(&mm_bob, ETH_DEV_NODES)));

    log!("Issue bob sell request");
    let rc = block_on(mm_bob.rpc(&json! ({
        "userpass": mm_bob.userpass,
        "method": "sell",
        "base": "ETH",
        "rel": "JST",
        "price": 1,
        "volume": 0.1,
        "base_confs": 5,
        "base_nota": true,
        "rel_confs": 4,
        "rel_nota": false,
    })))
    .unwrap();
    assert!(rc.0.is_success(), "!sell: {}", rc.1);
    let json: Json = json::from_str(&rc.1).unwrap();
    assert_eq!(json["result"]["conf_settings"]["base_confs"], Json::from(5));
    assert_eq!(json["result"]["conf_settings"]["base_nota"], Json::from(true));
    assert_eq!(json["result"]["conf_settings"]["rel_confs"], Json::from(4));
    assert_eq!(json["result"]["conf_settings"]["rel_nota"], Json::from(false));

    // must use coin config as defaults if not set in request
    log!("Issue bob sell request");
    let rc = block_on(mm_bob.rpc(&json! ({
        "userpass": mm_bob.userpass,
        "method": "sell",
        "base": "ETH",
        "rel": "JST",
        "price": 1,
        "volume": 0.1,
    })))
    .unwrap();
    assert!(rc.0.is_success(), "!sell: {}", rc.1);
    let json: Json = json::from_str(&rc.1).unwrap();
    assert_eq!(json["result"]["conf_settings"]["base_confs"], Json::from(1));
    assert_eq!(json["result"]["conf_settings"]["base_nota"], Json::from(false));
    assert_eq!(json["result"]["conf_settings"]["rel_confs"], Json::from(2));
    assert_eq!(json["result"]["conf_settings"]["rel_nota"], Json::from(false));
}

#[test]
#[cfg(not(target_arch = "wasm32"))]
fn test_set_price_conf_settings() {
    let bob_passphrase = get_passphrase(&".env.seed", "BOB_PASSPHRASE").unwrap();

    let coins = json!([rick_conf(), morty_conf(), eth_dev_conf(),
    {"coin":"JST","name":"jst","protocol":{"type":"ERC20","protocol_data":{"platform":"ETH","contract_address": ETH_DEV_TOKEN_CONTRACT}},"required_confirmations":2},]);

    let mm_bob = MarketMakerIt::start(
        json! ({
            "gui": "nogui",
            "netid": 8999,
            "dht": "on",  // Enable DHT without delay.
            "myipaddr": env::var ("BOB_TRADE_IP") .ok(),
            "rpcip": env::var ("BOB_TRADE_IP") .ok(),
            "canbind": env::var ("BOB_TRADE_PORT") .ok().map (|s| s.parse::<i64>().unwrap()),
            "passphrase": bob_passphrase,
            "coins": coins,
            "rpc_password": "password",
            "i_am_seed": true,
        }),
        "password".into(),
        None,
    )
    .unwrap();

    let (_bob_dump_log, _bob_dump_dashboard) = mm_bob.mm_dump();
    log!("Bob log path: {}", mm_bob.log_path.display());
    log!("{:?}", block_on(enable_coins_eth_electrum(&mm_bob, ETH_DEV_NODES)));

    log!("Issue bob sell request");
    let rc = block_on(mm_bob.rpc(&json! ({
        "userpass": mm_bob.userpass,
        "method": "setprice",
        "base": "ETH",
        "rel": "JST",
        "price": 1,
        "volume": 0.1,
        "base_confs": 5,
        "base_nota": true,
        "rel_confs": 4,
        "rel_nota": false,
    })))
    .unwrap();
    assert!(rc.0.is_success(), "!setprice: {}", rc.1);
    let json: Json = json::from_str(&rc.1).unwrap();
    assert_eq!(json["result"]["conf_settings"]["base_confs"], Json::from(5));
    assert_eq!(json["result"]["conf_settings"]["base_nota"], Json::from(true));
    assert_eq!(json["result"]["conf_settings"]["rel_confs"], Json::from(4));
    assert_eq!(json["result"]["conf_settings"]["rel_nota"], Json::from(false));

    // must use coin config as defaults if not set in request
    log!("Issue bob sell request");
    let rc = block_on(mm_bob.rpc(&json! ({
        "userpass": mm_bob.userpass,
        "method": "setprice",
        "base": "ETH",
        "rel": "JST",
        "price": 1,
        "volume": 0.1,
    })))
    .unwrap();
    assert!(rc.0.is_success(), "!setprice: {}", rc.1);
    let json: Json = json::from_str(&rc.1).unwrap();
    assert_eq!(json["result"]["conf_settings"]["base_confs"], Json::from(1));
    assert_eq!(json["result"]["conf_settings"]["base_nota"], Json::from(false));
    assert_eq!(json["result"]["conf_settings"]["rel_confs"], Json::from(2));
    assert_eq!(json["result"]["conf_settings"]["rel_nota"], Json::from(false));
}

#[test]
#[cfg(not(target_arch = "wasm32"))]
fn test_update_maker_order() {
    let bob_passphrase = get_passphrase(&".env.seed", "BOB_PASSPHRASE").unwrap();

    let coins = json! ([
        {"coin":"RICK","asset":"RICK","required_confirmations":0,"txversion":4,"overwintered":1,"protocol":{"type":"UTXO"}},
        {"coin":"MORTY","asset":"MORTY","required_confirmations":0,"txversion":4,"overwintered":1,"protocol":{"type":"UTXO"}}
    ]);

    let mm_bob = MarketMakerIt::start(
        json! ({
            "gui": "nogui",
            "netid": 8999,
            "dht": "on",  // Enable DHT without delay.
            "myipaddr": env::var ("BOB_TRADE_IP") .ok(),
            "rpcip": env::var ("BOB_TRADE_IP") .ok(),
            "canbind": env::var ("BOB_TRADE_PORT") .ok().map (|s| s.parse::<i64>().unwrap()),
            "passphrase": bob_passphrase,
            "coins": coins,
            "rpc_password": "password",
            "i_am_seed": true,
        }),
        "password".into(),
        None,
    )
    .unwrap();

    let (_bob_dump_log, _bob_dump_dashboard) = mm_bob.mm_dump();
    log!("Bob log path: {}", mm_bob.log_path.display());
    log!("{:?}", block_on(enable_coins_rick_morty_electrum(&mm_bob)));

    log!("Issue bob sell request");
    let setprice = block_on(mm_bob.rpc(&json! ({
        "userpass": mm_bob.userpass,
        "method": "setprice",
        "base": "RICK",
        "rel": "MORTY",
        "price": 1,
        "volume": 2,
        "min_volume": 1,
        "base_confs": 5,
        "base_nota": true,
        "rel_confs": 4,
        "rel_nota": false,
    })))
    .unwrap();
    assert!(setprice.0.is_success(), "!setprice: {}", setprice.1);
    let setprice_json: Json = json::from_str(&setprice.1).unwrap();
    let uuid: Uuid = json::from_value(setprice_json["result"]["uuid"].clone()).unwrap();

    log!("Issue bob update maker order request");
    let update_maker_order = block_on(mm_bob.rpc(&json! ({
        "userpass": mm_bob.userpass,
        "method": "update_maker_order",
        "uuid": uuid,
        "new_price": 2,
    })))
    .unwrap();
    assert!(
        update_maker_order.0.is_success(),
        "!update_maker_order: {}",
        update_maker_order.1
    );
    let update_maker_order_json: Json = json::from_str(&update_maker_order.1).unwrap();
    assert_eq!(update_maker_order_json["result"]["price"], Json::from("2"));
    assert_eq!(update_maker_order_json["result"]["max_base_vol"], Json::from("2"));
    assert_eq!(update_maker_order_json["result"]["min_base_vol"], Json::from("1"));

    log!("Issue another bob update maker order request");
    let update_maker_order = block_on(mm_bob.rpc(&json! ({
        "userpass": mm_bob.userpass,
        "method": "update_maker_order",
        "uuid": uuid,
        "volume_delta": 2,
    })))
    .unwrap();
    assert!(
        update_maker_order.0.is_success(),
        "!update_maker_order: {}",
        update_maker_order.1
    );
    let update_maker_order_json: Json = json::from_str(&update_maker_order.1).unwrap();
    assert_eq!(update_maker_order_json["result"]["price"], Json::from("2"));
    assert_eq!(update_maker_order_json["result"]["max_base_vol"], Json::from("4"));
    assert_eq!(update_maker_order_json["result"]["min_base_vol"], Json::from("1"));

    log!("Get bob balance");
    let my_balance = block_on(mm_bob.rpc(&json! ({
        "userpass": mm_bob.userpass,
        "method": "my_balance",
        "coin": "RICK",
    })))
    .unwrap();
    assert!(my_balance.0.is_success(), "!my_balance: {}", my_balance.1);
    let my_balance_json: Json = json::from_str(&my_balance.1).unwrap();
    let balance: BigDecimal = json::from_value(my_balance_json["balance"].clone()).unwrap();

    log!("Get RICK trade fee");
    let trade_preimage = block_on(mm_bob.rpc(&json!({
        "userpass": mm_bob.userpass,
        "mmrpc": "2.0",
        "method": "trade_preimage",
        "params": {
            "base": "RICK",
            "rel": "MORTY",
            "swap_method": "setprice",
            "price": 2,
            "max": true,
        },
    })))
    .unwrap();
    assert!(trade_preimage.0.is_success(), "!trade_preimage: {}", trade_preimage.1);
    let get_trade_fee_json: Json = json::from_str(&trade_preimage.1).unwrap();
    let trade_fee: BigDecimal =
        json::from_value(get_trade_fee_json["result"]["base_coin_fee"]["amount"].clone()).unwrap();
    let max_volume = balance - trade_fee;

    log!("Issue another bob update maker order request");
    let update_maker_order = block_on(mm_bob.rpc(&json! ({
        "userpass": mm_bob.userpass,
        "method": "update_maker_order",
        "uuid": uuid,
        "max": true,
    })))
    .unwrap();
    assert!(
        update_maker_order.0.is_success(),
        "!update_maker_order: {}",
        update_maker_order.1
    );
    let update_maker_order_json: Json = json::from_str(&update_maker_order.1).unwrap();
    let max_base_vol =
        BigDecimal::from_str(update_maker_order_json["result"]["max_base_vol"].as_str().unwrap()).unwrap();
    assert_eq!(update_maker_order_json["result"]["price"], Json::from("2"));
    assert_eq!(max_base_vol, max_volume);

    block_on(mm_bob.stop()).unwrap();
}

#[test]
#[cfg(not(target_arch = "wasm32"))]
fn test_update_maker_order_fail() {
    let bob_passphrase = get_passphrase(&".env.seed", "BOB_PASSPHRASE").unwrap();

    let coins = json! ([
        {"coin":"RICK","asset":"RICK","required_confirmations":0,"txversion":4,"overwintered":1,"protocol":{"type":"UTXO"}},
        {"coin":"MORTY","asset":"MORTY","required_confirmations":0,"txversion":4,"overwintered":1,"protocol":{"type":"UTXO"}}
    ]);

    let mm_bob = MarketMakerIt::start(
        json! ({
            "gui": "nogui",
            "netid": 8999,
            "dht": "on",  // Enable DHT without delay.
            "myipaddr": env::var ("BOB_TRADE_IP") .ok(),
            "rpcip": env::var ("BOB_TRADE_IP") .ok(),
            "canbind": env::var ("BOB_TRADE_PORT") .ok().map (|s| s.parse::<i64>().unwrap()),
            "passphrase": bob_passphrase,
            "coins": coins,
            "rpc_password": "password",
            "i_am_seed": true,
        }),
        "password".into(),
        None,
    )
    .unwrap();

    let (_bob_dump_log, _bob_dump_dashboard) = mm_bob.mm_dump();
    log!("Bob log path: {}", mm_bob.log_path.display());
    log!("{:?}", block_on(enable_coins_rick_morty_electrum(&mm_bob)));

    log!("Issue bob sell request");
    let setprice = block_on(mm_bob.rpc(&json! ({
        "userpass": mm_bob.userpass,
        "method": "setprice",
        "base": "RICK",
        "rel": "MORTY",
        "price": 1,
        "volume": 0.1,
        "base_confs": 5,
        "base_nota": true,
        "rel_confs": 4,
        "rel_nota": false,
    })))
    .unwrap();
    assert!(setprice.0.is_success(), "!setprice: {}", setprice.1);
    let setprice_json: Json = json::from_str(&setprice.1).unwrap();
    let uuid: Uuid = json::from_value(setprice_json["result"]["uuid"].clone()).unwrap();

    log!("Issue bob update maker order request that should fail because price is too low");
    let update_maker_order = block_on(mm_bob.rpc(&json! ({
        "userpass": mm_bob.userpass,
        "method": "update_maker_order",
        "uuid": uuid,
        "new_price": 0.0000000099,
    })))
    .unwrap();
    assert!(
        !update_maker_order.0.is_success(),
        "update_maker_order success, but should be error {}",
        update_maker_order.1
    );

    log!("Issue bob update maker order request that should fail because New Volume is Less than Zero");
    let update_maker_order = block_on(mm_bob.rpc(&json! ({
        "userpass": mm_bob.userpass,
        "method": "update_maker_order",
        "uuid": uuid,
        "volume_delta": -0.11,
    })))
    .unwrap();
    assert!(
        !update_maker_order.0.is_success(),
        "update_maker_order success, but should be error {}",
        update_maker_order.1
    );

    log!("Issue bob update maker order request that should fail because Min base vol is too low");
    let update_maker_order = block_on(mm_bob.rpc(&json! ({
        "userpass": mm_bob.userpass,
        "method": "update_maker_order",
        "uuid": uuid,
        "new_price": 2,
        "min_volume": 0.000099,
    })))
    .unwrap();
    assert!(
        !update_maker_order.0.is_success(),
        "update_maker_order success, but should be error {}",
        update_maker_order.1
    );

    log!("Issue bob update maker order request that should fail because Max base vol is below Min base vol");
    let update_maker_order = block_on(mm_bob.rpc(&json! ({
        "userpass": mm_bob.userpass,
        "method": "update_maker_order",
        "uuid": uuid,
        "volume_delta": -0.0999,
        "min_volume": 0.0002,
    })))
    .unwrap();
    assert!(
        !update_maker_order.0.is_success(),
        "update_maker_order success, but should be error {}",
        update_maker_order.1
    );

    log!("Issue bob update maker order request that should fail because Max base vol is too low");
    let update_maker_order = block_on(mm_bob.rpc(&json! ({
        "userpass": mm_bob.userpass,
        "method": "update_maker_order",
        "uuid": uuid,
        "new_price": 2,
        "volume_delta": -0.099901,
    })))
    .unwrap();
    assert!(
        !update_maker_order.0.is_success(),
        "update_maker_order success, but should be error {}",
        update_maker_order.1
    );

    log!("Issue bob update maker order request that should fail because Max rel vol is too low");
    let update_maker_order = block_on(mm_bob.rpc(&json! ({
        "userpass": mm_bob.userpass,
        "method": "update_maker_order",
        "uuid": uuid,
        "new_price": 0.5,
        "volume_delta": -0.099802,
    })))
    .unwrap();
    assert!(
        !update_maker_order.0.is_success(),
        "update_maker_order success, but should be error {}",
        update_maker_order.1
    );

    log!("Issue bob batch of 2 update maker order requests that should make the second request fail because the order state changed due to the first request");
    let batch_json = json!([
        {
            "userpass": mm_bob.userpass,
            "method": "update_maker_order",
            "uuid": uuid,
            "new_price": 3,
            "volume_delta": 1,
        },
        {
            "userpass": mm_bob.userpass,
            "method": "update_maker_order",
            "uuid": uuid,
            "new_price": 2,
            "volume_delta": 1,
        },
    ]);

    let rc = block_on(mm_bob.rpc(&batch_json)).unwrap();
    assert!(rc.0.is_success(), "!batch: {}", rc.1);
    log!("{}", rc.1);
    let err_msg = "Order state has changed after price/volume/balance checks. Please try to update the order again if it's still needed.";
    let responses = json::from_str::<Vec<Json>>(&rc.1).unwrap();
    if responses[0].get("error").is_some() {
        assert!(responses[0]["error"].as_str().unwrap().contains(err_msg));
        assert!(responses[1].get("result").is_some());
    } else if responses[1].get("error").is_some() {
        assert!(responses[0].get("result").is_some());
        assert!(responses[1]["error"].as_str().unwrap().contains(err_msg));
    }

    log!("Issue bob batch update maker order and cancel order request that should make update maker order fail because Order with UUID has been deleted");
    let batch_json = json!([
        {
            "userpass": mm_bob.userpass,
            "method": "update_maker_order",
            "uuid": uuid,
            "new_price": 1,
            "volume_delta": 2.9,
        },
        {
            "userpass": mm_bob.userpass,
            "method": "cancel_order",
            "uuid": uuid,
        },
    ]);

    let rc = block_on(mm_bob.rpc(&batch_json)).unwrap();
    assert!(rc.0.is_success(), "!batch: {}", rc.1);
    log!("{}", rc.1);
    let err_msg = format!("Order with UUID: {} has been deleted", uuid);
    let responses = json::from_str::<Vec<Json>>(&rc.1).unwrap();
    if responses[0].get("error").is_some() {
        assert!(responses[0]["error"].as_str().unwrap().contains(&err_msg));
        assert!(responses[1].get("result").is_some());
    } else if responses[1].get("error").is_some() {
        assert!(responses[0].get("result").is_some());
        assert!(responses[1]["error"].as_str().unwrap().contains(&err_msg));
    }

    block_on(mm_bob.stop()).unwrap();
}

#[test]
#[cfg(not(target_arch = "wasm32"))]
fn test_update_maker_order_after_matched() {
    let bob_passphrase = get_passphrase(&".env.seed", "BOB_PASSPHRASE").unwrap();
    let alice_passphrase = get_passphrase(&".env.client", "ALICE_PASSPHRASE").unwrap();

    let coins = json!([rick_conf(), morty_conf(), eth_dev_conf(), eth_jst_testnet_conf(),]);

    let mut mm_bob = MarketMakerIt::start(
        json! ({
            "gui": "nogui",
            "netid": 9000,
            "dht": "on",  // Enable DHT without delay.
            "passphrase": bob_passphrase,
            "coins": coins,
            "rpc_password": "pass",
            "i_am_seed": true,
        }),
        "pass".to_string(),
        None,
    )
    .unwrap();
    let (_bob_dump_log, _bob_dump_dashboard) = mm_bob.mm_dump();
    log!("Bob log path: {}", mm_bob.log_path.display());

    let mut mm_alice = MarketMakerIt::start(
        json! ({
            "gui": "nogui",
            "netid": 9000,
            "dht": "on",  // Enable DHT without delay.
            "passphrase": alice_passphrase,
            "coins": coins,
            "rpc_password": "pass",
            "seednodes": vec![format!("{}", mm_bob.ip)],
        }),
        "pass".to_string(),
        None,
    )
    .unwrap();
    let (_alice_dump_log, _alice_dump_dashboard) = mm_alice.mm_dump();

    // Enable coins on Bob side. Print the replies in case we need the address.
    let rc = block_on(enable_coins_eth_electrum(&mm_bob, ETH_DEV_NODES));
    log!("enable_coins (bob): {:?}", rc);
    // Enable coins on Alice side. Print the replies in case we need the address.
    let rc = block_on(enable_coins_eth_electrum(&mm_alice, ETH_DEV_NODES));
    log!("enable_coins (alice): {:?}", rc);

    let rc = block_on(mm_bob.rpc(&json! ({
        "userpass": mm_bob.userpass,
        "method": "setprice",
        "base": "ETH",
        "rel": "JST",
        "price": 1,
        "volume": 0.00002,
    })))
    .unwrap();
    assert!(rc.0.is_success(), "!setprice: {}", rc.1);
    let setprice_json: Json = json::from_str(&rc.1).unwrap();
    let uuid: Uuid = json::from_value(setprice_json["result"]["uuid"].clone()).unwrap();

    let rc = block_on(mm_alice.rpc(&json! ({
        "userpass": mm_alice.userpass,
        "method": "buy",
        "base": "ETH",
        "rel": "JST",
        "price": 1,
        "volume": 0.00001,
    })))
    .unwrap();
    assert!(rc.0.is_success(), "!buy: {}", rc.1);

    block_on(mm_bob.wait_for_log(22., |log| log.contains("Entering the maker_swap_loop ETH/JST"))).unwrap();
    block_on(mm_alice.wait_for_log(22., |log| log.contains("Entering the taker_swap_loop ETH/JST"))).unwrap();

    log!("Issue bob update maker order request that should fail because new volume is less than reserved amount");
    let update_maker_order = block_on(mm_bob.rpc(&json! ({
        "userpass": mm_bob.userpass,
        "method": "update_maker_order",
        "uuid": uuid,
        "volume_delta": -0.00002,
    })))
    .unwrap();
    assert!(
        !update_maker_order.0.is_success(),
        "update_maker_order success, but should be error {}",
        update_maker_order.1
    );

    log!("Issue another bob update maker order request");
    let update_maker_order = block_on(mm_bob.rpc(&json! ({
        "userpass": mm_bob.userpass,
        "method": "update_maker_order",
        "uuid": uuid,
        "volume_delta": 0.00001,
    })))
    .unwrap();
    assert!(
        update_maker_order.0.is_success(),
        "!update_maker_order: {}",
        update_maker_order.1
    );
    let update_maker_order_json: Json = json::from_str(&update_maker_order.1).unwrap();
    log!("{}", update_maker_order.1);
    assert_eq!(update_maker_order_json["result"]["max_base_vol"], Json::from("0.00003"));

    log!("Issue bob my_orders request");
    let rc = block_on(mm_bob.rpc(&json! ({
        "userpass": mm_bob.userpass,
        "method": "my_orders",
    })))
    .unwrap();
    assert!(rc.0.is_success(), "!my_orders: {}", rc.1);

    let _: MyOrdersRpcResult = json::from_str(&rc.1).unwrap();
    block_on(mm_bob.stop()).unwrap();
    block_on(mm_alice.stop()).unwrap();
}

// https://github.com/KomodoPlatform/atomicDEX-API/issues/683
// trade fee should return numbers in all 3 available formats and
// "amount" must be always in decimal representation for backwards compatibility
#[test]
#[cfg(not(target_arch = "wasm32"))]
fn test_trade_fee_returns_numbers_in_various_formats() {
    let coins = json!([
        {"coin":"RICK","asset":"RICK","rpcport":8923,"txversion":4,"overwintered":1,"protocol":{"type":"UTXO"}},
        {"coin":"MORTY","asset":"MORTY","rpcport":11608,"txversion":4,"overwintered":1,"protocol":{"type":"UTXO"}}
    ]);

    // start bob and immediately place the order
    let mm_bob = MarketMakerIt::start(
        json! ({
            "gui": "nogui",
            "netid": 9998,
            "dht": "on",  // Enable DHT without delay.
            "myipaddr": env::var ("BOB_TRADE_IP") .ok(),
            "rpcip": env::var ("BOB_TRADE_IP") .ok(),
            "canbind": env::var ("BOB_TRADE_PORT") .ok().map (|s| s.parse::<i64>().unwrap()),
            "passphrase": "bob passphrase",
            "coins": coins,
            "i_am_seed": true,
            "rpc_password": "pass",
        }),
        "pass".into(),
        None,
    )
    .unwrap();
    let (_bob_dump_log, _bob_dump_dashboard) = mm_bob.mm_dump();
    log!("Bob log path: {}", mm_bob.log_path.display());
    block_on(enable_coins_rick_morty_electrum(&mm_bob));

    let rc = block_on(mm_bob.rpc(&json! ({
        "userpass": mm_bob.userpass,
        "method": "get_trade_fee",
        "coin": "RICK",
    })))
    .unwrap();
    assert!(rc.0.is_success(), "!get_trade_fee: {}", rc.1);
    let trade_fee_json: Json = json::from_str(&rc.1).unwrap();
    let _amount_dec: BigDecimal = json::from_value(trade_fee_json["result"]["amount"].clone()).unwrap();
    let _amount_rat: BigRational = json::from_value(trade_fee_json["result"]["amount_rat"].clone()).unwrap();
    let _amount_fraction: Fraction = json::from_value(trade_fee_json["result"]["amount_fraction"].clone()).unwrap();
}

#[test]
#[cfg(not(target_arch = "wasm32"))]
fn test_orderbook_is_mine_orders() {
    let coins = json!([{"coin":"RICK","asset":"RICK","rpcport":8923,"txversion":4,"overwintered":1,"protocol":{"type":"UTXO"}},
        {"coin":"MORTY","asset":"MORTY","rpcport":11608,"txversion":4,"overwintered":1,"protocol":{"type":"UTXO"}}
    ]);

    // start bob and immediately place the order
    let mm_bob = MarketMakerIt::start(
        json! ({
            "gui": "nogui",
            "netid": 9998,
            "dht": "on",  // Enable DHT without delay.
            "myipaddr": env::var ("BOB_TRADE_IP") .ok(),
            "rpcip": env::var ("BOB_TRADE_IP") .ok(),
            "canbind": env::var ("BOB_TRADE_PORT") .ok().map (|s| s.parse::<i64>().unwrap()),
            "passphrase": "bob passphrase",
            "coins": coins,
            "i_am_seed": true,
            "rpc_password": "pass",
        }),
        "pass".into(),
        None,
    )
    .unwrap();
    let (_bob_dump_log, _bob_dump_dashboard) = mm_bob.mm_dump();
    log!("Bob log path: {}", mm_bob.log_path.display());
    // Enable coins on Bob side. Print the replies in case we need the "address".
    log!(
        "enable_coins (bob): {:?}",
        block_on(enable_coins_rick_morty_electrum(&mm_bob))
    );

    let rc = block_on(mm_bob.rpc(&json! ({
        "userpass": mm_bob.userpass,
        "method": "setprice",
        "base": "RICK",
        "rel": "MORTY",
        "price": 0.9,
        "volume": "0.9",
    })))
    .unwrap();
    assert!(rc.0.is_success(), "!setprice: {}", rc.1);
    let _bob_setprice: Json = json::from_str(&rc.1).unwrap();

    let mm_alice = MarketMakerIt::start(
        json! ({
            "gui": "nogui",
            "netid": 9998,
            "dht": "on",  // Enable DHT without delay.
            "myipaddr": env::var ("ALICE_TRADE_IP") .ok(),
            "rpcip": env::var ("ALICE_TRADE_IP") .ok(),
            "passphrase": "alice passphrase",
            "coins": coins,
            "seednodes": [mm_bob.ip.to_string()],
            "rpc_password": "pass",
        }),
        "pass".into(),
        None,
    )
    .unwrap();

    let (_alice_dump_log, _alice_dump_dashboard) = mm_alice.mm_dump();
    log!("Alice log path: {}", mm_alice.log_path.display());

    // Enable coins on Alice side. Print the replies in case we need the "address".
    log!(
        "enable_coins (alice): {:?}",
        block_on(enable_coins_rick_morty_electrum(&mm_alice))
    );

    // Bob orderbook must show 1 mine order
    log!("Get RICK/MORTY orderbook on Bob side");
    let rc = block_on(mm_bob.rpc(&json! ({
        "userpass": mm_bob.userpass,
        "method": "orderbook",
        "base": "RICK",
        "rel": "MORTY",
    })))
    .unwrap();
    assert!(rc.0.is_success(), "!orderbook: {}", rc.1);

    let bob_orderbook: Json = json::from_str(&rc.1).unwrap();
    log!("Bob orderbook {:?}", bob_orderbook);
    let asks = bob_orderbook["asks"].as_array().unwrap();
    assert_eq!(asks.len(), 1, "Bob RICK/MORTY orderbook must have exactly 1 ask");
    let is_mine = asks[0]["is_mine"].as_bool().unwrap();
    assert!(is_mine);

    // Alice orderbook must show 1 not-mine order
    log!("Get RICK/MORTY orderbook on Alice side");
    let rc = block_on(mm_alice.rpc(&json! ({
        "userpass": mm_alice.userpass,
        "method": "orderbook",
        "base": "RICK",
        "rel": "MORTY",
    })))
    .unwrap();
    assert!(rc.0.is_success(), "!orderbook: {}", rc.1);

    let alice_orderbook: Json = json::from_str(&rc.1).unwrap();
    log!("Alice orderbook {:?}", alice_orderbook);
    let asks = alice_orderbook["asks"].as_array().unwrap();
    assert_eq!(asks.len(), 1, "Alice RICK/MORTY orderbook must have exactly 1 ask");
    let is_mine = asks[0]["is_mine"].as_bool().unwrap();
    assert!(!is_mine);

    // make another order by Alice
    let rc = block_on(mm_alice.rpc(&json! ({
        "userpass": mm_alice.userpass,
        "method": "setprice",
        "base": "RICK",
        "rel": "MORTY",
        "price": 1,
        "volume": 0.1,
    })))
    .unwrap();
    assert!(rc.0.is_success(), "!buy: {}", rc.1);

    log!("Give Bob 2 seconds to import the order…");
    thread::sleep(Duration::from_secs(2));

    // Bob orderbook must show 1 mine and 1 non-mine orders.
    // Request orderbook with reverse base and rel coins to check bids instead of asks
    log!("Get RICK/MORTY orderbook on Bob side");
    let rc = block_on(mm_bob.rpc(&json! ({
        "userpass": mm_bob.userpass,
        "method": "orderbook",
        "base": "MORTY",
        "rel": "RICK",
    })))
    .unwrap();
    assert!(rc.0.is_success(), "!orderbook: {}", rc.1);

    let bob_orderbook: Json = json::from_str(&rc.1).unwrap();
    log!("Bob orderbook {:?}", bob_orderbook);
    let asks = bob_orderbook["asks"].as_array().unwrap();
    let bids = bob_orderbook["bids"].as_array().unwrap();
    assert!(asks.is_empty(), "Bob MORTY/RICK orderbook must contain an empty asks");
    assert_eq!(bids.len(), 2, "Bob MORTY/RICK orderbook must have exactly 2 bids");
    let mine_orders = bids.iter().filter(|bid| bid["is_mine"].as_bool().unwrap()).count();
    assert_eq!(mine_orders, 1, "Bob RICK/MORTY orderbook must have exactly 1 mine bid");

    // Alice orderbook must show 1 mine and 1 non-mine orders
    log!("Get RICK/MORTY orderbook on Alice side");
    let rc = block_on(mm_bob.rpc(&json! ({
=======
    log!("Issue bob update maker order request that should fail because Max rel vol is too low");
    let update_maker_order = block_on(mm_bob.rpc(&json! ({
>>>>>>> 25b146e4
        "userpass": mm_bob.userpass,
        "method": "update_maker_order",
        "uuid": uuid,
        "new_price": 0.5,
        "volume_delta": -0.099802,
    })))
    .unwrap();
    assert!(
        !update_maker_order.0.is_success(),
        "update_maker_order success, but should be error {}",
        update_maker_order.1
    );
<<<<<<< HEAD
}

#[test]
#[cfg(not(target_arch = "wasm32"))]
fn test_sell_min_volume() {
    let bob_passphrase = get_passphrase(&".env.seed", "BOB_PASSPHRASE").unwrap();

    let coins = json!([rick_conf(), morty_conf(), eth_dev_conf(), eth_jst_testnet_conf(),]);

    let mm_bob = MarketMakerIt::start(
        json! ({
            "gui": "nogui",
            "netid": 8999,
            "dht": "on",  // Enable DHT without delay.
            "myipaddr": env::var ("BOB_TRADE_IP") .ok(),
            "rpcip": env::var ("BOB_TRADE_IP") .ok(),
            "canbind": env::var ("BOB_TRADE_PORT") .ok().map (|s| s.parse::<i64>().unwrap()),
            "passphrase": bob_passphrase,
            "coins": coins,
            "rpc_password": "password",
            "i_am_seed": true,
        }),
        "password".into(),
        None,
    )
    .unwrap();

    let (_bob_dump_log, _bob_dump_dashboard) = mm_bob.mm_dump();
    log!("Bob log path: {}", mm_bob.log_path.display());
    log!("{:?}", block_on(enable_coins_eth_electrum(&mm_bob, ETH_DEV_NODES)));
=======
>>>>>>> 25b146e4

    log!("Issue bob batch of 2 update maker order requests that should make the second request fail because the order state changed due to the first request");
    let batch_json = json!([
        {
            "userpass": mm_bob.userpass,
            "method": "update_maker_order",
            "uuid": uuid,
            "new_price": 3,
            "volume_delta": 1,
        },
        {
            "userpass": mm_bob.userpass,
            "method": "update_maker_order",
            "uuid": uuid,
            "new_price": 2,
            "volume_delta": 1,
        },
    ]);

    let rc = block_on(mm_bob.rpc(&batch_json)).unwrap();
    assert!(rc.0.is_success(), "!batch: {}", rc.1);
    log!("{}", rc.1);
    let err_msg = "Order state has changed after price/volume/balance checks. Please try to update the order again if it's still needed.";
    let responses = json::from_str::<Vec<Json>>(&rc.1).unwrap();
    if responses[0].get("error").is_some() {
        assert!(responses[0]["error"].as_str().unwrap().contains(err_msg));
        assert!(responses[1].get("result").is_some());
    } else if responses[1].get("error").is_some() {
        assert!(responses[0].get("result").is_some());
        assert!(responses[1]["error"].as_str().unwrap().contains(err_msg));
    }

    log!("Issue bob batch update maker order and cancel order request that should make update maker order fail because Order with UUID has been deleted");
    let batch_json = json!([
        {
            "userpass": mm_bob.userpass,
            "method": "update_maker_order",
            "uuid": uuid,
            "new_price": 1,
            "volume_delta": 2.9,
        },
        {
            "userpass": mm_bob.userpass,
            "method": "cancel_order",
            "uuid": uuid,
        },
    ]);

    let rc = block_on(mm_bob.rpc(&batch_json)).unwrap();
    assert!(rc.0.is_success(), "!batch: {}", rc.1);
    log!("{}", rc.1);
    let err_msg = format!("Order with UUID: {} has been deleted", uuid);
    let responses = json::from_str::<Vec<Json>>(&rc.1).unwrap();
    if responses[0].get("error").is_some() {
        assert!(responses[0]["error"].as_str().unwrap().contains(&err_msg));
        assert!(responses[1].get("result").is_some());
    } else if responses[1].get("error").is_some() {
        assert!(responses[0].get("result").is_some());
        assert!(responses[1]["error"].as_str().unwrap().contains(&err_msg));
    }

    block_on(mm_bob.stop()).unwrap();
}

// https://github.com/KomodoPlatform/atomicDEX-API/issues/683
// trade fee should return numbers in all 3 available formats and
// "amount" must be always in decimal representation for backwards compatibility
#[test]
#[cfg(not(target_arch = "wasm32"))]
<<<<<<< HEAD
fn test_buy_min_volume() {
    let bob_passphrase = get_passphrase(&".env.seed", "BOB_PASSPHRASE").unwrap();

    let coins = json!([rick_conf(), morty_conf(), eth_dev_conf(), eth_jst_testnet_conf(),]);
=======
fn test_trade_fee_returns_numbers_in_various_formats() {
    let coins = json!([
        {"coin":"RICK","asset":"RICK","rpcport":8923,"txversion":4,"overwintered":1,"protocol":{"type":"UTXO"}},
        {"coin":"MORTY","asset":"MORTY","rpcport":11608,"txversion":4,"overwintered":1,"protocol":{"type":"UTXO"}}
    ]);
>>>>>>> 25b146e4

    // start bob and immediately place the order
    let mm_bob = MarketMakerIt::start(
        json! ({
            "gui": "nogui",
            "netid": 9998,
            "dht": "on",  // Enable DHT without delay.
            "myipaddr": env::var ("BOB_TRADE_IP") .ok(),
            "rpcip": env::var ("BOB_TRADE_IP") .ok(),
            "canbind": env::var ("BOB_TRADE_PORT") .ok().map (|s| s.parse::<i64>().unwrap()),
            "passphrase": "bob passphrase",
            "coins": coins,
            "i_am_seed": true,
            "rpc_password": "pass",
        }),
        "pass".into(),
        None,
    )
    .unwrap();
    let (_bob_dump_log, _bob_dump_dashboard) = mm_bob.mm_dump();
    log!("Bob log path: {}", mm_bob.log_path.display());
    block_on(enable_coins_rick_morty_electrum(&mm_bob));

    let rc = block_on(mm_bob.rpc(&json! ({
        "userpass": mm_bob.userpass,
        "method": "get_trade_fee",
        "coin": "RICK",
    })))
    .unwrap();
    assert!(rc.0.is_success(), "!get_trade_fee: {}", rc.1);
    let trade_fee_json: Json = json::from_str(&rc.1).unwrap();
    let _amount_dec: BigDecimal = json::from_value(trade_fee_json["result"]["amount"].clone()).unwrap();
    let _amount_rat: BigRational = json::from_value(trade_fee_json["result"]["amount_rat"].clone()).unwrap();
    let _amount_fraction: Fraction = json::from_value(trade_fee_json["result"]["amount_fraction"].clone()).unwrap();
}

#[test]
#[cfg(not(target_arch = "wasm32"))]
<<<<<<< HEAD
fn test_orderbook_depth() {
    let bob_passphrase = get_passphrase(&".env.seed", "BOB_PASSPHRASE").unwrap();

    let coins = json!([rick_conf(), morty_conf(), eth_dev_conf(), eth_jst_testnet_conf(),]);
=======
fn test_orderbook_is_mine_orders() {
    let coins = json!([{"coin":"RICK","asset":"RICK","rpcport":8923,"txversion":4,"overwintered":1,"protocol":{"type":"UTXO"}},
        {"coin":"MORTY","asset":"MORTY","rpcport":11608,"txversion":4,"overwintered":1,"protocol":{"type":"UTXO"}}
    ]);
>>>>>>> 25b146e4

    // start bob and immediately place the order
    let mm_bob = MarketMakerIt::start(
        json! ({
            "gui": "nogui",
            "netid": 9998,
            "dht": "on",  // Enable DHT without delay.
            "myipaddr": env::var ("BOB_TRADE_IP") .ok(),
            "rpcip": env::var ("BOB_TRADE_IP") .ok(),
            "canbind": env::var ("BOB_TRADE_PORT") .ok().map (|s| s.parse::<i64>().unwrap()),
            "passphrase": "bob passphrase",
            "coins": coins,
            "i_am_seed": true,
            "rpc_password": "pass",
        }),
        "pass".into(),
        None,
    )
    .unwrap();
    let (_bob_dump_log, _bob_dump_dashboard) = mm_bob.mm_dump();
    log!("Bob log path: {}", mm_bob.log_path.display());
    // Enable coins on Bob side. Print the replies in case we need the "address".
    log!(
        "enable_coins (bob): {:?}",
        block_on(enable_coins_rick_morty_electrum(&mm_bob))
    );

    let rc = block_on(mm_bob.rpc(&json! ({
        "userpass": mm_bob.userpass,
        "method": "setprice",
        "base": "RICK",
        "rel": "MORTY",
        "price": 0.9,
        "volume": "0.9",
    })))
    .unwrap();
    assert!(rc.0.is_success(), "!setprice: {}", rc.1);
    let _bob_setprice: Json = json::from_str(&rc.1).unwrap();

    let mm_alice = MarketMakerIt::start(
        json! ({
            "gui": "nogui",
            "netid": 9998,
            "dht": "on",  // Enable DHT without delay.
            "myipaddr": env::var ("ALICE_TRADE_IP") .ok(),
            "rpcip": env::var ("ALICE_TRADE_IP") .ok(),
            "passphrase": "alice passphrase",
            "coins": coins,
            "seednodes": [mm_bob.ip.to_string()],
            "rpc_password": "pass",
        }),
        "pass".into(),
        None,
    )
    .unwrap();

    let (_alice_dump_log, _alice_dump_dashboard) = mm_alice.mm_dump();
    log!("Alice log path: {}", mm_alice.log_path.display());

    // Enable coins on Alice side. Print the replies in case we need the "address".
    log!(
        "enable_coins (alice): {:?}",
        block_on(enable_coins_rick_morty_electrum(&mm_alice))
    );

    // Bob orderbook must show 1 mine order
    log!("Get RICK/MORTY orderbook on Bob side");
    let rc = block_on(mm_bob.rpc(&json! ({
        "userpass": mm_bob.userpass,
        "method": "orderbook",
        "base": "RICK",
        "rel": "MORTY",
    })))
    .unwrap();
    assert!(rc.0.is_success(), "!orderbook: {}", rc.1);

    let bob_orderbook: Json = json::from_str(&rc.1).unwrap();
    log!("Bob orderbook {:?}", bob_orderbook);
    let asks = bob_orderbook["asks"].as_array().unwrap();
    assert_eq!(asks.len(), 1, "Bob RICK/MORTY orderbook must have exactly 1 ask");
    let is_mine = asks[0]["is_mine"].as_bool().unwrap();
    assert!(is_mine);

    // Alice orderbook must show 1 not-mine order
    log!("Get RICK/MORTY orderbook on Alice side");
    let rc = block_on(mm_alice.rpc(&json! ({
        "userpass": mm_alice.userpass,
        "method": "orderbook",
        "base": "RICK",
        "rel": "MORTY",
    })))
    .unwrap();
    assert!(rc.0.is_success(), "!orderbook: {}", rc.1);

    let alice_orderbook: Json = json::from_str(&rc.1).unwrap();
    log!("Alice orderbook {:?}", alice_orderbook);
    let asks = alice_orderbook["asks"].as_array().unwrap();
    assert_eq!(asks.len(), 1, "Alice RICK/MORTY orderbook must have exactly 1 ask");
    let is_mine = asks[0]["is_mine"].as_bool().unwrap();
    assert!(!is_mine);

    // make another order by Alice
    let rc = block_on(mm_alice.rpc(&json! ({
        "userpass": mm_alice.userpass,
        "method": "setprice",
        "base": "RICK",
        "rel": "MORTY",
        "price": 1,
        "volume": 0.1,
    })))
    .unwrap();
    assert!(rc.0.is_success(), "!buy: {}", rc.1);

    log!("Give Bob 2 seconds to import the order…");
    thread::sleep(Duration::from_secs(2));

    // Bob orderbook must show 1 mine and 1 non-mine orders.
    // Request orderbook with reverse base and rel coins to check bids instead of asks
    log!("Get RICK/MORTY orderbook on Bob side");
    let rc = block_on(mm_bob.rpc(&json! ({
        "userpass": mm_bob.userpass,
        "method": "orderbook",
        "base": "MORTY",
        "rel": "RICK",
    })))
    .unwrap();
    assert!(rc.0.is_success(), "!orderbook: {}", rc.1);

    let bob_orderbook: Json = json::from_str(&rc.1).unwrap();
    log!("Bob orderbook {:?}", bob_orderbook);
    let asks = bob_orderbook["asks"].as_array().unwrap();
    let bids = bob_orderbook["bids"].as_array().unwrap();
    assert!(asks.is_empty(), "Bob MORTY/RICK orderbook must contain an empty asks");
    assert_eq!(bids.len(), 2, "Bob MORTY/RICK orderbook must have exactly 2 bids");
    let mine_orders = bids.iter().filter(|bid| bid["is_mine"].as_bool().unwrap()).count();
    assert_eq!(mine_orders, 1, "Bob RICK/MORTY orderbook must have exactly 1 mine bid");

    // Alice orderbook must show 1 mine and 1 non-mine orders
    log!("Get RICK/MORTY orderbook on Alice side");
    let rc = block_on(mm_bob.rpc(&json! ({
        "userpass": mm_bob.userpass,
        "method": "orderbook",
        "base": "RICK",
        "rel": "MORTY",
    })))
    .unwrap();
    assert!(rc.0.is_success(), "!orderbook: {}", rc.1);

    let alice_orderbook: Json = json::from_str(&rc.1).unwrap();
    log!("Alice orderbook {:?}", alice_orderbook);
    let asks = alice_orderbook["asks"].as_array().unwrap();
    let bids = alice_orderbook["bids"].as_array().unwrap();
    assert!(bids.is_empty(), "Alice MORTY/RICK orderbook must contain an empty bids");
    assert_eq!(asks.len(), 2, "Alice MORTY/RICK orderbook must have exactly 2 asks");
    let mine_orders = asks.iter().filter(|ask| ask["is_mine"].as_bool().unwrap()).count();
    assert_eq!(
        mine_orders, 1,
        "Alice RICK/MORTY orderbook must have exactly 1 mine bid"
    );
}

// https://github.com/KomodoPlatform/atomicDEX-API/issues/932
#[test]
#[cfg(not(target_arch = "wasm32"))]
fn test_mm2_db_migration() {
    let bob_passphrase = get_passphrase(&".env.seed", "BOB_PASSPHRASE").unwrap();

<<<<<<< HEAD
    let coins = json!([rick_conf(), morty_conf(), eth_dev_conf(), eth_jst_testnet_conf(),]);
=======
    let coins = json!([rick_conf(), morty_conf(), eth_testnet_conf(),]);
>>>>>>> 25b146e4

    let mm2_folder = new_mm2_temp_folder_path(None);
    let swaps_dir = mm2_folder.join(format!(
        "{}/SWAPS/STATS/MAKER",
        hex::encode(rmd160_from_passphrase(&bob_passphrase))
    ));
    std::fs::create_dir_all(&swaps_dir).unwrap();
    let swap_path = swaps_dir.join("5d02843e-d1b4-488d-aad0-114d82020453.json");
    let swap_json = r#"{"uuid":"5d02843e-d1b4-488d-aad0-114d82020453","events":[{"timestamp":1612780908136,"event":{"type":"Started","data":{"taker_coin":"MORTY-BEP20","maker_coin":"RICK-BEP20","taker":"ad6f89abc2e5beaa8a3ac28e22170659b3209fe2ddf439681b4b8f31508c36fa","secret":"0000000000000000000000000000000000000000000000000000000000000000","secret_hash":"026bebc2e19c243d0940dd583c9573bf10377afd","my_persistent_pub":"037310a8fb9fd8f198a1a21db830252ad681fccda580ed4101f3f6bfb98b34fab5","lock_duration":7800,"maker_amount":"1","taker_amount":"1","maker_payment_confirmations":1,"maker_payment_requires_nota":false,"taker_payment_confirmations":1,"taker_payment_requires_nota":false,"maker_payment_lock":1612796508,"uuid":"5d02843e-d1b4-488d-aad0-114d82020453","started_at":1612780908,"maker_coin_start_block":793472,"taker_coin_start_block":797356,"maker_payment_trade_fee":null,"taker_payment_spend_trade_fee":null}}},{"timestamp":1612780924142,"event":{"type":"Negotiated","data":{"taker_payment_locktime":1612788708,"taker_pubkey":"03ad6f89abc2e5beaa8a3ac28e22170659b3209fe2ddf439681b4b8f31508c36fa"}}},{"timestamp":1612780935156,"event":{"type":"TakerFeeValidated","data":{"tx_hex":"0400008085202f8901f425fbefe21f33ccb7b487df251191b27dfa7b639b04f60e5493c7ea41dbf149000000006b483045022100d5ec3e542175479bd4bd011e19b76a75e99f19cc49867e5bca9541950322c33a02207a4d1ffd674fb9760de79bb4929af44d66344b5e182de3c377186deebf6bf376012103ad6f89abc2e5beaa8a3ac28e22170659b3209fe2ddf439681b4b8f31508c36faffffffff02bcf60100000000001976a914ca1e04745e8ca0c60d8c5881531d51bec470743f88ac5ce6f305000000001976a914d55f0df6cb82630ad21a4e6049522a6f2b6c9d4588ac7c152160000000000000000000000000000000","tx_hash":"75323ab7acd64bd35242611fabaec560d9acf2e1f9ca28d3a4aba47a79fb49c4"}}},{"timestamp":1612780935174,"event":{"type":"MakerPaymentSent","data":{"tx_hex":"0400008085202f89028bef955e42107c562e4e02421f25c455723a701573f86c17b4d82e35a7d8f9f7020000006b483045022100b12fc9d95acca76bf5fd8d5c6acc288b454032ba4561b1c2b1f5f33b2cf2926d022017e561bc2cd93308848674b47b2e8ebd8f074ea78e32454d5fea6f08c0b1f1e40121037310a8fb9fd8f198a1a21db830252ad681fccda580ed4101f3f6bfb98b34fab5ffffffff5dfd0b24c0f7c3cf235868cf9a26ec49574764d135796fc4e7d20e95d55a8653000000006a47304402207c752d14601d1c99892f9d6c88c8ff2f93211640a65b2ee69172a16b908b21e402206f0b66684158445888271a849ab46258ad722496ee64fde055a6f44e36ed2ccc0121037310a8fb9fd8f198a1a21db830252ad681fccda580ed4101f3f6bfb98b34fab5ffffffff0300e1f5050000000017a9141b85c1a277f44f7d77d52b78e2ba70a0becc2ff9870000000000000000166a14026bebc2e19c243d0940dd583c9573bf10377afda7d26301000000001976a91486f747b28c60ad1130bdd3f84f48eeaf1801ca9888ac87152160000000000000000000000000000000","tx_hash":"27dafe553246553d54f909fbbded80e6d490fdb95ca7b6807d73eca45f0d7a22"}}},{"timestamp":1612780982221,"event":{"type":"TakerPaymentReceived","data":{"tx_hex":"0400008085202f8902c449fb797aa4aba4d328caf9e1f2acd960c5aeab1f614252d34bd6acb73a3275010000006a47304402200438c96bf457bacf906e94c98f91783129cb1c3a8f3d9355e1c39a9857fb2c6b02201d3c71b3f243f7a3c91bb9a15e80bb26e47bed04e798106a8af8dac61082ec41012103ad6f89abc2e5beaa8a3ac28e22170659b3209fe2ddf439681b4b8f31508c36fafffffffff425fbefe21f33ccb7b487df251191b27dfa7b639b04f60e5493c7ea41dbf149010000006b483045022100efa00c742159b0b05433678aa95f0c8900adaddf5011bfaf56d6a7679aed428b022043f68efc3cb386dd10a65a2a3e8a904541c8f1ddbd7dddbcda2ccdd7938c5934012103ad6f89abc2e5beaa8a3ac28e22170659b3209fe2ddf439681b4b8f31508c36faffffffff0300e1f5050000000017a914bc8e8f2648f7bb4dbd612f2e71dd7b23c54880b7870000000000000000166a14026bebc2e19c243d0940dd583c9573bf10377afd74c3e90b000000001976a914d55f0df6cb82630ad21a4e6049522a6f2b6c9d4588acb5152160000000000000000000000000000000","tx_hash":"94c8a1244421465b618a36e7647a270c7b2ef20eff3cd1317761cc242c49cc99"}}},{"timestamp":1612780982222,"event":{"type":"TakerPaymentWaitConfirmStarted"}},{"timestamp":1612781042265,"event":{"type":"TakerPaymentValidatedAndConfirmed"}},{"timestamp":1612781042272,"event":{"type":"TakerPaymentSpent","data":{"tx_hex":"0400008085202f890199cc492c24cc617731d13cff0ef22e7b0c277a64e7368a615b46214424a1c89400000000d84830450221008f38d29e7990bd694f2c4fd4c235fe00997da4e5133208d7c38e75e806d9be1702201ff1d598ceafc099dc4af7d4b91db535196f642cf31b5b5e386b28574a378b9b0120e8512e2afb02d3a90590d30095286e2293f51f9d4411ad87ef398ee8f566de43004c6b6304e4332160b1752103ad6f89abc2e5beaa8a3ac28e22170659b3209fe2ddf439681b4b8f31508c36faac6782012088a914026bebc2e19c243d0940dd583c9573bf10377afd8821037310a8fb9fd8f198a1a21db830252ad681fccda580ed4101f3f6bfb98b34fab5ac68ffffffff0118ddf505000000001976a91486f747b28c60ad1130bdd3f84f48eeaf1801ca9888ace2072160000000000000000000000000000000","tx_hash":"d21173cca32b83ffe5d4cc327f7eff09496f52876614dbbfe7963284818ba9a1"}}},{"timestamp":1612781042273,"event":{"type":"TakerPaymentSpendConfirmStarted"}},{"timestamp":1612781207356,"event":{"type":"TakerPaymentSpendConfirmed"}},{"timestamp":1612781207357,"event":{"type":"Finished"}}],"maker_amount":"1","maker_coin":"RICK-BEP20","taker_amount":"1","taker_coin":"MORTY-BEP20","gui":"dexstats","mm_version":"19701cc87","success_events":["Started","Negotiated","TakerFeeValidated","MakerPaymentSent","TakerPaymentReceived","TakerPaymentWaitConfirmStarted","TakerPaymentValidatedAndConfirmed","TakerPaymentSpent","TakerPaymentSpendConfirmStarted","TakerPaymentSpendConfirmed","Finished"],"error_events":["StartFailed","NegotiateFailed","TakerFeeValidateFailed","MakerPaymentTransactionFailed","MakerPaymentDataSendFailed","MakerPaymentWaitConfirmFailed","TakerPaymentValidateFailed","TakerPaymentWaitConfirmFailed","TakerPaymentSpendFailed","TakerPaymentSpendConfirmFailed","MakerPaymentWaitRefundStarted","MakerPaymentRefunded","MakerPaymentRefundFailed"]}"#;
    std::fs::write(swap_path, swap_json.as_bytes()).unwrap();

    // if there is an issue with migration the start will fail
    MarketMakerIt::start(
        json! ({
            "gui": "nogui",
            "netid": 8999,
            "dht": "on",  // Enable DHT without delay.
            "myipaddr": env::var ("BOB_TRADE_IP") .ok(),
            "rpcip": env::var ("BOB_TRADE_IP") .ok(),
            "canbind": env::var ("BOB_TRADE_PORT") .ok().map (|s| s.parse::<i64>().unwrap()),
            "passphrase": bob_passphrase,
            "coins": coins,
            "rpc_password": "password",
            "i_am_seed": true,
            "dbdir": mm2_folder.display().to_string(),
        }),
        "password".into(),
        None,
    )
    .unwrap();
}

#[test]
#[cfg(not(target_arch = "wasm32"))]
fn test_get_current_mtp() {
    // KMD coin config used for this test
    let coins = json!([
        {"coin":"KMD","txversion":4,"overwintered":1,"txfee":10000,"protocol":{"type":"UTXO"}},
    ]);
    let passphrase = "cMhHM3PMpMrChygR4bLF7QsTdenhWpFrrmf2UezBG3eeFsz41rtL";

    let conf = Mm2TestConf::seednode(passphrase, &coins);
    let mm = MarketMakerIt::start(conf.conf, conf.rpc_password, None).unwrap();
    let (_dump_log, _dump_dashboard) = mm.mm_dump();

    let electrum = block_on(enable_electrum(&mm, "KMD", false, &[
        "electrum1.cipig.net:10001",
        "electrum2.cipig.net:10001",
        "electrum3.cipig.net:10001",
    ]));
    log!("{:?}", electrum);

    let rc = block_on(mm.rpc(&json!({
        "userpass": mm.userpass,
        "mmrpc": "2.0",
        "method": "get_current_mtp",
        "params": {
            "coin": "KMD",
        },
    })))
    .unwrap();

    // Test if request is successful before proceeding.
    assert!(rc.0.is_success());
    let mtp_result: Json = json::from_str(&rc.1).unwrap();
    // Test if mtp returns a u32 Number.
    assert!(mtp_result["result"]["mtp"].is_number());
}

#[test]
#[cfg(not(target_arch = "wasm32"))]
fn test_get_public_key() {
    let coins = json!([
        {"coin":"RICK","asset":"RICK","rpcport":8923,"txversion":4,"protocol":{"type":"UTXO"}},
    ]);

    let mm = MarketMakerIt::start(
        json!({
            "gui": "nogui",
            "netid": 9998,
            "passphrase": "bob passphrase",
            "rpc_password": "password",
            "coins": coins,
            "i_am_seed": true,
        }),
        "password".into(),
        None,
    )
    .unwrap();
    let (_dump_log, _dump_dashboard) = mm.mm_dump();
    log!("Log path: {}", mm.log_path.display());
    fn get_public_key_bot_rpc(mm: &MarketMakerIt) -> (StatusCode, String, HeaderMap) {
        block_on(mm.rpc(&json!({
                 "userpass": "password",
                 "mmrpc": "2.0",
                 "method": "get_public_key",
                 "params": {},
                 "id": 0})))
        .unwrap()
    }
    let resp = get_public_key_bot_rpc(&mm);

    // Must be 200
    assert_eq!(resp.0, 200);
    let v: RpcV2Response<GetPublicKeyResult> = serde_json::from_str(&resp.1).unwrap();
    assert_eq!(
        v.result.public_key,
        "022cd3021a2197361fb70b862c412bc8e44cff6951fa1de45ceabfdd9b4c520420"
    )
}

#[test]
#[cfg(not(target_arch = "wasm32"))]
fn test_get_public_key_hash() {
    let coins = json!([
        {"coin":"RICK","asset":"RICK","rpcport":8923,"txversion":4,"protocol":{"type":"UTXO"}},
    ]);

    let mm = MarketMakerIt::start(
        json!({
            "gui": "nogui",
            "netid": 9998,
            "passphrase": "bob passphrase",
            "rpc_password": "password",
            "coins": coins,
            "i_am_seed": true,
        }),
        "password".into(),
        None,
    )
    .unwrap();
    let (_dump_log, _dump_dashboard) = mm.mm_dump();
    log!("Log path: {}", mm.log_path.display());
    let resp = block_on(mm.rpc(&json!({
                 "userpass": "password",
                 "mmrpc": "2.0",
                 "method": "get_public_key_hash",
                 "params": {},
                 "id": 0})))
    .unwrap();

    // Must be 200
    assert_eq!(resp.0, StatusCode::OK);
    let v: RpcV2Response<GetPublicKeyHashResult> = serde_json::from_str(&resp.1).unwrap();
    // Public key hash must be "b506088aa2a3b4bb1da3a29bf00ce1a550ea1df9"
    assert_eq!(v.result.public_key_hash, "b506088aa2a3b4bb1da3a29bf00ce1a550ea1df9")
}

#[test]
#[cfg(not(target_arch = "wasm32"))]
fn test_get_orderbook_with_same_orderbook_ticker() {
    let coins = json!([
        {"coin":"RICK","asset":"RICK","rpcport":8923,"txversion":4,"protocol":{"type":"UTXO"}},
        {"coin":"RICK-Utxo","asset":"RICK","orderbook_ticker":"RICK","rpcport":8923,"txversion":4,"protocol":{"type":"UTXO"}},
        // just a random contract address
        {"coin":"RICK-ERC20","orderbook_ticker":"RICK","decimals": 18,"protocol":{"type":"ERC20","protocol_data":{"platform":"ETH","contract_address":"0x7Fc66500c84A76Ad7e9c93437bFc5Ac33E2DDaE9"}}},
    ]);

    let mm = MarketMakerIt::start(
        json!({
            "gui": "nogui",
            "netid": 9998,
            "passphrase": "bob passphrase",
            "rpc_password": "password",
            "coins": coins,
            "i_am_seed": true,
        }),
        "password".into(),
        None,
    )
    .unwrap();
    let (_dump_log, _dump_dashboard) = mm.mm_dump();
    log!("Log path: {}", mm.log_path.display());

    let rc = block_on(mm.rpc(&json! ({
        "userpass": mm.userpass,
        "method": "orderbook",
        "base": "RICK",
        "rel": "RICK-Utxo",
    })))
    .unwrap();
    assert!(
        rc.0.is_server_error(),
        "orderbook succeed but should have failed {}",
        rc.1
    );

    let rc = block_on(mm.rpc(&json! ({
        "userpass": mm.userpass,
        "method": "orderbook",
        "base": "RICK",
        "rel": "RICK-ERC20",
    })))
    .unwrap();
    assert!(rc.0.is_success(), "!orderbook {}", rc.1);
}

#[test]
#[cfg(not(target_arch = "wasm32"))]
fn test_conf_settings_in_orderbook() {
    let coins = json!([
        {"coin":"RICK","asset":"RICK","rpcport":8923,"txversion":4,"overwintered":1,"required_confirmations":10,"requires_notarization":true,"protocol":{"type":"UTXO"}},
        {"coin":"MORTY","asset":"MORTY","rpcport":11608,"txversion":4,"overwintered":1,"required_confirmations":5,"requires_notarization":false,"protocol":{"type":"UTXO"}},
    ]);

    let mm_bob = MarketMakerIt::start(
        json!({
            "gui": "nogui",
            "netid": 9998,
            "passphrase": "bob passphrase",
            "rpc_password": "password",
            "coins": coins,
            "i_am_seed": true,
        }),
        "password".into(),
        None,
    )
    .unwrap();
    let (_dump_log, _dump_dashboard) = mm_bob.mm_dump();
    log!("Log path: {}", mm_bob.log_path.display());

    log!(
        "enable_coins (bob): {:?}",
        block_on(enable_coins_rick_morty_electrum(&mm_bob))
    );

    log!("Issue set_price request for RICK/MORTY on Bob side");
    let rc = block_on(mm_bob.rpc(&json! ({
        "userpass": mm_bob.userpass,
        "method": "setprice",
        "base": "RICK",
        "rel": "MORTY",
        "price": 0.9,
        "volume": "0.9",
    })))
    .unwrap();
    assert!(rc.0.is_success(), "!setprice: {}", rc.1);

    log!("Issue set_price request for MORTY/RICK on Bob side");
    let rc = block_on(mm_bob.rpc(&json! ({
        "userpass": mm_bob.userpass,
        "method": "setprice",
        "base": "MORTY",
        "rel": "RICK",
        "price": 0.9,
        "volume": "0.9",
    })))
    .unwrap();
    assert!(rc.0.is_success(), "!setprice: {}", rc.1);

    let mm_alice = MarketMakerIt::start(
        json!({
            "gui": "nogui",
            "netid": 9998,
            "passphrase": "alice passphrase",
            "rpc_password": "password",
            "coins": coins,
            "seednodes": [mm_bob.ip.to_string()],
        }),
        "password".into(),
        None,
    )
    .unwrap();
    let (_dump_log, _dump_dashboard) = mm_alice.mm_dump();
    log!("Log path: {}", mm_alice.log_path.display());

    log!(
        "enable_coins (alice): {:?}",
        block_on(enable_coins_rick_morty_electrum(&mm_alice))
    );

    log!("Get RICK/MORTY orderbook on Alice side");
    let rc = block_on(mm_alice.rpc(&json! ({
        "userpass": mm_alice.userpass,
        "method": "orderbook",
        "base": "RICK",
        "rel": "MORTY",
    })))
    .unwrap();
    assert!(rc.0.is_success(), "!orderbook: {}", rc.1);

    let alice_orderbook: OrderbookResponse = json::from_str(&rc.1).unwrap();
    log!("Alice orderbook {:?}", alice_orderbook);

    assert_eq!(
        alice_orderbook.asks.len(),
        1,
        "Alice RICK/MORTY orderbook must have exactly 1 ask"
    );
    assert_eq!(
        alice_orderbook.asks[0].entry.conf_settings.as_ref().unwrap().base_confs,
        10
    );
    assert!(alice_orderbook.asks[0].entry.conf_settings.as_ref().unwrap().base_nota);
    assert_eq!(
        alice_orderbook.asks[0].entry.conf_settings.as_ref().unwrap().rel_confs,
        5
    );
    assert!(!alice_orderbook.asks[0].entry.conf_settings.as_ref().unwrap().rel_nota);

    assert_eq!(
        alice_orderbook.bids.len(),
        1,
        "Alice RICK/MORTY orderbook must have exactly 1 bid"
    );
    assert_eq!(
        alice_orderbook.bids[0].entry.conf_settings.as_ref().unwrap().base_confs,
        10
    );
    assert!(alice_orderbook.bids[0].entry.conf_settings.as_ref().unwrap().base_nota);
    assert_eq!(
        alice_orderbook.bids[0].entry.conf_settings.as_ref().unwrap().rel_confs,
        5
    );
    assert!(!alice_orderbook.bids[0].entry.conf_settings.as_ref().unwrap().rel_nota);

    block_on(mm_bob.stop()).unwrap();
    block_on(mm_alice.stop()).unwrap();
}

#[test]
#[cfg(not(target_arch = "wasm32"))]
fn alice_can_see_confs_in_orderbook_after_sync() {
    let bob_coins = json!([
        {"coin":"RICK","asset":"RICK","rpcport":8923,"txversion":4,"overwintered":1,"required_confirmations":10,"requires_notarization":true,"protocol":{"type":"UTXO"}},
        {"coin":"MORTY","asset":"MORTY","rpcport":11608,"txversion":4,"overwintered":1,"required_confirmations":5,"requires_notarization":false,"protocol":{"type":"UTXO"}},
    ]);

    let mm_bob = MarketMakerIt::start(
        json!({
            "gui": "nogui",
            "netid": 9998,
            "passphrase": "bob passphrase",
            "rpc_password": "password",
            "coins": bob_coins,
            "i_am_seed": true,
        }),
        "password".into(),
        None,
    )
    .unwrap();
    // let (_dump_log, _dump_dashboard) = mm_bob.mm_dump();
    log!("Bob log path: {}", mm_bob.log_path.display());

    log!(
        "enable_coins (bob): {:?}",
        block_on(enable_coins_rick_morty_electrum(&mm_bob))
    );

    log!("Issue sell request on Bob side");
    let rc = block_on(mm_bob.rpc(&json! ({
        "userpass": mm_bob.userpass,
        "method": "setprice",
        "base": "RICK",
        "rel": "MORTY",
        "price": 0.9,
        "volume": "0.9",
    })))
    .unwrap();
    assert!(rc.0.is_success(), "!setprice: {}", rc.1);

    let rc = block_on(mm_bob.rpc(&json! ({
        "userpass": mm_bob.userpass,
        "mmrpc": "2.0",
        "method": "get_public_key",
        "params": {},
    })))
    .unwrap();
    assert!(rc.0.is_success(), "!get_public_key: {}", rc.1);
    let get_public_key_res: RpcV2Response<GetPublicKeyResult> = serde_json::from_str(&rc.1).unwrap();
    let bob_pubkey = get_public_key_res.result.public_key;

    // Alice coins don't have required_confirmations and requires_notarization set
    let alice_coins = json!([
        {"coin":"RICK","asset":"RICK","rpcport":8923,"txversion":4,"overwintered":1,"protocol":{"type":"UTXO"}},
        {"coin":"MORTY","asset":"MORTY","rpcport":11608,"txversion":4,"overwintered":1,"protocol":{"type":"UTXO"}},
    ]);

    let mut mm_alice = MarketMakerIt::start(
        json!({
            "gui": "nogui",
            "netid": 9998,
            "passphrase": "alice passphrase",
            "rpc_password": "password",
            "coins": alice_coins,
            "seednodes": [mm_bob.ip.to_string()],
        }),
        "password".into(),
        None,
    )
    .unwrap();
    let (_dump_log, _dump_dashboard) = mm_alice.mm_dump();
    log!("Alice log path: {}", mm_alice.log_path.display());

    log!(
        "enable_coins (alice): {:?}",
        block_on(enable_coins_rick_morty_electrum(&mm_alice))
    );

    // setting the price will trigger Alice's subscription to the orderbook topic
    // but won't request the actual orderbook
    let rc = block_on(mm_alice.rpc(&json! ({
        "userpass": mm_alice.userpass,
        "method": "setprice",
        "base": "RICK",
        "rel": "MORTY",
        "price": "1",
        "volume": "0.1",
        "cancel_previous": false,
    })))
    .unwrap();
    assert!(rc.0.is_success(), "!setprice: {}", rc.1);

    block_on(
        mm_alice.wait_for_log((MIN_ORDER_KEEP_ALIVE_INTERVAL * 2) as f64, |log| {
            log.contains(&format!("Inserting order OrderbookItem {{ pubkey: \"{}\"", bob_pubkey))
        }),
    )
    .unwrap();

    log!("Get RICK/MORTY orderbook on Alice side");
    let rc = block_on(mm_alice.rpc(&json! ({
        "userpass": mm_alice.userpass,
        "method": "orderbook",
        "base": "RICK",
        "rel": "MORTY",
    })))
    .unwrap();
    assert!(rc.0.is_success(), "!orderbook: {}", rc.1);

    let alice_orderbook: OrderbookResponse = json::from_str(&rc.1).unwrap();
    log!("Alice orderbook {:?}", alice_orderbook);
    assert_eq!(
        alice_orderbook.asks.len(),
        2,
        "Alice RICK/MORTY orderbook must have exactly 2 ask"
    );
    let bob_order_in_orderbook = alice_orderbook
        .asks
        .iter()
        .find(|entry| entry.entry.pubkey == bob_pubkey)
        .unwrap();
    assert_eq!(
        bob_order_in_orderbook.entry.conf_settings.as_ref().unwrap().base_confs,
        10
    );
    assert!(bob_order_in_orderbook.entry.conf_settings.as_ref().unwrap().base_nota);
    assert_eq!(
        bob_order_in_orderbook.entry.conf_settings.as_ref().unwrap().rel_confs,
        5
    );
    assert!(!bob_order_in_orderbook.entry.conf_settings.as_ref().unwrap().rel_nota);

    block_on(mm_bob.stop()).unwrap();
    block_on(mm_alice.stop()).unwrap();
}

#[test]
#[cfg(not(target_arch = "wasm32"))]
fn test_sign_verify_message_utxo() {
    let seed = "spice describe gravity federal blast come thank unfair canal monkey style afraid";

    let coins = json!([
        {
            "coin":"RICK",
            "asset":"RICK",
            "rpcport":8923,
            "sign_message_prefix": "Komodo Signed Message:\n",
            "txversion":4,
            "overwintered":1,
            "protocol":{"type":"UTXO"}
        },
        {"coin":"MORTY","asset":"MORTY","rpcport":11608,"txversion":4,"overwintered":1,"protocol":{"type":"UTXO"}}
    ]);

    // start bob and immediately place the order
    let mm_bob = MarketMakerIt::start(
        json! ({
            "gui": "nogui",
            "netid": 9998,
            "myipaddr": env::var ("BOB_TRADE_IP") .ok(),
            "rpcip": env::var ("BOB_TRADE_IP") .ok(),
            "canbind": env::var ("BOB_TRADE_PORT") .ok().map (|s| s.parse::<i64>().unwrap()),
            "passphrase": seed.to_string(),
            "coins": coins,
            "rpc_password": "pass",
            "i_am_seed": true,
        }),
        "pass".into(),
        None,
    )
    .unwrap();
    let (_bob_dump_log, _bob_dump_dashboard) = mm_bob.mm_dump();
    log!("Bob log path: {}", mm_bob.log_path.display());
    // Enable coins on Bob side. Print the replies in case we need the "address".
    log!(
        "enable_coins (bob): {:?}",
        block_on(enable_coins_rick_morty_electrum(&mm_bob))
    );

    let response = block_on(sign_message(&mm_bob, "RICK"));
    let response: RpcV2Response<SignatureResponse> = json::from_value(response).unwrap();
    let response = response.result;

    assert_eq!(
        response.signature,
        "HzetbqVj9gnUOznon9bvE61qRlmjH5R+rNgkxu8uyce3UBbOu+2aGh7r/GGSVFGZjRnaYC60hdwtdirTKLb7bE4="
    );

    let response = block_on(verify_message(
        &mm_bob,
        "RICK",
        "HzetbqVj9gnUOznon9bvE61qRlmjH5R+rNgkxu8uyce3UBbOu+2aGh7r/GGSVFGZjRnaYC60hdwtdirTKLb7bE4=",
        "R9o9xTocqr6CeEDGDH6mEYpwLoMz6jNjMW",
    ));
    let response: RpcV2Response<VerificationResponse> = json::from_value(response).unwrap();
    let response = response.result;

    assert!(response.is_valid);
}

#[test]
#[cfg(not(target_arch = "wasm32"))]
fn test_sign_verify_message_utxo_segwit() {
    let seed = "spice describe gravity federal blast come thank unfair canal monkey style afraid";

    let coins = json!([
        {
            "coin":"RICK",
            "asset":"RICK",
            "rpcport":8923,
            "sign_message_prefix": "Komodo Signed Message:\n",
            "txversion":4,
            "overwintered":1,
            "segwit": true,
            "address_format":{"format":"segwit"},
            "bech32_hrp": "rck",
            "protocol":{"type":"UTXO"}
        },
        {"coin":"MORTY","asset":"MORTY","rpcport":11608,"txversion":4,"overwintered":1,"protocol":{"type":"UTXO"}}
    ]);

    // start bob and immediately place the order
    let mm_bob = MarketMakerIt::start(
        json! ({
            "gui": "nogui",
            "netid": 9998,
            "myipaddr": env::var ("BOB_TRADE_IP") .ok(),
            "rpcip": env::var ("BOB_TRADE_IP") .ok(),
            "canbind": env::var ("BOB_TRADE_PORT") .ok().map (|s| s.parse::<i64>().unwrap()),
            "passphrase": seed.to_string(),
            "coins": coins,
            "rpc_password": "pass",
            "i_am_seed": true,
        }),
        "pass".into(),
        None,
    )
    .unwrap();
    let (_bob_dump_log, _bob_dump_dashboard) = mm_bob.mm_dump();
    log!("Bob log path: {}", mm_bob.log_path.display());
    // Enable coins on Bob side. Print the replies in case we need the "address".
    log!(
        "enable_coins (bob): {:?}",
        block_on(enable_coins_rick_morty_electrum(&mm_bob))
    );

    let response = block_on(sign_message(&mm_bob, "RICK"));
    let response: RpcV2Response<SignatureResponse> = json::from_value(response).unwrap();
    let response = response.result;

    assert_eq!(
        response.signature,
        "HzetbqVj9gnUOznon9bvE61qRlmjH5R+rNgkxu8uyce3UBbOu+2aGh7r/GGSVFGZjRnaYC60hdwtdirTKLb7bE4="
    );

    let response = block_on(verify_message(
        &mm_bob,
        "RICK",
        "HzetbqVj9gnUOznon9bvE61qRlmjH5R+rNgkxu8uyce3UBbOu+2aGh7r/GGSVFGZjRnaYC60hdwtdirTKLb7bE4=",
        "rck1qqk4t2dppvmu9jja0z7nan0h464n5gve8h7nhay",
    ));
    let response: RpcV2Response<VerificationResponse> = json::from_value(response).unwrap();
    let response = response.result;

    assert!(response.is_valid);

    let response = block_on(verify_message(
        &mm_bob,
        "RICK",
        "HzetbqVj9gnUOznon9bvE61qRlmjH5R+rNgkxu8uyce3UBbOu+2aGh7r/GGSVFGZjRnaYC60hdwtdirTKLb7bE4=",
        "R9o9xTocqr6CeEDGDH6mEYpwLoMz6jNjMW",
    ));
    let response: RpcV2Response<VerificationResponse> = json::from_value(response).unwrap();
    let response = response.result;

    assert!(response.is_valid);
}

#[test]
#[cfg(not(target_arch = "wasm32"))]
fn test_sign_verify_message_eth() {
    let seed = "spice describe gravity federal blast come thank unfair canal monkey style afraid";

    let coins = json!([
        {
            "coin": "ETH",
            "name": "ethereum",
            "fname": "Ethereum",
            "sign_message_prefix": "Ethereum Signed Message:\n",
            "rpcport": 80,
            "mm2": 1,
            "chain_id": 1,
            "required_confirmations": 3,
            "avg_blocktime": 0.25,
            "protocol": {"type": "ETH"}
        }
    ]);

    // start bob and immediately place the order
    let mm_bob = MarketMakerIt::start(
        json! ({
            "gui": "nogui",
            "netid": 9998,
            "myipaddr": env::var ("BOB_TRADE_IP") .ok(),
            "rpcip": env::var ("BOB_TRADE_IP") .ok(),
            "canbind": env::var ("BOB_TRADE_PORT") .ok().map (|s| s.parse::<i64>().unwrap()),
            "passphrase": seed.to_string(),
            "coins": coins,
            "rpc_password": "pass",
            "i_am_seed": true,
        }),
        "pass".into(),
        None,
    )
    .unwrap();
    let (_bob_dump_log, _bob_dump_dashboard) = mm_bob.mm_dump();
    log!("Bob log path: {}", mm_bob.log_path.display());

    // Enable coins on Bob side. Print the replies in case we need the "address".
    log!(
        "enable_coins (bob): {:?}",
        block_on(enable_native(&mm_bob, "ETH", ETH_DEV_NODES, None))
    );

    let response = block_on(sign_message(&mm_bob, "ETH"));
    let response: RpcV2Response<SignatureResponse> = json::from_value(response).unwrap();
    let response = response.result;

    assert_eq!(
        response.signature,
        "0xcdf11a9c4591fb7334daa4b21494a2590d3f7de41c7d2b333a5b61ca59da9b311b492374cc0ba4fbae53933260fa4b1c18f15d95b694629a7b0620eec77a938600"
    );

    let response = block_on(verify_message(&mm_bob, "ETH",
                                           "0xcdf11a9c4591fb7334daa4b21494a2590d3f7de41c7d2b333a5b61ca59da9b311b492374cc0ba4fbae53933260fa4b1c18f15d95b694629a7b0620eec77a938600",
                                           "0xbAB36286672fbdc7B250804bf6D14Be0dF69fa29"));
    let response: RpcV2Response<VerificationResponse> = json::from_value(response).unwrap();
    let response = response.result;

    assert!(response.is_valid);
}

#[test]
#[cfg(not(target_arch = "wasm32"))]
fn test_no_login() {
    let coins = json!([rick_conf(), morty_conf()]);
    let seednode_passphrase = get_passphrase(&".env.seed", "BOB_PASSPHRASE").unwrap();
    let seednode_conf = Mm2TestConf::seednode(&seednode_passphrase, &coins);
    let seednode = MarketMakerIt::start(seednode_conf.conf, seednode_conf.rpc_password, None).unwrap();
    let (_dump_log, _dump_dashboard) = seednode.mm_dump();
    log!("log path: {}", seednode.log_path.display());

    let no_login_conf = Mm2TestConf::no_login_node(&coins, &[&seednode.ip.to_string()]);
    let no_login_node = MarketMakerIt::start(no_login_conf.conf, no_login_conf.rpc_password, None).unwrap();
    let (_dump_log, _dump_dashboard) = no_login_node.mm_dump();
    log!("log path: {}", no_login_node.log_path.display());

    block_on(enable_electrum_json(&seednode, RICK, false, doc_electrums()));
    block_on(enable_electrum_json(&seednode, MORTY, false, marty_electrums()));

    let orders = [
        // (base, rel, price, volume, min_volume)
        ("RICK", "MORTY", "0.9", "0.9", None),
        ("RICK", "MORTY", "0.8", "0.9", None),
        ("RICK", "MORTY", "0.7", "0.9", Some("0.9")),
        ("MORTY", "RICK", "0.8", "0.9", None),
        ("MORTY", "RICK", "0.9", "0.9", None),
    ];

    for (base, rel, price, volume, min_volume) in orders.iter() {
        let rc = block_on(seednode.rpc(&json! ({
            "userpass": seednode.userpass,
            "method": "setprice",
            "base": base,
            "rel": rel,
            "price": price,
            "volume": volume,
            "min_volume": min_volume.unwrap_or("0.00777"),
            "cancel_previous": false,
        })))
        .unwrap();
        assert!(rc.0.is_success(), "!setprice: {}", rc.1);
    }

    let orderbook = block_on(no_login_node.rpc(&json! ({
        "userpass": no_login_node.userpass,
        "method": "orderbook",
        "base": "RICK",
        "rel": "MORTY",
    })))
    .unwrap();
    assert!(orderbook.0.is_success(), "!orderbook: {}", orderbook.1);
    let orderbook: OrderbookResponse = json::from_str(&orderbook.1).unwrap();
    assert_eq!(orderbook.asks.len(), 3);
    assert_eq!(orderbook.bids.len(), 2);

    let orderbook_v2 = block_on(no_login_node.rpc(&json! ({
        "userpass": no_login_node.userpass,
        "mmrpc": "2.0",
        "method": "orderbook",
        "params": {
            "base": "RICK",
            "rel": "MORTY",
        },
    })))
    .unwrap();
    assert!(orderbook_v2.0.is_success(), "!orderbook: {}", orderbook_v2.1);
    let orderbook_v2: RpcV2Response<OrderbookV2Response> = json::from_str(&orderbook_v2.1).unwrap();
    let orderbook_v2 = orderbook_v2.result;
    assert_eq!(orderbook_v2.asks.len(), 3);
    assert_eq!(orderbook_v2.bids.len(), 2);

    let best_orders = block_on(no_login_node.rpc(&json! ({
        "userpass": no_login_node.userpass,
        "method": "best_orders",
        "coin": "RICK",
        "action": "buy",
        "volume": "0.1",
    })))
    .unwrap();
    assert!(best_orders.0.is_success(), "!best_orders: {}", best_orders.1);
    let best_orders: BestOrdersResponse = json::from_str(&best_orders.1).unwrap();
    let best_morty_orders = best_orders.result.get("MORTY").unwrap();
    assert_eq!(1, best_morty_orders.len());
    let expected_price: BigDecimal = "0.8".parse().unwrap();
    assert_eq!(expected_price, best_morty_orders[0].price);

    let best_orders_v2 = block_on(no_login_node.rpc(&json! ({
        "userpass": no_login_node.userpass,
        "mmrpc": "2.0",
        "method": "best_orders",
        "params": {
            "coin": "RICK",
            "action": "buy",
            "request_by": {
                "type": "number",
                "value": 1
            }
        },
    })))
    .unwrap();
    assert!(best_orders_v2.0.is_success(), "!best_orders: {}", best_orders_v2.1);
    let best_orders_v2: RpcV2Response<BestOrdersV2Response> = json::from_str(&best_orders_v2.1).unwrap();
    let best_morty_orders = best_orders_v2.result.orders.get(MORTY).unwrap();
    assert_eq!(1, best_morty_orders.len());
    let expected_price: BigDecimal = "0.7".parse().unwrap();
    assert_eq!(expected_price, best_morty_orders[0].price.decimal);

    let orderbook_depth = block_on(no_login_node.rpc(&json! ({
        "userpass": no_login_node.userpass,
        "method": "orderbook_depth",
        "pairs":[["RICK","MORTY"]]
    })))
    .unwrap();
    assert!(
        orderbook_depth.0.is_success(),
        "!orderbook_depth: {}",
        orderbook_depth.1
    );
    let orderbook_depth: OrderbookDepthResponse = json::from_str(&orderbook_depth.1).unwrap();
    let orderbook_depth = orderbook_depth.result;
    assert_eq!(orderbook_depth[0].depth.asks, 3);
    assert_eq!(orderbook_depth[0].depth.bids, 2);

    let version = block_on(no_login_node.rpc(&json! ({
        "userpass": no_login_node.userpass,
        "method": "version",
    })))
    .unwrap();
    assert!(version.0.is_success(), "!version: {}", version.1);
}

#[test]
#[cfg(not(target_arch = "wasm32"))]
fn test_gui_storage_accounts_functionality() {
    let passphrase = "test_gui_storage passphrase";

    let conf = Mm2TestConf::seednode(passphrase, &json!([]));
    let mm = block_on(MarketMakerIt::start_async(conf.conf, conf.rpc_password, None)).unwrap();
    let (_bob_dump_log, _bob_dump_dashboard) = mm.mm_dump();
    log!("Log path: {}", mm.log_path.display());

    let resp = block_on(mm.rpc(&json!({
        "userpass": mm.userpass,
        "mmrpc": "2.0",
        "method": "gui_storage::enable_account",
        "params": {
            "policy": "new",
            "account_id": {
                "type": "iguana"
            },
            "name": "My Iguana wallet",
        },
    })))
    .unwrap();
    assert!(resp.0.is_success(), "!gui_storage::enable_account: {}", resp.1);

    let resp = block_on(mm.rpc(&json!({
        "userpass": mm.userpass,
        "mmrpc": "2.0",
        "method": "gui_storage::add_account",
        "params": {
            "account_id": {
                "type": "hw",
                "device_pubkey": "1549128bbfb33b997949b4105b6a6371c998e212"
            },
            "description": "Any description",
            "name": "My HW",
        },
    })))
    .unwrap();
    assert!(resp.0.is_success(), "!gui_storage::add_account: {}", resp.1);

    // Add `HD{1}` account that will be deleted later.
    let resp = block_on(mm.rpc(&json!({
        "userpass": mm.userpass,
        "mmrpc": "2.0",
        "method": "gui_storage::add_account",
        "params": {
            "account_id": {
                "type": "hd",
                "account_idx": 1,
            },
            "name": "An HD account"
        },
    })))
    .unwrap();
    assert!(resp.0.is_success(), "!gui_storage::add_account: {}", resp.1);

    let resp = block_on(mm.rpc(&json!({
        "userpass": mm.userpass,
        "mmrpc": "2.0",
        "method": "gui_storage::delete_account",
        "params": {
            "account_id": {
                "type": "hd",
                "account_idx": 1,
            }
        },
    })))
    .unwrap();
    assert!(resp.0.is_success(), "!gui_storage::delete_account: {}", resp.1);

    let resp = block_on(mm.rpc(&json!({
        "userpass": mm.userpass,
        "mmrpc": "2.0",
        "method": "gui_storage::set_account_balance",
        "params": {
            "account_id": {
                "type": "hw",
                "device_pubkey": "1549128bbfb33b997949b4105b6a6371c998e212"
            },
            "balance_usd": "123.567",
        },
    })))
    .unwrap();
    assert!(resp.0.is_success(), "!gui_storage::set_account_balance: {}", resp.1);

    let resp = block_on(mm.rpc(&json!({
        "userpass": mm.userpass,
        "mmrpc": "2.0",
        "method": "gui_storage::set_account_name",
        "params": {
            "account_id": {
                "type": "iguana"
            },
            "name": "New Iguana account name",
        },
    })))
    .unwrap();
    assert!(resp.0.is_success(), "!gui_storage::set_account_name: {}", resp.1);

    let resp = block_on(mm.rpc(&json!({
        "userpass": mm.userpass,
        "mmrpc": "2.0",
        "method": "gui_storage::set_account_description",
        "params": {
            "account_id": {
                "type": "iguana"
            },
            "description": "Another description",
        },
    })))
    .unwrap();
    assert!(resp.0.is_success(), "!gui_storage::set_account_description: {}", resp.1);

    let resp = block_on(mm.rpc(&json!({
        "userpass": mm.userpass,
        "mmrpc": "2.0",
        "method": "gui_storage::get_accounts"
    })))
    .unwrap();
    assert!(resp.0.is_success(), "!gui_storage::get_accounts: {}", resp.1);

    let actual: RpcV2Response<Vec<gui_storage::AccountWithEnabledFlag>> = json::from_str(&resp.1).unwrap();
    let expected = vec![
        gui_storage::AccountWithEnabledFlag {
            account_id: gui_storage::AccountId::Iguana,
            name: "New Iguana account name".to_string(),
            description: "Another description".to_string(),
            balance_usd: BigDecimal::from(0i32),
            enabled: true,
        },
        gui_storage::AccountWithEnabledFlag {
            account_id: gui_storage::AccountId::HW {
                device_pubkey: "1549128bbfb33b997949b4105b6a6371c998e212".to_string(),
            },
            name: "My HW".to_string(),
            description: "Any description".to_string(),
            balance_usd: BigDecimal::from(123567i32) / BigDecimal::from(1000i32),
            enabled: false,
        },
    ];
    assert_eq!(actual.result, expected);
}

#[test]
#[cfg(not(target_arch = "wasm32"))]
fn test_gui_storage_coins_functionality() {
    let passphrase = "test_gui_storage passphrase";

    let conf = Mm2TestConf::seednode(passphrase, &json!([]));
    let mm = block_on(MarketMakerIt::start_async(conf.conf, conf.rpc_password, None)).unwrap();
    let (_bob_dump_log, _bob_dump_dashboard) = mm.mm_dump();
    log!("Log path: {}", mm.log_path.display());

    let resp = block_on(mm.rpc(&json!({
        "userpass": mm.userpass,
        "mmrpc": "2.0",
        "method": "gui_storage::enable_account",
        "params": {
            "policy": "new",
            "account_id": {
                "type": "iguana"
            },
            "name": "My Iguana wallet",
        },
    })))
    .unwrap();
    assert!(resp.0.is_success(), "!gui_storage::enable_account: {}", resp.1);

    let resp = block_on(mm.rpc(&json!({
        "userpass": mm.userpass,
        "mmrpc": "2.0",
        "method": "gui_storage::add_account",
        "params": {
            "account_id": {
                "type": "hw",
                "device_pubkey": "1549128bbfb33b997949b4105b6a6371c998e212"
            },
            "description": "Any description",
            "name": "My HW",
        },
    })))
    .unwrap();
    assert!(resp.0.is_success(), "!gui_storage::add_account: {}", resp.1);

    let resp = block_on(mm.rpc(&json!({
        "userpass": mm.userpass,
        "mmrpc": "2.0",
        "method": "gui_storage::activate_coins",
        "params": {
            "account_id": {
                "type": "iguana"
            },
            "tickers": ["RICK", "MORTY", "KMD"],
        },
    })))
    .unwrap();
    assert!(resp.0.is_success(), "!gui_storage::activate_coins: {}", resp.1);

    let resp = block_on(mm.rpc(&json!({
        "userpass": mm.userpass,
        "mmrpc": "2.0",
        "method": "gui_storage::activate_coins",
        "params": {
            "account_id": {
                "type": "hw",
                "device_pubkey": "1549128bbfb33b997949b4105b6a6371c998e212"
            },
            "tickers": ["KMD", "MORTY", "BCH"],
        },
    })))
    .unwrap();
    assert!(resp.0.is_success(), "!gui_storage::activate_coins: {}", resp.1);

    let resp = block_on(mm.rpc(&json!({
        "userpass": mm.userpass,
        "mmrpc": "2.0",
        "method": "gui_storage::deactivate_coins",
        "params": {
            "account_id": {
                "type": "hw",
                "device_pubkey": "1549128bbfb33b997949b4105b6a6371c998e212"
            },
            "tickers": ["BTC", "MORTY"],
        },
    })))
    .unwrap();
    assert!(resp.0.is_success(), "!gui_storage::deactivate_coins: {}", resp.1);

    let resp = block_on(mm.rpc(&json!({
        "userpass": mm.userpass,
        "mmrpc": "2.0",
        "method": "gui_storage::get_enabled_account",
    })))
    .unwrap();
    assert!(resp.0.is_success(), "!gui_storage::get_enabled_account: {}", resp.1);
    let actual: RpcV2Response<gui_storage::AccountWithCoins> = json::from_str(&resp.1).unwrap();
    let expected = gui_storage::AccountWithCoins {
        account_id: gui_storage::AccountId::Iguana,
        name: "My Iguana wallet".to_string(),
        description: String::new(),
        balance_usd: BigDecimal::from(0i32),
        coins: vec!["RICK".to_string(), "MORTY".to_string(), "KMD".to_string()]
            .into_iter()
            .collect(),
    };
    assert_eq!(actual.result, expected);

    let resp = block_on(mm.rpc(&json!({
        "userpass": mm.userpass,
        "mmrpc": "2.0",
        "method": "gui_storage::get_account_coins",
        "params": {
            "account_id": {
                "type": "hw",
                "device_pubkey": "1549128bbfb33b997949b4105b6a6371c998e212"
            }
        }
    })))
    .unwrap();
    assert!(resp.0.is_success(), "!gui_storage::get_enabled_account: {}", resp.1);
    let actual: RpcV2Response<gui_storage::AccountCoins> = json::from_str(&resp.1).unwrap();
    let expected = gui_storage::AccountCoins {
        account_id: gui_storage::AccountId::HW {
            device_pubkey: "1549128bbfb33b997949b4105b6a6371c998e212".to_string(),
        },
        coins: vec!["KMD".to_string(), "BCH".to_string()].into_iter().collect(),
    };
    assert_eq!(actual.result, expected);
}

#[test]
#[cfg(not(target_arch = "wasm32"))]
fn test_enable_btc_with_sync_starting_header() {
    let coins = json!([btc_with_sync_starting_header()]);

    let mm_bob = MarketMakerIt::start(
        json! ({
            "gui": "nogui",
            "netid": 9998,
            "myipaddr": env::var ("BOB_TRADE_IP") .ok(),
            "rpcip": env::var ("BOB_TRADE_IP") .ok(),
            "passphrase": "bob passphrase",
            "coins": coins,
            "rpc_password": "pass",
        }),
        "pass".into(),
        None,
    )
    .unwrap();
    let (_dump_log, _dump_dashboard) = mm_bob.mm_dump();
    log!("log path: {}", mm_bob.log_path.display());

    let utxo_bob = block_on(enable_utxo_v2_electrum(&mm_bob, "BTC", btc_electrums(), None, 80, None));
    log!("enable UTXO bob {:?}", utxo_bob);

    block_on(mm_bob.stop()).unwrap();
}

// This test is ignored because block headers sync and validation can take some time
#[test]
#[ignore]
#[cfg(not(target_arch = "wasm32"))]
fn test_btc_block_header_sync() {
    let coins = json!([btc_with_spv_conf()]);

    let mm_bob = MarketMakerIt::start(
        json! ({
            "gui": "nogui",
            "netid": 9998,
            "myipaddr": env::var ("BOB_TRADE_IP") .ok(),
            "rpcip": env::var ("BOB_TRADE_IP") .ok(),
            "passphrase": "bob passphrase",
            "coins": coins,
            "rpc_password": "pass",
        }),
        "pass".into(),
        None,
    )
    .unwrap();
    let (_dump_log, _dump_dashboard) = mm_bob.mm_dump();
    log!("log path: {}", mm_bob.log_path.display());

    let utxo_bob = block_on(enable_utxo_v2_electrum(
        &mm_bob,
        "BTC",
        btc_electrums(),
        None,
        600,
        None,
    ));
    log!("enable UTXO bob {:?}", utxo_bob);

    block_on(mm_bob.stop()).unwrap();
}

// This test is ignored because block headers sync and validation can take some time
// Todo: this test is failing, need a small fix in calculating btc_testnet_next_block_bits, and to add each block header individually while validating it.
#[test]
#[ignore]
#[cfg(not(target_arch = "wasm32"))]
fn test_tbtc_block_header_sync() {
    let coins = json!([tbtc_with_spv_conf()]);

    let mm_bob = MarketMakerIt::start(
        json!({
            "gui": "nogui",
            "netid": 9998,
            "myipaddr": env::var ("BOB_TRADE_IP") .ok(),
            "rpcip": env::var ("BOB_TRADE_IP") .ok(),
            "passphrase": "bob passphrase",
            "coins": coins,
            "rpc_password": "pass",
        }),
        "pass".into(),
        None,
    )
    .unwrap();
    let (_dump_log, _dump_dashboard) = mm_bob.mm_dump();
    log!("log path: {}", mm_bob.log_path.display());

    let utxo_bob = block_on(enable_utxo_v2_electrum(
        &mm_bob,
        "tBTC-TEST",
        tbtc_electrums(),
        None,
        100000,
        None,
    ));
    log!("enable UTXO bob {:?}", utxo_bob);

    block_on(mm_bob.stop()).unwrap();
}

#[test]
#[cfg(not(target_arch = "wasm32"))]
fn test_enable_utxo_with_enable_hd() {
    const PASSPHRASE: &str = "tank abandon bind salon remove wisdom net size aspect direct source fossil";

    let coins = json!([rick_conf(), btc_segwit_conf(),]);

    let path_to_address = HDAccountAddressId::default();
    let conf_0 = Mm2TestConf::seednode_with_hd_account(PASSPHRASE, &coins);
    let mm_hd_0 = MarketMakerIt::start(conf_0.conf, conf_0.rpc_password, None).unwrap();
    let (_dump_log, _dump_dashboard) = mm_hd_0.mm_dump();
    log!("log path: {}", mm_hd_0.log_path.display());

    let rick = block_on(enable_utxo_v2_electrum(
        &mm_hd_0,
        "RICK",
        doc_electrums(),
        Some(path_to_address.clone()),
        60,
        None,
    ));
    let balance = match rick.wallet_balance {
        EnableCoinBalance::HD(hd) => hd,
        _ => panic!("Expected EnableCoinBalance::HD"),
    };
    let account = balance.accounts.get(0).expect("Expected account at index 0");
    assert_eq!(account.addresses[0].address, "RXNtAyDSsY3DS3VxTpJegzoHU9bUX54j56");
    assert_eq!(account.addresses[1].address, "RVyndZp3ZrhGKSwHryyM3Kcz9aq2EJrW1z");
    let new_account = block_on(create_new_account(&mm_hd_0, "RICK", Some(77), 60));
    assert_eq!(new_account.addresses[7].address, "RLNu8gszQ8ENUrY3VSyBS2714CNVwn1f7P");

    let btc_segwit = block_on(enable_utxo_v2_electrum(
        &mm_hd_0,
        "BTC-segwit",
        btc_electrums(),
        Some(path_to_address),
        60,
        None,
    ));
    let balance = match btc_segwit.wallet_balance {
        EnableCoinBalance::HD(hd) => hd,
        _ => panic!("Expected EnableCoinBalance::HD"),
    };
    let account = balance.accounts.get(0).expect("Expected account at index 0");
    // This is the enabled address, so it should be derived and added to the account
    assert_eq!(
        account.addresses[0].address,
        "bc1q6vyur5hjul2m0979aadd6u7ptuj9ac4gt0ha0c"
    );
    // The next account address have 0 balance so they are not returned from scanning, We will have to add them manually
    assert!(account.addresses.get(1).is_none());
    let get_new_address_1 = block_on(get_new_address(&mm_hd_0, "BTC-segwit", 0, Some(Bip44Chain::External)));
    assert_eq!(
        get_new_address_1.new_address.address,
        "bc1q6kxcwcrsm5z8pe940xxu294q7588mqvarttxcx"
    );
    block_on(create_new_account(&mm_hd_0, "BTC-segwit", Some(77), 60));
    // The account addresses have 0 balance so they are not returned from scanning, We will have to add them manually
    for _ in 0..8 {
        block_on(get_new_address(&mm_hd_0, "BTC-segwit", 77, Some(Bip44Chain::External)));
    }
    let account_balance: HDAccountBalanceResponse =
        block_on(account_balance(&mm_hd_0, "BTC-segwit", 77, Bip44Chain::External));
    assert_eq!(
        account_balance.addresses[7].address,
        "bc1q0dxnd7afj997a40j86a8a6dq3xs3dwm7rkzams"
    );
}

<<<<<<< HEAD
#[test]
#[cfg(not(target_arch = "wasm32"))]
fn test_enable_coins_with_enable_hd() {
    const PASSPHRASE: &str = "tank abandon bind salon remove wisdom net size aspect direct source fossil";

    let coins = json!([eth_dev_conf(), eth_jst_testnet_conf(), tqrc20_conf(),]);

    let path_to_address = HDAccountAddressId::default();
    let conf_0 = Mm2TestConf::seednode_with_hd_account(PASSPHRASE, &coins);
    let mm_hd_0 = MarketMakerIt::start(conf_0.conf, conf_0.rpc_password, None).unwrap();
    let (_dump_log, _dump_dashboard) = mm_hd_0.mm_dump();
    log!("log path: {}", mm_hd_0.log_path.display());

    let eth_with_tokens = block_on(enable_eth_with_tokens(
        &mm_hd_0,
        "ETH",
        &["JST"],
        ETH_DEV_NODES,
        Some(path_to_address),
    ));
    let eth_addresses = eth_with_tokens.eth_addresses_infos.keys().collect::<Vec<_>>();
    assert_eq!(eth_addresses[0], "0x1737F1FaB40c6Fd3dc729B51C0F97DB3297CCA93");
    let tokens_addresses = eth_with_tokens.erc20_addresses_infos.keys().collect::<Vec<_>>();
    assert_eq!(tokens_addresses[0], "0x1737F1FaB40c6Fd3dc729B51C0F97DB3297CCA93");

    let path_to_address = HDAccountAddressId {
        account_id: 0,
        chain: Bip44Chain::External,
        address_id: 1,
    };
    let conf_1 = Mm2TestConf::seednode_with_hd_account(PASSPHRASE, &coins);
    let mm_hd_1 = MarketMakerIt::start(conf_1.conf, conf_1.rpc_password, None).unwrap();
    let (_dump_log, _dump_dashboard) = mm_hd_1.mm_dump();
    log!("log path: {}", mm_hd_1.log_path.display());

    let eth_with_tokens = block_on(enable_eth_with_tokens(
        &mm_hd_1,
        "ETH",
        &["JST"],
        ETH_DEV_NODES,
        Some(path_to_address),
    ));
    let eth_addresses = eth_with_tokens.eth_addresses_infos.keys().collect::<Vec<_>>();
    assert_eq!(eth_addresses[0], "0xDe841899aB4A22E23dB21634e54920aDec402397");
    let tokens_addresses = eth_with_tokens.erc20_addresses_infos.keys().collect::<Vec<_>>();
    assert_eq!(tokens_addresses[0], "0xDe841899aB4A22E23dB21634e54920aDec402397");

    let path_to_address = HDAccountAddressId {
        account_id: 77,
        chain: Bip44Chain::External,
        address_id: 7,
    };
    let conf_1 = Mm2TestConf::seednode_with_hd_account(PASSPHRASE, &coins);
    let mm_hd_1 = MarketMakerIt::start(conf_1.conf, conf_1.rpc_password, None).unwrap();
    let (_dump_log, _dump_dashboard) = mm_hd_1.mm_dump();
    log!("log path: {}", mm_hd_1.log_path.display());

    let eth_with_tokens = block_on(enable_eth_with_tokens(
        &mm_hd_1,
        "ETH",
        &["JST"],
        ETH_DEV_NODES,
        Some(path_to_address),
    ));
    let eth_addresses = eth_with_tokens.eth_addresses_infos.keys().collect::<Vec<_>>();
    assert_eq!(eth_addresses[0], "0xa420a4DBd8C50e6240014Db4587d2ec8D0cE0e6B");
    let tokens_addresses = eth_with_tokens.erc20_addresses_infos.keys().collect::<Vec<_>>();
    assert_eq!(tokens_addresses[0], "0xa420a4DBd8C50e6240014Db4587d2ec8D0cE0e6B");
}

=======
>>>>>>> 25b146e4
// Todo: Ignored until enable_qtum_with_tokens is implemented, and also implemented for HD wallet using task manager.
#[test]
#[ignore]
#[cfg(not(target_arch = "wasm32"))]
fn test_enable_qrc20_with_enable_hd() {
    const PASSPHRASE: &str = "tank abandon bind salon remove wisdom net size aspect direct source fossil";

<<<<<<< HEAD
    let coins = json!([eth_dev_conf(), eth_jst_testnet_conf(), tqrc20_conf(),]);
=======
    let coins = json!([tqrc20_conf(),]);
>>>>>>> 25b146e4

    let path_to_address = HDAccountAddressId::default();
    let conf_0 = Mm2TestConf::seednode_with_hd_account(PASSPHRASE, &coins);
    let mm_hd_0 = MarketMakerIt::start(conf_0.conf, conf_0.rpc_password, None).unwrap();
    let (_dump_log, _dump_dashboard) = mm_hd_0.mm_dump();
    log!("log path: {}", mm_hd_0.log_path.display());

    let qrc20 = block_on(enable_qrc20(
        &mm_hd_0,
        "QRC20",
        QRC20_ELECTRUMS,
        "0xd362e096e873eb7907e205fadc6175c6fec7bc44",
        Some(path_to_address),
    ));
    assert_eq!(qrc20["address"].as_str(), Some("qRtCTiPHW9e6zH9NcRhjMVfq7sG37SvgrL"));

    let path_to_address = HDAccountAddressId {
        account_id: 0,
        chain: Bip44Chain::External,
        address_id: 1,
    };
    let conf_1 = Mm2TestConf::seednode_with_hd_account(PASSPHRASE, &coins);
    let mm_hd_1 = MarketMakerIt::start(conf_1.conf, conf_1.rpc_password, None).unwrap();
    let (_dump_log, _dump_dashboard) = mm_hd_1.mm_dump();
    log!("log path: {}", mm_hd_1.log_path.display());

    let qrc20 = block_on(enable_qrc20(
        &mm_hd_1,
        "QRC20",
        QRC20_ELECTRUMS,
        "0xd362e096e873eb7907e205fadc6175c6fec7bc44",
        Some(path_to_address),
    ));
    assert_eq!(qrc20["address"].as_str(), Some("qY8FNq2ZDUh52BjNvaroFoeHdr3AAhqsxW"));

    let path_to_address = HDAccountAddressId {
        account_id: 77,
        chain: Bip44Chain::External,
        address_id: 7,
    };
    let conf_1 = Mm2TestConf::seednode_with_hd_account(PASSPHRASE, &coins);
    let mm_hd_1 = MarketMakerIt::start(conf_1.conf, conf_1.rpc_password, None).unwrap();
    let (_dump_log, _dump_dashboard) = mm_hd_1.mm_dump();
    log!("log path: {}", mm_hd_1.log_path.display());

    let qrc20 = block_on(enable_qrc20(
        &mm_hd_1,
        "QRC20",
        QRC20_ELECTRUMS,
        "0xd362e096e873eb7907e205fadc6175c6fec7bc44",
        Some(path_to_address),
    ));
    assert_eq!(qrc20["address"].as_str(), Some("qREuDjyn7dzUPgnCkxPvALz9Szgy7diB5w"));
}

/// `shared_db_id` must be the same for Iguana and all HD accounts derived from the same passphrase.
#[test]
#[cfg(not(target_arch = "wasm32"))]
fn test_get_shared_db_id() {
    const PASSPHRASE: &str = "tank abandon bind salon remove wisdom net size aspect direct source fossil";
    const ANOTHER_PASSPHRASE: &str = "chair lyrics public brick beauty wine panther deer employ panther poet drip";

    let coins = json!([rick_conf()]);
    let confs = vec![
        Mm2TestConf::seednode(PASSPHRASE, &coins),
        Mm2TestConf::seednode_with_hd_account(PASSPHRASE, &coins),
        Mm2TestConf::seednode_with_hd_account(PASSPHRASE, &coins),
    ];

    let mut shared_db_id = None;
    for conf in confs {
        let mm = MarketMakerIt::start(conf.conf, conf.rpc_password, None).unwrap();
        let actual = block_on(get_shared_db_id(&mm)).shared_db_id;
        if let Some(expected) = shared_db_id {
            assert_eq!(
                actual, expected,
                "'shared_db_id' must be the same for Iguana and all HD accounts derived from the same passphrase"
            );
        }
        shared_db_id = Some(actual);
    }

    let another_conf = Mm2TestConf::seednode(ANOTHER_PASSPHRASE, &coins);
    let mm_another = MarketMakerIt::start(another_conf.conf, another_conf.rpc_password, None).unwrap();
    let actual = block_on(get_shared_db_id(&mm_another)).shared_db_id;
    assert_ne!(
        Some(actual),
        shared_db_id,
        "'shared_db_id' must be different for different passphrases"
    );
}

#[test]
<<<<<<< HEAD
fn test_eth_swap_contract_addr_negotiation_same_fallback() {
    let bob_passphrase = get_passphrase!(".env.seed", "BOB_PASSPHRASE").unwrap();
    let alice_passphrase = get_passphrase!(".env.client", "ALICE_PASSPHRASE").unwrap();

    let coins = json!([eth_dev_conf(), eth_jst_testnet_conf(),]);

    let bob_conf = Mm2TestConf::seednode(&bob_passphrase, &coins);
    let mut mm_bob = MarketMakerIt::start(bob_conf.conf, bob_conf.rpc_password, None).unwrap();

    let (_bob_dump_log, _bob_dump_dashboard) = mm_bob.mm_dump();
    log!("Bob log path: {}", mm_bob.log_path.display());

    let alice_conf = Mm2TestConf::light_node(&alice_passphrase, &coins, &[&mm_bob.ip.to_string()]);
    let mut mm_alice = MarketMakerIt::start(alice_conf.conf, alice_conf.rpc_password, None).unwrap();

    let (_alice_dump_log, _alice_dump_dashboard) = mm_alice.mm_dump();
    log!("Alice log path: {}", mm_alice.log_path.display());

    dbg!(block_on(enable_eth_coin(
        &mm_bob,
        "ETH",
        ETH_DEV_NODES,
        // using arbitrary address
        ETH_DEV_TOKEN_CONTRACT,
        Some(ETH_DEV_SWAP_CONTRACT),
        false
    )));

    dbg!(block_on(enable_eth_coin(
        &mm_bob,
        "JST",
        ETH_DEV_NODES,
        // using arbitrary address
        ETH_DEV_TOKEN_CONTRACT,
        Some(ETH_DEV_SWAP_CONTRACT),
        false
    )));

    dbg!(block_on(enable_eth_coin(
        &mm_alice,
        "ETH",
        ETH_DEV_NODES,
        // using arbitrary address
        ETH_MAINNET_SWAP_CONTRACT,
        Some(ETH_DEV_SWAP_CONTRACT),
        false
    )));

    dbg!(block_on(enable_eth_coin(
        &mm_alice,
        "JST",
        ETH_DEV_NODES,
        // using arbitrary address
        ETH_MAINNET_SWAP_CONTRACT,
        Some(ETH_DEV_SWAP_CONTRACT),
        false
    )));

    let uuids = block_on(start_swaps(
        &mut mm_bob,
        &mut mm_alice,
        &[("ETH", "JST")],
        1.,
        1.,
        0.0001,
    ));

    // give few seconds for swap statuses to be saved
    thread::sleep(Duration::from_secs(3));

    let wait_until = get_utc_timestamp() + 30;
    let expected_contract = Json::from(ETH_DEV_SWAP_CONTRACT.trim_start_matches("0x"));

    block_on(wait_for_swap_contract_negotiation(
        &mm_bob,
        &uuids[0],
        expected_contract.clone(),
        wait_until,
    ));
    block_on(wait_for_swap_contract_negotiation(
        &mm_alice,
        &uuids[0],
        expected_contract,
        wait_until,
    ));
}

#[test]
fn test_eth_swap_negotiation_fails_maker_no_fallback() {
    let bob_passphrase = get_passphrase!(".env.seed", "BOB_PASSPHRASE").unwrap();
    let alice_passphrase = get_passphrase!(".env.client", "ALICE_PASSPHRASE").unwrap();

    let coins = json!([eth_dev_conf(), eth_jst_testnet_conf(),]);

    let bob_conf = Mm2TestConf::seednode(&bob_passphrase, &coins);
    let mut mm_bob = MarketMakerIt::start(bob_conf.conf, bob_conf.rpc_password, None).unwrap();

    let (_bob_dump_log, _bob_dump_dashboard) = mm_bob.mm_dump();
    log!("Bob log path: {}", mm_bob.log_path.display());

    let alice_conf = Mm2TestConf::light_node(&alice_passphrase, &coins, &[&mm_bob.ip.to_string()]);
    let mut mm_alice = MarketMakerIt::start(alice_conf.conf, alice_conf.rpc_password, None).unwrap();

    let (_alice_dump_log, _alice_dump_dashboard) = mm_alice.mm_dump();
    log!("Alice log path: {}", mm_alice.log_path.display());

    dbg!(block_on(enable_eth_coin(
        &mm_bob,
        "ETH",
        ETH_DEV_NODES,
        // using arbitrary address
        ETH_DEV_TOKEN_CONTRACT,
        None,
        false
    )));

    dbg!(block_on(enable_eth_coin(
        &mm_bob,
        "JST",
        ETH_DEV_NODES,
        // using arbitrary address
        ETH_DEV_TOKEN_CONTRACT,
        None,
        false
    )));

    dbg!(block_on(enable_eth_coin(
        &mm_alice,
        "ETH",
        ETH_DEV_NODES,
        // using arbitrary address
        ETH_MAINNET_SWAP_CONTRACT,
        Some(ETH_DEV_SWAP_CONTRACT),
        false
    )));

    dbg!(block_on(enable_eth_coin(
        &mm_alice,
        "JST",
        ETH_DEV_NODES,
        // using arbitrary address
        ETH_MAINNET_SWAP_CONTRACT,
        Some(ETH_DEV_SWAP_CONTRACT),
        false
    )));

    let uuids = block_on(start_swaps(
        &mut mm_bob,
        &mut mm_alice,
        &[("ETH", "JST")],
        1.,
        1.,
        0.00001,
    ));

    // give few seconds for swap statuses to be saved
    thread::sleep(Duration::from_secs(3));

    let wait_until = get_utc_timestamp() + 30;
    block_on(wait_for_swap_negotiation_failure(&mm_bob, &uuids[0], wait_until));
    block_on(wait_for_swap_negotiation_failure(&mm_alice, &uuids[0], wait_until));
}

#[test]
=======
>>>>>>> 25b146e4
#[cfg(not(target_arch = "wasm32"))]
fn test_sign_raw_transaction_rick() {
    use mm2_test_helpers::for_tests::test_sign_raw_transaction_rpc_helper;

    let bob_seed = "UvCjJf4dKSs2vFGVtCnUTAhR5FTZGdg43DDRa9s7s5DV1sSDX14g";
    let coins = json!([rick_conf(), morty_conf()]);
    let conf = Mm2TestConf::seednode(bob_seed, &coins);

    // start bob
    let mm_bob = MarketMakerIt::start(conf.conf, conf.rpc_password, None).unwrap();

    let (_bob_dump_log, _bob_dump_dashboard) = mm_bob.mm_dump();
    log!("Bob log path: {}", mm_bob.log_path.display());
    // Enable coins on Bob side. Print the replies in case we need the "address".
    let coin_init_resp = block_on(enable_coins_rick_morty_electrum(&mm_bob));
    assert_eq!(
        coin_init_resp["RICK"].result, "success",
        "enable_coins failed with {}",
        coin_init_resp["RICK"].result
    );

    let response = block_on(test_sign_raw_transaction_rpc_helper(
        &mm_bob,
        StatusCode::OK,
        &json!({
            "coin": "RICK",
            "type": "UTXO",
            "tx": {
                "tx_hex": "0400008085202f89015794e93fbec895035c5321ad5b8b3f9212c25694d9cc67de2093114ab4bd69530000000000ffffffff01605af405000000001976a914b506088aa2a3b4bb1da3a29bf00ce1a550ea1df988ac00000000c1d31e000000000000000000000000",
                "prev_txns": [{
                    "tx_hash": "5794e93fbec895035c5321ad5b8b3f9212c25694d9cc67de2093114ab4bd6953", //"5369bdb44a119320de67ccd99456c212923f8b5bad21535c0395c8be3fe99457",
                    "index": 0,
                    "script_pub_key": "76a914b506088aa2a3b4bb1da3a29bf00ce1a550ea1df988ac",
                    "amount": 1.00000000,
                }]
            }
        }),
    ));
    assert_eq!(response["result"]["tx_hex"], Json::from("0400008085202f89015794e93fbec895035c5321ad5b8b3f9212c25694d9cc67de2093114ab4bd6953000000006a47304402204d5793070a4f35946a7be6df0ff5e6db4e8e50c37d515dc24e2a70481b0d58d102205c144d2a504d2e59ac939472d90f91927b013b8b799bfd5fab3b71fbbb0d3b970121022cd3021a2197361fb70b862c412bc8e44cff6951fa1de45ceabfdd9b4c520420ffffffff01605af405000000001976a914b506088aa2a3b4bb1da3a29bf00ce1a550ea1df988ac00000000c1d31e000000000000000000000000"));
}

#[test]
#[cfg(not(target_arch = "wasm32"))]
fn test_sign_raw_transaction_p2wpkh() {
    use mm2_test_helpers::for_tests::test_sign_raw_transaction_rpc_helper;

    let bob_seed = "cNPm5PHMLfc4WPvsbGCpNMfVcoueVNZwJeW4fEfW3QWf8QaAT2Hd";
    let coin = tbtc_segwit_conf();
    let conf = Mm2TestConf::seednode(bob_seed, &json!([coin]));

    // start bob
    let mm_bob = MarketMakerIt::start(conf.conf, conf.rpc_password, None).unwrap();
    // Enable coins on Bob side. Print the replies in case we need the "address".
    let coin_init_resp = block_on(enable_electrum(&mm_bob, "tBTC-Segwit", false, TBTC_ELECTRUMS));
    assert_eq!(
        coin_init_resp.result, "success",
        "enable_coins failed with {}",
        coin_init_resp.result
    );

    let response = block_on(test_sign_raw_transaction_rpc_helper(
        &mm_bob,
        StatusCode::OK,
        &json!({
            "coin": "tBTC-Segwit",
            "type": "UTXO",
            "tx": {
                "tx_hex": "02000000010d23d763f12d77a337cc16df2696ac3f48552dda373c9977fa1f5dd8d5025cb20100000000fdffffff01f40100000000000016001488accd2145b7232b958db5cdf09336ad619541e200000000",
                "prev_txns": [{
                    "tx_hash": "0d23d763f12d77a337cc16df2696ac3f48552dda373c9977fa1f5dd8d5025cb2",
                    "index": 1,
                    "script_pub_key": "001449e3b6b4684c4d4a914b29411af51843c59bfff0",
                    "amount": 0.00001000,
                }]
            }
        }),
    ));
    assert_eq!(response["result"]["tx_hex"], Json::from("020000000001010d23d763f12d77a337cc16df2696ac3f48552dda373c9977fa1f5dd8d5025cb20100000000fdffffff01f40100000000000016001488accd2145b7232b958db5cdf09336ad619541e2024730440220156d185b3fb21725c040b7ddcf84bf862b46f079bb66067eef1941023b8451e602204d877ac51b74932dea34c20874fa8112b3636eb506ac429548f7c05fe54e3faf0121039ad38f67dbc22cf5a6bd48b26920d9fac71681836faf80a9a678ddbaa0fe92f800000000"));

    // bad request: spend from two different addresses
    let response = block_on(test_sign_raw_transaction_rpc_helper(
        &mm_bob,
        StatusCode::BAD_REQUEST,
        &json!({
            "coin": "tBTC-Segwit",
            "type": "UTXO",
            "tx": {
                "tx_hex": "02000000020d23d763f12d77a337cc16df2696ac3f48552dda373c9977fa1f5dd8d5025cb20100000000fdffffff257c76e76a42c6833d137230ce94c0300178f3f84bd1ef2d1f8fa53d062fc9960000000000fdffffff01f40100000000000016001488accd2145b7232b958db5cdf09336ad619541e200000000",
                "prev_txns": [{
                    "tx_hash": "0d23d763f12d77a337cc16df2696ac3f48552dda373c9977fa1f5dd8d5025cb2",
                    "index": 1,
                    "script_pub_key": "001449e3b6b4684c4d4a914b29411af51843c59bfff0",
                    "amount": 0.00001000,
                }, {
                    "tx_hash": "96c92f063da58f1f2defd14bf8f3780130c094ce3072133d83c6426ae7767c25",
                    "index": 0,
                    "script_pub_key": "00146538caea0d5579f5b9f4e19ddbe2d6c663f3ea56",
                    "amount": 0.00002306,
                }]
            }
        }),
    ));
    assert_eq!(
        response["error"],
        Json::from("Invalid param: spends are from same address only")
    );
}

#[cfg(all(feature = "run-device-tests", not(target_arch = "wasm32")))]
mod trezor_tests {
    use coins::eth::{eth_coin_from_conf_and_request, EthCoin, ETH_GAS};
    use coins::for_tests::test_withdraw_init_loop;
    use coins::rpc_command::account_balance::{AccountBalanceParams, AccountBalanceRpcOps};
    use coins::rpc_command::get_new_address::{GetNewAddressParams, GetNewAddressRpcOps};
    use coins::rpc_command::init_create_account::for_tests::test_create_new_account_init_loop;
    use coins::utxo::{utxo_standard::UtxoStandardCoin, UtxoActivationParams};
    use coins::{lp_coinfind, CoinProtocol, MmCoinEnum, PrivKeyBuildPolicy};
    use coins_activation::platform_for_tests::init_platform_coin_with_tokens_loop;
    use coins_activation::{for_tests::init_standalone_coin_loop, InitStandaloneCoinReq};
    use common::executor::Timer;
    use common::serde::Deserialize;
    use common::{block_on, log, now_ms, wait_until_ms};
    use crypto::hw_rpc_task::HwRpcTaskAwaitingStatus;
    use crypto::CryptoCtx;
    use mm2_core::mm_ctx::MmArc;
    use mm2_main::mm2::init_hw::init_trezor_user_action;
    use mm2_main::mm2::init_hw::{init_trezor, init_trezor_status, InitHwRequest, InitHwResponse};
    use mm2_test_helpers::electrums::tbtc_electrums;
    use mm2_test_helpers::for_tests::{enable_utxo_v2_electrum, eth_sepolia_trezor_firmware_compat_conf,
                                      eth_testnet_conf_trezor, init_trezor_rpc, init_trezor_status_rpc,
                                      init_trezor_user_action_rpc, init_withdraw, jst_sepolia_trezor_conf,
                                      mm_ctx_with_custom_db_with_conf, tbtc_legacy_conf, tbtc_segwit_conf,
                                      withdraw_status, MarketMakerIt, Mm2TestConf, ETH_DEV_NODE,
                                      ETH_DEV_SWAP_CONTRACT, ETH_SEPOLIA_NODES};
    use mm2_test_helpers::structs::{InitTaskResult, RpcV2Response, TransactionDetails, WithdrawStatus};
    use rpc_task::{rpc_common::RpcTaskStatusRequest, RpcTaskStatus};
    use serde_json::{self as json, json, Value as Json};
    use std::io::{stdin, stdout, BufRead, Write};

    #[derive(Debug, Deserialize)]
    #[serde(deny_unknown_fields, tag = "status", content = "details")]
    pub enum InitTrezorStatus {
        Ok(InitHwResponse),
        Error(Json),
        InProgress(Json),
        UserActionRequired(Json),
    }

    pub async fn mm_ctx_with_trezor(conf: Json) -> MmArc {
        let ctx = mm_ctx_with_custom_db_with_conf(Some(conf));

        CryptoCtx::init_with_iguana_passphrase(ctx.clone(), "123456").unwrap(); // for now we need passphrase seed for init
        let req: InitHwRequest = serde_json::from_value(json!({ "device_pubkey": null })).unwrap();
        let res = match init_trezor(ctx.clone(), req).await {
            Ok(res) => res,
            _ => {
                panic!("cannot start init trezor task");
            },
        };

        let task_id = res.task_id;
        loop {
            let status_req = RpcTaskStatusRequest {
                task_id,
                forget_if_finished: false,
            };
            match init_trezor_status(ctx.clone(), status_req).await {
                Ok(status_res) => {
                    log!("trezor init status={:?}", serde_json::to_string(&status_res).unwrap());
                    match status_res {
                        RpcTaskStatus::Ok(_) => {
                            log!("device initialized");
                            break;
                        },
                        RpcTaskStatus::Error(_) => {
                            log!("device in error state");
                            break;
                        },
                        RpcTaskStatus::InProgress(_) => log!("trezor init in progress"),
                        RpcTaskStatus::UserActionRequired(device_req) => {
                            log!("device is waiting for user action");
                            match device_req {
                                HwRpcTaskAwaitingStatus::EnterTrezorPin => {
                                    print!("Enter pin:");
                                    let _ = stdout().flush();
                                    let pin = stdin().lock().lines().next().unwrap().unwrap(); // read pin from console
                                    let pin_req = serde_json::from_value(json!({
                                        "task_id": task_id,
                                        "user_action": {
                                            "action_type": "TrezorPin",
                                            "pin": pin
                                        }
                                    }))
                                    .unwrap();
                                    let _ = init_trezor_user_action(ctx.clone(), pin_req).await;
                                },
                                _ => {
                                    panic!("Trezor passphrase is not supported in tests");
                                },
                            }
                        },
                    }
                },
                _ => {
                    panic!("cannot get trezor status");
                },
            };
            Timer::sleep(5.).await
        }
        ctx
    }

    /// We cannot put this code in coins/eth_tests.rs as trezor init needs some structs in mm2_main
    #[test]
    pub fn eth_my_balance() {
        let req = json!({
            "method": "enable",
            "coin": "ETH",
            "urls": ETH_SEPOLIA_NODES,
            "swap_contract_address": ETH_DEV_SWAP_CONTRACT,
            "priv_key_policy": "Trezor",
        });

        let mut eth_conf = eth_sepolia_trezor_firmware_compat_conf();
        eth_conf["mm2"] = 2.into();
        let mm_conf = json!({ "coins": [eth_conf] });

        let ctx = block_on(mm_ctx_with_trezor(mm_conf));
        let priv_key_policy = PrivKeyBuildPolicy::Trezor;
        // this activate method does not create a default hd wallet account what is needed for trezor
        // maybe make a new account as a separate call?
        // for that we need get_activation_result() to be called (which calls enable_balance and then create_new_account)
        let eth_coin = block_on(eth_coin_from_conf_and_request(
            &ctx,
            "ETH",
            &eth_conf,
            &req,
            CoinProtocol::ETH,
            priv_key_policy,
        ))
        .unwrap();

        let account_balance = block_on(eth_coin.account_balance_rpc(AccountBalanceParams {
            account_index: 0,
            chain: crypto::Bip44Chain::External,
            limit: Default::default(),
            paging_options: Default::default(),
        }))
        .unwrap();
        println!("account_balance={:?}", account_balance);
    }

    /// Tool to run withdraw directly with trezor device or emulator (no rpc version, added for easier debugging)
    /// run cargo test with '--features run-device-tests' option
    /// to use trezor emulator also add '--features trezor-udp' option to cargo params
    #[test]
    fn test_withdraw_from_trezor_segwit_no_rpc() {
        let ticker = "tBTC-Segwit";
        let mut coin_conf = tbtc_segwit_conf();
        coin_conf["trezor_coin"] = "Testnet".into();
        let mm_conf = json!({ "coins": [coin_conf] });

        let ctx = block_on(mm_ctx_with_trezor(mm_conf));
        let enable_req = json!({
            "method": "electrum",
            "coin": ticker,
            "servers": tbtc_electrums(),
            "priv_key_policy": "Trezor",
        });
        let activation_params = UtxoActivationParams::from_legacy_req(&enable_req).unwrap();
        let request: InitStandaloneCoinReq<UtxoActivationParams> = json::from_value(json!({
            "ticker": ticker,
            "activation_params": activation_params
        }))
        .unwrap();

        block_on(init_standalone_coin_loop::<UtxoStandardCoin>(ctx.clone(), request))
            .expect("coin activation must be successful");

        let tx_details = block_on(test_withdraw_init_loop(
            ctx,
            ticker,
            "tb1q3zkv6g29ku3jh9vdkhxlpyek44se2s0zrv7ctn",
            "0.00001",
            Some("m/84'/1'/0'/0/0"),
            None,
        ))
        .expect("withdraw must end successfully");
        log!("tx_hex={}", serde_json::to_string(&tx_details.tx_hex).unwrap());
    }

    /// Helper to init trezor and wait for completion
    pub async fn init_trezor_loop_rpc(mm: &MarketMakerIt, coin: &str, timeout: u64) -> InitHwResponse {
        let init = init_trezor_rpc(mm, coin).await;
        let init: RpcV2Response<InitTaskResult> = json::from_value(init).unwrap();
        let timeout = wait_until_ms(timeout * 1000);

        loop {
            if now_ms() > timeout {
                panic!("{} init_trezor_rpc timed out", coin);
            }

            let ret = init_trezor_status_rpc(mm, init.result.task_id).await;
            log!("init_trezor_status_rpc: {:?}", ret);
            let ret: RpcV2Response<InitTrezorStatus> = json::from_value(ret).unwrap();
            match ret.result {
                InitTrezorStatus::Ok(result) => break result,
                InitTrezorStatus::Error(e) => panic!("{} trezor initialization error {:?}", coin, e),
                InitTrezorStatus::UserActionRequired(device_req) => {
                    log!("device is waiting for user action");
                    let device_req = json::from_value(device_req).unwrap();
                    match device_req {
                        HwRpcTaskAwaitingStatus::EnterTrezorPin => {
                            print!("Enter pin:");
                            let _ = stdout().flush();
                            let pin = stdin().lock().lines().next().unwrap().unwrap(); // read pin from console
                            let pin_action = json!({
                                "action_type": "TrezorPin",
                                "pin": pin
                            });
                            let _ = init_trezor_user_action_rpc(mm, init.result.task_id, pin_action).await;
                        },
                        _ => {
                            panic!("Trezor passphrase is not supported in tests");
                        },
                    }
                },
                _ => Timer::sleep(1.).await,
            }
        }
    }

    /// Helper to run init withdraw and wait for completion
    async fn init_withdraw_loop_rpc(
        mm: &MarketMakerIt,
        coin: &str,
        to: &str,
        amount: &str,
        from: Option<Json>,
    ) -> TransactionDetails {
        let init = init_withdraw(mm, coin, to, amount, from).await;
        let init: RpcV2Response<InitTaskResult> = json::from_value(init).unwrap();
        let timeout = wait_until_ms(150000);

        loop {
            if now_ms() > timeout {
                panic!("{} init_withdraw timed out", coin);
            }

            let status = withdraw_status(mm, init.result.task_id).await;
            log!("Withdraw status {}", json::to_string(&status).unwrap());
            let status: RpcV2Response<WithdrawStatus> = json::from_value(status).unwrap();
            match status.result {
                WithdrawStatus::Ok(result) => break result,
                WithdrawStatus::Error(e) => panic!("{} withdraw error {:?}", coin, e),
                _ => Timer::sleep(1.).await,
            }
        }
    }

    /// Tool to run withdraw rpc from trezor device or emulator segwit account
    /// run cargo test with '--features run-device-tests' option
    /// to use trezor emulator also add '--features trezor-udp' option to cargo params
    #[test]
    fn test_withdraw_from_trezor_segwit_rpc() {
        let default_passphrase = "123"; // TODO: remove when we allow hardware wallet init w/o seed
        let ticker = "tBTC-Segwit";
        let mut coin_conf = tbtc_segwit_conf();
        coin_conf["trezor_coin"] = "Testnet".into();

        // start bob
        let conf = Mm2TestConf::seednode(default_passphrase, &json!([coin_conf]));
        let mm_bob = block_on(MarketMakerIt::start_async(conf.conf, conf.rpc_password, None)).unwrap();

        let (_bob_dump_log, _bob_dump_dashboard) = mm_bob.mm_dump();
        log!("Bob log path: {}", mm_bob.log_path.display());

        block_on(init_trezor_loop_rpc(&mm_bob, ticker, 60));

        let utxo_bob = block_on(enable_utxo_v2_electrum(
            &mm_bob,
            ticker,
            tbtc_electrums(),
            None,
            80,
            Some("Trezor"),
        ));
        log!("enable UTXO bob {:?}", utxo_bob);

        let tx_details = block_on(init_withdraw_loop_rpc(
            &mm_bob,
            ticker,
            "tb1q3zkv6g29ku3jh9vdkhxlpyek44se2s0zrv7ctn",
            "0.00001",
            Some(json!({"derivation_path": "m/84'/1'/0'/0/0"})),
        ));
        log!("tx_hex={}", serde_json::to_string(&tx_details.tx_hex).unwrap());
        block_on(mm_bob.stop()).unwrap();
    }

    /// Tool to run withdraw rpc from trezor device or emulator p2pkh account
    /// run cargo test with '--features run-device-tests' option
    /// to use trezor emulator also add '--features trezor-udp' option to cargo params
    #[test]
    fn test_withdraw_from_trezor_p2pkh_rpc() {
        let default_passphrase = "123"; // TODO: remove when we allow hardware wallet init w/o seed
        let ticker = "tBTC";
        let mut coin_conf = tbtc_legacy_conf();
        coin_conf["trezor_coin"] = "Testnet".into();
        coin_conf["derivation_path"] = "m/44'/1'".into();

        // start bob
        let conf = Mm2TestConf::seednode(default_passphrase, &json!([coin_conf]));
        let mm_bob = block_on(MarketMakerIt::start_async(conf.conf, conf.rpc_password, None)).unwrap();

        let (_bob_dump_log, _bob_dump_dashboard) = mm_bob.mm_dump();
        log!("Bob log path: {}", mm_bob.log_path.display());

        block_on(init_trezor_loop_rpc(&mm_bob, ticker, 60));

        let utxo_bob = block_on(enable_utxo_v2_electrum(
            &mm_bob,
            ticker,
            tbtc_electrums(),
            None,
            80,
            Some("Trezor"),
        ));
        log!("enable UTXO bob {:?}", utxo_bob);

        let tx_details = block_on(init_withdraw_loop_rpc(
            &mm_bob,
            ticker,
            "miuSj7rXDxbaHsqf1GmoKkygTBnoi3iwzj",
            "0.00001",
            Some(json!({"derivation_path": "m/44'/1'/0'/0/0"})),
        ));
        log!("tx_hex={}", serde_json::to_string(&tx_details.tx_hex).unwrap());
        block_on(mm_bob.stop()).unwrap();
    }

    /// Test to run eth withdraw directly with trezor device or emulator (for checking or debugging)
    /// run cargo test with '--features run-device-tests' option
    /// to use trezor emulator also add '--features trezor-udp' option to cargo params
    #[test]
    fn test_eth_withdraw_from_trezor_no_rpc() {
        use coins::WithdrawFee;
        use std::convert::TryInto;

        let ticker_coin = "tETH";
        let ticker_token = "tJST";
        let eth_conf = eth_sepolia_trezor_firmware_compat_conf();
        let jst_conf = jst_sepolia_trezor_conf();
        let mm_conf = json!({ "coins": [eth_conf, jst_conf] });
        let ctx = block_on(mm_ctx_with_trezor(mm_conf));
        block_on(init_platform_coin_with_tokens_loop::<EthCoin>(
            ctx.clone(),
            serde_json::from_value(json!({
                "ticker": ticker_coin,
                "rpc_mode": "Default",
                "nodes": [
                    {"url": "https://rpc2.sepolia.org"},
                    {"url": "https://rpc.sepolia.org/"}
                ],
                "swap_contract_address": ETH_DEV_SWAP_CONTRACT,
                "erc20_tokens_requests": [{"ticker": ticker_token}],
                "priv_key_policy": "Trezor"
            }))
            .unwrap(),
        ))
        .unwrap();

        let coin = block_on(lp_coinfind(&ctx, ticker_coin)).unwrap();
        let eth_coin = if let Some(MmCoinEnum::EthCoin(eth_coin)) = coin {
            eth_coin
        } else {
            panic!("eth coin not enabled");
        };

        // try get eth balance
        let _account_balance = block_on(eth_coin.account_balance_rpc(AccountBalanceParams {
            account_index: 0,
            chain: crypto::Bip44Chain::External,
            limit: 1,
            paging_options: Default::default(),
        }))
        .expect("account_balance result okay");

        // try to create eth withdrawal tx
        let tx_details = block_on(test_withdraw_init_loop(
            ctx.clone(),
            ticker_coin,
            "0xc06eFafa6527fc4b3C8F69Afb173964A3780a104",
            "0.00001",
            None, // try withdraw from default account
            Some(WithdrawFee::EthGas {
                gas: ETH_GAS,
                gas_price: 0.1_f32.try_into().unwrap(),
            }),
        ))
        .expect("withdraw must end successfully");
        log!("tx_hex={}", serde_json::to_string(&tx_details.tx_hex).unwrap());

        // create a non-default address expected as "m/44'/1'/0'/0/1" (must be topped up already)
        let new_addr_params: GetNewAddressParams = serde_json::from_value(json!({
            "account_id": 0,
            "chain": "External"
        }))
        .unwrap();

        // TODO: ideally should be in loop to handle pin
        let new_addr_resp =
            block_on(eth_coin.get_new_address_rpc_without_conf(new_addr_params)).expect("new account created");
        println!("create new_addr_resp={:?}", new_addr_resp);

        // try to create JST ERC20 token withdrawal tx from a non-default account (should have some tokens on it)
        let tx_details = block_on(test_withdraw_init_loop(
            ctx,
            ticker_token,
            "0xbAB36286672fbdc7B250804bf6D14Be0dF69fa29",
            "0.000000000000000001",  // 1 wei
            Some("m/44'/1'/0'/0/1"), // Note: Trezor uses 1' type for all testnets
            Some(WithdrawFee::EthGas {
                gas: ETH_GAS,
                gas_price: 0.1_f32.try_into().unwrap(),
            }),
        ))
        .expect("withdraw must end successfully");
        log!("tx_hex={}", serde_json::to_string(&tx_details.tx_hex).unwrap());

        // if you need to send the tx:
        /* let send_tx_res = block_on(send_raw_transaction(ctx, json!({
            "coin": ticker_token,
            "tx_hex": tx_details.tx_hex,
        })));
        assert!(send_tx_res.is_ok(), "!{} send: {:?}", ticker_token, send_tx_res);
        if send_tx_res.is_ok() {
            println!("tx_hash={}", tx_details.tx_hash);
        } */
    }

    /// Test to create a new eth account with trezor
    /// run cargo test with '--features run-device-tests' option
    /// to use trezor emulator also add '--features trezor-udp' option to cargo params
    #[test]
    fn test_eth_create_new_account_trezor_no_rpc() {
        let ticker_coin = "ETH";
        let eth_conf = eth_testnet_conf_trezor();
        let mm_conf = json!({ "coins": [eth_conf] });
        let ctx = block_on(mm_ctx_with_trezor(mm_conf));
        block_on(init_platform_coin_with_tokens_loop::<EthCoin>(
            ctx.clone(),
            serde_json::from_value(json!({
                "ticker": ticker_coin,
                "rpc_mode": "Default",
                "nodes": [
                    {"url": ETH_DEV_NODE} // btw sepolia nodes do not support trace_filter used in create_new_account
                ],
                "swap_contract_address": ETH_DEV_SWAP_CONTRACT,
                "erc20_tokens_requests": [],
                "priv_key_policy": "Trezor"
            }))
            .unwrap(),
        ))
        .unwrap();

        let create_acc_res = block_on(test_create_new_account_init_loop(ctx, ticker_coin, Some(1)));
        println!("create_acc_res= {:?}", create_acc_res);
    }
}<|MERGE_RESOLUTION|>--- conflicted
+++ resolved
@@ -13,29 +13,16 @@
 #[cfg(all(not(target_arch = "wasm32"), not(feature = "zhtlc-native-tests")))]
 use mm2_test_helpers::for_tests::wait_check_stats_swap_status;
 use mm2_test_helpers::for_tests::{account_balance, btc_segwit_conf, btc_with_spv_conf, btc_with_sync_starting_header,
-<<<<<<< HEAD
-                                  check_recent_swaps, enable_eth_coin, enable_eth_with_tokens, enable_qrc20,
-                                  enable_utxo_v2_electrum, eth_dev_conf, eth_jst_testnet_conf, find_metrics_in_json,
-                                  from_env_file, get_new_address, get_shared_db_id, mm_spat, morty_conf, rick_conf,
-                                  sign_message, start_swaps, tbtc_segwit_conf, tbtc_with_spv_conf,
-                                  test_qrc20_history_impl, tqrc20_conf, verify_message,
-                                  wait_for_swap_contract_negotiation, wait_for_swap_negotiation_failure,
-                                  wait_for_swaps_finish_and_check_status, wait_till_history_has_records,
-                                  MarketMakerIt, Mm2InitPrivKeyPolicy, Mm2TestConf, Mm2TestConfForSwap, RaiiDump,
-                                  DOC_ELECTRUM_ADDRS, ETH_DEV_NODES, ETH_DEV_SWAP_CONTRACT, ETH_DEV_TOKEN_CONTRACT,
-                                  ETH_MAINNET_NODE, ETH_MAINNET_SWAP_CONTRACT, MARTY_ELECTRUM_ADDRS, MORTY,
-                                  QRC20_ELECTRUMS, RICK, RICK_ELECTRUM_ADDRS, TBTC_ELECTRUMS, T_BCH_ELECTRUMS};
-=======
-                                  check_recent_swaps, enable_qrc20, enable_utxo_v2_electrum, eth_testnet_conf,
-                                  find_metrics_in_json, from_env_file, get_new_address, get_shared_db_id, mm_spat,
-                                  morty_conf, rick_conf, sign_message, start_swaps, tbtc_segwit_conf,
-                                  tbtc_with_spv_conf, test_qrc20_history_impl, tqrc20_conf, verify_message,
-                                  wait_for_swaps_finish_and_check_status, wait_till_history_has_records,
-                                  MarketMakerIt, Mm2InitPrivKeyPolicy, Mm2TestConf, Mm2TestConfForSwap, RaiiDump,
-                                  DOC_ELECTRUM_ADDRS, ETH_DEV_NODES, ETH_DEV_SWAP_CONTRACT, ETH_MAINNET_NODE,
-                                  ETH_MAINNET_SWAP_CONTRACT, MARTY_ELECTRUM_ADDRS, MORTY, QRC20_ELECTRUMS, RICK,
-                                  RICK_ELECTRUM_ADDRS, TBTC_ELECTRUMS, T_BCH_ELECTRUMS};
->>>>>>> 25b146e4
+                                  check_recent_swaps, enable_eth_with_tokens, enable_qrc20, enable_utxo_v2_electrum,
+                                  eth_dev_conf, find_metrics_in_json, from_env_file, get_new_address,
+                                  get_shared_db_id, mm_spat, morty_conf, rick_conf, sign_message, start_swaps,
+                                  tbtc_segwit_conf, tbtc_with_spv_conf, test_qrc20_history_impl, tqrc20_conf,
+                                  verify_message, wait_for_swaps_finish_and_check_status,
+                                  wait_till_history_has_records, MarketMakerIt, Mm2InitPrivKeyPolicy, Mm2TestConf,
+                                  Mm2TestConfForSwap, RaiiDump, DOC_ELECTRUM_ADDRS, ETH_DEV_NODES,
+                                  ETH_DEV_SWAP_CONTRACT, ETH_MAINNET_NODE, ETH_MAINNET_SWAP_CONTRACT,
+                                  MARTY_ELECTRUM_ADDRS, MORTY, QRC20_ELECTRUMS, RICK, RICK_ELECTRUM_ADDRS,
+                                  TBTC_ELECTRUMS, T_BCH_ELECTRUMS};
 use mm2_test_helpers::get_passphrase;
 use mm2_test_helpers::structs::*;
 use serde_json::{self as json, json, Value as Json};
@@ -748,12 +735,7 @@
     let coins = json!([
         rick_conf(),
         morty_conf(),
-<<<<<<< HEAD
         eth_dev_conf(),
-        eth_jst_testnet_conf(),
-=======
-        eth_testnet_conf(),
->>>>>>> 25b146e4
         {"coin":"ZOMBIE","asset":"ZOMBIE","fname":"ZOMBIE (TESTCOIN)","txversion":4,"overwintered":1,"mm2":1,"protocol":{"type":"ZHTLC"},"required_confirmations":0},
     ]);
 
@@ -1017,11 +999,6 @@
         {"coin":"RICK","asset":"RICK","rpcport":8923,"txversion":4,"overwintered":1,"txfee":1000,"protocol":{"type":"UTXO"}},
         {"coin":"MORTY","asset":"MORTY","rpcport":8923,"txversion":4,"overwintered":1,"txfee":1000,"protocol":{"type":"UTXO"}},
         {"coin":"MORTY_SEGWIT","asset":"MORTY_SEGWIT","txversion":4,"overwintered":1,"segwit":true,"txfee":1000,"protocol":{"type":"UTXO"}},
-<<<<<<< HEAD
-        eth_dev_conf(),
-        eth_jst_testnet_conf(),
-=======
->>>>>>> 25b146e4
     ]);
 
     let mm_alice = MarketMakerIt::start(
@@ -1129,11 +1106,7 @@
     const TX_HISTORY: bool = false;
     const PASSPHRASE: &str = "tank abandon bind salon remove wisdom net size aspect direct source fossil";
 
-<<<<<<< HEAD
-    let coins = json!([rick_conf(), tbtc_segwit_conf(), eth_dev_conf()]);
-=======
     let coins = json!([rick_conf(), tbtc_segwit_conf()]);
->>>>>>> 25b146e4
 
     let conf = Mm2TestConf::seednode_with_hd_account(PASSPHRASE, &coins);
     let mm_hd = MarketMakerIt::start(conf.conf, conf.rpc_password, None).unwrap();
@@ -2167,11 +2140,7 @@
 #[cfg(not(target_arch = "wasm32"))]
 // https://github.com/KomodoPlatform/atomicDEX-API/issues/519#issuecomment-589149811
 fn test_show_priv_key() {
-<<<<<<< HEAD
-    let coins = json!([rick_conf(), morty_conf(), eth_dev_conf(), eth_jst_testnet_conf(),]);
-=======
-    let coins = json!([rick_conf(), morty_conf(), eth_testnet_conf()]);
->>>>>>> 25b146e4
+    let coins = json!([rick_conf(), morty_conf(), eth_dev_conf()]);
 
     let mm = MarketMakerIt::start(
         json! ({
@@ -2307,20 +2276,12 @@
 
 #[test]
 #[cfg(not(target_arch = "wasm32"))]
-<<<<<<< HEAD
-// https://github.com/KomodoPlatform/atomicDEX-API/issues/481
-fn setprice_buy_sell_too_low_volume() {
-    let bob_passphrase = get_passphrase(&".env.seed", "BOB_PASSPHRASE").unwrap();
-
-    let coins = json!([rick_conf(), morty_conf(), eth_dev_conf(), eth_jst_testnet_conf(),]);
-=======
 // https://github.com/KomodoPlatform/atomicDEX-API/issues/635
 fn set_price_with_cancel_previous_should_broadcast_cancelled_message() {
     let coins = json!([
         {"coin":"RICK","asset":"RICK","rpcport":8923,"txversion":4,"overwintered":1,"protocol":{"type":"UTXO"}},
         {"coin":"MORTY","asset":"MORTY","rpcport":11608,"txversion":4,"overwintered":1,"protocol":{"type":"UTXO"}}
     ]);
->>>>>>> 25b146e4
 
     // start bob and immediately place the order
     let mm_bob = MarketMakerIt::start(
@@ -2348,25 +2309,6 @@
         block_on(enable_coins_rick_morty_electrum(&mm_bob))
     );
 
-<<<<<<< HEAD
-    let (_dump_log, _dump_dashboard) = mm.mm_dump();
-    log!("Log path: {}", mm.log_path.display());
-
-    let enable = block_on(enable_coins_eth_electrum(&mm, ETH_DEV_NODES));
-    log!("{:?}", enable);
-
-    check_too_low_volume_order_creation_fails(&mm, "MORTY", "ETH");
-    check_too_low_volume_order_creation_fails(&mm, "ETH", "MORTY");
-    check_too_low_volume_order_creation_fails(&mm, "JST", "MORTY");
-}
-
-#[test]
-#[cfg(not(target_arch = "wasm32"))]
-fn test_fill_or_kill_taker_order_should_not_transform_to_maker() {
-    let bob_passphrase = get_passphrase(&".env.seed", "BOB_PASSPHRASE").unwrap();
-
-    let coins = json!([rick_conf(), morty_conf(), eth_dev_conf(), eth_jst_testnet_conf(),]);
-=======
     let set_price_json = json! ({
         "userpass": mm_bob.userpass,
         "method": "setprice",
@@ -2378,7 +2320,6 @@
     log!("Issue sell request on Bob side by setting base/rel price…");
     let rc = block_on(mm_bob.rpc(&set_price_json)).unwrap();
     assert!(rc.0.is_success(), "!setprice: {}", rc.1);
->>>>>>> 25b146e4
 
     let mm_alice = MarketMakerIt::start(
         json! ({
@@ -2464,15 +2405,8 @@
 
 #[test]
 #[cfg(not(target_arch = "wasm32"))]
-<<<<<<< HEAD
-fn test_gtc_taker_order_should_transform_to_maker() {
-    let bob_passphrase = get_passphrase(&".env.seed", "BOB_PASSPHRASE").unwrap();
-
-    let coins = json!([rick_conf(), morty_conf(), eth_dev_conf(), eth_jst_testnet_conf(),]);
-=======
 fn test_batch_requests() {
-    let coins = json!([rick_conf(), morty_conf(), eth_testnet_conf(),]);
->>>>>>> 25b146e4
+    let coins = json!([rick_conf(), morty_conf(), eth_dev_conf(),]);
 
     // start bob and immediately place the order
     let mm_bob = MarketMakerIt::start(
@@ -2495,305 +2429,6 @@
     let (_bob_dump_log, _bob_dump_dashboard) = mm_bob.mm_dump();
     log!("Bob log path: {}", mm_bob.log_path.display());
 
-<<<<<<< HEAD
-    log!("Issue bob ETH/JST sell request");
-    let rc = block_on(mm_bob.rpc(&json! ({
-        "userpass": mm_bob.userpass,
-        "method": "sell",
-        "base": "ETH",
-        "rel": "JST",
-        "price": 1,
-        "volume": 0.1,
-        "order_type": {
-            "type": "GoodTillCancelled"
-        },
-        "timeout": 2,
-    })))
-    .unwrap();
-    assert!(rc.0.is_success(), "!setprice: {}", rc.1);
-    let rc_json: Json = json::from_str(&rc.1).unwrap();
-    let uuid: Uuid = json::from_value(rc_json["result"]["uuid"].clone()).unwrap();
-
-    log!("Wait for 4 seconds for Bob order to be converted to maker");
-    thread::sleep(Duration::from_secs(4));
-
-    let rc = block_on(mm_bob.rpc(&json! ({
-        "userpass": mm_bob.userpass,
-        "method": "my_orders",
-    })))
-    .unwrap();
-    assert!(rc.0.is_success(), "!my_orders: {}", rc.1);
-    let my_orders: Json = json::from_str(&rc.1).unwrap();
-    let my_maker_orders: HashMap<String, Json> = json::from_value(my_orders["result"]["maker_orders"].clone()).unwrap();
-    let my_taker_orders: HashMap<String, Json> = json::from_value(my_orders["result"]["taker_orders"].clone()).unwrap();
-    assert_eq!(1, my_maker_orders.len(), "maker_orders must have exactly 1 order");
-    assert!(my_taker_orders.is_empty(), "taker_orders must be empty");
-    let order_path = mm_bob.folder.join(format!(
-        "DB/{}/ORDERS/MY/MAKER/{}.json",
-        hex::encode(rmd160_from_passphrase(&bob_passphrase)),
-        uuid
-    ));
-    log!("Order path {}", order_path.display());
-    assert!(order_path.exists());
-}
-
-#[test]
-#[cfg(not(target_arch = "wasm32"))]
-fn test_set_price_must_save_order_to_db() {
-    let bob_passphrase = get_passphrase(&".env.seed", "BOB_PASSPHRASE").unwrap();
-
-    let coins = json!([rick_conf(), morty_conf(), eth_dev_conf(), eth_jst_testnet_conf(),]);
-
-    let mm_bob = MarketMakerIt::start(
-        json! ({
-            "gui": "nogui",
-            "netid": 8999,
-            "dht": "on",  // Enable DHT without delay.
-            "myipaddr": env::var ("BOB_TRADE_IP") .ok(),
-            "rpcip": env::var ("BOB_TRADE_IP") .ok(),
-            "canbind": env::var ("BOB_TRADE_PORT") .ok().map (|s| s.parse::<i64>().unwrap()),
-            "passphrase": bob_passphrase,
-            "coins": coins,
-            "rpc_password": "password",
-            "i_am_seed": true,
-        }),
-        "password".into(),
-        None,
-    )
-    .unwrap();
-
-    let (_bob_dump_log, _bob_dump_dashboard) = mm_bob.mm_dump();
-    log!("Bob log path: {}", mm_bob.log_path.display());
-    log!("{:?}", block_on(enable_coins_eth_electrum(&mm_bob, ETH_DEV_NODES)));
-
-    log!("Issue bob ETH/JST sell request");
-    let rc = block_on(mm_bob.rpc(&json! ({
-        "userpass": mm_bob.userpass,
-        "method": "setprice",
-        "base": "ETH",
-        "rel": "JST",
-        "price": 1,
-        "volume": 0.1
-    })))
-    .unwrap();
-    assert!(rc.0.is_success(), "!setprice: {}", rc.1);
-    let rc_json: Json = json::from_str(&rc.1).unwrap();
-    let uuid: Uuid = json::from_value(rc_json["result"]["uuid"].clone()).unwrap();
-    let order_path = mm_bob.folder.join(format!(
-        "DB/{}/ORDERS/MY/MAKER/{}.json",
-        hex::encode(rmd160_from_passphrase(&bob_passphrase)),
-        uuid
-    ));
-    assert!(order_path.exists());
-}
-
-#[test]
-#[cfg(not(target_arch = "wasm32"))]
-fn test_set_price_response_format() {
-    let bob_passphrase = get_passphrase(&".env.seed", "BOB_PASSPHRASE").unwrap();
-
-    let coins = json!([rick_conf(), morty_conf(), eth_dev_conf(), eth_jst_testnet_conf(),]);
-
-    let mm_bob = MarketMakerIt::start(
-        json! ({
-            "gui": "nogui",
-            "netid": 8999,
-            "dht": "on",  // Enable DHT without delay.
-            "myipaddr": env::var ("BOB_TRADE_IP") .ok(),
-            "rpcip": env::var ("BOB_TRADE_IP") .ok(),
-            "canbind": env::var ("BOB_TRADE_PORT") .ok().map (|s| s.parse::<i64>().unwrap()),
-            "passphrase": bob_passphrase,
-            "coins": coins,
-            "rpc_password": "password",
-            "i_am_seed": true,
-        }),
-        "password".into(),
-        None,
-    )
-    .unwrap();
-
-    let (_bob_dump_log, _bob_dump_dashboard) = mm_bob.mm_dump();
-    log!("Bob log path: {}", mm_bob.log_path.display());
-    log!("{:?}", block_on(enable_coins_eth_electrum(&mm_bob, ETH_DEV_NODES)));
-
-    log!("Issue bob ETH/JST sell request");
-    let rc = block_on(mm_bob.rpc(&json! ({
-        "userpass": mm_bob.userpass,
-        "method": "setprice",
-        "base": "ETH",
-        "rel": "JST",
-        "price": 1,
-        "volume": 0.1
-    })))
-    .unwrap();
-    assert!(rc.0.is_success(), "!setprice: {}", rc.1);
-    let rc_json: Json = json::from_str(&rc.1).unwrap();
-    let _: BigDecimal = json::from_value(rc_json["result"]["max_base_vol"].clone()).unwrap();
-    let _: BigDecimal = json::from_value(rc_json["result"]["min_base_vol"].clone()).unwrap();
-    let _: BigDecimal = json::from_value(rc_json["result"]["price"].clone()).unwrap();
-
-    let _: BigRational = json::from_value(rc_json["result"]["max_base_vol_rat"].clone()).unwrap();
-    let _: BigRational = json::from_value(rc_json["result"]["min_base_vol_rat"].clone()).unwrap();
-    let _: BigRational = json::from_value(rc_json["result"]["price_rat"].clone()).unwrap();
-}
-
-#[test]
-#[cfg(not(target_arch = "wasm32"))]
-// https://github.com/KomodoPlatform/atomicDEX-API/issues/635
-fn set_price_with_cancel_previous_should_broadcast_cancelled_message() {
-    let coins = json!([
-        {"coin":"RICK","asset":"RICK","rpcport":8923,"txversion":4,"overwintered":1,"protocol":{"type":"UTXO"}},
-        {"coin":"MORTY","asset":"MORTY","rpcport":11608,"txversion":4,"overwintered":1,"protocol":{"type":"UTXO"}}
-    ]);
-
-    // start bob and immediately place the order
-    let mm_bob = MarketMakerIt::start(
-        json! ({
-            "gui": "nogui",
-            "netid": 9998,
-            "dht": "on",  // Enable DHT without delay.
-            "myipaddr": env::var ("BOB_TRADE_IP") .ok(),
-            "rpcip": env::var ("BOB_TRADE_IP") .ok(),
-            "canbind": env::var ("BOB_TRADE_PORT") .ok().map (|s| s.parse::<i64>().unwrap()),
-            "passphrase": "bob passphrase",
-            "coins": coins,
-            "i_am_seed": true,
-            "rpc_password": "pass",
-        }),
-        "pass".into(),
-        None,
-    )
-    .unwrap();
-    let (_bob_dump_log, _bob_dump_dashboard) = mm_bob.mm_dump();
-    log!("Bob log path: {}", mm_bob.log_path.display());
-    // Enable coins on Bob side. Print the replies in case we need the "address".
-    log!(
-        "enable_coins (bob): {:?}",
-        block_on(enable_coins_rick_morty_electrum(&mm_bob))
-    );
-
-    let set_price_json = json! ({
-        "userpass": mm_bob.userpass,
-        "method": "setprice",
-        "base": "RICK",
-        "rel": "MORTY",
-        "price": 0.9,
-        "volume": "0.9",
-    });
-    log!("Issue sell request on Bob side by setting base/rel price…");
-    let rc = block_on(mm_bob.rpc(&set_price_json)).unwrap();
-    assert!(rc.0.is_success(), "!setprice: {}", rc.1);
-
-    let mm_alice = MarketMakerIt::start(
-        json! ({
-            "gui": "nogui",
-            "netid": 9998,
-            "dht": "on",  // Enable DHT without delay.
-            "myipaddr": env::var ("ALICE_TRADE_IP") .ok(),
-            "rpcip": env::var ("ALICE_TRADE_IP") .ok(),
-            "passphrase": "alice passphrase",
-            "coins": coins,
-            "seednodes": [mm_bob.ip.to_string()],
-            "rpc_password": "pass",
-        }),
-        "pass".into(),
-        None,
-    )
-    .unwrap();
-
-    let (_alice_dump_log, _alice_dump_dashboard) = mm_alice.mm_dump();
-    log!("Alice log path: {}", mm_alice.log_path.display());
-
-    // Enable coins on Alice side. Print the replies in case we need the "address".
-    log!(
-        "enable_coins (alice): {:?}",
-        block_on(enable_coins_rick_morty_electrum(&mm_alice))
-    );
-
-    log!("Get RICK/MORTY orderbook on Alice side");
-    let rc = block_on(mm_alice.rpc(&json! ({
-        "userpass": mm_alice.userpass,
-        "method": "orderbook",
-        "base": "RICK",
-        "rel": "MORTY",
-    })))
-    .unwrap();
-    assert!(rc.0.is_success(), "!orderbook: {}", rc.1);
-
-    let alice_orderbook: Json = json::from_str(&rc.1).unwrap();
-    log!("Alice orderbook {:?}", alice_orderbook);
-    let asks = alice_orderbook["asks"].as_array().unwrap();
-    assert_eq!(asks.len(), 1, "Alice RICK/MORTY orderbook must have exactly 1 ask");
-
-    log!("Issue sell request again on Bob side by setting base/rel price…");
-    let rc = block_on(mm_bob.rpc(&set_price_json)).unwrap();
-    assert!(rc.0.is_success(), "!setprice: {}", rc.1);
-
-    let pause = 2;
-    log!("Waiting ({} seconds) for Bob to broadcast messages…", pause);
-    thread::sleep(Duration::from_secs(pause));
-
-    // Bob orderbook must show 1 order
-    log!("Get RICK/MORTY orderbook on Bob side");
-    let rc = block_on(mm_bob.rpc(&json! ({
-        "userpass": mm_bob.userpass,
-        "method": "orderbook",
-        "base": "RICK",
-        "rel": "MORTY",
-    })))
-    .unwrap();
-    assert!(rc.0.is_success(), "!orderbook: {}", rc.1);
-
-    let bob_orderbook: Json = json::from_str(&rc.1).unwrap();
-    log!("Bob orderbook {:?}", bob_orderbook);
-    let asks = bob_orderbook["asks"].as_array().unwrap();
-    assert_eq!(asks.len(), 1, "Bob RICK/MORTY orderbook must have exactly 1 ask");
-
-    // Alice orderbook must have 1 order
-    log!("Get RICK/MORTY orderbook on Alice side");
-    let rc = block_on(mm_alice.rpc(&json! ({
-        "userpass": mm_alice.userpass,
-        "method": "orderbook",
-        "base": "RICK",
-        "rel": "MORTY",
-    })))
-    .unwrap();
-    assert!(rc.0.is_success(), "!orderbook: {}", rc.1);
-
-    let alice_orderbook: Json = json::from_str(&rc.1).unwrap();
-    log!("Alice orderbook {:?}", alice_orderbook);
-    let asks = alice_orderbook["asks"].as_array().unwrap();
-    assert_eq!(asks.len(), 1, "Alice RICK/MORTY orderbook must have exactly 1 ask");
-}
-
-#[test]
-#[cfg(not(target_arch = "wasm32"))]
-fn test_batch_requests() {
-    let coins = json!([rick_conf(), morty_conf(), eth_dev_conf(), eth_jst_testnet_conf(),]);
-
-    // start bob and immediately place the order
-    let mm_bob = MarketMakerIt::start(
-        json! ({
-            "gui": "nogui",
-            "netid": 9998,
-            "dht": "on",  // Enable DHT without delay.
-            "myipaddr": env::var ("BOB_TRADE_IP") .ok(),
-            "rpcip": env::var ("BOB_TRADE_IP") .ok(),
-            "canbind": env::var ("BOB_TRADE_PORT") .ok().map (|s| s.parse::<i64>().unwrap()),
-            "passphrase": "bob passphrase",
-            "coins": coins,
-            "i_am_seed": true,
-            "rpc_password": "pass",
-        }),
-        "pass".into(),
-        None,
-    )
-    .unwrap();
-    let (_bob_dump_log, _bob_dump_dashboard) = mm_bob.mm_dump();
-    log!("Bob log path: {}", mm_bob.log_path.display());
-
-=======
->>>>>>> 25b146e4
     let batch_json = json!([
         {
             "userpass": mm_bob.userpass,
@@ -3676,11 +3311,7 @@
 #[test]
 #[cfg(not(target_arch = "wasm32"))]
 fn test_validateaddress() {
-<<<<<<< HEAD
-    let coins = json!([rick_conf(), morty_conf(), eth_dev_conf(), eth_jst_testnet_conf(),]);
-=======
-    let coins = json!([rick_conf(), morty_conf(), eth_testnet_conf()]);
->>>>>>> 25b146e4
+    let coins = json!([rick_conf(), morty_conf(), eth_dev_conf()]);
 
     let (bob_file_passphrase, _bob_file_userpass) = from_env_file(slurp(&".env.seed").unwrap());
     let bob_passphrase = var("BOB_PASSPHRASE")
@@ -4632,512 +4263,6 @@
 fn test_update_maker_order() {
     let bob_passphrase = get_passphrase(&".env.seed", "BOB_PASSPHRASE").unwrap();
 
-<<<<<<< HEAD
-    let coins = json!([rick_conf(), morty_conf(), eth_dev_conf(),
-    {"coin":"JST","name":"jst","protocol":{"type":"ERC20","protocol_data":{"platform":"ETH","contract_address":ETH_DEV_TOKEN_CONTRACT}},"required_confirmations":2},]);
-=======
-    let coins = json! ([
-        {"coin":"RICK","asset":"RICK","required_confirmations":0,"txversion":4,"overwintered":1,"protocol":{"type":"UTXO"}},
-        {"coin":"MORTY","asset":"MORTY","required_confirmations":0,"txversion":4,"overwintered":1,"protocol":{"type":"UTXO"}}
-    ]);
->>>>>>> 25b146e4
-
-    let mm_bob = MarketMakerIt::start(
-        json! ({
-            "gui": "nogui",
-            "netid": 8999,
-            "dht": "on",  // Enable DHT without delay.
-            "myipaddr": env::var ("BOB_TRADE_IP") .ok(),
-            "rpcip": env::var ("BOB_TRADE_IP") .ok(),
-            "canbind": env::var ("BOB_TRADE_PORT") .ok().map (|s| s.parse::<i64>().unwrap()),
-            "passphrase": bob_passphrase,
-            "coins": coins,
-            "rpc_password": "password",
-            "i_am_seed": true,
-        }),
-        "password".into(),
-        None,
-    )
-    .unwrap();
-
-    let (_bob_dump_log, _bob_dump_dashboard) = mm_bob.mm_dump();
-    log!("Bob log path: {}", mm_bob.log_path.display());
-    log!("{:?}", block_on(enable_coins_rick_morty_electrum(&mm_bob)));
-
-    log!("Issue bob sell request");
-    let setprice = block_on(mm_bob.rpc(&json! ({
-        "userpass": mm_bob.userpass,
-        "method": "setprice",
-        "base": "RICK",
-        "rel": "MORTY",
-        "price": 1,
-        "volume": 2,
-        "min_volume": 1,
-        "base_confs": 5,
-        "base_nota": true,
-        "rel_confs": 4,
-        "rel_nota": false,
-    })))
-    .unwrap();
-    assert!(setprice.0.is_success(), "!setprice: {}", setprice.1);
-    let setprice_json: Json = json::from_str(&setprice.1).unwrap();
-    let uuid: Uuid = json::from_value(setprice_json["result"]["uuid"].clone()).unwrap();
-
-    log!("Issue bob update maker order request");
-    let update_maker_order = block_on(mm_bob.rpc(&json! ({
-        "userpass": mm_bob.userpass,
-        "method": "update_maker_order",
-        "uuid": uuid,
-        "new_price": 2,
-    })))
-    .unwrap();
-    assert!(
-        update_maker_order.0.is_success(),
-        "!update_maker_order: {}",
-        update_maker_order.1
-    );
-    let update_maker_order_json: Json = json::from_str(&update_maker_order.1).unwrap();
-    assert_eq!(update_maker_order_json["result"]["price"], Json::from("2"));
-    assert_eq!(update_maker_order_json["result"]["max_base_vol"], Json::from("2"));
-    assert_eq!(update_maker_order_json["result"]["min_base_vol"], Json::from("1"));
-
-<<<<<<< HEAD
-    let coins = json!([rick_conf(), morty_conf(), eth_dev_conf(), eth_jst_testnet_conf(),]);
-=======
-    log!("Issue another bob update maker order request");
-    let update_maker_order = block_on(mm_bob.rpc(&json! ({
-        "userpass": mm_bob.userpass,
-        "method": "update_maker_order",
-        "uuid": uuid,
-        "volume_delta": 2,
-    })))
-    .unwrap();
-    assert!(
-        update_maker_order.0.is_success(),
-        "!update_maker_order: {}",
-        update_maker_order.1
-    );
-    let update_maker_order_json: Json = json::from_str(&update_maker_order.1).unwrap();
-    assert_eq!(update_maker_order_json["result"]["price"], Json::from("2"));
-    assert_eq!(update_maker_order_json["result"]["max_base_vol"], Json::from("4"));
-    assert_eq!(update_maker_order_json["result"]["min_base_vol"], Json::from("1"));
->>>>>>> 25b146e4
-
-    log!("Get bob balance");
-    let my_balance = block_on(mm_bob.rpc(&json! ({
-        "userpass": mm_bob.userpass,
-        "method": "my_balance",
-        "coin": "RICK",
-    })))
-    .unwrap();
-    assert!(my_balance.0.is_success(), "!my_balance: {}", my_balance.1);
-    let my_balance_json: Json = json::from_str(&my_balance.1).unwrap();
-    let balance: BigDecimal = json::from_value(my_balance_json["balance"].clone()).unwrap();
-
-    log!("Get RICK trade fee");
-    let trade_preimage = block_on(mm_bob.rpc(&json!({
-        "userpass": mm_bob.userpass,
-        "mmrpc": "2.0",
-        "method": "trade_preimage",
-        "params": {
-            "base": "RICK",
-            "rel": "MORTY",
-            "swap_method": "setprice",
-            "price": 2,
-            "max": true,
-        },
-    })))
-    .unwrap();
-    assert!(trade_preimage.0.is_success(), "!trade_preimage: {}", trade_preimage.1);
-    let get_trade_fee_json: Json = json::from_str(&trade_preimage.1).unwrap();
-    let trade_fee: BigDecimal =
-        json::from_value(get_trade_fee_json["result"]["base_coin_fee"]["amount"].clone()).unwrap();
-    let max_volume = balance - trade_fee;
-
-    log!("Issue another bob update maker order request");
-    let update_maker_order = block_on(mm_bob.rpc(&json! ({
-        "userpass": mm_bob.userpass,
-        "method": "update_maker_order",
-        "uuid": uuid,
-        "max": true,
-    })))
-    .unwrap();
-    assert!(
-        update_maker_order.0.is_success(),
-        "!update_maker_order: {}",
-        update_maker_order.1
-    );
-    let update_maker_order_json: Json = json::from_str(&update_maker_order.1).unwrap();
-    let max_base_vol =
-        BigDecimal::from_str(update_maker_order_json["result"]["max_base_vol"].as_str().unwrap()).unwrap();
-    assert_eq!(update_maker_order_json["result"]["price"], Json::from("2"));
-    assert_eq!(max_base_vol, max_volume);
-
-    block_on(mm_bob.stop()).unwrap();
-}
-
-#[test]
-#[cfg(not(target_arch = "wasm32"))]
-fn test_update_maker_order_fail() {
-    let bob_passphrase = get_passphrase(&".env.seed", "BOB_PASSPHRASE").unwrap();
-
-<<<<<<< HEAD
-    let coins = json!([rick_conf(), morty_conf(), eth_dev_conf(), eth_jst_testnet_conf(),]);
-=======
-    let coins = json! ([
-        {"coin":"RICK","asset":"RICK","required_confirmations":0,"txversion":4,"overwintered":1,"protocol":{"type":"UTXO"}},
-        {"coin":"MORTY","asset":"MORTY","required_confirmations":0,"txversion":4,"overwintered":1,"protocol":{"type":"UTXO"}}
-    ]);
->>>>>>> 25b146e4
-
-    let mm_bob = MarketMakerIt::start(
-        json! ({
-            "gui": "nogui",
-            "netid": 8999,
-            "dht": "on",  // Enable DHT without delay.
-            "myipaddr": env::var ("BOB_TRADE_IP") .ok(),
-            "rpcip": env::var ("BOB_TRADE_IP") .ok(),
-            "canbind": env::var ("BOB_TRADE_PORT") .ok().map (|s| s.parse::<i64>().unwrap()),
-            "passphrase": bob_passphrase,
-            "coins": coins,
-            "rpc_password": "password",
-            "i_am_seed": true,
-        }),
-        "password".into(),
-        None,
-    )
-    .unwrap();
-
-    let (_bob_dump_log, _bob_dump_dashboard) = mm_bob.mm_dump();
-    log!("Bob log path: {}", mm_bob.log_path.display());
-    log!("{:?}", block_on(enable_coins_rick_morty_electrum(&mm_bob)));
-
-    log!("Issue bob sell request");
-    let setprice = block_on(mm_bob.rpc(&json! ({
-        "userpass": mm_bob.userpass,
-        "method": "setprice",
-        "base": "RICK",
-        "rel": "MORTY",
-        "price": 1,
-        "volume": 0.1,
-        "base_confs": 5,
-        "base_nota": true,
-        "rel_confs": 4,
-        "rel_nota": false,
-    })))
-    .unwrap();
-<<<<<<< HEAD
-    assert!(rc.0.is_success(), "!sell: {}", rc.1);
-    let _: BuyOrSellRpcResult = json::from_str(&rc.1).unwrap();
-}
-
-#[test]
-#[cfg(not(target_arch = "wasm32"))]
-fn test_my_orders_response_format() {
-    let bob_passphrase = get_passphrase(&".env.seed", "BOB_PASSPHRASE").unwrap();
-
-    let coins = json!([rick_conf(), morty_conf(), eth_dev_conf(), eth_jst_testnet_conf(),]);
-=======
-    assert!(setprice.0.is_success(), "!setprice: {}", setprice.1);
-    let setprice_json: Json = json::from_str(&setprice.1).unwrap();
-    let uuid: Uuid = json::from_value(setprice_json["result"]["uuid"].clone()).unwrap();
->>>>>>> 25b146e4
-
-    log!("Issue bob update maker order request that should fail because price is too low");
-    let update_maker_order = block_on(mm_bob.rpc(&json! ({
-        "userpass": mm_bob.userpass,
-        "method": "update_maker_order",
-        "uuid": uuid,
-        "new_price": 0.0000000099,
-    })))
-    .unwrap();
-    assert!(
-        !update_maker_order.0.is_success(),
-        "update_maker_order success, but should be error {}",
-        update_maker_order.1
-    );
-
-    log!("Issue bob update maker order request that should fail because New Volume is Less than Zero");
-    let update_maker_order = block_on(mm_bob.rpc(&json! ({
-        "userpass": mm_bob.userpass,
-        "method": "update_maker_order",
-        "uuid": uuid,
-        "volume_delta": -0.11,
-    })))
-    .unwrap();
-    assert!(
-        !update_maker_order.0.is_success(),
-        "update_maker_order success, but should be error {}",
-        update_maker_order.1
-    );
-
-    log!("Issue bob update maker order request that should fail because Min base vol is too low");
-    let update_maker_order = block_on(mm_bob.rpc(&json! ({
-        "userpass": mm_bob.userpass,
-        "method": "update_maker_order",
-        "uuid": uuid,
-        "new_price": 2,
-        "min_volume": 0.000099,
-    })))
-    .unwrap();
-    assert!(
-        !update_maker_order.0.is_success(),
-        "update_maker_order success, but should be error {}",
-        update_maker_order.1
-    );
-
-    log!("Issue bob update maker order request that should fail because Max base vol is below Min base vol");
-    let update_maker_order = block_on(mm_bob.rpc(&json! ({
-        "userpass": mm_bob.userpass,
-        "method": "update_maker_order",
-        "uuid": uuid,
-        "volume_delta": -0.0999,
-        "min_volume": 0.0002,
-    })))
-    .unwrap();
-<<<<<<< HEAD
-    assert!(rc.0.is_success(), "!my_orders: {}", rc.1);
-
-    let _: MyOrdersRpcResult = json::from_str(&rc.1).unwrap();
-}
-
-#[test]
-#[cfg(not(target_arch = "wasm32"))]
-fn test_my_orders_after_matched() {
-    let bob_passphrase = get_passphrase(&".env.seed", "BOB_PASSPHRASE").unwrap();
-    let alice_passphrase = get_passphrase(&".env.client", "ALICE_PASSPHRASE").unwrap();
-
-    let coins = json!([rick_conf(), morty_conf(), eth_dev_conf(), eth_jst_testnet_conf(),]);
-=======
-    assert!(
-        !update_maker_order.0.is_success(),
-        "update_maker_order success, but should be error {}",
-        update_maker_order.1
-    );
->>>>>>> 25b146e4
-
-    log!("Issue bob update maker order request that should fail because Max base vol is too low");
-    let update_maker_order = block_on(mm_bob.rpc(&json! ({
-        "userpass": mm_bob.userpass,
-        "method": "update_maker_order",
-        "uuid": uuid,
-        "new_price": 2,
-        "volume_delta": -0.099901,
-    })))
-    .unwrap();
-    assert!(
-        !update_maker_order.0.is_success(),
-        "update_maker_order success, but should be error {}",
-        update_maker_order.1
-    );
-
-<<<<<<< HEAD
-    let mut mm_alice = MarketMakerIt::start(
-        json! ({
-            "gui": "nogui",
-            "netid": 9000,
-            "dht": "on",  // Enable DHT without delay.
-            "passphrase": alice_passphrase,
-            "coins": coins,
-            "rpc_password": "pass",
-            "seednodes": vec![format!("{}", mm_bob.ip)],
-        }),
-        "pass".to_string(),
-        None,
-    )
-    .unwrap();
-    let (_alice_dump_log, _alice_dump_dashboard) = mm_alice.mm_dump();
-
-    // Enable coins on Bob side. Print the replies in case we need the address.
-    let rc = block_on(enable_coins_eth_electrum(&mm_bob, ETH_DEV_NODES));
-    log!("enable_coins (bob): {:?}", rc);
-    // Enable coins on Alice side. Print the replies in case we need the address.
-    let rc = block_on(enable_coins_eth_electrum(&mm_alice, ETH_DEV_NODES));
-    log!("enable_coins (alice): {:?}", rc);
-
-    let rc = block_on(mm_bob.rpc(&json! ({
-        "userpass": mm_bob.userpass,
-        "method": "setprice",
-        "base": "ETH",
-        "rel": "JST",
-        "price": 1,
-        "volume": 0.000001,
-    })))
-    .unwrap();
-    assert!(rc.0.is_success(), "!setprice: {}", rc.1);
-
-    let rc = block_on(mm_alice.rpc(&json! ({
-        "userpass": mm_alice.userpass,
-        "method": "buy",
-        "base": "ETH",
-        "rel": "JST",
-        "price": 1,
-        "volume": 0.000001,
-    })))
-    .unwrap();
-    assert!(rc.0.is_success(), "!buy: {}", rc.1);
-
-    block_on(mm_bob.wait_for_log(22., |log| log.contains("Entering the maker_swap_loop ETH/JST"))).unwrap();
-    block_on(mm_alice.wait_for_log(22., |log| log.contains("Entering the taker_swap_loop ETH/JST"))).unwrap();
-
-    log!("Issue bob my_orders request");
-    let rc = block_on(mm_bob.rpc(&json! ({
-        "userpass": mm_bob.userpass,
-        "method": "my_orders",
-    })))
-    .unwrap();
-    assert!(rc.0.is_success(), "!my_orders: {}", rc.1);
-
-    let _: MyOrdersRpcResult = json::from_str(&rc.1).unwrap();
-    block_on(mm_bob.stop()).unwrap();
-    block_on(mm_alice.stop()).unwrap();
-}
-
-#[test]
-#[cfg(not(target_arch = "wasm32"))]
-fn test_sell_conf_settings() {
-    let bob_passphrase = get_passphrase(&".env.seed", "BOB_PASSPHRASE").unwrap();
-
-    let coins = json!([rick_conf(), morty_conf(), eth_dev_conf(),
-    {"coin":"JST","name":"jst","protocol":{"type":"ERC20","protocol_data":{"platform":"ETH","contract_address": ETH_DEV_TOKEN_CONTRACT}},"required_confirmations":2},]);
-
-    let mm_bob = MarketMakerIt::start(
-        json! ({
-            "gui": "nogui",
-            "netid": 8999,
-            "dht": "on",  // Enable DHT without delay.
-            "myipaddr": env::var ("BOB_TRADE_IP") .ok(),
-            "rpcip": env::var ("BOB_TRADE_IP") .ok(),
-            "canbind": env::var ("BOB_TRADE_PORT") .ok().map (|s| s.parse::<i64>().unwrap()),
-            "passphrase": bob_passphrase,
-            "coins": coins,
-            "rpc_password": "password",
-            "i_am_seed": true,
-        }),
-        "password".into(),
-        None,
-    )
-    .unwrap();
-
-    let (_bob_dump_log, _bob_dump_dashboard) = mm_bob.mm_dump();
-    log!("Bob log path: {}", mm_bob.log_path.display());
-    log!("{:?}", block_on(enable_coins_eth_electrum(&mm_bob, ETH_DEV_NODES)));
-
-    log!("Issue bob sell request");
-    let rc = block_on(mm_bob.rpc(&json! ({
-        "userpass": mm_bob.userpass,
-        "method": "sell",
-        "base": "ETH",
-        "rel": "JST",
-        "price": 1,
-        "volume": 0.1,
-        "base_confs": 5,
-        "base_nota": true,
-        "rel_confs": 4,
-        "rel_nota": false,
-    })))
-    .unwrap();
-    assert!(rc.0.is_success(), "!sell: {}", rc.1);
-    let json: Json = json::from_str(&rc.1).unwrap();
-    assert_eq!(json["result"]["conf_settings"]["base_confs"], Json::from(5));
-    assert_eq!(json["result"]["conf_settings"]["base_nota"], Json::from(true));
-    assert_eq!(json["result"]["conf_settings"]["rel_confs"], Json::from(4));
-    assert_eq!(json["result"]["conf_settings"]["rel_nota"], Json::from(false));
-
-    // must use coin config as defaults if not set in request
-    log!("Issue bob sell request");
-    let rc = block_on(mm_bob.rpc(&json! ({
-        "userpass": mm_bob.userpass,
-        "method": "sell",
-        "base": "ETH",
-        "rel": "JST",
-        "price": 1,
-        "volume": 0.1,
-    })))
-    .unwrap();
-    assert!(rc.0.is_success(), "!sell: {}", rc.1);
-    let json: Json = json::from_str(&rc.1).unwrap();
-    assert_eq!(json["result"]["conf_settings"]["base_confs"], Json::from(1));
-    assert_eq!(json["result"]["conf_settings"]["base_nota"], Json::from(false));
-    assert_eq!(json["result"]["conf_settings"]["rel_confs"], Json::from(2));
-    assert_eq!(json["result"]["conf_settings"]["rel_nota"], Json::from(false));
-}
-
-#[test]
-#[cfg(not(target_arch = "wasm32"))]
-fn test_set_price_conf_settings() {
-    let bob_passphrase = get_passphrase(&".env.seed", "BOB_PASSPHRASE").unwrap();
-
-    let coins = json!([rick_conf(), morty_conf(), eth_dev_conf(),
-    {"coin":"JST","name":"jst","protocol":{"type":"ERC20","protocol_data":{"platform":"ETH","contract_address": ETH_DEV_TOKEN_CONTRACT}},"required_confirmations":2},]);
-
-    let mm_bob = MarketMakerIt::start(
-        json! ({
-            "gui": "nogui",
-            "netid": 8999,
-            "dht": "on",  // Enable DHT without delay.
-            "myipaddr": env::var ("BOB_TRADE_IP") .ok(),
-            "rpcip": env::var ("BOB_TRADE_IP") .ok(),
-            "canbind": env::var ("BOB_TRADE_PORT") .ok().map (|s| s.parse::<i64>().unwrap()),
-            "passphrase": bob_passphrase,
-            "coins": coins,
-            "rpc_password": "password",
-            "i_am_seed": true,
-        }),
-        "password".into(),
-        None,
-    )
-    .unwrap();
-
-    let (_bob_dump_log, _bob_dump_dashboard) = mm_bob.mm_dump();
-    log!("Bob log path: {}", mm_bob.log_path.display());
-    log!("{:?}", block_on(enable_coins_eth_electrum(&mm_bob, ETH_DEV_NODES)));
-
-    log!("Issue bob sell request");
-    let rc = block_on(mm_bob.rpc(&json! ({
-        "userpass": mm_bob.userpass,
-        "method": "setprice",
-        "base": "ETH",
-        "rel": "JST",
-        "price": 1,
-        "volume": 0.1,
-        "base_confs": 5,
-        "base_nota": true,
-        "rel_confs": 4,
-        "rel_nota": false,
-    })))
-    .unwrap();
-    assert!(rc.0.is_success(), "!setprice: {}", rc.1);
-    let json: Json = json::from_str(&rc.1).unwrap();
-    assert_eq!(json["result"]["conf_settings"]["base_confs"], Json::from(5));
-    assert_eq!(json["result"]["conf_settings"]["base_nota"], Json::from(true));
-    assert_eq!(json["result"]["conf_settings"]["rel_confs"], Json::from(4));
-    assert_eq!(json["result"]["conf_settings"]["rel_nota"], Json::from(false));
-
-    // must use coin config as defaults if not set in request
-    log!("Issue bob sell request");
-    let rc = block_on(mm_bob.rpc(&json! ({
-        "userpass": mm_bob.userpass,
-        "method": "setprice",
-        "base": "ETH",
-        "rel": "JST",
-        "price": 1,
-        "volume": 0.1,
-    })))
-    .unwrap();
-    assert!(rc.0.is_success(), "!setprice: {}", rc.1);
-    let json: Json = json::from_str(&rc.1).unwrap();
-    assert_eq!(json["result"]["conf_settings"]["base_confs"], Json::from(1));
-    assert_eq!(json["result"]["conf_settings"]["base_nota"], Json::from(false));
-    assert_eq!(json["result"]["conf_settings"]["rel_confs"], Json::from(2));
-    assert_eq!(json["result"]["conf_settings"]["rel_nota"], Json::from(false));
-}
-
-#[test]
-#[cfg(not(target_arch = "wasm32"))]
-fn test_update_maker_order() {
-    let bob_passphrase = get_passphrase(&".env.seed", "BOB_PASSPHRASE").unwrap();
-
     let coins = json! ([
         {"coin":"RICK","asset":"RICK","required_confirmations":0,"txversion":4,"overwintered":1,"protocol":{"type":"UTXO"}},
         {"coin":"MORTY","asset":"MORTY","required_confirmations":0,"txversion":4,"overwintered":1,"protocol":{"type":"UTXO"}}
@@ -5474,125 +4599,6 @@
     block_on(mm_bob.stop()).unwrap();
 }
 
-#[test]
-#[cfg(not(target_arch = "wasm32"))]
-fn test_update_maker_order_after_matched() {
-    let bob_passphrase = get_passphrase(&".env.seed", "BOB_PASSPHRASE").unwrap();
-    let alice_passphrase = get_passphrase(&".env.client", "ALICE_PASSPHRASE").unwrap();
-
-    let coins = json!([rick_conf(), morty_conf(), eth_dev_conf(), eth_jst_testnet_conf(),]);
-
-    let mut mm_bob = MarketMakerIt::start(
-        json! ({
-            "gui": "nogui",
-            "netid": 9000,
-            "dht": "on",  // Enable DHT without delay.
-            "passphrase": bob_passphrase,
-            "coins": coins,
-            "rpc_password": "pass",
-            "i_am_seed": true,
-        }),
-        "pass".to_string(),
-        None,
-    )
-    .unwrap();
-    let (_bob_dump_log, _bob_dump_dashboard) = mm_bob.mm_dump();
-    log!("Bob log path: {}", mm_bob.log_path.display());
-
-    let mut mm_alice = MarketMakerIt::start(
-        json! ({
-            "gui": "nogui",
-            "netid": 9000,
-            "dht": "on",  // Enable DHT without delay.
-            "passphrase": alice_passphrase,
-            "coins": coins,
-            "rpc_password": "pass",
-            "seednodes": vec![format!("{}", mm_bob.ip)],
-        }),
-        "pass".to_string(),
-        None,
-    )
-    .unwrap();
-    let (_alice_dump_log, _alice_dump_dashboard) = mm_alice.mm_dump();
-
-    // Enable coins on Bob side. Print the replies in case we need the address.
-    let rc = block_on(enable_coins_eth_electrum(&mm_bob, ETH_DEV_NODES));
-    log!("enable_coins (bob): {:?}", rc);
-    // Enable coins on Alice side. Print the replies in case we need the address.
-    let rc = block_on(enable_coins_eth_electrum(&mm_alice, ETH_DEV_NODES));
-    log!("enable_coins (alice): {:?}", rc);
-
-    let rc = block_on(mm_bob.rpc(&json! ({
-        "userpass": mm_bob.userpass,
-        "method": "setprice",
-        "base": "ETH",
-        "rel": "JST",
-        "price": 1,
-        "volume": 0.00002,
-    })))
-    .unwrap();
-    assert!(rc.0.is_success(), "!setprice: {}", rc.1);
-    let setprice_json: Json = json::from_str(&rc.1).unwrap();
-    let uuid: Uuid = json::from_value(setprice_json["result"]["uuid"].clone()).unwrap();
-
-    let rc = block_on(mm_alice.rpc(&json! ({
-        "userpass": mm_alice.userpass,
-        "method": "buy",
-        "base": "ETH",
-        "rel": "JST",
-        "price": 1,
-        "volume": 0.00001,
-    })))
-    .unwrap();
-    assert!(rc.0.is_success(), "!buy: {}", rc.1);
-
-    block_on(mm_bob.wait_for_log(22., |log| log.contains("Entering the maker_swap_loop ETH/JST"))).unwrap();
-    block_on(mm_alice.wait_for_log(22., |log| log.contains("Entering the taker_swap_loop ETH/JST"))).unwrap();
-
-    log!("Issue bob update maker order request that should fail because new volume is less than reserved amount");
-    let update_maker_order = block_on(mm_bob.rpc(&json! ({
-        "userpass": mm_bob.userpass,
-        "method": "update_maker_order",
-        "uuid": uuid,
-        "volume_delta": -0.00002,
-    })))
-    .unwrap();
-    assert!(
-        !update_maker_order.0.is_success(),
-        "update_maker_order success, but should be error {}",
-        update_maker_order.1
-    );
-
-    log!("Issue another bob update maker order request");
-    let update_maker_order = block_on(mm_bob.rpc(&json! ({
-        "userpass": mm_bob.userpass,
-        "method": "update_maker_order",
-        "uuid": uuid,
-        "volume_delta": 0.00001,
-    })))
-    .unwrap();
-    assert!(
-        update_maker_order.0.is_success(),
-        "!update_maker_order: {}",
-        update_maker_order.1
-    );
-    let update_maker_order_json: Json = json::from_str(&update_maker_order.1).unwrap();
-    log!("{}", update_maker_order.1);
-    assert_eq!(update_maker_order_json["result"]["max_base_vol"], Json::from("0.00003"));
-
-    log!("Issue bob my_orders request");
-    let rc = block_on(mm_bob.rpc(&json! ({
-        "userpass": mm_bob.userpass,
-        "method": "my_orders",
-    })))
-    .unwrap();
-    assert!(rc.0.is_success(), "!my_orders: {}", rc.1);
-
-    let _: MyOrdersRpcResult = json::from_str(&rc.1).unwrap();
-    block_on(mm_bob.stop()).unwrap();
-    block_on(mm_alice.stop()).unwrap();
-}
-
 // https://github.com/KomodoPlatform/atomicDEX-API/issues/683
 // trade fee should return numbers in all 3 available formats and
 // "amount" must be always in decimal representation for backwards compatibility
@@ -5785,325 +4791,6 @@
     // Alice orderbook must show 1 mine and 1 non-mine orders
     log!("Get RICK/MORTY orderbook on Alice side");
     let rc = block_on(mm_bob.rpc(&json! ({
-=======
-    log!("Issue bob update maker order request that should fail because Max rel vol is too low");
-    let update_maker_order = block_on(mm_bob.rpc(&json! ({
->>>>>>> 25b146e4
-        "userpass": mm_bob.userpass,
-        "method": "update_maker_order",
-        "uuid": uuid,
-        "new_price": 0.5,
-        "volume_delta": -0.099802,
-    })))
-    .unwrap();
-    assert!(
-        !update_maker_order.0.is_success(),
-        "update_maker_order success, but should be error {}",
-        update_maker_order.1
-    );
-<<<<<<< HEAD
-}
-
-#[test]
-#[cfg(not(target_arch = "wasm32"))]
-fn test_sell_min_volume() {
-    let bob_passphrase = get_passphrase(&".env.seed", "BOB_PASSPHRASE").unwrap();
-
-    let coins = json!([rick_conf(), morty_conf(), eth_dev_conf(), eth_jst_testnet_conf(),]);
-
-    let mm_bob = MarketMakerIt::start(
-        json! ({
-            "gui": "nogui",
-            "netid": 8999,
-            "dht": "on",  // Enable DHT without delay.
-            "myipaddr": env::var ("BOB_TRADE_IP") .ok(),
-            "rpcip": env::var ("BOB_TRADE_IP") .ok(),
-            "canbind": env::var ("BOB_TRADE_PORT") .ok().map (|s| s.parse::<i64>().unwrap()),
-            "passphrase": bob_passphrase,
-            "coins": coins,
-            "rpc_password": "password",
-            "i_am_seed": true,
-        }),
-        "password".into(),
-        None,
-    )
-    .unwrap();
-
-    let (_bob_dump_log, _bob_dump_dashboard) = mm_bob.mm_dump();
-    log!("Bob log path: {}", mm_bob.log_path.display());
-    log!("{:?}", block_on(enable_coins_eth_electrum(&mm_bob, ETH_DEV_NODES)));
-=======
->>>>>>> 25b146e4
-
-    log!("Issue bob batch of 2 update maker order requests that should make the second request fail because the order state changed due to the first request");
-    let batch_json = json!([
-        {
-            "userpass": mm_bob.userpass,
-            "method": "update_maker_order",
-            "uuid": uuid,
-            "new_price": 3,
-            "volume_delta": 1,
-        },
-        {
-            "userpass": mm_bob.userpass,
-            "method": "update_maker_order",
-            "uuid": uuid,
-            "new_price": 2,
-            "volume_delta": 1,
-        },
-    ]);
-
-    let rc = block_on(mm_bob.rpc(&batch_json)).unwrap();
-    assert!(rc.0.is_success(), "!batch: {}", rc.1);
-    log!("{}", rc.1);
-    let err_msg = "Order state has changed after price/volume/balance checks. Please try to update the order again if it's still needed.";
-    let responses = json::from_str::<Vec<Json>>(&rc.1).unwrap();
-    if responses[0].get("error").is_some() {
-        assert!(responses[0]["error"].as_str().unwrap().contains(err_msg));
-        assert!(responses[1].get("result").is_some());
-    } else if responses[1].get("error").is_some() {
-        assert!(responses[0].get("result").is_some());
-        assert!(responses[1]["error"].as_str().unwrap().contains(err_msg));
-    }
-
-    log!("Issue bob batch update maker order and cancel order request that should make update maker order fail because Order with UUID has been deleted");
-    let batch_json = json!([
-        {
-            "userpass": mm_bob.userpass,
-            "method": "update_maker_order",
-            "uuid": uuid,
-            "new_price": 1,
-            "volume_delta": 2.9,
-        },
-        {
-            "userpass": mm_bob.userpass,
-            "method": "cancel_order",
-            "uuid": uuid,
-        },
-    ]);
-
-    let rc = block_on(mm_bob.rpc(&batch_json)).unwrap();
-    assert!(rc.0.is_success(), "!batch: {}", rc.1);
-    log!("{}", rc.1);
-    let err_msg = format!("Order with UUID: {} has been deleted", uuid);
-    let responses = json::from_str::<Vec<Json>>(&rc.1).unwrap();
-    if responses[0].get("error").is_some() {
-        assert!(responses[0]["error"].as_str().unwrap().contains(&err_msg));
-        assert!(responses[1].get("result").is_some());
-    } else if responses[1].get("error").is_some() {
-        assert!(responses[0].get("result").is_some());
-        assert!(responses[1]["error"].as_str().unwrap().contains(&err_msg));
-    }
-
-    block_on(mm_bob.stop()).unwrap();
-}
-
-// https://github.com/KomodoPlatform/atomicDEX-API/issues/683
-// trade fee should return numbers in all 3 available formats and
-// "amount" must be always in decimal representation for backwards compatibility
-#[test]
-#[cfg(not(target_arch = "wasm32"))]
-<<<<<<< HEAD
-fn test_buy_min_volume() {
-    let bob_passphrase = get_passphrase(&".env.seed", "BOB_PASSPHRASE").unwrap();
-
-    let coins = json!([rick_conf(), morty_conf(), eth_dev_conf(), eth_jst_testnet_conf(),]);
-=======
-fn test_trade_fee_returns_numbers_in_various_formats() {
-    let coins = json!([
-        {"coin":"RICK","asset":"RICK","rpcport":8923,"txversion":4,"overwintered":1,"protocol":{"type":"UTXO"}},
-        {"coin":"MORTY","asset":"MORTY","rpcport":11608,"txversion":4,"overwintered":1,"protocol":{"type":"UTXO"}}
-    ]);
->>>>>>> 25b146e4
-
-    // start bob and immediately place the order
-    let mm_bob = MarketMakerIt::start(
-        json! ({
-            "gui": "nogui",
-            "netid": 9998,
-            "dht": "on",  // Enable DHT without delay.
-            "myipaddr": env::var ("BOB_TRADE_IP") .ok(),
-            "rpcip": env::var ("BOB_TRADE_IP") .ok(),
-            "canbind": env::var ("BOB_TRADE_PORT") .ok().map (|s| s.parse::<i64>().unwrap()),
-            "passphrase": "bob passphrase",
-            "coins": coins,
-            "i_am_seed": true,
-            "rpc_password": "pass",
-        }),
-        "pass".into(),
-        None,
-    )
-    .unwrap();
-    let (_bob_dump_log, _bob_dump_dashboard) = mm_bob.mm_dump();
-    log!("Bob log path: {}", mm_bob.log_path.display());
-    block_on(enable_coins_rick_morty_electrum(&mm_bob));
-
-    let rc = block_on(mm_bob.rpc(&json! ({
-        "userpass": mm_bob.userpass,
-        "method": "get_trade_fee",
-        "coin": "RICK",
-    })))
-    .unwrap();
-    assert!(rc.0.is_success(), "!get_trade_fee: {}", rc.1);
-    let trade_fee_json: Json = json::from_str(&rc.1).unwrap();
-    let _amount_dec: BigDecimal = json::from_value(trade_fee_json["result"]["amount"].clone()).unwrap();
-    let _amount_rat: BigRational = json::from_value(trade_fee_json["result"]["amount_rat"].clone()).unwrap();
-    let _amount_fraction: Fraction = json::from_value(trade_fee_json["result"]["amount_fraction"].clone()).unwrap();
-}
-
-#[test]
-#[cfg(not(target_arch = "wasm32"))]
-<<<<<<< HEAD
-fn test_orderbook_depth() {
-    let bob_passphrase = get_passphrase(&".env.seed", "BOB_PASSPHRASE").unwrap();
-
-    let coins = json!([rick_conf(), morty_conf(), eth_dev_conf(), eth_jst_testnet_conf(),]);
-=======
-fn test_orderbook_is_mine_orders() {
-    let coins = json!([{"coin":"RICK","asset":"RICK","rpcport":8923,"txversion":4,"overwintered":1,"protocol":{"type":"UTXO"}},
-        {"coin":"MORTY","asset":"MORTY","rpcport":11608,"txversion":4,"overwintered":1,"protocol":{"type":"UTXO"}}
-    ]);
->>>>>>> 25b146e4
-
-    // start bob and immediately place the order
-    let mm_bob = MarketMakerIt::start(
-        json! ({
-            "gui": "nogui",
-            "netid": 9998,
-            "dht": "on",  // Enable DHT without delay.
-            "myipaddr": env::var ("BOB_TRADE_IP") .ok(),
-            "rpcip": env::var ("BOB_TRADE_IP") .ok(),
-            "canbind": env::var ("BOB_TRADE_PORT") .ok().map (|s| s.parse::<i64>().unwrap()),
-            "passphrase": "bob passphrase",
-            "coins": coins,
-            "i_am_seed": true,
-            "rpc_password": "pass",
-        }),
-        "pass".into(),
-        None,
-    )
-    .unwrap();
-    let (_bob_dump_log, _bob_dump_dashboard) = mm_bob.mm_dump();
-    log!("Bob log path: {}", mm_bob.log_path.display());
-    // Enable coins on Bob side. Print the replies in case we need the "address".
-    log!(
-        "enable_coins (bob): {:?}",
-        block_on(enable_coins_rick_morty_electrum(&mm_bob))
-    );
-
-    let rc = block_on(mm_bob.rpc(&json! ({
-        "userpass": mm_bob.userpass,
-        "method": "setprice",
-        "base": "RICK",
-        "rel": "MORTY",
-        "price": 0.9,
-        "volume": "0.9",
-    })))
-    .unwrap();
-    assert!(rc.0.is_success(), "!setprice: {}", rc.1);
-    let _bob_setprice: Json = json::from_str(&rc.1).unwrap();
-
-    let mm_alice = MarketMakerIt::start(
-        json! ({
-            "gui": "nogui",
-            "netid": 9998,
-            "dht": "on",  // Enable DHT without delay.
-            "myipaddr": env::var ("ALICE_TRADE_IP") .ok(),
-            "rpcip": env::var ("ALICE_TRADE_IP") .ok(),
-            "passphrase": "alice passphrase",
-            "coins": coins,
-            "seednodes": [mm_bob.ip.to_string()],
-            "rpc_password": "pass",
-        }),
-        "pass".into(),
-        None,
-    )
-    .unwrap();
-
-    let (_alice_dump_log, _alice_dump_dashboard) = mm_alice.mm_dump();
-    log!("Alice log path: {}", mm_alice.log_path.display());
-
-    // Enable coins on Alice side. Print the replies in case we need the "address".
-    log!(
-        "enable_coins (alice): {:?}",
-        block_on(enable_coins_rick_morty_electrum(&mm_alice))
-    );
-
-    // Bob orderbook must show 1 mine order
-    log!("Get RICK/MORTY orderbook on Bob side");
-    let rc = block_on(mm_bob.rpc(&json! ({
-        "userpass": mm_bob.userpass,
-        "method": "orderbook",
-        "base": "RICK",
-        "rel": "MORTY",
-    })))
-    .unwrap();
-    assert!(rc.0.is_success(), "!orderbook: {}", rc.1);
-
-    let bob_orderbook: Json = json::from_str(&rc.1).unwrap();
-    log!("Bob orderbook {:?}", bob_orderbook);
-    let asks = bob_orderbook["asks"].as_array().unwrap();
-    assert_eq!(asks.len(), 1, "Bob RICK/MORTY orderbook must have exactly 1 ask");
-    let is_mine = asks[0]["is_mine"].as_bool().unwrap();
-    assert!(is_mine);
-
-    // Alice orderbook must show 1 not-mine order
-    log!("Get RICK/MORTY orderbook on Alice side");
-    let rc = block_on(mm_alice.rpc(&json! ({
-        "userpass": mm_alice.userpass,
-        "method": "orderbook",
-        "base": "RICK",
-        "rel": "MORTY",
-    })))
-    .unwrap();
-    assert!(rc.0.is_success(), "!orderbook: {}", rc.1);
-
-    let alice_orderbook: Json = json::from_str(&rc.1).unwrap();
-    log!("Alice orderbook {:?}", alice_orderbook);
-    let asks = alice_orderbook["asks"].as_array().unwrap();
-    assert_eq!(asks.len(), 1, "Alice RICK/MORTY orderbook must have exactly 1 ask");
-    let is_mine = asks[0]["is_mine"].as_bool().unwrap();
-    assert!(!is_mine);
-
-    // make another order by Alice
-    let rc = block_on(mm_alice.rpc(&json! ({
-        "userpass": mm_alice.userpass,
-        "method": "setprice",
-        "base": "RICK",
-        "rel": "MORTY",
-        "price": 1,
-        "volume": 0.1,
-    })))
-    .unwrap();
-    assert!(rc.0.is_success(), "!buy: {}", rc.1);
-
-    log!("Give Bob 2 seconds to import the order…");
-    thread::sleep(Duration::from_secs(2));
-
-    // Bob orderbook must show 1 mine and 1 non-mine orders.
-    // Request orderbook with reverse base and rel coins to check bids instead of asks
-    log!("Get RICK/MORTY orderbook on Bob side");
-    let rc = block_on(mm_bob.rpc(&json! ({
-        "userpass": mm_bob.userpass,
-        "method": "orderbook",
-        "base": "MORTY",
-        "rel": "RICK",
-    })))
-    .unwrap();
-    assert!(rc.0.is_success(), "!orderbook: {}", rc.1);
-
-    let bob_orderbook: Json = json::from_str(&rc.1).unwrap();
-    log!("Bob orderbook {:?}", bob_orderbook);
-    let asks = bob_orderbook["asks"].as_array().unwrap();
-    let bids = bob_orderbook["bids"].as_array().unwrap();
-    assert!(asks.is_empty(), "Bob MORTY/RICK orderbook must contain an empty asks");
-    assert_eq!(bids.len(), 2, "Bob MORTY/RICK orderbook must have exactly 2 bids");
-    let mine_orders = bids.iter().filter(|bid| bid["is_mine"].as_bool().unwrap()).count();
-    assert_eq!(mine_orders, 1, "Bob RICK/MORTY orderbook must have exactly 1 mine bid");
-
-    // Alice orderbook must show 1 mine and 1 non-mine orders
-    log!("Get RICK/MORTY orderbook on Alice side");
-    let rc = block_on(mm_bob.rpc(&json! ({
         "userpass": mm_bob.userpass,
         "method": "orderbook",
         "base": "RICK",
@@ -6131,11 +4818,7 @@
 fn test_mm2_db_migration() {
     let bob_passphrase = get_passphrase(&".env.seed", "BOB_PASSPHRASE").unwrap();
 
-<<<<<<< HEAD
-    let coins = json!([rick_conf(), morty_conf(), eth_dev_conf(), eth_jst_testnet_conf(),]);
-=======
-    let coins = json!([rick_conf(), morty_conf(), eth_testnet_conf(),]);
->>>>>>> 25b146e4
+    let coins = json!([rick_conf(), morty_conf(), eth_dev_conf(),]);
 
     let mm2_folder = new_mm2_temp_folder_path(None);
     let swaps_dir = mm2_folder.join(format!(
@@ -7372,79 +6055,6 @@
     );
 }
 
-<<<<<<< HEAD
-#[test]
-#[cfg(not(target_arch = "wasm32"))]
-fn test_enable_coins_with_enable_hd() {
-    const PASSPHRASE: &str = "tank abandon bind salon remove wisdom net size aspect direct source fossil";
-
-    let coins = json!([eth_dev_conf(), eth_jst_testnet_conf(), tqrc20_conf(),]);
-
-    let path_to_address = HDAccountAddressId::default();
-    let conf_0 = Mm2TestConf::seednode_with_hd_account(PASSPHRASE, &coins);
-    let mm_hd_0 = MarketMakerIt::start(conf_0.conf, conf_0.rpc_password, None).unwrap();
-    let (_dump_log, _dump_dashboard) = mm_hd_0.mm_dump();
-    log!("log path: {}", mm_hd_0.log_path.display());
-
-    let eth_with_tokens = block_on(enable_eth_with_tokens(
-        &mm_hd_0,
-        "ETH",
-        &["JST"],
-        ETH_DEV_NODES,
-        Some(path_to_address),
-    ));
-    let eth_addresses = eth_with_tokens.eth_addresses_infos.keys().collect::<Vec<_>>();
-    assert_eq!(eth_addresses[0], "0x1737F1FaB40c6Fd3dc729B51C0F97DB3297CCA93");
-    let tokens_addresses = eth_with_tokens.erc20_addresses_infos.keys().collect::<Vec<_>>();
-    assert_eq!(tokens_addresses[0], "0x1737F1FaB40c6Fd3dc729B51C0F97DB3297CCA93");
-
-    let path_to_address = HDAccountAddressId {
-        account_id: 0,
-        chain: Bip44Chain::External,
-        address_id: 1,
-    };
-    let conf_1 = Mm2TestConf::seednode_with_hd_account(PASSPHRASE, &coins);
-    let mm_hd_1 = MarketMakerIt::start(conf_1.conf, conf_1.rpc_password, None).unwrap();
-    let (_dump_log, _dump_dashboard) = mm_hd_1.mm_dump();
-    log!("log path: {}", mm_hd_1.log_path.display());
-
-    let eth_with_tokens = block_on(enable_eth_with_tokens(
-        &mm_hd_1,
-        "ETH",
-        &["JST"],
-        ETH_DEV_NODES,
-        Some(path_to_address),
-    ));
-    let eth_addresses = eth_with_tokens.eth_addresses_infos.keys().collect::<Vec<_>>();
-    assert_eq!(eth_addresses[0], "0xDe841899aB4A22E23dB21634e54920aDec402397");
-    let tokens_addresses = eth_with_tokens.erc20_addresses_infos.keys().collect::<Vec<_>>();
-    assert_eq!(tokens_addresses[0], "0xDe841899aB4A22E23dB21634e54920aDec402397");
-
-    let path_to_address = HDAccountAddressId {
-        account_id: 77,
-        chain: Bip44Chain::External,
-        address_id: 7,
-    };
-    let conf_1 = Mm2TestConf::seednode_with_hd_account(PASSPHRASE, &coins);
-    let mm_hd_1 = MarketMakerIt::start(conf_1.conf, conf_1.rpc_password, None).unwrap();
-    let (_dump_log, _dump_dashboard) = mm_hd_1.mm_dump();
-    log!("log path: {}", mm_hd_1.log_path.display());
-
-    let eth_with_tokens = block_on(enable_eth_with_tokens(
-        &mm_hd_1,
-        "ETH",
-        &["JST"],
-        ETH_DEV_NODES,
-        Some(path_to_address),
-    ));
-    let eth_addresses = eth_with_tokens.eth_addresses_infos.keys().collect::<Vec<_>>();
-    assert_eq!(eth_addresses[0], "0xa420a4DBd8C50e6240014Db4587d2ec8D0cE0e6B");
-    let tokens_addresses = eth_with_tokens.erc20_addresses_infos.keys().collect::<Vec<_>>();
-    assert_eq!(tokens_addresses[0], "0xa420a4DBd8C50e6240014Db4587d2ec8D0cE0e6B");
-}
-
-=======
->>>>>>> 25b146e4
 // Todo: Ignored until enable_qtum_with_tokens is implemented, and also implemented for HD wallet using task manager.
 #[test]
 #[ignore]
@@ -7452,11 +6062,7 @@
 fn test_enable_qrc20_with_enable_hd() {
     const PASSPHRASE: &str = "tank abandon bind salon remove wisdom net size aspect direct source fossil";
 
-<<<<<<< HEAD
-    let coins = json!([eth_dev_conf(), eth_jst_testnet_conf(), tqrc20_conf(),]);
-=======
     let coins = json!([tqrc20_conf(),]);
->>>>>>> 25b146e4
 
     let path_to_address = HDAccountAddressId::default();
     let conf_0 = Mm2TestConf::seednode_with_hd_account(PASSPHRASE, &coins);
@@ -7550,173 +6156,6 @@
 }
 
 #[test]
-<<<<<<< HEAD
-fn test_eth_swap_contract_addr_negotiation_same_fallback() {
-    let bob_passphrase = get_passphrase!(".env.seed", "BOB_PASSPHRASE").unwrap();
-    let alice_passphrase = get_passphrase!(".env.client", "ALICE_PASSPHRASE").unwrap();
-
-    let coins = json!([eth_dev_conf(), eth_jst_testnet_conf(),]);
-
-    let bob_conf = Mm2TestConf::seednode(&bob_passphrase, &coins);
-    let mut mm_bob = MarketMakerIt::start(bob_conf.conf, bob_conf.rpc_password, None).unwrap();
-
-    let (_bob_dump_log, _bob_dump_dashboard) = mm_bob.mm_dump();
-    log!("Bob log path: {}", mm_bob.log_path.display());
-
-    let alice_conf = Mm2TestConf::light_node(&alice_passphrase, &coins, &[&mm_bob.ip.to_string()]);
-    let mut mm_alice = MarketMakerIt::start(alice_conf.conf, alice_conf.rpc_password, None).unwrap();
-
-    let (_alice_dump_log, _alice_dump_dashboard) = mm_alice.mm_dump();
-    log!("Alice log path: {}", mm_alice.log_path.display());
-
-    dbg!(block_on(enable_eth_coin(
-        &mm_bob,
-        "ETH",
-        ETH_DEV_NODES,
-        // using arbitrary address
-        ETH_DEV_TOKEN_CONTRACT,
-        Some(ETH_DEV_SWAP_CONTRACT),
-        false
-    )));
-
-    dbg!(block_on(enable_eth_coin(
-        &mm_bob,
-        "JST",
-        ETH_DEV_NODES,
-        // using arbitrary address
-        ETH_DEV_TOKEN_CONTRACT,
-        Some(ETH_DEV_SWAP_CONTRACT),
-        false
-    )));
-
-    dbg!(block_on(enable_eth_coin(
-        &mm_alice,
-        "ETH",
-        ETH_DEV_NODES,
-        // using arbitrary address
-        ETH_MAINNET_SWAP_CONTRACT,
-        Some(ETH_DEV_SWAP_CONTRACT),
-        false
-    )));
-
-    dbg!(block_on(enable_eth_coin(
-        &mm_alice,
-        "JST",
-        ETH_DEV_NODES,
-        // using arbitrary address
-        ETH_MAINNET_SWAP_CONTRACT,
-        Some(ETH_DEV_SWAP_CONTRACT),
-        false
-    )));
-
-    let uuids = block_on(start_swaps(
-        &mut mm_bob,
-        &mut mm_alice,
-        &[("ETH", "JST")],
-        1.,
-        1.,
-        0.0001,
-    ));
-
-    // give few seconds for swap statuses to be saved
-    thread::sleep(Duration::from_secs(3));
-
-    let wait_until = get_utc_timestamp() + 30;
-    let expected_contract = Json::from(ETH_DEV_SWAP_CONTRACT.trim_start_matches("0x"));
-
-    block_on(wait_for_swap_contract_negotiation(
-        &mm_bob,
-        &uuids[0],
-        expected_contract.clone(),
-        wait_until,
-    ));
-    block_on(wait_for_swap_contract_negotiation(
-        &mm_alice,
-        &uuids[0],
-        expected_contract,
-        wait_until,
-    ));
-}
-
-#[test]
-fn test_eth_swap_negotiation_fails_maker_no_fallback() {
-    let bob_passphrase = get_passphrase!(".env.seed", "BOB_PASSPHRASE").unwrap();
-    let alice_passphrase = get_passphrase!(".env.client", "ALICE_PASSPHRASE").unwrap();
-
-    let coins = json!([eth_dev_conf(), eth_jst_testnet_conf(),]);
-
-    let bob_conf = Mm2TestConf::seednode(&bob_passphrase, &coins);
-    let mut mm_bob = MarketMakerIt::start(bob_conf.conf, bob_conf.rpc_password, None).unwrap();
-
-    let (_bob_dump_log, _bob_dump_dashboard) = mm_bob.mm_dump();
-    log!("Bob log path: {}", mm_bob.log_path.display());
-
-    let alice_conf = Mm2TestConf::light_node(&alice_passphrase, &coins, &[&mm_bob.ip.to_string()]);
-    let mut mm_alice = MarketMakerIt::start(alice_conf.conf, alice_conf.rpc_password, None).unwrap();
-
-    let (_alice_dump_log, _alice_dump_dashboard) = mm_alice.mm_dump();
-    log!("Alice log path: {}", mm_alice.log_path.display());
-
-    dbg!(block_on(enable_eth_coin(
-        &mm_bob,
-        "ETH",
-        ETH_DEV_NODES,
-        // using arbitrary address
-        ETH_DEV_TOKEN_CONTRACT,
-        None,
-        false
-    )));
-
-    dbg!(block_on(enable_eth_coin(
-        &mm_bob,
-        "JST",
-        ETH_DEV_NODES,
-        // using arbitrary address
-        ETH_DEV_TOKEN_CONTRACT,
-        None,
-        false
-    )));
-
-    dbg!(block_on(enable_eth_coin(
-        &mm_alice,
-        "ETH",
-        ETH_DEV_NODES,
-        // using arbitrary address
-        ETH_MAINNET_SWAP_CONTRACT,
-        Some(ETH_DEV_SWAP_CONTRACT),
-        false
-    )));
-
-    dbg!(block_on(enable_eth_coin(
-        &mm_alice,
-        "JST",
-        ETH_DEV_NODES,
-        // using arbitrary address
-        ETH_MAINNET_SWAP_CONTRACT,
-        Some(ETH_DEV_SWAP_CONTRACT),
-        false
-    )));
-
-    let uuids = block_on(start_swaps(
-        &mut mm_bob,
-        &mut mm_alice,
-        &[("ETH", "JST")],
-        1.,
-        1.,
-        0.00001,
-    ));
-
-    // give few seconds for swap statuses to be saved
-    thread::sleep(Duration::from_secs(3));
-
-    let wait_until = get_utc_timestamp() + 30;
-    block_on(wait_for_swap_negotiation_failure(&mm_bob, &uuids[0], wait_until));
-    block_on(wait_for_swap_negotiation_failure(&mm_alice, &uuids[0], wait_until));
-}
-
-#[test]
-=======
->>>>>>> 25b146e4
 #[cfg(not(target_arch = "wasm32"))]
 fn test_sign_raw_transaction_rick() {
     use mm2_test_helpers::for_tests::test_sign_raw_transaction_rpc_helper;
