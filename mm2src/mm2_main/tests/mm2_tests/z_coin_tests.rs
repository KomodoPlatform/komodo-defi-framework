use crate::integration_tests_common::*;
use common::executor::Timer;
use common::{block_on, log, now_ms, now_sec, wait_until_ms};
use mm2_number::BigDecimal;
use mm2_test_helpers::electrums::rick_electrums;
use mm2_test_helpers::for_tests::{disable_coin, init_withdraw, pirate_conf, rick_conf, send_raw_transaction,
                                  withdraw_status, z_coin_tx_history, zombie_conf, MarketMakerIt, Mm2TestConf, ARRR,
                                  PIRATE_ELECTRUMS, PIRATE_LIGHTWALLETD_URLS, RICK, ZOMBIE_ELECTRUMS,
                                  ZOMBIE_LIGHTWALLETD_URLS, ZOMBIE_TICKER};
use mm2_test_helpers::structs::{EnableCoinBalance, InitTaskResult, RpcV2Response, TransactionDetails, WithdrawStatus,
                                ZcoinHistoryRes};
use serde_json::{self as json, json, Value as Json};
use std::collections::HashSet;
use std::iter::FromIterator;
use std::num::NonZeroUsize;
use std::str::FromStr;
use std::thread;
use std::time::Duration;

const ZOMBIE_TEST_BIP39_ACTIVATION_SEED: &str = "course flock lucky cereal hamster novel team never metal bean behind cute cruel matrix symptom fault harsh fashion impact prison glove then tree chef";
const ZOMBIE_TEST_BALANCE_SEED: &str = "zombie test seed";
const ARRR_TEST_ACTIVATION_SEED: &str = "arrr test activation seed";
const ZOMBIE_TEST_HISTORY_SEED: &str = "zombie test history seed";
const ZOMBIE_TEST_WITHDRAW_SEED: &str = "zombie withdraw test seed";
const ZOMBIE_TRADE_BOB_SEED: &str = "RICK ZOMBIE BOB";
const ZOMBIE_TRADE_ALICE_SEED: &str = "RICK ZOMBIE ALICE";

async fn withdraw(mm: &MarketMakerIt, coin: &str, to: &str, amount: &str) -> TransactionDetails {
    let init = init_withdraw(mm, coin, to, amount).await;
    let init: RpcV2Response<InitTaskResult> = json::from_value(init).unwrap();
    let timeout = wait_until_ms(150000);

    loop {
        if now_ms() > timeout {
            panic!("{} init_withdraw timed out", coin);
        }

        let status = withdraw_status(mm, init.result.task_id).await;
        println!("Withdraw status {}", json::to_string(&status).unwrap());
        let status: RpcV2Response<WithdrawStatus> = json::from_value(status).unwrap();
        match status.result {
            WithdrawStatus::Ok(result) => break result,
            WithdrawStatus::Error(e) => panic!("{} withdraw error {:?}", coin, e),
            _ => Timer::sleep(1.).await,
        }
    }
}

#[test]
fn activate_z_coin_light() {
    let coins = json!([zombie_conf()]);

    let conf = Mm2TestConf::seednode(ZOMBIE_TEST_BALANCE_SEED, &coins);
    let mm = MarketMakerIt::start(conf.conf, conf.rpc_password, None).unwrap();

    let activation_result = block_on(enable_z_coin_light(
        &mm,
        ZOMBIE_TICKER,
        ZOMBIE_ELECTRUMS,
        ZOMBIE_LIGHTWALLETD_URLS,
        None,
    ));

    let balance = match activation_result.wallet_balance {
        EnableCoinBalance::Iguana(iguana) => iguana,
        _ => panic!("Expected EnableCoinBalance::Iguana"),
    };
    assert_eq!(balance.balance.spendable, BigDecimal::default());
}

#[test]
fn activate_z_coin_light_with_changing_height() {
    let coins = json!([zombie_conf()]);

    let conf = Mm2TestConf::seednode(ZOMBIE_TEST_BALANCE_SEED, &coins);
    let mm = MarketMakerIt::start(conf.conf, conf.rpc_password, None).unwrap();

    let activation_result = block_on(enable_z_coin_light(
        &mm,
        ZOMBIE_TICKER,
        ZOMBIE_ELECTRUMS,
        ZOMBIE_LIGHTWALLETD_URLS,
        None,
    ));

    let old_first_sync_block = activation_result.first_sync_block;
    let balance = match activation_result.wallet_balance {
        EnableCoinBalance::Iguana(iguana) => iguana,
        _ => panic!("Expected EnableCoinBalance::Iguana"),
    };
    assert_eq!(balance.balance.spendable, BigDecimal::default());

    // disable coin
    block_on(disable_coin(&mm, ZOMBIE_TICKER, true));

    // Perform activation with changed height
    // Calculate timestamp for 2 days ago
    let two_day_seconds = 2 * 24 * 60 * 60;
    let two_days_ago = now_sec() - two_day_seconds;
    log!(
        "Re-running enable_z_coin_light_with_changing_height with new starting date {}",
        two_days_ago
    );

    let activation_result = block_on(enable_z_coin_light(
        &mm,
        ZOMBIE_TICKER,
        ZOMBIE_ELECTRUMS,
        ZOMBIE_LIGHTWALLETD_URLS,
        Some(two_days_ago),
    ));

    let new_first_sync_block = activation_result.first_sync_block;
    let balance = match activation_result.wallet_balance {
        EnableCoinBalance::Iguana(iguana) => iguana,
        _ => panic!("Expected EnableCoinBalance::Iguana"),
    };
    assert_eq!(balance.balance.spendable, BigDecimal::default());

    // let's check to make sure first activation starting height is different from current one
    assert_ne!(
        old_first_sync_block.as_ref().unwrap().actual,
        new_first_sync_block.as_ref().unwrap().actual
    );
    // let's check to make sure first activation starting height is greater than current one since we used date later
    // than current date
    assert!(old_first_sync_block.as_ref().unwrap().actual > new_first_sync_block.as_ref().unwrap().actual);
}

#[test]
fn activate_z_coin_with_hd_account() {
    let coins = json!([zombie_conf()]);

    let conf = Mm2TestConf::seednode_with_hd_account(ZOMBIE_TEST_BIP39_ACTIVATION_SEED, &coins);
    let mm = MarketMakerIt::start(conf.conf, conf.rpc_password, None).unwrap();

    let activation_result = block_on(enable_z_coin_light(
        &mm,
        ZOMBIE_TICKER,
        ZOMBIE_ELECTRUMS,
        ZOMBIE_LIGHTWALLETD_URLS,
<<<<<<< HEAD
        None,
=======
        Some(0),
>>>>>>> 96a53ce5
    ));

    let actual = match activation_result.wallet_balance {
        EnableCoinBalance::Iguana(iguana) => iguana.address,
        EnableCoinBalance::HD(_) => panic!("Expected 'Iguana' wallet balance, found HD"),
    };
    assert_eq!(
        actual,
        "zs1p4xfnqmqa4aq5rrnfldafxcggsqhg0wph3elzrzwls9ks95lrg0gtlktjr0t5gg9lj657jyr8m6"
    );
}

// ignored because it requires a long-running Zcoin initialization process
#[test]
#[ignore]
fn test_z_coin_tx_history() {
    let coins = json!([zombie_conf()]);

    let conf = Mm2TestConf::seednode(ZOMBIE_TEST_HISTORY_SEED, &coins);
    let mm = MarketMakerIt::start(conf.conf, conf.rpc_password, None).unwrap();

    block_on(enable_z_coin_light(
        &mm,
        ZOMBIE_TICKER,
        ZOMBIE_ELECTRUMS,
        ZOMBIE_LIGHTWALLETD_URLS,
        None,
    ));

    let tx_history = block_on(z_coin_tx_history(&mm, ZOMBIE_TICKER, 5, None));
    println!("History {}", json::to_string(&tx_history).unwrap());

    let response: RpcV2Response<ZcoinHistoryRes> = json::from_value(tx_history).unwrap();

    // all transactions have default fee
    let expected_fee = BigDecimal::from_str("0.00001").unwrap();
    for tx in response.result.transactions.iter() {
        assert_eq!(tx.transaction_fee, expected_fee, "Invalid fee for tx {:?}", tx);
    }

    // withdraw transaction to the shielded address
    let withdraw_tx = &response.result.transactions[0];
    assert_eq!(withdraw_tx.internal_id, 5);
    assert_eq!(withdraw_tx.block_height, 169530);
    assert_eq!(withdraw_tx.timestamp, 1656939208);
    assert_eq!(
        withdraw_tx.tx_hash,
        "893b648d2d46de09e24ec7b8b2a13958505656410d1b8ca7838f57a23ae66e4e"
    );

    let from = HashSet::from_iter([
        "zs1xa4lt5w85x4a7awhm5sfm2jz0raz3yqw4ttpyn2ekjcyya00j8l09llz6wpwazcgas6ekj3m054".to_owned(),
    ]);
    assert_eq!(withdraw_tx.from, from);

    let to = HashSet::from_iter([
        "zs1g6z7dcfp5wg085fuzqlauf8d85ct4hke7xmwxe0djnq48909yfsj66hzj0fjgfgzynddud8n04g".to_owned(),
        "zs1xa4lt5w85x4a7awhm5sfm2jz0raz3yqw4ttpyn2ekjcyya00j8l09llz6wpwazcgas6ekj3m054".to_owned(),
    ]);
    assert_eq!(withdraw_tx.to, to);

    // transaction spent 2 inputs: 89985130 and 9999000 sats
    let spent_by_me = BigDecimal::from_str("0.9998413").unwrap();
    assert_eq!(withdraw_tx.spent_by_me, spent_by_me);
    // change output 89983130 sats
    let received_by_me = BigDecimal::from_str("0.8998313").unwrap();
    assert_eq!(withdraw_tx.received_by_me, received_by_me);

    // withdrew 0.1 and paid tx fee
    let my_balance_change = BigDecimal::from_str("-0.1000100").unwrap();
    assert_eq!(withdraw_tx.my_balance_change, my_balance_change);

    // swap payment spent to our address
    let htlc_spend_tx = &response.result.transactions[1];
    assert_eq!(htlc_spend_tx.internal_id, 4);
    assert_eq!(htlc_spend_tx.block_height, 169526);
    assert_eq!(htlc_spend_tx.timestamp, 1656938980);
    assert_eq!(
        htlc_spend_tx.tx_hash,
        "9fb1a1690ddcc37b67d61af509343b0b7d147fc59fe58f4e7f7ca68f0d12f6a2"
    );
    let from = HashSet::from_iter(["bVJG4mSRn5sBSwFWCyeE9EuiogQJtDy3NF".to_owned()]);
    assert_eq!(htlc_spend_tx.from, from);

    let to = HashSet::from_iter([
        "zs1xa4lt5w85x4a7awhm5sfm2jz0raz3yqw4ttpyn2ekjcyya00j8l09llz6wpwazcgas6ekj3m054".to_owned(),
    ]);
    assert_eq!(htlc_spend_tx.to, to);

    // our address didn't spend any inputs
    assert_eq!(htlc_spend_tx.spent_by_me, BigDecimal::default());
    // received 9999000 sats
    let received_by_me = BigDecimal::from_str("0.09999").unwrap();
    assert_eq!(htlc_spend_tx.received_by_me, received_by_me);

    let my_balance_change = BigDecimal::from_str("0.09999").unwrap();
    assert_eq!(htlc_spend_tx.my_balance_change, my_balance_change);

    // swap payment sent from our address
    let htlc_send_tx = &response.result.transactions[2];
    assert_eq!(htlc_send_tx.internal_id, 3);
    assert_eq!(htlc_send_tx.block_height, 169521);
    assert_eq!(htlc_send_tx.timestamp, 1656938572);
    assert_eq!(
        htlc_send_tx.tx_hash,
        "9e7146c77419f8db6975180328cf85c1eac6b18e4e4190293e4c7104c837477d"
    );

    let from = HashSet::from_iter([
        "zs1xa4lt5w85x4a7awhm5sfm2jz0raz3yqw4ttpyn2ekjcyya00j8l09llz6wpwazcgas6ekj3m054".to_owned(),
    ]);
    assert_eq!(htlc_send_tx.from, from);

    let to = HashSet::from_iter([
        "bNyQ2YiiMo1H4GEum3nhymmTRZ8bmkVCFA".to_owned(),
        "zs1xa4lt5w85x4a7awhm5sfm2jz0raz3yqw4ttpyn2ekjcyya00j8l09llz6wpwazcgas6ekj3m054".to_owned(),
    ]);
    assert_eq!(htlc_send_tx.to, to);

    // spent a single 99986130 sats output
    let spent_by_me = BigDecimal::from_str("0.9998613").unwrap();
    assert_eq!(htlc_send_tx.spent_by_me, spent_by_me);
    // change output
    let received_by_me = BigDecimal::from_str("0.8998513").unwrap();
    assert_eq!(htlc_send_tx.received_by_me, received_by_me);

    // 0.1 swap payment amount and transaction fee
    let my_balance_change = BigDecimal::from_str("-0.1000100").unwrap();
    assert_eq!(htlc_send_tx.my_balance_change, my_balance_change);

    // dex fee sent from our address
    let dex_fee_tx = &response.result.transactions[3];
    assert_eq!(dex_fee_tx.internal_id, 2);
    assert_eq!(dex_fee_tx.block_height, 169519);
    assert_eq!(dex_fee_tx.timestamp, 1656938512);
    assert_eq!(
        dex_fee_tx.tx_hash,
        "7d45e5941e8701a030b0c1c0786995e0f638ce9b82cd71cb614a4a1957f1a3ab"
    );

    let from = HashSet::from_iter([
        "zs1xa4lt5w85x4a7awhm5sfm2jz0raz3yqw4ttpyn2ekjcyya00j8l09llz6wpwazcgas6ekj3m054".to_owned(),
    ]);
    assert_eq!(dex_fee_tx.from, from);

    let to = HashSet::from_iter([
        "zs1rp6426e9r6jkq2nsanl66tkd34enewrmr0uvj0zelhkcwmsy0uvxz2fhm9eu9rl3ukxvgzy2v9f".to_owned(),
        "zs1xa4lt5w85x4a7awhm5sfm2jz0raz3yqw4ttpyn2ekjcyya00j8l09llz6wpwazcgas6ekj3m054".to_owned(),
    ]);
    assert_eq!(dex_fee_tx.to, to);

    // spent a single 100000000 sats output
    let spent_by_me = BigDecimal::from(1);
    assert_eq!(dex_fee_tx.spent_by_me, spent_by_me);
    // change output
    let received_by_me = BigDecimal::from_str("0.9998613").unwrap();
    assert_eq!(dex_fee_tx.received_by_me, received_by_me);

    // 0.0001287 dex fee amount and transaction fee
    let my_balance_change = BigDecimal::from_str("-0.0001387").unwrap();
    assert_eq!(dex_fee_tx.my_balance_change, my_balance_change);

    // incoming tx, 2 ZOMBIE received
    let incoming_tx = &response.result.transactions[4];
    assert_eq!(incoming_tx.internal_id, 1);
    assert_eq!(incoming_tx.block_height, 169514);
    assert_eq!(incoming_tx.timestamp, 1656938072);
    assert_eq!(
        incoming_tx.tx_hash,
        "a18a991738fe8568feb7578201250daee7abb9567c247e2241b62149674238c2"
    );

    // from doesn't seem to be detectable for transactions from other shielded addresses
    assert_eq!(incoming_tx.from, HashSet::new());

    let to = HashSet::from_iter([
        "zs1xa4lt5w85x4a7awhm5sfm2jz0raz3yqw4ttpyn2ekjcyya00j8l09llz6wpwazcgas6ekj3m054".to_owned(),
    ]);
    assert_eq!(incoming_tx.to, to);

    assert_eq!(incoming_tx.spent_by_me, BigDecimal::default());

    let received_by_me = BigDecimal::from(2);
    assert_eq!(incoming_tx.received_by_me, received_by_me);

    let my_balance_change = BigDecimal::from(2);
    assert_eq!(incoming_tx.my_balance_change, my_balance_change);

    // check paging by page number
    let page = Some(common::PagingOptionsEnum::PageNumber(NonZeroUsize::new(2).unwrap()));
    let tx_history = block_on(z_coin_tx_history(&mm, ZOMBIE_TICKER, 2, page));
    println!("History {}", json::to_string(&tx_history).unwrap());

    let response: RpcV2Response<ZcoinHistoryRes> = json::from_value(tx_history).unwrap();
    assert_eq!(response.result.transactions.len(), 2);

    assert_eq!(
        response.result.transactions[0].tx_hash,
        "9e7146c77419f8db6975180328cf85c1eac6b18e4e4190293e4c7104c837477d"
    );
    assert_eq!(
        response.result.transactions[1].tx_hash,
        "7d45e5941e8701a030b0c1c0786995e0f638ce9b82cd71cb614a4a1957f1a3ab"
    );
    assert_eq!(response.result.skipped, 2);
    assert_eq!(response.result.total, 5);
    assert_eq!(response.result.limit, 2);
    assert_eq!(response.result.total_pages, 3);

    // check paging by from_id 3
    let page = Some(common::PagingOptionsEnum::FromId(3));
    let tx_history = block_on(z_coin_tx_history(&mm, ZOMBIE_TICKER, 3, page));
    println!("History {}", json::to_string(&tx_history).unwrap());

    let response: RpcV2Response<ZcoinHistoryRes> = json::from_value(tx_history).unwrap();
    assert_eq!(response.result.transactions.len(), 2);

    assert_eq!(
        response.result.transactions[0].tx_hash,
        "7d45e5941e8701a030b0c1c0786995e0f638ce9b82cd71cb614a4a1957f1a3ab"
    );
    assert_eq!(
        response.result.transactions[1].tx_hash,
        "a18a991738fe8568feb7578201250daee7abb9567c247e2241b62149674238c2"
    );
    assert_eq!(response.result.skipped, 3);
    assert_eq!(response.result.total, 5);
    assert_eq!(response.result.limit, 3);
    assert_eq!(response.result.total_pages, 2);

    // check paging by from_id 5
    let page = Some(common::PagingOptionsEnum::FromId(5));
    let tx_history = block_on(z_coin_tx_history(&mm, ZOMBIE_TICKER, 3, page));
    println!("History {}", json::to_string(&tx_history).unwrap());

    let response: RpcV2Response<ZcoinHistoryRes> = json::from_value(tx_history).unwrap();
    assert_eq!(response.result.transactions.len(), 3);

    assert_eq!(
        response.result.transactions[0].tx_hash,
        "9fb1a1690ddcc37b67d61af509343b0b7d147fc59fe58f4e7f7ca68f0d12f6a2"
    );
    assert_eq!(
        response.result.transactions[1].tx_hash,
        "9e7146c77419f8db6975180328cf85c1eac6b18e4e4190293e4c7104c837477d"
    );
    assert_eq!(
        response.result.transactions[2].tx_hash,
        "7d45e5941e8701a030b0c1c0786995e0f638ce9b82cd71cb614a4a1957f1a3ab"
    );
    assert_eq!(response.result.skipped, 1);
    assert_eq!(response.result.total, 5);
    assert_eq!(response.result.limit, 3);
    assert_eq!(response.result.total_pages, 2);
}

// ignored because it requires a long-running Zcoin initialization process
#[test]
#[ignore]
fn withdraw_z_coin_light() {
    let coins = json!([zombie_conf()]);

    let conf = Mm2TestConf::seednode(ZOMBIE_TEST_WITHDRAW_SEED, &coins);
    let mm = MarketMakerIt::start(conf.conf, conf.rpc_password, None).unwrap();

    let activation_result = block_on(enable_z_coin_light(
        &mm,
        ZOMBIE_TICKER,
        ZOMBIE_ELECTRUMS,
        ZOMBIE_LIGHTWALLETD_URLS,
        None,
    ));

    println!("{:?}", activation_result);

    let withdraw_res = block_on(withdraw(
        &mm,
        ZOMBIE_TICKER,
        "zs1hs0p406y5tntz6wlp7sc3qe4g6ycnnd46leeyt6nyxr42dfvf0dwjkhmjdveukem0x72kkx0tup",
        "0.1",
    ));
    println!("{:?}", withdraw_res);

    // withdrawing to myself, balance change is the fee
    assert_eq!(
        withdraw_res.my_balance_change,
        BigDecimal::from_str("-0.00001").unwrap()
    );

    let send_raw_tx = block_on(send_raw_transaction(&mm, ZOMBIE_TICKER, &withdraw_res.tx_hex));
    println!("{:?}", send_raw_tx);
}

// ignored because it requires a long-running Zcoin initialization process
#[test]
#[ignore]
fn trade_rick_zombie_light() {
    let coins = json!([zombie_conf(), rick_conf()]);
    let bob_passphrase = ZOMBIE_TRADE_BOB_SEED;
    let alice_passphrase = ZOMBIE_TRADE_ALICE_SEED;

    let bob_conf = Mm2TestConf::seednode(bob_passphrase, &coins);
    let mut mm_bob = MarketMakerIt::start(bob_conf.conf, bob_conf.rpc_password, None).unwrap();

    let (_bob_dump_log, _bob_dump_dashboard) = mm_bob.mm_dump();
    log!("Bob log path: {}", mm_bob.log_path.display());

    let zombie_activation = block_on(enable_z_coin_light(
        &mm_bob,
        ZOMBIE_TICKER,
        ZOMBIE_ELECTRUMS,
        ZOMBIE_LIGHTWALLETD_URLS,
        None,
    ));

    println!("Bob ZOMBIE activation {:?}", zombie_activation);

    let rick_activation = block_on(enable_electrum_json(&mm_bob, RICK, false, rick_electrums(), None));

    println!("Bob RICK activation {:?}", rick_activation);

    let rc = block_on(mm_bob.rpc(&json! ({
        "userpass": mm_bob.userpass,
        "method": "setprice",
        "base": RICK,
        "rel": ZOMBIE_TICKER,
        "price": 1,
        "volume": "0.1"
    })))
    .unwrap();
    assert!(rc.0.is_success(), "!setprice: {}", rc.1);

    let alice_conf = Mm2TestConf::light_node(alice_passphrase, &coins, &[&mm_bob.ip.to_string()]);
    let mut mm_alice = MarketMakerIt::start(alice_conf.conf, alice_conf.rpc_password, None).unwrap();

    thread::sleep(Duration::from_secs(1));

    let (_alice_dump_log, _alice_dump_dashboard) = mm_alice.mm_dump();
    log!("Alice log path: {}", mm_alice.log_path.display());

    let zombie_activation = block_on(enable_z_coin_light(
        &mm_alice,
        ZOMBIE_TICKER,
        ZOMBIE_ELECTRUMS,
        ZOMBIE_LIGHTWALLETD_URLS,
        None,
    ));

    println!("Alice ZOMBIE activation {:?}", zombie_activation);

    let rick_activation = block_on(enable_electrum_json(&mm_alice, RICK, false, rick_electrums(), None));

    println!("Alice RICK activation {:?}", rick_activation);

    let rc = block_on(mm_alice.rpc(&json! ({
        "userpass": mm_alice.userpass,
        "method": "orderbook",
        "base": RICK,
        "rel": ZOMBIE_TICKER,
    })))
    .unwrap();
    assert!(rc.0.is_success(), "!orderbook: {}", rc.1);

    thread::sleep(Duration::from_secs(1));

    let rc = block_on(mm_alice.rpc(&json! ({
        "userpass": mm_alice.userpass,
        "method": "buy",
        "base": RICK,
        "rel": ZOMBIE_TICKER,
        "volume": "0.1",
        "price": 1
    })))
    .unwrap();
    assert!(rc.0.is_success(), "!buy: {}", rc.1);

    let buy_json: Json = serde_json::from_str(&rc.1).unwrap();
    let uuid = buy_json["result"]["uuid"].as_str().unwrap().to_owned();

    block_on(mm_alice.wait_for_log(5., |log| log.contains("Entering the taker_swap_loop RICK/ZOMBIE"))).unwrap();

    block_on(mm_bob.wait_for_log(5., |log| log.contains("Entering the maker_swap_loop RICK/ZOMBIE"))).unwrap();

    block_on(mm_bob.wait_for_log(900., |log| log.contains(&format!("[swap uuid={}] Finished", uuid)))).unwrap();

    block_on(mm_alice.wait_for_log(900., |log| log.contains(&format!("[swap uuid={}] Finished", uuid)))).unwrap();
}

// ignored because it requires a long-running Zcoin initialization process
#[test]
#[ignore]
fn activate_pirate_light() {
    let coins = json!([pirate_conf()]);

    let conf = Mm2TestConf::seednode(ARRR_TEST_ACTIVATION_SEED, &coins);
    let mm = MarketMakerIt::start(conf.conf, conf.rpc_password, None).unwrap();

    let activation_result = block_on(enable_z_coin_light(
        &mm,
        ARRR,
        PIRATE_ELECTRUMS,
        PIRATE_LIGHTWALLETD_URLS,
        None,
    ));

    let balance = match activation_result.wallet_balance {
        EnableCoinBalance::Iguana(iguana) => iguana,
        _ => panic!("Expected EnableCoinBalance::Iguana"),
    };
    println!("{:?}", balance);
    assert_eq!(balance.balance.spendable, BigDecimal::default());
}<|MERGE_RESOLUTION|>--- conflicted
+++ resolved
@@ -59,6 +59,7 @@
         ZOMBIE_ELECTRUMS,
         ZOMBIE_LIGHTWALLETD_URLS,
         None,
+        None,
     ));
 
     let balance = match activation_result.wallet_balance {
@@ -72,7 +73,7 @@
 fn activate_z_coin_light_with_changing_height() {
     let coins = json!([zombie_conf()]);
 
-    let conf = Mm2TestConf::seednode(ZOMBIE_TEST_BALANCE_SEED, &coins);
+    let conf = Mm2TestConf::seednode_with_hd_account(ZOMBIE_TEST_BIP39_ACTIVATION_SEED, &coins);
     let mm = MarketMakerIt::start(conf.conf, conf.rpc_password, None).unwrap();
 
     let activation_result = block_on(enable_z_coin_light(
@@ -81,6 +82,7 @@
         ZOMBIE_ELECTRUMS,
         ZOMBIE_LIGHTWALLETD_URLS,
         None,
+        Some(0),
     ));
 
     let old_first_sync_block = activation_result.first_sync_block;
@@ -131,6 +133,7 @@
 fn activate_z_coin_with_hd_account() {
     let coins = json!([zombie_conf()]);
 
+    let hd_account_id = 0;
     let conf = Mm2TestConf::seednode_with_hd_account(ZOMBIE_TEST_BIP39_ACTIVATION_SEED, &coins);
     let mm = MarketMakerIt::start(conf.conf, conf.rpc_password, None).unwrap();
 
@@ -139,11 +142,8 @@
         ZOMBIE_TICKER,
         ZOMBIE_ELECTRUMS,
         ZOMBIE_LIGHTWALLETD_URLS,
-<<<<<<< HEAD
-        None,
-=======
+        None,
         Some(0),
->>>>>>> 96a53ce5
     ));
 
     let actual = match activation_result.wallet_balance {
@@ -170,6 +170,7 @@
         ZOMBIE_TICKER,
         ZOMBIE_ELECTRUMS,
         ZOMBIE_LIGHTWALLETD_URLS,
+        None,
         None,
     ));
 
@@ -415,6 +416,7 @@
         ZOMBIE_ELECTRUMS,
         ZOMBIE_LIGHTWALLETD_URLS,
         None,
+        None,
     ));
 
     println!("{:?}", activation_result);
@@ -456,6 +458,7 @@
         ZOMBIE_TICKER,
         ZOMBIE_ELECTRUMS,
         ZOMBIE_LIGHTWALLETD_URLS,
+        None,
         None,
     ));
 
@@ -490,6 +493,7 @@
         ZOMBIE_ELECTRUMS,
         ZOMBIE_LIGHTWALLETD_URLS,
         None,
+        None,
     ));
 
     println!("Alice ZOMBIE activation {:?}", zombie_activation);
@@ -547,6 +551,7 @@
         PIRATE_ELECTRUMS,
         PIRATE_LIGHTWALLETD_URLS,
         None,
+        None,
     ));
 
     let balance = match activation_result.wallet_balance {
