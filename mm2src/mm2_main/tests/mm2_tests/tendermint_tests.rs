use common::{block_on, log};
use crypto::StandardHDCoinAddress;
use mm2_number::BigDecimal;
use mm2_test_helpers::for_tests::{atom_testnet_conf, disable_coin, disable_coin_err, enable_tendermint,
                                  enable_tendermint_token, enable_tendermint_without_balance,
                                  get_tendermint_my_tx_history, ibc_withdraw, iris_nimda_testnet_conf,
                                  iris_testnet_conf, my_balance, send_raw_transaction, withdraw_v1, MarketMakerIt,
                                  Mm2TestConf};
use mm2_test_helpers::structs::{RpcV2Response, TendermintActivationResult, TransactionDetails};
use serde_json::json;

const ATOM_TEST_BALANCE_SEED: &str = "atom test seed";
const ATOM_TEST_WITHDRAW_SEED: &str = "atom test withdraw seed";
const ATOM_TICKER: &str = "ATOM";
const ATOM_TENDERMINT_RPC_URLS: &[&str] = &["https://rpc.sentry-02.theta-testnet.polypore.xyz"];

const IRIS_TEST_SEED: &str = "iris test seed";
const IRIS_TESTNET_RPC_URLS: &[&str] = &["http://34.80.202.172:26657"];

const TENDERMINT_TEST_BIP39_SEED: &str =
    "emerge canoe salmon dolphin glow priority random become gasp sell blade argue";

#[test]
fn test_tendermint_balance() {
    let coins = json!([atom_testnet_conf()]);
    let expected_address = "cosmos1svaw0aqc4584x825ju7ua03g5xtxwd0ahl86hz";

    let conf = Mm2TestConf::seednode(ATOM_TEST_BALANCE_SEED, &coins);
    let mm = MarketMakerIt::start(conf.conf, conf.rpc_password, None).unwrap();

    let activation_result = block_on(enable_tendermint(
        &mm,
        ATOM_TICKER,
        &[],
        ATOM_TENDERMINT_RPC_URLS,
        false,
    ));

    let result: RpcV2Response<TendermintActivationResult> = serde_json::from_value(activation_result).unwrap();
    assert_eq!(result.result.address, expected_address);
    let expected_balance: BigDecimal = "0.572203".parse().unwrap();
    assert_eq!(result.result.balance.unwrap().spendable, expected_balance);

    let my_balance = block_on(my_balance(&mm, ATOM_TICKER));
    assert_eq!(my_balance.balance, expected_balance);
    assert_eq!(my_balance.unspendable_balance, BigDecimal::default());
    assert_eq!(my_balance.address, expected_address);
    assert_eq!(my_balance.coin, ATOM_TICKER);
}

#[test]
fn test_tendermint_activation_without_balance() {
    let coins = json!([atom_testnet_conf()]);

    let conf = Mm2TestConf::seednode(ATOM_TEST_BALANCE_SEED, &coins);
    let mm = MarketMakerIt::start(conf.conf, conf.rpc_password, None).unwrap();

    let activation_result = block_on(enable_tendermint_without_balance(
        &mm,
        ATOM_TICKER,
        &[],
        ATOM_TENDERMINT_RPC_URLS,
        false,
    ));

    let result: RpcV2Response<TendermintActivationResult> = serde_json::from_value(activation_result).unwrap();

    assert!(result.result.balance.is_none());
    assert!(result.result.tokens_balances.is_none());
    assert!(result.result.tokens_tickers.unwrap().is_empty());
}

#[test]
fn test_tendermint_hd_address() {
    let coins = json!([atom_testnet_conf()]);
    // Default address m/44'/118'/0'/0/0 when no path_to_address is specified in activation request
    let expected_address = "cosmos1nv4mqaky7n7rqjhch7829kgypx5s8fh62wdtr8";

    let conf = Mm2TestConf::seednode_with_hd_account(TENDERMINT_TEST_BIP39_SEED, &coins);
    let mm = MarketMakerIt::start(conf.conf, conf.rpc_password, None).unwrap();

    let activation_result = block_on(enable_tendermint(
        &mm,
        ATOM_TICKER,
        &[],
        ATOM_TENDERMINT_RPC_URLS,
        false,
    ));

    let result: RpcV2Response<TendermintActivationResult> = serde_json::from_value(activation_result).unwrap();
    assert_eq!(result.result.address, expected_address);
}

#[test]
fn test_tendermint_withdraw() {
    const MY_ADDRESS: &str = "cosmos1w5h6wud7a8zpa539rc99ehgl9gwkad3wjsjq8v";

    let coins = json!([atom_testnet_conf()]);

    let conf = Mm2TestConf::seednode(ATOM_TEST_WITHDRAW_SEED, &coins);
    let mm = MarketMakerIt::start(conf.conf, conf.rpc_password, None).unwrap();

    let activation_res = block_on(enable_tendermint(
        &mm,
        ATOM_TICKER,
        &[],
        ATOM_TENDERMINT_RPC_URLS,
        false,
    ));
    log!("Activation {}", serde_json::to_string(&activation_res).unwrap());

    // just call withdraw without sending to check response correctness
    let tx_details = block_on(withdraw_v1(
        &mm,
        ATOM_TICKER,
        "cosmos1svaw0aqc4584x825ju7ua03g5xtxwd0ahl86hz",
        "0.1",
        None,
    ));
    log!("Withdraw to other {}", serde_json::to_string(&tx_details).unwrap());
    // TODO how to check it if the fee is dynamic?
    /*
    let expected_total: BigDecimal = "0.15".parse().unwrap();
    assert_eq!(tx_details.total_amount, expected_total);
    assert_eq!(tx_details.spent_by_me, expected_total);
    assert_eq!(tx_details.my_balance_change, expected_total * BigDecimal::from(-1));
    */
    assert_eq!(tx_details.received_by_me, BigDecimal::default());
    assert_eq!(tx_details.to, vec![
        "cosmos1svaw0aqc4584x825ju7ua03g5xtxwd0ahl86hz".to_owned()
    ]);
    assert_eq!(tx_details.from, vec![MY_ADDRESS.to_owned()]);

    // withdraw and send transaction to ourselves
    let tx_details = block_on(withdraw_v1(&mm, ATOM_TICKER, MY_ADDRESS, "0.1", None));
    log!("Withdraw to self {}", serde_json::to_string(&tx_details).unwrap());

    // TODO how to check it if the fee is dynamic?
    /*
    let expected_total: BigDecimal = "0.15".parse().unwrap();
    let expected_balance_change: BigDecimal = "-0.05".parse().unwrap();
    assert_eq!(tx_details.total_amount, expected_total);
    assert_eq!(tx_details.spent_by_me, expected_total);
    assert_eq!(tx_details.my_balance_change, expected_balance_change);
     */
    let expected_received: BigDecimal = "0.1".parse().unwrap();
    assert_eq!(tx_details.received_by_me, expected_received);

    assert_eq!(tx_details.to, vec![MY_ADDRESS.to_owned()]);
    assert_eq!(tx_details.from, vec![MY_ADDRESS.to_owned()]);

    let send_raw_tx = block_on(send_raw_transaction(&mm, ATOM_TICKER, &tx_details.tx_hex));
    log!("Send raw tx {}", serde_json::to_string(&send_raw_tx).unwrap());
}

#[test]
fn test_tendermint_withdraw_hd() {
    const MY_ADDRESS: &str = "iaa1tpd0um0r3z0y88p3gkv3y38dq8lmqc2xs9u0pv";

    let coins = json!([iris_testnet_conf()]);
    let coin = coins[0]["coin"].as_str().unwrap();

    let conf = Mm2TestConf::seednode_with_hd_account(TENDERMINT_TEST_BIP39_SEED, &coins);
    let mm = MarketMakerIt::start(conf.conf, conf.rpc_password, None).unwrap();

    let activation_res = block_on(enable_tendermint(&mm, coin, &[], IRIS_TESTNET_RPC_URLS, false));
    log!(
        "Activation with assets {}",
        serde_json::to_string(&activation_res).unwrap()
    );

    // We will withdraw from HD account 0 and change 0 and address_index 1
    let path_to_address = StandardHDCoinAddress {
        account: 0,
        is_change: false,
        address_index: 1,
    };

    // just call withdraw without sending to check response correctness
    let tx_details = block_on(withdraw_v1(
        &mm,
        coin,
        "iaa1llp0f6qxemgh4g4m5ewk0ew0hxj76avuz8kwd5",
        "0.1",
        Some(path_to_address.clone()),
    ));
    log!("Withdraw to other {}", serde_json::to_string(&tx_details).unwrap());
    // TODO how to check it if the fee is dynamic?
    /*
    let expected_total: BigDecimal = "0.15".parse().unwrap();
    assert_eq!(tx_details.total_amount, expected_total);
    assert_eq!(tx_details.spent_by_me, expected_total);
    assert_eq!(tx_details.my_balance_change, expected_total * BigDecimal::from(-1));
    */
    assert_eq!(tx_details.received_by_me, BigDecimal::default());
    assert_eq!(tx_details.to, vec![
        "iaa1llp0f6qxemgh4g4m5ewk0ew0hxj76avuz8kwd5".to_owned()
    ]);
    assert_eq!(tx_details.from, vec![MY_ADDRESS.to_owned()]);

    // withdraw and send transaction to ourselves
    let tx_details = block_on(withdraw_v1(&mm, coin, MY_ADDRESS, "0.1", Some(path_to_address)));
    log!("Withdraw to self {}", serde_json::to_string(&tx_details).unwrap());

    // TODO how to check it if the fee is dynamic?
    /*
    let expected_total: BigDecimal = "0.15".parse().unwrap();
    let expected_balance_change: BigDecimal = "-0.05".parse().unwrap();
    assert_eq!(tx_details.total_amount, expected_total);
    assert_eq!(tx_details.spent_by_me, expected_total);
    assert_eq!(tx_details.my_balance_change, expected_balance_change);
     */
    let expected_received: BigDecimal = "0.1".parse().unwrap();
    assert_eq!(tx_details.received_by_me, expected_received);

    assert_eq!(tx_details.to, vec![MY_ADDRESS.to_owned()]);
    assert_eq!(tx_details.from, vec![MY_ADDRESS.to_owned()]);

    let send_raw_tx = block_on(send_raw_transaction(&mm, coin, &tx_details.tx_hex));
    log!("Send raw tx {}", serde_json::to_string(&send_raw_tx).unwrap());
}

#[test]
fn test_custom_gas_limit_on_tendermint_withdraw() {
    let coins = json!([atom_testnet_conf()]);

    let conf = Mm2TestConf::seednode(ATOM_TEST_WITHDRAW_SEED, &coins);
    let mm = MarketMakerIt::start(conf.conf, conf.rpc_password, None).unwrap();

    let activation_res = block_on(enable_tendermint(
        &mm,
        ATOM_TICKER,
        &[],
        ATOM_TENDERMINT_RPC_URLS,
        false,
    ));
    log!("Activation {}", serde_json::to_string(&activation_res).unwrap());

    let request = block_on(mm.rpc(&json!({
        "userpass": mm.userpass,
        "method": "withdraw",
        "coin": ATOM_TICKER,
        "to": "cosmos1w5h6wud7a8zpa539rc99ehgl9gwkad3wjsjq8v",
        "amount": "0.1",
        "fee": {
            "type": "CosmosGas",
            "gas_limit": 150000,
            "gas_price": 0.1
        }
    })))
    .unwrap();
    assert_eq!(request.0, common::StatusCode::OK, "'withdraw' failed: {}", request.1);
    let tx_details: TransactionDetails = serde_json::from_str(&request.1).unwrap();

    assert_eq!(tx_details.fee_details["gas_limit"], 150000);
}

// Ignored because IBC clients aren't maintained and get expired.
#[test]
#[ignore]
fn test_tendermint_token_ibc_withdraw() {
    // visit `{rpc_url}/ibc/core/channel/v1/channels?pagination.limit=10000` to see the full list of ibc channels
    const IBC_SOURCE_CHANNEL: &str = "channel-151";

    const IBC_TARGET_ADDRESS: &str = "cosmos1r5v5srda7xfth3hn2s26txvrcrntldjumt8mhl";
    const MY_ADDRESS: &str = "iaa1e0rx87mdj79zejewuc4jg7ql9ud2286g2us8f2";

    let coins = json!([iris_testnet_conf(), iris_nimda_testnet_conf()]);
    let platform_coin = coins[0]["coin"].as_str().unwrap();
    let token = coins[1]["coin"].as_str().unwrap();

    let conf = Mm2TestConf::seednode(IRIS_TEST_SEED, &coins);
    let mm = MarketMakerIt::start(conf.conf, conf.rpc_password, None).unwrap();

    let activation_res = block_on(enable_tendermint(&mm, platform_coin, &[], IRIS_TESTNET_RPC_URLS, false));
    log!(
        "Activation with assets {}",
        serde_json::to_string(&activation_res).unwrap()
    );

    let activation_res = block_on(enable_tendermint_token(&mm, token));
    log!("Token activation {}", serde_json::to_string(&activation_res).unwrap());

    let tx_details = block_on(ibc_withdraw(
        &mm,
        IBC_SOURCE_CHANNEL,
        token,
        IBC_TARGET_ADDRESS,
        "0.1",
        None,
    ));
    log!(
        "IBC transfer to atom address {}",
        serde_json::to_string(&tx_details).unwrap()
    );

    let expected_spent: BigDecimal = "0.1".parse().unwrap();
    assert_eq!(tx_details.spent_by_me, expected_spent);

    assert_eq!(tx_details.to, vec![IBC_TARGET_ADDRESS.to_owned()]);
    assert_eq!(tx_details.from, vec![MY_ADDRESS.to_owned()]);

    let send_raw_tx = block_on(send_raw_transaction(&mm, token, &tx_details.tx_hex));
    log!("Send raw tx {}", serde_json::to_string(&send_raw_tx).unwrap());
}

// Ignored because IBC clients aren't maintained and get expired.
#[test]
#[ignore]
fn test_tendermint_ibc_withdraw_hd() {
    // visit `{rpc_url}/ibc/core/channel/v1/channels?pagination.limit=10000` to see the full list of ibc channels
    const IBC_SOURCE_CHANNEL: &str = "channel-152";

    const IBC_TARGET_ADDRESS: &str = "cosmos1r5v5srda7xfth3hn2s26txvrcrntldjumt8mhl";
    const MY_ADDRESS: &str = "iaa1tpd0um0r3z0y88p3gkv3y38dq8lmqc2xs9u0pv";

    let coins = json!([iris_testnet_conf()]);
    let coin = coins[0]["coin"].as_str().unwrap();

    let conf = Mm2TestConf::seednode_with_hd_account(TENDERMINT_TEST_BIP39_SEED, &coins);
    let mm = MarketMakerIt::start(conf.conf, conf.rpc_password, None).unwrap();

    let activation_res = block_on(enable_tendermint(&mm, coin, &[], IRIS_TESTNET_RPC_URLS, false));
    log!(
        "Activation with assets {}",
        serde_json::to_string(&activation_res).unwrap()
    );

    // We will withdraw from HD account 0 and change 0 and address_index 1
    let path_to_address = StandardHDCoinAddress {
        account: 0,
        is_change: false,
        address_index: 1,
    };

    let tx_details = block_on(ibc_withdraw(
        &mm,
        IBC_SOURCE_CHANNEL,
        coin,
        IBC_TARGET_ADDRESS,
        "0.1",
        Some(path_to_address),
    ));
    log!(
        "IBC transfer to atom address {}",
        serde_json::to_string(&tx_details).unwrap()
    );

    assert_eq!(tx_details.to, vec![IBC_TARGET_ADDRESS.to_owned()]);
    assert_eq!(tx_details.from, vec![MY_ADDRESS.to_owned()]);

    let send_raw_tx = block_on(send_raw_transaction(&mm, coin, &tx_details.tx_hex));
    log!("Send raw tx {}", serde_json::to_string(&send_raw_tx).unwrap());
}

#[test]
fn test_tendermint_token_withdraw() {
    const MY_ADDRESS: &str = "iaa1e0rx87mdj79zejewuc4jg7ql9ud2286g2us8f2";

    let coins = json!([iris_testnet_conf(), iris_nimda_testnet_conf()]);
    let platform_coin = coins[0]["coin"].as_str().unwrap();
    let token = coins[1]["coin"].as_str().unwrap();

    let conf = Mm2TestConf::seednode(IRIS_TEST_SEED, &coins);
    let mm = MarketMakerIt::start(conf.conf, conf.rpc_password, None).unwrap();

    let activation_res = block_on(enable_tendermint(&mm, platform_coin, &[], IRIS_TESTNET_RPC_URLS, false));
    log!(
        "Activation with assets {}",
        serde_json::to_string(&activation_res).unwrap()
    );

    let activation_res = block_on(enable_tendermint_token(&mm, token));
    log!("Token activation {}", serde_json::to_string(&activation_res).unwrap());

    // just call withdraw without sending to check response correctness
    let tx_details = block_on(withdraw_v1(
        &mm,
        token,
        "iaa1llp0f6qxemgh4g4m5ewk0ew0hxj76avuz8kwd5",
        "0.1",
        None,
    ));

    log!("Withdraw to other {}", serde_json::to_string(&tx_details).unwrap());

    let expected_total: BigDecimal = "0.1".parse().unwrap();
    assert_eq!(tx_details.total_amount, expected_total);

    // TODO How to check it if the fee is dynamic?
    /*
    let expected_fee: BigDecimal = "0.05".parse().unwrap();
    let actual_fee: BigDecimal = tx_details.fee_details["amount"].as_str().unwrap().parse().unwrap();
    assert_eq!(actual_fee, expected_fee);
    */

    assert_eq!(tx_details.spent_by_me, expected_total);
    assert_eq!(tx_details.my_balance_change, expected_total * BigDecimal::from(-1));
    assert_eq!(tx_details.received_by_me, BigDecimal::default());
    assert_eq!(tx_details.to, vec![
        "iaa1llp0f6qxemgh4g4m5ewk0ew0hxj76avuz8kwd5".to_owned()
    ]);
    assert_eq!(tx_details.from, vec![MY_ADDRESS.to_owned()]);

    // withdraw and send transaction to ourselves
    let tx_details = block_on(withdraw_v1(&mm, token, MY_ADDRESS, "0.1", None));
    log!("Withdraw to self {}", serde_json::to_string(&tx_details).unwrap());

    let expected_total: BigDecimal = "0.1".parse().unwrap();
    let expected_received: BigDecimal = "0.1".parse().unwrap();

    assert_eq!(tx_details.total_amount, expected_total);

    // TODO How to check it if the fee is dynamic?
    /*
    let expected_fee: BigDecimal = "0.05".parse().unwrap();
    let actual_fee: BigDecimal = tx_details.fee_details["amount"].as_str().unwrap().parse().unwrap();
    assert_eq!(actual_fee, expected_fee);
    */

    assert_eq!(tx_details.spent_by_me, expected_total);
    assert_eq!(tx_details.received_by_me, expected_received);
    assert_eq!(tx_details.to, vec![MY_ADDRESS.to_owned()]);
    assert_eq!(tx_details.from, vec![MY_ADDRESS.to_owned()]);

    let send_raw_tx = block_on(send_raw_transaction(&mm, token, &tx_details.tx_hex));
    log!("Send raw tx {}", serde_json::to_string(&send_raw_tx).unwrap());
}

#[test]
fn test_tendermint_tx_history() {
    const TEST_SEED: &str = "Vdo8Xt8pTAetRlMq3kV0LzE393eVYbPSn5Mhtw4p";
    const TX_FINISHED_LOG: &str = "Tx history fetching finished for IRIS-TEST.";
    const TX_HISTORY_PAGE_LIMIT: usize = 50;
    const IRIS_TEST_EXPECTED_TX_COUNT: u64 = 16;
    const IRIS_NIMDA_EXPECTED_TX_COUNT: u64 = 10;

    let iris_test_constant_history_txs = include_str!("../../../mm2_test_helpers/dummy_files/iris_test_history.json");
    let iris_test_constant_history_txs: Vec<TransactionDetails> =
        serde_json::from_str(iris_test_constant_history_txs).unwrap();

    let iris_nimda_constant_history_txs = include_str!("../../../mm2_test_helpers/dummy_files/iris_nimda_history.json");
    let iris_nimda_constant_history_txs: Vec<TransactionDetails> =
        serde_json::from_str(iris_nimda_constant_history_txs).unwrap();

    let coins = json!([iris_testnet_conf(), iris_nimda_testnet_conf()]);
    let platform_coin = coins[0]["coin"].as_str().unwrap();
    let token = coins[1]["coin"].as_str().unwrap();

    let conf = Mm2TestConf::seednode(TEST_SEED, &coins);
    let mut mm = block_on(MarketMakerIt::start_async(conf.conf, conf.rpc_password, None)).unwrap();

    block_on(enable_tendermint(
        &mm,
        platform_coin,
        &[token],
        IRIS_TESTNET_RPC_URLS,
        true,
    ));

    if block_on(mm.wait_for_log(60., |log| log.contains(TX_FINISHED_LOG))).is_err() {
        log!("{}", mm.log_as_utf8().unwrap());
        panic!("Tx history didn't finish which is not expected");
    }

    // testing IRIS-TEST history
    let iris_tx_history_response = block_on(get_tendermint_my_tx_history(
        &mm,
        platform_coin,
        TX_HISTORY_PAGE_LIMIT,
        1,
    ));
    let total_txs = iris_tx_history_response["result"]["total"].as_u64().unwrap();
    assert_eq!(total_txs, IRIS_TEST_EXPECTED_TX_COUNT);

    let mut iris_txs_from_request = iris_tx_history_response["result"]["transactions"].clone();
    for i in 0..IRIS_TEST_EXPECTED_TX_COUNT {
        iris_txs_from_request[i as usize]
            .as_object_mut()
            .unwrap()
            .remove("confirmations");
    }
    let iris_txs_from_request: Vec<TransactionDetails> = serde_json::from_value(iris_txs_from_request).unwrap();
    assert_eq!(iris_test_constant_history_txs, iris_txs_from_request);

    // testing IRIS-NIMDA history
    let nimda_tx_history_response = block_on(get_tendermint_my_tx_history(&mm, token, TX_HISTORY_PAGE_LIMIT, 1));
    let total_txs = nimda_tx_history_response["result"]["total"].as_u64().unwrap();
    assert_eq!(total_txs, IRIS_NIMDA_EXPECTED_TX_COUNT);

    let mut nimda_txs_from_request = nimda_tx_history_response["result"]["transactions"].clone();
    for i in 0..IRIS_NIMDA_EXPECTED_TX_COUNT {
        nimda_txs_from_request[i as usize]
            .as_object_mut()
            .unwrap()
            .remove("confirmations");
    }
    let nimda_txs_from_request: Vec<TransactionDetails> = serde_json::from_value(nimda_txs_from_request).unwrap();

    assert_eq!(iris_nimda_constant_history_txs, nimda_txs_from_request);

    block_on(mm.stop()).unwrap();
}

#[test]
fn test_disable_tendermint_platform_coin_with_token() {
    const TEST_SEED: &str = "iris test seed";
    let coins = json!([iris_testnet_conf(), iris_nimda_testnet_conf()]);
    let platform_coin = coins[0]["coin"].as_str().unwrap();
    let token = coins[1]["coin"].as_str().unwrap();

    let conf = Mm2TestConf::seednode(TEST_SEED, &coins);
    let mm = MarketMakerIt::start(conf.conf, conf.rpc_password, None).unwrap();
    // Enable platform coin IRIS-TEST
    let activation_res = block_on(enable_tendermint(&mm, platform_coin, &[], IRIS_TESTNET_RPC_URLS, false));
    assert!(&activation_res.get("result").unwrap().get("address").is_some());

    // Enable platform coin token IRIS-NIMDA
    let activation_res = block_on(enable_tendermint_token(&mm, token));
    assert!(&activation_res.get("result").unwrap().get("balances").is_some());

    // Try to passive platform coin, IRIS-TEST.
    let res = block_on(disable_coin(&mm, "IRIS-TEST", false));
    assert!(res.passivized);

    // Try to disable IRIS-NIMDA token when platform coin is passived.
    // This should work, because platform coin is still in the memory.
    let res = block_on(disable_coin(&mm, "IRIS-NIMDA", false));
    assert!(!res.passivized);

    // Then try to force disable IRIS-TEST platform coin.
    let res = block_on(disable_coin(&mm, "IRIS-TEST", true));
    assert!(!res.passivized);
}

#[test]
fn test_passive_coin_and_force_disable() {
    const TEST_SEED: &str = "iris test seed";
    let coins = json!([iris_testnet_conf(), iris_nimda_testnet_conf()]);
    let platform_coin = coins[0]["coin"].as_str().unwrap();
    let token = coins[1]["coin"].as_str().unwrap();

    let conf = Mm2TestConf::seednode(TEST_SEED, &coins);
    let mm = MarketMakerIt::start(conf.conf, conf.rpc_password, None).unwrap();

    // Enable platform coin IRIS-TEST
    let activation_res = block_on(enable_tendermint(&mm, platform_coin, &[], IRIS_TESTNET_RPC_URLS, false));
    assert!(&activation_res.get("result").unwrap().get("address").is_some());

    // Enable platform coin token IRIS-NIMDA
    let activation_res = block_on(enable_tendermint_token(&mm, token));
    assert!(&activation_res.get("result").unwrap().get("balances").is_some());

    // Try to passive platform coin, IRIS-TEST.
    let res = block_on(disable_coin(&mm, "IRIS-TEST", false));
    assert!(res.passivized);

    // Try to disable IRIS-NIMDA token when platform coin is passived.
    // This should work, because platform coin is still in the memory.
    let res = block_on(disable_coin(&mm, "IRIS-NIMDA", false));
    assert!(!res.passivized);

    // Re-activate passive coin
    let activation_res = block_on(enable_tendermint(&mm, platform_coin, &[], IRIS_TESTNET_RPC_URLS, false));
    assert!(&activation_res.get("result").unwrap().get("address").is_some());

    // Enable platform coin token IRIS-NIMDA
    let activation_res = block_on(enable_tendermint_token(&mm, token));
    assert!(&activation_res.get("result").unwrap().get("balances").is_some());

    // Try to force disable platform coin, IRIS-TEST.
    let res = block_on(disable_coin(&mm, "IRIS-TEST", true));
    assert!(!res.passivized);

    // Try to disable IRIS-NIMDA token when platform coin force disabled.
    // This should failed, because platform coin was purged with it's tokens.
    block_on(disable_coin_err(&mm, "IRIS-NIMDA", false));
}

mod swap {
    use super::*;

    use crate::integration_tests_common::enable_electrum;
    use common::executor::Timer;
    use common::log;
    use instant::Duration;
    use mm2_rpc::data::legacy::OrderbookResponse;
<<<<<<< HEAD
    use mm2_test_helpers::for_tests::{check_my_swap_status, check_recent_swaps, check_stats_swap_status, doc_conf,
                                      enable_eth_coin, iris_ibc_nucleus_testnet_conf, nucleus_testnet_conf, tbnb_conf,
                                      usdc_ibc_iris_testnet_conf, DOC_ELECTRUM_ADDRS};
=======
    use mm2_test_helpers::for_tests::{check_my_swap_status, check_recent_swaps, enable_eth_coin, rick_conf, tbnb_conf,
                                      usdc_ibc_iris_testnet_conf, wait_check_stats_swap_status, DOC_ELECTRUM_ADDRS};
>>>>>>> ee3c4181
    use std::convert::TryFrom;
    use std::{env, thread};

    const BOB_PASSPHRASE: &str = "iris test seed";
    const ALICE_PASSPHRASE: &str = "iris test2 seed";

    // https://academy.binance.com/en/articles/connecting-metamask-to-binance-smart-chain
    const TBNB_URLS: &[&str] = &["https://data-seed-prebsc-1-s1.binance.org:8545/"];
    // https://testnet.bscscan.com/address/0xb1ad803ea4f57401639c123000c75f5b66e4d123
    const TBNB_SWAP_CONTRACT: &str = "0xB1Ad803ea4F57401639c123000C75F5B66E4D123";

    #[test]
    fn swap_usdc_ibc_with_nimda() {
        let bob_passphrase = String::from(BOB_PASSPHRASE);
        let alice_passphrase = String::from(ALICE_PASSPHRASE);

        let coins = json!([
            usdc_ibc_iris_testnet_conf(),
            iris_nimda_testnet_conf(),
            iris_testnet_conf(),
        ]);

        let mm_bob = MarketMakerIt::start(
            json!({
                "gui": "nogui",
                "netid": 8999,
                "dht": "on",
                "myipaddr": env::var("BOB_TRADE_IP") .ok(),
                "rpcip": env::var("BOB_TRADE_IP") .ok(),
                "canbind": env::var("BOB_TRADE_PORT") .ok().map (|s| s.parse::<i64>().unwrap()),
                "passphrase": bob_passphrase,
                "coins": coins,
                "rpc_password": "password",
                "i_am_seed": true,
            }),
            "password".into(),
            None,
        )
        .unwrap();

        thread::sleep(Duration::from_secs(1));

        let mm_alice = MarketMakerIt::start(
            json!({
                "gui": "nogui",
                "netid": 8999,
                "dht": "on",
                "myipaddr": env::var("ALICE_TRADE_IP") .ok(),
                "rpcip": env::var("ALICE_TRADE_IP") .ok(),
                "passphrase": alice_passphrase,
                "coins": coins,
                "seednodes": [mm_bob.my_seed_addr()],
                "rpc_password": "password",
                "skip_startup_checks": true,
            }),
            "password".into(),
            None,
        )
        .unwrap();

        thread::sleep(Duration::from_secs(1));

        dbg!(block_on(enable_tendermint(
            &mm_bob,
            "IRIS-TEST",
            &["IRIS-NIMDA", "USDC-IBC-IRIS"],
            IRIS_TESTNET_RPC_URLS,
            false
        )));

        dbg!(block_on(enable_tendermint(
            &mm_alice,
            "IRIS-TEST",
            &["IRIS-NIMDA", "USDC-IBC-IRIS"],
            IRIS_TESTNET_RPC_URLS,
            false
        )));

        block_on(trade_base_rel_tendermint(
            mm_bob,
            mm_alice,
            "USDC-IBC-IRIS",
            "IRIS-NIMDA",
            1,
            2,
            0.008,
        ));
    }

    #[test]
<<<<<<< HEAD
    fn swap_nucleus_with_doc() {
=======
    fn swap_iris_with_rick() {
>>>>>>> ee3c4181
        let bob_passphrase = String::from(BOB_PASSPHRASE);
        let alice_passphrase = String::from(ALICE_PASSPHRASE);

        let coins = json!([nucleus_testnet_conf(), doc_conf()]);

        let mm_bob = MarketMakerIt::start(
            json!({
                "gui": "nogui",
                "netid": 8999,
                "dht": "on",
                "myipaddr": env::var("BOB_TRADE_IP") .ok(),
                "rpcip": env::var("BOB_TRADE_IP") .ok(),
                "canbind": env::var("BOB_TRADE_PORT") .ok().map (|s| s.parse::<i64>().unwrap()),
                "passphrase": bob_passphrase,
                "coins": coins,
                "rpc_password": "password",
                "i_am_seed": true,
            }),
            "password".into(),
            None,
        )
        .unwrap();

        thread::sleep(Duration::from_secs(1));

        let mm_alice = MarketMakerIt::start(
            json!({
                "gui": "nogui",
                "netid": 8999,
                "dht": "on",
                "myipaddr": env::var("ALICE_TRADE_IP") .ok(),
                "rpcip": env::var("ALICE_TRADE_IP") .ok(),
                "passphrase": alice_passphrase,
                "coins": coins,
                "seednodes": [mm_bob.my_seed_addr()],
                "rpc_password": "password",
                "skip_startup_checks": true,
            }),
            "password".into(),
            None,
        )
        .unwrap();

        thread::sleep(Duration::from_secs(1));

        dbg!(block_on(enable_tendermint(
            &mm_bob,
            "NUCLEUS-TEST",
            &[],
<<<<<<< HEAD
            &["http://5.161.55.53:26657"],
=======
            IRIS_TESTNET_RPC_URLS,
>>>>>>> ee3c4181
            false
        )));

        dbg!(block_on(enable_tendermint(
            &mm_alice,
            "NUCLEUS-TEST",
            &[],
<<<<<<< HEAD
            &["http://5.161.55.53:26657"],
=======
            IRIS_TESTNET_RPC_URLS,
>>>>>>> ee3c4181
            false
        )));

        dbg!(block_on(enable_electrum(
            &mm_bob,
            "DOC",
            false,
            DOC_ELECTRUM_ADDRS,
            None
        )));

        dbg!(block_on(enable_electrum(
            &mm_alice,
            "DOC",
            false,
            DOC_ELECTRUM_ADDRS,
            None
        )));

        block_on(trade_base_rel_tendermint(
            mm_bob,
            mm_alice,
            "NUCLEUS-TEST",
            "DOC",
            1,
            2,
            0.008,
        ));
    }

    #[test]
    fn swap_doc_with_nucleus() {
        let bob_passphrase = String::from(BOB_PASSPHRASE);
        let alice_passphrase = String::from(ALICE_PASSPHRASE);

        let coins = json!([nucleus_testnet_conf(), doc_conf()]);

        let mm_bob = MarketMakerIt::start(
            json!({
                "gui": "nogui",
                "netid": 8999,
                "dht": "on",
                "myipaddr": env::var("BOB_TRADE_IP") .ok(),
                "rpcip": env::var("BOB_TRADE_IP") .ok(),
                "canbind": env::var("BOB_TRADE_PORT") .ok().map (|s| s.parse::<i64>().unwrap()),
                "passphrase": bob_passphrase,
                "coins": coins,
                "rpc_password": "password",
                "i_am_seed": true,
            }),
            "password".into(),
            None,
        )
        .unwrap();

        thread::sleep(Duration::from_secs(1));

        let mm_alice = MarketMakerIt::start(
            json!({
                "gui": "nogui",
                "netid": 8999,
                "dht": "on",
                "myipaddr": env::var("ALICE_TRADE_IP") .ok(),
                "rpcip": env::var("ALICE_TRADE_IP") .ok(),
                "passphrase": alice_passphrase,
                "coins": coins,
                "seednodes": [mm_bob.my_seed_addr()],
                "rpc_password": "password",
                "skip_startup_checks": true,
            }),
            "password".into(),
            None,
        )
        .unwrap();

        thread::sleep(Duration::from_secs(1));

        dbg!(block_on(enable_tendermint(
            &mm_bob,
            "NUCLEUS-TEST",
            &[],
            &["http://5.161.55.53:26657"],
            false
        )));

        dbg!(block_on(enable_tendermint(
            &mm_alice,
            "NUCLEUS-TEST",
            &[],
            &["http://5.161.55.53:26657"],
            false
        )));

        dbg!(block_on(enable_electrum(
            &mm_bob,
            "DOC",
            false,
            DOC_ELECTRUM_ADDRS,
            None
        )));

        dbg!(block_on(enable_electrum(
            &mm_alice,
            "DOC",
            false,
            DOC_ELECTRUM_ADDRS,
            None
        )));

        block_on(trade_base_rel_tendermint(
            mm_bob,
            mm_alice,
            "DOC",
            "NUCLEUS-TEST",
            1,
            2,
            0.008,
        ));
    }

    #[test]
    fn swap_iris_ibc_nucleus_with_doc() {
        let bob_passphrase = String::from(BOB_PASSPHRASE);
        let alice_passphrase = String::from(ALICE_PASSPHRASE);

        let coins = json!([nucleus_testnet_conf(), iris_ibc_nucleus_testnet_conf(), doc_conf()]);

        let mm_bob = MarketMakerIt::start(
            json!({
                "gui": "nogui",
                "netid": 8999,
                "dht": "on",
                "myipaddr": env::var("BOB_TRADE_IP") .ok(),
                "rpcip": env::var("BOB_TRADE_IP") .ok(),
                "canbind": env::var("BOB_TRADE_PORT") .ok().map (|s| s.parse::<i64>().unwrap()),
                "passphrase": bob_passphrase,
                "coins": coins,
                "rpc_password": "password",
                "i_am_seed": true,
            }),
            "password".into(),
            None,
        )
        .unwrap();

        thread::sleep(Duration::from_secs(1));

        let mm_alice = MarketMakerIt::start(
            json!({
                "gui": "nogui",
                "netid": 8999,
                "dht": "on",
                "myipaddr": env::var("ALICE_TRADE_IP") .ok(),
                "rpcip": env::var("ALICE_TRADE_IP") .ok(),
                "passphrase": alice_passphrase,
                "coins": coins,
                "seednodes": [mm_bob.my_seed_addr()],
                "rpc_password": "password",
                "skip_startup_checks": true,
            }),
            "password".into(),
            None,
        )
        .unwrap();

        thread::sleep(Duration::from_secs(1));

        dbg!(block_on(enable_tendermint(
            &mm_bob,
            "NUCLEUS-TEST",
            &["IRIS-IBC-NUCLEUS-TEST"],
            &["http://5.161.55.53:26657"],
            false
        )));

        dbg!(block_on(enable_tendermint(
            &mm_alice,
            "NUCLEUS-TEST",
            &["IRIS-IBC-NUCLEUS-TEST"],
            &["http://5.161.55.53:26657"],
            false
        )));

        dbg!(block_on(enable_electrum(
            &mm_bob,
            "DOC",
            false,
            DOC_ELECTRUM_ADDRS,
            None
        )));

        dbg!(block_on(enable_electrum(
            &mm_alice,
            "DOC",
            false,
            DOC_ELECTRUM_ADDRS,
            None
        )));

        block_on(trade_base_rel_tendermint(
            mm_bob,
            mm_alice,
            "IRIS-IBC-NUCLEUS-TEST",
            "DOC",
            1,
            2,
            0.008,
        ));
    }

    #[test]
    fn swap_doc_with_iris_ibc_nucleus() {
        let bob_passphrase = String::from(BOB_PASSPHRASE);
        let alice_passphrase = String::from(ALICE_PASSPHRASE);

        let coins = json!([nucleus_testnet_conf(), iris_ibc_nucleus_testnet_conf(), doc_conf()]);

        let mm_bob = MarketMakerIt::start(
            json!({
                "gui": "nogui",
                "netid": 8999,
                "dht": "on",
                "myipaddr": env::var("BOB_TRADE_IP") .ok(),
                "rpcip": env::var("BOB_TRADE_IP") .ok(),
                "canbind": env::var("BOB_TRADE_PORT") .ok().map (|s| s.parse::<i64>().unwrap()),
                "passphrase": bob_passphrase,
                "coins": coins,
                "rpc_password": "password",
                "i_am_seed": true,
            }),
            "password".into(),
            None,
        )
        .unwrap();

        thread::sleep(Duration::from_secs(1));

        let mm_alice = MarketMakerIt::start(
            json!({
                "gui": "nogui",
                "netid": 8999,
                "dht": "on",
                "myipaddr": env::var("ALICE_TRADE_IP") .ok(),
                "rpcip": env::var("ALICE_TRADE_IP") .ok(),
                "passphrase": alice_passphrase,
                "coins": coins,
                "seednodes": [mm_bob.my_seed_addr()],
                "rpc_password": "password",
                "skip_startup_checks": true,
            }),
            "password".into(),
            None,
        )
        .unwrap();

        thread::sleep(Duration::from_secs(1));

        dbg!(block_on(enable_tendermint(
            &mm_bob,
            "NUCLEUS-TEST",
            &["IRIS-IBC-NUCLEUS-TEST"],
            &["http://5.161.55.53:26657"],
            false
        )));

        dbg!(block_on(enable_tendermint(
            &mm_alice,
            "NUCLEUS-TEST",
            &["IRIS-IBC-NUCLEUS-TEST"],
            &["http://5.161.55.53:26657"],
            false
        )));

        dbg!(block_on(enable_electrum(
            &mm_bob,
            "DOC",
            false,
            DOC_ELECTRUM_ADDRS,
            None
        )));

        dbg!(block_on(enable_electrum(
            &mm_alice,
            "DOC",
            false,
            DOC_ELECTRUM_ADDRS,
            None
        )));

        block_on(trade_base_rel_tendermint(
            mm_bob,
            mm_alice,
            "DOC",
            "IRIS-IBC-NUCLEUS-TEST",
            1,
            2,
            0.008,
        ));
    }

    #[test]
    #[ignore] // having fund problems with tBNB
    fn swap_iris_with_tbnb() {
        let bob_passphrase = String::from(BOB_PASSPHRASE);
        let alice_passphrase = String::from(ALICE_PASSPHRASE);

        let coins = json!([iris_testnet_conf(), tbnb_conf()]);

        let mm_bob = MarketMakerIt::start(
            json!({
                "gui": "nogui",
                "netid": 8999,
                "dht": "on",
                "myipaddr": env::var("BOB_TRADE_IP") .ok(),
                "rpcip": env::var("BOB_TRADE_IP") .ok(),
                "canbind": env::var("BOB_TRADE_PORT") .ok().map (|s| s.parse::<i64>().unwrap()),
                "passphrase": bob_passphrase,
                "coins": coins,
                "rpc_password": "password",
                "i_am_seed": true,
            }),
            "password".into(),
            None,
        )
        .unwrap();

        thread::sleep(Duration::from_secs(1));

        let mm_alice = MarketMakerIt::start(
            json!({
                "gui": "nogui",
                "netid": 8999,
                "dht": "on",
                "myipaddr": env::var("ALICE_TRADE_IP") .ok(),
                "rpcip": env::var("ALICE_TRADE_IP") .ok(),
                "passphrase": alice_passphrase,
                "coins": coins,
                "seednodes": [mm_bob.my_seed_addr()],
                "rpc_password": "password",
                "skip_startup_checks": true,
            }),
            "password".into(),
            None,
        )
        .unwrap();

        thread::sleep(Duration::from_secs(1));

        dbg!(block_on(enable_tendermint(
            &mm_bob,
            "IRIS-TEST",
            &[],
            IRIS_TESTNET_RPC_URLS,
            false
        )));

        dbg!(block_on(enable_tendermint(
            &mm_alice,
            "IRIS-TEST",
            &[],
            IRIS_TESTNET_RPC_URLS,
            false
        )));

        dbg!(block_on(enable_eth_coin(
            &mm_bob,
            "tBNB",
            TBNB_URLS,
            TBNB_SWAP_CONTRACT,
            None,
            false
        )));

        dbg!(block_on(enable_eth_coin(
            &mm_alice,
            "tBNB",
            TBNB_URLS,
            TBNB_SWAP_CONTRACT,
            None,
            false
        )));

        block_on(trade_base_rel_tendermint(
            mm_bob,
            mm_alice,
            "IRIS-TEST",
            "tBNB",
            1,
            2,
            0.008,
        ));
    }

    pub async fn trade_base_rel_tendermint(
        mut mm_bob: MarketMakerIt,
        mut mm_alice: MarketMakerIt,
        base: &str,
        rel: &str,
        maker_price: i32,
        taker_price: i32,
        volume: f64,
    ) {
        log!("Issue bob {}/{} sell request", base, rel);
        let rc = mm_bob
            .rpc(&json!({
                "userpass": mm_bob.userpass,
                "method": "setprice",
                "base": base,
                "rel": rel,
                "price": maker_price,
                "volume": volume
            }))
            .await
            .unwrap();
        assert!(rc.0.is_success(), "!setprice: {}", rc.1);

        let mut uuids = vec![];

        common::log::info!(
            "Trigger alice subscription to {}/{} orderbook topic first and sleep for 1 second",
            base,
            rel
        );
        let rc = mm_alice
            .rpc(&json!({
                "userpass": mm_alice.userpass,
                "method": "orderbook",
                "base": base,
                "rel": rel,
            }))
            .await
            .unwrap();
        assert!(rc.0.is_success(), "!orderbook: {}", rc.1);
        Timer::sleep(1.).await;
        common::log::info!("Issue alice {}/{} buy request", base, rel);
        let rc = mm_alice
            .rpc(&json!({
                "userpass": mm_alice.userpass,
                "method": "buy",
                "base": base,
                "rel": rel,
                "volume": volume,
                "price": taker_price
            }))
            .await
            .unwrap();
        assert!(rc.0.is_success(), "!buy: {}", rc.1);
        let buy_json: serde_json::Value = serde_json::from_str(&rc.1).unwrap();
        uuids.push(buy_json["result"]["uuid"].as_str().unwrap().to_owned());

        // ensure the swaps are started
        let expected_log = format!("Entering the taker_swap_loop {}/{}", base, rel);
        mm_alice
            .wait_for_log(5., |log| log.contains(&expected_log))
            .await
            .unwrap();
        let expected_log = format!("Entering the maker_swap_loop {}/{}", base, rel);
        mm_bob
            .wait_for_log(5., |log| log.contains(&expected_log))
            .await
            .unwrap();

        for uuid in uuids.iter() {
            // ensure the swaps are indexed to the SQLite database
            let expected_log = format!("Inserting new swap {} to the SQLite database", uuid);
            mm_alice
                .wait_for_log(5., |log| log.contains(&expected_log))
                .await
                .unwrap();
            mm_bob
                .wait_for_log(5., |log| log.contains(&expected_log))
                .await
                .unwrap()
        }

        for uuid in uuids.iter() {
            match mm_bob
                .wait_for_log(180., |log| log.contains(&format!("[swap uuid={}] Finished", uuid)))
                .await
            {
                Ok(_) => (),
                Err(_) => {
                    log!("{}", mm_bob.log_as_utf8().unwrap());
                },
            }

            match mm_alice
                .wait_for_log(180., |log| log.contains(&format!("[swap uuid={}] Finished", uuid)))
                .await
            {
                Ok(_) => (),
                Err(_) => {
                    log!("{}", mm_alice.log_as_utf8().unwrap());
                },
            }

            log!("Waiting a few second for the fresh swap status to be saved..");
            Timer::sleep(5.).await;

            log!("{}", mm_alice.log_as_utf8().unwrap());
            log!("Checking alice/taker status..");
            check_my_swap_status(
                &mm_alice,
                uuid,
                BigDecimal::try_from(volume).unwrap(),
                BigDecimal::try_from(volume).unwrap(),
            )
            .await;

            log!("{}", mm_bob.log_as_utf8().unwrap());
            log!("Checking bob/maker status..");
            check_my_swap_status(
                &mm_bob,
                uuid,
                BigDecimal::try_from(volume).unwrap(),
                BigDecimal::try_from(volume).unwrap(),
            )
            .await;
        }

        log!("Waiting 3 seconds for nodes to broadcast their swaps data..");
        Timer::sleep(3.).await;

        for uuid in uuids.iter() {
            log!("Checking alice status..");
            wait_check_stats_swap_status(&mm_alice, uuid, 30).await;

            log!("Checking bob status..");
            wait_check_stats_swap_status(&mm_bob, uuid, 30).await;
        }

        log!("Checking alice recent swaps..");
        check_recent_swaps(&mm_alice, uuids.len()).await;
        log!("Checking bob recent swaps..");
        check_recent_swaps(&mm_bob, uuids.len()).await;
        log!("Get {}/{} orderbook", base, rel);
        let rc = mm_bob
            .rpc(&json!({
                "userpass": mm_bob.userpass,
                "method": "orderbook",
                "base": base,
                "rel": rel,
            }))
            .await
            .unwrap();
        assert!(rc.0.is_success(), "!orderbook: {}", rc.1);

        let bob_orderbook: OrderbookResponse = serde_json::from_str(&rc.1).unwrap();
        log!("{}/{} orderbook {:?}", base, rel, bob_orderbook);

        assert_eq!(0, bob_orderbook.bids.len(), "{} {} bids must be empty", base, rel);
        assert_eq!(0, bob_orderbook.asks.len(), "{} {} asks must be empty", base, rel);

        mm_bob.stop().await.unwrap();
        mm_alice.stop().await.unwrap();
    }
}<|MERGE_RESOLUTION|>--- conflicted
+++ resolved
@@ -16,6 +16,8 @@
 
 const IRIS_TEST_SEED: &str = "iris test seed";
 const IRIS_TESTNET_RPC_URLS: &[&str] = &["http://34.80.202.172:26657"];
+
+const NUCLEUS_TESTNET_RPC_URLS: &[&str] = &["http://5.161.55.53:26657"];
 
 const TENDERMINT_TEST_BIP39_SEED: &str =
     "emerge canoe salmon dolphin glow priority random become gasp sell blade argue";
@@ -585,14 +587,9 @@
     use common::log;
     use instant::Duration;
     use mm2_rpc::data::legacy::OrderbookResponse;
-<<<<<<< HEAD
-    use mm2_test_helpers::for_tests::{check_my_swap_status, check_recent_swaps, check_stats_swap_status, doc_conf,
-                                      enable_eth_coin, iris_ibc_nucleus_testnet_conf, nucleus_testnet_conf, tbnb_conf,
-                                      usdc_ibc_iris_testnet_conf, DOC_ELECTRUM_ADDRS};
-=======
-    use mm2_test_helpers::for_tests::{check_my_swap_status, check_recent_swaps, enable_eth_coin, rick_conf, tbnb_conf,
+    use mm2_test_helpers::for_tests::{check_my_swap_status, check_recent_swaps, doc_conf, enable_eth_coin,
+                                      iris_ibc_nucleus_testnet_conf, nucleus_testnet_conf, tbnb_conf,
                                       usdc_ibc_iris_testnet_conf, wait_check_stats_swap_status, DOC_ELECTRUM_ADDRS};
->>>>>>> ee3c4181
     use std::convert::TryFrom;
     use std::{env, thread};
 
@@ -683,11 +680,7 @@
     }
 
     #[test]
-<<<<<<< HEAD
     fn swap_nucleus_with_doc() {
-=======
-    fn swap_iris_with_rick() {
->>>>>>> ee3c4181
         let bob_passphrase = String::from(BOB_PASSPHRASE);
         let alice_passphrase = String::from(ALICE_PASSPHRASE);
 
@@ -737,11 +730,7 @@
             &mm_bob,
             "NUCLEUS-TEST",
             &[],
-<<<<<<< HEAD
-            &["http://5.161.55.53:26657"],
-=======
-            IRIS_TESTNET_RPC_URLS,
->>>>>>> ee3c4181
+            NUCLEUS_TESTNET_RPC_URLS,
             false
         )));
 
@@ -749,11 +738,7 @@
             &mm_alice,
             "NUCLEUS-TEST",
             &[],
-<<<<<<< HEAD
-            &["http://5.161.55.53:26657"],
-=======
-            IRIS_TESTNET_RPC_URLS,
->>>>>>> ee3c4181
+            NUCLEUS_TESTNET_RPC_URLS,
             false
         )));
 
@@ -835,7 +820,7 @@
             &mm_bob,
             "NUCLEUS-TEST",
             &[],
-            &["http://5.161.55.53:26657"],
+            NUCLEUS_TESTNET_RPC_URLS,
             false
         )));
 
@@ -843,7 +828,7 @@
             &mm_alice,
             "NUCLEUS-TEST",
             &[],
-            &["http://5.161.55.53:26657"],
+            NUCLEUS_TESTNET_RPC_URLS,
             false
         )));
 
@@ -925,7 +910,7 @@
             &mm_bob,
             "NUCLEUS-TEST",
             &["IRIS-IBC-NUCLEUS-TEST"],
-            &["http://5.161.55.53:26657"],
+            NUCLEUS_TESTNET_RPC_URLS,
             false
         )));
 
@@ -933,7 +918,7 @@
             &mm_alice,
             "NUCLEUS-TEST",
             &["IRIS-IBC-NUCLEUS-TEST"],
-            &["http://5.161.55.53:26657"],
+            NUCLEUS_TESTNET_RPC_URLS,
             false
         )));
 
@@ -1015,7 +1000,7 @@
             &mm_bob,
             "NUCLEUS-TEST",
             &["IRIS-IBC-NUCLEUS-TEST"],
-            &["http://5.161.55.53:26657"],
+            NUCLEUS_TESTNET_RPC_URLS,
             false
         )));
 
@@ -1023,7 +1008,7 @@
             &mm_alice,
             "NUCLEUS-TEST",
             &["IRIS-IBC-NUCLEUS-TEST"],
-            &["http://5.161.55.53:26657"],
+            NUCLEUS_TESTNET_RPC_URLS,
             false
         )));
 
