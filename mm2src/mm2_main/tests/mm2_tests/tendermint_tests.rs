--- conflicted
+++ resolved
@@ -1,9 +1,4 @@
-<<<<<<< HEAD
-use common::block_on;
-=======
 use common::{block_on, log};
-use crypto::StandardHDCoinAddress;
->>>>>>> ee3c4181
 use mm2_number::BigDecimal;
 use mm2_test_helpers::for_tests::{atom_testnet_conf, disable_coin, disable_coin_err, enable_tendermint,
                                   enable_tendermint_token, enable_tendermint_without_balance,
