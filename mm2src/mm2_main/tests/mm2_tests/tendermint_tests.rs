--- conflicted
+++ resolved
@@ -742,27 +742,9 @@
             false
         )));
 
-<<<<<<< HEAD
-        dbg!(block_on(enable_electrum(&mm_bob, "RICK", false, DOC_ELECTRUM_ADDRS,)));
-
-        dbg!(block_on(enable_electrum(&mm_alice, "RICK", false, DOC_ELECTRUM_ADDRS,)));
-=======
-        dbg!(block_on(enable_electrum(
-            &mm_bob,
-            "DOC",
-            false,
-            DOC_ELECTRUM_ADDRS,
-            None
-        )));
-
-        dbg!(block_on(enable_electrum(
-            &mm_alice,
-            "DOC",
-            false,
-            DOC_ELECTRUM_ADDRS,
-            None
-        )));
->>>>>>> d36f43dd
+        dbg!(block_on(enable_electrum(&mm_bob, "DOC", false, DOC_ELECTRUM_ADDRS,)));
+
+        dbg!(block_on(enable_electrum(&mm_alice, "DOC", false, DOC_ELECTRUM_ADDRS,)));
 
         block_on(trade_base_rel_tendermint(
             mm_bob,
@@ -838,21 +820,9 @@
             false
         )));
 
-        dbg!(block_on(enable_electrum(
-            &mm_bob,
-            "DOC",
-            false,
-            DOC_ELECTRUM_ADDRS,
-            None
-        )));
-
-        dbg!(block_on(enable_electrum(
-            &mm_alice,
-            "DOC",
-            false,
-            DOC_ELECTRUM_ADDRS,
-            None
-        )));
+        dbg!(block_on(enable_electrum(&mm_bob, "DOC", false, DOC_ELECTRUM_ADDRS)));
+
+        dbg!(block_on(enable_electrum(&mm_alice, "DOC", false, DOC_ELECTRUM_ADDRS)));
 
         block_on(trade_base_rel_tendermint(
             mm_bob,
@@ -928,21 +898,9 @@
             false
         )));
 
-        dbg!(block_on(enable_electrum(
-            &mm_bob,
-            "DOC",
-            false,
-            DOC_ELECTRUM_ADDRS,
-            None
-        )));
-
-        dbg!(block_on(enable_electrum(
-            &mm_alice,
-            "DOC",
-            false,
-            DOC_ELECTRUM_ADDRS,
-            None
-        )));
+        dbg!(block_on(enable_electrum(&mm_bob, "DOC", false, DOC_ELECTRUM_ADDRS)));
+
+        dbg!(block_on(enable_electrum(&mm_alice, "DOC", false, DOC_ELECTRUM_ADDRS)));
 
         block_on(trade_base_rel_tendermint(
             mm_bob,
@@ -1018,21 +976,9 @@
             false
         )));
 
-        dbg!(block_on(enable_electrum(
-            &mm_bob,
-            "DOC",
-            false,
-            DOC_ELECTRUM_ADDRS,
-            None
-        )));
-
-        dbg!(block_on(enable_electrum(
-            &mm_alice,
-            "DOC",
-            false,
-            DOC_ELECTRUM_ADDRS,
-            None
-        )));
+        dbg!(block_on(enable_electrum(&mm_bob, "DOC", false, DOC_ELECTRUM_ADDRS)));
+
+        dbg!(block_on(enable_electrum(&mm_alice, "DOC", false, DOC_ELECTRUM_ADDRS)));
 
         block_on(trade_base_rel_tendermint(
             mm_bob,
