--- conflicted
+++ resolved
@@ -1,14 +1,9 @@
 use common::block_on;
 use mm2_number::BigDecimal;
-<<<<<<< HEAD
-use mm2_test_helpers::for_tests::{atom_testnet_conf, enable_tendermint, enable_tendermint_token,
-                                  get_tendermint_my_tx_history, ibc_withdraw, iris_nimda_testnet_conf,
-=======
 use mm2_test_helpers::for_tests::{atom_testnet_conf, disable_coin, disable_coin_err, enable_tendermint,
-                                  enable_tendermint_token, get_tendermint_my_tx_history, iris_nimda_testnet_conf,
->>>>>>> 2f98acee
-                                  iris_testnet_conf, my_balance, send_raw_transaction, withdraw_v1, MarketMakerIt,
-                                  Mm2TestConf};
+                                  enable_tendermint_token, get_tendermint_my_tx_history, ibc_withdraw,
+                                  iris_nimda_testnet_conf, iris_testnet_conf, my_balance, send_raw_transaction,
+                                  withdraw_v1, MarketMakerIt, Mm2TestConf};
 use mm2_test_helpers::structs::{RpcV2Response, TendermintActivationResult, TransactionDetails};
 use serde_json::{self as json, json};
 
