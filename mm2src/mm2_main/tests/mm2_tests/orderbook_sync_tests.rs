use crate::integration_tests_common::{enable_coins_rick_morty_electrum, enable_electrum, enable_electrum_json};
use common::{block_on, log};
use http::StatusCode;
use mm2_main::mm2::lp_ordermatch::MIN_ORDER_KEEP_ALIVE_INTERVAL;
use mm2_number::{BigDecimal, BigRational, MmNumber};
use mm2_rpc::data::legacy::{AggregatedOrderbookEntry, CoinInitResponse, OrderbookResponse};
use mm2_test_helpers::electrums::doc_electrums;
<<<<<<< HEAD
use mm2_test_helpers::for_tests::{enable_z_coin_light, eth_dev_conf, get_passphrase, morty_conf, orderbook_v2,
                                  rick_conf, zombie_conf, MarketMakerIt, Mm2TestConf, DOC_ELECTRUM_ADDRS,
                                  ETH_DEV_NODES, MARTY_ELECTRUM_ADDRS, RICK, ZOMBIE_ELECTRUMS,
                                  ZOMBIE_LIGHTWALLETD_URLS, ZOMBIE_TICKER};
=======
use mm2_test_helpers::for_tests::{enable_z_coin_light, get_passphrase, morty_conf, orderbook_v2, rick_conf,
                                  zombie_conf, MarketMakerIt, Mm2TestConf, DOC_ELECTRUM_ADDRS, MARTY_ELECTRUM_ADDRS,
                                  RICK, ZOMBIE_ELECTRUMS, ZOMBIE_LIGHTWALLETD_URLS, ZOMBIE_TICKER};
>>>>>>> 38d328e8
use mm2_test_helpers::get_passphrase;
use mm2_test_helpers::structs::{GetPublicKeyResult, OrderbookV2Response, RpcV2Response, SetPriceResponse};
use serde_json::{self as json, json, Value as Json};
use std::env;
use std::str::FromStr;
use std::thread;
use std::time::Duration;

/// https://github.com/artemii235/SuperNET/issues/241
#[test]
fn alice_can_see_the_active_order_after_connection() {
    let coins = json!([
        {"coin":"RICK","asset":"RICK","rpcport":8923,"txversion":4,"overwintered":1,"protocol":{"type":"UTXO"}},
        {"coin":"MORTY","asset":"MORTY","rpcport":11608,"txversion":4,"overwintered":1,"protocol":{"type":"UTXO"}}
    ]);

    // start bob and immediately place the order
    let mm_bob = MarketMakerIt::start(
        json!({
            "gui": "nogui",
            "netid": 9998,
            "myipaddr": env::var("BOB_TRADE_IP") .ok(),
            "rpcip": env::var("BOB_TRADE_IP") .ok(),
            "canbind": env::var("BOB_TRADE_PORT") .ok().map (|s| s.parse::<i64>().unwrap()),
            "passphrase": "bob passphrase",
            "coins": coins,
            "rpc_password": "pass",
            "i_am_seed": true,
        }),
        "pass".into(),
        None,
    )
    .unwrap();
    let (_bob_dump_log, _bob_dump_dashboard) = mm_bob.mm_dump();
    log!("Bob log path: {}", mm_bob.log_path.display());
    // Enable coins on Bob side. Print the replies in case we need the "address".
    log!(
        "enable_coins (bob): {:?}",
        block_on(enable_coins_rick_morty_electrum(&mm_bob))
    );
    // issue sell request on Bob side by setting base/rel price
    log!("Issue bob sell request");
    let rc = block_on(mm_bob.rpc(&json!({
        "userpass": mm_bob.userpass,
        "method": "setprice",
        "base": "RICK",
        "rel": "MORTY",
        "price": 0.9,
        "volume": "0.9",
    })))
    .unwrap();
    assert!(rc.0.is_success(), "!setprice: {}", rc.1);
    // Bob orderbook must show the new order
    log!("Get RICK/MORTY orderbook on Bob side");
    let rc = block_on(mm_bob.rpc(&json!({
        "userpass": mm_bob.userpass,
        "method": "orderbook",
        "base": "RICK",
        "rel": "MORTY",
    })))
    .unwrap();
    assert!(rc.0.is_success(), "!orderbook: {}", rc.1);

    let bob_orderbook: OrderbookResponse = json::from_str(&rc.1).unwrap();
    log!("Bob orderbook {:?}", bob_orderbook);
    assert!(!bob_orderbook.asks.is_empty(), "Bob RICK/MORTY asks are empty");
    assert_eq!(
        BigDecimal::from_str("0.9").unwrap(),
        bob_orderbook.asks[0].entry.max_volume
    );

    // start eve and immediately place the order
    let mm_eve = MarketMakerIt::start(
        json!({
            "gui": "nogui",
            "netid": 9998,
            "myipaddr": env::var("BOB_TRADE_IP") .ok(),
            "rpcip": env::var("BOB_TRADE_IP") .ok(),
            "canbind": env::var("BOB_TRADE_PORT") .ok().map (|s| s.parse::<i64>().unwrap()),
            "passphrase": "eve passphrase",
            "coins": coins,
            "rpc_password": "pass",
            "seednodes": [mm_bob.ip.to_string()],
        }),
        "pass".into(),
        None,
    )
    .unwrap();
    let (_eve_dump_log, _eve_dump_dashboard) = mm_eve.mm_dump();
    log!("Eve log path: {}", mm_eve.log_path.display());
    // Enable coins on Eve side. Print the replies in case we need the "address".
    log!(
        "enable_coins (eve): {:?}",
        block_on(enable_coins_rick_morty_electrum(&mm_eve))
    );
    // issue sell request on Eve side by setting base/rel price
    log!("Issue eve sell request");
    let rc = block_on(mm_eve.rpc(&json!({
        "userpass": mm_eve.userpass,
        "method": "setprice",
        "base": "RICK",
        "rel": "MORTY",
        "price": "1",
        "volume": "0.9",
    })))
    .unwrap();
    assert!(rc.0.is_success(), "!setprice: {}", rc.1);
    // issue sell request on Eve side by setting base/rel price
    log!("Issue eve sell request");
    let rc = block_on(mm_eve.rpc(&json!({
        "userpass": mm_eve.userpass,
        "method": "setprice",
        "base": "MORTY",
        "rel": "RICK",
        "price": "1",
        "volume": "0.9",
    })))
    .unwrap();
    assert!(rc.0.is_success(), "!setprice: {}", rc.1);

    log!("Get RICK/MORTY orderbook on Eve side");
    let rc = block_on(mm_eve.rpc(&json!({
        "userpass": mm_eve.userpass,
        "method": "orderbook",
        "base": "RICK",
        "rel": "MORTY",
    })))
    .unwrap();
    assert!(rc.0.is_success(), "!orderbook: {}", rc.1);

    let eve_orderbook: OrderbookResponse = json::from_str(&rc.1).unwrap();
    log!("Eve orderbook {:?}", eve_orderbook);
    assert_eq!(
        eve_orderbook.asks.len(),
        2,
        "Eve RICK/MORTY orderbook must have exactly 2 asks"
    );
    assert_eq!(
        eve_orderbook.bids.len(),
        1,
        "Eve RICK/MORTY orderbook must have exactly 1 bid"
    );

    log!("Give Bob 2 seconds to import Eve order");
    thread::sleep(Duration::from_secs(2));
    log!("Get RICK/MORTY orderbook on Bob side");
    let rc = block_on(mm_bob.rpc(&json!({
        "userpass": mm_bob.userpass,
        "method": "orderbook",
        "base": "RICK",
        "rel": "MORTY",
    })))
    .unwrap();
    assert!(rc.0.is_success(), "!orderbook: {}", rc.1);

    let bob_orderbook: OrderbookResponse = json::from_str(&rc.1).unwrap();
    log!("Bob orderbook {:?}", bob_orderbook);
    assert_eq!(
        bob_orderbook.asks.len(),
        2,
        "Bob RICK/MORTY orderbook must have exactly 2 asks"
    );
    assert_eq!(
        bob_orderbook.bids.len(),
        1,
        "Bob RICK/MORTY orderbook must have exactly 1 bid"
    );

    let mm_alice = MarketMakerIt::start(
        json!({
            "gui": "nogui",
            "netid": 9998,
            "myipaddr": env::var("ALICE_TRADE_IP") .ok(),
            "rpcip": env::var("ALICE_TRADE_IP") .ok(),
            "passphrase": "alice passphrase",
            "coins": coins,
            "seednodes": [mm_bob.ip.to_string()],
            "rpc_password": "pass",
        }),
        "pass".into(),
        None,
    )
    .unwrap();

    let (_alice_dump_log, _alice_dump_dashboard) = mm_alice.mm_dump();
    log!("Alice log path: {}", mm_alice.log_path.display());

    // Enable coins on Alice side. Print the replies in case we need the "address".
    log!(
        "enable_coins (alice): {:?}",
        block_on(enable_coins_rick_morty_electrum(&mm_alice))
    );

    log!("Get RICK/MORTY orderbook on Alice side");
    let rc = block_on(mm_alice.rpc(&json!({
        "userpass": mm_alice.userpass,
        "method": "orderbook",
        "base": "RICK",
        "rel": "MORTY",
    })))
    .unwrap();
    assert!(rc.0.is_success(), "!orderbook: {}", rc.1);

    let alice_orderbook: OrderbookResponse = json::from_str(&rc.1).unwrap();
    log!("Alice orderbook {:?}", alice_orderbook);
    assert_eq!(
        alice_orderbook.asks.len(),
        2,
        "Alice RICK/MORTY orderbook must have exactly 2 asks"
    );
    assert_eq!(
        alice_orderbook.bids.len(),
        1,
        "Alice RICK/MORTY orderbook must have exactly 1 bid"
    );

    block_on(mm_bob.stop()).unwrap();
    block_on(mm_alice.stop()).unwrap();
    block_on(mm_eve.stop()).unwrap();
}

#[test]
fn alice_can_see_the_active_order_after_orderbook_sync_segwit() {
    let bob_passphrase = get_passphrase(&".env.seed", "BOB_PASSPHRASE").unwrap();

    let bob_coins_config = json!([
        {"coin":"RICK","asset":"RICK","rpcport":8923,"txversion":4,"overwintered":1,"protocol":{"type":"UTXO"}},
        {"coin":"tBTC","name":"tbitcoin","fname":"tBitcoin","rpcport":18332,"pubtype":111,"p2shtype":196,"wiftype":239,"segwit":true,"bech32_hrp":"tb","txfee":0,"estimate_fee_mode":"ECONOMICAL","mm2":1,"required_confirmations":0,"protocol":{"type":"UTXO"},"address_format":{"format":"segwit"}}
    ]);

    let alice_coins_config = json!([
        {"coin":"RICK","asset":"RICK","rpcport":8923,"txversion":4,"overwintered":1,"protocol":{"type":"UTXO"}},
        {"coin":"tBTC","name":"tbitcoin","fname":"tBitcoin","rpcport":18332,"pubtype":111,"p2shtype":196,"wiftype":239,"segwit":true,"bech32_hrp":"tb","txfee":0,"estimate_fee_mode":"ECONOMICAL","mm2":1,"required_confirmations":0,"protocol":{"type":"UTXO"},"address_format":{"format":"segwit"}}
    ]);

    let mut mm_bob = MarketMakerIt::start(
        json!({
            "gui": "nogui",
            "netid": 9998,
            "myipaddr": env::var("BOB_TRADE_IP") .ok(),
            "rpcip": env::var("BOB_TRADE_IP") .ok(),
            "canbind": env::var("BOB_TRADE_PORT") .ok().map (|s| s.parse::<i64>().unwrap()),
            "passphrase": bob_passphrase,
            "coins": bob_coins_config,
            "rpc_password": "pass",
            "i_am_seed": true,
        }),
        "pass".into(),
        None,
    )
    .unwrap();
    let (_bob_dump_log, _bob_dump_dashboard) = mm_bob.mm_dump();
    log!("Bob log path: {}", mm_bob.log_path.display());

    // Enable coins on Bob side. Print the replies in case we need the "address".
    let electrum = block_on(mm_bob.rpc(&json!({
        "userpass": "pass",
        "method": "electrum",
        "coin": "tBTC",
        "servers": [{"url":"electrum1.cipig.net:10068"},{"url":"electrum2.cipig.net:10068"},{"url":"electrum3.cipig.net:10068"}],
        "address_format":{"format":"segwit"},
        "mm2": 1,
    }))).unwrap();
    assert_eq!(
        electrum.0,
        StatusCode::OK,
        "RPC «electrum» failed with {} {}",
        electrum.0,
        electrum.1
    );
    log!("enable tBTC: {:?}", electrum);
    let enable_tbtc_res: CoinInitResponse = json::from_str(&electrum.1).unwrap();
    let tbtc_segwit_address = enable_tbtc_res.address;

    let enable_rick_res = block_on(enable_electrum(&mm_bob, "RICK", false, DOC_ELECTRUM_ADDRS));
    log!("enable RICK: {:?}", enable_rick_res);
    let rick_address = enable_rick_res.address;

    // issue sell request on Bob side by setting base/rel price
    log!("Issue bob sell requests");

    let bob_orders = [
        // (base, rel, price, volume, min_volume)
        ("tBTC", "RICK", "0.7", "0.0002", Some("0.00015")),
        ("RICK", "tBTC", "0.7", "0.0002", Some("0.00015")),
    ];
    for (base, rel, price, volume, min_volume) in bob_orders.iter() {
        let rc = block_on(mm_bob.rpc(&json!({
            "userpass": mm_bob.userpass,
            "method": "setprice",
            "base": base,
            "rel": rel,
            "price": price,
            "volume": volume,
            "min_volume": min_volume.unwrap_or("0.00777"),
            "cancel_previous": false,
        })))
        .unwrap();
        assert!(rc.0.is_success(), "!setprice: {}", rc.1);
    }

    let rc = block_on(mm_bob.rpc(&json!({
        "userpass": mm_bob.userpass,
        "mmrpc": "2.0",
        "method": "get_public_key",
        "params": {},
    })))
    .unwrap();
    assert!(rc.0.is_success(), "!get_public_key: {}", rc.1);
    let get_public_key_res: RpcV2Response<GetPublicKeyResult> = serde_json::from_str(&rc.1).unwrap();
    let bob_pubkey = get_public_key_res.result.public_key;

    let mut mm_alice = MarketMakerIt::start(
        json!({
            "gui": "nogui",
            "netid": 9998,
            "myipaddr": env::var("ALICE_TRADE_IP") .ok(),
            "rpcip": env::var("ALICE_TRADE_IP") .ok(),
            "passphrase": "alice passphrase",
            "coins": alice_coins_config,
            "seednodes": [mm_bob.ip.to_string()],
            "rpc_password": "pass",
        }),
        "pass".into(),
        None,
    )
    .unwrap();

    let (_alice_dump_log, _alice_dump_dashboard) = mm_alice.mm_dump();
    log!("Alice log path: {}", mm_alice.log_path.display());

    block_on(mm_bob.wait_for_log(22., |log| {
        log.contains("DEBUG Handling IncludedTorelaysMesh message for peer")
    }))
    .unwrap();

    let electrum = block_on(mm_alice.rpc(&json!({
        "userpass": "pass",
        "method": "electrum",
        "coin": "tBTC",
        "servers": [{"url":"electrum1.cipig.net:10068"},{"url":"electrum2.cipig.net:10068"},{"url":"electrum3.cipig.net:10068"}],
        "address_format":{"format":"segwit"},
        "mm2": 1,
    }))).unwrap();
    assert_eq!(
        electrum.0,
        StatusCode::OK,
        "RPC «electrum» failed with {} {}",
        electrum.0,
        electrum.1
    );
    log!("enable Alice tBTC: {:?}", electrum);

    let electrum = block_on(enable_electrum(&mm_alice, "RICK", false, DOC_ELECTRUM_ADDRS));
    log!("enable Alice RICK: {:?}", electrum);

    // setting the price will trigger Alice's subscription to the orderbook topic
    // but won't request the actual orderbook
    let rc = block_on(mm_alice.rpc(&json!({
        "userpass": mm_alice.userpass,
        "method": "setprice",
        "base": "RICK",
        "rel": "tBTC",
        "price": "1",
        "volume": "0.1",
        "cancel_previous": false,
    })))
    .unwrap();
    assert!(rc.0.is_success(), "!setprice: {}", rc.1);

    block_on(
        mm_alice.wait_for_log((MIN_ORDER_KEEP_ALIVE_INTERVAL * 2) as f64, |log| {
            log.contains(&format!("Inserting order OrderbookItem {{ pubkey: \"{}\"", bob_pubkey))
        }),
    )
    .unwrap();

    // checking orderbook on alice side
    let rc = block_on(mm_alice.rpc(&json!({
        "userpass": mm_alice.userpass,
        "method": "orderbook",
        "base": "tBTC",
        "rel": "RICK",
    })))
    .unwrap();
    assert!(rc.0.is_success(), "!orderbook: {}", rc.1);
    let response: OrderbookResponse = json::from_str(&rc.1).unwrap();
    assert_eq!(response.asks[0].entry.address, tbtc_segwit_address);
    assert_eq!(response.bids[0].entry.address, rick_address);

    block_on(mm_bob.stop()).unwrap();
    block_on(mm_alice.stop()).unwrap();
}

#[test]
fn test_orderbook_segwit() {
    let bob_passphrase = get_passphrase(&".env.seed", "BOB_PASSPHRASE").unwrap();

    let bob_coins_config = json!([
        {"coin":"RICK","asset":"RICK","rpcport":8923,"txversion":4,"overwintered":1,"protocol":{"type":"UTXO"}},
        {"coin":"tBTC","name":"tbitcoin","fname":"tBitcoin","rpcport":18332,"pubtype":111,"p2shtype":196,"wiftype":239,"segwit":true,"bech32_hrp":"tb","txfee":0,"estimate_fee_mode":"ECONOMICAL","mm2":1,"required_confirmations":0,"protocol":{"type":"UTXO"},"address_format":{"format":"segwit"}}
    ]);

    let alice_coins_config = json!([
        {"coin":"RICK","asset":"RICK","rpcport":8923,"txversion":4,"overwintered":1,"protocol":{"type":"UTXO"}},
        {"coin":"tBTC","name":"tbitcoin","fname":"tBitcoin","rpcport":18332,"pubtype":111,"p2shtype":196,"wiftype":239,"segwit":true,"bech32_hrp":"tb","txfee":0,"estimate_fee_mode":"ECONOMICAL","mm2":1,"required_confirmations":0,"protocol":{"type":"UTXO"}}
    ]);

    let mut mm_bob = MarketMakerIt::start(
        json!({
            "gui": "nogui",
            "netid": 9998,
            "myipaddr": env::var("BOB_TRADE_IP") .ok(),
            "rpcip": env::var("BOB_TRADE_IP") .ok(),
            "canbind": env::var("BOB_TRADE_PORT") .ok().map (|s| s.parse::<i64>().unwrap()),
            "passphrase": bob_passphrase,
            "coins": bob_coins_config,
            "rpc_password": "pass",
            "i_am_seed": true,
        }),
        "pass".into(),
        None,
    )
    .unwrap();
    let (_bob_dump_log, _bob_dump_dashboard) = mm_bob.mm_dump();
    log!("Bob log path: {}", mm_bob.log_path.display());

    // Enable coins on Bob side. Print the replies in case we need the "address".
    let electrum = block_on(mm_bob.rpc(&json!({
        "userpass": "pass",
        "method": "electrum",
        "coin": "tBTC",
        "servers": [{"url":"electrum1.cipig.net:10068"},{"url":"electrum2.cipig.net:10068"},{"url":"electrum3.cipig.net:10068"}],
        "address_format":{"format":"segwit"},
        "mm2": 1,
    }))).unwrap();
    assert_eq!(
        electrum.0,
        StatusCode::OK,
        "RPC «electrum» failed with {} {}",
        electrum.0,
        electrum.1
    );
    log!("enable tBTC: {:?}", electrum);
    let enable_tbtc_res: CoinInitResponse = json::from_str(&electrum.1).unwrap();
    let tbtc_segwit_address = enable_tbtc_res.address;

    let enable_rick_res = block_on(enable_electrum(&mm_bob, "RICK", false, DOC_ELECTRUM_ADDRS));
    log!("enable RICK: {:?}", enable_rick_res);
    let rick_address = enable_rick_res.address;

    // issue sell request on Bob side by setting base/rel price
    log!("Issue bob sell requests");

    let bob_orders = [
        // (base, rel, price, volume, min_volume)
        ("tBTC", "RICK", "0.7", "0.0002", Some("0.00015")),
        ("RICK", "tBTC", "0.7", "0.0002", Some("0.00015")),
    ];
    for (base, rel, price, volume, min_volume) in bob_orders.iter() {
        let rc = block_on(mm_bob.rpc(&json!({
            "userpass": mm_bob.userpass,
            "method": "setprice",
            "base": base,
            "rel": rel,
            "price": price,
            "volume": volume,
            "min_volume": min_volume.unwrap_or("0.00777"),
            "cancel_previous": false,
        })))
        .unwrap();
        assert!(rc.0.is_success(), "!setprice: {}", rc.1);
    }

    let mm_alice = MarketMakerIt::start(
        json!({
            "gui": "nogui",
            "netid": 9998,
            "myipaddr": env::var("ALICE_TRADE_IP") .ok(),
            "rpcip": env::var("ALICE_TRADE_IP") .ok(),
            "passphrase": "alice passphrase",
            "coins": alice_coins_config,
            "seednodes": [mm_bob.ip.to_string()],
            "rpc_password": "pass",
        }),
        "pass".into(),
        None,
    )
    .unwrap();

    let (_alice_dump_log, _alice_dump_dashboard) = mm_alice.mm_dump();
    log!("Alice log path: {}", mm_alice.log_path.display());

    block_on(mm_bob.wait_for_log(22., |log| {
        log.contains("DEBUG Handling IncludedTorelaysMesh message for peer")
    }))
    .unwrap();

    // checking orderbook on alice side
    let rc = block_on(mm_alice.rpc(&json!({
        "userpass": mm_alice.userpass,
        "method": "orderbook",
        "base": "tBTC",
        "rel": "RICK",
    })))
    .unwrap();
    assert!(rc.0.is_success(), "!orderbook: {}", rc.1);
    let response: OrderbookResponse = json::from_str(&rc.1).unwrap();
    assert_eq!(response.asks[0].entry.address, tbtc_segwit_address);
    assert_eq!(response.bids[0].entry.address, rick_address);

    block_on(mm_bob.stop()).unwrap();
    block_on(mm_alice.stop()).unwrap();
}

#[test]
fn test_get_orderbook_with_same_orderbook_ticker() {
    let coins = json!([
        {"coin":"RICK","asset":"RICK","rpcport":8923,"txversion":4,"protocol":{"type":"UTXO"}},
        {"coin":"RICK-Utxo","asset":"RICK","orderbook_ticker":"RICK","rpcport":8923,"txversion":4,"protocol":{"type":"UTXO"}},
        // just a random contract address
        {"coin":"RICK-ERC20","orderbook_ticker":"RICK","decimals": 18,"protocol":{"type":"ERC20","protocol_data":{"platform":"ETH","contract_address":"0x7Fc66500c84A76Ad7e9c93437bFc5Ac33E2DDaE9"}}},
    ]);

    let mm = MarketMakerIt::start(
        json!({
            "gui": "nogui",
            "netid": 9998,
            "passphrase": "bob passphrase",
            "rpc_password": "password",
            "coins": coins,
            "i_am_seed": true,
        }),
        "password".into(),
        None,
    )
    .unwrap();
    let (_dump_log, _dump_dashboard) = mm.mm_dump();
    log!("Log path: {}", mm.log_path.display());

    let rc = block_on(mm.rpc(&json!({
        "userpass": mm.userpass,
        "method": "orderbook",
        "base": "RICK",
        "rel": "RICK-Utxo",
    })))
    .unwrap();
    assert!(
        rc.0.is_server_error(),
        "orderbook succeed but should have failed {}",
        rc.1
    );

    let rc = block_on(mm.rpc(&json!({
        "userpass": mm.userpass,
        "method": "orderbook",
        "base": "RICK",
        "rel": "RICK-ERC20",
    })))
    .unwrap();
    assert!(rc.0.is_success(), "!orderbook {}", rc.1);
}

#[test]
fn test_conf_settings_in_orderbook() {
    let coins = json!([
        {"coin":"RICK","asset":"RICK","rpcport":8923,"txversion":4,"overwintered":1,"required_confirmations":10,"requires_notarization":true,"protocol":{"type":"UTXO"}},
        {"coin":"MORTY","asset":"MORTY","rpcport":11608,"txversion":4,"overwintered":1,"required_confirmations":5,"requires_notarization":false,"protocol":{"type":"UTXO"}},
    ]);

    let mm_bob = MarketMakerIt::start(
        json!({
            "gui": "nogui",
            "netid": 9998,
            "passphrase": "bob passphrase",
            "rpc_password": "password",
            "coins": coins,
            "i_am_seed": true,
        }),
        "password".into(),
        None,
    )
    .unwrap();
    let (_dump_log, _dump_dashboard) = mm_bob.mm_dump();
    log!("Log path: {}", mm_bob.log_path.display());

    log!(
        "enable_coins (bob): {:?}",
        block_on(enable_coins_rick_morty_electrum(&mm_bob))
    );

    log!("Issue set_price request for RICK/MORTY on Bob side");
    let rc = block_on(mm_bob.rpc(&json!({
        "userpass": mm_bob.userpass,
        "method": "setprice",
        "base": "RICK",
        "rel": "MORTY",
        "price": 0.9,
        "volume": "0.9",
    })))
    .unwrap();
    assert!(rc.0.is_success(), "!setprice: {}", rc.1);

    log!("Issue set_price request for MORTY/RICK on Bob side");
    let rc = block_on(mm_bob.rpc(&json!({
        "userpass": mm_bob.userpass,
        "method": "setprice",
        "base": "MORTY",
        "rel": "RICK",
        "price": 0.9,
        "volume": "0.9",
    })))
    .unwrap();
    assert!(rc.0.is_success(), "!setprice: {}", rc.1);

    let mm_alice = MarketMakerIt::start(
        json!({
            "gui": "nogui",
            "netid": 9998,
            "passphrase": "alice passphrase",
            "rpc_password": "password",
            "coins": coins,
            "seednodes": [mm_bob.ip.to_string()],
        }),
        "password".into(),
        None,
    )
    .unwrap();
    let (_dump_log, _dump_dashboard) = mm_alice.mm_dump();
    log!("Log path: {}", mm_alice.log_path.display());

    log!(
        "enable_coins (alice): {:?}",
        block_on(enable_coins_rick_morty_electrum(&mm_alice))
    );

    log!("Get RICK/MORTY orderbook on Alice side");
    let rc = block_on(mm_alice.rpc(&json!({
        "userpass": mm_alice.userpass,
        "method": "orderbook",
        "base": "RICK",
        "rel": "MORTY",
    })))
    .unwrap();
    assert!(rc.0.is_success(), "!orderbook: {}", rc.1);

    let alice_orderbook: OrderbookResponse = json::from_str(&rc.1).unwrap();
    log!("Alice orderbook {:?}", alice_orderbook);

    assert_eq!(
        alice_orderbook.asks.len(),
        1,
        "Alice RICK/MORTY orderbook must have exactly 1 ask"
    );
    assert_eq!(
        alice_orderbook.asks[0].entry.conf_settings.as_ref().unwrap().base_confs,
        10
    );
    assert!(alice_orderbook.asks[0].entry.conf_settings.as_ref().unwrap().base_nota);
    assert_eq!(
        alice_orderbook.asks[0].entry.conf_settings.as_ref().unwrap().rel_confs,
        5
    );
    assert!(!alice_orderbook.asks[0].entry.conf_settings.as_ref().unwrap().rel_nota);

    assert_eq!(
        alice_orderbook.bids.len(),
        1,
        "Alice RICK/MORTY orderbook must have exactly 1 bid"
    );
    assert_eq!(
        alice_orderbook.bids[0].entry.conf_settings.as_ref().unwrap().base_confs,
        10
    );
    assert!(alice_orderbook.bids[0].entry.conf_settings.as_ref().unwrap().base_nota);
    assert_eq!(
        alice_orderbook.bids[0].entry.conf_settings.as_ref().unwrap().rel_confs,
        5
    );
    assert!(!alice_orderbook.bids[0].entry.conf_settings.as_ref().unwrap().rel_nota);

    block_on(mm_bob.stop()).unwrap();
    block_on(mm_alice.stop()).unwrap();
}

#[test]
fn alice_can_see_confs_in_orderbook_after_sync() {
    let bob_coins = json!([
        {"coin":"RICK","asset":"RICK","rpcport":8923,"txversion":4,"overwintered":1,"required_confirmations":10,"requires_notarization":true,"protocol":{"type":"UTXO"}},
        {"coin":"MORTY","asset":"MORTY","rpcport":11608,"txversion":4,"overwintered":1,"required_confirmations":5,"requires_notarization":false,"protocol":{"type":"UTXO"}},
    ]);

    let mm_bob = MarketMakerIt::start(
        json!({
            "gui": "nogui",
            "netid": 9998,
            "passphrase": "bob passphrase",
            "rpc_password": "password",
            "coins": bob_coins,
            "i_am_seed": true,
        }),
        "password".into(),
        None,
    )
    .unwrap();
    // let (_dump_log, _dump_dashboard) = mm_bob.mm_dump();
    log!("Bob log path: {}", mm_bob.log_path.display());

    log!(
        "enable_coins (bob): {:?}",
        block_on(enable_coins_rick_morty_electrum(&mm_bob))
    );

    log!("Issue sell request on Bob side");
    let rc = block_on(mm_bob.rpc(&json!({
        "userpass": mm_bob.userpass,
        "method": "setprice",
        "base": "RICK",
        "rel": "MORTY",
        "price": 0.9,
        "volume": "0.9",
    })))
    .unwrap();
    assert!(rc.0.is_success(), "!setprice: {}", rc.1);

    let rc = block_on(mm_bob.rpc(&json!({
        "userpass": mm_bob.userpass,
        "mmrpc": "2.0",
        "method": "get_public_key",
        "params": {},
    })))
    .unwrap();
    assert!(rc.0.is_success(), "!get_public_key: {}", rc.1);
    let get_public_key_res: RpcV2Response<GetPublicKeyResult> = serde_json::from_str(&rc.1).unwrap();
    let bob_pubkey = get_public_key_res.result.public_key;

    // Alice coins don't have required_confirmations and requires_notarization set
    let alice_coins = json!([
        {"coin":"RICK","asset":"RICK","rpcport":8923,"txversion":4,"overwintered":1,"protocol":{"type":"UTXO"}},
        {"coin":"MORTY","asset":"MORTY","rpcport":11608,"txversion":4,"overwintered":1,"protocol":{"type":"UTXO"}},
    ]);

    let mut mm_alice = MarketMakerIt::start(
        json!({
            "gui": "nogui",
            "netid": 9998,
            "passphrase": "alice passphrase",
            "rpc_password": "password",
            "coins": alice_coins,
            "seednodes": [mm_bob.ip.to_string()],
        }),
        "password".into(),
        None,
    )
    .unwrap();
    let (_dump_log, _dump_dashboard) = mm_alice.mm_dump();
    log!("Alice log path: {}", mm_alice.log_path.display());

    log!(
        "enable_coins (alice): {:?}",
        block_on(enable_coins_rick_morty_electrum(&mm_alice))
    );

    // setting the price will trigger Alice's subscription to the orderbook topic
    // but won't request the actual orderbook
    let rc = block_on(mm_alice.rpc(&json!({
        "userpass": mm_alice.userpass,
        "method": "setprice",
        "base": "RICK",
        "rel": "MORTY",
        "price": "1",
        "volume": "0.1",
        "cancel_previous": false,
    })))
    .unwrap();
    assert!(rc.0.is_success(), "!setprice: {}", rc.1);

    block_on(
        mm_alice.wait_for_log((MIN_ORDER_KEEP_ALIVE_INTERVAL * 2) as f64, |log| {
            log.contains(&format!("Inserting order OrderbookItem {{ pubkey: \"{}\"", bob_pubkey))
        }),
    )
    .unwrap();

    log!("Get RICK/MORTY orderbook on Alice side");
    let rc = block_on(mm_alice.rpc(&json!({
        "userpass": mm_alice.userpass,
        "method": "orderbook",
        "base": "RICK",
        "rel": "MORTY",
    })))
    .unwrap();
    assert!(rc.0.is_success(), "!orderbook: {}", rc.1);

    let alice_orderbook: OrderbookResponse = json::from_str(&rc.1).unwrap();
    log!("Alice orderbook {:?}", alice_orderbook);
    assert_eq!(
        alice_orderbook.asks.len(),
        2,
        "Alice RICK/MORTY orderbook must have exactly 2 ask"
    );
    let bob_order_in_orderbook = alice_orderbook
        .asks
        .iter()
        .find(|entry| entry.entry.pubkey == bob_pubkey)
        .unwrap();
    assert_eq!(
        bob_order_in_orderbook.entry.conf_settings.as_ref().unwrap().base_confs,
        10
    );
    assert!(bob_order_in_orderbook.entry.conf_settings.as_ref().unwrap().base_nota);
    assert_eq!(
        bob_order_in_orderbook.entry.conf_settings.as_ref().unwrap().rel_confs,
        5
    );
    assert!(!bob_order_in_orderbook.entry.conf_settings.as_ref().unwrap().rel_nota);

    block_on(mm_bob.stop()).unwrap();
    block_on(mm_alice.stop()).unwrap();
}

#[test]
// https://github.com/KomodoPlatform/atomicDEX-API/issues/859
fn orderbook_extended_data() {
    let coins = json!([
        {"coin":"RICK","asset":"RICK","protocol":{"type":"UTXO"}},
        {"coin":"MORTY","asset":"MORTY","protocol":{"type":"UTXO"}},
    ]);

    let mm = MarketMakerIt::start(
        json!({
            "gui": "nogui",
            "netid": 9998,
            "myipaddr": env::var("BOB_TRADE_IP") .ok(),
            "rpcip": env::var("BOB_TRADE_IP") .ok(),
            "canbind": env::var("BOB_TRADE_PORT") .ok().map (|s| s.parse::<i64>().unwrap()),
            "passphrase": "bob passphrase",
            "coins": coins,
            "rpc_password": "pass",
            "i_am_seed": true,
        }),
        "pass".into(),
        None,
    )
    .unwrap();
    let (_dump_log, _dump_dashboard) = &mm.mm_dump();
    log!("Log path: {}", mm.log_path.display());
    block_on(enable_electrum(&mm, "RICK", false, DOC_ELECTRUM_ADDRS));
    block_on(enable_electrum(&mm, "MORTY", false, MARTY_ELECTRUM_ADDRS));

    let bob_orders = &[
        // (base, rel, price, volume)
        ("RICK", "MORTY", "0.9", "0.9"),
        ("RICK", "MORTY", "0.8", "0.9"),
        ("RICK", "MORTY", "0.7", "0.9"),
        ("MORTY", "RICK", "0.8", "0.9"),
        ("MORTY", "RICK", "1", "0.9"),
    ];

    for (base, rel, price, volume) in bob_orders {
        let rc = block_on(mm.rpc(&json!({
            "userpass": mm.userpass,
            "method": "setprice",
            "base": base,
            "rel": rel,
            "price": price,
            "volume": volume,
            "cancel_previous": false,
        })))
        .unwrap();
        assert!(rc.0.is_success(), "!setprice: {}", rc.1);
    }

    thread::sleep(Duration::from_secs(1));
    log!("Get RICK/MORTY orderbook");
    let rc = block_on(mm.rpc(&json!({
        "userpass": mm.userpass,
        "method": "orderbook",
        "base": "RICK",
        "rel": "MORTY",
    })))
    .unwrap();
    assert!(rc.0.is_success(), "!orderbook: {}", rc.1);

    let orderbook: OrderbookResponse = json::from_str(&rc.1).unwrap();
    log!("orderbook {:?}", rc.1);
    let expected_total_asks_base_vol = MmNumber::from("2.7");
    assert_eq!(
        expected_total_asks_base_vol.to_decimal(),
        orderbook.total_asks_base.total_asks_base_vol
    );

    let expected_total_bids_base_vol = MmNumber::from("1.62");
    assert_eq!(
        expected_total_bids_base_vol.to_decimal(),
        orderbook.total_bids_base.total_bids_base_vol
    );

    let expected_total_asks_rel_vol = MmNumber::from("2.16");
    assert_eq!(
        expected_total_asks_rel_vol.to_decimal(),
        orderbook.total_asks_rel.total_asks_rel_vol
    );

    let expected_total_bids_rel_vol = MmNumber::from("1.8");
    assert_eq!(
        expected_total_bids_rel_vol.to_decimal(),
        orderbook.total_bids_rel.total_bids_rel_vol
    );

    fn check_price_and_vol_aggr(
        order: &AggregatedOrderbookEntry,
        price: &'static str,
        base_aggr: &'static str,
        rel_aggr: &'static str,
    ) {
        let price = MmNumber::from(price);
        assert_eq!(price.to_decimal(), order.entry.price);

        let base_aggr = MmNumber::from(base_aggr);
        assert_eq!(base_aggr.to_decimal(), order.base_max_volume_aggr.base_max_volume_aggr);

        let rel_aggr = MmNumber::from(rel_aggr);
        assert_eq!(rel_aggr.to_decimal(), order.rel_max_volume_aggr.rel_max_volume_aggr);
    }

    check_price_and_vol_aggr(&orderbook.asks[0], "0.9", "2.7", "2.16");
    check_price_and_vol_aggr(&orderbook.asks[1], "0.8", "1.8", "1.35");
    check_price_and_vol_aggr(&orderbook.asks[2], "0.7", "0.9", "0.63");

    check_price_and_vol_aggr(&orderbook.bids[0], "1.25", "0.72", "0.9");
    check_price_and_vol_aggr(&orderbook.bids[1], "1", "1.62", "1.8");
}

#[test]
fn orderbook_should_display_base_rel_volumes() {
    let coins = json!([
        {"coin":"RICK","asset":"RICK","protocol":{"type":"UTXO"}},
        {"coin":"MORTY","asset":"MORTY","protocol":{"type":"UTXO"}},
    ]);

    let mm = MarketMakerIt::start(
        json!({
            "gui": "nogui",
            "netid": 9998,
            "myipaddr": env::var("BOB_TRADE_IP") .ok(),
            "rpcip": env::var("BOB_TRADE_IP") .ok(),
            "canbind": env::var("BOB_TRADE_PORT") .ok().map (|s| s.parse::<i64>().unwrap()),
            "passphrase": "bob passphrase",
            "coins": coins,
            "rpc_password": "pass",
            "i_am_seed": true,
        }),
        "pass".into(),
        None,
    )
    .unwrap();
    let (_dump_log, _dump_dashboard) = &mm.mm_dump();
    log!("Log path: {}", mm.log_path.display());
    block_on(enable_electrum(&mm, "RICK", false, DOC_ELECTRUM_ADDRS));
    block_on(enable_electrum(&mm, "MORTY", false, MARTY_ELECTRUM_ADDRS));

    let price = BigRational::new(2.into(), 1.into());
    let volume = BigRational::new(1.into(), 1.into());

    // create order with rational amount and price
    let rc = block_on(mm.rpc(&json!({
        "userpass": mm.userpass,
        "method": "setprice",
        "base": "RICK",
        "rel": "MORTY",
        "price": price,
        "volume": volume,
        "cancel_previous": false,
    })))
    .unwrap();
    assert!(rc.0.is_success(), "!setprice: {}", rc.1);

    thread::sleep(Duration::from_secs(1));
    log!("Get RICK/MORTY orderbook");
    let rc = block_on(mm.rpc(&json!({
        "userpass": mm.userpass,
        "method": "orderbook",
        "base": "RICK",
        "rel": "MORTY",
    })))
    .unwrap();
    assert!(rc.0.is_success(), "!orderbook: {}", rc.1);

    let orderbook: OrderbookResponse = json::from_str(&rc.1).unwrap();
    log!("orderbook {:?}", orderbook);
    assert_eq!(orderbook.asks.len(), 1, "RICK/MORTY orderbook must have exactly 1 ask");
    let min_volume = BigRational::new(1.into(), 10000.into());
    assert_eq!(volume, orderbook.asks[0].entry.base_max_volume.base_max_volume_rat);
    assert_eq!(min_volume, orderbook.asks[0].entry.base_min_volume.base_min_volume_rat);

    assert_eq!(
        &volume * &price,
        orderbook.asks[0].entry.rel_max_volume.rel_max_volume_rat
    );
    assert_eq!(
        &min_volume * &price,
        orderbook.asks[0].entry.rel_min_volume.rel_min_volume_rat
    );

    log!("Get MORTY/RICK orderbook");
    let rc = block_on(mm.rpc(&json!({
        "userpass": mm.userpass,
        "method": "orderbook",
        "base": "MORTY",
        "rel": "RICK",
    })))
    .unwrap();
    assert!(rc.0.is_success(), "!orderbook: {}", rc.1);

    let orderbook: OrderbookResponse = json::from_str(&rc.1).unwrap();
    log!("orderbook {:?}", orderbook);
    assert_eq!(orderbook.bids.len(), 1, "MORTY/RICK orderbook must have exactly 1 bid");
    let min_volume = BigRational::new(1.into(), 10000.into());
    assert_eq!(volume, orderbook.bids[0].entry.rel_max_volume.rel_max_volume_rat);
    assert_eq!(min_volume, orderbook.bids[0].entry.rel_min_volume.rel_min_volume_rat);

    assert_eq!(
        &volume * &price,
        orderbook.bids[0].entry.base_max_volume.base_max_volume_rat
    );
    assert_eq!(
        &min_volume * &price,
        orderbook.bids[0].entry.base_min_volume.base_min_volume_rat
    );
}

#[test]
// https://github.com/KomodoPlatform/atomicDEX-API/issues/670
fn orderbook_should_work_without_coins_activation() {
    let bob_passphrase = get_passphrase(&".env.seed", "BOB_PASSPHRASE").unwrap();

<<<<<<< HEAD
    let coins = json!([rick_conf(), morty_conf(), eth_dev_conf()]);
=======
    let coins = json!([rick_conf(), morty_conf()]);
>>>>>>> 38d328e8

    let mm_bob = MarketMakerIt::start(
        json!({
            "gui": "nogui",
            "netid": 9998,
            "myipaddr": env::var("BOB_TRADE_IP") .ok(),
            "rpcip": env::var("BOB_TRADE_IP") .ok(),
            "canbind": env::var("BOB_TRADE_PORT") .ok().map (|s| s.parse::<i64>().unwrap()),
            "passphrase": bob_passphrase,
            "coins": coins,
            "rpc_password": "pass",
            "i_am_seed": true,
        }),
        "pass".into(),
        None,
    )
    .unwrap();

    let (_dump_log, _dump_dashboard) = mm_bob.mm_dump();
    log!("Bob log path: {}", mm_bob.log_path.display());

    let mm_alice = MarketMakerIt::start(
        json!({
            "gui": "nogui",
            "netid": 9998,
            "dht": "on",  // Enable DHT without delay.
            "myipaddr": env::var("ALICE_TRADE_IP") .ok(),
            "rpcip": env::var("ALICE_TRADE_IP") .ok(),
            "passphrase": "alice passphrase",
            "coins": coins,
            "seednodes": [mm_bob.ip.to_string()],
            "rpc_password": "pass",
        }),
        "pass".into(),
        None,
    )
    .unwrap();

    let (_alice_dump_log, _alice_dump_dashboard) = mm_alice.mm_dump();
    log!("Alice log path: {}", mm_alice.log_path.display());

<<<<<<< HEAD
    log!(
        "enable_coins (bob): {:?}",
        block_on(enable_coins_eth_electrum(&mm_bob, ETH_DEV_NODES))
    );
=======
    let electrum = block_on(enable_electrum(&mm_bob, "RICK", false, DOC_ELECTRUM_ADDRS, None));
    log!("enable RICK on Bob: {:?}", electrum);
    let electrum = block_on(enable_electrum(&mm_bob, "MORTY", false, MARTY_ELECTRUM_ADDRS, None));
    log!("enable MORTY on Bob: {:?}", electrum);
>>>>>>> 38d328e8

    let rc = block_on(mm_bob.rpc(&json!({
        "userpass": mm_bob.userpass,
        "method": "setprice",
        "base": "MORTY",
        "rel": "RICK",
        "price": "1",
        "volume": "5",
        "min_volume": "1",
    })))
    .unwrap();
    assert!(rc.0.is_success(), "!setprice: {}", rc.1);

    log!("Get MORTY/RICK orderbook on Alice side");
    let rc = block_on(mm_alice.rpc(&json!({
        "userpass": mm_alice.userpass,
        "method": "orderbook",
        "base": "MORTY",
        "rel": "RICK",
    })))
    .unwrap();
    assert!(rc.0.is_success(), "!orderbook: {}", rc.1);

    let orderbook: Json = json::from_str(&rc.1).unwrap();
    log!("orderbook {:?}", orderbook);
    let asks = orderbook["asks"].as_array().unwrap();
    assert_eq!(asks.len(), 1, "Alice MORTY/RICK orderbook must have exactly 1 ask");
}

#[test]
// https://github.com/KomodoPlatform/atomicDEX-API/issues/511
fn test_all_orders_per_pair_per_node_must_be_displayed_in_orderbook() {
    let coins = json!([
        {"coin":"RICK","asset":"RICK","protocol":{"type":"UTXO"}},
        {"coin":"MORTY","asset":"MORTY","protocol":{"type":"UTXO"}},
    ]);

    let mm = MarketMakerIt::start(
        json!({
            "gui": "nogui",
            "netid": 9998,
            "myipaddr": env::var("BOB_TRADE_IP") .ok(),
            "rpcip": env::var("BOB_TRADE_IP") .ok(),
            "canbind": env::var("BOB_TRADE_PORT") .ok().map (|s| s.parse::<i64>().unwrap()),
            "passphrase": "bob passphrase",
            "coins": coins,
            "rpc_password": "pass",
            "i_am_seed": true,
        }),
        "pass".into(),
        None,
    )
    .unwrap();
    let (_dump_log, _dump_dashboard) = mm.mm_dump();
    log!("Log path: {}", mm.log_path.display());
    block_on(enable_electrum(&mm, "RICK", false, DOC_ELECTRUM_ADDRS));
    block_on(enable_electrum(&mm, "MORTY", false, MARTY_ELECTRUM_ADDRS));

    // set 2 orders with different prices
    let rc = block_on(mm.rpc(&json!({
        "userpass": mm.userpass,
        "method": "setprice",
        "base": "RICK",
        "rel": "MORTY",
        "price": 0.9,
        "volume": "0.9",
        "cancel_previous": false,
    })))
    .unwrap();
    assert!(rc.0.is_success(), "!setprice: {}", rc.1);

    let rc = block_on(mm.rpc(&json!({
        "userpass": mm.userpass,
        "method": "setprice",
        "base": "RICK",
        "rel": "MORTY",
        "price": 1,
        "volume": "0.9",
        "cancel_previous": false,
    })))
    .unwrap();
    assert!(rc.0.is_success(), "!setprice: {}", rc.1);

    thread::sleep(Duration::from_secs(2));

    log!("Get RICK/MORTY orderbook");
    let rc = block_on(mm.rpc(&json!({
        "userpass": mm.userpass,
        "method": "orderbook",
        "base": "RICK",
        "rel": "MORTY",
    })))
    .unwrap();
    assert!(rc.0.is_success(), "!orderbook: {}", rc.1);

    let orderbook: Json = json::from_str(&rc.1).unwrap();
    log!("orderbook {:?}", orderbook);
    let asks = orderbook["asks"].as_array().unwrap();
    assert_eq!(asks.len(), 2, "RICK/MORTY orderbook must have exactly 2 asks");
}

#[test]
// https://github.com/KomodoPlatform/atomicDEX-API/issues/473
fn setprice_min_volume_should_be_displayed_in_orderbook() {
    let bob_passphrase = get_passphrase(&".env.seed", "BOB_PASSPHRASE").unwrap();

<<<<<<< HEAD
    let coins = json!([rick_conf(), morty_conf(), eth_dev_conf()]);
=======
    let coins = json!([rick_conf(), morty_conf()]);
>>>>>>> 38d328e8

    let mm_bob = MarketMakerIt::start(
        json!({
            "gui": "nogui",
            "netid": 9998,
            "myipaddr": env::var("BOB_TRADE_IP") .ok(),
            "rpcip": env::var("BOB_TRADE_IP") .ok(),
            "canbind": env::var("BOB_TRADE_PORT") .ok().map (|s| s.parse::<i64>().unwrap()),
            "passphrase": bob_passphrase,
            "coins": coins,
            "rpc_password": "pass",
            "i_am_seed": true,
        }),
        "pass".into(),
        None,
    )
    .unwrap();

    let (_dump_log, _dump_dashboard) = mm_bob.mm_dump();
    log!("Bob log path: {}", mm_bob.log_path.display());

    let mm_alice = MarketMakerIt::start(
        json!({
            "gui": "nogui",
            "netid": 9998,
            "dht": "on",  // Enable DHT without delay.
            "myipaddr": env::var("ALICE_TRADE_IP") .ok(),
            "rpcip": env::var("ALICE_TRADE_IP") .ok(),
            "passphrase": "alice passphrase",
            "coins": coins,
            "seednodes": [mm_bob.ip.to_string()],
            "rpc_password": "pass",
        }),
        "pass".into(),
        None,
    )
    .unwrap();

    let (_alice_dump_log, _alice_dump_dashboard) = mm_alice.mm_dump();
    log!("Alice log path: {}", mm_alice.log_path.display());

<<<<<<< HEAD
    log!(
        "enable_coins (bob): {:?}",
        block_on(enable_coins_eth_electrum(&mm_bob, ETH_DEV_NODES))
    );
    log!(
        "enable_coins (alice): {:?}",
        block_on(enable_coins_eth_electrum(&mm_alice, ETH_DEV_NODES))
    );
=======
    let electrum = block_on(enable_electrum(&mm_bob, "RICK", false, DOC_ELECTRUM_ADDRS, None));
    log!("enable RICK on Bob: {:?}", electrum);
    let electrum = block_on(enable_electrum(&mm_bob, "MORTY", false, MARTY_ELECTRUM_ADDRS, None));
    log!("enable MORTY on Bob: {:?}", electrum);

    let electrum = block_on(enable_electrum(&mm_alice, "RICK", false, DOC_ELECTRUM_ADDRS, None));
    log!("enable RICK on Alice: {:?}", electrum);
    let electrum = block_on(enable_electrum(&mm_alice, "MORTY", false, MARTY_ELECTRUM_ADDRS, None));
    log!("enable MORTY on Alice: {:?}", electrum);
>>>>>>> 38d328e8

    // issue orderbook call on Alice side to trigger subscription to a topic
    block_on(mm_alice.rpc(&json!({
        "userpass": mm_alice.userpass,
        "method": "orderbook",
        "base": "MORTY",
        "rel": "RICK",
    })))
    .unwrap();

    let rc = block_on(mm_bob.rpc(&json!({
        "userpass": mm_bob.userpass,
        "method": "setprice",
        "base": "MORTY",
        "rel": "RICK",
        "price": "1",
        "volume": "5",
        "min_volume": "1",
    })))
    .unwrap();
    assert!(rc.0.is_success(), "!setprice: {}", rc.1);

    thread::sleep(Duration::from_secs(2));
    log!("Get MORTY/RICK orderbook on Bob side");
    let rc = block_on(mm_bob.rpc(&json!({
        "userpass": mm_bob.userpass,
        "method": "orderbook",
        "base": "MORTY",
        "rel": "RICK",
    })))
    .unwrap();
    assert!(rc.0.is_success(), "!orderbook: {}", rc.1);

    let orderbook: Json = json::from_str(&rc.1).unwrap();
    log!("orderbook {:?}", orderbook);
    let asks = orderbook["asks"].as_array().unwrap();
    assert_eq!(asks.len(), 1, "Bob MORTY/RICK orderbook must have exactly 1 ask");

    let min_volume = asks[0]["min_volume"].as_str().unwrap();
    assert_eq!(min_volume, "1", "Bob MORTY/RICK ask must display correct min_volume");

    log!("Get MORTY/RICK orderbook on Alice side");
    let rc = block_on(mm_alice.rpc(&json!({
        "userpass": mm_alice.userpass,
        "method": "orderbook",
        "base": "MORTY",
        "rel": "RICK",
    })))
    .unwrap();
    assert!(rc.0.is_success(), "!orderbook: {}", rc.1);

    let orderbook: Json = json::from_str(&rc.1).unwrap();
    log!("orderbook {:?}", orderbook);
    let asks = orderbook["asks"].as_array().unwrap();
    assert_eq!(asks.len(), 1, "Alice MORTY/RICK orderbook must have exactly 1 ask");

    let min_volume = asks[0]["min_volume"].as_str().unwrap();
    assert_eq!(min_volume, "1", "Alice MORTY/RICK ask must display correct min_volume");
}

// ignored because it requires a long-running ZOMBIE initialization process
#[test]
#[ignore]
fn zhtlc_orders_sync_alice_connected_before_creation() {
    let bob_passphrase = get_passphrase!(".env.seed", "BOB_PASSPHRASE").unwrap();
    let alice_passphrase = get_passphrase!(".env.client", "ALICE_PASSPHRASE").unwrap();

    let coins = json!([rick_conf(), zombie_conf()]);

    let bob_conf = Mm2TestConf::seednode(&bob_passphrase, &coins);
    let mm_bob = MarketMakerIt::start(bob_conf.conf, bob_conf.rpc_password, None).unwrap();

    let (_dump_log, _dump_dashboard) = mm_bob.mm_dump();
    log!("Bob log path: {}", mm_bob.log_path.display());

    let alice_conf = Mm2TestConf::light_node(&alice_passphrase, &coins, &[&mm_bob.ip.to_string()]);
    let mm_alice = MarketMakerIt::start(alice_conf.conf, alice_conf.rpc_password, None).unwrap();

    let (_alice_dump_log, _alice_dump_dashboard) = mm_alice.mm_dump();
    log!("Alice log path: {}", mm_alice.log_path.display());

    block_on(enable_electrum_json(&mm_bob, RICK, false, doc_electrums()));
    block_on(enable_z_coin_light(
        &mm_bob,
        ZOMBIE_TICKER,
        ZOMBIE_ELECTRUMS,
        ZOMBIE_LIGHTWALLETD_URLS,
        None,
        None,
    ));

    let set_price_json = json!({
        "userpass": mm_bob.userpass,
        "method": "setprice",
        "base": ZOMBIE_TICKER,
        "rel": RICK,
        "price": 1,
        "volume": "1",
    });
    log!("Issue sell request on Bob side by setting base/rel price…");
    let rc = block_on(mm_bob.rpc(&set_price_json)).unwrap();
    assert!(rc.0.is_success(), "!setprice: {}", rc.1);

    let set_price_res: SetPriceResponse = json::from_str(&rc.1).unwrap();

    let orderbook = block_on(orderbook_v2(&mm_alice, ZOMBIE_TICKER, RICK));
    let orderbook: RpcV2Response<OrderbookV2Response> = json::from_value(orderbook).unwrap();
    let orderbook = orderbook.result;

    assert_eq!(1, orderbook.asks.len());
    orderbook
        .asks
        .iter()
        .find(|ask| ask.entry.uuid == set_price_res.result.uuid)
        .unwrap();

    thread::sleep(Duration::from_secs(MIN_ORDER_KEEP_ALIVE_INTERVAL * 3));

    let orderbook = block_on(orderbook_v2(&mm_alice, ZOMBIE_TICKER, RICK));
    let orderbook: RpcV2Response<OrderbookV2Response> = json::from_value(orderbook).unwrap();
    let orderbook = orderbook.result;

    assert_eq!(1, orderbook.asks.len());
    orderbook
        .asks
        .iter()
        .find(|ask| ask.entry.uuid == set_price_res.result.uuid)
        .unwrap();
}

// ignored because it requires a long-running ZOMBIE initialization process
#[test]
#[ignore]
fn zhtlc_orders_sync_alice_connected_after_creation() {
    let bob_passphrase = get_passphrase!(".env.seed", "BOB_PASSPHRASE").unwrap();
    let alice_passphrase = get_passphrase!(".env.client", "ALICE_PASSPHRASE").unwrap();

    let coins = json!([rick_conf(), zombie_conf()]);

    let bob_conf = Mm2TestConf::seednode(&bob_passphrase, &coins);
    let mm_bob = MarketMakerIt::start(bob_conf.conf, bob_conf.rpc_password, None).unwrap();

    let (_dump_log, _dump_dashboard) = mm_bob.mm_dump();
    log!("Bob log path: {}", mm_bob.log_path.display());

    block_on(enable_electrum_json(&mm_bob, "RICK", false, doc_electrums()));
    block_on(enable_z_coin_light(
        &mm_bob,
        ZOMBIE_TICKER,
        ZOMBIE_ELECTRUMS,
        ZOMBIE_LIGHTWALLETD_URLS,
        None,
        None,
    ));

    let set_price_json = json!({
        "userpass": mm_bob.userpass,
        "method": "setprice",
        "base": "ZOMBIE",
        "rel": "RICK",
        "price": 1,
        "volume": "1",
    });
    log!("Issue sell request on Bob side by setting base/rel price…");
    let rc = block_on(mm_bob.rpc(&set_price_json)).unwrap();
    assert!(rc.0.is_success(), "!setprice: {}", rc.1);

    let bob_set_price_res: SetPriceResponse = json::from_str(&rc.1).unwrap();

    let alice_conf = Mm2TestConf::light_node(&alice_passphrase, &coins, &[&mm_bob.ip.to_string()]);
    let mm_alice = MarketMakerIt::start(alice_conf.conf, alice_conf.rpc_password, None).unwrap();

    let (_alice_dump_log, _alice_dump_dashboard) = mm_alice.mm_dump();
    log!("Alice log path: {}", mm_alice.log_path.display());

    block_on(enable_electrum_json(&mm_alice, RICK, false, doc_electrums()));
    block_on(enable_z_coin_light(
        &mm_alice,
        ZOMBIE_TICKER,
        ZOMBIE_ELECTRUMS,
        ZOMBIE_LIGHTWALLETD_URLS,
        None,
        None,
    ));

    let set_price_json = json!({
        "userpass": mm_alice.userpass,
        "method": "setprice",
        "base": "RICK",
        "rel": "ZOMBIE",
        "price": 1,
        "volume": "1",
    });
    log!("Issue sell request on Alice side to trigger subscription on orderbook topic");
    let rc = block_on(mm_alice.rpc(&set_price_json)).unwrap();
    assert!(rc.0.is_success(), "!setprice: {}", rc.1);

    thread::sleep(Duration::from_secs(MIN_ORDER_KEEP_ALIVE_INTERVAL));

    let orderbook = block_on(orderbook_v2(&mm_alice, ZOMBIE_TICKER, RICK));
    let orderbook: RpcV2Response<OrderbookV2Response> = json::from_value(orderbook).unwrap();
    let orderbook = orderbook.result;

    assert_eq!(1, orderbook.asks.len());
    orderbook
        .asks
        .iter()
        .find(|ask| ask.entry.uuid == bob_set_price_res.result.uuid)
        .unwrap();
}<|MERGE_RESOLUTION|>--- conflicted
+++ resolved
@@ -5,16 +5,9 @@
 use mm2_number::{BigDecimal, BigRational, MmNumber};
 use mm2_rpc::data::legacy::{AggregatedOrderbookEntry, CoinInitResponse, OrderbookResponse};
 use mm2_test_helpers::electrums::doc_electrums;
-<<<<<<< HEAD
-use mm2_test_helpers::for_tests::{enable_z_coin_light, eth_dev_conf, get_passphrase, morty_conf, orderbook_v2,
-                                  rick_conf, zombie_conf, MarketMakerIt, Mm2TestConf, DOC_ELECTRUM_ADDRS,
-                                  ETH_DEV_NODES, MARTY_ELECTRUM_ADDRS, RICK, ZOMBIE_ELECTRUMS,
-                                  ZOMBIE_LIGHTWALLETD_URLS, ZOMBIE_TICKER};
-=======
 use mm2_test_helpers::for_tests::{enable_z_coin_light, get_passphrase, morty_conf, orderbook_v2, rick_conf,
                                   zombie_conf, MarketMakerIt, Mm2TestConf, DOC_ELECTRUM_ADDRS, MARTY_ELECTRUM_ADDRS,
                                   RICK, ZOMBIE_ELECTRUMS, ZOMBIE_LIGHTWALLETD_URLS, ZOMBIE_TICKER};
->>>>>>> 38d328e8
 use mm2_test_helpers::get_passphrase;
 use mm2_test_helpers::structs::{GetPublicKeyResult, OrderbookV2Response, RpcV2Response, SetPriceResponse};
 use serde_json::{self as json, json, Value as Json};
@@ -1052,11 +1045,7 @@
 fn orderbook_should_work_without_coins_activation() {
     let bob_passphrase = get_passphrase(&".env.seed", "BOB_PASSPHRASE").unwrap();
 
-<<<<<<< HEAD
-    let coins = json!([rick_conf(), morty_conf(), eth_dev_conf()]);
-=======
     let coins = json!([rick_conf(), morty_conf()]);
->>>>>>> 38d328e8
 
     let mm_bob = MarketMakerIt::start(
         json!({
@@ -1098,17 +1087,10 @@
     let (_alice_dump_log, _alice_dump_dashboard) = mm_alice.mm_dump();
     log!("Alice log path: {}", mm_alice.log_path.display());
 
-<<<<<<< HEAD
-    log!(
-        "enable_coins (bob): {:?}",
-        block_on(enable_coins_eth_electrum(&mm_bob, ETH_DEV_NODES))
-    );
-=======
-    let electrum = block_on(enable_electrum(&mm_bob, "RICK", false, DOC_ELECTRUM_ADDRS, None));
+    let electrum = block_on(enable_electrum(&mm_bob, "RICK", false, DOC_ELECTRUM_ADDRS));
     log!("enable RICK on Bob: {:?}", electrum);
-    let electrum = block_on(enable_electrum(&mm_bob, "MORTY", false, MARTY_ELECTRUM_ADDRS, None));
+    let electrum = block_on(enable_electrum(&mm_bob, "MORTY", false, MARTY_ELECTRUM_ADDRS));
     log!("enable MORTY on Bob: {:?}", electrum);
->>>>>>> 38d328e8
 
     let rc = block_on(mm_bob.rpc(&json!({
         "userpass": mm_bob.userpass,
@@ -1215,11 +1197,7 @@
 fn setprice_min_volume_should_be_displayed_in_orderbook() {
     let bob_passphrase = get_passphrase(&".env.seed", "BOB_PASSPHRASE").unwrap();
 
-<<<<<<< HEAD
-    let coins = json!([rick_conf(), morty_conf(), eth_dev_conf()]);
-=======
     let coins = json!([rick_conf(), morty_conf()]);
->>>>>>> 38d328e8
 
     let mm_bob = MarketMakerIt::start(
         json!({
@@ -1261,26 +1239,15 @@
     let (_alice_dump_log, _alice_dump_dashboard) = mm_alice.mm_dump();
     log!("Alice log path: {}", mm_alice.log_path.display());
 
-<<<<<<< HEAD
-    log!(
-        "enable_coins (bob): {:?}",
-        block_on(enable_coins_eth_electrum(&mm_bob, ETH_DEV_NODES))
-    );
-    log!(
-        "enable_coins (alice): {:?}",
-        block_on(enable_coins_eth_electrum(&mm_alice, ETH_DEV_NODES))
-    );
-=======
-    let electrum = block_on(enable_electrum(&mm_bob, "RICK", false, DOC_ELECTRUM_ADDRS, None));
+    let electrum = block_on(enable_electrum(&mm_bob, "RICK", false, DOC_ELECTRUM_ADDRS));
     log!("enable RICK on Bob: {:?}", electrum);
-    let electrum = block_on(enable_electrum(&mm_bob, "MORTY", false, MARTY_ELECTRUM_ADDRS, None));
+    let electrum = block_on(enable_electrum(&mm_bob, "MORTY", false, MARTY_ELECTRUM_ADDRS));
     log!("enable MORTY on Bob: {:?}", electrum);
 
-    let electrum = block_on(enable_electrum(&mm_alice, "RICK", false, DOC_ELECTRUM_ADDRS, None));
+    let electrum = block_on(enable_electrum(&mm_alice, "RICK", false, DOC_ELECTRUM_ADDRS));
     log!("enable RICK on Alice: {:?}", electrum);
-    let electrum = block_on(enable_electrum(&mm_alice, "MORTY", false, MARTY_ELECTRUM_ADDRS, None));
+    let electrum = block_on(enable_electrum(&mm_alice, "MORTY", false, MARTY_ELECTRUM_ADDRS));
     log!("enable MORTY on Alice: {:?}", electrum);
->>>>>>> 38d328e8
 
     // issue orderbook call on Alice side to trigger subscription to a topic
     block_on(mm_alice.rpc(&json!({
