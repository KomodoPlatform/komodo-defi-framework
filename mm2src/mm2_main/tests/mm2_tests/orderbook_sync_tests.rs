--- conflicted
+++ resolved
@@ -6,15 +6,9 @@
 use mm2_number::{BigDecimal, BigRational, MmNumber};
 use mm2_rpc::data::legacy::{AggregatedOrderbookEntry, CoinInitResponse, OrderbookResponse};
 use mm2_test_helpers::electrums::doc_electrums;
-<<<<<<< HEAD
-use mm2_test_helpers::for_tests::{doc_conf, enable_z_coin_light, eth_jst_testnet_conf, eth_testnet_conf,
-                                  get_passphrase, morty_conf, orderbook_v2, zombie_conf, MarketMakerIt, Mm2TestConf,
-                                  DOC_ELECTRUM_ADDRS, ETH_DEV_NODES, MARTY_ELECTRUM_ADDRS, RICK, ZOMBIE_ELECTRUMS,
-=======
-use mm2_test_helpers::for_tests::{enable_z_coin_light, eth_testnet_conf, get_passphrase, morty_conf, orderbook_v2,
-                                  rick_conf, zombie_conf, MarketMakerIt, Mm2TestConf, DOC_ELECTRUM_ADDRS,
+use mm2_test_helpers::for_tests::{doc_conf, enable_z_coin_light, eth_testnet_conf, get_passphrase, morty_conf,
+                                  orderbook_v2, zombie_conf, MarketMakerIt, Mm2TestConf, DOC_ELECTRUM_ADDRS,
                                   ETH_DEV_NODES, MARTY_ELECTRUM_ADDRS, RICK, ZOMBIE_ELECTRUMS,
->>>>>>> ee3c4181
                                   ZOMBIE_LIGHTWALLETD_URLS, ZOMBIE_TICKER};
 use mm2_test_helpers::get_passphrase;
 use mm2_test_helpers::structs::{GetPublicKeyResult, OrderbookV2Response, RpcV2Response, SetPriceResponse};
@@ -1053,11 +1047,7 @@
 fn orderbook_should_work_without_coins_activation() {
     let bob_passphrase = get_passphrase(&".env.seed", "BOB_PASSPHRASE").unwrap();
 
-<<<<<<< HEAD
-    let coins = json!([doc_conf(), morty_conf(), eth_testnet_conf(), eth_jst_testnet_conf(),]);
-=======
-    let coins = json!([rick_conf(), morty_conf(), eth_testnet_conf()]);
->>>>>>> ee3c4181
+    let coins = json!([doc_conf(), morty_conf(), eth_testnet_conf()]);
 
     let mm_bob = MarketMakerIt::start(
         json!({
@@ -1209,11 +1199,7 @@
 fn setprice_min_volume_should_be_displayed_in_orderbook() {
     let bob_passphrase = get_passphrase(&".env.seed", "BOB_PASSPHRASE").unwrap();
 
-<<<<<<< HEAD
-    let coins = json!([doc_conf(), morty_conf(), eth_testnet_conf(), eth_jst_testnet_conf(),]);
-=======
-    let coins = json!([rick_conf(), morty_conf(), eth_testnet_conf()]);
->>>>>>> ee3c4181
+    let coins = json!([doc_conf(), morty_conf(), eth_testnet_conf()]);
 
     let mm_bob = MarketMakerIt::start(
         json!({
