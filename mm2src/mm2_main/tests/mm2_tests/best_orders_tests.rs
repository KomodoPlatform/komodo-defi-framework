--- conflicted
+++ resolved
@@ -16,416 +16,6 @@
 
 #[test]
 #[cfg(not(target_arch = "wasm32"))]
-<<<<<<< HEAD
-fn test_best_orders() {
-    let bob_passphrase = get_passphrase(&".env.seed", "BOB_PASSPHRASE").unwrap();
-    let coins = json!([doc_conf(), morty_conf(), eth_testnet_conf(), eth_jst_testnet_conf()]);
-
-    // start bob and immediately place the orders
-    let mut mm_bob = MarketMakerIt::start(
-        json! ({
-            "gui": "nogui",
-            "netid": 9998,
-            "myipaddr": env::var ("BOB_TRADE_IP") .ok(),
-            "rpcip": env::var ("BOB_TRADE_IP") .ok(),
-            "canbind": env::var ("BOB_TRADE_PORT") .ok().map (|s| s.parse::<i64>().unwrap()),
-            "passphrase": bob_passphrase,
-            "coins": coins,
-            "rpc_password": "pass",
-            "i_am_seed": true,
-        }),
-        "pass".into(),
-        None,
-    )
-    .unwrap();
-    let (_bob_dump_log, _bob_dump_dashboard) = mm_bob.mm_dump();
-    log!("Bob log path: {}", mm_bob.log_path.display());
-
-    // Enable coins on Bob side. Print the replies in case we need the "address".
-    let bob_coins = block_on(enable_coins_eth_electrum(&mm_bob, ETH_DEV_NODES, None));
-    log!("enable_coins (bob): {:?}", bob_coins);
-    // issue sell request on Bob side by setting base/rel price
-    log!("Issue bob sell requests");
-
-    let bob_orders = [
-        // (base, rel, price, volume, min_volume)
-        ("RICK", "MORTY", "0.9", "0.9", None),
-        ("RICK", "MORTY", "0.8", "0.9", None),
-        ("RICK", "MORTY", "0.7", "0.9", Some("0.9")),
-        ("RICK", "ETH", "0.8", "0.9", None),
-        ("MORTY", "RICK", "0.8", "0.9", None),
-        ("MORTY", "RICK", "0.9", "0.9", None),
-        ("ETH", "RICK", "0.8", "0.9", None),
-        ("MORTY", "ETH", "0.8", "0.8", None),
-        ("MORTY", "ETH", "0.7", "0.8", Some("0.8")),
-    ];
-    for (base, rel, price, volume, min_volume) in bob_orders.iter() {
-        let rc = block_on(mm_bob.rpc(&json! ({
-            "userpass": mm_bob.userpass,
-            "method": "setprice",
-            "base": base,
-            "rel": rel,
-            "price": price,
-            "volume": volume,
-            "min_volume": min_volume.unwrap_or("0.00777"),
-            "cancel_previous": false,
-        })))
-        .unwrap();
-        assert!(rc.0.is_success(), "!setprice: {}", rc.1);
-    }
-
-    let mm_alice = MarketMakerIt::start(
-        json! ({
-            "gui": "nogui",
-            "netid": 9998,
-            "myipaddr": env::var ("ALICE_TRADE_IP") .ok(),
-            "rpcip": env::var ("ALICE_TRADE_IP") .ok(),
-            "passphrase": "alice passphrase",
-            "coins": coins,
-            "seednodes": [mm_bob.ip.to_string()],
-            "rpc_password": "pass",
-        }),
-        "pass".into(),
-        None,
-    )
-    .unwrap();
-
-    let (_alice_dump_log, _alice_dump_dashboard) = mm_alice.mm_dump();
-    log!("Alice log path: {}", mm_alice.log_path.display());
-
-    block_on(mm_bob.wait_for_log(22., |log| {
-        log.contains("DEBUG Handling IncludedTorelaysMesh message for peer")
-    }))
-    .unwrap();
-
-    let rc = block_on(mm_alice.rpc(&json! ({
-        "userpass": mm_alice.userpass,
-        "method": "best_orders",
-        "coin": "RICK",
-        "action": "buy",
-        "volume": "0.1",
-    })))
-    .unwrap();
-    assert!(rc.0.is_success(), "!best_orders: {}", rc.1);
-    let response: BestOrdersResponse = json::from_str(&rc.1).unwrap();
-    let best_morty_orders = response.result.get("MORTY").unwrap();
-    assert_eq!(1, best_morty_orders.len());
-    let expected_price: BigDecimal = "0.8".parse().unwrap();
-    assert_eq!(expected_price, best_morty_orders[0].price);
-
-    let rc = block_on(mm_alice.rpc(&json! ({
-        "userpass": mm_alice.userpass,
-        "method": "best_orders",
-        "coin": "RICK",
-        "action": "buy",
-        "volume": "1.7",
-    })))
-    .unwrap();
-    assert!(rc.0.is_success(), "!best_orders: {}", rc.1);
-    let response: BestOrdersResponse = json::from_str(&rc.1).unwrap();
-    // MORTY
-    let best_morty_orders = response.result.get("MORTY").unwrap();
-    let expected_price: BigDecimal = "0.7".parse().unwrap();
-    let bob_morty_addr = addr_from_enable(&bob_coins, "MORTY");
-    assert_eq!(expected_price, best_morty_orders[0].price);
-    assert_eq!(bob_morty_addr, best_morty_orders[0].address);
-    let expected_price: BigDecimal = "0.8".parse().unwrap();
-    assert_eq!(expected_price, best_morty_orders[1].price);
-    assert_eq!(bob_morty_addr, best_morty_orders[1].address);
-    // ETH
-    let expected_price: BigDecimal = "0.8".parse().unwrap();
-    let best_eth_orders = response.result.get("ETH").unwrap();
-    assert_eq!(expected_price, best_eth_orders[0].price);
-
-    let rc = block_on(mm_alice.rpc(&json! ({
-        "userpass": mm_alice.userpass,
-        "method": "best_orders",
-        "coin": "RICK",
-        "action": "sell",
-        "volume": "0.1",
-    })))
-    .unwrap();
-    assert!(rc.0.is_success(), "!best_orders: {}", rc.1);
-    let response: BestOrdersResponse = json::from_str(&rc.1).unwrap();
-
-    let expected_price: BigDecimal = "1.25".parse().unwrap();
-
-    let best_morty_orders = response.result.get("MORTY").unwrap();
-    assert_eq!(expected_price, best_morty_orders[0].price);
-    assert_eq!(1, best_morty_orders.len());
-
-    let best_eth_orders = response.result.get("ETH").unwrap();
-    assert_eq!(expected_price, best_eth_orders[0].price);
-
-    let rc = block_on(mm_alice.rpc(&json! ({
-        "userpass": mm_alice.userpass,
-        "method": "best_orders",
-        "coin": "ETH",
-        "action": "sell",
-        "volume": "0.1",
-    })))
-    .unwrap();
-    assert!(rc.0.is_success(), "!best_orders: {}", rc.1);
-    let response: BestOrdersResponse = json::from_str(&rc.1).unwrap();
-
-    let expected_price: BigDecimal = "1.25".parse().unwrap();
-
-    let best_morty_orders = response.result.get("MORTY").unwrap();
-    assert_eq!(expected_price, best_morty_orders[0].price);
-    assert_eq!("MORTY", best_morty_orders[0].coin);
-    assert_eq!(1, best_morty_orders.len());
-
-    block_on(mm_bob.stop()).unwrap();
-    block_on(mm_alice.stop()).unwrap();
-}
-
-#[test]
-#[cfg(not(target_arch = "wasm32"))]
-fn test_best_orders_v2_by_number() {
-    let bob_passphrase = get_passphrase(&".env.seed", "BOB_PASSPHRASE").unwrap();
-
-    let coins = json!([doc_conf(), morty_conf(), eth_testnet_conf(), eth_jst_testnet_conf()]);
-
-    // start bob and immediately place the orders
-    let mut mm_bob = MarketMakerIt::start(
-        json! ({
-            "gui": "nogui",
-            "netid": 9998,
-            "myipaddr": env::var ("BOB_TRADE_IP") .ok(),
-            "rpcip": env::var ("BOB_TRADE_IP") .ok(),
-            "canbind": env::var ("BOB_TRADE_PORT") .ok().map (|s| s.parse::<i64>().unwrap()),
-            "passphrase": bob_passphrase,
-            "coins": coins,
-            "rpc_password": "pass",
-            "i_am_seed": true,
-        }),
-        "pass".into(),
-        None,
-    )
-    .unwrap();
-    let (_bob_dump_log, _bob_dump_dashboard) = mm_bob.mm_dump();
-    log!("Bob log path: {:?}", [mm_bob.log_path.display()]);
-
-    // Enable coins on Bob side. Print the replies in case we need the "address".
-    let bob_coins = block_on(enable_coins_eth_electrum(&mm_bob, ETH_DEV_NODES, None));
-    log!("enable_coins (bob) {:?}", [bob_coins]);
-    // issue sell request on Bob side by setting base/rel price
-    log!("Issue bob sell requests");
-
-    let bob_orders = [
-        // (base, rel, price, volume, min_volume)
-        ("RICK", "MORTY", "0.9", "0.9", None),
-        ("RICK", "MORTY", "0.8", "0.9", None),
-        ("RICK", "MORTY", "0.7", "0.9", Some("0.9")),
-        ("RICK", "ETH", "0.8", "0.9", None),
-        ("MORTY", "RICK", "0.8", "0.9", None),
-        ("MORTY", "RICK", "0.9", "0.9", None),
-        ("ETH", "RICK", "0.8", "0.9", None),
-        ("MORTY", "ETH", "0.8", "0.8", None),
-        ("MORTY", "ETH", "0.7", "0.8", Some("0.8")),
-    ];
-    for (base, rel, price, volume, min_volume) in bob_orders.iter() {
-        let rc = block_on(mm_bob.rpc(&json! ({
-            "userpass": mm_bob.userpass,
-            "method": "setprice",
-            "base": base,
-            "rel": rel,
-            "price": price,
-            "volume": volume,
-            "min_volume": min_volume.unwrap_or("0.00777"),
-            "cancel_previous": false,
-        })))
-        .unwrap();
-        assert!(rc.0.is_success(), "!setprice: {}", rc.1);
-    }
-    let mm_alice = MarketMakerIt::start(
-        json! ({
-            "gui": "nogui",
-            "netid": 9998,
-            "myipaddr": env::var ("ALICE_TRADE_IP") .ok(),
-            "rpcip": env::var ("ALICE_TRADE_IP") .ok(),
-            "passphrase": "alice passphrase",
-            "coins": coins,
-            "seednodes": [mm_bob.ip.to_string()],
-            "rpc_password": "pass",
-        }),
-        "pass".into(),
-        None,
-    )
-    .unwrap();
-    let (_alice_dump_log, _alice_dump_dashboard) = mm_alice.mm_dump();
-    log!("Alice log path: {:?}", [mm_alice.log_path.display()]);
-    block_on(mm_bob.wait_for_log(22., |log| {
-        log.contains("DEBUG Handling IncludedTorelaysMesh message for peer")
-    }))
-    .unwrap();
-
-    let response = block_on(best_orders_v2_by_number(&mm_alice, "RICK", "buy", 1, false));
-    log!("response {response:?}");
-    let best_morty_orders = response.result.orders.get("MORTY").unwrap();
-    log!("Best MORTY orders when buy RICK {:?}", [best_morty_orders]);
-    assert_eq!(1, best_morty_orders.len());
-    let expected_price: BigDecimal = "0.7".parse().unwrap();
-    assert_eq!(expected_price, best_morty_orders[0].price.decimal);
-
-    let response = block_on(best_orders_v2_by_number(&mm_alice, "RICK", "buy", 2, false));
-    log!("response {response:?}");
-    let best_morty_orders = response.result.orders.get("MORTY").unwrap();
-    log!("Best MORTY orders when buy RICK {:?}", [best_morty_orders]);
-    assert_eq!(2, best_morty_orders.len());
-    let expected_price: BigDecimal = "0.7".parse().unwrap();
-    assert_eq!(expected_price, best_morty_orders[0].price.decimal);
-    let expected_price: BigDecimal = "0.8".parse().unwrap();
-    assert_eq!(expected_price, best_morty_orders[1].price.decimal);
-
-    let response = block_on(best_orders_v2_by_number(&mm_alice, "RICK", "sell", 1, false));
-    log!("response {response:?}");
-    let expected_price: BigDecimal = "1.25".parse().unwrap();
-    let best_morty_orders = response.result.orders.get("MORTY").unwrap();
-    log!("Best MORTY orders when sell RICK {:?}", [best_morty_orders]);
-    assert_eq!(1, best_morty_orders.len());
-    assert_eq!(expected_price, best_morty_orders[0].price.decimal);
-    let best_eth_orders = response.result.orders.get("ETH").unwrap();
-    log!("Best ETH orders when sell RICK {:?}", [best_eth_orders]);
-    assert_eq!(1, best_eth_orders.len());
-    assert_eq!(expected_price, best_eth_orders[0].price.decimal);
-
-    let response = block_on(best_orders_v2_by_number(&mm_alice, "ETH", "sell", 1, false));
-    log!("response {response:?}");
-    let best_rick_orders = response.result.orders.get("RICK").unwrap();
-    log!("Best RICK orders when sell ETH {:?}", [best_rick_orders]);
-    assert_eq!(1, best_rick_orders.len());
-    let expected_price: BigDecimal = "1.25".parse().unwrap();
-    assert_eq!(expected_price, best_rick_orders[0].price.decimal);
-
-    block_on(mm_bob.stop()).unwrap();
-    block_on(mm_alice.stop()).unwrap();
-}
-
-#[test]
-#[cfg(not(target_arch = "wasm32"))]
-fn test_best_orders_v2_by_volume() {
-    let bob_passphrase = get_passphrase(&".env.seed", "BOB_PASSPHRASE").unwrap();
-
-    let coins = json!([doc_conf(), morty_conf(), eth_testnet_conf(), eth_jst_testnet_conf()]);
-
-    // start bob and immediately place the orders
-    let mut mm_bob = MarketMakerIt::start(
-        json! ({
-            "gui": "nogui",
-            "netid": 9998,
-            "myipaddr": env::var ("BOB_TRADE_IP") .ok(),
-            "rpcip": env::var ("BOB_TRADE_IP") .ok(),
-            "canbind": env::var ("BOB_TRADE_PORT") .ok().map (|s| s.parse::<i64>().unwrap()),
-            "passphrase": bob_passphrase,
-            "coins": coins,
-            "rpc_password": "pass",
-            "i_am_seed": true,
-        }),
-        "pass".into(),
-        None,
-    )
-    .unwrap();
-    let (_bob_dump_log, _bob_dump_dashboard) = mm_bob.mm_dump();
-    log!("Bob log path: {:?}", [mm_bob.log_path.display()]);
-
-    // Enable coins on Bob side. Print the replies in case we need the "address".
-    let bob_coins = block_on(enable_coins_eth_electrum(&mm_bob, ETH_DEV_NODES, None));
-    log!("enable_coins (bob): {:?}", [bob_coins]);
-    // issue sell request on Bob side by setting base/rel price
-    log!("Issue bob sell requests");
-
-    let bob_orders = [
-        // (base, rel, price, volume, min_volume)
-        ("RICK", "MORTY", "0.9", "0.9", None),
-        ("RICK", "MORTY", "0.8", "0.9", None),
-        ("RICK", "MORTY", "0.7", "0.9", Some("0.9")),
-        ("RICK", "ETH", "0.8", "0.9", None),
-        ("MORTY", "RICK", "0.8", "0.9", None),
-        ("MORTY", "RICK", "0.9", "0.9", None),
-        ("ETH", "RICK", "0.8", "0.9", None),
-        ("MORTY", "ETH", "0.8", "0.8", None),
-        ("MORTY", "ETH", "0.7", "0.8", Some("0.8")),
-    ];
-    for (base, rel, price, volume, min_volume) in bob_orders.iter() {
-        let rc = block_on(mm_bob.rpc(&json! ({
-            "userpass": mm_bob.userpass,
-            "method": "setprice",
-            "base": base,
-            "rel": rel,
-            "price": price,
-            "volume": volume,
-            "min_volume": min_volume.unwrap_or("0.00777"),
-            "cancel_previous": false,
-        })))
-        .unwrap();
-        assert!(rc.0.is_success(), "!setprice: {}", rc.1);
-    }
-    let mm_alice = MarketMakerIt::start(
-        json! ({
-            "gui": "nogui",
-            "netid": 9998,
-            "myipaddr": env::var ("ALICE_TRADE_IP") .ok(),
-            "rpcip": env::var ("ALICE_TRADE_IP") .ok(),
-            "passphrase": "alice passphrase",
-            "coins": coins,
-            "seednodes": [mm_bob.ip.to_string()],
-            "rpc_password": "pass",
-        }),
-        "pass".into(),
-        None,
-    )
-    .unwrap();
-    let (_alice_dump_log, _alice_dump_dashboard) = mm_alice.mm_dump();
-    log!("Alice log path: {:?}", [mm_alice.log_path.display()]);
-    block_on(mm_bob.wait_for_log(22., |log| {
-        log.contains("DEBUG Handling IncludedTorelaysMesh message for peer")
-    }))
-    .unwrap();
-
-    let response = block_on(best_orders_v2(&mm_alice, "RICK", "buy", "1.7"));
-    log!("response {response:?}");
-    // MORTY
-    let best_morty_orders = response.result.orders.get("MORTY").unwrap();
-    log!("Best MORTY orders when buy RICK {:?}", [best_morty_orders]);
-    let expected_price: BigDecimal = "0.7".parse().unwrap();
-    assert_eq!(expected_price, best_morty_orders[0].price.decimal);
-    let expected_price: BigDecimal = "0.8".parse().unwrap();
-    assert_eq!(expected_price, best_morty_orders[1].price.decimal);
-    // ETH
-    let expected_price: BigDecimal = "0.8".parse().unwrap();
-    let best_eth_orders = response.result.orders.get("ETH").unwrap();
-    log!("Best ETH orders when buy RICK {:?}", [best_eth_orders]);
-    assert_eq!(expected_price, best_eth_orders[0].price.decimal);
-
-    let response = block_on(best_orders_v2(&mm_alice, "RICK", "sell", "0.1"));
-    log!("response {response:?}");
-    let expected_price: BigDecimal = "1.25".parse().unwrap();
-    let best_morty_orders = response.result.orders.get("MORTY").unwrap();
-    log!("Best MORTY orders when sell RICK {:?}", [best_morty_orders]);
-    assert_eq!(expected_price, best_morty_orders[0].price.decimal);
-    assert_eq!(1, best_morty_orders.len());
-    let best_eth_orders = response.result.orders.get("ETH").unwrap();
-    log!("Best ETH orders when sell RICK {:?}", [best_morty_orders]);
-    assert_eq!(expected_price, best_eth_orders[0].price.decimal);
-
-    let response = block_on(best_orders_v2(&mm_alice, "ETH", "sell", "0.1"));
-    log!("response {response:?}");
-    let expected_price: BigDecimal = "1.25".parse().unwrap();
-    let best_morty_orders = response.result.orders.get("MORTY").unwrap();
-    log!("Best MORTY orders when sell ETH {:?}", [best_morty_orders]);
-    assert_eq!(expected_price, best_morty_orders[0].price.decimal);
-    assert_eq!("MORTY", best_morty_orders[0].coin);
-    assert_eq!(1, best_morty_orders.len());
-
-    block_on(mm_bob.stop()).unwrap();
-    block_on(mm_alice.stop()).unwrap();
-}
-
-#[test]
-#[cfg(not(target_arch = "wasm32"))]
-=======
->>>>>>> ee3c4181
 fn test_best_orders_v2_exclude_mine() {
     let coins = json!([doc_conf(), morty_conf(), eth_testnet_conf(), eth_jst_testnet_conf()]);
     let bob_passphrase = get_passphrase(&".env.seed", "BOB_PASSPHRASE").unwrap();
@@ -675,121 +265,6 @@
 
 #[test]
 #[cfg(not(target_arch = "wasm32"))]
-<<<<<<< HEAD
-fn test_best_orders_filter_response() {
-    let bob_passphrase = get_passphrase(&".env.seed", "BOB_PASSPHRASE").unwrap();
-
-    let bob_coins_config = json!([doc_conf(), morty_conf(), eth_testnet_conf(), eth_jst_testnet_conf()]);
-
-    // alice defined MORTY as "wallet_only" in config
-    let alice_coins_config = json!([
-        doc_conf(),
-        eth_testnet_conf(),
-        eth_jst_testnet_conf(),
-        {"coin":"MORTY","asset":"MORTY","rpcport":11608,"wallet_only": true,"txversion":4,"overwintered":1,"protocol":{"type":"UTXO"}},
-    ]);
-
-    // start bob and immediately place the orders
-    let mut mm_bob = MarketMakerIt::start(
-        json! ({
-            "gui": "nogui",
-            "netid": 9998,
-            "myipaddr": env::var ("BOB_TRADE_IP") .ok(),
-            "rpcip": env::var ("BOB_TRADE_IP") .ok(),
-            "canbind": env::var ("BOB_TRADE_PORT") .ok().map (|s| s.parse::<i64>().unwrap()),
-            "passphrase": bob_passphrase,
-            "coins": bob_coins_config,
-            "rpc_password": "pass",
-            "i_am_seed": true,
-        }),
-        "pass".into(),
-        None,
-    )
-    .unwrap();
-    let (_bob_dump_log, _bob_dump_dashboard) = mm_bob.mm_dump();
-    log!("Bob log path: {}", mm_bob.log_path.display());
-
-    // Enable coins on Bob side. Print the replies in case we need the "address".
-    let bob_coins = block_on(enable_coins_eth_electrum(&mm_bob, ETH_DEV_NODES, None));
-    log!("enable_coins (bob): {:?}", bob_coins);
-    // issue sell request on Bob side by setting base/rel price
-    log!("Issue bob sell requests");
-
-    let bob_orders = [
-        // (base, rel, price, volume, min_volume)
-        ("RICK", "MORTY", "0.9", "0.9", None),
-        ("RICK", "MORTY", "0.8", "0.9", None),
-        ("RICK", "MORTY", "0.7", "0.9", Some("0.9")),
-        ("RICK", "ETH", "0.8", "0.9", None),
-        ("MORTY", "RICK", "0.8", "0.9", None),
-        ("MORTY", "RICK", "0.9", "0.9", None),
-        ("ETH", "RICK", "0.8", "0.9", None),
-        ("MORTY", "ETH", "0.8", "0.8", None),
-        ("MORTY", "ETH", "0.7", "0.8", Some("0.8")),
-    ];
-    for (base, rel, price, volume, min_volume) in bob_orders.iter() {
-        let rc = block_on(mm_bob.rpc(&json! ({
-            "userpass": mm_bob.userpass,
-            "method": "setprice",
-            "base": base,
-            "rel": rel,
-            "price": price,
-            "volume": volume,
-            "min_volume": min_volume.unwrap_or("0.00777"),
-            "cancel_previous": false,
-        })))
-        .unwrap();
-        assert!(rc.0.is_success(), "!setprice: {}", rc.1);
-    }
-
-    let mm_alice = MarketMakerIt::start(
-        json! ({
-            "gui": "nogui",
-            "netid": 9998,
-            "myipaddr": env::var ("ALICE_TRADE_IP") .ok(),
-            "rpcip": env::var ("ALICE_TRADE_IP") .ok(),
-            "passphrase": "alice passphrase",
-            "coins": alice_coins_config,
-            "seednodes": [mm_bob.ip.to_string()],
-            "rpc_password": "pass",
-        }),
-        "pass".into(),
-        None,
-    )
-    .unwrap();
-
-    let (_alice_dump_log, _alice_dump_dashboard) = mm_alice.mm_dump();
-    log!("Alice log path: {}", mm_alice.log_path.display());
-
-    block_on(mm_bob.wait_for_log(22., |log| {
-        log.contains("DEBUG Handling IncludedTorelaysMesh message for peer")
-    }))
-    .unwrap();
-
-    let rc = block_on(mm_alice.rpc(&json! ({
-        "userpass": mm_alice.userpass,
-        "method": "best_orders",
-        "coin": "RICK",
-        "action": "buy",
-        "volume": "0.1",
-    })))
-    .unwrap();
-    assert!(rc.0.is_success(), "!best_orders: {}", rc.1);
-    let response: BestOrdersResponse = json::from_str(&rc.1).unwrap();
-    let empty_vec = Vec::new();
-    let best_morty_orders = response.result.get("MORTY").unwrap_or(&empty_vec);
-    assert_eq!(0, best_morty_orders.len());
-    let best_eth_orders = response.result.get("ETH").unwrap();
-    assert_eq!(1, best_eth_orders.len());
-
-    block_on(mm_bob.stop()).unwrap();
-    block_on(mm_alice.stop()).unwrap();
-}
-
-#[test]
-#[cfg(not(target_arch = "wasm32"))]
-=======
->>>>>>> ee3c4181
 fn test_best_orders_address_and_confirmations() {
     let bob_passphrase = get_passphrase(&".env.seed", "BOB_PASSPHRASE").unwrap();
 
