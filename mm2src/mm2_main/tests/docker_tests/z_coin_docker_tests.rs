--- conflicted
+++ resolved
@@ -9,10 +9,7 @@
 use mm2_core::mm_ctx::{MmArc, MmCtxBuilder};
 use mm2_number::MmNumber;
 use mm2_test_helpers::for_tests::zombie_conf_for_docker;
-<<<<<<< HEAD
 use tempfile::TempDir;
-=======
->>>>>>> b8b98cf3
 use tokio::sync::Mutex;
 
 // https://github.com/KomodoPlatform/librustzcash/blob/4e030a0f44cc17f100bf5f019563be25c5b8755f/zcash_client_backend/src/data_api/wallet.rs#L72-L73
@@ -34,12 +31,11 @@
         ..Default::default()
     };
     let pk_data = [1; 32];
-<<<<<<< HEAD
+
     let tmp = TEMP_DIR.lock().await;
     let db_folder = tmp.path().join(format!("ZOMBIE_DB_{path}"));
     std::fs::create_dir_all(&db_folder).unwrap();
-=======
->>>>>>> b8b98cf3
+
     let protocol_info = match serde_json::from_value::<CoinProtocol>(conf["protocol"].take()).unwrap() {
         CoinProtocol::ZHTLC(protocol_info) => protocol_info,
         other_protocol => panic!("Failed to get protocol from config: {:?}", other_protocol),
