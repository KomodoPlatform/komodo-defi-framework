--- conflicted
+++ resolved
@@ -15,13 +15,10 @@
 use serde_json::json;
 use std::collections::HashSet;
 use std::iter::FromIterator;
-<<<<<<< HEAD
 use std::str::FromStr;
-=======
 use std::sync::Mutex;
 use std::thread;
 use std::time::Duration;
->>>>>>> b59860b3
 
 const TENDERMINT_TEST_SEED: &str = "tendermint test seed";
 const TENDERMINT_CONSTANT_BALANCE_SEED: &str = "tendermint constant balance seed";
@@ -674,23 +671,157 @@
 }
 
 #[test]
-<<<<<<< HEAD
+fn test_tendermint_validators_rpc() {
+    let coins = json!([nucleus_testnet_conf()]);
+    let platform_coin = coins[0]["coin"].as_str().unwrap();
+
+    let conf = Mm2TestConf::seednode(TENDERMINT_TEST_SEED, &coins);
+    let mm = MarketMakerIt::start(conf.conf, conf.rpc_password, None).unwrap();
+
+    let activation_res = block_on(enable_tendermint(
+        &mm,
+        platform_coin,
+        &[],
+        NUCLEUS_TESTNET_RPC_URLS,
+        false,
+    ));
+    assert!(&activation_res.get("result").unwrap().get("address").is_some());
+
+    let validators_raw_response = block_on(tendermint_validators(&mm, platform_coin, "All", 10, 1));
+
+    assert_eq!(
+        validators_raw_response["result"]["validators"][0]["operator_address"],
+        "nucvaloper15d4sf4z6y0vk9dnum8yzkvr9c3wq4q897vefpu"
+    );
+    assert_eq!(validators_raw_response["result"]["validators"][0]["jailed"], false);
+}
+
+#[test]
+fn test_tendermint_add_delegation() {
+    let _lock = SEQUENCE_LOCK.lock().unwrap();
+    const MY_ADDRESS: &str = "nuc150evuj4j7k9kgu38e453jdv9m3u0ft2n4fgzfr";
+    const VALIDATOR_ADDRESS: &str = "nucvaloper15d4sf4z6y0vk9dnum8yzkvr9c3wq4q897vefpu";
+
+    let coins = json!([nucleus_testnet_conf()]);
+    let coin_ticker = coins[0]["coin"].as_str().unwrap();
+
+    let conf = Mm2TestConf::seednode(TENDERMINT_TEST_SEED, &coins);
+    let mm = MarketMakerIt::start(conf.conf, conf.rpc_password, None).unwrap();
+
+    let activation_res = block_on(enable_tendermint(
+        &mm,
+        coin_ticker,
+        &[],
+        NUCLEUS_TESTNET_RPC_URLS,
+        false,
+    ));
+
+    log!(
+        "Activation with assets {}",
+        serde_json::to_string(&activation_res).unwrap()
+    );
+
+    let tx_details = block_on(tendermint_add_delegation(&mm, coin_ticker, VALIDATOR_ADDRESS, "0.5"));
+
+    assert_eq!(tx_details.to, vec![VALIDATOR_ADDRESS.to_owned()]);
+    assert_eq!(tx_details.from, vec![MY_ADDRESS.to_owned()]);
+    assert_eq!(tx_details.transaction_type, TransactionType::StakingDelegation);
+
+    let send_raw_tx = block_on(send_raw_transaction(&mm, coin_ticker, &tx_details.tx_hex));
+    log!("Send raw tx {}", serde_json::to_string(&send_raw_tx).unwrap());
+}
+
+#[test]
+fn test_tendermint_remove_delegation() {
+    let _lock = SEQUENCE_LOCK.lock().unwrap();
+    const MY_ADDRESS: &str = "nuc150evuj4j7k9kgu38e453jdv9m3u0ft2n4fgzfr";
+    const VALIDATOR_ADDRESS: &str = "nucvaloper15d4sf4z6y0vk9dnum8yzkvr9c3wq4q897vefpu";
+
+    let coins = json!([nucleus_testnet_conf()]);
+    let coin_ticker = coins[0]["coin"].as_str().unwrap();
+
+    let conf = Mm2TestConf::seednode(TENDERMINT_TEST_SEED, &coins);
+    let mm = MarketMakerIt::start(conf.conf, conf.rpc_password, None).unwrap();
+
+    let activation_res = block_on(enable_tendermint(
+        &mm,
+        coin_ticker,
+        &[],
+        NUCLEUS_TESTNET_RPC_URLS,
+        false,
+    ));
+
+    log!(
+        "Activation with assets {}",
+        serde_json::to_string(&activation_res).unwrap()
+    );
+
+    let tx_details = block_on(tendermint_add_delegation(&mm, coin_ticker, VALIDATOR_ADDRESS, "0.5"));
+
+    assert_eq!(tx_details.to, vec![VALIDATOR_ADDRESS.to_owned()]);
+    assert_eq!(tx_details.from, vec![MY_ADDRESS.to_owned()]);
+    assert_eq!(tx_details.transaction_type, TransactionType::StakingDelegation);
+
+    let send_raw_tx = block_on(send_raw_transaction(&mm, coin_ticker, &tx_details.tx_hex));
+    log!("Send raw tx {}", serde_json::to_string(&send_raw_tx).unwrap());
+
+    thread::sleep(Duration::from_secs(1));
+
+    let r = block_on(tendermint_delegations(&mm, coin_ticker));
+    let delegation_info = r["result"]["delegations"].as_array().unwrap().last().unwrap();
+    assert_eq!(delegation_info["validator_address"], VALIDATOR_ADDRESS);
+
+    // Try to undelegate more than the total delegated amount
+    let raw_response = block_on(tendermint_remove_delegation_raw(
+        &mm,
+        coin_ticker,
+        VALIDATOR_ADDRESS,
+        "3.4",
+    ));
+    assert_eq!(raw_response.0, http::StatusCode::BAD_REQUEST);
+
+    // Track this type here to enforce compiler to help us to update this test coverage
+    // whenever this type is removed/renamed.
+    let _ = coins::DelegationError::TooMuchToUndelegate {
+        available: BigDecimal::default(),
+        requested: BigDecimal::default(),
+    };
+    assert!(raw_response.1.contains("TooMuchToUndelegate"));
+
+    let tx_details = block_on(tendermint_remove_delegation(
+        &mm,
+        coin_ticker,
+        VALIDATOR_ADDRESS,
+        "0.15",
+    ));
+
+    assert_eq!(tx_details.from, vec![MY_ADDRESS.to_owned()]);
+    assert!(tx_details.to.is_empty());
+    assert_eq!(tx_details.transaction_type, TransactionType::RemoveDelegation);
+
+    let send_raw_tx = block_on(send_raw_transaction(&mm, coin_ticker, &tx_details.tx_hex));
+    log!("Send raw tx {}", serde_json::to_string(&send_raw_tx).unwrap());
+
+    thread::sleep(Duration::from_secs(1));
+
+    let r = block_on(tendermint_ongoing_undelegations(&mm, coin_ticker));
+    let undelegation_info = r["result"]["ongoing_undelegations"].as_array().unwrap().last().unwrap();
+    assert_eq!(undelegation_info["validator_address"], VALIDATOR_ADDRESS);
+    let undelegation_entry = undelegation_info["entries"].as_array().unwrap().last().unwrap();
+    assert_eq!(undelegation_entry["balance"], "0.15");
+}
+
+#[test]
 fn test_priority_gas_on_tendermint_withdraw() {
     const GAS_PRICE_HIGH: f64 = 0.3;
     const GAS_USED: u64 = 55470;
     const GAS_USED_MULTIPLIER: f64 = 1.5;
     let coins = json!([atom_testnet_conf()]);
     let coin = coins[0]["coin"].as_str().unwrap();
-=======
-fn test_tendermint_validators_rpc() {
-    let coins = json!([nucleus_testnet_conf()]);
-    let platform_coin = coins[0]["coin"].as_str().unwrap();
->>>>>>> b59860b3
 
     let conf = Mm2TestConf::seednode(TENDERMINT_TEST_SEED, &coins);
     let mm = MarketMakerIt::start(conf.conf, conf.rpc_password, None).unwrap();
 
-<<<<<<< HEAD
     let activation_res = block_on(enable_tendermint(&mm, coin, &[], ATOM_TENDERMINT_RPC_URLS, false));
     log!("Activation {}", serde_json::to_string(&activation_res).unwrap());
 
@@ -717,139 +848,6 @@
         BigDecimal::from_str(tx_details.fee_details["amount"].as_str().unwrap()).unwrap(),
         expected
     );
-=======
-    let activation_res = block_on(enable_tendermint(
-        &mm,
-        platform_coin,
-        &[],
-        NUCLEUS_TESTNET_RPC_URLS,
-        false,
-    ));
-    assert!(&activation_res.get("result").unwrap().get("address").is_some());
-
-    let validators_raw_response = block_on(tendermint_validators(&mm, platform_coin, "All", 10, 1));
-
-    assert_eq!(
-        validators_raw_response["result"]["validators"][0]["operator_address"],
-        "nucvaloper15d4sf4z6y0vk9dnum8yzkvr9c3wq4q897vefpu"
-    );
-    assert_eq!(validators_raw_response["result"]["validators"][0]["jailed"], false);
-}
-
-#[test]
-fn test_tendermint_add_delegation() {
-    let _lock = SEQUENCE_LOCK.lock().unwrap();
-    const MY_ADDRESS: &str = "nuc150evuj4j7k9kgu38e453jdv9m3u0ft2n4fgzfr";
-    const VALIDATOR_ADDRESS: &str = "nucvaloper15d4sf4z6y0vk9dnum8yzkvr9c3wq4q897vefpu";
-
-    let coins = json!([nucleus_testnet_conf()]);
-    let coin_ticker = coins[0]["coin"].as_str().unwrap();
-
-    let conf = Mm2TestConf::seednode(TENDERMINT_TEST_SEED, &coins);
-    let mm = MarketMakerIt::start(conf.conf, conf.rpc_password, None).unwrap();
-
-    let activation_res = block_on(enable_tendermint(
-        &mm,
-        coin_ticker,
-        &[],
-        NUCLEUS_TESTNET_RPC_URLS,
-        false,
-    ));
-
-    log!(
-        "Activation with assets {}",
-        serde_json::to_string(&activation_res).unwrap()
-    );
-
-    let tx_details = block_on(tendermint_add_delegation(&mm, coin_ticker, VALIDATOR_ADDRESS, "0.5"));
-
-    assert_eq!(tx_details.to, vec![VALIDATOR_ADDRESS.to_owned()]);
-    assert_eq!(tx_details.from, vec![MY_ADDRESS.to_owned()]);
-    assert_eq!(tx_details.transaction_type, TransactionType::StakingDelegation);
-
-    let send_raw_tx = block_on(send_raw_transaction(&mm, coin_ticker, &tx_details.tx_hex));
-    log!("Send raw tx {}", serde_json::to_string(&send_raw_tx).unwrap());
-}
-
-#[test]
-fn test_tendermint_remove_delegation() {
-    let _lock = SEQUENCE_LOCK.lock().unwrap();
-    const MY_ADDRESS: &str = "nuc150evuj4j7k9kgu38e453jdv9m3u0ft2n4fgzfr";
-    const VALIDATOR_ADDRESS: &str = "nucvaloper15d4sf4z6y0vk9dnum8yzkvr9c3wq4q897vefpu";
-
-    let coins = json!([nucleus_testnet_conf()]);
-    let coin_ticker = coins[0]["coin"].as_str().unwrap();
-
-    let conf = Mm2TestConf::seednode(TENDERMINT_TEST_SEED, &coins);
-    let mm = MarketMakerIt::start(conf.conf, conf.rpc_password, None).unwrap();
-
-    let activation_res = block_on(enable_tendermint(
-        &mm,
-        coin_ticker,
-        &[],
-        NUCLEUS_TESTNET_RPC_URLS,
-        false,
-    ));
-
-    log!(
-        "Activation with assets {}",
-        serde_json::to_string(&activation_res).unwrap()
-    );
-
-    let tx_details = block_on(tendermint_add_delegation(&mm, coin_ticker, VALIDATOR_ADDRESS, "0.5"));
-
-    assert_eq!(tx_details.to, vec![VALIDATOR_ADDRESS.to_owned()]);
-    assert_eq!(tx_details.from, vec![MY_ADDRESS.to_owned()]);
-    assert_eq!(tx_details.transaction_type, TransactionType::StakingDelegation);
-
-    let send_raw_tx = block_on(send_raw_transaction(&mm, coin_ticker, &tx_details.tx_hex));
-    log!("Send raw tx {}", serde_json::to_string(&send_raw_tx).unwrap());
-
-    thread::sleep(Duration::from_secs(1));
-
-    let r = block_on(tendermint_delegations(&mm, coin_ticker));
-    let delegation_info = r["result"]["delegations"].as_array().unwrap().last().unwrap();
-    assert_eq!(delegation_info["validator_address"], VALIDATOR_ADDRESS);
-
-    // Try to undelegate more than the total delegated amount
-    let raw_response = block_on(tendermint_remove_delegation_raw(
-        &mm,
-        coin_ticker,
-        VALIDATOR_ADDRESS,
-        "3.4",
-    ));
-    assert_eq!(raw_response.0, http::StatusCode::BAD_REQUEST);
-
-    // Track this type here to enforce compiler to help us to update this test coverage
-    // whenever this type is removed/renamed.
-    let _ = coins::DelegationError::TooMuchToUndelegate {
-        available: BigDecimal::default(),
-        requested: BigDecimal::default(),
-    };
-    assert!(raw_response.1.contains("TooMuchToUndelegate"));
-
-    let tx_details = block_on(tendermint_remove_delegation(
-        &mm,
-        coin_ticker,
-        VALIDATOR_ADDRESS,
-        "0.15",
-    ));
-
-    assert_eq!(tx_details.from, vec![MY_ADDRESS.to_owned()]);
-    assert!(tx_details.to.is_empty());
-    assert_eq!(tx_details.transaction_type, TransactionType::RemoveDelegation);
-
-    let send_raw_tx = block_on(send_raw_transaction(&mm, coin_ticker, &tx_details.tx_hex));
-    log!("Send raw tx {}", serde_json::to_string(&send_raw_tx).unwrap());
-
-    thread::sleep(Duration::from_secs(1));
-
-    let r = block_on(tendermint_ongoing_undelegations(&mm, coin_ticker));
-    let undelegation_info = r["result"]["ongoing_undelegations"].as_array().unwrap().last().unwrap();
-    assert_eq!(undelegation_info["validator_address"], VALIDATOR_ADDRESS);
-    let undelegation_entry = undelegation_info["entries"].as_array().unwrap().last().unwrap();
-    assert_eq!(undelegation_entry["balance"], "0.15");
->>>>>>> b59860b3
 }
 
 mod swap {
