--- conflicted
+++ resolved
@@ -11,13 +11,8 @@
 use common::{block_on, now_ms};
 use futures01::Future;
 use mm2_number::{BigDecimal, MmNumber};
-<<<<<<< HEAD
 use mm2_test_helpers::for_tests::{check_my_swap_status_amounts, eth_testnet_conf, kmd_conf, max_maker_vol, mm_dump,
                                   mycoin1_conf, mycoin_conf, set_price, MarketMakerIt, Mm2TestConf};
-=======
-use mm2_test_helpers::for_tests::{check_my_swap_status_amounts, eth_testnet_conf, kmd_conf, mm_dump, mycoin1_conf,
-                                  mycoin_conf, MarketMakerIt};
->>>>>>> fed3413a
 use mm2_test_helpers::structs::*;
 use serde_json::Value as Json;
 use std::collections::HashMap;
