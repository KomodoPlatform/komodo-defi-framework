--- conflicted
+++ resolved
@@ -3,17 +3,12 @@
 use crate::{generate_utxo_coin_with_privkey, generate_utxo_coin_with_random_privkey, random_secp256k1_secret};
 use coins::coin_errors::ValidatePaymentError;
 use coins::utxo::{dhash160, UtxoCommonOps};
-<<<<<<< HEAD
-use coins::{FoundSwapTxSpend, MarketCoinOps, MmCoin, MmCoinEnum, RefundPaymentArgs, SearchForSwapTxSpendInput,
-            SendPaymentArgs, SwapOps, WatcherOps, WatcherReward, WatcherValidatePaymentInput,
-=======
 use coins::{ConfirmPaymentInput, FoundSwapTxSpend, MarketCoinOps, MmCoin, MmCoinEnum, RefundPaymentArgs,
-            SearchForSwapTxSpendInput, SendPaymentArgs, SwapOps, WatcherOps, WatcherValidatePaymentInput,
->>>>>>> 32e7c650
-            WatcherValidateTakerFeeInput, EARLY_CONFIRMATION_ERR_LOG, INSUFFICIENT_WATCHER_REWARD_ERR_LOG,
-            INVALID_CONTRACT_ADDRESS_ERR_LOG, INVALID_PAYMENT_STATE_ERR_LOG, INVALID_RECEIVER_ERR_LOG,
-            INVALID_REFUND_TX_ERR_LOG, INVALID_SCRIPT_ERR_LOG, INVALID_SENDER_ERR_LOG, INVALID_SWAP_ID_ERR_LOG,
-            OLD_TRANSACTION_ERR_LOG};
+            SearchForSwapTxSpendInput, SendPaymentArgs, SwapOps, WatcherOps, WatcherReward,
+            WatcherValidatePaymentInput, WatcherValidateTakerFeeInput, EARLY_CONFIRMATION_ERR_LOG,
+            INSUFFICIENT_WATCHER_REWARD_ERR_LOG, INVALID_CONTRACT_ADDRESS_ERR_LOG, INVALID_PAYMENT_STATE_ERR_LOG,
+            INVALID_RECEIVER_ERR_LOG, INVALID_REFUND_TX_ERR_LOG, INVALID_SCRIPT_ERR_LOG, INVALID_SENDER_ERR_LOG,
+            INVALID_SWAP_ID_ERR_LOG, OLD_TRANSACTION_ERR_LOG};
 use common::{block_on, now_ms, DEX_FEE_ADDR_RAW_PUBKEY};
 use crypto::privkey::{key_pair_from_secret, key_pair_from_seed};
 use futures01::Future;
@@ -1124,9 +1119,6 @@
         ),
     }
 
-<<<<<<< HEAD
-    // Wrong time lock
-=======
     let taker_payment_wrong_secret = taker_coin
         .send_taker_payment(SendPaymentArgs {
             time_lock_duration,
@@ -1152,7 +1144,6 @@
     };
     taker_coin.wait_for_confirmations(confirm_payment_input).wait().unwrap();
 
->>>>>>> 32e7c650
     let error = taker_coin
         .watcher_validate_taker_payment(WatcherValidatePaymentInput {
             payment_tx: taker_payment.tx_hex(),
@@ -1415,12 +1406,6 @@
         .wait()
         .unwrap();
 
-<<<<<<< HEAD
-    taker_coin
-        .wait_for_confirmations(&taker_payment_wrong_secret.tx_hex(), 1, false, timeout, 1)
-        .wait()
-        .unwrap();
-=======
     let confirm_payment_input = ConfirmPaymentInput {
         payment_tx: taker_payment_wrong_secret.tx_hex(),
         confirmations: 1,
@@ -1429,7 +1414,6 @@
         check_every: 1,
     };
     taker_coin.wait_for_confirmations(confirm_payment_input).wait().unwrap();
->>>>>>> 32e7c650
 
     let error = taker_coin
         .watcher_validate_taker_payment(WatcherValidatePaymentInput {
@@ -1441,373 +1425,7 @@
             secret_hash: wrong_secret_hash.to_vec(),
             try_spv_proof_until: timeout,
             confirmations: 1,
-<<<<<<< HEAD
             min_watcher_reward: min_watcher_reward.clone(),
-=======
-            min_watcher_reward,
-        })
-        .wait()
-        .unwrap_err()
-        .into_inner();
-    log!("error: {:?}", error);
-    match error {
-        ValidatePaymentError::WrongPaymentTx(err) => {
-            assert!(err.contains(INVALID_SWAP_ID_ERR_LOG))
-        },
-        _ => panic!(
-            "Expected `WrongPaymentTx` {}, found {:?}",
-            INVALID_SWAP_ID_ERR_LOG, error
-        ),
-    }
-
-    let error = taker_coin
-        .watcher_validate_taker_payment(WatcherValidatePaymentInput {
-            payment_tx: taker_payment.tx_hex(),
-            taker_payment_refund_preimage: Vec::new(),
-            time_lock,
-            taker_pub: taker_pub.to_vec(),
-            maker_pub: taker_pub.to_vec(),
-            secret_hash: secret_hash.to_vec(),
-            try_spv_proof_until: timeout,
-            confirmations: 1,
-            min_watcher_reward,
-        })
-        .wait()
-        .unwrap_err()
-        .into_inner();
-    log!("error: {:?}", error);
-    match error {
-        ValidatePaymentError::WrongPaymentTx(err) => {
-            assert!(err.contains(INVALID_RECEIVER_ERR_LOG))
-        },
-        _ => panic!(
-            "Expected `WrongPaymentTx` {}, found {:?}",
-            INVALID_RECEIVER_ERR_LOG, error
-        ),
-    }
-
-    let error = taker_coin
-        .watcher_validate_taker_payment(WatcherValidatePaymentInput {
-            payment_tx: taker_payment.tx_hex(),
-            taker_payment_refund_preimage: Vec::new(),
-            time_lock,
-            taker_pub: taker_pub.to_vec(),
-            maker_pub: maker_pub.to_vec(),
-            secret_hash: secret_hash.to_vec(),
-            try_spv_proof_until: timeout,
-            confirmations: 1,
-            min_watcher_reward: min_watcher_reward.map(|min_reward| min_reward * 3),
-        })
-        .wait()
-        .unwrap_err()
-        .into_inner();
-    log!("error: {:?}", error);
-    match error {
-        ValidatePaymentError::WrongPaymentTx(err) => {
-            assert!(err.contains(INSUFFICIENT_WATCHER_REWARD_ERR_LOG))
-        },
-        _ => panic!(
-            "Expected `WrongPaymentTx` {}, found {:?}",
-            INSUFFICIENT_WATCHER_REWARD_ERR_LOG, error
-        ),
-    }
-}
-
-#[test]
-fn test_watcher_spends_maker_payment_spend_utxo() {
-    let (_ctx, _, bob_priv_key) = generate_utxo_coin_with_random_privkey("MYCOIN", 100.into());
-    generate_utxo_coin_with_privkey("MYCOIN1", 100.into(), bob_priv_key);
-    let (_ctx, _, alice_priv_key) = generate_utxo_coin_with_random_privkey("MYCOIN1", 100.into());
-    generate_utxo_coin_with_privkey("MYCOIN", 100.into(), alice_priv_key);
-
-    let watcher_priv_key = random_secp256k1_secret();
-
-    let coins = json!([mycoin_conf(1000), mycoin1_conf(1000)]);
-
-    let alice_conf = Mm2TestConf::seednode_using_watchers(&format!("0x{}", hex::encode(alice_priv_key)), &coins).conf;
-    let mut mm_alice = MarketMakerIt::start(alice_conf.clone(), DEFAULT_RPC_PASSWORD.to_string(), None).unwrap();
-    let (_alice_dump_log, _alice_dump_dashboard) = mm_dump(&mm_alice.log_path);
-
-    let bob_conf =
-        Mm2TestConf::light_node_using_watchers(&format!("0x{}", hex::encode(bob_priv_key)), &coins, &[&mm_alice
-            .ip
-            .to_string()])
-        .conf;
-    let mut mm_bob = MarketMakerIt::start(bob_conf, DEFAULT_RPC_PASSWORD.to_string(), None).unwrap();
-    let (_bob_dump_log, _bob_dump_dashboard) = mm_dump(&mm_bob.log_path);
-
-    let watcher_conf = Mm2TestConf::watcher_light_node(
-        &format!("0x{}", hex::encode(watcher_priv_key)),
-        &coins,
-        &[&mm_alice.ip.to_string()],
-        WatcherConf {
-            wait_taker_payment: 0.,
-            wait_maker_payment_spend_factor: 0.,
-            refund_start_factor: 1.5,
-            search_interval: 1.0,
-        },
-    )
-    .conf;
-    let mut mm_watcher = MarketMakerIt::start(watcher_conf, DEFAULT_RPC_PASSWORD.to_string(), None).unwrap();
-    let (_watcher_dump_log, _watcher_dump_dashboard) = mm_dump(&mm_watcher.log_path);
-
-    log!("{:?}", block_on(enable_native(&mm_bob, "MYCOIN", &[])));
-    log!("{:?}", block_on(enable_native(&mm_bob, "MYCOIN1", &[])));
-    log!("{:?}", block_on(enable_native(&mm_alice, "MYCOIN", &[])));
-    log!("{:?}", block_on(enable_native(&mm_alice, "MYCOIN1", &[])));
-    log!("{:?}", block_on(enable_native(&mm_watcher, "MYCOIN", &[])));
-    log!("{:?}", block_on(enable_native(&mm_watcher, "MYCOIN1", &[])));
-
-    block_on(start_swaps(
-        &mut mm_bob,
-        &mut mm_alice,
-        &[("MYCOIN", "MYCOIN1")],
-        25.,
-        25.,
-        2.,
-    ));
-    block_on(mm_alice.wait_for_log(60., |log| log.contains(WATCHER_MESSAGE_SENT_LOG))).unwrap();
-    block_on(mm_alice.stop()).unwrap();
-    block_on(mm_watcher.wait_for_log(60., |log| log.contains(MAKER_PAYMENT_SPEND_SENT_LOG))).unwrap();
-    thread::sleep(Duration::from_secs(5));
-
-    let mm_alice = MarketMakerIt::start(alice_conf, DEFAULT_RPC_PASSWORD.to_string(), None).unwrap();
-    let (_alice_dump_log, _alice_dump_dashboard) = mm_dump(&mm_alice.log_path);
-
-    log!("{:?}", block_on(enable_native(&mm_alice, "MYCOIN", &[])));
-    log!("{:?}", block_on(enable_native(&mm_alice, "MYCOIN1", &[])));
-
-    assert_eq!(
-        block_on(my_balance(&mm_alice, "MYCOIN1")).balance,
-        BigDecimal::from_str("49.93562994").unwrap()
-    );
-    assert_eq!(
-        block_on(my_balance(&mm_alice, "MYCOIN")).balance,
-        BigDecimal::from_str("101.99999").unwrap()
-    );
-    assert_eq!(
-        block_on(my_balance(&mm_bob, "MYCOIN1")).balance,
-        BigDecimal::from_str("149.99999").unwrap()
-    );
-    assert_eq!(
-        block_on(my_balance(&mm_bob, "MYCOIN")).balance,
-        BigDecimal::from_str("97.99999").unwrap()
-    );
-}
-
-#[test]
-fn test_watcher_waits_for_taker_utxo() {
-    let (_ctx, _, bob_priv_key) = generate_utxo_coin_with_random_privkey("MYCOIN", 100.into());
-    generate_utxo_coin_with_privkey("MYCOIN1", 100.into(), bob_priv_key);
-    let (_ctx, _, alice_priv_key) = generate_utxo_coin_with_random_privkey("MYCOIN1", 100.into());
-    generate_utxo_coin_with_privkey("MYCOIN", 100.into(), alice_priv_key);
-    let watcher_priv_key = *SecretKey::new(&mut rand6::thread_rng()).as_ref();
-
-    let coins = json!([mycoin_conf(1000), mycoin1_conf(1000)]);
-
-    let alice_conf = Mm2TestConf::seednode_using_watchers(&format!("0x{}", hex::encode(alice_priv_key)), &coins).conf;
-    let mut mm_alice = MarketMakerIt::start(alice_conf.clone(), DEFAULT_RPC_PASSWORD.to_string(), None).unwrap();
-    let (_alice_dump_log, _alice_dump_dashboard) = mm_dump(&mm_alice.log_path);
-
-    let bob_conf =
-        Mm2TestConf::light_node_using_watchers(&format!("0x{}", hex::encode(bob_priv_key)), &coins, &[&mm_alice
-            .ip
-            .to_string()])
-        .conf;
-    let mut mm_bob = MarketMakerIt::start(bob_conf, DEFAULT_RPC_PASSWORD.to_string(), None).unwrap();
-    let (_bob_dump_log, _bob_dump_dashboard) = mm_dump(&mm_bob.log_path);
-
-    let watcher_conf = Mm2TestConf::watcher_light_node(
-        &format!("0x{}", hex::encode(watcher_priv_key)),
-        &coins,
-        &[&mm_alice.ip.to_string()],
-        WatcherConf {
-            wait_taker_payment: 0.,
-            wait_maker_payment_spend_factor: 1.,
-            refund_start_factor: 1.5,
-            search_interval: 1.,
-        },
-    )
-    .conf;
-    let mut mm_watcher = MarketMakerIt::start(watcher_conf, DEFAULT_RPC_PASSWORD.to_string(), None).unwrap();
-    let (_watcher_dump_log, _watcher_dump_dashboard) = mm_dump(&mm_watcher.log_path);
-
-    log!("{:?}", block_on(enable_native(&mm_bob, "MYCOIN", &[])));
-    log!("{:?}", block_on(enable_native(&mm_bob, "MYCOIN1", &[])));
-    log!("{:?}", block_on(enable_native(&mm_alice, "MYCOIN", &[])));
-    log!("{:?}", block_on(enable_native(&mm_alice, "MYCOIN1", &[])));
-    log!("{:?}", block_on(enable_native(&mm_watcher, "MYCOIN", &[])));
-    log!("{:?}", block_on(enable_native(&mm_watcher, "MYCOIN1", &[])));
-
-    block_on(start_swaps(
-        &mut mm_bob,
-        &mut mm_alice,
-        &[("MYCOIN", "MYCOIN1")],
-        25.,
-        25.,
-        2.,
-    ));
-    block_on(mm_watcher.wait_for_log(160., |log| log.contains(MAKER_PAYMENT_SPEND_FOUND_LOG))).unwrap();
-}
-
-#[test]
-fn test_watcher_refunds_taker_payment_utxo() {
-    let (_ctx, _, bob_priv_key) = generate_utxo_coin_with_random_privkey("MYCOIN", 100.into());
-    generate_utxo_coin_with_privkey("MYCOIN1", 100.into(), bob_priv_key);
-    let (_ctx, _, alice_priv_key) = generate_utxo_coin_with_random_privkey("MYCOIN1", 100.into());
-    generate_utxo_coin_with_privkey("MYCOIN", 100.into(), alice_priv_key);
-    let watcher_priv_key = *SecretKey::new(&mut rand6::thread_rng()).as_ref();
-
-    let coins = json!([mycoin_conf(1000), mycoin1_conf(1000)]);
-
-    let alice_conf = Mm2TestConf::seednode_using_watchers(&format!("0x{}", hex::encode(alice_priv_key)), &coins).conf;
-    let mut mm_alice = block_on(MarketMakerIt::start_with_envs(
-        alice_conf.clone(),
-        DEFAULT_RPC_PASSWORD.to_string(),
-        None,
-        &[("USE_TEST_LOCKTIME", "")],
-    ))
-    .unwrap();
-    let (_alice_dump_log, _alice_dump_dashboard) = mm_dump(&mm_alice.log_path);
-
-    let bob_conf =
-        Mm2TestConf::light_node_using_watchers(&format!("0x{}", hex::encode(bob_priv_key)), &coins, &[&mm_alice
-            .ip
-            .to_string()])
-        .conf;
-    let mut mm_bob = MarketMakerIt::start(bob_conf, DEFAULT_RPC_PASSWORD.to_string(), None).unwrap();
-    let (_bob_dump_log, _bob_dump_dashboard) = mm_dump(&mm_bob.log_path);
-
-    let watcher_conf = Mm2TestConf::watcher_light_node(
-        &format!("0x{}", hex::encode(watcher_priv_key)),
-        &coins,
-        &[&mm_alice.ip.to_string()],
-        WatcherConf {
-            wait_taker_payment: 0.,
-            wait_maker_payment_spend_factor: 1.,
-            refund_start_factor: 0.,
-            search_interval: 1.,
-        },
-    )
-    .conf;
-    let mut mm_watcher = block_on(MarketMakerIt::start_with_envs(
-        watcher_conf,
-        DEFAULT_RPC_PASSWORD.to_string(),
-        None,
-        &[("REFUND_TEST", "")],
-    ))
-    .unwrap();
-    let (_watcher_dump_log, _watcher_dump_dashboard) = mm_dump(&mm_watcher.log_path);
-
-    log!("{:?}", block_on(enable_native(&mm_bob, "MYCOIN", &[])));
-    log!("{:?}", block_on(enable_native(&mm_bob, "MYCOIN1", &[])));
-    log!("{:?}", block_on(enable_native(&mm_alice, "MYCOIN", &[])));
-    log!("{:?}", block_on(enable_native(&mm_alice, "MYCOIN1", &[])));
-    log!("{:?}", block_on(enable_native(&mm_watcher, "MYCOIN", &[])));
-    log!("{:?}", block_on(enable_native(&mm_watcher, "MYCOIN1", &[])));
-
-    block_on(start_swaps(
-        &mut mm_bob,
-        &mut mm_alice,
-        &[("MYCOIN", "MYCOIN1")],
-        25.,
-        25.,
-        2.,
-    ));
-    block_on(mm_bob.wait_for_log(160., |log| log.contains(MAKER_PAYMENT_SENT_LOG))).unwrap();
-    block_on(mm_bob.stop()).unwrap();
-    block_on(mm_alice.wait_for_log(160., |log| log.contains(WATCHER_MESSAGE_SENT_LOG))).unwrap();
-    block_on(mm_alice.stop()).unwrap();
-    block_on(mm_watcher.wait_for_log(160., |log| log.contains(TAKER_PAYMENT_REFUND_SENT_LOG))).unwrap();
-    thread::sleep(Duration::from_secs(5));
-
-    let mm_alice = MarketMakerIt::start(alice_conf, DEFAULT_RPC_PASSWORD.to_string(), None).unwrap();
-    let (_alice_dump_log, _alice_dump_dashboard) = mm_dump(&mm_alice.log_path);
-    log!("{:?}", block_on(enable_native(&mm_alice, "MYCOIN", &[])));
-    log!("{:?}", block_on(enable_native(&mm_alice, "MYCOIN1", &[])));
-
-    assert_eq!(
-        block_on(my_balance(&mm_alice, "MYCOIN1")).balance,
-        BigDecimal::from_str("99.93561994").unwrap()
-    );
-    assert_eq!(
-        block_on(my_balance(&mm_alice, "MYCOIN")).balance,
-        BigDecimal::from_str("100").unwrap()
-    );
-}
-
-#[test]
-fn test_watcher_validate_taker_fee_utxo() {
-    let timeout = (now_ms() / 1000) + 120; // timeout if test takes more than 120 seconds to run
-    let lock_duration = get_payment_locktime();
-    let (_ctx, taker_coin, _) = generate_utxo_coin_with_random_privkey("MYCOIN", 1000u64.into());
-    let (_ctx, maker_coin, _) = generate_utxo_coin_with_random_privkey("MYCOIN", 1000u64.into());
-    let taker_pubkey = taker_coin.my_public_key().unwrap();
-
-    let taker_amount = MmNumber::from((10, 1));
-    let fee_amount = dex_fee_amount_from_taker_coin(
-        &MmCoinEnum::UtxoCoin(taker_coin.clone()),
-        maker_coin.ticker(),
-        &taker_amount,
-    );
-
-    let taker_fee = taker_coin
-        .send_taker_fee(
-            &DEX_FEE_ADDR_RAW_PUBKEY,
-            fee_amount.clone().into(),
-            Uuid::new_v4().as_bytes(),
-        )
-        .wait()
-        .unwrap();
-
-    let confirm_payment_input = ConfirmPaymentInput {
-        payment_tx: taker_fee.tx_hex(),
-        confirmations: 1,
-        requires_nota: false,
-        wait_until: timeout,
-        check_every: 1,
-    };
-    taker_coin.wait_for_confirmations(confirm_payment_input).wait().unwrap();
-
-    let validate_taker_fee_res = taker_coin
-        .watcher_validate_taker_fee(WatcherValidateTakerFeeInput {
-            taker_fee_hash: taker_fee.tx_hash().into_vec(),
-            sender_pubkey: taker_pubkey.to_vec(),
-            min_block_number: 0,
-            fee_addr: DEX_FEE_ADDR_RAW_PUBKEY.to_vec(),
-            lock_duration,
-        })
-        .wait();
-    assert!(validate_taker_fee_res.is_ok());
-
-    let error = taker_coin
-        .watcher_validate_taker_fee(WatcherValidateTakerFeeInput {
-            taker_fee_hash: taker_fee.tx_hash().into_vec(),
-            sender_pubkey: maker_coin.my_public_key().unwrap().to_vec(),
-            min_block_number: 0,
-            fee_addr: DEX_FEE_ADDR_RAW_PUBKEY.to_vec(),
-            lock_duration,
-        })
-        .wait()
-        .unwrap_err()
-        .into_inner();
-
-    log!("error: {:?}", error);
-    match error {
-        ValidatePaymentError::WrongPaymentTx(err) => {
-            assert!(err.contains(INVALID_SENDER_ERR_LOG))
-        },
-        _ => panic!("Expected `WrongPaymentTx` invalid public key, found {:?}", error),
-    }
-
-    let error = taker_coin
-        .watcher_validate_taker_fee(WatcherValidateTakerFeeInput {
-            taker_fee_hash: taker_fee.tx_hash().into_vec(),
-            sender_pubkey: taker_pubkey.to_vec(),
-            min_block_number: std::u64::MAX,
-            fee_addr: DEX_FEE_ADDR_RAW_PUBKEY.to_vec(),
-            lock_duration,
->>>>>>> 32e7c650
         })
         .wait()
         .unwrap_err()
