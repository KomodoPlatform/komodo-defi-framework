--- conflicted
+++ resolved
@@ -11,15 +11,9 @@
 use common::{block_on, now_sec, wait_until_sec, DEX_FEE_ADDR_RAW_PUBKEY};
 use crypto::privkey::{key_pair_from_secret, key_pair_from_seed};
 use futures01::Future;
-<<<<<<< HEAD
-use mm2_main::mm2::lp_swap::{dex_fee_amount, dex_fee_amount_from_taker_coin, dex_fee_threshold, generate_secret,
-                             get_payment_locktime, MAKER_PAYMENT_SENT_LOG, MAKER_PAYMENT_SPEND_FOUND_LOG,
-                             MAKER_PAYMENT_SPEND_SENT_LOG, TAKER_PAYMENT_REFUND_SENT_LOG, WATCHER_MESSAGE_SENT_LOG};
-=======
 use mm2_main::mm2::lp_swap::{dex_fee_amount, dex_fee_amount_from_taker_coin, get_payment_locktime, MakerSwap,
                              MAKER_PAYMENT_SENT_LOG, MAKER_PAYMENT_SPEND_FOUND_LOG, MAKER_PAYMENT_SPEND_SENT_LOG,
                              TAKER_PAYMENT_REFUND_SENT_LOG, WATCHER_MESSAGE_SENT_LOG};
->>>>>>> 1c8a9a85
 use mm2_number::BigDecimal;
 use mm2_number::MmNumber;
 use mm2_test_helpers::for_tests::{enable_eth_coin, eth_jst_testnet_conf, eth_testnet_conf, mm_dump, my_balance,
