--- conflicted
+++ resolved
@@ -1002,18 +1002,6 @@
     let time_lock_duration = get_payment_locktime();
     let wait_for_confirmation_until = now_ms() / 1000 + time_lock_duration;
     let time_lock = wait_for_confirmation_until as u32;
-<<<<<<< HEAD
-=======
-    let amount = BigDecimal::from_str("0.01").unwrap();
-    let secret_hash = dhash160(&MakerSwap::generate_secret().unwrap());
-    let watcher_reward = Some(
-        block_on(watcher_reward_amount(
-            &MmCoinEnum::from(taker_coin.clone()),
-            &MmCoinEnum::from(taker_coin.clone()),
-        ))
-        .unwrap(),
-    );
->>>>>>> 8a9f0d1b
 
     let (_ctx, taker_coin, _) = generate_utxo_coin_with_random_privkey("MYCOIN", 1000u64.into());
     let taker_pubkey = taker_coin.my_public_key().unwrap();
@@ -1021,7 +1009,7 @@
     let (_ctx, maker_coin, _) = generate_utxo_coin_with_random_privkey("MYCOIN", 1000u64.into());
     let maker_pubkey = maker_coin.my_public_key().unwrap();
 
-    let secret_hash = dhash160(&MakerSwap::generate_secret());
+    let secret_hash = dhash160(&MakerSwap::generate_secret().unwrap());
 
     let taker_payment = taker_coin
         .send_taker_payment(SendPaymentArgs {
@@ -1098,12 +1086,8 @@
         _ => panic!("Expected `WrongPaymentTx` {INVALID_SENDER_ERR_LOG}, found {:?}", error),
     }
 
-<<<<<<< HEAD
-    let wrong_secret_hash = dhash160(&MakerSwap::generate_secret());
-=======
     // Used to get wrong swap id
     let wrong_secret_hash = dhash160(&MakerSwap::generate_secret().unwrap());
->>>>>>> 8a9f0d1b
     let error = taker_coin
         .watcher_validate_taker_payment(WatcherValidatePaymentInput {
             payment_tx: taker_payment.tx_hex(),
@@ -1224,7 +1208,7 @@
 }
 
 #[test]
-//#[ignore]
+#[ignore]
 fn test_watcher_validate_taker_payment_eth() {
     let timeout = (now_ms() / 1000) + 120; // timeout if test takes more than 120 seconds to run
 
@@ -1239,10 +1223,9 @@
     let time_lock_duration = get_payment_locktime();
     let wait_for_confirmation_until = now_ms() / 1000 + time_lock_duration;
     let time_lock = wait_for_confirmation_until as u32;
-<<<<<<< HEAD
     let taker_amount = BigDecimal::from_str("0.01").unwrap();
     let maker_amount = BigDecimal::from_str("0.01").unwrap();
-    let secret_hash = dhash160(&MakerSwap::generate_secret());
+    let secret_hash = dhash160(&MakerSwap::generate_secret().unwrap());
     let watcher_reward = block_on(taker_coin.get_taker_watcher_reward(
         &MmCoinEnum::from(taker_coin.clone()),
         Some(taker_amount.clone()),
@@ -1250,24 +1233,6 @@
         None,
     ))
     .unwrap();
-=======
-
-    let secret_hash = dhash160(&MakerSwap::generate_secret().unwrap());
-    let watcher_reward = Some(
-        block_on(watcher_reward_amount(
-            &MmCoinEnum::from(taker_coin.clone()),
-            &MmCoinEnum::from(taker_coin.clone()),
-        ))
-        .unwrap(),
-    );
-    let min_watcher_reward = Some(
-        block_on(min_watcher_reward(
-            &MmCoinEnum::from(taker_coin.clone()),
-            &MmCoinEnum::from(taker_coin.clone()),
-        ))
-        .unwrap(),
-    );
->>>>>>> 8a9f0d1b
 
     let taker_payment = taker_coin
         .send_taker_payment(SendPaymentArgs {
@@ -1534,12 +1499,11 @@
     let wait_for_confirmation_until = now_ms() / 1000 + time_lock_duration;
     let time_lock = wait_for_confirmation_until as u32;
 
-    let secret_hash = dhash160(&MakerSwap::generate_secret());
+    let secret_hash = dhash160(&MakerSwap::generate_secret().unwrap());
 
     let taker_amount = BigDecimal::from(10);
     let maker_amount = BigDecimal::from(10);
 
-<<<<<<< HEAD
     let watcher_reward = block_on(taker_coin.get_taker_watcher_reward(
         &MmCoinEnum::from(taker_coin.clone()),
         Some(taker_amount.clone()),
@@ -1547,9 +1511,6 @@
         None,
     ))
     .unwrap();
-=======
-    let secret_hash = dhash160(&MakerSwap::generate_secret().unwrap());
->>>>>>> 8a9f0d1b
 
     let taker_payment = taker_coin
         .send_taker_payment(SendPaymentArgs {
@@ -1617,7 +1578,6 @@
         ),
     }
 
-<<<<<<< HEAD
     let taker_payment_wrong_contract = taker_coin
         .send_taker_payment(SendPaymentArgs {
             time_lock_duration,
@@ -1634,9 +1594,6 @@
         .wait()
         .unwrap();
 
-=======
-    let wrong_secret_hash = dhash160(&MakerSwap::generate_secret().unwrap());
->>>>>>> 8a9f0d1b
     let error = taker_coin
         .watcher_validate_taker_payment(WatcherValidatePaymentInput {
             payment_tx: taker_payment_wrong_contract.tx_hex(),
@@ -1664,7 +1621,7 @@
     }
 
     // Used to get wrong swap id
-    let wrong_secret_hash = dhash160(&MakerSwap::generate_secret());
+    let wrong_secret_hash = dhash160(&MakerSwap::generate_secret().unwrap());
     let error = taker_coin
         .watcher_validate_taker_payment(WatcherValidatePaymentInput {
             payment_tx: taker_payment.tx_hex(),
