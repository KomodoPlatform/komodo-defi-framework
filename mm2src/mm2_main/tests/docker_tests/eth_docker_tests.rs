--- conflicted
+++ resolved
@@ -13,32 +13,18 @@
 use coins::eth::{checksum_address, eth_addr_to_hex, eth_coin_from_conf_and_request, EthCoin, EthCoinType,
                  EthPrivKeyBuildPolicy, SignedEthTx, SwapV2Contracts, ERC20_ABI};
 use coins::nft::nft_structs::{Chain, ContractType, NftInfo};
-<<<<<<< HEAD
-use coins::{lp_coinfind, CoinProtocol, CoinWithDerivationMethod, CommonSwapOpsV2, ConfirmPaymentInput,
-            DerivationMethod, Eip1559Ops, FoundSwapTxSpend, MakerNftSwapOpsV2, MarketCoinOps, NftSwapInfo,
-            ParseCoinAssocTypes, ParseNftAssocTypes, PrivKeyBuildPolicy, RefundNftMakerPaymentArgs, RefundPaymentArgs,
-            SearchForSwapTxSpendInput, SendNftMakerPaymentArgs, SendPaymentArgs, SpendNftMakerPaymentArgs,
-            SpendPaymentArgs, SwapOps, SwapTxFeePolicy, SwapTxTypeWithSecretHash, ToBytes, Transaction,
-            ValidateNftMakerPaymentArgs};
-#[cfg(any(feature = "sepolia-maker-swap-v2-tests", feature = "sepolia-taker-swap-v2-tests"))]
-use coins::{CoinsContext, DexFee, FundingTxSpend, GenTakerFundingSpendArgs, GenTakerPaymentSpendArgs,
-=======
 #[cfg(any(feature = "sepolia-maker-swap-v2-tests", feature = "sepolia-taker-swap-v2-tests"))]
 use coins::{lp_coinfind, CoinsContext, DexFee, FundingTxSpend, GenTakerFundingSpendArgs, GenTakerPaymentSpendArgs,
->>>>>>> 25503b1f
             MakerCoinSwapOpsV2, MmCoinEnum, MmCoinStruct, RefundFundingSecretArgs, RefundMakerPaymentSecretArgs,
             RefundMakerPaymentTimelockArgs, RefundTakerPaymentArgs, SendMakerPaymentArgs, SendTakerFundingArgs,
             SpendMakerPaymentArgs, TakerCoinSwapOpsV2, TxPreimageWithSig, ValidateMakerPaymentArgs,
             ValidateTakerFundingArgs};
-<<<<<<< HEAD
-=======
 use coins::{CoinProtocol, CoinWithDerivationMethod, CommonSwapOpsV2, ConfirmPaymentInput, DerivationMethod,
             Eip1559Ops, FoundSwapTxSpend, MakerNftSwapOpsV2, MarketCoinOps, NftSwapInfo, ParseCoinAssocTypes,
             ParseNftAssocTypes, PrivKeyBuildPolicy, RefundNftMakerPaymentArgs, RefundPaymentArgs,
             SearchForSwapTxSpendInput, SendNftMakerPaymentArgs, SendPaymentArgs, SpendNftMakerPaymentArgs,
             SpendPaymentArgs, SwapOps, SwapTxFeePolicy, SwapTxTypeWithSecretHash, ToBytes, Transaction,
             ValidateNftMakerPaymentArgs};
->>>>>>> 25503b1f
 use common::{block_on, block_on_f01, now_sec};
 use crypto::Secp256k1Secret;
 use ethereum_types::U256;
