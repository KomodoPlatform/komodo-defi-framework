--- conflicted
+++ resolved
@@ -21,17 +21,10 @@
             SpendMakerPaymentArgs, TakerCoinSwapOpsV2, TxPreimageWithSig, ValidateMakerPaymentArgs,
             ValidateTakerFundingArgs};
 use coins::{CoinProtocol, CoinWithDerivationMethod, CommonSwapOpsV2, ConfirmPaymentInput, DerivationMethod,
-<<<<<<< HEAD
             FoundSwapTxSpend, MakerNftSwapOpsV2, MarketCoinOps, NftSwapInfo, ParseCoinAssocTypes, ParseNftAssocTypes,
             PrivKeyBuildPolicy, RefundNftMakerPaymentArgs, RefundPaymentArgs, SearchForSwapTxSpendInput,
             SendNftMakerPaymentArgs, SendPaymentArgs, SpendNftMakerPaymentArgs, SpendPaymentArgs, SwapOps,
             SwapPriorityFeeOps, SwapTxFeePolicy, SwapTxTypeWithSecretHash, ToBytes, Transaction,
-=======
-            Eip1559Ops, FoundSwapTxSpend, MakerNftSwapOpsV2, MarketCoinOps, NftSwapInfo, ParseCoinAssocTypes,
-            ParseNftAssocTypes, PrivKeyBuildPolicy, RefundNftMakerPaymentArgs, RefundPaymentArgs,
-            SearchForSwapTxSpendInput, SendNftMakerPaymentArgs, SendPaymentArgs, SpendNftMakerPaymentArgs,
-            SpendPaymentArgs, SwapOps, SwapTxFeePolicy, SwapTxTypeWithSecretHash, ToBytes, Transaction,
->>>>>>> b59860b3
             ValidateNftMakerPaymentArgs};
 use common::{block_on, block_on_f01, now_sec};
 use crypto::Secp256k1Secret;
@@ -65,12 +58,9 @@
 const SEPOLIA_TAKER_PRIV: &str = "e0be82dca60ff7e4c6d6db339ac9e1ae249af081dba2110bddd281e711608f16";
 const NFT_ETH: &str = "NFT_ETH";
 const ETH: &str = "ETH";
-<<<<<<< HEAD
-=======
 const ETH1: &str = "ETH1";
 const GETH_DEV_CHAIN_ID: u64 = 1337;
 
->>>>>>> b59860b3
 #[cfg(any(feature = "sepolia-maker-swap-v2-tests", feature = "sepolia-taker-swap-v2-tests"))]
 const ERC20: &str = "ERC20DEV";
 
