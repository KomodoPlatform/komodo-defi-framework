--- conflicted
+++ resolved
@@ -1,13 +1,3 @@
-<<<<<<< HEAD
-use crate::docker_tests::docker_tests_common::{random_secp256k1_secret, GETH_ACCOUNT, GETH_ERC20_CONTRACT,
-                                               GETH_NONCE_LOCK, GETH_SWAP_CONTRACT, GETH_WATCHERS_SWAP_CONTRACT,
-                                               GETH_WEB3, MM_CTX};
-use bitcrypto::dhash160;
-use coins::eth::{checksum_address, eth_coin_from_conf_and_request, EthCoin, ERC20_ABI};
-use coins::{CoinProtocol, ConfirmPaymentInput, FoundSwapTxSpend, MarketCoinOps, MmCoin, PrivKeyBuildPolicy,
-            RefundPaymentArgs, SearchForSwapTxSpendInput, SendPaymentArgs, SpendPaymentArgs, SwapOps, SwapTxFeePolicy,
-            SwapTxTypeWithSecretHash};
-=======
 use super::docker_tests_common::{random_secp256k1_secret, ERC1155_TEST_ABI, ERC721_TEST_ABI, GETH_ACCOUNT,
                                  GETH_ERC1155_CONTRACT, GETH_ERC20_CONTRACT, GETH_ERC721_CONTRACT,
                                  GETH_NFT_SWAP_CONTRACT, GETH_NONCE_LOCK, GETH_SWAP_CONTRACT,
@@ -15,11 +5,7 @@
 use bitcrypto::{dhash160, sha256};
 use coins::eth::{checksum_address, eth_addr_to_hex, eth_coin_from_conf_and_request, EthCoin, ERC20_ABI};
 use coins::nft::nft_structs::{Chain, ContractType, NftInfo};
-use coins::{CoinProtocol, ConfirmPaymentInput, FoundSwapTxSpend, MakerNftSwapOpsV2, MarketCoinOps, NftSwapInfo,
-            ParseCoinAssocTypes, PrivKeyBuildPolicy, RefundPaymentArgs, SearchForSwapTxSpendInput,
-            SendNftMakerPaymentArgs, SendPaymentArgs, SpendNftMakerPaymentArgs, SpendPaymentArgs, SwapOps,
-            SwapTxTypeWithSecretHash, ToBytes, Transaction, ValidateNftMakerPaymentArgs};
->>>>>>> 6d45cfe9
+use coins::{CoinProtocol, ConfirmPaymentInput, FoundSwapTxSpend, MakerNftSwapOpsV2, MarketCoinOps, MmCoin, NftSwapInfo, ParseCoinAssocTypes, PrivKeyBuildPolicy, RefundPaymentArgs, SearchForSwapTxSpendInput, SendNftMakerPaymentArgs, SendPaymentArgs, SpendNftMakerPaymentArgs, SpendPaymentArgs, SwapOps, SwapTxFeePolicy, SwapTxTypeWithSecretHash, ToBytes, Transaction, ValidateNftMakerPaymentArgs};
 use common::{block_on, now_sec};
 use ethereum_types::U256;
 use futures01::Future;
@@ -292,9 +278,6 @@
     erc20_coin
 }
 
-<<<<<<< HEAD
-fn send_and_refund_eth_maker_payment_impl(swap_txfee_policy: SwapTxFeePolicy) {
-=======
 pub enum TestNftType {
     Erc1155 { token_id: u32, amount: u32 },
     Erc721 { token_id: u32 },
@@ -342,9 +325,7 @@
     global_nft
 }
 
-#[test]
-fn send_and_refund_eth_maker_payment() {
->>>>>>> 6d45cfe9
+fn send_and_refund_eth_maker_payment_impl(swap_txfee_policy: SwapTxFeePolicy) {
     let eth_coin = eth_coin_with_random_privkey(swap_contract());
     eth_coin.set_swap_transaction_fee_policy(swap_txfee_policy);
 
@@ -680,7 +661,6 @@
 }
 
 #[test]
-<<<<<<< HEAD
 fn send_and_spend_erc20_maker_payment_internal_gas_policy() {
     send_and_spend_erc20_maker_payment_impl(SwapTxFeePolicy::Internal);
 }
@@ -688,7 +668,9 @@
 #[test]
 fn send_and_spend_erc20_maker_payment_priority_fee() {
     send_and_spend_erc20_maker_payment_impl(SwapTxFeePolicy::Medium);
-=======
+}
+
+#[test]
 fn send_and_spend_erc721_maker_payment() {
     // TODO: Evaluate implementation strategy — either employing separate contracts for maker and taker
     // functionalities for both coins and NFTs, or utilizing the Diamond Standard (EIP-2535) for a unified contract approach.
@@ -853,5 +835,4 @@
 
     let balance = erc1155_balance(taker_global_nft.my_address, U256::from(4));
     assert_eq!(balance, U256::from(3));
->>>>>>> 6d45cfe9
 }