--- conflicted
+++ resolved
@@ -53,7 +53,7 @@
 #[cfg(any(feature = "sepolia-maker-swap-v2-tests", feature = "sepolia-taker-swap-v2-tests"))]
 use std::str::FromStr;
 use std::time::Duration;
-use std::{slice, thread};
+use std::thread;
 use uuid::Uuid;
 use web3::contract::{Contract, Options};
 use web3::ethabi::Token;
@@ -2834,7 +2834,6 @@
     };
 
     // Helper function for activating coins
-<<<<<<< HEAD
     let enable_coin_with_tokens = |mm: &MarketMakerIt, coin: &str, tokens: &[&str]| {
         log!(
             "{:?}",
@@ -2845,31 +2844,12 @@
                 &swap_contract_address,
                 swap_v2_contracts.clone(),
                 None,
-                &[node.clone()]
+                std::slice::from_ref(&node)
             ))
         );
     };
 
     // Top-up Bob and Alice
-=======
-    let enable_coins = |mm: &MarketMakerIt, coins: &[&str]| {
-        for &coin in coins {
-            log!(
-                "{:?}",
-                block_on(enable_eth_coin_v2(
-                    mm,
-                    coin,
-                    &swap_contract_address,
-                    contracts.clone(),
-                    None,
-                    slice::from_ref(&node)
-                ))
-            );
-        }
-    };
-
-    // start Bob and Alice
->>>>>>> 004d8d8e
     let (_, bob_priv_key) =
         eth_coin_v2_activation_with_random_privkey(&MM_CTX, ETH, &eth_dev_conf(), swap_addresses, false);
     let (_, alice_priv_key) =
