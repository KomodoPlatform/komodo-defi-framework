--- conflicted
+++ resolved
@@ -1,13 +1,3 @@
-<<<<<<< HEAD
-use crate::docker_tests::docker_tests_common::{random_secp256k1_secret, GETH_ACCOUNT, GETH_ERC20_CONTRACT,
-                                               GETH_NONCE_LOCK, GETH_SWAP_CONTRACT, GETH_WATCHERS_SWAP_CONTRACT,
-                                               GETH_WEB3, MM_CTX};
-use bitcrypto::dhash160;
-use coins::eth::{checksum_address, eth_coin_from_conf_and_request, EthCoin, ERC20_ABI};
-use coins::{CoinProtocol, CoinWithDerivationMethod, ConfirmPaymentInput, DerivationMethod, FoundSwapTxSpend,
-            MarketCoinOps, PrivKeyBuildPolicy, RefundPaymentArgs, SearchForSwapTxSpendInput, SendPaymentArgs,
-            SpendPaymentArgs, SwapOps, SwapTxTypeWithSecretHash};
-=======
 use super::docker_tests_common::{random_secp256k1_secret, ERC1155_TEST_ABI, ERC721_TEST_ABI, GETH_ACCOUNT,
                                  GETH_ERC1155_CONTRACT, GETH_ERC20_CONTRACT, GETH_ERC721_CONTRACT,
                                  GETH_NFT_SWAP_CONTRACT, GETH_NONCE_LOCK, GETH_RPC_URL, GETH_SWAP_CONTRACT,
@@ -15,11 +5,10 @@
 use bitcrypto::{dhash160, sha256};
 use coins::eth::{checksum_address, eth_addr_to_hex, eth_coin_from_conf_and_request, EthCoin, ERC20_ABI};
 use coins::nft::nft_structs::{Chain, ContractType, NftInfo};
-use coins::{CoinProtocol, ConfirmPaymentInput, FoundSwapTxSpend, MakerNftSwapOpsV2, MarketCoinOps, NftSwapInfo,
-            ParseCoinAssocTypes, PrivKeyBuildPolicy, RefundPaymentArgs, SearchForSwapTxSpendInput,
-            SendNftMakerPaymentArgs, SendPaymentArgs, SpendNftMakerPaymentArgs, SpendPaymentArgs, SwapOps,
-            SwapTxTypeWithSecretHash, ToBytes, Transaction, ValidateNftMakerPaymentArgs};
->>>>>>> 25b146e4
+use coins::{CoinProtocol, CoinWithDerivationMethod, ConfirmPaymentInput, DerivationMethod, FoundSwapTxSpend,
+            MakerNftSwapOpsV2, MarketCoinOps, NftSwapInfo, ParseCoinAssocTypes, PrivKeyBuildPolicy, RefundPaymentArgs,
+            SearchForSwapTxSpendInput, SendNftMakerPaymentArgs, SendPaymentArgs, SpendNftMakerPaymentArgs,
+            SpendPaymentArgs, SwapOps, SwapTxTypeWithSecretHash, ToBytes, Transaction, ValidateNftMakerPaymentArgs};
 use common::{block_on, now_sec};
 use crypto::Secp256k1Secret;
 use ethereum_types::U256;
@@ -336,16 +325,17 @@
     ))
     .unwrap();
 
-    fill_eth(global_nft.my_address, U256::from(10).pow(U256::from(20)));
+    let my_address = block_on(global_nft.my_addr());
+    fill_eth(my_address, U256::from(10).pow(U256::from(20)));
 
     if let Some(nft_type) = nft_type {
         match nft_type {
             TestNftType::Erc1155 { token_id, amount } => {
-                mint_erc1155(global_nft.my_address, U256::from(token_id), U256::from(amount));
+                mint_erc1155(my_address, U256::from(token_id), U256::from(amount));
                 block_on(fill_erc1155_info(&global_nft, token_id, amount));
             },
             TestNftType::Erc721 { token_id } => {
-                mint_erc721(global_nft.my_address, U256::from(token_id));
+                mint_erc721(my_address, U256::from(token_id));
                 block_on(fill_erc721_info(&global_nft, token_id));
             },
         }
@@ -372,9 +362,10 @@
         PrivKeyBuildPolicy::IguanaPrivKey(priv_key),
     ))
     .unwrap();
+    let my_address = block_on(eth_coin.derivation_method().single_addr_or_err()).unwrap();
 
     // 100 ETH
-    fill_eth(eth_coin.my_address, U256::from(10).pow(U256::from(20)));
+    fill_eth(my_address, U256::from(10).pow(U256::from(20)));
 
     let erc20_conf = erc20_dev_conf(&erc20_contract_checksum());
     let req = json!({
@@ -384,7 +375,7 @@
         "swap_contract_address": swap_contract(),
     });
 
-    let erc20_coin = block_on(eth_coin_from_conf_and_request(
+    let _erc20_coin = block_on(eth_coin_from_conf_and_request(
         &MM_CTX,
         "ERC20DEV",
         &erc20_conf,
@@ -398,7 +389,7 @@
     .unwrap();
 
     // 100 tokens (it has 8 decimals)
-    fill_erc20(erc20_coin.my_address, U256::from(10000000000u64));
+    fill_erc20(my_address, U256::from(10000000000u64));
 }
 
 #[test]
@@ -520,16 +511,8 @@
         swap_unique_data: &[],
         watcher_reward: false,
     };
-<<<<<<< HEAD
     let payment_spend = block_on(taker_eth_coin.send_taker_spends_maker_payment(spend_args)).unwrap();
-    println!("Payment spend tx hash {:02x}", payment_spend.tx_hash());
-=======
-    let payment_spend = taker_eth_coin
-        .send_taker_spends_maker_payment(spend_args)
-        .wait()
-        .unwrap();
     log!("Payment spend tx hash {:02x}", payment_spend.tx_hash());
->>>>>>> 25b146e4
 
     let confirm_input = ConfirmPaymentInput {
         payment_tx: payment_spend.tx_hex(),
@@ -678,16 +661,8 @@
         swap_unique_data: &[],
         watcher_reward: false,
     };
-<<<<<<< HEAD
     let payment_spend = block_on(taker_erc20_coin.send_taker_spends_maker_payment(spend_args)).unwrap();
-    println!("Payment spend tx hash {:02x}", payment_spend.tx_hash());
-=======
-    let payment_spend = taker_erc20_coin
-        .send_taker_spends_maker_payment(spend_args)
-        .wait()
-        .unwrap();
     log!("Payment spend tx hash {:02x}", payment_spend.tx_hash());
->>>>>>> 25b146e4
 
     let confirm_input = ConfirmPaymentInput {
         payment_tx: payment_spend.tx_hex(),
@@ -799,7 +774,8 @@
     taker_global_nft.wait_for_confirmations(confirm_input).wait().unwrap();
 
     let new_owner = erc712_owner(U256::from(2));
-    assert_eq!(new_owner, taker_global_nft.my_address);
+    let my_address = block_on(taker_global_nft.my_addr());
+    assert_eq!(new_owner, my_address);
 }
 
 #[test]
@@ -879,7 +855,8 @@
     };
     taker_global_nft.wait_for_confirmations(confirm_input).wait().unwrap();
 
-    let balance = erc1155_balance(taker_global_nft.my_address, U256::from(4));
+    let my_address = block_on(taker_global_nft.my_addr());
+    let balance = erc1155_balance(my_address, U256::from(4));
     assert_eq!(balance, U256::from(3));
 }
 
@@ -887,12 +864,13 @@
 fn test_nonce_several_urls() {
     // Use one working and one failing URL.
     let coin = eth_coin_with_random_privkey_using_urls(swap_contract(), &[GETH_RPC_URL, "http://127.0.0.1:0"]);
-    let (old_nonce, _) = coin.clone().get_addr_nonce(coin.my_address).wait().unwrap();
+    let my_address = block_on(coin.derivation_method().single_addr_or_err()).unwrap();
+    let (old_nonce, _) = coin.clone().get_addr_nonce(my_address).wait().unwrap();
 
     // Send a payment to increase the nonce.
-    coin.send_to_address(coin.my_address, 200000000.into()).wait().unwrap();
-
-    let (new_nonce, _) = coin.clone().get_addr_nonce(coin.my_address).wait().unwrap();
+    coin.send_to_address(my_address, 200000000.into()).wait().unwrap();
+
+    let (new_nonce, _) = coin.get_addr_nonce(my_address).wait().unwrap();
     assert_eq!(old_nonce + 1, new_nonce);
 }
 
@@ -903,7 +881,8 @@
     use mm2_test_helpers::for_tests::wait_for_log;
 
     let coin = eth_coin_with_random_privkey(swap_contract());
-    let futures = (0..5).map(|_| coin.send_to_address(coin.my_address, 200000000.into()).compat());
+    let my_address = block_on(coin.derivation_method().single_addr_or_err()).unwrap();
+    let futures = (0..5).map(|_| coin.send_to_address(my_address, 200000000.into()).compat());
     let results = block_on(join_all(futures));
 
     // make sure all transactions are successful
