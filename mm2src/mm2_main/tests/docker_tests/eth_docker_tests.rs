--- conflicted
+++ resolved
@@ -35,11 +35,7 @@
                                   enable_erc20_token_v2, enable_eth_coin_v2, enable_eth_with_tokens_v2,
                                   erc20_dev_conf, eth1_dev_conf, eth_dev_conf, get_locked_amount, get_new_address,
                                   get_token_info, mm_dump, my_swap_status, nft_dev_conf, start_swaps, MarketMakerIt,
-<<<<<<< HEAD
-                                  Mm2TestConf, SwapV2TestContracts, TakerMethod, TestNode};
-=======
-                                  Mm2TestConf, SwapV2TestContracts, TestNode, ETH_SEPOLIA_CHAIN_ID};
->>>>>>> b59860b3
+                                  Mm2TestConf, SwapV2TestContracts, TakerMethod, TestNode, ETH_SEPOLIA_CHAIN_ID};
 #[cfg(any(feature = "sepolia-maker-swap-v2-tests", feature = "sepolia-taker-swap-v2-tests"))]
 use mm2_test_helpers::for_tests::{eth_sepolia_conf, sepolia_erc20_dev_conf};
 use mm2_test_helpers::structs::{Bip44Chain, EnableCoinBalanceMap, EthWithTokensActivationResult, HDAccountAddressId,
