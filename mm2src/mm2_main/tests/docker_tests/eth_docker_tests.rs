use super::docker_tests_common::{random_secp256k1_secret, ERC1155_TEST_ABI, ERC721_TEST_ABI, GETH_ACCOUNT,
                                 GETH_ERC1155_CONTRACT, GETH_ERC20_CONTRACT, GETH_ERC721_CONTRACT, GETH_MAKER_SWAP_V2,
                                 GETH_NFT_MAKER_SWAP_V2, GETH_NONCE_LOCK, GETH_RPC_URL, GETH_SWAP_CONTRACT,
                                 GETH_TAKER_SWAP_V2, GETH_WATCHERS_SWAP_CONTRACT, GETH_WEB3, MM_CTX, MM_CTX1};
#[cfg(any(feature = "sepolia-maker-swap-v2-tests", feature = "sepolia-taker-swap-v2-tests"))]
use super::docker_tests_common::{SEPOLIA_ERC20_CONTRACT, SEPOLIA_ETOMIC_MAKER_NFT_SWAP_V2, SEPOLIA_MAKER_SWAP_V2,
                                 SEPOLIA_NONCE_LOCK, SEPOLIA_RPC_URL, SEPOLIA_TAKER_SWAP_V2, SEPOLIA_TESTS_LOCK,
                                 SEPOLIA_WEB3};
use crate::common::Future01CompatExt;
use bitcrypto::{dhash160, sha256};
use coins::eth::gas_limit::ETH_MAX_TRADE_GAS;
use coins::eth::v2_activation::{eth_coin_from_conf_and_request_v2, EthActivationV2Request, EthNode};
use coins::eth::{checksum_address, eth_addr_to_hex, eth_coin_from_conf_and_request, EthCoin, EthCoinType,
                 EthPrivKeyBuildPolicy, SignedEthTx, SwapV2Contracts, ERC20_ABI};
use coins::nft::nft_structs::{Chain, ContractType, NftInfo};
<<<<<<< HEAD
use coins::{lp_coinfind, CoinProtocol, CoinWithDerivationMethod, CommonSwapOpsV2, ConfirmPaymentInput,
            DerivationMethod, Eip1559Ops, FoundSwapTxSpend, MakerNftSwapOpsV2, MarketCoinOps, NftSwapInfo,
            ParseCoinAssocTypes, ParseNftAssocTypes, PrivKeyBuildPolicy, RefundNftMakerPaymentArgs, RefundPaymentArgs,
            SearchForSwapTxSpendInput, SendNftMakerPaymentArgs, SendPaymentArgs, SpendNftMakerPaymentArgs,
            SpendPaymentArgs, SwapOps, SwapTxFeePolicy, SwapTxTypeWithSecretHash, ToBytes, Transaction,
            ValidateNftMakerPaymentArgs};
#[cfg(any(feature = "sepolia-maker-swap-v2-tests", feature = "sepolia-taker-swap-v2-tests"))]
use coins::{CoinsContext, DexFee, FundingTxSpend, GenTakerFundingSpendArgs, GenTakerPaymentSpendArgs,
            MakerCoinSwapOpsV2, MmCoinEnum, MmCoinStruct, RefundFundingSecretArgs, RefundMakerPaymentSecretArgs,
            RefundMakerPaymentTimelockArgs, RefundTakerPaymentArgs, SendMakerPaymentArgs, SendTakerFundingArgs,
            SpendMakerPaymentArgs, TakerCoinSwapOpsV2, TxPreimageWithSig, ValidateMakerPaymentArgs,
            ValidateTakerFundingArgs};
use common::{block_on, now_sec};
use crypto::Secp256k1Secret;
use ethereum_types::U256;
use futures01::Future;
#[cfg(any(feature = "sepolia-maker-swap-v2-tests", feature = "sepolia-taker-swap-v2-tests"))]
=======
use coins::{lp_coinfind, CoinProtocol, CoinWithDerivationMethod, CoinsContext, CommonSwapOpsV2, ConfirmPaymentInput,
            DerivationMethod, DexFee, Eip1559Ops, FoundSwapTxSpend, FundingTxSpend, GenTakerFundingSpendArgs,
            GenTakerPaymentSpendArgs, MakerNftSwapOpsV2, MarketCoinOps, MmCoinEnum, MmCoinStruct, NftSwapInfo,
            ParseCoinAssocTypes, ParseNftAssocTypes, PrivKeyBuildPolicy, RefundFundingSecretArgs,
            RefundNftMakerPaymentArgs, RefundPaymentArgs, RefundTakerPaymentArgs, SearchForSwapTxSpendInput,
            SendNftMakerPaymentArgs, SendPaymentArgs, SendTakerFundingArgs, SpendNftMakerPaymentArgs,
            SpendPaymentArgs, SwapOps, SwapTxFeePolicy, SwapTxTypeWithSecretHash, TakerCoinSwapOpsV2, ToBytes,
            Transaction, TxPreimageWithSig, ValidateNftMakerPaymentArgs, ValidateTakerFundingArgs};
use common::{block_on, block_on_f01, now_sec};
use crypto::Secp256k1Secret;
use ethereum_types::U256;
>>>>>>> 5c324f2c
use mm2_core::mm_ctx::MmArc;
use mm2_number::{BigDecimal, BigUint};
use mm2_test_helpers::for_tests::{erc20_dev_conf, eth_dev_conf, nft_dev_conf};
#[cfg(any(feature = "sepolia-maker-swap-v2-tests", feature = "sepolia-taker-swap-v2-tests"))]
use mm2_test_helpers::for_tests::{eth_sepolia_conf, sepolia_erc20_dev_conf};
use serde_json::Value as Json;
#[cfg(any(feature = "sepolia-maker-swap-v2-tests", feature = "sepolia-taker-swap-v2-tests"))]
use std::str::FromStr;
use std::thread;
use std::time::Duration;
use web3::contract::{Contract, Options};
use web3::ethabi::Token;
#[cfg(any(feature = "sepolia-maker-swap-v2-tests", feature = "sepolia-taker-swap-v2-tests"))]
use web3::types::BlockNumber;
use web3::types::{Address, TransactionRequest, H256};

#[cfg(any(feature = "sepolia-maker-swap-v2-tests", feature = "sepolia-taker-swap-v2-tests"))]
const SEPOLIA_MAKER_PRIV: &str = "6e2f3a6223b928a05a3a3622b0c3f3573d03663b704a61a6eb73326de0487928";
#[cfg(any(feature = "sepolia-maker-swap-v2-tests", feature = "sepolia-taker-swap-v2-tests"))]
const SEPOLIA_TAKER_PRIV: &str = "e0be82dca60ff7e4c6d6db339ac9e1ae249af081dba2110bddd281e711608f16";
const NFT_ETH: &str = "NFT_ETH";
const ETH: &str = "ETH";
const ERC20: &str = "ERC20DEV";

/// # Safety
///
/// GETH_ACCOUNT is set once during initialization before tests start
pub fn geth_account() -> Address { unsafe { GETH_ACCOUNT } }
/// # Safety
///
/// GETH_SWAP_CONTRACT is set once during initialization before tests start
pub fn swap_contract() -> Address { unsafe { GETH_SWAP_CONTRACT } }
/// # Safety
///
/// GETH_MAKER_SWAP_V2 is set once during initialization before tests start
pub fn maker_swap_v2() -> Address { unsafe { GETH_MAKER_SWAP_V2 } }
/// # Safety
///
/// GETH_TAKER_SWAP_V2 is set once during initialization before tests start
pub fn taker_swap_v2() -> Address { unsafe { GETH_TAKER_SWAP_V2 } }
#[cfg(any(feature = "sepolia-maker-swap-v2-tests", feature = "sepolia-taker-swap-v2-tests"))]
pub fn sepolia_taker_swap_v2() -> Address { unsafe { SEPOLIA_TAKER_SWAP_V2 } }
#[cfg(any(feature = "sepolia-maker-swap-v2-tests", feature = "sepolia-taker-swap-v2-tests"))]
pub fn sepolia_maker_swap_v2() -> Address { unsafe { SEPOLIA_MAKER_SWAP_V2 } }
/// # Safety
///
/// GETH_NFT_MAKER_SWAP_V2 is set once during initialization before tests start
pub fn geth_nft_maker_swap_v2() -> Address { unsafe { GETH_NFT_MAKER_SWAP_V2 } }
/// # Safety
///
/// GETH_WATCHERS_SWAP_CONTRACT is set once during initialization before tests start
pub fn watchers_swap_contract() -> Address { unsafe { GETH_WATCHERS_SWAP_CONTRACT } }
/// # Safety
///
/// GETH_ERC20_CONTRACT is set once during initialization before tests start
pub fn erc20_contract() -> Address { unsafe { GETH_ERC20_CONTRACT } }
#[cfg(any(feature = "sepolia-maker-swap-v2-tests", feature = "sepolia-taker-swap-v2-tests"))]
pub fn sepolia_erc20_contract() -> Address { unsafe { SEPOLIA_ERC20_CONTRACT } }
/// Return ERC20 dev token contract address in checksum format
pub fn erc20_contract_checksum() -> String { checksum_address(&format!("{:02x}", erc20_contract())) }
#[cfg(any(feature = "sepolia-maker-swap-v2-tests", feature = "sepolia-taker-swap-v2-tests"))]
pub fn sepolia_erc20_contract_checksum() -> String { checksum_address(&format!("{:02x}", sepolia_erc20_contract())) }
/// # Safety
///
/// GETH_ERC721_CONTRACT is set once during initialization before tests start
pub fn geth_erc721_contract() -> Address { unsafe { GETH_ERC721_CONTRACT } }
/// # Safety
///
/// GETH_ERC1155_CONTRACT is set once during initialization before tests start
pub fn geth_erc1155_contract() -> Address { unsafe { GETH_ERC1155_CONTRACT } }
#[cfg(any(feature = "sepolia-maker-swap-v2-tests", feature = "sepolia-taker-swap-v2-tests"))]
/// # Safety
///
/// SEPOLIA_ETOMIC_MAKER_NFT_SWAP_V2 address is set once during initialization before tests start
pub fn sepolia_etomic_maker_nft() -> Address { unsafe { SEPOLIA_ETOMIC_MAKER_NFT_SWAP_V2 } }

fn wait_for_confirmation(tx_hash: H256) {
    thread::sleep(Duration::from_millis(2000));
    loop {
        match block_on(GETH_WEB3.eth().transaction_receipt(tx_hash)) {
            Ok(Some(r)) => match r.block_hash {
                Some(_) => break,
                None => thread::sleep(Duration::from_millis(100)),
            },
            _ => {
                thread::sleep(Duration::from_millis(100));
            },
        }
    }
}

pub fn fill_eth(to_addr: Address, amount: U256) {
    let _guard = GETH_NONCE_LOCK.lock().unwrap();
    let tx_request = TransactionRequest {
        from: geth_account(),
        to: Some(to_addr),
        gas: None,
        gas_price: None,
        value: Some(amount),
        data: None,
        nonce: None,
        condition: None,
        transaction_type: None,
        access_list: None,
        max_fee_per_gas: None,
        max_priority_fee_per_gas: None,
    };
    let tx_hash = block_on(GETH_WEB3.eth().send_transaction(tx_request)).unwrap();
    wait_for_confirmation(tx_hash);
}

fn fill_erc20(to_addr: Address, amount: U256) {
    let _guard = GETH_NONCE_LOCK.lock().unwrap();
    let erc20_contract = Contract::from_json(GETH_WEB3.eth(), erc20_contract(), ERC20_ABI.as_bytes()).unwrap();

    let tx_hash = block_on(erc20_contract.call(
        "transfer",
        (Token::Address(to_addr), Token::Uint(amount)),
        geth_account(),
        Options::default(),
    ))
    .unwrap();
    wait_for_confirmation(tx_hash);
}

fn mint_erc721(to_addr: Address, token_id: U256) {
    let _guard = GETH_NONCE_LOCK.lock().unwrap();
    let erc721_contract =
        Contract::from_json(GETH_WEB3.eth(), geth_erc721_contract(), ERC721_TEST_ABI.as_bytes()).unwrap();

    let options = Options {
        gas: Some(U256::from(ETH_MAX_TRADE_GAS)),
        ..Options::default()
    };

    let tx_hash = block_on(erc721_contract.call(
        "mint",
        (Token::Address(to_addr), Token::Uint(token_id)),
        geth_account(),
        options,
    ))
    .unwrap();
    wait_for_confirmation(tx_hash);

    let owner: Address =
        block_on(erc721_contract.query("ownerOf", Token::Uint(token_id), None, Options::default(), None)).unwrap();

    assert_eq!(
        owner, to_addr,
        "The ownership of the tokenID {:?} does not match the expected address {:?}.",
        token_id, to_addr
    );
}

fn geth_erc712_owner(token_id: U256) -> Address {
    let _guard = GETH_NONCE_LOCK.lock().unwrap();
    let erc721_contract =
        Contract::from_json(GETH_WEB3.eth(), geth_erc721_contract(), ERC721_TEST_ABI.as_bytes()).unwrap();
    block_on(erc721_contract.query("ownerOf", Token::Uint(token_id), None, Options::default(), None)).unwrap()
}

fn mint_erc1155(to_addr: Address, token_id: U256, amount: U256) {
    let _guard = GETH_NONCE_LOCK.lock().unwrap();
    let erc1155_contract =
        Contract::from_json(GETH_WEB3.eth(), geth_erc1155_contract(), ERC1155_TEST_ABI.as_bytes()).unwrap();

    let tx_hash = block_on(erc1155_contract.call(
        "mint",
        (
            Token::Address(to_addr),
            Token::Uint(token_id),
            Token::Uint(amount),
            Token::Bytes("".into()),
        ),
        geth_account(),
        Options::default(),
    ))
    .unwrap();
    wait_for_confirmation(tx_hash);

    // Check the balance of the token for the to_addr
    let balance: U256 = block_on(erc1155_contract.query(
        "balanceOf",
        (Token::Address(to_addr), Token::Uint(token_id)),
        None,
        Options::default(),
        None,
    ))
    .unwrap();

    assert_eq!(
        balance, amount,
        "The balance of tokenId {:?} for address {:?} does not match the expected amount {:?}.",
        token_id, to_addr, amount
    );
}

fn geth_erc1155_balance(wallet_addr: Address, token_id: U256) -> U256 {
    let _guard = GETH_NONCE_LOCK.lock().unwrap();
    let erc1155_contract =
        Contract::from_json(GETH_WEB3.eth(), geth_erc1155_contract(), ERC1155_TEST_ABI.as_bytes()).unwrap();
    block_on(erc1155_contract.query(
        "balanceOf",
        (Token::Address(wallet_addr), Token::Uint(token_id)),
        None,
        Options::default(),
        None,
    ))
    .unwrap()
}

pub(crate) async fn fill_erc1155_info(eth_coin: &EthCoin, token_address: Address, token_id: u32, amount: u32) {
    let nft_infos_lock = eth_coin.nfts_infos.clone();
    let mut nft_infos = nft_infos_lock.lock().await;

    let erc1155_nft_info = NftInfo {
        token_address,
        token_id: BigUint::from(token_id),
        chain: Chain::Eth,
        contract_type: ContractType::Erc1155,
        amount: BigDecimal::from(amount),
    };
    let erc1155_address_str = eth_addr_to_hex(&token_address);
    let erc1155_key = format!("{},{}", erc1155_address_str, token_id);
    nft_infos.insert(erc1155_key, erc1155_nft_info);
}

pub(crate) async fn fill_erc721_info(eth_coin: &EthCoin, token_address: Address, token_id: u32) {
    let nft_infos_lock = eth_coin.nfts_infos.clone();
    let mut nft_infos = nft_infos_lock.lock().await;

    let erc721_nft_info = NftInfo {
        token_address,
        token_id: BigUint::from(token_id),
        chain: Chain::Eth,
        contract_type: ContractType::Erc721,
        amount: BigDecimal::from(1),
    };
    let erc721_address_str = eth_addr_to_hex(&token_address);
    let erc721_key = format!("{},{}", erc721_address_str, token_id);
    nft_infos.insert(erc721_key, erc721_nft_info);
}

/// Creates ETH protocol coin supplied with 100 ETH
pub fn eth_coin_with_random_privkey_using_urls(swap_contract_address: Address, urls: &[&str]) -> EthCoin {
    let eth_conf = eth_dev_conf();
    let req = json!({
        "method": "enable",
        "coin": "ETH",
        "swap_contract_address": swap_contract_address,
        "urls": urls,
    });

    let secret = random_secp256k1_secret();
    let eth_coin = block_on(eth_coin_from_conf_and_request(
        &MM_CTX,
        "ETH",
        &eth_conf,
        &req,
        CoinProtocol::ETH,
        PrivKeyBuildPolicy::IguanaPrivKey(secret),
    ))
    .unwrap();

    let my_address = match eth_coin.derivation_method() {
        DerivationMethod::SingleAddress(addr) => *addr,
        _ => panic!("Expected single address"),
    };

    // 100 ETH
    fill_eth(my_address, U256::from(10).pow(U256::from(20)));

    eth_coin
}

/// Creates ETH protocol coin supplied with 100 ETH, using the default GETH_RPC_URL
pub fn eth_coin_with_random_privkey(swap_contract_address: Address) -> EthCoin {
    eth_coin_with_random_privkey_using_urls(swap_contract_address, &[GETH_RPC_URL])
}

/// Creates ERC20 protocol coin supplied with 1 ETH and 100 token
pub fn erc20_coin_with_random_privkey(swap_contract_address: Address) -> EthCoin {
    let erc20_conf = erc20_dev_conf(&erc20_contract_checksum());
    let req = json!({
        "method": "enable",
        "coin": "ERC20DEV",
        "swap_contract_address": swap_contract_address,
        "urls": [GETH_RPC_URL],
    });

    let erc20_coin = block_on(eth_coin_from_conf_and_request(
        &MM_CTX,
        "ERC20DEV",
        &erc20_conf,
        &req,
        CoinProtocol::ERC20 {
            platform: "ETH".to_string(),
            contract_address: checksum_address(&format!("{:02x}", erc20_contract())),
        },
        PrivKeyBuildPolicy::IguanaPrivKey(random_secp256k1_secret()),
    ))
    .unwrap();

    let my_address = match erc20_coin.derivation_method() {
        DerivationMethod::SingleAddress(addr) => *addr,
        _ => panic!("Expected single address"),
    };

    // 1 ETH
    fill_eth(my_address, U256::from(10).pow(U256::from(18)));
    // 100 tokens (it has 8 decimals)
    fill_erc20(my_address, U256::from(10000000000u64));

    erc20_coin
}

#[derive(Clone, Copy, Debug)]
pub enum TestNftType {
    Erc1155 { token_id: u32, amount: u32 },
    Erc721 { token_id: u32 },
}

/// Generates a global NFT coin instance with a random private key and an initial 100 ETH balance.
/// Optionally mints a specified NFT (either ERC721 or ERC1155) to the global NFT address,
/// with details recorded in the `nfts_infos` field based on the provided `nft_type`.
fn global_nft_with_random_privkey(
    swap_v2_contracts: SwapV2Contracts,
    swap_contract_address: Address,
    fallback_swap_contract_address: Address,
    nft_type: Option<TestNftType>,
    nft_ticker: String,
    platform_ticker: String,
) -> EthCoin {
    let build_policy = EthPrivKeyBuildPolicy::IguanaPrivKey(random_secp256k1_secret());
    let node = EthNode {
        url: GETH_RPC_URL.to_string(),
        komodo_proxy: false,
    };
    let platform_request = EthActivationV2Request {
        nodes: vec![node],
        rpc_mode: Default::default(),
        swap_contract_address,
        swap_v2_contracts: Some(swap_v2_contracts),
        fallback_swap_contract: Some(fallback_swap_contract_address),
        contract_supports_watchers: false,
        mm2: None,
        required_confirmations: None,
        priv_key_policy: Default::default(),
        enable_params: Default::default(),
        path_to_address: Default::default(),
        gap_limit: None,
    };
    let coin = block_on(eth_coin_from_conf_and_request_v2(
        &MM_CTX1,
        nft_ticker.as_str(),
        &nft_dev_conf(),
        platform_request,
        build_policy,
    ))
    .unwrap();

    let coin_type = EthCoinType::Nft {
        platform: platform_ticker,
    };
    let global_nft = block_on(coin.set_coin_type(coin_type));
    let my_address = block_on(coin.my_addr());
    fill_eth(my_address, U256::from(10).pow(U256::from(20)));

    if let Some(nft_type) = nft_type {
        match nft_type {
            TestNftType::Erc1155 { token_id, amount } => {
                mint_erc1155(my_address, U256::from(token_id), U256::from(amount));
                block_on(fill_erc1155_info(
                    &global_nft,
                    geth_erc1155_contract(),
                    token_id,
                    amount,
                ));
            },
            TestNftType::Erc721 { token_id } => {
                mint_erc721(my_address, U256::from(token_id));
                block_on(fill_erc721_info(&global_nft, geth_erc721_contract(), token_id));
            },
        }
    }
    global_nft
}

#[cfg(any(feature = "sepolia-maker-swap-v2-tests", feature = "sepolia-taker-swap-v2-tests"))]
/// Can be used to generate coin from Sepolia Maker/Taker priv keys.
fn sepolia_coin_from_privkey(ctx: &MmArc, secret: &'static str, ticker: &str, conf: &Json, erc20: bool) -> EthCoin {
    let swap_addr = SwapAddresses {
        swap_v2_contracts: SwapV2Contracts {
            maker_swap_v2_contract: sepolia_maker_swap_v2(),
            taker_swap_v2_contract: sepolia_taker_swap_v2(),
            nft_maker_swap_v2_contract: sepolia_etomic_maker_nft(),
        },
        swap_contract_address: sepolia_taker_swap_v2(),
        fallback_swap_contract_address: sepolia_taker_swap_v2(),
    };

    let priv_key = Secp256k1Secret::from(secret);
    let build_policy = EthPrivKeyBuildPolicy::IguanaPrivKey(priv_key);

    let node = EthNode {
        url: SEPOLIA_RPC_URL.to_string(),
        komodo_proxy: false,
    };
    let platform_request = EthActivationV2Request {
        nodes: vec![node],
        rpc_mode: Default::default(),
        swap_contract_address: swap_addr.swap_contract_address,
        swap_v2_contracts: Some(swap_addr.swap_v2_contracts),
        fallback_swap_contract: Some(swap_addr.fallback_swap_contract_address),
        contract_supports_watchers: false,
        mm2: None,
        required_confirmations: None,
        priv_key_policy: Default::default(),
        enable_params: Default::default(),
        path_to_address: Default::default(),
        gap_limit: None,
    };
    let coin = block_on(eth_coin_from_conf_and_request_v2(
        ctx,
        ticker,
        conf,
        platform_request,
        build_policy,
    ))
    .unwrap();
    let coin = if erc20 {
        let coin_type = EthCoinType::Erc20 {
            platform: ETH.to_string(),
            token_addr: sepolia_erc20_contract(),
        };
        block_on(coin.set_coin_type(coin_type))
    } else {
        coin
    };

    let coins_ctx = CoinsContext::from_ctx(ctx).unwrap();
    let mut coins = block_on(coins_ctx.lock_coins());
    coins.insert(
        coin.ticker().into(),
        MmCoinStruct::new(MmCoinEnum::EthCoin(coin.clone())),
    );
    coin
}

#[cfg(any(feature = "sepolia-maker-swap-v2-tests", feature = "sepolia-taker-swap-v2-tests"))]
fn get_or_create_sepolia_coin(ctx: &MmArc, priv_key: &'static str, ticker: &str, conf: &Json, erc20: bool) -> EthCoin {
    match block_on(lp_coinfind(ctx, ticker)).unwrap() {
        None => sepolia_coin_from_privkey(ctx, priv_key, ticker, conf, erc20),
        Some(mm_coin) => match mm_coin {
            MmCoinEnum::EthCoin(coin) => coin,
            _ => panic!("Unexpected coin type found. Expected MmCoinEnum::EthCoin"),
        },
    }
}

/// Fills the private key's public address with ETH and ERC20 tokens
pub fn fill_eth_erc20_with_private_key(priv_key: Secp256k1Secret) {
    let eth_conf = eth_dev_conf();
    let req = json!({
        "coin": "ETH",
        "urls": [GETH_RPC_URL],
        "swap_contract_address": swap_contract(),
    });

    let eth_coin = block_on(eth_coin_from_conf_and_request(
        &MM_CTX,
        "ETH",
        &eth_conf,
        &req,
        CoinProtocol::ETH,
        PrivKeyBuildPolicy::IguanaPrivKey(priv_key),
    ))
    .unwrap();
    let my_address = block_on(eth_coin.derivation_method().single_addr_or_err()).unwrap();

    // 100 ETH
    fill_eth(my_address, U256::from(10).pow(U256::from(20)));

    let erc20_conf = erc20_dev_conf(&erc20_contract_checksum());
    let req = json!({
        "method": "enable",
        "coin": "ERC20DEV",
        "urls": [GETH_RPC_URL],
        "swap_contract_address": swap_contract(),
    });

    let _erc20_coin = block_on(eth_coin_from_conf_and_request(
        &MM_CTX,
        "ERC20DEV",
        &erc20_conf,
        &req,
        CoinProtocol::ERC20 {
            platform: "ETH".to_string(),
            contract_address: erc20_contract_checksum(),
        },
        PrivKeyBuildPolicy::IguanaPrivKey(priv_key),
    ))
    .unwrap();

    // 100 tokens (it has 8 decimals)
    fill_erc20(my_address, U256::from(10000000000u64));
}

fn send_and_refund_eth_maker_payment_impl(swap_txfee_policy: SwapTxFeePolicy) {
    thread::sleep(Duration::from_secs(3));
    let eth_coin = eth_coin_with_random_privkey(swap_contract());
    eth_coin.set_swap_transaction_fee_policy(swap_txfee_policy);

    let time_lock = now_sec() - 100;
    let other_pubkey = &[
        0x02, 0xc6, 0x6e, 0x7d, 0x89, 0x66, 0xb5, 0xc5, 0x55, 0xaf, 0x58, 0x05, 0x98, 0x9d, 0xa9, 0xfb, 0xf8, 0xdb,
        0x95, 0xe1, 0x56, 0x31, 0xce, 0x35, 0x8c, 0x3a, 0x17, 0x10, 0xc9, 0x62, 0x67, 0x90, 0x63,
    ];

    let send_payment_args = SendPaymentArgs {
        time_lock_duration: 100,
        time_lock,
        other_pubkey,
        secret_hash: &[0; 20],
        amount: 1.into(),
        swap_contract_address: &Some(swap_contract().as_bytes().into()),
        swap_unique_data: &[],
        payment_instructions: &None,
        watcher_reward: None,
        wait_for_confirmation_until: 0,
    };
    let eth_maker_payment = block_on_f01(eth_coin.send_maker_payment(send_payment_args)).unwrap();

    let confirm_input = ConfirmPaymentInput {
        payment_tx: eth_maker_payment.tx_hex(),
        confirmations: 1,
        requires_nota: false,
        wait_until: now_sec() + 60,
        check_every: 1,
    };
    block_on_f01(eth_coin.wait_for_confirmations(confirm_input)).unwrap();

    let refund_args = RefundPaymentArgs {
        payment_tx: &eth_maker_payment.tx_hex(),
        time_lock,
        other_pubkey,
        tx_type_with_secret_hash: SwapTxTypeWithSecretHash::TakerOrMakerPayment {
            maker_secret_hash: &[0; 20],
        },
        swap_contract_address: &Some(swap_contract().as_bytes().into()),
        swap_unique_data: &[],
        watcher_reward: false,
    };
    let payment_refund = block_on(eth_coin.send_maker_refunds_payment(refund_args)).unwrap();
    log!("Payment refund tx hash {:02x}", payment_refund.tx_hash_as_bytes());

    let confirm_input = ConfirmPaymentInput {
        payment_tx: payment_refund.tx_hex(),
        confirmations: 1,
        requires_nota: false,
        wait_until: now_sec() + 60,
        check_every: 1,
    };
    block_on_f01(eth_coin.wait_for_confirmations(confirm_input)).unwrap();

    let search_input = SearchForSwapTxSpendInput {
        time_lock,
        other_pub: other_pubkey,
        secret_hash: &[0; 20],
        tx: &eth_maker_payment.tx_hex(),
        search_from_block: 0,
        swap_contract_address: &Some(swap_contract().as_bytes().into()),
        swap_unique_data: &[],
        watcher_reward: false,
    };
    let search_tx = block_on(eth_coin.search_for_swap_tx_spend_my(search_input))
        .unwrap()
        .unwrap();

    let expected = FoundSwapTxSpend::Refunded(payment_refund);
    assert_eq!(expected, search_tx);
}

#[test]
fn send_and_refund_eth_maker_payment_internal_gas_policy() {
    send_and_refund_eth_maker_payment_impl(SwapTxFeePolicy::Internal);
}

#[test]
fn send_and_refund_eth_maker_payment_priority_fee() { send_and_refund_eth_maker_payment_impl(SwapTxFeePolicy::Medium); }

fn send_and_spend_eth_maker_payment_impl(swap_txfee_policy: SwapTxFeePolicy) {
    let maker_eth_coin = eth_coin_with_random_privkey(swap_contract());
    let taker_eth_coin = eth_coin_with_random_privkey(swap_contract());

    maker_eth_coin.set_swap_transaction_fee_policy(swap_txfee_policy.clone());
    taker_eth_coin.set_swap_transaction_fee_policy(swap_txfee_policy);

    let time_lock = now_sec() + 1000;
    let maker_pubkey = maker_eth_coin.derive_htlc_pubkey(&[]);
    let taker_pubkey = taker_eth_coin.derive_htlc_pubkey(&[]);
    let secret = &[1; 32];
    let secret_hash_owned = dhash160(secret);
    let secret_hash = secret_hash_owned.as_slice();

    let send_payment_args = SendPaymentArgs {
        time_lock_duration: 1000,
        time_lock,
        other_pubkey: &taker_pubkey,
        secret_hash,
        amount: 1.into(),
        swap_contract_address: &Some(swap_contract().as_bytes().into()),
        swap_unique_data: &[],
        payment_instructions: &None,
        watcher_reward: None,
        wait_for_confirmation_until: 0,
    };
    let eth_maker_payment = block_on_f01(maker_eth_coin.send_maker_payment(send_payment_args)).unwrap();

    let confirm_input = ConfirmPaymentInput {
        payment_tx: eth_maker_payment.tx_hex(),
        confirmations: 1,
        requires_nota: false,
        wait_until: now_sec() + 60,
        check_every: 1,
    };
    block_on_f01(taker_eth_coin.wait_for_confirmations(confirm_input)).unwrap();

    let spend_args = SpendPaymentArgs {
        other_payment_tx: &eth_maker_payment.tx_hex(),
        time_lock,
        other_pubkey: &maker_pubkey,
        secret,
        secret_hash,
        swap_contract_address: &Some(swap_contract().as_bytes().into()),
        swap_unique_data: &[],
        watcher_reward: false,
    };
    let payment_spend = block_on(taker_eth_coin.send_taker_spends_maker_payment(spend_args)).unwrap();
    log!("Payment spend tx hash {:02x}", payment_spend.tx_hash_as_bytes());

    let confirm_input = ConfirmPaymentInput {
        payment_tx: payment_spend.tx_hex(),
        confirmations: 1,
        requires_nota: false,
        wait_until: now_sec() + 60,
        check_every: 1,
    };
    block_on_f01(taker_eth_coin.wait_for_confirmations(confirm_input)).unwrap();

    let search_input = SearchForSwapTxSpendInput {
        time_lock,
        other_pub: &taker_pubkey,
        secret_hash,
        tx: &eth_maker_payment.tx_hex(),
        search_from_block: 0,
        swap_contract_address: &Some(swap_contract().as_bytes().into()),
        swap_unique_data: &[],
        watcher_reward: false,
    };
    let search_tx = block_on(maker_eth_coin.search_for_swap_tx_spend_my(search_input))
        .unwrap()
        .unwrap();

    let expected = FoundSwapTxSpend::Spent(payment_spend);
    assert_eq!(expected, search_tx);
}

#[test]
fn send_and_spend_eth_maker_payment_internal_gas_policy() {
    send_and_spend_eth_maker_payment_impl(SwapTxFeePolicy::Internal);
}

#[test]
fn send_and_spend_eth_maker_payment_priority_fee() { send_and_spend_eth_maker_payment_impl(SwapTxFeePolicy::Medium); }

fn send_and_refund_erc20_maker_payment_impl(swap_txfee_policy: SwapTxFeePolicy) {
    thread::sleep(Duration::from_secs(10));
    let erc20_coin = erc20_coin_with_random_privkey(swap_contract());
    erc20_coin.set_swap_transaction_fee_policy(swap_txfee_policy);

    let time_lock = now_sec() - 100;
    let other_pubkey = &[
        0x02, 0xc6, 0x6e, 0x7d, 0x89, 0x66, 0xb5, 0xc5, 0x55, 0xaf, 0x58, 0x05, 0x98, 0x9d, 0xa9, 0xfb, 0xf8, 0xdb,
        0x95, 0xe1, 0x56, 0x31, 0xce, 0x35, 0x8c, 0x3a, 0x17, 0x10, 0xc9, 0x62, 0x67, 0x90, 0x63,
    ];
    let secret_hash = &[1; 20];

    let send_payment_args = SendPaymentArgs {
        time_lock_duration: 100,
        time_lock,
        other_pubkey,
        secret_hash,
        amount: 1.into(),
        swap_contract_address: &Some(swap_contract().as_bytes().into()),
        swap_unique_data: &[],
        payment_instructions: &None,
        watcher_reward: None,
        wait_for_confirmation_until: now_sec() + 60,
    };
    let eth_maker_payment = block_on_f01(erc20_coin.send_maker_payment(send_payment_args)).unwrap();

    let confirm_input = ConfirmPaymentInput {
        payment_tx: eth_maker_payment.tx_hex(),
        confirmations: 1,
        requires_nota: false,
        wait_until: now_sec() + 60,
        check_every: 1,
    };
    block_on_f01(erc20_coin.wait_for_confirmations(confirm_input)).unwrap();

    let refund_args = RefundPaymentArgs {
        payment_tx: &eth_maker_payment.tx_hex(),
        time_lock,
        other_pubkey,
        tx_type_with_secret_hash: SwapTxTypeWithSecretHash::TakerOrMakerPayment {
            maker_secret_hash: secret_hash,
        },
        swap_contract_address: &Some(swap_contract().as_bytes().into()),
        swap_unique_data: &[],
        watcher_reward: false,
    };
    let payment_refund = block_on(erc20_coin.send_maker_refunds_payment(refund_args)).unwrap();
    log!("Payment refund tx hash {:02x}", payment_refund.tx_hash_as_bytes());

    let confirm_input = ConfirmPaymentInput {
        payment_tx: payment_refund.tx_hex(),
        confirmations: 1,
        requires_nota: false,
        wait_until: now_sec() + 60,
        check_every: 1,
    };
    block_on_f01(erc20_coin.wait_for_confirmations(confirm_input)).unwrap();

    let search_input = SearchForSwapTxSpendInput {
        time_lock,
        other_pub: other_pubkey,
        secret_hash,
        tx: &eth_maker_payment.tx_hex(),
        search_from_block: 0,
        swap_contract_address: &Some(swap_contract().as_bytes().into()),
        swap_unique_data: &[],
        watcher_reward: false,
    };
    let search_tx = block_on(erc20_coin.search_for_swap_tx_spend_my(search_input))
        .unwrap()
        .unwrap();

    let expected = FoundSwapTxSpend::Refunded(payment_refund);
    assert_eq!(expected, search_tx);
}

#[test]
fn send_and_refund_erc20_maker_payment_internal_gas_policy() {
    send_and_refund_erc20_maker_payment_impl(SwapTxFeePolicy::Internal);
}

#[test]
fn send_and_refund_erc20_maker_payment_priority_fee() {
    send_and_refund_erc20_maker_payment_impl(SwapTxFeePolicy::Medium);
}

fn send_and_spend_erc20_maker_payment_impl(swap_txfee_policy: SwapTxFeePolicy) {
    thread::sleep(Duration::from_secs(7));
    let maker_erc20_coin = erc20_coin_with_random_privkey(swap_contract());
    let taker_erc20_coin = erc20_coin_with_random_privkey(swap_contract());

    maker_erc20_coin.set_swap_transaction_fee_policy(swap_txfee_policy.clone());
    taker_erc20_coin.set_swap_transaction_fee_policy(swap_txfee_policy);

    let time_lock = now_sec() + 1000;
    let maker_pubkey = maker_erc20_coin.derive_htlc_pubkey(&[]);
    let taker_pubkey = taker_erc20_coin.derive_htlc_pubkey(&[]);
    let secret = &[2; 32];
    let secret_hash_owned = dhash160(secret);
    let secret_hash = secret_hash_owned.as_slice();

    let send_payment_args = SendPaymentArgs {
        time_lock_duration: 1000,
        time_lock,
        other_pubkey: &taker_pubkey,
        secret_hash,
        amount: 1.into(),
        swap_contract_address: &Some(swap_contract().as_bytes().into()),
        swap_unique_data: &[],
        payment_instructions: &None,
        watcher_reward: None,
        wait_for_confirmation_until: now_sec() + 60,
    };
    let eth_maker_payment = block_on_f01(maker_erc20_coin.send_maker_payment(send_payment_args)).unwrap();

    let confirm_input = ConfirmPaymentInput {
        payment_tx: eth_maker_payment.tx_hex(),
        confirmations: 1,
        requires_nota: false,
        wait_until: now_sec() + 60,
        check_every: 1,
    };
    block_on_f01(taker_erc20_coin.wait_for_confirmations(confirm_input)).unwrap();

    let spend_args = SpendPaymentArgs {
        other_payment_tx: &eth_maker_payment.tx_hex(),
        time_lock,
        other_pubkey: &maker_pubkey,
        secret,
        secret_hash,
        swap_contract_address: &Some(swap_contract().as_bytes().into()),
        swap_unique_data: &[],
        watcher_reward: false,
    };
    let payment_spend = block_on(taker_erc20_coin.send_taker_spends_maker_payment(spend_args)).unwrap();
    log!("Payment spend tx hash {:02x}", payment_spend.tx_hash_as_bytes());

    let confirm_input = ConfirmPaymentInput {
        payment_tx: payment_spend.tx_hex(),
        confirmations: 1,
        requires_nota: false,
        wait_until: now_sec() + 60,
        check_every: 1,
    };
    block_on_f01(taker_erc20_coin.wait_for_confirmations(confirm_input)).unwrap();

    let search_input = SearchForSwapTxSpendInput {
        time_lock,
        other_pub: &taker_pubkey,
        secret_hash,
        tx: &eth_maker_payment.tx_hex(),
        search_from_block: 0,
        swap_contract_address: &Some(swap_contract().as_bytes().into()),
        swap_unique_data: &[],
        watcher_reward: false,
    };
    let search_tx = block_on(maker_erc20_coin.search_for_swap_tx_spend_my(search_input))
        .unwrap()
        .unwrap();

    let expected = FoundSwapTxSpend::Spent(payment_spend);
    assert_eq!(expected, search_tx);
}

#[test]
fn send_and_spend_erc20_maker_payment_internal_gas_policy() {
    send_and_spend_erc20_maker_payment_impl(SwapTxFeePolicy::Internal);
}

#[test]
fn send_and_spend_erc20_maker_payment_priority_fee() {
    send_and_spend_erc20_maker_payment_impl(SwapTxFeePolicy::Medium);
}

#[cfg(any(feature = "sepolia-maker-swap-v2-tests", feature = "sepolia-taker-swap-v2-tests"))]
/// Wait for all pending transactions for the given address to be confirmed
fn wait_pending_transactions(wallet_address: Address) {
    let _guard = SEPOLIA_NONCE_LOCK.lock().unwrap();
    let web3 = SEPOLIA_WEB3.clone();

    loop {
        let latest_nonce = block_on(web3.eth().transaction_count(wallet_address, Some(BlockNumber::Latest))).unwrap();
        let pending_nonce = block_on(web3.eth().transaction_count(wallet_address, Some(BlockNumber::Pending))).unwrap();

        if latest_nonce == pending_nonce {
            log!(
                "All pending transactions have been confirmed. Latest nonce: {}",
                latest_nonce
            );
            break;
        } else {
            log!(
                "Waiting for pending transactions to confirm... Current nonce: {}, Pending nonce: {}",
                latest_nonce,
                pending_nonce
            );
            thread::sleep(Duration::from_secs(1));
        }
    }
}

#[test]
fn send_and_spend_erc721_maker_payment() {
    let token_id = 1u32;
    let time_lock = now_sec() + 1000;
    let activation = NftActivationV2Args::init();
    let setup = setup_test(
        token_id,
        None,
        ContractType::Erc721,
        geth_erc721_contract(),
        time_lock,
        activation,
    );

    let maker_payment = send_nft_maker_payment(&setup, 1.into());
    log!(
        "Maker sent ERC721 NFT payment, tx hash: {:02x}",
        maker_payment.tx_hash()
    );

    wait_for_confirmations(&setup.maker_global_nft, &maker_payment, 200);
    validate_nft_maker_payment(&setup, &maker_payment, 1.into());

    let spend_tx = spend_nft_maker_payment(&setup, &maker_payment, &ContractType::Erc721);
    log!(
        "Taker spent ERC721 NFT Maker payment, tx hash: {:02x}",
        spend_tx.tx_hash()
    );

    wait_for_confirmations(&setup.taker_global_nft, &spend_tx, 200);
    let new_owner = geth_erc712_owner(U256::from(token_id));
    let taker_address = block_on(setup.taker_global_nft.my_addr());
    assert_eq!(new_owner, taker_address);
}

#[test]
fn send_and_spend_erc1155_maker_payment() {
    let token_id = 1u32;
    let amount = 3u32;
    let time_lock = now_sec() + 1000;
    let activation = NftActivationV2Args::init();
    let setup = setup_test(
        token_id,
        Some(amount),
        ContractType::Erc1155,
        geth_erc1155_contract(),
        time_lock,
        activation,
    );

    let maker_address = block_on(setup.maker_global_nft.my_addr());
    let maker_balance = geth_erc1155_balance(maker_address, U256::from(token_id));
    assert_eq!(U256::from(amount), maker_balance);

    let swap_amount = 2u32;
    let maker_payment = send_nft_maker_payment(&setup, swap_amount.into());
    log!(
        "Maker sent ERC1155 NFT payment, tx hash: {:02x}",
        maker_payment.tx_hash()
    );

    wait_for_confirmations(&setup.maker_global_nft, &maker_payment, 100);

    validate_nft_maker_payment(&setup, &maker_payment, swap_amount.into());

    let spend_tx = spend_nft_maker_payment(&setup, &maker_payment, &ContractType::Erc1155);
    log!(
        "Taker spent ERC1155 NFT Maker payment, tx hash: {:02x}",
        spend_tx.tx_hash()
    );

    wait_for_confirmations(&setup.taker_global_nft, &spend_tx, 100);

    let taker_address = block_on(setup.taker_global_nft.my_addr());
    let taker_balance = geth_erc1155_balance(taker_address, U256::from(token_id));
    assert_eq!(U256::from(swap_amount), taker_balance);

    let maker_new_balance = geth_erc1155_balance(maker_address, U256::from(token_id));
    assert_eq!(U256::from(1u32), maker_new_balance);
}

#[test]
fn test_nonce_several_urls() {
    // Use one working and one failing URL.
    let coin = eth_coin_with_random_privkey_using_urls(swap_contract(), &[GETH_RPC_URL, "http://127.0.0.1:0"]);
    let my_address = block_on(coin.derivation_method().single_addr_or_err()).unwrap();
    let (old_nonce, _) = block_on_f01(coin.clone().get_addr_nonce(my_address)).unwrap();

    // Send a payment to increase the nonce.
    block_on_f01(coin.send_to_address(my_address, 200000000.into())).unwrap();

    let (new_nonce, _) = block_on_f01(coin.get_addr_nonce(my_address)).unwrap();
    assert_eq!(old_nonce + 1, new_nonce);
}

#[test]
fn test_nonce_lock() {
    use futures::future::join_all;

    let coin = eth_coin_with_random_privkey(swap_contract());
    let my_address = block_on(coin.derivation_method().single_addr_or_err()).unwrap();
    let futures = (0..5).map(|_| coin.send_to_address(my_address, 200000000.into()).compat());
    let results = block_on(join_all(futures));

    // make sure all transactions are successful
    for result in results {
        result.unwrap();
    }
}

#[test]
fn send_and_refund_erc721_maker_payment_timelock() {
    let token_id = 2u32;
    let time_lock_to_refund = now_sec() - 1000;
    let activation = NftActivationV2Args::init();
    let setup = setup_test(
        token_id,
        None,
        ContractType::Erc721,
        geth_erc721_contract(),
        time_lock_to_refund,
        activation,
    );

    let maker_payment_to_refund = send_nft_maker_payment(&setup, 1.into());
    log!(
        "Maker sent ERC721 NFT payment, tx hash: {:02x}",
        maker_payment_to_refund.tx_hash()
    );

    wait_for_confirmations(&setup.maker_global_nft, &maker_payment_to_refund, 150);
    let current_owner = geth_erc712_owner(U256::from(token_id));
    assert_eq!(current_owner, geth_nft_maker_swap_v2());

    let refund_timelock_tx = refund_nft_maker_payment(
        &setup,
        &maker_payment_to_refund,
        &ContractType::Erc721,
        RefundType::Timelock,
    );
    log!(
        "Maker refunded ERC721 NFT payment after timelock, tx hash: {:02x}",
        refund_timelock_tx.tx_hash()
    );

    wait_for_confirmations(&setup.maker_global_nft, &refund_timelock_tx, 150);
    let current_owner = geth_erc712_owner(U256::from(token_id));
    let maker_address = block_on(setup.maker_global_nft.my_addr());
    assert_eq!(current_owner, maker_address);
}

#[test]
fn send_and_refund_erc1155_maker_payment_timelock() {
    let token_id = 2u32;
    let amount = 3u32;
    let time_lock_to_refund = now_sec() - 1000;
    let activation = NftActivationV2Args::init();
    let setup = setup_test(
        token_id,
        Some(amount),
        ContractType::Erc1155,
        geth_erc1155_contract(),
        time_lock_to_refund,
        activation,
    );

    let maker_address = block_on(setup.maker_global_nft.my_addr());
    let balance = geth_erc1155_balance(maker_address, U256::from(token_id));
    assert_eq!(U256::from(amount), balance);

    let swap_amount = 2u32;
    let maker_payment_to_refund = send_nft_maker_payment(&setup, swap_amount.into());
    log!(
        "Maker sent ERC1155 NFT payment, tx hash: {:02x}",
        maker_payment_to_refund.tx_hash()
    );

    wait_for_confirmations(&setup.maker_global_nft, &maker_payment_to_refund, 150);

    let swap_contract_balance = geth_erc1155_balance(geth_nft_maker_swap_v2(), U256::from(token_id));
    assert_eq!(U256::from(swap_amount), swap_contract_balance);
    let balance = geth_erc1155_balance(maker_address, U256::from(token_id));
    assert_eq!(U256::from(1u32), balance);

    let refund_timelock_tx = refund_nft_maker_payment(
        &setup,
        &maker_payment_to_refund,
        &ContractType::Erc1155,
        RefundType::Timelock,
    );
    log!(
        "Maker refunded ERC1155 NFT payment after timelock, tx hash: {:02x}",
        refund_timelock_tx.tx_hash()
    );

    wait_for_confirmations(&setup.maker_global_nft, &refund_timelock_tx, 150);

    let balance = geth_erc1155_balance(maker_address, U256::from(token_id));
    assert_eq!(U256::from(amount), balance);
}

#[test]
fn send_and_refund_erc721_maker_payment_secret() {
    let token_id = 3u32;
    let time_lock_to_refund = now_sec() + 1000;
    let activation = NftActivationV2Args::init();
    let setup = setup_test(
        token_id,
        None,
        ContractType::Erc721,
        geth_erc721_contract(),
        time_lock_to_refund,
        activation,
    );

    let maker_payment_to_refund = send_nft_maker_payment(&setup, 1.into());
    log!(
        "Maker sent ERC721 NFT payment, tx hash: {:02x}",
        maker_payment_to_refund.tx_hash()
    );

    wait_for_confirmations(&setup.maker_global_nft, &maker_payment_to_refund, 150);
    let current_owner = geth_erc712_owner(U256::from(token_id));
    assert_eq!(current_owner, geth_nft_maker_swap_v2());

    let refund_secret_tx = refund_nft_maker_payment(
        &setup,
        &maker_payment_to_refund,
        &ContractType::Erc721,
        RefundType::Secret,
    );
    log!(
        "Maker refunded ERC721 NFT payment using Taker secret, tx hash: {:02x}",
        refund_secret_tx.tx_hash()
    );

    wait_for_confirmations(&setup.maker_global_nft, &refund_secret_tx, 150);
    let current_owner = geth_erc712_owner(U256::from(token_id));
    let maker_address = block_on(setup.maker_global_nft.my_addr());
    assert_eq!(current_owner, maker_address);
}

#[test]
fn send_and_refund_erc1155_maker_payment_secret() {
    let token_id = 3u32;
    let amount = 3u32;
    let time_lock_to_refund = now_sec() + 1000;
    let activation = NftActivationV2Args::init();
    let setup = setup_test(
        token_id,
        Some(amount),
        ContractType::Erc1155,
        geth_erc1155_contract(),
        time_lock_to_refund,
        activation,
    );

    let maker_address = block_on(setup.maker_global_nft.my_addr());
    let balance = geth_erc1155_balance(maker_address, U256::from(token_id));
    assert_eq!(U256::from(amount), balance);

    let swap_amount = 2u32;
    let maker_payment_to_refund = send_nft_maker_payment(&setup, swap_amount.into());
    log!(
        "Maker sent ERC1155 NFT payment, tx hash: {:02x}",
        maker_payment_to_refund.tx_hash()
    );

    wait_for_confirmations(&setup.maker_global_nft, &maker_payment_to_refund, 100);

    let swap_contract_balance = geth_erc1155_balance(geth_nft_maker_swap_v2(), U256::from(token_id));
    assert_eq!(U256::from(swap_amount), swap_contract_balance);
    let balance = geth_erc1155_balance(maker_address, U256::from(token_id));
    assert_eq!(U256::from(1u32), balance);

    let refund_secret_tx = refund_nft_maker_payment(
        &setup,
        &maker_payment_to_refund,
        &ContractType::Erc1155,
        RefundType::Secret,
    );
    log!(
        "Maker refunded ERC1155 NFT payment using Taker secret, tx hash: {:02x}",
        refund_secret_tx.tx_hash()
    );

    wait_for_confirmations(&setup.maker_global_nft, &refund_secret_tx, 100);

    let balance = geth_erc1155_balance(maker_address, U256::from(token_id));
    assert_eq!(U256::from(amount), balance);
}

struct NftTestSetup {
    maker_global_nft: EthCoin,
    taker_global_nft: EthCoin,
    nft_swap_info: TestNftSwapInfo<EthCoin>,
    maker_secret: Vec<u8>,
    maker_secret_hash: Vec<u8>,
    taker_secret: Vec<u8>,
    taker_secret_hash: Vec<u8>,
    time_lock: u64,
}

/// Structure representing necessary NFT info for Swap
pub struct TestNftSwapInfo<Coin: ParseNftAssocTypes + ?Sized> {
    /// The address of the NFT token
    pub token_address: Coin::ContractAddress,
    /// The ID of the NFT token.
    pub token_id: Vec<u8>,
    /// The type of smart contract that governs this NFT
    pub contract_type: Coin::ContractType,
}

struct NftActivationV2Args {
    swap_contract_address: Address,
    fallback_swap_contract_address: Address,
    swap_v2_contracts: SwapV2Contracts,
    nft_ticker: String,
    platform_ticker: String,
}

impl NftActivationV2Args {
    fn init() -> Self {
        Self {
            swap_contract_address: swap_contract(),
            fallback_swap_contract_address: swap_contract(),
            swap_v2_contracts: SwapV2Contracts {
                maker_swap_v2_contract: maker_swap_v2(),
                taker_swap_v2_contract: taker_swap_v2(),
                nft_maker_swap_v2_contract: geth_nft_maker_swap_v2(),
            },
            nft_ticker: NFT_ETH.to_string(),
            platform_ticker: "ETH".to_string(),
        }
    }
}

fn setup_test(
    token_id: u32,
    amount: Option<u32>,
    contract_type: ContractType,
    token_contract: Address,
    time_lock: u64,
    activation: NftActivationV2Args,
) -> NftTestSetup {
    let nft_type = match contract_type {
        ContractType::Erc721 => TestNftType::Erc721 { token_id },
        ContractType::Erc1155 => TestNftType::Erc1155 {
            token_id,
            amount: amount.unwrap(),
        },
    };

    let maker_global_nft = global_nft_with_random_privkey(
        activation.swap_v2_contracts,
        activation.swap_contract_address,
        activation.fallback_swap_contract_address,
        Some(nft_type),
        activation.nft_ticker.clone(),
        activation.platform_ticker.clone(),
    );
    let taker_global_nft = global_nft_with_random_privkey(
        activation.swap_v2_contracts,
        activation.swap_contract_address,
        activation.fallback_swap_contract_address,
        None,
        activation.nft_ticker,
        activation.platform_ticker,
    );
    let maker_secret = vec![1; 32];
    let maker_secret_hash = sha256(&maker_secret).to_vec();
    let taker_secret = vec![0; 32];
    let taker_secret_hash = sha256(&taker_secret).to_vec();

    let token_id = BigUint::from(token_id).to_bytes();

    let nft_swap_info = TestNftSwapInfo {
        token_address: token_contract,
        token_id,
        contract_type,
    };

    NftTestSetup {
        maker_global_nft,
        taker_global_nft,
        nft_swap_info,
        maker_secret,
        maker_secret_hash,
        taker_secret,
        taker_secret_hash,
        time_lock,
    }
}

fn send_nft_maker_payment(setup: &NftTestSetup, amount: BigDecimal) -> SignedEthTx {
    let nft_swap_info = NftSwapInfo {
        token_address: &setup.nft_swap_info.token_address,
        token_id: &setup.nft_swap_info.token_id,
        contract_type: &setup.nft_swap_info.contract_type,
    };
    let send_payment_args = SendNftMakerPaymentArgs::<EthCoin> {
        time_lock: setup.time_lock,
        taker_secret_hash: &setup.taker_secret_hash,
        maker_secret_hash: &setup.maker_secret_hash,
        amount,
        taker_pub: &setup.taker_global_nft.derive_htlc_pubkey_v2(&[]),
        swap_unique_data: &[],
        nft_swap_info: &nft_swap_info,
    };
    block_on(setup.maker_global_nft.send_nft_maker_payment_v2(send_payment_args)).unwrap()
}

fn wait_for_confirmations(coin: &EthCoin, tx: &SignedEthTx, wait_seconds: u64) {
    let confirm_input = ConfirmPaymentInput {
        payment_tx: tx.tx_hex(),
        confirmations: 1,
        requires_nota: false,
        wait_until: now_sec() + wait_seconds,
        check_every: 1,
    };
    block_on_f01(coin.wait_for_confirmations(confirm_input)).unwrap();
}

fn validate_nft_maker_payment(setup: &NftTestSetup, maker_payment: &SignedEthTx, amount: BigDecimal) {
    let nft_swap_info = NftSwapInfo {
        token_address: &setup.nft_swap_info.token_address,
        token_id: &setup.nft_swap_info.token_id,
        contract_type: &setup.nft_swap_info.contract_type,
    };
    let validate_args = ValidateNftMakerPaymentArgs {
        maker_payment_tx: maker_payment,
        time_lock: setup.time_lock,
        taker_secret_hash: &setup.taker_secret_hash,
        maker_secret_hash: &setup.maker_secret_hash,
        amount,
        taker_pub: &setup.taker_global_nft.derive_htlc_pubkey_v2(&[]),
        maker_pub: &setup.maker_global_nft.derive_htlc_pubkey_v2(&[]),
        swap_unique_data: &[],
        nft_swap_info: &nft_swap_info,
    };
    block_on(setup.maker_global_nft.validate_nft_maker_payment_v2(validate_args)).unwrap()
}

fn spend_nft_maker_payment(
    setup: &NftTestSetup,
    maker_payment: &SignedEthTx,
    contract_type: &ContractType,
) -> SignedEthTx {
    let spend_payment_args = SpendNftMakerPaymentArgs {
        maker_payment_tx: maker_payment,
        taker_secret_hash: &setup.taker_secret_hash,
        maker_secret_hash: &setup.maker_secret_hash,
        maker_secret: &setup.maker_secret,
        maker_pub: &setup.maker_global_nft.derive_htlc_pubkey_v2(&[]),
        swap_unique_data: &[],
        contract_type,
    };
    block_on(setup.taker_global_nft.spend_nft_maker_payment_v2(spend_payment_args)).unwrap()
}

fn refund_nft_maker_payment(
    setup: &NftTestSetup,
    maker_payment: &SignedEthTx,
    contract_type: &ContractType,
    refund_type: RefundType,
) -> SignedEthTx {
    let refund_args = RefundNftMakerPaymentArgs {
        maker_payment_tx: maker_payment,
        taker_secret_hash: &setup.taker_secret_hash,
        maker_secret_hash: &setup.maker_secret_hash,
        taker_secret: &setup.taker_secret,
        swap_unique_data: &[],
        contract_type,
    };
    match refund_type {
        RefundType::Timelock => {
            block_on(setup.maker_global_nft.refund_nft_maker_payment_v2_timelock(refund_args)).unwrap()
        },
        RefundType::Secret => block_on(setup.maker_global_nft.refund_nft_maker_payment_v2_secret(refund_args)).unwrap(),
    }
}

enum RefundType {
    Timelock,
    Secret,
}

#[derive(Copy, Clone)]
struct SwapAddresses {
    swap_v2_contracts: SwapV2Contracts,
    swap_contract_address: Address,
    fallback_swap_contract_address: Address,
}

#[allow(dead_code)]
/// Needed for Geth taker or maker swap v2 tests
impl SwapAddresses {
    fn init() -> Self {
        Self {
            swap_contract_address: swap_contract(),
            fallback_swap_contract_address: swap_contract(),
            swap_v2_contracts: SwapV2Contracts {
                maker_swap_v2_contract: maker_swap_v2(),
                taker_swap_v2_contract: taker_swap_v2(),
                nft_maker_swap_v2_contract: geth_nft_maker_swap_v2(),
            },
        }
    }
}

#[allow(dead_code)]
/// Needed for eth or erc20 v2 activation in Geth tests
fn eth_coin_v2_activation_with_random_privkey(
    ticker: &str,
    conf: &Json,
    swap_addr: SwapAddresses,
    erc20: bool,
) -> EthCoin {
    let build_policy = EthPrivKeyBuildPolicy::IguanaPrivKey(random_secp256k1_secret());
    let node = EthNode {
        url: GETH_RPC_URL.to_string(),
        komodo_proxy: false,
    };
    let platform_request = EthActivationV2Request {
        nodes: vec![node],
        rpc_mode: Default::default(),
        swap_contract_address: swap_addr.swap_contract_address,
        swap_v2_contracts: Some(swap_addr.swap_v2_contracts),
        fallback_swap_contract: Some(swap_addr.fallback_swap_contract_address),
        contract_supports_watchers: false,
        mm2: None,
        required_confirmations: None,
        priv_key_policy: Default::default(),
        enable_params: Default::default(),
        path_to_address: Default::default(),
        gap_limit: None,
    };
    let coin = block_on(eth_coin_from_conf_and_request_v2(
        &MM_CTX1,
        ticker,
        conf,
        platform_request,
        build_policy,
    ))
    .unwrap();
    let my_address = block_on(coin.my_addr());
    fill_eth(my_address, U256::from(10).pow(U256::from(20)));
    fill_erc20(my_address, U256::from(10000000000u64));
    if erc20 {
        let coin_type = EthCoinType::Erc20 {
            platform: ETH.to_string(),
            token_addr: erc20_contract(),
        };
        let coin = block_on(coin.set_coin_type(coin_type));
        return coin;
    }
    coin
}

#[cfg(feature = "sepolia-taker-swap-v2-tests")]
#[test]
fn send_and_refund_taker_funding_by_secret_eth() {
    let _guard = SEPOLIA_TESTS_LOCK.lock().unwrap();

    let taker_coin = get_or_create_sepolia_coin(&MM_CTX1, SEPOLIA_TAKER_PRIV, ETH, &eth_sepolia_conf(), false);
    let maker_coin = get_or_create_sepolia_coin(&MM_CTX, SEPOLIA_MAKER_PRIV, ETH, &eth_sepolia_conf(), false);

    let taker_secret = vec![0; 32];
    let taker_secret_hash = sha256(&taker_secret).to_vec();
    let maker_secret = vec![1; 32];
    let maker_secret_hash = sha256(&maker_secret).to_vec();
    let funding_time_lock = now_sec() + 3000;
    let payment_time_lock = now_sec() + 1000;

    let taker_address = block_on(taker_coin.my_addr());

    let dex_fee = &DexFee::Standard("0.00001".into());
    let trading_amount = BigDecimal::from_str("0.0001").unwrap();

    let maker_pub = &maker_coin.derive_htlc_pubkey_v2(&[]);
    let payment_args = SendTakerFundingArgs {
        funding_time_lock,
        payment_time_lock,
        taker_secret_hash: &taker_secret_hash,
        maker_secret_hash: &maker_secret_hash,
        maker_pub: maker_pub.as_bytes(),
        dex_fee,
        premium_amount: BigDecimal::default(),
        trading_amount: trading_amount.clone(),
        swap_unique_data: &[],
    };

    wait_pending_transactions(Address::from_slice(taker_address.as_bytes()));
    thread::sleep(Duration::from_secs(2));
    let funding_tx = block_on(taker_coin.send_taker_funding(payment_args)).unwrap();
    log!("Taker sent ETH funding, tx hash: {:02x}", funding_tx.tx_hash());

    let refund_args = RefundFundingSecretArgs {
        funding_tx: &funding_tx,
        funding_time_lock,
        payment_time_lock,
        maker_pubkey: maker_pub,
        taker_secret: &taker_secret,
        taker_secret_hash: &taker_secret_hash,
        maker_secret_hash: &maker_secret_hash,
        dex_fee,
        premium_amount: Default::default(),
        trading_amount,
        swap_unique_data: &[],
        watcher_reward: false,
    };
    wait_pending_transactions(Address::from_slice(taker_address.as_bytes()));
    let funding_tx_refund = block_on(taker_coin.refund_taker_funding_secret(refund_args)).unwrap();
    log!(
        "Taker refunded ETH funding by secret, tx hash: {:02x}",
        funding_tx_refund.tx_hash()
    );

    wait_for_confirmations(&taker_coin, &funding_tx_refund, 100);
}

#[cfg(feature = "sepolia-taker-swap-v2-tests")]
#[test]
fn send_and_refund_taker_funding_by_secret_erc20() {
    let _guard = SEPOLIA_TESTS_LOCK.lock().unwrap();

    let erc20_conf = &sepolia_erc20_dev_conf(&sepolia_erc20_contract_checksum());
    let taker_coin = get_or_create_sepolia_coin(&MM_CTX1, SEPOLIA_TAKER_PRIV, ERC20, erc20_conf, true);
    let maker_coin = get_or_create_sepolia_coin(&MM_CTX1, SEPOLIA_MAKER_PRIV, ERC20, erc20_conf, true);

    let taker_secret = vec![0; 32];
    let taker_secret_hash = sha256(&taker_secret).to_vec();
    let maker_secret = vec![1; 32];
    let maker_secret_hash = sha256(&maker_secret).to_vec();

    let taker_address = block_on(taker_coin.my_addr());

    let funding_time_lock = now_sec() + 3000;
    let payment_time_lock = now_sec() + 1000;

    let dex_fee = &DexFee::Standard("0.00001".into());
    let trading_amount = BigDecimal::from_str("0.0001").unwrap();

    let maker_pub = &maker_coin.derive_htlc_pubkey_v2(&[]);
    let payment_args = SendTakerFundingArgs {
        funding_time_lock,
        payment_time_lock,
        taker_secret_hash: &taker_secret_hash,
        maker_secret_hash: &maker_secret_hash,
        maker_pub: maker_pub.as_bytes(),
        dex_fee,
        premium_amount: BigDecimal::default(),
        trading_amount: trading_amount.clone(),
        swap_unique_data: &[],
    };

    wait_pending_transactions(Address::from_slice(taker_address.as_bytes()));
    let funding_tx = block_on(taker_coin.send_taker_funding(payment_args)).unwrap();
    log!("Taker sent ERC20 funding, tx hash: {:02x}", funding_tx.tx_hash());
    wait_for_confirmations(&taker_coin, &funding_tx, 200);

    let refund_args = RefundFundingSecretArgs {
        funding_tx: &funding_tx,
        funding_time_lock,
        payment_time_lock,
        maker_pubkey: &taker_coin.derive_htlc_pubkey_v2(&[]),
        taker_secret: &taker_secret,
        taker_secret_hash: &taker_secret_hash,
        maker_secret_hash: &maker_secret_hash,
        dex_fee,
        premium_amount: Default::default(),
        trading_amount,
        swap_unique_data: &[],
        watcher_reward: false,
    };
    wait_pending_transactions(Address::from_slice(taker_address.as_bytes()));
    let funding_tx_refund = block_on(taker_coin.refund_taker_funding_secret(refund_args)).unwrap();
    log!(
        "Taker refunded ERC20 funding by secret, tx hash: {:02x}",
        funding_tx_refund.tx_hash()
    );
    wait_for_confirmations(&taker_coin, &funding_tx_refund, 200);
}

#[cfg(feature = "sepolia-taker-swap-v2-tests")]
#[test]
fn send_and_refund_taker_funding_exceed_pre_approve_timelock_eth() {
    let _guard = SEPOLIA_TESTS_LOCK.lock().unwrap();

    let taker_coin = get_or_create_sepolia_coin(&MM_CTX1, SEPOLIA_TAKER_PRIV, ETH, &eth_sepolia_conf(), false);
    let maker_coin = get_or_create_sepolia_coin(&MM_CTX, SEPOLIA_MAKER_PRIV, ETH, &eth_sepolia_conf(), false);

    let taker_secret = vec![0; 32];
    let taker_secret_hash = sha256(&taker_secret).to_vec();
    let maker_secret = vec![1; 32];
    let maker_secret_hash = sha256(&maker_secret).to_vec();

    let taker_address = block_on(taker_coin.my_addr());

    // if TakerPaymentState is `PaymentSent` then timestamp should exceed payment pre-approve lock time (funding_time_lock)
    let funding_time_lock = now_sec() - 3000;
    let payment_time_lock = now_sec() + 1000;

    let dex_fee = &DexFee::Standard("0.00001".into());
    let trading_amount = BigDecimal::from_str("0.0001").unwrap();

    let maker_pub = &maker_coin.derive_htlc_pubkey_v2(&[]);
    let payment_args = SendTakerFundingArgs {
        funding_time_lock,
        payment_time_lock,
        taker_secret_hash: &taker_secret_hash,
        maker_secret_hash: &maker_secret_hash,
        maker_pub: maker_pub.as_bytes(),
        dex_fee,
        premium_amount: BigDecimal::default(),
        trading_amount: trading_amount.clone(),
        swap_unique_data: &[],
    };
    wait_pending_transactions(Address::from_slice(taker_address.as_bytes()));
    let funding_tx = block_on(taker_coin.send_taker_funding(payment_args)).unwrap();
    log!("Taker sent ETH funding, tx hash: {:02x}", funding_tx.tx_hash());
    wait_for_confirmations(&taker_coin, &funding_tx, 100);

    let tx_type_with_secret_hash = SwapTxTypeWithSecretHash::TakerPaymentV2 {
        maker_secret_hash: &maker_secret_hash,
        taker_secret_hash: &taker_secret_hash,
    };

    let refund_args = RefundTakerPaymentArgs {
        payment_tx: &funding_tx.to_bytes(),
        time_lock: payment_time_lock,
        maker_pub: maker_pub.as_bytes(),
        tx_type_with_secret_hash,
        swap_unique_data: &[],
        watcher_reward: false,
        dex_fee,
        premium_amount: BigDecimal::default(),
        trading_amount,
    };
    wait_pending_transactions(Address::from_slice(taker_address.as_bytes()));
    let funding_tx_refund = block_on(taker_coin.refund_taker_funding_timelock(refund_args)).unwrap();
    log!(
        "Taker refunded ETH funding after pre-approval lock time was exceeded, tx hash: {:02x}",
        funding_tx_refund.tx_hash()
    );

    wait_for_confirmations(&taker_coin, &funding_tx_refund, 100);
}

#[cfg(feature = "sepolia-taker-swap-v2-tests")]
#[test]
fn taker_send_approve_and_spend_eth() {
    let _guard = SEPOLIA_TESTS_LOCK.lock().unwrap();

    let taker_coin = get_or_create_sepolia_coin(&MM_CTX1, SEPOLIA_TAKER_PRIV, ETH, &eth_sepolia_conf(), false);
    let maker_coin = get_or_create_sepolia_coin(&MM_CTX, SEPOLIA_MAKER_PRIV, ETH, &eth_sepolia_conf(), false);

    let taker_secret = vec![0; 32];
    let taker_secret_hash = sha256(&taker_secret).to_vec();
    let maker_secret = vec![1; 32];
    let maker_secret_hash = sha256(&maker_secret).to_vec();
    let funding_time_lock = now_sec() + 3000;
    let payment_time_lock = now_sec() + 600;

    let taker_address = block_on(taker_coin.my_addr());
    let maker_address = block_on(maker_coin.my_addr());

    let dex_fee = &DexFee::Standard("0.00001".into());
    let trading_amount = BigDecimal::from_str("0.0001").unwrap();

    let maker_pub = &maker_coin.derive_htlc_pubkey_v2(&[]);
    let payment_args = SendTakerFundingArgs {
        funding_time_lock,
        payment_time_lock,
        taker_secret_hash: &taker_secret_hash,
        maker_secret_hash: &maker_secret_hash,
        maker_pub: maker_pub.as_bytes(),
        dex_fee,
        premium_amount: BigDecimal::default(),
        trading_amount: trading_amount.clone(),
        swap_unique_data: &[],
    };
    wait_pending_transactions(Address::from_slice(taker_address.as_bytes()));
    let funding_tx = block_on(taker_coin.send_taker_funding(payment_args)).unwrap();
    log!("Taker sent ETH funding, tx hash: {:02x}", funding_tx.tx_hash());
    wait_for_confirmations(&taker_coin, &funding_tx, 100);

    let taker_pub = &taker_coin.derive_htlc_pubkey_v2(&[]);
    let validate = ValidateTakerFundingArgs {
        funding_tx: &funding_tx,
        funding_time_lock,
        payment_time_lock,
        taker_secret_hash: &taker_secret_hash,
        maker_secret_hash: &maker_secret_hash,
        taker_pub,
        dex_fee,
        premium_amount: Default::default(),
        trading_amount: trading_amount.clone(),
        swap_unique_data: &[],
    };
    block_on(maker_coin.validate_taker_funding(validate)).unwrap();

    let approve_args = GenTakerFundingSpendArgs {
        funding_tx: &funding_tx,
        maker_pub,
        taker_pub,
        funding_time_lock,
        taker_secret_hash: &taker_secret_hash,
        taker_payment_time_lock: funding_time_lock,
        maker_secret_hash: &maker_secret_hash,
    };
    let preimage = TxPreimageWithSig {
        preimage: funding_tx.clone(),
        signature: taker_coin.parse_signature(&[0u8; 65]).unwrap(),
    };
    wait_pending_transactions(Address::from_slice(taker_address.as_bytes()));
    let taker_approve_tx =
        block_on(taker_coin.sign_and_send_taker_funding_spend(&preimage, &approve_args, &[])).unwrap();
    log!(
        "Taker approved ETH payment, tx hash: {:02x}",
        taker_approve_tx.tx_hash()
    );
    wait_for_confirmations(&taker_coin, &taker_approve_tx, 100);

    wait_pending_transactions(Address::from_slice(maker_address.as_bytes()));
    let check_taker_approved_tx = block_on(maker_coin.search_for_taker_funding_spend(&taker_approve_tx, 0u64, &[]))
        .unwrap()
        .unwrap();
    match check_taker_approved_tx {
        FundingTxSpend::TransferredToTakerPayment(tx) => {
            assert_eq!(tx, taker_approve_tx);
        },
        FundingTxSpend::RefundedTimelock(_) | FundingTxSpend::RefundedSecret { .. } => {
            panic!("Wrong FundingTxSpend variant, expected TransferredToTakerPayment")
        },
    };

    let dex_fee_pub = sepolia_taker_swap_v2();
    let spend_args = GenTakerPaymentSpendArgs {
        taker_tx: &taker_approve_tx,
        time_lock: payment_time_lock,
        maker_secret_hash: &maker_secret_hash,
        maker_pub,
        maker_address: &maker_address,
        taker_pub,
        dex_fee_pub: dex_fee_pub.as_bytes(),
        dex_fee,
        premium_amount: Default::default(),
        trading_amount,
    };
    wait_pending_transactions(Address::from_slice(maker_address.as_bytes()));
    let spend_tx =
        block_on(maker_coin.sign_and_broadcast_taker_payment_spend(&preimage, &spend_args, &maker_secret, &[]))
            .unwrap();
    log!("Maker spent ETH payment, tx hash: {:02x}", spend_tx.tx_hash());
    wait_for_confirmations(&maker_coin, &spend_tx, 100);
    block_on(taker_coin.wait_for_taker_payment_spend(&spend_tx, 0u64, payment_time_lock)).unwrap();
}

#[cfg(feature = "sepolia-taker-swap-v2-tests")]
#[test]
fn taker_send_approve_and_spend_erc20() {
    let _guard = SEPOLIA_TESTS_LOCK.lock().unwrap();

    let erc20_conf = &sepolia_erc20_dev_conf(&sepolia_erc20_contract_checksum());
    let taker_coin = get_or_create_sepolia_coin(&MM_CTX1, SEPOLIA_TAKER_PRIV, ERC20, erc20_conf, true);
    let maker_coin = get_or_create_sepolia_coin(&MM_CTX, SEPOLIA_MAKER_PRIV, ERC20, erc20_conf, true);

    let taker_secret = vec![0; 32];
    let taker_secret_hash = sha256(&taker_secret).to_vec();
    let maker_secret = vec![1; 32];
    let maker_secret_hash = sha256(&maker_secret).to_vec();
    let funding_time_lock = now_sec() + 3000;
    let payment_time_lock = now_sec() + 600;

    let taker_address = block_on(taker_coin.my_addr());
    let maker_address = block_on(maker_coin.my_addr());

    let dex_fee = &DexFee::Standard("0.00001".into());
    let trading_amount = BigDecimal::from_str("0.0001").unwrap();

    let maker_pub = &maker_coin.derive_htlc_pubkey_v2(&[]);
    let payment_args = SendTakerFundingArgs {
        funding_time_lock,
        payment_time_lock,
        taker_secret_hash: &taker_secret_hash,
        maker_secret_hash: &maker_secret_hash,
        maker_pub: maker_pub.as_bytes(),
        dex_fee,
        premium_amount: BigDecimal::default(),
        trading_amount: trading_amount.clone(),
        swap_unique_data: &[],
    };
    wait_pending_transactions(Address::from_slice(taker_address.as_bytes()));
    let funding_tx = block_on(taker_coin.send_taker_funding(payment_args)).unwrap();
    log!("Taker sent ERC20 funding, tx hash: {:02x}", funding_tx.tx_hash());
    wait_for_confirmations(&taker_coin, &funding_tx, 100);

    let taker_pub = &taker_coin.derive_htlc_pubkey_v2(&[]);
    let validate = ValidateTakerFundingArgs {
        funding_tx: &funding_tx,
        funding_time_lock,
        payment_time_lock,
        taker_secret_hash: &taker_secret_hash,
        maker_secret_hash: &maker_secret_hash,
        taker_pub,
        dex_fee,
        premium_amount: Default::default(),
        trading_amount: trading_amount.clone(),
        swap_unique_data: &[],
    };
    block_on(maker_coin.validate_taker_funding(validate)).unwrap();

    let approve_args = GenTakerFundingSpendArgs {
        funding_tx: &funding_tx,
        maker_pub,
        taker_pub,
        funding_time_lock,
        taker_secret_hash: &taker_secret_hash,
        taker_payment_time_lock: funding_time_lock,
        maker_secret_hash: &maker_secret_hash,
    };
    let preimage = TxPreimageWithSig {
        preimage: funding_tx.clone(),
        signature: taker_coin.parse_signature(&[0u8; 65]).unwrap(),
    };
    wait_pending_transactions(Address::from_slice(taker_address.as_bytes()));
    let taker_approve_tx =
        block_on(taker_coin.sign_and_send_taker_funding_spend(&preimage, &approve_args, &[])).unwrap();
    log!(
        "Taker approved ERC20 payment, tx hash: {:02x}",
        taker_approve_tx.tx_hash()
    );
    wait_for_confirmations(&taker_coin, &taker_approve_tx, 100);

    wait_pending_transactions(Address::from_slice(maker_address.as_bytes()));
    let check_taker_approved_tx = block_on(maker_coin.search_for_taker_funding_spend(&taker_approve_tx, 0u64, &[]))
        .unwrap()
        .unwrap();
    match check_taker_approved_tx {
        FundingTxSpend::TransferredToTakerPayment(tx) => {
            assert_eq!(tx, taker_approve_tx);
        },
        FundingTxSpend::RefundedTimelock(_) | FundingTxSpend::RefundedSecret { .. } => {
            panic!("Wrong FundingTxSpend variant, expected TransferredToTakerPayment")
        },
    };

    let dex_fee_pub = sepolia_taker_swap_v2();
    let spend_args = GenTakerPaymentSpendArgs {
        taker_tx: &taker_approve_tx,
        time_lock: payment_time_lock,
        maker_secret_hash: &maker_secret_hash,
        maker_pub,
        maker_address: &maker_address,
        taker_pub,
        dex_fee_pub: dex_fee_pub.as_bytes(),
        dex_fee,
        premium_amount: Default::default(),
        trading_amount,
    };
    wait_pending_transactions(Address::from_slice(maker_address.as_bytes()));
    let spend_tx =
        block_on(maker_coin.sign_and_broadcast_taker_payment_spend(&preimage, &spend_args, &maker_secret, &[]))
            .unwrap();
    log!("Maker spent ERC20 payment, tx hash: {:02x}", spend_tx.tx_hash());
    block_on(taker_coin.wait_for_taker_payment_spend(&spend_tx, 0u64, payment_time_lock)).unwrap();
}

#[cfg(feature = "sepolia-taker-swap-v2-tests")]
#[test]
fn send_and_refund_taker_funding_exceed_payment_timelock_eth() {
    let _guard = SEPOLIA_TESTS_LOCK.lock().unwrap();

    let taker_coin = get_or_create_sepolia_coin(&MM_CTX1, SEPOLIA_TAKER_PRIV, ETH, &eth_sepolia_conf(), false);
    let maker_coin = get_or_create_sepolia_coin(&MM_CTX, SEPOLIA_MAKER_PRIV, ETH, &eth_sepolia_conf(), false);

    let taker_secret = vec![0; 32];
    let taker_secret_hash = sha256(&taker_secret).to_vec();
    let maker_secret = vec![1; 32];
    let maker_secret_hash = sha256(&maker_secret).to_vec();
    let funding_time_lock = now_sec() + 3000;
    let payment_time_lock = now_sec() - 1000;

    let taker_address = block_on(taker_coin.my_addr());

    let dex_fee = &DexFee::Standard("0.00001".into());
    let trading_amount = BigDecimal::from_str("0.0001").unwrap();

    let maker_pub = &maker_coin.derive_htlc_pubkey_v2(&[]);
    let payment_args = SendTakerFundingArgs {
        funding_time_lock,
        payment_time_lock,
        taker_secret_hash: &taker_secret_hash,
        maker_secret_hash: &maker_secret_hash,
        maker_pub: maker_pub.as_bytes(),
        dex_fee,
        premium_amount: BigDecimal::default(),
        trading_amount: trading_amount.clone(),
        swap_unique_data: &[],
    };
    wait_pending_transactions(Address::from_slice(taker_address.as_bytes()));
    let funding_tx = block_on(taker_coin.send_taker_funding(payment_args)).unwrap();
    log!("Taker sent ETH funding, tx hash: {:02x}", funding_tx.tx_hash());
    wait_for_confirmations(&taker_coin, &funding_tx, 100);

    let taker_pub = &taker_coin.derive_htlc_pubkey_v2(&[]);
    let approve_args = GenTakerFundingSpendArgs {
        funding_tx: &funding_tx,
        maker_pub,
        taker_pub,
        funding_time_lock,
        taker_secret_hash: &taker_secret_hash,
        taker_payment_time_lock: funding_time_lock,
        maker_secret_hash: &maker_secret_hash,
    };
    let preimage = TxPreimageWithSig {
        preimage: funding_tx.clone(),
        signature: taker_coin.parse_signature(&[0u8; 65]).unwrap(),
    };
    wait_pending_transactions(Address::from_slice(taker_address.as_bytes()));
    let taker_approve_tx =
        block_on(taker_coin.sign_and_send_taker_funding_spend(&preimage, &approve_args, &[])).unwrap();
    log!(
        "Taker approved ETH payment, tx hash: {:02x}",
        taker_approve_tx.tx_hash()
    );
    wait_for_confirmations(&taker_coin, &taker_approve_tx, 100);

    let tx_type_with_secret_hash = SwapTxTypeWithSecretHash::TakerPaymentV2 {
        maker_secret_hash: &maker_secret_hash,
        taker_secret_hash: &taker_secret_hash,
    };
    let refund_args = RefundTakerPaymentArgs {
        payment_tx: &funding_tx.to_bytes(),
        time_lock: payment_time_lock,
        maker_pub: maker_pub.as_bytes(),
        tx_type_with_secret_hash,
        swap_unique_data: &[],
        watcher_reward: false,
        dex_fee,
        premium_amount: BigDecimal::default(),
        trading_amount,
    };
    wait_pending_transactions(Address::from_slice(taker_address.as_bytes()));
    let funding_tx_refund = block_on(taker_coin.refund_taker_funding_timelock(refund_args)).unwrap();
    log!(
        "Taker refunded ETH funding after payment lock time was exceeded, tx hash: {:02x}",
        funding_tx_refund.tx_hash()
    );
    wait_for_confirmations(&taker_coin, &funding_tx_refund, 100);
}

#[cfg(feature = "sepolia-taker-swap-v2-tests")]
#[test]
fn send_and_refund_taker_funding_exceed_payment_timelock_erc20() {
    let _guard = SEPOLIA_TESTS_LOCK.lock().unwrap();

    let erc20_conf = &sepolia_erc20_dev_conf(&sepolia_erc20_contract_checksum());
    let taker_coin = get_or_create_sepolia_coin(&MM_CTX1, SEPOLIA_TAKER_PRIV, ERC20, erc20_conf, true);
    let maker_coin = get_or_create_sepolia_coin(&MM_CTX, SEPOLIA_MAKER_PRIV, ERC20, erc20_conf, true);

    let taker_secret = vec![0; 32];
    let taker_secret_hash = sha256(&taker_secret).to_vec();
    let maker_secret = vec![1; 32];
    let maker_secret_hash = sha256(&maker_secret).to_vec();
    let funding_time_lock = now_sec() + 29;
    let payment_time_lock = now_sec() + 15;

    let taker_address = block_on(taker_coin.my_addr());

    let dex_fee = &DexFee::Standard("0.00001".into());
    let trading_amount = BigDecimal::from_str("0.0001").unwrap();

    let maker_pub = &maker_coin.derive_htlc_pubkey_v2(&[]);
    let payment_args = SendTakerFundingArgs {
        funding_time_lock,
        payment_time_lock,
        taker_secret_hash: &taker_secret_hash,
        maker_secret_hash: &maker_secret_hash,
        maker_pub: maker_pub.as_bytes(),
        dex_fee,
        premium_amount: BigDecimal::default(),
        trading_amount: trading_amount.clone(),
        swap_unique_data: &[],
    };
    wait_pending_transactions(Address::from_slice(taker_address.as_bytes()));
    let funding_tx = block_on(taker_coin.send_taker_funding(payment_args)).unwrap();
    log!("Taker sent ERC20 funding, tx hash: {:02x}", funding_tx.tx_hash());
    wait_for_confirmations(&taker_coin, &funding_tx, 100);
    thread::sleep(Duration::from_secs(16));

    let taker_pub = &taker_coin.derive_htlc_pubkey_v2(&[]);
    let approve_args = GenTakerFundingSpendArgs {
        funding_tx: &funding_tx,
        maker_pub,
        taker_pub,
        funding_time_lock,
        taker_secret_hash: &taker_secret_hash,
        taker_payment_time_lock: funding_time_lock,
        maker_secret_hash: &maker_secret_hash,
    };
    let preimage = TxPreimageWithSig {
        preimage: funding_tx.clone(),
        signature: taker_coin.parse_signature(&[0u8; 65]).unwrap(),
    };
    wait_pending_transactions(Address::from_slice(taker_address.as_bytes()));
    let taker_approve_tx =
        block_on(taker_coin.sign_and_send_taker_funding_spend(&preimage, &approve_args, &[])).unwrap();
    log!(
        "Taker approved ERC20 payment, tx hash: {:02x}",
        taker_approve_tx.tx_hash()
    );
    wait_for_confirmations(&taker_coin, &taker_approve_tx, 100);

    let tx_type_with_secret_hash = SwapTxTypeWithSecretHash::TakerPaymentV2 {
        maker_secret_hash: &maker_secret_hash,
        taker_secret_hash: &taker_secret_hash,
    };
    let refund_args = RefundTakerPaymentArgs {
        payment_tx: &funding_tx.to_bytes(),
        time_lock: payment_time_lock,
        maker_pub: maker_pub.as_bytes(),
        tx_type_with_secret_hash,
        swap_unique_data: &[],
        watcher_reward: false,
        dex_fee,
        premium_amount: BigDecimal::default(),
        trading_amount,
    };
    wait_pending_transactions(Address::from_slice(taker_address.as_bytes()));
    let funding_tx_refund = block_on(taker_coin.refund_taker_funding_timelock(refund_args)).unwrap();
    log!(
        "Taker refunded ERC20 funding after payment lock time was exceeded, tx hash: {:02x}",
        funding_tx_refund.tx_hash()
    );
    wait_for_confirmations(&taker_coin, &funding_tx_refund, 100);
}

#[cfg(feature = "sepolia-taker-swap-v2-tests")]
#[test]
fn send_and_refund_taker_funding_exceed_pre_approve_timelock_erc20() {
    let _guard = SEPOLIA_TESTS_LOCK.lock().unwrap();

    let erc20_conf = &sepolia_erc20_dev_conf(&sepolia_erc20_contract_checksum());
    let taker_coin = get_or_create_sepolia_coin(&MM_CTX1, SEPOLIA_TAKER_PRIV, ERC20, erc20_conf, true);
    let maker_coin = get_or_create_sepolia_coin(&MM_CTX1, SEPOLIA_MAKER_PRIV, ERC20, erc20_conf, true);

    let taker_secret = vec![0; 32];
    let taker_secret_hash = sha256(&taker_secret).to_vec();
    let maker_secret = vec![1; 32];
    let maker_secret_hash = sha256(&maker_secret).to_vec();

    let taker_address = block_on(taker_coin.my_addr());

    // if TakerPaymentState is `PaymentSent` then timestamp should exceed payment pre-approve lock time (funding_time_lock)
    let funding_time_lock = now_sec() + 29;
    let payment_time_lock = now_sec() + 1000;

    let dex_fee = &DexFee::Standard("0.00001".into());
    let trading_amount = BigDecimal::from_str("0.0001").unwrap();

    let maker_pub = &maker_coin.derive_htlc_pubkey_v2(&[]);
    let payment_args = SendTakerFundingArgs {
        funding_time_lock,
        payment_time_lock,
        taker_secret_hash: &taker_secret_hash,
        maker_secret_hash: &maker_secret_hash,
        maker_pub: maker_pub.as_bytes(),
        dex_fee,
        premium_amount: BigDecimal::default(),
        trading_amount: trading_amount.clone(),
        swap_unique_data: &[],
    };
    wait_pending_transactions(Address::from_slice(taker_address.as_bytes()));
    let funding_tx = block_on(taker_coin.send_taker_funding(payment_args)).unwrap();
    log!("Taker sent ERC20 funding, tx hash: {:02x}", funding_tx.tx_hash());
    wait_for_confirmations(&taker_coin, &funding_tx, 150);
    thread::sleep(Duration::from_secs(29));

    let tx_type_with_secret_hash = SwapTxTypeWithSecretHash::TakerPaymentV2 {
        maker_secret_hash: &maker_secret_hash,
        taker_secret_hash: &taker_secret_hash,
    };

    let refund_args = RefundTakerPaymentArgs {
        payment_tx: &funding_tx.to_bytes(),
        time_lock: payment_time_lock,
        maker_pub: maker_pub.as_bytes(),
        tx_type_with_secret_hash,
        swap_unique_data: &[],
        watcher_reward: false,
        dex_fee,
        premium_amount: BigDecimal::default(),
        trading_amount,
    };
    wait_pending_transactions(Address::from_slice(taker_address.as_bytes()));
    let funding_tx_refund = block_on(taker_coin.refund_taker_funding_timelock(refund_args)).unwrap();
    log!(
        "Taker refunded ERC20 funding after pre-approval lock time was exceeded, tx hash: {:02x}",
        funding_tx_refund.tx_hash()
    );
    wait_for_confirmations(&taker_coin, &funding_tx_refund, 150);
}

#[cfg(feature = "sepolia-maker-swap-v2-tests")]
#[test]
fn send_maker_payment_and_refund_timelock_eth() {
    let _guard = SEPOLIA_TESTS_LOCK.lock().unwrap();

    let taker_coin = get_or_create_sepolia_coin(&MM_CTX1, SEPOLIA_TAKER_PRIV, ETH, &eth_sepolia_conf(), false);
    let maker_coin = get_or_create_sepolia_coin(&MM_CTX, SEPOLIA_MAKER_PRIV, ETH, &eth_sepolia_conf(), false);

    let taker_secret = vec![0; 32];
    let taker_secret_hash = sha256(&taker_secret).to_vec();
    let maker_secret = vec![1; 32];
    let maker_secret_hash = sha256(&maker_secret).to_vec();
    let payment_time_lock = now_sec() - 1000;

    let maker_address = block_on(maker_coin.my_addr());
    let taker_pub = &taker_coin.derive_htlc_pubkey_v2(&[]);

    let trading_amount = BigDecimal::from_str("0.0001").unwrap();

    let payment_args = SendMakerPaymentArgs {
        time_lock: payment_time_lock,
        taker_secret_hash: &taker_secret_hash,
        maker_secret_hash: &maker_secret_hash,
        amount: trading_amount.clone(),
        taker_pub,
        swap_unique_data: &[],
    };
    wait_pending_transactions(Address::from_slice(maker_address.as_bytes()));
    let payment_tx = block_on(maker_coin.send_maker_payment_v2(payment_args)).unwrap();
    log!("Maker sent ETH payment, tx hash: {:02x}", payment_tx.tx_hash());
    wait_for_confirmations(&maker_coin, &payment_tx, 100);

    let tx_type_with_secret_hash = SwapTxTypeWithSecretHash::MakerPaymentV2 {
        maker_secret_hash: &maker_secret_hash,
        taker_secret_hash: &taker_secret_hash,
    };
    let refund_args = RefundMakerPaymentTimelockArgs {
        payment_tx: &payment_tx.to_bytes(),
        time_lock: payment_time_lock,
        taker_pub: &taker_pub.to_bytes(),
        tx_type_with_secret_hash,
        swap_unique_data: &[],
        watcher_reward: false,
        amount: trading_amount,
    };
    wait_pending_transactions(Address::from_slice(maker_address.as_bytes()));
    let payment_tx_refund = block_on(maker_coin.refund_maker_payment_v2_timelock(refund_args)).unwrap();
    log!(
        "Maker refunded ETH payment after timelock, tx hash: {:02x}",
        payment_tx_refund.tx_hash()
    );
    wait_for_confirmations(&maker_coin, &payment_tx_refund, 100);
}

#[cfg(feature = "sepolia-maker-swap-v2-tests")]
#[test]
fn send_maker_payment_and_refund_timelock_erc20() {
    let _guard = SEPOLIA_TESTS_LOCK.lock().unwrap();

    let erc20_conf = &sepolia_erc20_dev_conf(&sepolia_erc20_contract_checksum());
    let taker_coin = get_or_create_sepolia_coin(&MM_CTX1, SEPOLIA_TAKER_PRIV, ERC20, erc20_conf, true);
    let maker_coin = get_or_create_sepolia_coin(&MM_CTX, SEPOLIA_MAKER_PRIV, ERC20, erc20_conf, true);

    let taker_secret = vec![0; 32];
    let taker_secret_hash = sha256(&taker_secret).to_vec();
    let maker_secret = vec![1; 32];
    let maker_secret_hash = sha256(&maker_secret).to_vec();
    let payment_time_lock = now_sec() - 1000;

    let maker_address = block_on(maker_coin.my_addr());
    let taker_pub = &taker_coin.derive_htlc_pubkey_v2(&[]);

    let trading_amount = BigDecimal::from_str("0.0001").unwrap();

    let payment_args = SendMakerPaymentArgs {
        time_lock: payment_time_lock,
        taker_secret_hash: &taker_secret_hash,
        maker_secret_hash: &maker_secret_hash,
        amount: trading_amount.clone(),
        taker_pub,
        swap_unique_data: &[],
    };
    wait_pending_transactions(Address::from_slice(maker_address.as_bytes()));
    let payment_tx = block_on(maker_coin.send_maker_payment_v2(payment_args)).unwrap();
    log!("Maker sent ERC20 payment, tx hash: {:02x}", payment_tx.tx_hash());
    wait_for_confirmations(&maker_coin, &payment_tx, 100);

    let tx_type_with_secret_hash = SwapTxTypeWithSecretHash::MakerPaymentV2 {
        maker_secret_hash: &maker_secret_hash,
        taker_secret_hash: &taker_secret_hash,
    };
    let refund_args = RefundMakerPaymentTimelockArgs {
        payment_tx: &payment_tx.to_bytes(),
        time_lock: payment_time_lock,
        taker_pub: &taker_pub.to_bytes(),
        tx_type_with_secret_hash,
        swap_unique_data: &[],
        watcher_reward: false,
        amount: trading_amount,
    };
    wait_pending_transactions(Address::from_slice(maker_address.as_bytes()));
    let payment_tx_refund = block_on(maker_coin.refund_maker_payment_v2_timelock(refund_args)).unwrap();
    log!(
        "Maker refunded ERC20 payment after timelock, tx hash: {:02x}",
        payment_tx_refund.tx_hash()
    );
    wait_for_confirmations(&maker_coin, &payment_tx_refund, 100);
}

#[cfg(feature = "sepolia-maker-swap-v2-tests")]
#[test]
fn send_maker_payment_and_refund_secret_eth() {
    let _guard = SEPOLIA_TESTS_LOCK.lock().unwrap();

    let taker_coin = get_or_create_sepolia_coin(&MM_CTX1, SEPOLIA_TAKER_PRIV, ETH, &eth_sepolia_conf(), false);
    let maker_coin = get_or_create_sepolia_coin(&MM_CTX, SEPOLIA_MAKER_PRIV, ETH, &eth_sepolia_conf(), false);

    let taker_secret = vec![0; 32];
    let taker_secret_hash = sha256(&taker_secret).to_vec();
    let maker_secret = vec![1; 32];
    let maker_secret_hash = sha256(&maker_secret).to_vec();
    let payment_time_lock = now_sec() + 1000;

    let maker_address = block_on(maker_coin.my_addr());
    let taker_pub = &taker_coin.derive_htlc_pubkey_v2(&[]);

    let trading_amount = BigDecimal::from_str("0.0001").unwrap();

    let payment_args = SendMakerPaymentArgs {
        time_lock: payment_time_lock,
        taker_secret_hash: &taker_secret_hash,
        maker_secret_hash: &maker_secret_hash,
        amount: trading_amount.clone(),
        taker_pub,
        swap_unique_data: &[],
    };
    wait_pending_transactions(Address::from_slice(maker_address.as_bytes()));
    let payment_tx = block_on(maker_coin.send_maker_payment_v2(payment_args)).unwrap();
    log!("Maker sent ETH payment, tx hash: {:02x}", payment_tx.tx_hash());
    wait_for_confirmations(&maker_coin, &payment_tx, 100);

    let refund_args = RefundMakerPaymentSecretArgs {
        maker_payment_tx: &payment_tx,
        time_lock: payment_time_lock,
        taker_secret_hash: &taker_secret_hash,
        maker_secret_hash: &maker_secret_hash,
        taker_secret: &taker_secret,
        taker_pub,
        swap_unique_data: &[],
        amount: trading_amount,
    };
    wait_pending_transactions(Address::from_slice(maker_address.as_bytes()));
    let payment_tx_refund = block_on(maker_coin.refund_maker_payment_v2_secret(refund_args)).unwrap();
    log!(
        "Maker refunded ETH payment using taker secret, tx hash: {:02x}",
        payment_tx_refund.tx_hash()
    );
    wait_for_confirmations(&maker_coin, &payment_tx_refund, 100);
}

#[cfg(feature = "sepolia-maker-swap-v2-tests")]
#[test]
fn send_maker_payment_and_refund_secret_erc20() {
    let _guard = SEPOLIA_TESTS_LOCK.lock().unwrap();

    let erc20_conf = &sepolia_erc20_dev_conf(&sepolia_erc20_contract_checksum());
    let taker_coin = get_or_create_sepolia_coin(&MM_CTX1, SEPOLIA_TAKER_PRIV, ERC20, erc20_conf, true);
    let maker_coin = get_or_create_sepolia_coin(&MM_CTX, SEPOLIA_MAKER_PRIV, ERC20, erc20_conf, true);

    let taker_secret = vec![0; 32];
    let taker_secret_hash = sha256(&taker_secret).to_vec();
    let maker_secret = vec![1; 32];
    let maker_secret_hash = sha256(&maker_secret).to_vec();
    let payment_time_lock = now_sec() + 1000;

    let maker_address = block_on(maker_coin.my_addr());
    let taker_pub = &taker_coin.derive_htlc_pubkey_v2(&[]);

    let trading_amount = BigDecimal::from_str("0.0001").unwrap();

    let payment_args = SendMakerPaymentArgs {
        time_lock: payment_time_lock,
        taker_secret_hash: &taker_secret_hash,
        maker_secret_hash: &maker_secret_hash,
        amount: trading_amount.clone(),
        taker_pub,
        swap_unique_data: &[],
    };
    wait_pending_transactions(Address::from_slice(maker_address.as_bytes()));
    let payment_tx = block_on(maker_coin.send_maker_payment_v2(payment_args)).unwrap();
    log!("Maker sent ERC20 payment, tx hash: {:02x}", payment_tx.tx_hash());
    wait_for_confirmations(&maker_coin, &payment_tx, 100);

    let refund_args = RefundMakerPaymentSecretArgs {
        maker_payment_tx: &payment_tx,
        time_lock: payment_time_lock,
        taker_secret_hash: &taker_secret_hash,
        maker_secret_hash: &maker_secret_hash,
        taker_secret: &taker_secret,
        taker_pub,
        swap_unique_data: &[],
        amount: trading_amount,
    };
    wait_pending_transactions(Address::from_slice(maker_address.as_bytes()));
    let payment_tx_refund = block_on(maker_coin.refund_maker_payment_v2_secret(refund_args)).unwrap();
    log!(
        "Maker refunded ERC20 payment using taker secret, tx hash: {:02x}",
        payment_tx_refund.tx_hash()
    );
    wait_for_confirmations(&maker_coin, &payment_tx_refund, 100);
}

#[cfg(feature = "sepolia-maker-swap-v2-tests")]
#[test]
fn send_and_spend_maker_payment_eth() {
    let _guard = SEPOLIA_TESTS_LOCK.lock().unwrap();

    let taker_coin = get_or_create_sepolia_coin(&MM_CTX1, SEPOLIA_TAKER_PRIV, ETH, &eth_sepolia_conf(), false);
    let maker_coin = get_or_create_sepolia_coin(&MM_CTX, SEPOLIA_MAKER_PRIV, ETH, &eth_sepolia_conf(), false);

    let taker_secret = vec![0; 32];
    let taker_secret_hash = sha256(&taker_secret).to_vec();
    let maker_secret = vec![1; 32];
    let maker_secret_hash = sha256(&maker_secret).to_vec();
    let payment_time_lock = now_sec() + 1000;

    let maker_address = block_on(maker_coin.my_addr());
    let taker_address = block_on(taker_coin.my_addr());
    let maker_pub = &maker_coin.derive_htlc_pubkey_v2(&[]);
    let taker_pub = &taker_coin.derive_htlc_pubkey_v2(&[]);

    let trading_amount = BigDecimal::from_str("0.0001").unwrap();

    let payment_args = SendMakerPaymentArgs {
        time_lock: payment_time_lock,
        taker_secret_hash: &taker_secret_hash,
        maker_secret_hash: &maker_secret_hash,
        amount: trading_amount.clone(),
        taker_pub,
        swap_unique_data: &[],
    };
    wait_pending_transactions(Address::from_slice(maker_address.as_bytes()));
    let payment_tx = block_on(maker_coin.send_maker_payment_v2(payment_args)).unwrap();
    log!("Maker sent ETH payment, tx hash: {:02x}", payment_tx.tx_hash());
    wait_for_confirmations(&maker_coin, &payment_tx, 100);

    let validation_args = ValidateMakerPaymentArgs {
        maker_payment_tx: &payment_tx,
        time_lock: payment_time_lock,
        taker_secret_hash: &taker_secret_hash,
        maker_secret_hash: &maker_secret_hash,
        amount: trading_amount.clone(),
        maker_pub,
        swap_unique_data: &[],
    };
    block_on(taker_coin.validate_maker_payment_v2(validation_args)).unwrap();
    log!("Taker validated maker ETH payment");

    let spend_args = SpendMakerPaymentArgs {
        maker_payment_tx: &payment_tx,
        time_lock: payment_time_lock,
        taker_secret_hash: &taker_secret_hash,
        maker_secret_hash: &maker_secret_hash,
        maker_secret: &maker_secret,
        maker_pub,
        swap_unique_data: &[],
        amount: trading_amount,
    };
    wait_pending_transactions(Address::from_slice(taker_address.as_bytes()));
    let spend_tx = block_on(taker_coin.spend_maker_payment_v2(spend_args)).unwrap();
    log!("Taker spent maker ETH payment, tx hash: {:02x}", spend_tx.tx_hash());
    wait_for_confirmations(&taker_coin, &spend_tx, 100);

    block_on(maker_coin.wait_for_maker_payment_spend(&spend_tx, 0u64, payment_time_lock)).unwrap();
}

#[cfg(feature = "sepolia-maker-swap-v2-tests")]
#[test]
fn send_and_spend_maker_payment_erc20() {
    let _guard = SEPOLIA_TESTS_LOCK.lock().unwrap();

    let erc20_conf = &sepolia_erc20_dev_conf(&sepolia_erc20_contract_checksum());
    let taker_coin = get_or_create_sepolia_coin(&MM_CTX1, SEPOLIA_TAKER_PRIV, ERC20, erc20_conf, true);
    let maker_coin = get_or_create_sepolia_coin(&MM_CTX, SEPOLIA_MAKER_PRIV, ERC20, erc20_conf, true);

    let taker_secret = vec![0; 32];
    let taker_secret_hash = sha256(&taker_secret).to_vec();
    let maker_secret = vec![1; 32];
    let maker_secret_hash = sha256(&maker_secret).to_vec();
    let payment_time_lock = now_sec() + 1000;

    let maker_address = block_on(maker_coin.my_addr());
    let taker_address = block_on(taker_coin.my_addr());
    let maker_pub = &maker_coin.derive_htlc_pubkey_v2(&[]);
    let taker_pub = &taker_coin.derive_htlc_pubkey_v2(&[]);

    let trading_amount = BigDecimal::from_str("0.0001").unwrap();

    let payment_args = SendMakerPaymentArgs {
        time_lock: payment_time_lock,
        taker_secret_hash: &taker_secret_hash,
        maker_secret_hash: &maker_secret_hash,
        amount: trading_amount.clone(),
        taker_pub,
        swap_unique_data: &[],
    };
    wait_pending_transactions(Address::from_slice(maker_address.as_bytes()));
    let payment_tx = block_on(maker_coin.send_maker_payment_v2(payment_args)).unwrap();
    log!("Maker sent ERC20 payment, tx hash: {:02x}", payment_tx.tx_hash());
    wait_for_confirmations(&maker_coin, &payment_tx, 100);

    let validation_args = ValidateMakerPaymentArgs {
        maker_payment_tx: &payment_tx,
        time_lock: payment_time_lock,
        taker_secret_hash: &taker_secret_hash,
        maker_secret_hash: &maker_secret_hash,
        amount: trading_amount.clone(),
        maker_pub,
        swap_unique_data: &[],
    };
    block_on(taker_coin.validate_maker_payment_v2(validation_args)).unwrap();
    log!("Taker validated maker ERC20 payment");

    let spend_args = SpendMakerPaymentArgs {
        maker_payment_tx: &payment_tx,
        time_lock: payment_time_lock,
        taker_secret_hash: &taker_secret_hash,
        maker_secret_hash: &maker_secret_hash,
        maker_secret: &maker_secret,
        maker_pub,
        swap_unique_data: &[],
        amount: trading_amount,
    };
    wait_pending_transactions(Address::from_slice(taker_address.as_bytes()));
    let spend_tx = block_on(taker_coin.spend_maker_payment_v2(spend_args)).unwrap();
    log!("Taker spent maker ERC20 payment, tx hash: {:02x}", spend_tx.tx_hash());
    wait_for_confirmations(&taker_coin, &spend_tx, 100);

    block_on(maker_coin.wait_for_maker_payment_spend(&spend_tx, 0u64, payment_time_lock)).unwrap();
}<|MERGE_RESOLUTION|>--- conflicted
+++ resolved
@@ -13,7 +13,6 @@
 use coins::eth::{checksum_address, eth_addr_to_hex, eth_coin_from_conf_and_request, EthCoin, EthCoinType,
                  EthPrivKeyBuildPolicy, SignedEthTx, SwapV2Contracts, ERC20_ABI};
 use coins::nft::nft_structs::{Chain, ContractType, NftInfo};
-<<<<<<< HEAD
 use coins::{lp_coinfind, CoinProtocol, CoinWithDerivationMethod, CommonSwapOpsV2, ConfirmPaymentInput,
             DerivationMethod, Eip1559Ops, FoundSwapTxSpend, MakerNftSwapOpsV2, MarketCoinOps, NftSwapInfo,
             ParseCoinAssocTypes, ParseNftAssocTypes, PrivKeyBuildPolicy, RefundNftMakerPaymentArgs, RefundPaymentArgs,
@@ -26,24 +25,11 @@
             RefundMakerPaymentTimelockArgs, RefundTakerPaymentArgs, SendMakerPaymentArgs, SendTakerFundingArgs,
             SpendMakerPaymentArgs, TakerCoinSwapOpsV2, TxPreimageWithSig, ValidateMakerPaymentArgs,
             ValidateTakerFundingArgs};
-use common::{block_on, now_sec};
+use common::{block_on, block_on_f01, now_sec};
 use crypto::Secp256k1Secret;
 use ethereum_types::U256;
 use futures01::Future;
 #[cfg(any(feature = "sepolia-maker-swap-v2-tests", feature = "sepolia-taker-swap-v2-tests"))]
-=======
-use coins::{lp_coinfind, CoinProtocol, CoinWithDerivationMethod, CoinsContext, CommonSwapOpsV2, ConfirmPaymentInput,
-            DerivationMethod, DexFee, Eip1559Ops, FoundSwapTxSpend, FundingTxSpend, GenTakerFundingSpendArgs,
-            GenTakerPaymentSpendArgs, MakerNftSwapOpsV2, MarketCoinOps, MmCoinEnum, MmCoinStruct, NftSwapInfo,
-            ParseCoinAssocTypes, ParseNftAssocTypes, PrivKeyBuildPolicy, RefundFundingSecretArgs,
-            RefundNftMakerPaymentArgs, RefundPaymentArgs, RefundTakerPaymentArgs, SearchForSwapTxSpendInput,
-            SendNftMakerPaymentArgs, SendPaymentArgs, SendTakerFundingArgs, SpendNftMakerPaymentArgs,
-            SpendPaymentArgs, SwapOps, SwapTxFeePolicy, SwapTxTypeWithSecretHash, TakerCoinSwapOpsV2, ToBytes,
-            Transaction, TxPreimageWithSig, ValidateNftMakerPaymentArgs, ValidateTakerFundingArgs};
-use common::{block_on, block_on_f01, now_sec};
-use crypto::Secp256k1Secret;
-use ethereum_types::U256;
->>>>>>> 5c324f2c
 use mm2_core::mm_ctx::MmArc;
 use mm2_number::{BigDecimal, BigUint};
 use mm2_test_helpers::for_tests::{erc20_dev_conf, eth_dev_conf, nft_dev_conf};
