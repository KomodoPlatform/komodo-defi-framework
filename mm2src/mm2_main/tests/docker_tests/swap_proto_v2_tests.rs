--- conflicted
+++ resolved
@@ -5,18 +5,11 @@
             MakerCoinSwapOpsV2, MarketCoinOps, ParseCoinAssocTypes, RefundFundingSecretArgs,
             RefundMakerPaymentSecretArgs, RefundMakerPaymentTimelockArgs, RefundTakerPaymentArgs,
             SendMakerPaymentArgs, SendTakerFundingArgs, SwapTxTypeWithSecretHash, TakerCoinSwapOpsV2, Transaction,
-<<<<<<< HEAD
             ValidateMakerPaymentArgs, ValidateSwapV2TxError, ValidateTakerFundingArgs,
             ValidateTakerFundingSpendPreimageError};
-use common::{block_on, block_on_f01, now_sec, DEX_FEE_ADDR_RAW_PUBKEY};
+use common::{block_on, block_on_f01, now_sec};
+use crypto::privkey::key_pair_from_secret;
 use mm2_number::{BigDecimal, MmNumber};
-=======
-            ValidateMakerPaymentArgs, ValidateTakerFundingArgs};
-use crypto::privkey::key_pair_from_secret;
-//use futures01::Future;
-use common::{block_on, block_on_f01, now_sec};
-use mm2_number::MmNumber;
->>>>>>> b59860b3
 use mm2_test_helpers::for_tests::{active_swaps, check_recent_swaps, coins_needed_for_kickstart, disable_coin,
                                   disable_coin_err, enable_native, get_locked_amount, mm_dump, my_swap_status,
                                   mycoin1_conf, mycoin_conf, start_swaps, wait_for_swap_finished,
@@ -299,7 +292,6 @@
 }
 
 #[test]
-<<<<<<< HEAD
 fn maker_rejects_funding_low_fee() {
     let (_mm_arc, taker_coin, _privkey) = generate_utxo_coin_with_random_privkey(MYCOIN, 1000.into());
     let (_mm_arc, maker_coin, _privkey) = generate_utxo_coin_with_random_privkey(MYCOIN, 1000.into());
@@ -425,10 +417,7 @@
 }
 
 #[test]
-fn send_and_spend_taker_payment_dex_fee_burn() {
-=======
 fn send_and_spend_taker_payment_dex_fee_burn_kmd() {
->>>>>>> b59860b3
     let (_mm_arc, taker_coin, _privkey) = generate_utxo_coin_with_random_privkey(MYCOIN, 1000.into());
     let (_mm_arc, maker_coin, _privkey) = generate_utxo_coin_with_random_privkey(MYCOIN, 1000.into());
 
@@ -442,12 +431,8 @@
     let taker_pub = taker_coin.my_public_key().unwrap();
     let maker_pub = maker_coin.my_public_key().unwrap();
 
-<<<<<<< HEAD
-    let dex_fee = &DexFee::with_burn("0.75".into(), "0.25".into());
+    let dex_fee = &DexFee::create_from_fields("0.75".into(), "0.25".into(), "KMD");
     let taker_payment_fee: BigDecimal = "0.2".parse().unwrap();
-=======
-    let dex_fee = &DexFee::create_from_fields("0.75".into(), "0.25".into(), "KMD");
->>>>>>> b59860b3
 
     let send_args = SendTakerFundingArgs {
         funding_time_lock,
@@ -557,12 +542,8 @@
     let taker_pub = taker_coin.my_public_key().unwrap();
     let maker_pub = maker_coin.my_public_key().unwrap();
 
-<<<<<<< HEAD
-    let dex_fee = &DexFee::Standard(1.into());
+    let dex_fee = &DexFee::create_from_fields("0.75".into(), "0.25".into(), "MYCOIN");
     let taker_payment_fee: BigDecimal = "0.2".parse().unwrap();
-=======
-    let dex_fee = &DexFee::create_from_fields("0.75".into(), "0.25".into(), "MYCOIN");
->>>>>>> b59860b3
 
     let send_args = SendTakerFundingArgs {
         funding_time_lock,
@@ -879,15 +860,11 @@
 
     let locked_alice = block_on(get_locked_amount(&mm_alice, MYCOIN1));
     assert_eq!(locked_alice.coin, MYCOIN1);
-<<<<<<< HEAD
-    let expected: MmNumberMultiRepr = MmNumber::from("778.00002").into();
-=======
     let expected: MmNumberMultiRepr = if SET_BURN_PUBKEY_TO_ALICE.get() {
-        MmNumber::from("777.00001").into() // no dex fee if dex pubkey is alice
+        MmNumber::from("777.00002").into() // no dex fee if dex pubkey is alice
     } else {
-        MmNumber::from("778.00001").into()
-    };
->>>>>>> b59860b3
+        MmNumber::from("778.00002").into()
+    };
     assert_eq!(locked_alice.locked_amount, expected);
 
     // amount must unlocked after funding tx is sent
