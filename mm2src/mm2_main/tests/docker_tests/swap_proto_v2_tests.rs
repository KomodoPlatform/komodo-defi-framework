use crate::{generate_utxo_coin_with_random_privkey, MYCOIN, MYCOIN1, SET_BURN_PUBKEY_TO_ALICE};
use bitcrypto::dhash160;
use coins::utxo::UtxoCommonOps;
use coins::{ConfirmPaymentInput, DexFee, FundingTxSpend, GenTakerFundingSpendArgs, GenTakerPaymentSpendArgs,
            MakerCoinSwapOpsV2, MarketCoinOps, ParseCoinAssocTypes, RefundFundingSecretArgs,
            RefundMakerPaymentSecretArgs, RefundMakerPaymentTimelockArgs, RefundTakerPaymentArgs,
            SendMakerPaymentArgs, SendTakerFundingArgs, SwapTxTypeWithSecretHash, TakerCoinSwapOpsV2, Transaction,
            ValidateMakerPaymentArgs, ValidateTakerFundingArgs};
use crypto::privkey::key_pair_from_secret;
//use futures01::Future;
use common::{block_on, block_on_f01, now_sec};
use mm2_number::MmNumber;
use mm2_test_helpers::for_tests::{active_swaps, check_recent_swaps, coins_needed_for_kickstart, disable_coin,
                                  disable_coin_err, enable_native, get_locked_amount, mm_dump, my_swap_status,
                                  mycoin1_conf, mycoin_conf, start_swaps, wait_for_swap_finished,
                                  wait_for_swap_status, MarketMakerIt, Mm2TestConf, TakerMethod};
use mm2_test_helpers::structs::MmNumberMultiRepr;
use script::{Builder, Opcode};
use serialization::serialize;
use std::time::Duration;
use uuid::Uuid;

#[test]
fn send_and_refund_taker_funding_timelock() {
    let (_mm_arc, coin, _privkey) = generate_utxo_coin_with_random_privkey(MYCOIN, 1000.into());

    let funding_time_lock = now_sec() - 1000;
    let taker_secret_hash = &[0; 20];
    let maker_pub = coin.my_public_key().unwrap();
    let dex_fee = &DexFee::Standard("0.01".into());

    let send_args = SendTakerFundingArgs {
        funding_time_lock,
        payment_time_lock: 0,
        taker_secret_hash,
        maker_secret_hash: &[0; 20],
        maker_pub,
        dex_fee,
        premium_amount: "0.1".parse().unwrap(),
        trading_amount: 1.into(),
        swap_unique_data: &[],
    };
    let taker_funding_utxo_tx = block_on(coin.send_taker_funding(send_args)).unwrap();
    log!("{:02x}", taker_funding_utxo_tx.tx_hash_as_bytes());
    // tx must have 3 outputs: actual funding, OP_RETURN containing the secret hash and change
    assert_eq!(3, taker_funding_utxo_tx.outputs.len());

    // dex_fee_amount + premium_amount + trading_amount
    let expected_amount = 111000000u64;
    assert_eq!(expected_amount, taker_funding_utxo_tx.outputs[0].value);

    let expected_op_return = Builder::default()
        .push_opcode(Opcode::OP_RETURN)
        .push_data(&[0; 20])
        .into_bytes();
    assert_eq!(expected_op_return, taker_funding_utxo_tx.outputs[1].script_pubkey);

    let validate_args = ValidateTakerFundingArgs {
        funding_tx: &taker_funding_utxo_tx,
        payment_time_lock: 0,
        funding_time_lock,
        taker_secret_hash,
        maker_secret_hash: &[],
        taker_pub: maker_pub,
        dex_fee,
        premium_amount: "0.1".parse().unwrap(),
        trading_amount: 1.into(),
        swap_unique_data: &[],
    };
    block_on(coin.validate_taker_funding(validate_args)).unwrap();

    let refund_args = RefundTakerPaymentArgs {
        payment_tx: &serialize(&taker_funding_utxo_tx).take(),
        time_lock: funding_time_lock,
        maker_pub: coin.my_public_key().unwrap(),
        tx_type_with_secret_hash: SwapTxTypeWithSecretHash::TakerFunding {
            taker_secret_hash: &[0; 20],
        },
        swap_unique_data: &[],
        watcher_reward: false,
        dex_fee,
        premium_amount: Default::default(),
        trading_amount: Default::default(),
    };

    let refund_tx = block_on(coin.refund_taker_funding_timelock(refund_args)).unwrap();
    log!("{:02x}", refund_tx.tx_hash_as_bytes());

    // refund tx has to be confirmed before it can be found as payment spend in native mode
    let confirm_input = ConfirmPaymentInput {
        payment_tx: refund_tx.tx_hex(),
        confirmations: 1,
        requires_nota: false,
        wait_until: now_sec() + 20,
        check_every: 1,
    };
    block_on_f01(coin.wait_for_confirmations(confirm_input)).unwrap();

    let found_refund_tx =
        block_on(coin.search_for_taker_funding_spend(&taker_funding_utxo_tx, 1, taker_secret_hash)).unwrap();
    match found_refund_tx {
        Some(FundingTxSpend::RefundedTimelock(found_tx)) => assert_eq!(found_tx, refund_tx),
        unexpected => panic!("Got unexpected FundingTxSpend variant {:?}", unexpected),
    }
}

#[test]
fn send_and_refund_taker_funding_secret() {
    let (_mm_arc, coin, _privkey) = generate_utxo_coin_with_random_privkey(MYCOIN, 1000.into());

    let funding_time_lock = now_sec() - 1000;
    let taker_secret = &[0; 32];
    let taker_secret_hash_owned = dhash160(taker_secret);
    let taker_secret_hash = taker_secret_hash_owned.as_slice();
    let maker_pub = coin.my_public_key().unwrap();
    let dex_fee = &DexFee::Standard("0.01".into());

    let send_args = SendTakerFundingArgs {
        funding_time_lock,
        payment_time_lock: 0,
        taker_secret_hash,
        maker_secret_hash: &[0; 20],
        maker_pub,
        dex_fee,
        premium_amount: "0.1".parse().unwrap(),
        trading_amount: 1.into(),
        swap_unique_data: &[],
    };
    let taker_funding_utxo_tx = block_on(coin.send_taker_funding(send_args)).unwrap();
    log!("{:02x}", taker_funding_utxo_tx.tx_hash_as_bytes());
    // tx must have 3 outputs: actual funding, OP_RETURN containing the secret hash and change
    assert_eq!(3, taker_funding_utxo_tx.outputs.len());

    // dex_fee_amount + premium_amount + trading_amount
    let expected_amount = 111000000u64;
    assert_eq!(expected_amount, taker_funding_utxo_tx.outputs[0].value);

    let expected_op_return = Builder::default()
        .push_opcode(Opcode::OP_RETURN)
        .push_data(taker_secret_hash)
        .into_bytes();
    assert_eq!(expected_op_return, taker_funding_utxo_tx.outputs[1].script_pubkey);

    let validate_args = ValidateTakerFundingArgs {
        funding_tx: &taker_funding_utxo_tx,
        funding_time_lock,
        payment_time_lock: 0,
        taker_secret_hash,
        maker_secret_hash: &[],
        taker_pub: maker_pub,
        dex_fee,
        premium_amount: "0.1".parse().unwrap(),
        trading_amount: 1.into(),
        swap_unique_data: &[],
    };
    block_on(coin.validate_taker_funding(validate_args)).unwrap();

    let refund_args = RefundFundingSecretArgs {
        funding_tx: &taker_funding_utxo_tx,
        funding_time_lock,
        payment_time_lock: 0,
        maker_pubkey: maker_pub,
        taker_secret,
        taker_secret_hash,
        maker_secret_hash: &[],
        dex_fee,
        premium_amount: "0.1".parse().unwrap(),
        trading_amount: 1.into(),
        swap_unique_data: &[],
        watcher_reward: false,
    };

    let refund_tx = block_on(coin.refund_taker_funding_secret(refund_args)).unwrap();
    log!("{:02x}", refund_tx.tx_hash_as_bytes());

    // refund tx has to be confirmed before it can be found as payment spend in native mode
    let confirm_input = ConfirmPaymentInput {
        payment_tx: refund_tx.tx_hex(),
        confirmations: 1,
        requires_nota: false,
        wait_until: now_sec() + 20,
        check_every: 1,
    };
    block_on_f01(coin.wait_for_confirmations(confirm_input)).unwrap();

    let found_refund_tx =
        block_on(coin.search_for_taker_funding_spend(&taker_funding_utxo_tx, 1, taker_secret_hash)).unwrap();
    match found_refund_tx {
        Some(FundingTxSpend::RefundedSecret { tx, secret }) => {
            assert_eq!(refund_tx, tx);
            assert_eq!(taker_secret, &secret);
        },
        unexpected => panic!("Got unexpected FundingTxSpend variant {:?}", unexpected),
    }
}

#[test]
fn send_and_spend_taker_funding() {
    let (_mm_arc, taker_coin, _privkey) = generate_utxo_coin_with_random_privkey(MYCOIN, 1000.into());
    let (_mm_arc, maker_coin, _privkey) = generate_utxo_coin_with_random_privkey(MYCOIN, 1000.into());

    let funding_time_lock = now_sec() - 1000;
    let taker_secret_hash = &[0; 20];

    let taker_pub = taker_coin.my_public_key().unwrap();
    let maker_pub = maker_coin.my_public_key().unwrap();

    let dex_fee = &DexFee::Standard("0.01".into());

    let send_args = SendTakerFundingArgs {
        funding_time_lock,
        payment_time_lock: 0,
        taker_secret_hash,
        maker_secret_hash: &[0; 20],
        maker_pub,
        dex_fee,
        premium_amount: "0.1".parse().unwrap(),
        trading_amount: 1.into(),
        swap_unique_data: &[],
    };
    let taker_funding_utxo_tx = block_on(taker_coin.send_taker_funding(send_args)).unwrap();
    log!("Funding tx {:02x}", taker_funding_utxo_tx.tx_hash_as_bytes());
    // tx must have 3 outputs: actual funding, OP_RETURN containing the secret hash and change
    assert_eq!(3, taker_funding_utxo_tx.outputs.len());

    // dex_fee_amount + premium_amount + trading_amount
    let expected_amount = 111000000u64;
    assert_eq!(expected_amount, taker_funding_utxo_tx.outputs[0].value);

    let expected_op_return = Builder::default()
        .push_opcode(Opcode::OP_RETURN)
        .push_data(&[0; 20])
        .into_bytes();
    assert_eq!(expected_op_return, taker_funding_utxo_tx.outputs[1].script_pubkey);

    let validate_args = ValidateTakerFundingArgs {
        funding_tx: &taker_funding_utxo_tx,
        payment_time_lock: 0,
        funding_time_lock,
        taker_secret_hash,
        maker_secret_hash: &[],
        taker_pub,
        dex_fee,
        premium_amount: "0.1".parse().unwrap(),
        trading_amount: 1.into(),
        swap_unique_data: &[],
    };
    block_on(maker_coin.validate_taker_funding(validate_args)).unwrap();

    let preimage_args = GenTakerFundingSpendArgs {
        funding_tx: &taker_funding_utxo_tx,
        maker_pub,
        taker_pub,
        funding_time_lock,
        taker_secret_hash,
        taker_payment_time_lock: 0,
        maker_secret_hash: &[0; 20],
    };
    let preimage = block_on(maker_coin.gen_taker_funding_spend_preimage(&preimage_args, &[])).unwrap();

    let payment_tx = block_on(taker_coin.sign_and_send_taker_funding_spend(&preimage, &preimage_args, &[])).unwrap();
    log!("Taker payment tx {:02x}", payment_tx.tx_hash_as_bytes());

    // payment tx has to be confirmed before it can be found as payment spend in native mode
    let confirm_input = ConfirmPaymentInput {
        payment_tx: payment_tx.tx_hex(),
        confirmations: 1,
        requires_nota: false,
        wait_until: now_sec() + 20,
        check_every: 1,
    };
    block_on_f01(taker_coin.wait_for_confirmations(confirm_input)).unwrap();

    let found_spend_tx =
        block_on(taker_coin.search_for_taker_funding_spend(&taker_funding_utxo_tx, 1, taker_secret_hash)).unwrap();
    match found_spend_tx {
        Some(FundingTxSpend::TransferredToTakerPayment(tx)) => {
            assert_eq!(payment_tx, tx);
        },
        unexpected => panic!("Got unexpected FundingTxSpend variant {:?}", unexpected),
    }
}

#[test]
fn send_and_spend_taker_payment_dex_fee_burn_kmd() {
    let (_mm_arc, taker_coin, _privkey) = generate_utxo_coin_with_random_privkey(MYCOIN, 1000.into());
    let (_mm_arc, maker_coin, _privkey) = generate_utxo_coin_with_random_privkey(MYCOIN, 1000.into());

    let funding_time_lock = now_sec() - 1000;
    let taker_secret_hash = &[0; 20];

    let maker_secret = &[1; 32];
    let maker_secret_hash_owned = dhash160(maker_secret);
    let maker_secret_hash = maker_secret_hash_owned.as_slice();

    let taker_pub = taker_coin.my_public_key().unwrap();
    let maker_pub = maker_coin.my_public_key().unwrap();

    let dex_fee = &DexFee::create_from_fields("0.75".into(), "0.25".into(), "KMD");

    let send_args = SendTakerFundingArgs {
        funding_time_lock,
        payment_time_lock: 0,
        taker_secret_hash,
        maker_secret_hash,
        maker_pub,
        dex_fee,
        premium_amount: 0.into(),
        trading_amount: 777.into(),
        swap_unique_data: &[],
    };
    let taker_funding_utxo_tx = block_on(taker_coin.send_taker_funding(send_args)).unwrap();
    log!("Funding tx {:02x}", taker_funding_utxo_tx.tx_hash_as_bytes());
    // tx must have 3 outputs: actual funding, OP_RETURN containing the secret hash and change
    assert_eq!(3, taker_funding_utxo_tx.outputs.len());

    // dex_fee_amount (with burn) + premium_amount (zero) + trading_amount
    let expected_amount = 77800000000u64;
    assert_eq!(expected_amount, taker_funding_utxo_tx.outputs[0].value);

    let expected_op_return = Builder::default()
        .push_opcode(Opcode::OP_RETURN)
        .push_data(&[0; 20])
        .into_bytes();
    assert_eq!(expected_op_return, taker_funding_utxo_tx.outputs[1].script_pubkey);

    let validate_args = ValidateTakerFundingArgs {
        funding_tx: &taker_funding_utxo_tx,
        funding_time_lock,
        payment_time_lock: 0,
        taker_secret_hash,
        maker_secret_hash,
        taker_pub,
        dex_fee,
        premium_amount: 0.into(),
        trading_amount: 777.into(),
        swap_unique_data: &[],
    };
    block_on(maker_coin.validate_taker_funding(validate_args)).unwrap();

    let preimage_args = GenTakerFundingSpendArgs {
        funding_tx: &taker_funding_utxo_tx,
        maker_pub,
        taker_pub,
        funding_time_lock,
        taker_secret_hash,
        taker_payment_time_lock: 0,
        maker_secret_hash,
    };
    let preimage = block_on(maker_coin.gen_taker_funding_spend_preimage(&preimage_args, &[])).unwrap();

    let payment_tx = block_on(taker_coin.sign_and_send_taker_funding_spend(&preimage, &preimage_args, &[])).unwrap();
    log!("Taker payment tx {:02x}", payment_tx.tx_hash_as_bytes());

    let gen_taker_payment_spend_args = GenTakerPaymentSpendArgs {
        taker_tx: &payment_tx,
        time_lock: 0,
        maker_secret_hash,
        maker_pub,
        maker_address: &block_on(maker_coin.my_addr()),
        taker_pub,
        dex_fee,
        premium_amount: 0.into(),
        trading_amount: 777.into(),
    };
    let taker_payment_spend_preimage =
        block_on(taker_coin.gen_taker_payment_spend_preimage(&gen_taker_payment_spend_args, &[])).unwrap();

    // tx must have 3 outputs, dex fee, dex fee burn, and payment amount spent to maker address
    assert_eq!(taker_payment_spend_preimage.preimage.outputs.len(), 3);
    assert_eq!(taker_payment_spend_preimage.preimage.outputs[0].value, 75000000);
    assert_eq!(taker_payment_spend_preimage.preimage.outputs[1].value, 25000000);
    assert_eq!(taker_payment_spend_preimage.preimage.outputs[2].value, 77699998000);

    block_on(
        maker_coin.validate_taker_payment_spend_preimage(&gen_taker_payment_spend_args, &taker_payment_spend_preimage),
    )
    .unwrap();

    let taker_payment_spend = block_on(maker_coin.sign_and_broadcast_taker_payment_spend(
        Some(&taker_payment_spend_preimage),
        &gen_taker_payment_spend_args,
        maker_secret,
        &[],
    ))
    .unwrap();
    log!("Taker payment spend tx {:02x}", taker_payment_spend.tx_hash_as_bytes());
}

#[test]
fn send_and_spend_taker_payment_dex_fee_burn_non_kmd() {
    let (_mm_arc, taker_coin, _privkey) = generate_utxo_coin_with_random_privkey(MYCOIN, 1000.into());
    let (_mm_arc, maker_coin, _privkey) = generate_utxo_coin_with_random_privkey(MYCOIN, 1000.into());

    let funding_time_lock = now_sec() - 1000;
    let taker_secret_hash = &[0; 20];

    let maker_secret = &[1; 32];
    let maker_secret_hash_owned = dhash160(maker_secret);
    let maker_secret_hash = maker_secret_hash_owned.as_slice();

    let taker_pub = taker_coin.my_public_key().unwrap();
    let maker_pub = maker_coin.my_public_key().unwrap();

    let dex_fee = &DexFee::create_from_fields("0.75".into(), "0.25".into(), "MYCOIN");

    let send_args = SendTakerFundingArgs {
        funding_time_lock,
        payment_time_lock: 0,
        taker_secret_hash,
        maker_secret_hash,
        maker_pub,
        dex_fee,
        premium_amount: 0.into(),
        trading_amount: 777.into(),
        swap_unique_data: &[],
    };
    let taker_funding_utxo_tx = block_on(taker_coin.send_taker_funding(send_args)).unwrap();
    log!("Funding tx {:02x}", taker_funding_utxo_tx.tx_hash_as_bytes());
    // tx must have 3 outputs: actual funding, OP_RETURN containing the secret hash and change
    assert_eq!(3, taker_funding_utxo_tx.outputs.len());

    // dex_fee_amount (with burn) + premium_amount (zero) + trading_amount
    let expected_amount = 77800000000u64;
    assert_eq!(expected_amount, taker_funding_utxo_tx.outputs[0].value);

    let expected_op_return = Builder::default()
        .push_opcode(Opcode::OP_RETURN)
        .push_data(&[0; 20])
        .into_bytes();
    assert_eq!(expected_op_return, taker_funding_utxo_tx.outputs[1].script_pubkey);

    let validate_args = ValidateTakerFundingArgs {
        funding_tx: &taker_funding_utxo_tx,
        funding_time_lock,
        payment_time_lock: 0,
        taker_secret_hash,
        maker_secret_hash,
        taker_pub,
        dex_fee,
        premium_amount: 0.into(),
        trading_amount: 777.into(),
        swap_unique_data: &[],
    };
    block_on(maker_coin.validate_taker_funding(validate_args)).unwrap();

    let preimage_args = GenTakerFundingSpendArgs {
        funding_tx: &taker_funding_utxo_tx,
        maker_pub,
        taker_pub,
        funding_time_lock,
        taker_secret_hash,
        taker_payment_time_lock: 0,
        maker_secret_hash,
    };
    let preimage = block_on(maker_coin.gen_taker_funding_spend_preimage(&preimage_args, &[])).unwrap();

    let payment_tx = block_on(taker_coin.sign_and_send_taker_funding_spend(&preimage, &preimage_args, &[])).unwrap();
    log!("Taker payment tx {:02x}", payment_tx.tx_hash_as_bytes());

    let gen_taker_payment_spend_args = GenTakerPaymentSpendArgs {
        taker_tx: &payment_tx,
        time_lock: 0,
        maker_secret_hash,
        maker_pub,
        maker_address: &block_on(maker_coin.my_addr()),
        taker_pub,
        dex_fee,
        premium_amount: 0.into(),
        trading_amount: 777.into(),
    };
    let taker_payment_spend_preimage =
        block_on(taker_coin.gen_taker_payment_spend_preimage(&gen_taker_payment_spend_args, &[])).unwrap();

    // tx must have 3 outputs: dex fee, burn (for non-kmd too), and maker amount
    // because of the burn output we can't use SIGHASH_SINGLE and taker must add the maker output
    assert_eq!(taker_payment_spend_preimage.preimage.outputs.len(), 3);
    assert_eq!(taker_payment_spend_preimage.preimage.outputs[0].value, 75_000_000);
    assert_eq!(taker_payment_spend_preimage.preimage.outputs[1].value, 25_000_000);
    assert_eq!(taker_payment_spend_preimage.preimage.outputs[2].value, 77699998000);

    block_on(
        maker_coin.validate_taker_payment_spend_preimage(&gen_taker_payment_spend_args, &taker_payment_spend_preimage),
    )
    .unwrap();

    let taker_payment_spend = block_on(maker_coin.sign_and_broadcast_taker_payment_spend(
        Some(&taker_payment_spend_preimage),
        &gen_taker_payment_spend_args,
        maker_secret,
        &[],
    ))
    .unwrap();
    log!(
        "Taker payment spend tx hash {:02x}",
        taker_payment_spend.tx_hash_as_bytes()
    );
}

#[test]
fn send_and_refund_maker_payment_timelock() {
    let (_mm_arc, coin, _privkey) = generate_utxo_coin_with_random_privkey(MYCOIN, 1000.into());

    let time_lock = now_sec() - 1000;
    let taker_secret_hash = &[0; 20];
    let maker_secret_hash = &[1; 20];
    let taker_pub = coin.my_public_key().unwrap();
    let maker_pub = coin.my_public_key().unwrap();

    let send_args = SendMakerPaymentArgs {
        time_lock,
        taker_secret_hash,
        maker_secret_hash,
        amount: 1.into(),
        taker_pub,
        swap_unique_data: &[],
    };
    let maker_payment = block_on(coin.send_maker_payment_v2(send_args)).unwrap();
    log!("{:02x}", maker_payment.tx_hash_as_bytes());
    // tx must have 3 outputs: actual payment, OP_RETURN containing the secret hash and change
    assert_eq!(3, maker_payment.outputs.len());

    // trading_amount
    let expected_amount = 100000000u64;
    assert_eq!(expected_amount, maker_payment.outputs[0].value);

    let expected_op_return_data = [maker_secret_hash.as_slice(), taker_secret_hash].concat();
    let expected_op_return = Builder::default()
        .push_opcode(Opcode::OP_RETURN)
        .push_data(&expected_op_return_data)
        .into_bytes();
    assert_eq!(expected_op_return, maker_payment.outputs[1].script_pubkey);

    let validate_args = ValidateMakerPaymentArgs {
        maker_payment_tx: &maker_payment,
        time_lock,
        taker_secret_hash,
        maker_secret_hash,
        amount: 1.into(),
        swap_unique_data: &[],
        maker_pub,
    };
    block_on(coin.validate_maker_payment_v2(validate_args)).unwrap();

    let refund_args = RefundMakerPaymentTimelockArgs {
        payment_tx: &serialize(&maker_payment).take(),
        time_lock,
        taker_pub: coin.my_public_key().unwrap(),
        tx_type_with_secret_hash: SwapTxTypeWithSecretHash::MakerPaymentV2 {
            taker_secret_hash,
            maker_secret_hash,
        },
        swap_unique_data: &[],
        watcher_reward: false,
        amount: Default::default(),
    };

    let refund_tx = block_on(coin.refund_maker_payment_v2_timelock(refund_args)).unwrap();
    log!("{:02x}", refund_tx.tx_hash_as_bytes());
}

#[test]
fn send_and_refund_maker_payment_taker_secret() {
    let (_mm_arc, coin, _privkey) = generate_utxo_coin_with_random_privkey(MYCOIN, 1000.into());
    let taker_secret = &[1; 32];

    let time_lock = now_sec() + 1000;
    let taker_secret_hash_owned = dhash160(taker_secret);
    let taker_secret_hash = taker_secret_hash_owned.as_slice();
    let maker_secret_hash = &[1; 20];
    let taker_pub = coin.my_public_key().unwrap();
    let maker_pub = coin.my_public_key().unwrap();

    let send_args = SendMakerPaymentArgs {
        time_lock,
        taker_secret_hash,
        maker_secret_hash,
        amount: 1.into(),
        taker_pub,
        swap_unique_data: &[],
    };
    let maker_payment = block_on(coin.send_maker_payment_v2(send_args)).unwrap();
    log!("{:02x}", maker_payment.tx_hash_as_bytes());
    // tx must have 3 outputs: actual payment, OP_RETURN containing the secret hash and change
    assert_eq!(3, maker_payment.outputs.len());

    // trading_amount
    let expected_amount = 100000000u64;
    assert_eq!(expected_amount, maker_payment.outputs[0].value);

    let op_return_data = [maker_secret_hash, taker_secret_hash].concat();
    let expected_op_return = Builder::default()
        .push_opcode(Opcode::OP_RETURN)
        .push_data(&op_return_data)
        .into_bytes();
    assert_eq!(expected_op_return, maker_payment.outputs[1].script_pubkey);

    let validate_args = ValidateMakerPaymentArgs {
        maker_payment_tx: &maker_payment,
        time_lock,
        taker_secret_hash,
        maker_secret_hash,
        amount: 1.into(),
        swap_unique_data: &[],
        maker_pub,
    };
    block_on(coin.validate_maker_payment_v2(validate_args)).unwrap();

    let refund_args = RefundMakerPaymentSecretArgs {
        maker_payment_tx: &maker_payment,
        time_lock,
        taker_secret_hash,
        maker_secret_hash,
        swap_unique_data: &[],
        taker_secret,
        taker_pub,
        amount: Default::default(),
    };

    let refund_tx = block_on(coin.refund_maker_payment_v2_secret(refund_args)).unwrap();
    log!("{:02x}", refund_tx.tx_hash_as_bytes());
}

#[test]
<<<<<<< HEAD
fn test_v2_swap_utxo_utxo_buy() {
=======
fn test_v2_swap_utxo_utxo() { test_v2_swap_utxo_utxo_impl(); }

// test a swap when taker is burn pubkey (no dex fee should be paid)
#[test]
fn test_v2_swap_utxo_utxo_burnkey_as_alice() {
    SET_BURN_PUBKEY_TO_ALICE.set(true);
    test_v2_swap_utxo_utxo_impl();
}

fn test_v2_swap_utxo_utxo_impl() {
>>>>>>> 5cf4532a
    let (_ctx, _, bob_priv_key) = generate_utxo_coin_with_random_privkey(MYCOIN, 1000.into());
    let (_ctx, _, alice_priv_key) = generate_utxo_coin_with_random_privkey(MYCOIN1, 1000.into());
    let coins = json!([mycoin_conf(1000), mycoin1_conf(1000)]);

    let alice_pubkey_str = hex::encode(
        key_pair_from_secret(&alice_priv_key)
            .expect("valid test key pair")
            .public()
            .to_vec(),
    );
    let mut envs = vec![];
    if SET_BURN_PUBKEY_TO_ALICE.get() {
        envs.push(("TEST_BURN_ADDR_RAW_PUBKEY", alice_pubkey_str.as_str()));
    }

    let bob_conf = Mm2TestConf::seednode_trade_v2(&format!("0x{}", hex::encode(bob_priv_key)), &coins);
    let mut mm_bob = block_on(MarketMakerIt::start_with_envs(
        bob_conf.conf,
        bob_conf.rpc_password,
        None,
        &envs,
    ))
    .unwrap();
    let (_bob_dump_log, _bob_dump_dashboard) = mm_dump(&mm_bob.log_path);
    log!("Bob log path: {}", mm_bob.log_path.display());

    let alice_conf =
        Mm2TestConf::light_node_trade_v2(&format!("0x{}", hex::encode(alice_priv_key)), &coins, &[&mm_bob
            .ip
            .to_string()]);
    let mut mm_alice = block_on(MarketMakerIt::start_with_envs(
        alice_conf.conf,
        alice_conf.rpc_password,
        None,
        &envs,
    ))
    .unwrap();
    let (_alice_dump_log, _alice_dump_dashboard) = mm_dump(&mm_alice.log_path);
    log!("Alice log path: {}", mm_alice.log_path.display());

    log!("{:?}", block_on(enable_native(&mm_bob, MYCOIN, &[], None)));
    log!("{:?}", block_on(enable_native(&mm_bob, MYCOIN1, &[], None)));
    log!("{:?}", block_on(enable_native(&mm_alice, MYCOIN, &[], None)));
    log!("{:?}", block_on(enable_native(&mm_alice, MYCOIN1, &[], None)));

    let uuids = block_on(start_swaps(
        &mut mm_bob,
        &mut mm_alice,
        &[(MYCOIN, MYCOIN1)],
        1.0,
        1.00001,
        777.,
        Some(0.007),
        TakerMethod::Buy,
    ));
    log!("{:?}", uuids);

    let parsed_uuids: Vec<Uuid> = uuids.iter().map(|u| u.parse().unwrap()).collect();

    let active_swaps_bob = block_on(active_swaps(&mm_bob));
    assert_eq!(active_swaps_bob.uuids, parsed_uuids);

    let active_swaps_alice = block_on(active_swaps(&mm_alice));
    assert_eq!(active_swaps_alice.uuids, parsed_uuids);

    // disabling coins used in active swaps must not work
    let err = block_on(disable_coin_err(&mm_bob, MYCOIN, false));
    assert_eq!(err.active_swaps, parsed_uuids);

    let err = block_on(disable_coin_err(&mm_bob, MYCOIN1, false));
    assert_eq!(err.active_swaps, parsed_uuids);

    let err = block_on(disable_coin_err(&mm_alice, MYCOIN, false));
    assert_eq!(err.active_swaps, parsed_uuids);

    let err = block_on(disable_coin_err(&mm_alice, MYCOIN1, false));
    assert_eq!(err.active_swaps, parsed_uuids);

    // coins must be virtually locked until swap transactions are sent
    let locked_bob = block_on(get_locked_amount(&mm_bob, MYCOIN));
    assert_eq!(locked_bob.coin, MYCOIN);
    let expected: MmNumberMultiRepr = MmNumber::from("777.00001").into();
    assert_eq!(locked_bob.locked_amount, expected);

    let locked_alice = block_on(get_locked_amount(&mm_alice, MYCOIN1));
    assert_eq!(locked_alice.coin, MYCOIN1);
<<<<<<< HEAD
    let expected: MmNumberMultiRepr = MmNumber::from("778.00779").into();
    assert_eq!(locked_alice.locked_amount, expected);

    // amount must unlocked after funding tx is sent
    block_on(mm_alice.wait_for_log(20., |log| log.contains("Sent taker funding"))).unwrap();
    let locked_alice = block_on(get_locked_amount(&mm_alice, MYCOIN1));
    assert_eq!(locked_alice.coin, MYCOIN1);
    let expected: MmNumberMultiRepr = MmNumber::from("0").into();
    assert_eq!(locked_alice.locked_amount, expected);

    // amount must unlocked after maker payment is sent
    block_on(mm_bob.wait_for_log(20., |log| log.contains("Sent maker payment"))).unwrap();
    let locked_bob = block_on(get_locked_amount(&mm_bob, MYCOIN));
    assert_eq!(locked_bob.coin, MYCOIN);
    let expected: MmNumberMultiRepr = MmNumber::from("0").into();
    assert_eq!(locked_bob.locked_amount, expected);

    for uuid in uuids {
        block_on(wait_for_swap_finished(&mm_bob, &uuid, 60));
        block_on(wait_for_swap_finished(&mm_alice, &uuid, 30));

        let maker_swap_status = block_on(my_swap_status(&mm_bob, &uuid));
        log!("{:?}", maker_swap_status);

        let taker_swap_status = block_on(my_swap_status(&mm_alice, &uuid));
        log!("{:?}", taker_swap_status);
    }

    block_on(check_recent_swaps(&mm_bob, 1));
    block_on(check_recent_swaps(&mm_alice, 1));

    // Disabling coins on both nodes should be successful at this point
    block_on(disable_coin(&mm_bob, MYCOIN, false));
    block_on(disable_coin(&mm_bob, MYCOIN1, false));
    block_on(disable_coin(&mm_alice, MYCOIN, false));
    block_on(disable_coin(&mm_alice, MYCOIN1, false));
}

#[test]
fn test_v2_swap_utxo_utxo_sell() {
    let (_ctx, _, bob_priv_key) = generate_utxo_coin_with_random_privkey(MYCOIN, 1000.into());
    let (_ctx, _, alice_priv_key) = generate_utxo_coin_with_random_privkey(MYCOIN1, 1000.into());
    let coins = json!([mycoin_conf(1000), mycoin1_conf(1000)]);

    let bob_conf = Mm2TestConf::seednode_trade_v2(&format!("0x{}", hex::encode(bob_priv_key)), &coins);
    let mut mm_bob = MarketMakerIt::start(bob_conf.conf, bob_conf.rpc_password, None).unwrap();
    let (_bob_dump_log, _bob_dump_dashboard) = mm_dump(&mm_bob.log_path);
    log!("Bob log path: {}", mm_bob.log_path.display());

    let alice_conf =
        Mm2TestConf::light_node_trade_v2(&format!("0x{}", hex::encode(alice_priv_key)), &coins, &[&mm_bob
            .ip
            .to_string()]);
    let mut mm_alice = MarketMakerIt::start(alice_conf.conf, alice_conf.rpc_password, None).unwrap();
    let (_alice_dump_log, _alice_dump_dashboard) = mm_dump(&mm_alice.log_path);
    log!("Alice log path: {}", mm_alice.log_path.display());

    log!("{:?}", block_on(enable_native(&mm_bob, MYCOIN, &[], None)));
    log!("{:?}", block_on(enable_native(&mm_bob, MYCOIN1, &[], None)));
    log!("{:?}", block_on(enable_native(&mm_alice, MYCOIN, &[], None)));
    log!("{:?}", block_on(enable_native(&mm_alice, MYCOIN1, &[], None)));

    let uuids = block_on(start_swaps(
        &mut mm_bob,
        &mut mm_alice,
        &[(MYCOIN, MYCOIN1)],
        1.0,
        1.,
        777.,
        Some(0.00001),
        TakerMethod::Sell,
    ));
    log!("{:?}", uuids);

    let parsed_uuids: Vec<Uuid> = uuids.iter().map(|u| u.parse().unwrap()).collect();

    let active_swaps_bob = block_on(active_swaps(&mm_bob));
    assert_eq!(active_swaps_bob.uuids, parsed_uuids);

    let active_swaps_alice = block_on(active_swaps(&mm_alice));
    assert_eq!(active_swaps_alice.uuids, parsed_uuids);

    // disabling coins used in active swaps must not work
    let err = block_on(disable_coin_err(&mm_bob, MYCOIN, false));
    assert_eq!(err.active_swaps, parsed_uuids);

    let err = block_on(disable_coin_err(&mm_bob, MYCOIN1, false));
    assert_eq!(err.active_swaps, parsed_uuids);

    let err = block_on(disable_coin_err(&mm_alice, MYCOIN, false));
    assert_eq!(err.active_swaps, parsed_uuids);

    let err = block_on(disable_coin_err(&mm_alice, MYCOIN1, false));
    assert_eq!(err.active_swaps, parsed_uuids);

    // coins must be virtually locked until swap transactions are sent
    let locked_bob = block_on(get_locked_amount(&mm_bob, MYCOIN));
    assert_eq!(locked_bob.coin, MYCOIN);
    let expected: MmNumberMultiRepr = MmNumber::from("777.").into();
    assert_eq!(locked_bob.locked_amount, expected);

    let locked_alice = block_on(get_locked_amount(&mm_alice, MYCOIN1));
    assert_eq!(locked_alice.coin, MYCOIN1);
    let expected: MmNumberMultiRepr = MmNumber::from("778.00001").into();
=======
    let expected: MmNumberMultiRepr = if SET_BURN_PUBKEY_TO_ALICE.get() {
        MmNumber::from("777.00001").into() // no dex fee if dex pubkey is alice
    } else {
        MmNumber::from("778.00001").into()
    };
>>>>>>> 5cf4532a
    assert_eq!(locked_alice.locked_amount, expected);

    // amount must unlocked after funding tx is sent
    block_on(mm_alice.wait_for_log(20., |log| log.contains("Sent taker funding"))).unwrap();
    let locked_alice = block_on(get_locked_amount(&mm_alice, MYCOIN1));
    assert_eq!(locked_alice.coin, MYCOIN1);
    let expected: MmNumberMultiRepr = MmNumber::from("0").into();
    assert_eq!(locked_alice.locked_amount, expected);

    // amount must unlocked after maker payment is sent
    block_on(mm_bob.wait_for_log(20., |log| log.contains("Sent maker payment"))).unwrap();
    let locked_bob = block_on(get_locked_amount(&mm_bob, MYCOIN));
    assert_eq!(locked_bob.coin, MYCOIN);
    let expected: MmNumberMultiRepr = MmNumber::from("0").into();
    assert_eq!(locked_bob.locked_amount, expected);

    for uuid in uuids {
        block_on(wait_for_swap_finished(&mm_bob, &uuid, 60));
        block_on(wait_for_swap_finished(&mm_alice, &uuid, 30));

        let maker_swap_status = block_on(my_swap_status(&mm_bob, &uuid));
        log!("{:?}", maker_swap_status);

        let taker_swap_status = block_on(my_swap_status(&mm_alice, &uuid));
        log!("{:?}", taker_swap_status);
    }

    block_on(check_recent_swaps(&mm_bob, 1));
    block_on(check_recent_swaps(&mm_alice, 1));

    // Disabling coins on both nodes should be successful at this point
    block_on(disable_coin(&mm_bob, MYCOIN, false));
    block_on(disable_coin(&mm_bob, MYCOIN1, false));
    block_on(disable_coin(&mm_alice, MYCOIN, false));
    block_on(disable_coin(&mm_alice, MYCOIN1, false));
}

#[test]
fn test_v2_swap_utxo_utxo_kickstart() {
    let (_ctx, _, bob_priv_key) = generate_utxo_coin_with_random_privkey(MYCOIN, 1000.into());
    let (_ctx, _, alice_priv_key) = generate_utxo_coin_with_random_privkey(MYCOIN1, 1000.into());
    let coins = json!([mycoin_conf(1000), mycoin1_conf(1000)]);

    let mut bob_conf = Mm2TestConf::seednode_trade_v2(&format!("0x{}", hex::encode(bob_priv_key)), &coins);
    let mut mm_bob = MarketMakerIt::start(bob_conf.conf.clone(), bob_conf.rpc_password.clone(), None).unwrap();
    let (_bob_dump_log, _bob_dump_dashboard) = mm_dump(&mm_bob.log_path);
    log!("Bob log path: {}", mm_bob.log_path.display());

    let mut alice_conf =
        Mm2TestConf::light_node_trade_v2(&format!("0x{}", hex::encode(alice_priv_key)), &coins, &[&mm_bob
            .ip
            .to_string()]);
    let mut mm_alice = MarketMakerIt::start(alice_conf.conf.clone(), alice_conf.rpc_password.clone(), None).unwrap();
    let (_alice_dump_log, _alice_dump_dashboard) = mm_dump(&mm_alice.log_path);
    log!("Alice log path: {}", mm_alice.log_path.display());

    log!("{:?}", block_on(enable_native(&mm_bob, MYCOIN, &[], None)));
    log!("{:?}", block_on(enable_native(&mm_bob, MYCOIN1, &[], None)));
    log!("{:?}", block_on(enable_native(&mm_alice, MYCOIN, &[], None)));
    log!("{:?}", block_on(enable_native(&mm_alice, MYCOIN1, &[], None)));

    let uuids = block_on(start_swaps(
        &mut mm_bob,
        &mut mm_alice,
        &[(MYCOIN, MYCOIN1)],
        1.0,
        1.0,
        777.,
        Some(0.),
        TakerMethod::Buy,
    ));
    log!("{:?}", uuids);

    let parsed_uuids: Vec<Uuid> = uuids.iter().map(|u| u.parse().unwrap()).collect();

    for uuid in uuids.iter() {
        let maker_swap_status = block_on(my_swap_status(&mm_bob, uuid));
        log!("Maker swap {} status before stop {:?}", uuid, maker_swap_status);

        let taker_swap_status = block_on(my_swap_status(&mm_alice, uuid));
        log!("Taker swap {} status before stop  {:?}", uuid, taker_swap_status);
    }

    block_on(mm_bob.stop()).unwrap();
    block_on(mm_alice.stop()).unwrap();

    bob_conf.conf["dbdir"] = mm_bob.folder.join("DB").to_str().unwrap().into();
    bob_conf.conf["log"] = mm_bob.folder.join("mm2_dup.log").to_str().unwrap().into();

    let mut mm_bob = MarketMakerIt::start(bob_conf.conf, bob_conf.rpc_password, None).unwrap();
    let (_bob_dump_log, _bob_dump_dashboard) = mm_dump(&mm_bob.log_path);
    log!("Bob log path: {}", mm_bob.log_path.display());

    alice_conf.conf["dbdir"] = mm_alice.folder.join("DB").to_str().unwrap().into();
    alice_conf.conf["log"] = mm_alice.folder.join("mm2_dup.log").to_str().unwrap().into();
    alice_conf.conf["seednodes"] = vec![mm_bob.ip.to_string()].into();

    let mut mm_alice = MarketMakerIt::start(alice_conf.conf, alice_conf.rpc_password, None).unwrap();
    let (_alice_dump_log, _alice_dump_dashboard) = mm_dump(&mm_alice.log_path);
    log!("Alice log path: {}", mm_alice.log_path.display());

    let mut coins_needed_for_kickstart_bob = block_on(coins_needed_for_kickstart(&mm_bob));
    coins_needed_for_kickstart_bob.sort();
    assert_eq!(coins_needed_for_kickstart_bob, [MYCOIN, MYCOIN1]);

    let mut coins_needed_for_kickstart_alice = block_on(coins_needed_for_kickstart(&mm_alice));
    coins_needed_for_kickstart_alice.sort();
    assert_eq!(coins_needed_for_kickstart_alice, [MYCOIN, MYCOIN1]);

    log!("{:?}", block_on(enable_native(&mm_bob, MYCOIN, &[], None)));
    log!("{:?}", block_on(enable_native(&mm_bob, MYCOIN1, &[], None)));
    log!("{:?}", block_on(enable_native(&mm_alice, MYCOIN, &[], None)));
    log!("{:?}", block_on(enable_native(&mm_alice, MYCOIN1, &[], None)));

    // give swaps 1 second to restart
    std::thread::sleep(Duration::from_secs(1));

    let active_swaps_bob = block_on(active_swaps(&mm_bob));
    assert_eq!(active_swaps_bob.uuids, parsed_uuids);

    let active_swaps_alice = block_on(active_swaps(&mm_alice));
    assert_eq!(active_swaps_alice.uuids, parsed_uuids);

    // coins must be virtually locked after kickstart until swap transactions are sent
    let locked_alice = block_on(get_locked_amount(&mm_alice, MYCOIN1));
    assert_eq!(locked_alice.coin, MYCOIN1);
    let expected: MmNumberMultiRepr = MmNumber::from("778.00001").into();
    assert_eq!(locked_alice.locked_amount, expected);

    let locked_bob = block_on(get_locked_amount(&mm_bob, MYCOIN));
    assert_eq!(locked_bob.coin, MYCOIN);
    let expected: MmNumberMultiRepr = MmNumber::from("777.00001").into();
    assert_eq!(locked_bob.locked_amount, expected);

    // amount must unlocked after funding tx is sent
    block_on(mm_alice.wait_for_log(20., |log| log.contains("Sent taker funding"))).unwrap();
    let locked_alice = block_on(get_locked_amount(&mm_alice, MYCOIN1));
    assert_eq!(locked_alice.coin, MYCOIN1);
    let expected: MmNumberMultiRepr = MmNumber::from("0").into();
    assert_eq!(locked_alice.locked_amount, expected);

    // amount must unlocked after maker payment is sent
    block_on(mm_bob.wait_for_log(20., |log| log.contains("Sent maker payment"))).unwrap();
    let locked_bob = block_on(get_locked_amount(&mm_bob, MYCOIN));
    assert_eq!(locked_bob.coin, MYCOIN);
    let expected: MmNumberMultiRepr = MmNumber::from("0").into();
    assert_eq!(locked_bob.locked_amount, expected);

    for uuid in uuids {
        block_on(wait_for_swap_finished(&mm_bob, &uuid, 60));
        block_on(wait_for_swap_finished(&mm_alice, &uuid, 30));
    }
}

#[test]
fn test_v2_swap_utxo_utxo_file_lock() {
    let (_ctx, _, bob_priv_key) = generate_utxo_coin_with_random_privkey(MYCOIN, 1000.into());
    let (_ctx, _, alice_priv_key) = generate_utxo_coin_with_random_privkey(MYCOIN1, 1000.into());
    let coins = json!([mycoin_conf(1000), mycoin1_conf(1000)]);

    let mut bob_conf = Mm2TestConf::seednode_trade_v2(&format!("0x{}", hex::encode(bob_priv_key)), &coins);
    let mut mm_bob = MarketMakerIt::start(bob_conf.conf.clone(), bob_conf.rpc_password.clone(), None).unwrap();
    let (_bob_dump_log, _bob_dump_dashboard) = mm_dump(&mm_bob.log_path);
    log!("Bob log path: {}", mm_bob.log_path.display());

    let mut alice_conf =
        Mm2TestConf::light_node_trade_v2(&format!("0x{}", hex::encode(alice_priv_key)), &coins, &[&mm_bob
            .ip
            .to_string()]);
    let mut mm_alice = MarketMakerIt::start(alice_conf.conf.clone(), alice_conf.rpc_password.clone(), None).unwrap();
    let (_alice_dump_log, _alice_dump_dashboard) = mm_dump(&mm_alice.log_path);
    log!("Alice log path: {}", mm_alice.log_path.display());

    log!("{:?}", block_on(enable_native(&mm_bob, MYCOIN, &[], None)));
    log!("{:?}", block_on(enable_native(&mm_bob, MYCOIN1, &[], None)));
    log!("{:?}", block_on(enable_native(&mm_alice, MYCOIN, &[], None)));
    log!("{:?}", block_on(enable_native(&mm_alice, MYCOIN1, &[], None)));

    let uuids = block_on(start_swaps(
        &mut mm_bob,
        &mut mm_alice,
        &[(MYCOIN, MYCOIN1)],
        1.0,
        1.0,
        100.,
        Some(0.),
        TakerMethod::Buy,
    ));
    log!("{:?}", uuids);

    for uuid in uuids.iter() {
        block_on(wait_for_swap_status(&mm_bob, uuid, 10));
        block_on(wait_for_swap_status(&mm_alice, uuid, 10));
    }

    bob_conf.conf["dbdir"] = mm_bob.folder.join("DB").to_str().unwrap().into();
    bob_conf.conf["log"] = mm_bob.folder.join("mm2_dup.log").to_str().unwrap().into();

    let mut mm_bob_dup = MarketMakerIt::start(bob_conf.conf, bob_conf.rpc_password, None).unwrap();
    let (_bob_dump_log, _bob_dump_dashboard) = mm_dump(&mm_bob_dup.log_path);
    log!("Bob dup log path: {}", mm_bob_dup.log_path.display());

    alice_conf.conf["dbdir"] = mm_alice.folder.join("DB").to_str().unwrap().into();
    alice_conf.conf["log"] = mm_alice.folder.join("mm2_dup.log").to_str().unwrap().into();
    alice_conf.conf["seednodes"] = vec![mm_bob.ip.to_string()].into();

    let mut mm_alice_dup = MarketMakerIt::start(alice_conf.conf, alice_conf.rpc_password, None).unwrap();
    let (_alice_dump_log, _alice_dump_dashboard) = mm_dump(&mm_alice_dup.log_path);
    log!("Alice dup log path: {}", mm_alice_dup.log_path.display());

    log!("{:?}", block_on(enable_native(&mm_bob_dup, MYCOIN, &[], None)));
    log!("{:?}", block_on(enable_native(&mm_bob_dup, MYCOIN1, &[], None)));
    log!("{:?}", block_on(enable_native(&mm_alice_dup, MYCOIN, &[], None)));
    log!("{:?}", block_on(enable_native(&mm_alice_dup, MYCOIN1, &[], None)));

    for uuid in uuids {
        let expected_log = format!("Swap {} file lock already acquired", uuid);
        block_on(mm_bob_dup.wait_for_log(22., |log| log.contains(&expected_log))).unwrap();
        block_on(mm_alice_dup.wait_for_log(22., |log| log.contains(&expected_log))).unwrap();
    }
}<|MERGE_RESOLUTION|>--- conflicted
+++ resolved
@@ -622,10 +622,7 @@
 }
 
 #[test]
-<<<<<<< HEAD
-fn test_v2_swap_utxo_utxo_buy() {
-=======
-fn test_v2_swap_utxo_utxo() { test_v2_swap_utxo_utxo_impl(); }
+fn test_v2_swap_utxo_utxo_buy() { test_v2_swap_utxo_utxo_impl(); }
 
 // test a swap when taker is burn pubkey (no dex fee should be paid)
 #[test]
@@ -635,7 +632,6 @@
 }
 
 fn test_v2_swap_utxo_utxo_impl() {
->>>>>>> 5cf4532a
     let (_ctx, _, bob_priv_key) = generate_utxo_coin_with_random_privkey(MYCOIN, 1000.into());
     let (_ctx, _, alice_priv_key) = generate_utxo_coin_with_random_privkey(MYCOIN1, 1000.into());
     let coins = json!([mycoin_conf(1000), mycoin1_conf(1000)]);
@@ -722,7 +718,6 @@
 
     let locked_alice = block_on(get_locked_amount(&mm_alice, MYCOIN1));
     assert_eq!(locked_alice.coin, MYCOIN1);
-<<<<<<< HEAD
     let expected: MmNumberMultiRepr = MmNumber::from("778.00779").into();
     assert_eq!(locked_alice.locked_amount, expected);
 
@@ -826,14 +821,11 @@
 
     let locked_alice = block_on(get_locked_amount(&mm_alice, MYCOIN1));
     assert_eq!(locked_alice.coin, MYCOIN1);
-    let expected: MmNumberMultiRepr = MmNumber::from("778.00001").into();
-=======
     let expected: MmNumberMultiRepr = if SET_BURN_PUBKEY_TO_ALICE.get() {
         MmNumber::from("777.00001").into() // no dex fee if dex pubkey is alice
     } else {
         MmNumber::from("778.00001").into()
     };
->>>>>>> 5cf4532a
     assert_eq!(locked_alice.locked_amount, expected);
 
     // amount must unlocked after funding tx is sent
