--- conflicted
+++ resolved
@@ -2,18 +2,11 @@
 pub use mm2_number::MmNumber;
 use mm2_rpc::data::legacy::BalanceResponse;
 pub use mm2_test_helpers::for_tests::{check_my_swap_status, check_recent_swaps, check_stats_swap_status,
-<<<<<<< HEAD
-                                      enable_native_bch, eth_sepolia_conf, jst_sepolia_conf, mm_dump, MarketMakerIt,
-                                      MAKER_ERROR_EVENTS, MAKER_SUCCESS_EVENTS, TAKER_ERROR_EVENTS,
-                                      TAKER_SUCCESS_EVENTS};
-use mm2_test_helpers::for_tests::{ETH_SEPOLIA_NODE, ETH_SEPOLIA_SWAP_CONTRACT, ETH_SEPOLIA_TOKEN_CONTRACT};
-
-=======
                                       enable_native, enable_native_bch, eth_jst_testnet_conf, eth_sepolia_conf,
                                       eth_testnet_conf, jst_sepolia_conf, mm_dump, MarketMakerIt, ETH_DEV_NODES,
                                       ETH_DEV_SWAP_CONTRACT, ETH_DEV_TOKEN_CONTRACT, MAKER_ERROR_EVENTS,
                                       MAKER_SUCCESS_EVENTS, TAKER_ERROR_EVENTS, TAKER_SUCCESS_EVENTS};
->>>>>>> e40d037b
+
 pub use secp256k1::{PublicKey, SecretKey};
 pub use std::env;
 pub use std::thread;
@@ -40,12 +33,7 @@
 use keys::{Address, AddressHashEnum, KeyPair, NetworkPrefix as CashAddrPrefix};
 use mm2_core::mm_ctx::{MmArc, MmCtxBuilder};
 use mm2_number::BigDecimal;
-<<<<<<< HEAD
-use mm2_test_helpers::for_tests::{enable_native, eth_testnet_conf, ETH_DEV_NODES, ETH_DEV_SWAP_CONTRACT};
 use mm2_test_helpers::structs::TransactionDetails;
-=======
-use mm2_test_helpers::structs::{MyBalanceResponse, TransactionDetails};
->>>>>>> e40d037b
 use primitives::hash::{H160, H256};
 use script::Builder;
 use secp256k1::Secp256k1;
