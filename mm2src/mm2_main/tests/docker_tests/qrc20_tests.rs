--- conflicted
+++ resolved
@@ -11,12 +11,8 @@
             SendMakerSpendsTakerPaymentArgs, SendTakerPaymentArgs, SendTakerRefundsPaymentArgs,
             SendTakerSpendsMakerPaymentArgs, SwapOps, TradePreimageValue, TransactionEnum, ValidatePaymentInput};
 use common::log::debug;
-<<<<<<< HEAD
 use common::{temp_dir, DEX_FEE_ADDR_RAW_PUBKEY};
 use crypto::Secp256k1Secret;
-=======
-use common::{log, temp_dir, DEX_FEE_ADDR_RAW_PUBKEY};
->>>>>>> 2c1524df
 use ethereum_types::H160;
 use futures01::Future;
 use http::StatusCode;
