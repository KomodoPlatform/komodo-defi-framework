use crate::docker_tests::docker_tests_common::*;
use crate::integration_tests_common::enable_native;
use bitcrypto::dhash160;
use coins::qrc20::rpc_clients::for_tests::Qrc20NativeWalletOps;
use coins::utxo::qtum::{qtum_coin_with_priv_key, QtumCoin};
use coins::utxo::rpc_clients::UtxoRpcClientEnum;
use coins::utxo::utxo_common::big_decimal_from_sat;
use coins::utxo::{UtxoActivationParams, UtxoCommonOps};
<<<<<<< HEAD
use coins::{CheckIfMyPaymentSentArgs, FeeApproxStage, FoundSwapTxSpend, MarketCoinOps, MmCoin, RefundPaymentArgs,
            SearchForSwapTxSpendInput, SendPaymentArgs, SpendPaymentArgs, SwapOps, TradePreimageValue,
            TransactionEnum, ValidatePaymentInput, WaitForHTLCTxSpendArgs};
=======
use coins::{CheckIfMyPaymentSentArgs, ConfirmPaymentInput, FeeApproxStage, FoundSwapTxSpend, MarketCoinOps, MmCoin,
            RefundPaymentArgs, SearchForSwapTxSpendInput, SendPaymentArgs, SpendPaymentArgs, SwapOps,
            TradePreimageValue, TransactionEnum, ValidatePaymentInput};
>>>>>>> 32e7c650
use common::log::debug;
use common::{temp_dir, DEX_FEE_ADDR_RAW_PUBKEY};
use crypto::Secp256k1Secret;
use ethereum_types::H160;
use futures01::Future;
use http::StatusCode;
use mm2_core::mm_ctx::{MmArc, MmCtxBuilder};
use mm2_main::mm2::lp_swap::{dex_fee_amount, max_taker_vol_from_available};
use mm2_number::BigDecimal;
use mm2_test_helpers::structs::{trade_preimage_error, EnableElectrumResponse, OrderbookResponse, RpcErrorResponse,
                                RpcSuccessResponse, TransactionDetails};
use rand6::Rng;
use serde_json::{self as json, Value as Json};
use std::convert::TryFrom;
use std::process::Command;
use std::str::FromStr;
use std::time::Duration;
use testcontainers::clients::Cli;
use testcontainers::images::generic::{GenericImage, WaitFor};
use testcontainers::{Docker, Image};

pub const QTUM_REGTEST_DOCKER_IMAGE: &str = "docker.io/sergeyboyko/qtumregtest";

const QRC20_TOKEN_BYTES: &str = "6080604052600860ff16600a0a633b9aca000260005534801561002157600080fd5b50600054600160003373ffffffffffffffffffffffffffffffffffffffff1673ffffffffffffffffffffffffffffffffffffffff16815260200190815260200160002081905550610c69806100776000396000f3006080604052600436106100a4576000357c0100000000000000000000000000000000000000000000000000000000900463ffffffff16806306fdde03146100a9578063095ea7b31461013957806318160ddd1461019e57806323b872dd146101c9578063313ce5671461024e5780635a3b7e421461027f57806370a082311461030f57806395d89b4114610366578063a9059cbb146103f6578063dd62ed3e1461045b575b600080fd5b3480156100b557600080fd5b506100be6104d2565b6040518080602001828103825283818151815260200191508051906020019080838360005b838110156100fe5780820151818401526020810190506100e3565b50505050905090810190601f16801561012b5780820380516001836020036101000a031916815260200191505b509250505060405180910390f35b34801561014557600080fd5b50610184600480360381019080803573ffffffffffffffffffffffffffffffffffffffff1690602001909291908035906020019092919050505061050b565b604051808215151515815260200191505060405180910390f35b3480156101aa57600080fd5b506101b36106bb565b6040518082815260200191505060405180910390f35b3480156101d557600080fd5b50610234600480360381019080803573ffffffffffffffffffffffffffffffffffffffff169060200190929190803573ffffffffffffffffffffffffffffffffffffffff169060200190929190803590602001909291905050506106c1565b604051808215151515815260200191505060405180910390f35b34801561025a57600080fd5b506102636109a1565b604051808260ff1660ff16815260200191505060405180910390f35b34801561028b57600080fd5b506102946109a6565b6040518080602001828103825283818151815260200191508051906020019080838360005b838110156102d45780820151818401526020810190506102b9565b50505050905090810190601f1680156103015780820380516001836020036101000a031916815260200191505b509250505060405180910390f35b34801561031b57600080fd5b50610350600480360381019080803573ffffffffffffffffffffffffffffffffffffffff1690602001909291905050506109df565b6040518082815260200191505060405180910390f35b34801561037257600080fd5b5061037b6109f7565b6040518080602001828103825283818151815260200191508051906020019080838360005b838110156103bb5780820151818401526020810190506103a0565b50505050905090810190601f1680156103e85780820380516001836020036101000a031916815260200191505b509250505060405180910390f35b34801561040257600080fd5b50610441600480360381019080803573ffffffffffffffffffffffffffffffffffffffff16906020019092919080359060200190929190505050610a30565b604051808215151515815260200191505060405180910390f35b34801561046757600080fd5b506104bc600480360381019080803573ffffffffffffffffffffffffffffffffffffffff169060200190929190803573ffffffffffffffffffffffffffffffffffffffff169060200190929190505050610be1565b6040518082815260200191505060405180910390f35b6040805190810160405280600881526020017f515243205445535400000000000000000000000000000000000000000000000081525081565b60008260008173ffffffffffffffffffffffffffffffffffffffff161415151561053457600080fd5b60008314806105bf57506000600260003373ffffffffffffffffffffffffffffffffffffffff1673ffffffffffffffffffffffffffffffffffffffff16815260200190815260200160002060008673ffffffffffffffffffffffffffffffffffffffff1673ffffffffffffffffffffffffffffffffffffffff16815260200190815260200160002054145b15156105ca57600080fd5b82600260003373ffffffffffffffffffffffffffffffffffffffff1673ffffffffffffffffffffffffffffffffffffffff16815260200190815260200160002060008673ffffffffffffffffffffffffffffffffffffffff1673ffffffffffffffffffffffffffffffffffffffff168152602001908152602001600020819055508373ffffffffffffffffffffffffffffffffffffffff163373ffffffffffffffffffffffffffffffffffffffff167f8c5be1e5ebec7d5bd14f71427d1e84f3dd0314c0f7b2291e5b200ac8c7c3b925856040518082815260200191505060405180910390a3600191505092915050565b60005481565b60008360008173ffffffffffffffffffffffffffffffffffffffff16141515156106ea57600080fd5b8360008173ffffffffffffffffffffffffffffffffffffffff161415151561071157600080fd5b610797600260008873ffffffffffffffffffffffffffffffffffffffff1673ffffffffffffffffffffffffffffffffffffffff16815260200190815260200160002060003373ffffffffffffffffffffffffffffffffffffffff1673ffffffffffffffffffffffffffffffffffffffff1681526020019081526020016000205485610c06565b600260008873ffffffffffffffffffffffffffffffffffffffff1673ffffffffffffffffffffffffffffffffffffffff16815260200190815260200160002060003373ffffffffffffffffffffffffffffffffffffffff1673ffffffffffffffffffffffffffffffffffffffff16815260200190815260200160002081905550610860600160008873ffffffffffffffffffffffffffffffffffffffff1673ffffffffffffffffffffffffffffffffffffffff1681526020019081526020016000205485610c06565b600160008873ffffffffffffffffffffffffffffffffffffffff1673ffffffffffffffffffffffffffffffffffffffff168152602001908152602001600020819055506108ec600160008773ffffffffffffffffffffffffffffffffffffffff1673ffffffffffffffffffffffffffffffffffffffff1681526020019081526020016000205485610c1f565b600160008773ffffffffffffffffffffffffffffffffffffffff1673ffffffffffffffffffffffffffffffffffffffff168152602001908152602001600020819055508473ffffffffffffffffffffffffffffffffffffffff168673ffffffffffffffffffffffffffffffffffffffff167fddf252ad1be2c89b69c2b068fc378daa952ba7f163c4a11628f55a4df523b3ef866040518082815260200191505060405180910390a36001925050509392505050565b600881565b6040805190810160405280600981526020017f546f6b656e20302e31000000000000000000000000000000000000000000000081525081565b60016020528060005260406000206000915090505481565b6040805190810160405280600381526020017f515443000000000000000000000000000000000000000000000000000000000081525081565b60008260008173ffffffffffffffffffffffffffffffffffffffff1614151515610a5957600080fd5b610aa2600160003373ffffffffffffffffffffffffffffffffffffffff1673ffffffffffffffffffffffffffffffffffffffff1681526020019081526020016000205484610c06565b600160003373ffffffffffffffffffffffffffffffffffffffff1673ffffffffffffffffffffffffffffffffffffffff16815260200190815260200160002081905550610b2e600160008673ffffffffffffffffffffffffffffffffffffffff1673ffffffffffffffffffffffffffffffffffffffff1681526020019081526020016000205484610c1f565b600160008673ffffffffffffffffffffffffffffffffffffffff1673ffffffffffffffffffffffffffffffffffffffff168152602001908152602001600020819055508373ffffffffffffffffffffffffffffffffffffffff163373ffffffffffffffffffffffffffffffffffffffff167fddf252ad1be2c89b69c2b068fc378daa952ba7f163c4a11628f55a4df523b3ef856040518082815260200191505060405180910390a3600191505092915050565b6002602052816000526040600020602052806000526040600020600091509150505481565b6000818310151515610c1457fe5b818303905092915050565b6000808284019050838110151515610c3357fe5b80915050929150505600a165627a7a723058207f2e5248b61b80365ea08a0f6d11ac0b47374c4dfd538de76bc2f19591bbbba40029";
const QRC20_SWAP_CONTRACT_BYTES: &str = "608060405234801561001057600080fd5b50611437806100206000396000f3fe60806040526004361061004a5760003560e01c806302ed292b1461004f5780630716326d146100de578063152cf3af1461017b57806346fc0294146101f65780639b415b2a14610294575b600080fd5b34801561005b57600080fd5b506100dc600480360360a081101561007257600080fd5b81019080803590602001909291908035906020019092919080359060200190929190803573ffffffffffffffffffffffffffffffffffffffff169060200190929190803573ffffffffffffffffffffffffffffffffffffffff169060200190929190505050610339565b005b3480156100ea57600080fd5b506101176004803603602081101561010157600080fd5b8101908080359060200190929190505050610867565b60405180846bffffffffffffffffffffffff19166bffffffffffffffffffffffff191681526020018367ffffffffffffffff1667ffffffffffffffff16815260200182600381111561016557fe5b60ff168152602001935050505060405180910390f35b6101f46004803603608081101561019157600080fd5b8101908080359060200190929190803573ffffffffffffffffffffffffffffffffffffffff16906020019092919080356bffffffffffffffffffffffff19169060200190929190803567ffffffffffffffff1690602001909291905050506108bf565b005b34801561020257600080fd5b50610292600480360360a081101561021957600080fd5b81019080803590602001909291908035906020019092919080356bffffffffffffffffffffffff19169060200190929190803573ffffffffffffffffffffffffffffffffffffffff169060200190929190803573ffffffffffffffffffffffffffffffffffffffff169060200190929190505050610bd9565b005b610337600480360360c08110156102aa57600080fd5b810190808035906020019092919080359060200190929190803573ffffffffffffffffffffffffffffffffffffffff169060200190929190803573ffffffffffffffffffffffffffffffffffffffff16906020019092919080356bffffffffffffffffffffffff19169060200190929190803567ffffffffffffffff169060200190929190505050610fe2565b005b6001600381111561034657fe5b600080878152602001908152602001600020600001601c9054906101000a900460ff16600381111561037457fe5b1461037e57600080fd5b6000600333836003600288604051602001808281526020019150506040516020818303038152906040526040518082805190602001908083835b602083106103db57805182526020820191506020810190506020830392506103b8565b6001836020036101000a038019825116818451168082178552505050505050905001915050602060405180830381855afa15801561041d573d6000803e3d6000fd5b5050506040513d602081101561043257600080fd5b8101908080519060200190929190505050604051602001808281526020019150506040516020818303038152906040526040518082805190602001908083835b602083106104955780518252602082019150602081019050602083039250610472565b6001836020036101000a038019825116818451168082178552505050505050905001915050602060405180830381855afa1580156104d7573d6000803e3d6000fd5b5050506040515160601b8689604051602001808673ffffffffffffffffffffffffffffffffffffffff1673ffffffffffffffffffffffffffffffffffffffff1660601b81526014018573ffffffffffffffffffffffffffffffffffffffff1673ffffffffffffffffffffffffffffffffffffffff1660601b8152601401846bffffffffffffffffffffffff19166bffffffffffffffffffffffff191681526014018373ffffffffffffffffffffffffffffffffffffffff1673ffffffffffffffffffffffffffffffffffffffff1660601b8152601401828152602001955050505050506040516020818303038152906040526040518082805190602001908083835b602083106105fc57805182526020820191506020810190506020830392506105d9565b6001836020036101000a038019825116818451168082178552505050505050905001915050602060405180830381855afa15801561063e573d6000803e3d6000fd5b5050506040515160601b905060008087815260200190815260200160002060000160009054906101000a900460601b6bffffffffffffffffffffffff1916816bffffffffffffffffffffffff19161461069657600080fd5b6002600080888152602001908152602001600020600001601c6101000a81548160ff021916908360038111156106c857fe5b0217905550600073ffffffffffffffffffffffffffffffffffffffff168373ffffffffffffffffffffffffffffffffffffffff16141561074e573373ffffffffffffffffffffffffffffffffffffffff166108fc869081150290604051600060405180830381858888f19350505050158015610748573d6000803e3d6000fd5b50610820565b60008390508073ffffffffffffffffffffffffffffffffffffffff1663a9059cbb33886040518363ffffffff1660e01b8152600401808373ffffffffffffffffffffffffffffffffffffffff1673ffffffffffffffffffffffffffffffffffffffff16815260200182815260200192505050602060405180830381600087803b1580156107da57600080fd5b505af11580156107ee573d6000803e3d6000fd5b505050506040513d602081101561080457600080fd5b810190808051906020019092919050505061081e57600080fd5b505b7f36c177bcb01c6d568244f05261e2946c8c977fa50822f3fa098c470770ee1f3e8685604051808381526020018281526020019250505060405180910390a1505050505050565b60006020528060005260406000206000915090508060000160009054906101000a900460601b908060000160149054906101000a900467ffffffffffffffff169080600001601c9054906101000a900460ff16905083565b600073ffffffffffffffffffffffffffffffffffffffff168373ffffffffffffffffffffffffffffffffffffffff16141580156108fc5750600034115b801561094057506000600381111561091057fe5b600080868152602001908152602001600020600001601c9054906101000a900460ff16600381111561093e57fe5b145b61094957600080fd5b60006003843385600034604051602001808673ffffffffffffffffffffffffffffffffffffffff1673ffffffffffffffffffffffffffffffffffffffff1660601b81526014018573ffffffffffffffffffffffffffffffffffffffff1673ffffffffffffffffffffffffffffffffffffffff1660601b8152601401846bffffffffffffffffffffffff19166bffffffffffffffffffffffff191681526014018373ffffffffffffffffffffffffffffffffffffffff1673ffffffffffffffffffffffffffffffffffffffff1660601b8152601401828152602001955050505050506040516020818303038152906040526040518082805190602001908083835b60208310610a6c5780518252602082019150602081019050602083039250610a49565b6001836020036101000a038019825116818451168082178552505050505050905001915050602060405180830381855afa158015610aae573d6000803e3d6000fd5b5050506040515160601b90506040518060600160405280826bffffffffffffffffffffffff191681526020018367ffffffffffffffff16815260200160016003811115610af757fe5b81525060008087815260200190815260200160002060008201518160000160006101000a81548173ffffffffffffffffffffffffffffffffffffffff021916908360601c021790555060208201518160000160146101000a81548167ffffffffffffffff021916908367ffffffffffffffff160217905550604082015181600001601c6101000a81548160ff02191690836003811115610b9357fe5b02179055509050507fccc9c05183599bd3135da606eaaf535daffe256e9de33c048014cffcccd4ad57856040518082815260200191505060405180910390a15050505050565b60016003811115610be657fe5b600080878152602001908152602001600020600001601c9054906101000a900460ff166003811115610c1457fe5b14610c1e57600080fd5b600060038233868689604051602001808673ffffffffffffffffffffffffffffffffffffffff1673ffffffffffffffffffffffffffffffffffffffff1660601b81526014018573ffffffffffffffffffffffffffffffffffffffff1673ffffffffffffffffffffffffffffffffffffffff1660601b8152601401846bffffffffffffffffffffffff19166bffffffffffffffffffffffff191681526014018373ffffffffffffffffffffffffffffffffffffffff1673ffffffffffffffffffffffffffffffffffffffff1660601b8152601401828152602001955050505050506040516020818303038152906040526040518082805190602001908083835b60208310610d405780518252602082019150602081019050602083039250610d1d565b6001836020036101000a038019825116818451168082178552505050505050905001915050602060405180830381855afa158015610d82573d6000803e3d6000fd5b5050506040515160601b905060008087815260200190815260200160002060000160009054906101000a900460601b6bffffffffffffffffffffffff1916816bffffffffffffffffffffffff1916148015610e10575060008087815260200190815260200160002060000160149054906101000a900467ffffffffffffffff1667ffffffffffffffff164210155b610e1957600080fd5b6003600080888152602001908152602001600020600001601c6101000a81548160ff02191690836003811115610e4b57fe5b0217905550600073ffffffffffffffffffffffffffffffffffffffff168373ffffffffffffffffffffffffffffffffffffffff161415610ed1573373ffffffffffffffffffffffffffffffffffffffff166108fc869081150290604051600060405180830381858888f19350505050158015610ecb573d6000803e3d6000fd5b50610fa3565b60008390508073ffffffffffffffffffffffffffffffffffffffff1663a9059cbb33886040518363ffffffff1660e01b8152600401808373ffffffffffffffffffffffffffffffffffffffff1673ffffffffffffffffffffffffffffffffffffffff16815260200182815260200192505050602060405180830381600087803b158015610f5d57600080fd5b505af1158015610f71573d6000803e3d6000fd5b505050506040513d6020811015610f8757600080fd5b8101908080519060200190929190505050610fa157600080fd5b505b7f1797d500133f8e427eb9da9523aa4a25cb40f50ebc7dbda3c7c81778973f35ba866040518082815260200191505060405180910390a1505050505050565b600073ffffffffffffffffffffffffffffffffffffffff168373ffffffffffffffffffffffffffffffffffffffff161415801561101f5750600085115b801561106357506000600381111561103357fe5b600080888152602001908152602001600020600001601c9054906101000a900460ff16600381111561106157fe5b145b61106c57600080fd5b60006003843385888a604051602001808673ffffffffffffffffffffffffffffffffffffffff1673ffffffffffffffffffffffffffffffffffffffff1660601b81526014018573ffffffffffffffffffffffffffffffffffffffff1673ffffffffffffffffffffffffffffffffffffffff1660601b8152601401846bffffffffffffffffffffffff19166bffffffffffffffffffffffff191681526014018373ffffffffffffffffffffffffffffffffffffffff1673ffffffffffffffffffffffffffffffffffffffff1660601b8152601401828152602001955050505050506040516020818303038152906040526040518082805190602001908083835b6020831061118e578051825260208201915060208101905060208303925061116b565b6001836020036101000a038019825116818451168082178552505050505050905001915050602060405180830381855afa1580156111d0573d6000803e3d6000fd5b5050506040515160601b90506040518060600160405280826bffffffffffffffffffffffff191681526020018367ffffffffffffffff1681526020016001600381111561121957fe5b81525060008089815260200190815260200160002060008201518160000160006101000a81548173ffffffffffffffffffffffffffffffffffffffff021916908360601c021790555060208201518160000160146101000a81548167ffffffffffffffff021916908367ffffffffffffffff160217905550604082015181600001601c6101000a81548160ff021916908360038111156112b557fe5b021790555090505060008590508073ffffffffffffffffffffffffffffffffffffffff166323b872dd33308a6040518463ffffffff1660e01b8152600401808473ffffffffffffffffffffffffffffffffffffffff1673ffffffffffffffffffffffffffffffffffffffff1681526020018373ffffffffffffffffffffffffffffffffffffffff1673ffffffffffffffffffffffffffffffffffffffff1681526020018281526020019350505050602060405180830381600087803b15801561137d57600080fd5b505af1158015611391573d6000803e3d6000fd5b505050506040513d60208110156113a757600080fd5b81019080805190602001909291905050506113c157600080fd5b7fccc9c05183599bd3135da606eaaf535daffe256e9de33c048014cffcccd4ad57886040518082815260200191505060405180910390a1505050505050505056fea265627a7a723158208c83db436905afce0b7be1012be64818c49323c12d451fe2ab6bce76ff6421c964736f6c63430005110032";
const TAKER_PAYMENT_SPEND_SEARCH_INTERVAL: f64 = 1.;

pub struct QtumDockerOps {
    #[allow(dead_code)]
    ctx: MmArc,
    coin: QtumCoin,
}

impl CoinDockerOps for QtumDockerOps {
    fn rpc_client(&self) -> &UtxoRpcClientEnum { &self.coin.as_ref().rpc_client }
}

impl QtumDockerOps {
    pub fn new() -> QtumDockerOps {
        let ctx = MmCtxBuilder::new().into_mm_arc();
        let confpath = unsafe { QTUM_CONF_PATH.as_ref().expect("Qtum config is not set yet") };
        let conf = json!({"decimals":8,"network":"regtest","confpath":confpath});
        let req = json!({
            "method": "enable",
        });
        let priv_key = Secp256k1Secret::from("809465b17d0a4ddb3e4c69e8f23c2cabad868f51f8bed5c765ad1d6516c3306f");
        let params = UtxoActivationParams::from_legacy_req(&req).unwrap();
        let coin = block_on(qtum_coin_with_priv_key(&ctx, "QTUM", &conf, &params, priv_key)).unwrap();
        QtumDockerOps { ctx, coin }
    }

    pub fn initialize_contracts(&self) {
        let sender = get_address_by_label(&self.coin, QTUM_ADDRESS_LABEL);
        unsafe {
            QICK_TOKEN_ADDRESS = Some(self.create_contract(&sender, QRC20_TOKEN_BYTES));
            QORTY_TOKEN_ADDRESS = Some(self.create_contract(&sender, QRC20_TOKEN_BYTES));
            QRC20_SWAP_CONTRACT_ADDRESS = Some(self.create_contract(&sender, QRC20_SWAP_CONTRACT_BYTES));
        }
    }

    fn create_contract(&self, sender: &str, hexbytes: &str) -> H160 {
        let bytecode = hex::decode(hexbytes).expect("Hex encoded bytes expected");
        let gas_limit = 2_500_000u64;
        let gas_price = BigDecimal::from_str("0.0000004").unwrap();

        match self.coin.as_ref().rpc_client {
            UtxoRpcClientEnum::Native(ref native) => {
                let result = native
                    .create_contract(&bytecode.into(), gas_limit, gas_price, sender)
                    .wait()
                    .expect("!createcontract");
                result.address.0.into()
            },
            UtxoRpcClientEnum::Electrum(_) => panic!("Native client expected"),
        }
    }
}

pub fn qtum_docker_node(docker: &Cli, port: u16) -> UtxoDockerNode {
    let args = vec!["-p".into(), format!("127.0.0.1:{}:{}", port, port)];
    let image = GenericImage::new(QTUM_REGTEST_DOCKER_IMAGE)
        .with_args(args)
        .with_env_var("CLIENTS", "2")
        .with_env_var("COIN_RPC_PORT", port.to_string())
        .with_env_var("ADDRESS_LABEL", QTUM_ADDRESS_LABEL)
        .with_env_var("FILL_MEMPOOL", "true")
        .with_wait_for(WaitFor::message_on_stdout("config is ready"));
    let container = docker.run(image);

    let name = "qtum";
    let mut conf_path = temp_dir().join("qtum-regtest");
    std::fs::create_dir_all(&conf_path).unwrap();
    conf_path.push(format!("{}.conf", name));
    Command::new("docker")
        .arg("cp")
        .arg(format!("{}:/data/node_0/{}.conf", container.id(), name))
        .arg(&conf_path)
        .status()
        .expect("Failed to execute docker command");
    let timeout = now_ms() + 3000;
    loop {
        if conf_path.exists() {
            break;
        };
        assert!(now_ms() < timeout, "Test timed out");
    }

    unsafe { QTUM_CONF_PATH = Some(conf_path) };
    UtxoDockerNode {
        container,
        ticker: name.to_owned(),
        port,
    }
}

fn withdraw_and_send(mm: &MarketMakerIt, coin: &str, to: &str, amount: f64) {
    let withdraw = block_on(mm.rpc(&json! ({
        "mmrpc": "2.0",
        "userpass": mm.userpass,
        "method": "withdraw",
        "params": {
            "coin": coin,
            "to": to,
            "amount": amount,
        },
        "id": 0,
    })))
    .unwrap();

    assert!(withdraw.0.is_success(), "!withdraw: {}", withdraw.1);
    let res: RpcSuccessResponse<TransactionDetails> =
        json::from_str(&withdraw.1).expect("Expected 'RpcSuccessResponse<TransactionDetails>'");
    let tx_details = res.result;

    log!("Balance Change: {:?}", tx_details.my_balance_change);

    assert_eq!(tx_details.to, vec![to.to_owned()]);
    assert!(BigDecimal::try_from(amount).unwrap() + tx_details.my_balance_change < 0.into());

    let send = block_on(mm.rpc(&json! ({
        "userpass": mm.userpass,
        "method": "send_raw_transaction",
        "coin": coin,
        "tx_hex": tx_details.tx_hex,
    })))
    .unwrap();
    assert!(send.0.is_success(), "!{} send: {}", coin, send.1);
    let send_json: Json = json::from_str(&send.1).unwrap();
    assert_eq!(tx_details.tx_hash, send_json["tx_hash"]);
}

#[test]
fn test_taker_spends_maker_payment() {
    let (_ctx, maker_coin, _priv_key) = generate_qrc20_coin_with_random_privkey("QICK", 20.into(), 10.into());
    let (_ctx, taker_coin, _priv_key) = generate_qrc20_coin_with_random_privkey("QICK", 20.into(), 1.into());
    let maker_old_balance = maker_coin
        .my_spendable_balance()
        .wait()
        .expect("Error on get maker balance");
    let taker_old_balance = taker_coin
        .my_spendable_balance()
        .wait()
        .expect("Error on get taker balance");
    assert_eq!(maker_old_balance, BigDecimal::from(10));
    assert_eq!(taker_old_balance, BigDecimal::from(1));

    let timelock = (now_ms() / 1000) as u32 - 200;
    let maker_pub = maker_coin.my_public_key().unwrap().to_vec();
    let taker_pub = taker_coin.my_public_key().unwrap().to_vec();
    let secret = &[1; 32];
    let secret_hash = dhash160(secret).to_vec();
    let amount = BigDecimal::try_from(0.2).unwrap();
    let maker_payment_args = SendPaymentArgs {
        time_lock_duration: 0,
        time_lock: timelock,
        other_pubkey: &taker_pub,
        secret_hash: &secret_hash,
        amount: amount.clone(),
        swap_contract_address: &maker_coin.swap_contract_address(),
        swap_unique_data: &[],
        payment_instructions: &None,
        watcher_reward: None,
        wait_for_confirmation_until: 0,
    };
    let payment = maker_coin.send_maker_payment(maker_payment_args).wait().unwrap();
    let payment_tx_hash = payment.tx_hash();
    let payment_tx_hex = payment.tx_hex();
    log!("Maker payment: {:?}", payment_tx_hash);

    let confirmations = 1;
    let requires_nota = false;
    let wait_until = (now_ms() / 1000) + 40; // timeout if test takes more than 40 seconds to run
    let check_every = 1;
    let confirm_payment_input = ConfirmPaymentInput {
        payment_tx: payment_tx_hex.clone(),
        confirmations,
        requires_nota,
        wait_until,
        check_every,
    };
    taker_coin.wait_for_confirmations(confirm_payment_input).wait().unwrap();

    let input = ValidatePaymentInput {
        payment_tx: payment_tx_hex.clone(),
        time_lock_duration: 0,
        time_lock: timelock,
        other_pub: maker_pub.clone(),
        secret_hash: secret_hash.clone(),
        amount: amount.clone(),
        swap_contract_address: taker_coin.swap_contract_address(),
        try_spv_proof_until: wait_until + 30,
        confirmations,
        unique_swap_data: Vec::new(),
        min_watcher_reward: None,
    };
    taker_coin.validate_maker_payment(input).wait().unwrap();
    let taker_spends_payment_args = SpendPaymentArgs {
        other_payment_tx: &payment_tx_hex,
        time_lock: timelock,
        other_pubkey: &maker_pub,
        secret,
        secret_hash: &secret_hash,
        swap_contract_address: &taker_coin.swap_contract_address(),
        swap_unique_data: &[],
        watcher_reward: false,
    };
    let spend = taker_coin
        .send_taker_spends_maker_payment(taker_spends_payment_args)
        .wait()
        .unwrap();
    let spend_tx_hash = spend.tx_hash();
    let spend_tx_hex = spend.tx_hex();
    log!("Taker spends tx: {:?}", spend_tx_hash);

    let wait_until = (now_ms() / 1000) + 40; // timeout if test takes more than 40 seconds to run
    let confirm_payment_input = ConfirmPaymentInput {
        payment_tx: spend_tx_hex,
        confirmations,
        requires_nota,
        wait_until,
        check_every,
    };
    taker_coin.wait_for_confirmations(confirm_payment_input).wait().unwrap();

    let maker_balance = maker_coin
        .my_spendable_balance()
        .wait()
        .expect("Error on get maker balance");
    let taker_balance = taker_coin
        .my_spendable_balance()
        .wait()
        .expect("Error on get taker balance");
    assert_eq!(maker_old_balance - amount.clone(), maker_balance);
    assert_eq!(taker_old_balance + amount, taker_balance);
}

#[test]
fn test_maker_spends_taker_payment() {
    let (_ctx, maker_coin, _priv_key) = generate_qrc20_coin_with_random_privkey("QICK", 20.into(), 10.into());
    let (_ctx, taker_coin, _priv_key) = generate_qrc20_coin_with_random_privkey("QICK", 20.into(), 10.into());
    let maker_old_balance = maker_coin
        .my_spendable_balance()
        .wait()
        .expect("Error on get maker balance");
    let taker_old_balance = taker_coin
        .my_spendable_balance()
        .wait()
        .expect("Error on get taker balance");
    assert_eq!(maker_old_balance, BigDecimal::from(10));
    assert_eq!(taker_old_balance, BigDecimal::from(10));

    let timelock = (now_ms() / 1000) as u32 - 200;
    let maker_pub = maker_coin.my_public_key().unwrap().to_vec();
    let taker_pub = taker_coin.my_public_key().unwrap().to_vec();
    let secret = &[1; 32];
    let secret_hash = dhash160(secret).to_vec();
    let amount = BigDecimal::try_from(0.2).unwrap();
    let taker_payment_args = SendPaymentArgs {
        time_lock_duration: 0,
        time_lock: timelock,
        other_pubkey: &maker_pub,
        secret_hash: &secret_hash,
        amount: amount.clone(),
        swap_contract_address: &taker_coin.swap_contract_address(),
        swap_unique_data: &[],
        payment_instructions: &None,
        watcher_reward: None,
        wait_for_confirmation_until: 0,
    };
    let payment = taker_coin.send_taker_payment(taker_payment_args).wait().unwrap();
    let payment_tx_hash = payment.tx_hash();
    let payment_tx_hex = payment.tx_hex();
    log!("Taker payment: {:?}", payment_tx_hash);

    let confirmations = 1;
    let requires_nota = false;
    let wait_until = (now_ms() / 1000) + 40; // timeout if test takes more than 40 seconds to run
    let check_every = 1;
    let confirm_payment_input = ConfirmPaymentInput {
        payment_tx: payment_tx_hex.clone(),
        confirmations,
        requires_nota,
        wait_until,
        check_every,
    };
    maker_coin.wait_for_confirmations(confirm_payment_input).wait().unwrap();

    let input = ValidatePaymentInput {
        payment_tx: payment_tx_hex.clone(),
        time_lock_duration: 0,
        time_lock: timelock,
        other_pub: taker_pub.clone(),
        secret_hash: secret_hash.clone(),
        amount: amount.clone(),
        swap_contract_address: maker_coin.swap_contract_address(),
        try_spv_proof_until: wait_until + 30,
        confirmations,
        unique_swap_data: Vec::new(),
        min_watcher_reward: None,
    };
    maker_coin.validate_taker_payment(input).wait().unwrap();
    let maker_spends_payment_args = SpendPaymentArgs {
        other_payment_tx: &payment_tx_hex,
        time_lock: timelock,
        other_pubkey: &taker_pub,
        secret,
        secret_hash: &secret_hash,
        swap_contract_address: &maker_coin.swap_contract_address(),
        swap_unique_data: &[],
        watcher_reward: false,
    };
    let spend = maker_coin
        .send_maker_spends_taker_payment(maker_spends_payment_args)
        .wait()
        .unwrap();
    let spend_tx_hash = spend.tx_hash();
    let spend_tx_hex = spend.tx_hex();
    log!("Maker spends tx: {:?}", spend_tx_hash);

    let wait_until = (now_ms() / 1000) + 40; // timeout if test takes more than 40 seconds to run
    let confirm_payment_input = ConfirmPaymentInput {
        payment_tx: spend_tx_hex,
        confirmations,
        requires_nota,
        wait_until,
        check_every,
    };
    maker_coin.wait_for_confirmations(confirm_payment_input).wait().unwrap();

    let maker_balance = maker_coin
        .my_spendable_balance()
        .wait()
        .expect("Error on get maker balance");
    let taker_balance = taker_coin
        .my_spendable_balance()
        .wait()
        .expect("Error on get taker balance");
    assert_eq!(maker_old_balance + amount.clone(), maker_balance);
    assert_eq!(taker_old_balance - amount, taker_balance);
}

#[test]
fn test_maker_refunds_payment() {
    let (_ctx, coin, _priv_key) = generate_qrc20_coin_with_random_privkey("QICK", 20.into(), 10.into());
    let expected_balance = coin.my_spendable_balance().wait().unwrap();
    assert_eq!(expected_balance, BigDecimal::from(10));

    let timelock = (now_ms() / 1000) as u32 - 200;
    let taker_pub = hex::decode("022b00078841f37b5d30a6a1defb82b3af4d4e2d24dd4204d41f0c9ce1e875de1a").unwrap();
    let secret_hash = &[1; 20];
    let amount = BigDecimal::from_str("0.2").unwrap();
    let maker_payment = SendPaymentArgs {
        time_lock_duration: 0,
        time_lock: timelock,
        other_pubkey: &taker_pub,
        secret_hash,
        amount: amount.clone(),
        swap_contract_address: &coin.swap_contract_address(),
        swap_unique_data: &[],
        payment_instructions: &None,
        watcher_reward: None,
        wait_for_confirmation_until: 0,
    };
    let payment = coin.send_maker_payment(maker_payment).wait().unwrap();
    let payment_tx_hash = payment.tx_hash();
    let payment_tx_hex = payment.tx_hex();
    log!("Maker payment: {:?}", payment_tx_hash);

    let confirmations = 1;
    let requires_nota = false;
    let wait_until = (now_ms() / 1000) + 40; // timeout if test takes more than 40 seconds to run
    let check_every = 1;
    let confirm_payment_input = ConfirmPaymentInput {
        payment_tx: payment_tx_hex.clone(),
        confirmations,
        requires_nota,
        wait_until,
        check_every,
    };
    coin.wait_for_confirmations(confirm_payment_input).wait().unwrap();

    let balance_after_payment = coin.my_spendable_balance().wait().unwrap();
    assert_eq!(expected_balance.clone() - amount, balance_after_payment);
    let maker_refunds_payment_args = RefundPaymentArgs {
        payment_tx: &payment_tx_hex,
        time_lock: timelock,
        other_pubkey: &taker_pub,
        secret_hash,
        swap_contract_address: &coin.swap_contract_address(),
        swap_unique_data: &[],
        watcher_reward: false,
    };
    let refund = coin
        .send_maker_refunds_payment(maker_refunds_payment_args)
        .wait()
        .unwrap();
    let refund_tx_hash = refund.tx_hash();
    let refund_tx_hex = refund.tx_hex();
    log!("Maker refunds payment: {:?}", refund_tx_hash);

    let wait_until = (now_ms() / 1000) + 40; // timeout if test takes more than 40 seconds to run
    let confirm_payment_input = ConfirmPaymentInput {
        payment_tx: refund_tx_hex,
        confirmations,
        requires_nota,
        wait_until,
        check_every,
    };
    coin.wait_for_confirmations(confirm_payment_input).wait().unwrap();

    let balance_after_refund = coin.my_spendable_balance().wait().unwrap();
    assert_eq!(expected_balance, balance_after_refund);
}

#[test]
fn test_taker_refunds_payment() {
    let (_ctx, coin, _priv_key) = generate_qrc20_coin_with_random_privkey("QICK", 20.into(), 10.into());
    let expected_balance = coin.my_spendable_balance().wait().unwrap();
    assert_eq!(expected_balance, BigDecimal::from(10));

    let timelock = (now_ms() / 1000) as u32 - 200;
    let maker_pub = hex::decode("022b00078841f37b5d30a6a1defb82b3af4d4e2d24dd4204d41f0c9ce1e875de1a").unwrap();
    let secret_hash = &[1; 20];
    let amount = BigDecimal::from_str("0.2").unwrap();
    let taker_payment_args = SendPaymentArgs {
        time_lock_duration: 0,
        time_lock: timelock,
        other_pubkey: &maker_pub,
        secret_hash,
        amount: amount.clone(),
        swap_contract_address: &coin.swap_contract_address(),
        swap_unique_data: &[],
        payment_instructions: &None,
        watcher_reward: None,
        wait_for_confirmation_until: 0,
    };
    let payment = coin.send_taker_payment(taker_payment_args).wait().unwrap();
    let payment_tx_hash = payment.tx_hash();
    let payment_tx_hex = payment.tx_hex();
    log!("Taker payment: {:?}", payment_tx_hash);

    let confirmations = 1;
    let requires_nota = false;
    let wait_until = (now_ms() / 1000) + 40; // timeout if test takes more than 40 seconds to run
    let check_every = 1;
    let confirm_payment_input = ConfirmPaymentInput {
        payment_tx: payment_tx_hex.clone(),
        confirmations,
        requires_nota,
        wait_until,
        check_every,
    };
    coin.wait_for_confirmations(confirm_payment_input).wait().unwrap();

    let balance_after_payment = coin.my_spendable_balance().wait().unwrap();
    assert_eq!(expected_balance.clone() - amount, balance_after_payment);
    let taker_refunds_payment_args = RefundPaymentArgs {
        payment_tx: &payment_tx_hex,
        time_lock: timelock,
        other_pubkey: &maker_pub,
        secret_hash,
        swap_contract_address: &coin.swap_contract_address(),
        swap_unique_data: &[],
        watcher_reward: false,
    };
    let refund = coin
        .send_taker_refunds_payment(taker_refunds_payment_args)
        .wait()
        .unwrap();
    let refund_tx_hash = refund.tx_hash();
    let refund_tx_hex = refund.tx_hex();
    log!("Taker refunds payment: {:?}", refund_tx_hash);

    let wait_until = (now_ms() / 1000) + 40; // timeout if test takes more than 40 seconds to run
    let confirm_payment_input = ConfirmPaymentInput {
        payment_tx: refund_tx_hex,
        confirmations,
        requires_nota,
        wait_until,
        check_every,
    };
    coin.wait_for_confirmations(confirm_payment_input).wait().unwrap();

    let balance_after_refund = coin.my_spendable_balance().wait().unwrap();
    assert_eq!(expected_balance, balance_after_refund);
}

#[test]
fn test_check_if_my_payment_sent() {
    let (_ctx, coin, _priv_key) = generate_qrc20_coin_with_random_privkey("QICK", 20.into(), 10.into());
    let timelock = (now_ms() / 1000) as u32 - 200;
    let taker_pub = hex::decode("022b00078841f37b5d30a6a1defb82b3af4d4e2d24dd4204d41f0c9ce1e875de1a").unwrap();
    let secret_hash = &[1; 20];
    let amount = BigDecimal::from_str("0.2").unwrap();
    let maker_payment_args = SendPaymentArgs {
        time_lock_duration: 0,
        time_lock: timelock,
        other_pubkey: &taker_pub,
        secret_hash,
        amount: amount.clone(),
        swap_contract_address: &coin.swap_contract_address(),
        swap_unique_data: &[],
        payment_instructions: &None,
        watcher_reward: None,
        wait_for_confirmation_until: 0,
    };
    let payment = coin.send_maker_payment(maker_payment_args).wait().unwrap();
    let payment_tx_hash = payment.tx_hash();
    let payment_tx_hex = payment.tx_hex();
    log!("Maker payment: {:?}", payment_tx_hash);

    let confirmations = 2;
    let requires_nota = false;
    let wait_until = (now_ms() / 1000) + 40; // timeout if test takes more than 40 seconds to run
    let check_every = 1;
    let confirm_payment_input = ConfirmPaymentInput {
        payment_tx: payment_tx_hex,
        confirmations,
        requires_nota,
        wait_until,
        check_every,
    };
    coin.wait_for_confirmations(confirm_payment_input).wait().unwrap();

    let search_from_block = coin.current_block().wait().expect("!current_block") - 10;
    let if_my_payment_sent_args = CheckIfMyPaymentSentArgs {
        time_lock: timelock,
        other_pub: &taker_pub,
        secret_hash,
        search_from_block,
        swap_contract_address: &coin.swap_contract_address(),
        swap_unique_data: &[],
        amount: &amount,
        payment_instructions: &None,
    };
    let found = coin.check_if_my_payment_sent(if_my_payment_sent_args).wait().unwrap();
    assert_eq!(found, Some(payment));
}

#[test]
fn test_search_for_swap_tx_spend_taker_spent() {
    let (_ctx, maker_coin, _priv_key) = generate_qrc20_coin_with_random_privkey("QICK", 20.into(), 10.into());
    let (_ctx, taker_coin, _priv_key) = generate_qrc20_coin_with_random_privkey("QICK", 20.into(), 1.into());
    let search_from_block = maker_coin.current_block().wait().expect("!current_block");

    let timelock = (now_ms() / 1000) as u32 - 200;
    let maker_pub = maker_coin.my_public_key().unwrap();
    let taker_pub = taker_coin.my_public_key().unwrap();
    let secret = &[1; 32];
    let secret_hash = dhash160(secret);
    let amount = BigDecimal::try_from(0.2).unwrap();
    let maker_payment_args = SendPaymentArgs {
        time_lock_duration: 0,
        time_lock: timelock,
        other_pubkey: taker_pub,
        secret_hash: secret_hash.as_slice(),
        amount,
        swap_contract_address: &maker_coin.swap_contract_address(),
        swap_unique_data: &[],
        payment_instructions: &None,
        watcher_reward: None,
        wait_for_confirmation_until: 0,
    };
    let payment = maker_coin.send_maker_payment(maker_payment_args).wait().unwrap();
    let payment_tx_hash = payment.tx_hash();
    let payment_tx_hex = payment.tx_hex();
    log!("Maker payment: {:?}", payment_tx_hash);

    let confirmations = 1;
    let requires_nota = false;
    let wait_until = (now_ms() / 1000) + 40; // timeout if test takes more than 40 seconds to run
    let check_every = 1;
    let confirm_payment_input = ConfirmPaymentInput {
        payment_tx: payment_tx_hex.clone(),
        confirmations,
        requires_nota,
        wait_until,
        check_every,
    };
    taker_coin.wait_for_confirmations(confirm_payment_input).wait().unwrap();
    let taker_spends_payment_args = SpendPaymentArgs {
        other_payment_tx: &payment_tx_hex,
        time_lock: timelock,
        other_pubkey: maker_pub,
        secret,
        secret_hash: secret_hash.as_slice(),
        swap_contract_address: &taker_coin.swap_contract_address(),
        swap_unique_data: &[],
        watcher_reward: false,
    };
    let spend = taker_coin
        .send_taker_spends_maker_payment(taker_spends_payment_args)
        .wait()
        .unwrap();
    let spend_tx_hash = spend.tx_hash();
    let spend_tx_hex = spend.tx_hex();
    log!("Taker spends tx: {:?}", spend_tx_hash);

    let wait_until = (now_ms() / 1000) + 40; // timeout if test takes more than 40 seconds to run
    let confirm_payment_input = ConfirmPaymentInput {
        payment_tx: spend_tx_hex,
        confirmations,
        requires_nota,
        wait_until,
        check_every,
    };
    taker_coin.wait_for_confirmations(confirm_payment_input).wait().unwrap();

    let search_input = SearchForSwapTxSpendInput {
        time_lock: timelock,
        other_pub: taker_pub,
        secret_hash: secret_hash.as_slice(),
        tx: &payment_tx_hex,
        search_from_block,
        swap_contract_address: &maker_coin.swap_contract_address(),
        swap_unique_data: &[],
        watcher_reward: false,
    };
    let actual = block_on(maker_coin.search_for_swap_tx_spend_my(search_input));
    let expected = Ok(Some(FoundSwapTxSpend::Spent(spend)));
    assert_eq!(actual, expected);
}

#[test]
fn test_search_for_swap_tx_spend_maker_refunded() {
    let (_ctx, maker_coin, _priv_key) = generate_qrc20_coin_with_random_privkey("QICK", 20.into(), 10.into());
    let search_from_block = maker_coin.current_block().wait().expect("!current_block");

    let timelock = (now_ms() / 1000) as u32 - 200;
    let taker_pub = hex::decode("022b00078841f37b5d30a6a1defb82b3af4d4e2d24dd4204d41f0c9ce1e875de1a").unwrap();
    let secret = &[1; 32];
    let secret_hash = &*dhash160(secret);
    let amount = BigDecimal::try_from(0.2).unwrap();
    let maker_payment_args = SendPaymentArgs {
        time_lock_duration: 0,
        time_lock: timelock,
        other_pubkey: &taker_pub,
        secret_hash,
        amount,
        swap_contract_address: &maker_coin.swap_contract_address(),
        swap_unique_data: &[],
        payment_instructions: &None,
        watcher_reward: None,
        wait_for_confirmation_until: 0,
    };
    let payment = maker_coin.send_maker_payment(maker_payment_args).wait().unwrap();
    let payment_tx_hash = payment.tx_hash();
    let payment_tx_hex = payment.tx_hex();
    log!("Maker payment: {:?}", payment_tx_hash);

    let confirmations = 1;
    let requires_nota = false;
    let wait_until = (now_ms() / 1000) + 40; // timeout if test takes more than 40 seconds to run
    let check_every = 1;
    let confirm_payment_input = ConfirmPaymentInput {
        payment_tx: payment_tx_hex.clone(),
        confirmations,
        requires_nota,
        wait_until,
        check_every,
    };
    maker_coin.wait_for_confirmations(confirm_payment_input).wait().unwrap();
    let maker_refunds_payment_args = RefundPaymentArgs {
        payment_tx: &payment_tx_hex,
        time_lock: timelock,
        other_pubkey: &taker_pub,
        secret_hash,
        swap_contract_address: &maker_coin.swap_contract_address(),
        swap_unique_data: &[],
        watcher_reward: false,
    };
    let refund = maker_coin
        .send_maker_refunds_payment(maker_refunds_payment_args)
        .wait()
        .unwrap();
    let refund_tx_hash = refund.tx_hash();
    let refund_tx_hex = refund.tx_hex();
    log!("Maker refunds tx: {:?}", refund_tx_hash);

    let wait_until = (now_ms() / 1000) + 40; // timeout if test takes more than 40 seconds to run
    let confirm_payment_input = ConfirmPaymentInput {
        payment_tx: refund_tx_hex,
        confirmations,
        requires_nota,
        wait_until,
        check_every,
    };
    maker_coin.wait_for_confirmations(confirm_payment_input).wait().unwrap();

    let search_input = SearchForSwapTxSpendInput {
        time_lock: timelock,
        other_pub: &taker_pub,
        secret_hash,
        tx: &payment_tx_hex,
        search_from_block,
        swap_contract_address: &maker_coin.swap_contract_address(),
        swap_unique_data: &[],
        watcher_reward: false,
    };
    let actual = block_on(maker_coin.search_for_swap_tx_spend_my(search_input));
    let expected = Ok(Some(FoundSwapTxSpend::Refunded(refund)));
    assert_eq!(actual, expected);
}

#[test]
fn test_search_for_swap_tx_spend_not_spent() {
    let (_ctx, maker_coin, _priv_key) = generate_qrc20_coin_with_random_privkey("QICK", 20.into(), 10.into());
    let search_from_block = maker_coin.current_block().wait().expect("!current_block");

    let timelock = (now_ms() / 1000) as u32 - 200;
    let taker_pub = hex::decode("022b00078841f37b5d30a6a1defb82b3af4d4e2d24dd4204d41f0c9ce1e875de1a").unwrap();
    let secret = &[1; 32];
    let secret_hash = &*dhash160(secret);
    let amount = BigDecimal::try_from(0.2).unwrap();
    let maker_payment_args = SendPaymentArgs {
        time_lock_duration: 0,
        time_lock: timelock,
        other_pubkey: &taker_pub,
        secret_hash,
        amount,
        swap_contract_address: &maker_coin.swap_contract_address(),
        swap_unique_data: &[],
        payment_instructions: &None,
        watcher_reward: None,
        wait_for_confirmation_until: 0,
    };
    let payment = maker_coin.send_maker_payment(maker_payment_args).wait().unwrap();
    let payment_tx_hash = payment.tx_hash();
    let payment_tx_hex = payment.tx_hex();
    log!("Maker payment: {:?}", payment_tx_hash);

    let confirmations = 1;
    let requires_nota = false;
    let wait_until = (now_ms() / 1000) + 40; // timeout if test takes more than 40 seconds to run
    let check_every = 1;
    let confirm_payment_input = ConfirmPaymentInput {
        payment_tx: payment_tx_hex.clone(),
        confirmations,
        requires_nota,
        wait_until,
        check_every,
    };
    maker_coin.wait_for_confirmations(confirm_payment_input).wait().unwrap();

    let search_input = SearchForSwapTxSpendInput {
        time_lock: timelock,
        other_pub: &taker_pub,
        secret_hash,
        tx: &payment_tx_hex,
        search_from_block,
        swap_contract_address: &maker_coin.swap_contract_address(),
        swap_unique_data: &[],
        watcher_reward: false,
    };
    let actual = block_on(maker_coin.search_for_swap_tx_spend_my(search_input));
    // maker payment hasn't been spent or refunded yet
    assert_eq!(actual, Ok(None));
}

#[test]
fn test_wait_for_tx_spend() {
    let (_ctx, maker_coin, _priv_key) = generate_qrc20_coin_with_random_privkey("QICK", 20.into(), 10.into());
    let (_ctx, taker_coin, _priv_key) = generate_qrc20_coin_with_random_privkey("QICK", 20.into(), 1.into());
    let from_block = maker_coin.current_block().wait().expect("!current_block");

    let timelock = (now_ms() / 1000) as u32 - 200;
    let maker_pub = maker_coin.my_public_key().unwrap();
    let taker_pub = taker_coin.my_public_key().unwrap();
    let secret = &[1; 32];
    let secret_hash = dhash160(secret);
    let amount = BigDecimal::try_from(0.2).unwrap();
    let maker_payment_args = SendPaymentArgs {
        time_lock_duration: 0,
        time_lock: timelock,
        other_pubkey: taker_pub,
        secret_hash: secret_hash.as_slice(),
        amount,
        swap_contract_address: &maker_coin.swap_contract_address(),
        swap_unique_data: &[],
        payment_instructions: &None,
        watcher_reward: None,
        wait_for_confirmation_until: 0,
    };
    let payment = maker_coin.send_maker_payment(maker_payment_args).wait().unwrap();
    let payment_tx_hash = payment.tx_hash();
    let payment_tx_hex = payment.tx_hex();
    log!("Maker payment: {:?}", payment_tx_hash);

    let confirmations = 1;
    let requires_nota = false;
    let wait_until = (now_ms() / 1000) + 40; // timeout if test takes more than 40 seconds to run
    let check_every = 1;
    let confirm_payment_input = ConfirmPaymentInput {
        payment_tx: payment_tx_hex.clone(),
        confirmations,
        requires_nota,
        wait_until,
        check_every,
    };
    taker_coin.wait_for_confirmations(confirm_payment_input).wait().unwrap();

    // first try to check if the wait_for_htlc_tx_spend() returns an error correctly
    let wait_until = (now_ms() / 1000) + 5;
    let tx_err = maker_coin
        .wait_for_htlc_tx_spend(WaitForHTLCTxSpendArgs {
            tx_bytes: &payment_tx_hex,
            secret_hash: &[],
            wait_until,
            from_block,
            swap_contract_address: &maker_coin.swap_contract_address(),
            check_every: TAKER_PAYMENT_SPEND_SEARCH_INTERVAL,
            watcher_reward: false,
        })
        .wait()
        .expect_err("Expected 'Waited too long' error");

    let err = tx_err.get_plain_text_format();
    log!("error: {:?}", err);
    assert!(err.contains("Waited too long"));

    // also spends the maker payment and try to check if the wait_for_htlc_tx_spend() returns the correct tx
    static mut SPEND_TX: Option<TransactionEnum> = None;

    let maker_pub_c = maker_pub.to_vec();
    let payment_hex = payment_tx_hex.clone();
    thread::spawn(move || {
        thread::sleep(Duration::from_secs(5));
        let taker_spends_payment_args = SpendPaymentArgs {
            other_payment_tx: &payment_hex,
            time_lock: timelock,
            other_pubkey: &maker_pub_c,
            secret,
            secret_hash: secret_hash.as_slice(),
            swap_contract_address: &taker_coin.swap_contract_address(),
            swap_unique_data: &[],
            watcher_reward: false,
        };
        let spend = taker_coin
            .send_taker_spends_maker_payment(taker_spends_payment_args)
            .wait()
            .unwrap();
        unsafe { SPEND_TX = Some(spend) }
    });

    let wait_until = (now_ms() / 1000) + 120;
    let found = maker_coin
        .wait_for_htlc_tx_spend(WaitForHTLCTxSpendArgs {
            tx_bytes: &payment_tx_hex,
            secret_hash: &[],
            wait_until,
            from_block,
            swap_contract_address: &maker_coin.swap_contract_address(),
            check_every: TAKER_PAYMENT_SPEND_SEARCH_INTERVAL,
            watcher_reward: false,
        })
        .wait()
        .unwrap();

    unsafe { assert_eq!(Some(found), SPEND_TX) }
}

#[test]
fn test_check_balance_on_order_post_base_coin_locked() {
    let bob_priv_key = random_secp256k1_secret();
    let alice_priv_key = random_secp256k1_secret();
    let timeout = 30; // timeout if test takes more than 80 seconds to run

    // fill the Bob address by 0.05 Qtum
    let (_ctx, coin) = qrc20_coin_from_privkey("QICK", bob_priv_key);
    let my_address = coin.my_address().expect("!my_address");
    fill_address(&coin, &my_address, BigDecimal::try_from(0.05).unwrap(), timeout);
    // fill the Bob address by 10 MYCOIN
    let (_ctx, coin) = utxo_coin_from_privkey("MYCOIN", bob_priv_key);
    let my_address = coin.my_address().expect("!my_address");
    fill_address(&coin, &my_address, 10.into(), timeout);

    // fill the Alice address by 10 Qtum and 10 QICK
    let (_ctx, coin) = qrc20_coin_from_privkey("QICK", alice_priv_key);
    let my_address = coin.my_address().expect("!my_address");
    fill_address(&coin, &my_address, 10.into(), timeout);
    fill_qrc20_address(&coin, 10.into(), timeout);
    // fill the Alice address by 10 MYCOIN
    let (_ctx, coin) = utxo_coin_from_privkey("MYCOIN", alice_priv_key);
    let my_address = coin.my_address().expect("!my_address");
    fill_address(&coin, &my_address, 10.into(), timeout);

    let confpath = unsafe { QTUM_CONF_PATH.as_ref().expect("Qtum config is not set yet") };
    let qick_contract_address = format!("{:#02x}", unsafe { QICK_TOKEN_ADDRESS.expect("!QICK_TOKEN_ADDRESS") });
    let coins = json!([
        {"coin":"MYCOIN","asset":"MYCOIN","required_confirmations":0,"txversion":4,"overwintered":1,"txfee":1000,"protocol":{"type":"UTXO"}},
        {"coin":"QICK","required_confirmations":1,"pubtype": 120,"p2shtype": 50,"wiftype": 128,"mm2": 1,"mature_confirmations": 500,"confpath": confpath,"network":"regtest",
         "protocol":{"type":"QRC20","protocol_data":{"platform":"QTUM","contract_address":qick_contract_address}}},
    ]);

    let mut mm_bob = MarketMakerIt::start(
        json! ({
            "gui": "nogui",
            "netid": 9998,
            "myipaddr": env::var ("BOB_TRADE_IP") .ok(),
            "rpcip": env::var ("BOB_TRADE_IP") .ok(),
            "canbind": env::var ("BOB_TRADE_PORT") .ok().map(|s| s.parse::<i64>().unwrap()),
            "passphrase": format!("0x{}", hex::encode(bob_priv_key)),
            "coins": coins,
            "i_am_seed": true,
            "rpc_password": "pass",
        }),
        "pass".into(),
        None,
    )
    .unwrap();
    let (_dump_log, _dump_dashboard) = mm_dump(&mm_bob.log_path);
    log!("Log path: {}", mm_bob.log_path.display());
    block_on(mm_bob.wait_for_log(22., |log| log.contains(">>>>>>>>> DEX stats "))).unwrap();
    block_on(enable_native(&mm_bob, "MYCOIN", &[]));
    block_on(enable_qrc20_native(&mm_bob, "QICK"));

    // start alice
    let mut mm_alice = MarketMakerIt::start(
        json! ({
            "gui": "nogui",
            "netid": 9998,
            "myipaddr": env::var ("BOB_TRADE_IP") .ok(),
            "rpcip": env::var ("BOB_TRADE_IP") .ok(),
            "canbind": env::var ("BOB_TRADE_PORT") .ok().map(|s| s.parse::<i64>().unwrap()),
            "passphrase": format!("0x{}", hex::encode(alice_priv_key)),
            "coins": coins,
            "seednodes": [mm_bob.ip.to_string()],
            "rpc_password": "pass",
        }),
        "pass".into(),
        None,
    )
    .unwrap();
    let (_dump_log, _dump_dashboard) = mm_dump(&mm_alice.log_path);
    log!("Log path: {}", mm_alice.log_path.display());
    block_on(mm_alice.wait_for_log(22., |log| log.contains(">>>>>>>>> DEX stats "))).unwrap();
    block_on(enable_native(&mm_alice, "MYCOIN", &[]));
    block_on(enable_qrc20_native(&mm_alice, "QICK"));

    let rc = block_on(mm_alice.rpc(&json! ({
        "userpass": mm_alice.userpass,
        "method": "setprice",
        "base": "QICK",
        "rel": "MYCOIN",
        "price": 1,
        "volume": 1,
    })))
    .unwrap();
    assert!(rc.0.is_success(), "!sell: {}", rc.1);

    log!("Give Bob 2 seconds to import Alice order");
    thread::sleep(Duration::from_secs(2));

    // Buy QICK and thus lock ~ 0.05 Qtum
    let rc = block_on(mm_bob.rpc(&json! ({
        "userpass": mm_alice.userpass,
        "method": "buy",
        "base": "QICK",
        "rel": "MYCOIN",
        "price": 1,
        "volume": 1,
    })))
    .unwrap();
    assert!(rc.0.is_success(), "!buy: {}", rc.1);

    log!("Give swaps some time to start");
    thread::sleep(Duration::from_secs(4));

    // QRC20 balance is sufficient, but most of the balance is locked
    let rc = block_on(mm_bob.rpc(&json! ({
        "userpass": mm_bob.userpass,
        "method": "sell",
        "base": "MYCOIN",
        "rel": "QICK",
        "price": 1,
        "volume": 1,
    })))
    .unwrap();
    assert!(!rc.0.is_success(), "!sell success but should be error: {}", rc.1);
}

/// Test the following statements:
/// * `max_taker_vol` returns an expected volume. This expected volume is calculated according to the instructions described in the comments to the [`lp_swap::taker_swap::max_taker_vol`] function;
/// * If we issue a `sell` request it never fails;
/// * Our balance is sufficient to send `TakerFee` and `TakerPayment` with the expected volume;
/// * Zero left on QTUM balance.
///
/// Please note this function should be called before the Qtum balance is filled.
fn test_get_max_taker_vol_and_trade_with_dynamic_trade_fee(coin: QtumCoin, priv_key: &[u8]) {
    let confpath = unsafe { QTUM_CONF_PATH.as_ref().expect("Qtum config is not set yet") };
    let coins = json! ([
        {"coin":"MYCOIN","asset":"MYCOIN","txversion":4,"overwintered":1,"txfee":1000,"protocol":{"type":"UTXO"}},
        {"coin":"QTUM","decimals":8,"pubtype":120,"p2shtype":110,"wiftype":128,"txfee":0,"txfee_volatility_percent":0.1,
        "mm2":1,"mature_confirmations":500,"network":"regtest","confpath":confpath,"protocol":{"type":"UTXO"}},
    ]);
    let mut mm = MarketMakerIt::start(
        json! ({
            "gui": "nogui",
            "netid": 9000u32,
            "dht": "on",  // Enable DHT without delay.
            "passphrase": format!("0x{}", hex::encode(priv_key)),
            "coins": coins,
            "rpc_password": "pass",
            "i_am_seed": true,
        }),
        "pass".to_string(),
        None,
    )
    .unwrap();
    let (_alice_dump_log, _alice_dump_dashboard) = mm_dump(&mm.log_path);
    block_on(mm.wait_for_log(22., |log| log.contains(">>>>>>>>> DEX stats "))).unwrap();

    log!("{:?}", block_on(enable_native(&mm, "MYCOIN", &[])));
    log!("{:?}", block_on(enable_native(&mm, "QTUM", &[])));

    let qtum_balance = coin.my_spendable_balance().wait().expect("!my_balance");
    let qtum_dex_fee_threshold = MmNumber::from("0.000728");

    // - `max_possible = balance - locked_amount`, where `locked_amount = 0`
    // - `max_trade_fee = trade_fee(balance)`
    // Please note if we pass the exact value, the `get_sender_trade_fee` will fail with 'Not sufficient balance: Couldn't collect enough value from utxos'.
    // So we should deduct trade fee from the output.
    let max_trade_fee = block_on(coin.get_sender_trade_fee(
        TradePreimageValue::UpperBound(qtum_balance.clone()),
        FeeApproxStage::TradePreimage,
    ))
    .expect("!get_sender_trade_fee");
    let max_trade_fee = max_trade_fee.amount.to_decimal();
    debug!("max_trade_fee: {}", max_trade_fee);

    // - `max_possible_2 = balance - locked_amount - max_trade_fee`, where `locked_amount = 0`
    let max_possible_2 = &qtum_balance - &max_trade_fee;
    // - `max_dex_fee = dex_fee(max_possible_2)`
    let max_dex_fee = dex_fee_amount(
        "QTUM",
        "MYCOIN",
        &MmNumber::from(max_possible_2),
        &qtum_dex_fee_threshold,
    );
    debug!("max_dex_fee: {:?}", max_dex_fee.to_fraction());

    // - `max_fee_to_send_taker_fee = fee_to_send_taker_fee(max_dex_fee)`
    // `taker_fee` is sent using general withdraw, and the fee get be obtained from withdraw result
    let max_fee_to_send_taker_fee =
        block_on(coin.get_fee_to_send_taker_fee(max_dex_fee.to_decimal(), FeeApproxStage::TradePreimage))
            .expect("!get_fee_to_send_taker_fee");
    let max_fee_to_send_taker_fee = max_fee_to_send_taker_fee.amount.to_decimal();
    debug!("max_fee_to_send_taker_fee: {}", max_fee_to_send_taker_fee);

    // and then calculate `min_max_val = balance - locked_amount - max_trade_fee - max_fee_to_send_taker_fee - dex_fee(max_val)` using `max_taker_vol_from_available()`
    // where `available = balance - locked_amount - max_trade_fee - max_fee_to_send_taker_fee`
    let available = &qtum_balance - &max_trade_fee - &max_fee_to_send_taker_fee;
    debug!("total_available: {}", available);
    let min_tx_amount = qtum_dex_fee_threshold.clone();
    let expected_max_taker_vol =
        max_taker_vol_from_available(MmNumber::from(available), "QTUM", "MYCOIN", &min_tx_amount)
            .expect("max_taker_vol_from_available");
    let real_dex_fee = dex_fee_amount("QTUM", "MYCOIN", &expected_max_taker_vol, &qtum_dex_fee_threshold);
    debug!("real_max_dex_fee: {:?}", real_dex_fee.to_fraction());

    // check if the actual max_taker_vol equals to the expected
    let rc = block_on(mm.rpc(&json! ({
        "userpass": mm.userpass,
        "method": "max_taker_vol",
        "coin": "QTUM",
    })))
    .unwrap();
    assert!(rc.0.is_success(), "!max_taker_vol: {}", rc.1);
    let json: Json = json::from_str(&rc.1).unwrap();
    assert_eq!(
        json["result"],
        json::to_value(expected_max_taker_vol.to_fraction()).unwrap()
    );

    let rc = block_on(mm.rpc(&json! ({
        "userpass": mm.userpass,
        "method": "sell",
        "base": "QTUM",
        "rel": "MYCOIN",
        "price": 1u64,
        "volume": expected_max_taker_vol.to_fraction(),
    })))
    .unwrap();
    assert!(rc.0.is_success(), "!sell: {}", rc.1);

    block_on(mm.stop()).unwrap();

    let timelock = (now_ms() / 1000) as u32 - 200;
    let secret_hash = &[0; 20];

    let dex_fee_amount = dex_fee_amount("QTUM", "MYCOIN", &expected_max_taker_vol, &qtum_dex_fee_threshold);
    let _taker_fee_tx = coin
        .send_taker_fee(&DEX_FEE_ADDR_RAW_PUBKEY, dex_fee_amount.to_decimal(), &[])
        .wait()
        .expect("!send_taker_fee");
    let taker_payment_args = SendPaymentArgs {
        time_lock_duration: 0,
        time_lock: timelock,
        other_pubkey: &DEX_FEE_ADDR_RAW_PUBKEY,
        secret_hash,
        amount: expected_max_taker_vol.to_decimal(),
        swap_contract_address: &None,
        swap_unique_data: &[],
        payment_instructions: &None,
        watcher_reward: None,
        wait_for_confirmation_until: 0,
    };

    let _taker_payment_tx = coin
        .send_taker_payment(taker_payment_args)
        .wait()
        .expect("!send_taker_payment");

    let my_balance = coin.my_spendable_balance().wait().expect("!my_balance");
    assert_eq!(
        my_balance,
        BigDecimal::from(0u32),
        "NOT AN ERROR, but it would be better if the balance remained zero"
    );
}

/// Generate the Qtum coin with a random balance and start the `test_get_max_taker_vol_and_trade_with_dynamic_trade_fee` test.
#[test]
fn test_max_taker_vol_dynamic_trade_fee() {
    wait_for_estimate_smart_fee(30).expect("!wait_for_estimate_smart_fee");
    // generate QTUM coin with the dynamic fee and fill the wallet by 2 Qtums
    let (_ctx, coin, priv_key) = generate_qtum_coin_with_random_privkey("QTUM", 2.into(), Some(0));
    let my_address = coin.my_address().expect("!my_address");
    let mut rng = rand6::thread_rng();
    let mut qtum_balance = BigDecimal::from(2);
    let mut qtum_balance_steps = "2".to_owned();
    for _ in 0..4 {
        let amount = rng.gen_range(100000, 10000000);
        let amount = big_decimal_from_sat(amount, 8);
        qtum_balance_steps = format!("{} + {}", qtum_balance_steps, amount);
        qtum_balance = &qtum_balance + &amount;
        fill_address(&coin, &my_address, amount, 30);
    }
    log!("QTUM balance {} = {}", qtum_balance, qtum_balance_steps);

    test_get_max_taker_vol_and_trade_with_dynamic_trade_fee(coin, &priv_key);
}

/// This is a special of a set of Qtum inputs where the `max_taker_payment` returns a volume such that
/// if the volume is passed into the `sell` request, the request will fail with `Not sufficient balance`.
/// This may be due to the `get_sender_trade_fee(balance)` called from `max_taker_payment` doesn't include the change output,
/// but the `get_sender_trade_fee(max_volume)` called from `sell` includes the change output.
/// To sum up, `get_sender_trade_fee(balance) < get_sender_trade_fee(max_volume)`, where `balance > max_volume`.
/// This test checks if the fee returned from `get_sender_trade_fee` should include the change output anyway.
#[test]
fn test_trade_preimage_fee_includes_change_output_anyway() {
    wait_for_estimate_smart_fee(30).expect("!wait_for_estimate_smart_fee");
    // generate QTUM coin with the dynamic fee and fill the wallet by 2 Qtums
    let (_ctx, coin, priv_key) = generate_qtum_coin_with_random_privkey("QTUM", 2.into(), Some(0));
    let my_address = coin.my_address().expect("!my_address");
    let mut qtum_balance = BigDecimal::from_str("2.2839365").expect("!BigDecimal::from_str");
    let amounts = vec!["0.09968324", "0.06979112", "0.09229586", "0.02216628"];
    for amount in amounts {
        let amount = BigDecimal::from_str(amount).expect("!BigDecimal::from_str");
        qtum_balance = &qtum_balance + &amount;
        fill_address(&coin, &my_address, amount, 30);
    }

    test_get_max_taker_vol_and_trade_with_dynamic_trade_fee(coin, &priv_key);
}
#[test]
fn test_trade_preimage_not_sufficient_base_coin_balance_for_ticker() {
    wait_for_estimate_smart_fee(30).expect("!wait_for_estimate_smart_fee");
    // generate QRC20 coin(QICK) fill the wallet with 10 QICK
    // fill QTUM balance with 0.005 QTUM which is will be than expected transaction fee just to get our desired output for this test.
    let qick_balance = MmNumber::from("10").to_decimal();
    let qtum_balance = MmNumber::from("0.005").to_decimal();
    let (_, _, priv_key) = generate_qrc20_coin_with_random_privkey("QICK", qtum_balance.clone(), qick_balance.clone());

    let qick_contract_address = format!("{:#02x}", unsafe { QICK_TOKEN_ADDRESS.expect("!QICK_TOKEN_ADDRESS") });
    let confpath = unsafe { QTUM_CONF_PATH.as_ref().expect("Qtum config is not set yet") };
    let coins = json! ([
        {"coin":"MYCOIN","asset":"MYCOIN","txversion":4,"overwintered":1,"txfee":1000,"protocol":{"type":"UTXO"}},
        {"coin":"QICK","required_confirmations":1,"pubtype": 120,"p2shtype": 50,"wiftype": 128,"mm2": 1,"mature_confirmations": 500,"confpath": confpath,"network":"regtest",
         "protocol":{"type":"QRC20","protocol_data":{"platform":"QTUM","contract_address":qick_contract_address}}},
    ]);
    let mut mm = MarketMakerIt::start(
        json! ({
            "gui": "nogui",
            "netid": 9000,
            "dht": "on",  // Enable DHT without delay.
            "passphrase": format!("0x{}", hex::encode(priv_key)),
            "coins": coins,
            "rpc_password": "pass",
            "i_am_seed": true,
        }),
        "pass".to_string(),
        None,
    )
    .unwrap();
    let (_alice_dump_log, _alice_dump_dashboard) = mm_dump(&mm.log_path);
    block_on(mm.wait_for_log(22., |log| log.contains(">>>>>>>>> DEX stats "))).unwrap();

    log!("{:?}", block_on(enable_native(&mm, "MYCOIN", &[])));
    log!("{:?}", block_on(enable_native(&mm, "QICK", &[])));

    // txfee > 0, amount = 0.005 => required = txfee + amount > 0.005,
    // but balance = 0.005
    // This RPC call should fail because [`QtumCoin::get_sender_trade_fee`] will try to generate a dummy transaction due to the dynamic tx fee,
    // and this operation must fail with the [`TradePreimageError::NotSufficientBaseCoinBalance`].
    let rc = block_on(mm.rpc(&json!({
        "userpass": mm.userpass,
        "mmrpc": "2.0",
        "method": "trade_preimage",
        "params": {
            "base": "QICK",
            "rel": "MYCOIN",
            "swap_method": "setprice",
            "price": 10,
            "volume": 1,
        },
    })))
    .unwrap();
    assert!(!rc.0.is_success(), "trade_preimage success, but should fail: {}", rc.1);
    let actual: RpcErrorResponse<trade_preimage_error::NotSufficientBalance> = json::from_str(&rc.1).unwrap();
    assert_eq!(actual.error_type, "NotSufficientBaseCoinBalance");
    let data = actual.error_data.expect("Expected 'error_data'");
    assert_eq!(data.coin, "QTUM");
    assert_eq!(data.available, qtum_balance);
    assert!(data.required > qtum_balance);
}

#[test]
fn test_trade_preimage_dynamic_fee_not_sufficient_balance() {
    wait_for_estimate_smart_fee(30).expect("!wait_for_estimate_smart_fee");
    // generate QTUM coin with the dynamic fee and fill the wallet by 0.5 Qtums
    let qtum_balance = MmNumber::from("0.5").to_decimal();
    let (_ctx, _coin, priv_key) = generate_qtum_coin_with_random_privkey("QTUM", qtum_balance.clone(), Some(0));

    let confpath = unsafe { QTUM_CONF_PATH.as_ref().expect("Qtum config is not set yet") };
    let coins = json! ([
        {"coin":"MYCOIN","asset":"MYCOIN","txversion":4,"overwintered":1,"txfee":1000,"protocol":{"type":"UTXO"}},
        {"coin":"QTUM","decimals":8,"pubtype":120,"p2shtype":110,"wiftype":128,"txfee":0,"txfee_volatility_percent":0.1,
        "mm2":1,"mature_confirmations":500,"network":"regtest","confpath":confpath,"protocol":{"type":"UTXO"}},
    ]);
    let mut mm = MarketMakerIt::start(
        json! ({
            "gui": "nogui",
            "netid": 9000,
            "dht": "on",  // Enable DHT without delay.
            "passphrase": format!("0x{}", hex::encode(priv_key)),
            "coins": coins,
            "rpc_password": "pass",
            "i_am_seed": true,
        }),
        "pass".to_string(),
        None,
    )
    .unwrap();
    let (_alice_dump_log, _alice_dump_dashboard) = mm_dump(&mm.log_path);
    block_on(mm.wait_for_log(22., |log| log.contains(">>>>>>>>> DEX stats "))).unwrap();

    log!("{:?}", block_on(enable_native(&mm, "MYCOIN", &[])));
    log!("{:?}", block_on(enable_native(&mm, "QTUM", &[])));

    // txfee > 0, amount = 0.5 => required = txfee + amount > 0.5,
    // but balance = 0.5
    // This RPC call should fail because [`QtumCoin::get_sender_trade_fee`] will try to generate a dummy transaction due to the dynamic tx fee,
    // and this operation must fail with the [`TradePreimageError::NotSufficientBalance`].
    let rc = block_on(mm.rpc(&json!({
        "userpass": mm.userpass,
        "mmrpc": "2.0",
        "method": "trade_preimage",
        "params": {
            "base": "QTUM",
            "rel": "MYCOIN",
            "swap_method": "setprice",
            "price": 1,
            "volume": qtum_balance,
        },
    })))
    .unwrap();
    assert!(!rc.0.is_success(), "trade_preimage success, but should fail: {}", rc.1);
    let actual: RpcErrorResponse<trade_preimage_error::NotSufficientBalance> = json::from_str(&rc.1).unwrap();
    assert_eq!(actual.error_type, "NotSufficientBalance");
    let data = actual.error_data.expect("Expected 'error_data'");
    assert_eq!(data.coin, "QTUM");
    assert_eq!(data.available, qtum_balance);
    assert!(data.required > qtum_balance);
}

/// If we try to deduct a transaction fee from `output = 0.00073`, the remaining value less than `dust = 0.000728`,
/// so we have to receive the `NotSufficientBalance` error.
#[test]
fn test_trade_preimage_deduct_fee_from_output_failed() {
    wait_for_estimate_smart_fee(30).expect("!wait_for_estimate_smart_fee");
    // generate QTUM coin with the dynamic fee and fill the wallet by 0.00073 Qtums (that is little greater than dust 0.000728)
    let qtum_balance = MmNumber::from("0.00073").to_decimal();
    let (_ctx, _coin, priv_key) = generate_qtum_coin_with_random_privkey("QTUM", qtum_balance.clone(), Some(0));

    let confpath = unsafe { QTUM_CONF_PATH.as_ref().expect("Qtum config is not set yet") };
    let coins = json! ([
        {"coin":"MYCOIN","asset":"MYCOIN","txversion":4,"overwintered":1,"txfee":1000,"protocol":{"type":"UTXO"}},
        {"coin":"QTUM","decimals":8,"pubtype":120,"p2shtype":110,"wiftype":128,"txfee":0,"txfee_volatility_percent":0.1,
        "mm2":1,"mature_confirmations":500,"network":"regtest","confpath":confpath,"protocol":{"type":"UTXO"}},
    ]);
    let mut mm = MarketMakerIt::start(
        json! ({
            "gui": "nogui",
            "netid": 9000,
            "dht": "on",  // Enable DHT without delay.
            "passphrase": format!("0x{}", hex::encode(priv_key)),
            "coins": coins,
            "rpc_password": "pass",
            "i_am_seed": true,
        }),
        "pass".to_string(),
        None,
    )
    .unwrap();
    let (_alice_dump_log, _alice_dump_dashboard) = mm_dump(&mm.log_path);
    block_on(mm.wait_for_log(22., |log| log.contains(">>>>>>>>> DEX stats "))).unwrap();

    log!("{:?}", block_on(enable_native(&mm, "MYCOIN", &[])));
    log!("{:?}", block_on(enable_native(&mm, "QTUM", &[])));

    let rc = block_on(mm.rpc(&json!({
        "userpass": mm.userpass,
        "mmrpc": "2.0",
        "method": "trade_preimage",
        "params": {
            "base": "QTUM",
            "rel": "MYCOIN",
            "swap_method": "setprice",
            "price": 1,
            "max": true,
        },
    })))
    .unwrap();
    assert!(!rc.0.is_success(), "trade_preimage success, but should fail: {}", rc.1);
    let actual: RpcErrorResponse<trade_preimage_error::NotSufficientBalance> = json::from_str(&rc.1).unwrap();
    assert_eq!(actual.error_type, "NotSufficientBalance");
    let trade_preimage_error::NotSufficientBalance {
        coin: actual_coin,
        available: actual_available,
        required: actual_required,
        ..
    } = actual.error_data.expect("Expected NotSufficientBalance error data");
    assert_eq!(actual_coin, "QTUM");
    assert_eq!(actual_available, qtum_balance);
    assert!(actual_required > qtum_balance);
}

#[test]
fn test_segwit_native_balance() {
    wait_for_estimate_smart_fee(30).expect("!wait_for_estimate_smart_fee");
    // generate QTUM coin with the dynamic fee and fill the wallet by 0.5 Qtums
    let (_ctx, _coin, priv_key) =
        generate_segwit_qtum_coin_with_random_privkey("QTUM", BigDecimal::try_from(0.5).unwrap(), Some(0));

    let confpath = unsafe { QTUM_CONF_PATH.as_ref().expect("Qtum config is not set yet") };
    let coins = json! ([
        {"coin":"QTUM","decimals":8,"pubtype":120,"p2shtype":110,"wiftype":128,"segwit":true,"txfee":0,"txfee_volatility_percent":0.1,
        "mm2":1,"mature_confirmations":500,"network":"regtest","confpath":confpath,"protocol":{"type":"UTXO"},"bech32_hrp":"qcrt","address_format":{"format":"segwit"}},
    ]);
    let mut mm = MarketMakerIt::start(
        json! ({
            "gui": "nogui",
            "netid": 9000,
            "dht": "on",  // Enable DHT without delay.
            "passphrase": format!("0x{}", hex::encode(priv_key)),
            "coins": coins,
            "rpc_password": "pass",
            "i_am_seed": true,
        }),
        "pass".to_string(),
        None,
    )
    .unwrap();
    let (_alice_dump_log, _alice_dump_dashboard) = mm_dump(&mm.log_path);
    block_on(mm.wait_for_log(22., |log| log.contains(">>>>>>>>> DEX stats "))).unwrap();

    let enable_res = block_on(enable_native(&mm, "QTUM", &[]));
    let expected_balance: BigDecimal = "0.5".parse().unwrap();
    assert_eq!(enable_res.balance, expected_balance);

    let my_balance = block_on(mm.rpc(&json!({
        "userpass": mm.userpass,
        "method": "my_balance",
        "coin": "QTUM",
    })))
    .unwrap();
    let json: Json = json::from_str(&my_balance.1).unwrap();
    let my_balance = json["balance"].as_str().unwrap();
    assert_eq!(my_balance, "0.5");
    let my_unspendable_balance = json["unspendable_balance"].as_str().unwrap();
    assert_eq!(my_unspendable_balance, "0");
}

#[test]
fn test_withdraw_and_send_from_segwit() {
    wait_for_estimate_smart_fee(30).expect("!wait_for_estimate_smart_fee");
    // generate QTUM coin with the dynamic fee and fill the wallet by 0.7 Qtums
    let (_ctx, _coin, priv_key) =
        generate_segwit_qtum_coin_with_random_privkey("QTUM", BigDecimal::try_from(0.7).unwrap(), Some(0));

    let confpath = unsafe { QTUM_CONF_PATH.as_ref().expect("Qtum config is not set yet") };
    let coins = json! ([
        {"coin":"QTUM","decimals":8,"pubtype":120,"p2shtype":110,"wiftype":128,"segwit":true,"txfee":0,"txfee_volatility_percent":0.1,
        "mm2":1,"mature_confirmations":500,"network":"regtest","confpath":confpath,"protocol":{"type":"UTXO"},"bech32_hrp":"qcrt","address_format":{"format":"segwit"}},
    ]);
    let mut mm = MarketMakerIt::start(
        json! ({
            "gui": "nogui",
            "netid": 9000,
            "dht": "on",  // Enable DHT without delay.
            "passphrase": format!("0x{}", hex::encode(priv_key)),
            "coins": coins,
            "rpc_password": "pass",
            "i_am_seed": true,
        }),
        "pass".to_string(),
        None,
    )
    .unwrap();
    let (_alice_dump_log, _alice_dump_dashboard) = mm_dump(&mm.log_path);
    block_on(mm.wait_for_log(22., |log| log.contains(">>>>>>>>> DEX stats "))).unwrap();

    log!("{:?}", block_on(enable_native(&mm, "QTUM", &[])));

    // Send from Segwit Address to Segwit Address
    withdraw_and_send(&mm, "QTUM", "qcrt1q6pwxl4na4a363mgmrw8tjyppdcwuyfmat836dd", 0.2);

    // Send from Segwit Address to Legacy Address
    withdraw_and_send(&mm, "QTUM", "qVgbLqYPvKN5zH2eEJ6Jh8cjbUVx851yxV", 0.2);

    // Send from Segwit Address to P2WSH Address
    withdraw_and_send(
        &mm,
        "QTUM",
        "qcrt1qrp33g0q5c5txsp9arysrx4k6zdkfs4nce4xj0gdcccefvpysxf3q2uwvdw",
        0.2,
    );

    block_on(mm.stop()).unwrap();
}

#[test]
fn test_withdraw_and_send_legacy_to_segwit() {
    wait_for_estimate_smart_fee(30).expect("!wait_for_estimate_smart_fee");
    // generate QTUM coin with the dynamic fee and fill the wallet by 0.7 Qtums
    let (_ctx, _coin, priv_key) =
        generate_qtum_coin_with_random_privkey("QTUM", BigDecimal::try_from(0.7).unwrap(), Some(0));

    let confpath = unsafe { QTUM_CONF_PATH.as_ref().expect("Qtum config is not set yet") };
    let coins = json! ([
        {"coin":"QTUM","decimals":8,"pubtype":120,"p2shtype":110,"wiftype":128,"segwit":true,"txfee":0,"txfee_volatility_percent":0.1,
        "mm2":1,"mature_confirmations":500,"network":"regtest","confpath":confpath,"protocol":{"type":"UTXO"},"bech32_hrp":"qcrt"},
    ]);
    let mut mm = MarketMakerIt::start(
        json! ({
            "gui": "nogui",
            "netid": 9000,
            "dht": "on",  // Enable DHT without delay.
            "passphrase": format!("0x{}", hex::encode(priv_key)),
            "coins": coins,
            "rpc_password": "pass",
            "i_am_seed": true,
        }),
        "pass".to_string(),
        None,
    )
    .unwrap();
    let (_alice_dump_log, _alice_dump_dashboard) = mm_dump(&mm.log_path);
    block_on(mm.wait_for_log(22., |log| log.contains(">>>>>>>>> DEX stats "))).unwrap();

    log!("{:?}", block_on(enable_native(&mm, "QTUM", &[])));

    // Send from Legacy Address to Segwit Address
    withdraw_and_send(&mm, "QTUM", "qcrt1q6pwxl4na4a363mgmrw8tjyppdcwuyfmat836dd", 0.2);

    // Send from Legacy Address to P2WSH Address
    withdraw_and_send(
        &mm,
        "QTUM",
        "qcrt1qrp33g0q5c5txsp9arysrx4k6zdkfs4nce4xj0gdcccefvpysxf3q2uwvdw",
        0.2,
    );

    block_on(mm.stop()).unwrap();
}

#[test]
fn test_search_for_segwit_swap_tx_spend_native_was_refunded_maker() {
    wait_for_estimate_smart_fee(30).expect("!wait_for_estimate_smart_fee");
    let timeout = (now_ms() / 1000) + 120; // timeout if test takes more than 120 seconds to run
    let (_ctx, coin, _) = generate_segwit_qtum_coin_with_random_privkey("QTUM", 1000u64.into(), Some(0));
    let my_public_key = coin.my_public_key().unwrap();

    let time_lock = (now_ms() / 1000) as u32 - 3600;
    let maker_payment = SendPaymentArgs {
        time_lock_duration: 0,
        time_lock,
        other_pubkey: my_public_key,
        secret_hash: &[0; 20],
        amount: 1u64.into(),
        swap_contract_address: &None,
        swap_unique_data: &[],
        payment_instructions: &None,
        watcher_reward: None,
        wait_for_confirmation_until: 0,
    };
    let tx = coin.send_maker_payment(maker_payment).wait().unwrap();

    let confirm_payment_input = ConfirmPaymentInput {
        payment_tx: tx.tx_hex(),
        confirmations: 1,
        requires_nota: false,
        wait_until: timeout,
        check_every: 1,
    };
    coin.wait_for_confirmations(confirm_payment_input).wait().unwrap();
    let maker_refunds_payment_args = RefundPaymentArgs {
        payment_tx: &tx.tx_hex(),
        time_lock,
        other_pubkey: my_public_key,
        secret_hash: &[0; 20],
        swap_contract_address: &None,
        swap_unique_data: &[],
        watcher_reward: false,
    };
    let refund_tx = coin
        .send_maker_refunds_payment(maker_refunds_payment_args)
        .wait()
        .unwrap();

    let confirm_payment_input = ConfirmPaymentInput {
        payment_tx: refund_tx.tx_hex(),
        confirmations: 1,
        requires_nota: false,
        wait_until: timeout,
        check_every: 1,
    };
    coin.wait_for_confirmations(confirm_payment_input).wait().unwrap();

    let search_input = SearchForSwapTxSpendInput {
        time_lock,
        other_pub: &*coin.my_public_key().unwrap(),
        secret_hash: &[0; 20],
        tx: &tx.tx_hex(),
        search_from_block: 0,
        swap_contract_address: &None,
        swap_unique_data: &[],
        watcher_reward: false,
    };
    let found = block_on(coin.search_for_swap_tx_spend_my(search_input))
        .unwrap()
        .unwrap();
    assert_eq!(FoundSwapTxSpend::Refunded(refund_tx), found);
}

#[test]
fn test_search_for_segwit_swap_tx_spend_native_was_refunded_taker() {
    wait_for_estimate_smart_fee(30).expect("!wait_for_estimate_smart_fee");
    let timeout = (now_ms() / 1000) + 120; // timeout if test takes more than 120 seconds to run
    let (_ctx, coin, _) = generate_segwit_qtum_coin_with_random_privkey("QTUM", 1000u64.into(), Some(0));
    let my_public_key = coin.my_public_key().unwrap();

    let time_lock = (now_ms() / 1000) as u32 - 3600;
    let taker_payment = SendPaymentArgs {
        time_lock_duration: 0,
        time_lock,
        other_pubkey: my_public_key,
        secret_hash: &[0; 20],
        amount: 1u64.into(),
        swap_contract_address: &None,
        swap_unique_data: &[],
        payment_instructions: &None,
        watcher_reward: None,
        wait_for_confirmation_until: 0,
    };
    let tx = coin.send_taker_payment(taker_payment).wait().unwrap();

    let confirm_payment_input = ConfirmPaymentInput {
        payment_tx: tx.tx_hex(),
        confirmations: 1,
        requires_nota: false,
        wait_until: timeout,
        check_every: 1,
    };
    coin.wait_for_confirmations(confirm_payment_input).wait().unwrap();
    let maker_refunds_payment_args = RefundPaymentArgs {
        payment_tx: &tx.tx_hex(),
        time_lock,
        other_pubkey: my_public_key,
        secret_hash: &[0; 20],
        swap_contract_address: &None,
        swap_unique_data: &[],
        watcher_reward: false,
    };
    let refund_tx = coin
        .send_maker_refunds_payment(maker_refunds_payment_args)
        .wait()
        .unwrap();

    let confirm_payment_input = ConfirmPaymentInput {
        payment_tx: refund_tx.tx_hex(),
        confirmations: 1,
        requires_nota: false,
        wait_until: timeout,
        check_every: 1,
    };
    coin.wait_for_confirmations(confirm_payment_input).wait().unwrap();

    let search_input = SearchForSwapTxSpendInput {
        time_lock,
        other_pub: &*coin.my_public_key().unwrap(),
        secret_hash: &[0; 20],
        tx: &tx.tx_hex(),
        search_from_block: 0,
        swap_contract_address: &None,
        swap_unique_data: &[],
        watcher_reward: false,
    };
    let found = block_on(coin.search_for_swap_tx_spend_my(search_input))
        .unwrap()
        .unwrap();
    assert_eq!(FoundSwapTxSpend::Refunded(refund_tx), found);
}

pub async fn enable_native_segwit(mm: &MarketMakerIt, coin: &str) -> Json {
    let native = mm
        .rpc(&json! ({
            "userpass": mm.userpass,
            "method": "enable",
            "coin": coin,
            "address_format": {
                "format": "segwit",
            },
            "mm2": 1,
        }))
        .await
        .unwrap();
    assert_eq!(native.0, StatusCode::OK, "'enable' failed: {}", native.1);
    json::from_str(&native.1).unwrap()
}

#[test]
#[ignore]
fn segwit_address_in_the_orderbook() {
    wait_for_estimate_smart_fee(30).expect("!wait_for_estimate_smart_fee");
    // generate QTUM coin with the dynamic fee and fill the wallet by 0.5 Qtums
    let (_ctx, coin, priv_key) =
        generate_qtum_coin_with_random_privkey("QTUM", BigDecimal::try_from(0.5).unwrap(), Some(0));

    let confpath = unsafe { QTUM_CONF_PATH.as_ref().expect("Qtum config is not set yet") };
    let coins = json! ([
        {"coin":"QTUM","decimals":8,"pubtype":120,"p2shtype":110,"wiftype":128,"segwit":true,"txfee":0,"txfee_volatility_percent":0.1,
        "mm2":1,"mature_confirmations":500,"network":"regtest","confpath":confpath,"protocol":{"type":"UTXO"},"bech32_hrp":"qcrt"},
        {"coin":"MYCOIN","asset":"MYCOIN","txversion":4,"overwintered":1,"txfee":1000,"protocol":{"type":"UTXO"}},
    ]);
    let mut mm = MarketMakerIt::start(
        json! ({
            "gui": "nogui",
            "netid": 9000,
            "dht": "on",  // Enable DHT without delay.
            "passphrase": format!("0x{}", hex::encode(priv_key)),
            "coins": coins,
            "rpc_password": "pass",
            "i_am_seed": true,
        }),
        "pass".to_string(),
        None,
    )
    .unwrap();
    let (_alice_dump_log, _alice_dump_dashboard) = mm_dump(&mm.log_path);
    block_on(mm.wait_for_log(22., |log| log.contains(">>>>>>>>> DEX stats "))).unwrap();

    let enable_qtum_res = block_on(enable_native_segwit(&mm, "QTUM"));
    let enable_qtum_res: EnableElectrumResponse = json::from_value(enable_qtum_res).unwrap();
    let segwit_addr = enable_qtum_res.address;

    fill_address(&coin, &segwit_addr, 1000.into(), 30);

    log!("{:?}", block_on(enable_native(&mm, "MYCOIN", &[])));

    let rc = block_on(mm.rpc(&json! ({
        "userpass": mm.userpass,
        "method": "setprice",
        "base": "QTUM",
        "rel": "MYCOIN",
        "price": 1,
        "volume": "1",
    })))
    .unwrap();
    assert!(rc.0.is_success(), "!setprice: {}", rc.1);

    let orderbook = block_on(mm.rpc(&json! ({
        "userpass": mm.userpass,
        "method": "orderbook",
        "base": "QTUM",
        "rel": "MYCOIN",
    })))
    .unwrap();
    assert!(orderbook.0.is_success(), "!orderbook: {}", rc.1);

    let orderbook: OrderbookResponse = json::from_str(&orderbook.1).unwrap();
    assert_eq!(orderbook.asks[0].coin, "QTUM");
    assert_eq!(orderbook.asks[0].address, segwit_addr);
    block_on(mm.stop()).unwrap();
}

#[test]
fn test_trade_qrc20() { trade_base_rel(("QICK", "QORTY")); }

#[test]
fn trade_test_with_maker_segwit() { trade_base_rel(("QTUM", "MYCOIN")); }

#[test]
fn trade_test_with_taker_segwit() { trade_base_rel(("MYCOIN", "QTUM")); }

#[test]
#[ignore]
fn test_trade_qrc20_utxo() { trade_base_rel(("QICK", "MYCOIN")); }

#[test]
#[ignore]
fn test_trade_utxo_qrc20() { trade_base_rel(("MYCOIN", "QICK")); }<|MERGE_RESOLUTION|>--- conflicted
+++ resolved
@@ -6,15 +6,9 @@
 use coins::utxo::rpc_clients::UtxoRpcClientEnum;
 use coins::utxo::utxo_common::big_decimal_from_sat;
 use coins::utxo::{UtxoActivationParams, UtxoCommonOps};
-<<<<<<< HEAD
-use coins::{CheckIfMyPaymentSentArgs, FeeApproxStage, FoundSwapTxSpend, MarketCoinOps, MmCoin, RefundPaymentArgs,
-            SearchForSwapTxSpendInput, SendPaymentArgs, SpendPaymentArgs, SwapOps, TradePreimageValue,
-            TransactionEnum, ValidatePaymentInput, WaitForHTLCTxSpendArgs};
-=======
 use coins::{CheckIfMyPaymentSentArgs, ConfirmPaymentInput, FeeApproxStage, FoundSwapTxSpend, MarketCoinOps, MmCoin,
             RefundPaymentArgs, SearchForSwapTxSpendInput, SendPaymentArgs, SpendPaymentArgs, SwapOps,
-            TradePreimageValue, TransactionEnum, ValidatePaymentInput};
->>>>>>> 32e7c650
+            TradePreimageValue, TransactionEnum, ValidatePaymentInput, WaitForHTLCTxSpendArgs};
 use common::log::debug;
 use common::{temp_dir, DEX_FEE_ADDR_RAW_PUBKEY};
 use crypto::Secp256k1Secret;
