use crate::docker_tests::docker_tests_common::*;
use crate::integration_tests_common::enable_native;
use bitcrypto::dhash160;
use coins::qrc20::rpc_clients::for_tests::Qrc20NativeWalletOps;
use coins::utxo::qtum::{qtum_coin_with_priv_key, QtumCoin};
use coins::utxo::rpc_clients::UtxoRpcClientEnum;
use coins::utxo::utxo_common::big_decimal_from_sat;
use coins::utxo::{UtxoActivationParams, UtxoCommonOps};
<<<<<<< HEAD
use coins::{FeeApproxStage, FoundSwapTxSpend, MarketCoinOps, MmCoin, SearchForSwapTxSpendInput, SwapOps,
            TradePreimageValue, TransactionEnum, ValidatePaymentInput, TAKER_PAYMENT_SPEND_SEARCH_INTERVAL};
=======
use coins::{CheckIfMyPaymentSentArgs, FeeApproxStage, FoundSwapTxSpend, MarketCoinOps, MmCoin,
            SearchForSwapTxSpendInput, SendMakerPaymentArgs, SendMakerRefundsPaymentArgs,
            SendMakerSpendsTakerPaymentArgs, SendTakerPaymentArgs, SendTakerRefundsPaymentArgs,
            SendTakerSpendsMakerPaymentArgs, SwapOps, TradePreimageValue, TransactionEnum, ValidatePaymentInput};
>>>>>>> 535d6cb0
use common::log::debug;
use common::{log, temp_dir, DEX_FEE_ADDR_RAW_PUBKEY};
use ethereum_types::H160;
use futures01::Future;
use http::StatusCode;
use mm2::mm2::lp_swap::{dex_fee_amount, max_taker_vol_from_available};
use mm2_core::mm_ctx::{MmArc, MmCtxBuilder};
use mm2_number::BigDecimal;
use mm2_test_helpers::structs::{trade_preimage_error, EnableElectrumResponse, OrderbookResponse, RpcErrorResponse,
                                RpcSuccessResponse, TransactionDetails};
use rand6::Rng;
use serde_json::{self as json, Value as Json};
use std::convert::TryFrom;
use std::process::Command;
use std::str::FromStr;
use std::time::Duration;
use testcontainers::clients::Cli;
use testcontainers::images::generic::{GenericImage, WaitFor};
use testcontainers::{Docker, Image};

pub const QTUM_REGTEST_DOCKER_IMAGE: &str = "docker.io/sergeyboyko/qtumregtest";

const QRC20_TOKEN_BYTES: &str = "6080604052600860ff16600a0a633b9aca000260005534801561002157600080fd5b50600054600160003373ffffffffffffffffffffffffffffffffffffffff1673ffffffffffffffffffffffffffffffffffffffff16815260200190815260200160002081905550610c69806100776000396000f3006080604052600436106100a4576000357c0100000000000000000000000000000000000000000000000000000000900463ffffffff16806306fdde03146100a9578063095ea7b31461013957806318160ddd1461019e57806323b872dd146101c9578063313ce5671461024e5780635a3b7e421461027f57806370a082311461030f57806395d89b4114610366578063a9059cbb146103f6578063dd62ed3e1461045b575b600080fd5b3480156100b557600080fd5b506100be6104d2565b6040518080602001828103825283818151815260200191508051906020019080838360005b838110156100fe5780820151818401526020810190506100e3565b50505050905090810190601f16801561012b5780820380516001836020036101000a031916815260200191505b509250505060405180910390f35b34801561014557600080fd5b50610184600480360381019080803573ffffffffffffffffffffffffffffffffffffffff1690602001909291908035906020019092919050505061050b565b604051808215151515815260200191505060405180910390f35b3480156101aa57600080fd5b506101b36106bb565b6040518082815260200191505060405180910390f35b3480156101d557600080fd5b50610234600480360381019080803573ffffffffffffffffffffffffffffffffffffffff169060200190929190803573ffffffffffffffffffffffffffffffffffffffff169060200190929190803590602001909291905050506106c1565b604051808215151515815260200191505060405180910390f35b34801561025a57600080fd5b506102636109a1565b604051808260ff1660ff16815260200191505060405180910390f35b34801561028b57600080fd5b506102946109a6565b6040518080602001828103825283818151815260200191508051906020019080838360005b838110156102d45780820151818401526020810190506102b9565b50505050905090810190601f1680156103015780820380516001836020036101000a031916815260200191505b509250505060405180910390f35b34801561031b57600080fd5b50610350600480360381019080803573ffffffffffffffffffffffffffffffffffffffff1690602001909291905050506109df565b6040518082815260200191505060405180910390f35b34801561037257600080fd5b5061037b6109f7565b6040518080602001828103825283818151815260200191508051906020019080838360005b838110156103bb5780820151818401526020810190506103a0565b50505050905090810190601f1680156103e85780820380516001836020036101000a031916815260200191505b509250505060405180910390f35b34801561040257600080fd5b50610441600480360381019080803573ffffffffffffffffffffffffffffffffffffffff16906020019092919080359060200190929190505050610a30565b604051808215151515815260200191505060405180910390f35b34801561046757600080fd5b506104bc600480360381019080803573ffffffffffffffffffffffffffffffffffffffff169060200190929190803573ffffffffffffffffffffffffffffffffffffffff169060200190929190505050610be1565b6040518082815260200191505060405180910390f35b6040805190810160405280600881526020017f515243205445535400000000000000000000000000000000000000000000000081525081565b60008260008173ffffffffffffffffffffffffffffffffffffffff161415151561053457600080fd5b60008314806105bf57506000600260003373ffffffffffffffffffffffffffffffffffffffff1673ffffffffffffffffffffffffffffffffffffffff16815260200190815260200160002060008673ffffffffffffffffffffffffffffffffffffffff1673ffffffffffffffffffffffffffffffffffffffff16815260200190815260200160002054145b15156105ca57600080fd5b82600260003373ffffffffffffffffffffffffffffffffffffffff1673ffffffffffffffffffffffffffffffffffffffff16815260200190815260200160002060008673ffffffffffffffffffffffffffffffffffffffff1673ffffffffffffffffffffffffffffffffffffffff168152602001908152602001600020819055508373ffffffffffffffffffffffffffffffffffffffff163373ffffffffffffffffffffffffffffffffffffffff167f8c5be1e5ebec7d5bd14f71427d1e84f3dd0314c0f7b2291e5b200ac8c7c3b925856040518082815260200191505060405180910390a3600191505092915050565b60005481565b60008360008173ffffffffffffffffffffffffffffffffffffffff16141515156106ea57600080fd5b8360008173ffffffffffffffffffffffffffffffffffffffff161415151561071157600080fd5b610797600260008873ffffffffffffffffffffffffffffffffffffffff1673ffffffffffffffffffffffffffffffffffffffff16815260200190815260200160002060003373ffffffffffffffffffffffffffffffffffffffff1673ffffffffffffffffffffffffffffffffffffffff1681526020019081526020016000205485610c06565b600260008873ffffffffffffffffffffffffffffffffffffffff1673ffffffffffffffffffffffffffffffffffffffff16815260200190815260200160002060003373ffffffffffffffffffffffffffffffffffffffff1673ffffffffffffffffffffffffffffffffffffffff16815260200190815260200160002081905550610860600160008873ffffffffffffffffffffffffffffffffffffffff1673ffffffffffffffffffffffffffffffffffffffff1681526020019081526020016000205485610c06565b600160008873ffffffffffffffffffffffffffffffffffffffff1673ffffffffffffffffffffffffffffffffffffffff168152602001908152602001600020819055506108ec600160008773ffffffffffffffffffffffffffffffffffffffff1673ffffffffffffffffffffffffffffffffffffffff1681526020019081526020016000205485610c1f565b600160008773ffffffffffffffffffffffffffffffffffffffff1673ffffffffffffffffffffffffffffffffffffffff168152602001908152602001600020819055508473ffffffffffffffffffffffffffffffffffffffff168673ffffffffffffffffffffffffffffffffffffffff167fddf252ad1be2c89b69c2b068fc378daa952ba7f163c4a11628f55a4df523b3ef866040518082815260200191505060405180910390a36001925050509392505050565b600881565b6040805190810160405280600981526020017f546f6b656e20302e31000000000000000000000000000000000000000000000081525081565b60016020528060005260406000206000915090505481565b6040805190810160405280600381526020017f515443000000000000000000000000000000000000000000000000000000000081525081565b60008260008173ffffffffffffffffffffffffffffffffffffffff1614151515610a5957600080fd5b610aa2600160003373ffffffffffffffffffffffffffffffffffffffff1673ffffffffffffffffffffffffffffffffffffffff1681526020019081526020016000205484610c06565b600160003373ffffffffffffffffffffffffffffffffffffffff1673ffffffffffffffffffffffffffffffffffffffff16815260200190815260200160002081905550610b2e600160008673ffffffffffffffffffffffffffffffffffffffff1673ffffffffffffffffffffffffffffffffffffffff1681526020019081526020016000205484610c1f565b600160008673ffffffffffffffffffffffffffffffffffffffff1673ffffffffffffffffffffffffffffffffffffffff168152602001908152602001600020819055508373ffffffffffffffffffffffffffffffffffffffff163373ffffffffffffffffffffffffffffffffffffffff167fddf252ad1be2c89b69c2b068fc378daa952ba7f163c4a11628f55a4df523b3ef856040518082815260200191505060405180910390a3600191505092915050565b6002602052816000526040600020602052806000526040600020600091509150505481565b6000818310151515610c1457fe5b818303905092915050565b6000808284019050838110151515610c3357fe5b80915050929150505600a165627a7a723058207f2e5248b61b80365ea08a0f6d11ac0b47374c4dfd538de76bc2f19591bbbba40029";
const QRC20_SWAP_CONTRACT_BYTES: &str = "608060405234801561001057600080fd5b50611437806100206000396000f3fe60806040526004361061004a5760003560e01c806302ed292b1461004f5780630716326d146100de578063152cf3af1461017b57806346fc0294146101f65780639b415b2a14610294575b600080fd5b34801561005b57600080fd5b506100dc600480360360a081101561007257600080fd5b81019080803590602001909291908035906020019092919080359060200190929190803573ffffffffffffffffffffffffffffffffffffffff169060200190929190803573ffffffffffffffffffffffffffffffffffffffff169060200190929190505050610339565b005b3480156100ea57600080fd5b506101176004803603602081101561010157600080fd5b8101908080359060200190929190505050610867565b60405180846bffffffffffffffffffffffff19166bffffffffffffffffffffffff191681526020018367ffffffffffffffff1667ffffffffffffffff16815260200182600381111561016557fe5b60ff168152602001935050505060405180910390f35b6101f46004803603608081101561019157600080fd5b8101908080359060200190929190803573ffffffffffffffffffffffffffffffffffffffff16906020019092919080356bffffffffffffffffffffffff19169060200190929190803567ffffffffffffffff1690602001909291905050506108bf565b005b34801561020257600080fd5b50610292600480360360a081101561021957600080fd5b81019080803590602001909291908035906020019092919080356bffffffffffffffffffffffff19169060200190929190803573ffffffffffffffffffffffffffffffffffffffff169060200190929190803573ffffffffffffffffffffffffffffffffffffffff169060200190929190505050610bd9565b005b610337600480360360c08110156102aa57600080fd5b810190808035906020019092919080359060200190929190803573ffffffffffffffffffffffffffffffffffffffff169060200190929190803573ffffffffffffffffffffffffffffffffffffffff16906020019092919080356bffffffffffffffffffffffff19169060200190929190803567ffffffffffffffff169060200190929190505050610fe2565b005b6001600381111561034657fe5b600080878152602001908152602001600020600001601c9054906101000a900460ff16600381111561037457fe5b1461037e57600080fd5b6000600333836003600288604051602001808281526020019150506040516020818303038152906040526040518082805190602001908083835b602083106103db57805182526020820191506020810190506020830392506103b8565b6001836020036101000a038019825116818451168082178552505050505050905001915050602060405180830381855afa15801561041d573d6000803e3d6000fd5b5050506040513d602081101561043257600080fd5b8101908080519060200190929190505050604051602001808281526020019150506040516020818303038152906040526040518082805190602001908083835b602083106104955780518252602082019150602081019050602083039250610472565b6001836020036101000a038019825116818451168082178552505050505050905001915050602060405180830381855afa1580156104d7573d6000803e3d6000fd5b5050506040515160601b8689604051602001808673ffffffffffffffffffffffffffffffffffffffff1673ffffffffffffffffffffffffffffffffffffffff1660601b81526014018573ffffffffffffffffffffffffffffffffffffffff1673ffffffffffffffffffffffffffffffffffffffff1660601b8152601401846bffffffffffffffffffffffff19166bffffffffffffffffffffffff191681526014018373ffffffffffffffffffffffffffffffffffffffff1673ffffffffffffffffffffffffffffffffffffffff1660601b8152601401828152602001955050505050506040516020818303038152906040526040518082805190602001908083835b602083106105fc57805182526020820191506020810190506020830392506105d9565b6001836020036101000a038019825116818451168082178552505050505050905001915050602060405180830381855afa15801561063e573d6000803e3d6000fd5b5050506040515160601b905060008087815260200190815260200160002060000160009054906101000a900460601b6bffffffffffffffffffffffff1916816bffffffffffffffffffffffff19161461069657600080fd5b6002600080888152602001908152602001600020600001601c6101000a81548160ff021916908360038111156106c857fe5b0217905550600073ffffffffffffffffffffffffffffffffffffffff168373ffffffffffffffffffffffffffffffffffffffff16141561074e573373ffffffffffffffffffffffffffffffffffffffff166108fc869081150290604051600060405180830381858888f19350505050158015610748573d6000803e3d6000fd5b50610820565b60008390508073ffffffffffffffffffffffffffffffffffffffff1663a9059cbb33886040518363ffffffff1660e01b8152600401808373ffffffffffffffffffffffffffffffffffffffff1673ffffffffffffffffffffffffffffffffffffffff16815260200182815260200192505050602060405180830381600087803b1580156107da57600080fd5b505af11580156107ee573d6000803e3d6000fd5b505050506040513d602081101561080457600080fd5b810190808051906020019092919050505061081e57600080fd5b505b7f36c177bcb01c6d568244f05261e2946c8c977fa50822f3fa098c470770ee1f3e8685604051808381526020018281526020019250505060405180910390a1505050505050565b60006020528060005260406000206000915090508060000160009054906101000a900460601b908060000160149054906101000a900467ffffffffffffffff169080600001601c9054906101000a900460ff16905083565b600073ffffffffffffffffffffffffffffffffffffffff168373ffffffffffffffffffffffffffffffffffffffff16141580156108fc5750600034115b801561094057506000600381111561091057fe5b600080868152602001908152602001600020600001601c9054906101000a900460ff16600381111561093e57fe5b145b61094957600080fd5b60006003843385600034604051602001808673ffffffffffffffffffffffffffffffffffffffff1673ffffffffffffffffffffffffffffffffffffffff1660601b81526014018573ffffffffffffffffffffffffffffffffffffffff1673ffffffffffffffffffffffffffffffffffffffff1660601b8152601401846bffffffffffffffffffffffff19166bffffffffffffffffffffffff191681526014018373ffffffffffffffffffffffffffffffffffffffff1673ffffffffffffffffffffffffffffffffffffffff1660601b8152601401828152602001955050505050506040516020818303038152906040526040518082805190602001908083835b60208310610a6c5780518252602082019150602081019050602083039250610a49565b6001836020036101000a038019825116818451168082178552505050505050905001915050602060405180830381855afa158015610aae573d6000803e3d6000fd5b5050506040515160601b90506040518060600160405280826bffffffffffffffffffffffff191681526020018367ffffffffffffffff16815260200160016003811115610af757fe5b81525060008087815260200190815260200160002060008201518160000160006101000a81548173ffffffffffffffffffffffffffffffffffffffff021916908360601c021790555060208201518160000160146101000a81548167ffffffffffffffff021916908367ffffffffffffffff160217905550604082015181600001601c6101000a81548160ff02191690836003811115610b9357fe5b02179055509050507fccc9c05183599bd3135da606eaaf535daffe256e9de33c048014cffcccd4ad57856040518082815260200191505060405180910390a15050505050565b60016003811115610be657fe5b600080878152602001908152602001600020600001601c9054906101000a900460ff166003811115610c1457fe5b14610c1e57600080fd5b600060038233868689604051602001808673ffffffffffffffffffffffffffffffffffffffff1673ffffffffffffffffffffffffffffffffffffffff1660601b81526014018573ffffffffffffffffffffffffffffffffffffffff1673ffffffffffffffffffffffffffffffffffffffff1660601b8152601401846bffffffffffffffffffffffff19166bffffffffffffffffffffffff191681526014018373ffffffffffffffffffffffffffffffffffffffff1673ffffffffffffffffffffffffffffffffffffffff1660601b8152601401828152602001955050505050506040516020818303038152906040526040518082805190602001908083835b60208310610d405780518252602082019150602081019050602083039250610d1d565b6001836020036101000a038019825116818451168082178552505050505050905001915050602060405180830381855afa158015610d82573d6000803e3d6000fd5b5050506040515160601b905060008087815260200190815260200160002060000160009054906101000a900460601b6bffffffffffffffffffffffff1916816bffffffffffffffffffffffff1916148015610e10575060008087815260200190815260200160002060000160149054906101000a900467ffffffffffffffff1667ffffffffffffffff164210155b610e1957600080fd5b6003600080888152602001908152602001600020600001601c6101000a81548160ff02191690836003811115610e4b57fe5b0217905550600073ffffffffffffffffffffffffffffffffffffffff168373ffffffffffffffffffffffffffffffffffffffff161415610ed1573373ffffffffffffffffffffffffffffffffffffffff166108fc869081150290604051600060405180830381858888f19350505050158015610ecb573d6000803e3d6000fd5b50610fa3565b60008390508073ffffffffffffffffffffffffffffffffffffffff1663a9059cbb33886040518363ffffffff1660e01b8152600401808373ffffffffffffffffffffffffffffffffffffffff1673ffffffffffffffffffffffffffffffffffffffff16815260200182815260200192505050602060405180830381600087803b158015610f5d57600080fd5b505af1158015610f71573d6000803e3d6000fd5b505050506040513d6020811015610f8757600080fd5b8101908080519060200190929190505050610fa157600080fd5b505b7f1797d500133f8e427eb9da9523aa4a25cb40f50ebc7dbda3c7c81778973f35ba866040518082815260200191505060405180910390a1505050505050565b600073ffffffffffffffffffffffffffffffffffffffff168373ffffffffffffffffffffffffffffffffffffffff161415801561101f5750600085115b801561106357506000600381111561103357fe5b600080888152602001908152602001600020600001601c9054906101000a900460ff16600381111561106157fe5b145b61106c57600080fd5b60006003843385888a604051602001808673ffffffffffffffffffffffffffffffffffffffff1673ffffffffffffffffffffffffffffffffffffffff1660601b81526014018573ffffffffffffffffffffffffffffffffffffffff1673ffffffffffffffffffffffffffffffffffffffff1660601b8152601401846bffffffffffffffffffffffff19166bffffffffffffffffffffffff191681526014018373ffffffffffffffffffffffffffffffffffffffff1673ffffffffffffffffffffffffffffffffffffffff1660601b8152601401828152602001955050505050506040516020818303038152906040526040518082805190602001908083835b6020831061118e578051825260208201915060208101905060208303925061116b565b6001836020036101000a038019825116818451168082178552505050505050905001915050602060405180830381855afa1580156111d0573d6000803e3d6000fd5b5050506040515160601b90506040518060600160405280826bffffffffffffffffffffffff191681526020018367ffffffffffffffff1681526020016001600381111561121957fe5b81525060008089815260200190815260200160002060008201518160000160006101000a81548173ffffffffffffffffffffffffffffffffffffffff021916908360601c021790555060208201518160000160146101000a81548167ffffffffffffffff021916908367ffffffffffffffff160217905550604082015181600001601c6101000a81548160ff021916908360038111156112b557fe5b021790555090505060008590508073ffffffffffffffffffffffffffffffffffffffff166323b872dd33308a6040518463ffffffff1660e01b8152600401808473ffffffffffffffffffffffffffffffffffffffff1673ffffffffffffffffffffffffffffffffffffffff1681526020018373ffffffffffffffffffffffffffffffffffffffff1673ffffffffffffffffffffffffffffffffffffffff1681526020018281526020019350505050602060405180830381600087803b15801561137d57600080fd5b505af1158015611391573d6000803e3d6000fd5b505050506040513d60208110156113a757600080fd5b81019080805190602001909291905050506113c157600080fd5b7fccc9c05183599bd3135da606eaaf535daffe256e9de33c048014cffcccd4ad57886040518082815260200191505060405180910390a1505050505050505056fea265627a7a723158208c83db436905afce0b7be1012be64818c49323c12d451fe2ab6bce76ff6421c964736f6c63430005110032";

pub struct QtumDockerOps {
    #[allow(dead_code)]
    ctx: MmArc,
    coin: QtumCoin,
}

impl CoinDockerOps for QtumDockerOps {
    fn rpc_client(&self) -> &UtxoRpcClientEnum { &self.coin.as_ref().rpc_client }
}

impl QtumDockerOps {
    pub fn new() -> QtumDockerOps {
        let ctx = MmCtxBuilder::new().into_mm_arc();
        let confpath = unsafe { QTUM_CONF_PATH.as_ref().expect("Qtum config is not set yet") };
        let conf = json!({"decimals":8,"network":"regtest","confpath":confpath});
        let req = json!({
            "method": "enable",
        });
        let priv_key = hex::decode("809465b17d0a4ddb3e4c69e8f23c2cabad868f51f8bed5c765ad1d6516c3306f").unwrap();
        let params = UtxoActivationParams::from_legacy_req(&req).unwrap();
        let coin = block_on(qtum_coin_with_priv_key(&ctx, "QTUM", &conf, &params, &priv_key)).unwrap();
        QtumDockerOps { ctx, coin }
    }

    pub fn initialize_contracts(&self) {
        let sender = get_address_by_label(&self.coin, QTUM_ADDRESS_LABEL);
        unsafe {
            QICK_TOKEN_ADDRESS = Some(self.create_contract(&sender, QRC20_TOKEN_BYTES));
            QORTY_TOKEN_ADDRESS = Some(self.create_contract(&sender, QRC20_TOKEN_BYTES));
            QRC20_SWAP_CONTRACT_ADDRESS = Some(self.create_contract(&sender, QRC20_SWAP_CONTRACT_BYTES));
        }
    }

    fn create_contract(&self, sender: &str, hexbytes: &str) -> H160 {
        let bytecode = hex::decode(hexbytes).expect("Hex encoded bytes expected");
        let gas_limit = 2_500_000u64;
        let gas_price = BigDecimal::from_str("0.0000004").unwrap();

        match self.coin.as_ref().rpc_client {
            UtxoRpcClientEnum::Native(ref native) => {
                let result = native
                    .create_contract(&bytecode.into(), gas_limit, gas_price, sender)
                    .wait()
                    .expect("!createcontract");
                result.address.0.into()
            },
            UtxoRpcClientEnum::Electrum(_) => panic!("Native client expected"),
        }
    }
}

pub fn qtum_docker_node(docker: &Cli, port: u16) -> UtxoDockerNode {
    let args = vec!["-p".into(), format!("127.0.0.1:{}:{}", port, port)];
    let image = GenericImage::new(QTUM_REGTEST_DOCKER_IMAGE)
        .with_args(args)
        .with_env_var("CLIENTS", "2")
        .with_env_var("COIN_RPC_PORT", port.to_string())
        .with_env_var("ADDRESS_LABEL", QTUM_ADDRESS_LABEL)
        .with_env_var("FILL_MEMPOOL", "true")
        .with_wait_for(WaitFor::message_on_stdout("config is ready"));
    let container = docker.run(image);

    let name = "qtum";
    let mut conf_path = temp_dir().join("qtum-regtest");
    std::fs::create_dir_all(&conf_path).unwrap();
    conf_path.push(format!("{}.conf", name));
    Command::new("docker")
        .arg("cp")
        .arg(format!("{}:/data/node_0/{}.conf", container.id(), name))
        .arg(&conf_path)
        .status()
        .expect("Failed to execute docker command");
    let timeout = now_ms() + 3000;
    loop {
        if conf_path.exists() {
            break;
        };
        assert!(now_ms() < timeout, "Test timed out");
    }

    unsafe { QTUM_CONF_PATH = Some(conf_path) };
    UtxoDockerNode {
        container,
        ticker: name.to_owned(),
        port,
    }
}

fn withdraw_and_send(mm: &MarketMakerIt, coin: &str, to: &str, amount: f64) {
    let withdraw = block_on(mm.rpc(&json! ({
        "mmrpc": "2.0",
        "userpass": mm.userpass,
        "method": "withdraw",
        "params": {
            "coin": coin,
            "to": to,
            "amount": amount,
        },
        "id": 0,
    })))
    .unwrap();

    assert!(withdraw.0.is_success(), "!withdraw: {}", withdraw.1);
    let res: RpcSuccessResponse<TransactionDetails> =
        json::from_str(&withdraw.1).expect("Expected 'RpcSuccessResponse<TransactionDetails>'");
    let tx_details = res.result;

    log!("Balance Change: {:?}", tx_details.my_balance_change);

    assert_eq!(tx_details.to, vec![to.to_owned()]);
    assert!(BigDecimal::try_from(amount).unwrap() + tx_details.my_balance_change < 0.into());

    let send = block_on(mm.rpc(&json! ({
        "userpass": mm.userpass,
        "method": "send_raw_transaction",
        "coin": coin,
        "tx_hex": tx_details.tx_hex,
    })))
    .unwrap();
    assert!(send.0.is_success(), "!{} send: {}", coin, send.1);
    let send_json: Json = json::from_str(&send.1).unwrap();
    assert_eq!(tx_details.tx_hash, send_json["tx_hash"]);
}

#[test]
fn test_taker_spends_maker_payment() {
    let (_ctx, maker_coin, _priv_key) = generate_qrc20_coin_with_random_privkey("QICK", 20.into(), 10.into());
    let (_ctx, taker_coin, _priv_key) = generate_qrc20_coin_with_random_privkey("QICK", 20.into(), 1.into());
    let maker_old_balance = maker_coin
        .my_spendable_balance()
        .wait()
        .expect("Error on get maker balance");
    let taker_old_balance = taker_coin
        .my_spendable_balance()
        .wait()
        .expect("Error on get taker balance");
    assert_eq!(maker_old_balance, BigDecimal::from(10));
    assert_eq!(taker_old_balance, BigDecimal::from(1));

    let timelock = (now_ms() / 1000) as u32 - 200;
    let maker_pub = maker_coin.my_public_key().unwrap().to_vec();
    let taker_pub = taker_coin.my_public_key().unwrap().to_vec();
    let secret = &[1; 32];
    let secret_hash = dhash160(secret).to_vec();
    let amount = BigDecimal::try_from(0.2).unwrap();
    let maker_payment_args = SendMakerPaymentArgs {
        time_lock_duration: 0,
        time_lock: timelock,
        other_pubkey: &taker_pub,
        secret_hash: &secret_hash,
        amount: amount.clone(),
        swap_contract_address: &maker_coin.swap_contract_address(),
        swap_unique_data: &[],
        payment_instructions: &None,
    };
    let payment = maker_coin.send_maker_payment(maker_payment_args).wait().unwrap();
    let payment_tx_hash = payment.tx_hash();
    let payment_tx_hex = payment.tx_hex();
    log!("Maker payment: {:?}", payment_tx_hash);

    let confirmations = 1;
    let requires_nota = false;
    let wait_until = (now_ms() / 1000) + 40; // timeout if test takes more than 40 seconds to run
    let check_every = 1;
    taker_coin
        .wait_for_confirmations(&payment_tx_hex, confirmations, requires_nota, wait_until, check_every)
        .wait()
        .unwrap();

    let input = ValidatePaymentInput {
        payment_tx: payment_tx_hex.clone(),
        time_lock_duration: 0,
        time_lock: timelock,
        other_pub: maker_pub.clone(),
        secret_hash: secret_hash.clone(),
        amount: amount.clone(),
        swap_contract_address: taker_coin.swap_contract_address(),
        try_spv_proof_until: wait_until + 30,
        confirmations,
        unique_swap_data: Vec::new(),
    };
    taker_coin.validate_maker_payment(input).wait().unwrap();
    let taker_spends_payment_args = SendTakerSpendsMakerPaymentArgs {
        other_payment_tx: &payment_tx_hex,
        time_lock: timelock,
        other_pubkey: &maker_pub,
        secret,
        secret_hash: &secret_hash,
        swap_contract_address: &taker_coin.swap_contract_address(),
        swap_unique_data: &[],
    };
    let spend = taker_coin
        .send_taker_spends_maker_payment(taker_spends_payment_args)
        .wait()
        .unwrap();
    let spend_tx_hash = spend.tx_hash();
    let spend_tx_hex = spend.tx_hex();
    log!("Taker spends tx: {:?}", spend_tx_hash);

    let wait_until = (now_ms() / 1000) + 40; // timeout if test takes more than 40 seconds to run
    taker_coin
        .wait_for_confirmations(&spend_tx_hex, confirmations, requires_nota, wait_until, check_every)
        .wait()
        .unwrap();

    let maker_balance = maker_coin
        .my_spendable_balance()
        .wait()
        .expect("Error on get maker balance");
    let taker_balance = taker_coin
        .my_spendable_balance()
        .wait()
        .expect("Error on get taker balance");
    assert_eq!(maker_old_balance - amount.clone(), maker_balance);
    assert_eq!(taker_old_balance + amount, taker_balance);
}

#[test]
fn test_maker_spends_taker_payment() {
    let (_ctx, maker_coin, _priv_key) = generate_qrc20_coin_with_random_privkey("QICK", 20.into(), 10.into());
    let (_ctx, taker_coin, _priv_key) = generate_qrc20_coin_with_random_privkey("QICK", 20.into(), 10.into());
    let maker_old_balance = maker_coin
        .my_spendable_balance()
        .wait()
        .expect("Error on get maker balance");
    let taker_old_balance = taker_coin
        .my_spendable_balance()
        .wait()
        .expect("Error on get taker balance");
    assert_eq!(maker_old_balance, BigDecimal::from(10));
    assert_eq!(taker_old_balance, BigDecimal::from(10));

    let timelock = (now_ms() / 1000) as u32 - 200;
    let maker_pub = maker_coin.my_public_key().unwrap().to_vec();
    let taker_pub = taker_coin.my_public_key().unwrap().to_vec();
    let secret = &[1; 32];
    let secret_hash = dhash160(secret).to_vec();
    let amount = BigDecimal::try_from(0.2).unwrap();
    let taker_payment_args = SendTakerPaymentArgs {
        time_lock_duration: 0,
        time_lock: timelock,
        other_pubkey: &maker_pub,
        secret_hash: &secret_hash,
        amount: amount.clone(),
        swap_contract_address: &taker_coin.swap_contract_address(),
        swap_unique_data: &[],
        payment_instructions: &None,
    };
    let payment = taker_coin.send_taker_payment(taker_payment_args).wait().unwrap();
    let payment_tx_hash = payment.tx_hash();
    let payment_tx_hex = payment.tx_hex();
    log!("Taker payment: {:?}", payment_tx_hash);

    let confirmations = 1;
    let requires_nota = false;
    let wait_until = (now_ms() / 1000) + 40; // timeout if test takes more than 40 seconds to run
    let check_every = 1;
    maker_coin
        .wait_for_confirmations(&payment_tx_hex, confirmations, requires_nota, wait_until, check_every)
        .wait()
        .unwrap();

    let input = ValidatePaymentInput {
        payment_tx: payment_tx_hex.clone(),
        time_lock_duration: 0,
        time_lock: timelock,
        other_pub: taker_pub.clone(),
        secret_hash: secret_hash.clone(),
        amount: amount.clone(),
        swap_contract_address: maker_coin.swap_contract_address(),
        try_spv_proof_until: wait_until + 30,
        confirmations,
        unique_swap_data: Vec::new(),
    };
    maker_coin.validate_taker_payment(input).wait().unwrap();
    let maker_spends_payment_args = SendMakerSpendsTakerPaymentArgs {
        other_payment_tx: &payment_tx_hex,
        time_lock: timelock,
        other_pubkey: &taker_pub,
        secret,
        secret_hash: &secret_hash,
        swap_contract_address: &maker_coin.swap_contract_address(),
        swap_unique_data: &[],
    };
    let spend = maker_coin
        .send_maker_spends_taker_payment(maker_spends_payment_args)
        .wait()
        .unwrap();
    let spend_tx_hash = spend.tx_hash();
    let spend_tx_hex = spend.tx_hex();
    log!("Maker spends tx: {:?}", spend_tx_hash);

    let wait_until = (now_ms() / 1000) + 40; // timeout if test takes more than 40 seconds to run
    maker_coin
        .wait_for_confirmations(&spend_tx_hex, confirmations, requires_nota, wait_until, check_every)
        .wait()
        .unwrap();

    let maker_balance = maker_coin
        .my_spendable_balance()
        .wait()
        .expect("Error on get maker balance");
    let taker_balance = taker_coin
        .my_spendable_balance()
        .wait()
        .expect("Error on get taker balance");
    assert_eq!(maker_old_balance + amount.clone(), maker_balance);
    assert_eq!(taker_old_balance - amount, taker_balance);
}

#[test]
fn test_maker_refunds_payment() {
    let (_ctx, coin, _priv_key) = generate_qrc20_coin_with_random_privkey("QICK", 20.into(), 10.into());
    let expected_balance = coin.my_spendable_balance().wait().unwrap();
    assert_eq!(expected_balance, BigDecimal::from(10));

    let timelock = (now_ms() / 1000) as u32 - 200;
    let taker_pub = hex::decode("022b00078841f37b5d30a6a1defb82b3af4d4e2d24dd4204d41f0c9ce1e875de1a").unwrap();
    let secret_hash = &[1; 20];
    let amount = BigDecimal::from_str("0.2").unwrap();
    let maker_payment = SendMakerPaymentArgs {
        time_lock_duration: 0,
        time_lock: timelock,
        other_pubkey: &taker_pub,
        secret_hash,
        amount: amount.clone(),
        swap_contract_address: &coin.swap_contract_address(),
        swap_unique_data: &[],
        payment_instructions: &None,
    };
    let payment = coin.send_maker_payment(maker_payment).wait().unwrap();
    let payment_tx_hash = payment.tx_hash();
    let payment_tx_hex = payment.tx_hex();
    log!("Maker payment: {:?}", payment_tx_hash);

    let confirmations = 1;
    let requires_nota = false;
    let wait_until = (now_ms() / 1000) + 40; // timeout if test takes more than 40 seconds to run
    let check_every = 1;
    coin.wait_for_confirmations(&payment_tx_hex, confirmations, requires_nota, wait_until, check_every)
        .wait()
        .unwrap();

    let balance_after_payment = coin.my_spendable_balance().wait().unwrap();
    assert_eq!(expected_balance.clone() - amount, balance_after_payment);
    let maker_refunds_payment_args = SendMakerRefundsPaymentArgs {
        payment_tx: &payment_tx_hex,
        time_lock: timelock,
        other_pubkey: &taker_pub,
        secret_hash,
        swap_contract_address: &coin.swap_contract_address(),
        swap_unique_data: &[],
    };
    let refund = coin
        .send_maker_refunds_payment(maker_refunds_payment_args)
        .wait()
        .unwrap();
    let refund_tx_hash = refund.tx_hash();
    let refund_tx_hex = refund.tx_hex();
    log!("Maker refunds payment: {:?}", refund_tx_hash);

    let wait_until = (now_ms() / 1000) + 40; // timeout if test takes more than 40 seconds to run
    coin.wait_for_confirmations(&refund_tx_hex, confirmations, requires_nota, wait_until, check_every)
        .wait()
        .unwrap();

    let balance_after_refund = coin.my_spendable_balance().wait().unwrap();
    assert_eq!(expected_balance, balance_after_refund);
}

#[test]
fn test_taker_refunds_payment() {
    let (_ctx, coin, _priv_key) = generate_qrc20_coin_with_random_privkey("QICK", 20.into(), 10.into());
    let expected_balance = coin.my_spendable_balance().wait().unwrap();
    assert_eq!(expected_balance, BigDecimal::from(10));

    let timelock = (now_ms() / 1000) as u32 - 200;
    let maker_pub = hex::decode("022b00078841f37b5d30a6a1defb82b3af4d4e2d24dd4204d41f0c9ce1e875de1a").unwrap();
    let secret_hash = &[1; 20];
    let amount = BigDecimal::from_str("0.2").unwrap();
    let taker_payment_args = SendTakerPaymentArgs {
        time_lock_duration: 0,
        time_lock: timelock,
        other_pubkey: &maker_pub,
        secret_hash,
        amount: amount.clone(),
        swap_contract_address: &coin.swap_contract_address(),
        swap_unique_data: &[],
        payment_instructions: &None,
    };
    let payment = coin.send_taker_payment(taker_payment_args).wait().unwrap();
    let payment_tx_hash = payment.tx_hash();
    let payment_tx_hex = payment.tx_hex();
    log!("Taker payment: {:?}", payment_tx_hash);

    let confirmations = 1;
    let requires_nota = false;
    let wait_until = (now_ms() / 1000) + 40; // timeout if test takes more than 40 seconds to run
    let check_every = 1;
    coin.wait_for_confirmations(&payment_tx_hex, confirmations, requires_nota, wait_until, check_every)
        .wait()
        .unwrap();

    let balance_after_payment = coin.my_spendable_balance().wait().unwrap();
    assert_eq!(expected_balance.clone() - amount, balance_after_payment);
    let taker_refunds_payment_args = SendTakerRefundsPaymentArgs {
        payment_tx: &payment_tx_hex,
        time_lock: timelock,
        other_pubkey: &maker_pub,
        secret_hash,
        swap_contract_address: &coin.swap_contract_address(),
        swap_unique_data: &[],
    };
    let refund = coin
        .send_taker_refunds_payment(taker_refunds_payment_args)
        .wait()
        .unwrap();
    let refund_tx_hash = refund.tx_hash();
    let refund_tx_hex = refund.tx_hex();
    log!("Taker refunds payment: {:?}", refund_tx_hash);

    let wait_until = (now_ms() / 1000) + 40; // timeout if test takes more than 40 seconds to run
    coin.wait_for_confirmations(&refund_tx_hex, confirmations, requires_nota, wait_until, check_every)
        .wait()
        .unwrap();

    let balance_after_refund = coin.my_spendable_balance().wait().unwrap();
    assert_eq!(expected_balance, balance_after_refund);
}

#[test]
fn test_check_if_my_payment_sent() {
    let (_ctx, coin, _priv_key) = generate_qrc20_coin_with_random_privkey("QICK", 20.into(), 10.into());
    let timelock = (now_ms() / 1000) as u32 - 200;
    let taker_pub = hex::decode("022b00078841f37b5d30a6a1defb82b3af4d4e2d24dd4204d41f0c9ce1e875de1a").unwrap();
    let secret_hash = &[1; 20];
    let amount = BigDecimal::from_str("0.2").unwrap();
    let maker_payment_args = SendMakerPaymentArgs {
        time_lock_duration: 0,
        time_lock: timelock,
        other_pubkey: &taker_pub,
        secret_hash,
        amount: amount.clone(),
        swap_contract_address: &coin.swap_contract_address(),
        swap_unique_data: &[],
        payment_instructions: &None,
    };
    let payment = coin.send_maker_payment(maker_payment_args).wait().unwrap();
    let payment_tx_hash = payment.tx_hash();
    let payment_tx_hex = payment.tx_hex();
    log!("Maker payment: {:?}", payment_tx_hash);

    let confirmations = 2;
    let requires_nota = false;
    let wait_until = (now_ms() / 1000) + 40; // timeout if test takes more than 40 seconds to run
    let check_every = 1;
    coin.wait_for_confirmations(&payment_tx_hex, confirmations, requires_nota, wait_until, check_every)
        .wait()
        .unwrap();

    let search_from_block = coin.current_block().wait().expect("!current_block") - 10;
    let if_my_payment_sent_args = CheckIfMyPaymentSentArgs {
        time_lock: timelock,
        other_pub: &taker_pub,
        secret_hash,
        search_from_block,
        swap_contract_address: &coin.swap_contract_address(),
        swap_unique_data: &[],
        amount: &amount,
    };
    let found = coin.check_if_my_payment_sent(if_my_payment_sent_args).wait().unwrap();
    assert_eq!(found, Some(payment));
}

#[test]
fn test_search_for_swap_tx_spend_taker_spent() {
    let (_ctx, maker_coin, _priv_key) = generate_qrc20_coin_with_random_privkey("QICK", 20.into(), 10.into());
    let (_ctx, taker_coin, _priv_key) = generate_qrc20_coin_with_random_privkey("QICK", 20.into(), 1.into());
    let search_from_block = maker_coin.current_block().wait().expect("!current_block");

    let timelock = (now_ms() / 1000) as u32 - 200;
    let maker_pub = maker_coin.my_public_key().unwrap();
    let taker_pub = taker_coin.my_public_key().unwrap();
    let secret = &[1; 32];
    let secret_hash = dhash160(secret);
    let amount = BigDecimal::try_from(0.2).unwrap();
    let maker_payment_args = SendMakerPaymentArgs {
        time_lock_duration: 0,
        time_lock: timelock,
        other_pubkey: taker_pub,
        secret_hash: secret_hash.as_slice(),
        amount,
        swap_contract_address: &maker_coin.swap_contract_address(),
        swap_unique_data: &[],
        payment_instructions: &None,
    };
    let payment = maker_coin.send_maker_payment(maker_payment_args).wait().unwrap();
    let payment_tx_hash = payment.tx_hash();
    let payment_tx_hex = payment.tx_hex();
    log!("Maker payment: {:?}", payment_tx_hash);

    let confirmations = 1;
    let requires_nota = false;
    let wait_until = (now_ms() / 1000) + 40; // timeout if test takes more than 40 seconds to run
    let check_every = 1;
    taker_coin
        .wait_for_confirmations(&payment_tx_hex, confirmations, requires_nota, wait_until, check_every)
        .wait()
        .unwrap();
    let taker_spends_payment_args = SendTakerSpendsMakerPaymentArgs {
        other_payment_tx: &payment_tx_hex,
        time_lock: timelock,
        other_pubkey: maker_pub,
        secret,
        secret_hash: secret_hash.as_slice(),
        swap_contract_address: &taker_coin.swap_contract_address(),
        swap_unique_data: &[],
    };
    let spend = taker_coin
        .send_taker_spends_maker_payment(taker_spends_payment_args)
        .wait()
        .unwrap();
    let spend_tx_hash = spend.tx_hash();
    let spend_tx_hex = spend.tx_hex();
    log!("Taker spends tx: {:?}", spend_tx_hash);

    let wait_until = (now_ms() / 1000) + 40; // timeout if test takes more than 40 seconds to run
    taker_coin
        .wait_for_confirmations(&spend_tx_hex, confirmations, requires_nota, wait_until, check_every)
        .wait()
        .unwrap();

    let search_input = SearchForSwapTxSpendInput {
        time_lock: timelock,
        other_pub: taker_pub,
        secret_hash: secret_hash.as_slice(),
        tx: &payment_tx_hex,
        search_from_block,
        swap_contract_address: &maker_coin.swap_contract_address(),
        swap_unique_data: &[],
    };
    let actual = block_on(maker_coin.search_for_swap_tx_spend_my(search_input));
    let expected = Ok(Some(FoundSwapTxSpend::Spent(spend)));
    assert_eq!(actual, expected);
}

#[test]
fn test_search_for_swap_tx_spend_maker_refunded() {
    let (_ctx, maker_coin, _priv_key) = generate_qrc20_coin_with_random_privkey("QICK", 20.into(), 10.into());
    let search_from_block = maker_coin.current_block().wait().expect("!current_block");

    let timelock = (now_ms() / 1000) as u32 - 200;
    let taker_pub = hex::decode("022b00078841f37b5d30a6a1defb82b3af4d4e2d24dd4204d41f0c9ce1e875de1a").unwrap();
    let secret = &[1; 32];
    let secret_hash = &*dhash160(secret);
    let amount = BigDecimal::try_from(0.2).unwrap();
    let maker_payment_args = SendMakerPaymentArgs {
        time_lock_duration: 0,
        time_lock: timelock,
        other_pubkey: &taker_pub,
        secret_hash,
        amount,
        swap_contract_address: &maker_coin.swap_contract_address(),
        swap_unique_data: &[],
        payment_instructions: &None,
    };
    let payment = maker_coin.send_maker_payment(maker_payment_args).wait().unwrap();
    let payment_tx_hash = payment.tx_hash();
    let payment_tx_hex = payment.tx_hex();
    log!("Maker payment: {:?}", payment_tx_hash);

    let confirmations = 1;
    let requires_nota = false;
    let wait_until = (now_ms() / 1000) + 40; // timeout if test takes more than 40 seconds to run
    let check_every = 1;
    maker_coin
        .wait_for_confirmations(&payment_tx_hex, confirmations, requires_nota, wait_until, check_every)
        .wait()
        .unwrap();
    let maker_refunds_payment_args = SendMakerRefundsPaymentArgs {
        payment_tx: &payment_tx_hex,
        time_lock: timelock,
        other_pubkey: &taker_pub,
        secret_hash,
        swap_contract_address: &maker_coin.swap_contract_address(),
        swap_unique_data: &[],
    };
    let refund = maker_coin
        .send_maker_refunds_payment(maker_refunds_payment_args)
        .wait()
        .unwrap();
    let refund_tx_hash = refund.tx_hash();
    let refund_tx_hex = refund.tx_hex();
    log!("Maker refunds tx: {:?}", refund_tx_hash);

    let wait_until = (now_ms() / 1000) + 40; // timeout if test takes more than 40 seconds to run
    maker_coin
        .wait_for_confirmations(&refund_tx_hex, confirmations, requires_nota, wait_until, check_every)
        .wait()
        .unwrap();

    let search_input = SearchForSwapTxSpendInput {
        time_lock: timelock,
        other_pub: &taker_pub,
        secret_hash,
        tx: &payment_tx_hex,
        search_from_block,
        swap_contract_address: &maker_coin.swap_contract_address(),
        swap_unique_data: &[],
    };
    let actual = block_on(maker_coin.search_for_swap_tx_spend_my(search_input));
    let expected = Ok(Some(FoundSwapTxSpend::Refunded(refund)));
    assert_eq!(actual, expected);
}

#[test]
fn test_search_for_swap_tx_spend_not_spent() {
    let (_ctx, maker_coin, _priv_key) = generate_qrc20_coin_with_random_privkey("QICK", 20.into(), 10.into());
    let search_from_block = maker_coin.current_block().wait().expect("!current_block");

    let timelock = (now_ms() / 1000) as u32 - 200;
    let taker_pub = hex::decode("022b00078841f37b5d30a6a1defb82b3af4d4e2d24dd4204d41f0c9ce1e875de1a").unwrap();
    let secret = &[1; 32];
    let secret_hash = &*dhash160(secret);
    let amount = BigDecimal::try_from(0.2).unwrap();
    let maker_payment_args = SendMakerPaymentArgs {
        time_lock_duration: 0,
        time_lock: timelock,
        other_pubkey: &taker_pub,
        secret_hash,
        amount,
        swap_contract_address: &maker_coin.swap_contract_address(),
        swap_unique_data: &[],
        payment_instructions: &None,
    };
    let payment = maker_coin.send_maker_payment(maker_payment_args).wait().unwrap();
    let payment_tx_hash = payment.tx_hash();
    let payment_tx_hex = payment.tx_hex();
    log!("Maker payment: {:?}", payment_tx_hash);

    let confirmations = 1;
    let requires_nota = false;
    let wait_until = (now_ms() / 1000) + 40; // timeout if test takes more than 40 seconds to run
    let check_every = 1;
    maker_coin
        .wait_for_confirmations(&payment_tx_hex, confirmations, requires_nota, wait_until, check_every)
        .wait()
        .unwrap();

    let search_input = SearchForSwapTxSpendInput {
        time_lock: timelock,
        other_pub: &taker_pub,
        secret_hash,
        tx: &payment_tx_hex,
        search_from_block,
        swap_contract_address: &maker_coin.swap_contract_address(),
        swap_unique_data: &[],
    };
    let actual = block_on(maker_coin.search_for_swap_tx_spend_my(search_input));
    // maker payment hasn't been spent or refunded yet
    assert_eq!(actual, Ok(None));
}

#[test]
fn test_wait_for_tx_spend() {
    let (_ctx, maker_coin, _priv_key) = generate_qrc20_coin_with_random_privkey("QICK", 20.into(), 10.into());
    let (_ctx, taker_coin, _priv_key) = generate_qrc20_coin_with_random_privkey("QICK", 20.into(), 1.into());
    let from_block = maker_coin.current_block().wait().expect("!current_block");

    let timelock = (now_ms() / 1000) as u32 - 200;
    let maker_pub = maker_coin.my_public_key().unwrap();
    let taker_pub = taker_coin.my_public_key().unwrap();
    let secret = &[1; 32];
    let secret_hash = dhash160(secret);
    let amount = BigDecimal::try_from(0.2).unwrap();
    let maker_payment_args = SendMakerPaymentArgs {
        time_lock_duration: 0,
        time_lock: timelock,
        other_pubkey: taker_pub,
        secret_hash: secret_hash.as_slice(),
        amount,
        swap_contract_address: &maker_coin.swap_contract_address(),
        swap_unique_data: &[],
        payment_instructions: &None,
    };
    let payment = maker_coin.send_maker_payment(maker_payment_args).wait().unwrap();
    let payment_tx_hash = payment.tx_hash();
    let payment_tx_hex = payment.tx_hex();
    log!("Maker payment: {:?}", payment_tx_hash);

    let confirmations = 1;
    let requires_nota = false;
    let wait_until = (now_ms() / 1000) + 40; // timeout if test takes more than 40 seconds to run
    let check_every = 1;
    taker_coin
        .wait_for_confirmations(&payment_tx_hex, confirmations, requires_nota, wait_until, check_every)
        .wait()
        .unwrap();

    // first try to check if the wait_for_htlc_tx_spend() returns an error correctly
    let wait_until = (now_ms() / 1000) + 5;
    let tx_err = maker_coin
        .wait_for_htlc_tx_spend(
            &payment_tx_hex,
            &[],
            wait_until,
            from_block,
            &maker_coin.swap_contract_address(),
            TAKER_PAYMENT_SPEND_SEARCH_INTERVAL,
        )
        .wait()
        .expect_err("Expected 'Waited too long' error");

    let err = tx_err.get_plain_text_format();
    log!("error: {:?}", err);
    assert!(err.contains("Waited too long"));

    // also spends the maker payment and try to check if the wait_for_htlc_tx_spend() returns the correct tx
    static mut SPEND_TX: Option<TransactionEnum> = None;

    let maker_pub_c = maker_pub.to_vec();
    let payment_hex = payment_tx_hex.clone();
    thread::spawn(move || {
        thread::sleep(Duration::from_secs(5));
        let taker_spends_payment_args = SendTakerSpendsMakerPaymentArgs {
            other_payment_tx: &payment_hex,
            time_lock: timelock,
            other_pubkey: &maker_pub_c,
            secret,
            secret_hash: secret_hash.as_slice(),
            swap_contract_address: &taker_coin.swap_contract_address(),
            swap_unique_data: &[],
        };
        let spend = taker_coin
            .send_taker_spends_maker_payment(taker_spends_payment_args)
            .wait()
            .unwrap();
        unsafe { SPEND_TX = Some(spend) }
    });

    let wait_until = (now_ms() / 1000) + 120;
    let found = maker_coin
        .wait_for_htlc_tx_spend(
            &payment_tx_hex,
            &[],
            wait_until,
            from_block,
            &maker_coin.swap_contract_address(),
            TAKER_PAYMENT_SPEND_SEARCH_INTERVAL,
        )
        .wait()
        .unwrap();

    unsafe { assert_eq!(Some(found), SPEND_TX) }
}

#[test]
fn test_check_balance_on_order_post_base_coin_locked() {
    let bob_priv_key = SecretKey::new(&mut rand6::thread_rng());
    let alice_priv_key = SecretKey::new(&mut rand6::thread_rng());
    let timeout = 30; // timeout if test takes more than 80 seconds to run

    // fill the Bob address by 0.05 Qtum
    let (_ctx, coin) = qrc20_coin_from_privkey("QICK", bob_priv_key.as_ref());
    let my_address = coin.my_address().expect("!my_address");
    fill_address(&coin, &my_address, BigDecimal::try_from(0.05).unwrap(), timeout);
    // fill the Bob address by 10 MYCOIN
    let (_ctx, coin) = utxo_coin_from_privkey("MYCOIN", bob_priv_key.as_ref());
    let my_address = coin.my_address().expect("!my_address");
    fill_address(&coin, &my_address, 10.into(), timeout);

    // fill the Alice address by 10 Qtum and 10 QICK
    let (_ctx, coin) = qrc20_coin_from_privkey("QICK", alice_priv_key.as_ref());
    let my_address = coin.my_address().expect("!my_address");
    fill_address(&coin, &my_address, 10.into(), timeout);
    fill_qrc20_address(&coin, 10.into(), timeout);
    // fill the Alice address by 10 MYCOIN
    let (_ctx, coin) = utxo_coin_from_privkey("MYCOIN", alice_priv_key.as_ref());
    let my_address = coin.my_address().expect("!my_address");
    fill_address(&coin, &my_address, 10.into(), timeout);

    let confpath = unsafe { QTUM_CONF_PATH.as_ref().expect("Qtum config is not set yet") };
    let qick_contract_address = format!("{:#02x}", unsafe { QICK_TOKEN_ADDRESS.expect("!QICK_TOKEN_ADDRESS") });
    let coins = json!([
        {"coin":"MYCOIN","asset":"MYCOIN","required_confirmations":0,"txversion":4,"overwintered":1,"txfee":1000,"protocol":{"type":"UTXO"}},
        {"coin":"QICK","required_confirmations":1,"pubtype": 120,"p2shtype": 50,"wiftype": 128,"mm2": 1,"mature_confirmations": 500,"confpath": confpath,"network":"regtest",
         "protocol":{"type":"QRC20","protocol_data":{"platform":"QTUM","contract_address":qick_contract_address}}},
    ]);

    let mut mm_bob = MarketMakerIt::start(
        json! ({
            "gui": "nogui",
            "netid": 9998,
            "myipaddr": env::var ("BOB_TRADE_IP") .ok(),
            "rpcip": env::var ("BOB_TRADE_IP") .ok(),
            "canbind": env::var ("BOB_TRADE_PORT") .ok().map(|s| s.parse::<i64>().unwrap()),
            "passphrase": format!("0x{}", hex::encode(bob_priv_key.as_ref())),
            "coins": coins,
            "i_am_seed": true,
            "rpc_password": "pass",
        }),
        "pass".into(),
        None,
    )
    .unwrap();
    let (_dump_log, _dump_dashboard) = mm_dump(&mm_bob.log_path);
    log!("Log path: {}", mm_bob.log_path.display());
    block_on(mm_bob.wait_for_log(22., |log| log.contains(">>>>>>>>> DEX stats "))).unwrap();
    block_on(enable_native(&mm_bob, "MYCOIN", &[]));
    block_on(enable_qrc20_native(&mm_bob, "QICK"));

    // start alice
    let mut mm_alice = MarketMakerIt::start(
        json! ({
            "gui": "nogui",
            "netid": 9998,
            "myipaddr": env::var ("BOB_TRADE_IP") .ok(),
            "rpcip": env::var ("BOB_TRADE_IP") .ok(),
            "canbind": env::var ("BOB_TRADE_PORT") .ok().map(|s| s.parse::<i64>().unwrap()),
            "passphrase": format!("0x{}", hex::encode(alice_priv_key.as_ref())),
            "coins": coins,
            "seednodes": [mm_bob.ip.to_string()],
            "rpc_password": "pass",
        }),
        "pass".into(),
        None,
    )
    .unwrap();
    let (_dump_log, _dump_dashboard) = mm_dump(&mm_alice.log_path);
    log!("Log path: {}", mm_alice.log_path.display());
    block_on(mm_alice.wait_for_log(22., |log| log.contains(">>>>>>>>> DEX stats "))).unwrap();
    block_on(enable_native(&mm_alice, "MYCOIN", &[]));
    block_on(enable_qrc20_native(&mm_alice, "QICK"));

    let rc = block_on(mm_alice.rpc(&json! ({
        "userpass": mm_alice.userpass,
        "method": "setprice",
        "base": "QICK",
        "rel": "MYCOIN",
        "price": 1,
        "volume": 1,
    })))
    .unwrap();
    assert!(rc.0.is_success(), "!sell: {}", rc.1);

    log!("Give Bob 2 seconds to import Alice order");
    thread::sleep(Duration::from_secs(2));

    // Buy QICK and thus lock ~ 0.05 Qtum
    let rc = block_on(mm_bob.rpc(&json! ({
        "userpass": mm_alice.userpass,
        "method": "buy",
        "base": "QICK",
        "rel": "MYCOIN",
        "price": 1,
        "volume": 1,
    })))
    .unwrap();
    assert!(rc.0.is_success(), "!buy: {}", rc.1);

    log!("Give swaps some time to start");
    thread::sleep(Duration::from_secs(4));

    // QRC20 balance is sufficient, but most of the balance is locked
    let rc = block_on(mm_bob.rpc(&json! ({
        "userpass": mm_bob.userpass,
        "method": "sell",
        "base": "MYCOIN",
        "rel": "QICK",
        "price": 1,
        "volume": 1,
    })))
    .unwrap();
    assert!(!rc.0.is_success(), "!sell success but should be error: {}", rc.1);
}

/// Test the following statements:
/// * `max_taker_vol` returns an expected volume. This expected volume is calculated according to the instructions described in the comments to the [`lp_swap::taker_swap::max_taker_vol`] function;
/// * If we issue a `sell` request it never fails;
/// * Our balance is sufficient to send `TakerFee` and `TakerPayment` with the expected volume;
/// * Zero left on QTUM balance.
///
/// Please note this function should be called before the Qtum balance is filled.
fn test_get_max_taker_vol_and_trade_with_dynamic_trade_fee(coin: QtumCoin, priv_key: &[u8]) {
    let confpath = unsafe { QTUM_CONF_PATH.as_ref().expect("Qtum config is not set yet") };
    let coins = json! ([
        {"coin":"MYCOIN","asset":"MYCOIN","txversion":4,"overwintered":1,"txfee":1000,"protocol":{"type":"UTXO"}},
        {"coin":"QTUM","decimals":8,"pubtype":120,"p2shtype":110,"wiftype":128,"txfee":0,"txfee_volatility_percent":0.1,
        "mm2":1,"mature_confirmations":500,"network":"regtest","confpath":confpath,"protocol":{"type":"UTXO"}},
    ]);
    let mut mm = MarketMakerIt::start(
        json! ({
            "gui": "nogui",
            "netid": 9000u32,
            "dht": "on",  // Enable DHT without delay.
            "passphrase": format!("0x{}", hex::encode(priv_key)),
            "coins": coins,
            "rpc_password": "pass",
            "i_am_seed": true,
        }),
        "pass".to_string(),
        None,
    )
    .unwrap();
    let (_alice_dump_log, _alice_dump_dashboard) = mm_dump(&mm.log_path);
    block_on(mm.wait_for_log(22., |log| log.contains(">>>>>>>>> DEX stats "))).unwrap();

    log!("{:?}", block_on(enable_native(&mm, "MYCOIN", &[])));
    log!("{:?}", block_on(enable_native(&mm, "QTUM", &[])));

    let qtum_balance = coin.my_spendable_balance().wait().expect("!my_balance");
    let qtum_dex_fee_threshold = MmNumber::from("0.000728");

    // - `max_possible = balance - locked_amount`, where `locked_amount = 0`
    // - `max_trade_fee = trade_fee(balance)`
    // Please note if we pass the exact value, the `get_sender_trade_fee` will fail with 'Not sufficient balance: Couldn't collect enough value from utxos'.
    // So we should deduct trade fee from the output.
    let max_trade_fee = block_on(coin.get_sender_trade_fee(
        TradePreimageValue::UpperBound(qtum_balance.clone()),
        FeeApproxStage::TradePreimage,
    ))
    .expect("!get_sender_trade_fee");
    let max_trade_fee = max_trade_fee.amount.to_decimal();
    debug!("max_trade_fee: {}", max_trade_fee);

    // - `max_possible_2 = balance - locked_amount - max_trade_fee`, where `locked_amount = 0`
    let max_possible_2 = &qtum_balance - &max_trade_fee;
    // - `max_dex_fee = dex_fee(max_possible_2)`
    let max_dex_fee = dex_fee_amount(
        "QTUM",
        "MYCOIN",
        &MmNumber::from(max_possible_2),
        &qtum_dex_fee_threshold,
    );
    debug!("max_dex_fee: {:?}", max_dex_fee.to_fraction());

    // - `max_fee_to_send_taker_fee = fee_to_send_taker_fee(max_dex_fee)`
    // `taker_fee` is sent using general withdraw, and the fee get be obtained from withdraw result
    let max_fee_to_send_taker_fee =
        block_on(coin.get_fee_to_send_taker_fee(max_dex_fee.to_decimal(), FeeApproxStage::TradePreimage))
            .expect("!get_fee_to_send_taker_fee");
    let max_fee_to_send_taker_fee = max_fee_to_send_taker_fee.amount.to_decimal();
    debug!("max_fee_to_send_taker_fee: {}", max_fee_to_send_taker_fee);

    // and then calculate `min_max_val = balance - locked_amount - max_trade_fee - max_fee_to_send_taker_fee - dex_fee(max_val)` using `max_taker_vol_from_available()`
    // where `available = balance - locked_amount - max_trade_fee - max_fee_to_send_taker_fee`
    let available = &qtum_balance - &max_trade_fee - &max_fee_to_send_taker_fee;
    debug!("total_available: {}", available);
    let min_tx_amount = qtum_dex_fee_threshold.clone();
    let expected_max_taker_vol =
        max_taker_vol_from_available(MmNumber::from(available), "QTUM", "MYCOIN", &min_tx_amount)
            .expect("max_taker_vol_from_available");
    let real_dex_fee = dex_fee_amount("QTUM", "MYCOIN", &expected_max_taker_vol, &qtum_dex_fee_threshold);
    debug!("real_max_dex_fee: {:?}", real_dex_fee.to_fraction());

    // check if the actual max_taker_vol equals to the expected
    let rc = block_on(mm.rpc(&json! ({
        "userpass": mm.userpass,
        "method": "max_taker_vol",
        "coin": "QTUM",
    })))
    .unwrap();
    assert!(rc.0.is_success(), "!max_taker_vol: {}", rc.1);
    let json: Json = json::from_str(&rc.1).unwrap();
    assert_eq!(
        json["result"],
        json::to_value(expected_max_taker_vol.to_fraction()).unwrap()
    );

    let rc = block_on(mm.rpc(&json! ({
        "userpass": mm.userpass,
        "method": "sell",
        "base": "QTUM",
        "rel": "MYCOIN",
        "price": 1u64,
        "volume": expected_max_taker_vol.to_fraction(),
    })))
    .unwrap();
    assert!(rc.0.is_success(), "!sell: {}", rc.1);

    block_on(mm.stop()).unwrap();

    let timelock = (now_ms() / 1000) as u32 - 200;
    let secret_hash = &[0; 20];

    let dex_fee_amount = dex_fee_amount("QTUM", "MYCOIN", &expected_max_taker_vol, &qtum_dex_fee_threshold);
    let _taker_fee_tx = coin
        .send_taker_fee(&DEX_FEE_ADDR_RAW_PUBKEY, dex_fee_amount.to_decimal(), &[])
        .wait()
        .expect("!send_taker_fee");
    let taker_payment_args = SendTakerPaymentArgs {
        time_lock_duration: 0,
        time_lock: timelock,
        other_pubkey: &DEX_FEE_ADDR_RAW_PUBKEY,
        secret_hash,
        amount: expected_max_taker_vol.to_decimal(),
        swap_contract_address: &None,
        swap_unique_data: &[],
        payment_instructions: &None,
    };

    let _taker_payment_tx = coin
        .send_taker_payment(taker_payment_args)
        .wait()
        .expect("!send_taker_payment");

    let my_balance = coin.my_spendable_balance().wait().expect("!my_balance");
    assert_eq!(
        my_balance,
        BigDecimal::from(0u32),
        "NOT AN ERROR, but it would be better if the balance remained zero"
    );
}

/// Generate the Qtum coin with a random balance and start the `test_get_max_taker_vol_and_trade_with_dynamic_trade_fee` test.
#[test]
fn test_max_taker_vol_dynamic_trade_fee() {
    wait_for_estimate_smart_fee(30).expect("!wait_for_estimate_smart_fee");
    // generate QTUM coin with the dynamic fee and fill the wallet by 2 Qtums
    let (_ctx, coin, priv_key) = generate_qtum_coin_with_random_privkey("QTUM", 2.into(), Some(0));
    let my_address = coin.my_address().expect("!my_address");
    let mut rng = rand6::thread_rng();
    let mut qtum_balance = BigDecimal::from(2);
    let mut qtum_balance_steps = "2".to_owned();
    for _ in 0..4 {
        let amount = rng.gen_range(100000, 10000000);
        let amount = big_decimal_from_sat(amount, 8);
        qtum_balance_steps = format!("{} + {}", qtum_balance_steps, amount);
        qtum_balance = &qtum_balance + &amount;
        fill_address(&coin, &my_address, amount, 30);
    }
    log!("QTUM balance {} = {}", qtum_balance, qtum_balance_steps);

    test_get_max_taker_vol_and_trade_with_dynamic_trade_fee(coin, &priv_key);
}

/// This is a special of a set of Qtum inputs where the `max_taker_payment` returns a volume such that
/// if the volume is passed into the `sell` request, the request will fail with `Not sufficient balance`.
/// This may be due to the `get_sender_trade_fee(balance)` called from `max_taker_payment` doesn't include the change output,
/// but the `get_sender_trade_fee(max_volume)` called from `sell` includes the change output.
/// To sum up, `get_sender_trade_fee(balance) < get_sender_trade_fee(max_volume)`, where `balance > max_volume`.
/// This test checks if the fee returned from `get_sender_trade_fee` should include the change output anyway.
#[test]
fn test_trade_preimage_fee_includes_change_output_anyway() {
    wait_for_estimate_smart_fee(30).expect("!wait_for_estimate_smart_fee");
    // generate QTUM coin with the dynamic fee and fill the wallet by 2 Qtums
    let (_ctx, coin, priv_key) = generate_qtum_coin_with_random_privkey("QTUM", 2.into(), Some(0));
    let my_address = coin.my_address().expect("!my_address");
    let mut qtum_balance = BigDecimal::from_str("2.2839365").expect("!BigDecimal::from_str");
    let amounts = vec!["0.09968324", "0.06979112", "0.09229586", "0.02216628"];
    for amount in amounts {
        let amount = BigDecimal::from_str(amount).expect("!BigDecimal::from_str");
        qtum_balance = &qtum_balance + &amount;
        fill_address(&coin, &my_address, amount, 30);
    }

    test_get_max_taker_vol_and_trade_with_dynamic_trade_fee(coin, &priv_key);
}
#[test]
fn test_trade_preimage_not_sufficient_base_coin_balance_for_ticker() {
    wait_for_estimate_smart_fee(30).expect("!wait_for_estimate_smart_fee");
    // generate QRC20 coin(QICK) fill the wallet with 10 QICK
    // fill QTUM balance with 0.005 QTUM which is will be than expected transaction fee just to get our desired output for this test.
    let qick_balance = MmNumber::from("10").to_decimal();
    let qtum_balance = MmNumber::from("0.005").to_decimal();
    let (_, _, priv_key) = generate_qrc20_coin_with_random_privkey("QICK", qtum_balance.clone(), qick_balance.clone());

    let qick_contract_address = format!("{:#02x}", unsafe { QICK_TOKEN_ADDRESS.expect("!QICK_TOKEN_ADDRESS") });
    let confpath = unsafe { QTUM_CONF_PATH.as_ref().expect("Qtum config is not set yet") };
    let coins = json! ([
        {"coin":"MYCOIN","asset":"MYCOIN","txversion":4,"overwintered":1,"txfee":1000,"protocol":{"type":"UTXO"}},
        {"coin":"QICK","required_confirmations":1,"pubtype": 120,"p2shtype": 50,"wiftype": 128,"mm2": 1,"mature_confirmations": 500,"confpath": confpath,"network":"regtest",
         "protocol":{"type":"QRC20","protocol_data":{"platform":"QTUM","contract_address":qick_contract_address}}},
    ]);
    let mut mm = MarketMakerIt::start(
        json! ({
            "gui": "nogui",
            "netid": 9000,
            "dht": "on",  // Enable DHT without delay.
            "passphrase": format!("0x{}", hex::encode(priv_key)),
            "coins": coins,
            "rpc_password": "pass",
            "i_am_seed": true,
        }),
        "pass".to_string(),
        None,
    )
    .unwrap();
    let (_alice_dump_log, _alice_dump_dashboard) = mm_dump(&mm.log_path);
    block_on(mm.wait_for_log(22., |log| log.contains(">>>>>>>>> DEX stats "))).unwrap();

    log!("{:?}", block_on(enable_native(&mm, "MYCOIN", &[])));
    log!("{:?}", block_on(enable_native(&mm, "QICK", &[])));

    // txfee > 0, amount = 0.005 => required = txfee + amount > 0.005,
    // but balance = 0.005
    // This RPC call should fail because [`QtumCoin::get_sender_trade_fee`] will try to generate a dummy transaction due to the dynamic tx fee,
    // and this operation must fail with the [`TradePreimageError::NotSufficientBaseCoinBalance`].
    let rc = block_on(mm.rpc(&json!({
        "userpass": mm.userpass,
        "mmrpc": "2.0",
        "method": "trade_preimage",
        "params": {
            "base": "QICK",
            "rel": "MYCOIN",
            "swap_method": "setprice",
            "price": 10,
            "volume": 1,
        },
    })))
    .unwrap();
    assert!(!rc.0.is_success(), "trade_preimage success, but should fail: {}", rc.1);
    let actual: RpcErrorResponse<trade_preimage_error::NotSufficientBalance> = json::from_str(&rc.1).unwrap();
    assert_eq!(actual.error_type, "NotSufficientBaseCoinBalance");
    let data = actual.error_data.expect("Expected 'error_data'");
    assert_eq!(data.coin, "QTUM");
    assert_eq!(data.available, qtum_balance);
    assert!(data.required > qtum_balance);
}

#[test]
fn test_trade_preimage_dynamic_fee_not_sufficient_balance() {
    wait_for_estimate_smart_fee(30).expect("!wait_for_estimate_smart_fee");
    // generate QTUM coin with the dynamic fee and fill the wallet by 0.5 Qtums
    let qtum_balance = MmNumber::from("0.5").to_decimal();
    let (_ctx, _coin, priv_key) = generate_qtum_coin_with_random_privkey("QTUM", qtum_balance.clone(), Some(0));

    let confpath = unsafe { QTUM_CONF_PATH.as_ref().expect("Qtum config is not set yet") };
    let coins = json! ([
        {"coin":"MYCOIN","asset":"MYCOIN","txversion":4,"overwintered":1,"txfee":1000,"protocol":{"type":"UTXO"}},
        {"coin":"QTUM","decimals":8,"pubtype":120,"p2shtype":110,"wiftype":128,"txfee":0,"txfee_volatility_percent":0.1,
        "mm2":1,"mature_confirmations":500,"network":"regtest","confpath":confpath,"protocol":{"type":"UTXO"}},
    ]);
    let mut mm = MarketMakerIt::start(
        json! ({
            "gui": "nogui",
            "netid": 9000,
            "dht": "on",  // Enable DHT without delay.
            "passphrase": format!("0x{}", hex::encode(priv_key)),
            "coins": coins,
            "rpc_password": "pass",
            "i_am_seed": true,
        }),
        "pass".to_string(),
        None,
    )
    .unwrap();
    let (_alice_dump_log, _alice_dump_dashboard) = mm_dump(&mm.log_path);
    block_on(mm.wait_for_log(22., |log| log.contains(">>>>>>>>> DEX stats "))).unwrap();

    log!("{:?}", block_on(enable_native(&mm, "MYCOIN", &[])));
    log!("{:?}", block_on(enable_native(&mm, "QTUM", &[])));

    // txfee > 0, amount = 0.5 => required = txfee + amount > 0.5,
    // but balance = 0.5
    // This RPC call should fail because [`QtumCoin::get_sender_trade_fee`] will try to generate a dummy transaction due to the dynamic tx fee,
    // and this operation must fail with the [`TradePreimageError::NotSufficientBalance`].
    let rc = block_on(mm.rpc(&json!({
        "userpass": mm.userpass,
        "mmrpc": "2.0",
        "method": "trade_preimage",
        "params": {
            "base": "QTUM",
            "rel": "MYCOIN",
            "swap_method": "setprice",
            "price": 1,
            "volume": qtum_balance,
        },
    })))
    .unwrap();
    assert!(!rc.0.is_success(), "trade_preimage success, but should fail: {}", rc.1);
    let actual: RpcErrorResponse<trade_preimage_error::NotSufficientBalance> = json::from_str(&rc.1).unwrap();
    assert_eq!(actual.error_type, "NotSufficientBalance");
    let data = actual.error_data.expect("Expected 'error_data'");
    assert_eq!(data.coin, "QTUM");
    assert_eq!(data.available, qtum_balance);
    assert!(data.required > qtum_balance);
}

/// If we try to deduct a transaction fee from `output = 0.00073`, the remaining value less than `dust = 0.000728`,
/// so we have to receive the `NotSufficientBalance` error.
#[test]
fn test_trade_preimage_deduct_fee_from_output_failed() {
    wait_for_estimate_smart_fee(30).expect("!wait_for_estimate_smart_fee");
    // generate QTUM coin with the dynamic fee and fill the wallet by 0.00073 Qtums (that is little greater than dust 0.000728)
    let qtum_balance = MmNumber::from("0.00073").to_decimal();
    let (_ctx, _coin, priv_key) = generate_qtum_coin_with_random_privkey("QTUM", qtum_balance.clone(), Some(0));

    let confpath = unsafe { QTUM_CONF_PATH.as_ref().expect("Qtum config is not set yet") };
    let coins = json! ([
        {"coin":"MYCOIN","asset":"MYCOIN","txversion":4,"overwintered":1,"txfee":1000,"protocol":{"type":"UTXO"}},
        {"coin":"QTUM","decimals":8,"pubtype":120,"p2shtype":110,"wiftype":128,"txfee":0,"txfee_volatility_percent":0.1,
        "mm2":1,"mature_confirmations":500,"network":"regtest","confpath":confpath,"protocol":{"type":"UTXO"}},
    ]);
    let mut mm = MarketMakerIt::start(
        json! ({
            "gui": "nogui",
            "netid": 9000,
            "dht": "on",  // Enable DHT without delay.
            "passphrase": format!("0x{}", hex::encode(priv_key)),
            "coins": coins,
            "rpc_password": "pass",
            "i_am_seed": true,
        }),
        "pass".to_string(),
        None,
    )
    .unwrap();
    let (_alice_dump_log, _alice_dump_dashboard) = mm_dump(&mm.log_path);
    block_on(mm.wait_for_log(22., |log| log.contains(">>>>>>>>> DEX stats "))).unwrap();

    log!("{:?}", block_on(enable_native(&mm, "MYCOIN", &[])));
    log!("{:?}", block_on(enable_native(&mm, "QTUM", &[])));

    let rc = block_on(mm.rpc(&json!({
        "userpass": mm.userpass,
        "mmrpc": "2.0",
        "method": "trade_preimage",
        "params": {
            "base": "QTUM",
            "rel": "MYCOIN",
            "swap_method": "setprice",
            "price": 1,
            "max": true,
        },
    })))
    .unwrap();
    assert!(!rc.0.is_success(), "trade_preimage success, but should fail: {}", rc.1);
    let actual: RpcErrorResponse<trade_preimage_error::NotSufficientBalance> = json::from_str(&rc.1).unwrap();
    assert_eq!(actual.error_type, "NotSufficientBalance");
    let trade_preimage_error::NotSufficientBalance {
        coin: actual_coin,
        available: actual_available,
        required: actual_required,
        ..
    } = actual.error_data.expect("Expected NotSufficientBalance error data");
    assert_eq!(actual_coin, "QTUM");
    assert_eq!(actual_available, qtum_balance);
    assert!(actual_required > qtum_balance);
}

#[test]
fn test_segwit_native_balance() {
    wait_for_estimate_smart_fee(30).expect("!wait_for_estimate_smart_fee");
    // generate QTUM coin with the dynamic fee and fill the wallet by 0.5 Qtums
    let (_ctx, _coin, priv_key) =
        generate_segwit_qtum_coin_with_random_privkey("QTUM", BigDecimal::try_from(0.5).unwrap(), Some(0));

    let confpath = unsafe { QTUM_CONF_PATH.as_ref().expect("Qtum config is not set yet") };
    let coins = json! ([
        {"coin":"QTUM","decimals":8,"pubtype":120,"p2shtype":110,"wiftype":128,"segwit":true,"txfee":0,"txfee_volatility_percent":0.1,
        "mm2":1,"mature_confirmations":500,"network":"regtest","confpath":confpath,"protocol":{"type":"UTXO"},"bech32_hrp":"qcrt","address_format":{"format":"segwit"}},
    ]);
    let mut mm = MarketMakerIt::start(
        json! ({
            "gui": "nogui",
            "netid": 9000,
            "dht": "on",  // Enable DHT without delay.
            "passphrase": format!("0x{}", hex::encode(priv_key)),
            "coins": coins,
            "rpc_password": "pass",
            "i_am_seed": true,
        }),
        "pass".to_string(),
        None,
    )
    .unwrap();
    let (_alice_dump_log, _alice_dump_dashboard) = mm_dump(&mm.log_path);
    block_on(mm.wait_for_log(22., |log| log.contains(">>>>>>>>> DEX stats "))).unwrap();

    let enable_res = block_on(enable_native(&mm, "QTUM", &[]));
    let expected_balance: BigDecimal = "0.5".parse().unwrap();
    assert_eq!(enable_res.balance, expected_balance);

    let my_balance = block_on(mm.rpc(&json!({
        "userpass": mm.userpass,
        "method": "my_balance",
        "coin": "QTUM",
    })))
    .unwrap();
    let json: Json = json::from_str(&my_balance.1).unwrap();
    let my_balance = json["balance"].as_str().unwrap();
    assert_eq!(my_balance, "0.5");
    let my_unspendable_balance = json["unspendable_balance"].as_str().unwrap();
    assert_eq!(my_unspendable_balance, "0");
}

#[test]
fn test_withdraw_and_send_from_segwit() {
    wait_for_estimate_smart_fee(30).expect("!wait_for_estimate_smart_fee");
    // generate QTUM coin with the dynamic fee and fill the wallet by 0.7 Qtums
    let (_ctx, _coin, priv_key) =
        generate_segwit_qtum_coin_with_random_privkey("QTUM", BigDecimal::try_from(0.7).unwrap(), Some(0));

    let confpath = unsafe { QTUM_CONF_PATH.as_ref().expect("Qtum config is not set yet") };
    let coins = json! ([
        {"coin":"QTUM","decimals":8,"pubtype":120,"p2shtype":110,"wiftype":128,"segwit":true,"txfee":0,"txfee_volatility_percent":0.1,
        "mm2":1,"mature_confirmations":500,"network":"regtest","confpath":confpath,"protocol":{"type":"UTXO"},"bech32_hrp":"qcrt","address_format":{"format":"segwit"}},
    ]);
    let mut mm = MarketMakerIt::start(
        json! ({
            "gui": "nogui",
            "netid": 9000,
            "dht": "on",  // Enable DHT without delay.
            "passphrase": format!("0x{}", hex::encode(priv_key)),
            "coins": coins,
            "rpc_password": "pass",
            "i_am_seed": true,
        }),
        "pass".to_string(),
        None,
    )
    .unwrap();
    let (_alice_dump_log, _alice_dump_dashboard) = mm_dump(&mm.log_path);
    block_on(mm.wait_for_log(22., |log| log.contains(">>>>>>>>> DEX stats "))).unwrap();

    log!("{:?}", block_on(enable_native(&mm, "QTUM", &[])));

    // Send from Segwit Address to Segwit Address
    withdraw_and_send(&mm, "QTUM", "qcrt1q6pwxl4na4a363mgmrw8tjyppdcwuyfmat836dd", 0.2);

    // Send from Segwit Address to Legacy Address
    withdraw_and_send(&mm, "QTUM", "qVgbLqYPvKN5zH2eEJ6Jh8cjbUVx851yxV", 0.2);

    // Send from Segwit Address to P2WSH Address
    withdraw_and_send(
        &mm,
        "QTUM",
        "qcrt1qrp33g0q5c5txsp9arysrx4k6zdkfs4nce4xj0gdcccefvpysxf3q2uwvdw",
        0.2,
    );

    block_on(mm.stop()).unwrap();
}

#[test]
fn test_withdraw_and_send_legacy_to_segwit() {
    wait_for_estimate_smart_fee(30).expect("!wait_for_estimate_smart_fee");
    // generate QTUM coin with the dynamic fee and fill the wallet by 0.7 Qtums
    let (_ctx, _coin, priv_key) =
        generate_qtum_coin_with_random_privkey("QTUM", BigDecimal::try_from(0.7).unwrap(), Some(0));

    let confpath = unsafe { QTUM_CONF_PATH.as_ref().expect("Qtum config is not set yet") };
    let coins = json! ([
        {"coin":"QTUM","decimals":8,"pubtype":120,"p2shtype":110,"wiftype":128,"segwit":true,"txfee":0,"txfee_volatility_percent":0.1,
        "mm2":1,"mature_confirmations":500,"network":"regtest","confpath":confpath,"protocol":{"type":"UTXO"},"bech32_hrp":"qcrt"},
    ]);
    let mut mm = MarketMakerIt::start(
        json! ({
            "gui": "nogui",
            "netid": 9000,
            "dht": "on",  // Enable DHT without delay.
            "passphrase": format!("0x{}", hex::encode(priv_key)),
            "coins": coins,
            "rpc_password": "pass",
            "i_am_seed": true,
        }),
        "pass".to_string(),
        None,
    )
    .unwrap();
    let (_alice_dump_log, _alice_dump_dashboard) = mm_dump(&mm.log_path);
    block_on(mm.wait_for_log(22., |log| log.contains(">>>>>>>>> DEX stats "))).unwrap();

    log!("{:?}", block_on(enable_native(&mm, "QTUM", &[])));

    // Send from Legacy Address to Segwit Address
    withdraw_and_send(&mm, "QTUM", "qcrt1q6pwxl4na4a363mgmrw8tjyppdcwuyfmat836dd", 0.2);

    // Send from Legacy Address to P2WSH Address
    withdraw_and_send(
        &mm,
        "QTUM",
        "qcrt1qrp33g0q5c5txsp9arysrx4k6zdkfs4nce4xj0gdcccefvpysxf3q2uwvdw",
        0.2,
    );

    block_on(mm.stop()).unwrap();
}

#[test]
fn test_search_for_segwit_swap_tx_spend_native_was_refunded_maker() {
    wait_for_estimate_smart_fee(30).expect("!wait_for_estimate_smart_fee");
    let timeout = (now_ms() / 1000) + 120; // timeout if test takes more than 120 seconds to run
    let (_ctx, coin, _) = generate_segwit_qtum_coin_with_random_privkey("QTUM", 1000u64.into(), Some(0));
    let my_public_key = coin.my_public_key().unwrap();

    let time_lock = (now_ms() / 1000) as u32 - 3600;
    let maker_payment = SendMakerPaymentArgs {
        time_lock_duration: 0,
        time_lock,
        other_pubkey: my_public_key,
        secret_hash: &[0; 20],
        amount: 1u64.into(),
        swap_contract_address: &None,
        swap_unique_data: &[],
        payment_instructions: &None,
    };
    let tx = coin.send_maker_payment(maker_payment).wait().unwrap();

    coin.wait_for_confirmations(&tx.tx_hex(), 1, false, timeout, 1)
        .wait()
        .unwrap();
    let maker_refunds_payment_args = SendMakerRefundsPaymentArgs {
        payment_tx: &tx.tx_hex(),
        time_lock,
        other_pubkey: my_public_key,
        secret_hash: &[0; 20],
        swap_contract_address: &None,
        swap_unique_data: &[],
    };
    let refund_tx = coin
        .send_maker_refunds_payment(maker_refunds_payment_args)
        .wait()
        .unwrap();

    coin.wait_for_confirmations(&refund_tx.tx_hex(), 1, false, timeout, 1)
        .wait()
        .unwrap();

    let search_input = SearchForSwapTxSpendInput {
        time_lock,
        other_pub: &*coin.my_public_key().unwrap(),
        secret_hash: &[0; 20],
        tx: &tx.tx_hex(),
        search_from_block: 0,
        swap_contract_address: &None,
        swap_unique_data: &[],
    };
    let found = block_on(coin.search_for_swap_tx_spend_my(search_input))
        .unwrap()
        .unwrap();
    assert_eq!(FoundSwapTxSpend::Refunded(refund_tx), found);
}

#[test]
fn test_search_for_segwit_swap_tx_spend_native_was_refunded_taker() {
    wait_for_estimate_smart_fee(30).expect("!wait_for_estimate_smart_fee");
    let timeout = (now_ms() / 1000) + 120; // timeout if test takes more than 120 seconds to run
    let (_ctx, coin, _) = generate_segwit_qtum_coin_with_random_privkey("QTUM", 1000u64.into(), Some(0));
    let my_public_key = coin.my_public_key().unwrap();

    let time_lock = (now_ms() / 1000) as u32 - 3600;
    let taker_payment = SendTakerPaymentArgs {
        time_lock_duration: 0,
        time_lock,
        other_pubkey: my_public_key,
        secret_hash: &[0; 20],
        amount: 1u64.into(),
        swap_contract_address: &None,
        swap_unique_data: &[],
        payment_instructions: &None,
    };
    let tx = coin.send_taker_payment(taker_payment).wait().unwrap();

    coin.wait_for_confirmations(&tx.tx_hex(), 1, false, timeout, 1)
        .wait()
        .unwrap();
    let maker_refunds_payment_args = SendMakerRefundsPaymentArgs {
        payment_tx: &tx.tx_hex(),
        time_lock,
        other_pubkey: my_public_key,
        secret_hash: &[0; 20],
        swap_contract_address: &None,
        swap_unique_data: &[],
    };
    let refund_tx = coin
        .send_maker_refunds_payment(maker_refunds_payment_args)
        .wait()
        .unwrap();

    coin.wait_for_confirmations(&refund_tx.tx_hex(), 1, false, timeout, 1)
        .wait()
        .unwrap();

    let search_input = SearchForSwapTxSpendInput {
        time_lock,
        other_pub: &*coin.my_public_key().unwrap(),
        secret_hash: &[0; 20],
        tx: &tx.tx_hex(),
        search_from_block: 0,
        swap_contract_address: &None,
        swap_unique_data: &[],
    };
    let found = block_on(coin.search_for_swap_tx_spend_my(search_input))
        .unwrap()
        .unwrap();
    assert_eq!(FoundSwapTxSpend::Refunded(refund_tx), found);
}

pub async fn enable_native_segwit(mm: &MarketMakerIt, coin: &str) -> Json {
    let native = mm
        .rpc(&json! ({
            "userpass": mm.userpass,
            "method": "enable",
            "coin": coin,
            "address_format": {
                "format": "segwit",
            },
            "mm2": 1,
        }))
        .await
        .unwrap();
    assert_eq!(native.0, StatusCode::OK, "'enable' failed: {}", native.1);
    json::from_str(&native.1).unwrap()
}

#[test]
#[ignore]
fn segwit_address_in_the_orderbook() {
    wait_for_estimate_smart_fee(30).expect("!wait_for_estimate_smart_fee");
    // generate QTUM coin with the dynamic fee and fill the wallet by 0.5 Qtums
    let (_ctx, coin, priv_key) =
        generate_qtum_coin_with_random_privkey("QTUM", BigDecimal::try_from(0.5).unwrap(), Some(0));

    let confpath = unsafe { QTUM_CONF_PATH.as_ref().expect("Qtum config is not set yet") };
    let coins = json! ([
        {"coin":"QTUM","decimals":8,"pubtype":120,"p2shtype":110,"wiftype":128,"segwit":true,"txfee":0,"txfee_volatility_percent":0.1,
        "mm2":1,"mature_confirmations":500,"network":"regtest","confpath":confpath,"protocol":{"type":"UTXO"},"bech32_hrp":"qcrt"},
        {"coin":"MYCOIN","asset":"MYCOIN","txversion":4,"overwintered":1,"txfee":1000,"protocol":{"type":"UTXO"}},
    ]);
    let mut mm = MarketMakerIt::start(
        json! ({
            "gui": "nogui",
            "netid": 9000,
            "dht": "on",  // Enable DHT without delay.
            "passphrase": format!("0x{}", hex::encode(priv_key)),
            "coins": coins,
            "rpc_password": "pass",
            "i_am_seed": true,
        }),
        "pass".to_string(),
        None,
    )
    .unwrap();
    let (_alice_dump_log, _alice_dump_dashboard) = mm_dump(&mm.log_path);
    block_on(mm.wait_for_log(22., |log| log.contains(">>>>>>>>> DEX stats "))).unwrap();

    let enable_qtum_res = block_on(enable_native_segwit(&mm, "QTUM"));
    let enable_qtum_res: EnableElectrumResponse = json::from_value(enable_qtum_res).unwrap();
    let segwit_addr = enable_qtum_res.address;

    fill_address(&coin, &segwit_addr, 1000.into(), 30);

    log!("{:?}", block_on(enable_native(&mm, "MYCOIN", &[])));

    let rc = block_on(mm.rpc(&json! ({
        "userpass": mm.userpass,
        "method": "setprice",
        "base": "QTUM",
        "rel": "MYCOIN",
        "price": 1,
        "volume": "1",
    })))
    .unwrap();
    assert!(rc.0.is_success(), "!setprice: {}", rc.1);

    let orderbook = block_on(mm.rpc(&json! ({
        "userpass": mm.userpass,
        "method": "orderbook",
        "base": "QTUM",
        "rel": "MYCOIN",
    })))
    .unwrap();
    assert!(orderbook.0.is_success(), "!orderbook: {}", rc.1);

    let orderbook: OrderbookResponse = json::from_str(&orderbook.1).unwrap();
    assert_eq!(orderbook.asks[0].coin, "QTUM");
    assert_eq!(orderbook.asks[0].address, segwit_addr);
    block_on(mm.stop()).unwrap();
}

#[test]
fn test_trade_qrc20() { trade_base_rel(("QICK", "QORTY")); }

#[test]
fn trade_test_with_maker_segwit() { trade_base_rel(("QTUM", "MYCOIN")); }

#[test]
fn trade_test_with_taker_segwit() { trade_base_rel(("MYCOIN", "QTUM")); }

#[test]
#[ignore]
fn test_trade_qrc20_utxo() { trade_base_rel(("QICK", "MYCOIN")); }

#[test]
#[ignore]
fn test_trade_utxo_qrc20() { trade_base_rel(("MYCOIN", "QICK")); }<|MERGE_RESOLUTION|>--- conflicted
+++ resolved
@@ -6,15 +6,11 @@
 use coins::utxo::rpc_clients::UtxoRpcClientEnum;
 use coins::utxo::utxo_common::big_decimal_from_sat;
 use coins::utxo::{UtxoActivationParams, UtxoCommonOps};
-<<<<<<< HEAD
-use coins::{FeeApproxStage, FoundSwapTxSpend, MarketCoinOps, MmCoin, SearchForSwapTxSpendInput, SwapOps,
-            TradePreimageValue, TransactionEnum, ValidatePaymentInput, TAKER_PAYMENT_SPEND_SEARCH_INTERVAL};
-=======
 use coins::{CheckIfMyPaymentSentArgs, FeeApproxStage, FoundSwapTxSpend, MarketCoinOps, MmCoin,
             SearchForSwapTxSpendInput, SendMakerPaymentArgs, SendMakerRefundsPaymentArgs,
             SendMakerSpendsTakerPaymentArgs, SendTakerPaymentArgs, SendTakerRefundsPaymentArgs,
-            SendTakerSpendsMakerPaymentArgs, SwapOps, TradePreimageValue, TransactionEnum, ValidatePaymentInput};
->>>>>>> 535d6cb0
+            SendTakerSpendsMakerPaymentArgs, SwapOps, TradePreimageValue, TransactionEnum, ValidatePaymentInput,
+            TAKER_PAYMENT_SPEND_SEARCH_INTERVAL};
 use common::log::debug;
 use common::{log, temp_dir, DEX_FEE_ADDR_RAW_PUBKEY};
 use ethereum_types::H160;
