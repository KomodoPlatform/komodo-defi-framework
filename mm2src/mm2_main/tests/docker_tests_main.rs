--- conflicted
+++ resolved
@@ -48,27 +48,16 @@
     let docker = Cli::default();
     let mut containers = vec![];
     // skip Docker containers initialization if we are intended to run test_mm_start only
-<<<<<<< HEAD
-    if std::env::var("_MM2_TEST_CONF").is_err() {
-        pull_docker_image(UTXO_ASSET_DOCKER_IMAGE_WITH_TAG);
-        pull_docker_image(QTUM_REGTEST_DOCKER_IMAGE_WITH_TAG);
-        pull_docker_image(GETH_DOCKER_IMAGE_WITH_TAG);
-        pull_docker_image(SIA_DOCKER_IMAGE_WITH_TAG);
-        remove_docker_containers(UTXO_ASSET_DOCKER_IMAGE_WITH_TAG);
-        remove_docker_containers(QTUM_REGTEST_DOCKER_IMAGE_WITH_TAG);
-        remove_docker_containers(GETH_DOCKER_IMAGE_WITH_TAG);
-        remove_docker_containers(SIA_DOCKER_IMAGE_WITH_TAG);
-=======
     if env::var("_MM2_TEST_CONF").is_err() {
         const IMAGES: &[&str] = &[
             UTXO_ASSET_DOCKER_IMAGE_WITH_TAG,
             QTUM_REGTEST_DOCKER_IMAGE_WITH_TAG,
             GETH_DOCKER_IMAGE_WITH_TAG,
+            SIA_DOCKER_IMAGE_WITH_TAG,
             NUCLEUS_IMAGE,
             ATOM_IMAGE,
             IBC_RELAYER_IMAGE,
         ];
->>>>>>> 4db6c664
 
         for image in IMAGES {
             pull_docker_image(image);
@@ -107,13 +96,10 @@
         containers.push(qtum_node);
         containers.push(for_slp_node);
         containers.push(geth_node);
-<<<<<<< HEAD
         containers.push(sia_node);
-=======
         containers.push(nucleus_node);
         containers.push(atom_node);
         containers.push(ibc_relayer_node);
->>>>>>> 4db6c664
     }
     // detect if docker is installed
     // skip the tests that use docker if not installed
