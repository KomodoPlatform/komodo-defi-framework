use crate::hd_wallet::{HDAccountsMap, HDAccountsMutex};
use crate::hd_wallet_storage::{HDWalletCoinStorage, HDWalletStorageError};
use crate::utxo::rpc_clients::{ElectrumClient, ElectrumClientImpl, ElectrumRpcRequest, EstimateFeeMethod,
                               UtxoRpcClientEnum};
use crate::utxo::utxo_block_header_storage::{BlockHeaderStorage, InitBlockHeaderStorageOps};
use crate::utxo::utxo_builder::utxo_conf_builder::{UtxoConfBuilder, UtxoConfError, UtxoConfResult};
use crate::utxo::{output_script, utxo_common, ElectrumBuilderArgs, ElectrumProtoVerifier, RecentlySpentOutPoints,
                  TxFee, UtxoCoinConf, UtxoCoinFields, UtxoHDAccount, UtxoHDWallet, UtxoRpcMode, DEFAULT_GAP_LIMIT,
                  UTXO_DUST_AMOUNT};
use crate::{BlockchainNetwork, CoinTransportMetrics, DerivationMethod, HistorySyncState, PrivKeyBuildPolicy,
            PrivKeyPolicy, RpcClientType, UtxoActivationParams};
use async_trait::async_trait;
use chain::TxHashAlgo;
use common::executor::{spawn, Timer};
use common::mm_ctx::MmArc;
use common::mm_error::prelude::*;
use common::small_rng;
use crypto::{Bip32DerPathError, Bip44DerPathError, Bip44PathToCoin, CryptoCtx, CryptoInitError, HwWalletType};
use derive_more::Display;
use futures::channel::mpsc;
use futures::compat::Future01CompatExt;
use futures::lock::Mutex as AsyncMutex;
use futures::StreamExt;
use keys::bytes::Bytes;
pub use keys::{Address, AddressFormat as UtxoAddressFormat, AddressHashEnum, KeyPair, Private, Public, Secret,
               Type as ScriptType};
use primitives::hash::H256;
use rand::seq::SliceRandom;
use serde_json::{self as json, Value as Json};
use std::sync::{Arc, Mutex, Weak};

cfg_native! {
    use crate::utxo::coin_daemon_data_dir;
    use crate::utxo::rpc_clients::{ConcurrentRequestMap, NativeClient, NativeClientImpl};
    use dirs::home_dir;
    use std::path::{Path, PathBuf};
}

pub type UtxoCoinBuildResult<T> = Result<T, MmError<UtxoCoinBuildError>>;

#[derive(Debug, Display)]
pub enum UtxoCoinBuildError {
    ConfError(UtxoConfError),
    #[display(fmt = "Native RPC client is only supported in native mode")]
    NativeRpcNotSupportedInWasm,
    ErrorReadingNativeModeConf(String),
    #[display(fmt = "Rpc port is not set neither in `coins` file nor in native daemon config")]
    RpcPortIsNotSet,
    ErrorDetectingFeeMethod(String),
    ErrorDetectingDecimals(String),
    InvalidBlockchainNetwork(String),
    #[display(
        fmt = "Failed to connect to at least 1 of {:?} in {} seconds.",
        electrum_servers,
        seconds
    )]
    FailedToConnectToElectrums {
        electrum_servers: Vec<ElectrumRpcRequest>,
        seconds: u64,
    },
    ElectrumProtocolVersionCheckError(String),
    #[display(fmt = "Can not detect the user home directory")]
    CantDetectUserHome,
    #[display(fmt = "Unexpected derivation method: {}", _0)]
    UnexpectedDerivationMethod(String),
    #[display(fmt = "Hardware Wallet context is not initialized")]
    HwContextNotInitialized,
    HDWalletStorageError(HDWalletStorageError),
    #[display(
        fmt = "Coin should be activated with Hardware Wallet. Please consider using `\"priv_key_policy\": \"Trezor\"` in the activation request"
    )]
    CoinShouldBeActivatedWithHw,
    #[display(
        fmt = "Coin doesn't support Trezor hardware wallet. Please consider adding the 'trezor_coin' field to the coins config"
    )]
    CoinDoesntSupportTrezor,
    #[display(fmt = "Internal error: {}", _0)]
    Internal(String),
}

impl From<UtxoConfError> for UtxoCoinBuildError {
    fn from(e: UtxoConfError) -> Self { UtxoCoinBuildError::ConfError(e) }
}

impl From<CryptoInitError> for UtxoCoinBuildError {
    /// `CryptoCtx` is expected to be initialized already.
    fn from(crypto_err: CryptoInitError) -> Self { UtxoCoinBuildError::Internal(crypto_err.to_string()) }
}

impl From<Bip32DerPathError> for UtxoCoinBuildError {
    fn from(e: Bip32DerPathError) -> Self { UtxoCoinBuildError::Internal(Bip44DerPathError::from(e).to_string()) }
}

impl From<HDWalletStorageError> for UtxoCoinBuildError {
    fn from(e: HDWalletStorageError) -> Self { UtxoCoinBuildError::HDWalletStorageError(e) }
}

#[async_trait]
pub trait UtxoCoinBuilder: UtxoFieldsWithIguanaPrivKeyBuilder + UtxoFieldsWithHardwareWalletBuilder {
    type ResultCoin;
    type Error: NotMmError;

    fn priv_key_policy(&self) -> PrivKeyBuildPolicy<'_>;

    async fn build(self) -> MmResult<Self::ResultCoin, Self::Error>;

    async fn build_utxo_fields(&self) -> UtxoCoinBuildResult<UtxoCoinFields> {
        match self.priv_key_policy() {
            PrivKeyBuildPolicy::IguanaPrivKey(priv_key) => self.build_utxo_fields_with_iguana_priv_key(priv_key).await,
            PrivKeyBuildPolicy::Trezor => self.build_utxo_fields_with_trezor().await,
        }
    }
}

#[async_trait]
pub trait UtxoCoinWithIguanaPrivKeyBuilder: UtxoFieldsWithIguanaPrivKeyBuilder {
    type ResultCoin;
    type Error: NotMmError;

    fn priv_key(&self) -> &[u8];

    async fn build(self) -> MmResult<Self::ResultCoin, Self::Error>;
}

#[async_trait]
pub trait UtxoFieldsWithIguanaPrivKeyBuilder: UtxoCoinBuilderCommonOps {
    async fn build_utxo_fields_with_iguana_priv_key(&self, priv_key: &[u8]) -> UtxoCoinBuildResult<UtxoCoinFields> {
        let conf = UtxoConfBuilder::new(self.conf(), self.activation_params(), self.ticker()).build()?;

        if self.is_hw_coin(&conf) {
            return MmError::err(UtxoCoinBuildError::CoinShouldBeActivatedWithHw);
        }

        let private = Private {
            prefix: conf.wif_prefix,
            secret: H256::from(priv_key),
            compressed: true,
            checksum_type: conf.checksum_type,
        };
        let key_pair = KeyPair::from_private(private).map_to_mm(|e| UtxoCoinBuildError::Internal(e.to_string()))?;
        let addr_format = self.address_format()?;
        let my_address = Address {
            prefix: conf.pub_addr_prefix,
            t_addr_prefix: conf.pub_t_addr_prefix,
            hash: AddressHashEnum::AddressHash(key_pair.public().address_hash()),
            checksum_type: conf.checksum_type,
            hrp: conf.bech32_hrp.clone(),
            addr_format,
        };

        let my_script_pubkey = output_script(&my_address, ScriptType::P2PKH).to_bytes();
        let derivation_method = DerivationMethod::Iguana(my_address);
        let priv_key_policy = PrivKeyPolicy::KeyPair(key_pair);

        let rpc_client = self.rpc_client().await?;
        let tx_fee = self.tx_fee(&rpc_client).await?;
        let decimals = self.decimals(&rpc_client).await?;
        let dust_amount = self.dust_amount();

        let initial_history_state = self.initial_history_state();
        let tx_cache_directory = Some(self.ctx().dbdir().join("TX_CACHE"));
        let tx_hash_algo = self.tx_hash_algo();
        let check_utxo_maturity = self.check_utxo_maturity();
        let block_headers_storage = self.block_headers_storage()?;

        let coin = UtxoCoinFields {
            conf,
            decimals,
            dust_amount,
            rpc_client,
            priv_key_policy,
            derivation_method,
            history_sync_state: Mutex::new(initial_history_state),
            tx_cache_directory,
            block_headers_storage,
            recently_spent_outpoints: AsyncMutex::new(RecentlySpentOutPoints::new(my_script_pubkey)),
            tx_fee,
            tx_hash_algo,
            check_utxo_maturity,
        };
        Ok(coin)
    }
}

#[async_trait]
pub trait UtxoFieldsWithHardwareWalletBuilder: UtxoCoinBuilderCommonOps {
    async fn build_utxo_fields_with_trezor(&self) -> UtxoCoinBuildResult<UtxoCoinFields> {
        let ticker = self.ticker().to_owned();
        let conf = UtxoConfBuilder::new(self.conf(), self.activation_params(), &ticker).build()?;

        if !self.supports_trezor(&conf) {
            return MmError::err(UtxoCoinBuildError::CoinDoesntSupportTrezor);
        }
<<<<<<< HEAD
        self.check_if_trezor_is_initialized().await?;
=======
        self.check_if_trezor_is_initialized()?;
>>>>>>> 98e28828

        // For now, use a default script pubkey.
        // TODO change the type of `recently_spent_outpoints` to `AsyncMutex<HashMap<Bytes, RecentlySpentOutPoints>>`
        let my_script_pubkey = Bytes::new();
        let recently_spent_outpoints = AsyncMutex::new(RecentlySpentOutPoints::new(my_script_pubkey));

        let address_format = self.address_format()?;
        let derivation_path = self.derivation_path()?;

        let hd_wallet_storage = HDWalletCoinStorage::init(self.ctx(), ticker).await?;

        let accounts = self
            .load_hd_wallet_accounts(&hd_wallet_storage, &derivation_path)
            .await?;
        let gap_limit = self.gap_limit();
        let hd_wallet = UtxoHDWallet {
            hd_wallet_storage,
            address_format,
            derivation_path,
            accounts: HDAccountsMutex::new(accounts),
            gap_limit,
        };

        let rpc_client = self.rpc_client().await?;
        let tx_fee = self.tx_fee(&rpc_client).await?;
        let decimals = self.decimals(&rpc_client).await?;
        let dust_amount = self.dust_amount();

        let initial_history_state = self.initial_history_state();
        let tx_cache_directory = Some(self.ctx().dbdir().join("TX_CACHE"));
        let tx_hash_algo = self.tx_hash_algo();
        let check_utxo_maturity = self.check_utxo_maturity();
        let block_headers_storage = self.block_headers_storage()?;

        let coin = UtxoCoinFields {
            conf,
            decimals,
            dust_amount,
            rpc_client,
            priv_key_policy: PrivKeyPolicy::Trezor,
            derivation_method: DerivationMethod::HDWallet(hd_wallet),
            history_sync_state: Mutex::new(initial_history_state),
            block_headers_storage,
            tx_cache_directory,
            recently_spent_outpoints,
            tx_fee,
            tx_hash_algo,
            check_utxo_maturity,
        };
        Ok(coin)
    }

    async fn load_hd_wallet_accounts(
        &self,
        hd_wallet_storage: &HDWalletCoinStorage,
        derivation_path: &Bip44PathToCoin,
    ) -> UtxoCoinBuildResult<HDAccountsMap<UtxoHDAccount>> {
        utxo_common::load_hd_accounts_from_storage(hd_wallet_storage, derivation_path)
            .await
            .mm_err(UtxoCoinBuildError::from)
    }

    fn derivation_path(&self) -> UtxoConfResult<Bip44PathToCoin> {
        if self.conf()["derivation_path"].is_null() {
            return MmError::err(UtxoConfError::DerivationPathIsNotSet);
        }
        json::from_value(self.conf()["derivation_path"].clone())
            .map_to_mm(|e| UtxoConfError::ErrorDeserializingDerivationPath(e.to_string()))
    }

    fn gap_limit(&self) -> u32 { self.activation_params().gap_limit.unwrap_or(DEFAULT_GAP_LIMIT) }

    fn supports_trezor(&self, conf: &UtxoCoinConf) -> bool { conf.trezor_coin.is_some() }

<<<<<<< HEAD
    async fn check_if_trezor_is_initialized(&self) -> UtxoCoinBuildResult<()> {
        let crypto_ctx = CryptoCtx::from_ctx(self.ctx())?;
        let hw_ctx = crypto_ctx
            .hw_ctx()
            .await
=======
    fn check_if_trezor_is_initialized(&self) -> UtxoCoinBuildResult<()> {
        let crypto_ctx = CryptoCtx::from_ctx(self.ctx())?;
        let hw_ctx = crypto_ctx
            .hw_ctx()
>>>>>>> 98e28828
            .or_mm_err(|| UtxoCoinBuildError::HwContextNotInitialized)?;
        match hw_ctx.hw_wallet_type() {
            HwWalletType::Trezor => Ok(()),
        }
    }
}

#[async_trait]
pub trait UtxoCoinBuilderCommonOps {
    fn ctx(&self) -> &MmArc;

    fn conf(&self) -> &Json;

    fn activation_params(&self) -> &UtxoActivationParams;

    fn ticker(&self) -> &str;

    fn block_headers_storage(&self) -> UtxoCoinBuildResult<Option<BlockHeaderStorage>> {
        let params: Option<_> = json::from_value(self.conf()["block_header_params"].clone())
            .map_to_mm(|e| UtxoConfError::InvalidBlockHeaderParams(e.to_string()))?;
        match params {
            None => Ok(None),
            Some(params) => Ok(BlockHeaderStorage::new_from_ctx(self.ctx().clone(), params)),
        }
    }

    fn address_format(&self) -> UtxoCoinBuildResult<UtxoAddressFormat> {
        let format_from_req = self.activation_params().address_format.clone();
        let format_from_conf = json::from_value::<Option<UtxoAddressFormat>>(self.conf()["address_format"].clone())
            .map_to_mm(|e| UtxoConfError::InvalidAddressFormat(e.to_string()))?
            .unwrap_or(UtxoAddressFormat::Standard);

        let mut address_format = match format_from_req {
            Some(from_req) => {
                if from_req.is_segwit() != format_from_conf.is_segwit() {
                    let error = format!(
                        "Both conf {:?} and request {:?} must be either Segwit or Standard/CashAddress",
                        format_from_conf, from_req
                    );
                    return MmError::err(UtxoCoinBuildError::from(UtxoConfError::InvalidAddressFormat(error)));
                } else {
                    from_req
                }
            },
            None => format_from_conf,
        };

        if let UtxoAddressFormat::CashAddress {
            network: _,
            ref mut pub_addr_prefix,
            ref mut p2sh_addr_prefix,
        } = address_format
        {
            *pub_addr_prefix = self.pub_addr_prefix();
            *p2sh_addr_prefix = self.p2sh_address_prefix();
        }

        let is_segwit_in_conf = self.conf()["segwit"].as_bool().unwrap_or(false);
        if address_format.is_segwit() && (!is_segwit_in_conf || self.conf()["bech32_hrp"].is_null()) {
            let error =
                "Cannot use Segwit address format for coin without segwit support or bech32_hrp in config".to_owned();
            return MmError::err(UtxoCoinBuildError::from(UtxoConfError::InvalidAddressFormat(error)));
        }
        Ok(address_format)
    }

    fn pub_addr_prefix(&self) -> u8 {
        let pubtype = self.conf()["pubtype"]
            .as_u64()
            .unwrap_or(if self.ticker() == "BTC" { 0 } else { 60 });
        pubtype as u8
    }

    fn p2sh_address_prefix(&self) -> u8 {
        self.conf()["p2shtype"]
            .as_u64()
            .unwrap_or(if self.ticker() == "BTC" { 5 } else { 85 }) as u8
    }

    fn dust_amount(&self) -> u64 { json::from_value(self.conf()["dust"].clone()).unwrap_or(UTXO_DUST_AMOUNT) }

    fn network(&self) -> UtxoCoinBuildResult<BlockchainNetwork> {
        let conf = self.conf();
        if !conf["network"].is_null() {
            return json::from_value(conf["network"].clone())
                .map_to_mm(|e| UtxoCoinBuildError::InvalidBlockchainNetwork(e.to_string()));
        }
        Ok(BlockchainNetwork::Mainnet)
    }

    async fn decimals(&self, _rpc_client: &UtxoRpcClientEnum) -> UtxoCoinBuildResult<u8> {
        Ok(self.conf()["decimals"].as_u64().unwrap_or(8) as u8)
    }

    async fn tx_fee(&self, rpc_client: &UtxoRpcClientEnum) -> UtxoCoinBuildResult<TxFee> {
        let tx_fee = match self.conf()["txfee"].as_u64() {
            None => TxFee::FixedPerKb(1000),
            Some(0) => {
                let fee_method = match &rpc_client {
                    UtxoRpcClientEnum::Electrum(_) => EstimateFeeMethod::Standard,
                    UtxoRpcClientEnum::Native(client) => client
                        .detect_fee_method()
                        .compat()
                        .await
                        .map_to_mm(UtxoCoinBuildError::ErrorDetectingFeeMethod)?,
                };
                TxFee::Dynamic(fee_method)
            },
            Some(fee) => TxFee::FixedPerKb(fee),
        };
        Ok(tx_fee)
    }

    fn initial_history_state(&self) -> HistorySyncState {
        if self.activation_params().tx_history {
            HistorySyncState::NotStarted
        } else {
            HistorySyncState::NotEnabled
        }
    }

    async fn rpc_client(&self) -> UtxoCoinBuildResult<UtxoRpcClientEnum> {
        match self.activation_params().mode.clone() {
            UtxoRpcMode::Native => {
                #[cfg(target_arch = "wasm32")]
                {
                    MmError::err(UtxoCoinBuildError::NativeRpcNotSupportedInWasm)
                }
                #[cfg(not(target_arch = "wasm32"))]
                {
                    let native = self.native_client()?;
                    Ok(UtxoRpcClientEnum::Native(native))
                }
            },
            UtxoRpcMode::Electrum { servers } => {
                let electrum = self.electrum_client(ElectrumBuilderArgs::default(), servers).await?;
                Ok(UtxoRpcClientEnum::Electrum(electrum))
            },
        }
    }

    async fn electrum_client(
        &self,
        args: ElectrumBuilderArgs,
        mut servers: Vec<ElectrumRpcRequest>,
    ) -> UtxoCoinBuildResult<ElectrumClient> {
        let (on_connect_tx, on_connect_rx) = mpsc::unbounded();
        let ticker = self.ticker().to_owned();
        let ctx = self.ctx();
        let mut event_handlers = vec![];
        if args.collect_metrics {
            event_handlers.push(
                CoinTransportMetrics::new(ctx.metrics.weak(), ticker.clone(), RpcClientType::Electrum).into_shared(),
            );
        }

        if args.negotiate_version {
            event_handlers.push(ElectrumProtoVerifier { on_connect_tx }.into_shared());
        }

        let mut rng = small_rng();
        servers.as_mut_slice().shuffle(&mut rng);
        let client = ElectrumClientImpl::new(ticker, event_handlers);
        for server in servers.iter() {
            match client.add_server(server).await {
                Ok(_) => (),
                Err(e) => log!("Error " (e) " connecting to " [server] ". Address won't be used"),
            };
        }

        let mut attempts = 0i32;
        while !client.is_connected().await {
            if attempts >= 10 {
                return MmError::err(UtxoCoinBuildError::FailedToConnectToElectrums {
                    electrum_servers: servers.clone(),
                    seconds: 5,
                });
            }

            Timer::sleep(0.5).await;
            attempts += 1;
        }

        let client = Arc::new(client);

        if args.negotiate_version {
            let weak_client = Arc::downgrade(&client);
            let client_name = format!("{} GUI/MM2 {}", ctx.gui().unwrap_or("UNKNOWN"), ctx.mm_version());
            spawn_electrum_version_loop(weak_client, on_connect_rx, client_name);

            wait_for_protocol_version_checked(&client)
                .await
                .map_to_mm(UtxoCoinBuildError::ElectrumProtocolVersionCheckError)?;
        }

        if args.spawn_ping {
            let weak_client = Arc::downgrade(&client);
            spawn_electrum_ping_loop(weak_client, servers);
        }

        Ok(ElectrumClient(client))
    }

    #[cfg(not(target_arch = "wasm32"))]
    fn native_client(&self) -> UtxoCoinBuildResult<NativeClient> {
        use base64::{encode_config as base64_encode, URL_SAFE};

        let native_conf_path = self.confpath()?;
        let network = self.network()?;
        let (rpc_port, rpc_user, rpc_password) = read_native_mode_conf(&native_conf_path, &network)
            .map_to_mm(UtxoCoinBuildError::ErrorReadingNativeModeConf)?;
        let auth_str = fomat!((rpc_user)":"(rpc_password));
        let rpc_port = match rpc_port {
            Some(p) => p,
            None => self.conf()["rpcport"]
                .as_u64()
                .or_mm_err(|| UtxoCoinBuildError::RpcPortIsNotSet)? as u16,
        };

        let ctx = self.ctx();
        let coin_ticker = self.ticker().to_owned();
        let event_handlers =
            vec![
                CoinTransportMetrics::new(ctx.metrics.weak(), coin_ticker.clone(), RpcClientType::Native).into_shared(),
            ];
        let client = Arc::new(NativeClientImpl {
            coin_ticker,
            uri: fomat!("http://127.0.0.1:"(rpc_port)),
            auth: format!("Basic {}", base64_encode(&auth_str, URL_SAFE)),
            event_handlers,
            request_id: 0u64.into(),
            list_unspent_concurrent_map: ConcurrentRequestMap::new(),
        });

        Ok(NativeClient(client))
    }

    #[cfg(not(target_arch = "wasm32"))]
    fn confpath(&self) -> UtxoCoinBuildResult<PathBuf> {
        let conf = self.conf();
        // Documented at https://github.com/jl777/coins#bitcoin-protocol-specific-json
        // "USERHOME/" prefix should be replaced with the user's home folder.
        let declared_confpath = match self.conf()["confpath"].as_str() {
            Some(path) if !path.is_empty() => path.trim(),
            _ => {
                let (name, is_asset_chain) = {
                    match conf["asset"].as_str() {
                        Some(a) => (a, true),
                        None => {
                            let name = conf["name"]
                                .as_str()
                                .or_mm_err(|| UtxoConfError::CurrencyNameIsNotSet)?;
                            (name, false)
                        },
                    }
                };
                let data_dir = coin_daemon_data_dir(name, is_asset_chain);
                let confname = format!("{}.conf", name);

                return Ok(data_dir.join(&confname[..]));
            },
        };

        let (confpath, rel_to_home) = match declared_confpath.strip_prefix("~/") {
            Some(stripped) => (stripped, true),
            None => match declared_confpath.strip_prefix("USERHOME/") {
                Some(stripped) => (stripped, true),
                None => (declared_confpath, false),
            },
        };

        if rel_to_home {
            let home = home_dir().or_mm_err(|| UtxoCoinBuildError::CantDetectUserHome)?;
            Ok(home.join(confpath))
        } else {
            Ok(confpath.into())
        }
    }

    fn tx_hash_algo(&self) -> TxHashAlgo {
        if self.ticker() == "GRS" {
            TxHashAlgo::SHA256
        } else {
            TxHashAlgo::DSHA256
        }
    }

    fn check_utxo_maturity(&self) -> bool { self.activation_params().check_utxo_maturity.unwrap_or_default() }

    fn is_hw_coin(&self, conf: &UtxoCoinConf) -> bool { conf.trezor_coin.is_some() }
}

/// Attempts to parse native daemon conf file and return rpcport, rpcuser and rpcpassword
#[cfg(not(target_arch = "wasm32"))]
fn read_native_mode_conf(
    filename: &dyn AsRef<Path>,
    network: &BlockchainNetwork,
) -> Result<(Option<u16>, String, String), String> {
    use ini::Ini;

    fn read_property<'a>(conf: &'a ini::Ini, network: &BlockchainNetwork, property: &str) -> Option<&'a String> {
        let subsection = match network {
            BlockchainNetwork::Mainnet => None,
            BlockchainNetwork::Testnet => conf.section(Some("test")),
            BlockchainNetwork::Regtest => conf.section(Some("regtest")),
        };
        subsection
            .and_then(|props| props.get(property))
            .or_else(|| conf.general_section().get(property))
    }

    let conf: Ini = match Ini::load_from_file(&filename) {
        Ok(ini) => ini,
        Err(err) => {
            return ERR!(
                "Error parsing the native wallet configuration '{}': {}",
                filename.as_ref().display(),
                err
            )
        },
    };
    let rpc_port = match read_property(&conf, network, "rpcport") {
        Some(port) => port.parse::<u16>().ok(),
        None => None,
    };
    let rpc_user = try_s!(read_property(&conf, network, "rpcuser").ok_or(ERRL!(
        "Conf file {} doesn't have the rpcuser key",
        filename.as_ref().display()
    )));
    let rpc_password = try_s!(read_property(&conf, network, "rpcpassword").ok_or(ERRL!(
        "Conf file {} doesn't have the rpcpassword key",
        filename.as_ref().display()
    )));
    Ok((rpc_port, rpc_user.clone(), rpc_password.clone()))
}

/// Ping the electrum servers every 30 seconds to prevent them from disconnecting us.
/// According to docs server can do it if there are no messages in ~10 minutes.
/// https://electrumx.readthedocs.io/en/latest/protocol-methods.html?highlight=keep#server-ping
/// Weak reference will allow to stop the thread if client is dropped.
fn spawn_electrum_ping_loop(weak_client: Weak<ElectrumClientImpl>, servers: Vec<ElectrumRpcRequest>) {
    spawn(async move {
        loop {
            if let Some(client) = weak_client.upgrade() {
                if let Err(e) = ElectrumClient(client).server_ping().compat().await {
                    log!("Electrum servers " [servers] " ping error " [e]);
                }
            } else {
                log!("Electrum servers " [servers] " ping loop stopped");
                break;
            }
            Timer::sleep(30.).await
        }
    });
}

/// Follow the `on_connect_rx` stream and verify the protocol version of each connected electrum server.
/// https://electrumx.readthedocs.io/en/latest/protocol-methods.html?highlight=keep#server-version
/// Weak reference will allow to stop the thread if client is dropped.
fn spawn_electrum_version_loop(
    weak_client: Weak<ElectrumClientImpl>,
    mut on_connect_rx: mpsc::UnboundedReceiver<String>,
    client_name: String,
) {
    spawn(async move {
        while let Some(electrum_addr) = on_connect_rx.next().await {
            spawn(check_electrum_server_version(
                weak_client.clone(),
                client_name.clone(),
                electrum_addr,
            ));
        }

        log!("Electrum server.version loop stopped");
    });
}

async fn check_electrum_server_version(
    weak_client: Weak<ElectrumClientImpl>,
    client_name: String,
    electrum_addr: String,
) {
    // client.remove_server() is called too often
    async fn remove_server(client: ElectrumClient, electrum_addr: &str) {
        if let Err(e) = client.remove_server(electrum_addr).await {
            log!("Error on remove server "[e]);
        }
    }

    if let Some(c) = weak_client.upgrade() {
        let client = ElectrumClient(c);
        let available_protocols = client.protocol_version();
        let version = match client
            .server_version(&electrum_addr, &client_name, available_protocols)
            .compat()
            .await
        {
            Ok(version) => version,
            Err(e) => {
                log!("Electrum " (electrum_addr) " server.version error \"" [e] "\".");
                if !e.error.is_transport() {
                    remove_server(client, &electrum_addr).await;
                };
                return;
            },
        };

        // check if the version is allowed
        let actual_version = match version.protocol_version.parse::<f32>() {
            Ok(v) => v,
            Err(e) => {
                log!("Error on parse protocol_version "[e]);
                remove_server(client, &electrum_addr).await;
                return;
            },
        };

        if !available_protocols.contains(&actual_version) {
            log!("Received unsupported protocol version " [actual_version] " from " [electrum_addr] ". Remove the connection");
            remove_server(client, &electrum_addr).await;
            return;
        }

        match client.set_protocol_version(&electrum_addr, actual_version).await {
            Ok(()) => {
                log!("Use protocol version " [actual_version] " for Electrum " [electrum_addr]);
            },
            Err(e) => {
                log!("Error on set protocol_version "[e]);
            },
        };
    }
}

/// Wait until the protocol version of at least one client's Electrum is checked.
async fn wait_for_protocol_version_checked(client: &ElectrumClientImpl) -> Result<(), String> {
    let mut attempts = 0;
    loop {
        if attempts >= 10 {
            return ERR!("Failed protocol version verifying of at least 1 of Electrums in 5 seconds.");
        }

        if client.count_connections().await == 0 {
            // All of the connections were removed because of server.version checking
            return ERR!(
                "There are no Electrums with the required protocol version {:?}",
                client.protocol_version()
            );
        }

        if client.is_protocol_version_checked().await {
            break;
        }

        Timer::sleep(0.5).await;
        attempts += 1;
    }

    Ok(())
}<|MERGE_RESOLUTION|>--- conflicted
+++ resolved
@@ -191,11 +191,7 @@
         if !self.supports_trezor(&conf) {
             return MmError::err(UtxoCoinBuildError::CoinDoesntSupportTrezor);
         }
-<<<<<<< HEAD
-        self.check_if_trezor_is_initialized().await?;
-=======
         self.check_if_trezor_is_initialized()?;
->>>>>>> 98e28828
 
         // For now, use a default script pubkey.
         // TODO change the type of `recently_spent_outpoints` to `AsyncMutex<HashMap<Bytes, RecentlySpentOutPoints>>`
@@ -270,18 +266,10 @@
 
     fn supports_trezor(&self, conf: &UtxoCoinConf) -> bool { conf.trezor_coin.is_some() }
 
-<<<<<<< HEAD
-    async fn check_if_trezor_is_initialized(&self) -> UtxoCoinBuildResult<()> {
-        let crypto_ctx = CryptoCtx::from_ctx(self.ctx())?;
-        let hw_ctx = crypto_ctx
-            .hw_ctx()
-            .await
-=======
     fn check_if_trezor_is_initialized(&self) -> UtxoCoinBuildResult<()> {
         let crypto_ctx = CryptoCtx::from_ctx(self.ctx())?;
         let hw_ctx = crypto_ctx
             .hw_ctx()
->>>>>>> 98e28828
             .or_mm_err(|| UtxoCoinBuildError::HwContextNotInitialized)?;
         match hw_ctx.hw_wallet_type() {
             HwWalletType::Trezor => Ok(()),
