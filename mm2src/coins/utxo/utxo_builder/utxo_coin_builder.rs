--- conflicted
+++ resolved
@@ -16,15 +16,9 @@
 use common::executor::{abortable_queue::AbortableQueue, AbortSettings, AbortableSystem, AbortedError, SpawnAbortable,
                        Timer};
 use common::log::{error, info, LogOnError};
-<<<<<<< HEAD
 use common::{now_sec, small_rng};
-use crypto::{Bip32DerPathError, CryptoCtx, CryptoCtxError, GlobalHDAccountArc, HwWalletType, Secp256k1Secret,
-             StandardHDPathError, StandardHDPathToCoin};
-=======
-use common::small_rng;
 use crypto::{Bip32DerPathError, CryptoCtx, CryptoCtxError, GlobalHDAccountArc, HwWalletType, StandardHDPathError,
              StandardHDPathToCoin};
->>>>>>> 96a53ce5
 use derive_more::Display;
 use futures::channel::mpsc::{channel, unbounded, Receiver as AsyncReceiver, UnboundedReceiver};
 use futures::compat::Future01CompatExt;
