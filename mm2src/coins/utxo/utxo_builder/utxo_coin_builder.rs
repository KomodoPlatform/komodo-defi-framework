use crate::hd_wallet::{HDAccountsMap, HDAccountsMutex};
use crate::hd_wallet_storage::{HDWalletCoinStorage, HDWalletStorageError};
use crate::utxo::rpc_clients::{ElectrumClient, ElectrumClientImpl, ElectrumRpcRequest, EstimateFeeMethod,
                               UtxoRpcClientEnum};
use crate::utxo::tx_cache::{UtxoVerboseCacheOps, UtxoVerboseCacheShared};
use crate::utxo::utxo_block_header_storage::BlockHeaderStorage;
use crate::utxo::utxo_builder::utxo_conf_builder::{UtxoConfBuilder, UtxoConfError};
use crate::utxo::{output_script, utxo_common, ElectrumBuilderArgs, ElectrumProtoVerifier, ElectrumProtoVerifierEvent,
                  RecentlySpentOutPoints, ScripthashNotification, ScripthashNotificationSender, TxFee, UtxoCoinConf,
                  UtxoCoinFields, UtxoHDAccount, UtxoHDWallet, UtxoRpcMode, UtxoSyncStatus, UtxoSyncStatusLoopHandle,
                  DEFAULT_GAP_LIMIT, UTXO_DUST_AMOUNT};
use crate::{BlockchainNetwork, CoinTransportMetrics, DerivationMethod, HistorySyncState, IguanaPrivKey,
            PrivKeyBuildPolicy, PrivKeyPolicy, PrivKeyPolicyNotAllowed, RpcClientType, UtxoActivationParams};
use async_trait::async_trait;
use chain::TxHashAlgo;
use common::custom_futures::repeatable::{Ready, Retry};
use common::executor::{abortable_queue::AbortableQueue, AbortSettings, AbortableSystem, AbortedError, SpawnAbortable,
                       Timer};
use common::log::{error, info, LogOnError};
use common::{now_sec, small_rng};
use crypto::{Bip32DerPathError, CryptoCtx, CryptoCtxError, GlobalHDAccountArc, HwWalletType, StandardHDPathError,
             StandardHDPathToCoin};
use derive_more::Display;
use futures::channel::mpsc::{channel, unbounded, Receiver as AsyncReceiver, UnboundedReceiver, UnboundedSender};
use futures::compat::Future01CompatExt;
use futures::lock::Mutex as AsyncMutex;
use futures::StreamExt;
use keys::bytes::Bytes;
pub use keys::{Address, AddressFormat as UtxoAddressFormat, AddressHashEnum, KeyPair, Private, Public, Secret,
               Type as ScriptType};
use mm2_core::mm_ctx::MmArc;
use mm2_err_handle::prelude::*;
use primitives::hash::H160;
use rand::seq::SliceRandom;
use serde_json::{self as json, Value as Json};
use spv_validation::conf::SPVConf;
use spv_validation::helpers_validation::SPVError;
use spv_validation::storage::{BlockHeaderStorageError, BlockHeaderStorageOps};
use std::sync::{Arc, Mutex, Weak};

cfg_native! {
    use crate::utxo::coin_daemon_data_dir;
    use crate::utxo::rpc_clients::{ConcurrentRequestMap, NativeClient, NativeClientImpl};
    use dirs::home_dir;
    use std::path::{Path, PathBuf};
}

/// Number of seconds in a day (24 hours * 60 * 60)
pub const DAY_IN_SECONDS: u64 = 86400;

pub type UtxoCoinBuildResult<T> = Result<T, MmError<UtxoCoinBuildError>>;

#[derive(Debug, Display)]
pub enum UtxoCoinBuildError {
    ConfError(UtxoConfError),
    #[display(fmt = "Native RPC client is only supported in native mode")]
    NativeRpcNotSupportedInWasm,
    ErrorReadingNativeModeConf(String),
    #[display(fmt = "Rpc port is not set neither in `coins` file nor in native daemon config")]
    RpcPortIsNotSet,
    ErrorDetectingFeeMethod(String),
    ErrorDetectingDecimals(String),
    InvalidBlockchainNetwork(String),
    #[display(
        fmt = "Failed to connect to at least 1 of {:?} in {} seconds.",
        electrum_servers,
        seconds
    )]
    FailedToConnectToElectrums {
        electrum_servers: Vec<ElectrumRpcRequest>,
        seconds: u64,
    },
    ElectrumProtocolVersionCheckError(String),
    #[display(fmt = "Can not detect the user home directory")]
    CantDetectUserHome,
    #[display(fmt = "Private key policy is not allowed: {}", _0)]
    PrivKeyPolicyNotAllowed(PrivKeyPolicyNotAllowed),
    #[display(fmt = "Hardware Wallet context is not initialized")]
    HwContextNotInitialized,
    HDWalletStorageError(HDWalletStorageError),
    #[display(
        fmt = "Coin doesn't support Trezor hardware wallet. Please consider adding the 'trezor_coin' field to the coins config"
    )]
    CoinDoesntSupportTrezor,
    BlockHeaderStorageError(BlockHeaderStorageError),
    #[display(fmt = "Error {} on getting the height of the latest block from rpc!", _0)]
    CantGetBlockCount(String),
    #[display(fmt = "Internal error: {}", _0)]
    Internal(String),
    #[display(fmt = "SPV params verificaiton failed. Error: {_0}")]
    SPVError(SPVError),
    ErrorCalculatingStartingHeight(String),
<<<<<<< HEAD
    InvalidPathToAddress(String),
=======
    #[display(fmt = "Failed spawning balance events. Error: {_0}")]
    FailedSpawningBalanceEvents(String),
    #[display(fmt = "Can not enable balance events for {} mode.", mode)]
    UnsupportedModeForBalanceEvents {
        mode: String,
    },
>>>>>>> 8635ed94
}

impl From<UtxoConfError> for UtxoCoinBuildError {
    fn from(e: UtxoConfError) -> Self { UtxoCoinBuildError::ConfError(e) }
}

impl From<CryptoCtxError> for UtxoCoinBuildError {
    /// `CryptoCtx` is expected to be initialized already.
    fn from(crypto_err: CryptoCtxError) -> Self { UtxoCoinBuildError::Internal(crypto_err.to_string()) }
}

impl From<Bip32DerPathError> for UtxoCoinBuildError {
    fn from(e: Bip32DerPathError) -> Self { UtxoCoinBuildError::Internal(StandardHDPathError::from(e).to_string()) }
}

impl From<HDWalletStorageError> for UtxoCoinBuildError {
    fn from(e: HDWalletStorageError) -> Self { UtxoCoinBuildError::HDWalletStorageError(e) }
}

impl From<BlockHeaderStorageError> for UtxoCoinBuildError {
    fn from(e: BlockHeaderStorageError) -> Self { UtxoCoinBuildError::BlockHeaderStorageError(e) }
}

impl From<AbortedError> for UtxoCoinBuildError {
    fn from(e: AbortedError) -> Self { UtxoCoinBuildError::Internal(e.to_string()) }
}

impl From<PrivKeyPolicyNotAllowed> for UtxoCoinBuildError {
    fn from(e: PrivKeyPolicyNotAllowed) -> Self { UtxoCoinBuildError::PrivKeyPolicyNotAllowed(e) }
}

#[async_trait]
pub trait UtxoCoinBuilder:
    UtxoFieldsWithIguanaSecretBuilder + UtxoFieldsWithGlobalHDBuilder + UtxoFieldsWithHardwareWalletBuilder
{
    type ResultCoin;
    type Error: NotMmError;

    fn priv_key_policy(&self) -> PrivKeyBuildPolicy;

    async fn build(self) -> MmResult<Self::ResultCoin, Self::Error>;

    async fn build_utxo_fields(&self) -> UtxoCoinBuildResult<UtxoCoinFields> {
        match self.priv_key_policy() {
            PrivKeyBuildPolicy::IguanaPrivKey(priv_key) => self.build_utxo_fields_with_iguana_secret(priv_key).await,
            PrivKeyBuildPolicy::GlobalHDAccount(global_hd_ctx) => {
                self.build_utxo_fields_with_global_hd(global_hd_ctx).await
            },
            PrivKeyBuildPolicy::Trezor => self.build_utxo_fields_with_trezor().await,
        }
    }
}

#[async_trait]
pub trait UtxoFieldsWithIguanaSecretBuilder: UtxoCoinBuilderCommonOps {
    async fn build_utxo_fields_with_iguana_secret(
        &self,
        priv_key: IguanaPrivKey,
    ) -> UtxoCoinBuildResult<UtxoCoinFields> {
        let conf = UtxoConfBuilder::new(self.conf(), self.activation_params(), self.ticker()).build()?;
        let private = Private {
            prefix: conf.wif_prefix,
            secret: priv_key,
            compressed: true,
            checksum_type: conf.checksum_type,
        };
        let key_pair = KeyPair::from_private(private).map_to_mm(|e| UtxoCoinBuildError::Internal(e.to_string()))?;
        let priv_key_policy = PrivKeyPolicy::Iguana(key_pair);
        let addr_format = self.address_format()?;
        let my_address = Address {
            prefix: conf.pub_addr_prefix,
            t_addr_prefix: conf.pub_t_addr_prefix,
            hash: AddressHashEnum::AddressHash(key_pair.public().address_hash()),
            checksum_type: conf.checksum_type,
            hrp: conf.bech32_hrp.clone(),
            addr_format,
        };
        let derivation_method = DerivationMethod::SingleAddress(my_address);
        build_utxo_coin_fields_with_conf_and_policy(self, conf, priv_key_policy, derivation_method).await
    }
}

#[async_trait]
pub trait UtxoFieldsWithGlobalHDBuilder: UtxoCoinBuilderCommonOps {
    async fn build_utxo_fields_with_global_hd(
        &self,
        global_hd_ctx: GlobalHDAccountArc,
    ) -> UtxoCoinBuildResult<UtxoCoinFields> {
        let conf = UtxoConfBuilder::new(self.conf(), self.activation_params(), self.ticker()).build()?;

        let path_to_address = self.activation_params().path_to_address.clone();
        let path_to_coin = conf
            .derivation_path
            .as_ref()
            .or_mm_err(|| UtxoConfError::DerivationPathIsNotSet)?;
        let secret = global_hd_ctx
            .derive_secp256k1_secret(
                &path_to_address
                    .to_derivation_path(path_to_coin)
                    .mm_err(|e| UtxoCoinBuildError::InvalidPathToAddress(e.to_string()))?,
            )
            .mm_err(|e| UtxoCoinBuildError::Internal(e.to_string()))?;
        let private = Private {
            prefix: conf.wif_prefix,
            secret,
            compressed: true,
            checksum_type: conf.checksum_type,
        };
        let activated_key_pair =
            KeyPair::from_private(private).map_to_mm(|e| UtxoCoinBuildError::Internal(e.to_string()))?;
        let priv_key_policy = PrivKeyPolicy::HDWallet {
            path_to_coin: path_to_coin.clone(),
            activated_key: activated_key_pair,
            bip39_secp_priv_key: global_hd_ctx.root_priv_key().clone(),
        };

        let address_format = self.address_format()?;
        let hd_wallet_rmd160 = *self.ctx().rmd160();
        let hd_wallet_storage =
            HDWalletCoinStorage::init_with_rmd160(self.ctx(), self.ticker().to_owned(), hd_wallet_rmd160).await?;
        let accounts = self.load_hd_wallet_accounts(&hd_wallet_storage, path_to_coin).await?;
        let gap_limit = self.gap_limit();
        let hd_wallet = UtxoHDWallet {
            hd_wallet_rmd160,
            hd_wallet_storage,
            address_format,
            derivation_path: path_to_coin.clone(),
            accounts: HDAccountsMutex::new(accounts),
            enabled_address: Some(path_to_address),
            gap_limit,
        };
        let derivation_method = DerivationMethod::HDWallet(hd_wallet);
        build_utxo_coin_fields_with_conf_and_policy(self, conf, priv_key_policy, derivation_method).await
    }

    async fn load_hd_wallet_accounts(
        &self,
        hd_wallet_storage: &HDWalletCoinStorage,
        path_to_coin: &StandardHDPathToCoin,
    ) -> UtxoCoinBuildResult<HDAccountsMap<UtxoHDAccount>> {
        utxo_common::load_hd_accounts_from_storage(hd_wallet_storage, path_to_coin)
            .await
            .mm_err(UtxoCoinBuildError::from)
    }

    fn gap_limit(&self) -> u32 { self.activation_params().gap_limit.unwrap_or(DEFAULT_GAP_LIMIT) }
}

// The return type is one-time used only. No need to create a type for it.
#[allow(clippy::type_complexity)]
fn get_scripthash_notification_handlers(
    ctx: &MmArc,
) -> Option<(
    UnboundedSender<ScripthashNotification>,
    Arc<AsyncMutex<UnboundedReceiver<ScripthashNotification>>>,
)> {
    if ctx.event_stream_configuration.is_some() {
        let (sender, receiver): (
            UnboundedSender<ScripthashNotification>,
            UnboundedReceiver<ScripthashNotification>,
        ) = futures::channel::mpsc::unbounded();
        Some((sender, Arc::new(AsyncMutex::new(receiver))))
    } else {
        None
    }
}

async fn build_utxo_coin_fields_with_conf_and_policy<Builder>(
    builder: &Builder,
    conf: UtxoCoinConf,
    priv_key_policy: PrivKeyPolicy<KeyPair>,
    derivation_method: DerivationMethod<Address, UtxoHDWallet>,
) -> UtxoCoinBuildResult<UtxoCoinFields>
where
    Builder: UtxoCoinBuilderCommonOps + Sync + ?Sized,
{
    let key_pair = priv_key_policy.activated_key_or_err()?;
    let addr_format = builder.address_format()?;
    let my_address = Address {
        prefix: conf.pub_addr_prefix,
        t_addr_prefix: conf.pub_t_addr_prefix,
        hash: AddressHashEnum::AddressHash(key_pair.public().address_hash()),
        checksum_type: conf.checksum_type,
        hrp: conf.bech32_hrp.clone(),
        addr_format,
    };

    let my_script_pubkey = output_script(&my_address, ScriptType::P2PKH).to_bytes();

    let (scripthash_notification_sender, scripthash_notification_handler) =
        match get_scripthash_notification_handlers(builder.ctx()) {
            Some((sender, receiver)) => (Some(sender), Some(receiver)),
            None => (None, None),
        };

    // Create an abortable system linked to the `MmCtx` so if the context is stopped via `MmArc::stop`,
    // all spawned futures related to this `UTXO` coin will be aborted as well.
    let abortable_system: AbortableQueue = builder.ctx().abortable_system.create_subsystem()?;

    let rpc_client = builder
        .rpc_client(scripthash_notification_sender, abortable_system.create_subsystem()?)
        .await?;
    let tx_fee = builder.tx_fee(&rpc_client).await?;
    let decimals = builder.decimals(&rpc_client).await?;
    let dust_amount = builder.dust_amount();

    let initial_history_state = builder.initial_history_state();
    let tx_hash_algo = builder.tx_hash_algo();
    let check_utxo_maturity = builder.check_utxo_maturity();
    let tx_cache = builder.tx_cache();
    let (block_headers_status_notifier, block_headers_status_watcher) =
        builder.block_header_status_channel(&conf.spv_conf);

    let coin = UtxoCoinFields {
        conf,
        decimals,
        dust_amount,
        rpc_client,
        priv_key_policy,
        derivation_method,
        history_sync_state: Mutex::new(initial_history_state),
        tx_cache,
        recently_spent_outpoints: AsyncMutex::new(RecentlySpentOutPoints::new(my_script_pubkey)),
        tx_fee,
        tx_hash_algo,
        check_utxo_maturity,
        block_headers_status_notifier,
        block_headers_status_watcher,
        abortable_system,
        scripthash_notification_handler,
        ctx: builder.ctx().weak(),
    };

    Ok(coin)
}

#[async_trait]
pub trait UtxoFieldsWithHardwareWalletBuilder: UtxoCoinBuilderCommonOps {
    async fn build_utxo_fields_with_trezor(&self) -> UtxoCoinBuildResult<UtxoCoinFields> {
        let ticker = self.ticker().to_owned();
        let conf = UtxoConfBuilder::new(self.conf(), self.activation_params(), &ticker).build()?;

        if !self.supports_trezor(&conf) {
            return MmError::err(UtxoCoinBuildError::CoinDoesntSupportTrezor);
        }
        let hd_wallet_rmd160 = self.trezor_wallet_rmd160()?;

        // For now, use a default script pubkey.
        // TODO change the type of `recently_spent_outpoints` to `AsyncMutex<HashMap<Bytes, RecentlySpentOutPoints>>`
        let my_script_pubkey = Bytes::new();
        let recently_spent_outpoints = AsyncMutex::new(RecentlySpentOutPoints::new(my_script_pubkey));

        let address_format = self.address_format()?;
        let path_to_coin = conf
            .derivation_path
            .clone()
            .or_mm_err(|| UtxoConfError::DerivationPathIsNotSet)?;

        let hd_wallet_storage = HDWalletCoinStorage::init(self.ctx(), ticker).await?;

        let accounts = self.load_hd_wallet_accounts(&hd_wallet_storage, &path_to_coin).await?;
        let gap_limit = self.gap_limit();
        let hd_wallet = UtxoHDWallet {
            hd_wallet_rmd160,
            hd_wallet_storage,
            address_format,
            derivation_path: path_to_coin,
            accounts: HDAccountsMutex::new(accounts),
            enabled_address: None,
            gap_limit,
        };

        let (scripthash_notification_sender, scripthash_notification_handler) =
            match get_scripthash_notification_handlers(self.ctx()) {
                Some((sender, receiver)) => (Some(sender), Some(receiver)),
                None => (None, None),
            };

        // Create an abortable system linked to the `MmCtx` so if the context is stopped via `MmArc::stop`,
        // all spawned futures related to this `UTXO` coin will be aborted as well.
        let abortable_system: AbortableQueue = self.ctx().abortable_system.create_subsystem()?;

        let rpc_client = self
            .rpc_client(scripthash_notification_sender, abortable_system.create_subsystem()?)
            .await?;
        let tx_fee = self.tx_fee(&rpc_client).await?;
        let decimals = self.decimals(&rpc_client).await?;
        let dust_amount = self.dust_amount();

        let initial_history_state = self.initial_history_state();
        let tx_hash_algo = self.tx_hash_algo();
        let check_utxo_maturity = self.check_utxo_maturity();
        let tx_cache = self.tx_cache();
        let (block_headers_status_notifier, block_headers_status_watcher) =
            self.block_header_status_channel(&conf.spv_conf);

        let coin = UtxoCoinFields {
            conf,
            decimals,
            dust_amount,
            rpc_client,
            priv_key_policy: PrivKeyPolicy::Trezor,
            derivation_method: DerivationMethod::HDWallet(hd_wallet),
            history_sync_state: Mutex::new(initial_history_state),
            tx_cache,
            recently_spent_outpoints,
            tx_fee,
            tx_hash_algo,
            check_utxo_maturity,
            block_headers_status_notifier,
            block_headers_status_watcher,
            abortable_system,
            scripthash_notification_handler,
            ctx: self.ctx().weak(),
        };
        Ok(coin)
    }

    async fn load_hd_wallet_accounts(
        &self,
        hd_wallet_storage: &HDWalletCoinStorage,
        path_to_coin: &StandardHDPathToCoin,
    ) -> UtxoCoinBuildResult<HDAccountsMap<UtxoHDAccount>> {
        utxo_common::load_hd_accounts_from_storage(hd_wallet_storage, path_to_coin)
            .await
            .mm_err(UtxoCoinBuildError::from)
    }

    fn gap_limit(&self) -> u32 { self.activation_params().gap_limit.unwrap_or(DEFAULT_GAP_LIMIT) }

    fn supports_trezor(&self, conf: &UtxoCoinConf) -> bool { conf.trezor_coin.is_some() }

    fn trezor_wallet_rmd160(&self) -> UtxoCoinBuildResult<H160> {
        let crypto_ctx = CryptoCtx::from_ctx(self.ctx())?;
        let hw_ctx = crypto_ctx
            .hw_ctx()
            .or_mm_err(|| UtxoCoinBuildError::HwContextNotInitialized)?;
        match hw_ctx.hw_wallet_type() {
            HwWalletType::Trezor => Ok(hw_ctx.rmd160()),
        }
    }

    fn check_if_trezor_is_initialized(&self) -> UtxoCoinBuildResult<()> {
        let crypto_ctx = CryptoCtx::from_ctx(self.ctx())?;
        let hw_ctx = crypto_ctx
            .hw_ctx()
            .or_mm_err(|| UtxoCoinBuildError::HwContextNotInitialized)?;
        match hw_ctx.hw_wallet_type() {
            HwWalletType::Trezor => Ok(()),
        }
    }
}

#[async_trait]
pub trait UtxoCoinBuilderCommonOps {
    fn ctx(&self) -> &MmArc;

    fn conf(&self) -> &Json;

    fn activation_params(&self) -> &UtxoActivationParams;

    fn ticker(&self) -> &str;

    fn address_format(&self) -> UtxoCoinBuildResult<UtxoAddressFormat> {
        let format_from_req = self.activation_params().address_format.clone();
        let format_from_conf = json::from_value::<Option<UtxoAddressFormat>>(self.conf()["address_format"].clone())
            .map_to_mm(|e| UtxoConfError::InvalidAddressFormat(e.to_string()))?
            .unwrap_or(UtxoAddressFormat::Standard);

        let mut address_format = match format_from_req {
            Some(from_req) => {
                if from_req.is_segwit() != format_from_conf.is_segwit() {
                    let error = format!(
                        "Both conf {:?} and request {:?} must be either Segwit or Standard/CashAddress",
                        format_from_conf, from_req
                    );
                    return MmError::err(UtxoCoinBuildError::from(UtxoConfError::InvalidAddressFormat(error)));
                } else {
                    from_req
                }
            },
            None => format_from_conf,
        };

        if let UtxoAddressFormat::CashAddress {
            network: _,
            ref mut pub_addr_prefix,
            ref mut p2sh_addr_prefix,
        } = address_format
        {
            *pub_addr_prefix = self.pub_addr_prefix();
            *p2sh_addr_prefix = self.p2sh_address_prefix();
        }

        let is_segwit_in_conf = self.conf()["segwit"].as_bool().unwrap_or(false);
        if address_format.is_segwit() && (!is_segwit_in_conf || self.conf()["bech32_hrp"].is_null()) {
            let error =
                "Cannot use Segwit address format for coin without segwit support or bech32_hrp in config".to_owned();
            return MmError::err(UtxoCoinBuildError::from(UtxoConfError::InvalidAddressFormat(error)));
        }
        Ok(address_format)
    }

    fn pub_addr_prefix(&self) -> u8 {
        let pubtype = self.conf()["pubtype"]
            .as_u64()
            .unwrap_or(if self.ticker() == "BTC" { 0 } else { 60 });
        pubtype as u8
    }

    fn p2sh_address_prefix(&self) -> u8 {
        self.conf()["p2shtype"]
            .as_u64()
            .unwrap_or(if self.ticker() == "BTC" { 5 } else { 85 }) as u8
    }

    fn dust_amount(&self) -> u64 { json::from_value(self.conf()["dust"].clone()).unwrap_or(UTXO_DUST_AMOUNT) }

    fn network(&self) -> UtxoCoinBuildResult<BlockchainNetwork> {
        let conf = self.conf();
        if !conf["network"].is_null() {
            return json::from_value(conf["network"].clone())
                .map_to_mm(|e| UtxoCoinBuildError::InvalidBlockchainNetwork(e.to_string()));
        }
        Ok(BlockchainNetwork::Mainnet)
    }

    async fn decimals(&self, _rpc_client: &UtxoRpcClientEnum) -> UtxoCoinBuildResult<u8> {
        Ok(self.conf()["decimals"].as_u64().unwrap_or(8) as u8)
    }

    async fn tx_fee(&self, rpc_client: &UtxoRpcClientEnum) -> UtxoCoinBuildResult<TxFee> {
        let tx_fee = match self.conf()["txfee"].as_u64() {
            None => TxFee::FixedPerKb(1000),
            Some(0) => {
                let fee_method = match &rpc_client {
                    UtxoRpcClientEnum::Electrum(_) => EstimateFeeMethod::Standard,
                    UtxoRpcClientEnum::Native(client) => client
                        .detect_fee_method()
                        .compat()
                        .await
                        .map_to_mm(UtxoCoinBuildError::ErrorDetectingFeeMethod)?,
                };
                TxFee::Dynamic(fee_method)
            },
            Some(fee) => TxFee::FixedPerKb(fee),
        };
        Ok(tx_fee)
    }

    fn initial_history_state(&self) -> HistorySyncState {
        if self.activation_params().tx_history {
            HistorySyncState::NotStarted
        } else {
            HistorySyncState::NotEnabled
        }
    }

    async fn rpc_client(
        &self,
        scripthash_notification_sender: ScripthashNotificationSender,
        abortable_system: AbortableQueue,
    ) -> UtxoCoinBuildResult<UtxoRpcClientEnum> {
        match self.activation_params().mode.clone() {
            UtxoRpcMode::Native => {
                #[cfg(target_arch = "wasm32")]
                {
                    MmError::err(UtxoCoinBuildError::NativeRpcNotSupportedInWasm)
                }
                #[cfg(not(target_arch = "wasm32"))]
                {
                    let native = self.native_client()?;
                    Ok(UtxoRpcClientEnum::Native(native))
                }
            },
            UtxoRpcMode::Electrum { servers } => {
                let electrum = self
                    .electrum_client(
                        abortable_system,
                        ElectrumBuilderArgs::default(),
                        servers,
                        scripthash_notification_sender,
                    )
                    .await?;
                Ok(UtxoRpcClientEnum::Electrum(electrum))
            },
        }
    }

    /// The method takes `abortable_system` that will be used to spawn Electrum's related futures.
    /// It can be pinned to the coin's abortable system via [`AbortableSystem::create_subsystem`], but not required.
    async fn electrum_client(
        &self,
        abortable_system: AbortableQueue,
        args: ElectrumBuilderArgs,
        mut servers: Vec<ElectrumRpcRequest>,
        scripthash_notification_sender: ScripthashNotificationSender,
    ) -> UtxoCoinBuildResult<ElectrumClient> {
        let (on_event_tx, on_event_rx) = unbounded();
        let ticker = self.ticker().to_owned();
        let ctx = self.ctx();
        let mut event_handlers = vec![];
        if args.collect_metrics {
            event_handlers.push(
                CoinTransportMetrics::new(ctx.metrics.weak(), ticker.clone(), RpcClientType::Electrum).into_shared(),
            );
        }

        if args.negotiate_version {
            event_handlers.push(ElectrumProtoVerifier { on_event_tx }.into_shared());
        }

        let storage_ticker = self.ticker().replace('-', "_");
        let block_headers_storage = BlockHeaderStorage::new_from_ctx(self.ctx().clone(), storage_ticker)
            .map_to_mm(|e| UtxoCoinBuildError::Internal(e.to_string()))?;
        if !block_headers_storage.is_initialized_for().await? {
            block_headers_storage.init().await?;
        }

        let mut rng = small_rng();
        servers.as_mut_slice().shuffle(&mut rng);

        let client = ElectrumClientImpl::new(
            ticker,
            event_handlers,
            block_headers_storage,
            abortable_system,
            args.negotiate_version,
            scripthash_notification_sender,
        );
        for server in servers.iter() {
            match client.add_server(server).await {
                Ok(_) => (),
                Err(e) => error!("Error {:?} connecting to {:?}. Address won't be used", e, server),
            };
        }

        let mut attempts = 0i32;
        while !client.is_connected().await {
            if attempts >= 10 {
                return MmError::err(UtxoCoinBuildError::FailedToConnectToElectrums {
                    electrum_servers: servers.clone(),
                    seconds: 5,
                });
            }

            Timer::sleep(0.5).await;
            attempts += 1;
        }

        let client = Arc::new(client);

        let spawner = client.spawner();
        if args.negotiate_version {
            let weak_client = Arc::downgrade(&client);
            let client_name = format!("{} GUI/MM2 {}", ctx.gui().unwrap_or("UNKNOWN"), ctx.mm_version());
            spawn_electrum_version_loop(&spawner, weak_client, on_event_rx, client_name);

            wait_for_protocol_version_checked(&client)
                .await
                .map_to_mm(UtxoCoinBuildError::ElectrumProtocolVersionCheckError)?;
        }

        if args.spawn_ping {
            let weak_client = Arc::downgrade(&client);
            spawn_electrum_ping_loop(&spawner, weak_client, servers);
        }

        Ok(ElectrumClient(client))
    }

    #[cfg(not(target_arch = "wasm32"))]
    fn native_client(&self) -> UtxoCoinBuildResult<NativeClient> {
        use base64::{encode_config as base64_encode, URL_SAFE};

        let native_conf_path = self.confpath()?;
        let network = self.network()?;
        let (rpc_port, rpc_user, rpc_password) = read_native_mode_conf(&native_conf_path, &network)
            .map_to_mm(UtxoCoinBuildError::ErrorReadingNativeModeConf)?;
        let auth_str = format!("{}:{}", rpc_user, rpc_password);
        let rpc_port = match rpc_port {
            Some(p) => p,
            None => self.conf()["rpcport"]
                .as_u64()
                .or_mm_err(|| UtxoCoinBuildError::RpcPortIsNotSet)? as u16,
        };

        let ctx = self.ctx();
        let coin_ticker = self.ticker().to_owned();
        let event_handlers =
            vec![
                CoinTransportMetrics::new(ctx.metrics.weak(), coin_ticker.clone(), RpcClientType::Native).into_shared(),
            ];
        let client = Arc::new(NativeClientImpl {
            coin_ticker,
            uri: format!("http://127.0.0.1:{}", rpc_port),
            auth: format!("Basic {}", base64_encode(&auth_str, URL_SAFE)),
            event_handlers,
            request_id: 0u64.into(),
            list_unspent_concurrent_map: ConcurrentRequestMap::new(),
        });

        Ok(NativeClient(client))
    }

    #[cfg(not(target_arch = "wasm32"))]
    fn confpath(&self) -> UtxoCoinBuildResult<PathBuf> {
        let conf = self.conf();
        // Documented at https://github.com/jl777/coins#bitcoin-protocol-specific-json
        // "USERHOME/" prefix should be replaced with the user's home folder.
        let declared_confpath = match self.conf()["confpath"].as_str() {
            Some(path) if !path.is_empty() => path.trim(),
            _ => {
                let (name, is_asset_chain) = {
                    match conf["asset"].as_str() {
                        Some(a) => (a, true),
                        None => {
                            let name = conf["name"]
                                .as_str()
                                .or_mm_err(|| UtxoConfError::CurrencyNameIsNotSet)?;
                            (name, false)
                        },
                    }
                };
                let data_dir = coin_daemon_data_dir(name, is_asset_chain);
                let confname = format!("{}.conf", name);

                return Ok(data_dir.join(&confname[..]));
            },
        };

        let (confpath, rel_to_home) = match declared_confpath.strip_prefix("~/") {
            Some(stripped) => (stripped, true),
            None => match declared_confpath.strip_prefix("USERHOME/") {
                Some(stripped) => (stripped, true),
                None => (declared_confpath, false),
            },
        };

        if rel_to_home {
            let home = home_dir().or_mm_err(|| UtxoCoinBuildError::CantDetectUserHome)?;
            Ok(home.join(confpath))
        } else {
            Ok(confpath.into())
        }
    }

    fn tx_hash_algo(&self) -> TxHashAlgo {
        if self.ticker() == "GRS" {
            TxHashAlgo::SHA256
        } else {
            TxHashAlgo::DSHA256
        }
    }

    fn check_utxo_maturity(&self) -> bool {
        // First, check if the flag is set in the activation params.
        if let Some(check_utxo_maturity) = self.activation_params().check_utxo_maturity {
            return check_utxo_maturity;
        }
        self.conf()["check_utxo_maturity"].as_bool().unwrap_or_default()
    }

    #[cfg(target_arch = "wasm32")]
    fn tx_cache(&self) -> UtxoVerboseCacheShared {
        crate::utxo::tx_cache::wasm_tx_cache::WasmVerboseCache::default().into_shared()
    }

    #[cfg(not(target_arch = "wasm32"))]
    fn tx_cache(&self) -> UtxoVerboseCacheShared {
        crate::utxo::tx_cache::fs_tx_cache::FsVerboseCache::new(self.ticker().to_owned(), self.tx_cache_path())
            .into_shared()
    }

    #[cfg(not(target_arch = "wasm32"))]
    fn tx_cache_path(&self) -> PathBuf { self.ctx().dbdir().join("TX_CACHE") }

    fn block_header_status_channel(
        &self,
        spv_conf: &Option<SPVConf>,
    ) -> (
        Option<UtxoSyncStatusLoopHandle>,
        Option<AsyncMutex<AsyncReceiver<UtxoSyncStatus>>>,
    ) {
        if spv_conf.is_some() && !self.activation_params().mode.is_native() {
            let (sync_status_notifier, sync_watcher) = channel(1);
            return (
                Some(UtxoSyncStatusLoopHandle::new(sync_status_notifier)),
                Some(AsyncMutex::new(sync_watcher)),
            );
        };

        (None, None)
    }

    /// Calculates the starting block height based on a given date and the current block height.
    ///
    /// # Arguments
    /// * `date`: The date in seconds representing the desired starting date.
    /// * `current_block_height`: The current block height at the time of calculation.
    ///
    fn calculate_starting_height_from_date(
        &self,
        date_s: u64,
        current_block_height: u64,
    ) -> UtxoCoinBuildResult<Option<u64>> {
        let avg_blocktime = self.conf()["avg_blocktime"]
            .as_u64()
            .ok_or_else(|| format!("avg_blocktime not specified in {} coin config", self.ticker()))
            .map_to_mm(UtxoCoinBuildError::ErrorCalculatingStartingHeight)?;
        let blocks_per_day = DAY_IN_SECONDS / avg_blocktime;
        let current_time_s = now_sec();

        if current_time_s < date_s {
            return MmError::err(UtxoCoinBuildError::ErrorCalculatingStartingHeight(format!(
                "{} sync date must be earlier then current date",
                self.ticker()
            )));
        };

        let secs_since_date = current_time_s - date_s;
        let days_since_date = (secs_since_date / DAY_IN_SECONDS) - 1;
        let blocks_to_sync = (days_since_date * blocks_per_day) + blocks_per_day;

        if current_block_height < blocks_to_sync {
            return Ok(None);
        }

        let block_to_sync_from = current_block_height - blocks_to_sync;

        Ok(Some(block_to_sync_from))
    }
}

/// Attempts to parse native daemon conf file and return rpcport, rpcuser and rpcpassword
#[cfg(not(target_arch = "wasm32"))]
fn read_native_mode_conf(
    filename: &dyn AsRef<Path>,
    network: &BlockchainNetwork,
) -> Result<(Option<u16>, String, String), String> {
    use ini::Ini;

    fn read_property<'a>(conf: &'a ini::Ini, network: &BlockchainNetwork, property: &str) -> Option<&'a String> {
        let subsection = match network {
            BlockchainNetwork::Mainnet => None,
            BlockchainNetwork::Testnet => conf.section(Some("test")),
            BlockchainNetwork::Regtest => conf.section(Some("regtest")),
        };
        subsection
            .and_then(|props| props.get(property))
            .or_else(|| conf.general_section().get(property))
    }

    let conf: Ini = match Ini::load_from_file(filename) {
        Ok(ini) => ini,
        Err(err) => {
            return ERR!(
                "Error parsing the native wallet configuration '{}': {}",
                filename.as_ref().display(),
                err
            )
        },
    };
    let rpc_port = match read_property(&conf, network, "rpcport") {
        Some(port) => port.parse::<u16>().ok(),
        None => None,
    };
    let rpc_user = try_s!(read_property(&conf, network, "rpcuser").ok_or(ERRL!(
        "Conf file {} doesn't have the rpcuser key",
        filename.as_ref().display()
    )));
    let rpc_password = try_s!(read_property(&conf, network, "rpcpassword").ok_or(ERRL!(
        "Conf file {} doesn't have the rpcpassword key",
        filename.as_ref().display()
    )));
    Ok((rpc_port, rpc_user.clone(), rpc_password.clone()))
}

/// Ping the electrum servers every 30 seconds to prevent them from disconnecting us.
/// According to docs server can do it if there are no messages in ~10 minutes.
/// https://electrumx.readthedocs.io/en/latest/protocol-methods.html?highlight=keep#server-ping
/// Weak reference will allow to stop the thread if client is dropped.
fn spawn_electrum_ping_loop<Spawner: SpawnAbortable>(
    spawner: &Spawner,
    weak_client: Weak<ElectrumClientImpl>,
    servers: Vec<ElectrumRpcRequest>,
) {
    let msg_on_stopped = format!("Electrum servers {servers:?} ping loop stopped");
    let fut = async move {
        loop {
            if let Some(client) = weak_client.upgrade() {
                if let Err(e) = ElectrumClient(client).server_ping().compat().await {
                    error!("Electrum servers {:?} ping error: {}", servers, e);
                }
            } else {
                break;
            }
            Timer::sleep(30.).await
        }
    };

    let settings = AbortSettings::info_on_any_stop(msg_on_stopped);
    spawner.spawn_with_settings(fut, settings);
}

/// Follow the `on_connect_rx` stream and verify the protocol version of each connected electrum server.
/// https://electrumx.readthedocs.io/en/latest/protocol-methods.html?highlight=keep#server-version
/// Weak reference will allow to stop the thread if client is dropped.
fn spawn_electrum_version_loop<Spawner: SpawnAbortable>(
    spawner: &Spawner,
    weak_client: Weak<ElectrumClientImpl>,
    mut on_event_rx: UnboundedReceiver<ElectrumProtoVerifierEvent>,
    client_name: String,
) {
    let fut = async move {
        while let Some(event) = on_event_rx.next().await {
            match event {
                ElectrumProtoVerifierEvent::Connected(electrum_addr) => {
                    check_electrum_server_version(weak_client.clone(), client_name.clone(), electrum_addr).await
                },
                ElectrumProtoVerifierEvent::Disconnected(electrum_addr) => {
                    if let Some(client) = weak_client.upgrade() {
                        client.reset_protocol_version(&electrum_addr).await.error_log();
                    }
                },
            }
        }
    };
    let settings = AbortSettings::info_on_any_stop("Electrum server.version loop stopped".to_string());
    spawner.spawn_with_settings(fut, settings);
}

async fn check_electrum_server_version(
    weak_client: Weak<ElectrumClientImpl>,
    client_name: String,
    electrum_addr: String,
) {
    // client.remove_server() is called too often
    async fn remove_server(client: ElectrumClient, electrum_addr: &str) {
        if let Err(e) = client.remove_server(electrum_addr).await {
            error!("Error on remove server: {}", e);
        }
    }

    if let Some(c) = weak_client.upgrade() {
        let client = ElectrumClient(c);
        let available_protocols = client.protocol_version();
        let version = match client
            .server_version(&electrum_addr, &client_name, available_protocols)
            .compat()
            .await
        {
            Ok(version) => version,
            Err(e) => {
                error!("Electrum {} server.version error: {:?}", electrum_addr, e);
                if !e.error.is_transport() {
                    remove_server(client, &electrum_addr).await;
                };
                return;
            },
        };

        // check if the version is allowed
        let actual_version = match version.protocol_version.parse::<f32>() {
            Ok(v) => v,
            Err(e) => {
                error!("Error on parse protocol_version: {:?}", e);
                remove_server(client, &electrum_addr).await;
                return;
            },
        };

        if !available_protocols.contains(&actual_version) {
            error!(
                "Received unsupported protocol version {:?} from {:?}. Remove the connection",
                actual_version, electrum_addr
            );
            remove_server(client, &electrum_addr).await;
            return;
        }

        match client.set_protocol_version(&electrum_addr, actual_version).await {
            Ok(()) => info!(
                "Use protocol version {:?} for Electrum {:?}",
                actual_version, electrum_addr
            ),
            Err(e) => error!("Error on set protocol_version: {}", e),
        };
    }
}

/// Wait until the protocol version of at least one client's Electrum is checked.
async fn wait_for_protocol_version_checked(client: &ElectrumClientImpl) -> Result<(), String> {
    repeatable!(async {
        if client.count_connections().await == 0 {
            // All of the connections were removed because of server.version checking
            return Ready(ERR!(
                "There are no Electrums with the required protocol version {:?}",
                client.protocol_version()
            ));
        }

        if client.is_protocol_version_checked().await {
            return Ready(Ok(()));
        }
        Retry(())
    })
    .repeat_every_secs(0.5)
    .attempts(10)
    .await
    .map_err(|_exceed| ERRL!("Failed protocol version verifying of at least 1 of Electrums in 5 seconds."))
    // Flatten `Result< Result<(), String>, String >`
    .flatten()
}<|MERGE_RESOLUTION|>--- conflicted
+++ resolved
@@ -90,16 +90,13 @@
     #[display(fmt = "SPV params verificaiton failed. Error: {_0}")]
     SPVError(SPVError),
     ErrorCalculatingStartingHeight(String),
-<<<<<<< HEAD
-    InvalidPathToAddress(String),
-=======
     #[display(fmt = "Failed spawning balance events. Error: {_0}")]
     FailedSpawningBalanceEvents(String),
     #[display(fmt = "Can not enable balance events for {} mode.", mode)]
     UnsupportedModeForBalanceEvents {
         mode: String,
     },
->>>>>>> 8635ed94
+    InvalidPathToAddress(String),
 }
 
 impl From<UtxoConfError> for UtxoCoinBuildError {
