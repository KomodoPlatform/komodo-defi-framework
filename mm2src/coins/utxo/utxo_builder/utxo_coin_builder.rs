--- conflicted
+++ resolved
@@ -5,15 +5,9 @@
 use crate::utxo::tx_cache::{UtxoVerboseCacheOps, UtxoVerboseCacheShared};
 use crate::utxo::utxo_block_header_storage::BlockHeaderStorage;
 use crate::utxo::utxo_builder::utxo_conf_builder::{UtxoConfBuilder, UtxoConfError};
-<<<<<<< HEAD
-use crate::utxo::{output_script, ElectrumBuilderArgs, ElectrumProtoVerifier, ElectrumProtoVerifierEvent,
-                  RecentlySpentOutPoints, ScripthashNotificationSender, TxFee, UtxoCoinConf, UtxoCoinFields,
-                  UtxoHDWallet, UtxoRpcMode, UtxoSyncStatus, UtxoSyncStatusLoopHandle, UTXO_DUST_AMOUNT};
-=======
-use crate::utxo::{output_script, ElectrumBuilderArgs, RecentlySpentOutPoints, ScripthashNotification,
-                  ScripthashNotificationSender, TxFee, UtxoCoinConf, UtxoCoinFields, UtxoHDWallet, UtxoRpcMode,
-                  UtxoSyncStatus, UtxoSyncStatusLoopHandle, UTXO_DUST_AMOUNT};
->>>>>>> a538a027
+use crate::utxo::{output_script, ElectrumBuilderArgs, RecentlySpentOutPoints, ScripthashNotificationSender, TxFee,
+                  UtxoCoinConf, UtxoCoinFields, UtxoHDWallet, UtxoRpcMode, UtxoSyncStatus, UtxoSyncStatusLoopHandle,
+                  UTXO_DUST_AMOUNT};
 use crate::{BlockchainNetwork, CoinTransportMetrics, DerivationMethod, HistorySyncState, IguanaPrivKey,
             PrivKeyBuildPolicy, PrivKeyPolicy, PrivKeyPolicyNotAllowed, RpcClientType,
             SharableRpcTransportEventHandler, UtxoActivationParams};
@@ -23,11 +17,7 @@
 use common::now_sec;
 use crypto::{Bip32DerPathError, CryptoCtx, CryptoCtxError, GlobalHDAccountArc, HwWalletType, StandardHDPathError};
 use derive_more::Display;
-<<<<<<< HEAD
-use futures::channel::mpsc::{channel, unbounded, Receiver as AsyncReceiver, UnboundedReceiver};
-=======
-use futures::channel::mpsc::{channel, Receiver as AsyncReceiver, UnboundedReceiver, UnboundedSender};
->>>>>>> a538a027
+use futures::channel::mpsc::{channel, Receiver as AsyncReceiver};
 use futures::compat::Future01CompatExt;
 use futures::lock::Mutex as AsyncMutex;
 use keys::bytes::Bytes;
@@ -237,25 +227,6 @@
     fn gap_limit(&self) -> u32 { self.activation_params().gap_limit.unwrap_or(DEFAULT_GAP_LIMIT) }
 }
 
-<<<<<<< HEAD
-=======
-// The return type is one-time used only. No need to create a type for it.
-#[allow(clippy::type_complexity)]
-fn get_scripthash_notification_handlers(
-    ctx: &MmArc,
-) -> Option<(
-    UnboundedSender<ScripthashNotification>,
-    Arc<AsyncMutex<UnboundedReceiver<ScripthashNotification>>>,
-)> {
-    if ctx.event_stream_configuration.is_some() {
-        let (sender, receiver) = futures::channel::mpsc::unbounded();
-        Some((sender, Arc::new(AsyncMutex::new(receiver))))
-    } else {
-        None
-    }
-}
-
->>>>>>> a538a027
 async fn build_utxo_coin_fields_with_conf_and_policy<Builder>(
     builder: &Builder,
     conf: UtxoCoinConf,
