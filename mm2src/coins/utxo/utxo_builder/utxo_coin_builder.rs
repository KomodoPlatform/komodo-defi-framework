--- conflicted
+++ resolved
@@ -23,8 +23,7 @@
 use common::executor::{abortable_queue::AbortableQueue, AbortableSystem, AbortedError};
 use common::now_sec;
 use crypto::{
-    Bip32DerPathError, CryptoCtx, CryptoCtxError, GlobalHDAccountArc, HDPathToCoin, HwWalletType, StandardHDPath,
-    StandardHDPathError,
+    Bip32DerPathError, CryptoCtxError, GlobalHDAccountArc, HDPathToCoin, StandardHDPath, StandardHDPathError,
 };
 use derive_more::Display;
 use futures::channel::mpsc::{channel, Receiver as AsyncReceiver};
@@ -36,10 +35,7 @@
 pub use keys::{Address, AddressBuilder, AddressFormat as UtxoAddressFormat, KeyPair, Private, Public};
 use mm2_core::mm_ctx::MmArc;
 use mm2_err_handle::prelude::*;
-<<<<<<< HEAD
-=======
 use secp256k1::PublicKey;
->>>>>>> 80766b00
 use serde_json::{self as json, Value as Json};
 use spv_validation::conf::SPVConf;
 use spv_validation::helpers_validation::SPVError;
@@ -255,39 +251,16 @@
 
     let address_format = builder.address_format()?;
     let hd_wallet_rmd160 = *builder.ctx().rmd160();
-    let hd_wallet_storage =
-        HDWalletCoinStorage::init_with_rmd160(builder.ctx(), builder.ticker().to_owned(), hd_wallet_rmd160)
-            .await
-            .map_mm_err()?;
-
-<<<<<<< HEAD
-        let address_format = self.address_format()?;
-        let hd_wallet_rmd160 = *self.ctx().rmd160();
-        let hd_wallet_storage = HDWalletCoinStorage::init_with_rmd160(
-            self.ctx(),
-            self.ticker().to_owned(),
-            path_to_coin.clone(),
-            hd_wallet_rmd160,
-        )
-        .await
-        .map_mm_err()?;
-        let accounts = load_hd_accounts_from_storage(&hd_wallet_storage)
-            .await
-            .mm_err(UtxoCoinBuildError::from)?;
-        let gap_limit = self.gap_limit();
-        let hd_wallet = UtxoHDWallet {
-            inner: HDWallet {
-                hd_wallet_storage,
-                accounts: HDAccountsMutex::new(accounts),
-                enabled_address: path_to_address,
-                gap_limit,
-            },
-            address_format,
-        };
-        let derivation_method = DerivationMethod::HDWallet(hd_wallet);
-        build_utxo_coin_fields_with_conf_and_policy(self, conf, priv_key_policy, derivation_method).await
-=======
-    let accounts = load_hd_accounts_from_storage(&hd_wallet_storage, path_to_coin)
+    let hd_wallet_storage = HDWalletCoinStorage::init_with_rmd160(
+        builder.ctx(),
+        builder.ticker().to_owned(),
+        path_to_coin.clone(),
+        hd_wallet_rmd160,
+    )
+    .await
+    .map_mm_err()?;
+
+    let accounts = load_hd_accounts_from_storage(&hd_wallet_storage)
         .await
         .mm_err(UtxoCoinBuildError::from)?;
 
@@ -295,9 +268,7 @@
 
     let hd_wallet = UtxoHDWallet {
         inner: HDWallet {
-            hd_wallet_rmd160,
             hd_wallet_storage,
-            derivation_path: path_to_coin.clone(),
             accounts: HDAccountsMutex::new(accounts),
             enabled_address: path_to_address,
             gap_limit,
@@ -378,7 +349,6 @@
         ))
             .into(),
         );
->>>>>>> 80766b00
     }
 
     build_utxo_coin_fields_with_conf_and_policy(builder, conf, priv_key_policy, derivation_method).await
@@ -450,44 +420,6 @@
     Ok(coin)
 }
 
-<<<<<<< HEAD
-#[async_trait]
-pub trait UtxoFieldsWithHardwareWalletBuilder: UtxoCoinBuilderCommonOps {
-    async fn build_utxo_fields_with_trezor(&self) -> UtxoCoinBuildResult<UtxoCoinFields> {
-        let ticker = self.ticker().to_owned();
-        let conf = UtxoConfBuilder::new(self.conf(), self.activation_params(), &ticker)
-            .build()
-            .map_mm_err()?;
-
-        if !self.supports_trezor(&conf) {
-            return MmError::err(UtxoCoinBuildError::CoinDoesntSupportTrezor);
-        }
-
-        let address_format = self.address_format()?;
-        let path_to_coin = conf
-            .derivation_path
-            .clone()
-            .or_mm_err(|| UtxoConfError::DerivationPathIsNotSet)
-            .map_mm_err()?;
-
-        let hd_wallet_storage = HDWalletCoinStorage::init_with_hw(self.ctx(), ticker, path_to_coin.clone())
-            .await
-            .map_mm_err()?;
-
-        let accounts = load_hd_accounts_from_storage(&hd_wallet_storage)
-            .await
-            .mm_err(UtxoCoinBuildError::from)?;
-        let gap_limit = self.gap_limit();
-        let hd_wallet = UtxoHDWallet {
-            inner: HDWallet {
-                hd_wallet_storage,
-                accounts: HDAccountsMutex::new(accounts),
-                enabled_address: self.activation_params().path_to_address,
-                gap_limit,
-            },
-            address_format,
-        };
-=======
 async fn build_utxo_fields_with_trezor<Builder>(builder: &Builder) -> UtxoCoinBuildResult<UtxoCoinFields>
 where
     Builder: UtxoCoinBuilderCommonOps + Sync + ?Sized,
@@ -496,36 +428,11 @@
     let conf = UtxoConfBuilder::new(builder.conf(), builder.activation_params(), &ticker)
         .build()
         .map_mm_err()?;
->>>>>>> 80766b00
 
     // Make sure this coin supports Trezor.
     if conf.trezor_coin.is_none() {
         return MmError::err(UtxoCoinBuildError::CoinDoesntSupportTrezor);
     }
-
-<<<<<<< HEAD
-    fn gap_limit(&self) -> u32 { self.activation_params().gap_limit.unwrap_or(DEFAULT_GAP_LIMIT) }
-
-    fn supports_trezor(&self, conf: &UtxoCoinConf) -> bool { conf.trezor_coin.is_some() }
-
-    fn check_if_trezor_is_initialized(&self) -> UtxoCoinBuildResult<()> {
-        let crypto_ctx = CryptoCtx::from_ctx(self.ctx()).map_mm_err()?;
-=======
-    let hd_wallet_rmd160 = {
-        let crypto_ctx = CryptoCtx::from_ctx(builder.ctx()).map_mm_err()?;
->>>>>>> 80766b00
-        let hw_ctx = crypto_ctx
-            .hw_ctx()
-            .or_mm_err(|| UtxoCoinBuildError::HwContextNotInitialized)?;
-        match hw_ctx.hw_wallet_type() {
-<<<<<<< HEAD
-            HwWalletType::Trezor => Ok(()),
-        }
-    }
-=======
-            HwWalletType::Trezor => hw_ctx.rmd160(),
-        }
-    };
 
     let address_format = builder.address_format()?;
     let path_to_coin = conf
@@ -534,17 +441,17 @@
         .or_mm_err(|| UtxoConfError::DerivationPathIsNotSet)
         .map_mm_err()?;
 
-    let hd_wallet_storage = HDWalletCoinStorage::init(builder.ctx(), ticker).await.map_mm_err()?;
-
-    let accounts = load_hd_accounts_from_storage(&hd_wallet_storage, &path_to_coin)
+    let hd_wallet_storage = HDWalletCoinStorage::init_with_hw(builder.ctx(), ticker, path_to_coin)
+        .await
+        .map_mm_err()?;
+
+    let accounts = load_hd_accounts_from_storage(&hd_wallet_storage)
         .await
         .mm_err(UtxoCoinBuildError::from)?;
     let gap_limit = builder.activation_params().gap_limit.unwrap_or(DEFAULT_GAP_LIMIT);
     let hd_wallet = UtxoHDWallet {
         inner: HDWallet {
-            hd_wallet_rmd160,
             hd_wallet_storage,
-            derivation_path: path_to_coin,
             accounts: HDAccountsMutex::new(accounts),
             enabled_address: builder.activation_params().path_to_address,
             gap_limit,
@@ -589,7 +496,6 @@
         abortable_system,
     };
     Ok(coin)
->>>>>>> 80766b00
 }
 
 #[async_trait]
