--- conflicted
+++ resolved
@@ -285,18 +285,6 @@
 
     fn ticker(&self) -> &str;
 
-<<<<<<< HEAD
-=======
-    fn block_headers_storage(&self) -> UtxoCoinBuildResult<Option<BlockHeaderStorage>> {
-        let params: Option<_> = json::from_value(self.conf()["block_header_params"].clone())
-            .map_to_mm(|e| UtxoConfError::InvalidBlockHeaderParams(e.to_string()))?;
-        match params {
-            None => Ok(None),
-            Some(params) => Ok(BlockHeaderStorage::new_from_ctx(self.ctx().clone(), params)),
-        }
-    }
-
->>>>>>> 7203a058
     fn address_format(&self) -> UtxoCoinBuildResult<UtxoAddressFormat> {
         let format_from_req = self.activation_params().address_format.clone();
         let format_from_conf = json::from_value::<Option<UtxoAddressFormat>>(self.conf()["address_format"].clone())
