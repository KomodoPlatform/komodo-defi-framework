mod utxo_arc_builder;
mod utxo_coin_builder;
mod utxo_conf_builder;

pub use utxo_arc_builder::{MergeUtxoArcOps, UtxoArcBuilder};
<<<<<<< HEAD
pub use utxo_coin_builder::{build_utxo_fields_with_global_hd, build_utxo_fields_with_iguana_priv_key,
                            UtxoCoinBuildError, UtxoCoinBuildResult, UtxoCoinBuilder, UtxoCoinBuilderCommonOps,
                            DAY_IN_SECONDS};
=======
pub use utxo_coin_builder::{
    UtxoCoinBuildError, UtxoCoinBuildResult, UtxoCoinBuilder, UtxoCoinBuilderCommonOps, UtxoFieldsWithGlobalHDBuilder,
    UtxoFieldsWithHardwareWalletBuilder, UtxoFieldsWithIguanaSecretBuilder, DAY_IN_SECONDS,
};
>>>>>>> 817b4152
pub use utxo_conf_builder::{UtxoConfBuilder, UtxoConfError, UtxoConfResult};

#[cfg(test)]
pub(crate) use utxo_arc_builder::{block_header_utxo_loop, BlockHeaderUtxoLoopExtraArgs};<|MERGE_RESOLUTION|>--- conflicted
+++ resolved
@@ -3,16 +3,10 @@
 mod utxo_conf_builder;
 
 pub use utxo_arc_builder::{MergeUtxoArcOps, UtxoArcBuilder};
-<<<<<<< HEAD
-pub use utxo_coin_builder::{build_utxo_fields_with_global_hd, build_utxo_fields_with_iguana_priv_key,
-                            UtxoCoinBuildError, UtxoCoinBuildResult, UtxoCoinBuilder, UtxoCoinBuilderCommonOps,
-                            DAY_IN_SECONDS};
-=======
 pub use utxo_coin_builder::{
-    UtxoCoinBuildError, UtxoCoinBuildResult, UtxoCoinBuilder, UtxoCoinBuilderCommonOps, UtxoFieldsWithGlobalHDBuilder,
-    UtxoFieldsWithHardwareWalletBuilder, UtxoFieldsWithIguanaSecretBuilder, DAY_IN_SECONDS,
+    build_utxo_fields_with_global_hd, build_utxo_fields_with_iguana_priv_key, UtxoCoinBuildError, UtxoCoinBuildResult,
+    UtxoCoinBuilder, UtxoCoinBuilderCommonOps, DAY_IN_SECONDS,
 };
->>>>>>> 817b4152
 pub use utxo_conf_builder::{UtxoConfBuilder, UtxoConfError, UtxoConfResult};
 
 #[cfg(test)]
