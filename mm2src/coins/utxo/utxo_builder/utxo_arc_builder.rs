--- conflicted
+++ resolved
@@ -77,21 +77,6 @@
     fn ticker(&self) -> &str { self.ticker }
 }
 
-<<<<<<< HEAD
-=======
-impl<F, T> UtxoFieldsWithIguanaSecretBuilder for UtxoArcBuilder<'_, F, T> where
-    F: Fn(UtxoArc) -> T + Send + Sync + 'static
-{
-}
-
-impl<F, T> UtxoFieldsWithGlobalHDBuilder for UtxoArcBuilder<'_, F, T> where F: Fn(UtxoArc) -> T + Send + Sync + 'static {}
-
-impl<F, T> UtxoFieldsWithHardwareWalletBuilder for UtxoArcBuilder<'_, F, T> where
-    F: Fn(UtxoArc) -> T + Send + Sync + 'static
-{
-}
-
->>>>>>> eab80817
 #[async_trait]
 impl<F, T> UtxoCoinBuilder for UtxoArcBuilder<'_, F, T>
 where
