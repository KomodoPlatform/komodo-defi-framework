use super::*;
use crate::coin_balance::{self, EnableCoinBalanceError, EnabledCoinBalanceParams, HDAccountBalance, HDAddressBalance,
                          HDWalletBalance, HDWalletBalanceOps};
use crate::coin_errors::MyAddressError;
use crate::hd_pubkey::{ExtractExtendedPubkey, HDExtractPubkeyError, HDXPubExtractor};
use crate::hd_wallet::{AccountUpdatingError, AddressDerivingResult, HDAccountMut, NewAccountCreatingError};
use crate::hd_wallet_storage::HDWalletCoinWithStorageOps;
use crate::my_tx_history_v2::{CoinWithTxHistoryV2, MyTxHistoryErrorV2, MyTxHistoryTarget, TxHistoryStorage};
use crate::rpc_command::account_balance::{self, AccountBalanceParams, AccountBalanceRpcOps, HDAccountBalanceResponse};
use crate::rpc_command::get_new_address::{self, GetNewAddressParams, GetNewAddressResponse, GetNewAddressRpcError,
                                          GetNewAddressRpcOps};
use crate::rpc_command::hd_account_balance_rpc_error::HDAccountBalanceRpcError;
use crate::rpc_command::init_account_balance::{self, InitAccountBalanceParams, InitAccountBalanceRpcOps};
use crate::rpc_command::init_create_account::{self, CreateAccountRpcError, CreateAccountState, CreateNewAccountParams,
                                              InitCreateAccountRpcOps};
use crate::rpc_command::init_scan_for_new_addresses::{self, InitScanAddressesRpcOps, ScanAddressesParams,
                                                      ScanAddressesResponse};
use crate::rpc_command::init_withdraw::{InitWithdrawCoin, WithdrawTaskHandle};
use crate::tx_history_storage::{GetTxHistoryFilters, WalletId};
use crate::utxo::utxo_builder::{BlockHeaderUtxoArcOps, MergeUtxoArcOps, UtxoCoinBuildError, UtxoCoinBuilder,
                                UtxoCoinBuilderCommonOps, UtxoFieldsWithHardwareWalletBuilder,
                                UtxoFieldsWithIguanaPrivKeyBuilder};
use crate::utxo::utxo_tx_history_v2::{UtxoMyAddressesHistoryError, UtxoTxDetailsError, UtxoTxDetailsParams,
                                      UtxoTxHistoryOps};
<<<<<<< HEAD
use crate::{eth, CanRefundHtlc, CoinBalance, CoinWithDerivationMethod, DelegationError, DelegationFut,
            GetWithdrawSenderAddress, MmPlatformCoin, NegotiateSwapContractAddrErr, PrivKeyBuildPolicy,
            SearchForSwapTxSpendInput, SignatureResult, StakingInfosFut, SwapOps, TradePreimageValue, TransactionFut,
            TxMarshalingErr, UnexpectedDerivationMethod, ValidateAddressResult, ValidateOtherPubKeyErr,
            ValidatePaymentFut, ValidatePaymentInput, VerificationResult, WatcherValidatePaymentInput, WithdrawFut,
            WithdrawSenderAddress};
use common::executor::AbortableSystem;
=======
use crate::{eth, CanRefundHtlc, CheckIfMyPaymentSentArgs, CoinBalance, CoinWithDerivationMethod, DelegationError,
            DelegationFut, GetWithdrawSenderAddress, NegotiateSwapContractAddrErr, PaymentInstructions,
            PaymentInstructionsErr, PrivKeyBuildPolicy, SearchForSwapTxSpendInput, SendMakerPaymentArgs,
            SendMakerRefundsPaymentArgs, SendMakerSpendsTakerPaymentArgs, SendTakerPaymentArgs,
            SendTakerRefundsPaymentArgs, SendTakerSpendsMakerPaymentArgs, SignatureResult, StakingInfosFut, SwapOps,
            TradePreimageValue, TransactionFut, TxMarshalingErr, UnexpectedDerivationMethod, ValidateAddressResult,
            ValidateFeeArgs, ValidateInstructionsErr, ValidateOtherPubKeyErr, ValidatePaymentFut,
            ValidatePaymentInput, VerificationResult, WatcherOps, WatcherValidatePaymentInput, WithdrawFut,
            WithdrawSenderAddress};
>>>>>>> f4eb4c96
use crypto::Bip44Chain;
use ethereum_types::H160;
use futures::{FutureExt, TryFutureExt};
use keys::AddressHashEnum;
use mm2_metrics::MetricsArc;
use mm2_number::MmNumber;
use serde::Serialize;
use serialization::CoinVariant;
use utxo_signer::UtxoSignerOps;

#[derive(Debug, Display)]
pub enum Qrc20AddressError {
    UnexpectedDerivationMethod(String),
    ScriptHashTypeNotSupported { script_hash_type: String },
}

impl From<UnexpectedDerivationMethod> for Qrc20AddressError {
    fn from(e: UnexpectedDerivationMethod) -> Self { Qrc20AddressError::UnexpectedDerivationMethod(e.to_string()) }
}

impl From<ScriptHashTypeNotSupported> for Qrc20AddressError {
    fn from(e: ScriptHashTypeNotSupported) -> Self {
        Qrc20AddressError::ScriptHashTypeNotSupported {
            script_hash_type: e.script_hash_type,
        }
    }
}

#[derive(Debug, Display)]
pub struct ScriptHashTypeNotSupported {
    pub script_hash_type: String,
}

impl From<ScriptHashTypeNotSupported> for WithdrawError {
    fn from(e: ScriptHashTypeNotSupported) -> Self { WithdrawError::InvalidAddress(e.to_string()) }
}

#[path = "qtum_delegation.rs"] mod qtum_delegation;
#[derive(Debug, Serialize, Deserialize)]
#[serde(tag = "format")]
pub enum QtumAddressFormat {
    /// Standard Qtum/UTXO address format.
    #[serde(rename = "wallet")]
    Wallet,
    /// Contract address format. The same as used in ETH/ERC20.
    /// Note starts with "0x" prefix.
    #[serde(rename = "contract")]
    Contract,
}

pub trait QtumDelegationOps {
    fn add_delegation(&self, request: QtumDelegationRequest) -> DelegationFut;

    fn get_delegation_infos(&self) -> StakingInfosFut;

    fn remove_delegation(&self) -> DelegationFut;

    #[allow(clippy::result_large_err)]
    fn generate_pod(&self, addr_hash: AddressHashEnum) -> Result<keys::Signature, MmError<DelegationError>>;
}

#[async_trait]
pub trait QtumBasedCoin: UtxoCommonOps + MarketCoinOps {
    fn convert_to_address(&self, from: &str, to_address_format: Json) -> Result<String, String> {
        let to_address_format: QtumAddressFormat =
            json::from_value(to_address_format).map_err(|e| ERRL!("Error on parse Qtum address format {:?}", e))?;
        let from_address = try_s!(self.utxo_address_from_any_format(from));
        match to_address_format {
            QtumAddressFormat::Wallet => Ok(from_address.to_string()),
            QtumAddressFormat::Contract => Ok(try_s!(display_as_contract_address(from_address))),
        }
    }

    /// Try to parse address from either wallet (UTXO) format or contract format.
    fn utxo_address_from_any_format(&self, from: &str) -> Result<Address, String> {
        let utxo_err = match Address::from_str(from) {
            Ok(addr) => {
                let is_p2pkh = addr.prefix == self.as_ref().conf.pub_addr_prefix
                    && addr.t_addr_prefix == self.as_ref().conf.pub_t_addr_prefix;
                if is_p2pkh {
                    return Ok(addr);
                }
                "Address has invalid prefixes".to_string()
            },
            Err(e) => e.to_string(),
        };
        let utxo_segwit_err = match Address::from_segwitaddress(
            from,
            self.as_ref().conf.checksum_type,
            self.as_ref().conf.pub_addr_prefix,
            self.as_ref().conf.pub_t_addr_prefix,
        ) {
            Ok(addr) => {
                let is_segwit =
                    addr.hrp.is_some() && addr.hrp == self.as_ref().conf.bech32_hrp && self.as_ref().conf.segwit;
                if is_segwit {
                    return Ok(addr);
                }
                "Address has invalid hrp".to_string()
            },
            Err(e) => e,
        };
        let contract_err = match contract_addr_from_str(from) {
            Ok(contract_addr) => return Ok(self.utxo_addr_from_contract_addr(contract_addr)),
            Err(e) => e,
        };
        ERR!(
            "error on parse wallet address: {:?}, {:?}, error on parse contract address: {:?}",
            utxo_err,
            utxo_segwit_err,
            contract_err,
        )
    }

    fn utxo_addr_from_contract_addr(&self, address: H160) -> Address {
        let utxo = self.as_ref();
        Address {
            prefix: utxo.conf.pub_addr_prefix,
            t_addr_prefix: utxo.conf.pub_t_addr_prefix,
            hash: AddressHashEnum::AddressHash(address.0.into()),
            checksum_type: utxo.conf.checksum_type,
            hrp: utxo.conf.bech32_hrp.clone(),
            addr_format: self.addr_format().clone(),
        }
    }

    fn my_addr_as_contract_addr(&self) -> MmResult<H160, Qrc20AddressError> {
        let my_address = self.as_ref().derivation_method.iguana_or_err()?.clone();
        contract_addr_from_utxo_addr(my_address).mm_err(Qrc20AddressError::from)
    }

    fn utxo_address_from_contract_addr(&self, address: H160) -> Address {
        let utxo = self.as_ref();
        Address {
            prefix: utxo.conf.pub_addr_prefix,
            t_addr_prefix: utxo.conf.pub_t_addr_prefix,
            hash: AddressHashEnum::AddressHash(address.0.into()),
            checksum_type: utxo.conf.checksum_type,
            hrp: utxo.conf.bech32_hrp.clone(),
            addr_format: self.addr_format().clone(),
        }
    }

    fn contract_address_from_raw_pubkey(&self, pubkey: &[u8]) -> Result<H160, String> {
        let utxo = self.as_ref();
        let qtum_address = try_s!(utxo_common::address_from_raw_pubkey(
            pubkey,
            utxo.conf.pub_addr_prefix,
            utxo.conf.pub_t_addr_prefix,
            utxo.conf.checksum_type,
            utxo.conf.bech32_hrp.clone(),
            self.addr_format().clone()
        ));
        let contract_addr = try_s!(contract_addr_from_utxo_addr(qtum_address));
        Ok(contract_addr)
    }

    fn is_qtum_unspent_mature(&self, output: &RpcTransaction) -> bool {
        let is_qrc20_coinbase = output.vout.iter().any(|x| x.is_empty());
        let is_coinbase = output.is_coinbase() || is_qrc20_coinbase;
        !is_coinbase || output.confirmations >= self.as_ref().conf.mature_confirmations
    }
}

pub struct QtumCoinBuilder<'a> {
    ctx: &'a MmArc,
    ticker: &'a str,
    conf: &'a Json,
    activation_params: &'a UtxoActivationParams,
    priv_key_policy: PrivKeyBuildPolicy<'a>,
}

#[async_trait]
impl<'a> UtxoCoinBuilderCommonOps for QtumCoinBuilder<'a> {
    fn ctx(&self) -> &MmArc { self.ctx }

    fn conf(&self) -> &Json { self.conf }

    fn activation_params(&self) -> &UtxoActivationParams { self.activation_params }

    fn ticker(&self) -> &str { self.ticker }

    fn check_utxo_maturity(&self) -> bool { self.activation_params().check_utxo_maturity.unwrap_or(true) }
}

impl<'a> UtxoFieldsWithIguanaPrivKeyBuilder for QtumCoinBuilder<'a> {}

impl<'a> UtxoFieldsWithHardwareWalletBuilder for QtumCoinBuilder<'a> {}

#[async_trait]
impl<'a> UtxoCoinBuilder for QtumCoinBuilder<'a> {
    type ResultCoin = QtumCoin;
    type Error = UtxoCoinBuildError;

    fn priv_key_policy(&self) -> PrivKeyBuildPolicy<'_> { self.priv_key_policy.clone() }

    async fn build(self) -> MmResult<Self::ResultCoin, Self::Error> {
        let utxo = self.build_utxo_fields().await?;
        let utxo_arc = UtxoArc::new(utxo);

        self.spawn_merge_utxo_loop_if_required(&utxo_arc, QtumCoin::from);
        Ok(QtumCoin::from(utxo_arc))
    }
}

impl<'a> MergeUtxoArcOps<QtumCoin> for QtumCoinBuilder<'a> {}

impl<'a> BlockHeaderUtxoArcOps<QtumCoin> for QtumCoinBuilder<'a> {}

impl<'a> QtumCoinBuilder<'a> {
    pub fn new(
        ctx: &'a MmArc,
        ticker: &'a str,
        conf: &'a Json,
        activation_params: &'a UtxoActivationParams,
        priv_key_policy: PrivKeyBuildPolicy<'a>,
    ) -> Self {
        QtumCoinBuilder {
            ctx,
            ticker,
            conf,
            activation_params,
            priv_key_policy,
        }
    }
}

#[derive(Clone)]
pub struct QtumCoin {
    utxo_arc: UtxoArc,
}

impl AsRef<UtxoCoinFields> for QtumCoin {
    fn as_ref(&self) -> &UtxoCoinFields { &self.utxo_arc }
}

impl From<UtxoArc> for QtumCoin {
    fn from(coin: UtxoArc) -> QtumCoin { QtumCoin { utxo_arc: coin } }
}

impl From<QtumCoin> for UtxoArc {
    fn from(coin: QtumCoin) -> Self { coin.utxo_arc }
}

pub async fn qtum_coin_with_priv_key(
    ctx: &MmArc,
    ticker: &str,
    conf: &Json,
    activation_params: &UtxoActivationParams,
    priv_key: &[u8],
) -> Result<QtumCoin, String> {
    let priv_key_policy = PrivKeyBuildPolicy::IguanaPrivKey(priv_key);
    let coin = try_s!(
        QtumCoinBuilder::new(ctx, ticker, conf, activation_params, priv_key_policy)
            .build()
            .await
    );
    Ok(coin)
}

impl QtumBasedCoin for QtumCoin {}

#[derive(Clone, Debug, Deserialize)]
pub struct QtumDelegationRequest {
    pub address: String,
    pub fee: Option<u64>,
}

#[derive(Clone, Debug, PartialEq, Serialize, Deserialize)]
pub struct QtumStakingInfosDetails {
    pub amount: BigDecimal,
    pub staker: Option<String>,
    pub am_i_staking: bool,
    pub is_staking_supported: bool,
}

// if mockable is placed before async_trait there is `munmap_chunk(): invalid pointer` error on async fn mocking attempt
#[async_trait]
#[cfg_attr(test, mockable)]
impl UtxoTxBroadcastOps for QtumCoin {
    async fn broadcast_tx(&self, tx: &UtxoTx) -> Result<H256Json, MmError<BroadcastTxErr>> {
        utxo_common::broadcast_tx(self, tx).await
    }
}

#[async_trait]
#[cfg_attr(test, mockable)]
impl UtxoTxGenerationOps for QtumCoin {
    async fn get_tx_fee(&self) -> UtxoRpcResult<ActualTxFee> { utxo_common::get_tx_fee(&self.utxo_arc).await }

    async fn calc_interest_if_required(
        &self,
        unsigned: TransactionInputSigner,
        data: AdditionalTxData,
        my_script_pub: Bytes,
    ) -> UtxoRpcResult<(TransactionInputSigner, AdditionalTxData)> {
        utxo_common::calc_interest_if_required(self, unsigned, data, my_script_pub).await
    }
}

#[async_trait]
#[cfg_attr(test, mockable)]
impl GetUtxoListOps for QtumCoin {
    async fn get_unspent_ordered_list(
        &self,
        address: &Address,
    ) -> UtxoRpcResult<(Vec<UnspentInfo>, RecentlySpentOutPointsGuard<'_>)> {
        utxo_common::get_unspent_ordered_list(self, address).await
    }

    async fn get_all_unspent_ordered_list(
        &self,
        address: &Address,
    ) -> UtxoRpcResult<(Vec<UnspentInfo>, RecentlySpentOutPointsGuard<'_>)> {
        utxo_common::get_all_unspent_ordered_list(self, address).await
    }

    async fn get_mature_unspent_ordered_list(
        &self,
        address: &Address,
    ) -> UtxoRpcResult<(MatureUnspentList, RecentlySpentOutPointsGuard<'_>)> {
        utxo_common::get_mature_unspent_ordered_list(self, address).await
    }
}

#[async_trait]
#[cfg_attr(test, mockable)]
impl GetUtxoMapOps for QtumCoin {
    async fn get_unspent_ordered_map(
        &self,
        addresses: Vec<Address>,
    ) -> UtxoRpcResult<(UnspentMap, RecentlySpentOutPointsGuard<'_>)> {
        utxo_common::get_unspent_ordered_map(self, addresses).await
    }

    async fn get_all_unspent_ordered_map(
        &self,
        addresses: Vec<Address>,
    ) -> UtxoRpcResult<(UnspentMap, RecentlySpentOutPointsGuard<'_>)> {
        utxo_common::get_all_unspent_ordered_map(self, addresses).await
    }

    async fn get_mature_unspent_ordered_map(
        &self,
        addresses: Vec<Address>,
    ) -> UtxoRpcResult<(MatureUnspentMap, RecentlySpentOutPointsGuard<'_>)> {
        utxo_common::get_mature_unspent_ordered_map(self, addresses).await
    }
}

#[async_trait]
#[cfg_attr(test, mockable)]
impl UtxoCommonOps for QtumCoin {
    async fn get_htlc_spend_fee(&self, tx_size: u64, stage: &FeeApproxStage) -> UtxoRpcResult<u64> {
        utxo_common::get_htlc_spend_fee(self, tx_size, stage).await
    }

    fn addresses_from_script(&self, script: &Script) -> Result<Vec<Address>, String> {
        utxo_common::addresses_from_script(self, script)
    }

    fn denominate_satoshis(&self, satoshi: i64) -> f64 { utxo_common::denominate_satoshis(&self.utxo_arc, satoshi) }

    fn my_public_key(&self) -> Result<&Public, MmError<UnexpectedDerivationMethod>> {
        utxo_common::my_public_key(self.as_ref())
    }

    fn address_from_str(&self, address: &str) -> MmResult<Address, AddrFromStrError> {
        utxo_common::checked_address_from_str(self, address)
    }

    async fn get_current_mtp(&self) -> UtxoRpcResult<u32> {
        utxo_common::get_current_mtp(&self.utxo_arc, CoinVariant::Qtum).await
    }

    fn is_unspent_mature(&self, output: &RpcTransaction) -> bool { self.is_qtum_unspent_mature(output) }

    async fn calc_interest_of_tx(
        &self,
        _tx: &UtxoTx,
        _input_transactions: &mut HistoryUtxoTxMap,
    ) -> UtxoRpcResult<u64> {
        MmError::err(UtxoRpcError::Internal(
            "QTUM coin doesn't support transaction rewards".to_owned(),
        ))
    }

    async fn get_mut_verbose_transaction_from_map_or_rpc<'a, 'b>(
        &'a self,
        tx_hash: H256Json,
        utxo_tx_map: &'b mut HistoryUtxoTxMap,
    ) -> UtxoRpcResult<&'b mut HistoryUtxoTx> {
        utxo_common::get_mut_verbose_transaction_from_map_or_rpc(self, tx_hash, utxo_tx_map).await
    }

    async fn p2sh_spending_tx(&self, input: utxo_common::P2SHSpendingTxInput<'_>) -> Result<UtxoTx, String> {
        utxo_common::p2sh_spending_tx(self, input).await
    }

    fn get_verbose_transactions_from_cache_or_rpc(
        &self,
        tx_ids: HashSet<H256Json>,
    ) -> UtxoRpcFut<HashMap<H256Json, VerboseTransactionFrom>> {
        let selfi = self.clone();
        let fut = async move { utxo_common::get_verbose_transactions_from_cache_or_rpc(&selfi.utxo_arc, tx_ids).await };
        Box::new(fut.boxed().compat())
    }

    async fn preimage_trade_fee_required_to_send_outputs(
        &self,
        outputs: Vec<TransactionOutput>,
        fee_policy: FeePolicy,
        gas_fee: Option<u64>,
        stage: &FeeApproxStage,
    ) -> TradePreimageResult<BigDecimal> {
        utxo_common::preimage_trade_fee_required_to_send_outputs(
            self,
            self.ticker(),
            outputs,
            fee_policy,
            gas_fee,
            stage,
        )
        .await
    }

    fn increase_dynamic_fee_by_stage(&self, dynamic_fee: u64, stage: &FeeApproxStage) -> u64 {
        utxo_common::increase_dynamic_fee_by_stage(self, dynamic_fee, stage)
    }

    async fn p2sh_tx_locktime(&self, htlc_locktime: u32) -> Result<u32, MmError<UtxoRpcError>> {
        utxo_common::p2sh_tx_locktime(self, &self.utxo_arc.conf.ticker, htlc_locktime).await
    }

    fn addr_format(&self) -> &UtxoAddressFormat { utxo_common::addr_format(self) }

    fn addr_format_for_standard_scripts(&self) -> UtxoAddressFormat {
        utxo_common::addr_format_for_standard_scripts(self)
    }

    fn address_from_pubkey(&self, pubkey: &Public) -> Address {
        let conf = &self.utxo_arc.conf;
        utxo_common::address_from_pubkey(
            pubkey,
            conf.pub_addr_prefix,
            conf.pub_t_addr_prefix,
            conf.checksum_type,
            conf.bech32_hrp.clone(),
            self.addr_format().clone(),
        )
    }
}

#[async_trait]
impl UtxoStandardOps for QtumCoin {
    async fn tx_details_by_hash(
        &self,
        hash: &[u8],
        input_transactions: &mut HistoryUtxoTxMap,
    ) -> Result<TransactionDetails, String> {
        utxo_common::tx_details_by_hash(self, hash, input_transactions).await
    }

    async fn request_tx_history(&self, metrics: MetricsArc) -> RequestTxHistoryResult {
        utxo_common::request_tx_history(self, metrics).await
    }

    async fn update_kmd_rewards(
        &self,
        tx_details: &mut TransactionDetails,
        input_transactions: &mut HistoryUtxoTxMap,
    ) -> UtxoRpcResult<()> {
        utxo_common::update_kmd_rewards(self, tx_details, input_transactions).await
    }
}

#[async_trait]
impl SwapOps for QtumCoin {
    #[inline]
    fn send_taker_fee(&self, fee_addr: &[u8], amount: BigDecimal, _uuid: &[u8]) -> TransactionFut {
        utxo_common::send_taker_fee(self.clone(), fee_addr, amount)
    }

    #[inline]
    fn send_maker_payment(&self, maker_payment_args: SendMakerPaymentArgs) -> TransactionFut {
        utxo_common::send_maker_payment(
            self.clone(),
            maker_payment_args.time_lock,
            maker_payment_args.other_pubkey,
            maker_payment_args.secret_hash,
            maker_payment_args.amount,
            maker_payment_args.swap_unique_data,
        )
    }

    #[inline]
    fn send_taker_payment(&self, taker_payment_args: SendTakerPaymentArgs) -> TransactionFut {
        utxo_common::send_taker_payment(
            self.clone(),
            taker_payment_args.time_lock,
            taker_payment_args.other_pubkey,
            taker_payment_args.secret_hash,
            taker_payment_args.amount,
            taker_payment_args.swap_unique_data,
        )
    }

    #[inline]
    fn send_maker_spends_taker_payment(
        &self,
        maker_spends_payment_args: SendMakerSpendsTakerPaymentArgs,
    ) -> TransactionFut {
        utxo_common::send_maker_spends_taker_payment(
            self.clone(),
            maker_spends_payment_args.other_payment_tx,
            maker_spends_payment_args.time_lock,
            maker_spends_payment_args.other_pubkey,
            maker_spends_payment_args.secret,
            maker_spends_payment_args.secret_hash,
            maker_spends_payment_args.swap_unique_data,
        )
    }

    #[inline]
    fn send_taker_spends_maker_payment(
        &self,
        taker_spends_payment_args: SendTakerSpendsMakerPaymentArgs,
    ) -> TransactionFut {
        utxo_common::send_taker_spends_maker_payment(
            self.clone(),
            taker_spends_payment_args.other_payment_tx,
            taker_spends_payment_args.time_lock,
            taker_spends_payment_args.other_pubkey,
            taker_spends_payment_args.secret,
            taker_spends_payment_args.secret_hash,
            taker_spends_payment_args.swap_unique_data,
        )
    }

    #[inline]
    fn send_taker_refunds_payment(&self, taker_refunds_payment_args: SendTakerRefundsPaymentArgs) -> TransactionFut {
        utxo_common::send_taker_refunds_payment(
            self.clone(),
            taker_refunds_payment_args.payment_tx,
            taker_refunds_payment_args.time_lock,
            taker_refunds_payment_args.other_pubkey,
            taker_refunds_payment_args.secret_hash,
            taker_refunds_payment_args.swap_unique_data,
        )
    }

    #[inline]
    fn send_maker_refunds_payment(&self, maker_refunds_payment_args: SendMakerRefundsPaymentArgs) -> TransactionFut {
        utxo_common::send_maker_refunds_payment(
            self.clone(),
            maker_refunds_payment_args.payment_tx,
            maker_refunds_payment_args.time_lock,
            maker_refunds_payment_args.other_pubkey,
            maker_refunds_payment_args.secret_hash,
            maker_refunds_payment_args.swap_unique_data,
        )
    }

    fn validate_fee(&self, validate_fee_args: ValidateFeeArgs) -> Box<dyn Future<Item = (), Error = String> + Send> {
        let tx = match validate_fee_args.fee_tx {
            TransactionEnum::UtxoTx(tx) => tx.clone(),
            _ => panic!(),
        };
        utxo_common::validate_fee(
            self.clone(),
            tx,
            utxo_common::DEFAULT_FEE_VOUT,
            validate_fee_args.expected_sender,
            validate_fee_args.amount,
            validate_fee_args.min_block_number,
            validate_fee_args.fee_addr,
        )
    }

    #[inline]
    fn validate_maker_payment(&self, input: ValidatePaymentInput) -> ValidatePaymentFut<()> {
        utxo_common::validate_maker_payment(self, input)
    }

    #[inline]
    fn validate_taker_payment(&self, input: ValidatePaymentInput) -> ValidatePaymentFut<()> {
        utxo_common::validate_taker_payment(self, input)
    }

    #[inline]
    fn check_if_my_payment_sent(
        &self,
        if_my_payment_spent_args: CheckIfMyPaymentSentArgs,
    ) -> Box<dyn Future<Item = Option<TransactionEnum>, Error = String> + Send> {
        utxo_common::check_if_my_payment_sent(
            self.clone(),
            if_my_payment_spent_args.time_lock,
            if_my_payment_spent_args.other_pub,
            if_my_payment_spent_args.secret_hash,
            if_my_payment_spent_args.swap_unique_data,
        )
    }

    #[inline]
    async fn search_for_swap_tx_spend_my(
        &self,
        input: SearchForSwapTxSpendInput<'_>,
    ) -> Result<Option<FoundSwapTxSpend>, String> {
        utxo_common::search_for_swap_tx_spend_my(self, input, utxo_common::DEFAULT_SWAP_VOUT).await
    }

    #[inline]
    async fn search_for_swap_tx_spend_other(
        &self,
        input: SearchForSwapTxSpendInput<'_>,
    ) -> Result<Option<FoundSwapTxSpend>, String> {
        utxo_common::search_for_swap_tx_spend_other(self, input, utxo_common::DEFAULT_SWAP_VOUT).await
    }

    #[inline]
    fn check_tx_signed_by_pub(&self, tx: &[u8], expected_pub: &[u8]) -> Result<bool, String> {
        utxo_common::check_all_inputs_signed_by_pub(tx, expected_pub)
    }

    #[inline]
    async fn extract_secret(&self, secret_hash: &[u8], spend_tx: &[u8]) -> Result<Vec<u8>, String> {
        utxo_common::extract_secret(secret_hash, spend_tx)
    }

    #[inline]
    fn can_refund_htlc(&self, locktime: u64) -> Box<dyn Future<Item = CanRefundHtlc, Error = String> + Send + '_> {
        Box::new(
            utxo_common::can_refund_htlc(self, locktime)
                .boxed()
                .map_err(|e| ERRL!("{}", e))
                .compat(),
        )
    }

    #[inline]
    fn negotiate_swap_contract_addr(
        &self,
        _other_side_address: Option<&[u8]>,
    ) -> Result<Option<BytesJson>, MmError<NegotiateSwapContractAddrErr>> {
        Ok(None)
    }

    #[inline]
    fn derive_htlc_key_pair(&self, swap_unique_data: &[u8]) -> KeyPair {
        utxo_common::derive_htlc_key_pair(self.as_ref(), swap_unique_data)
    }

    #[inline]
    fn validate_other_pubkey(&self, raw_pubkey: &[u8]) -> MmResult<(), ValidateOtherPubKeyErr> {
        utxo_common::validate_other_pubkey(raw_pubkey)
    }

    async fn payment_instructions(
        &self,
        _secret_hash: &[u8],
        _amount: &BigDecimal,
    ) -> Result<Option<Vec<u8>>, MmError<PaymentInstructionsErr>> {
        Ok(None)
    }

    fn validate_instructions(
        &self,
        _instructions: &[u8],
        _secret_hash: &[u8],
        _amount: BigDecimal,
    ) -> Result<PaymentInstructions, MmError<ValidateInstructionsErr>> {
        MmError::err(ValidateInstructionsErr::UnsupportedCoin(self.ticker().to_string()))
    }

    fn is_supported_by_watchers(&self) -> bool { true }
}

#[async_trait]
impl WatcherOps for QtumCoin {
    #[inline]
    fn create_taker_spends_maker_payment_preimage(
        &self,
        maker_payment_tx: &[u8],
        time_lock: u32,
        maker_pub: &[u8],
        secret_hash: &[u8],
        swap_unique_data: &[u8],
    ) -> TransactionFut {
        utxo_common::create_taker_spends_maker_payment_preimage(
            self.clone(),
            maker_payment_tx,
            time_lock,
            maker_pub,
            secret_hash,
            swap_unique_data,
        )
    }

    #[inline]
    fn send_taker_spends_maker_payment_preimage(&self, preimage: &[u8], secret: &[u8]) -> TransactionFut {
        utxo_common::send_taker_spends_maker_payment_preimage(self.clone(), preimage, secret)
    }

    #[inline]
    fn create_taker_refunds_payment_preimage(
        &self,
        taker_payment_tx: &[u8],
        time_lock: u32,
        maker_pub: &[u8],
        secret_hash: &[u8],
        _swap_contract_address: &Option<BytesJson>,
        swap_unique_data: &[u8],
    ) -> TransactionFut {
        utxo_common::create_taker_refunds_payment_preimage(
            self.clone(),
            taker_payment_tx,
            time_lock,
            maker_pub,
            secret_hash,
            swap_unique_data,
        )
    }

    #[inline]
    fn send_watcher_refunds_taker_payment_preimage(&self, taker_refunds_payment: &[u8]) -> TransactionFut {
        utxo_common::send_watcher_refunds_taker_payment_preimage(self.clone(), taker_refunds_payment)
    }

    #[inline]
    fn watcher_validate_taker_fee(&self, taker_fee_hash: Vec<u8>, verified_pub: Vec<u8>) -> ValidatePaymentFut<()> {
        utxo_common::watcher_validate_taker_fee(self.clone(), taker_fee_hash, verified_pub)
    }

    #[inline]
    fn watcher_validate_taker_payment(&self, input: WatcherValidatePaymentInput) -> ValidatePaymentFut<()> {
        utxo_common::watcher_validate_taker_payment(self, input)
    }
}

impl MarketCoinOps for QtumCoin {
    fn ticker(&self) -> &str { &self.utxo_arc.conf.ticker }

    fn my_address(&self) -> MmResult<String, MyAddressError> { utxo_common::my_address(self) }

    fn get_public_key(&self) -> Result<String, MmError<UnexpectedDerivationMethod>> {
        let pubkey = utxo_common::my_public_key(&self.utxo_arc)?;
        Ok(pubkey.to_string())
    }

    fn sign_message_hash(&self, message: &str) -> Option<[u8; 32]> {
        utxo_common::sign_message_hash(self.as_ref(), message)
    }

    fn sign_message(&self, message: &str) -> SignatureResult<String> {
        utxo_common::sign_message(self.as_ref(), message)
    }

    fn verify_message(&self, signature_base64: &str, message: &str, address: &str) -> VerificationResult<bool> {
        utxo_common::verify_message(self, signature_base64, message, address)
    }

    fn my_balance(&self) -> BalanceFut<CoinBalance> { utxo_common::my_balance(self.clone()) }

    fn base_coin_balance(&self) -> BalanceFut<BigDecimal> { utxo_common::base_coin_balance(self) }

    fn platform_ticker(&self) -> &str { self.ticker() }

    #[inline(always)]
    fn send_raw_tx(&self, tx: &str) -> Box<dyn Future<Item = String, Error = String> + Send> {
        utxo_common::send_raw_tx(&self.utxo_arc, tx)
    }

    #[inline(always)]
    fn send_raw_tx_bytes(&self, tx: &[u8]) -> Box<dyn Future<Item = String, Error = String> + Send> {
        utxo_common::send_raw_tx_bytes(&self.utxo_arc, tx)
    }

    fn wait_for_confirmations(
        &self,
        tx: &[u8],
        confirmations: u64,
        requires_nota: bool,
        wait_until: u64,
        check_every: u64,
    ) -> Box<dyn Future<Item = (), Error = String> + Send> {
        utxo_common::wait_for_confirmations(
            &self.utxo_arc,
            tx,
            confirmations,
            requires_nota,
            wait_until,
            check_every,
        )
    }

    fn wait_for_htlc_tx_spend(
        &self,
        transaction: &[u8],
        _secret_hash: &[u8],
        wait_until: u64,
        from_block: u64,
        _swap_contract_address: &Option<BytesJson>,
    ) -> TransactionFut {
        utxo_common::wait_for_output_spend(
            &self.utxo_arc,
            transaction,
            utxo_common::DEFAULT_SWAP_VOUT,
            from_block,
            wait_until,
        )
    }

    fn tx_enum_from_bytes(&self, bytes: &[u8]) -> Result<TransactionEnum, MmError<TxMarshalingErr>> {
        utxo_common::tx_enum_from_bytes(self.as_ref(), bytes)
    }

    fn current_block(&self) -> Box<dyn Future<Item = u64, Error = String> + Send> {
        utxo_common::current_block(&self.utxo_arc)
    }

    fn display_priv_key(&self) -> Result<String, String> { utxo_common::display_priv_key(&self.utxo_arc) }

    fn min_tx_amount(&self) -> BigDecimal { utxo_common::min_tx_amount(self.as_ref()) }

    fn min_trading_vol(&self) -> MmNumber { utxo_common::min_trading_vol(self.as_ref()) }
}

impl MmPlatformCoin for QtumCoin {
    fn on_token_deactivated(&self, _ticker: &str) -> Result<(), String> { Ok(()) }
}

#[async_trait]
impl MmCoin for QtumCoin {
    fn is_asset_chain(&self) -> bool { utxo_common::is_asset_chain(&self.utxo_arc) }

    fn spawner(&self) -> CoinFutSpawner { CoinFutSpawner::new(&self.as_ref().abortable_system) }

    fn get_raw_transaction(&self, req: RawTransactionRequest) -> RawTransactionFut {
        Box::new(utxo_common::get_raw_transaction(&self.utxo_arc, req).boxed().compat())
    }

    fn withdraw(&self, req: WithdrawRequest) -> WithdrawFut {
        Box::new(utxo_common::withdraw(self.clone(), req).boxed().compat())
    }

    fn decimals(&self) -> u8 { utxo_common::decimals(&self.utxo_arc) }

    /// Check if the `to_address_format` is standard and if the `from` address is standard UTXO address.
    fn convert_to_address(&self, from: &str, to_address_format: Json) -> Result<String, String> {
        QtumBasedCoin::convert_to_address(self, from, to_address_format)
    }

    fn validate_address(&self, address: &str) -> ValidateAddressResult { utxo_common::validate_address(self, address) }

    fn process_history_loop(&self, ctx: MmArc) -> Box<dyn Future<Item = (), Error = ()> + Send> {
        Box::new(
            utxo_common::process_history_loop(self.clone(), ctx)
                .map(|_| Ok(()))
                .boxed()
                .compat(),
        )
    }

    fn history_sync_status(&self) -> HistorySyncState { utxo_common::history_sync_status(&self.utxo_arc) }

    fn get_trade_fee(&self) -> Box<dyn Future<Item = TradeFee, Error = String> + Send> {
        utxo_common::get_trade_fee(self.clone())
    }

    async fn get_sender_trade_fee(
        &self,
        value: TradePreimageValue,
        stage: FeeApproxStage,
    ) -> TradePreimageResult<TradeFee> {
        utxo_common::get_sender_trade_fee(self, value, stage).await
    }

    fn get_receiver_trade_fee(&self, _stage: FeeApproxStage) -> TradePreimageFut<TradeFee> {
        utxo_common::get_receiver_trade_fee(self.clone())
    }

    async fn get_fee_to_send_taker_fee(
        &self,
        dex_fee_amount: BigDecimal,
        stage: FeeApproxStage,
    ) -> TradePreimageResult<TradeFee> {
        utxo_common::get_fee_to_send_taker_fee(self, dex_fee_amount, stage).await
    }

    fn required_confirmations(&self) -> u64 { utxo_common::required_confirmations(&self.utxo_arc) }

    fn requires_notarization(&self) -> bool { utxo_common::requires_notarization(&self.utxo_arc) }

    fn set_required_confirmations(&self, confirmations: u64) {
        utxo_common::set_required_confirmations(&self.utxo_arc, confirmations)
    }

    fn set_requires_notarization(&self, requires_nota: bool) {
        utxo_common::set_requires_notarization(&self.utxo_arc, requires_nota)
    }

    fn swap_contract_address(&self) -> Option<BytesJson> { utxo_common::swap_contract_address() }

    fn fallback_swap_contract(&self) -> Option<BytesJson> { utxo_common::fallback_swap_contract() }

    fn mature_confirmations(&self) -> Option<u32> { Some(self.utxo_arc.conf.mature_confirmations) }

    fn coin_protocol_info(&self) -> Vec<u8> { utxo_common::coin_protocol_info(self) }

    fn is_coin_protocol_supported(&self, info: &Option<Vec<u8>>) -> bool {
        utxo_common::is_coin_protocol_supported(self, info)
    }

    fn on_disabled(&self) { AbortableSystem::abort_all(&self.as_ref().abortable_system); }
}

#[async_trait]
impl GetWithdrawSenderAddress for QtumCoin {
    type Address = Address;
    type Pubkey = Public;

    async fn get_withdraw_sender_address(
        &self,
        req: &WithdrawRequest,
    ) -> MmResult<WithdrawSenderAddress<Self::Address, Self::Pubkey>, WithdrawError> {
        utxo_common::get_withdraw_from_address(self, req).await
    }
}

#[async_trait]
impl InitWithdrawCoin for QtumCoin {
    async fn init_withdraw(
        &self,
        ctx: MmArc,
        req: WithdrawRequest,
        task_handle: &WithdrawTaskHandle,
    ) -> Result<TransactionDetails, MmError<WithdrawError>> {
        utxo_common::init_withdraw(ctx, self.clone(), req, task_handle).await
    }
}

impl UtxoSignerOps for QtumCoin {
    type TxGetter = UtxoRpcClientEnum;

    fn trezor_coin(&self) -> UtxoSignTxResult<String> {
        self.utxo_arc
            .conf
            .trezor_coin
            .clone()
            .or_mm_err(|| UtxoSignTxError::CoinNotSupportedWithTrezor {
                coin: self.utxo_arc.conf.ticker.clone(),
            })
    }

    fn fork_id(&self) -> u32 { self.utxo_arc.conf.fork_id }

    fn branch_id(&self) -> u32 { self.utxo_arc.conf.consensus_branch_id }

    fn tx_provider(&self) -> Self::TxGetter { self.utxo_arc.rpc_client.clone() }
}

impl CoinWithDerivationMethod for QtumCoin {
    type Address = Address;
    type HDWallet = UtxoHDWallet;

    fn derivation_method(&self) -> &DerivationMethod<Self::Address, Self::HDWallet> {
        utxo_common::derivation_method(self.as_ref())
    }
}

#[async_trait]
impl ExtractExtendedPubkey for QtumCoin {
    type ExtendedPublicKey = Secp256k1ExtendedPublicKey;

    async fn extract_extended_pubkey<XPubExtractor>(
        &self,
        xpub_extractor: &XPubExtractor,
        derivation_path: DerivationPath,
    ) -> MmResult<Self::ExtendedPublicKey, HDExtractPubkeyError>
    where
        XPubExtractor: HDXPubExtractor + Sync,
    {
        utxo_common::extract_extended_pubkey(&self.utxo_arc.conf, xpub_extractor, derivation_path).await
    }
}

#[async_trait]
impl HDWalletCoinOps for QtumCoin {
    type Address = Address;
    type Pubkey = Public;
    type HDWallet = UtxoHDWallet;
    type HDAccount = UtxoHDAccount;

    async fn derive_addresses<Ids>(
        &self,
        hd_account: &Self::HDAccount,
        address_ids: Ids,
    ) -> AddressDerivingResult<Vec<HDAddress<Self::Address, Self::Pubkey>>>
    where
        Ids: Iterator<Item = HDAddressId> + Send,
    {
        utxo_common::derive_addresses(self, hd_account, address_ids).await
    }

    async fn create_new_account<'a, XPubExtractor>(
        &self,
        hd_wallet: &'a Self::HDWallet,
        xpub_extractor: &XPubExtractor,
    ) -> MmResult<HDAccountMut<'a, Self::HDAccount>, NewAccountCreatingError>
    where
        XPubExtractor: HDXPubExtractor + Sync,
    {
        utxo_common::create_new_account(self, hd_wallet, xpub_extractor).await
    }

    async fn set_known_addresses_number(
        &self,
        hd_wallet: &Self::HDWallet,
        hd_account: &mut Self::HDAccount,
        chain: Bip44Chain,
        new_known_addresses_number: u32,
    ) -> MmResult<(), AccountUpdatingError> {
        utxo_common::set_known_addresses_number(self, hd_wallet, hd_account, chain, new_known_addresses_number).await
    }
}

#[async_trait]
impl HDWalletBalanceOps for QtumCoin {
    type HDAddressScanner = UtxoAddressScanner;

    async fn produce_hd_address_scanner(&self) -> BalanceResult<Self::HDAddressScanner> {
        utxo_common::produce_hd_address_scanner(self).await
    }

    async fn enable_hd_wallet<XPubExtractor>(
        &self,
        hd_wallet: &Self::HDWallet,
        xpub_extractor: &XPubExtractor,
        params: EnabledCoinBalanceParams,
    ) -> MmResult<HDWalletBalance, EnableCoinBalanceError>
    where
        XPubExtractor: HDXPubExtractor + Sync,
    {
        coin_balance::common_impl::enable_hd_wallet(self, hd_wallet, xpub_extractor, params).await
    }

    async fn scan_for_new_addresses(
        &self,
        hd_wallet: &Self::HDWallet,
        hd_account: &mut Self::HDAccount,
        address_scanner: &Self::HDAddressScanner,
        gap_limit: u32,
    ) -> BalanceResult<Vec<HDAddressBalance>> {
        utxo_common::scan_for_new_addresses(self, hd_wallet, hd_account, address_scanner, gap_limit).await
    }

    async fn all_known_addresses_balances(&self, hd_account: &Self::HDAccount) -> BalanceResult<Vec<HDAddressBalance>> {
        utxo_common::all_known_addresses_balances(self, hd_account).await
    }

    async fn known_address_balance(&self, address: &Self::Address) -> BalanceResult<CoinBalance> {
        utxo_common::address_balance(self, address).await
    }

    async fn known_addresses_balances(
        &self,
        addresses: Vec<Self::Address>,
    ) -> BalanceResult<Vec<(Self::Address, CoinBalance)>> {
        utxo_common::addresses_balances(self, addresses).await
    }
}

impl HDWalletCoinWithStorageOps for QtumCoin {
    fn hd_wallet_storage<'a>(&self, hd_wallet: &'a Self::HDWallet) -> &'a HDWalletCoinStorage {
        &hd_wallet.hd_wallet_storage
    }
}

#[async_trait]
impl GetNewAddressRpcOps for QtumCoin {
    async fn get_new_address_rpc(
        &self,
        params: GetNewAddressParams,
    ) -> MmResult<GetNewAddressResponse, GetNewAddressRpcError> {
        get_new_address::common_impl::get_new_address_rpc(self, params).await
    }
}

#[async_trait]
impl AccountBalanceRpcOps for QtumCoin {
    async fn account_balance_rpc(
        &self,
        params: AccountBalanceParams,
    ) -> MmResult<HDAccountBalanceResponse, HDAccountBalanceRpcError> {
        account_balance::common_impl::account_balance_rpc(self, params).await
    }
}

#[async_trait]
impl InitAccountBalanceRpcOps for QtumCoin {
    async fn init_account_balance_rpc(
        &self,
        params: InitAccountBalanceParams,
    ) -> MmResult<HDAccountBalance, HDAccountBalanceRpcError> {
        init_account_balance::common_impl::init_account_balance_rpc(self, params).await
    }
}

#[async_trait]
impl InitScanAddressesRpcOps for QtumCoin {
    async fn init_scan_for_new_addresses_rpc(
        &self,
        params: ScanAddressesParams,
    ) -> MmResult<ScanAddressesResponse, HDAccountBalanceRpcError> {
        init_scan_for_new_addresses::common_impl::scan_for_new_addresses_rpc(self, params).await
    }
}

#[async_trait]
impl InitCreateAccountRpcOps for QtumCoin {
    async fn init_create_account_rpc<XPubExtractor>(
        &self,
        params: CreateNewAccountParams,
        state: CreateAccountState,
        xpub_extractor: &XPubExtractor,
    ) -> MmResult<HDAccountBalance, CreateAccountRpcError>
    where
        XPubExtractor: HDXPubExtractor + Sync,
    {
        init_create_account::common_impl::init_create_new_account_rpc(self, params, state, xpub_extractor).await
    }

    async fn revert_creating_account(&self, account_id: u32) {
        init_create_account::common_impl::revert_creating_account(self, account_id).await
    }
}

#[async_trait]
impl CoinWithTxHistoryV2 for QtumCoin {
    fn history_wallet_id(&self) -> WalletId { utxo_common::utxo_tx_history_v2_common::history_wallet_id(self.as_ref()) }

    async fn get_tx_history_filters(
        &self,
        target: MyTxHistoryTarget,
    ) -> MmResult<GetTxHistoryFilters, MyTxHistoryErrorV2> {
        utxo_common::utxo_tx_history_v2_common::get_tx_history_filters(self, target).await
    }
}

#[async_trait]
impl UtxoTxHistoryOps for QtumCoin {
    async fn my_addresses(&self) -> MmResult<HashSet<Address>, UtxoMyAddressesHistoryError> {
        utxo_common::utxo_tx_history_v2_common::my_addresses(self).await
    }

    async fn tx_details_by_hash<Storage>(
        &self,
        params: UtxoTxDetailsParams<'_, Storage>,
    ) -> MmResult<Vec<TransactionDetails>, UtxoTxDetailsError>
    where
        Storage: TxHistoryStorage,
    {
        utxo_common::utxo_tx_history_v2_common::tx_details_by_hash(self, params).await
    }

    async fn tx_from_storage_or_rpc<Storage: TxHistoryStorage>(
        &self,
        tx_hash: &H256Json,
        storage: &Storage,
    ) -> MmResult<UtxoTx, UtxoTxDetailsError> {
        utxo_common::utxo_tx_history_v2_common::tx_from_storage_or_rpc(self, tx_hash, storage).await
    }

    async fn request_tx_history(
        &self,
        metrics: MetricsArc,
        for_addresses: &HashSet<Address>,
    ) -> RequestTxHistoryResult {
        utxo_common::utxo_tx_history_v2_common::request_tx_history(self, metrics, for_addresses).await
    }

    async fn get_block_timestamp(&self, height: u64) -> MmResult<u64, GetBlockHeaderError> {
        self.as_ref().rpc_client.get_block_timestamp(height).await
    }

    async fn my_addresses_balances(&self) -> BalanceResult<HashMap<String, BigDecimal>> {
        utxo_common::utxo_tx_history_v2_common::my_addresses_balances(self).await
    }

    fn address_from_str(&self, address: &str) -> MmResult<Address, AddrFromStrError> {
        utxo_common::checked_address_from_str(self, address)
    }

    fn set_history_sync_state(&self, new_state: HistorySyncState) {
        *self.as_ref().history_sync_state.lock().unwrap() = new_state;
    }
}

/// Parse contract address (H160) from string.
/// Qtum Contract addresses have another checksum verification algorithm, because of this do not use [`eth::valid_addr_from_str`].
pub fn contract_addr_from_str(addr: &str) -> Result<H160, String> { eth::addr_from_str(addr) }

pub fn contract_addr_from_utxo_addr(address: Address) -> MmResult<H160, ScriptHashTypeNotSupported> {
    match address.hash {
        AddressHashEnum::AddressHash(h) => Ok(h.take().into()),
        AddressHashEnum::WitnessScriptHash(_) => MmError::err(ScriptHashTypeNotSupported {
            script_hash_type: "Witness".to_owned(),
        }),
    }
}

pub fn display_as_contract_address(address: Address) -> MmResult<String, ScriptHashTypeNotSupported> {
    let address = qtum::contract_addr_from_utxo_addr(address)?;
    Ok(format!("{:#02x}", address))
}<|MERGE_RESOLUTION|>--- conflicted
+++ resolved
@@ -22,17 +22,8 @@
                                 UtxoFieldsWithIguanaPrivKeyBuilder};
 use crate::utxo::utxo_tx_history_v2::{UtxoMyAddressesHistoryError, UtxoTxDetailsError, UtxoTxDetailsParams,
                                       UtxoTxHistoryOps};
-<<<<<<< HEAD
-use crate::{eth, CanRefundHtlc, CoinBalance, CoinWithDerivationMethod, DelegationError, DelegationFut,
-            GetWithdrawSenderAddress, MmPlatformCoin, NegotiateSwapContractAddrErr, PrivKeyBuildPolicy,
-            SearchForSwapTxSpendInput, SignatureResult, StakingInfosFut, SwapOps, TradePreimageValue, TransactionFut,
-            TxMarshalingErr, UnexpectedDerivationMethod, ValidateAddressResult, ValidateOtherPubKeyErr,
-            ValidatePaymentFut, ValidatePaymentInput, VerificationResult, WatcherValidatePaymentInput, WithdrawFut,
-            WithdrawSenderAddress};
-use common::executor::AbortableSystem;
-=======
 use crate::{eth, CanRefundHtlc, CheckIfMyPaymentSentArgs, CoinBalance, CoinWithDerivationMethod, DelegationError,
-            DelegationFut, GetWithdrawSenderAddress, NegotiateSwapContractAddrErr, PaymentInstructions,
+            DelegationFut, GetWithdrawSenderAddress, NegotiateSwapContractAddrErr, PaymentInstructions,MmPlatformCoin,
             PaymentInstructionsErr, PrivKeyBuildPolicy, SearchForSwapTxSpendInput, SendMakerPaymentArgs,
             SendMakerRefundsPaymentArgs, SendMakerSpendsTakerPaymentArgs, SendTakerPaymentArgs,
             SendTakerRefundsPaymentArgs, SendTakerSpendsMakerPaymentArgs, SignatureResult, StakingInfosFut, SwapOps,
@@ -40,7 +31,6 @@
             ValidateFeeArgs, ValidateInstructionsErr, ValidateOtherPubKeyErr, ValidatePaymentFut,
             ValidatePaymentInput, VerificationResult, WatcherOps, WatcherValidatePaymentInput, WithdrawFut,
             WithdrawSenderAddress};
->>>>>>> f4eb4c96
 use crypto::Bip44Chain;
 use ethereum_types::H160;
 use futures::{FutureExt, TryFutureExt};
