use super::*;
use crate::coin_balance::{self, EnableCoinBalanceError, EnabledCoinBalanceParams, HDAccountBalance, HDAddressBalance,
                          HDWalletBalance, HDWalletBalanceOps};
use crate::coin_errors::MyAddressError;
use crate::hd_pubkey::{ExtractExtendedPubkey, HDExtractPubkeyError, HDXPubExtractor};
use crate::hd_wallet::{AccountUpdatingError, AddressDerivingResult, HDAccountMut, NewAccountCreatingError};
use crate::hd_wallet_storage::HDWalletCoinWithStorageOps;
use crate::my_tx_history_v2::{CoinWithTxHistoryV2, MyTxHistoryErrorV2, MyTxHistoryTarget, TxHistoryStorage};
use crate::rpc_command::account_balance::{self, AccountBalanceParams, AccountBalanceRpcOps, HDAccountBalanceResponse};
use crate::rpc_command::get_new_address::{self, GetNewAddressParams, GetNewAddressResponse, GetNewAddressRpcError,
                                          GetNewAddressRpcOps};
use crate::rpc_command::hd_account_balance_rpc_error::HDAccountBalanceRpcError;
use crate::rpc_command::init_account_balance::{self, InitAccountBalanceParams, InitAccountBalanceRpcOps};
use crate::rpc_command::init_create_account::{self, CreateAccountRpcError, CreateAccountState, CreateNewAccountParams,
                                              InitCreateAccountRpcOps};
use crate::rpc_command::init_scan_for_new_addresses::{self, InitScanAddressesRpcOps, ScanAddressesParams,
                                                      ScanAddressesResponse};
use crate::rpc_command::init_withdraw::{InitWithdrawCoin, WithdrawTaskHandle};
use crate::tx_history_storage::{GetTxHistoryFilters, WalletId};
use crate::utxo::utxo_builder::{BlockHeaderUtxoArcOps, MergeUtxoArcOps, UtxoCoinBuildError, UtxoCoinBuilder,
                                UtxoCoinBuilderCommonOps, UtxoFieldsWithHardwareWalletBuilder,
                                UtxoFieldsWithIguanaPrivKeyBuilder};
use crate::utxo::utxo_tx_history_v2::{UtxoMyAddressesHistoryError, UtxoTxDetailsError, UtxoTxDetailsParams,
                                      UtxoTxHistoryOps};
use crate::{eth, CanRefundHtlc, CoinBalance, CoinWithDerivationMethod, DelegationError, DelegationFut,
<<<<<<< HEAD
            GetWithdrawSenderAddress, NegotiateSwapContractAddrErr, PaymentInstructions, PaymentInstructionsErr,
            PrivKeyBuildPolicy, SearchForSwapTxSpendInput, SignatureResult, StakingInfosFut, SwapOps,
            TradePreimageValue, TransactionFut, TxMarshalingErr, UnexpectedDerivationMethod, ValidateAddressResult,
            ValidateInstructionsErr, ValidateOtherPubKeyErr, ValidatePaymentFut, ValidatePaymentInput,
            VerificationResult, WatcherValidatePaymentInput, WithdrawFut, WithdrawSenderAddress};
=======
            GetWithdrawSenderAddress, NegotiateSwapContractAddrErr, PrivKeyBuildPolicy, SearchForSwapTxSpendInput,
            SignatureResult, StakingInfosFut, SwapOps, TradePreimageValue, TransactionFut, TxMarshalingErr,
            UnexpectedDerivationMethod, ValidateAddressResult, ValidateOtherPubKeyErr, ValidatePaymentFut,
            ValidatePaymentInput, VerificationResult, WatcherOps, WatcherSearchForSwapTxSpendInput,
            WatcherValidatePaymentInput, WithdrawFut, WithdrawSenderAddress};
>>>>>>> 4d2071f9
use crypto::Bip44Chain;
use ethereum_types::H160;
use futures::{FutureExt, TryFutureExt};
use keys::AddressHashEnum;
use mm2_metrics::MetricsArc;
use mm2_number::MmNumber;
use serde::Serialize;
use serialization::CoinVariant;
use utxo_signer::UtxoSignerOps;

#[derive(Debug, Display)]
pub enum Qrc20AddressError {
    UnexpectedDerivationMethod(String),
    ScriptHashTypeNotSupported { script_hash_type: String },
}

impl From<UnexpectedDerivationMethod> for Qrc20AddressError {
    fn from(e: UnexpectedDerivationMethod) -> Self { Qrc20AddressError::UnexpectedDerivationMethod(e.to_string()) }
}

impl From<ScriptHashTypeNotSupported> for Qrc20AddressError {
    fn from(e: ScriptHashTypeNotSupported) -> Self {
        Qrc20AddressError::ScriptHashTypeNotSupported {
            script_hash_type: e.script_hash_type,
        }
    }
}

#[derive(Debug, Display)]
pub struct ScriptHashTypeNotSupported {
    pub script_hash_type: String,
}

impl From<ScriptHashTypeNotSupported> for WithdrawError {
    fn from(e: ScriptHashTypeNotSupported) -> Self { WithdrawError::InvalidAddress(e.to_string()) }
}

#[path = "qtum_delegation.rs"] mod qtum_delegation;
#[derive(Debug, Serialize, Deserialize)]
#[serde(tag = "format")]
pub enum QtumAddressFormat {
    /// Standard Qtum/UTXO address format.
    #[serde(rename = "wallet")]
    Wallet,
    /// Contract address format. The same as used in ETH/ERC20.
    /// Note starts with "0x" prefix.
    #[serde(rename = "contract")]
    Contract,
}

pub trait QtumDelegationOps {
    fn add_delegation(&self, request: QtumDelegationRequest) -> DelegationFut;

    fn get_delegation_infos(&self) -> StakingInfosFut;

    fn remove_delegation(&self) -> DelegationFut;

    fn generate_pod(&self, addr_hash: AddressHashEnum) -> Result<keys::Signature, MmError<DelegationError>>;
}

#[async_trait]
pub trait QtumBasedCoin: UtxoCommonOps + MarketCoinOps {
    fn convert_to_address(&self, from: &str, to_address_format: Json) -> Result<String, String> {
        let to_address_format: QtumAddressFormat =
            json::from_value(to_address_format).map_err(|e| ERRL!("Error on parse Qtum address format {:?}", e))?;
        let from_address = try_s!(self.utxo_address_from_any_format(from));
        match to_address_format {
            QtumAddressFormat::Wallet => Ok(from_address.to_string()),
            QtumAddressFormat::Contract => Ok(try_s!(display_as_contract_address(from_address))),
        }
    }

    /// Try to parse address from either wallet (UTXO) format or contract format.
    fn utxo_address_from_any_format(&self, from: &str) -> Result<Address, String> {
        let utxo_err = match Address::from_str(from) {
            Ok(addr) => {
                let is_p2pkh = addr.prefix == self.as_ref().conf.pub_addr_prefix
                    && addr.t_addr_prefix == self.as_ref().conf.pub_t_addr_prefix;
                if is_p2pkh {
                    return Ok(addr);
                }
                "Address has invalid prefixes".to_string()
            },
            Err(e) => e.to_string(),
        };
        let utxo_segwit_err = match Address::from_segwitaddress(
            from,
            self.as_ref().conf.checksum_type,
            self.as_ref().conf.pub_addr_prefix,
            self.as_ref().conf.pub_t_addr_prefix,
        ) {
            Ok(addr) => {
                let is_segwit =
                    addr.hrp.is_some() && addr.hrp == self.as_ref().conf.bech32_hrp && self.as_ref().conf.segwit;
                if is_segwit {
                    return Ok(addr);
                }
                "Address has invalid hrp".to_string()
            },
            Err(e) => e,
        };
        let contract_err = match contract_addr_from_str(from) {
            Ok(contract_addr) => return Ok(self.utxo_addr_from_contract_addr(contract_addr)),
            Err(e) => e,
        };
        ERR!(
            "error on parse wallet address: {:?}, {:?}, error on parse contract address: {:?}",
            utxo_err,
            utxo_segwit_err,
            contract_err,
        )
    }

    fn utxo_addr_from_contract_addr(&self, address: H160) -> Address {
        let utxo = self.as_ref();
        Address {
            prefix: utxo.conf.pub_addr_prefix,
            t_addr_prefix: utxo.conf.pub_t_addr_prefix,
            hash: AddressHashEnum::AddressHash(address.0.into()),
            checksum_type: utxo.conf.checksum_type,
            hrp: utxo.conf.bech32_hrp.clone(),
            addr_format: self.addr_format().clone(),
        }
    }

    fn my_addr_as_contract_addr(&self) -> MmResult<H160, Qrc20AddressError> {
        let my_address = self.as_ref().derivation_method.iguana_or_err()?.clone();
        contract_addr_from_utxo_addr(my_address).mm_err(Qrc20AddressError::from)
    }

    fn utxo_address_from_contract_addr(&self, address: H160) -> Address {
        let utxo = self.as_ref();
        Address {
            prefix: utxo.conf.pub_addr_prefix,
            t_addr_prefix: utxo.conf.pub_t_addr_prefix,
            hash: AddressHashEnum::AddressHash(address.0.into()),
            checksum_type: utxo.conf.checksum_type,
            hrp: utxo.conf.bech32_hrp.clone(),
            addr_format: self.addr_format().clone(),
        }
    }

    fn contract_address_from_raw_pubkey(&self, pubkey: &[u8]) -> Result<H160, String> {
        let utxo = self.as_ref();
        let qtum_address = try_s!(utxo_common::address_from_raw_pubkey(
            pubkey,
            utxo.conf.pub_addr_prefix,
            utxo.conf.pub_t_addr_prefix,
            utxo.conf.checksum_type,
            utxo.conf.bech32_hrp.clone(),
            self.addr_format().clone()
        ));
        let contract_addr = try_s!(contract_addr_from_utxo_addr(qtum_address));
        Ok(contract_addr)
    }

    fn is_qtum_unspent_mature(&self, output: &RpcTransaction) -> bool {
        let is_qrc20_coinbase = output.vout.iter().any(|x| x.is_empty());
        let is_coinbase = output.is_coinbase() || is_qrc20_coinbase;
        !is_coinbase || output.confirmations >= self.as_ref().conf.mature_confirmations
    }
}

pub struct QtumCoinBuilder<'a> {
    ctx: &'a MmArc,
    ticker: &'a str,
    conf: &'a Json,
    activation_params: &'a UtxoActivationParams,
    priv_key_policy: PrivKeyBuildPolicy<'a>,
}

#[async_trait]
impl<'a> UtxoCoinBuilderCommonOps for QtumCoinBuilder<'a> {
    fn ctx(&self) -> &MmArc { self.ctx }

    fn conf(&self) -> &Json { self.conf }

    fn activation_params(&self) -> &UtxoActivationParams { self.activation_params }

    fn ticker(&self) -> &str { self.ticker }

    fn check_utxo_maturity(&self) -> bool { self.activation_params().check_utxo_maturity.unwrap_or(true) }
}

impl<'a> UtxoFieldsWithIguanaPrivKeyBuilder for QtumCoinBuilder<'a> {}

impl<'a> UtxoFieldsWithHardwareWalletBuilder for QtumCoinBuilder<'a> {}

#[async_trait]
impl<'a> UtxoCoinBuilder for QtumCoinBuilder<'a> {
    type ResultCoin = QtumCoin;
    type Error = UtxoCoinBuildError;

    fn priv_key_policy(&self) -> PrivKeyBuildPolicy<'_> { self.priv_key_policy.clone() }

    async fn build(self) -> MmResult<Self::ResultCoin, Self::Error> {
        let utxo = self.build_utxo_fields().await?;
        let utxo_arc = UtxoArc::new(utxo);

        self.spawn_merge_utxo_loop_if_required(&utxo_arc, QtumCoin::from);
        Ok(QtumCoin::from(utxo_arc))
    }
}

impl<'a> MergeUtxoArcOps<QtumCoin> for QtumCoinBuilder<'a> {}

impl<'a> BlockHeaderUtxoArcOps<QtumCoin> for QtumCoinBuilder<'a> {}

impl<'a> QtumCoinBuilder<'a> {
    pub fn new(
        ctx: &'a MmArc,
        ticker: &'a str,
        conf: &'a Json,
        activation_params: &'a UtxoActivationParams,
        priv_key_policy: PrivKeyBuildPolicy<'a>,
    ) -> Self {
        QtumCoinBuilder {
            ctx,
            ticker,
            conf,
            activation_params,
            priv_key_policy,
        }
    }
}

#[derive(Clone)]
pub struct QtumCoin {
    utxo_arc: UtxoArc,
}

impl AsRef<UtxoCoinFields> for QtumCoin {
    fn as_ref(&self) -> &UtxoCoinFields { &self.utxo_arc }
}

impl From<UtxoArc> for QtumCoin {
    fn from(coin: UtxoArc) -> QtumCoin { QtumCoin { utxo_arc: coin } }
}

impl From<QtumCoin> for UtxoArc {
    fn from(coin: QtumCoin) -> Self { coin.utxo_arc }
}

pub async fn qtum_coin_with_priv_key(
    ctx: &MmArc,
    ticker: &str,
    conf: &Json,
    activation_params: &UtxoActivationParams,
    priv_key: &[u8],
) -> Result<QtumCoin, String> {
    let priv_key_policy = PrivKeyBuildPolicy::IguanaPrivKey(priv_key);
    let coin = try_s!(
        QtumCoinBuilder::new(ctx, ticker, conf, activation_params, priv_key_policy)
            .build()
            .await
    );
    Ok(coin)
}

impl QtumBasedCoin for QtumCoin {}

#[derive(Clone, Debug, Deserialize)]
pub struct QtumDelegationRequest {
    pub address: String,
    pub fee: Option<u64>,
}

#[derive(Clone, Debug, PartialEq, Serialize, Deserialize)]
pub struct QtumStakingInfosDetails {
    pub amount: BigDecimal,
    pub staker: Option<String>,
    pub am_i_staking: bool,
    pub is_staking_supported: bool,
}

// if mockable is placed before async_trait there is `munmap_chunk(): invalid pointer` error on async fn mocking attempt
#[async_trait]
#[cfg_attr(test, mockable)]
impl UtxoTxBroadcastOps for QtumCoin {
    async fn broadcast_tx(&self, tx: &UtxoTx) -> Result<H256Json, MmError<BroadcastTxErr>> {
        utxo_common::broadcast_tx(self, tx).await
    }
}

#[async_trait]
#[cfg_attr(test, mockable)]
impl UtxoTxGenerationOps for QtumCoin {
    async fn get_tx_fee(&self) -> UtxoRpcResult<ActualTxFee> { utxo_common::get_tx_fee(&self.utxo_arc).await }

    async fn calc_interest_if_required(
        &self,
        unsigned: TransactionInputSigner,
        data: AdditionalTxData,
        my_script_pub: Bytes,
    ) -> UtxoRpcResult<(TransactionInputSigner, AdditionalTxData)> {
        utxo_common::calc_interest_if_required(self, unsigned, data, my_script_pub).await
    }
}

#[async_trait]
#[cfg_attr(test, mockable)]
impl GetUtxoListOps for QtumCoin {
    async fn get_unspent_ordered_list(
        &self,
        address: &Address,
    ) -> UtxoRpcResult<(Vec<UnspentInfo>, RecentlySpentOutPointsGuard<'_>)> {
        utxo_common::get_unspent_ordered_list(self, address).await
    }

    async fn get_all_unspent_ordered_list(
        &self,
        address: &Address,
    ) -> UtxoRpcResult<(Vec<UnspentInfo>, RecentlySpentOutPointsGuard<'_>)> {
        utxo_common::get_all_unspent_ordered_list(self, address).await
    }

    async fn get_mature_unspent_ordered_list(
        &self,
        address: &Address,
    ) -> UtxoRpcResult<(MatureUnspentList, RecentlySpentOutPointsGuard<'_>)> {
        utxo_common::get_mature_unspent_ordered_list(self, address).await
    }
}

#[async_trait]
#[cfg_attr(test, mockable)]
impl GetUtxoMapOps for QtumCoin {
    async fn get_unspent_ordered_map(
        &self,
        addresses: Vec<Address>,
    ) -> UtxoRpcResult<(UnspentMap, RecentlySpentOutPointsGuard<'_>)> {
        utxo_common::get_unspent_ordered_map(self, addresses).await
    }

    async fn get_all_unspent_ordered_map(
        &self,
        addresses: Vec<Address>,
    ) -> UtxoRpcResult<(UnspentMap, RecentlySpentOutPointsGuard<'_>)> {
        utxo_common::get_all_unspent_ordered_map(self, addresses).await
    }

    async fn get_mature_unspent_ordered_map(
        &self,
        addresses: Vec<Address>,
    ) -> UtxoRpcResult<(MatureUnspentMap, RecentlySpentOutPointsGuard<'_>)> {
        utxo_common::get_mature_unspent_ordered_map(self, addresses).await
    }
}

#[async_trait]
#[cfg_attr(test, mockable)]
impl UtxoCommonOps for QtumCoin {
    async fn get_htlc_spend_fee(&self, tx_size: u64, stage: &FeeApproxStage) -> UtxoRpcResult<u64> {
        utxo_common::get_htlc_spend_fee(self, tx_size, stage).await
    }

    fn addresses_from_script(&self, script: &Script) -> Result<Vec<Address>, String> {
        utxo_common::addresses_from_script(self, script)
    }

    fn denominate_satoshis(&self, satoshi: i64) -> f64 { utxo_common::denominate_satoshis(&self.utxo_arc, satoshi) }

    fn my_public_key(&self) -> Result<&Public, MmError<UnexpectedDerivationMethod>> {
        utxo_common::my_public_key(self.as_ref())
    }

    fn address_from_str(&self, address: &str) -> MmResult<Address, AddrFromStrError> {
        utxo_common::checked_address_from_str(self, address)
    }

    async fn get_current_mtp(&self) -> UtxoRpcResult<u32> {
        utxo_common::get_current_mtp(&self.utxo_arc, CoinVariant::Qtum).await
    }

    fn is_unspent_mature(&self, output: &RpcTransaction) -> bool { self.is_qtum_unspent_mature(output) }

    async fn calc_interest_of_tx(
        &self,
        _tx: &UtxoTx,
        _input_transactions: &mut HistoryUtxoTxMap,
    ) -> UtxoRpcResult<u64> {
        MmError::err(UtxoRpcError::Internal(
            "QTUM coin doesn't support transaction rewards".to_owned(),
        ))
    }

    async fn get_mut_verbose_transaction_from_map_or_rpc<'a, 'b>(
        &'a self,
        tx_hash: H256Json,
        utxo_tx_map: &'b mut HistoryUtxoTxMap,
    ) -> UtxoRpcResult<&'b mut HistoryUtxoTx> {
        utxo_common::get_mut_verbose_transaction_from_map_or_rpc(self, tx_hash, utxo_tx_map).await
    }

    async fn p2sh_spending_tx(&self, input: utxo_common::P2SHSpendingTxInput<'_>) -> Result<UtxoTx, String> {
        utxo_common::p2sh_spending_tx(self, input).await
    }

    fn get_verbose_transactions_from_cache_or_rpc(
        &self,
        tx_ids: HashSet<H256Json>,
    ) -> UtxoRpcFut<HashMap<H256Json, VerboseTransactionFrom>> {
        let selfi = self.clone();
        let fut = async move { utxo_common::get_verbose_transactions_from_cache_or_rpc(&selfi.utxo_arc, tx_ids).await };
        Box::new(fut.boxed().compat())
    }

    async fn preimage_trade_fee_required_to_send_outputs(
        &self,
        outputs: Vec<TransactionOutput>,
        fee_policy: FeePolicy,
        gas_fee: Option<u64>,
        stage: &FeeApproxStage,
    ) -> TradePreimageResult<BigDecimal> {
        utxo_common::preimage_trade_fee_required_to_send_outputs(
            self,
            self.ticker(),
            outputs,
            fee_policy,
            gas_fee,
            stage,
        )
        .await
    }

    fn increase_dynamic_fee_by_stage(&self, dynamic_fee: u64, stage: &FeeApproxStage) -> u64 {
        utxo_common::increase_dynamic_fee_by_stage(self, dynamic_fee, stage)
    }

    async fn p2sh_tx_locktime(&self, htlc_locktime: u32) -> Result<u32, MmError<UtxoRpcError>> {
        utxo_common::p2sh_tx_locktime(self, &self.utxo_arc.conf.ticker, htlc_locktime).await
    }

    fn addr_format(&self) -> &UtxoAddressFormat { utxo_common::addr_format(self) }

    fn addr_format_for_standard_scripts(&self) -> UtxoAddressFormat {
        utxo_common::addr_format_for_standard_scripts(self)
    }

    fn address_from_pubkey(&self, pubkey: &Public) -> Address {
        let conf = &self.utxo_arc.conf;
        utxo_common::address_from_pubkey(
            pubkey,
            conf.pub_addr_prefix,
            conf.pub_t_addr_prefix,
            conf.checksum_type,
            conf.bech32_hrp.clone(),
            self.addr_format().clone(),
        )
    }
}

#[async_trait]
impl UtxoStandardOps for QtumCoin {
    async fn tx_details_by_hash(
        &self,
        hash: &[u8],
        input_transactions: &mut HistoryUtxoTxMap,
    ) -> Result<TransactionDetails, String> {
        utxo_common::tx_details_by_hash(self, hash, input_transactions).await
    }

    async fn request_tx_history(&self, metrics: MetricsArc) -> RequestTxHistoryResult {
        utxo_common::request_tx_history(self, metrics).await
    }

    async fn update_kmd_rewards(
        &self,
        tx_details: &mut TransactionDetails,
        input_transactions: &mut HistoryUtxoTxMap,
    ) -> UtxoRpcResult<()> {
        utxo_common::update_kmd_rewards(self, tx_details, input_transactions).await
    }
}

#[async_trait]
impl SwapOps for QtumCoin {
    #[inline]
    fn send_taker_fee(&self, fee_addr: &[u8], amount: BigDecimal, _uuid: &[u8]) -> TransactionFut {
        utxo_common::send_taker_fee(self.clone(), fee_addr, amount)
    }

    #[inline]
    fn send_maker_payment(
        &self,
        _time_lock_duration: u64,
        time_lock: u32,
        taker_pub: &[u8],
        secret_hash: &[u8],
        amount: BigDecimal,
        _swap_contract_address: &Option<BytesJson>,
        swap_unique_data: &[u8],
        _payment_instructions: &Option<PaymentInstructions>,
    ) -> TransactionFut {
        utxo_common::send_maker_payment(
            self.clone(),
            time_lock,
            taker_pub,
            secret_hash,
            amount,
            swap_unique_data,
        )
    }

    #[inline]
    fn send_taker_payment(
        &self,
        _time_lock_duration: u64,
        time_lock: u32,
        maker_pub: &[u8],
        secret_hash: &[u8],
        amount: BigDecimal,
        _swap_contract_address: &Option<BytesJson>,
        swap_unique_data: &[u8],
        _payment_instructions: &Option<PaymentInstructions>,
    ) -> TransactionFut {
        utxo_common::send_taker_payment(
            self.clone(),
            time_lock,
            maker_pub,
            secret_hash,
            amount,
            swap_unique_data,
        )
    }

    #[inline]
    fn send_maker_spends_taker_payment(
        &self,
        taker_tx: &[u8],
        time_lock: u32,
        taker_pub: &[u8],
        secret: &[u8],
        secret_hash: &[u8],
        _swap_contract_address: &Option<BytesJson>,
        swap_unique_data: &[u8],
    ) -> TransactionFut {
        utxo_common::send_maker_spends_taker_payment(
            self.clone(),
            taker_tx,
            time_lock,
            taker_pub,
            secret,
            secret_hash,
            swap_unique_data,
        )
    }

    #[inline]
    fn send_taker_spends_maker_payment(
        &self,
        maker_tx: &[u8],
        time_lock: u32,
        maker_pub: &[u8],
        secret: &[u8],
        secret_hash: &[u8],
        _swap_contract_address: &Option<BytesJson>,
        swap_unique_data: &[u8],
    ) -> TransactionFut {
        utxo_common::send_taker_spends_maker_payment(
            self.clone(),
            maker_tx,
            time_lock,
            maker_pub,
            secret,
            secret_hash,
            swap_unique_data,
        )
    }

    #[inline]
    fn send_taker_refunds_payment(
        &self,
        taker_tx: &[u8],
        time_lock: u32,
        maker_pub: &[u8],
        secret_hash: &[u8],
        _swap_contract_address: &Option<BytesJson>,
        swap_unique_data: &[u8],
    ) -> TransactionFut {
        utxo_common::send_taker_refunds_payment(
            self.clone(),
            taker_tx,
            time_lock,
            maker_pub,
            secret_hash,
            swap_unique_data,
        )
    }

    #[inline]
    fn send_maker_refunds_payment(
        &self,
        maker_tx: &[u8],
        time_lock: u32,
        taker_pub: &[u8],
        secret_hash: &[u8],
        _swap_contract_address: &Option<BytesJson>,
        swap_unique_data: &[u8],
    ) -> TransactionFut {
        utxo_common::send_maker_refunds_payment(
            self.clone(),
            maker_tx,
            time_lock,
            taker_pub,
            secret_hash,
            swap_unique_data,
        )
    }

    fn validate_fee(
        &self,
        fee_tx: &TransactionEnum,
        expected_sender: &[u8],
        fee_addr: &[u8],
        amount: &BigDecimal,
        min_block_number: u64,
        _uuid: &[u8],
    ) -> Box<dyn Future<Item = (), Error = String> + Send> {
        let tx = match fee_tx {
            TransactionEnum::UtxoTx(tx) => tx.clone(),
            _ => panic!(),
        };
        utxo_common::validate_fee(
            self.clone(),
            tx,
            utxo_common::DEFAULT_FEE_VOUT,
            expected_sender,
            amount,
            min_block_number,
            fee_addr,
        )
    }

    #[inline]
    fn validate_maker_payment(&self, input: ValidatePaymentInput) -> ValidatePaymentFut<()> {
        utxo_common::validate_maker_payment(self, input)
    }

    #[inline]
    fn validate_taker_payment(&self, input: ValidatePaymentInput) -> ValidatePaymentFut<()> {
        utxo_common::validate_taker_payment(self, input)
    }

    #[inline]
    fn check_if_my_payment_sent(
        &self,
        time_lock: u32,
        other_pub: &[u8],
        secret_hash: &[u8],
        _search_from_block: u64,
        _swap_contract_address: &Option<BytesJson>,
        swap_unique_data: &[u8],
        _amount: &BigDecimal,
    ) -> Box<dyn Future<Item = Option<TransactionEnum>, Error = String> + Send> {
        utxo_common::check_if_my_payment_sent(self.clone(), time_lock, other_pub, secret_hash, swap_unique_data)
    }

    #[inline]
    async fn search_for_swap_tx_spend_my(
        &self,
        input: SearchForSwapTxSpendInput<'_>,
    ) -> Result<Option<FoundSwapTxSpend>, String> {
        utxo_common::search_for_swap_tx_spend_my(self, input, utxo_common::DEFAULT_SWAP_VOUT).await
    }

    #[inline]
    async fn search_for_swap_tx_spend_other(
        &self,
        input: SearchForSwapTxSpendInput<'_>,
    ) -> Result<Option<FoundSwapTxSpend>, String> {
        utxo_common::search_for_swap_tx_spend_other(self, input, utxo_common::DEFAULT_SWAP_VOUT).await
    }

<<<<<<< HEAD
    async fn extract_secret(&self, secret_hash: &[u8], spend_tx: &[u8]) -> Result<Vec<u8>, String> {
=======
    #[inline]
    fn check_tx_signed_by_pub(&self, tx: &[u8], expected_pub: &[u8]) -> Result<bool, String> {
        utxo_common::check_all_inputs_signed_by_pub(tx, expected_pub)
    }

    #[inline]
    fn extract_secret(&self, secret_hash: &[u8], spend_tx: &[u8]) -> Result<Vec<u8>, String> {
>>>>>>> 4d2071f9
        utxo_common::extract_secret(secret_hash, spend_tx)
    }

    #[inline]
    fn can_refund_htlc(&self, locktime: u64) -> Box<dyn Future<Item = CanRefundHtlc, Error = String> + Send + '_> {
        Box::new(
            utxo_common::can_refund_htlc(self, locktime)
                .boxed()
                .map_err(|e| ERRL!("{}", e))
                .compat(),
        )
    }

    #[inline]
    fn negotiate_swap_contract_addr(
        &self,
        _other_side_address: Option<&[u8]>,
    ) -> Result<Option<BytesJson>, MmError<NegotiateSwapContractAddrErr>> {
        Ok(None)
    }

    #[inline]
    fn derive_htlc_key_pair(&self, swap_unique_data: &[u8]) -> KeyPair {
        utxo_common::derive_htlc_key_pair(self.as_ref(), swap_unique_data)
    }

    #[inline]
    fn validate_other_pubkey(&self, raw_pubkey: &[u8]) -> MmResult<(), ValidateOtherPubKeyErr> {
        utxo_common::validate_other_pubkey(raw_pubkey)
    }

    async fn payment_instructions(
        &self,
        _secret_hash: &[u8],
        _amount: &BigDecimal,
    ) -> Result<Option<Vec<u8>>, MmError<PaymentInstructionsErr>> {
        Ok(None)
    }

    fn validate_instructions(
        &self,
        _instructions: &[u8],
        _secret_hash: &[u8],
        _amount: BigDecimal,
    ) -> Result<PaymentInstructions, MmError<ValidateInstructionsErr>> {
        MmError::err(ValidateInstructionsErr::UnsupportedCoin(self.ticker().to_string()))
    }

    fn is_supported_by_watchers(&self) -> bool { true }
}

#[async_trait]
impl WatcherOps for QtumCoin {
    #[inline]
    fn create_taker_spends_maker_payment_preimage(
        &self,
        maker_payment_tx: &[u8],
        time_lock: u32,
        maker_pub: &[u8],
        secret_hash: &[u8],
        swap_unique_data: &[u8],
    ) -> TransactionFut {
        utxo_common::create_taker_spends_maker_payment_preimage(
            self.clone(),
            maker_payment_tx,
            time_lock,
            maker_pub,
            secret_hash,
            swap_unique_data,
        )
    }

    #[inline]
    fn send_taker_spends_maker_payment_preimage(&self, preimage: &[u8], secret: &[u8]) -> TransactionFut {
        utxo_common::send_taker_spends_maker_payment_preimage(self.clone(), preimage, secret)
    }

    #[inline]
    fn create_taker_refunds_payment_preimage(
        &self,
        taker_payment_tx: &[u8],
        time_lock: u32,
        maker_pub: &[u8],
        secret_hash: &[u8],
        _swap_contract_address: &Option<BytesJson>,
        swap_unique_data: &[u8],
    ) -> TransactionFut {
        utxo_common::create_taker_refunds_payment_preimage(
            self.clone(),
            taker_payment_tx,
            time_lock,
            maker_pub,
            secret_hash,
            swap_unique_data,
        )
    }

    #[inline]
    fn send_watcher_refunds_taker_payment_preimage(&self, taker_refunds_payment: &[u8]) -> TransactionFut {
        utxo_common::send_watcher_refunds_taker_payment_preimage(self.clone(), taker_refunds_payment)
    }

    #[inline]
    fn watcher_validate_taker_fee(&self, taker_fee_hash: Vec<u8>, verified_pub: Vec<u8>) -> ValidatePaymentFut<()> {
        utxo_common::watcher_validate_taker_fee(self.clone(), taker_fee_hash, verified_pub)
    }

    #[inline]
    fn watcher_validate_taker_payment(&self, input: WatcherValidatePaymentInput) -> ValidatePaymentFut<()> {
        utxo_common::watcher_validate_taker_payment(self, input)
    }

    #[inline]
    async fn watcher_search_for_swap_tx_spend(
        &self,
        input: WatcherSearchForSwapTxSpendInput<'_>,
    ) -> Result<Option<FoundSwapTxSpend>, String> {
        utxo_common::watcher_search_for_swap_tx_spend(self, input, utxo_common::DEFAULT_SWAP_VOUT).await
    }
}

impl MarketCoinOps for QtumCoin {
    fn ticker(&self) -> &str { &self.utxo_arc.conf.ticker }

    fn my_address(&self) -> MmResult<String, MyAddressError> { utxo_common::my_address(self) }

    fn get_public_key(&self) -> Result<String, MmError<UnexpectedDerivationMethod>> {
        let pubkey = utxo_common::my_public_key(&self.utxo_arc)?;
        Ok(pubkey.to_string())
    }

    fn sign_message_hash(&self, message: &str) -> Option<[u8; 32]> {
        utxo_common::sign_message_hash(self.as_ref(), message)
    }

    fn sign_message(&self, message: &str) -> SignatureResult<String> {
        utxo_common::sign_message(self.as_ref(), message)
    }

    fn verify_message(&self, signature_base64: &str, message: &str, address: &str) -> VerificationResult<bool> {
        utxo_common::verify_message(self, signature_base64, message, address)
    }

    fn my_balance(&self) -> BalanceFut<CoinBalance> { utxo_common::my_balance(self.clone()) }

    fn base_coin_balance(&self) -> BalanceFut<BigDecimal> { utxo_common::base_coin_balance(self) }

    fn platform_ticker(&self) -> &str { self.ticker() }

    #[inline(always)]
    fn send_raw_tx(&self, tx: &str) -> Box<dyn Future<Item = String, Error = String> + Send> {
        utxo_common::send_raw_tx(&self.utxo_arc, tx)
    }

    #[inline(always)]
    fn send_raw_tx_bytes(&self, tx: &[u8]) -> Box<dyn Future<Item = String, Error = String> + Send> {
        utxo_common::send_raw_tx_bytes(&self.utxo_arc, tx)
    }

    fn wait_for_confirmations(
        &self,
        tx: &[u8],
        confirmations: u64,
        requires_nota: bool,
        wait_until: u64,
        check_every: u64,
    ) -> Box<dyn Future<Item = (), Error = String> + Send> {
        utxo_common::wait_for_confirmations(
            &self.utxo_arc,
            tx,
            confirmations,
            requires_nota,
            wait_until,
            check_every,
        )
    }

    fn wait_for_htlc_tx_spend(
        &self,
        transaction: &[u8],
        _secret_hash: &[u8],
        wait_until: u64,
        from_block: u64,
        _swap_contract_address: &Option<BytesJson>,
    ) -> TransactionFut {
        utxo_common::wait_for_output_spend(
            &self.utxo_arc,
            transaction,
            utxo_common::DEFAULT_SWAP_VOUT,
            from_block,
            wait_until,
        )
    }

    fn tx_enum_from_bytes(&self, bytes: &[u8]) -> Result<TransactionEnum, MmError<TxMarshalingErr>> {
        utxo_common::tx_enum_from_bytes(self.as_ref(), bytes)
    }

    fn current_block(&self) -> Box<dyn Future<Item = u64, Error = String> + Send> {
        utxo_common::current_block(&self.utxo_arc)
    }

    fn display_priv_key(&self) -> Result<String, String> { utxo_common::display_priv_key(&self.utxo_arc) }

    fn min_tx_amount(&self) -> BigDecimal { utxo_common::min_tx_amount(self.as_ref()) }

    fn min_trading_vol(&self) -> MmNumber { utxo_common::min_trading_vol(self.as_ref()) }
}

#[async_trait]
impl MmCoin for QtumCoin {
    fn is_asset_chain(&self) -> bool { utxo_common::is_asset_chain(&self.utxo_arc) }

    fn spawner(&self) -> CoinFutSpawner { CoinFutSpawner::new(&self.as_ref().abortable_system) }

    fn get_raw_transaction(&self, req: RawTransactionRequest) -> RawTransactionFut {
        Box::new(utxo_common::get_raw_transaction(&self.utxo_arc, req).boxed().compat())
    }

    fn withdraw(&self, req: WithdrawRequest) -> WithdrawFut {
        Box::new(utxo_common::withdraw(self.clone(), req).boxed().compat())
    }

    fn decimals(&self) -> u8 { utxo_common::decimals(&self.utxo_arc) }

    /// Check if the `to_address_format` is standard and if the `from` address is standard UTXO address.
    fn convert_to_address(&self, from: &str, to_address_format: Json) -> Result<String, String> {
        QtumBasedCoin::convert_to_address(self, from, to_address_format)
    }

    fn validate_address(&self, address: &str) -> ValidateAddressResult { utxo_common::validate_address(self, address) }

    fn process_history_loop(&self, ctx: MmArc) -> Box<dyn Future<Item = (), Error = ()> + Send> {
        Box::new(
            utxo_common::process_history_loop(self.clone(), ctx)
                .map(|_| Ok(()))
                .boxed()
                .compat(),
        )
    }

    fn history_sync_status(&self) -> HistorySyncState { utxo_common::history_sync_status(&self.utxo_arc) }

    fn get_trade_fee(&self) -> Box<dyn Future<Item = TradeFee, Error = String> + Send> {
        utxo_common::get_trade_fee(self.clone())
    }

    async fn get_sender_trade_fee(
        &self,
        value: TradePreimageValue,
        stage: FeeApproxStage,
    ) -> TradePreimageResult<TradeFee> {
        utxo_common::get_sender_trade_fee(self, value, stage).await
    }

    fn get_receiver_trade_fee(&self, _stage: FeeApproxStage) -> TradePreimageFut<TradeFee> {
        utxo_common::get_receiver_trade_fee(self.clone())
    }

    async fn get_fee_to_send_taker_fee(
        &self,
        dex_fee_amount: BigDecimal,
        stage: FeeApproxStage,
    ) -> TradePreimageResult<TradeFee> {
        utxo_common::get_fee_to_send_taker_fee(self, dex_fee_amount, stage).await
    }

    fn required_confirmations(&self) -> u64 { utxo_common::required_confirmations(&self.utxo_arc) }

    fn requires_notarization(&self) -> bool { utxo_common::requires_notarization(&self.utxo_arc) }

    fn set_required_confirmations(&self, confirmations: u64) {
        utxo_common::set_required_confirmations(&self.utxo_arc, confirmations)
    }

    fn set_requires_notarization(&self, requires_nota: bool) {
        utxo_common::set_requires_notarization(&self.utxo_arc, requires_nota)
    }

    fn swap_contract_address(&self) -> Option<BytesJson> { utxo_common::swap_contract_address() }

    fn mature_confirmations(&self) -> Option<u32> { Some(self.utxo_arc.conf.mature_confirmations) }

    fn coin_protocol_info(&self) -> Vec<u8> { utxo_common::coin_protocol_info(self) }

    fn is_coin_protocol_supported(&self, info: &Option<Vec<u8>>) -> bool {
        utxo_common::is_coin_protocol_supported(self, info)
    }
}

#[async_trait]
impl GetWithdrawSenderAddress for QtumCoin {
    type Address = Address;
    type Pubkey = Public;

    async fn get_withdraw_sender_address(
        &self,
        req: &WithdrawRequest,
    ) -> MmResult<WithdrawSenderAddress<Self::Address, Self::Pubkey>, WithdrawError> {
        utxo_common::get_withdraw_from_address(self, req).await
    }
}

#[async_trait]
impl InitWithdrawCoin for QtumCoin {
    async fn init_withdraw(
        &self,
        ctx: MmArc,
        req: WithdrawRequest,
        task_handle: &WithdrawTaskHandle,
    ) -> Result<TransactionDetails, MmError<WithdrawError>> {
        utxo_common::init_withdraw(ctx, self.clone(), req, task_handle).await
    }
}

impl UtxoSignerOps for QtumCoin {
    type TxGetter = UtxoRpcClientEnum;

    fn trezor_coin(&self) -> UtxoSignTxResult<String> {
        self.utxo_arc
            .conf
            .trezor_coin
            .clone()
            .or_mm_err(|| UtxoSignTxError::CoinNotSupportedWithTrezor {
                coin: self.utxo_arc.conf.ticker.clone(),
            })
    }

    fn fork_id(&self) -> u32 { self.utxo_arc.conf.fork_id }

    fn branch_id(&self) -> u32 { self.utxo_arc.conf.consensus_branch_id }

    fn tx_provider(&self) -> Self::TxGetter { self.utxo_arc.rpc_client.clone() }
}

impl CoinWithDerivationMethod for QtumCoin {
    type Address = Address;
    type HDWallet = UtxoHDWallet;

    fn derivation_method(&self) -> &DerivationMethod<Self::Address, Self::HDWallet> {
        utxo_common::derivation_method(self.as_ref())
    }
}

#[async_trait]
impl ExtractExtendedPubkey for QtumCoin {
    type ExtendedPublicKey = Secp256k1ExtendedPublicKey;

    async fn extract_extended_pubkey<XPubExtractor>(
        &self,
        xpub_extractor: &XPubExtractor,
        derivation_path: DerivationPath,
    ) -> MmResult<Self::ExtendedPublicKey, HDExtractPubkeyError>
    where
        XPubExtractor: HDXPubExtractor + Sync,
    {
        utxo_common::extract_extended_pubkey(&self.utxo_arc.conf, xpub_extractor, derivation_path).await
    }
}

#[async_trait]
impl HDWalletCoinOps for QtumCoin {
    type Address = Address;
    type Pubkey = Public;
    type HDWallet = UtxoHDWallet;
    type HDAccount = UtxoHDAccount;

    async fn derive_addresses<Ids>(
        &self,
        hd_account: &Self::HDAccount,
        address_ids: Ids,
    ) -> AddressDerivingResult<Vec<HDAddress<Self::Address, Self::Pubkey>>>
    where
        Ids: Iterator<Item = HDAddressId> + Send,
    {
        utxo_common::derive_addresses(self, hd_account, address_ids).await
    }

    async fn create_new_account<'a, XPubExtractor>(
        &self,
        hd_wallet: &'a Self::HDWallet,
        xpub_extractor: &XPubExtractor,
    ) -> MmResult<HDAccountMut<'a, Self::HDAccount>, NewAccountCreatingError>
    where
        XPubExtractor: HDXPubExtractor + Sync,
    {
        utxo_common::create_new_account(self, hd_wallet, xpub_extractor).await
    }

    async fn set_known_addresses_number(
        &self,
        hd_wallet: &Self::HDWallet,
        hd_account: &mut Self::HDAccount,
        chain: Bip44Chain,
        new_known_addresses_number: u32,
    ) -> MmResult<(), AccountUpdatingError> {
        utxo_common::set_known_addresses_number(self, hd_wallet, hd_account, chain, new_known_addresses_number).await
    }
}

#[async_trait]
impl HDWalletBalanceOps for QtumCoin {
    type HDAddressScanner = UtxoAddressScanner;

    async fn produce_hd_address_scanner(&self) -> BalanceResult<Self::HDAddressScanner> {
        utxo_common::produce_hd_address_scanner(self).await
    }

    async fn enable_hd_wallet<XPubExtractor>(
        &self,
        hd_wallet: &Self::HDWallet,
        xpub_extractor: &XPubExtractor,
        params: EnabledCoinBalanceParams,
    ) -> MmResult<HDWalletBalance, EnableCoinBalanceError>
    where
        XPubExtractor: HDXPubExtractor + Sync,
    {
        coin_balance::common_impl::enable_hd_wallet(self, hd_wallet, xpub_extractor, params).await
    }

    async fn scan_for_new_addresses(
        &self,
        hd_wallet: &Self::HDWallet,
        hd_account: &mut Self::HDAccount,
        address_scanner: &Self::HDAddressScanner,
        gap_limit: u32,
    ) -> BalanceResult<Vec<HDAddressBalance>> {
        utxo_common::scan_for_new_addresses(self, hd_wallet, hd_account, address_scanner, gap_limit).await
    }

    async fn all_known_addresses_balances(&self, hd_account: &Self::HDAccount) -> BalanceResult<Vec<HDAddressBalance>> {
        utxo_common::all_known_addresses_balances(self, hd_account).await
    }

    async fn known_address_balance(&self, address: &Self::Address) -> BalanceResult<CoinBalance> {
        utxo_common::address_balance(self, address).await
    }

    async fn known_addresses_balances(
        &self,
        addresses: Vec<Self::Address>,
    ) -> BalanceResult<Vec<(Self::Address, CoinBalance)>> {
        utxo_common::addresses_balances(self, addresses).await
    }
}

impl HDWalletCoinWithStorageOps for QtumCoin {
    fn hd_wallet_storage<'a>(&self, hd_wallet: &'a Self::HDWallet) -> &'a HDWalletCoinStorage {
        &hd_wallet.hd_wallet_storage
    }
}

#[async_trait]
impl GetNewAddressRpcOps for QtumCoin {
    async fn get_new_address_rpc(
        &self,
        params: GetNewAddressParams,
    ) -> MmResult<GetNewAddressResponse, GetNewAddressRpcError> {
        get_new_address::common_impl::get_new_address_rpc(self, params).await
    }
}

#[async_trait]
impl AccountBalanceRpcOps for QtumCoin {
    async fn account_balance_rpc(
        &self,
        params: AccountBalanceParams,
    ) -> MmResult<HDAccountBalanceResponse, HDAccountBalanceRpcError> {
        account_balance::common_impl::account_balance_rpc(self, params).await
    }
}

#[async_trait]
impl InitAccountBalanceRpcOps for QtumCoin {
    async fn init_account_balance_rpc(
        &self,
        params: InitAccountBalanceParams,
    ) -> MmResult<HDAccountBalance, HDAccountBalanceRpcError> {
        init_account_balance::common_impl::init_account_balance_rpc(self, params).await
    }
}

#[async_trait]
impl InitScanAddressesRpcOps for QtumCoin {
    async fn init_scan_for_new_addresses_rpc(
        &self,
        params: ScanAddressesParams,
    ) -> MmResult<ScanAddressesResponse, HDAccountBalanceRpcError> {
        init_scan_for_new_addresses::common_impl::scan_for_new_addresses_rpc(self, params).await
    }
}

#[async_trait]
impl InitCreateAccountRpcOps for QtumCoin {
    async fn init_create_account_rpc<XPubExtractor>(
        &self,
        params: CreateNewAccountParams,
        state: CreateAccountState,
        xpub_extractor: &XPubExtractor,
    ) -> MmResult<HDAccountBalance, CreateAccountRpcError>
    where
        XPubExtractor: HDXPubExtractor + Sync,
    {
        init_create_account::common_impl::init_create_new_account_rpc(self, params, state, xpub_extractor).await
    }

    async fn revert_creating_account(&self, account_id: u32) {
        init_create_account::common_impl::revert_creating_account(self, account_id).await
    }
}

#[async_trait]
impl CoinWithTxHistoryV2 for QtumCoin {
    fn history_wallet_id(&self) -> WalletId { utxo_common::utxo_tx_history_v2_common::history_wallet_id(self.as_ref()) }

    async fn get_tx_history_filters(
        &self,
        target: MyTxHistoryTarget,
    ) -> MmResult<GetTxHistoryFilters, MyTxHistoryErrorV2> {
        utxo_common::utxo_tx_history_v2_common::get_tx_history_filters(self, target).await
    }
}

#[async_trait]
impl UtxoTxHistoryOps for QtumCoin {
    async fn my_addresses(&self) -> MmResult<HashSet<Address>, UtxoMyAddressesHistoryError> {
        utxo_common::utxo_tx_history_v2_common::my_addresses(self).await
    }

    async fn tx_details_by_hash<Storage>(
        &self,
        params: UtxoTxDetailsParams<'_, Storage>,
    ) -> MmResult<Vec<TransactionDetails>, UtxoTxDetailsError>
    where
        Storage: TxHistoryStorage,
    {
        utxo_common::utxo_tx_history_v2_common::tx_details_by_hash(self, params).await
    }

    async fn tx_from_storage_or_rpc<Storage: TxHistoryStorage>(
        &self,
        tx_hash: &H256Json,
        storage: &Storage,
    ) -> MmResult<UtxoTx, UtxoTxDetailsError> {
        utxo_common::utxo_tx_history_v2_common::tx_from_storage_or_rpc(self, tx_hash, storage).await
    }

    async fn request_tx_history(
        &self,
        metrics: MetricsArc,
        for_addresses: &HashSet<Address>,
    ) -> RequestTxHistoryResult {
        utxo_common::utxo_tx_history_v2_common::request_tx_history(self, metrics, for_addresses).await
    }

    async fn get_block_timestamp(&self, height: u64) -> MmResult<u64, GetBlockHeaderError> {
        self.as_ref().rpc_client.get_block_timestamp(height).await
    }

    async fn my_addresses_balances(&self) -> BalanceResult<HashMap<String, BigDecimal>> {
        utxo_common::utxo_tx_history_v2_common::my_addresses_balances(self).await
    }

    fn address_from_str(&self, address: &str) -> MmResult<Address, AddrFromStrError> {
        utxo_common::checked_address_from_str(self, address)
    }

    fn set_history_sync_state(&self, new_state: HistorySyncState) {
        *self.as_ref().history_sync_state.lock().unwrap() = new_state;
    }
}

/// Parse contract address (H160) from string.
/// Qtum Contract addresses have another checksum verification algorithm, because of this do not use [`eth::valid_addr_from_str`].
pub fn contract_addr_from_str(addr: &str) -> Result<H160, String> { eth::addr_from_str(addr) }

pub fn contract_addr_from_utxo_addr(address: Address) -> MmResult<H160, ScriptHashTypeNotSupported> {
    match address.hash {
        AddressHashEnum::AddressHash(h) => Ok(h.take().into()),
        AddressHashEnum::WitnessScriptHash(_) => MmError::err(ScriptHashTypeNotSupported {
            script_hash_type: "Witness".to_owned(),
        }),
    }
}

pub fn display_as_contract_address(address: Address) -> MmResult<String, ScriptHashTypeNotSupported> {
    let address = qtum::contract_addr_from_utxo_addr(address)?;
    Ok(format!("{:#02x}", address))
}<|MERGE_RESOLUTION|>--- conflicted
+++ resolved
@@ -23,19 +23,12 @@
 use crate::utxo::utxo_tx_history_v2::{UtxoMyAddressesHistoryError, UtxoTxDetailsError, UtxoTxDetailsParams,
                                       UtxoTxHistoryOps};
 use crate::{eth, CanRefundHtlc, CoinBalance, CoinWithDerivationMethod, DelegationError, DelegationFut,
-<<<<<<< HEAD
             GetWithdrawSenderAddress, NegotiateSwapContractAddrErr, PaymentInstructions, PaymentInstructionsErr,
             PrivKeyBuildPolicy, SearchForSwapTxSpendInput, SignatureResult, StakingInfosFut, SwapOps,
             TradePreimageValue, TransactionFut, TxMarshalingErr, UnexpectedDerivationMethod, ValidateAddressResult,
             ValidateInstructionsErr, ValidateOtherPubKeyErr, ValidatePaymentFut, ValidatePaymentInput,
-            VerificationResult, WatcherValidatePaymentInput, WithdrawFut, WithdrawSenderAddress};
-=======
-            GetWithdrawSenderAddress, NegotiateSwapContractAddrErr, PrivKeyBuildPolicy, SearchForSwapTxSpendInput,
-            SignatureResult, StakingInfosFut, SwapOps, TradePreimageValue, TransactionFut, TxMarshalingErr,
-            UnexpectedDerivationMethod, ValidateAddressResult, ValidateOtherPubKeyErr, ValidatePaymentFut,
-            ValidatePaymentInput, VerificationResult, WatcherOps, WatcherSearchForSwapTxSpendInput,
-            WatcherValidatePaymentInput, WithdrawFut, WithdrawSenderAddress};
->>>>>>> 4d2071f9
+            VerificationResult, WatcherOps, WatcherSearchForSwapTxSpendInput, WatcherValidatePaymentInput,
+            WithdrawFut, WithdrawSenderAddress};
 use crypto::Bip44Chain;
 use ethereum_types::H160;
 use futures::{FutureExt, TryFutureExt};
@@ -710,17 +703,13 @@
         utxo_common::search_for_swap_tx_spend_other(self, input, utxo_common::DEFAULT_SWAP_VOUT).await
     }
 
-<<<<<<< HEAD
-    async fn extract_secret(&self, secret_hash: &[u8], spend_tx: &[u8]) -> Result<Vec<u8>, String> {
-=======
     #[inline]
     fn check_tx_signed_by_pub(&self, tx: &[u8], expected_pub: &[u8]) -> Result<bool, String> {
         utxo_common::check_all_inputs_signed_by_pub(tx, expected_pub)
     }
 
     #[inline]
-    fn extract_secret(&self, secret_hash: &[u8], spend_tx: &[u8]) -> Result<Vec<u8>, String> {
->>>>>>> 4d2071f9
+    async fn extract_secret(&self, secret_hash: &[u8], spend_tx: &[u8]) -> Result<Vec<u8>, String> {
         utxo_common::extract_secret(secret_hash, spend_tx)
     }
 
