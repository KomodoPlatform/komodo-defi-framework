--- conflicted
+++ resolved
@@ -23,18 +23,11 @@
 use crate::utxo::utxo_tx_history_v2::{UtxoMyAddressesHistoryError, UtxoTxDetailsError, UtxoTxDetailsParams,
                                       UtxoTxHistoryOps};
 use crate::{eth, CanRefundHtlc, CoinBalance, CoinWithDerivationMethod, DelegationError, DelegationFut,
-<<<<<<< HEAD
             GetWithdrawSenderAddress, NegotiateSwapContractAddrErr, PaymentInstructions, PaymentInstructionsErr,
             PrivKeyBuildPolicy, SearchForSwapTxSpendInput, SignatureResult, StakingInfosFut, SwapOps,
             TradePreimageValue, TransactionFut, TxMarshalingErr, UnexpectedDerivationMethod, ValidateAddressResult,
-            ValidateInstructionsErr, ValidatePaymentFut, ValidatePaymentInput, VerificationResult,
-            WatcherValidatePaymentInput, WithdrawFut, WithdrawSenderAddress};
-=======
-            GetWithdrawSenderAddress, NegotiateSwapContractAddrErr, PrivKeyBuildPolicy, SearchForSwapTxSpendInput,
-            SignatureResult, StakingInfosFut, SwapOps, TradePreimageValue, TransactionFut, TxMarshalingErr,
-            UnexpectedDerivationMethod, ValidateAddressResult, ValidateOtherPubKeyErr, ValidatePaymentFut,
-            ValidatePaymentInput, VerificationResult, WatcherValidatePaymentInput, WithdrawFut, WithdrawSenderAddress};
->>>>>>> 8e92b9df
+            ValidateInstructionsErr, ValidateOtherPubKeyErr, ValidatePaymentFut, ValidatePaymentInput,
+            VerificationResult, WatcherValidatePaymentInput, WithdrawFut, WithdrawSenderAddress};
 use crypto::Bip44Chain;
 use ethereum_types::H160;
 use futures::{FutureExt, TryFutureExt};
@@ -748,7 +741,10 @@
         utxo_common::derive_htlc_key_pair(self.as_ref(), swap_unique_data)
     }
 
-<<<<<<< HEAD
+    fn validate_other_pubkey(&self, raw_pubkey: &[u8]) -> MmResult<(), ValidateOtherPubKeyErr> {
+        utxo_common::validate_other_pubkey(raw_pubkey)
+    }
+
     async fn payment_instructions(
         &self,
         _secret_hash: &[u8],
@@ -764,10 +760,6 @@
         _amount: BigDecimal,
     ) -> Result<Option<PaymentInstructions>, MmError<ValidateInstructionsErr>> {
         Ok(None)
-=======
-    fn validate_other_pubkey(&self, raw_pubkey: &[u8]) -> MmResult<(), ValidateOtherPubKeyErr> {
-        utxo_common::validate_other_pubkey(raw_pubkey)
->>>>>>> 8e92b9df
     }
 }
 
