use super::*;
use crate::coin_balance::{self, EnableCoinBalanceError, EnabledCoinBalanceParams, HDAccountBalance, HDAddressBalance,
                          HDWalletBalance, HDWalletBalanceOps};
use crate::hd_pubkey::{ExtractExtendedPubkey, HDExtractPubkeyError, HDXPubExtractor};
use crate::hd_wallet::{AccountUpdatingError, AddressDerivingError, HDAccountMut, NewAccountCreatingError};
use crate::hd_wallet_storage::HDWalletCoinWithStorageOps;
use crate::rpc_command::account_balance::{self, AccountBalanceParams, AccountBalanceRpcOps, HDAccountBalanceResponse};
use crate::rpc_command::get_new_address::{self, GetNewAddressParams, GetNewAddressResponse, GetNewAddressRpcError,
                                          GetNewAddressRpcOps};
use crate::rpc_command::hd_account_balance_rpc_error::HDAccountBalanceRpcError;
use crate::rpc_command::init_account_balance::{self, InitAccountBalanceParams, InitAccountBalanceRpcOps};
use crate::rpc_command::init_create_account::{self, CreateAccountRpcError, CreateAccountState, CreateNewAccountParams,
                                              InitCreateAccountRpcOps};
use crate::rpc_command::init_scan_for_new_addresses::{self, InitScanAddressesRpcOps, ScanAddressesParams,
                                                      ScanAddressesResponse};
use crate::rpc_command::init_withdraw::{InitWithdrawCoin, WithdrawTaskHandle};
use crate::utxo::utxo_builder::{BlockHeaderUtxoArcOps, MergeUtxoArcOps, UtxoCoinBuildError, UtxoCoinBuilder,
                                UtxoCoinBuilderCommonOps, UtxoFieldsWithHardwareWalletBuilder,
                                UtxoFieldsWithIguanaPrivKeyBuilder};
use crate::{eth, CanRefundHtlc, CoinBalance, CoinWithDerivationMethod, DelegationError, DelegationFut,
            GetWithdrawSenderAddress, NegotiateSwapContractAddrErr, PrivKeyBuildPolicy, SearchForSwapTxSpendInput,
            SignatureResult, StakingInfosFut, SwapOps, TradePreimageValue, TransactionFut, TxMarshalingErr,
<<<<<<< HEAD
            UnexpectedDerivationMethod, ValidateAddressResult, ValidatePaymentInput, VerificationResult,
            WatcherValidatePaymentInput, WithdrawFut, WithdrawSenderAddress};
use crypto::trezor::utxo::TrezorUtxoCoin;
=======
            UnexpectedDerivationMethod, ValidateAddressResult, ValidatePaymentInput, VerificationResult, WithdrawFut,
            WithdrawSenderAddress};
>>>>>>> 337c87a8
use crypto::Bip44Chain;
use ethereum_types::H160;
use futures::{FutureExt, TryFutureExt};
use keys::AddressHashEnum;
use mm2_metrics::MetricsArc;
use mm2_number::MmNumber;
use serde::Serialize;
use serialization::CoinVariant;
use utxo_signer::UtxoSignerOps;

#[derive(Debug, Display)]
pub enum Qrc20AddressError {
    UnexpectedDerivationMethod(String),
    ScriptHashTypeNotSupported { script_hash_type: String },
}

impl From<UnexpectedDerivationMethod> for Qrc20AddressError {
    fn from(e: UnexpectedDerivationMethod) -> Self { Qrc20AddressError::UnexpectedDerivationMethod(e.to_string()) }
}

impl From<ScriptHashTypeNotSupported> for Qrc20AddressError {
    fn from(e: ScriptHashTypeNotSupported) -> Self {
        Qrc20AddressError::ScriptHashTypeNotSupported {
            script_hash_type: e.script_hash_type,
        }
    }
}

#[derive(Debug, Display)]
pub struct ScriptHashTypeNotSupported {
    pub script_hash_type: String,
}

impl From<ScriptHashTypeNotSupported> for WithdrawError {
    fn from(e: ScriptHashTypeNotSupported) -> Self { WithdrawError::InvalidAddress(e.to_string()) }
}

#[path = "qtum_delegation.rs"] mod qtum_delegation;
#[derive(Debug, Serialize, Deserialize)]
#[serde(tag = "format")]
pub enum QtumAddressFormat {
    /// Standard Qtum/UTXO address format.
    #[serde(rename = "wallet")]
    Wallet,
    /// Contract address format. The same as used in ETH/ERC20.
    /// Note starts with "0x" prefix.
    #[serde(rename = "contract")]
    Contract,
}

pub trait QtumDelegationOps {
    fn add_delegation(&self, request: QtumDelegationRequest) -> DelegationFut;

    fn get_delegation_infos(&self) -> StakingInfosFut;

    fn remove_delegation(&self) -> DelegationFut;

    fn generate_pod(&self, addr_hash: AddressHashEnum) -> Result<keys::Signature, MmError<DelegationError>>;
}

#[async_trait]
pub trait QtumBasedCoin: UtxoCommonOps + MarketCoinOps {
    fn convert_to_address(&self, from: &str, to_address_format: Json) -> Result<String, String> {
        let to_address_format: QtumAddressFormat =
            json::from_value(to_address_format).map_err(|e| ERRL!("Error on parse Qtum address format {:?}", e))?;
        let from_address = try_s!(self.utxo_address_from_any_format(from));
        match to_address_format {
            QtumAddressFormat::Wallet => Ok(from_address.to_string()),
            QtumAddressFormat::Contract => Ok(try_s!(display_as_contract_address(from_address))),
        }
    }

    /// Try to parse address from either wallet (UTXO) format or contract format.
    fn utxo_address_from_any_format(&self, from: &str) -> Result<Address, String> {
        let utxo_err = match Address::from_str(from) {
            Ok(addr) => {
                let is_p2pkh = addr.prefix == self.as_ref().conf.pub_addr_prefix
                    && addr.t_addr_prefix == self.as_ref().conf.pub_t_addr_prefix;
                if is_p2pkh {
                    return Ok(addr);
                }
                "Address has invalid prefixes".to_string()
            },
            Err(e) => e.to_string(),
        };
        let utxo_segwit_err = match Address::from_segwitaddress(
            from,
            self.as_ref().conf.checksum_type,
            self.as_ref().conf.pub_addr_prefix,
            self.as_ref().conf.pub_t_addr_prefix,
        ) {
            Ok(addr) => {
                let is_segwit =
                    addr.hrp.is_some() && addr.hrp == self.as_ref().conf.bech32_hrp && self.as_ref().conf.segwit;
                if is_segwit {
                    return Ok(addr);
                }
                "Address has invalid hrp".to_string()
            },
            Err(e) => e,
        };
        let contract_err = match contract_addr_from_str(from) {
            Ok(contract_addr) => return Ok(self.utxo_addr_from_contract_addr(contract_addr)),
            Err(e) => e,
        };
        ERR!(
            "error on parse wallet address: {:?}, {:?}, error on parse contract address: {:?}",
            utxo_err,
            utxo_segwit_err,
            contract_err,
        )
    }

    fn utxo_addr_from_contract_addr(&self, address: H160) -> Address {
        let utxo = self.as_ref();
        Address {
            prefix: utxo.conf.pub_addr_prefix,
            t_addr_prefix: utxo.conf.pub_t_addr_prefix,
            hash: AddressHashEnum::AddressHash(address.0.into()),
            checksum_type: utxo.conf.checksum_type,
            hrp: utxo.conf.bech32_hrp.clone(),
            addr_format: self.addr_format().clone(),
        }
    }

    fn my_addr_as_contract_addr(&self) -> MmResult<H160, Qrc20AddressError> {
        let my_address = self.as_ref().derivation_method.iguana_or_err()?.clone();
        contract_addr_from_utxo_addr(my_address).mm_err(Qrc20AddressError::from)
    }

    fn utxo_address_from_contract_addr(&self, address: H160) -> Address {
        let utxo = self.as_ref();
        Address {
            prefix: utxo.conf.pub_addr_prefix,
            t_addr_prefix: utxo.conf.pub_t_addr_prefix,
            hash: AddressHashEnum::AddressHash(address.0.into()),
            checksum_type: utxo.conf.checksum_type,
            hrp: utxo.conf.bech32_hrp.clone(),
            addr_format: self.addr_format().clone(),
        }
    }

    fn contract_address_from_raw_pubkey(&self, pubkey: &[u8]) -> Result<H160, String> {
        let utxo = self.as_ref();
        let qtum_address = try_s!(utxo_common::address_from_raw_pubkey(
            pubkey,
            utxo.conf.pub_addr_prefix,
            utxo.conf.pub_t_addr_prefix,
            utxo.conf.checksum_type,
            utxo.conf.bech32_hrp.clone(),
            self.addr_format().clone()
        ));
        let contract_addr = try_s!(contract_addr_from_utxo_addr(qtum_address));
        Ok(contract_addr)
    }

    fn is_qtum_unspent_mature(&self, output: &RpcTransaction) -> bool {
        let is_qrc20_coinbase = output.vout.iter().any(|x| x.is_empty());
        let is_coinbase = output.is_coinbase() || is_qrc20_coinbase;
        !is_coinbase || output.confirmations >= self.as_ref().conf.mature_confirmations
    }
}

pub struct QtumCoinBuilder<'a> {
    ctx: &'a MmArc,
    ticker: &'a str,
    conf: &'a Json,
    activation_params: &'a UtxoActivationParams,
    priv_key_policy: PrivKeyBuildPolicy<'a>,
}

#[async_trait]
impl<'a> UtxoCoinBuilderCommonOps for QtumCoinBuilder<'a> {
    fn ctx(&self) -> &MmArc { self.ctx }

    fn conf(&self) -> &Json { self.conf }

    fn activation_params(&self) -> &UtxoActivationParams { self.activation_params }

    fn ticker(&self) -> &str { self.ticker }

    fn check_utxo_maturity(&self) -> bool { self.activation_params().check_utxo_maturity.unwrap_or(true) }
}

impl<'a> UtxoFieldsWithIguanaPrivKeyBuilder for QtumCoinBuilder<'a> {}

impl<'a> UtxoFieldsWithHardwareWalletBuilder for QtumCoinBuilder<'a> {}

#[async_trait]
impl<'a> UtxoCoinBuilder for QtumCoinBuilder<'a> {
    type ResultCoin = QtumCoin;
    type Error = UtxoCoinBuildError;

    fn priv_key_policy(&self) -> PrivKeyBuildPolicy<'_> { self.priv_key_policy.clone() }

    async fn build(self) -> MmResult<Self::ResultCoin, Self::Error> {
        let utxo = self.build_utxo_fields().await?;
        let utxo_arc = UtxoArc::new(utxo);
        let utxo_weak = utxo_arc.downgrade();
        let result_coin = QtumCoin::from(utxo_arc);

        if let Some(abort_handler) = self.spawn_merge_utxo_loop_if_required(utxo_weak, QtumCoin::from) {
            self.ctx.abort_handlers.lock().unwrap().push(abort_handler);
        }

        Ok(result_coin)
    }
}

impl<'a> MergeUtxoArcOps<QtumCoin> for QtumCoinBuilder<'a> {}

impl<'a> BlockHeaderUtxoArcOps<QtumCoin> for QtumCoinBuilder<'a> {}

impl<'a> QtumCoinBuilder<'a> {
    pub fn new(
        ctx: &'a MmArc,
        ticker: &'a str,
        conf: &'a Json,
        activation_params: &'a UtxoActivationParams,
        priv_key_policy: PrivKeyBuildPolicy<'a>,
    ) -> Self {
        QtumCoinBuilder {
            ctx,
            ticker,
            conf,
            activation_params,
            priv_key_policy,
        }
    }
}

#[derive(Clone)]
pub struct QtumCoin {
    utxo_arc: UtxoArc,
}

impl AsRef<UtxoCoinFields> for QtumCoin {
    fn as_ref(&self) -> &UtxoCoinFields { &self.utxo_arc }
}

impl From<UtxoArc> for QtumCoin {
    fn from(coin: UtxoArc) -> QtumCoin { QtumCoin { utxo_arc: coin } }
}

impl From<QtumCoin> for UtxoArc {
    fn from(coin: QtumCoin) -> Self { coin.utxo_arc }
}

pub async fn qtum_coin_with_priv_key(
    ctx: &MmArc,
    ticker: &str,
    conf: &Json,
    activation_params: &UtxoActivationParams,
    priv_key: &[u8],
) -> Result<QtumCoin, String> {
    let priv_key_policy = PrivKeyBuildPolicy::IguanaPrivKey(priv_key);
    let coin = try_s!(
        QtumCoinBuilder::new(ctx, ticker, conf, activation_params, priv_key_policy)
            .build()
            .await
    );
    Ok(coin)
}

impl QtumBasedCoin for QtumCoin {}

#[derive(Clone, Debug, Deserialize)]
pub struct QtumDelegationRequest {
    pub address: String,
    pub fee: Option<u64>,
}

#[derive(Clone, Debug, PartialEq, Serialize, Deserialize)]
pub struct QtumStakingInfosDetails {
    pub amount: BigDecimal,
    pub staker: Option<String>,
    pub am_i_staking: bool,
    pub is_staking_supported: bool,
}

// if mockable is placed before async_trait there is `munmap_chunk(): invalid pointer` error on async fn mocking attempt
#[async_trait]
#[cfg_attr(test, mockable)]
impl UtxoTxBroadcastOps for QtumCoin {
    async fn broadcast_tx(&self, tx: &UtxoTx) -> Result<H256Json, MmError<BroadcastTxErr>> {
        utxo_common::broadcast_tx(self, tx).await
    }
}

#[async_trait]
#[cfg_attr(test, mockable)]
impl UtxoTxGenerationOps for QtumCoin {
    async fn get_tx_fee(&self) -> UtxoRpcResult<ActualTxFee> { utxo_common::get_tx_fee(&self.utxo_arc).await }

    async fn calc_interest_if_required(
        &self,
        unsigned: TransactionInputSigner,
        data: AdditionalTxData,
        my_script_pub: Bytes,
    ) -> UtxoRpcResult<(TransactionInputSigner, AdditionalTxData)> {
        utxo_common::calc_interest_if_required(self, unsigned, data, my_script_pub).await
    }
}

#[async_trait]
#[cfg_attr(test, mockable)]
impl GetUtxoListOps for QtumCoin {
    async fn get_unspent_ordered_list(
        &self,
        address: &Address,
    ) -> UtxoRpcResult<(Vec<UnspentInfo>, RecentlySpentOutPointsGuard<'_>)> {
        utxo_common::get_unspent_ordered_list(self, address).await
    }

    async fn get_all_unspent_ordered_list(
        &self,
        address: &Address,
    ) -> UtxoRpcResult<(Vec<UnspentInfo>, RecentlySpentOutPointsGuard<'_>)> {
        utxo_common::get_all_unspent_ordered_list(self, address).await
    }

    async fn get_mature_unspent_ordered_list(
        &self,
        address: &Address,
    ) -> UtxoRpcResult<(MatureUnspentList, RecentlySpentOutPointsGuard<'_>)> {
        utxo_common::get_mature_unspent_ordered_list(self, address).await
    }
}

#[async_trait]
#[cfg_attr(test, mockable)]
impl GetUtxoMapOps for QtumCoin {
    async fn get_unspent_ordered_map(
        &self,
        addresses: Vec<Address>,
    ) -> UtxoRpcResult<(UnspentMap, RecentlySpentOutPointsGuard<'_>)> {
        utxo_common::get_unspent_ordered_map(self, addresses).await
    }

    async fn get_all_unspent_ordered_map(
        &self,
        addresses: Vec<Address>,
    ) -> UtxoRpcResult<(UnspentMap, RecentlySpentOutPointsGuard<'_>)> {
        utxo_common::get_all_unspent_ordered_map(self, addresses).await
    }

    async fn get_mature_unspent_ordered_map(
        &self,
        addresses: Vec<Address>,
    ) -> UtxoRpcResult<(MatureUnspentMap, RecentlySpentOutPointsGuard<'_>)> {
        utxo_common::get_mature_unspent_ordered_map(self, addresses).await
    }
}

#[async_trait]
#[cfg_attr(test, mockable)]
impl UtxoCommonOps for QtumCoin {
    async fn get_htlc_spend_fee(&self, tx_size: u64) -> UtxoRpcResult<u64> {
        utxo_common::get_htlc_spend_fee(self, tx_size).await
    }

    fn addresses_from_script(&self, script: &Script) -> Result<Vec<Address>, String> {
        utxo_common::addresses_from_script(self, script)
    }

    fn denominate_satoshis(&self, satoshi: i64) -> f64 { utxo_common::denominate_satoshis(&self.utxo_arc, satoshi) }

    fn my_public_key(&self) -> Result<&Public, MmError<UnexpectedDerivationMethod>> {
        utxo_common::my_public_key(self.as_ref())
    }

    fn address_from_str(&self, address: &str) -> Result<Address, String> {
        utxo_common::checked_address_from_str(self, address)
    }

    async fn get_current_mtp(&self) -> UtxoRpcResult<u32> {
        utxo_common::get_current_mtp(&self.utxo_arc, CoinVariant::Qtum).await
    }

    fn is_unspent_mature(&self, output: &RpcTransaction) -> bool { self.is_qtum_unspent_mature(output) }

    async fn calc_interest_of_tx(
        &self,
        _tx: &UtxoTx,
        _input_transactions: &mut HistoryUtxoTxMap,
    ) -> UtxoRpcResult<u64> {
        MmError::err(UtxoRpcError::Internal(
            "QTUM coin doesn't support transaction rewards".to_owned(),
        ))
    }

    async fn get_mut_verbose_transaction_from_map_or_rpc<'a, 'b>(
        &'a self,
        tx_hash: H256Json,
        utxo_tx_map: &'b mut HistoryUtxoTxMap,
    ) -> UtxoRpcResult<&'b mut HistoryUtxoTx> {
        utxo_common::get_mut_verbose_transaction_from_map_or_rpc(self, tx_hash, utxo_tx_map).await
    }

    async fn p2sh_spending_tx(&self, input: utxo_common::P2SHSpendingTxInput<'_>) -> Result<UtxoTx, String> {
        utxo_common::p2sh_spending_tx(self, input).await
    }

    fn get_verbose_transactions_from_cache_or_rpc(
        &self,
        tx_ids: HashSet<H256Json>,
    ) -> UtxoRpcFut<HashMap<H256Json, VerboseTransactionFrom>> {
        let selfi = self.clone();
        let fut = async move { utxo_common::get_verbose_transactions_from_cache_or_rpc(&selfi.utxo_arc, tx_ids).await };
        Box::new(fut.boxed().compat())
    }

    async fn preimage_trade_fee_required_to_send_outputs(
        &self,
        outputs: Vec<TransactionOutput>,
        fee_policy: FeePolicy,
        gas_fee: Option<u64>,
        stage: &FeeApproxStage,
    ) -> TradePreimageResult<BigDecimal> {
        utxo_common::preimage_trade_fee_required_to_send_outputs(
            self,
            self.ticker(),
            outputs,
            fee_policy,
            gas_fee,
            stage,
        )
        .await
    }

    fn increase_dynamic_fee_by_stage(&self, dynamic_fee: u64, stage: &FeeApproxStage) -> u64 {
        utxo_common::increase_dynamic_fee_by_stage(self, dynamic_fee, stage)
    }

    async fn p2sh_tx_locktime(&self, htlc_locktime: u32) -> Result<u32, MmError<UtxoRpcError>> {
        utxo_common::p2sh_tx_locktime(self, &self.utxo_arc.conf.ticker, htlc_locktime).await
    }

    fn addr_format(&self) -> &UtxoAddressFormat { utxo_common::addr_format(self) }

    fn addr_format_for_standard_scripts(&self) -> UtxoAddressFormat {
        utxo_common::addr_format_for_standard_scripts(self)
    }

    fn address_from_pubkey(&self, pubkey: &Public) -> Address {
        let conf = &self.utxo_arc.conf;
        utxo_common::address_from_pubkey(
            pubkey,
            conf.pub_addr_prefix,
            conf.pub_t_addr_prefix,
            conf.checksum_type,
            conf.bech32_hrp.clone(),
            self.addr_format().clone(),
        )
    }
}

#[async_trait]
impl UtxoStandardOps for QtumCoin {
    async fn tx_details_by_hash(
        &self,
        hash: &[u8],
        input_transactions: &mut HistoryUtxoTxMap,
    ) -> Result<TransactionDetails, String> {
        utxo_common::tx_details_by_hash(self, hash, input_transactions).await
    }

    async fn request_tx_history(&self, metrics: MetricsArc) -> RequestTxHistoryResult {
        utxo_common::request_tx_history(self, metrics).await
    }

    async fn update_kmd_rewards(
        &self,
        tx_details: &mut TransactionDetails,
        input_transactions: &mut HistoryUtxoTxMap,
    ) -> UtxoRpcResult<()> {
        utxo_common::update_kmd_rewards(self, tx_details, input_transactions).await
    }
}

#[async_trait]
impl SwapOps for QtumCoin {
    fn send_taker_fee(&self, fee_addr: &[u8], amount: BigDecimal, _uuid: &[u8]) -> TransactionFut {
        utxo_common::send_taker_fee(self.clone(), fee_addr, amount)
    }

    fn send_maker_payment(
        &self,
        time_lock: u32,
        taker_pub: &[u8],
        secret_hash: &[u8],
        amount: BigDecimal,
        _swap_contract_address: &Option<BytesJson>,
        swap_unique_data: &[u8],
    ) -> TransactionFut {
        utxo_common::send_maker_payment(
            self.clone(),
            time_lock,
            taker_pub,
            secret_hash,
            amount,
            swap_unique_data,
        )
    }

    fn send_taker_payment(
        &self,
        time_lock: u32,
        maker_pub: &[u8],
        secret_hash: &[u8],
        amount: BigDecimal,
        _swap_contract_address: &Option<BytesJson>,
        swap_unique_data: &[u8],
    ) -> TransactionFut {
        utxo_common::send_taker_payment(
            self.clone(),
            time_lock,
            maker_pub,
            secret_hash,
            amount,
            swap_unique_data,
        )
    }

    fn send_maker_spends_taker_payment(
        &self,
        taker_tx: &[u8],
        time_lock: u32,
        taker_pub: &[u8],
        secret: &[u8],
        _swap_contract_address: &Option<BytesJson>,
        swap_unique_data: &[u8],
    ) -> TransactionFut {
        utxo_common::send_maker_spends_taker_payment(
            self.clone(),
            taker_tx,
            time_lock,
            taker_pub,
            secret,
            swap_unique_data,
        )
    }

    fn create_taker_spends_maker_payment_preimage(
        &self,
        maker_payment_tx: &[u8],
        time_lock: u32,
        maker_pub: &[u8],
        secret_hash: &[u8],
        swap_unique_data: &[u8],
    ) -> TransactionFut {
        utxo_common::create_taker_spends_maker_payment_preimage(
            self.clone(),
            maker_payment_tx,
            time_lock,
            maker_pub,
            secret_hash,
            swap_unique_data,
        )
    }

    fn send_taker_spends_maker_payment(
        &self,
        maker_tx: &[u8],
        time_lock: u32,
        maker_pub: &[u8],
        secret: &[u8],
        _swap_contract_address: &Option<BytesJson>,
        swap_unique_data: &[u8],
    ) -> TransactionFut {
        utxo_common::send_taker_spends_maker_payment(
            self.clone(),
            maker_tx,
            time_lock,
            maker_pub,
            secret,
            swap_unique_data,
        )
    }

    fn send_taker_spends_maker_payment_preimage(&self, preimage: &[u8], secret: &[u8]) -> TransactionFut {
        utxo_common::send_taker_spends_maker_payment_preimage(self.clone(), preimage, secret)
    }

    fn send_taker_refunds_payment(
        &self,
        taker_tx: &[u8],
        time_lock: u32,
        maker_pub: &[u8],
        secret_hash: &[u8],
        _swap_contract_address: &Option<BytesJson>,
        swap_unique_data: &[u8],
    ) -> TransactionFut {
        utxo_common::send_taker_refunds_payment(
            self.clone(),
            taker_tx,
            time_lock,
            maker_pub,
            secret_hash,
            swap_unique_data,
        )
    }

    fn send_maker_refunds_payment(
        &self,
        maker_tx: &[u8],
        time_lock: u32,
        taker_pub: &[u8],
        secret_hash: &[u8],
        _swap_contract_address: &Option<BytesJson>,
        swap_unique_data: &[u8],
    ) -> TransactionFut {
        utxo_common::send_maker_refunds_payment(
            self.clone(),
            maker_tx,
            time_lock,
            taker_pub,
            secret_hash,
            swap_unique_data,
        )
    }

    fn validate_fee(
        &self,
        fee_tx: &TransactionEnum,
        expected_sender: &[u8],
        fee_addr: &[u8],
        amount: &BigDecimal,
        min_block_number: u64,
        _uuid: &[u8],
    ) -> Box<dyn Future<Item = (), Error = String> + Send> {
        let tx = match fee_tx {
            TransactionEnum::UtxoTx(tx) => tx.clone(),
            _ => panic!(),
        };
        utxo_common::validate_fee(
            self.clone(),
            tx,
            utxo_common::DEFAULT_FEE_VOUT,
            expected_sender,
            amount,
            min_block_number,
            fee_addr,
        )
    }

    fn validate_maker_payment(&self, input: ValidatePaymentInput) -> Box<dyn Future<Item = (), Error = String> + Send> {
        utxo_common::validate_maker_payment(self, input)
    }

    fn validate_taker_payment(&self, input: ValidatePaymentInput) -> Box<dyn Future<Item = (), Error = String> + Send> {
        utxo_common::validate_taker_payment(self, input)
    }

    fn watcher_validate_taker_payment(
        &self,
        input: WatcherValidatePaymentInput,
    ) -> Box<dyn Future<Item = (), Error = String> + Send> {
        utxo_common::watcher_validate_taker_payment(self, input)
    }

    fn check_if_my_payment_sent(
        &self,
        time_lock: u32,
        other_pub: &[u8],
        secret_hash: &[u8],
        _search_from_block: u64,
        _swap_contract_address: &Option<BytesJson>,
        swap_unique_data: &[u8],
    ) -> Box<dyn Future<Item = Option<TransactionEnum>, Error = String> + Send> {
        utxo_common::check_if_my_payment_sent(self.clone(), time_lock, other_pub, secret_hash, swap_unique_data)
    }

    async fn search_for_swap_tx_spend_my(
        &self,
        input: SearchForSwapTxSpendInput<'_>,
    ) -> Result<Option<FoundSwapTxSpend>, String> {
        utxo_common::search_for_swap_tx_spend_my(self, input, utxo_common::DEFAULT_SWAP_VOUT).await
    }

    async fn search_for_swap_tx_spend_other(
        &self,
        input: SearchForSwapTxSpendInput<'_>,
    ) -> Result<Option<FoundSwapTxSpend>, String> {
        utxo_common::search_for_swap_tx_spend_other(self, input, utxo_common::DEFAULT_SWAP_VOUT).await
    }

    fn extract_secret(&self, secret_hash: &[u8], spend_tx: &[u8]) -> Result<Vec<u8>, String> {
        utxo_common::extract_secret(secret_hash, spend_tx)
    }

    fn can_refund_htlc(&self, locktime: u64) -> Box<dyn Future<Item = CanRefundHtlc, Error = String> + Send + '_> {
        Box::new(
            utxo_common::can_refund_htlc(self, locktime)
                .boxed()
                .map_err(|e| ERRL!("{}", e))
                .compat(),
        )
    }

    fn negotiate_swap_contract_addr(
        &self,
        _other_side_address: Option<&[u8]>,
    ) -> Result<Option<BytesJson>, MmError<NegotiateSwapContractAddrErr>> {
        Ok(None)
    }

    fn derive_htlc_key_pair(&self, swap_unique_data: &[u8]) -> KeyPair {
        utxo_common::derive_htlc_key_pair(self.as_ref(), swap_unique_data)
    }
}

impl MarketCoinOps for QtumCoin {
    fn ticker(&self) -> &str { &self.utxo_arc.conf.ticker }

    fn my_address(&self) -> Result<String, String> { utxo_common::my_address(self) }

    fn get_public_key(&self) -> Result<String, MmError<UnexpectedDerivationMethod>> {
        let pubkey = utxo_common::my_public_key(&self.utxo_arc)?;
        Ok(pubkey.to_string())
    }

    fn sign_message_hash(&self, message: &str) -> Option<[u8; 32]> {
        utxo_common::sign_message_hash(self.as_ref(), message)
    }

    fn sign_message(&self, message: &str) -> SignatureResult<String> {
        utxo_common::sign_message(self.as_ref(), message)
    }

    fn verify_message(&self, signature_base64: &str, message: &str, address: &str) -> VerificationResult<bool> {
        utxo_common::verify_message(self, signature_base64, message, address)
    }

    fn my_balance(&self) -> BalanceFut<CoinBalance> { utxo_common::my_balance(self.clone()) }

    fn base_coin_balance(&self) -> BalanceFut<BigDecimal> { utxo_common::base_coin_balance(self) }

    fn platform_ticker(&self) -> &str { self.ticker() }

    #[inline(always)]
    fn send_raw_tx(&self, tx: &str) -> Box<dyn Future<Item = String, Error = String> + Send> {
        utxo_common::send_raw_tx(&self.utxo_arc, tx)
    }

    #[inline(always)]
    fn send_raw_tx_bytes(&self, tx: &[u8]) -> Box<dyn Future<Item = String, Error = String> + Send> {
        utxo_common::send_raw_tx_bytes(&self.utxo_arc, tx)
    }

    fn wait_for_confirmations(
        &self,
        tx: &[u8],
        confirmations: u64,
        requires_nota: bool,
        wait_until: u64,
        check_every: u64,
    ) -> Box<dyn Future<Item = (), Error = String> + Send> {
        utxo_common::wait_for_confirmations(
            &self.utxo_arc,
            tx,
            confirmations,
            requires_nota,
            wait_until,
            check_every,
        )
    }

    fn wait_for_tx_spend(
        &self,
        transaction: &[u8],
        wait_until: u64,
        from_block: u64,
        _swap_contract_address: &Option<BytesJson>,
    ) -> TransactionFut {
        utxo_common::wait_for_output_spend(
            &self.utxo_arc,
            transaction,
            utxo_common::DEFAULT_SWAP_VOUT,
            from_block,
            wait_until,
        )
    }

    fn tx_enum_from_bytes(&self, bytes: &[u8]) -> Result<TransactionEnum, MmError<TxMarshalingErr>> {
        utxo_common::tx_enum_from_bytes(self.as_ref(), bytes)
    }

    fn current_block(&self) -> Box<dyn Future<Item = u64, Error = String> + Send> {
        utxo_common::current_block(&self.utxo_arc)
    }

    fn display_priv_key(&self) -> Result<String, String> { utxo_common::display_priv_key(&self.utxo_arc) }

    fn min_tx_amount(&self) -> BigDecimal { utxo_common::min_tx_amount(self.as_ref()) }

    fn min_trading_vol(&self) -> MmNumber { utxo_common::min_trading_vol(self.as_ref()) }
}

#[async_trait]
impl MmCoin for QtumCoin {
    fn is_asset_chain(&self) -> bool { utxo_common::is_asset_chain(&self.utxo_arc) }

    fn get_raw_transaction(&self, req: RawTransactionRequest) -> RawTransactionFut {
        Box::new(utxo_common::get_raw_transaction(&self.utxo_arc, req).boxed().compat())
    }

    fn withdraw(&self, req: WithdrawRequest) -> WithdrawFut {
        Box::new(utxo_common::withdraw(self.clone(), req).boxed().compat())
    }

    fn decimals(&self) -> u8 { utxo_common::decimals(&self.utxo_arc) }

    /// Check if the `to_address_format` is standard and if the `from` address is standard UTXO address.
    fn convert_to_address(&self, from: &str, to_address_format: Json) -> Result<String, String> {
        QtumBasedCoin::convert_to_address(self, from, to_address_format)
    }

    fn validate_address(&self, address: &str) -> ValidateAddressResult { utxo_common::validate_address(self, address) }

    fn process_history_loop(&self, ctx: MmArc) -> Box<dyn Future<Item = (), Error = ()> + Send> {
        Box::new(
            utxo_common::process_history_loop(self.clone(), ctx)
                .map(|_| Ok(()))
                .boxed()
                .compat(),
        )
    }

    fn history_sync_status(&self) -> HistorySyncState { utxo_common::history_sync_status(&self.utxo_arc) }

    fn get_trade_fee(&self) -> Box<dyn Future<Item = TradeFee, Error = String> + Send> {
        utxo_common::get_trade_fee(self.clone())
    }

    async fn get_sender_trade_fee(
        &self,
        value: TradePreimageValue,
        stage: FeeApproxStage,
    ) -> TradePreimageResult<TradeFee> {
        utxo_common::get_sender_trade_fee(self, value, stage).await
    }

    fn get_receiver_trade_fee(&self, _stage: FeeApproxStage) -> TradePreimageFut<TradeFee> {
        utxo_common::get_receiver_trade_fee(self.clone())
    }

    async fn get_fee_to_send_taker_fee(
        &self,
        dex_fee_amount: BigDecimal,
        stage: FeeApproxStage,
    ) -> TradePreimageResult<TradeFee> {
        utxo_common::get_fee_to_send_taker_fee(self, dex_fee_amount, stage).await
    }

    fn required_confirmations(&self) -> u64 { utxo_common::required_confirmations(&self.utxo_arc) }

    fn requires_notarization(&self) -> bool { utxo_common::requires_notarization(&self.utxo_arc) }

    fn set_required_confirmations(&self, confirmations: u64) {
        utxo_common::set_required_confirmations(&self.utxo_arc, confirmations)
    }

    fn set_requires_notarization(&self, requires_nota: bool) {
        utxo_common::set_requires_notarization(&self.utxo_arc, requires_nota)
    }

    fn swap_contract_address(&self) -> Option<BytesJson> { utxo_common::swap_contract_address() }

    fn mature_confirmations(&self) -> Option<u32> { Some(self.utxo_arc.conf.mature_confirmations) }

    fn coin_protocol_info(&self) -> Vec<u8> { utxo_common::coin_protocol_info(self) }

    fn is_coin_protocol_supported(&self, info: &Option<Vec<u8>>) -> bool {
        utxo_common::is_coin_protocol_supported(self, info)
    }
}

#[async_trait]
impl GetWithdrawSenderAddress for QtumCoin {
    type Address = Address;
    type Pubkey = Public;

    async fn get_withdraw_sender_address(
        &self,
        req: &WithdrawRequest,
    ) -> MmResult<WithdrawSenderAddress<Self::Address, Self::Pubkey>, WithdrawError> {
        utxo_common::get_withdraw_from_address(self, req).await
    }
}

#[async_trait]
impl InitWithdrawCoin for QtumCoin {
    async fn init_withdraw(
        &self,
        ctx: MmArc,
        req: WithdrawRequest,
        task_handle: &WithdrawTaskHandle,
    ) -> Result<TransactionDetails, MmError<WithdrawError>> {
        utxo_common::init_withdraw(ctx, self.clone(), req, task_handle).await
    }
}

impl UtxoSignerOps for QtumCoin {
    type TxGetter = UtxoRpcClientEnum;

    fn trezor_coin(&self) -> UtxoSignTxResult<String> {
        self.utxo_arc
            .conf
            .trezor_coin
            .clone()
            .or_mm_err(|| UtxoSignTxError::CoinNotSupportedWithTrezor {
                coin: self.utxo_arc.conf.ticker.clone(),
            })
    }

    fn fork_id(&self) -> u32 { self.utxo_arc.conf.fork_id }

    fn branch_id(&self) -> u32 { self.utxo_arc.conf.consensus_branch_id }

    fn tx_provider(&self) -> Self::TxGetter { self.utxo_arc.rpc_client.clone() }
}

impl CoinWithDerivationMethod for QtumCoin {
    type Address = Address;
    type HDWallet = UtxoHDWallet;

    fn derivation_method(&self) -> &DerivationMethod<Self::Address, Self::HDWallet> {
        utxo_common::derivation_method(self.as_ref())
    }
}

#[async_trait]
impl ExtractExtendedPubkey for QtumCoin {
    type ExtendedPublicKey = Secp256k1ExtendedPublicKey;

    async fn extract_extended_pubkey<XPubExtractor>(
        &self,
        xpub_extractor: &XPubExtractor,
        derivation_path: DerivationPath,
    ) -> MmResult<Self::ExtendedPublicKey, HDExtractPubkeyError>
    where
        XPubExtractor: HDXPubExtractor + Sync,
    {
        utxo_common::extract_extended_pubkey(&self.utxo_arc.conf, xpub_extractor, derivation_path).await
    }
}

#[async_trait]
impl HDWalletCoinOps for QtumCoin {
    type Address = Address;
    type Pubkey = Public;
    type HDWallet = UtxoHDWallet;
    type HDAccount = UtxoHDAccount;

    fn derive_address(
        &self,
        hd_account: &Self::HDAccount,
        chain: Bip44Chain,
        address_id: u32,
    ) -> MmResult<HDAddress<Self::Address, Self::Pubkey>, AddressDerivingError> {
        utxo_common::derive_address(self, hd_account, chain, address_id)
    }

    async fn create_new_account<'a, XPubExtractor>(
        &self,
        hd_wallet: &'a Self::HDWallet,
        xpub_extractor: &XPubExtractor,
    ) -> MmResult<HDAccountMut<'a, Self::HDAccount>, NewAccountCreatingError>
    where
        XPubExtractor: HDXPubExtractor + Sync,
    {
        utxo_common::create_new_account(self, hd_wallet, xpub_extractor).await
    }

    async fn set_known_addresses_number(
        &self,
        hd_wallet: &Self::HDWallet,
        hd_account: &mut Self::HDAccount,
        chain: Bip44Chain,
        new_known_addresses_number: u32,
    ) -> MmResult<(), AccountUpdatingError> {
        utxo_common::set_known_addresses_number(self, hd_wallet, hd_account, chain, new_known_addresses_number).await
    }
}

#[async_trait]
impl HDWalletBalanceOps for QtumCoin {
    type HDAddressScanner = UtxoAddressScanner;

    async fn produce_hd_address_scanner(&self) -> BalanceResult<Self::HDAddressScanner> {
        utxo_common::produce_hd_address_scanner(self).await
    }

    async fn enable_hd_wallet<XPubExtractor>(
        &self,
        hd_wallet: &Self::HDWallet,
        xpub_extractor: &XPubExtractor,
        params: EnabledCoinBalanceParams,
    ) -> MmResult<HDWalletBalance, EnableCoinBalanceError>
    where
        XPubExtractor: HDXPubExtractor + Sync,
    {
        coin_balance::common_impl::enable_hd_wallet(self, hd_wallet, xpub_extractor, params).await
    }

    async fn scan_for_new_addresses(
        &self,
        hd_wallet: &Self::HDWallet,
        hd_account: &mut Self::HDAccount,
        address_scanner: &Self::HDAddressScanner,
        gap_limit: u32,
    ) -> BalanceResult<Vec<HDAddressBalance>> {
        utxo_common::scan_for_new_addresses(self, hd_wallet, hd_account, address_scanner, gap_limit).await
    }

    async fn all_known_addresses_balances(&self, hd_account: &Self::HDAccount) -> BalanceResult<Vec<HDAddressBalance>> {
        utxo_common::all_known_addresses_balances(self, hd_account).await
    }

    async fn known_address_balance(&self, address: &Self::Address) -> BalanceResult<CoinBalance> {
        utxo_common::address_balance(self, address).await
    }

    async fn known_addresses_balances(
        &self,
        addresses: Vec<Self::Address>,
    ) -> BalanceResult<Vec<(Self::Address, CoinBalance)>> {
        utxo_common::addresses_balances(self, addresses).await
    }
}

impl HDWalletCoinWithStorageOps for QtumCoin {
    fn hd_wallet_storage<'a>(&self, hd_wallet: &'a Self::HDWallet) -> &'a HDWalletCoinStorage {
        &hd_wallet.hd_wallet_storage
    }
}

#[async_trait]
impl GetNewAddressRpcOps for QtumCoin {
    async fn get_new_address_rpc(
        &self,
        params: GetNewAddressParams,
    ) -> MmResult<GetNewAddressResponse, GetNewAddressRpcError> {
        get_new_address::common_impl::get_new_address_rpc(self, params).await
    }
}

#[async_trait]
impl AccountBalanceRpcOps for QtumCoin {
    async fn account_balance_rpc(
        &self,
        params: AccountBalanceParams,
    ) -> MmResult<HDAccountBalanceResponse, HDAccountBalanceRpcError> {
        account_balance::common_impl::account_balance_rpc(self, params).await
    }
}

#[async_trait]
impl InitAccountBalanceRpcOps for QtumCoin {
    async fn init_account_balance_rpc(
        &self,
        params: InitAccountBalanceParams,
    ) -> MmResult<HDAccountBalance, HDAccountBalanceRpcError> {
        init_account_balance::common_impl::init_account_balance_rpc(self, params).await
    }
}

#[async_trait]
impl InitScanAddressesRpcOps for QtumCoin {
    async fn init_scan_for_new_addresses_rpc(
        &self,
        params: ScanAddressesParams,
    ) -> MmResult<ScanAddressesResponse, HDAccountBalanceRpcError> {
        init_scan_for_new_addresses::common_impl::scan_for_new_addresses_rpc(self, params).await
    }
}

#[async_trait]
impl InitCreateAccountRpcOps for QtumCoin {
    async fn init_create_account_rpc<XPubExtractor>(
        &self,
        params: CreateNewAccountParams,
        state: CreateAccountState,
        xpub_extractor: &XPubExtractor,
    ) -> MmResult<HDAccountBalance, CreateAccountRpcError>
    where
        XPubExtractor: HDXPubExtractor + Sync,
    {
        init_create_account::common_impl::init_create_new_account_rpc(self, params, state, xpub_extractor).await
    }

    async fn revert_creating_account(&self, account_id: u32) {
        init_create_account::common_impl::revert_creating_account(self, account_id).await
    }
}

/// Parse contract address (H160) from string.
/// Qtum Contract addresses have another checksum verification algorithm, because of this do not use [`eth::valid_addr_from_str`].
pub fn contract_addr_from_str(addr: &str) -> Result<H160, String> { eth::addr_from_str(addr) }

pub fn contract_addr_from_utxo_addr(address: Address) -> MmResult<H160, ScriptHashTypeNotSupported> {
    match address.hash {
        AddressHashEnum::AddressHash(h) => Ok(h.take().into()),
        AddressHashEnum::WitnessScriptHash(_) => MmError::err(ScriptHashTypeNotSupported {
            script_hash_type: "Witness".to_owned(),
        }),
    }
}

pub fn display_as_contract_address(address: Address) -> MmResult<String, ScriptHashTypeNotSupported> {
    let address = qtum::contract_addr_from_utxo_addr(address)?;
    Ok(format!("{:#02x}", address))
}<|MERGE_RESOLUTION|>--- conflicted
+++ resolved
@@ -20,14 +20,8 @@
 use crate::{eth, CanRefundHtlc, CoinBalance, CoinWithDerivationMethod, DelegationError, DelegationFut,
             GetWithdrawSenderAddress, NegotiateSwapContractAddrErr, PrivKeyBuildPolicy, SearchForSwapTxSpendInput,
             SignatureResult, StakingInfosFut, SwapOps, TradePreimageValue, TransactionFut, TxMarshalingErr,
-<<<<<<< HEAD
             UnexpectedDerivationMethod, ValidateAddressResult, ValidatePaymentInput, VerificationResult,
             WatcherValidatePaymentInput, WithdrawFut, WithdrawSenderAddress};
-use crypto::trezor::utxo::TrezorUtxoCoin;
-=======
-            UnexpectedDerivationMethod, ValidateAddressResult, ValidatePaymentInput, VerificationResult, WithdrawFut,
-            WithdrawSenderAddress};
->>>>>>> 337c87a8
 use crypto::Bip44Chain;
 use ethereum_types::H160;
 use futures::{FutureExt, TryFutureExt};
