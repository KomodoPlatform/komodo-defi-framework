use super::*;
use crate::coin_balance::{self, EnableCoinBalanceError, EnabledCoinBalanceParams, HDAccountBalance, HDAddressBalance,
                          HDWalletBalance, HDWalletBalanceOps};
use crate::hd_pubkey::{ExtractExtendedPubkey, HDExtractPubkeyError, HDXPubExtractor};
use crate::hd_wallet::{AccountUpdatingError, AddressDerivingResult, HDAccountMut, NewAccountCreatingError};
use crate::hd_wallet_storage::HDWalletCoinWithStorageOps;
use crate::my_tx_history_v2::{CoinWithTxHistoryV2, MyTxHistoryErrorV2, MyTxHistoryTarget, TxHistoryStorage};
use crate::rpc_command::account_balance::{self, AccountBalanceParams, AccountBalanceRpcOps, HDAccountBalanceResponse};
use crate::rpc_command::get_new_address::{self, GetNewAddressParams, GetNewAddressResponse, GetNewAddressRpcError,
                                          GetNewAddressRpcOps};
use crate::rpc_command::hd_account_balance_rpc_error::HDAccountBalanceRpcError;
use crate::rpc_command::init_account_balance::{self, InitAccountBalanceParams, InitAccountBalanceRpcOps};
use crate::rpc_command::init_create_account::{self, CreateAccountRpcError, CreateAccountState, CreateNewAccountParams,
                                              InitCreateAccountRpcOps};
use crate::rpc_command::init_scan_for_new_addresses::{self, InitScanAddressesRpcOps, ScanAddressesParams,
                                                      ScanAddressesResponse};
use crate::rpc_command::init_withdraw::{InitWithdrawCoin, WithdrawTaskHandle};
use crate::tx_history_storage::{GetTxHistoryFilters, WalletId};
use crate::utxo::utxo_builder::{BlockHeaderUtxoArcOps, MergeUtxoArcOps, UtxoCoinBuildError, UtxoCoinBuilder,
                                UtxoCoinBuilderCommonOps, UtxoFieldsWithHardwareWalletBuilder,
                                UtxoFieldsWithIguanaPrivKeyBuilder};
use crate::utxo::utxo_tx_history_v2::{UtxoMyAddressesHistoryError, UtxoTxDetailsError, UtxoTxDetailsParams,
                                      UtxoTxHistoryOps};
use crate::{eth, CanRefundHtlc, CoinBalance, CoinWithDerivationMethod, DelegationError, DelegationFut,
            GetWithdrawSenderAddress, NegotiateSwapContractAddrErr, PrivKeyBuildPolicy, SearchForSwapTxSpendInput,
            SignatureResult, StakingInfosFut, SwapOps, TradePreimageValue, TransactionFut, TxMarshalingErr,
            UnexpectedDerivationMethod, ValidateAddressResult, ValidatePaymentInput, VerificationResult, WithdrawFut,
            WithdrawSenderAddress};
use crypto::Bip44Chain;
use ethereum_types::H160;
use futures::{FutureExt, TryFutureExt};
use keys::AddressHashEnum;
use mm2_metrics::MetricsArc;
use mm2_number::MmNumber;
use serde::Serialize;
use serialization::CoinVariant;
use utxo_signer::UtxoSignerOps;

#[derive(Debug, Display)]
pub enum Qrc20AddressError {
    UnexpectedDerivationMethod(String),
    ScriptHashTypeNotSupported { script_hash_type: String },
}

impl From<UnexpectedDerivationMethod> for Qrc20AddressError {
    fn from(e: UnexpectedDerivationMethod) -> Self { Qrc20AddressError::UnexpectedDerivationMethod(e.to_string()) }
}

impl From<ScriptHashTypeNotSupported> for Qrc20AddressError {
    fn from(e: ScriptHashTypeNotSupported) -> Self {
        Qrc20AddressError::ScriptHashTypeNotSupported {
            script_hash_type: e.script_hash_type,
        }
    }
}

#[derive(Debug, Display)]
pub struct ScriptHashTypeNotSupported {
    pub script_hash_type: String,
}

impl From<ScriptHashTypeNotSupported> for WithdrawError {
    fn from(e: ScriptHashTypeNotSupported) -> Self { WithdrawError::InvalidAddress(e.to_string()) }
}

#[path = "qtum_delegation.rs"] mod qtum_delegation;
#[derive(Debug, Serialize, Deserialize)]
#[serde(tag = "format")]
pub enum QtumAddressFormat {
    /// Standard Qtum/UTXO address format.
    #[serde(rename = "wallet")]
    Wallet,
    /// Contract address format. The same as used in ETH/ERC20.
    /// Note starts with "0x" prefix.
    #[serde(rename = "contract")]
    Contract,
}

pub trait QtumDelegationOps {
    fn add_delegation(&self, request: QtumDelegationRequest) -> DelegationFut;

    fn get_delegation_infos(&self) -> StakingInfosFut;

    fn remove_delegation(&self) -> DelegationFut;

    fn generate_pod(&self, addr_hash: AddressHashEnum) -> Result<keys::Signature, MmError<DelegationError>>;
}

#[async_trait]
pub trait QtumBasedCoin: UtxoCommonOps + MarketCoinOps {
    fn convert_to_address(&self, from: &str, to_address_format: Json) -> Result<String, String> {
        let to_address_format: QtumAddressFormat =
            json::from_value(to_address_format).map_err(|e| ERRL!("Error on parse Qtum address format {:?}", e))?;
        let from_address = try_s!(self.utxo_address_from_any_format(from));
        match to_address_format {
            QtumAddressFormat::Wallet => Ok(from_address.to_string()),
            QtumAddressFormat::Contract => Ok(try_s!(display_as_contract_address(from_address))),
        }
    }

    /// Try to parse address from either wallet (UTXO) format or contract format.
    fn utxo_address_from_any_format(&self, from: &str) -> Result<Address, String> {
        let utxo_err = match Address::from_str(from) {
            Ok(addr) => {
                let is_p2pkh = addr.prefix == self.as_ref().conf.pub_addr_prefix
                    && addr.t_addr_prefix == self.as_ref().conf.pub_t_addr_prefix;
                if is_p2pkh {
                    return Ok(addr);
                }
                "Address has invalid prefixes".to_string()
            },
            Err(e) => e.to_string(),
        };
        let utxo_segwit_err = match Address::from_segwitaddress(
            from,
            self.as_ref().conf.checksum_type,
            self.as_ref().conf.pub_addr_prefix,
            self.as_ref().conf.pub_t_addr_prefix,
        ) {
            Ok(addr) => {
                let is_segwit =
                    addr.hrp.is_some() && addr.hrp == self.as_ref().conf.bech32_hrp && self.as_ref().conf.segwit;
                if is_segwit {
                    return Ok(addr);
                }
                "Address has invalid hrp".to_string()
            },
            Err(e) => e,
        };
        let contract_err = match contract_addr_from_str(from) {
            Ok(contract_addr) => return Ok(self.utxo_addr_from_contract_addr(contract_addr)),
            Err(e) => e,
        };
        ERR!(
            "error on parse wallet address: {:?}, {:?}, error on parse contract address: {:?}",
            utxo_err,
            utxo_segwit_err,
            contract_err,
        )
    }

    fn utxo_addr_from_contract_addr(&self, address: H160) -> Address {
        let utxo = self.as_ref();
        Address {
            prefix: utxo.conf.pub_addr_prefix,
            t_addr_prefix: utxo.conf.pub_t_addr_prefix,
            hash: AddressHashEnum::AddressHash(address.0.into()),
            checksum_type: utxo.conf.checksum_type,
            hrp: utxo.conf.bech32_hrp.clone(),
            addr_format: self.addr_format().clone(),
        }
    }

    fn my_addr_as_contract_addr(&self) -> MmResult<H160, Qrc20AddressError> {
        let my_address = self.as_ref().derivation_method.iguana_or_err()?.clone();
        contract_addr_from_utxo_addr(my_address).mm_err(Qrc20AddressError::from)
    }

    fn utxo_address_from_contract_addr(&self, address: H160) -> Address {
        let utxo = self.as_ref();
        Address {
            prefix: utxo.conf.pub_addr_prefix,
            t_addr_prefix: utxo.conf.pub_t_addr_prefix,
            hash: AddressHashEnum::AddressHash(address.0.into()),
            checksum_type: utxo.conf.checksum_type,
            hrp: utxo.conf.bech32_hrp.clone(),
            addr_format: self.addr_format().clone(),
        }
    }

    fn contract_address_from_raw_pubkey(&self, pubkey: &[u8]) -> Result<H160, String> {
        let utxo = self.as_ref();
        let qtum_address = try_s!(utxo_common::address_from_raw_pubkey(
            pubkey,
            utxo.conf.pub_addr_prefix,
            utxo.conf.pub_t_addr_prefix,
            utxo.conf.checksum_type,
            utxo.conf.bech32_hrp.clone(),
            self.addr_format().clone()
        ));
        let contract_addr = try_s!(contract_addr_from_utxo_addr(qtum_address));
        Ok(contract_addr)
    }

    fn is_qtum_unspent_mature(&self, output: &RpcTransaction) -> bool {
        let is_qrc20_coinbase = output.vout.iter().any(|x| x.is_empty());
        let is_coinbase = output.is_coinbase() || is_qrc20_coinbase;
        !is_coinbase || output.confirmations >= self.as_ref().conf.mature_confirmations
    }
}

pub struct QtumCoinBuilder<'a> {
    ctx: &'a MmArc,
    ticker: &'a str,
    conf: &'a Json,
    activation_params: &'a UtxoActivationParams,
    priv_key_policy: PrivKeyBuildPolicy<'a>,
}

#[async_trait]
impl<'a> UtxoCoinBuilderCommonOps for QtumCoinBuilder<'a> {
    fn ctx(&self) -> &MmArc { self.ctx }

    fn conf(&self) -> &Json { self.conf }

    fn activation_params(&self) -> &UtxoActivationParams { self.activation_params }

    fn ticker(&self) -> &str { self.ticker }

    fn check_utxo_maturity(&self) -> bool { self.activation_params().check_utxo_maturity.unwrap_or(true) }
}

impl<'a> UtxoFieldsWithIguanaPrivKeyBuilder for QtumCoinBuilder<'a> {}

impl<'a> UtxoFieldsWithHardwareWalletBuilder for QtumCoinBuilder<'a> {}

#[async_trait]
impl<'a> UtxoCoinBuilder for QtumCoinBuilder<'a> {
    type ResultCoin = QtumCoin;
    type Error = UtxoCoinBuildError;

    fn priv_key_policy(&self) -> PrivKeyBuildPolicy<'_> { self.priv_key_policy.clone() }

    async fn build(self) -> MmResult<Self::ResultCoin, Self::Error> {
        let utxo = self.build_utxo_fields().await?;
        let utxo_arc = UtxoArc::new(utxo);
        let utxo_weak = utxo_arc.downgrade();
        let result_coin = QtumCoin::from(utxo_arc);

        if let Some(abort_handler) = self.spawn_merge_utxo_loop_if_required(utxo_weak, QtumCoin::from) {
            self.ctx.abort_handlers.lock().unwrap().push(abort_handler);
        }

        Ok(result_coin)
    }
}

impl<'a> MergeUtxoArcOps<QtumCoin> for QtumCoinBuilder<'a> {}

impl<'a> BlockHeaderUtxoArcOps<QtumCoin> for QtumCoinBuilder<'a> {}

impl<'a> QtumCoinBuilder<'a> {
    pub fn new(
        ctx: &'a MmArc,
        ticker: &'a str,
        conf: &'a Json,
        activation_params: &'a UtxoActivationParams,
        priv_key_policy: PrivKeyBuildPolicy<'a>,
    ) -> Self {
        QtumCoinBuilder {
            ctx,
            ticker,
            conf,
            activation_params,
            priv_key_policy,
        }
    }
}

#[derive(Clone)]
pub struct QtumCoin {
    utxo_arc: UtxoArc,
}

impl AsRef<UtxoCoinFields> for QtumCoin {
    fn as_ref(&self) -> &UtxoCoinFields { &self.utxo_arc }
}

impl From<UtxoArc> for QtumCoin {
    fn from(coin: UtxoArc) -> QtumCoin { QtumCoin { utxo_arc: coin } }
}

impl From<QtumCoin> for UtxoArc {
    fn from(coin: QtumCoin) -> Self { coin.utxo_arc }
}

pub async fn qtum_coin_with_priv_key(
    ctx: &MmArc,
    ticker: &str,
    conf: &Json,
    activation_params: &UtxoActivationParams,
    priv_key: &[u8],
) -> Result<QtumCoin, String> {
    let priv_key_policy = PrivKeyBuildPolicy::IguanaPrivKey(priv_key);
    let coin = try_s!(
        QtumCoinBuilder::new(ctx, ticker, conf, activation_params, priv_key_policy)
            .build()
            .await
    );
    Ok(coin)
}

impl QtumBasedCoin for QtumCoin {}

#[derive(Clone, Debug, Deserialize)]
pub struct QtumDelegationRequest {
    pub address: String,
    pub fee: Option<u64>,
}

#[derive(Clone, Debug, PartialEq, Serialize, Deserialize)]
pub struct QtumStakingInfosDetails {
    pub amount: BigDecimal,
    pub staker: Option<String>,
    pub am_i_staking: bool,
    pub is_staking_supported: bool,
}

// if mockable is placed before async_trait there is `munmap_chunk(): invalid pointer` error on async fn mocking attempt
#[async_trait]
#[cfg_attr(test, mockable)]
impl UtxoTxBroadcastOps for QtumCoin {
    async fn broadcast_tx(&self, tx: &UtxoTx) -> Result<H256Json, MmError<BroadcastTxErr>> {
        utxo_common::broadcast_tx(self, tx).await
    }
}

#[async_trait]
#[cfg_attr(test, mockable)]
impl UtxoTxGenerationOps for QtumCoin {
    async fn get_tx_fee(&self) -> UtxoRpcResult<ActualTxFee> { utxo_common::get_tx_fee(&self.utxo_arc).await }

    async fn calc_interest_if_required(
        &self,
        unsigned: TransactionInputSigner,
        data: AdditionalTxData,
        my_script_pub: Bytes,
    ) -> UtxoRpcResult<(TransactionInputSigner, AdditionalTxData)> {
        utxo_common::calc_interest_if_required(self, unsigned, data, my_script_pub).await
    }
}

#[async_trait]
#[cfg_attr(test, mockable)]
impl GetUtxoListOps for QtumCoin {
    async fn get_unspent_ordered_list(
        &self,
        address: &Address,
    ) -> UtxoRpcResult<(Vec<UnspentInfo>, RecentlySpentOutPointsGuard<'_>)> {
        utxo_common::get_unspent_ordered_list(self, address).await
    }

    async fn get_all_unspent_ordered_list(
        &self,
        address: &Address,
    ) -> UtxoRpcResult<(Vec<UnspentInfo>, RecentlySpentOutPointsGuard<'_>)> {
        utxo_common::get_all_unspent_ordered_list(self, address).await
    }

    async fn get_mature_unspent_ordered_list(
        &self,
        address: &Address,
    ) -> UtxoRpcResult<(MatureUnspentList, RecentlySpentOutPointsGuard<'_>)> {
        utxo_common::get_mature_unspent_ordered_list(self, address).await
    }
}

#[async_trait]
#[cfg_attr(test, mockable)]
impl GetUtxoMapOps for QtumCoin {
    async fn get_unspent_ordered_map(
        &self,
        addresses: Vec<Address>,
    ) -> UtxoRpcResult<(UnspentMap, RecentlySpentOutPointsGuard<'_>)> {
        utxo_common::get_unspent_ordered_map(self, addresses).await
    }

    async fn get_all_unspent_ordered_map(
        &self,
        addresses: Vec<Address>,
    ) -> UtxoRpcResult<(UnspentMap, RecentlySpentOutPointsGuard<'_>)> {
        utxo_common::get_all_unspent_ordered_map(self, addresses).await
    }

    async fn get_mature_unspent_ordered_map(
        &self,
        addresses: Vec<Address>,
    ) -> UtxoRpcResult<(MatureUnspentMap, RecentlySpentOutPointsGuard<'_>)> {
        utxo_common::get_mature_unspent_ordered_map(self, addresses).await
    }
}

#[async_trait]
#[cfg_attr(test, mockable)]
impl UtxoCommonOps for QtumCoin {
    async fn get_htlc_spend_fee(&self, tx_size: u64) -> UtxoRpcResult<u64> {
        utxo_common::get_htlc_spend_fee(self, tx_size).await
    }

    fn addresses_from_script(&self, script: &Script) -> Result<Vec<Address>, String> {
        utxo_common::addresses_from_script(self, script)
    }

    fn denominate_satoshis(&self, satoshi: i64) -> f64 { utxo_common::denominate_satoshis(&self.utxo_arc, satoshi) }

    fn my_public_key(&self) -> Result<&Public, MmError<UnexpectedDerivationMethod>> {
        utxo_common::my_public_key(self.as_ref())
    }

    fn address_from_str(&self, address: &str) -> MmResult<Address, AddrFromStrError> {
        utxo_common::checked_address_from_str(self, address)
    }

    async fn get_current_mtp(&self) -> UtxoRpcResult<u32> {
        utxo_common::get_current_mtp(&self.utxo_arc, CoinVariant::Qtum).await
    }

    fn is_unspent_mature(&self, output: &RpcTransaction) -> bool { self.is_qtum_unspent_mature(output) }

    async fn calc_interest_of_tx(
        &self,
        _tx: &UtxoTx,
        _input_transactions: &mut HistoryUtxoTxMap,
    ) -> UtxoRpcResult<u64> {
        MmError::err(UtxoRpcError::Internal(
            "QTUM coin doesn't support transaction rewards".to_owned(),
        ))
    }

    async fn get_mut_verbose_transaction_from_map_or_rpc<'a, 'b>(
        &'a self,
        tx_hash: H256Json,
        utxo_tx_map: &'b mut HistoryUtxoTxMap,
    ) -> UtxoRpcResult<&'b mut HistoryUtxoTx> {
        utxo_common::get_mut_verbose_transaction_from_map_or_rpc(self, tx_hash, utxo_tx_map).await
    }

    async fn p2sh_spending_tx(&self, input: utxo_common::P2SHSpendingTxInput<'_>) -> Result<UtxoTx, String> {
        utxo_common::p2sh_spending_tx(self, input).await
    }

    fn get_verbose_transactions_from_cache_or_rpc(
        &self,
        tx_ids: HashSet<H256Json>,
    ) -> UtxoRpcFut<HashMap<H256Json, VerboseTransactionFrom>> {
        let selfi = self.clone();
        let fut = async move { utxo_common::get_verbose_transactions_from_cache_or_rpc(&selfi.utxo_arc, tx_ids).await };
        Box::new(fut.boxed().compat())
    }

    async fn preimage_trade_fee_required_to_send_outputs(
        &self,
        outputs: Vec<TransactionOutput>,
        fee_policy: FeePolicy,
        gas_fee: Option<u64>,
        stage: &FeeApproxStage,
    ) -> TradePreimageResult<BigDecimal> {
        utxo_common::preimage_trade_fee_required_to_send_outputs(
            self,
            self.ticker(),
            outputs,
            fee_policy,
            gas_fee,
            stage,
        )
        .await
    }

    fn increase_dynamic_fee_by_stage(&self, dynamic_fee: u64, stage: &FeeApproxStage) -> u64 {
        utxo_common::increase_dynamic_fee_by_stage(self, dynamic_fee, stage)
    }

    async fn p2sh_tx_locktime(&self, htlc_locktime: u32) -> Result<u32, MmError<UtxoRpcError>> {
        utxo_common::p2sh_tx_locktime(self, &self.utxo_arc.conf.ticker, htlc_locktime).await
    }

    fn addr_format(&self) -> &UtxoAddressFormat { utxo_common::addr_format(self) }

    fn addr_format_for_standard_scripts(&self) -> UtxoAddressFormat {
        utxo_common::addr_format_for_standard_scripts(self)
    }

    fn address_from_pubkey(&self, pubkey: &Public) -> Address {
        let conf = &self.utxo_arc.conf;
        utxo_common::address_from_pubkey(
            pubkey,
            conf.pub_addr_prefix,
            conf.pub_t_addr_prefix,
            conf.checksum_type,
            conf.bech32_hrp.clone(),
            self.addr_format().clone(),
        )
    }
}

#[async_trait]
impl UtxoStandardOps for QtumCoin {
    async fn tx_details_by_hash(
        &self,
        hash: &[u8],
        input_transactions: &mut HistoryUtxoTxMap,
    ) -> Result<TransactionDetails, String> {
        utxo_common::tx_details_by_hash(self, hash, input_transactions).await
    }

    async fn request_tx_history(&self, metrics: MetricsArc) -> RequestTxHistoryResult {
        utxo_common::request_tx_history(self, metrics).await
    }

    async fn update_kmd_rewards(
        &self,
        tx_details: &mut TransactionDetails,
        input_transactions: &mut HistoryUtxoTxMap,
    ) -> UtxoRpcResult<()> {
        utxo_common::update_kmd_rewards(self, tx_details, input_transactions).await
    }
}

#[async_trait]
impl SwapOps for QtumCoin {
    fn send_taker_fee(&self, fee_addr: &[u8], amount: BigDecimal, _uuid: &[u8]) -> TransactionFut {
        utxo_common::send_taker_fee(self.clone(), fee_addr, amount)
    }

    fn send_maker_payment(
        &self,
        time_lock: u32,
        taker_pub: &[u8],
        secret_hash: &[u8],
        amount: BigDecimal,
        _swap_contract_address: &Option<BytesJson>,
        swap_unique_data: &[u8],
    ) -> TransactionFut {
        utxo_common::send_maker_payment(
            self.clone(),
            time_lock,
            taker_pub,
            secret_hash,
            amount,
            swap_unique_data,
        )
    }

    fn send_taker_payment(
        &self,
        time_lock: u32,
        maker_pub: &[u8],
        secret_hash: &[u8],
        amount: BigDecimal,
        _swap_contract_address: &Option<BytesJson>,
        swap_unique_data: &[u8],
    ) -> TransactionFut {
        utxo_common::send_taker_payment(
            self.clone(),
            time_lock,
            maker_pub,
            secret_hash,
            amount,
            swap_unique_data,
        )
    }

    fn send_maker_spends_taker_payment(
        &self,
        taker_tx: &[u8],
        time_lock: u32,
        taker_pub: &[u8],
        secret: &[u8],
        _swap_contract_address: &Option<BytesJson>,
        swap_unique_data: &[u8],
    ) -> TransactionFut {
        utxo_common::send_maker_spends_taker_payment(
            self.clone(),
            taker_tx,
            time_lock,
            taker_pub,
            secret,
            swap_unique_data,
        )
    }

    fn send_taker_spends_maker_payment(
        &self,
        maker_tx: &[u8],
        time_lock: u32,
        maker_pub: &[u8],
        secret: &[u8],
        _swap_contract_address: &Option<BytesJson>,
        swap_unique_data: &[u8],
    ) -> TransactionFut {
        utxo_common::send_taker_spends_maker_payment(
            self.clone(),
            maker_tx,
            time_lock,
            maker_pub,
            secret,
            swap_unique_data,
        )
    }

    fn send_taker_refunds_payment(
        &self,
        taker_tx: &[u8],
        time_lock: u32,
        maker_pub: &[u8],
        secret_hash: &[u8],
        _swap_contract_address: &Option<BytesJson>,
        swap_unique_data: &[u8],
    ) -> TransactionFut {
        utxo_common::send_taker_refunds_payment(
            self.clone(),
            taker_tx,
            time_lock,
            maker_pub,
            secret_hash,
            swap_unique_data,
        )
    }

    fn send_maker_refunds_payment(
        &self,
        maker_tx: &[u8],
        time_lock: u32,
        taker_pub: &[u8],
        secret_hash: &[u8],
        _swap_contract_address: &Option<BytesJson>,
        swap_unique_data: &[u8],
    ) -> TransactionFut {
        utxo_common::send_maker_refunds_payment(
            self.clone(),
            maker_tx,
            time_lock,
            taker_pub,
            secret_hash,
            swap_unique_data,
        )
    }

    fn validate_fee(
        &self,
        fee_tx: &TransactionEnum,
        expected_sender: &[u8],
        fee_addr: &[u8],
        amount: &BigDecimal,
        min_block_number: u64,
        _uuid: &[u8],
    ) -> Box<dyn Future<Item = (), Error = String> + Send> {
        let tx = match fee_tx {
            TransactionEnum::UtxoTx(tx) => tx.clone(),
            _ => panic!(),
        };
        utxo_common::validate_fee(
            self.clone(),
            tx,
            utxo_common::DEFAULT_FEE_VOUT,
            expected_sender,
            amount,
            min_block_number,
            fee_addr,
        )
    }

    fn validate_maker_payment(&self, input: ValidatePaymentInput) -> Box<dyn Future<Item = (), Error = String> + Send> {
        utxo_common::validate_maker_payment(self, input)
    }

    fn validate_taker_payment(&self, input: ValidatePaymentInput) -> Box<dyn Future<Item = (), Error = String> + Send> {
        utxo_common::validate_taker_payment(self, input)
    }

    fn check_if_my_payment_sent(
        &self,
        time_lock: u32,
        other_pub: &[u8],
        secret_hash: &[u8],
        _search_from_block: u64,
        _swap_contract_address: &Option<BytesJson>,
        swap_unique_data: &[u8],
    ) -> Box<dyn Future<Item = Option<TransactionEnum>, Error = String> + Send> {
        utxo_common::check_if_my_payment_sent(self.clone(), time_lock, other_pub, secret_hash, swap_unique_data)
    }

    async fn search_for_swap_tx_spend_my(
        &self,
        input: SearchForSwapTxSpendInput<'_>,
    ) -> Result<Option<FoundSwapTxSpend>, String> {
        utxo_common::search_for_swap_tx_spend_my(self, input, utxo_common::DEFAULT_SWAP_VOUT).await
    }

    async fn search_for_swap_tx_spend_other(
        &self,
        input: SearchForSwapTxSpendInput<'_>,
    ) -> Result<Option<FoundSwapTxSpend>, String> {
        utxo_common::search_for_swap_tx_spend_other(self, input, utxo_common::DEFAULT_SWAP_VOUT).await
    }

    fn extract_secret(&self, secret_hash: &[u8], spend_tx: &[u8]) -> Result<Vec<u8>, String> {
        utxo_common::extract_secret(secret_hash, spend_tx)
    }

    fn can_refund_htlc(&self, locktime: u64) -> Box<dyn Future<Item = CanRefundHtlc, Error = String> + Send + '_> {
        Box::new(
            utxo_common::can_refund_htlc(self, locktime)
                .boxed()
                .map_err(|e| ERRL!("{}", e))
                .compat(),
        )
    }

    fn negotiate_swap_contract_addr(
        &self,
        _other_side_address: Option<&[u8]>,
    ) -> Result<Option<BytesJson>, MmError<NegotiateSwapContractAddrErr>> {
        Ok(None)
    }

    fn derive_htlc_key_pair(&self, swap_unique_data: &[u8]) -> KeyPair {
        utxo_common::derive_htlc_key_pair(self.as_ref(), swap_unique_data)
    }
}

impl MarketCoinOps for QtumCoin {
    fn ticker(&self) -> &str { &self.utxo_arc.conf.ticker }

    fn my_address(&self) -> Result<String, String> { utxo_common::my_address(self) }

    fn get_public_key(&self) -> Result<String, MmError<UnexpectedDerivationMethod>> {
        let pubkey = utxo_common::my_public_key(&self.utxo_arc)?;
        Ok(pubkey.to_string())
    }

    fn sign_message_hash(&self, message: &str) -> Option<[u8; 32]> {
        utxo_common::sign_message_hash(self.as_ref(), message)
    }

    fn sign_message(&self, message: &str) -> SignatureResult<String> {
        utxo_common::sign_message(self.as_ref(), message)
    }

    fn verify_message(&self, signature_base64: &str, message: &str, address: &str) -> VerificationResult<bool> {
        utxo_common::verify_message(self, signature_base64, message, address)
    }

    fn my_balance(&self) -> BalanceFut<CoinBalance> { utxo_common::my_balance(self.clone()) }

    fn base_coin_balance(&self) -> BalanceFut<BigDecimal> { utxo_common::base_coin_balance(self) }

    fn platform_ticker(&self) -> &str { self.ticker() }

    #[inline(always)]
    fn send_raw_tx(&self, tx: &str) -> Box<dyn Future<Item = String, Error = String> + Send> {
        utxo_common::send_raw_tx(&self.utxo_arc, tx)
    }

    #[inline(always)]
    fn send_raw_tx_bytes(&self, tx: &[u8]) -> Box<dyn Future<Item = String, Error = String> + Send> {
        utxo_common::send_raw_tx_bytes(&self.utxo_arc, tx)
    }

    fn wait_for_confirmations(
        &self,
        tx: &[u8],
        confirmations: u64,
        requires_nota: bool,
        wait_until: u64,
        check_every: u64,
    ) -> Box<dyn Future<Item = (), Error = String> + Send> {
        utxo_common::wait_for_confirmations(
            &self.utxo_arc,
            tx,
            confirmations,
            requires_nota,
            wait_until,
            check_every,
        )
    }

    fn wait_for_tx_spend(
        &self,
        transaction: &[u8],
        wait_until: u64,
        from_block: u64,
        _swap_contract_address: &Option<BytesJson>,
    ) -> TransactionFut {
        utxo_common::wait_for_output_spend(
            &self.utxo_arc,
            transaction,
            utxo_common::DEFAULT_SWAP_VOUT,
            from_block,
            wait_until,
        )
    }

    fn tx_enum_from_bytes(&self, bytes: &[u8]) -> Result<TransactionEnum, MmError<TxMarshalingErr>> {
        utxo_common::tx_enum_from_bytes(self.as_ref(), bytes)
    }

    fn current_block(&self) -> Box<dyn Future<Item = u64, Error = String> + Send> {
        utxo_common::current_block(&self.utxo_arc)
    }

    fn display_priv_key(&self) -> Result<String, String> { utxo_common::display_priv_key(&self.utxo_arc) }

    fn min_tx_amount(&self) -> BigDecimal { utxo_common::min_tx_amount(self.as_ref()) }

    fn min_trading_vol(&self) -> MmNumber { utxo_common::min_trading_vol(self.as_ref()) }
}

#[async_trait]
impl MmCoin for QtumCoin {
    fn is_asset_chain(&self) -> bool { utxo_common::is_asset_chain(&self.utxo_arc) }

    fn get_raw_transaction(&self, req: RawTransactionRequest) -> RawTransactionFut {
        Box::new(utxo_common::get_raw_transaction(&self.utxo_arc, req).boxed().compat())
    }

    fn withdraw(&self, req: WithdrawRequest) -> WithdrawFut {
        Box::new(utxo_common::withdraw(self.clone(), req).boxed().compat())
    }

    fn decimals(&self) -> u8 { utxo_common::decimals(&self.utxo_arc) }

    /// Check if the `to_address_format` is standard and if the `from` address is standard UTXO address.
    fn convert_to_address(&self, from: &str, to_address_format: Json) -> Result<String, String> {
        QtumBasedCoin::convert_to_address(self, from, to_address_format)
    }

    fn validate_address(&self, address: &str) -> ValidateAddressResult { utxo_common::validate_address(self, address) }

    fn process_history_loop(&self, ctx: MmArc) -> Box<dyn Future<Item = (), Error = ()> + Send> {
        Box::new(
            utxo_common::process_history_loop(self.clone(), ctx)
                .map(|_| Ok(()))
                .boxed()
                .compat(),
        )
    }

    fn history_sync_status(&self) -> HistorySyncState { utxo_common::history_sync_status(&self.utxo_arc) }

    fn get_trade_fee(&self) -> Box<dyn Future<Item = TradeFee, Error = String> + Send> {
        utxo_common::get_trade_fee(self.clone())
    }

    async fn get_sender_trade_fee(
        &self,
        value: TradePreimageValue,
        stage: FeeApproxStage,
    ) -> TradePreimageResult<TradeFee> {
        utxo_common::get_sender_trade_fee(self, value, stage).await
    }

    fn get_receiver_trade_fee(&self, _stage: FeeApproxStage) -> TradePreimageFut<TradeFee> {
        utxo_common::get_receiver_trade_fee(self.clone())
    }

    async fn get_fee_to_send_taker_fee(
        &self,
        dex_fee_amount: BigDecimal,
        stage: FeeApproxStage,
    ) -> TradePreimageResult<TradeFee> {
        utxo_common::get_fee_to_send_taker_fee(self, dex_fee_amount, stage).await
    }

    fn required_confirmations(&self) -> u64 { utxo_common::required_confirmations(&self.utxo_arc) }

    fn requires_notarization(&self) -> bool { utxo_common::requires_notarization(&self.utxo_arc) }

    fn set_required_confirmations(&self, confirmations: u64) {
        utxo_common::set_required_confirmations(&self.utxo_arc, confirmations)
    }

    fn set_requires_notarization(&self, requires_nota: bool) {
        utxo_common::set_requires_notarization(&self.utxo_arc, requires_nota)
    }

    fn swap_contract_address(&self) -> Option<BytesJson> { utxo_common::swap_contract_address() }

    fn mature_confirmations(&self) -> Option<u32> { Some(self.utxo_arc.conf.mature_confirmations) }

    fn coin_protocol_info(&self) -> Vec<u8> { utxo_common::coin_protocol_info(self) }

    fn is_coin_protocol_supported(&self, info: &Option<Vec<u8>>) -> bool {
        utxo_common::is_coin_protocol_supported(self, info)
    }
}

#[async_trait]
impl GetWithdrawSenderAddress for QtumCoin {
    type Address = Address;
    type Pubkey = Public;

    async fn get_withdraw_sender_address(
        &self,
        req: &WithdrawRequest,
    ) -> MmResult<WithdrawSenderAddress<Self::Address, Self::Pubkey>, WithdrawError> {
        utxo_common::get_withdraw_from_address(self, req).await
    }
}

#[async_trait]
impl InitWithdrawCoin for QtumCoin {
    async fn init_withdraw(
        &self,
        ctx: MmArc,
        req: WithdrawRequest,
        task_handle: &WithdrawTaskHandle,
    ) -> Result<TransactionDetails, MmError<WithdrawError>> {
        utxo_common::init_withdraw(ctx, self.clone(), req, task_handle).await
    }
}

impl UtxoSignerOps for QtumCoin {
    type TxGetter = UtxoRpcClientEnum;

    fn trezor_coin(&self) -> UtxoSignTxResult<String> {
        self.utxo_arc
            .conf
            .trezor_coin
            .clone()
            .or_mm_err(|| UtxoSignTxError::CoinNotSupportedWithTrezor {
                coin: self.utxo_arc.conf.ticker.clone(),
            })
    }

    fn fork_id(&self) -> u32 { self.utxo_arc.conf.fork_id }

    fn branch_id(&self) -> u32 { self.utxo_arc.conf.consensus_branch_id }

    fn tx_provider(&self) -> Self::TxGetter { self.utxo_arc.rpc_client.clone() }
}

impl CoinWithDerivationMethod for QtumCoin {
    type Address = Address;
    type HDWallet = UtxoHDWallet;

    fn derivation_method(&self) -> &DerivationMethod<Self::Address, Self::HDWallet> {
        utxo_common::derivation_method(self.as_ref())
    }
}

#[async_trait]
impl ExtractExtendedPubkey for QtumCoin {
    type ExtendedPublicKey = Secp256k1ExtendedPublicKey;

    async fn extract_extended_pubkey<XPubExtractor>(
        &self,
        xpub_extractor: &XPubExtractor,
        derivation_path: DerivationPath,
    ) -> MmResult<Self::ExtendedPublicKey, HDExtractPubkeyError>
    where
        XPubExtractor: HDXPubExtractor + Sync,
    {
        utxo_common::extract_extended_pubkey(&self.utxo_arc.conf, xpub_extractor, derivation_path).await
    }
}

#[async_trait]
impl HDWalletCoinOps for QtumCoin {
    type Address = Address;
    type Pubkey = Public;
    type HDWallet = UtxoHDWallet;
    type HDAccount = UtxoHDAccount;

    async fn derive_addresses<Ids>(
        &self,
        hd_account: &Self::HDAccount,
<<<<<<< HEAD
        chain: Bip44Chain,
        address_id: u32,
    ) -> AddressDerivingResult<HDAddress<Self::Address, Self::Pubkey>> {
        utxo_common::derive_address(self, hd_account, chain, address_id)
=======
        address_ids: Ids,
    ) -> MmResult<Vec<HDAddress<Self::Address, Self::Pubkey>>, AddressDerivingError>
    where
        Ids: Iterator<Item = HDAddressId> + Send,
    {
        utxo_common::derive_addresses(self, hd_account, address_ids).await
>>>>>>> f305594b
    }

    async fn create_new_account<'a, XPubExtractor>(
        &self,
        hd_wallet: &'a Self::HDWallet,
        xpub_extractor: &XPubExtractor,
    ) -> MmResult<HDAccountMut<'a, Self::HDAccount>, NewAccountCreatingError>
    where
        XPubExtractor: HDXPubExtractor + Sync,
    {
        utxo_common::create_new_account(self, hd_wallet, xpub_extractor).await
    }

    async fn set_known_addresses_number(
        &self,
        hd_wallet: &Self::HDWallet,
        hd_account: &mut Self::HDAccount,
        chain: Bip44Chain,
        new_known_addresses_number: u32,
    ) -> MmResult<(), AccountUpdatingError> {
        utxo_common::set_known_addresses_number(self, hd_wallet, hd_account, chain, new_known_addresses_number).await
    }
}

#[async_trait]
impl HDWalletBalanceOps for QtumCoin {
    type HDAddressScanner = UtxoAddressScanner;

    async fn produce_hd_address_scanner(&self) -> BalanceResult<Self::HDAddressScanner> {
        utxo_common::produce_hd_address_scanner(self).await
    }

    async fn enable_hd_wallet<XPubExtractor>(
        &self,
        hd_wallet: &Self::HDWallet,
        xpub_extractor: &XPubExtractor,
        params: EnabledCoinBalanceParams,
    ) -> MmResult<HDWalletBalance, EnableCoinBalanceError>
    where
        XPubExtractor: HDXPubExtractor + Sync,
    {
        coin_balance::common_impl::enable_hd_wallet(self, hd_wallet, xpub_extractor, params).await
    }

    async fn scan_for_new_addresses(
        &self,
        hd_wallet: &Self::HDWallet,
        hd_account: &mut Self::HDAccount,
        address_scanner: &Self::HDAddressScanner,
        gap_limit: u32,
    ) -> BalanceResult<Vec<HDAddressBalance>> {
        utxo_common::scan_for_new_addresses(self, hd_wallet, hd_account, address_scanner, gap_limit).await
    }

    async fn all_known_addresses_balances(&self, hd_account: &Self::HDAccount) -> BalanceResult<Vec<HDAddressBalance>> {
        utxo_common::all_known_addresses_balances(self, hd_account).await
    }

    async fn known_address_balance(&self, address: &Self::Address) -> BalanceResult<CoinBalance> {
        utxo_common::address_balance(self, address).await
    }

    async fn known_addresses_balances(
        &self,
        addresses: Vec<Self::Address>,
    ) -> BalanceResult<Vec<(Self::Address, CoinBalance)>> {
        utxo_common::addresses_balances(self, addresses).await
    }
}

impl HDWalletCoinWithStorageOps for QtumCoin {
    fn hd_wallet_storage<'a>(&self, hd_wallet: &'a Self::HDWallet) -> &'a HDWalletCoinStorage {
        &hd_wallet.hd_wallet_storage
    }
}

#[async_trait]
impl GetNewAddressRpcOps for QtumCoin {
    async fn get_new_address_rpc(
        &self,
        params: GetNewAddressParams,
    ) -> MmResult<GetNewAddressResponse, GetNewAddressRpcError> {
        get_new_address::common_impl::get_new_address_rpc(self, params).await
    }
}

#[async_trait]
impl AccountBalanceRpcOps for QtumCoin {
    async fn account_balance_rpc(
        &self,
        params: AccountBalanceParams,
    ) -> MmResult<HDAccountBalanceResponse, HDAccountBalanceRpcError> {
        account_balance::common_impl::account_balance_rpc(self, params).await
    }
}

#[async_trait]
impl InitAccountBalanceRpcOps for QtumCoin {
    async fn init_account_balance_rpc(
        &self,
        params: InitAccountBalanceParams,
    ) -> MmResult<HDAccountBalance, HDAccountBalanceRpcError> {
        init_account_balance::common_impl::init_account_balance_rpc(self, params).await
    }
}

#[async_trait]
impl InitScanAddressesRpcOps for QtumCoin {
    async fn init_scan_for_new_addresses_rpc(
        &self,
        params: ScanAddressesParams,
    ) -> MmResult<ScanAddressesResponse, HDAccountBalanceRpcError> {
        init_scan_for_new_addresses::common_impl::scan_for_new_addresses_rpc(self, params).await
    }
}

#[async_trait]
impl InitCreateAccountRpcOps for QtumCoin {
    async fn init_create_account_rpc<XPubExtractor>(
        &self,
        params: CreateNewAccountParams,
        state: CreateAccountState,
        xpub_extractor: &XPubExtractor,
    ) -> MmResult<HDAccountBalance, CreateAccountRpcError>
    where
        XPubExtractor: HDXPubExtractor + Sync,
    {
        init_create_account::common_impl::init_create_new_account_rpc(self, params, state, xpub_extractor).await
    }

    async fn revert_creating_account(&self, account_id: u32) {
        init_create_account::common_impl::revert_creating_account(self, account_id).await
    }
}

#[async_trait]
impl CoinWithTxHistoryV2 for QtumCoin {
    fn history_wallet_id(&self) -> WalletId { utxo_common::utxo_tx_history_v2_common::history_wallet_id(self.as_ref()) }

    async fn get_tx_history_filters(
        &self,
        target: MyTxHistoryTarget,
    ) -> MmResult<GetTxHistoryFilters, MyTxHistoryErrorV2> {
        utxo_common::utxo_tx_history_v2_common::get_tx_history_filters(self, target).await
    }
}

#[async_trait]
impl UtxoTxHistoryOps for QtumCoin {
    async fn my_addresses(&self) -> MmResult<HashSet<Address>, UtxoMyAddressesHistoryError> {
        utxo_common::utxo_tx_history_v2_common::my_addresses(self).await
    }

    async fn tx_details_by_hash<Storage>(
        &self,
        params: UtxoTxDetailsParams<'_, Storage>,
    ) -> MmResult<Vec<TransactionDetails>, UtxoTxDetailsError>
    where
        Storage: TxHistoryStorage,
    {
        utxo_common::utxo_tx_history_v2_common::tx_details_by_hash(self, params).await
    }

    async fn tx_from_storage_or_rpc<Storage: TxHistoryStorage>(
        &self,
        tx_hash: &H256Json,
        storage: &Storage,
    ) -> MmResult<UtxoTx, UtxoTxDetailsError> {
        utxo_common::utxo_tx_history_v2_common::tx_from_storage_or_rpc(self, tx_hash, storage).await
    }

    async fn request_tx_history(
        &self,
        metrics: MetricsArc,
        for_addresses: &HashSet<Address>,
    ) -> RequestTxHistoryResult {
        utxo_common::utxo_tx_history_v2_common::request_tx_history(self, metrics, for_addresses).await
    }

    async fn get_block_timestamp(&self, height: u64) -> MmResult<u64, GetBlockHeaderError> {
        self.as_ref().rpc_client.get_block_timestamp(height).await
    }

    async fn my_addresses_balances(&self) -> BalanceResult<HashMap<String, BigDecimal>> {
        utxo_common::utxo_tx_history_v2_common::my_addresses_balances(self).await
    }

    fn address_from_str(&self, address: &str) -> MmResult<Address, AddrFromStrError> {
        utxo_common::checked_address_from_str(self, address)
    }

    fn set_history_sync_state(&self, new_state: HistorySyncState) {
        *self.as_ref().history_sync_state.lock().unwrap() = new_state;
    }
}

/// Parse contract address (H160) from string.
/// Qtum Contract addresses have another checksum verification algorithm, because of this do not use [`eth::valid_addr_from_str`].
pub fn contract_addr_from_str(addr: &str) -> Result<H160, String> { eth::addr_from_str(addr) }

pub fn contract_addr_from_utxo_addr(address: Address) -> MmResult<H160, ScriptHashTypeNotSupported> {
    match address.hash {
        AddressHashEnum::AddressHash(h) => Ok(h.take().into()),
        AddressHashEnum::WitnessScriptHash(_) => MmError::err(ScriptHashTypeNotSupported {
            script_hash_type: "Witness".to_owned(),
        }),
    }
}

pub fn display_as_contract_address(address: Address) -> MmResult<String, ScriptHashTypeNotSupported> {
    let address = qtum::contract_addr_from_utxo_addr(address)?;
    Ok(format!("{:#02x}", address))
}<|MERGE_RESOLUTION|>--- conflicted
+++ resolved
@@ -955,19 +955,12 @@
     async fn derive_addresses<Ids>(
         &self,
         hd_account: &Self::HDAccount,
-<<<<<<< HEAD
-        chain: Bip44Chain,
-        address_id: u32,
-    ) -> AddressDerivingResult<HDAddress<Self::Address, Self::Pubkey>> {
-        utxo_common::derive_address(self, hd_account, chain, address_id)
-=======
         address_ids: Ids,
-    ) -> MmResult<Vec<HDAddress<Self::Address, Self::Pubkey>>, AddressDerivingError>
+    ) -> AddressDerivingResult<Vec<HDAddress<Self::Address, Self::Pubkey>>>
     where
         Ids: Iterator<Item = HDAddressId> + Send,
     {
         utxo_common::derive_addresses(self, hd_account, address_ids).await
->>>>>>> f305594b
     }
 
     async fn create_new_account<'a, XPubExtractor>(
