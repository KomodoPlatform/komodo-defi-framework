use super::*;
use crate::coin_balance::{self, EnableCoinBalanceError, EnabledCoinBalanceParams, HDAccountBalance, HDAddressBalance,
                          HDWalletBalance, HDWalletBalanceOps};
use crate::coin_errors::{MyAddressError, ValidatePaymentError};
use crate::hd_pubkey::{ExtractExtendedPubkey, HDExtractPubkeyError, HDXPubExtractor};
use crate::hd_wallet::{AccountUpdatingError, AddressDerivingResult, HDAccountMut, NewAccountCreatingError};
use crate::hd_wallet_storage::HDWalletCoinWithStorageOps;
use crate::my_tx_history_v2::{CoinWithTxHistoryV2, MyTxHistoryErrorV2, MyTxHistoryTarget, TxHistoryStorage};
use crate::rpc_command::account_balance::{self, AccountBalanceParams, AccountBalanceRpcOps, HDAccountBalanceResponse};
use crate::rpc_command::get_new_address::{self, GetNewAddressParams, GetNewAddressResponse, GetNewAddressRpcError,
                                          GetNewAddressRpcOps};
use crate::rpc_command::hd_account_balance_rpc_error::HDAccountBalanceRpcError;
use crate::rpc_command::init_account_balance::{self, InitAccountBalanceParams, InitAccountBalanceRpcOps};
use crate::rpc_command::init_create_account::{self, CreateAccountRpcError, CreateAccountState, CreateNewAccountParams,
                                              InitCreateAccountRpcOps};
use crate::rpc_command::init_scan_for_new_addresses::{self, InitScanAddressesRpcOps, ScanAddressesParams,
                                                      ScanAddressesResponse};
use crate::rpc_command::init_withdraw::{InitWithdrawCoin, WithdrawTaskHandle};
use crate::tx_history_storage::{GetTxHistoryFilters, WalletId};
use crate::utxo::utxo_builder::{BlockHeaderUtxoArcOps, MergeUtxoArcOps, UtxoCoinBuildError, UtxoCoinBuilder,
                                UtxoCoinBuilderCommonOps, UtxoFieldsWithHardwareWalletBuilder,
                                UtxoFieldsWithIguanaPrivKeyBuilder};
use crate::utxo::utxo_tx_history_v2::{UtxoMyAddressesHistoryError, UtxoTxDetailsError, UtxoTxDetailsParams,
                                      UtxoTxHistoryOps};
use crate::{eth, CanRefundHtlc, CoinBalance, CoinWithDerivationMethod, DelegationError, DelegationFut,
            GetWithdrawSenderAddress, NegotiateSwapContractAddrErr, PrivKeyBuildPolicy, SearchForSwapTxSpendInput,
            SignatureResult, StakingInfosFut, SwapOps, TradePreimageValue, TransactionFut, TxMarshalingErr,
            UnexpectedDerivationMethod, ValidateAddressResult, ValidatePaymentFut, ValidatePaymentInput,
<<<<<<< HEAD
            VerificationResult, WatcherSearchForSwapTxSpendInput, WatcherValidatePaymentInput, WithdrawFut,
            WithdrawSenderAddress};
=======
            VerificationResult, WatcherValidatePaymentInput, WithdrawFut, WithdrawSenderAddress};
>>>>>>> 5dbc5de4
use crypto::Bip44Chain;
use ethereum_types::H160;
use futures::{FutureExt, TryFutureExt};
use keys::AddressHashEnum;
use mm2_metrics::MetricsArc;
use mm2_number::MmNumber;
use serde::Serialize;
use serialization::CoinVariant;
use utxo_signer::UtxoSignerOps;

#[derive(Debug, Display)]
pub enum Qrc20AddressError {
    UnexpectedDerivationMethod(String),
    ScriptHashTypeNotSupported { script_hash_type: String },
}

impl From<UnexpectedDerivationMethod> for Qrc20AddressError {
    fn from(e: UnexpectedDerivationMethod) -> Self { Qrc20AddressError::UnexpectedDerivationMethod(e.to_string()) }
}

impl From<ScriptHashTypeNotSupported> for Qrc20AddressError {
    fn from(e: ScriptHashTypeNotSupported) -> Self {
        Qrc20AddressError::ScriptHashTypeNotSupported {
            script_hash_type: e.script_hash_type,
        }
    }
}

#[derive(Debug, Display)]
pub struct ScriptHashTypeNotSupported {
    pub script_hash_type: String,
}

impl From<ScriptHashTypeNotSupported> for WithdrawError {
    fn from(e: ScriptHashTypeNotSupported) -> Self { WithdrawError::InvalidAddress(e.to_string()) }
}

#[path = "qtum_delegation.rs"] mod qtum_delegation;
#[derive(Debug, Serialize, Deserialize)]
#[serde(tag = "format")]
pub enum QtumAddressFormat {
    /// Standard Qtum/UTXO address format.
    #[serde(rename = "wallet")]
    Wallet,
    /// Contract address format. The same as used in ETH/ERC20.
    /// Note starts with "0x" prefix.
    #[serde(rename = "contract")]
    Contract,
}

pub trait QtumDelegationOps {
    fn add_delegation(&self, request: QtumDelegationRequest) -> DelegationFut;

    fn get_delegation_infos(&self) -> StakingInfosFut;

    fn remove_delegation(&self) -> DelegationFut;

    fn generate_pod(&self, addr_hash: AddressHashEnum) -> Result<keys::Signature, MmError<DelegationError>>;
}

#[async_trait]
pub trait QtumBasedCoin: UtxoCommonOps + MarketCoinOps {
    fn convert_to_address(&self, from: &str, to_address_format: Json) -> Result<String, String> {
        let to_address_format: QtumAddressFormat =
            json::from_value(to_address_format).map_err(|e| ERRL!("Error on parse Qtum address format {:?}", e))?;
        let from_address = try_s!(self.utxo_address_from_any_format(from));
        match to_address_format {
            QtumAddressFormat::Wallet => Ok(from_address.to_string()),
            QtumAddressFormat::Contract => Ok(try_s!(display_as_contract_address(from_address))),
        }
    }

    /// Try to parse address from either wallet (UTXO) format or contract format.
    fn utxo_address_from_any_format(&self, from: &str) -> Result<Address, String> {
        let utxo_err = match Address::from_str(from) {
            Ok(addr) => {
                let is_p2pkh = addr.prefix == self.as_ref().conf.pub_addr_prefix
                    && addr.t_addr_prefix == self.as_ref().conf.pub_t_addr_prefix;
                if is_p2pkh {
                    return Ok(addr);
                }
                "Address has invalid prefixes".to_string()
            },
            Err(e) => e.to_string(),
        };
        let utxo_segwit_err = match Address::from_segwitaddress(
            from,
            self.as_ref().conf.checksum_type,
            self.as_ref().conf.pub_addr_prefix,
            self.as_ref().conf.pub_t_addr_prefix,
        ) {
            Ok(addr) => {
                let is_segwit =
                    addr.hrp.is_some() && addr.hrp == self.as_ref().conf.bech32_hrp && self.as_ref().conf.segwit;
                if is_segwit {
                    return Ok(addr);
                }
                "Address has invalid hrp".to_string()
            },
            Err(e) => e,
        };
        let contract_err = match contract_addr_from_str(from) {
            Ok(contract_addr) => return Ok(self.utxo_addr_from_contract_addr(contract_addr)),
            Err(e) => e,
        };
        ERR!(
            "error on parse wallet address: {:?}, {:?}, error on parse contract address: {:?}",
            utxo_err,
            utxo_segwit_err,
            contract_err,
        )
    }

    fn utxo_addr_from_contract_addr(&self, address: H160) -> Address {
        let utxo = self.as_ref();
        Address {
            prefix: utxo.conf.pub_addr_prefix,
            t_addr_prefix: utxo.conf.pub_t_addr_prefix,
            hash: AddressHashEnum::AddressHash(address.0.into()),
            checksum_type: utxo.conf.checksum_type,
            hrp: utxo.conf.bech32_hrp.clone(),
            addr_format: self.addr_format().clone(),
        }
    }

    fn my_addr_as_contract_addr(&self) -> MmResult<H160, Qrc20AddressError> {
        let my_address = self.as_ref().derivation_method.iguana_or_err()?.clone();
        contract_addr_from_utxo_addr(my_address).mm_err(Qrc20AddressError::from)
    }

    fn utxo_address_from_contract_addr(&self, address: H160) -> Address {
        let utxo = self.as_ref();
        Address {
            prefix: utxo.conf.pub_addr_prefix,
            t_addr_prefix: utxo.conf.pub_t_addr_prefix,
            hash: AddressHashEnum::AddressHash(address.0.into()),
            checksum_type: utxo.conf.checksum_type,
            hrp: utxo.conf.bech32_hrp.clone(),
            addr_format: self.addr_format().clone(),
        }
    }

    fn contract_address_from_raw_pubkey(&self, pubkey: &[u8]) -> Result<H160, String> {
        let utxo = self.as_ref();
        let qtum_address = try_s!(utxo_common::address_from_raw_pubkey(
            pubkey,
            utxo.conf.pub_addr_prefix,
            utxo.conf.pub_t_addr_prefix,
            utxo.conf.checksum_type,
            utxo.conf.bech32_hrp.clone(),
            self.addr_format().clone()
        ));
        let contract_addr = try_s!(contract_addr_from_utxo_addr(qtum_address));
        Ok(contract_addr)
    }

    fn is_qtum_unspent_mature(&self, output: &RpcTransaction) -> bool {
        let is_qrc20_coinbase = output.vout.iter().any(|x| x.is_empty());
        let is_coinbase = output.is_coinbase() || is_qrc20_coinbase;
        !is_coinbase || output.confirmations >= self.as_ref().conf.mature_confirmations
    }
}

pub struct QtumCoinBuilder<'a> {
    ctx: &'a MmArc,
    ticker: &'a str,
    conf: &'a Json,
    activation_params: &'a UtxoActivationParams,
    priv_key_policy: PrivKeyBuildPolicy<'a>,
}

#[async_trait]
impl<'a> UtxoCoinBuilderCommonOps for QtumCoinBuilder<'a> {
    fn ctx(&self) -> &MmArc { self.ctx }

    fn conf(&self) -> &Json { self.conf }

    fn activation_params(&self) -> &UtxoActivationParams { self.activation_params }

    fn ticker(&self) -> &str { self.ticker }

    fn check_utxo_maturity(&self) -> bool { self.activation_params().check_utxo_maturity.unwrap_or(true) }
}

impl<'a> UtxoFieldsWithIguanaPrivKeyBuilder for QtumCoinBuilder<'a> {}

impl<'a> UtxoFieldsWithHardwareWalletBuilder for QtumCoinBuilder<'a> {}

#[async_trait]
impl<'a> UtxoCoinBuilder for QtumCoinBuilder<'a> {
    type ResultCoin = QtumCoin;
    type Error = UtxoCoinBuildError;

    fn priv_key_policy(&self) -> PrivKeyBuildPolicy<'_> { self.priv_key_policy.clone() }

    async fn build(self) -> MmResult<Self::ResultCoin, Self::Error> {
        let utxo = self.build_utxo_fields().await?;
        let utxo_arc = UtxoArc::new(utxo);
        let utxo_weak = utxo_arc.downgrade();
        let result_coin = QtumCoin::from(utxo_arc);

        if let Some(abort_handler) = self.spawn_merge_utxo_loop_if_required(utxo_weak, QtumCoin::from) {
            self.ctx.abort_handlers.lock().unwrap().push(abort_handler);
        }

        Ok(result_coin)
    }
}

impl<'a> MergeUtxoArcOps<QtumCoin> for QtumCoinBuilder<'a> {}

impl<'a> BlockHeaderUtxoArcOps<QtumCoin> for QtumCoinBuilder<'a> {}

impl<'a> QtumCoinBuilder<'a> {
    pub fn new(
        ctx: &'a MmArc,
        ticker: &'a str,
        conf: &'a Json,
        activation_params: &'a UtxoActivationParams,
        priv_key_policy: PrivKeyBuildPolicy<'a>,
    ) -> Self {
        QtumCoinBuilder {
            ctx,
            ticker,
            conf,
            activation_params,
            priv_key_policy,
        }
    }
}

#[derive(Clone)]
pub struct QtumCoin {
    utxo_arc: UtxoArc,
}

impl AsRef<UtxoCoinFields> for QtumCoin {
    fn as_ref(&self) -> &UtxoCoinFields { &self.utxo_arc }
}

impl From<UtxoArc> for QtumCoin {
    fn from(coin: UtxoArc) -> QtumCoin { QtumCoin { utxo_arc: coin } }
}

impl From<QtumCoin> for UtxoArc {
    fn from(coin: QtumCoin) -> Self { coin.utxo_arc }
}

pub async fn qtum_coin_with_priv_key(
    ctx: &MmArc,
    ticker: &str,
    conf: &Json,
    activation_params: &UtxoActivationParams,
    priv_key: &[u8],
) -> Result<QtumCoin, String> {
    let priv_key_policy = PrivKeyBuildPolicy::IguanaPrivKey(priv_key);
    let coin = try_s!(
        QtumCoinBuilder::new(ctx, ticker, conf, activation_params, priv_key_policy)
            .build()
            .await
    );
    Ok(coin)
}

impl QtumBasedCoin for QtumCoin {}

#[derive(Clone, Debug, Deserialize)]
pub struct QtumDelegationRequest {
    pub address: String,
    pub fee: Option<u64>,
}

#[derive(Clone, Debug, PartialEq, Serialize, Deserialize)]
pub struct QtumStakingInfosDetails {
    pub amount: BigDecimal,
    pub staker: Option<String>,
    pub am_i_staking: bool,
    pub is_staking_supported: bool,
}

// if mockable is placed before async_trait there is `munmap_chunk(): invalid pointer` error on async fn mocking attempt
#[async_trait]
#[cfg_attr(test, mockable)]
impl UtxoTxBroadcastOps for QtumCoin {
    async fn broadcast_tx(&self, tx: &UtxoTx) -> Result<H256Json, MmError<BroadcastTxErr>> {
        utxo_common::broadcast_tx(self, tx).await
    }
}

#[async_trait]
#[cfg_attr(test, mockable)]
impl UtxoTxGenerationOps for QtumCoin {
    async fn get_tx_fee(&self) -> UtxoRpcResult<ActualTxFee> { utxo_common::get_tx_fee(&self.utxo_arc).await }

    async fn calc_interest_if_required(
        &self,
        unsigned: TransactionInputSigner,
        data: AdditionalTxData,
        my_script_pub: Bytes,
    ) -> UtxoRpcResult<(TransactionInputSigner, AdditionalTxData)> {
        utxo_common::calc_interest_if_required(self, unsigned, data, my_script_pub).await
    }
}

#[async_trait]
#[cfg_attr(test, mockable)]
impl GetUtxoListOps for QtumCoin {
    async fn get_unspent_ordered_list(
        &self,
        address: &Address,
    ) -> UtxoRpcResult<(Vec<UnspentInfo>, RecentlySpentOutPointsGuard<'_>)> {
        utxo_common::get_unspent_ordered_list(self, address).await
    }

    async fn get_all_unspent_ordered_list(
        &self,
        address: &Address,
    ) -> UtxoRpcResult<(Vec<UnspentInfo>, RecentlySpentOutPointsGuard<'_>)> {
        utxo_common::get_all_unspent_ordered_list(self, address).await
    }

    async fn get_mature_unspent_ordered_list(
        &self,
        address: &Address,
    ) -> UtxoRpcResult<(MatureUnspentList, RecentlySpentOutPointsGuard<'_>)> {
        utxo_common::get_mature_unspent_ordered_list(self, address).await
    }
}

#[async_trait]
#[cfg_attr(test, mockable)]
impl GetUtxoMapOps for QtumCoin {
    async fn get_unspent_ordered_map(
        &self,
        addresses: Vec<Address>,
    ) -> UtxoRpcResult<(UnspentMap, RecentlySpentOutPointsGuard<'_>)> {
        utxo_common::get_unspent_ordered_map(self, addresses).await
    }

    async fn get_all_unspent_ordered_map(
        &self,
        addresses: Vec<Address>,
    ) -> UtxoRpcResult<(UnspentMap, RecentlySpentOutPointsGuard<'_>)> {
        utxo_common::get_all_unspent_ordered_map(self, addresses).await
    }

    async fn get_mature_unspent_ordered_map(
        &self,
        addresses: Vec<Address>,
    ) -> UtxoRpcResult<(MatureUnspentMap, RecentlySpentOutPointsGuard<'_>)> {
        utxo_common::get_mature_unspent_ordered_map(self, addresses).await
    }
}

#[async_trait]
#[cfg_attr(test, mockable)]
impl UtxoCommonOps for QtumCoin {
    async fn get_htlc_spend_fee(&self, tx_size: u64) -> UtxoRpcResult<u64> {
        utxo_common::get_htlc_spend_fee(self, tx_size).await
    }

    fn addresses_from_script(&self, script: &Script) -> Result<Vec<Address>, String> {
        utxo_common::addresses_from_script(self, script)
    }

    fn denominate_satoshis(&self, satoshi: i64) -> f64 { utxo_common::denominate_satoshis(&self.utxo_arc, satoshi) }

    fn my_public_key(&self) -> Result<&Public, MmError<UnexpectedDerivationMethod>> {
        utxo_common::my_public_key(self.as_ref())
    }

    fn address_from_str(&self, address: &str) -> MmResult<Address, AddrFromStrError> {
        utxo_common::checked_address_from_str(self, address)
    }

    async fn get_current_mtp(&self) -> UtxoRpcResult<u32> {
        utxo_common::get_current_mtp(&self.utxo_arc, CoinVariant::Qtum).await
    }

    fn is_unspent_mature(&self, output: &RpcTransaction) -> bool { self.is_qtum_unspent_mature(output) }

    async fn calc_interest_of_tx(
        &self,
        _tx: &UtxoTx,
        _input_transactions: &mut HistoryUtxoTxMap,
    ) -> UtxoRpcResult<u64> {
        MmError::err(UtxoRpcError::Internal(
            "QTUM coin doesn't support transaction rewards".to_owned(),
        ))
    }

    async fn get_mut_verbose_transaction_from_map_or_rpc<'a, 'b>(
        &'a self,
        tx_hash: H256Json,
        utxo_tx_map: &'b mut HistoryUtxoTxMap,
    ) -> UtxoRpcResult<&'b mut HistoryUtxoTx> {
        utxo_common::get_mut_verbose_transaction_from_map_or_rpc(self, tx_hash, utxo_tx_map).await
    }

    async fn p2sh_spending_tx(&self, input: utxo_common::P2SHSpendingTxInput<'_>) -> Result<UtxoTx, String> {
        utxo_common::p2sh_spending_tx(self, input).await
    }

    fn get_verbose_transactions_from_cache_or_rpc(
        &self,
        tx_ids: HashSet<H256Json>,
    ) -> UtxoRpcFut<HashMap<H256Json, VerboseTransactionFrom>> {
        let selfi = self.clone();
        let fut = async move { utxo_common::get_verbose_transactions_from_cache_or_rpc(&selfi.utxo_arc, tx_ids).await };
        Box::new(fut.boxed().compat())
    }

    async fn preimage_trade_fee_required_to_send_outputs(
        &self,
        outputs: Vec<TransactionOutput>,
        fee_policy: FeePolicy,
        gas_fee: Option<u64>,
        stage: &FeeApproxStage,
    ) -> TradePreimageResult<BigDecimal> {
        utxo_common::preimage_trade_fee_required_to_send_outputs(
            self,
            self.ticker(),
            outputs,
            fee_policy,
            gas_fee,
            stage,
        )
        .await
    }

    fn increase_dynamic_fee_by_stage(&self, dynamic_fee: u64, stage: &FeeApproxStage) -> u64 {
        utxo_common::increase_dynamic_fee_by_stage(self, dynamic_fee, stage)
    }

    async fn p2sh_tx_locktime(&self, htlc_locktime: u32) -> Result<u32, MmError<UtxoRpcError>> {
        utxo_common::p2sh_tx_locktime(self, &self.utxo_arc.conf.ticker, htlc_locktime).await
    }

    fn addr_format(&self) -> &UtxoAddressFormat { utxo_common::addr_format(self) }

    fn addr_format_for_standard_scripts(&self) -> UtxoAddressFormat {
        utxo_common::addr_format_for_standard_scripts(self)
    }

    fn address_from_pubkey(&self, pubkey: &Public) -> Address {
        let conf = &self.utxo_arc.conf;
        utxo_common::address_from_pubkey(
            pubkey,
            conf.pub_addr_prefix,
            conf.pub_t_addr_prefix,
            conf.checksum_type,
            conf.bech32_hrp.clone(),
            self.addr_format().clone(),
        )
    }
}

#[async_trait]
impl UtxoStandardOps for QtumCoin {
    async fn tx_details_by_hash(
        &self,
        hash: &[u8],
        input_transactions: &mut HistoryUtxoTxMap,
    ) -> Result<TransactionDetails, String> {
        utxo_common::tx_details_by_hash(self, hash, input_transactions).await
    }

    async fn request_tx_history(&self, metrics: MetricsArc) -> RequestTxHistoryResult {
        utxo_common::request_tx_history(self, metrics).await
    }

    async fn update_kmd_rewards(
        &self,
        tx_details: &mut TransactionDetails,
        input_transactions: &mut HistoryUtxoTxMap,
    ) -> UtxoRpcResult<()> {
        utxo_common::update_kmd_rewards(self, tx_details, input_transactions).await
    }
}

#[async_trait]
impl SwapOps for QtumCoin {
    fn send_taker_fee(&self, fee_addr: &[u8], amount: BigDecimal, _uuid: &[u8]) -> TransactionFut {
        utxo_common::send_taker_fee(self.clone(), fee_addr, amount)
    }

    fn send_maker_payment(
        &self,
        time_lock: u32,
        taker_pub: &[u8],
        secret_hash: &[u8],
        amount: BigDecimal,
        _swap_contract_address: &Option<BytesJson>,
        swap_unique_data: &[u8],
    ) -> TransactionFut {
        utxo_common::send_maker_payment(
            self.clone(),
            time_lock,
            taker_pub,
            secret_hash,
            amount,
            swap_unique_data,
        )
    }

    fn send_taker_payment(
        &self,
        time_lock: u32,
        maker_pub: &[u8],
        secret_hash: &[u8],
        amount: BigDecimal,
        _swap_contract_address: &Option<BytesJson>,
        swap_unique_data: &[u8],
    ) -> TransactionFut {
        utxo_common::send_taker_payment(
            self.clone(),
            time_lock,
            maker_pub,
            secret_hash,
            amount,
            swap_unique_data,
        )
    }

    fn send_maker_spends_taker_payment(
        &self,
        taker_tx: &[u8],
        time_lock: u32,
        taker_pub: &[u8],
        secret: &[u8],
        _swap_contract_address: &Option<BytesJson>,
        swap_unique_data: &[u8],
    ) -> TransactionFut {
        utxo_common::send_maker_spends_taker_payment(
            self.clone(),
            taker_tx,
            time_lock,
            taker_pub,
            secret,
            swap_unique_data,
        )
    }

    fn create_taker_spends_maker_payment_preimage(
        &self,
        maker_payment_tx: &[u8],
        time_lock: u32,
        maker_pub: &[u8],
        secret_hash: &[u8],
        swap_unique_data: &[u8],
    ) -> TransactionFut {
        utxo_common::create_taker_spends_maker_payment_preimage(
            self.clone(),
            maker_payment_tx,
            time_lock,
            maker_pub,
            secret_hash,
            swap_unique_data,
        )
    }

    fn send_taker_spends_maker_payment(
        &self,
        maker_tx: &[u8],
        time_lock: u32,
        maker_pub: &[u8],
        secret: &[u8],
        _swap_contract_address: &Option<BytesJson>,
        swap_unique_data: &[u8],
    ) -> TransactionFut {
        utxo_common::send_taker_spends_maker_payment(
            self.clone(),
            maker_tx,
            time_lock,
            maker_pub,
            secret,
            swap_unique_data,
        )
    }

    fn send_taker_spends_maker_payment_preimage(&self, preimage: &[u8], secret: &[u8]) -> TransactionFut {
        utxo_common::send_taker_spends_maker_payment_preimage(self.clone(), preimage, secret)
    }

    fn create_taker_refunds_payment(
        &self,
        taker_payment_tx: &[u8],
        time_lock: u32,
        maker_pub: &[u8],
        secret_hash: &[u8],
        _swap_contract_address: &Option<BytesJson>,
        swap_unique_data: &[u8],
    ) -> TransactionFut {
        utxo_common::create_taker_refunds_payment(
            self.clone(),
            taker_payment_tx,
            time_lock,
            maker_pub,
            secret_hash,
            swap_unique_data,
        )
    }

    fn send_watcher_refunds_taker_payment(&self, taker_refunds_payment: &[u8]) -> TransactionFut {
        utxo_common::send_watcher_refunds_taker_payment(self.clone(), taker_refunds_payment)
    }

    fn send_taker_refunds_payment(
        &self,
        taker_tx: &[u8],
        time_lock: u32,
        maker_pub: &[u8],
        secret_hash: &[u8],
        _swap_contract_address: &Option<BytesJson>,
        swap_unique_data: &[u8],
    ) -> TransactionFut {
        utxo_common::send_taker_refunds_payment(
            self.clone(),
            taker_tx,
            time_lock,
            maker_pub,
            secret_hash,
            swap_unique_data,
        )
    }

    fn send_maker_refunds_payment(
        &self,
        maker_tx: &[u8],
        time_lock: u32,
        taker_pub: &[u8],
        secret_hash: &[u8],
        _swap_contract_address: &Option<BytesJson>,
        swap_unique_data: &[u8],
    ) -> TransactionFut {
        utxo_common::send_maker_refunds_payment(
            self.clone(),
            maker_tx,
            time_lock,
            taker_pub,
            secret_hash,
            swap_unique_data,
        )
    }

    fn validate_fee(
        &self,
        fee_tx: &TransactionEnum,
        expected_sender: &[u8],
        fee_addr: &[u8],
        amount: &BigDecimal,
        min_block_number: u64,
        _uuid: &[u8],
    ) -> Box<dyn Future<Item = (), Error = String> + Send> {
        let tx = match fee_tx {
            TransactionEnum::UtxoTx(tx) => tx.clone(),
            _ => panic!(),
        };
        utxo_common::validate_fee(
            self.clone(),
            tx,
            utxo_common::DEFAULT_FEE_VOUT,
            expected_sender,
            amount,
            min_block_number,
            fee_addr,
        )
    }

<<<<<<< HEAD
    fn watcher_validate_taker_fee(&self, taker_fee_hash: Vec<u8>, verified_pub: Vec<u8>) -> ValidatePaymentFut {
        utxo_common::watcher_validate_taker_fee(self.clone(), taker_fee_hash, verified_pub)
    }

    fn validate_maker_payment(&self, input: ValidatePaymentInput) -> ValidatePaymentFut {
        utxo_common::validate_maker_payment(self, input)
    }

    fn validate_taker_payment(&self, input: ValidatePaymentInput) -> ValidatePaymentFut {
        utxo_common::validate_taker_payment(self, input)
    }

    fn watcher_validate_taker_payment(&self, input: WatcherValidatePaymentInput) -> ValidatePaymentFut {
=======
    fn validate_maker_payment(&self, input: ValidatePaymentInput) -> ValidatePaymentFut<()> {
        utxo_common::validate_maker_payment(self, input)
    }

    fn validate_taker_payment(&self, input: ValidatePaymentInput) -> ValidatePaymentFut<()> {
        utxo_common::validate_taker_payment(self, input)
    }

    fn watcher_validate_taker_payment(
        &self,
        input: WatcherValidatePaymentInput,
    ) -> Box<dyn Future<Item = (), Error = MmError<ValidatePaymentError>> + Send> {
>>>>>>> 5dbc5de4
        utxo_common::watcher_validate_taker_payment(self, input)
    }

    fn check_if_my_payment_sent(
        &self,
        time_lock: u32,
        other_pub: &[u8],
        secret_hash: &[u8],
        _search_from_block: u64,
        _swap_contract_address: &Option<BytesJson>,
        swap_unique_data: &[u8],
    ) -> Box<dyn Future<Item = Option<TransactionEnum>, Error = String> + Send> {
        utxo_common::check_if_my_payment_sent(self.clone(), time_lock, other_pub, secret_hash, swap_unique_data)
    }

    async fn watcher_search_for_swap_tx_spend(
        &self,
        input: WatcherSearchForSwapTxSpendInput<'_>,
    ) -> Result<Option<FoundSwapTxSpend>, String> {
        utxo_common::watcher_search_for_swap_tx_spend(self, input, utxo_common::DEFAULT_SWAP_VOUT).await
    }

    async fn search_for_swap_tx_spend_my(
        &self,
        input: SearchForSwapTxSpendInput<'_>,
    ) -> Result<Option<FoundSwapTxSpend>, String> {
        utxo_common::search_for_swap_tx_spend_my(self, input, utxo_common::DEFAULT_SWAP_VOUT).await
    }

    async fn search_for_swap_tx_spend_other(
        &self,
        input: SearchForSwapTxSpendInput<'_>,
    ) -> Result<Option<FoundSwapTxSpend>, String> {
        utxo_common::search_for_swap_tx_spend_other(self, input, utxo_common::DEFAULT_SWAP_VOUT).await
    }

    fn check_all_inputs_signed_by_pub(&self, tx: &[u8], expected_pub: &[u8]) -> Result<bool, String> {
        utxo_common::check_all_inputs_signed_by_pub(tx, expected_pub)
    }

    fn extract_secret(&self, secret_hash: &[u8], spend_tx: &[u8]) -> Result<Vec<u8>, String> {
        utxo_common::extract_secret(secret_hash, spend_tx)
    }

    fn can_refund_htlc(&self, locktime: u64) -> Box<dyn Future<Item = CanRefundHtlc, Error = String> + Send + '_> {
        Box::new(
            utxo_common::can_refund_htlc(self, locktime)
                .boxed()
                .map_err(|e| ERRL!("{}", e))
                .compat(),
        )
    }

    fn negotiate_swap_contract_addr(
        &self,
        _other_side_address: Option<&[u8]>,
    ) -> Result<Option<BytesJson>, MmError<NegotiateSwapContractAddrErr>> {
        Ok(None)
    }

    fn derive_htlc_key_pair(&self, swap_unique_data: &[u8]) -> KeyPair {
        utxo_common::derive_htlc_key_pair(self.as_ref(), swap_unique_data)
    }
}

impl MarketCoinOps for QtumCoin {
    fn ticker(&self) -> &str { &self.utxo_arc.conf.ticker }

    fn my_address(&self) -> MmResult<String, MyAddressError> { utxo_common::my_address(self) }

    fn get_public_key(&self) -> Result<String, MmError<UnexpectedDerivationMethod>> {
        let pubkey = utxo_common::my_public_key(&self.utxo_arc)?;
        Ok(pubkey.to_string())
    }

    fn sign_message_hash(&self, message: &str) -> Option<[u8; 32]> {
        utxo_common::sign_message_hash(self.as_ref(), message)
    }

    fn sign_message(&self, message: &str) -> SignatureResult<String> {
        utxo_common::sign_message(self.as_ref(), message)
    }

    fn verify_message(&self, signature_base64: &str, message: &str, address: &str) -> VerificationResult<bool> {
        utxo_common::verify_message(self, signature_base64, message, address)
    }

    fn my_balance(&self) -> BalanceFut<CoinBalance> { utxo_common::my_balance(self.clone()) }

    fn base_coin_balance(&self) -> BalanceFut<BigDecimal> { utxo_common::base_coin_balance(self) }

    fn platform_ticker(&self) -> &str { self.ticker() }

    #[inline(always)]
    fn send_raw_tx(&self, tx: &str) -> Box<dyn Future<Item = String, Error = String> + Send> {
        utxo_common::send_raw_tx(&self.utxo_arc, tx)
    }

    #[inline(always)]
    fn send_raw_tx_bytes(&self, tx: &[u8]) -> Box<dyn Future<Item = String, Error = String> + Send> {
        utxo_common::send_raw_tx_bytes(&self.utxo_arc, tx)
    }

    fn wait_for_confirmations(
        &self,
        tx: &[u8],
        confirmations: u64,
        requires_nota: bool,
        wait_until: u64,
        check_every: u64,
    ) -> Box<dyn Future<Item = (), Error = String> + Send> {
        utxo_common::wait_for_confirmations(
            &self.utxo_arc,
            tx,
            confirmations,
            requires_nota,
            wait_until,
            check_every,
        )
    }

    fn wait_for_tx_spend(
        &self,
        transaction: &[u8],
        wait_until: u64,
        from_block: u64,
        _swap_contract_address: &Option<BytesJson>,
    ) -> TransactionFut {
        utxo_common::wait_for_output_spend(
            &self.utxo_arc,
            transaction,
            utxo_common::DEFAULT_SWAP_VOUT,
            from_block,
            wait_until,
        )
    }

    fn tx_enum_from_bytes(&self, bytes: &[u8]) -> Result<TransactionEnum, MmError<TxMarshalingErr>> {
        utxo_common::tx_enum_from_bytes(self.as_ref(), bytes)
    }

    fn current_block(&self) -> Box<dyn Future<Item = u64, Error = String> + Send> {
        utxo_common::current_block(&self.utxo_arc)
    }

    fn display_priv_key(&self) -> Result<String, String> { utxo_common::display_priv_key(&self.utxo_arc) }

    fn min_tx_amount(&self) -> BigDecimal { utxo_common::min_tx_amount(self.as_ref()) }

    fn min_trading_vol(&self) -> MmNumber { utxo_common::min_trading_vol(self.as_ref()) }
}

#[async_trait]
impl MmCoin for QtumCoin {
    fn is_asset_chain(&self) -> bool { utxo_common::is_asset_chain(&self.utxo_arc) }

    fn get_raw_transaction(&self, req: RawTransactionRequest) -> RawTransactionFut {
        Box::new(utxo_common::get_raw_transaction(&self.utxo_arc, req).boxed().compat())
    }

    fn withdraw(&self, req: WithdrawRequest) -> WithdrawFut {
        Box::new(utxo_common::withdraw(self.clone(), req).boxed().compat())
    }

    fn decimals(&self) -> u8 { utxo_common::decimals(&self.utxo_arc) }

    /// Check if the `to_address_format` is standard and if the `from` address is standard UTXO address.
    fn convert_to_address(&self, from: &str, to_address_format: Json) -> Result<String, String> {
        QtumBasedCoin::convert_to_address(self, from, to_address_format)
    }

    fn validate_address(&self, address: &str) -> ValidateAddressResult { utxo_common::validate_address(self, address) }

    fn process_history_loop(&self, ctx: MmArc) -> Box<dyn Future<Item = (), Error = ()> + Send> {
        Box::new(
            utxo_common::process_history_loop(self.clone(), ctx)
                .map(|_| Ok(()))
                .boxed()
                .compat(),
        )
    }

    fn history_sync_status(&self) -> HistorySyncState { utxo_common::history_sync_status(&self.utxo_arc) }

    fn get_trade_fee(&self) -> Box<dyn Future<Item = TradeFee, Error = String> + Send> {
        utxo_common::get_trade_fee(self.clone())
    }

    async fn get_sender_trade_fee(
        &self,
        value: TradePreimageValue,
        stage: FeeApproxStage,
    ) -> TradePreimageResult<TradeFee> {
        utxo_common::get_sender_trade_fee(self, value, stage).await
    }

    fn get_receiver_trade_fee(&self, _stage: FeeApproxStage) -> TradePreimageFut<TradeFee> {
        utxo_common::get_receiver_trade_fee(self.clone())
    }

    async fn get_fee_to_send_taker_fee(
        &self,
        dex_fee_amount: BigDecimal,
        stage: FeeApproxStage,
    ) -> TradePreimageResult<TradeFee> {
        utxo_common::get_fee_to_send_taker_fee(self, dex_fee_amount, stage).await
    }

    fn required_confirmations(&self) -> u64 { utxo_common::required_confirmations(&self.utxo_arc) }

    fn requires_notarization(&self) -> bool { utxo_common::requires_notarization(&self.utxo_arc) }

    fn set_required_confirmations(&self, confirmations: u64) {
        utxo_common::set_required_confirmations(&self.utxo_arc, confirmations)
    }

    fn set_requires_notarization(&self, requires_nota: bool) {
        utxo_common::set_requires_notarization(&self.utxo_arc, requires_nota)
    }

    fn swap_contract_address(&self) -> Option<BytesJson> { utxo_common::swap_contract_address() }

    fn mature_confirmations(&self) -> Option<u32> { Some(self.utxo_arc.conf.mature_confirmations) }

    fn coin_protocol_info(&self) -> Vec<u8> { utxo_common::coin_protocol_info(self) }

    fn is_coin_protocol_supported(&self, info: &Option<Vec<u8>>) -> bool {
        utxo_common::is_coin_protocol_supported(self, info)
    }
}

#[async_trait]
impl GetWithdrawSenderAddress for QtumCoin {
    type Address = Address;
    type Pubkey = Public;

    async fn get_withdraw_sender_address(
        &self,
        req: &WithdrawRequest,
    ) -> MmResult<WithdrawSenderAddress<Self::Address, Self::Pubkey>, WithdrawError> {
        utxo_common::get_withdraw_from_address(self, req).await
    }
}

#[async_trait]
impl InitWithdrawCoin for QtumCoin {
    async fn init_withdraw(
        &self,
        ctx: MmArc,
        req: WithdrawRequest,
        task_handle: &WithdrawTaskHandle,
    ) -> Result<TransactionDetails, MmError<WithdrawError>> {
        utxo_common::init_withdraw(ctx, self.clone(), req, task_handle).await
    }
}

impl UtxoSignerOps for QtumCoin {
    type TxGetter = UtxoRpcClientEnum;

    fn trezor_coin(&self) -> UtxoSignTxResult<String> {
        self.utxo_arc
            .conf
            .trezor_coin
            .clone()
            .or_mm_err(|| UtxoSignTxError::CoinNotSupportedWithTrezor {
                coin: self.utxo_arc.conf.ticker.clone(),
            })
    }

    fn fork_id(&self) -> u32 { self.utxo_arc.conf.fork_id }

    fn branch_id(&self) -> u32 { self.utxo_arc.conf.consensus_branch_id }

    fn tx_provider(&self) -> Self::TxGetter { self.utxo_arc.rpc_client.clone() }
}

impl CoinWithDerivationMethod for QtumCoin {
    type Address = Address;
    type HDWallet = UtxoHDWallet;

    fn derivation_method(&self) -> &DerivationMethod<Self::Address, Self::HDWallet> {
        utxo_common::derivation_method(self.as_ref())
    }
}

#[async_trait]
impl ExtractExtendedPubkey for QtumCoin {
    type ExtendedPublicKey = Secp256k1ExtendedPublicKey;

    async fn extract_extended_pubkey<XPubExtractor>(
        &self,
        xpub_extractor: &XPubExtractor,
        derivation_path: DerivationPath,
    ) -> MmResult<Self::ExtendedPublicKey, HDExtractPubkeyError>
    where
        XPubExtractor: HDXPubExtractor + Sync,
    {
        utxo_common::extract_extended_pubkey(&self.utxo_arc.conf, xpub_extractor, derivation_path).await
    }
}

#[async_trait]
impl HDWalletCoinOps for QtumCoin {
    type Address = Address;
    type Pubkey = Public;
    type HDWallet = UtxoHDWallet;
    type HDAccount = UtxoHDAccount;

    async fn derive_addresses<Ids>(
        &self,
        hd_account: &Self::HDAccount,
        address_ids: Ids,
    ) -> AddressDerivingResult<Vec<HDAddress<Self::Address, Self::Pubkey>>>
    where
        Ids: Iterator<Item = HDAddressId> + Send,
    {
        utxo_common::derive_addresses(self, hd_account, address_ids).await
    }

    async fn create_new_account<'a, XPubExtractor>(
        &self,
        hd_wallet: &'a Self::HDWallet,
        xpub_extractor: &XPubExtractor,
    ) -> MmResult<HDAccountMut<'a, Self::HDAccount>, NewAccountCreatingError>
    where
        XPubExtractor: HDXPubExtractor + Sync,
    {
        utxo_common::create_new_account(self, hd_wallet, xpub_extractor).await
    }

    async fn set_known_addresses_number(
        &self,
        hd_wallet: &Self::HDWallet,
        hd_account: &mut Self::HDAccount,
        chain: Bip44Chain,
        new_known_addresses_number: u32,
    ) -> MmResult<(), AccountUpdatingError> {
        utxo_common::set_known_addresses_number(self, hd_wallet, hd_account, chain, new_known_addresses_number).await
    }
}

#[async_trait]
impl HDWalletBalanceOps for QtumCoin {
    type HDAddressScanner = UtxoAddressScanner;

    async fn produce_hd_address_scanner(&self) -> BalanceResult<Self::HDAddressScanner> {
        utxo_common::produce_hd_address_scanner(self).await
    }

    async fn enable_hd_wallet<XPubExtractor>(
        &self,
        hd_wallet: &Self::HDWallet,
        xpub_extractor: &XPubExtractor,
        params: EnabledCoinBalanceParams,
    ) -> MmResult<HDWalletBalance, EnableCoinBalanceError>
    where
        XPubExtractor: HDXPubExtractor + Sync,
    {
        coin_balance::common_impl::enable_hd_wallet(self, hd_wallet, xpub_extractor, params).await
    }

    async fn scan_for_new_addresses(
        &self,
        hd_wallet: &Self::HDWallet,
        hd_account: &mut Self::HDAccount,
        address_scanner: &Self::HDAddressScanner,
        gap_limit: u32,
    ) -> BalanceResult<Vec<HDAddressBalance>> {
        utxo_common::scan_for_new_addresses(self, hd_wallet, hd_account, address_scanner, gap_limit).await
    }

    async fn all_known_addresses_balances(&self, hd_account: &Self::HDAccount) -> BalanceResult<Vec<HDAddressBalance>> {
        utxo_common::all_known_addresses_balances(self, hd_account).await
    }

    async fn known_address_balance(&self, address: &Self::Address) -> BalanceResult<CoinBalance> {
        utxo_common::address_balance(self, address).await
    }

    async fn known_addresses_balances(
        &self,
        addresses: Vec<Self::Address>,
    ) -> BalanceResult<Vec<(Self::Address, CoinBalance)>> {
        utxo_common::addresses_balances(self, addresses).await
    }
}

impl HDWalletCoinWithStorageOps for QtumCoin {
    fn hd_wallet_storage<'a>(&self, hd_wallet: &'a Self::HDWallet) -> &'a HDWalletCoinStorage {
        &hd_wallet.hd_wallet_storage
    }
}

#[async_trait]
impl GetNewAddressRpcOps for QtumCoin {
    async fn get_new_address_rpc(
        &self,
        params: GetNewAddressParams,
    ) -> MmResult<GetNewAddressResponse, GetNewAddressRpcError> {
        get_new_address::common_impl::get_new_address_rpc(self, params).await
    }
}

#[async_trait]
impl AccountBalanceRpcOps for QtumCoin {
    async fn account_balance_rpc(
        &self,
        params: AccountBalanceParams,
    ) -> MmResult<HDAccountBalanceResponse, HDAccountBalanceRpcError> {
        account_balance::common_impl::account_balance_rpc(self, params).await
    }
}

#[async_trait]
impl InitAccountBalanceRpcOps for QtumCoin {
    async fn init_account_balance_rpc(
        &self,
        params: InitAccountBalanceParams,
    ) -> MmResult<HDAccountBalance, HDAccountBalanceRpcError> {
        init_account_balance::common_impl::init_account_balance_rpc(self, params).await
    }
}

#[async_trait]
impl InitScanAddressesRpcOps for QtumCoin {
    async fn init_scan_for_new_addresses_rpc(
        &self,
        params: ScanAddressesParams,
    ) -> MmResult<ScanAddressesResponse, HDAccountBalanceRpcError> {
        init_scan_for_new_addresses::common_impl::scan_for_new_addresses_rpc(self, params).await
    }
}

#[async_trait]
impl InitCreateAccountRpcOps for QtumCoin {
    async fn init_create_account_rpc<XPubExtractor>(
        &self,
        params: CreateNewAccountParams,
        state: CreateAccountState,
        xpub_extractor: &XPubExtractor,
    ) -> MmResult<HDAccountBalance, CreateAccountRpcError>
    where
        XPubExtractor: HDXPubExtractor + Sync,
    {
        init_create_account::common_impl::init_create_new_account_rpc(self, params, state, xpub_extractor).await
    }

    async fn revert_creating_account(&self, account_id: u32) {
        init_create_account::common_impl::revert_creating_account(self, account_id).await
    }
}

#[async_trait]
impl CoinWithTxHistoryV2 for QtumCoin {
    fn history_wallet_id(&self) -> WalletId { utxo_common::utxo_tx_history_v2_common::history_wallet_id(self.as_ref()) }

    async fn get_tx_history_filters(
        &self,
        target: MyTxHistoryTarget,
    ) -> MmResult<GetTxHistoryFilters, MyTxHistoryErrorV2> {
        utxo_common::utxo_tx_history_v2_common::get_tx_history_filters(self, target).await
    }
}

#[async_trait]
impl UtxoTxHistoryOps for QtumCoin {
    async fn my_addresses(&self) -> MmResult<HashSet<Address>, UtxoMyAddressesHistoryError> {
        utxo_common::utxo_tx_history_v2_common::my_addresses(self).await
    }

    async fn tx_details_by_hash<Storage>(
        &self,
        params: UtxoTxDetailsParams<'_, Storage>,
    ) -> MmResult<Vec<TransactionDetails>, UtxoTxDetailsError>
    where
        Storage: TxHistoryStorage,
    {
        utxo_common::utxo_tx_history_v2_common::tx_details_by_hash(self, params).await
    }

    async fn tx_from_storage_or_rpc<Storage: TxHistoryStorage>(
        &self,
        tx_hash: &H256Json,
        storage: &Storage,
    ) -> MmResult<UtxoTx, UtxoTxDetailsError> {
        utxo_common::utxo_tx_history_v2_common::tx_from_storage_or_rpc(self, tx_hash, storage).await
    }

    async fn request_tx_history(
        &self,
        metrics: MetricsArc,
        for_addresses: &HashSet<Address>,
    ) -> RequestTxHistoryResult {
        utxo_common::utxo_tx_history_v2_common::request_tx_history(self, metrics, for_addresses).await
    }

    async fn get_block_timestamp(&self, height: u64) -> MmResult<u64, GetBlockHeaderError> {
        self.as_ref().rpc_client.get_block_timestamp(height).await
    }

    async fn my_addresses_balances(&self) -> BalanceResult<HashMap<String, BigDecimal>> {
        utxo_common::utxo_tx_history_v2_common::my_addresses_balances(self).await
    }

    fn address_from_str(&self, address: &str) -> MmResult<Address, AddrFromStrError> {
        utxo_common::checked_address_from_str(self, address)
    }

    fn set_history_sync_state(&self, new_state: HistorySyncState) {
        *self.as_ref().history_sync_state.lock().unwrap() = new_state;
    }
}

/// Parse contract address (H160) from string.
/// Qtum Contract addresses have another checksum verification algorithm, because of this do not use [`eth::valid_addr_from_str`].
pub fn contract_addr_from_str(addr: &str) -> Result<H160, String> { eth::addr_from_str(addr) }

pub fn contract_addr_from_utxo_addr(address: Address) -> MmResult<H160, ScriptHashTypeNotSupported> {
    match address.hash {
        AddressHashEnum::AddressHash(h) => Ok(h.take().into()),
        AddressHashEnum::WitnessScriptHash(_) => MmError::err(ScriptHashTypeNotSupported {
            script_hash_type: "Witness".to_owned(),
        }),
    }
}

pub fn display_as_contract_address(address: Address) -> MmResult<String, ScriptHashTypeNotSupported> {
    let address = qtum::contract_addr_from_utxo_addr(address)?;
    Ok(format!("{:#02x}", address))
}<|MERGE_RESOLUTION|>--- conflicted
+++ resolved
@@ -1,7 +1,7 @@
 use super::*;
 use crate::coin_balance::{self, EnableCoinBalanceError, EnabledCoinBalanceParams, HDAccountBalance, HDAddressBalance,
                           HDWalletBalance, HDWalletBalanceOps};
-use crate::coin_errors::{MyAddressError, ValidatePaymentError};
+use crate::coin_errors::MyAddressError;
 use crate::hd_pubkey::{ExtractExtendedPubkey, HDExtractPubkeyError, HDXPubExtractor};
 use crate::hd_wallet::{AccountUpdatingError, AddressDerivingResult, HDAccountMut, NewAccountCreatingError};
 use crate::hd_wallet_storage::HDWalletCoinWithStorageOps;
@@ -26,12 +26,8 @@
             GetWithdrawSenderAddress, NegotiateSwapContractAddrErr, PrivKeyBuildPolicy, SearchForSwapTxSpendInput,
             SignatureResult, StakingInfosFut, SwapOps, TradePreimageValue, TransactionFut, TxMarshalingErr,
             UnexpectedDerivationMethod, ValidateAddressResult, ValidatePaymentFut, ValidatePaymentInput,
-<<<<<<< HEAD
             VerificationResult, WatcherSearchForSwapTxSpendInput, WatcherValidatePaymentInput, WithdrawFut,
             WithdrawSenderAddress};
-=======
-            VerificationResult, WatcherValidatePaymentInput, WithdrawFut, WithdrawSenderAddress};
->>>>>>> 5dbc5de4
 use crypto::Bip44Chain;
 use ethereum_types::H160;
 use futures::{FutureExt, TryFutureExt};
@@ -701,21 +697,10 @@
         )
     }
 
-<<<<<<< HEAD
-    fn watcher_validate_taker_fee(&self, taker_fee_hash: Vec<u8>, verified_pub: Vec<u8>) -> ValidatePaymentFut {
+    fn watcher_validate_taker_fee(&self, taker_fee_hash: Vec<u8>, verified_pub: Vec<u8>) -> ValidatePaymentFut<()> {
         utxo_common::watcher_validate_taker_fee(self.clone(), taker_fee_hash, verified_pub)
     }
 
-    fn validate_maker_payment(&self, input: ValidatePaymentInput) -> ValidatePaymentFut {
-        utxo_common::validate_maker_payment(self, input)
-    }
-
-    fn validate_taker_payment(&self, input: ValidatePaymentInput) -> ValidatePaymentFut {
-        utxo_common::validate_taker_payment(self, input)
-    }
-
-    fn watcher_validate_taker_payment(&self, input: WatcherValidatePaymentInput) -> ValidatePaymentFut {
-=======
     fn validate_maker_payment(&self, input: ValidatePaymentInput) -> ValidatePaymentFut<()> {
         utxo_common::validate_maker_payment(self, input)
     }
@@ -724,11 +709,7 @@
         utxo_common::validate_taker_payment(self, input)
     }
 
-    fn watcher_validate_taker_payment(
-        &self,
-        input: WatcherValidatePaymentInput,
-    ) -> Box<dyn Future<Item = (), Error = MmError<ValidatePaymentError>> + Send> {
->>>>>>> 5dbc5de4
+    fn watcher_validate_taker_payment(&self, input: WatcherValidatePaymentInput) -> ValidatePaymentFut<()> {
         utxo_common::watcher_validate_taker_payment(self, input)
     }
 
