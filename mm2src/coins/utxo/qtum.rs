--- conflicted
+++ resolved
@@ -1,39 +1,37 @@
 use super::*;
-<<<<<<< HEAD
-use crate::coin_balance::{self, EnableCoinBalanceError, HDAccountBalance, HDAddressBalance, HDWalletBalance,
-                          HDWalletBalanceOps};
+use crate::coin_balance::{
+    self, EnableCoinBalanceError, EnabledCoinBalanceParams, HDAccountBalance, HDAddressBalance, HDWalletBalance,
+    HDWalletBalanceOps,
+};
 use crate::coin_errors::MyAddressError;
-=======
-use crate::coin_balance::{self, EnableCoinBalanceError, EnabledCoinBalanceParams, HDAccountBalance, HDAddressBalance,
-                          HDWalletBalance, HDWalletBalanceOps};
->>>>>>> 337c87a8
 use crate::hd_pubkey::{ExtractExtendedPubkey, HDExtractPubkeyError, HDXPubExtractor};
 use crate::hd_wallet::{AccountUpdatingError, AddressDerivingError, HDAccountMut, NewAccountCreatingError};
 use crate::hd_wallet_storage::HDWalletCoinWithStorageOps;
 use crate::rpc_command::account_balance::{self, AccountBalanceParams, AccountBalanceRpcOps, HDAccountBalanceResponse};
-use crate::rpc_command::get_new_address::{self, GetNewAddressParams, GetNewAddressResponse, GetNewAddressRpcError,
-                                          GetNewAddressRpcOps};
+use crate::rpc_command::get_new_address::{
+    self, GetNewAddressParams, GetNewAddressResponse, GetNewAddressRpcError, GetNewAddressRpcOps,
+};
 use crate::rpc_command::hd_account_balance_rpc_error::HDAccountBalanceRpcError;
 use crate::rpc_command::init_account_balance::{self, InitAccountBalanceParams, InitAccountBalanceRpcOps};
-use crate::rpc_command::init_create_account::{self, CreateAccountRpcError, CreateAccountState, CreateNewAccountParams,
-                                              InitCreateAccountRpcOps};
-use crate::rpc_command::init_scan_for_new_addresses::{self, InitScanAddressesRpcOps, ScanAddressesParams,
-                                                      ScanAddressesResponse};
+use crate::rpc_command::init_create_account::{
+    self, CreateAccountRpcError, CreateAccountState, CreateNewAccountParams, InitCreateAccountRpcOps,
+};
+use crate::rpc_command::init_scan_for_new_addresses::{
+    self, InitScanAddressesRpcOps, ScanAddressesParams, ScanAddressesResponse,
+};
 use crate::rpc_command::init_withdraw::{InitWithdrawCoin, WithdrawTaskHandle};
-use crate::utxo::utxo_builder::{BlockHeaderUtxoArcOps, MergeUtxoArcOps, UtxoCoinBuildError, UtxoCoinBuilder,
-                                UtxoCoinBuilderCommonOps, UtxoFieldsWithHardwareWalletBuilder,
-                                UtxoFieldsWithIguanaPrivKeyBuilder};
-use crate::{eth, CanRefundHtlc, CoinBalance, CoinWithDerivationMethod, DelegationError, DelegationFut,
-            GetWithdrawSenderAddress, NegotiateSwapContractAddrErr, PrivKeyBuildPolicy, SearchForSwapTxSpendInput,
-            SignatureResult, StakingInfosFut, SwapOps, TradePreimageValue, TransactionFut, TxMarshalingErr,
-<<<<<<< HEAD
-            UnexpectedDerivationMethod, ValidateAddressResult, ValidatePaymentFut, ValidatePaymentInput,
-            VerificationResult, WithdrawFut, WithdrawSenderAddress};
+use crate::utxo::utxo_builder::{
+    BlockHeaderUtxoArcOps, MergeUtxoArcOps, UtxoCoinBuildError, UtxoCoinBuilder, UtxoCoinBuilderCommonOps,
+    UtxoFieldsWithHardwareWalletBuilder, UtxoFieldsWithIguanaPrivKeyBuilder,
+};
+use crate::{
+    eth, CanRefundHtlc, CoinBalance, CoinWithDerivationMethod, DelegationError, DelegationFut,
+    GetWithdrawSenderAddress, NegotiateSwapContractAddrErr, PrivKeyBuildPolicy, SearchForSwapTxSpendInput,
+    SignatureResult, StakingInfosFut, SwapOps, TradePreimageValue, TransactionFut, TxMarshalingErr,
+    UnexpectedDerivationMethod, ValidateAddressResult, ValidatePaymentFut, ValidatePaymentInput, VerificationResult,
+    WithdrawFut, WithdrawSenderAddress,
+};
 use crypto::trezor::utxo::TrezorUtxoCoin;
-=======
-            UnexpectedDerivationMethod, ValidateAddressResult, ValidatePaymentInput, VerificationResult, WithdrawFut,
-            WithdrawSenderAddress};
->>>>>>> 337c87a8
 use crypto::Bip44Chain;
 use ethereum_types::H160;
 use futures::{FutureExt, TryFutureExt};
@@ -51,7 +49,9 @@
 }
 
 impl From<UnexpectedDerivationMethod> for Qrc20AddressError {
-    fn from(e: UnexpectedDerivationMethod) -> Self { Qrc20AddressError::UnexpectedDerivationMethod(e.to_string()) }
+    fn from(e: UnexpectedDerivationMethod) -> Self {
+        Qrc20AddressError::UnexpectedDerivationMethod(e.to_string())
+    }
 }
 
 impl From<ScriptHashTypeNotSupported> for Qrc20AddressError {
@@ -68,10 +68,13 @@
 }
 
 impl From<ScriptHashTypeNotSupported> for WithdrawError {
-    fn from(e: ScriptHashTypeNotSupported) -> Self { WithdrawError::InvalidAddress(e.to_string()) }
-}
-
-#[path = "qtum_delegation.rs"] mod qtum_delegation;
+    fn from(e: ScriptHashTypeNotSupported) -> Self {
+        WithdrawError::InvalidAddress(e.to_string())
+    }
+}
+
+#[path = "qtum_delegation.rs"]
+mod qtum_delegation;
 #[derive(Debug, Serialize, Deserialize)]
 #[serde(tag = "format")]
 pub enum QtumAddressFormat {
@@ -207,15 +210,25 @@
 
 #[async_trait]
 impl<'a> UtxoCoinBuilderCommonOps for QtumCoinBuilder<'a> {
-    fn ctx(&self) -> &MmArc { self.ctx }
-
-    fn conf(&self) -> &Json { self.conf }
-
-    fn activation_params(&self) -> &UtxoActivationParams { self.activation_params }
-
-    fn ticker(&self) -> &str { self.ticker }
-
-    fn check_utxo_maturity(&self) -> bool { self.activation_params().check_utxo_maturity.unwrap_or(true) }
+    fn ctx(&self) -> &MmArc {
+        self.ctx
+    }
+
+    fn conf(&self) -> &Json {
+        self.conf
+    }
+
+    fn activation_params(&self) -> &UtxoActivationParams {
+        self.activation_params
+    }
+
+    fn ticker(&self) -> &str {
+        self.ticker
+    }
+
+    fn check_utxo_maturity(&self) -> bool {
+        self.activation_params().check_utxo_maturity.unwrap_or(true)
+    }
 }
 
 impl<'a> UtxoFieldsWithIguanaPrivKeyBuilder for QtumCoinBuilder<'a> {}
@@ -227,7 +240,9 @@
     type ResultCoin = QtumCoin;
     type Error = UtxoCoinBuildError;
 
-    fn priv_key_policy(&self) -> PrivKeyBuildPolicy<'_> { self.priv_key_policy.clone() }
+    fn priv_key_policy(&self) -> PrivKeyBuildPolicy<'_> {
+        self.priv_key_policy.clone()
+    }
 
     async fn build(self) -> MmResult<Self::ResultCoin, Self::Error> {
         let utxo = self.build_utxo_fields().await?;
@@ -271,15 +286,21 @@
 }
 
 impl AsRef<UtxoCoinFields> for QtumCoin {
-    fn as_ref(&self) -> &UtxoCoinFields { &self.utxo_arc }
+    fn as_ref(&self) -> &UtxoCoinFields {
+        &self.utxo_arc
+    }
 }
 
 impl From<UtxoArc> for QtumCoin {
-    fn from(coin: UtxoArc) -> QtumCoin { QtumCoin { utxo_arc: coin } }
+    fn from(coin: UtxoArc) -> QtumCoin {
+        QtumCoin { utxo_arc: coin }
+    }
 }
 
 impl From<QtumCoin> for UtxoArc {
-    fn from(coin: QtumCoin) -> Self { coin.utxo_arc }
+    fn from(coin: QtumCoin) -> Self {
+        coin.utxo_arc
+    }
 }
 
 pub async fn qtum_coin_with_priv_key(
@@ -326,7 +347,9 @@
 #[async_trait]
 #[cfg_attr(test, mockable)]
 impl UtxoTxGenerationOps for QtumCoin {
-    async fn get_tx_fee(&self) -> UtxoRpcResult<ActualTxFee> { utxo_common::get_tx_fee(&self.utxo_arc).await }
+    async fn get_tx_fee(&self) -> UtxoRpcResult<ActualTxFee> {
+        utxo_common::get_tx_fee(&self.utxo_arc).await
+    }
 
     async fn calc_interest_if_required(
         &self,
@@ -399,7 +422,9 @@
         utxo_common::addresses_from_script(self, script)
     }
 
-    fn denominate_satoshis(&self, satoshi: i64) -> f64 { utxo_common::denominate_satoshis(&self.utxo_arc, satoshi) }
+    fn denominate_satoshis(&self, satoshi: i64) -> f64 {
+        utxo_common::denominate_satoshis(&self.utxo_arc, satoshi)
+    }
 
     fn my_public_key(&self) -> Result<&Public, MmError<UnexpectedDerivationMethod>> {
         utxo_common::my_public_key(self.as_ref())
@@ -413,7 +438,9 @@
         utxo_common::get_current_mtp(&self.utxo_arc, CoinVariant::Qtum).await
     }
 
-    fn is_unspent_mature(&self, output: &RpcTransaction) -> bool { self.is_qtum_unspent_mature(output) }
+    fn is_unspent_mature(&self, output: &RpcTransaction) -> bool {
+        self.is_qtum_unspent_mature(output)
+    }
 
     async fn calc_interest_of_tx(
         &self,
@@ -472,7 +499,9 @@
         utxo_common::p2sh_tx_locktime(self, &self.utxo_arc.conf.ticker, htlc_locktime).await
     }
 
-    fn addr_format(&self) -> &UtxoAddressFormat { utxo_common::addr_format(self) }
+    fn addr_format(&self) -> &UtxoAddressFormat {
+        utxo_common::addr_format(self)
+    }
 
     fn addr_format_for_standard_scripts(&self) -> UtxoAddressFormat {
         utxo_common::addr_format_for_standard_scripts(self)
@@ -718,9 +747,13 @@
 }
 
 impl MarketCoinOps for QtumCoin {
-    fn ticker(&self) -> &str { &self.utxo_arc.conf.ticker }
-
-    fn my_address(&self) -> MmResult<String, MyAddressError> { utxo_common::my_address(self) }
+    fn ticker(&self) -> &str {
+        &self.utxo_arc.conf.ticker
+    }
+
+    fn my_address(&self) -> MmResult<String, MyAddressError> {
+        utxo_common::my_address(self)
+    }
 
     fn get_public_key(&self) -> Result<String, MmError<UnexpectedDerivationMethod>> {
         let pubkey = utxo_common::my_public_key(&self.utxo_arc)?;
@@ -739,11 +772,17 @@
         utxo_common::verify_message(self, signature_base64, message, address)
     }
 
-    fn my_balance(&self) -> BalanceFut<CoinBalance> { utxo_common::my_balance(self.clone()) }
-
-    fn base_coin_balance(&self) -> BalanceFut<BigDecimal> { utxo_common::base_coin_balance(self) }
-
-    fn platform_ticker(&self) -> &str { self.ticker() }
+    fn my_balance(&self) -> BalanceFut<CoinBalance> {
+        utxo_common::my_balance(self.clone())
+    }
+
+    fn base_coin_balance(&self) -> BalanceFut<BigDecimal> {
+        utxo_common::base_coin_balance(self)
+    }
+
+    fn platform_ticker(&self) -> &str {
+        self.ticker()
+    }
 
     #[inline(always)]
     fn send_raw_tx(&self, tx: &str) -> Box<dyn Future<Item = String, Error = String> + Send> {
@@ -797,16 +836,24 @@
         utxo_common::current_block(&self.utxo_arc)
     }
 
-    fn display_priv_key(&self) -> Result<String, String> { utxo_common::display_priv_key(&self.utxo_arc) }
-
-    fn min_tx_amount(&self) -> BigDecimal { utxo_common::min_tx_amount(self.as_ref()) }
-
-    fn min_trading_vol(&self) -> MmNumber { utxo_common::min_trading_vol(self.as_ref()) }
+    fn display_priv_key(&self) -> Result<String, String> {
+        utxo_common::display_priv_key(&self.utxo_arc)
+    }
+
+    fn min_tx_amount(&self) -> BigDecimal {
+        utxo_common::min_tx_amount(self.as_ref())
+    }
+
+    fn min_trading_vol(&self) -> MmNumber {
+        utxo_common::min_trading_vol(self.as_ref())
+    }
 }
 
 #[async_trait]
 impl MmCoin for QtumCoin {
-    fn is_asset_chain(&self) -> bool { utxo_common::is_asset_chain(&self.utxo_arc) }
+    fn is_asset_chain(&self) -> bool {
+        utxo_common::is_asset_chain(&self.utxo_arc)
+    }
 
     fn get_raw_transaction(&self, req: RawTransactionRequest) -> RawTransactionFut {
         Box::new(utxo_common::get_raw_transaction(&self.utxo_arc, req).boxed().compat())
@@ -816,14 +863,18 @@
         Box::new(utxo_common::withdraw(self.clone(), req).boxed().compat())
     }
 
-    fn decimals(&self) -> u8 { utxo_common::decimals(&self.utxo_arc) }
+    fn decimals(&self) -> u8 {
+        utxo_common::decimals(&self.utxo_arc)
+    }
 
     /// Check if the `to_address_format` is standard and if the `from` address is standard UTXO address.
     fn convert_to_address(&self, from: &str, to_address_format: Json) -> Result<String, String> {
         QtumBasedCoin::convert_to_address(self, from, to_address_format)
     }
 
-    fn validate_address(&self, address: &str) -> ValidateAddressResult { utxo_common::validate_address(self, address) }
+    fn validate_address(&self, address: &str) -> ValidateAddressResult {
+        utxo_common::validate_address(self, address)
+    }
 
     fn process_history_loop(&self, ctx: MmArc) -> Box<dyn Future<Item = (), Error = ()> + Send> {
         Box::new(
@@ -834,7 +885,9 @@
         )
     }
 
-    fn history_sync_status(&self) -> HistorySyncState { utxo_common::history_sync_status(&self.utxo_arc) }
+    fn history_sync_status(&self) -> HistorySyncState {
+        utxo_common::history_sync_status(&self.utxo_arc)
+    }
 
     fn get_trade_fee(&self) -> Box<dyn Future<Item = TradeFee, Error = String> + Send> {
         utxo_common::get_trade_fee(self.clone())
@@ -860,9 +913,13 @@
         utxo_common::get_fee_to_send_taker_fee(self, dex_fee_amount, stage).await
     }
 
-    fn required_confirmations(&self) -> u64 { utxo_common::required_confirmations(&self.utxo_arc) }
-
-    fn requires_notarization(&self) -> bool { utxo_common::requires_notarization(&self.utxo_arc) }
+    fn required_confirmations(&self) -> u64 {
+        utxo_common::required_confirmations(&self.utxo_arc)
+    }
+
+    fn requires_notarization(&self) -> bool {
+        utxo_common::requires_notarization(&self.utxo_arc)
+    }
 
     fn set_required_confirmations(&self, confirmations: u64) {
         utxo_common::set_required_confirmations(&self.utxo_arc, confirmations)
@@ -872,11 +929,17 @@
         utxo_common::set_requires_notarization(&self.utxo_arc, requires_nota)
     }
 
-    fn swap_contract_address(&self) -> Option<BytesJson> { utxo_common::swap_contract_address() }
-
-    fn mature_confirmations(&self) -> Option<u32> { Some(self.utxo_arc.conf.mature_confirmations) }
-
-    fn coin_protocol_info(&self) -> Vec<u8> { utxo_common::coin_protocol_info(self) }
+    fn swap_contract_address(&self) -> Option<BytesJson> {
+        utxo_common::swap_contract_address()
+    }
+
+    fn mature_confirmations(&self) -> Option<u32> {
+        Some(self.utxo_arc.conf.mature_confirmations)
+    }
+
+    fn coin_protocol_info(&self) -> Vec<u8> {
+        utxo_common::coin_protocol_info(self)
+    }
 
     fn is_coin_protocol_supported(&self, info: &Option<Vec<u8>>) -> bool {
         utxo_common::is_coin_protocol_supported(self, info)
@@ -921,11 +984,17 @@
             })
     }
 
-    fn fork_id(&self) -> u32 { self.utxo_arc.conf.fork_id }
-
-    fn branch_id(&self) -> u32 { self.utxo_arc.conf.consensus_branch_id }
-
-    fn tx_provider(&self) -> Self::TxGetter { self.utxo_arc.rpc_client.clone() }
+    fn fork_id(&self) -> u32 {
+        self.utxo_arc.conf.fork_id
+    }
+
+    fn branch_id(&self) -> u32 {
+        self.utxo_arc.conf.consensus_branch_id
+    }
+
+    fn tx_provider(&self) -> Self::TxGetter {
+        self.utxo_arc.rpc_client.clone()
+    }
 }
 
 impl CoinWithDerivationMethod for QtumCoin {
@@ -1104,7 +1173,9 @@
 
 /// Parse contract address (H160) from string.
 /// Qtum Contract addresses have another checksum verification algorithm, because of this do not use [`eth::valid_addr_from_str`].
-pub fn contract_addr_from_str(addr: &str) -> Result<H160, String> { eth::addr_from_str(addr) }
+pub fn contract_addr_from_str(addr: &str) -> Result<H160, String> {
+    eth::addr_from_str(addr)
+}
 
 pub fn contract_addr_from_utxo_addr(address: Address) -> MmResult<H160, ScriptHashTypeNotSupported> {
     match address.hash {
