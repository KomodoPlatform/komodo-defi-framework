use super::*;
use crate::coin_balance::{self, EnableCoinBalanceError, EnabledCoinBalanceParams, HDAccountBalance, HDAddressBalance,
                          HDWalletBalance, HDWalletBalanceOps};
use crate::coin_errors::MyAddressError;
use crate::hd_pubkey::{ExtractExtendedPubkey, HDExtractPubkeyError, HDXPubExtractor};
use crate::hd_wallet::{AccountUpdatingError, AddressDerivingResult, HDAccountMut, NewAccountCreatingError};
use crate::hd_wallet_storage::HDWalletCoinWithStorageOps;
use crate::my_tx_history_v2::{CoinWithTxHistoryV2, MyTxHistoryErrorV2, MyTxHistoryTarget, TxHistoryStorage};
use crate::rpc_command::account_balance::{self, AccountBalanceParams, AccountBalanceRpcOps, HDAccountBalanceResponse};
use crate::rpc_command::get_new_address::{self, GetNewAddressParams, GetNewAddressResponse, GetNewAddressRpcError,
                                          GetNewAddressRpcOps};
use crate::rpc_command::hd_account_balance_rpc_error::HDAccountBalanceRpcError;
use crate::rpc_command::init_account_balance::{self, InitAccountBalanceParams, InitAccountBalanceRpcOps};
use crate::rpc_command::init_create_account::{self, CreateAccountRpcError, CreateAccountState, CreateNewAccountParams,
                                              InitCreateAccountRpcOps};
use crate::rpc_command::init_scan_for_new_addresses::{self, InitScanAddressesRpcOps, ScanAddressesParams,
                                                      ScanAddressesResponse};
use crate::rpc_command::init_withdraw::{InitWithdrawCoin, WithdrawTaskHandle};
use crate::tx_history_storage::{GetTxHistoryFilters, WalletId};
use crate::utxo::utxo_builder::{BlockHeaderUtxoArcOps, MergeUtxoArcOps, UtxoCoinBuildError, UtxoCoinBuilder,
                                UtxoCoinBuilderCommonOps, UtxoFieldsWithHardwareWalletBuilder,
                                UtxoFieldsWithSecp256k1SecretBuilder};
use crate::utxo::utxo_tx_history_v2::{UtxoMyAddressesHistoryError, UtxoTxDetailsError, UtxoTxDetailsParams,
                                      UtxoTxHistoryOps};
use crate::{eth, CanRefundHtlc, CheckIfMyPaymentSentArgs, CoinBalance, CoinWithDerivationMethod, DelegationError,
            DelegationFut, GetWithdrawSenderAddress, NegotiateSwapContractAddrErr, PaymentInstructions,
            PaymentInstructionsErr, PrivKeyBuildPolicy, SearchForSwapTxSpendInput, SendMakerPaymentArgs,
            SendMakerRefundsPaymentArgs, SendMakerSpendsTakerPaymentArgs, SendTakerPaymentArgs,
            SendTakerRefundsPaymentArgs, SendTakerSpendsMakerPaymentArgs, SignatureResult, StakingInfosFut, SwapOps,
            TradePreimageValue, TransactionFut, TxMarshalingErr, UnexpectedDerivationMethod, ValidateAddressResult,
<<<<<<< HEAD
            ValidateInstructionsErr, ValidateOtherPubKeyErr, ValidatePaymentFut, ValidatePaymentInput,
            VerificationResult, WatcherOps, WatcherValidatePaymentInput, WithdrawFut, WithdrawSenderAddress};
use crypto::{Bip44Chain, Secp256k1Secret};
=======
            ValidateFeeArgs, ValidateInstructionsErr, ValidateOtherPubKeyErr, ValidatePaymentFut,
            ValidatePaymentInput, VerificationResult, WatcherOps, WatcherValidatePaymentInput, WithdrawFut,
            WithdrawSenderAddress};
use crypto::Bip44Chain;
>>>>>>> 2c1524df
use ethereum_types::H160;
use futures::{FutureExt, TryFutureExt};
use keys::AddressHashEnum;
use mm2_metrics::MetricsArc;
use mm2_number::MmNumber;
use serde::Serialize;
use serialization::CoinVariant;
use utxo_signer::UtxoSignerOps;

#[derive(Debug, Display)]
pub enum Qrc20AddressError {
    UnexpectedDerivationMethod(String),
    ScriptHashTypeNotSupported { script_hash_type: String },
}

impl From<UnexpectedDerivationMethod> for Qrc20AddressError {
    fn from(e: UnexpectedDerivationMethod) -> Self { Qrc20AddressError::UnexpectedDerivationMethod(e.to_string()) }
}

impl From<ScriptHashTypeNotSupported> for Qrc20AddressError {
    fn from(e: ScriptHashTypeNotSupported) -> Self {
        Qrc20AddressError::ScriptHashTypeNotSupported {
            script_hash_type: e.script_hash_type,
        }
    }
}

#[derive(Debug, Display)]
pub struct ScriptHashTypeNotSupported {
    pub script_hash_type: String,
}

impl From<ScriptHashTypeNotSupported> for WithdrawError {
    fn from(e: ScriptHashTypeNotSupported) -> Self { WithdrawError::InvalidAddress(e.to_string()) }
}

#[path = "qtum_delegation.rs"] mod qtum_delegation;
#[derive(Debug, Serialize, Deserialize)]
#[serde(tag = "format")]
pub enum QtumAddressFormat {
    /// Standard Qtum/UTXO address format.
    #[serde(rename = "wallet")]
    Wallet,
    /// Contract address format. The same as used in ETH/ERC20.
    /// Note starts with "0x" prefix.
    #[serde(rename = "contract")]
    Contract,
}

pub trait QtumDelegationOps {
    fn add_delegation(&self, request: QtumDelegationRequest) -> DelegationFut;

    fn get_delegation_infos(&self) -> StakingInfosFut;

    fn remove_delegation(&self) -> DelegationFut;

    #[allow(clippy::result_large_err)]
    fn generate_pod(&self, addr_hash: AddressHashEnum) -> Result<keys::Signature, MmError<DelegationError>>;
}

#[async_trait]
pub trait QtumBasedCoin: UtxoCommonOps + MarketCoinOps {
    fn convert_to_address(&self, from: &str, to_address_format: Json) -> Result<String, String> {
        let to_address_format: QtumAddressFormat =
            json::from_value(to_address_format).map_err(|e| ERRL!("Error on parse Qtum address format {:?}", e))?;
        let from_address = try_s!(self.utxo_address_from_any_format(from));
        match to_address_format {
            QtumAddressFormat::Wallet => Ok(from_address.to_string()),
            QtumAddressFormat::Contract => Ok(try_s!(display_as_contract_address(from_address))),
        }
    }

    /// Try to parse address from either wallet (UTXO) format or contract format.
    fn utxo_address_from_any_format(&self, from: &str) -> Result<Address, String> {
        let utxo_err = match Address::from_str(from) {
            Ok(addr) => {
                let is_p2pkh = addr.prefix == self.as_ref().conf.pub_addr_prefix
                    && addr.t_addr_prefix == self.as_ref().conf.pub_t_addr_prefix;
                if is_p2pkh {
                    return Ok(addr);
                }
                "Address has invalid prefixes".to_string()
            },
            Err(e) => e.to_string(),
        };
        let utxo_segwit_err = match Address::from_segwitaddress(
            from,
            self.as_ref().conf.checksum_type,
            self.as_ref().conf.pub_addr_prefix,
            self.as_ref().conf.pub_t_addr_prefix,
        ) {
            Ok(addr) => {
                let is_segwit =
                    addr.hrp.is_some() && addr.hrp == self.as_ref().conf.bech32_hrp && self.as_ref().conf.segwit;
                if is_segwit {
                    return Ok(addr);
                }
                "Address has invalid hrp".to_string()
            },
            Err(e) => e,
        };
        let contract_err = match contract_addr_from_str(from) {
            Ok(contract_addr) => return Ok(self.utxo_addr_from_contract_addr(contract_addr)),
            Err(e) => e,
        };
        ERR!(
            "error on parse wallet address: {:?}, {:?}, error on parse contract address: {:?}",
            utxo_err,
            utxo_segwit_err,
            contract_err,
        )
    }

    fn utxo_addr_from_contract_addr(&self, address: H160) -> Address {
        let utxo = self.as_ref();
        Address {
            prefix: utxo.conf.pub_addr_prefix,
            t_addr_prefix: utxo.conf.pub_t_addr_prefix,
            hash: AddressHashEnum::AddressHash(address.0.into()),
            checksum_type: utxo.conf.checksum_type,
            hrp: utxo.conf.bech32_hrp.clone(),
            addr_format: self.addr_format().clone(),
        }
    }

    fn my_addr_as_contract_addr(&self) -> MmResult<H160, Qrc20AddressError> {
        let my_address = self.as_ref().derivation_method.single_addr_or_err()?.clone();
        contract_addr_from_utxo_addr(my_address).mm_err(Qrc20AddressError::from)
    }

    fn utxo_address_from_contract_addr(&self, address: H160) -> Address {
        let utxo = self.as_ref();
        Address {
            prefix: utxo.conf.pub_addr_prefix,
            t_addr_prefix: utxo.conf.pub_t_addr_prefix,
            hash: AddressHashEnum::AddressHash(address.0.into()),
            checksum_type: utxo.conf.checksum_type,
            hrp: utxo.conf.bech32_hrp.clone(),
            addr_format: self.addr_format().clone(),
        }
    }

    fn contract_address_from_raw_pubkey(&self, pubkey: &[u8]) -> Result<H160, String> {
        let utxo = self.as_ref();
        let qtum_address = try_s!(utxo_common::address_from_raw_pubkey(
            pubkey,
            utxo.conf.pub_addr_prefix,
            utxo.conf.pub_t_addr_prefix,
            utxo.conf.checksum_type,
            utxo.conf.bech32_hrp.clone(),
            self.addr_format().clone()
        ));
        let contract_addr = try_s!(contract_addr_from_utxo_addr(qtum_address));
        Ok(contract_addr)
    }

    fn is_qtum_unspent_mature(&self, output: &RpcTransaction) -> bool {
        let is_qrc20_coinbase = output.vout.iter().any(|x| x.is_empty());
        let is_coinbase = output.is_coinbase() || is_qrc20_coinbase;
        !is_coinbase || output.confirmations >= self.as_ref().conf.mature_confirmations
    }
}

pub struct QtumCoinBuilder<'a> {
    ctx: &'a MmArc,
    ticker: &'a str,
    conf: &'a Json,
    activation_params: &'a UtxoActivationParams,
    priv_key_policy: PrivKeyBuildPolicy,
}

#[async_trait]
impl<'a> UtxoCoinBuilderCommonOps for QtumCoinBuilder<'a> {
    fn ctx(&self) -> &MmArc { self.ctx }

    fn conf(&self) -> &Json { self.conf }

    fn activation_params(&self) -> &UtxoActivationParams { self.activation_params }

    fn ticker(&self) -> &str { self.ticker }

    fn check_utxo_maturity(&self) -> bool { self.activation_params().check_utxo_maturity.unwrap_or(true) }
}

impl<'a> UtxoFieldsWithSecp256k1SecretBuilder for QtumCoinBuilder<'a> {}

impl<'a> UtxoFieldsWithHardwareWalletBuilder for QtumCoinBuilder<'a> {}

#[async_trait]
impl<'a> UtxoCoinBuilder for QtumCoinBuilder<'a> {
    type ResultCoin = QtumCoin;
    type Error = UtxoCoinBuildError;

    fn priv_key_policy(&self) -> PrivKeyBuildPolicy { self.priv_key_policy.clone() }

    async fn build(self) -> MmResult<Self::ResultCoin, Self::Error> {
        let utxo = self.build_utxo_fields().await?;
        let utxo_arc = UtxoArc::new(utxo);

        self.spawn_merge_utxo_loop_if_required(&utxo_arc, QtumCoin::from);
        Ok(QtumCoin::from(utxo_arc))
    }
}

impl<'a> MergeUtxoArcOps<QtumCoin> for QtumCoinBuilder<'a> {}

impl<'a> BlockHeaderUtxoArcOps<QtumCoin> for QtumCoinBuilder<'a> {}

impl<'a> QtumCoinBuilder<'a> {
    pub fn new(
        ctx: &'a MmArc,
        ticker: &'a str,
        conf: &'a Json,
        activation_params: &'a UtxoActivationParams,
        priv_key_policy: PrivKeyBuildPolicy,
    ) -> Self {
        QtumCoinBuilder {
            ctx,
            ticker,
            conf,
            activation_params,
            priv_key_policy,
        }
    }
}

#[derive(Clone)]
pub struct QtumCoin {
    utxo_arc: UtxoArc,
}

impl AsRef<UtxoCoinFields> for QtumCoin {
    fn as_ref(&self) -> &UtxoCoinFields { &self.utxo_arc }
}

impl From<UtxoArc> for QtumCoin {
    fn from(coin: UtxoArc) -> QtumCoin { QtumCoin { utxo_arc: coin } }
}

impl From<QtumCoin> for UtxoArc {
    fn from(coin: QtumCoin) -> Self { coin.utxo_arc }
}

pub async fn qtum_coin_with_policy(
    ctx: &MmArc,
    ticker: &str,
    conf: &Json,
    activation_params: &UtxoActivationParams,
    priv_key_policy: PrivKeyBuildPolicy,
) -> Result<QtumCoin, String> {
    let coin = try_s!(
        QtumCoinBuilder::new(ctx, ticker, conf, activation_params, priv_key_policy)
            .build()
            .await
    );
    Ok(coin)
}

pub async fn qtum_coin_with_priv_key(
    ctx: &MmArc,
    ticker: &str,
    conf: &Json,
    activation_params: &UtxoActivationParams,
    priv_key: Secp256k1Secret,
) -> Result<QtumCoin, String> {
    let priv_key_policy = PrivKeyBuildPolicy::Secp256k1Secret(priv_key);
    qtum_coin_with_policy(ctx, ticker, conf, activation_params, priv_key_policy).await
}

impl QtumBasedCoin for QtumCoin {}

#[derive(Clone, Debug, Deserialize)]
pub struct QtumDelegationRequest {
    pub address: String,
    pub fee: Option<u64>,
}

#[derive(Clone, Debug, PartialEq, Serialize, Deserialize)]
pub struct QtumStakingInfosDetails {
    pub amount: BigDecimal,
    pub staker: Option<String>,
    pub am_i_staking: bool,
    pub is_staking_supported: bool,
}

// if mockable is placed before async_trait there is `munmap_chunk(): invalid pointer` error on async fn mocking attempt
#[async_trait]
#[cfg_attr(test, mockable)]
impl UtxoTxBroadcastOps for QtumCoin {
    async fn broadcast_tx(&self, tx: &UtxoTx) -> Result<H256Json, MmError<BroadcastTxErr>> {
        utxo_common::broadcast_tx(self, tx).await
    }
}

#[async_trait]
#[cfg_attr(test, mockable)]
impl UtxoTxGenerationOps for QtumCoin {
    async fn get_tx_fee(&self) -> UtxoRpcResult<ActualTxFee> { utxo_common::get_tx_fee(&self.utxo_arc).await }

    async fn calc_interest_if_required(
        &self,
        unsigned: TransactionInputSigner,
        data: AdditionalTxData,
        my_script_pub: Bytes,
    ) -> UtxoRpcResult<(TransactionInputSigner, AdditionalTxData)> {
        utxo_common::calc_interest_if_required(self, unsigned, data, my_script_pub).await
    }
}

#[async_trait]
#[cfg_attr(test, mockable)]
impl GetUtxoListOps for QtumCoin {
    async fn get_unspent_ordered_list(
        &self,
        address: &Address,
    ) -> UtxoRpcResult<(Vec<UnspentInfo>, RecentlySpentOutPointsGuard<'_>)> {
        utxo_common::get_unspent_ordered_list(self, address).await
    }

    async fn get_all_unspent_ordered_list(
        &self,
        address: &Address,
    ) -> UtxoRpcResult<(Vec<UnspentInfo>, RecentlySpentOutPointsGuard<'_>)> {
        utxo_common::get_all_unspent_ordered_list(self, address).await
    }

    async fn get_mature_unspent_ordered_list(
        &self,
        address: &Address,
    ) -> UtxoRpcResult<(MatureUnspentList, RecentlySpentOutPointsGuard<'_>)> {
        utxo_common::get_mature_unspent_ordered_list(self, address).await
    }
}

#[async_trait]
#[cfg_attr(test, mockable)]
impl GetUtxoMapOps for QtumCoin {
    async fn get_unspent_ordered_map(
        &self,
        addresses: Vec<Address>,
    ) -> UtxoRpcResult<(UnspentMap, RecentlySpentOutPointsGuard<'_>)> {
        utxo_common::get_unspent_ordered_map(self, addresses).await
    }

    async fn get_all_unspent_ordered_map(
        &self,
        addresses: Vec<Address>,
    ) -> UtxoRpcResult<(UnspentMap, RecentlySpentOutPointsGuard<'_>)> {
        utxo_common::get_all_unspent_ordered_map(self, addresses).await
    }

    async fn get_mature_unspent_ordered_map(
        &self,
        addresses: Vec<Address>,
    ) -> UtxoRpcResult<(MatureUnspentMap, RecentlySpentOutPointsGuard<'_>)> {
        utxo_common::get_mature_unspent_ordered_map(self, addresses).await
    }
}

#[async_trait]
#[cfg_attr(test, mockable)]
impl UtxoCommonOps for QtumCoin {
    async fn get_htlc_spend_fee(&self, tx_size: u64, stage: &FeeApproxStage) -> UtxoRpcResult<u64> {
        utxo_common::get_htlc_spend_fee(self, tx_size, stage).await
    }

    fn addresses_from_script(&self, script: &Script) -> Result<Vec<Address>, String> {
        utxo_common::addresses_from_script(self, script)
    }

    fn denominate_satoshis(&self, satoshi: i64) -> f64 { utxo_common::denominate_satoshis(&self.utxo_arc, satoshi) }

    fn my_public_key(&self) -> Result<&Public, MmError<UnexpectedDerivationMethod>> {
        utxo_common::my_public_key(self.as_ref())
    }

    fn address_from_str(&self, address: &str) -> MmResult<Address, AddrFromStrError> {
        utxo_common::checked_address_from_str(self, address)
    }

    async fn get_current_mtp(&self) -> UtxoRpcResult<u32> {
        utxo_common::get_current_mtp(&self.utxo_arc, CoinVariant::Qtum).await
    }

    fn is_unspent_mature(&self, output: &RpcTransaction) -> bool { self.is_qtum_unspent_mature(output) }

    async fn calc_interest_of_tx(
        &self,
        _tx: &UtxoTx,
        _input_transactions: &mut HistoryUtxoTxMap,
    ) -> UtxoRpcResult<u64> {
        MmError::err(UtxoRpcError::Internal(
            "QTUM coin doesn't support transaction rewards".to_owned(),
        ))
    }

    async fn get_mut_verbose_transaction_from_map_or_rpc<'a, 'b>(
        &'a self,
        tx_hash: H256Json,
        utxo_tx_map: &'b mut HistoryUtxoTxMap,
    ) -> UtxoRpcResult<&'b mut HistoryUtxoTx> {
        utxo_common::get_mut_verbose_transaction_from_map_or_rpc(self, tx_hash, utxo_tx_map).await
    }

    async fn p2sh_spending_tx(&self, input: utxo_common::P2SHSpendingTxInput<'_>) -> Result<UtxoTx, String> {
        utxo_common::p2sh_spending_tx(self, input).await
    }

    fn get_verbose_transactions_from_cache_or_rpc(
        &self,
        tx_ids: HashSet<H256Json>,
    ) -> UtxoRpcFut<HashMap<H256Json, VerboseTransactionFrom>> {
        let selfi = self.clone();
        let fut = async move { utxo_common::get_verbose_transactions_from_cache_or_rpc(&selfi.utxo_arc, tx_ids).await };
        Box::new(fut.boxed().compat())
    }

    async fn preimage_trade_fee_required_to_send_outputs(
        &self,
        outputs: Vec<TransactionOutput>,
        fee_policy: FeePolicy,
        gas_fee: Option<u64>,
        stage: &FeeApproxStage,
    ) -> TradePreimageResult<BigDecimal> {
        utxo_common::preimage_trade_fee_required_to_send_outputs(
            self,
            self.ticker(),
            outputs,
            fee_policy,
            gas_fee,
            stage,
        )
        .await
    }

    fn increase_dynamic_fee_by_stage(&self, dynamic_fee: u64, stage: &FeeApproxStage) -> u64 {
        utxo_common::increase_dynamic_fee_by_stage(self, dynamic_fee, stage)
    }

    async fn p2sh_tx_locktime(&self, htlc_locktime: u32) -> Result<u32, MmError<UtxoRpcError>> {
        utxo_common::p2sh_tx_locktime(self, &self.utxo_arc.conf.ticker, htlc_locktime).await
    }

    fn addr_format(&self) -> &UtxoAddressFormat { utxo_common::addr_format(self) }

    fn addr_format_for_standard_scripts(&self) -> UtxoAddressFormat {
        utxo_common::addr_format_for_standard_scripts(self)
    }

    fn address_from_pubkey(&self, pubkey: &Public) -> Address {
        let conf = &self.utxo_arc.conf;
        utxo_common::address_from_pubkey(
            pubkey,
            conf.pub_addr_prefix,
            conf.pub_t_addr_prefix,
            conf.checksum_type,
            conf.bech32_hrp.clone(),
            self.addr_format().clone(),
        )
    }
}

#[async_trait]
impl UtxoStandardOps for QtumCoin {
    async fn tx_details_by_hash(
        &self,
        hash: &[u8],
        input_transactions: &mut HistoryUtxoTxMap,
    ) -> Result<TransactionDetails, String> {
        utxo_common::tx_details_by_hash(self, hash, input_transactions).await
    }

    async fn request_tx_history(&self, metrics: MetricsArc) -> RequestTxHistoryResult {
        utxo_common::request_tx_history(self, metrics).await
    }

    async fn update_kmd_rewards(
        &self,
        tx_details: &mut TransactionDetails,
        input_transactions: &mut HistoryUtxoTxMap,
    ) -> UtxoRpcResult<()> {
        utxo_common::update_kmd_rewards(self, tx_details, input_transactions).await
    }
}

#[async_trait]
impl SwapOps for QtumCoin {
    #[inline]
    fn send_taker_fee(&self, fee_addr: &[u8], amount: BigDecimal, _uuid: &[u8]) -> TransactionFut {
        utxo_common::send_taker_fee(self.clone(), fee_addr, amount)
    }

    #[inline]
    fn send_maker_payment(&self, maker_payment_args: SendMakerPaymentArgs) -> TransactionFut {
        utxo_common::send_maker_payment(
            self.clone(),
            maker_payment_args.time_lock,
            maker_payment_args.other_pubkey,
            maker_payment_args.secret_hash,
            maker_payment_args.amount,
            maker_payment_args.swap_unique_data,
        )
    }

    #[inline]
    fn send_taker_payment(&self, taker_payment_args: SendTakerPaymentArgs) -> TransactionFut {
        utxo_common::send_taker_payment(
            self.clone(),
            taker_payment_args.time_lock,
            taker_payment_args.other_pubkey,
            taker_payment_args.secret_hash,
            taker_payment_args.amount,
            taker_payment_args.swap_unique_data,
        )
    }

    #[inline]
    fn send_maker_spends_taker_payment(
        &self,
        maker_spends_payment_args: SendMakerSpendsTakerPaymentArgs,
    ) -> TransactionFut {
        utxo_common::send_maker_spends_taker_payment(
            self.clone(),
            maker_spends_payment_args.other_payment_tx,
            maker_spends_payment_args.time_lock,
            maker_spends_payment_args.other_pubkey,
            maker_spends_payment_args.secret,
            maker_spends_payment_args.secret_hash,
            maker_spends_payment_args.swap_unique_data,
        )
    }

    #[inline]
    fn send_taker_spends_maker_payment(
        &self,
        taker_spends_payment_args: SendTakerSpendsMakerPaymentArgs,
    ) -> TransactionFut {
        utxo_common::send_taker_spends_maker_payment(
            self.clone(),
            taker_spends_payment_args.other_payment_tx,
            taker_spends_payment_args.time_lock,
            taker_spends_payment_args.other_pubkey,
            taker_spends_payment_args.secret,
            taker_spends_payment_args.secret_hash,
            taker_spends_payment_args.swap_unique_data,
        )
    }

    #[inline]
    fn send_taker_refunds_payment(&self, taker_refunds_payment_args: SendTakerRefundsPaymentArgs) -> TransactionFut {
        utxo_common::send_taker_refunds_payment(
            self.clone(),
            taker_refunds_payment_args.payment_tx,
            taker_refunds_payment_args.time_lock,
            taker_refunds_payment_args.other_pubkey,
            taker_refunds_payment_args.secret_hash,
            taker_refunds_payment_args.swap_unique_data,
        )
    }

    #[inline]
    fn send_maker_refunds_payment(&self, maker_refunds_payment_args: SendMakerRefundsPaymentArgs) -> TransactionFut {
        utxo_common::send_maker_refunds_payment(
            self.clone(),
            maker_refunds_payment_args.payment_tx,
            maker_refunds_payment_args.time_lock,
            maker_refunds_payment_args.other_pubkey,
            maker_refunds_payment_args.secret_hash,
            maker_refunds_payment_args.swap_unique_data,
        )
    }

    fn validate_fee(&self, validate_fee_args: ValidateFeeArgs) -> Box<dyn Future<Item = (), Error = String> + Send> {
        let tx = match validate_fee_args.fee_tx {
            TransactionEnum::UtxoTx(tx) => tx.clone(),
            _ => panic!(),
        };
        utxo_common::validate_fee(
            self.clone(),
            tx,
            utxo_common::DEFAULT_FEE_VOUT,
            validate_fee_args.expected_sender,
            validate_fee_args.amount,
            validate_fee_args.min_block_number,
            validate_fee_args.fee_addr,
        )
    }

    #[inline]
    fn validate_maker_payment(&self, input: ValidatePaymentInput) -> ValidatePaymentFut<()> {
        utxo_common::validate_maker_payment(self, input)
    }

    #[inline]
    fn validate_taker_payment(&self, input: ValidatePaymentInput) -> ValidatePaymentFut<()> {
        utxo_common::validate_taker_payment(self, input)
    }

    #[inline]
    fn check_if_my_payment_sent(
        &self,
        if_my_payment_spent_args: CheckIfMyPaymentSentArgs,
    ) -> Box<dyn Future<Item = Option<TransactionEnum>, Error = String> + Send> {
        utxo_common::check_if_my_payment_sent(
            self.clone(),
            if_my_payment_spent_args.time_lock,
            if_my_payment_spent_args.other_pub,
            if_my_payment_spent_args.secret_hash,
            if_my_payment_spent_args.swap_unique_data,
        )
    }

    #[inline]
    async fn search_for_swap_tx_spend_my(
        &self,
        input: SearchForSwapTxSpendInput<'_>,
    ) -> Result<Option<FoundSwapTxSpend>, String> {
        utxo_common::search_for_swap_tx_spend_my(self, input, utxo_common::DEFAULT_SWAP_VOUT).await
    }

    #[inline]
    async fn search_for_swap_tx_spend_other(
        &self,
        input: SearchForSwapTxSpendInput<'_>,
    ) -> Result<Option<FoundSwapTxSpend>, String> {
        utxo_common::search_for_swap_tx_spend_other(self, input, utxo_common::DEFAULT_SWAP_VOUT).await
    }

    #[inline]
    fn check_tx_signed_by_pub(&self, tx: &[u8], expected_pub: &[u8]) -> Result<bool, String> {
        utxo_common::check_all_inputs_signed_by_pub(tx, expected_pub)
    }

    #[inline]
    async fn extract_secret(&self, secret_hash: &[u8], spend_tx: &[u8]) -> Result<Vec<u8>, String> {
        utxo_common::extract_secret(secret_hash, spend_tx)
    }

    #[inline]
    fn can_refund_htlc(&self, locktime: u64) -> Box<dyn Future<Item = CanRefundHtlc, Error = String> + Send + '_> {
        Box::new(
            utxo_common::can_refund_htlc(self, locktime)
                .boxed()
                .map_err(|e| ERRL!("{}", e))
                .compat(),
        )
    }

    #[inline]
    fn negotiate_swap_contract_addr(
        &self,
        _other_side_address: Option<&[u8]>,
    ) -> Result<Option<BytesJson>, MmError<NegotiateSwapContractAddrErr>> {
        Ok(None)
    }

    #[inline]
    fn derive_htlc_key_pair(&self, swap_unique_data: &[u8]) -> KeyPair {
        utxo_common::derive_htlc_key_pair(self.as_ref(), swap_unique_data)
    }

    #[inline]
    fn validate_other_pubkey(&self, raw_pubkey: &[u8]) -> MmResult<(), ValidateOtherPubKeyErr> {
        utxo_common::validate_other_pubkey(raw_pubkey)
    }

    async fn payment_instructions(
        &self,
        _secret_hash: &[u8],
        _amount: &BigDecimal,
    ) -> Result<Option<Vec<u8>>, MmError<PaymentInstructionsErr>> {
        Ok(None)
    }

    fn validate_instructions(
        &self,
        _instructions: &[u8],
        _secret_hash: &[u8],
        _amount: BigDecimal,
    ) -> Result<PaymentInstructions, MmError<ValidateInstructionsErr>> {
        MmError::err(ValidateInstructionsErr::UnsupportedCoin(self.ticker().to_string()))
    }

    fn is_supported_by_watchers(&self) -> bool { true }
}

#[async_trait]
impl WatcherOps for QtumCoin {
    #[inline]
    fn create_taker_spends_maker_payment_preimage(
        &self,
        maker_payment_tx: &[u8],
        time_lock: u32,
        maker_pub: &[u8],
        secret_hash: &[u8],
        swap_unique_data: &[u8],
    ) -> TransactionFut {
        utxo_common::create_taker_spends_maker_payment_preimage(
            self.clone(),
            maker_payment_tx,
            time_lock,
            maker_pub,
            secret_hash,
            swap_unique_data,
        )
    }

    #[inline]
    fn send_taker_spends_maker_payment_preimage(&self, preimage: &[u8], secret: &[u8]) -> TransactionFut {
        utxo_common::send_taker_spends_maker_payment_preimage(self.clone(), preimage, secret)
    }

    #[inline]
    fn create_taker_refunds_payment_preimage(
        &self,
        taker_payment_tx: &[u8],
        time_lock: u32,
        maker_pub: &[u8],
        secret_hash: &[u8],
        _swap_contract_address: &Option<BytesJson>,
        swap_unique_data: &[u8],
    ) -> TransactionFut {
        utxo_common::create_taker_refunds_payment_preimage(
            self.clone(),
            taker_payment_tx,
            time_lock,
            maker_pub,
            secret_hash,
            swap_unique_data,
        )
    }

    #[inline]
    fn send_watcher_refunds_taker_payment_preimage(&self, taker_refunds_payment: &[u8]) -> TransactionFut {
        utxo_common::send_watcher_refunds_taker_payment_preimage(self.clone(), taker_refunds_payment)
    }

    #[inline]
    fn watcher_validate_taker_fee(&self, taker_fee_hash: Vec<u8>, verified_pub: Vec<u8>) -> ValidatePaymentFut<()> {
        utxo_common::watcher_validate_taker_fee(self.clone(), taker_fee_hash, verified_pub)
    }

    #[inline]
    fn watcher_validate_taker_payment(&self, input: WatcherValidatePaymentInput) -> ValidatePaymentFut<()> {
        utxo_common::watcher_validate_taker_payment(self, input)
    }
}

impl MarketCoinOps for QtumCoin {
    fn ticker(&self) -> &str { &self.utxo_arc.conf.ticker }

    fn my_address(&self) -> MmResult<String, MyAddressError> { utxo_common::my_address(self) }

    fn get_public_key(&self) -> Result<String, MmError<UnexpectedDerivationMethod>> {
        let pubkey = utxo_common::my_public_key(&self.utxo_arc)?;
        Ok(pubkey.to_string())
    }

    fn sign_message_hash(&self, message: &str) -> Option<[u8; 32]> {
        utxo_common::sign_message_hash(self.as_ref(), message)
    }

    fn sign_message(&self, message: &str) -> SignatureResult<String> {
        utxo_common::sign_message(self.as_ref(), message)
    }

    fn verify_message(&self, signature_base64: &str, message: &str, address: &str) -> VerificationResult<bool> {
        utxo_common::verify_message(self, signature_base64, message, address)
    }

    fn my_balance(&self) -> BalanceFut<CoinBalance> { utxo_common::my_balance(self.clone()) }

    fn base_coin_balance(&self) -> BalanceFut<BigDecimal> { utxo_common::base_coin_balance(self) }

    fn platform_ticker(&self) -> &str { self.ticker() }

    #[inline(always)]
    fn send_raw_tx(&self, tx: &str) -> Box<dyn Future<Item = String, Error = String> + Send> {
        utxo_common::send_raw_tx(&self.utxo_arc, tx)
    }

    #[inline(always)]
    fn send_raw_tx_bytes(&self, tx: &[u8]) -> Box<dyn Future<Item = String, Error = String> + Send> {
        utxo_common::send_raw_tx_bytes(&self.utxo_arc, tx)
    }

    fn wait_for_confirmations(
        &self,
        tx: &[u8],
        confirmations: u64,
        requires_nota: bool,
        wait_until: u64,
        check_every: u64,
    ) -> Box<dyn Future<Item = (), Error = String> + Send> {
        utxo_common::wait_for_confirmations(
            &self.utxo_arc,
            tx,
            confirmations,
            requires_nota,
            wait_until,
            check_every,
        )
    }

    fn wait_for_htlc_tx_spend(
        &self,
        transaction: &[u8],
        _secret_hash: &[u8],
        wait_until: u64,
        from_block: u64,
        _swap_contract_address: &Option<BytesJson>,
    ) -> TransactionFut {
        utxo_common::wait_for_output_spend(
            &self.utxo_arc,
            transaction,
            utxo_common::DEFAULT_SWAP_VOUT,
            from_block,
            wait_until,
        )
    }

    fn tx_enum_from_bytes(&self, bytes: &[u8]) -> Result<TransactionEnum, MmError<TxMarshalingErr>> {
        utxo_common::tx_enum_from_bytes(self.as_ref(), bytes)
    }

    fn current_block(&self) -> Box<dyn Future<Item = u64, Error = String> + Send> {
        utxo_common::current_block(&self.utxo_arc)
    }

    fn display_priv_key(&self) -> Result<String, String> { utxo_common::display_priv_key(&self.utxo_arc) }

    fn min_tx_amount(&self) -> BigDecimal { utxo_common::min_tx_amount(self.as_ref()) }

    fn min_trading_vol(&self) -> MmNumber { utxo_common::min_trading_vol(self.as_ref()) }
}

#[async_trait]
impl MmCoin for QtumCoin {
    fn is_asset_chain(&self) -> bool { utxo_common::is_asset_chain(&self.utxo_arc) }

    fn spawner(&self) -> CoinFutSpawner { CoinFutSpawner::new(&self.as_ref().abortable_system) }

    fn get_raw_transaction(&self, req: RawTransactionRequest) -> RawTransactionFut {
        Box::new(utxo_common::get_raw_transaction(&self.utxo_arc, req).boxed().compat())
    }

    fn withdraw(&self, req: WithdrawRequest) -> WithdrawFut {
        Box::new(utxo_common::withdraw(self.clone(), req).boxed().compat())
    }

    fn decimals(&self) -> u8 { utxo_common::decimals(&self.utxo_arc) }

    /// Check if the `to_address_format` is standard and if the `from` address is standard UTXO address.
    fn convert_to_address(&self, from: &str, to_address_format: Json) -> Result<String, String> {
        QtumBasedCoin::convert_to_address(self, from, to_address_format)
    }

    fn validate_address(&self, address: &str) -> ValidateAddressResult { utxo_common::validate_address(self, address) }

    fn process_history_loop(&self, ctx: MmArc) -> Box<dyn Future<Item = (), Error = ()> + Send> {
        Box::new(
            utxo_common::process_history_loop(self.clone(), ctx)
                .map(|_| Ok(()))
                .boxed()
                .compat(),
        )
    }

    fn history_sync_status(&self) -> HistorySyncState { utxo_common::history_sync_status(&self.utxo_arc) }

    fn get_trade_fee(&self) -> Box<dyn Future<Item = TradeFee, Error = String> + Send> {
        utxo_common::get_trade_fee(self.clone())
    }

    async fn get_sender_trade_fee(
        &self,
        value: TradePreimageValue,
        stage: FeeApproxStage,
    ) -> TradePreimageResult<TradeFee> {
        utxo_common::get_sender_trade_fee(self, value, stage).await
    }

    fn get_receiver_trade_fee(&self, _stage: FeeApproxStage) -> TradePreimageFut<TradeFee> {
        utxo_common::get_receiver_trade_fee(self.clone())
    }

    async fn get_fee_to_send_taker_fee(
        &self,
        dex_fee_amount: BigDecimal,
        stage: FeeApproxStage,
    ) -> TradePreimageResult<TradeFee> {
        utxo_common::get_fee_to_send_taker_fee(self, dex_fee_amount, stage).await
    }

    fn required_confirmations(&self) -> u64 { utxo_common::required_confirmations(&self.utxo_arc) }

    fn requires_notarization(&self) -> bool { utxo_common::requires_notarization(&self.utxo_arc) }

    fn set_required_confirmations(&self, confirmations: u64) {
        utxo_common::set_required_confirmations(&self.utxo_arc, confirmations)
    }

    fn set_requires_notarization(&self, requires_nota: bool) {
        utxo_common::set_requires_notarization(&self.utxo_arc, requires_nota)
    }

    fn swap_contract_address(&self) -> Option<BytesJson> { utxo_common::swap_contract_address() }

    fn fallback_swap_contract(&self) -> Option<BytesJson> { utxo_common::fallback_swap_contract() }

    fn mature_confirmations(&self) -> Option<u32> { Some(self.utxo_arc.conf.mature_confirmations) }

    fn coin_protocol_info(&self) -> Vec<u8> { utxo_common::coin_protocol_info(self) }

    fn is_coin_protocol_supported(&self, info: &Option<Vec<u8>>) -> bool {
        utxo_common::is_coin_protocol_supported(self, info)
    }
}

#[async_trait]
impl GetWithdrawSenderAddress for QtumCoin {
    type Address = Address;
    type Pubkey = Public;

    async fn get_withdraw_sender_address(
        &self,
        req: &WithdrawRequest,
    ) -> MmResult<WithdrawSenderAddress<Self::Address, Self::Pubkey>, WithdrawError> {
        utxo_common::get_withdraw_from_address(self, req).await
    }
}

#[async_trait]
impl InitWithdrawCoin for QtumCoin {
    async fn init_withdraw(
        &self,
        ctx: MmArc,
        req: WithdrawRequest,
        task_handle: &WithdrawTaskHandle,
    ) -> Result<TransactionDetails, MmError<WithdrawError>> {
        utxo_common::init_withdraw(ctx, self.clone(), req, task_handle).await
    }
}

impl UtxoSignerOps for QtumCoin {
    type TxGetter = UtxoRpcClientEnum;

    fn trezor_coin(&self) -> UtxoSignTxResult<String> {
        self.utxo_arc
            .conf
            .trezor_coin
            .clone()
            .or_mm_err(|| UtxoSignTxError::CoinNotSupportedWithTrezor {
                coin: self.utxo_arc.conf.ticker.clone(),
            })
    }

    fn fork_id(&self) -> u32 { self.utxo_arc.conf.fork_id }

    fn branch_id(&self) -> u32 { self.utxo_arc.conf.consensus_branch_id }

    fn tx_provider(&self) -> Self::TxGetter { self.utxo_arc.rpc_client.clone() }
}

impl CoinWithDerivationMethod for QtumCoin {
    type Address = Address;
    type HDWallet = UtxoHDWallet;

    fn derivation_method(&self) -> &DerivationMethod<Self::Address, Self::HDWallet> {
        utxo_common::derivation_method(self.as_ref())
    }
}

#[async_trait]
impl ExtractExtendedPubkey for QtumCoin {
    type ExtendedPublicKey = Secp256k1ExtendedPublicKey;

    async fn extract_extended_pubkey<XPubExtractor>(
        &self,
        xpub_extractor: &XPubExtractor,
        derivation_path: DerivationPath,
    ) -> MmResult<Self::ExtendedPublicKey, HDExtractPubkeyError>
    where
        XPubExtractor: HDXPubExtractor + Sync,
    {
        utxo_common::extract_extended_pubkey(&self.utxo_arc.conf, xpub_extractor, derivation_path).await
    }
}

#[async_trait]
impl HDWalletCoinOps for QtumCoin {
    type Address = Address;
    type Pubkey = Public;
    type HDWallet = UtxoHDWallet;
    type HDAccount = UtxoHDAccount;

    async fn derive_addresses<Ids>(
        &self,
        hd_account: &Self::HDAccount,
        address_ids: Ids,
    ) -> AddressDerivingResult<Vec<HDAddress<Self::Address, Self::Pubkey>>>
    where
        Ids: Iterator<Item = HDAddressId> + Send,
    {
        utxo_common::derive_addresses(self, hd_account, address_ids).await
    }

    async fn create_new_account<'a, XPubExtractor>(
        &self,
        hd_wallet: &'a Self::HDWallet,
        xpub_extractor: &XPubExtractor,
    ) -> MmResult<HDAccountMut<'a, Self::HDAccount>, NewAccountCreatingError>
    where
        XPubExtractor: HDXPubExtractor + Sync,
    {
        utxo_common::create_new_account(self, hd_wallet, xpub_extractor).await
    }

    async fn set_known_addresses_number(
        &self,
        hd_wallet: &Self::HDWallet,
        hd_account: &mut Self::HDAccount,
        chain: Bip44Chain,
        new_known_addresses_number: u32,
    ) -> MmResult<(), AccountUpdatingError> {
        utxo_common::set_known_addresses_number(self, hd_wallet, hd_account, chain, new_known_addresses_number).await
    }
}

#[async_trait]
impl HDWalletBalanceOps for QtumCoin {
    type HDAddressScanner = UtxoAddressScanner;

    async fn produce_hd_address_scanner(&self) -> BalanceResult<Self::HDAddressScanner> {
        utxo_common::produce_hd_address_scanner(self).await
    }

    async fn enable_hd_wallet<XPubExtractor>(
        &self,
        hd_wallet: &Self::HDWallet,
        xpub_extractor: &XPubExtractor,
        params: EnabledCoinBalanceParams,
    ) -> MmResult<HDWalletBalance, EnableCoinBalanceError>
    where
        XPubExtractor: HDXPubExtractor + Sync,
    {
        coin_balance::common_impl::enable_hd_wallet(self, hd_wallet, xpub_extractor, params).await
    }

    async fn scan_for_new_addresses(
        &self,
        hd_wallet: &Self::HDWallet,
        hd_account: &mut Self::HDAccount,
        address_scanner: &Self::HDAddressScanner,
        gap_limit: u32,
    ) -> BalanceResult<Vec<HDAddressBalance>> {
        utxo_common::scan_for_new_addresses(self, hd_wallet, hd_account, address_scanner, gap_limit).await
    }

    async fn all_known_addresses_balances(&self, hd_account: &Self::HDAccount) -> BalanceResult<Vec<HDAddressBalance>> {
        utxo_common::all_known_addresses_balances(self, hd_account).await
    }

    async fn known_address_balance(&self, address: &Self::Address) -> BalanceResult<CoinBalance> {
        utxo_common::address_balance(self, address).await
    }

    async fn known_addresses_balances(
        &self,
        addresses: Vec<Self::Address>,
    ) -> BalanceResult<Vec<(Self::Address, CoinBalance)>> {
        utxo_common::addresses_balances(self, addresses).await
    }
}

impl HDWalletCoinWithStorageOps for QtumCoin {
    fn hd_wallet_storage<'a>(&self, hd_wallet: &'a Self::HDWallet) -> &'a HDWalletCoinStorage {
        &hd_wallet.hd_wallet_storage
    }
}

#[async_trait]
impl GetNewAddressRpcOps for QtumCoin {
    async fn get_new_address_rpc(
        &self,
        params: GetNewAddressParams,
    ) -> MmResult<GetNewAddressResponse, GetNewAddressRpcError> {
        get_new_address::common_impl::get_new_address_rpc(self, params).await
    }
}

#[async_trait]
impl AccountBalanceRpcOps for QtumCoin {
    async fn account_balance_rpc(
        &self,
        params: AccountBalanceParams,
    ) -> MmResult<HDAccountBalanceResponse, HDAccountBalanceRpcError> {
        account_balance::common_impl::account_balance_rpc(self, params).await
    }
}

#[async_trait]
impl InitAccountBalanceRpcOps for QtumCoin {
    async fn init_account_balance_rpc(
        &self,
        params: InitAccountBalanceParams,
    ) -> MmResult<HDAccountBalance, HDAccountBalanceRpcError> {
        init_account_balance::common_impl::init_account_balance_rpc(self, params).await
    }
}

#[async_trait]
impl InitScanAddressesRpcOps for QtumCoin {
    async fn init_scan_for_new_addresses_rpc(
        &self,
        params: ScanAddressesParams,
    ) -> MmResult<ScanAddressesResponse, HDAccountBalanceRpcError> {
        init_scan_for_new_addresses::common_impl::scan_for_new_addresses_rpc(self, params).await
    }
}

#[async_trait]
impl InitCreateAccountRpcOps for QtumCoin {
    async fn init_create_account_rpc<XPubExtractor>(
        &self,
        params: CreateNewAccountParams,
        state: CreateAccountState,
        xpub_extractor: &XPubExtractor,
    ) -> MmResult<HDAccountBalance, CreateAccountRpcError>
    where
        XPubExtractor: HDXPubExtractor + Sync,
    {
        init_create_account::common_impl::init_create_new_account_rpc(self, params, state, xpub_extractor).await
    }

    async fn revert_creating_account(&self, account_id: u32) {
        init_create_account::common_impl::revert_creating_account(self, account_id).await
    }
}

#[async_trait]
impl CoinWithTxHistoryV2 for QtumCoin {
    fn history_wallet_id(&self) -> WalletId { utxo_common::utxo_tx_history_v2_common::history_wallet_id(self.as_ref()) }

    async fn get_tx_history_filters(
        &self,
        target: MyTxHistoryTarget,
    ) -> MmResult<GetTxHistoryFilters, MyTxHistoryErrorV2> {
        utxo_common::utxo_tx_history_v2_common::get_tx_history_filters(self, target).await
    }
}

#[async_trait]
impl UtxoTxHistoryOps for QtumCoin {
    async fn my_addresses(&self) -> MmResult<HashSet<Address>, UtxoMyAddressesHistoryError> {
        utxo_common::utxo_tx_history_v2_common::my_addresses(self).await
    }

    async fn tx_details_by_hash<Storage>(
        &self,
        params: UtxoTxDetailsParams<'_, Storage>,
    ) -> MmResult<Vec<TransactionDetails>, UtxoTxDetailsError>
    where
        Storage: TxHistoryStorage,
    {
        utxo_common::utxo_tx_history_v2_common::tx_details_by_hash(self, params).await
    }

    async fn tx_from_storage_or_rpc<Storage: TxHistoryStorage>(
        &self,
        tx_hash: &H256Json,
        storage: &Storage,
    ) -> MmResult<UtxoTx, UtxoTxDetailsError> {
        utxo_common::utxo_tx_history_v2_common::tx_from_storage_or_rpc(self, tx_hash, storage).await
    }

    async fn request_tx_history(
        &self,
        metrics: MetricsArc,
        for_addresses: &HashSet<Address>,
    ) -> RequestTxHistoryResult {
        utxo_common::utxo_tx_history_v2_common::request_tx_history(self, metrics, for_addresses).await
    }

    async fn get_block_timestamp(&self, height: u64) -> MmResult<u64, GetBlockHeaderError> {
        self.as_ref().rpc_client.get_block_timestamp(height).await
    }

    async fn my_addresses_balances(&self) -> BalanceResult<HashMap<String, BigDecimal>> {
        utxo_common::utxo_tx_history_v2_common::my_addresses_balances(self).await
    }

    fn address_from_str(&self, address: &str) -> MmResult<Address, AddrFromStrError> {
        utxo_common::checked_address_from_str(self, address)
    }

    fn set_history_sync_state(&self, new_state: HistorySyncState) {
        *self.as_ref().history_sync_state.lock().unwrap() = new_state;
    }
}

/// Parse contract address (H160) from string.
/// Qtum Contract addresses have another checksum verification algorithm, because of this do not use [`eth::valid_addr_from_str`].
pub fn contract_addr_from_str(addr: &str) -> Result<H160, String> { eth::addr_from_str(addr) }

pub fn contract_addr_from_utxo_addr(address: Address) -> MmResult<H160, ScriptHashTypeNotSupported> {
    match address.hash {
        AddressHashEnum::AddressHash(h) => Ok(h.take().into()),
        AddressHashEnum::WitnessScriptHash(_) => MmError::err(ScriptHashTypeNotSupported {
            script_hash_type: "Witness".to_owned(),
        }),
    }
}

pub fn display_as_contract_address(address: Address) -> MmResult<String, ScriptHashTypeNotSupported> {
    let address = qtum::contract_addr_from_utxo_addr(address)?;
    Ok(format!("{:#02x}", address))
}<|MERGE_RESOLUTION|>--- conflicted
+++ resolved
@@ -28,16 +28,10 @@
             SendMakerRefundsPaymentArgs, SendMakerSpendsTakerPaymentArgs, SendTakerPaymentArgs,
             SendTakerRefundsPaymentArgs, SendTakerSpendsMakerPaymentArgs, SignatureResult, StakingInfosFut, SwapOps,
             TradePreimageValue, TransactionFut, TxMarshalingErr, UnexpectedDerivationMethod, ValidateAddressResult,
-<<<<<<< HEAD
-            ValidateInstructionsErr, ValidateOtherPubKeyErr, ValidatePaymentFut, ValidatePaymentInput,
-            VerificationResult, WatcherOps, WatcherValidatePaymentInput, WithdrawFut, WithdrawSenderAddress};
-use crypto::{Bip44Chain, Secp256k1Secret};
-=======
             ValidateFeeArgs, ValidateInstructionsErr, ValidateOtherPubKeyErr, ValidatePaymentFut,
             ValidatePaymentInput, VerificationResult, WatcherOps, WatcherValidatePaymentInput, WithdrawFut,
             WithdrawSenderAddress};
-use crypto::Bip44Chain;
->>>>>>> 2c1524df
+use crypto::{Bip44Chain, Secp256k1Secret};
 use ethereum_types::H160;
 use futures::{FutureExt, TryFutureExt};
 use keys::AddressHashEnum;
