--- conflicted
+++ resolved
@@ -24,18 +24,6 @@
                                 UtxoFieldsWithHardwareWalletBuilder, UtxoFieldsWithIguanaSecretBuilder};
 use crate::utxo::utxo_tx_history_v2::{UtxoMyAddressesHistoryError, UtxoTxDetailsError, UtxoTxDetailsParams,
                                       UtxoTxHistoryOps};
-<<<<<<< HEAD
-use crate::{eth, CanRefundHtlc, CheckIfMyPaymentSentArgs, CoinBalance, CoinWithDerivationMethod, DelegationError,
-            DelegationFut, GetWithdrawSenderAddress, IguanaPrivKey, MakerSwapTakerCoin, NegotiateSwapContractAddrErr,
-            PaymentInstructions, PaymentInstructionsErr, PrivKeyBuildPolicy, RefundError, RefundPaymentArgs,
-            RefundResult, SearchForSwapTxSpendInput, SendMakerPaymentSpendPreimageInput, SendPaymentArgs,
-            SignatureResult, SpendPaymentArgs, StakingInfosFut, SwapOps, TakerSwapMakerCoin, TradePreimageValue,
-            TransactionFut, TxMarshalingErr, UnexpectedDerivationMethod, ValidateAddressResult, ValidateFeeArgs,
-            ValidateInstructionsErr, ValidateOtherPubKeyErr, ValidatePaymentError, ValidatePaymentFut,
-            ValidatePaymentInput, VerificationResult, WaitForHTLCTxSpendArgs, WatcherOps,
-            WatcherSearchForSwapTxSpendInput, WatcherValidatePaymentInput, WatcherValidateTakerFeeInput, WithdrawFut,
-            WithdrawSenderAddress};
-=======
 use crate::{eth, CanRefundHtlc, CheckIfMyPaymentSentArgs, CoinBalance, CoinWithDerivationMethod, ConfirmPaymentInput,
             DelegationError, DelegationFut, GetWithdrawSenderAddress, IguanaPrivKey, MakerSwapTakerCoin,
             NegotiateSwapContractAddrErr, PaymentInstructions, PaymentInstructionsErr, PrivKeyBuildPolicy,
@@ -44,9 +32,8 @@
             SwapOps, TakerSwapMakerCoin, TradePreimageValue, TransactionFut, TxMarshalingErr,
             UnexpectedDerivationMethod, ValidateAddressResult, ValidateFeeArgs, ValidateInstructionsErr,
             ValidateOtherPubKeyErr, ValidatePaymentError, ValidatePaymentFut, ValidatePaymentInput,
-            VerificationResult, WatcherOps, WatcherSearchForSwapTxSpendInput, WatcherValidatePaymentInput,
-            WatcherValidateTakerFeeInput, WithdrawFut, WithdrawSenderAddress};
->>>>>>> 32e7c650
+            VerificationResult, WaitForHTLCTxSpendArgs, WatcherOps, WatcherSearchForSwapTxSpendInput,
+            WatcherValidatePaymentInput, WatcherValidateTakerFeeInput, WithdrawFut, WithdrawSenderAddress};
 use common::executor::{AbortableSystem, AbortedError};
 use crypto::Bip44Chain;
 use ethereum_types::H160;
