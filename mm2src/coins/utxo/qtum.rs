--- conflicted
+++ resolved
@@ -25,14 +25,9 @@
 use crate::{eth, CanRefundHtlc, CoinBalance, CoinWithDerivationMethod, DelegationError, DelegationFut,
             GetWithdrawSenderAddress, NegotiateSwapContractAddrErr, PrivKeyBuildPolicy, SearchForSwapTxSpendInput,
             SignatureResult, StakingInfosFut, SwapOps, TradePreimageValue, TransactionFut, TxMarshalingErr,
-<<<<<<< HEAD
-            UnexpectedDerivationMethod, ValidateAddressResult, ValidatePaymentFut, ValidatePaymentInput,
-            VerificationResult, WatcherOps, WatcherSearchForSwapTxSpendInput, WatcherValidatePaymentInput,
-            WithdrawFut, WithdrawSenderAddress};
-=======
             UnexpectedDerivationMethod, ValidateAddressResult, ValidateOtherPubKeyErr, ValidatePaymentFut,
-            ValidatePaymentInput, VerificationResult, WatcherValidatePaymentInput, WithdrawFut, WithdrawSenderAddress};
->>>>>>> 8e92b9df
+            ValidatePaymentInput, VerificationResult, WatcherOps, WatcherSearchForSwapTxSpendInput,
+            WatcherValidatePaymentInput, WithdrawFut, WithdrawSenderAddress};
 use crypto::Bip44Chain;
 use ethereum_types::H160;
 use futures::{FutureExt, TryFutureExt};
