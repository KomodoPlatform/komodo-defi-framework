use super::*;
use crate::coin_balance::{self, EnableCoinBalanceError, EnabledCoinBalanceParams, HDAccountBalance, HDAddressBalance,
                          HDWalletBalance, HDWalletBalanceOps};
use crate::coin_errors::MyAddressError;
use crate::hd_pubkey::{ExtractExtendedPubkey, HDExtractPubkeyError, HDXPubExtractor};
use crate::hd_wallet::{AccountUpdatingError, AddressDerivingResult, HDAccountMut, NewAccountCreatingError};
use crate::hd_wallet_storage::HDWalletCoinWithStorageOps;
use crate::my_tx_history_v2::{CoinWithTxHistoryV2, MyTxHistoryErrorV2, MyTxHistoryTarget, TxHistoryStorage};
use crate::rpc_command::account_balance::{self, AccountBalanceParams, AccountBalanceRpcOps, HDAccountBalanceResponse};
use crate::rpc_command::get_new_address::{self, GetNewAddressParams, GetNewAddressResponse, GetNewAddressRpcError,
                                          GetNewAddressRpcOps};
use crate::rpc_command::hd_account_balance_rpc_error::HDAccountBalanceRpcError;
use crate::rpc_command::init_account_balance::{self, InitAccountBalanceParams, InitAccountBalanceRpcOps};
use crate::rpc_command::init_create_account::{self, CreateAccountRpcError, CreateAccountState, CreateNewAccountParams,
                                              InitCreateAccountRpcOps};
use crate::rpc_command::init_scan_for_new_addresses::{self, InitScanAddressesRpcOps, ScanAddressesParams,
                                                      ScanAddressesResponse};
use crate::rpc_command::init_withdraw::{InitWithdrawCoin, WithdrawTaskHandle};
use crate::tx_history_storage::{GetTxHistoryFilters, WalletId};
use crate::utxo::utxo_builder::{BlockHeaderUtxoArcOps, MergeUtxoArcOps, UtxoCoinBuildError, UtxoCoinBuilder,
                                UtxoCoinBuilderCommonOps, UtxoFieldsWithGlobalHDBuilder,
                                UtxoFieldsWithHardwareWalletBuilder, UtxoFieldsWithIguanaSecretBuilder};
use crate::utxo::utxo_tx_history_v2::{UtxoMyAddressesHistoryError, UtxoTxDetailsError, UtxoTxDetailsParams,
                                      UtxoTxHistoryOps};
use crate::{eth, CanRefundHtlc, CheckIfMyPaymentSentArgs, CoinBalance, CoinWithDerivationMethod, DelegationError,
<<<<<<< HEAD
            DelegationFut, GetWithdrawSenderAddress, IguanaPrivKey, NegotiateSwapContractAddrErr, PaymentInstructions,
            PaymentInstructionsErr, PrivKeyBuildPolicy, SearchForSwapTxSpendInput, SendMakerPaymentArgs,
            SendMakerPaymentSpendPreimageInput, SendMakerRefundsPaymentArgs, SendMakerSpendsTakerPaymentArgs,
            SendTakerPaymentArgs, SendTakerRefundsPaymentArgs, SendTakerSpendsMakerPaymentArgs,
            SendWatcherRefundsPaymentArgs, SignatureResult, StakingInfosFut, SwapOps, TradePreimageValue,
            TransactionFut, TxMarshalingErr, UnexpectedDerivationMethod, ValidateAddressResult, ValidateFeeArgs,
            ValidateInstructionsErr, ValidateOtherPubKeyErr, ValidatePaymentError, ValidatePaymentFut,
            ValidatePaymentInput, VerificationResult, WatcherOps, WatcherSearchForSwapTxSpendInput,
            WatcherValidatePaymentInput, WatcherValidateTakerFeeInput, WithdrawFut, WithdrawSenderAddress};
=======
            DelegationFut, GetWithdrawSenderAddress, IguanaPrivKey, MakerSwapTakerCoin, NegotiateSwapContractAddrErr,
            PaymentInstructions, PaymentInstructionsErr, PrivKeyBuildPolicy, RefundError, RefundResult,
            SearchForSwapTxSpendInput, SendMakerPaymentArgs, SendMakerRefundsPaymentArgs,
            SendMakerSpendsTakerPaymentArgs, SendTakerPaymentArgs, SendTakerRefundsPaymentArgs,
            SendTakerSpendsMakerPaymentArgs, SignatureResult, StakingInfosFut, SwapOps, TakerSwapMakerCoin,
            TradePreimageValue, TransactionFut, TxMarshalingErr, UnexpectedDerivationMethod, ValidateAddressResult,
            ValidateFeeArgs, ValidateInstructionsErr, ValidateOtherPubKeyErr, ValidatePaymentError,
            ValidatePaymentFut, ValidatePaymentInput, VerificationResult, WatcherOps,
            WatcherSearchForSwapTxSpendInput, WatcherValidatePaymentInput, WatcherValidateTakerFeeInput, WithdrawFut,
            WithdrawSenderAddress};
>>>>>>> e2f90465
use common::executor::{AbortableSystem, AbortedError};
use crypto::Bip44Chain;
use ethereum_types::H160;
use futures::{FutureExt, TryFutureExt};
use keys::AddressHashEnum;
use mm2_metrics::MetricsArc;
use mm2_number::MmNumber;
use serde::Serialize;
use serialization::CoinVariant;
use utxo_signer::UtxoSignerOps;

#[derive(Debug, Display)]
pub enum Qrc20AddressError {
    UnexpectedDerivationMethod(String),
    ScriptHashTypeNotSupported { script_hash_type: String },
}

impl From<UnexpectedDerivationMethod> for Qrc20AddressError {
    fn from(e: UnexpectedDerivationMethod) -> Self { Qrc20AddressError::UnexpectedDerivationMethod(e.to_string()) }
}

impl From<ScriptHashTypeNotSupported> for Qrc20AddressError {
    fn from(e: ScriptHashTypeNotSupported) -> Self {
        Qrc20AddressError::ScriptHashTypeNotSupported {
            script_hash_type: e.script_hash_type,
        }
    }
}

#[derive(Debug, Display)]
pub struct ScriptHashTypeNotSupported {
    pub script_hash_type: String,
}

impl From<ScriptHashTypeNotSupported> for WithdrawError {
    fn from(e: ScriptHashTypeNotSupported) -> Self { WithdrawError::InvalidAddress(e.to_string()) }
}

#[path = "qtum_delegation.rs"] mod qtum_delegation;
#[derive(Debug, Serialize, Deserialize)]
#[serde(tag = "format")]
pub enum QtumAddressFormat {
    /// Standard Qtum/UTXO address format.
    #[serde(rename = "wallet")]
    Wallet,
    /// Contract address format. The same as used in ETH/ERC20.
    /// Note starts with "0x" prefix.
    #[serde(rename = "contract")]
    Contract,
}

pub trait QtumDelegationOps {
    fn add_delegation(&self, request: QtumDelegationRequest) -> DelegationFut;

    fn get_delegation_infos(&self) -> StakingInfosFut;

    fn remove_delegation(&self) -> DelegationFut;

    #[allow(clippy::result_large_err)]
    fn generate_pod(&self, addr_hash: AddressHashEnum) -> Result<keys::Signature, MmError<DelegationError>>;
}

#[async_trait]
pub trait QtumBasedCoin: UtxoCommonOps + MarketCoinOps {
    fn convert_to_address(&self, from: &str, to_address_format: Json) -> Result<String, String> {
        let to_address_format: QtumAddressFormat =
            json::from_value(to_address_format).map_err(|e| ERRL!("Error on parse Qtum address format {:?}", e))?;
        let from_address = try_s!(self.utxo_address_from_any_format(from));
        match to_address_format {
            QtumAddressFormat::Wallet => Ok(from_address.to_string()),
            QtumAddressFormat::Contract => Ok(try_s!(display_as_contract_address(from_address))),
        }
    }

    /// Try to parse address from either wallet (UTXO) format or contract format.
    fn utxo_address_from_any_format(&self, from: &str) -> Result<Address, String> {
        let utxo_err = match Address::from_str(from) {
            Ok(addr) => {
                let is_p2pkh = addr.prefix == self.as_ref().conf.pub_addr_prefix
                    && addr.t_addr_prefix == self.as_ref().conf.pub_t_addr_prefix;
                if is_p2pkh {
                    return Ok(addr);
                }
                "Address has invalid prefixes".to_string()
            },
            Err(e) => e.to_string(),
        };
        let utxo_segwit_err = match Address::from_segwitaddress(
            from,
            self.as_ref().conf.checksum_type,
            self.as_ref().conf.pub_addr_prefix,
            self.as_ref().conf.pub_t_addr_prefix,
        ) {
            Ok(addr) => {
                let is_segwit =
                    addr.hrp.is_some() && addr.hrp == self.as_ref().conf.bech32_hrp && self.as_ref().conf.segwit;
                if is_segwit {
                    return Ok(addr);
                }
                "Address has invalid hrp".to_string()
            },
            Err(e) => e,
        };
        let contract_err = match contract_addr_from_str(from) {
            Ok(contract_addr) => return Ok(self.utxo_addr_from_contract_addr(contract_addr)),
            Err(e) => e,
        };
        ERR!(
            "error on parse wallet address: {:?}, {:?}, error on parse contract address: {:?}",
            utxo_err,
            utxo_segwit_err,
            contract_err,
        )
    }

    fn utxo_addr_from_contract_addr(&self, address: H160) -> Address {
        let utxo = self.as_ref();
        Address {
            prefix: utxo.conf.pub_addr_prefix,
            t_addr_prefix: utxo.conf.pub_t_addr_prefix,
            hash: AddressHashEnum::AddressHash(address.0.into()),
            checksum_type: utxo.conf.checksum_type,
            hrp: utxo.conf.bech32_hrp.clone(),
            addr_format: self.addr_format().clone(),
        }
    }

    fn my_addr_as_contract_addr(&self) -> MmResult<H160, Qrc20AddressError> {
        let my_address = self.as_ref().derivation_method.single_addr_or_err()?.clone();
        contract_addr_from_utxo_addr(my_address).mm_err(Qrc20AddressError::from)
    }

    fn utxo_address_from_contract_addr(&self, address: H160) -> Address {
        let utxo = self.as_ref();
        Address {
            prefix: utxo.conf.pub_addr_prefix,
            t_addr_prefix: utxo.conf.pub_t_addr_prefix,
            hash: AddressHashEnum::AddressHash(address.0.into()),
            checksum_type: utxo.conf.checksum_type,
            hrp: utxo.conf.bech32_hrp.clone(),
            addr_format: self.addr_format().clone(),
        }
    }

    fn contract_address_from_raw_pubkey(&self, pubkey: &[u8]) -> Result<H160, String> {
        let utxo = self.as_ref();
        let qtum_address = try_s!(utxo_common::address_from_raw_pubkey(
            pubkey,
            utxo.conf.pub_addr_prefix,
            utxo.conf.pub_t_addr_prefix,
            utxo.conf.checksum_type,
            utxo.conf.bech32_hrp.clone(),
            self.addr_format().clone()
        ));
        let contract_addr = try_s!(contract_addr_from_utxo_addr(qtum_address));
        Ok(contract_addr)
    }

    fn is_qtum_unspent_mature(&self, output: &RpcTransaction) -> bool {
        let is_qrc20_coinbase = output.vout.iter().any(|x| x.is_empty());
        let is_coinbase = output.is_coinbase() || is_qrc20_coinbase;
        !is_coinbase || output.confirmations >= self.as_ref().conf.mature_confirmations
    }
}

pub struct QtumCoinBuilder<'a> {
    ctx: &'a MmArc,
    ticker: &'a str,
    conf: &'a Json,
    activation_params: &'a UtxoActivationParams,
    priv_key_policy: PrivKeyBuildPolicy,
}

#[async_trait]
impl<'a> UtxoCoinBuilderCommonOps for QtumCoinBuilder<'a> {
    fn ctx(&self) -> &MmArc { self.ctx }

    fn conf(&self) -> &Json { self.conf }

    fn activation_params(&self) -> &UtxoActivationParams { self.activation_params }

    fn ticker(&self) -> &str { self.ticker }

    fn check_utxo_maturity(&self) -> bool { self.activation_params().check_utxo_maturity.unwrap_or(true) }
}

impl<'a> UtxoFieldsWithIguanaSecretBuilder for QtumCoinBuilder<'a> {}

impl<'a> UtxoFieldsWithGlobalHDBuilder for QtumCoinBuilder<'a> {}

impl<'a> UtxoFieldsWithHardwareWalletBuilder for QtumCoinBuilder<'a> {}

#[async_trait]
impl<'a> UtxoCoinBuilder for QtumCoinBuilder<'a> {
    type ResultCoin = QtumCoin;
    type Error = UtxoCoinBuildError;

    fn priv_key_policy(&self) -> PrivKeyBuildPolicy { self.priv_key_policy.clone() }

    async fn build(self) -> MmResult<Self::ResultCoin, Self::Error> {
        let utxo = self.build_utxo_fields().await?;
        let utxo_arc = UtxoArc::new(utxo);

        self.spawn_merge_utxo_loop_if_required(&utxo_arc, QtumCoin::from);
        Ok(QtumCoin::from(utxo_arc))
    }
}

impl<'a> MergeUtxoArcOps<QtumCoin> for QtumCoinBuilder<'a> {}

impl<'a> BlockHeaderUtxoArcOps<QtumCoin> for QtumCoinBuilder<'a> {}

impl<'a> QtumCoinBuilder<'a> {
    pub fn new(
        ctx: &'a MmArc,
        ticker: &'a str,
        conf: &'a Json,
        activation_params: &'a UtxoActivationParams,
        priv_key_policy: PrivKeyBuildPolicy,
    ) -> Self {
        QtumCoinBuilder {
            ctx,
            ticker,
            conf,
            activation_params,
            priv_key_policy,
        }
    }
}

#[derive(Clone)]
pub struct QtumCoin {
    utxo_arc: UtxoArc,
}

impl AsRef<UtxoCoinFields> for QtumCoin {
    fn as_ref(&self) -> &UtxoCoinFields { &self.utxo_arc }
}

impl From<UtxoArc> for QtumCoin {
    fn from(coin: UtxoArc) -> QtumCoin { QtumCoin { utxo_arc: coin } }
}

impl From<QtumCoin> for UtxoArc {
    fn from(coin: QtumCoin) -> Self { coin.utxo_arc }
}

pub async fn qtum_coin_with_policy(
    ctx: &MmArc,
    ticker: &str,
    conf: &Json,
    activation_params: &UtxoActivationParams,
    priv_key_policy: PrivKeyBuildPolicy,
) -> Result<QtumCoin, String> {
    let coin = try_s!(
        QtumCoinBuilder::new(ctx, ticker, conf, activation_params, priv_key_policy)
            .build()
            .await
    );
    Ok(coin)
}

pub async fn qtum_coin_with_priv_key(
    ctx: &MmArc,
    ticker: &str,
    conf: &Json,
    activation_params: &UtxoActivationParams,
    priv_key: IguanaPrivKey,
) -> Result<QtumCoin, String> {
    let priv_key_policy = PrivKeyBuildPolicy::IguanaPrivKey(priv_key);
    qtum_coin_with_policy(ctx, ticker, conf, activation_params, priv_key_policy).await
}

impl QtumBasedCoin for QtumCoin {}

#[derive(Clone, Debug, Deserialize)]
pub struct QtumDelegationRequest {
    pub address: String,
    pub fee: Option<u64>,
}

#[derive(Clone, Debug, PartialEq, Serialize, Deserialize)]
pub struct QtumStakingInfosDetails {
    pub amount: BigDecimal,
    pub staker: Option<String>,
    pub am_i_staking: bool,
    pub is_staking_supported: bool,
}

// if mockable is placed before async_trait there is `munmap_chunk(): invalid pointer` error on async fn mocking attempt
#[async_trait]
#[cfg_attr(test, mockable)]
impl UtxoTxBroadcastOps for QtumCoin {
    async fn broadcast_tx(&self, tx: &UtxoTx) -> Result<H256Json, MmError<BroadcastTxErr>> {
        utxo_common::broadcast_tx(self, tx).await
    }
}

#[async_trait]
#[cfg_attr(test, mockable)]
impl UtxoTxGenerationOps for QtumCoin {
    async fn get_tx_fee(&self) -> UtxoRpcResult<ActualTxFee> { utxo_common::get_tx_fee(&self.utxo_arc).await }

    async fn calc_interest_if_required(
        &self,
        unsigned: TransactionInputSigner,
        data: AdditionalTxData,
        my_script_pub: Bytes,
    ) -> UtxoRpcResult<(TransactionInputSigner, AdditionalTxData)> {
        utxo_common::calc_interest_if_required(self, unsigned, data, my_script_pub).await
    }
}

#[async_trait]
#[cfg_attr(test, mockable)]
impl GetUtxoListOps for QtumCoin {
    async fn get_unspent_ordered_list(
        &self,
        address: &Address,
    ) -> UtxoRpcResult<(Vec<UnspentInfo>, RecentlySpentOutPointsGuard<'_>)> {
        utxo_common::get_unspent_ordered_list(self, address).await
    }

    async fn get_all_unspent_ordered_list(
        &self,
        address: &Address,
    ) -> UtxoRpcResult<(Vec<UnspentInfo>, RecentlySpentOutPointsGuard<'_>)> {
        utxo_common::get_all_unspent_ordered_list(self, address).await
    }

    async fn get_mature_unspent_ordered_list(
        &self,
        address: &Address,
    ) -> UtxoRpcResult<(MatureUnspentList, RecentlySpentOutPointsGuard<'_>)> {
        utxo_common::get_mature_unspent_ordered_list(self, address).await
    }
}

#[async_trait]
#[cfg_attr(test, mockable)]
impl GetUtxoMapOps for QtumCoin {
    async fn get_unspent_ordered_map(
        &self,
        addresses: Vec<Address>,
    ) -> UtxoRpcResult<(UnspentMap, RecentlySpentOutPointsGuard<'_>)> {
        utxo_common::get_unspent_ordered_map(self, addresses).await
    }

    async fn get_all_unspent_ordered_map(
        &self,
        addresses: Vec<Address>,
    ) -> UtxoRpcResult<(UnspentMap, RecentlySpentOutPointsGuard<'_>)> {
        utxo_common::get_all_unspent_ordered_map(self, addresses).await
    }

    async fn get_mature_unspent_ordered_map(
        &self,
        addresses: Vec<Address>,
    ) -> UtxoRpcResult<(MatureUnspentMap, RecentlySpentOutPointsGuard<'_>)> {
        utxo_common::get_mature_unspent_ordered_map(self, addresses).await
    }
}

#[async_trait]
#[cfg_attr(test, mockable)]
impl UtxoCommonOps for QtumCoin {
    async fn get_htlc_spend_fee(&self, tx_size: u64, stage: &FeeApproxStage) -> UtxoRpcResult<u64> {
        utxo_common::get_htlc_spend_fee(self, tx_size, stage).await
    }

    fn addresses_from_script(&self, script: &Script) -> Result<Vec<Address>, String> {
        utxo_common::addresses_from_script(self, script)
    }

    fn denominate_satoshis(&self, satoshi: i64) -> f64 { utxo_common::denominate_satoshis(&self.utxo_arc, satoshi) }

    fn my_public_key(&self) -> Result<&Public, MmError<UnexpectedDerivationMethod>> {
        utxo_common::my_public_key(self.as_ref())
    }

    fn address_from_str(&self, address: &str) -> MmResult<Address, AddrFromStrError> {
        utxo_common::checked_address_from_str(self, address)
    }

    async fn get_current_mtp(&self) -> UtxoRpcResult<u32> {
        utxo_common::get_current_mtp(&self.utxo_arc, CoinVariant::Qtum).await
    }

    fn is_unspent_mature(&self, output: &RpcTransaction) -> bool { self.is_qtum_unspent_mature(output) }

    async fn calc_interest_of_tx(
        &self,
        _tx: &UtxoTx,
        _input_transactions: &mut HistoryUtxoTxMap,
    ) -> UtxoRpcResult<u64> {
        MmError::err(UtxoRpcError::Internal(
            "QTUM coin doesn't support transaction rewards".to_owned(),
        ))
    }

    async fn get_mut_verbose_transaction_from_map_or_rpc<'a, 'b>(
        &'a self,
        tx_hash: H256Json,
        utxo_tx_map: &'b mut HistoryUtxoTxMap,
    ) -> UtxoRpcResult<&'b mut HistoryUtxoTx> {
        utxo_common::get_mut_verbose_transaction_from_map_or_rpc(self, tx_hash, utxo_tx_map).await
    }

    async fn p2sh_spending_tx(&self, input: utxo_common::P2SHSpendingTxInput<'_>) -> Result<UtxoTx, String> {
        utxo_common::p2sh_spending_tx(self, input).await
    }

    fn get_verbose_transactions_from_cache_or_rpc(
        &self,
        tx_ids: HashSet<H256Json>,
    ) -> UtxoRpcFut<HashMap<H256Json, VerboseTransactionFrom>> {
        let selfi = self.clone();
        let fut = async move { utxo_common::get_verbose_transactions_from_cache_or_rpc(&selfi.utxo_arc, tx_ids).await };
        Box::new(fut.boxed().compat())
    }

    async fn preimage_trade_fee_required_to_send_outputs(
        &self,
        outputs: Vec<TransactionOutput>,
        fee_policy: FeePolicy,
        gas_fee: Option<u64>,
        stage: &FeeApproxStage,
    ) -> TradePreimageResult<BigDecimal> {
        utxo_common::preimage_trade_fee_required_to_send_outputs(
            self,
            self.ticker(),
            outputs,
            fee_policy,
            gas_fee,
            stage,
        )
        .await
    }

    fn increase_dynamic_fee_by_stage(&self, dynamic_fee: u64, stage: &FeeApproxStage) -> u64 {
        utxo_common::increase_dynamic_fee_by_stage(self, dynamic_fee, stage)
    }

    async fn p2sh_tx_locktime(&self, htlc_locktime: u32) -> Result<u32, MmError<UtxoRpcError>> {
        utxo_common::p2sh_tx_locktime(self, &self.utxo_arc.conf.ticker, htlc_locktime).await
    }

    fn addr_format(&self) -> &UtxoAddressFormat { utxo_common::addr_format(self) }

    fn addr_format_for_standard_scripts(&self) -> UtxoAddressFormat {
        utxo_common::addr_format_for_standard_scripts(self)
    }

    fn address_from_pubkey(&self, pubkey: &Public) -> Address {
        let conf = &self.utxo_arc.conf;
        utxo_common::address_from_pubkey(
            pubkey,
            conf.pub_addr_prefix,
            conf.pub_t_addr_prefix,
            conf.checksum_type,
            conf.bech32_hrp.clone(),
            self.addr_format().clone(),
        )
    }
}

#[async_trait]
impl UtxoStandardOps for QtumCoin {
    async fn tx_details_by_hash(
        &self,
        hash: &[u8],
        input_transactions: &mut HistoryUtxoTxMap,
    ) -> Result<TransactionDetails, String> {
        utxo_common::tx_details_by_hash(self, hash, input_transactions).await
    }

    async fn request_tx_history(&self, metrics: MetricsArc) -> RequestTxHistoryResult {
        utxo_common::request_tx_history(self, metrics).await
    }

    async fn update_kmd_rewards(
        &self,
        tx_details: &mut TransactionDetails,
        input_transactions: &mut HistoryUtxoTxMap,
    ) -> UtxoRpcResult<()> {
        utxo_common::update_kmd_rewards(self, tx_details, input_transactions).await
    }
}

#[async_trait]
impl SwapOps for QtumCoin {
    #[inline]
    fn send_taker_fee(&self, fee_addr: &[u8], amount: BigDecimal, _uuid: &[u8]) -> TransactionFut {
        utxo_common::send_taker_fee(self.clone(), fee_addr, amount)
    }

    #[inline]
    fn send_maker_payment(&self, maker_payment_args: SendMakerPaymentArgs) -> TransactionFut {
        utxo_common::send_maker_payment(
            self.clone(),
            maker_payment_args.time_lock,
            maker_payment_args.other_pubkey,
            maker_payment_args.secret_hash,
            maker_payment_args.amount,
            maker_payment_args.swap_unique_data,
        )
    }

    #[inline]
    fn send_taker_payment(&self, taker_payment_args: SendTakerPaymentArgs) -> TransactionFut {
        utxo_common::send_taker_payment(
            self.clone(),
            taker_payment_args.time_lock,
            taker_payment_args.other_pubkey,
            taker_payment_args.secret_hash,
            taker_payment_args.amount,
            taker_payment_args.swap_unique_data,
        )
    }

    #[inline]
    fn send_maker_spends_taker_payment(
        &self,
        maker_spends_payment_args: SendMakerSpendsTakerPaymentArgs,
    ) -> TransactionFut {
        utxo_common::send_maker_spends_taker_payment(
            self.clone(),
            maker_spends_payment_args.other_payment_tx,
            maker_spends_payment_args.time_lock,
            maker_spends_payment_args.other_pubkey,
            maker_spends_payment_args.secret,
            maker_spends_payment_args.secret_hash,
            maker_spends_payment_args.swap_unique_data,
        )
    }

    #[inline]
    fn send_taker_spends_maker_payment(
        &self,
        taker_spends_payment_args: SendTakerSpendsMakerPaymentArgs,
    ) -> TransactionFut {
        utxo_common::send_taker_spends_maker_payment(
            self.clone(),
            taker_spends_payment_args.other_payment_tx,
            taker_spends_payment_args.time_lock,
            taker_spends_payment_args.other_pubkey,
            taker_spends_payment_args.secret,
            taker_spends_payment_args.secret_hash,
            taker_spends_payment_args.swap_unique_data,
        )
    }

    #[inline]
    fn send_taker_refunds_payment(&self, taker_refunds_payment_args: SendTakerRefundsPaymentArgs) -> TransactionFut {
        utxo_common::send_taker_refunds_payment(
            self.clone(),
            taker_refunds_payment_args.payment_tx,
            taker_refunds_payment_args.time_lock,
            taker_refunds_payment_args.other_pubkey,
            taker_refunds_payment_args.secret_hash,
            taker_refunds_payment_args.swap_unique_data,
        )
    }

    #[inline]
    fn send_maker_refunds_payment(&self, maker_refunds_payment_args: SendMakerRefundsPaymentArgs) -> TransactionFut {
        utxo_common::send_maker_refunds_payment(
            self.clone(),
            maker_refunds_payment_args.payment_tx,
            maker_refunds_payment_args.time_lock,
            maker_refunds_payment_args.other_pubkey,
            maker_refunds_payment_args.secret_hash,
            maker_refunds_payment_args.swap_unique_data,
        )
    }

    fn validate_fee(&self, validate_fee_args: ValidateFeeArgs) -> Box<dyn Future<Item = (), Error = String> + Send> {
        let tx = match validate_fee_args.fee_tx {
            TransactionEnum::UtxoTx(tx) => tx.clone(),
            _ => panic!(),
        };
        utxo_common::validate_fee(
            self.clone(),
            tx,
            utxo_common::DEFAULT_FEE_VOUT,
            validate_fee_args.expected_sender,
            validate_fee_args.amount,
            validate_fee_args.min_block_number,
            validate_fee_args.fee_addr,
        )
    }

    #[inline]
    fn validate_maker_payment(&self, input: ValidatePaymentInput) -> ValidatePaymentFut<()> {
        utxo_common::validate_maker_payment(self, input)
    }

    #[inline]
    fn validate_taker_payment(&self, input: ValidatePaymentInput) -> ValidatePaymentFut<()> {
        utxo_common::validate_taker_payment(self, input)
    }

    #[inline]
    fn check_if_my_payment_sent(
        &self,
        if_my_payment_sent_args: CheckIfMyPaymentSentArgs,
    ) -> Box<dyn Future<Item = Option<TransactionEnum>, Error = String> + Send> {
        utxo_common::check_if_my_payment_sent(
            self.clone(),
            if_my_payment_sent_args.time_lock,
            if_my_payment_sent_args.other_pub,
            if_my_payment_sent_args.secret_hash,
            if_my_payment_sent_args.swap_unique_data,
        )
    }

    #[inline]
    async fn search_for_swap_tx_spend_my(
        &self,
        input: SearchForSwapTxSpendInput<'_>,
    ) -> Result<Option<FoundSwapTxSpend>, String> {
        utxo_common::search_for_swap_tx_spend_my(self, input, utxo_common::DEFAULT_SWAP_VOUT).await
    }

    #[inline]
    async fn search_for_swap_tx_spend_other(
        &self,
        input: SearchForSwapTxSpendInput<'_>,
    ) -> Result<Option<FoundSwapTxSpend>, String> {
        utxo_common::search_for_swap_tx_spend_other(self, input, utxo_common::DEFAULT_SWAP_VOUT).await
    }

    #[inline]
    fn check_tx_signed_by_pub(&self, tx: &[u8], expected_pub: &[u8]) -> Result<bool, MmError<ValidatePaymentError>> {
        utxo_common::check_all_inputs_signed_by_pub(tx, expected_pub)
    }

    #[inline]
    async fn extract_secret(&self, secret_hash: &[u8], spend_tx: &[u8]) -> Result<Vec<u8>, String> {
        utxo_common::extract_secret(secret_hash, spend_tx)
    }

    fn is_auto_refundable(&self) -> bool { false }

    async fn wait_for_htlc_refund(&self, _tx: &[u8], _locktime: u64) -> RefundResult<()> {
        MmError::err(RefundError::Internal(
            "wait_for_htlc_refund is not supported for this coin!".into(),
        ))
    }

    #[inline]
    fn can_refund_htlc(&self, locktime: u64) -> Box<dyn Future<Item = CanRefundHtlc, Error = String> + Send + '_> {
        Box::new(
            utxo_common::can_refund_htlc(self, locktime)
                .boxed()
                .map_err(|e| ERRL!("{}", e))
                .compat(),
        )
    }

    #[inline]
    fn negotiate_swap_contract_addr(
        &self,
        _other_side_address: Option<&[u8]>,
    ) -> Result<Option<BytesJson>, MmError<NegotiateSwapContractAddrErr>> {
        Ok(None)
    }

    #[inline]
    fn derive_htlc_key_pair(&self, swap_unique_data: &[u8]) -> KeyPair {
        utxo_common::derive_htlc_key_pair(self.as_ref(), swap_unique_data)
    }

    #[inline]
    fn validate_other_pubkey(&self, raw_pubkey: &[u8]) -> MmResult<(), ValidateOtherPubKeyErr> {
        utxo_common::validate_other_pubkey(raw_pubkey)
    }

    async fn maker_payment_instructions(
        &self,
        _secret_hash: &[u8],
        _amount: &BigDecimal,
        _maker_lock_duration: u64,
        _expires_in: u64,
    ) -> Result<Option<Vec<u8>>, MmError<PaymentInstructionsErr>> {
        Ok(None)
    }

    async fn taker_payment_instructions(
        &self,
        _secret_hash: &[u8],
        _amount: &BigDecimal,
        _expires_in: u64,
    ) -> Result<Option<Vec<u8>>, MmError<PaymentInstructionsErr>> {
        Ok(None)
    }

    fn validate_maker_payment_instructions(
        &self,
        _instructions: &[u8],
        _secret_hash: &[u8],
        _amount: BigDecimal,
        _maker_lock_duration: u64,
    ) -> Result<PaymentInstructions, MmError<ValidateInstructionsErr>> {
        MmError::err(ValidateInstructionsErr::UnsupportedCoin(self.ticker().to_string()))
    }

    fn validate_taker_payment_instructions(
        &self,
        _instructions: &[u8],
        _secret_hash: &[u8],
        _amount: BigDecimal,
    ) -> Result<PaymentInstructions, MmError<ValidateInstructionsErr>> {
        MmError::err(ValidateInstructionsErr::UnsupportedCoin(self.ticker().to_string()))
    }

    fn is_supported_by_watchers(&self) -> bool { true }
}

#[async_trait]
impl TakerSwapMakerCoin for QtumCoin {
    async fn on_taker_payment_refund_start(&self, _maker_payment: &[u8]) -> RefundResult<()> { Ok(()) }

    async fn on_taker_payment_refund_success(&self, _maker_payment: &[u8]) -> RefundResult<()> { Ok(()) }
}

#[async_trait]
impl MakerSwapTakerCoin for QtumCoin {
    async fn on_maker_payment_refund_start(&self, _taker_payment: &[u8]) -> RefundResult<()> { Ok(()) }

    async fn on_maker_payment_refund_success(&self, _taker_payment: &[u8]) -> RefundResult<()> { Ok(()) }
}

#[async_trait]
impl WatcherOps for QtumCoin {
    #[inline]
    fn create_maker_payment_spend_preimage(
        &self,
        maker_payment_tx: &[u8],
        time_lock: u32,
        maker_pub: &[u8],
        secret_hash: &[u8],
        swap_unique_data: &[u8],
    ) -> TransactionFut {
        utxo_common::create_maker_payment_spend_preimage(
            self,
            maker_payment_tx,
            time_lock,
            maker_pub,
            secret_hash,
            swap_unique_data,
        )
    }

    #[inline]
    fn send_maker_payment_spend_preimage(&self, input: SendMakerPaymentSpendPreimageInput) -> TransactionFut {
        utxo_common::send_maker_payment_spend_preimage(self, input)
    }

    #[inline]
    fn create_taker_payment_refund_preimage(
        &self,
        taker_payment_tx: &[u8],
        time_lock: u32,
        maker_pub: &[u8],
        secret_hash: &[u8],
        _swap_contract_address: &Option<BytesJson>,
        swap_unique_data: &[u8],
    ) -> TransactionFut {
        utxo_common::create_taker_payment_refund_preimage(
            self,
            taker_payment_tx,
            time_lock,
            maker_pub,
            secret_hash,
            swap_unique_data,
        )
    }

    #[inline]
    fn send_taker_payment_refund_preimage(
        &self,
        watcher_refunds_payment_args: SendWatcherRefundsPaymentArgs,
    ) -> TransactionFut {
        utxo_common::send_taker_payment_refund_preimage(self, watcher_refunds_payment_args)
    }

    #[inline]
    fn watcher_validate_taker_fee(&self, input: WatcherValidateTakerFeeInput) -> ValidatePaymentFut<()> {
        utxo_common::watcher_validate_taker_fee(self, input, utxo_common::DEFAULT_FEE_VOUT)
    }

    #[inline]
    fn watcher_validate_taker_payment(&self, input: WatcherValidatePaymentInput) -> ValidatePaymentFut<()> {
        utxo_common::watcher_validate_taker_payment(self, input)
    }

    async fn watcher_search_for_swap_tx_spend(
        &self,
        input: WatcherSearchForSwapTxSpendInput<'_>,
    ) -> Result<Option<FoundSwapTxSpend>, String> {
        utxo_common::watcher_search_for_swap_tx_spend(self, input, utxo_common::DEFAULT_SWAP_VOUT).await
    }
}

impl MarketCoinOps for QtumCoin {
    fn ticker(&self) -> &str { &self.utxo_arc.conf.ticker }

    fn my_address(&self) -> MmResult<String, MyAddressError> { utxo_common::my_address(self) }

    fn get_public_key(&self) -> Result<String, MmError<UnexpectedDerivationMethod>> {
        let pubkey = utxo_common::my_public_key(&self.utxo_arc)?;
        Ok(pubkey.to_string())
    }

    fn sign_message_hash(&self, message: &str) -> Option<[u8; 32]> {
        utxo_common::sign_message_hash(self.as_ref(), message)
    }

    fn sign_message(&self, message: &str) -> SignatureResult<String> {
        utxo_common::sign_message(self.as_ref(), message)
    }

    fn verify_message(&self, signature_base64: &str, message: &str, address: &str) -> VerificationResult<bool> {
        utxo_common::verify_message(self, signature_base64, message, address)
    }

    fn my_balance(&self) -> BalanceFut<CoinBalance> { utxo_common::my_balance(self.clone()) }

    fn base_coin_balance(&self) -> BalanceFut<BigDecimal> { utxo_common::base_coin_balance(self) }

    fn platform_ticker(&self) -> &str { self.ticker() }

    #[inline(always)]
    fn send_raw_tx(&self, tx: &str) -> Box<dyn Future<Item = String, Error = String> + Send> {
        utxo_common::send_raw_tx(&self.utxo_arc, tx)
    }

    #[inline(always)]
    fn send_raw_tx_bytes(&self, tx: &[u8]) -> Box<dyn Future<Item = String, Error = String> + Send> {
        utxo_common::send_raw_tx_bytes(&self.utxo_arc, tx)
    }

    fn wait_for_confirmations(
        &self,
        tx: &[u8],
        confirmations: u64,
        requires_nota: bool,
        wait_until: u64,
        check_every: u64,
    ) -> Box<dyn Future<Item = (), Error = String> + Send> {
        utxo_common::wait_for_confirmations(
            &self.utxo_arc,
            tx,
            confirmations,
            requires_nota,
            wait_until,
            check_every,
        )
    }

    fn wait_for_htlc_tx_spend(
        &self,
        transaction: &[u8],
        _secret_hash: &[u8],
        wait_until: u64,
        from_block: u64,
        _swap_contract_address: &Option<BytesJson>,
        check_every: f64,
    ) -> TransactionFut {
        utxo_common::wait_for_output_spend(
            &self.utxo_arc,
            transaction,
            utxo_common::DEFAULT_SWAP_VOUT,
            from_block,
            wait_until,
            check_every,
        )
    }

    fn tx_enum_from_bytes(&self, bytes: &[u8]) -> Result<TransactionEnum, MmError<TxMarshalingErr>> {
        utxo_common::tx_enum_from_bytes(self.as_ref(), bytes)
    }

    fn current_block(&self) -> Box<dyn Future<Item = u64, Error = String> + Send> {
        utxo_common::current_block(&self.utxo_arc)
    }

    fn display_priv_key(&self) -> Result<String, String> { utxo_common::display_priv_key(&self.utxo_arc) }

    fn min_tx_amount(&self) -> BigDecimal { utxo_common::min_tx_amount(self.as_ref()) }

    fn min_trading_vol(&self) -> MmNumber { utxo_common::min_trading_vol(self.as_ref()) }
}

#[async_trait]
impl MmCoin for QtumCoin {
    fn is_asset_chain(&self) -> bool { utxo_common::is_asset_chain(&self.utxo_arc) }

    fn spawner(&self) -> CoinFutSpawner { CoinFutSpawner::new(&self.as_ref().abortable_system) }

    fn get_raw_transaction(&self, req: RawTransactionRequest) -> RawTransactionFut {
        Box::new(utxo_common::get_raw_transaction(&self.utxo_arc, req).boxed().compat())
    }

    fn get_tx_hex_by_hash(&self, tx_hash: Vec<u8>) -> RawTransactionFut {
        Box::new(
            utxo_common::get_tx_hex_by_hash(&self.utxo_arc, tx_hash)
                .boxed()
                .compat(),
        )
    }

    fn withdraw(&self, req: WithdrawRequest) -> WithdrawFut {
        Box::new(utxo_common::withdraw(self.clone(), req).boxed().compat())
    }

    fn decimals(&self) -> u8 { utxo_common::decimals(&self.utxo_arc) }

    /// Check if the `to_address_format` is standard and if the `from` address is standard UTXO address.
    fn convert_to_address(&self, from: &str, to_address_format: Json) -> Result<String, String> {
        QtumBasedCoin::convert_to_address(self, from, to_address_format)
    }

    fn validate_address(&self, address: &str) -> ValidateAddressResult { utxo_common::validate_address(self, address) }

    fn process_history_loop(&self, ctx: MmArc) -> Box<dyn Future<Item = (), Error = ()> + Send> {
        Box::new(
            utxo_common::process_history_loop(self.clone(), ctx)
                .map(|_| Ok(()))
                .boxed()
                .compat(),
        )
    }

    fn history_sync_status(&self) -> HistorySyncState { utxo_common::history_sync_status(&self.utxo_arc) }

    fn get_trade_fee(&self) -> Box<dyn Future<Item = TradeFee, Error = String> + Send> {
        utxo_common::get_trade_fee(self.clone())
    }

    async fn get_sender_trade_fee(
        &self,
        value: TradePreimageValue,
        stage: FeeApproxStage,
    ) -> TradePreimageResult<TradeFee> {
        utxo_common::get_sender_trade_fee(self, value, stage).await
    }

    fn get_receiver_trade_fee(&self, _send_amount: BigDecimal, _stage: FeeApproxStage) -> TradePreimageFut<TradeFee> {
        utxo_common::get_receiver_trade_fee(self.clone())
    }

    async fn get_fee_to_send_taker_fee(
        &self,
        dex_fee_amount: BigDecimal,
        stage: FeeApproxStage,
    ) -> TradePreimageResult<TradeFee> {
        utxo_common::get_fee_to_send_taker_fee(self, dex_fee_amount, stage).await
    }

    fn required_confirmations(&self) -> u64 { utxo_common::required_confirmations(&self.utxo_arc) }

    fn requires_notarization(&self) -> bool { utxo_common::requires_notarization(&self.utxo_arc) }

    fn set_required_confirmations(&self, confirmations: u64) {
        utxo_common::set_required_confirmations(&self.utxo_arc, confirmations)
    }

    fn set_requires_notarization(&self, requires_nota: bool) {
        utxo_common::set_requires_notarization(&self.utxo_arc, requires_nota)
    }

    fn swap_contract_address(&self) -> Option<BytesJson> { utxo_common::swap_contract_address() }

    fn fallback_swap_contract(&self) -> Option<BytesJson> { utxo_common::fallback_swap_contract() }

    fn mature_confirmations(&self) -> Option<u32> { Some(self.utxo_arc.conf.mature_confirmations) }

    fn coin_protocol_info(&self) -> Vec<u8> { utxo_common::coin_protocol_info(self) }

    fn is_coin_protocol_supported(&self, info: &Option<Vec<u8>>) -> bool {
        utxo_common::is_coin_protocol_supported(self, info)
    }

    fn on_disabled(&self) -> Result<(), AbortedError> { AbortableSystem::abort_all(&self.as_ref().abortable_system) }

    fn on_token_deactivated(&self, _ticker: &str) {}
}

#[async_trait]
impl GetWithdrawSenderAddress for QtumCoin {
    type Address = Address;
    type Pubkey = Public;

    async fn get_withdraw_sender_address(
        &self,
        req: &WithdrawRequest,
    ) -> MmResult<WithdrawSenderAddress<Self::Address, Self::Pubkey>, WithdrawError> {
        utxo_common::get_withdraw_from_address(self, req).await
    }
}

#[async_trait]
impl InitWithdrawCoin for QtumCoin {
    async fn init_withdraw(
        &self,
        ctx: MmArc,
        req: WithdrawRequest,
        task_handle: &WithdrawTaskHandle,
    ) -> Result<TransactionDetails, MmError<WithdrawError>> {
        utxo_common::init_withdraw(ctx, self.clone(), req, task_handle).await
    }
}

impl UtxoSignerOps for QtumCoin {
    type TxGetter = UtxoRpcClientEnum;

    fn trezor_coin(&self) -> UtxoSignTxResult<String> {
        self.utxo_arc
            .conf
            .trezor_coin
            .clone()
            .or_mm_err(|| UtxoSignTxError::CoinNotSupportedWithTrezor {
                coin: self.utxo_arc.conf.ticker.clone(),
            })
    }

    fn fork_id(&self) -> u32 { self.utxo_arc.conf.fork_id }

    fn branch_id(&self) -> u32 { self.utxo_arc.conf.consensus_branch_id }

    fn tx_provider(&self) -> Self::TxGetter { self.utxo_arc.rpc_client.clone() }
}

impl CoinWithDerivationMethod for QtumCoin {
    type Address = Address;
    type HDWallet = UtxoHDWallet;

    fn derivation_method(&self) -> &DerivationMethod<Self::Address, Self::HDWallet> {
        utxo_common::derivation_method(self.as_ref())
    }
}

#[async_trait]
impl ExtractExtendedPubkey for QtumCoin {
    type ExtendedPublicKey = Secp256k1ExtendedPublicKey;

    async fn extract_extended_pubkey<XPubExtractor>(
        &self,
        xpub_extractor: &XPubExtractor,
        derivation_path: DerivationPath,
    ) -> MmResult<Self::ExtendedPublicKey, HDExtractPubkeyError>
    where
        XPubExtractor: HDXPubExtractor + Sync,
    {
        utxo_common::extract_extended_pubkey(&self.utxo_arc.conf, xpub_extractor, derivation_path).await
    }
}

#[async_trait]
impl HDWalletCoinOps for QtumCoin {
    type Address = Address;
    type Pubkey = Public;
    type HDWallet = UtxoHDWallet;
    type HDAccount = UtxoHDAccount;

    async fn derive_addresses<Ids>(
        &self,
        hd_account: &Self::HDAccount,
        address_ids: Ids,
    ) -> AddressDerivingResult<Vec<HDAddress<Self::Address, Self::Pubkey>>>
    where
        Ids: Iterator<Item = HDAddressId> + Send,
    {
        utxo_common::derive_addresses(self, hd_account, address_ids).await
    }

    async fn create_new_account<'a, XPubExtractor>(
        &self,
        hd_wallet: &'a Self::HDWallet,
        xpub_extractor: &XPubExtractor,
    ) -> MmResult<HDAccountMut<'a, Self::HDAccount>, NewAccountCreatingError>
    where
        XPubExtractor: HDXPubExtractor + Sync,
    {
        utxo_common::create_new_account(self, hd_wallet, xpub_extractor).await
    }

    async fn set_known_addresses_number(
        &self,
        hd_wallet: &Self::HDWallet,
        hd_account: &mut Self::HDAccount,
        chain: Bip44Chain,
        new_known_addresses_number: u32,
    ) -> MmResult<(), AccountUpdatingError> {
        utxo_common::set_known_addresses_number(self, hd_wallet, hd_account, chain, new_known_addresses_number).await
    }
}

#[async_trait]
impl HDWalletBalanceOps for QtumCoin {
    type HDAddressScanner = UtxoAddressScanner;

    async fn produce_hd_address_scanner(&self) -> BalanceResult<Self::HDAddressScanner> {
        utxo_common::produce_hd_address_scanner(self).await
    }

    async fn enable_hd_wallet<XPubExtractor>(
        &self,
        hd_wallet: &Self::HDWallet,
        xpub_extractor: &XPubExtractor,
        params: EnabledCoinBalanceParams,
    ) -> MmResult<HDWalletBalance, EnableCoinBalanceError>
    where
        XPubExtractor: HDXPubExtractor + Sync,
    {
        coin_balance::common_impl::enable_hd_wallet(self, hd_wallet, xpub_extractor, params).await
    }

    async fn scan_for_new_addresses(
        &self,
        hd_wallet: &Self::HDWallet,
        hd_account: &mut Self::HDAccount,
        address_scanner: &Self::HDAddressScanner,
        gap_limit: u32,
    ) -> BalanceResult<Vec<HDAddressBalance>> {
        utxo_common::scan_for_new_addresses(self, hd_wallet, hd_account, address_scanner, gap_limit).await
    }

    async fn all_known_addresses_balances(&self, hd_account: &Self::HDAccount) -> BalanceResult<Vec<HDAddressBalance>> {
        utxo_common::all_known_addresses_balances(self, hd_account).await
    }

    async fn known_address_balance(&self, address: &Self::Address) -> BalanceResult<CoinBalance> {
        utxo_common::address_balance(self, address).await
    }

    async fn known_addresses_balances(
        &self,
        addresses: Vec<Self::Address>,
    ) -> BalanceResult<Vec<(Self::Address, CoinBalance)>> {
        utxo_common::addresses_balances(self, addresses).await
    }
}

impl HDWalletCoinWithStorageOps for QtumCoin {
    fn hd_wallet_storage<'a>(&self, hd_wallet: &'a Self::HDWallet) -> &'a HDWalletCoinStorage {
        &hd_wallet.hd_wallet_storage
    }
}

#[async_trait]
impl GetNewAddressRpcOps for QtumCoin {
    async fn get_new_address_rpc(
        &self,
        params: GetNewAddressParams,
    ) -> MmResult<GetNewAddressResponse, GetNewAddressRpcError> {
        get_new_address::common_impl::get_new_address_rpc(self, params).await
    }
}

#[async_trait]
impl AccountBalanceRpcOps for QtumCoin {
    async fn account_balance_rpc(
        &self,
        params: AccountBalanceParams,
    ) -> MmResult<HDAccountBalanceResponse, HDAccountBalanceRpcError> {
        account_balance::common_impl::account_balance_rpc(self, params).await
    }
}

#[async_trait]
impl InitAccountBalanceRpcOps for QtumCoin {
    async fn init_account_balance_rpc(
        &self,
        params: InitAccountBalanceParams,
    ) -> MmResult<HDAccountBalance, HDAccountBalanceRpcError> {
        init_account_balance::common_impl::init_account_balance_rpc(self, params).await
    }
}

#[async_trait]
impl InitScanAddressesRpcOps for QtumCoin {
    async fn init_scan_for_new_addresses_rpc(
        &self,
        params: ScanAddressesParams,
    ) -> MmResult<ScanAddressesResponse, HDAccountBalanceRpcError> {
        init_scan_for_new_addresses::common_impl::scan_for_new_addresses_rpc(self, params).await
    }
}

#[async_trait]
impl InitCreateAccountRpcOps for QtumCoin {
    async fn init_create_account_rpc<XPubExtractor>(
        &self,
        params: CreateNewAccountParams,
        state: CreateAccountState,
        xpub_extractor: &XPubExtractor,
    ) -> MmResult<HDAccountBalance, CreateAccountRpcError>
    where
        XPubExtractor: HDXPubExtractor + Sync,
    {
        init_create_account::common_impl::init_create_new_account_rpc(self, params, state, xpub_extractor).await
    }

    async fn revert_creating_account(&self, account_id: u32) {
        init_create_account::common_impl::revert_creating_account(self, account_id).await
    }
}

#[async_trait]
impl CoinWithTxHistoryV2 for QtumCoin {
    fn history_wallet_id(&self) -> WalletId { utxo_common::utxo_tx_history_v2_common::history_wallet_id(self.as_ref()) }

    async fn get_tx_history_filters(
        &self,
        target: MyTxHistoryTarget,
    ) -> MmResult<GetTxHistoryFilters, MyTxHistoryErrorV2> {
        utxo_common::utxo_tx_history_v2_common::get_tx_history_filters(self, target).await
    }
}

#[async_trait]
impl UtxoTxHistoryOps for QtumCoin {
    async fn my_addresses(&self) -> MmResult<HashSet<Address>, UtxoMyAddressesHistoryError> {
        utxo_common::utxo_tx_history_v2_common::my_addresses(self).await
    }

    async fn tx_details_by_hash<Storage>(
        &self,
        params: UtxoTxDetailsParams<'_, Storage>,
    ) -> MmResult<Vec<TransactionDetails>, UtxoTxDetailsError>
    where
        Storage: TxHistoryStorage,
    {
        utxo_common::utxo_tx_history_v2_common::tx_details_by_hash(self, params).await
    }

    async fn tx_from_storage_or_rpc<Storage: TxHistoryStorage>(
        &self,
        tx_hash: &H256Json,
        storage: &Storage,
    ) -> MmResult<UtxoTx, UtxoTxDetailsError> {
        utxo_common::utxo_tx_history_v2_common::tx_from_storage_or_rpc(self, tx_hash, storage).await
    }

    async fn request_tx_history(
        &self,
        metrics: MetricsArc,
        for_addresses: &HashSet<Address>,
    ) -> RequestTxHistoryResult {
        utxo_common::utxo_tx_history_v2_common::request_tx_history(self, metrics, for_addresses).await
    }

    async fn get_block_timestamp(&self, height: u64) -> MmResult<u64, GetBlockHeaderError> {
        self.as_ref().rpc_client.get_block_timestamp(height).await
    }

    async fn my_addresses_balances(&self) -> BalanceResult<HashMap<String, BigDecimal>> {
        utxo_common::utxo_tx_history_v2_common::my_addresses_balances(self).await
    }

    fn address_from_str(&self, address: &str) -> MmResult<Address, AddrFromStrError> {
        utxo_common::checked_address_from_str(self, address)
    }

    fn set_history_sync_state(&self, new_state: HistorySyncState) {
        *self.as_ref().history_sync_state.lock().unwrap() = new_state;
    }
}

/// Parse contract address (H160) from string.
/// Qtum Contract addresses have another checksum verification algorithm, because of this do not use [`eth::valid_addr_from_str`].
pub fn contract_addr_from_str(addr: &str) -> Result<H160, String> { eth::addr_from_str(addr) }

pub fn contract_addr_from_utxo_addr(address: Address) -> MmResult<H160, ScriptHashTypeNotSupported> {
    match address.hash {
        AddressHashEnum::AddressHash(h) => Ok(h.take().into()),
        AddressHashEnum::WitnessScriptHash(_) => MmError::err(ScriptHashTypeNotSupported {
            script_hash_type: "Witness".to_owned(),
        }),
    }
}

pub fn display_as_contract_address(address: Address) -> MmResult<String, ScriptHashTypeNotSupported> {
    let address = qtum::contract_addr_from_utxo_addr(address)?;
    Ok(format!("{:#02x}", address))
}<|MERGE_RESOLUTION|>--- conflicted
+++ resolved
@@ -23,28 +23,16 @@
 use crate::utxo::utxo_tx_history_v2::{UtxoMyAddressesHistoryError, UtxoTxDetailsError, UtxoTxDetailsParams,
                                       UtxoTxHistoryOps};
 use crate::{eth, CanRefundHtlc, CheckIfMyPaymentSentArgs, CoinBalance, CoinWithDerivationMethod, DelegationError,
-<<<<<<< HEAD
-            DelegationFut, GetWithdrawSenderAddress, IguanaPrivKey, NegotiateSwapContractAddrErr, PaymentInstructions,
-            PaymentInstructionsErr, PrivKeyBuildPolicy, SearchForSwapTxSpendInput, SendMakerPaymentArgs,
-            SendMakerPaymentSpendPreimageInput, SendMakerRefundsPaymentArgs, SendMakerSpendsTakerPaymentArgs,
-            SendTakerPaymentArgs, SendTakerRefundsPaymentArgs, SendTakerSpendsMakerPaymentArgs,
-            SendWatcherRefundsPaymentArgs, SignatureResult, StakingInfosFut, SwapOps, TradePreimageValue,
-            TransactionFut, TxMarshalingErr, UnexpectedDerivationMethod, ValidateAddressResult, ValidateFeeArgs,
+            DelegationFut, GetWithdrawSenderAddress, IguanaPrivKey, MakerSwapTakerCoin, NegotiateSwapContractAddrErr,
+            PaymentInstructions, PaymentInstructionsErr, PrivKeyBuildPolicy, RefundError, RefundResult,
+            SearchForSwapTxSpendInput, SendMakerPaymentArgs, SendMakerPaymentSpendPreimageInput,
+            SendMakerRefundsPaymentArgs, SendMakerSpendsTakerPaymentArgs, SendTakerPaymentArgs,
+            SendTakerRefundsPaymentArgs, SendTakerSpendsMakerPaymentArgs, SendWatcherRefundsPaymentArgs,
+            SignatureResult, StakingInfosFut, SwapOps, TakerSwapMakerCoin, TradePreimageValue, TransactionFut,
+            TxMarshalingErr, UnexpectedDerivationMethod, ValidateAddressResult, ValidateFeeArgs,
             ValidateInstructionsErr, ValidateOtherPubKeyErr, ValidatePaymentError, ValidatePaymentFut,
             ValidatePaymentInput, VerificationResult, WatcherOps, WatcherSearchForSwapTxSpendInput,
             WatcherValidatePaymentInput, WatcherValidateTakerFeeInput, WithdrawFut, WithdrawSenderAddress};
-=======
-            DelegationFut, GetWithdrawSenderAddress, IguanaPrivKey, MakerSwapTakerCoin, NegotiateSwapContractAddrErr,
-            PaymentInstructions, PaymentInstructionsErr, PrivKeyBuildPolicy, RefundError, RefundResult,
-            SearchForSwapTxSpendInput, SendMakerPaymentArgs, SendMakerRefundsPaymentArgs,
-            SendMakerSpendsTakerPaymentArgs, SendTakerPaymentArgs, SendTakerRefundsPaymentArgs,
-            SendTakerSpendsMakerPaymentArgs, SignatureResult, StakingInfosFut, SwapOps, TakerSwapMakerCoin,
-            TradePreimageValue, TransactionFut, TxMarshalingErr, UnexpectedDerivationMethod, ValidateAddressResult,
-            ValidateFeeArgs, ValidateInstructionsErr, ValidateOtherPubKeyErr, ValidatePaymentError,
-            ValidatePaymentFut, ValidatePaymentInput, VerificationResult, WatcherOps,
-            WatcherSearchForSwapTxSpendInput, WatcherValidatePaymentInput, WatcherValidateTakerFeeInput, WithdrawFut,
-            WithdrawSenderAddress};
->>>>>>> e2f90465
 use common::executor::{AbortableSystem, AbortedError};
 use crypto::Bip44Chain;
 use ethereum_types::H160;
