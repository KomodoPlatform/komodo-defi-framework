--- conflicted
+++ resolved
@@ -338,184 +338,4 @@
         let rows_count: u32 = conn.query_row(&sql, NO_PARAMS, |row| row.get(0)).unwrap();
         rows_count == 0
     }
-<<<<<<< HEAD
-=======
-}
-
-#[cfg(test)]
-mod sql_block_headers_storage_tests {
-    use super::*;
-    use chain::BlockHeaderBits;
-    use common::block_on;
-    use primitives::hash::H256;
-    use spv_validation::work::MAX_BITS_BTC;
-
-    #[test]
-    fn test_init_collection() {
-        let for_coin = "init_collection";
-        let storage = SqliteBlockHeadersStorage::in_memory(for_coin.into());
-        let initialized = block_on(storage.is_initialized_for()).unwrap();
-        assert!(!initialized);
-
-        block_on(storage.init()).unwrap();
-        // repetitive init must not fail
-        block_on(storage.init()).unwrap();
-
-        let initialized = block_on(storage.is_initialized_for()).unwrap();
-        assert!(initialized);
-    }
-
-    #[test]
-    fn test_add_block_headers() {
-        let for_coin = "insert";
-        let storage = SqliteBlockHeadersStorage::in_memory(for_coin.into());
-        let table = block_headers_cache_table(for_coin);
-        block_on(storage.init()).unwrap();
-
-        let initialized = block_on(storage.is_initialized_for()).unwrap();
-        assert!(initialized);
-
-        let mut headers = HashMap::with_capacity(1);
-        let block_header: BlockHeader = "0000002076d41d3e4b0bfd4c0d3b30aa69fdff3ed35d85829efd04000000000000000000b386498b583390959d9bac72346986e3015e83ac0b54bc7747a11a494ac35c94bb3ce65a53fb45177f7e311c".into();
-        headers.insert(520481, block_header);
-        block_on(storage.add_block_headers_to_storage(headers)).unwrap();
-        assert!(!storage.is_table_empty(&table));
-    }
-
-    #[test]
-    fn test_get_block_header() {
-        let for_coin = "get";
-        let storage = SqliteBlockHeadersStorage::in_memory(for_coin.into());
-        let table = block_headers_cache_table(for_coin);
-        block_on(storage.init()).unwrap();
-
-        let initialized = block_on(storage.is_initialized_for()).unwrap();
-        assert!(initialized);
-
-        let mut headers = HashMap::with_capacity(1);
-        let block_header: BlockHeader = "0000002076d41d3e4b0bfd4c0d3b30aa69fdff3ed35d85829efd04000000000000000000b386498b583390959d9bac72346986e3015e83ac0b54bc7747a11a494ac35c94bb3ce65a53fb45177f7e311c".into();
-        headers.insert(520481, block_header);
-
-        block_on(storage.add_block_headers_to_storage(headers)).unwrap();
-        assert!(!storage.is_table_empty(&table));
-
-        let hex = block_on(storage.get_block_header_raw(520481)).unwrap().unwrap();
-        assert_eq!(hex, "0000002076d41d3e4b0bfd4c0d3b30aa69fdff3ed35d85829efd04000000000000000000b386498b583390959d9bac72346986e3015e83ac0b54bc7747a11a494ac35c94bb3ce65a53fb45177f7e311c".to_string());
-
-        let block_header = block_on(storage.get_block_header(520481)).unwrap().unwrap();
-        let block_hash: H256 = "0000000000000000002e31d0714a5ab23100945ff87ba2d856cd566a3c9344ec".into();
-        assert_eq!(block_header.hash(), block_hash.reversed());
-
-        let height = block_on(storage.get_block_height_by_hash(block_hash)).unwrap().unwrap();
-        assert_eq!(height, 520481);
-    }
-
-    #[test]
-    fn test_get_last_block_header_with_non_max_bits() {
-        let for_coin = "get";
-        let storage = SqliteBlockHeadersStorage::in_memory(for_coin.into());
-        let table = block_headers_cache_table(for_coin);
-        block_on(storage.init()).unwrap();
-
-        let initialized = block_on(storage.is_initialized_for()).unwrap();
-        assert!(initialized);
-
-        let mut headers = HashMap::with_capacity(3);
-
-        // This block has max difficulty
-        // https://live.blockcypher.com/btc-testnet/block/00000000961a9d117feb57e516e17217207a849bf6cdfce529f31d9a96053530/
-        let block_header: BlockHeader = "02000000ea01a61a2d7420a1b23875e40eb5eb4ca18b378902c8e6384514ad0000000000c0c5a1ae80582b3fe319d8543307fa67befc2a734b8eddb84b1780dfdf11fa2b20e71353ffff001d00805fe0".into();
-        headers.insert(201595, block_header);
-
-        // https://live.blockcypher.com/btc-testnet/block/0000000000ad144538e6c80289378ba14cebb50ee47538b2a120742d1aa601ea/
-        let expected_block_header: BlockHeader = "02000000cbed7fd98f1f06e85c47e13ff956533642056be45e7e6b532d4d768f00000000f2680982f333fcc9afa7f9a5e2a84dc54b7fe10605cd187362980b3aa882e9683be21353ab80011c813e1fc0".into();
-        headers.insert(201594, expected_block_header.clone());
-
-        // This block has max difficulty
-        // https://live.blockcypher.com/btc-testnet/block/0000000000ad144538e6c80289378ba14cebb50ee47538b2a120742d1aa601ea/
-        let block_header: BlockHeader = "020000001f38c8e30b30af912fbd4c3e781506713cfb43e73dff6250348e060000000000afa8f3eede276ccb4c4ee649ad9823fc181632f262848ca330733e7e7e541beb9be51353ffff001d00a63037".into();
-        headers.insert(201593, block_header);
-
-        block_on(storage.add_block_headers_to_storage(headers)).unwrap();
-        assert!(!storage.is_table_empty(&table));
-
-        let actual_block_header = block_on(storage.get_last_block_header_with_non_max_bits(MAX_BITS_BTC))
-            .unwrap()
-            .unwrap();
-        assert_ne!(actual_block_header.bits, BlockHeaderBits::Compact(MAX_BITS_BTC.into()));
-        assert_eq!(actual_block_header, expected_block_header);
-    }
-
-    #[test]
-    fn test_get_last_block_height() {
-        let for_coin = "get";
-        let storage = SqliteBlockHeadersStorage::in_memory(for_coin.into());
-        let table = block_headers_cache_table(for_coin);
-        block_on(storage.init()).unwrap();
-
-        let initialized = block_on(storage.is_initialized_for()).unwrap();
-        assert!(initialized);
-
-        let mut headers = HashMap::with_capacity(2);
-
-        // https://live.blockcypher.com/btc-testnet/block/00000000961a9d117feb57e516e17217207a849bf6cdfce529f31d9a96053530/
-        let block_header: BlockHeader = "02000000ea01a61a2d7420a1b23875e40eb5eb4ca18b378902c8e6384514ad0000000000c0c5a1ae80582b3fe319d8543307fa67befc2a734b8eddb84b1780dfdf11fa2b20e71353ffff001d00805fe0".into();
-        headers.insert(201595, block_header);
-
-        // https://live.blockcypher.com/btc-testnet/block/0000000000ad144538e6c80289378ba14cebb50ee47538b2a120742d1aa601ea/
-        let block_header: BlockHeader = "02000000cbed7fd98f1f06e85c47e13ff956533642056be45e7e6b532d4d768f00000000f2680982f333fcc9afa7f9a5e2a84dc54b7fe10605cd187362980b3aa882e9683be21353ab80011c813e1fc0".into();
-        headers.insert(201594, block_header);
-
-        // https://live.blockcypher.com/btc-testnet/block/0000000000ad144538e6c80289378ba14cebb50ee47538b2a120742d1aa601ea/
-        let block_header: BlockHeader = "020000001f38c8e30b30af912fbd4c3e781506713cfb43e73dff6250348e060000000000afa8f3eede276ccb4c4ee649ad9823fc181632f262848ca330733e7e7e541beb9be51353ffff001d00a63037".into();
-        headers.insert(201593, block_header);
-
-        block_on(storage.add_block_headers_to_storage(headers)).unwrap();
-        assert!(!storage.is_table_empty(&table));
-
-        let last_block_height = block_on(storage.get_last_block_height()).unwrap();
-        assert_eq!(last_block_height.unwrap(), 201595);
-    }
-
-    #[test]
-    fn test_remove_headers_up_to_height() {
-        let for_coin = "get";
-        let storage = SqliteBlockHeadersStorage::in_memory(for_coin.into());
-        let table = block_headers_cache_table(for_coin);
-        block_on(storage.init()).unwrap();
-
-        let initialized = block_on(storage.is_initialized_for()).unwrap();
-        assert!(initialized);
-
-        let mut headers = HashMap::with_capacity(2);
-
-        // https://live.blockcypher.com/btc-testnet/block/00000000961a9d117feb57e516e17217207a849bf6cdfce529f31d9a96053530/
-        let block_header: BlockHeader = "02000000ea01a61a2d7420a1b23875e40eb5eb4ca18b378902c8e6384514ad0000000000c0c5a1ae80582b3fe319d8543307fa67befc2a734b8eddb84b1780dfdf11fa2b20e71353ffff001d00805fe0".into();
-        headers.insert(201595, block_header);
-
-        // https://live.blockcypher.com/btc-testnet/block/0000000000ad144538e6c80289378ba14cebb50ee47538b2a120742d1aa601ea/
-        let block_header: BlockHeader = "02000000cbed7fd98f1f06e85c47e13ff956533642056be45e7e6b532d4d768f00000000f2680982f333fcc9afa7f9a5e2a84dc54b7fe10605cd187362980b3aa882e9683be21353ab80011c813e1fc0".into();
-        headers.insert(201594, block_header);
-
-        // https://live.blockcypher.com/btc-testnet/block/0000000000ad144538e6c80289378ba14cebb50ee47538b2a120742d1aa601ea/
-        let block_header: BlockHeader = "020000001f38c8e30b30af912fbd4c3e781506713cfb43e73dff6250348e060000000000afa8f3eede276ccb4c4ee649ad9823fc181632f262848ca330733e7e7e541beb9be51353ffff001d00a63037".into();
-        headers.insert(201593, block_header);
-
-        block_on(storage.add_block_headers_to_storage(headers)).unwrap();
-        assert!(!storage.is_table_empty(&table));
-
-        // Remove 2 headers from storage.
-        block_on(storage.remove_headers_up_to_height(201594)).unwrap();
-
-        // Validate that blockers 201593..201594 are removed from storage.
-        for h in 201593..201594 {
-            let block_header = block_on(storage.get_block_header(h)).unwrap();
-            assert!(block_header.is_none());
-        }
-
-        // Last height should be 201595
-        let last_block_height = block_on(storage.get_last_block_height()).unwrap();
-        assert_eq!(last_block_height.unwrap(), 201595);
-    }
->>>>>>> e60bf648
 }