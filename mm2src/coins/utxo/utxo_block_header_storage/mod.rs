#[cfg(not(target_arch = "wasm32"))] mod sql_block_header_storage;
#[cfg(not(target_arch = "wasm32"))]
pub use sql_block_header_storage::SqliteBlockHeadersStorage;

#[cfg(target_arch = "wasm32")] mod wasm;
#[cfg(target_arch = "wasm32")]
pub use wasm::IDBBlockHeadersStorage;

use async_trait::async_trait;
use chain::BlockHeader;
use mm2_core::mm_ctx::MmArc;
#[cfg(all(test, not(target_arch = "wasm32")))]
use mocktopus::macros::*;
use primitives::hash::H256;
use spv_validation::storage::{BlockHeaderStorageError, BlockHeaderStorageOps};
use std::collections::HashMap;
use std::fmt::{Debug, Formatter};

pub struct BlockHeaderStorage {
    pub inner: Box<dyn BlockHeaderStorageOps>,
}

impl Debug for BlockHeaderStorage {
    fn fmt(&self, _f: &mut Formatter<'_>) -> std::fmt::Result { Ok(()) }
}

impl BlockHeaderStorage {
    #[cfg(all(not(test), not(target_arch = "wasm32")))]
    pub(crate) fn new_from_ctx(ctx: MmArc, ticker: String) -> Result<Self, BlockHeaderStorageError> {
        let sqlite_connection = ctx.sqlite_connection.ok_or(BlockHeaderStorageError::Internal(
            "sqlite_connection is not initialized".to_owned(),
        ))?;
        Ok(BlockHeaderStorage {
            inner: Box::new(SqliteBlockHeadersStorage {
                ticker,
                conn: sqlite_connection.clone(),
            }),
        })
    }

    #[cfg(target_arch = "wasm32")]
    pub(crate) fn new_from_ctx(ctx: MmArc, ticker: String) -> Result<Self, BlockHeaderStorageError> {
        Ok(BlockHeaderStorage {
            inner: Box::new(IDBBlockHeadersStorage::new(&ctx, ticker)),
        })
    }

    #[cfg(all(test, not(target_arch = "wasm32")))]
    pub(crate) fn new_from_ctx(ctx: MmArc, ticker: String) -> Result<Self, BlockHeaderStorageError> {
        use db_common::sqlite::rusqlite::Connection;
        use std::sync::{Arc, Mutex};

        let conn = Arc::new(Mutex::new(Connection::open_in_memory().unwrap()));
        let conn = ctx.sqlite_connection.clone_or(conn);

        Ok(BlockHeaderStorage {
            inner: Box::new(SqliteBlockHeadersStorage { ticker, conn }),
        })
    }
}

#[async_trait]
#[cfg_attr(all(test, not(target_arch = "wasm32")), mockable)]
impl BlockHeaderStorageOps for BlockHeaderStorage {
    async fn init(&self) -> Result<(), BlockHeaderStorageError> { self.inner.init().await }

    async fn is_initialized_for(&self) -> Result<bool, BlockHeaderStorageError> {
        self.inner.is_initialized_for().await
    }

    async fn add_block_headers_to_storage(
        &self,
        headers: HashMap<u64, BlockHeader>,
    ) -> Result<(), BlockHeaderStorageError> {
        self.inner.add_block_headers_to_storage(headers).await
    }

    async fn get_block_header(&self, height: u64) -> Result<Option<BlockHeader>, BlockHeaderStorageError> {
        self.inner.get_block_header(height).await
    }

    async fn get_block_header_raw(&self, height: u64) -> Result<Option<String>, BlockHeaderStorageError> {
        self.inner.get_block_header_raw(height).await
    }

    async fn get_last_block_height(&self) -> Result<Option<u64>, BlockHeaderStorageError> {
        self.inner.get_last_block_height().await
    }

    async fn get_last_block_header_with_non_max_bits(
        &self,
        max_bits: u32,
    ) -> Result<Option<BlockHeader>, BlockHeaderStorageError> {
        self.inner.get_last_block_header_with_non_max_bits(max_bits).await
    }

    async fn get_block_height_by_hash(&self, hash: H256) -> Result<Option<i64>, BlockHeaderStorageError> {
        self.inner.get_block_height_by_hash(hash).await
    }
<<<<<<< HEAD
}

#[cfg(test)]
mod block_headers_storage_tests {
    cfg_wasm32! {
        use super::*;
        use super::IDBBlockHeadersStorage;
        use chain::BlockHeaderBits;
        use common::log::wasm_log::register_wasm_log;
        use mm2_test_helpers::for_tests::mm_ctx_with_custom_db;
        use wasm_bindgen_test::*;
        use spv_validation::work::MAX_BITS_BTC;

        wasm_bindgen_test_configure!(run_in_browser);
    }

    cfg_native! {
        use super::*;
        use spv_validation::work::MAX_BITS_BTC;
        use chain::BlockHeaderBits;
        use mm2_test_helpers::for_tests::mm_ctx_with_custom_db;

        use crate::utxo::utxo_block_header_storage::sql_block_header_storage::block_headers_cache_table;
    }

    #[cfg(target_arch = "wasm32")]
    pub(crate) async fn block_headers_storage_for_test(_for_coin: &str) -> (MmArc, IDBBlockHeadersStorage, String) {
        let ctx = mm_ctx_with_custom_db();
        let storage = IDBBlockHeadersStorage::new(&ctx, "RICK".to_string());
        register_wasm_log();

        (ctx, storage, "".to_string())
    }

    #[cfg(not(target_arch = "wasm32"))]
    pub(crate) async fn block_headers_storage_for_test(for_coin: &str) -> (MmArc, SqliteBlockHeadersStorage, String) {
        let ctx = mm_ctx_with_custom_db();
        let storage = SqliteBlockHeadersStorage::in_memory(for_coin.into());
        let table = block_headers_cache_table(for_coin);
        storage.init().await.unwrap();

        let initialized = storage.is_initialized_for().await.unwrap();
        assert!(initialized);

        (ctx, storage, table)
    }

    pub(crate) async fn test_add_block_headers_impl() {
        let for_coin = "insert";
        let (_, storage, table) = block_headers_storage_for_test(for_coin).await;

        let mut headers = HashMap::with_capacity(1);
        let block_header: BlockHeader = "0000002076d41d3e4b0bfd4c0d3b30aa69fdff3ed35d85829efd04000000000000000000b386498b583390959d9bac72346986e3015e83ac0b54bc7747a11a494ac35c94bb3ce65a53fb45177f7e311c".into();
        headers.insert(520481, block_header);
        storage.add_block_headers_to_storage(headers).await.unwrap();
        assert!(!storage.is_table_empty(&table).await);
    }

    pub(crate) async fn test_get_block_header_impl() {
        let for_coin = "get";
        let (_, storage, table) = block_headers_storage_for_test(for_coin).await;

        let mut headers = HashMap::with_capacity(1);
        let block_header: BlockHeader = "0000002076d41d3e4b0bfd4c0d3b30aa69fdff3ed35d85829efd04000000000000000000b386498b583390959d9bac72346986e3015e83ac0b54bc7747a11a494ac35c94bb3ce65a53fb45177f7e311c".into();
        headers.insert(520481, block_header);

        storage.add_block_headers_to_storage(headers).await.unwrap();
        assert!(!storage.is_table_empty(&table).await);

        let hex = storage.get_block_header_raw(520481).await.unwrap().unwrap();
        assert_eq!(hex, "0000002076d41d3e4b0bfd4c0d3b30aa69fdff3ed35d85829efd04000000000000000000b386498b583390959d9bac72346986e3015e83ac0b54bc7747a11a494ac35c94bb3ce65a53fb45177f7e311c".to_string());

        let block_header = storage.get_block_header(520481).await.unwrap().unwrap();
        let block_hash: H256 = "0000000000000000002e31d0714a5ab23100945ff87ba2d856cd566a3c9344ec".into();
        assert_eq!(block_header.hash(), block_hash.reversed());

        let height = storage.get_block_height_by_hash(block_hash).await.unwrap().unwrap();
        assert_eq!(height, 520481);
    }

    pub(crate) async fn test_get_last_block_header_with_non_max_bits_impl() {
        let for_coin = "get";
        let (_, storage, table) = block_headers_storage_for_test(for_coin).await;

        let mut headers = HashMap::with_capacity(2);

        // This block has max difficulty
        // https://live.blockcypher.com/btc-testnet/block/00000000961a9d117feb57e516e17217207a849bf6cdfce529f31d9a96053530/
        let block_header: BlockHeader = "02000000ea01a61a2d7420a1b23875e40eb5eb4ca18b378902c8e6384514ad0000000000c0c5a1ae80582b3fe319d8543307fa67befc2a734b8eddb84b1780dfdf11fa2b20e71353ffff001d00805fe0".into();
        headers.insert(201595, block_header);

        // https://live.blockcypher.com/btc-testnet/block/0000000000ad144538e6c80289378ba14cebb50ee47538b2a120742d1aa601ea/
        let expected_block_header: BlockHeader = "02000000cbed7fd98f1f06e85c47e13ff956533642056be45e7e6b532d4d768f00000000f2680982f333fcc9afa7f9a5e2a84dc54b7fe10605cd187362980b3aa882e9683be21353ab80011c813e1fc0".into();
        headers.insert(201594, expected_block_header.clone());

        // This block has max difficulty
        // https://live.blockcypher.com/btc-testnet/block/0000000000ad144538e6c80289378ba14cebb50ee47538b2a120742d1aa601ea/
        let block_header: BlockHeader = "020000001f38c8e30b30af912fbd4c3e781506713cfb43e73dff6250348e060000000000afa8f3eede276ccb4c4ee649ad9823fc181632f262848ca330733e7e7e541beb9be51353ffff001d00a63037".into();
        headers.insert(201593, block_header);

        storage.add_block_headers_to_storage(headers).await.unwrap();
        assert!(!storage.is_table_empty(&table).await);

        let actual_block_header = storage
            .get_last_block_header_with_non_max_bits()
            .await
            .unwrap()
            .unwrap();
        assert_ne!(actual_block_header.bits, BlockHeaderBits::Compact(MAX_BITS_BTC.into()));
        assert_eq!(actual_block_header, expected_block_header);
    }

    pub(crate) async fn test_get_last_block_height_impl() {
        let for_coin = "get";
        let (_, storage, table) = block_headers_storage_for_test(for_coin).await;

        let mut headers = HashMap::with_capacity(2);

        // https://live.blockcypher.com/btc-testnet/block/00000000961a9d117feb57e516e17217207a849bf6cdfce529f31d9a96053530/
        let block_header: BlockHeader = "02000000ea01a61a2d7420a1b23875e40eb5eb4ca18b378902c8e6384514ad0000000000c0c5a1ae80582b3fe319d8543307fa67befc2a734b8eddb84b1780dfdf11fa2b20e71353ffff001d00805fe0".into();
        headers.insert(201595, block_header);

        // https://live.blockcypher.com/btc-testnet/block/0000000000ad144538e6c80289378ba14cebb50ee47538b2a120742d1aa601ea/
        let block_header: BlockHeader = "02000000cbed7fd98f1f06e85c47e13ff956533642056be45e7e6b532d4d768f00000000f2680982f333fcc9afa7f9a5e2a84dc54b7fe10605cd187362980b3aa882e9683be21353ab80011c813e1fc0".into();
        headers.insert(201594, block_header);

        // https://live.blockcypher.com/btc-testnet/block/0000000000ad144538e6c80289378ba14cebb50ee47538b2a120742d1aa601ea/
        let block_header: BlockHeader = "020000001f38c8e30b30af912fbd4c3e781506713cfb43e73dff6250348e060000000000afa8f3eede276ccb4c4ee649ad9823fc181632f262848ca330733e7e7e541beb9be51353ffff001d00a63037".into();
        headers.insert(201593, block_header);

        storage.add_block_headers_to_storage(headers).await.unwrap();
        assert!(!storage.is_table_empty(&table).await);

        let last_block_height = storage.get_last_block_height().await.unwrap();
        assert_eq!(last_block_height, 201595);
    }
}

#[cfg(all(test, not(target_arch = "wasm32")))]
mod native_tests {
    use super::*;
    use crate::utxo::utxo_block_header_storage::block_headers_storage_tests::*;
    use crate::utxo::utxo_block_header_storage::SqliteBlockHeadersStorage;
    use common::block_on;

    #[test]
    fn test_init_collection() {
        let for_coin = "init_collection";
        let storage = SqliteBlockHeadersStorage::in_memory(for_coin.into());
        let initialized = block_on(storage.is_initialized_for()).unwrap();
        assert!(!initialized);

        block_on(storage.init()).unwrap();
        // repetitive init must not fail
        block_on(storage.init()).unwrap();

        let initialized = block_on(storage.is_initialized_for()).unwrap();
        assert!(initialized);
    }

    #[test]
    fn test_add_block_headers() { block_on(test_add_block_headers_impl()) }

    #[test]
    fn test_test_get_block_header() { block_on(test_get_block_header_impl()) }

    #[test]
    fn test_get_last_block_header_with_non_max_bits() { block_on(test_get_last_block_header_with_non_max_bits_impl()) }

    #[test]
    fn test_get_last_block_heigh() { block_on(test_get_last_block_height_impl()) }
}

#[cfg(target_arch = "wasm32")]
mod wasm_test {
    use super::*;
    use crate::utxo::utxo_block_header_storage::block_headers_storage_tests::*;
    use common::log::wasm_log::register_wasm_log;
    use mm2_test_helpers::for_tests::mm_ctx_with_custom_db;
    use wasm_bindgen_test::{wasm_bindgen_test, wasm_bindgen_test_configure};

    wasm_bindgen_test_configure!(run_in_browser);

    #[wasm_bindgen_test]
    async fn test_storage_init() {
        let ctx = mm_ctx_with_custom_db();
        let storage = IDBBlockHeadersStorage::new(&ctx, "RICK".to_string());

        register_wasm_log();

        let initialized = storage.is_initialized_for().await.unwrap();
        assert!(initialized);

        // repetitive init must not fail
        storage.init().await.unwrap();

        let initialized = storage.is_initialized_for().await.unwrap();
        assert!(initialized);
    }

    #[wasm_bindgen_test]
    async fn test_add_block_headers() { test_add_block_headers_impl().await }

    #[wasm_bindgen_test]
    async fn test_test_get_block_header() { test_get_block_header_impl().await }

    #[wasm_bindgen_test]
    async fn test_get_last_block_header_with_non_max_bits() {
        test_get_last_block_header_with_non_max_bits_impl().await
    }

    #[wasm_bindgen_test]
    async fn test_get_last_block_height() { test_get_last_block_height_impl().await }
=======

    async fn remove_headers_up_to_height(&self, to_height: u64) -> Result<(), BlockHeaderStorageError> {
        self.inner.remove_headers_up_to_height(to_height).await
    }
>>>>>>> e60bf648
}<|MERGE_RESOLUTION|>--- conflicted
+++ resolved
@@ -97,7 +97,10 @@
     async fn get_block_height_by_hash(&self, hash: H256) -> Result<Option<i64>, BlockHeaderStorageError> {
         self.inner.get_block_height_by_hash(hash).await
     }
-<<<<<<< HEAD
+
+    async fn remove_headers_up_to_height(&self, to_height: u64) -> Result<(), BlockHeaderStorageError> {
+        self.inner.remove_headers_up_to_height(to_height).await
+    }
 }
 
 #[cfg(test)]
@@ -311,10 +314,4 @@
 
     #[wasm_bindgen_test]
     async fn test_get_last_block_height() { test_get_last_block_height_impl().await }
-=======
-
-    async fn remove_headers_up_to_height(&self, to_height: u64) -> Result<(), BlockHeaderStorageError> {
-        self.inner.remove_headers_up_to_height(to_height).await
-    }
->>>>>>> e60bf648
 }