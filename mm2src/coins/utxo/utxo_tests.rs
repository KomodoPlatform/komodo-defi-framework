use super::*;
use crate::coin_balance::HDAddressBalance;
use crate::coin_errors::ValidatePaymentError;
use crate::hd_confirm_address::for_tests::MockableConfirmAddress;
use crate::hd_confirm_address::{HDConfirmAddress, HDConfirmAddressError};
use crate::hd_wallet::HDAccountsMap;
use crate::hd_wallet_storage::{HDWalletMockStorage, HDWalletStorageInternalOps};
use crate::my_tx_history_v2::for_tests::init_storage_for;
use crate::my_tx_history_v2::CoinWithTxHistoryV2;
use crate::rpc_command::account_balance::{AccountBalanceParams, AccountBalanceRpcOps, HDAccountBalanceResponse};
use crate::rpc_command::get_new_address::{GetNewAddressParams, GetNewAddressRpcError, GetNewAddressRpcOps};
use crate::rpc_command::init_scan_for_new_addresses::{InitScanAddressesRpcOps, ScanAddressesParams,
                                                      ScanAddressesResponse};
use crate::utxo::qtum::{qtum_coin_with_priv_key, QtumCoin, QtumDelegationOps, QtumDelegationRequest};
#[cfg(not(target_arch = "wasm32"))]
use crate::utxo::rpc_clients::{BlockHashOrHeight, NativeUnspent};
use crate::utxo::rpc_clients::{ElectrumBalance, ElectrumClient, ElectrumClientImpl, GetAddressInfoRes,
                               ListSinceBlockRes, NativeClient, NativeClientImpl, NetworkInfo, UtxoRpcClientOps,
                               ValidateAddressRes, VerboseBlock};
use crate::utxo::spv::SimplePaymentVerification;
#[cfg(not(target_arch = "wasm32"))]
use crate::utxo::utxo_block_header_storage::{BlockHeaderStorage, SqliteBlockHeadersStorage};
use crate::utxo::utxo_builder::{UtxoArcBuilder, UtxoCoinBuilder, UtxoCoinBuilderCommonOps};
use crate::utxo::utxo_common::UtxoTxBuilder;
#[cfg(not(target_arch = "wasm32"))]
use crate::utxo::utxo_common_tests::TEST_COIN_DECIMALS;
use crate::utxo::utxo_common_tests::{self, utxo_coin_fields_for_test, utxo_coin_from_fields, TEST_COIN_NAME};
use crate::utxo::utxo_standard::{utxo_standard_coin_with_priv_key, UtxoStandardCoin};
use crate::utxo::utxo_tx_history_v2::{UtxoTxDetailsParams, UtxoTxHistoryOps};
#[cfg(not(target_arch = "wasm32"))] use crate::WithdrawFee;
use crate::{BlockHeightAndTime, CoinBalance, ConfirmPaymentInput, DexFee, IguanaPrivKey, PrivKeyBuildPolicy,
            SearchForSwapTxSpendInput, SpendPaymentArgs, StakingInfosDetails, SwapOps, TradePreimageValue,
            TxFeeDetails, TxMarshalingErr, ValidateFeeArgs, WaitForHTLCTxSpendArgs, INVALID_SENDER_ERR_LOG};
use chain::{BlockHeader, BlockHeaderBits, OutPoint};
use common::executor::Timer;
use common::{block_on, wait_until_sec, OrdRange, PagingOptionsEnum, DEX_FEE_ADDR_RAW_PUBKEY};
use crypto::{privkey::key_pair_from_seed, Bip44Chain, RpcDerivationPath, Secp256k1Secret};
#[cfg(not(target_arch = "wasm32"))]
use db_common::sqlite::rusqlite::Connection;
use futures::channel::mpsc::channel;
use futures::future::join_all;
use futures::TryFutureExt;
use keys::prefixes::*;
use mm2_core::mm_ctx::MmCtxBuilder;
use mm2_number::bigdecimal::{BigDecimal, Signed};
use mm2_test_helpers::electrums::doc_electrums;
use mm2_test_helpers::for_tests::{electrum_servers_rpc, mm_ctx_with_custom_db, DOC_ELECTRUM_ADDRS,
                                  MARTY_ELECTRUM_ADDRS, MORTY_ELECTRUM_ADDRS, RICK_ELECTRUM_ADDRS, T_BCH_ELECTRUMS};
use mocktopus::mocking::*;
use rpc::v1::types::H256 as H256Json;
use serialization::{deserialize, CoinVariant};
use spv_validation::conf::{BlockHeaderValidationParams, SPVBlockHeader};
use spv_validation::storage::BlockHeaderStorageOps;
use spv_validation::work::DifficultyAlgorithm;
#[cfg(not(target_arch = "wasm32"))] use std::convert::TryFrom;
use std::iter;
use std::mem::discriminant;
use std::num::NonZeroUsize;

#[cfg(not(target_arch = "wasm32"))]
const TAKER_PAYMENT_SPEND_SEARCH_INTERVAL: f64 = 1.;

pub fn electrum_client_for_test(servers: &[&str]) -> ElectrumClient {
    let ctx = MmCtxBuilder::default().into_mm_arc();
    let servers: Vec<_> = servers.iter().map(|server| json!({ "url": server })).collect();
    let req = json!({
        "method": "electrum",
        "servers": servers,
    });
    let params = UtxoActivationParams::from_legacy_req(&req).unwrap();
    let priv_key_policy = PrivKeyBuildPolicy::IguanaPrivKey(IguanaPrivKey::default());
    let builder = UtxoArcBuilder::new(
        &ctx,
        TEST_COIN_NAME,
        &Json::Null,
        &params,
        priv_key_policy,
        UtxoStandardCoin::from,
    );
    let args = ElectrumBuilderArgs {
        spawn_ping: false,
        negotiate_version: true,
        collect_metrics: false,
    };

    let servers = servers.into_iter().map(|s| json::from_value(s).unwrap()).collect();
    let abortable_system = AbortableQueue::default();
    block_on(builder.electrum_client(abortable_system, args, servers, None)).unwrap()
}

/// Returned client won't work by default, requires some mocks to be usable
#[cfg(not(target_arch = "wasm32"))]
fn native_client_for_test() -> NativeClient { NativeClient(Arc::new(NativeClientImpl::default())) }

fn utxo_coin_for_test(
    rpc_client: UtxoRpcClientEnum,
    force_seed: Option<&str>,
    is_segwit_coin: bool,
) -> UtxoStandardCoin {
    utxo_coin_from_fields(utxo_coin_fields_for_test(rpc_client, force_seed, is_segwit_coin))
}

/// Returns `TransactionDetails` of the given `tx_hash` via [`UtxoStandardOps::tx_details_by_hash`].
#[track_caller]
fn get_tx_details_by_hash<Coin: UtxoStandardOps>(coin: &Coin, tx_hash: &str) -> TransactionDetails {
    let hash = hex::decode(tx_hash).unwrap();
    let mut input_transactions = HistoryUtxoTxMap::new();

    block_on(UtxoStandardOps::tx_details_by_hash(
        coin,
        &hash,
        &mut input_transactions,
    ))
    .unwrap()
}

/// Returns `TransactionDetails` of the given `tx_hash` via [`UtxoTxHistoryOps::tx_details_by_hash`].
fn get_tx_details_by_hash_v2<Coin>(coin: &Coin, tx_hash: &str, height: u64, timestamp: u64) -> Vec<TransactionDetails>
where
    Coin: CoinWithTxHistoryV2 + UtxoTxHistoryOps,
{
    let my_addresses = block_on(coin.my_addresses()).unwrap();
    let (_ctx, storage) = init_storage_for(coin);
    let params = UtxoTxDetailsParams {
        hash: &hex::decode(tx_hash).unwrap().as_slice().into(),
        block_height_and_time: Some(BlockHeightAndTime { height, timestamp }),
        storage: &storage,
        my_addresses: &my_addresses,
    };

    block_on(UtxoTxHistoryOps::tx_details_by_hash(coin, params)).unwrap()
}

/// Returns `TransactionDetails` of the given `tx_hash` and checks that
/// [`UtxoTxHistoryOps::tx_details_by_hash`] and [`UtxoStandardOps::tx_details_by_hash`] return the same TX details.
#[track_caller]
fn get_tx_details_eq_for_both_versions<Coin>(coin: &Coin, tx_hash: &str) -> TransactionDetails
where
    Coin: CoinWithTxHistoryV2 + UtxoTxHistoryOps + UtxoStandardOps,
{
    let tx_details_v1 = get_tx_details_by_hash(coin, tx_hash);
    let tx_details_v2 = get_tx_details_by_hash_v2(coin, tx_hash, tx_details_v1.block_height, tx_details_v1.timestamp);

    assert_eq!(vec![tx_details_v1.clone()], tx_details_v2);
    tx_details_v1
}

#[test]
fn test_extract_secret() {
    let client = electrum_client_for_test(MARTY_ELECTRUM_ADDRS);
    let coin = utxo_coin_for_test(client.into(), None, false);

    let tx_hex = hex::decode("0400008085202f890125236f423b7f585e6a86d8a6c45c6805bbd5823851a57a00f6dcd3a41dc7487500000000d8483045022100ce7246314170b7c84df41a9d987dad5b572cfca5c27ee738d2682ce147c460a402206fa477fc27bec62600b13ea8a3f81fbad1fa9adad28bc1fa5c212a12ecdccd7f01205c62072b57b6473aeee6d35270c8b56d86975e6d6d4245b25425d771239fae32004c6b630476ac3765b1752103242d9cb2168968d785f6914c494c303ff1c27ba0ad882dbc3c15cfa773ea953cac6782012088a914f95ae6f5fb6a4c4e69b00b4c1dbc0698746c0f0288210210e0f210673a2024d4021270bb711664a637bb542317ed9be5ad592475320c0cac68ffffffff0128230000000000001976a9142c445a7af3da3feb2ba7d5f2a32002c772acc1e188ac76ac3765000000000000000000000000000000").unwrap();
    let expected_secret = hex::decode("5c62072b57b6473aeee6d35270c8b56d86975e6d6d4245b25425d771239fae32").unwrap();
    let secret_hash = &*dhash160(&expected_secret);
    let secret = block_on(coin.extract_secret(secret_hash, &tx_hex, false)).unwrap();
    assert_eq!(secret, expected_secret);
}

#[test]
fn test_send_maker_spends_taker_payment_recoverable_tx() {
    let client = electrum_client_for_test(RICK_ELECTRUM_ADDRS);
    let coin = utxo_coin_for_test(client.into(), None, false);
    let tx_hex = hex::decode("0100000001de7aa8d29524906b2b54ee2e0281f3607f75662cbc9080df81d1047b78e21dbc00000000d7473044022079b6c50820040b1fbbe9251ced32ab334d33830f6f8d0bf0a40c7f1336b67d5b0220142ccf723ddabb34e542ed65c395abc1fbf5b6c3e730396f15d25c49b668a1a401209da937e5609680cb30bff4a7661364ca1d1851c2506fa80c443f00a3d3bf7365004c6b6304f62b0e5cb175210270e75970bb20029b3879ec76c4acd320a8d0589e003636264d01a7d566504bfbac6782012088a9142fb610d856c19fd57f2d0cffe8dff689074b3d8a882103f368228456c940ac113e53dad5c104cf209f2f102a409207269383b6ab9b03deac68ffffffff01d0dc9800000000001976a9146d9d2b554d768232320587df75c4338ecc8bf37d88ac40280e5c").unwrap();
    let secret = hex::decode("9da937e5609680cb30bff4a7661364ca1d1851c2506fa80c443f00a3d3bf7365").unwrap();
    let maker_spends_payment_args = SpendPaymentArgs {
        other_payment_tx: &tx_hex,
        time_lock: 777,
        other_pubkey: coin.my_public_key().unwrap(),
        secret: &secret,
        secret_hash: &*dhash160(&secret),
        swap_contract_address: &coin.swap_contract_address(),
        swap_unique_data: &[],
        watcher_reward: false,
    };
    let tx_err = coin
        .send_maker_spends_taker_payment(maker_spends_payment_args)
        .wait()
        .unwrap_err();

    let tx: UtxoTx = deserialize(tx_hex.as_slice()).unwrap();

    // The error variant should equal to `TxRecoverable`
    assert_eq!(
        discriminant(&tx_err),
        discriminant(&TransactionErr::TxRecoverable(TransactionEnum::from(tx), String::new()))
    );
}

#[test]
fn test_generate_transaction() {
    let client = electrum_client_for_test(DOC_ELECTRUM_ADDRS);
    let coin = utxo_coin_for_test(client.into(), None, false);
    let unspents = vec![UnspentInfo {
        value: 10000000000,
        outpoint: OutPoint::default(),
        height: Default::default(),
    }];

    let outputs = vec![TransactionOutput {
        script_pubkey: vec![].into(),
        value: 999,
    }];

    let builder = block_on(UtxoTxBuilder::new(&coin))
        .add_available_inputs(unspents)
        .add_outputs(outputs);
    let generated = block_on(builder.build());
    // must not allow to use output with value < dust
    generated.unwrap_err();

    let unspents = vec![UnspentInfo {
        value: 100000,
        outpoint: OutPoint::default(),
        height: Default::default(),
    }];

    let outputs = vec![TransactionOutput {
        script_pubkey: vec![].into(),
        value: 98001,
    }];

    let builder = block_on(UtxoTxBuilder::new(&coin))
        .add_available_inputs(unspents)
        .add_outputs(outputs);
    let generated = block_on(builder.build()).unwrap();
    // the change that is less than dust must be included to miner fee
    // so no extra outputs should appear in generated transaction
    assert_eq!(generated.0.outputs.len(), 1);

    assert_eq!(generated.1.fee_amount, 1000);
    assert_eq!(generated.1.unused_change, 999);
    assert_eq!(generated.1.received_by_me, 0);
    assert_eq!(generated.1.spent_by_me, 100000);

    let unspents = vec![UnspentInfo {
        value: 100000,
        outpoint: OutPoint::default(),
        height: Default::default(),
    }];

    let outputs = vec![TransactionOutput {
<<<<<<< HEAD
        script_pubkey: Builder::build_p2pkh(&block_on(coin.as_ref().derivation_method.unwrap_single_addr()).hash)
            .to_bytes(),
=======
        script_pubkey: Builder::build_p2pkh(coin.as_ref().derivation_method.unwrap_single_addr().hash()).to_bytes(),
>>>>>>> a877acad
        value: 100000,
    }];

    // test that fee is properly deducted from output amount equal to input amount (max withdraw case)
    let builder = block_on(UtxoTxBuilder::new(&coin))
        .add_available_inputs(unspents)
        .add_outputs(outputs)
        .with_fee_policy(FeePolicy::DeductFromOutput(0));

    let generated = block_on(builder.build()).unwrap();
    assert_eq!(generated.0.outputs.len(), 1);

    assert_eq!(generated.1.fee_amount, 1000);
    assert_eq!(generated.1.unused_change, 0);
    assert_eq!(generated.1.received_by_me, 99000);
    assert_eq!(generated.1.spent_by_me, 100000);
    assert_eq!(generated.0.outputs[0].value, 99000);

    let unspents = vec![UnspentInfo {
        value: 100000,
        outpoint: OutPoint::default(),
        height: Default::default(),
    }];

    let outputs = vec![TransactionOutput {
        script_pubkey: vec![].into(),
        value: 100000,
    }];

    // test that generate_transaction returns an error when input amount is not sufficient to cover output + fee
    let builder = block_on(UtxoTxBuilder::new(&coin))
        .add_available_inputs(unspents)
        .add_outputs(outputs);

    block_on(builder.build()).unwrap_err();
}

#[test]
fn test_addresses_from_script() {
    let client = electrum_client_for_test(DOC_ELECTRUM_ADDRS);
    let coin = utxo_coin_for_test(client.into(), None, false);
    // P2PKH
    let script: Script = "76a91405aab5342166f8594baf17a7d9bef5d56744332788ac".into();
    let expected_addr: Vec<Address> = vec![Address::from_legacyaddress(
        "R9o9xTocqr6CeEDGDH6mEYpwLoMz6jNjMW",
        &coin.as_ref().conf.address_prefixes,
    )
    .unwrap()];
    let actual_addr = coin.addresses_from_script(&script).unwrap();
    assert_eq!(expected_addr, actual_addr);

    // P2SH
    let script: Script = "a914e71a6120653ebd526e0f9d7a29cde5969db362d487".into();
    let expected_addr: Vec<Address> = vec![Address::from_legacyaddress(
        "bZoEPR7DjTqSDiQTeRFNDJuQPTRY2335LD",
        &coin.as_ref().conf.address_prefixes,
    )
    .unwrap()];
    let actual_addr = coin.addresses_from_script(&script).unwrap();
    assert_eq!(expected_addr, actual_addr);
}

#[test]
fn test_kmd_interest() {
    let height = Some(1000001);
    let value = 64605500822;
    let lock_time = 1556623906;
    let current_time = 1556623906 + 3600 + 300;

    let expected = 36870;
    let actual = kmd_interest(height, value, lock_time, current_time).unwrap();
    assert_eq!(expected, actual);

    // UTXO amount must be at least 10 KMD to be eligible for interest
    let actual = kmd_interest(height, 999999999, lock_time, current_time);
    assert_eq!(actual, Err(KmdRewardsNotAccruedReason::UtxoAmountLessThanTen));

    // Transaction is not mined yet (height is None)
    let actual = kmd_interest(None, value, lock_time, current_time);
    assert_eq!(actual, Err(KmdRewardsNotAccruedReason::TransactionInMempool));

    // Locktime is not set
    let actual = kmd_interest(height, value, 0, current_time);
    assert_eq!(actual, Err(KmdRewardsNotAccruedReason::LocktimeNotSet));

    // interest will stop accrue after block 7_777_777
    let actual = kmd_interest(Some(7_777_778), value, lock_time, current_time);
    assert_eq!(actual, Err(KmdRewardsNotAccruedReason::UtxoHeightGreaterThanEndOfEra));

    // interest doesn't accrue for lock_time < 500_000_000
    let actual = kmd_interest(height, value, 499_999_999, current_time);
    assert_eq!(actual, Err(KmdRewardsNotAccruedReason::LocktimeLessThanThreshold));

    // current time must be greater than tx lock_time
    let actual = kmd_interest(height, value, lock_time, lock_time - 1);
    assert_eq!(actual, Err(KmdRewardsNotAccruedReason::OneHourNotPassedYet));

    // at least 1 hour should pass
    let actual = kmd_interest(height, value, lock_time, lock_time + 30);
    assert_eq!(actual, Err(KmdRewardsNotAccruedReason::OneHourNotPassedYet));
}

#[test]
fn test_kmd_interest_accrue_stop_at() {
    let lock_time = 1595845640;
    let height = 1000001;

    let expected = lock_time + 31 * 24 * 60 * 60;
    let actual = kmd_interest_accrue_stop_at(height, lock_time);
    assert_eq!(expected, actual);

    let height = 999999;

    let expected = lock_time + 365 * 24 * 60 * 60;
    let actual = kmd_interest_accrue_stop_at(height, lock_time);
    assert_eq!(expected, actual);
}

#[test]
// Test case taken from this PR: https://github.com/KomodoPlatform/komodo/pull/584
fn test_kmd_interest_kip_0001_reduction() {
    let height = Some(7777776);
    let value = 64605500822;
    let lock_time = 1663839248;
    let current_time = 1663839248 + (31 * 24 * 60 - 1) * 60 + 3600;

    // Starting from dPoW 7th season, according to KIP0001 AUR should be reduced from 5% to 0.01%, i.e. div by 500
    let expected = value / 10512000 * (31 * 24 * 60 - 59) / 500;
    println!("expected: {}", expected);
    let actual = kmd_interest(height, value, lock_time, current_time).unwrap();
    assert_eq!(expected, actual);
}

#[test]
fn test_sat_from_big_decimal() {
    let amount = "0.000001".parse().unwrap();
    let sat = sat_from_big_decimal(&amount, 18).unwrap();
    let expected_sat = 1000000000000;
    assert_eq!(expected_sat, sat);

    let amount = "0.12345678".parse().unwrap();
    let sat = sat_from_big_decimal(&amount, 8).unwrap();
    let expected_sat = 12345678;
    assert_eq!(expected_sat, sat);

    let amount = "1.000001".parse().unwrap();
    let sat = sat_from_big_decimal(&amount, 18).unwrap();
    let expected_sat = 1000001000000000000;
    assert_eq!(expected_sat, sat);

    let amount = 1.into();
    let sat = sat_from_big_decimal(&amount, 18).unwrap();
    let expected_sat = 1000000000000000000;
    assert_eq!(expected_sat, sat);

    let amount = "0.000000000000000001".parse().unwrap();
    let sat = sat_from_big_decimal(&amount, 18).unwrap();
    let expected_sat = 1u64;
    assert_eq!(expected_sat, sat);

    let amount = 1234.into();
    let sat = sat_from_big_decimal(&amount, 9).unwrap();
    let expected_sat = 1234000000000;
    assert_eq!(expected_sat, sat);

    let amount = 1234.into();
    let sat = sat_from_big_decimal(&amount, 0).unwrap();
    let expected_sat = 1234;
    assert_eq!(expected_sat, sat);

    let amount = 1234.into();
    let sat = sat_from_big_decimal(&amount, 1).unwrap();
    let expected_sat = 12340;
    assert_eq!(expected_sat, sat);

    let amount = "1234.12345".parse().unwrap();
    let sat = sat_from_big_decimal(&amount, 1).unwrap();
    let expected_sat = 12341;
    assert_eq!(expected_sat, sat);
}

#[test]
#[cfg(not(target_arch = "wasm32"))]
fn test_wait_for_payment_spend_timeout_native() {
    let client = NativeClientImpl::default();

    static mut OUTPUT_SPEND_CALLED: bool = false;
    NativeClient::find_output_spend.mock_safe(|_, _, _, _, _| {
        unsafe { OUTPUT_SPEND_CALLED = true };
        MockResult::Return(Box::new(futures01::future::ok(None)))
    });
    let client = UtxoRpcClientEnum::Native(NativeClient(Arc::new(client)));
    let coin = utxo_coin_for_test(client, None, false);
    let transaction = hex::decode("01000000000102fff7f7881a8099afa6940d42d1e7f6362bec38171ea3edf433541db4e4ad969f00000000494830450221008b9d1dc26ba6a9cb62127b02742fa9d754cd3bebf337f7a55d114c8e5cdd30be022040529b194ba3f9281a99f2b1c0a19c0489bc22ede944ccf4ecbab4cc618ef3ed01eeffffffef51e1b804cc89d182d279655c3aa89e815b1b309fe287d9b2b55d57b90ec68a0100000000ffffffff02202cb206000000001976a9148280b37df378db99f66f85c95a783a76ac7a6d5988ac9093510d000000001976a9143bde42dbee7e4dbe6a21b2d50ce2f0167faa815988ac000247304402203609e17b84f6a7d30c80bfa610b5b4542f32a8a0d5447a12fb1366d7f01cc44a0220573a954c4518331561406f90300e8f3358f51928d43c212a8caed02de67eebee0121025476c2e83188368da1ff3e292e7acafcdb3566bb0ad253f62fc70f07aeee635711000000")
        .unwrap();
    let wait_until = now_sec() - 1;
    let from_block = 1000;

    assert!(coin
        .wait_for_htlc_tx_spend(WaitForHTLCTxSpendArgs {
            tx_bytes: &transaction,
            secret_hash: &[],
            wait_until,
            from_block,
            swap_contract_address: &None,
            check_every: TAKER_PAYMENT_SPEND_SEARCH_INTERVAL,
            watcher_reward: false
        })
        .wait()
        .is_err());
    assert!(unsafe { OUTPUT_SPEND_CALLED });
}

#[cfg(not(target_arch = "wasm32"))]
#[test]
fn test_wait_for_payment_spend_timeout_electrum() {
    static mut OUTPUT_SPEND_CALLED: bool = false;

    ElectrumClient::find_output_spend.mock_safe(|_, _, _, _, _| {
        unsafe { OUTPUT_SPEND_CALLED = true };
        MockResult::Return(Box::new(futures01::future::ok(None)))
    });

    let block_headers_storage = BlockHeaderStorage {
        inner: Box::new(SqliteBlockHeadersStorage {
            ticker: TEST_COIN_NAME.into(),
            conn: Arc::new(Mutex::new(Connection::open_in_memory().unwrap())),
        }),
    };
    let abortable_system = AbortableQueue::default();

    let client = ElectrumClientImpl::new(
        TEST_COIN_NAME.into(),
        Default::default(),
        block_headers_storage,
        abortable_system,
        true,
        None,
    );
    let client = UtxoRpcClientEnum::Electrum(ElectrumClient(Arc::new(client)));
    let coin = utxo_coin_for_test(client, None, false);
    let transaction = hex::decode("01000000000102fff7f7881a8099afa6940d42d1e7f6362bec38171ea3edf433541db4e4ad969f00000000494830450221008b9d1dc26ba6a9cb62127b02742fa9d754cd3bebf337f7a55d114c8e5cdd30be022040529b194ba3f9281a99f2b1c0a19c0489bc22ede944ccf4ecbab4cc618ef3ed01eeffffffef51e1b804cc89d182d279655c3aa89e815b1b309fe287d9b2b55d57b90ec68a0100000000ffffffff02202cb206000000001976a9148280b37df378db99f66f85c95a783a76ac7a6d5988ac9093510d000000001976a9143bde42dbee7e4dbe6a21b2d50ce2f0167faa815988ac000247304402203609e17b84f6a7d30c80bfa610b5b4542f32a8a0d5447a12fb1366d7f01cc44a0220573a954c4518331561406f90300e8f3358f51928d43c212a8caed02de67eebee0121025476c2e83188368da1ff3e292e7acafcdb3566bb0ad253f62fc70f07aeee635711000000")
        .unwrap();
    let wait_until = now_sec() - 1;
    let from_block = 1000;

    assert!(coin
        .wait_for_htlc_tx_spend(WaitForHTLCTxSpendArgs {
            tx_bytes: &transaction,
            secret_hash: &[],
            wait_until,
            from_block,
            swap_contract_address: &None,
            check_every: TAKER_PAYMENT_SPEND_SEARCH_INTERVAL,
            watcher_reward: false
        })
        .wait()
        .is_err());
    assert!(unsafe { OUTPUT_SPEND_CALLED });
}

#[test]
fn test_search_for_swap_tx_spend_electrum_was_spent() {
    let secret = [0; 32];
    let client = electrum_client_for_test(RICK_ELECTRUM_ADDRS);
    let coin = utxo_coin_for_test(
        client.into(),
        Some("spice describe gravity federal blast come thank unfair canal monkey style afraid"),
        false,
    );

    // raw tx bytes of https://rick.kmd.dev/tx/ba881ecca15b5d4593f14f25debbcdfe25f101fd2e9cf8d0b5d92d19813d4424
    let payment_tx_bytes = hex::decode("0400008085202f8902e115acc1b9e26a82f8403c9f81785445cc1285093b63b6246cf45aabac5e0865000000006b483045022100ca578f2d6bae02f839f71619e2ced54538a18d7aa92bd95dcd86ac26479ec9f802206552b6c33b533dd6fc8985415a501ebec89d1f5c59d0c923d1de5280e9827858012102031d4256c4bc9f99ac88bf3dba21773132281f65f9bf23a59928bce08961e2f3ffffffffb0721bf69163f7a5033fb3d18ba5768621d8c1347ebaa2fddab0d1f63978ea78020000006b483045022100a3309f99167982e97644dbb5cd7279b86630b35fc34855e843f2c5c0cafdc66d02202a8c3257c44e832476b2e2a723dad1bb4ec1903519502a49b936c155cae382ee012102031d4256c4bc9f99ac88bf3dba21773132281f65f9bf23a59928bce08961e2f3ffffffff0300e1f5050000000017a91443fde927a77b3c1d104b78155dc389078c4571b0870000000000000000166a14b8bcb07f6344b42ab04250c86a6e8b75d3fdbbc64b8cd736000000001976a91405aab5342166f8594baf17a7d9bef5d56744332788acba0ce35e000000000000000000000000000000")
        .unwrap();

    // raw tx bytes of https://rick.kmd.dev/tx/cea8028f93f7556ce0ef96f14b8b5d88ef2cd29f428df5936e02e71ca5b0c795
    let spend_tx_bytes = hex::decode("0400008085202f890124443d81192dd9b5d0f89c2efd01f125fecdbbde254ff193455d5ba1cc1e88ba00000000d74730440220519d3eed69815a16357ff07bf453b227654dc85b27ffc22a77abe077302833ec02205c27f439ddc542d332504112871ecac310ea710b99e1922f48eb179c045e44ee01200000000000000000000000000000000000000000000000000000000000000000004c6b6304a9e5e25eb1752102031d4256c4bc9f99ac88bf3dba21773132281f65f9bf23a59928bce08961e2f3ac6782012088a914b8bcb07f6344b42ab04250c86a6e8b75d3fdbbc6882102031d4256c4bc9f99ac88bf3dba21773132281f65f9bf23a59928bce08961e2f3ac68ffffffff0118ddf505000000001976a91405aab5342166f8594baf17a7d9bef5d56744332788acbffee25e000000000000000000000000000000")
        .unwrap();
    let spend_tx = TransactionEnum::UtxoTx(deserialize(spend_tx_bytes.as_slice()).unwrap());

    let search_input = SearchForSwapTxSpendInput {
        time_lock: 1591928233,
        other_pub: coin.my_public_key().unwrap(),
        secret_hash: &*dhash160(&secret),
        tx: &payment_tx_bytes,
        search_from_block: 0,
        swap_contract_address: &None,
        swap_unique_data: &[],
        watcher_reward: false,
    };
    let found = block_on(coin.search_for_swap_tx_spend_my(search_input))
        .unwrap()
        .unwrap();
    assert_eq!(FoundSwapTxSpend::Spent(spend_tx), found);
}

#[test]
fn test_search_for_swap_tx_spend_electrum_was_refunded() {
    let secret_hash = [0; 20];
    let client = electrum_client_for_test(RICK_ELECTRUM_ADDRS);
    let coin = utxo_coin_for_test(
        client.into(),
        Some("spice describe gravity federal blast come thank unfair canal monkey style afraid"),
        false,
    );

    // raw tx bytes of https://rick.kmd.dev/tx/78ea7839f6d1b0dafda2ba7e34c1d8218676a58bd1b33f03a5f76391f61b72b0
    let payment_tx_bytes = hex::decode("0400008085202f8902bf17bf7d1daace52e08f732a6b8771743ca4b1cb765a187e72fd091a0aabfd52000000006a47304402203eaaa3c4da101240f80f9c5e9de716a22b1ec6d66080de6a0cca32011cd77223022040d9082b6242d6acf9a1a8e658779e1c655d708379862f235e8ba7b8ca4e69c6012102031d4256c4bc9f99ac88bf3dba21773132281f65f9bf23a59928bce08961e2f3ffffffffff023ca13c0e9e085dd13f481f193e8a3e8fd609020936e98b5587342d994f4d020000006b483045022100c0ba56adb8de923975052312467347d83238bd8d480ce66e8b709a7997373994022048507bcac921fdb2302fa5224ce86e41b7efc1a2e20ae63aa738dfa99b7be826012102031d4256c4bc9f99ac88bf3dba21773132281f65f9bf23a59928bce08961e2f3ffffffff0300e1f5050000000017a9141ee6d4c38a3c078eab87ad1a5e4b00f21259b10d870000000000000000166a1400000000000000000000000000000000000000001b94d736000000001976a91405aab5342166f8594baf17a7d9bef5d56744332788ac2d08e35e000000000000000000000000000000")
        .unwrap();

    // raw tx bytes of https://rick.kmd.dev/tx/65085eacab5af46c24b6633b098512cc455478819f3c40f8826ae2b9c1ac15e1
    let refund_tx_bytes = hex::decode("0400008085202f8901b0721bf69163f7a5033fb3d18ba5768621d8c1347ebaa2fddab0d1f63978ea7800000000b6473044022052e06c1abf639148229a3991fdc6da15fe51c97577f4fda351d9c606c7cf53670220780186132d67d354564cae710a77d94b6bb07dcbd7162a13bebee261ffc0963601514c6b63041dfae25eb1752102031d4256c4bc9f99ac88bf3dba21773132281f65f9bf23a59928bce08961e2f3ac6782012088a9140000000000000000000000000000000000000000882102031d4256c4bc9f99ac88bf3dba21773132281f65f9bf23a59928bce08961e2f3ac68feffffff0118ddf505000000001976a91405aab5342166f8594baf17a7d9bef5d56744332788ace6fae25e000000000000000000000000000000")
        .unwrap();
    let refund_tx = TransactionEnum::UtxoTx(deserialize(refund_tx_bytes.as_slice()).unwrap());

    let search_input = SearchForSwapTxSpendInput {
        time_lock: 1591933469,
        other_pub: coin.as_ref().priv_key_policy.activated_key_or_err().unwrap().public(),
        secret_hash: &secret_hash,
        tx: &payment_tx_bytes,
        search_from_block: 0,
        swap_contract_address: &None,
        swap_unique_data: &[],
        watcher_reward: false,
    };
    let found = block_on(coin.search_for_swap_tx_spend_my(search_input))
        .unwrap()
        .unwrap();
    assert_eq!(FoundSwapTxSpend::Refunded(refund_tx), found);
}

#[test]
#[cfg(not(target_arch = "wasm32"))]
fn test_withdraw_impl_set_fixed_fee() {
    UtxoStandardCoin::get_unspent_ordered_list.mock_safe(|coin, _| {
        let cache = block_on(coin.as_ref().recently_spent_outpoints.lock());
        let unspents = vec![UnspentInfo {
            outpoint: OutPoint {
                hash: 1.into(),
                index: 0,
            },
            value: 1000000000,
            height: Default::default(),
        }];
        MockResult::Return(Box::pin(futures::future::ok((unspents, cache))))
    });

    let client = NativeClient(Arc::new(NativeClientImpl::default()));

    let coin = utxo_coin_for_test(UtxoRpcClientEnum::Native(client), None, false);

    let withdraw_req = WithdrawRequest {
        amount: 1u64.into(),
        from: None,
        to: "RQq6fWoy8aGGMLjvRfMY5mBNVm2RQxJyLa".to_string(),
        coin: TEST_COIN_NAME.into(),
        max: false,
        fee: Some(WithdrawFee::UtxoFixed {
            amount: "0.1".parse().unwrap(),
        }),
        memo: None,
    };
    let expected = Some(
        UtxoFeeDetails {
            coin: Some(TEST_COIN_NAME.into()),
            amount: "0.1".parse().unwrap(),
        }
        .into(),
    );
    let tx_details = coin.withdraw(withdraw_req).wait().unwrap();
    assert_eq!(expected, tx_details.fee_details);
}

#[test]
#[cfg(not(target_arch = "wasm32"))]
fn test_withdraw_impl_sat_per_kb_fee() {
    UtxoStandardCoin::get_unspent_ordered_list.mock_safe(|coin, _| {
        let cache = block_on(coin.as_ref().recently_spent_outpoints.lock());
        let unspents = vec![UnspentInfo {
            outpoint: OutPoint {
                hash: 1.into(),
                index: 0,
            },
            value: 1000000000,
            height: Default::default(),
        }];
        MockResult::Return(Box::pin(futures::future::ok((unspents, cache))))
    });

    let client = NativeClient(Arc::new(NativeClientImpl::default()));

    let coin = utxo_coin_for_test(UtxoRpcClientEnum::Native(client), None, false);

    let withdraw_req = WithdrawRequest {
        amount: 1u64.into(),
        from: None,
        to: "RQq6fWoy8aGGMLjvRfMY5mBNVm2RQxJyLa".to_string(),
        coin: TEST_COIN_NAME.into(),
        max: false,
        fee: Some(WithdrawFee::UtxoPerKbyte {
            amount: "0.1".parse().unwrap(),
        }),
        memo: None,
    };
    // The resulting transaction size might be 244 or 245 bytes depending on signature size
    // MM2 always expects the worst case during fee calculation
    // 0.1 * 245 / 1000 ~ 0.0245
    let expected = Some(
        UtxoFeeDetails {
            coin: Some(TEST_COIN_NAME.into()),
            amount: "0.0245".parse().unwrap(),
        }
        .into(),
    );
    let tx_details = coin.withdraw(withdraw_req).wait().unwrap();
    assert_eq!(expected, tx_details.fee_details);
}

#[test]
#[cfg(not(target_arch = "wasm32"))]
fn test_withdraw_impl_sat_per_kb_fee_amount_equal_to_max() {
    UtxoStandardCoin::get_unspent_ordered_list.mock_safe(|coin, _| {
        let cache = block_on(coin.as_ref().recently_spent_outpoints.lock());
        let unspents = vec![UnspentInfo {
            outpoint: OutPoint {
                hash: 1.into(),
                index: 0,
            },
            value: 1000000000,
            height: Default::default(),
        }];
        MockResult::Return(Box::pin(futures::future::ok((unspents, cache))))
    });

    let client = NativeClient(Arc::new(NativeClientImpl::default()));

    let coin = utxo_coin_for_test(UtxoRpcClientEnum::Native(client), None, false);

    let withdraw_req = WithdrawRequest {
        amount: "9.9789".parse().unwrap(),
        from: None,
        to: "RQq6fWoy8aGGMLjvRfMY5mBNVm2RQxJyLa".to_string(),
        coin: TEST_COIN_NAME.into(),
        max: false,
        fee: Some(WithdrawFee::UtxoPerKbyte {
            amount: "0.1".parse().unwrap(),
        }),
        memo: None,
    };
    let tx_details = coin.withdraw(withdraw_req).wait().unwrap();
    // The resulting transaction size might be 210 or 211 bytes depending on signature size
    // MM2 always expects the worst case during fee calculation
    // 0.1 * 211 / 1000 = 0.0211
    let expected_fee = Some(
        UtxoFeeDetails {
            coin: Some(TEST_COIN_NAME.into()),
            amount: "0.0211".parse().unwrap(),
        }
        .into(),
    );
    assert_eq!(expected_fee, tx_details.fee_details);
    let expected_balance_change = BigDecimal::from(-10i32);
    assert_eq!(expected_balance_change, tx_details.my_balance_change);
}

#[test]
#[cfg(not(target_arch = "wasm32"))]
fn test_withdraw_impl_sat_per_kb_fee_amount_equal_to_max_dust_included_to_fee() {
    UtxoStandardCoin::get_unspent_ordered_list.mock_safe(|coin, _| {
        let cache = block_on(coin.as_ref().recently_spent_outpoints.lock());
        let unspents = vec![UnspentInfo {
            outpoint: OutPoint {
                hash: 1.into(),
                index: 0,
            },
            value: 1000000000,
            height: Default::default(),
        }];
        MockResult::Return(Box::pin(futures::future::ok((unspents, cache))))
    });

    let client = NativeClient(Arc::new(NativeClientImpl::default()));

    let coin = utxo_coin_for_test(UtxoRpcClientEnum::Native(client), None, false);

    let withdraw_req = WithdrawRequest {
        amount: "9.9789".parse().unwrap(),
        from: None,
        to: "RQq6fWoy8aGGMLjvRfMY5mBNVm2RQxJyLa".to_string(),
        coin: TEST_COIN_NAME.into(),
        max: false,
        fee: Some(WithdrawFee::UtxoPerKbyte {
            amount: "0.09999999".parse().unwrap(),
        }),
        memo: None,
    };
    let tx_details = coin.withdraw(withdraw_req).wait().unwrap();
    // The resulting transaction size might be 210 or 211 bytes depending on signature size
    // MM2 always expects the worst case during fee calculation
    // 0.1 * 211 / 1000 = 0.0211
    let expected_fee = Some(
        UtxoFeeDetails {
            coin: Some(TEST_COIN_NAME.into()),
            amount: "0.0211".parse().unwrap(),
        }
        .into(),
    );
    assert_eq!(expected_fee, tx_details.fee_details);
    let expected_balance_change = BigDecimal::from(-10i32);
    assert_eq!(expected_balance_change, tx_details.my_balance_change);
}

#[test]
#[cfg(not(target_arch = "wasm32"))]
fn test_withdraw_impl_sat_per_kb_fee_amount_over_max() {
    UtxoStandardCoin::get_unspent_ordered_list.mock_safe(|coin, _| {
        let cache = block_on(coin.as_ref().recently_spent_outpoints.lock());
        let unspents = vec![UnspentInfo {
            outpoint: OutPoint {
                hash: 1.into(),
                index: 0,
            },
            value: 1000000000,
            height: Default::default(),
        }];
        MockResult::Return(Box::pin(futures::future::ok((unspents, cache))))
    });

    let client = NativeClient(Arc::new(NativeClientImpl::default()));

    let coin = utxo_coin_for_test(UtxoRpcClientEnum::Native(client), None, false);

    let withdraw_req = WithdrawRequest {
        amount: "9.97939455".parse().unwrap(),
        from: None,
        to: "RQq6fWoy8aGGMLjvRfMY5mBNVm2RQxJyLa".to_string(),
        coin: TEST_COIN_NAME.into(),
        max: false,
        fee: Some(WithdrawFee::UtxoPerKbyte {
            amount: "0.1".parse().unwrap(),
        }),
        memo: None,
    };
    coin.withdraw(withdraw_req).wait().unwrap_err();
}

#[test]
#[cfg(not(target_arch = "wasm32"))]
fn test_withdraw_impl_sat_per_kb_fee_max() {
    UtxoStandardCoin::get_unspent_ordered_list.mock_safe(|coin, _| {
        let cache = block_on(coin.as_ref().recently_spent_outpoints.lock());
        let unspents = vec![UnspentInfo {
            outpoint: OutPoint {
                hash: 1.into(),
                index: 0,
            },
            value: 1000000000,
            height: Default::default(),
        }];
        MockResult::Return(Box::pin(futures::future::ok((unspents, cache))))
    });

    let client = NativeClient(Arc::new(NativeClientImpl::default()));

    let coin = utxo_coin_for_test(UtxoRpcClientEnum::Native(client), None, false);

    let withdraw_req = WithdrawRequest {
        amount: 0u64.into(),
        from: None,
        to: "RQq6fWoy8aGGMLjvRfMY5mBNVm2RQxJyLa".to_string(),
        coin: TEST_COIN_NAME.into(),
        max: true,
        fee: Some(WithdrawFee::UtxoPerKbyte {
            amount: "0.1".parse().unwrap(),
        }),
        memo: None,
    };
    // The resulting transaction size might be 210 or 211 bytes depending on signature size
    // MM2 always expects the worst case during fee calculation
    // 0.1 * 211 / 1000 = 0.0211
    let expected = Some(
        UtxoFeeDetails {
            coin: Some(TEST_COIN_NAME.into()),
            amount: "0.0211".parse().unwrap(),
        }
        .into(),
    );
    let tx_details = coin.withdraw(withdraw_req).wait().unwrap();
    assert_eq!(expected, tx_details.fee_details);
}

#[cfg(not(target_arch = "wasm32"))]
fn test_withdraw_kmd_rewards_impl(
    tx_hash: &'static str,
    tx_hex: &'static str,
    verbose_serialized: &str,
    current_mtp: u32,
    expected_rewards: Option<BigDecimal>,
) {
    let verbose: RpcTransaction = json::from_str(verbose_serialized).unwrap();
    let unspent_height = verbose.height;
    UtxoStandardCoin::get_unspent_ordered_list.mock_safe(move |coin, _| {
        let tx: UtxoTx = tx_hex.into();
        let unspents = vec![UnspentInfo {
            outpoint: OutPoint {
                hash: tx.hash(),
                index: 0,
            },
            value: tx.outputs[0].value,
            height: unspent_height,
        }];
        let cache = block_on(coin.as_ref().recently_spent_outpoints.lock());
        MockResult::Return(Box::pin(futures::future::ok((unspents, cache))))
    });
    UtxoStandardCoin::get_current_mtp
        .mock_safe(move |_fields| MockResult::Return(Box::pin(futures::future::ok(current_mtp))));
    NativeClient::get_verbose_transaction.mock_safe(move |_coin, txid| {
        let expected: H256Json = hex::decode(tx_hash).unwrap().as_slice().into();
        assert_eq!(*txid, expected);
        MockResult::Return(Box::new(futures01::future::ok(verbose.clone())))
    });

    let client = NativeClient(Arc::new(NativeClientImpl::default()));

    let mut fields = utxo_coin_fields_for_test(UtxoRpcClientEnum::Native(client), None, false);
    fields.conf.ticker = "KMD".to_owned();
    let coin = utxo_coin_from_fields(fields);

    let withdraw_req = WithdrawRequest {
        amount: BigDecimal::from_str("0.00001").unwrap(),
        from: None,
        to: "RQq6fWoy8aGGMLjvRfMY5mBNVm2RQxJyLa".to_string(),
        coin: "KMD".to_owned(),
        max: false,
        fee: None,
        memo: None,
    };
    let expected_fee = TxFeeDetails::Utxo(UtxoFeeDetails {
        coin: Some("KMD".into()),
        amount: "0.00001".parse().unwrap(),
    });
    let tx_details = coin.withdraw(withdraw_req).wait().unwrap();
    assert_eq!(tx_details.fee_details, Some(expected_fee));

    let expected_rewards = expected_rewards.map(|amount| KmdRewardsDetails {
        amount,
        claimed_by_me: true,
    });
    assert_eq!(tx_details.kmd_rewards, expected_rewards);
}

/// https://kmdexplorer.io/tx/535ffa3387d3fca14f4a4d373daf7edf00e463982755afce89bc8c48d8168024
#[test]
#[cfg(not(target_arch = "wasm32"))]
fn test_withdraw_kmd_rewards() {
    const TX_HASH: &str = "535ffa3387d3fca14f4a4d373daf7edf00e463982755afce89bc8c48d8168024";
    const TX_HEX: &str = "0400008085202f8901afcadb73880bc1c9e7ce96b8274c2e2a4547415e649f425f98791685be009b73020000006b483045022100b8fbb77efea482b656ad16fc53c5a01d289054c2e429bf1d7bab16c3e822a83602200b87368a95c046b2ce6d0d092185138a3f234a7eb0d7f8227b196ef32358b93f012103b1e544ce2d860219bc91314b5483421a553a7b33044659eff0be9214ed58adddffffffff01dd15c293000000001976a91483762a373935ca241d557dfce89171d582b486de88ac99fe9960000000000000000000000000000000";
    const VERBOSE_SERIALIZED: &str = r#"{"hex":"0400008085202f8901afcadb73880bc1c9e7ce96b8274c2e2a4547415e649f425f98791685be009b73020000006b483045022100b8fbb77efea482b656ad16fc53c5a01d289054c2e429bf1d7bab16c3e822a83602200b87368a95c046b2ce6d0d092185138a3f234a7eb0d7f8227b196ef32358b93f012103b1e544ce2d860219bc91314b5483421a553a7b33044659eff0be9214ed58adddffffffff01dd15c293000000001976a91483762a373935ca241d557dfce89171d582b486de88ac99fe9960000000000000000000000000000000","txid":"535ffa3387d3fca14f4a4d373daf7edf00e463982755afce89bc8c48d8168024","hash":null,"size":null,"vsize":null,"version":4,"locktime":1620704921,"vin":[{"txid":"739b00be851679985f429f645e4147452a2e4c27b896cee7c9c10b8873dbcaaf","vout":2,"scriptSig":{"asm":"3045022100b8fbb77efea482b656ad16fc53c5a01d289054c2e429bf1d7bab16c3e822a83602200b87368a95c046b2ce6d0d092185138a3f234a7eb0d7f8227b196ef32358b93f[ALL] 03b1e544ce2d860219bc91314b5483421a553a7b33044659eff0be9214ed58addd","hex":"483045022100b8fbb77efea482b656ad16fc53c5a01d289054c2e429bf1d7bab16c3e822a83602200b87368a95c046b2ce6d0d092185138a3f234a7eb0d7f8227b196ef32358b93f012103b1e544ce2d860219bc91314b5483421a553a7b33044659eff0be9214ed58addd"},"sequence":4294967295,"txinwitness":null}],"vout":[{"value":24.78970333,"n":0,"scriptPubKey":{"asm":"OP_DUP OP_HASH160 83762a373935ca241d557dfce89171d582b486de OP_EQUALVERIFY OP_CHECKSIG","hex":"76a91483762a373935ca241d557dfce89171d582b486de88ac","reqSigs":1,"type":"pubkeyhash","addresses":["RMGJ9tRST45RnwEKHPGgBLuY3moSYP7Mhk"]}}],"blockhash":"0b438a8e50afddb38fb1c7be4536ffc7f7723b76bbc5edf7c28f2c17924dbdfa","confirmations":33186,"rawconfirmations":33186,"time":1620705483,"blocktime":1620705483,"height":2387532}"#;
    const CURRENT_MTP: u32 = 1622724281;

    let expected_rewards = BigDecimal::from_str("0.07895295").unwrap();
    test_withdraw_kmd_rewards_impl(TX_HASH, TX_HEX, VERBOSE_SERIALIZED, CURRENT_MTP, Some(expected_rewards));
}

/// If the ticker is `KMD` AND no rewards were accrued due to a value less than 10 or for any other reasons,
/// then `TransactionDetails::kmd_rewards` has to be `Some(0)`, not `None`.
/// https://kmdexplorer.io/tx/8c43e5a0402648faa5d0ae3550137544507ab1553425fa1b6f481a66a53f7a2d
#[test]
#[cfg(not(target_arch = "wasm32"))]
fn test_withdraw_kmd_rewards_zero() {
    const TX_HASH: &str = "8c43e5a0402648faa5d0ae3550137544507ab1553425fa1b6f481a66a53f7a2d";
    const TX_HEX: &str = "0400008085202f8901c3651b6fb9ddf372e7a9d4d829c27eeea6cdfaab4f2e6e3527905c2a14f3702b010000006a47304402206819b3e51f076841ed5946bc9a48b9d75024b60abd8e854bfe50cbdfae8a268e022001a3648d2a4b33a761090676e4a8c676ee67cb602f29fef74ea5bbb8b516a178012103832b54342019dd5ecc08f1143757fbcf4ac6c8696653d456a84b40f34653c9a8ffffffff0200e1f505000000001976a91483762a373935ca241d557dfce89171d582b486de88ac60040c35000000001976a9142b33504039790fde428e4ab084aa1baf6aee209288acb0edd45f000000000000000000000000000000";
    const VERBOSE_SERIALIZED: &str = r#"{"hex":"0400008085202f8901c3651b6fb9ddf372e7a9d4d829c27eeea6cdfaab4f2e6e3527905c2a14f3702b010000006a47304402206819b3e51f076841ed5946bc9a48b9d75024b60abd8e854bfe50cbdfae8a268e022001a3648d2a4b33a761090676e4a8c676ee67cb602f29fef74ea5bbb8b516a178012103832b54342019dd5ecc08f1143757fbcf4ac6c8696653d456a84b40f34653c9a8ffffffff0200e1f505000000001976a91483762a373935ca241d557dfce89171d582b486de88ac60040c35000000001976a9142b33504039790fde428e4ab084aa1baf6aee209288acb0edd45f000000000000000000000000000000","txid":"8c43e5a0402648faa5d0ae3550137544507ab1553425fa1b6f481a66a53f7a2d","hash":null,"size":null,"vsize":null,"version":4,"locktime":1607790000,"vin":[{"txid":"2b70f3142a5c9027356e2e4fabfacda6ee7ec229d8d4a9e772f3ddb96f1b65c3","vout":1,"scriptSig":{"asm":"304402206819b3e51f076841ed5946bc9a48b9d75024b60abd8e854bfe50cbdfae8a268e022001a3648d2a4b33a761090676e4a8c676ee67cb602f29fef74ea5bbb8b516a178[ALL] 03832b54342019dd5ecc08f1143757fbcf4ac6c8696653d456a84b40f34653c9a8","hex":"47304402206819b3e51f076841ed5946bc9a48b9d75024b60abd8e854bfe50cbdfae8a268e022001a3648d2a4b33a761090676e4a8c676ee67cb602f29fef74ea5bbb8b516a178012103832b54342019dd5ecc08f1143757fbcf4ac6c8696653d456a84b40f34653c9a8"},"sequence":4294967295,"txinwitness":null}],"vout":[{"value":1.0,"n":0,"scriptPubKey":{"asm":"OP_DUP OP_HASH160 83762a373935ca241d557dfce89171d582b486de OP_EQUALVERIFY OP_CHECKSIG","hex":"76a91483762a373935ca241d557dfce89171d582b486de88ac","reqSigs":1,"type":"pubkeyhash","addresses":["RMGJ9tRST45RnwEKHPGgBLuY3moSYP7Mhk"]}},{"value":8.8998,"n":1,"scriptPubKey":{"asm":"OP_DUP OP_HASH160 2b33504039790fde428e4ab084aa1baf6aee2092 OP_EQUALVERIFY OP_CHECKSIG","hex":"76a9142b33504039790fde428e4ab084aa1baf6aee209288ac","reqSigs":1,"type":"pubkeyhash","addresses":["RDDcc63q27t6k95LrysuDwtwrxuAXqNiXe"]}}],"blockhash":"0000000054ed9fc7a4316430659e127eac5776ebc2d2382db0cb9be3eb970d7b","confirmations":243859,"rawconfirmations":243859,"time":1607790977,"blocktime":1607790977,"height":2177114}"#;
    const CURRENT_MTP: u32 = 1622724281;

    let expected_rewards = BigDecimal::from(0);
    test_withdraw_kmd_rewards_impl(TX_HASH, TX_HEX, VERBOSE_SERIALIZED, CURRENT_MTP, Some(expected_rewards));
}

#[test]
#[cfg(not(target_arch = "wasm32"))]
fn test_withdraw_rick_rewards_none() {
    // https://rick.explorer.dexstats.info/tx/7181400be323acc6b5f3164240e6c4601ff4c252f40ce7649f87e81634330209
    const TX_HEX: &str = "0400008085202f8901df8119c507aa61d32332cd246dbfeb3818a4f96e76492454c1fbba5aa097977e000000004847304402205a7e229ea6929c97fd6dde254c19e4eb890a90353249721701ae7a1c477d99c402206a8b7c5bf42b5095585731d6b4c589ce557f63c20aed69ff242eca22ecfcdc7a01feffffff02d04d1bffbc050000232102afdbba3e3c90db5f0f4064118f79cf308f926c68afd64ea7afc930975663e4c4ac402dd913000000001976a9143e17014eca06281ee600adffa34b4afb0922a22288ac2bdab86035a00e000000000000000000000000";

    UtxoStandardCoin::get_unspent_ordered_list.mock_safe(move |coin, _| {
        let tx: UtxoTx = TX_HEX.into();
        let unspents = vec![UnspentInfo {
            outpoint: OutPoint {
                hash: tx.hash(),
                index: 0,
            },
            value: tx.outputs[0].value,
            height: Some(1431628),
        }];
        let cache = block_on(coin.as_ref().recently_spent_outpoints.lock());
        MockResult::Return(Box::pin(futures::future::ok((unspents, cache))))
    });

    let client = NativeClient(Arc::new(NativeClientImpl::default()));

    let coin = utxo_coin_for_test(UtxoRpcClientEnum::Native(client), None, false);

    let withdraw_req = WithdrawRequest {
        amount: BigDecimal::from_str("0.00001").unwrap(),
        from: None,
        to: "RQq6fWoy8aGGMLjvRfMY5mBNVm2RQxJyLa".to_string(),
        coin: "RICK".to_owned(),
        max: false,
        fee: None,
        memo: None,
    };
    let expected_fee = TxFeeDetails::Utxo(UtxoFeeDetails {
        coin: Some(TEST_COIN_NAME.into()),
        amount: "0.00001".parse().unwrap(),
    });
    let tx_details = coin.withdraw(withdraw_req).wait().unwrap();
    assert_eq!(tx_details.fee_details, Some(expected_fee));
    assert_eq!(tx_details.kmd_rewards, None);
}

#[test]
fn test_utxo_lock() {
    // send several transactions concurrently to check that they are not using same inputs
    let client = electrum_client_for_test(DOC_ELECTRUM_ADDRS);
    let coin = utxo_coin_for_test(client.into(), None, false);
    let output = TransactionOutput {
        value: 1000000,
<<<<<<< HEAD
        script_pubkey: Builder::build_p2pkh(&block_on(coin.as_ref().derivation_method.unwrap_single_addr()).hash)
            .to_bytes(),
=======
        script_pubkey: Builder::build_p2pkh(coin.as_ref().derivation_method.unwrap_single_addr().hash()).to_bytes(),
>>>>>>> a877acad
    };
    let mut futures = vec![];
    for _ in 0..5 {
        futures.push(send_outputs_from_my_address_impl(coin.clone(), vec![output.clone()]));
    }
    let results = block_on(join_all(futures));
    for result in results {
        result.unwrap();
    }
}

#[test]
fn test_spv_proof() {
    let client = electrum_client_for_test(DOC_ELECTRUM_ADDRS);

    // https://doc.explorer.dexstats.info/tx/a3ebedbe20f82e43708f276152cf7dfb03a6050921c8f266e48c00ab66e891fb
    let tx_str = "0400008085202f8901e15182af2c252bcfbd58884f3bdbd4d85ed036e53cfe2fd1f904ecfea10cb9f2010000006b483045022100d2435e0c9211114271ac452dc47fd08d3d2dc4bdd484d5750ee6bbda41056d520220408bfb236b7028b6fde0e59a1b6522949131a611584cce36c3df1e934c1748630121022d7424c741213a2b9b49aebdaa10e84419e642a8db0a09e359a3d4c850834846ffffffff02a09ba104000000001976a914054407d1a2224268037cfc7ca3bc438d082bedf488acdd28ce9157ba11001976a914046922483fab8ca76b23e55e9d338605e2dbab6088ac03d63665000000000000000000000000000000";
    let tx: UtxoTx = tx_str.into();

    let header: BlockHeader = deserialize(
        block_on(client.blockchain_block_header(263240).compat())
            .unwrap()
            .as_slice(),
    )
    .unwrap();
    let mut headers = HashMap::new();
    headers.insert(263240, header);
    let storage = client.block_headers_storage();
    block_on(storage.add_block_headers_to_storage(headers)).unwrap();

    let res = block_on(client.validate_spv_proof(&tx, wait_until_sec(30)));
    res.unwrap();
}

#[test]
fn list_since_block_btc_serde() {
    // https://github.com/KomodoPlatform/atomicDEX-API/issues/563
    let input = r#"{"lastblock":"000000000000000000066f896cca2a6c667ca85fff28ed6731d64e3c39ecb119","removed":[],"transactions":[{"abandoned":false,"address":"1Q3kQ1jsB2VyH83PJT1NXJqEaEcR6Yuknn","amount":-0.01788867,"bip125-replaceable":"no","blockhash":"0000000000000000000db4be4c2df08790e1027326832cc90889554bbebc69b7","blockindex":437,"blocktime":1572174214,"category":"send","confirmations":197,"fee":-0.00012924,"involvesWatchonly":true,"time":1572173721,"timereceived":1572173721,"txid":"29606e6780c69a39767b56dc758e6af31ced5232491ad62dcf25275684cb7701","vout":0,"walletconflicts":[]},{"address":"1JsAjr6d21j9T8EMsYnQ6GXf1mM523JAv1","amount":0.1995,"bip125-replaceable":"no","blockhash":"0000000000000000000e75b33bbb27e6af2fc3898108c93c03c293fd72a86c6f","blockindex":157,"blocktime":1572179171,"category":"receive","confirmations":190,"label":"","time":1572178251,"timereceived":1572178251,"txid":"da651c6addc8da7c4b2bec21d43022852a93a9f2882a827704b318eb2966b82e","vout":19,"walletconflicts":[]},{"abandoned":false,"address":"14RXkMTyH4NyK48DbhTQyMBoMb2UkbBEPr","amount":-0.0208,"bip125-replaceable":"no","blockhash":"0000000000000000000611bfe0b3f7612239264459f4f6e7169f8d1a67e1b08f","blockindex":286,"blocktime":1572189657,"category":"send","confirmations":178,"fee":-0.0002,"involvesWatchonly":true,"time":1572189100,"timereceived":1572189100,"txid":"8d10920ce70aeb6c7e61c8d47f3cd903fb69946edd08d8907472a90761965943","vout":0,"walletconflicts":[]},{"abandoned":false,"address":"361JVximBAqkLZERT7XB1rykgLePEHAP7B","amount":-0.01801791,"bip125-replaceable":"no","blockhash":"00000000000000000011e9293c1f07f9711e677389ac101b93116d239ac38c33","blockindex":274,"blocktime":1572173649,"category":"send","confirmations":198,"fee":-0.0000965,"involvesWatchonly":true,"label":"361JVximBAqkLZERT7XB1rykgLePEHAP7B","time":1572173458,"timereceived":1572173458,"txid":"7983cae1afeb7fe58e020878aaedea0fee15be9319bc49c81f3b9ad466782950","vout":0,"walletconflicts":[]},{"abandoned":false,"address":"1JsAjr6d21j9T8EMsYnQ6GXf1mM523JAv1","amount":-0.0003447,"bip125-replaceable":"no","blockhash":"00000000000000000011e9293c1f07f9711e677389ac101b93116d239ac38c33","blockindex":274,"blocktime":1572173649,"category":"send","confirmations":198,"fee":-0.0000965,"label":"","time":1572173458,"timereceived":1572173458,"txid":"7983cae1afeb7fe58e020878aaedea0fee15be9319bc49c81f3b9ad466782950","vout":1,"walletconflicts":[]},{"address":"361JVximBAqkLZERT7XB1rykgLePEHAP7B","amount":0.01801791,"bip125-replaceable":"no","blockhash":"00000000000000000011e9293c1f07f9711e677389ac101b93116d239ac38c33","blockindex":274,"blocktime":1572173649,"category":"receive","confirmations":198,"involvesWatchonly":true,"label":"361JVximBAqkLZERT7XB1rykgLePEHAP7B","time":1572173458,"timereceived":1572173458,"txid":"7983cae1afeb7fe58e020878aaedea0fee15be9319bc49c81f3b9ad466782950","vout":0,"walletconflicts":[]},{"address":"1JsAjr6d21j9T8EMsYnQ6GXf1mM523JAv1","amount":0.0003447,"bip125-replaceable":"no","blockhash":"00000000000000000011e9293c1f07f9711e677389ac101b93116d239ac38c33","blockindex":274,"blocktime":1572173649,"category":"receive","confirmations":198,"label":"","time":1572173458,"timereceived":1572173458,"txid":"7983cae1afeb7fe58e020878aaedea0fee15be9319bc49c81f3b9ad466782950","vout":1,"walletconflicts":[]},{"abandoned":false,"address":"3B3q1GTLQQ7Fspo6ATy3cd3tg5yu97hkve","amount":-0.021,"bip125-replaceable":"no","blockhash":"0000000000000000000debf11962f89e2ae08f8ff75803b0da6170af6c5c346b","blockindex":2618,"blocktime":1572188894,"category":"send","confirmations":179,"fee":-0.00016026,"involvesWatchonly":true,"label":"3B3q1GTLQQ7Fspo6ATy3cd3tg5yu97hkve","time":1572186009,"timereceived":1572186009,"txid":"54b159ac3a656bbaaf3bf0263b8deafad03b376ec0c2e9c715d0cf1caaf3495e","vout":0,"walletconflicts":[]},{"abandoned":false,"address":"1JsAjr6d21j9T8EMsYnQ6GXf1mM523JAv1","amount":-0.17868444,"bip125-replaceable":"no","blockhash":"0000000000000000000debf11962f89e2ae08f8ff75803b0da6170af6c5c346b","blockindex":2618,"blocktime":1572188894,"category":"send","confirmations":179,"fee":-0.00016026,"label":"","time":1572186009,"timereceived":1572186009,"txid":"54b159ac3a656bbaaf3bf0263b8deafad03b376ec0c2e9c715d0cf1caaf3495e","vout":1,"walletconflicts":[]},{"address":"3B3q1GTLQQ7Fspo6ATy3cd3tg5yu97hkve","amount":0.021,"bip125-replaceable":"no","blockhash":"0000000000000000000debf11962f89e2ae08f8ff75803b0da6170af6c5c346b","blockindex":2618,"blocktime":1572188894,"category":"receive","confirmations":179,"involvesWatchonly":true,"label":"3B3q1GTLQQ7Fspo6ATy3cd3tg5yu97hkve","time":1572186009,"timereceived":1572186009,"txid":"54b159ac3a656bbaaf3bf0263b8deafad03b376ec0c2e9c715d0cf1caaf3495e","vout":0,"walletconflicts":[]},{"address":"1JsAjr6d21j9T8EMsYnQ6GXf1mM523JAv1","amount":0.17868444,"bip125-replaceable":"no","blockhash":"0000000000000000000debf11962f89e2ae08f8ff75803b0da6170af6c5c346b","blockindex":2618,"blocktime":1572188894,"category":"receive","confirmations":179,"label":"","time":1572186009,"timereceived":1572186009,"txid":"54b159ac3a656bbaaf3bf0263b8deafad03b376ec0c2e9c715d0cf1caaf3495e","vout":1,"walletconflicts":[]},{"abandoned":false,"address":"3AC6k1Y54knEdkgWjX3TjmWGjDHtJCNZZY","amount":-0.17822795,"bip125-replaceable":"no","blockhash":"00000000000000000009a60478f29f4910e29224ea5ed63d77321ac8c624ec45","blockindex":2377,"blocktime":1572190637,"category":"send","confirmations":177,"fee":-0.00009985,"involvesWatchonly":true,"label":"3AC6k1Y54knEdkgWjX3TjmWGjDHtJCNZZY","time":1572189626,"timereceived":1572189626,"txid":"eabc01e45db89ea8cf623f8e22847e4023c69bed3c7d396d573b89dec3fe17a7","vout":0,"walletconflicts":[]},{"abandoned":false,"address":"1JsAjr6d21j9T8EMsYnQ6GXf1mM523JAv1","amount":-0.00035664,"bip125-replaceable":"no","blockhash":"00000000000000000009a60478f29f4910e29224ea5ed63d77321ac8c624ec45","blockindex":2377,"blocktime":1572190637,"category":"send","confirmations":177,"fee":-0.00009985,"label":"","time":1572189626,"timereceived":1572189626,"txid":"eabc01e45db89ea8cf623f8e22847e4023c69bed3c7d396d573b89dec3fe17a7","vout":1,"walletconflicts":[]},{"address":"3AC6k1Y54knEdkgWjX3TjmWGjDHtJCNZZY","amount":0.17822795,"bip125-replaceable":"no","blockhash":"00000000000000000009a60478f29f4910e29224ea5ed63d77321ac8c624ec45","blockindex":2377,"blocktime":1572190637,"category":"receive","confirmations":177,"involvesWatchonly":true,"label":"3AC6k1Y54knEdkgWjX3TjmWGjDHtJCNZZY","time":1572189626,"timereceived":1572189626,"txid":"eabc01e45db89ea8cf623f8e22847e4023c69bed3c7d396d573b89dec3fe17a7","vout":0,"walletconflicts":[]},{"address":"1JsAjr6d21j9T8EMsYnQ6GXf1mM523JAv1","amount":0.00035664,"bip125-replaceable":"no","blockhash":"00000000000000000009a60478f29f4910e29224ea5ed63d77321ac8c624ec45","blockindex":2377,"blocktime":1572190637,"category":"receive","confirmations":177,"label":"","time":1572189626,"timereceived":1572189626,"txid":"eabc01e45db89ea8cf623f8e22847e4023c69bed3c7d396d573b89dec3fe17a7","vout":1,"walletconflicts":[]},{"abandoned":false,"address":"1Q3kQ1jsB2VyH83PJT1NXJqEaEcR6Yuknn","amount":-0.17809412,"bip125-replaceable":"no","blockhash":"000000000000000000125e17a9540ac901d70e92e987d59a1cf87ca36ebca830","blockindex":1680,"blocktime":1572191122,"category":"send","confirmations":176,"fee":-0.00013383,"involvesWatchonly":true,"time":1572190821,"timereceived":1572190821,"txid":"d3579f7be169ea8fd1358d0eda85bad31ce8080a6020dcd224eac8a663dc9bf7","vout":0,"walletconflicts":[]},{"abandoned":false,"address":"326VCyLKV1w4SxeYs81jQU1SC11njcL1eG","amount":-0.039676,"bip125-replaceable":"no","blockhash":"0000000000000000000d61630db06ed5d3054a39bf71a706efeaa9e86866b9d4","blockindex":2193,"blocktime":1572053656,"category":"send","confirmations":380,"fee":-0.00005653,"involvesWatchonly":true,"label":"326VCyLKV1w4SxeYs81jQU1SC11njcL1eG","time":1572052431,"timereceived":1572052431,"txid":"37b57fb36312e21ec7d069a55ab9bffc6abc7fe3731ed38502c5329025a9edf9","vout":0,"walletconflicts":[]},{"abandoned":false,"address":"1JsAjr6d21j9T8EMsYnQ6GXf1mM523JAv1","amount":-0.01845911,"bip125-replaceable":"no","blockhash":"0000000000000000000d61630db06ed5d3054a39bf71a706efeaa9e86866b9d4","blockindex":2193,"blocktime":1572053656,"category":"send","confirmations":380,"fee":-0.00005653,"label":"","time":1572052431,"timereceived":1572052431,"txid":"37b57fb36312e21ec7d069a55ab9bffc6abc7fe3731ed38502c5329025a9edf9","vout":1,"walletconflicts":[]},{"address":"326VCyLKV1w4SxeYs81jQU1SC11njcL1eG","amount":0.039676,"bip125-replaceable":"no","blockhash":"0000000000000000000d61630db06ed5d3054a39bf71a706efeaa9e86866b9d4","blockindex":2193,"blocktime":1572053656,"category":"receive","confirmations":380,"involvesWatchonly":true,"label":"326VCyLKV1w4SxeYs81jQU1SC11njcL1eG","time":1572052431,"timereceived":1572052431,"txid":"37b57fb36312e21ec7d069a55ab9bffc6abc7fe3731ed38502c5329025a9edf9","vout":0,"walletconflicts":[]},{"address":"1JsAjr6d21j9T8EMsYnQ6GXf1mM523JAv1","amount":0.01845911,"bip125-replaceable":"no","blockhash":"0000000000000000000d61630db06ed5d3054a39bf71a706efeaa9e86866b9d4","blockindex":2193,"blocktime":1572053656,"category":"receive","confirmations":380,"label":"","time":1572052431,"timereceived":1572052431,"txid":"37b57fb36312e21ec7d069a55ab9bffc6abc7fe3731ed38502c5329025a9edf9","vout":1,"walletconflicts":[]}]}"#;
    let _res: ListSinceBlockRes = json::from_str(input).unwrap();
}

#[test]
// https://github.com/KomodoPlatform/atomicDEX-API/issues/587
fn get_tx_details_coinbase_transaction() {
    /// Hash of coinbase transaction
    /// https://marty.explorer.dexstats.info/tx/ae3220b868c677c77f8c9bdbc49b42da512260b45af695e672b1c5090815566c
    const TX_HASH: &str = "ae3220b868c677c77f8c9bdbc49b42da512260b45af695e672b1c5090815566c";

    let client = electrum_client_for_test(MARTY_ELECTRUM_ADDRS);
    let coin = utxo_coin_for_test(
        client.into(),
        Some("spice describe gravity federal blast come thank unfair canal monkey style afraid"),
        false,
    );

    let tx_details = get_tx_details_eq_for_both_versions(&coin, TX_HASH);
    assert!(tx_details.from.is_empty());
}

#[test]
fn test_electrum_rpc_client_error() {
    let client = electrum_client_for_test(&["electrum1.cipig.net:10060"]);

    let empty_hash = H256Json::default();
    let err = client.get_verbose_transaction(&empty_hash).wait().unwrap_err();

    // use the static string instead because the actual error message cannot be obtain
    // by serde_json serialization
    let expected = r#"JsonRpcError { client_info: "coin: RICK", request: JsonRpcRequest { jsonrpc: "2.0", id: "1", method: "blockchain.transaction.get", params: [String("0000000000000000000000000000000000000000000000000000000000000000"), Bool(true)] }, error: Response(electrum1.cipig.net:10060, Object({"code": Number(2), "message": String("daemon error: DaemonError({'code': -5, 'message': 'No such mempool or blockchain transaction. Use gettransaction for wallet transactions.'})")})) }"#;
    let actual = format!("{}", err);

    assert!(actual.contains(expected));
}

#[test]
fn test_network_info_deserialization() {
    let network_info_kmd = r#"{
        "connections": 1,
        "localaddresses": [],
        "localservices": "0000000070000005",
        "networks": [
            {
                "limited": false,
                "name": "ipv4",
                "proxy": "",
                "proxy_randomize_credentials": false,
                "reachable": true
            },
            {
                "limited": false,
                "name": "ipv6",
                "proxy": "",
                "proxy_randomize_credentials": false,
                "reachable": true
            },
            {
                "limited": true,
                "name": "onion",
                "proxy": "",
                "proxy_randomize_credentials": false,
                "reachable": false
            }
        ],
        "protocolversion": 170007,
        "relayfee": 1e-06,
        "subversion": "/MagicBean:2.0.15-rc2/",
        "timeoffset": 0,
        "version": 2001526,
        "warnings": ""
    }"#;
    json::from_str::<NetworkInfo>(network_info_kmd).unwrap();

    let network_info_btc = r#"{
        "version": 180000,
        "subversion": "\/Satoshi:0.18.0\/",
        "protocolversion": 70015,
        "localservices": "000000000000040d",
        "localrelay": true,
        "timeoffset": 0,
        "networkactive": true,
        "connections": 124,
        "networks": [
            {
                "name": "ipv4",
                "limited": false,
                "reachable": true,
                "proxy": "",
                "proxy_randomize_credentials": false
            },
            {
                "name": "ipv6",
                "limited": false,
                "reachable": true,
                "proxy": "",
                "proxy_randomize_credentials": false
            },
            {
                "name": "onion",
                "limited": true,
                "reachable": false,
                "proxy": "",
                "proxy_randomize_credentials": false
            }
        ],
        "relayfee": 1.0e-5,
        "incrementalfee": 1.0e-5,
        "localaddresses": [
            {
                "address": "96.57.248.252",
                "port": 8333,
                "score": 618294
            }
        ],
        "warnings": ""
    }"#;
    json::from_str::<NetworkInfo>(network_info_btc).unwrap();
}

#[test]
#[cfg(not(target_arch = "wasm32"))]
// https://github.com/KomodoPlatform/atomicDEX-API/issues/617
fn test_generate_transaction_relay_fee_is_used_when_dynamic_fee_is_lower() {
    let client = NativeClientImpl::default();

    static mut GET_RELAY_FEE_CALLED: bool = false;
    NativeClient::get_relay_fee.mock_safe(|_| {
        unsafe { GET_RELAY_FEE_CALLED = true };
        MockResult::Return(Box::new(futures01::future::ok("1.0".parse().unwrap())))
    });
    let client = UtxoRpcClientEnum::Native(NativeClient(Arc::new(client)));
    let mut coin = utxo_coin_fields_for_test(client, None, false);
    coin.conf.force_min_relay_fee = true;
    let coin = utxo_coin_from_fields(coin);
    let unspents = vec![UnspentInfo {
        value: 1000000000,
        outpoint: OutPoint::default(),
        height: Default::default(),
    }];

    let outputs = vec![TransactionOutput {
        script_pubkey: vec![].into(),
        value: 900000000,
    }];

    let builder = block_on(UtxoTxBuilder::new(&coin))
        .add_available_inputs(unspents)
        .add_outputs(outputs)
        .with_fee(ActualTxFee::Dynamic(100));

    let generated = block_on(builder.build()).unwrap();
    assert_eq!(generated.0.outputs.len(), 1);

    // generated transaction fee must be equal to relay fee if calculated dynamic fee is lower than relay
    assert_eq!(generated.1.fee_amount, 100000000);
    assert_eq!(generated.1.unused_change, 0);
    assert_eq!(generated.1.received_by_me, 0);
    assert_eq!(generated.1.spent_by_me, 1000000000);
    assert!(unsafe { GET_RELAY_FEE_CALLED });
}

#[test]
#[cfg(not(target_arch = "wasm32"))]
// https://github.com/KomodoPlatform/atomicDEX-API/issues/1037
fn test_generate_transaction_relay_fee_is_used_when_dynamic_fee_is_lower_and_deduct_from_output() {
    let client = NativeClientImpl::default();

    static mut GET_RELAY_FEE_CALLED: bool = false;
    NativeClient::get_relay_fee.mock_safe(|_| {
        unsafe { GET_RELAY_FEE_CALLED = true };
        MockResult::Return(Box::new(futures01::future::ok("1.0".parse().unwrap())))
    });
    let client = UtxoRpcClientEnum::Native(NativeClient(Arc::new(client)));
    let mut coin = utxo_coin_fields_for_test(client, None, false);
    coin.conf.force_min_relay_fee = true;
    let coin = utxo_coin_from_fields(coin);
    let unspents = vec![UnspentInfo {
        value: 1000000000,
        outpoint: OutPoint::default(),
        height: Default::default(),
    }];

    let outputs = vec![TransactionOutput {
        script_pubkey: vec![].into(),
        value: 1000000000,
    }];

    let tx_builder = block_on(UtxoTxBuilder::new(&coin))
        .add_available_inputs(unspents)
        .add_outputs(outputs)
        .with_fee_policy(FeePolicy::DeductFromOutput(0))
        .with_fee(ActualTxFee::Dynamic(100));

    let generated = block_on(tx_builder.build()).unwrap();
    assert_eq!(generated.0.outputs.len(), 1);
    // `output (= 10.0) - fee_amount (= 1.0)`
    assert_eq!(generated.0.outputs[0].value, 900000000);

    // generated transaction fee must be equal to relay fee if calculated dynamic fee is lower than relay
    assert_eq!(generated.1.fee_amount, 100000000);
    assert_eq!(generated.1.unused_change, 0);
    assert_eq!(generated.1.received_by_me, 0);
    assert_eq!(generated.1.spent_by_me, 1000000000);
    assert!(unsafe { GET_RELAY_FEE_CALLED });
}

#[test]
#[cfg(not(target_arch = "wasm32"))]
// https://github.com/KomodoPlatform/atomicDEX-API/issues/617
fn test_generate_tx_fee_is_correct_when_dynamic_fee_is_larger_than_relay() {
    let client = NativeClientImpl::default();

    static mut GET_RELAY_FEE_CALLED: bool = false;
    NativeClient::get_relay_fee.mock_safe(|_| {
        unsafe { GET_RELAY_FEE_CALLED = true };
        MockResult::Return(Box::new(futures01::future::ok("0.00001".parse().unwrap())))
    });
    let client = UtxoRpcClientEnum::Native(NativeClient(Arc::new(client)));
    let mut coin = utxo_coin_fields_for_test(client, None, false);
    coin.conf.force_min_relay_fee = true;
    let coin = utxo_coin_from_fields(coin);
    let unspents = vec![
        UnspentInfo {
            value: 1000000000,
            outpoint: OutPoint::default(),
            height: Default::default(),
        };
        20
    ];

    let outputs = vec![TransactionOutput {
        script_pubkey: vec![].into(),
        value: 19000000000,
    }];

    let builder = block_on(UtxoTxBuilder::new(&coin))
        .add_available_inputs(unspents)
        .add_outputs(outputs)
        .with_fee(ActualTxFee::Dynamic(1000));

    let generated = block_on(builder.build()).unwrap();

    assert_eq!(generated.0.outputs.len(), 2);
    assert_eq!(generated.0.inputs.len(), 20);

    // resulting signed transaction size would be 3032 bytes so fee is 3032 sat
    assert_eq!(generated.1.fee_amount, 3032);
    assert_eq!(generated.1.unused_change, 0);
    assert_eq!(generated.1.received_by_me, 999996968);
    assert_eq!(generated.1.spent_by_me, 20000000000);
    assert!(unsafe { GET_RELAY_FEE_CALLED });
}

#[test]
fn test_get_median_time_past_from_electrum_kmd() {
    let client = electrum_client_for_test(&[
        "electrum1.cipig.net:10001",
        "electrum2.cipig.net:10001",
        "electrum3.cipig.net:10001",
    ]);

    let mtp = client
        .get_median_time_past(1773390, KMD_MTP_BLOCK_COUNT, CoinVariant::Standard)
        .wait()
        .unwrap();
    // the MTP is block time of 1773385 in this case
    assert_eq!(1583159915, mtp);
}

#[test]
fn test_get_median_time_past_from_electrum_btc() {
    let client = electrum_client_for_test(&[
        "electrum1.cipig.net:10000",
        "electrum2.cipig.net:10000",
        "electrum3.cipig.net:10000",
    ]);

    let mtp = client
        .get_median_time_past(632858, KMD_MTP_BLOCK_COUNT, CoinVariant::Standard)
        .wait()
        .unwrap();
    assert_eq!(1591173041, mtp);
}

#[test]
#[cfg(not(target_arch = "wasm32"))]
fn test_get_median_time_past_from_native_has_median_in_get_block() {
    let client = native_client_for_test();
    NativeClientImpl::get_block_hash.mock_safe(|_, block_num| {
        assert_eq!(block_num, 632858);
        MockResult::Return(Box::new(futures01::future::ok(
            "00000000000000000002eb7892b8fdfd7b8e0f089e5cdf96436de680b7e695e3".into(),
        )))
    });

    NativeClientImpl::get_block.mock_safe(|_, block_hash| {
        assert_eq!(block_hash, "00000000000000000002eb7892b8fdfd7b8e0f089e5cdf96436de680b7e695e3".into());
        let block_data_str = r#"{"hash":"00000000000000000002eb7892b8fdfd7b8e0f089e5cdf96436de680b7e695e3","confirmations":1,"strippedsize":833287,"size":1493229,"weight":3993090,"height":632858,"version":549453824,"versionHex":"20c00000","merkleroot":"7e20760d227465d2a84fbb2617b2962f77364daa66f06b48d1010fa27923b940","tx":[],"time":1591174568,"mediantime":1591173041,"nonce":"1594651477","bits":"171297f6","difficulty":15138043247082.88,"chainwork":"00000000000000000000000000000000000000000fff2e35384d3c16f53adda4","nTx":1601,"previousblockhash":"00000000000000000009a54084d9f4eafa3ca07af646ff8fa9031d0ac72a92aa"}"#;
        let block_data = json::from_str(block_data_str).unwrap();
        MockResult::Return(
            Box::new(futures01::future::ok(block_data))
        )
    });

    let mtp = client
        .get_median_time_past(632858, KMD_MTP_BLOCK_COUNT, CoinVariant::Standard)
        .wait()
        .unwrap();
    assert_eq!(1591173041, mtp);
}

#[test]
#[cfg(not(target_arch = "wasm32"))]
fn test_get_median_time_past_from_native_does_not_have_median_in_get_block() {
    use std::collections::HashMap;

    let blocks_json_str = r#"
    [
        {"hash":"00000000000000000002eb7892b8fdfd7b8e0f089e5cdf96436de680b7e695e3","confirmations":1,"strippedsize":833287,"size":1493229,"weight":3993090,"height":632858,"version":549453824,"versionHex":"20c00000","merkleroot":"7e20760d227465d2a84fbb2617b2962f77364daa66f06b48d1010fa27923b940","tx":[],"time":1591173090,"nonce":"1594651477","bits":"171297f6","difficulty":15138043247082.88,"chainwork":"00000000000000000000000000000000000000000fff2e35384d3c16f53adda4","nTx":1601,"previousblockhash":"00000000000000000009a54084d9f4eafa3ca07af646ff8fa9031d0ac72a92aa"},
        {"hash":"00000000000000000002eb7892b8fdfd7b8e0f089e5cdf96436de680b7e695e4","confirmations":1,"strippedsize":833287,"size":1493229,"weight":3993090,"height":632857,"version":549453824,"versionHex":"20c00000","merkleroot":"7e20760d227465d2a84fbb2617b2962f77364daa66f06b48d1010fa27923b940","tx":[],"time":1591173080,"nonce":"1594651477","bits":"171297f6","difficulty":15138043247082.88,"chainwork":"00000000000000000000000000000000000000000fff2e35384d3c16f53adda4","nTx":1601,"previousblockhash":"00000000000000000009a54084d9f4eafa3ca07af646ff8fa9031d0ac72a92aa"},
        {"hash":"00000000000000000002eb7892b8fdfd7b8e0f089e5cdf96436de680b7e695e5","confirmations":1,"strippedsize":833287,"size":1493229,"weight":3993090,"height":632856,"version":549453824,"versionHex":"20c00000","merkleroot":"7e20760d227465d2a84fbb2617b2962f77364daa66f06b48d1010fa27923b940","tx":[],"time":1591173070,"nonce":"1594651477","bits":"171297f6","difficulty":15138043247082.88,"chainwork":"00000000000000000000000000000000000000000fff2e35384d3c16f53adda4","nTx":1601,"previousblockhash":"00000000000000000009a54084d9f4eafa3ca07af646ff8fa9031d0ac72a92aa"},
        {"hash":"00000000000000000002eb7892b8fdfd7b8e0f089e5cdf96436de680b7e695e6","confirmations":1,"strippedsize":833287,"size":1493229,"weight":3993090,"height":632855,"version":549453824,"versionHex":"20c00000","merkleroot":"7e20760d227465d2a84fbb2617b2962f77364daa66f06b48d1010fa27923b940","tx":[],"time":1591173058,"nonce":"1594651477","bits":"171297f6","difficulty":15138043247082.88,"chainwork":"00000000000000000000000000000000000000000fff2e35384d3c16f53adda4","nTx":1601,"previousblockhash":"00000000000000000009a54084d9f4eafa3ca07af646ff8fa9031d0ac72a92aa"},
        {"hash":"00000000000000000002eb7892b8fdfd7b8e0f089e5cdf96436de680b7e695e7","confirmations":1,"strippedsize":833287,"size":1493229,"weight":3993090,"height":632854,"version":549453824,"versionHex":"20c00000","merkleroot":"7e20760d227465d2a84fbb2617b2962f77364daa66f06b48d1010fa27923b940","tx":[],"time":1591173050,"nonce":"1594651477","bits":"171297f6","difficulty":15138043247082.88,"chainwork":"00000000000000000000000000000000000000000fff2e35384d3c16f53adda4","nTx":1601,"previousblockhash":"00000000000000000009a54084d9f4eafa3ca07af646ff8fa9031d0ac72a92aa"},
        {"hash":"00000000000000000002eb7892b8fdfd7b8e0f089e5cdf96436de680b7e695e8","confirmations":1,"strippedsize":833287,"size":1493229,"weight":3993090,"height":632853,"version":549453824,"versionHex":"20c00000","merkleroot":"7e20760d227465d2a84fbb2617b2962f77364daa66f06b48d1010fa27923b940","tx":[],"time":1591173041,"nonce":"1594651477","bits":"171297f6","difficulty":15138043247082.88,"chainwork":"00000000000000000000000000000000000000000fff2e35384d3c16f53adda4","nTx":1601,"previousblockhash":"00000000000000000009a54084d9f4eafa3ca07af646ff8fa9031d0ac72a92aa"},
        {"hash":"00000000000000000002eb7892b8fdfd7b8e0f089e5cdf96436de680b7e695e9","confirmations":1,"strippedsize":833287,"size":1493229,"weight":3993090,"height":632852,"version":549453824,"versionHex":"20c00000","merkleroot":"7e20760d227465d2a84fbb2617b2962f77364daa66f06b48d1010fa27923b940","tx":[],"time":1591173040,"nonce":"1594651477","bits":"171297f6","difficulty":15138043247082.88,"chainwork":"00000000000000000000000000000000000000000fff2e35384d3c16f53adda4","nTx":1601,"previousblockhash":"00000000000000000009a54084d9f4eafa3ca07af646ff8fa9031d0ac72a92aa"},
        {"hash":"00000000000000000002eb7892b8fdfd7b8e0f089e5cdf96436de680b7e695f0","confirmations":1,"strippedsize":833287,"size":1493229,"weight":3993090,"height":632851,"version":549453824,"versionHex":"20c00000","merkleroot":"7e20760d227465d2a84fbb2617b2962f77364daa66f06b48d1010fa27923b940","tx":[],"time":1591173039,"nonce":"1594651477","bits":"171297f6","difficulty":15138043247082.88,"chainwork":"00000000000000000000000000000000000000000fff2e35384d3c16f53adda4","nTx":1601,"previousblockhash":"00000000000000000009a54084d9f4eafa3ca07af646ff8fa9031d0ac72a92aa"},
        {"hash":"00000000000000000002eb7892b8fdfd7b8e0f089e5cdf96436de680b7e695f1","confirmations":1,"strippedsize":833287,"size":1493229,"weight":3993090,"height":632850,"version":549453824,"versionHex":"20c00000","merkleroot":"7e20760d227465d2a84fbb2617b2962f77364daa66f06b48d1010fa27923b940","tx":[],"time":1591173038,"nonce":"1594651477","bits":"171297f6","difficulty":15138043247082.88,"chainwork":"00000000000000000000000000000000000000000fff2e35384d3c16f53adda4","nTx":1601,"previousblockhash":"00000000000000000009a54084d9f4eafa3ca07af646ff8fa9031d0ac72a92aa"},
        {"hash":"00000000000000000002eb7892b8fdfd7b8e0f089e5cdf96436de680b7e695f2","confirmations":1,"strippedsize":833287,"size":1493229,"weight":3993090,"height":632849,"version":549453824,"versionHex":"20c00000","merkleroot":"7e20760d227465d2a84fbb2617b2962f77364daa66f06b48d1010fa27923b940","tx":[],"time":1591173037,"nonce":"1594651477","bits":"171297f6","difficulty":15138043247082.88,"chainwork":"00000000000000000000000000000000000000000fff2e35384d3c16f53adda4","nTx":1601,"previousblockhash":"00000000000000000009a54084d9f4eafa3ca07af646ff8fa9031d0ac72a92aa"},
        {"hash":"00000000000000000002eb7892b8fdfd7b8e0f089e5cdf96436de680b7e695f3","confirmations":1,"strippedsize":833287,"size":1493229,"weight":3993090,"height":632848,"version":549453824,"versionHex":"20c00000","merkleroot":"7e20760d227465d2a84fbb2617b2962f77364daa66f06b48d1010fa27923b940","tx":[],"time":1591173030,"nonce":1594651477,"bits":"171297f6","difficulty":15138043247082.88,"chainwork":"00000000000000000000000000000000000000000fff2e35384d3c16f53adda4","nTx":1601,"previousblockhash":"00000000000000000009a54084d9f4eafa3ca07af646ff8fa9031d0ac72a92aa"}
    ]
    "#;

    let blocks: Vec<VerboseBlock> = json::from_str(blocks_json_str).unwrap();
    let mut block_hashes: HashMap<_, _> = blocks
        .iter()
        .map(|block| (block.height.unwrap() as u64, block.hash))
        .collect();
    let mut blocks: HashMap<_, _> = blocks.into_iter().map(|block| (block.hash, block)).collect();
    let client = native_client_for_test();

    NativeClientImpl::get_block_hash.mock_safe(move |_, block_num| {
        let hash = block_hashes.remove(&block_num).unwrap();
        MockResult::Return(Box::new(futures01::future::ok(hash)))
    });

    NativeClientImpl::get_block.mock_safe(move |_, block_hash| {
        let block = blocks.remove(&block_hash).unwrap();
        MockResult::Return(Box::new(futures01::future::ok(block)))
    });

    let mtp = client
        .get_median_time_past(632858, KMD_MTP_BLOCK_COUNT, CoinVariant::Standard)
        .wait()
        .unwrap();
    assert_eq!(1591173041, mtp);
}

#[test]
fn test_cashaddresses_in_tx_details_by_hash() {
    const TX_HASH: &str = "0f2f6e0c8f440c641895023782783426c3aca1acc78d7c0db7751995e8aa5751";

    let conf = json!({
        "coin": "BCH",
        "pubtype": 0,
        "p2shtype": 5,
        "mm2": 1,
        "address_format":{"format":"cashaddress","network":"bchtest"},
    });
    let req = json!({
         "method": "electrum",
         "servers": electrum_servers_rpc(T_BCH_ELECTRUMS),
    });

    let ctx = MmCtxBuilder::new().into_mm_arc();
    let params = UtxoActivationParams::from_legacy_req(&req).unwrap();

    let priv_key = Secp256k1Secret::from([1; 32]);
    let coin = block_on(utxo_standard_coin_with_priv_key(&ctx, "BCH", &conf, &params, priv_key)).unwrap();

    let tx_details = get_tx_details_eq_for_both_versions(&coin, TX_HASH);
    log!("{:?}", tx_details);

    assert!(tx_details
        .from
        .iter()
        .any(|addr| addr == "bchtest:qze8g4gx3z428jjcxzpycpxl7ke7d947gca2a7n2la"));
    assert!(tx_details
        .to
        .iter()
        .any(|addr| addr == "bchtest:qr39na5d25wdeecgw3euh9fkd4ygvd4pnsury96597"));
}

#[test]
fn test_address_from_str_with_cashaddress_activated() {
    let conf = json!({
        "coin": "BCH",
        "pubtype": 0,
        "p2shtype": 5,
        "mm2": 1,
        "address_format":{"format":"cashaddress","network":"bitcoincash"},
    });
    let req = json!({
         "method": "electrum",
         "servers": electrum_servers_rpc(T_BCH_ELECTRUMS),
    });

    let ctx = MmCtxBuilder::new().into_mm_arc();
    let params = UtxoActivationParams::from_legacy_req(&req).unwrap();

    let priv_key = Secp256k1Secret::from([1; 32]);
    let coin = block_on(utxo_standard_coin_with_priv_key(&ctx, "BCH", &conf, &params, priv_key)).unwrap();

    // other error on parse
    let error = UtxoCommonOps::address_from_str(&coin, "bitcoincash:000000000000000000000000000000000000000000")
        .err()
        .unwrap();
    match error.into_inner() {
        AddrFromStrError::CannotDetermineFormat(_) => (),
        other => panic!(
            "Expected 'AddrFromStrError::CannotDetermineFormat' error, found: {}",
            other
        ),
    }
}

#[test]
fn test_address_from_str_with_legacy_address_activated() {
    let conf = json!({
        "coin": "BCH",
        "pubtype": 0,
        "p2shtype": 5,
        "mm2": 1,
    });
    let req = json!({
         "method": "electrum",
         "servers": electrum_servers_rpc(T_BCH_ELECTRUMS),
    });

    let ctx = MmCtxBuilder::new().into_mm_arc();
    let params = UtxoActivationParams::from_legacy_req(&req).unwrap();

    let priv_key = Secp256k1Secret::from([1; 32]);
    let coin = block_on(utxo_standard_coin_with_priv_key(&ctx, "BCH", &conf, &params, priv_key)).unwrap();

    let error = UtxoCommonOps::address_from_str(&coin, "bitcoincash:qzxqqt9lh4feptf0mplnk58gnajfepzwcq9f2rxk55")
        .err()
        .unwrap();
    match error.into_inner() {
        AddrFromStrError::Unsupported(UnsupportedAddr::FormatMismatch {
            ticker,
            activated_format,
            used_format,
        }) => {
            assert_eq!(ticker, "BCH");
            assert_eq!(activated_format, "Legacy");
            assert_eq!(used_format, "CashAddress");
        },
        other => panic!("Expected 'UnsupportedAddr::FormatMismatch' error, found: {}", other),
    }

    // other error on parse
    let error = UtxoCommonOps::address_from_str(&coin, "0000000000000000000000000000000000")
        .err()
        .unwrap();
    match error.into_inner() {
        AddrFromStrError::CannotDetermineFormat(_) => (),
        other => panic!(
            "Expected 'AddrFromStrError::CannotDetermineFormat' error, found: {}",
            other
        ),
    }
}

#[test]
// https://github.com/KomodoPlatform/atomicDEX-API/issues/673
fn test_network_info_negative_time_offset() {
    let info_str = r#"{"version":1140200,"subversion":"/Shibetoshi:1.14.2/","protocolversion":70015,"localservices":"0000000000000005","localrelay":true,"timeoffset":-1,"networkactive":true,"connections":12,"networks":[{"name":"ipv4","limited":false,"reachable":true,"proxy":"","proxy_randomize_credentials":false},{"name":"ipv6","limited":false,"reachable":true,"proxy":"","proxy_randomize_credentials":false},{"name":"onion","limited":false,"reachable":true,"proxy":"127.0.0.1:9050","proxy_randomize_credentials":true}],"relayfee":1.00000000,"incrementalfee":0.00001000,"localaddresses":[],"warnings":""}"#;
    let _info: NetworkInfo = json::from_str(info_str).unwrap();
}

#[test]
fn test_unavailable_electrum_proto_version() {
    ElectrumClientImpl::new.mock_safe(
        |coin_ticker, event_handlers, block_headers_storage, abortable_system, _, _| {
            MockResult::Return(ElectrumClientImpl::with_protocol_version(
                coin_ticker,
                event_handlers,
                OrdRange::new(1.8, 1.9).unwrap(),
                block_headers_storage,
                abortable_system,
                None,
            ))
        },
    );

    let conf = json!({"coin":"RICK","asset":"RICK","rpcport":8923});
    let req = json!({
         "method": "electrum",
         "servers": [{"url":"electrum1.cipig.net:10020"}],
    });

    let ctx = MmCtxBuilder::new().into_mm_arc();
    let params = UtxoActivationParams::from_legacy_req(&req).unwrap();
    let priv_key = Secp256k1Secret::from([1; 32]);
    let error = block_on(utxo_standard_coin_with_priv_key(&ctx, "RICK", &conf, &params, priv_key))
        .err()
        .unwrap();
    log!("Error: {}", error);
    assert!(error.contains("There are no Electrums with the required protocol version"));
}

#[test]
#[ignore]
// The test provided to dimxy to recreate "stuck mempool" problem of komodod on RICK chain.
// Leaving this test here for a while because it might be still useful
fn test_spam_rick() {
    let conf = json!({"coin":"RICK","asset":"RICK","fname":"RICK (TESTCOIN)","rpcport":25435,"txversion":4,"overwintered":1,"mm2":1,"required_confirmations":1,"avg_blocktime":1,"protocol":{"type":"UTXO"}});
    let req = json!({
         "method": "enable",
         "coin": "RICK",
    });

    let key_pair = key_pair_from_seed("my_seed").unwrap();
    let ctx = MmCtxBuilder::new().into_mm_arc();
    let params = UtxoActivationParams::from_legacy_req(&req).unwrap();
    let coin = block_on(utxo_standard_coin_with_priv_key(
        &ctx,
        "RICK",
        &conf,
        &params,
        key_pair.private().secret,
    ))
    .unwrap();

    let output = TransactionOutput {
        value: 1000000,
<<<<<<< HEAD
        script_pubkey: Builder::build_p2pkh(&block_on(coin.as_ref().derivation_method.unwrap_single_addr()).hash)
            .to_bytes(),
=======
        script_pubkey: Builder::build_p2pkh(coin.as_ref().derivation_method.unwrap_single_addr().hash()).to_bytes(),
>>>>>>> a877acad
    };
    let mut futures = vec![];
    for _ in 0..5 {
        futures.push(send_outputs_from_my_address_impl(coin.clone(), vec![output.clone()]));
    }
    let results = block_on(join_all(futures));
    for result in results {
        result.unwrap();
    }
}

#[test]
fn test_one_unavailable_electrum_proto_version() {
    // check if the electrum-mona.bitbank.cc:50001 doesn't support the protocol version 1.4
    let client = electrum_client_for_test(&["electrum-mona.bitbank.cc:50001"]);
    let result = client
        .server_version(
            "electrum-mona.bitbank.cc:50001",
            "AtomicDEX",
            &OrdRange::new(1.4, 1.4).unwrap(),
        )
        .wait();
    assert!(result
        .err()
        .unwrap()
        .to_string()
        .contains("unsupported protocol version"));

    drop(client);
    log!("Run BTC coin to test the server.version loop");

    let conf = json!({"coin":"BTC","asset":"BTC","rpcport":8332});
    let req = json!({
         "method": "electrum",
         // electrum-mona.bitbank.cc:50001 supports only 1.2 protocol version
         "servers": [{"url":"electrum1.cipig.net:10000"},{"url":"electrum-mona.bitbank.cc:50001"}],
    });

    let ctx = MmCtxBuilder::new().into_mm_arc();
    let params = UtxoActivationParams::from_legacy_req(&req).unwrap();

    let priv_key = Secp256k1Secret::from([1; 32]);
    let coin = block_on(utxo_standard_coin_with_priv_key(&ctx, "BTC", &conf, &params, priv_key)).unwrap();

    block_on(async { Timer::sleep(0.5).await });

    assert!(coin.as_ref().rpc_client.get_block_count().wait().is_ok());
}

#[test]
fn test_qtum_generate_pod() {
    let priv_key = Secp256k1Secret::from([
        3, 98, 177, 3, 108, 39, 234, 144, 131, 178, 103, 103, 127, 80, 230, 166, 53, 68, 147, 215, 42, 216, 144, 72,
        172, 110, 180, 13, 123, 179, 10, 49,
    ]);
    let conf = json!({"coin":"tQTUM","rpcport":13889,"pubtype":120,"p2shtype":110});
    let req = json!({
        "method": "electrum",
        "servers": [{"url":"electrum1.cipig.net:10071"}, {"url":"electrum2.cipig.net:10071"}, {"url":"electrum3.cipig.net:10071"}],
    });

    let ctx = MmCtxBuilder::new().into_mm_arc();

    let params = UtxoActivationParams::from_legacy_req(&req).unwrap();
    let coin = block_on(qtum_coin_with_priv_key(&ctx, "tQTUM", &conf, &params, priv_key)).unwrap();
    let expected_res = "20086d757b34c01deacfef97a391f8ed2ca761c72a08d5000adc3d187b1007aca86a03bc5131b1f99b66873a12b51f8603213cdc1aa74c05ca5d48fe164b82152b";
    let address = Address::from_legacyaddress(
        "qcyBHeSct7Wr4mAw18iuQ1zW5mMFYmtmBE",
        &coin.as_ref().conf.address_prefixes,
    )
    .unwrap();
    let res = coin.generate_pod(address.hash().clone()).unwrap();
    assert_eq!(expected_res, res.to_string());
}

#[test]
fn test_qtum_add_delegation() {
    let keypair = key_pair_from_seed("asthma turtle lizard tone genuine tube hunt valley soap cloth urge alpha amazing frost faculty cycle mammal leaf normal bright topple avoid pulse buffalo").unwrap();
    let conf = json!({"coin":"tQTUM","rpcport":13889,"pubtype":120,"p2shtype":110, "mature_confirmations":1});
    let req = json!({
        "method": "electrum",
        "servers": [{"url":"electrum1.cipig.net:10071"}, {"url":"electrum2.cipig.net:10071"}, {"url":"electrum3.cipig.net:10071"}],
    });

    let ctx = MmCtxBuilder::new().into_mm_arc();
    let params = UtxoActivationParams::from_legacy_req(&req).unwrap();
    let coin = block_on(qtum_coin_with_priv_key(
        &ctx,
        "tQTUM",
        &conf,
        &params,
        keypair.private().secret,
    ))
    .unwrap();
    let address = Address::from_legacyaddress(
        "qcyBHeSct7Wr4mAw18iuQ1zW5mMFYmtmBE",
        &coin.as_ref().conf.address_prefixes,
    )
    .unwrap();
    let request = QtumDelegationRequest {
        address: address.to_string(),
        fee: Some(10),
    };
    let res = coin.add_delegation(request).wait().unwrap();
    // Eligible for delegation
    assert!(res.my_balance_change.is_negative());
    assert_eq!(res.total_amount, res.spent_by_me);
    assert!(res.spent_by_me > res.received_by_me);

    let request = QtumDelegationRequest {
        address: "fake_address".to_string(),
        fee: Some(10),
    };
    let res = coin.add_delegation(request).wait();
    // Wrong address
    assert!(res.is_err());
}

#[test]
fn test_qtum_add_delegation_on_already_delegating() {
    let keypair = key_pair_from_seed("federal stay trigger hour exist success game vapor become comfort action phone bright ill target wild nasty crumble dune close rare fabric hen iron").unwrap();
    let conf = json!({"coin":"tQTUM","rpcport":13889,"pubtype":120,"p2shtype":110, "mature_confirmations":1});
    let req = json!({
        "method": "electrum",
        "servers": [{"url":"electrum1.cipig.net:10071"}, {"url":"electrum2.cipig.net:10071"}, {"url":"electrum3.cipig.net:10071"}],
    });

    let ctx = MmCtxBuilder::new().into_mm_arc();
    let params = UtxoActivationParams::from_legacy_req(&req).unwrap();
    let coin = block_on(qtum_coin_with_priv_key(
        &ctx,
        "tQTUM",
        &conf,
        &params,
        keypair.private().secret,
    ))
    .unwrap();
    let address = Address::from_legacyaddress(
        "qcyBHeSct7Wr4mAw18iuQ1zW5mMFYmtmBE",
        &coin.as_ref().conf.address_prefixes,
    )
    .unwrap();
    let request = QtumDelegationRequest {
        address: address.to_string(),
        fee: Some(10),
    };
    let res = coin.add_delegation(request).wait();
    // Already Delegating
    assert!(res.is_err());
}

#[test]
fn test_qtum_get_delegation_infos() {
    let keypair =
        key_pair_from_seed("federal stay trigger hour exist success game vapor become comfort action phone bright ill target wild nasty crumble dune close rare fabric hen iron").unwrap();
    let conf = json!({"coin":"tQTUM","rpcport":13889,"pubtype":120,"p2shtype":110, "mature_confirmations":1});
    let req = json!({
        "method": "electrum",
        "servers": [{"url":"electrum1.cipig.net:10071"}, {"url":"electrum2.cipig.net:10071"}, {"url":"electrum3.cipig.net:10071"}],
    });

    let ctx = MmCtxBuilder::new().into_mm_arc();

    let params = UtxoActivationParams::from_legacy_req(&req).unwrap();
    let coin = block_on(qtum_coin_with_priv_key(
        &ctx,
        "tQTUM",
        &conf,
        &params,
        keypair.private().secret,
    ))
    .unwrap();
    let staking_infos = coin.get_delegation_infos().wait().unwrap();
    match staking_infos.staking_infos_details {
        StakingInfosDetails::Qtum(staking_details) => {
            assert!(staking_details.am_i_staking);
            assert_eq!(staking_details.staker.unwrap(), "qcyBHeSct7Wr4mAw18iuQ1zW5mMFYmtmBE");
            // Will return false for segwit.
            assert!(staking_details.is_staking_supported);
        },
    };
}

#[test]
fn test_qtum_remove_delegation() {
    let keypair = key_pair_from_seed("federal stay trigger hour exist success game vapor become comfort action phone bright ill target wild nasty crumble dune close rare fabric hen iron").unwrap();
    let conf = json!({"coin":"tQTUM","rpcport":13889,"pubtype":120,"p2shtype":110, "mature_confirmations":1});
    let req = json!({
        "method": "electrum",
        "servers": [{"url":"electrum1.cipig.net:10071"}, {"url":"electrum2.cipig.net:10071"}, {"url":"electrum3.cipig.net:10071"}],
    });

    let ctx = MmCtxBuilder::new().into_mm_arc();
    let params = UtxoActivationParams::from_legacy_req(&req).unwrap();
    let coin = block_on(qtum_coin_with_priv_key(
        &ctx,
        "tQTUM",
        &conf,
        &params,
        keypair.private().secret,
    ))
    .unwrap();
    let res = coin.remove_delegation().wait();
    assert!(res.is_ok());
}

#[test]
fn test_qtum_my_balance() {
    QtumCoin::get_mature_unspent_ordered_list.mock_safe(move |coin, _address| {
        let cache = block_on(coin.as_ref().recently_spent_outpoints.lock());
        // spendable balance (66.0)
        let mature = vec![
            UnspentInfo {
                outpoint: OutPoint {
                    hash: 1.into(),
                    index: 0,
                },
                value: 5000000000,
                height: Default::default(),
            },
            UnspentInfo {
                outpoint: OutPoint {
                    hash: 1.into(),
                    index: 0,
                },
                value: 1600000000,
                height: Default::default(),
            },
        ];
        // unspendable (2.0)
        let immature = vec![UnspentInfo {
            outpoint: OutPoint {
                hash: 1.into(),
                index: 0,
            },
            value: 200000000,
            height: Default::default(),
        }];
        MockResult::Return(Box::pin(futures::future::ok((
            MatureUnspentList { mature, immature },
            cache,
        ))))
    });

    let conf = json!({"coin":"tQTUM","rpcport":13889,"pubtype":120,"p2shtype":110});
    let req = json!({
        "method": "electrum",
        "servers": [{"url":"electrum1.cipig.net:10071"}, {"url":"electrum2.cipig.net:10071"}, {"url":"electrum3.cipig.net:10071"}],
    });

    let ctx = MmCtxBuilder::new().into_mm_arc();

    let priv_key = Secp256k1Secret::from([
        184, 199, 116, 240, 113, 222, 8, 199, 253, 143, 98, 185, 127, 26, 87, 38, 246, 206, 159, 27, 207, 20, 27, 112,
        184, 102, 137, 37, 78, 214, 113, 78,
    ]);

    let params = UtxoActivationParams::from_legacy_req(&req).unwrap();
    let coin = block_on(qtum_coin_with_priv_key(&ctx, "tQTUM", &conf, &params, priv_key)).unwrap();

    let CoinBalance { spendable, unspendable } = coin.my_balance().wait().unwrap();
    let expected_spendable = BigDecimal::from(66);
    let expected_unspendable = BigDecimal::from(2);
    assert_eq!(spendable, expected_spendable);
    assert_eq!(unspendable, expected_unspendable);
}

#[test]
fn test_qtum_my_balance_with_check_utxo_maturity_false() {
    const DISPLAY_BALANCE: u64 = 68;
    ElectrumClient::display_balance.mock_safe(move |_, _, _| {
        MockResult::Return(Box::new(futures01::future::ok(BigDecimal::from(DISPLAY_BALANCE))))
    });
    QtumCoin::get_all_unspent_ordered_list.mock_safe(move |_, _| {
        panic!(
            "'QtumCoin::get_all_unspent_ordered_list' is not expected to be called when `check_utxo_maturity` is false"
        )
    });

    let conf = json!({"coin":"tQTUM","rpcport":13889,"pubtype":120,"p2shtype":110});
    let req = json!({
        "method": "electrum",
        "servers": [{"url":"electrum1.cipig.net:10071"}, {"url":"electrum2.cipig.net:10071"}, {"url":"electrum3.cipig.net:10071"}],
        "check_utxo_maturity": false,
    });

    let ctx = MmCtxBuilder::new().into_mm_arc();

    let priv_key = Secp256k1Secret::from([
        184, 199, 116, 240, 113, 222, 8, 199, 253, 143, 98, 185, 127, 26, 87, 38, 246, 206, 159, 27, 207, 20, 27, 112,
        184, 102, 137, 37, 78, 214, 113, 78,
    ]);

    let params = UtxoActivationParams::from_legacy_req(&req).unwrap();
    let coin = block_on(qtum_coin_with_priv_key(&ctx, "tQTUM", &conf, &params, priv_key)).unwrap();

    let CoinBalance { spendable, unspendable } = coin.my_balance().wait().unwrap();
    let expected_spendable = BigDecimal::from(DISPLAY_BALANCE);
    let expected_unspendable = BigDecimal::from(0);
    assert_eq!(spendable, expected_spendable);
    assert_eq!(unspendable, expected_unspendable);
}

fn test_get_mature_unspent_ordered_map_from_cache_impl(
    unspent_height: Option<u64>,
    cached_height: Option<u64>,
    cached_confs: u32,
    block_count: u64,
    expected_height: Option<u64>,
    expected_confs: u32,
) {
    const TX_HASH: &str = "b43f9ed47f7b97d4766b6f1614136fa0c55b9a52c97342428333521fa13ad714";
    let tx_hash: H256Json = hex::decode(TX_HASH).unwrap().as_slice().into();
    let client = electrum_client_for_test(DOC_ELECTRUM_ADDRS);
    let mut verbose = client.get_verbose_transaction(&tx_hash).wait().unwrap();
    verbose.confirmations = cached_confs;
    verbose.height = cached_height;

    // prepare mocks
    ElectrumClient::list_unspent.mock_safe(move |_, _, _| {
        let unspents = vec![UnspentInfo {
            outpoint: OutPoint {
                hash: H256::from_reversed_str(TX_HASH),
                index: 0,
            },
            value: 1000000000,
            height: unspent_height,
        }];
        MockResult::Return(Box::new(futures01::future::ok(unspents)))
    });
    ElectrumClient::get_block_count
        .mock_safe(move |_| MockResult::Return(Box::new(futures01::future::ok(block_count))));
    UtxoStandardCoin::get_verbose_transactions_from_cache_or_rpc.mock_safe(move |_, tx_ids| {
        itertools::assert_equal(tx_ids, iter::once(tx_hash));
        let result: HashMap<_, _> = iter::once((tx_hash, VerboseTransactionFrom::Cache(verbose.clone()))).collect();
        MockResult::Return(Box::new(futures01::future::ok(result)))
    });
    static mut IS_UNSPENT_MATURE_CALLED: bool = false;
    UtxoStandardCoin::is_unspent_mature.mock_safe(move |_, tx: &RpcTransaction| {
        // check if the transaction height and confirmations are expected
        assert_eq!(tx.height, expected_height);
        assert_eq!(tx.confirmations, expected_confs);
        unsafe { IS_UNSPENT_MATURE_CALLED = true }
        MockResult::Return(false)
    });

    // run test
    let coin = utxo_coin_for_test(UtxoRpcClientEnum::Electrum(client), None, false);
    let (unspents, _) = block_on(coin.get_mature_unspent_ordered_list(
        &Address::from_legacyaddress("R9o9xTocqr6CeEDGDH6mEYpwLoMz6jNjMW", &KMD_PREFIXES).unwrap(),
    ))
    .expect("Expected an empty unspent list");
    // unspents should be empty because `is_unspent_mature()` always returns false
    assert!(unsafe { IS_UNSPENT_MATURE_CALLED });
    assert!(unspents.mature.is_empty());
    assert_eq!(unspents.immature.len(), 1);
}

#[test]
fn test_get_mature_unspents_ordered_map_from_cache() {
    let unspent_height = None;
    let cached_height = None;
    let cached_confs = 0;
    let block_count = 1000;
    let expected_height = None; // is unknown
    let expected_confs = 0; // is not changed because height is unknown
    test_get_mature_unspent_ordered_map_from_cache_impl(
        unspent_height,
        cached_height,
        cached_confs,
        block_count,
        expected_height,
        expected_confs,
    );

    let unspent_height = None;
    let cached_height = None;
    let cached_confs = 5;
    let block_count = 1000;
    let expected_height = None; // is unknown
    let expected_confs = 5; // is not changed because height is unknown
    test_get_mature_unspent_ordered_map_from_cache_impl(
        unspent_height,
        cached_height,
        cached_confs,
        block_count,
        expected_height,
        expected_confs,
    );

    let unspent_height = Some(998);
    let cached_height = None;
    let cached_confs = 0;
    let block_count = 1000;
    let expected_height = Some(998); // as the unspent_height
    let expected_confs = 3; // 1000 - 998 + 1
    test_get_mature_unspent_ordered_map_from_cache_impl(
        unspent_height,
        cached_height,
        cached_confs,
        block_count,
        expected_height,
        expected_confs,
    );

    let unspent_height = None;
    let cached_height = Some(998);
    let cached_confs = 0;
    let block_count = 1000;
    let expected_height = Some(998); // as the cached_height
    let expected_confs = 3; // 1000 - 998 + 1
    test_get_mature_unspent_ordered_map_from_cache_impl(
        unspent_height,
        cached_height,
        cached_confs,
        block_count,
        expected_height,
        expected_confs,
    );

    let unspent_height = Some(998);
    let cached_height = Some(997);
    let cached_confs = 0;
    let block_count = 1000;
    let expected_height = Some(998); // as the unspent_height
    let expected_confs = 3; // 1000 - 998 + 1
    test_get_mature_unspent_ordered_map_from_cache_impl(
        unspent_height,
        cached_height,
        cached_confs,
        block_count,
        expected_height,
        expected_confs,
    );

    // block_count < tx_height
    let unspent_height = None;
    let cached_height = Some(1000);
    let cached_confs = 1;
    let block_count = 999;
    let expected_height = Some(1000); // as the cached_height
    let expected_confs = 1; // is not changed because height cannot be calculated
    test_get_mature_unspent_ordered_map_from_cache_impl(
        unspent_height,
        cached_height,
        cached_confs,
        block_count,
        expected_height,
        expected_confs,
    );

    // block_count == tx_height
    let unspent_height = None;
    let cached_height = Some(1000);
    let cached_confs = 1;
    let block_count = 1000;
    let expected_height = Some(1000); // as the cached_height
    let expected_confs = 1; // 1000 - 1000 + 1
    test_get_mature_unspent_ordered_map_from_cache_impl(
        unspent_height,
        cached_height,
        cached_confs,
        block_count,
        expected_height,
        expected_confs,
    );

    // tx_height == 0
    let unspent_height = Some(0);
    let cached_height = None;
    let cached_confs = 1;
    let block_count = 1000;
    let expected_height = Some(0); // as the cached_height
    let expected_confs = 1; // is not changed because tx_height is expected to be not zero
    test_get_mature_unspent_ordered_map_from_cache_impl(
        unspent_height,
        cached_height,
        cached_confs,
        block_count,
        expected_height,
        expected_confs,
    );
}

#[test]
#[cfg(not(target_arch = "wasm32"))]
fn test_native_client_unspents_filtered_using_tx_cache_single_tx_in_cache() {
    let client = native_client_for_test();
    let coin = utxo_coin_for_test(UtxoRpcClientEnum::Native(client), None, false);

    let address: Address = Address::from_legacyaddress("RGfFZaaNV68uVe1uMf6Y37Y8E1i2SyYZBN", &KMD_PREFIXES).unwrap();
    block_on(coin.as_ref().recently_spent_outpoints.lock()).for_script_pubkey =
        Builder::build_p2pkh(address.hash()).to_bytes();

    // https://morty.explorer.dexstats.info/tx/31c7aaae89ab1c39febae164a3190a86ed7c6c6f8c9dc98ec28d508b7929d347
    let tx: UtxoTx = "0400008085202f89027f57730fcbbc2c72fb18bcc3766a713044831a117bb1cade3ed88644864f7333020000006a47304402206e3737b2fcf078b61b16fa67340cc3e79c5d5e2dc9ffda09608371552a3887450220460a332aa1b8ad8f2de92d319666f70751078b221199951f80265b4f7cef8543012102d8c948c6af848c588517288168faa397d6ba3ea924596d03d1d84f224b5123c2ffffffff42b916a80430b80a77e114445b08cf120735447a524de10742fac8f6a9d4170f000000006a473044022004aa053edafb9d161ea8146e0c21ed1593aa6b9404dd44294bcdf920a1695fd902202365eac15dbcc5e9f83e2eed56a8f2f0e5aded36206f9c3fabc668fd4665fa2d012102d8c948c6af848c588517288168faa397d6ba3ea924596d03d1d84f224b5123c2ffffffff03547b16000000000017a9143e8ad0e2bf573d32cb0b3d3a304d9ebcd0c2023b870000000000000000166a144e2b3c0323ab3c2dc6f86dc5ec0729f11e42f56103970400000000001976a91450f4f098306f988d8843004689fae28c83ef16e888ac89c5925f000000000000000000000000000000".into();
    let spent_by_tx = vec![
        UnspentInfo {
            outpoint: tx.inputs[0].previous_output,
            value: 886737,
            height: Some(642293),
        },
        UnspentInfo {
            outpoint: tx.inputs[1].previous_output,
            value: 88843,
            height: Some(642293),
        },
    ];

    block_on(coin.as_ref().recently_spent_outpoints.lock()).add_spent(
        spent_by_tx.clone(),
        tx.hash(),
        tx.outputs.clone(),
    );
    NativeClient::list_unspent
        .mock_safe(move |_, _, _| MockResult::Return(Box::new(futures01::future::ok(spent_by_tx.clone()))));

    let (unspents_ordered, _) = block_on(coin.get_unspent_ordered_list(&address)).unwrap();
    // output 2 is change so it must be returned
    let expected_unspent = UnspentInfo {
        outpoint: OutPoint {
            hash: tx.hash(),
            index: 2,
        },
        value: tx.outputs[2].value,
        height: None,
    };
    assert_eq!(vec![expected_unspent], unspents_ordered);
}

#[test]
#[cfg(not(target_arch = "wasm32"))]
fn test_native_client_unspents_filtered_using_tx_cache_single_several_chained_txs_in_cache() {
    let client = native_client_for_test();
    let coin = utxo_coin_fields_for_test(UtxoRpcClientEnum::Native(client), None, false);

    let address: Address = Address::from_legacyaddress("RGfFZaaNV68uVe1uMf6Y37Y8E1i2SyYZBN", &KMD_PREFIXES).unwrap();
    block_on(coin.recently_spent_outpoints.lock()).for_script_pubkey = Builder::build_p2pkh(address.hash()).to_bytes();
    let coin = utxo_coin_from_fields(coin);

    // https://morty.explorer.dexstats.info/tx/31c7aaae89ab1c39febae164a3190a86ed7c6c6f8c9dc98ec28d508b7929d347
    let tx_0: UtxoTx = "0400008085202f89027f57730fcbbc2c72fb18bcc3766a713044831a117bb1cade3ed88644864f7333020000006a47304402206e3737b2fcf078b61b16fa67340cc3e79c5d5e2dc9ffda09608371552a3887450220460a332aa1b8ad8f2de92d319666f70751078b221199951f80265b4f7cef8543012102d8c948c6af848c588517288168faa397d6ba3ea924596d03d1d84f224b5123c2ffffffff42b916a80430b80a77e114445b08cf120735447a524de10742fac8f6a9d4170f000000006a473044022004aa053edafb9d161ea8146e0c21ed1593aa6b9404dd44294bcdf920a1695fd902202365eac15dbcc5e9f83e2eed56a8f2f0e5aded36206f9c3fabc668fd4665fa2d012102d8c948c6af848c588517288168faa397d6ba3ea924596d03d1d84f224b5123c2ffffffff03547b16000000000017a9143e8ad0e2bf573d32cb0b3d3a304d9ebcd0c2023b870000000000000000166a144e2b3c0323ab3c2dc6f86dc5ec0729f11e42f56103970400000000001976a91450f4f098306f988d8843004689fae28c83ef16e888ac89c5925f000000000000000000000000000000".into();
    let spent_by_tx_0 = vec![
        UnspentInfo {
            outpoint: tx_0.inputs[0].previous_output,
            value: 886737,
            height: Some(642293),
        },
        UnspentInfo {
            outpoint: tx_0.inputs[1].previous_output,
            value: 88843,
            height: Some(642293),
        },
    ];
    block_on(coin.as_ref().recently_spent_outpoints.lock()).add_spent(spent_by_tx_0.clone(), tx_0.hash(), tx_0.outputs);

    // https://morty.explorer.dexstats.info/tx/dbfc821e482747a3512ee6d5734f9df2aa73dab07e2fcd86abeadb462e795bf9
    let tx_1: UtxoTx = "0400008085202f890347d329798b508dc28ec99d8c6f6c7ced860a19a364e1bafe391cab89aeaac731020000006a47304402203ea8b380d0a7e64348869ef7c4c2bfa966fc7b148633003332fa8d0ab0c1bc5602202cc63fabdd2a6578c52d8f4f549069b16505f2ead48edc2b8de299be15aadf9a012102d8c948c6af848c588517288168faa397d6ba3ea924596d03d1d84f224b5123c2ffffffff1d1fd3a6b01710647a7f4a08c6de6075cb8e78d5069fa50f10c4a2a10ded2a95000000006a47304402203868945edc0f6dc2ee43d70a69ee4ec46ca188dc493173ce58924ba9bf6ee7a50220648ff99ce458ca72800758f6a1bd3800cd05ff9c3122f23f3653c25e09d22c79012102d8c948c6af848c588517288168faa397d6ba3ea924596d03d1d84f224b5123c2ffffffff7932150df8b4a1852b8b84b89b0d5322bf74665fb7f76a728369fd6895d3fd48000000006a4730440220127918c6f79c11f7f2376a6f3b750ed4c7103183181ad1218afcb2625ece9599022028c05e88d3a2f97cebd84a718cda33b62b48b18f16278fa8e531fd2155e61ee8012102d8c948c6af848c588517288168faa397d6ba3ea924596d03d1d84f224b5123c2ffffffff0329fd12000000000017a914cafb62e3e8bdb8db3735c39b92743ac6ebc9ef20870000000000000000166a14a7416b070c9bb98f4bafae55616f005a2a30bd6014b40c00000000001976a91450f4f098306f988d8843004689fae28c83ef16e888ac8cc5925f000000000000000000000000000000".into();
    let spent_by_tx_1 = vec![
        UnspentInfo {
            outpoint: tx_1.inputs[0].previous_output,
            value: 300803,
            height: Some(642293),
        },
        UnspentInfo {
            outpoint: tx_1.inputs[1].previous_output,
            value: 888544,
            height: Some(642293),
        },
        UnspentInfo {
            outpoint: tx_1.inputs[2].previous_output,
            value: 888642,
            height: Some(642293),
        },
    ];
    block_on(coin.as_ref().recently_spent_outpoints.lock()).add_spent(spent_by_tx_1.clone(), tx_1.hash(), tx_1.outputs);
    // https://morty.explorer.dexstats.info/tx/12ea22a7cde9efb66b76f9b84345ddfc4c34870e293bfa8eac68d7df83dffa4b
    let tx_2: UtxoTx = "0400008085202f8902f95b792e46dbeaab86cd2f7eb0da73aaf29d4f73d5e62e51a34727481e82fcdb020000006a4730440220347adefe33ed5afbbb8e5d453afd527319f9a50ab790023296a981da095ca4a2022029a68ef6fd5a4decf3793d4c33994eb8658408f3b14a6d439c4753b2dde954ee012102d8c948c6af848c588517288168faa397d6ba3ea924596d03d1d84f224b5123c2ffffffff75bd4348594f8ff2a216e5ad7533b37d47d2a2767b0b88d43972ad51895355e2000000006a473044022069b36c0f65d56e02bc179f7442806374c4163d07939090aba1da736abad9a77d022006dc39adf48e02033ae9d4a48540752ae3b3841e3ec60d2e86dececb88b9e518012102d8c948c6af848c588517288168faa397d6ba3ea924596d03d1d84f224b5123c2ffffffff03414111000000000017a914a153024c826a3a42c2e501eca5d7dacd3fc59976870000000000000000166a14db0e6f4d418d68dce8e5beb26cc5078e01e2e3ace2fe0800000000001976a91450f4f098306f988d8843004689fae28c83ef16e888ac8fc5925f000000000000000000000000000000".into();
    let spent_by_tx_2 = vec![
        UnspentInfo {
            outpoint: tx_2.inputs[0].previous_output,
            value: 832532,
            height: Some(642293),
        },
        UnspentInfo {
            outpoint: tx_2.inputs[1].previous_output,
            value: 888823,
            height: Some(642293),
        },
    ];
    block_on(coin.as_ref().recently_spent_outpoints.lock()).add_spent(
        spent_by_tx_2.clone(),
        tx_2.hash(),
        tx_2.outputs.clone(),
    );

    let mut unspents_to_return = spent_by_tx_0;
    unspents_to_return.extend(spent_by_tx_1);
    unspents_to_return.extend(spent_by_tx_2);

    NativeClient::list_unspent
        .mock_safe(move |_, _, _| MockResult::Return(Box::new(futures01::future::ok(unspents_to_return.clone()))));

    let (unspents_ordered, _) = block_on(coin.get_unspent_ordered_list(&address)).unwrap();

    // output 2 is change so it must be returned
    let expected_unspent = UnspentInfo {
        outpoint: OutPoint {
            hash: tx_2.hash(),
            index: 2,
        },
        value: tx_2.outputs[2].value,
        height: None,
    };
    assert_eq!(vec![expected_unspent], unspents_ordered);
}

#[test]
fn validate_address_res_format() {
    let btc_017_and_above_response = json!({
      "isvalid": true,
      "address": "1JsAjr6d21j9T8EMsYnQ6GXf1mM523JAv1",
      "scriptPubKey": "76a914c3f710deb7320b0efa6edb14e3ebeeb9155fa90d88ac",
      "isscript": false,
      "iswitness": false
    });

    let _: ValidateAddressRes = json::from_value(btc_017_and_above_response).unwrap();

    let btc_016_response = json!({
      "isvalid": true,
      "address": "RT9MpMyucqXiX8bZLimXBnrrn2ofmdGNKd",
      "scriptPubKey": "76a914c3f710deb7320b0efa6edb14e3ebeeb9155fa90d88ac",
      "ismine": false,
      "iswatchonly": true,
      "isscript": false,
      "account": "RT9MpMyucqXiX8bZLimXBnrrn2ofmdGNKd",
      "timestamp": 0
    });

    let _: ValidateAddressRes = json::from_value(btc_016_response).unwrap();
}

#[test]
fn get_address_info_format() {
    let response = json!({
      "address": "Ld6814QT6fyChvvX3gmhNHbRDyiMBvPr9s",
      "scriptPubKey": "76a914c3f710deb7320b0efa6edb14e3ebeeb9155fa90d88ac",
      "ismine": false,
      "solvable": false,
      "iswatchonly": true,
      "isscript": false,
      "iswitness": false,
      "label": "Ld6814QT6fyChvvX3gmhNHbRDyiMBvPr9s",
      "ischange": false,
      "timestamp": 0,
      "labels": [
        {
          "name": "Ld6814QT6fyChvvX3gmhNHbRDyiMBvPr9s",
          "purpose": "receive"
        }
      ]
    });

    let _: GetAddressInfoRes = json::from_value(response).unwrap();
}

#[test]
#[cfg(not(target_arch = "wasm32"))]
fn test_native_is_address_imported_validate_address_is_mine() {
    let client = native_client_for_test();
    NativeClientImpl::validate_address.mock_safe(|_, _| {
        let result = ValidateAddressRes {
            is_valid: false,
            address: "".to_string(),
            script_pub_key: Default::default(),
            seg_id: None,
            is_mine: Some(true),
            is_watch_only: Some(false),
            is_script: false,
            account: None,
        };
        MockResult::Return(Box::new(futures01::future::ok(result)))
    });

    let address = "";
    let imported = block_on(client.is_address_imported(address)).unwrap();
    assert!(imported);
}

#[test]
#[cfg(not(target_arch = "wasm32"))]
fn test_native_is_address_imported_validate_address_is_watch_only() {
    let client = native_client_for_test();
    NativeClientImpl::validate_address.mock_safe(|_, _| {
        let result = ValidateAddressRes {
            is_valid: false,
            address: "".to_string(),
            script_pub_key: Default::default(),
            seg_id: None,
            is_mine: Some(false),
            is_watch_only: Some(true),
            is_script: false,
            account: None,
        };
        MockResult::Return(Box::new(futures01::future::ok(result)))
    });

    let address = "";
    let imported = block_on(client.is_address_imported(address)).unwrap();
    assert!(imported);
}

#[test]
#[cfg(not(target_arch = "wasm32"))]
fn test_native_is_address_imported_validate_address_false() {
    let client = native_client_for_test();
    NativeClientImpl::validate_address.mock_safe(|_, _| {
        let result = ValidateAddressRes {
            is_valid: false,
            address: "".to_string(),
            script_pub_key: Default::default(),
            seg_id: None,
            is_mine: Some(false),
            is_watch_only: Some(false),
            is_script: false,
            account: None,
        };
        MockResult::Return(Box::new(futures01::future::ok(result)))
    });

    let address = "";
    let imported = block_on(client.is_address_imported(address)).unwrap();
    assert!(!imported);
}

#[test]
#[cfg(not(target_arch = "wasm32"))]
fn test_native_is_address_imported_fallback_to_address_info_is_mine() {
    let client = native_client_for_test();
    NativeClientImpl::validate_address.mock_safe(|_, _| {
        let result = ValidateAddressRes {
            is_valid: false,
            address: "".to_string(),
            script_pub_key: Default::default(),
            seg_id: None,
            is_mine: None,
            is_watch_only: None,
            is_script: false,
            account: None,
        };
        MockResult::Return(Box::new(futures01::future::ok(result)))
    });

    NativeClientImpl::get_address_info.mock_safe(|_, _| {
        let result = GetAddressInfoRes {
            is_mine: true,
            is_watch_only: false,
        };
        MockResult::Return(Box::new(futures01::future::ok(result)))
    });

    let address = "";
    let imported = block_on(client.is_address_imported(address)).unwrap();
    assert!(imported);
}

#[test]
#[cfg(not(target_arch = "wasm32"))]
fn test_native_is_address_imported_fallback_to_address_info_is_watch_only() {
    let client = native_client_for_test();
    NativeClientImpl::validate_address.mock_safe(|_, _| {
        let result = ValidateAddressRes {
            is_valid: false,
            address: "".to_string(),
            script_pub_key: Default::default(),
            seg_id: None,
            is_mine: None,
            is_watch_only: None,
            is_script: false,
            account: None,
        };
        MockResult::Return(Box::new(futures01::future::ok(result)))
    });

    NativeClientImpl::get_address_info.mock_safe(|_, _| {
        let result = GetAddressInfoRes {
            is_mine: false,
            is_watch_only: true,
        };
        MockResult::Return(Box::new(futures01::future::ok(result)))
    });

    let address = "";
    let imported = block_on(client.is_address_imported(address)).unwrap();
    assert!(imported);
}

#[test]
#[cfg(not(target_arch = "wasm32"))]
fn test_native_is_address_imported_fallback_to_address_info_false() {
    let client = native_client_for_test();
    NativeClientImpl::validate_address.mock_safe(|_, _| {
        let result = ValidateAddressRes {
            is_valid: false,
            address: "".to_string(),
            script_pub_key: Default::default(),
            seg_id: None,
            is_mine: None,
            is_watch_only: None,
            is_script: false,
            account: None,
        };
        MockResult::Return(Box::new(futures01::future::ok(result)))
    });

    NativeClientImpl::get_address_info.mock_safe(|_, _| {
        let result = GetAddressInfoRes {
            is_mine: false,
            is_watch_only: false,
        };
        MockResult::Return(Box::new(futures01::future::ok(result)))
    });

    let address = "";
    let imported = block_on(client.is_address_imported(address)).unwrap();
    assert!(!imported);
}

/// Test if the [`NativeClient::find_output_spend`] handle the conflicting transactions correctly.
/// https://github.com/KomodoPlatform/atomicDEX-API/pull/775
#[test]
#[cfg(not(target_arch = "wasm32"))]
fn test_find_output_spend_skips_conflicting_transactions() {
    const LIST_SINCE_BLOCK_JSON: &str = r#"{"transactions":[{"involvesWatchonly":true,"account":"","address":"RAsbVN52LC2hEp3UWWSLbV8pJ8CneKjW9F","category":"send","amount":-0.01537462,"vout":0,"fee":-0.00001000,"rawconfirmations":-1,"confirmations":-1,"txid":"220c337006b2581c3da734ef9f1106601e8538ebab823d0dd6719a4d4580fd04","walletconflicts":["a2144bee4eac4b41ab1aed2dd8f854785b3ddebd617d48696dd84e62d129544b"],"time":1607831631,"timereceived":1607831631,"vjoinsplit":[],"size":320},{"involvesWatchonly":true,"account":"","address":"RAsbVN52LC2hEp3UWWSLbV8pJ8CneKjW9F","category":"send","amount":-0.01537462,"vout":0,"fee":-0.00001000,"rawconfirmations":-1,"confirmations":-1,"txid":"6fb83afb1bf309515fa429814bf07552eea951656fdee913f3aa687d513cd720","walletconflicts":["4aad6471f59e5912349cd7679bc029bfbd5da54d34c235d20500249f98f549e4"],"time":1607831556,"timereceived":1607831556,"vjoinsplit":[],"size":320},{"account":"","address":"RT9MpMyucqXiX8bZLimXBnrrn2ofmdGNKd","category":"receive","amount":0.54623851,"vout":2,"rawconfirmations":1617,"confirmations":1617,"blockhash":"000000000c33a387d73180220a5a8f2fe6081bad9bdfc0dba5a9985abcee8294","blockindex":7,"blocktime":1607957613,"expiryheight":0,"txid":"45e4900a2b330800a356a74ce2a97370596ad3a25e689e3ed5c36e421d12bbf7","walletconflicts":[],"time":1607957175,"timereceived":1607957175,"vjoinsplit":[],"size":567},{"involvesWatchonly":true,"account":"","address":"RT9MpMyucqXiX8bZLimXBnrrn2ofmdGNKd","category":"send","amount":-0.00797200,"vout":0,"fee":-0.00001000,"rawconfirmations":-1,"confirmations":-1,"txid":"bfc99c06d1a060cdbeba05620dc1c6fdb7351eb4c04b7aae578688ca6aeaeafd","walletconflicts":[],"time":1607957792,"timereceived":1607957792,"vjoinsplit":[],"size":286}],"lastblock":"06082d363f78174fd13b126994210d3c3ad9d073ee3983ad59fe8b76e6e3e071"}"#;
    // in the json above this transaction is only one not conflicting
    const NON_CONFLICTING_TXID: &str = "45e4900a2b330800a356a74ce2a97370596ad3a25e689e3ed5c36e421d12bbf7";
    let expected_txid: H256Json = hex::decode(NON_CONFLICTING_TXID).unwrap().as_slice().into();

    NativeClientImpl::get_block_hash.mock_safe(|_, _| {
        // no matter what we return here
        let blockhash: H256Json = hex::decode("000000000c33a387d73180220a5a8f2fe6081bad9bdfc0dba5a9985abcee8294")
            .unwrap()
            .as_slice()
            .into();
        MockResult::Return(Box::new(futures01::future::ok(blockhash)))
    });

    NativeClientImpl::list_since_block.mock_safe(|_, _| {
        let listsinceblockres: ListSinceBlockRes =
            json::from_str(LIST_SINCE_BLOCK_JSON).expect("Json is expected to be valid");
        MockResult::Return(Box::new(futures01::future::ok(listsinceblockres)))
    });

    static mut GET_RAW_TRANSACTION_BYTES_CALLED: usize = 0;
    NativeClientImpl::get_raw_transaction_bytes.mock_safe(move |_, txid| {
        unsafe { GET_RAW_TRANSACTION_BYTES_CALLED += 1 };
        assert_eq!(*txid, expected_txid);
        // no matter what we return here
        let bytes: BytesJson = hex::decode("0400008085202f890347d329798b508dc28ec99d8c6f6c7ced860a19a364e1bafe391cab89aeaac731020000006a47304402203ea8b380d0a7e64348869ef7c4c2bfa966fc7b148633003332fa8d0ab0c1bc5602202cc63fabdd2a6578c52d8f4f549069b16505f2ead48edc2b8de299be15aadf9a012102d8c948c6af848c588517288168faa397d6ba3ea924596d03d1d84f224b5123c2ffffffff1d1fd3a6b01710647a7f4a08c6de6075cb8e78d5069fa50f10c4a2a10ded2a95000000006a47304402203868945edc0f6dc2ee43d70a69ee4ec46ca188dc493173ce58924ba9bf6ee7a50220648ff99ce458ca72800758f6a1bd3800cd05ff9c3122f23f3653c25e09d22c79012102d8c948c6af848c588517288168faa397d6ba3ea924596d03d1d84f224b5123c2ffffffff7932150df8b4a1852b8b84b89b0d5322bf74665fb7f76a728369fd6895d3fd48000000006a4730440220127918c6f79c11f7f2376a6f3b750ed4c7103183181ad1218afcb2625ece9599022028c05e88d3a2f97cebd84a718cda33b62b48b18f16278fa8e531fd2155e61ee8012102d8c948c6af848c588517288168faa397d6ba3ea924596d03d1d84f224b5123c2ffffffff0329fd12000000000017a914cafb62e3e8bdb8db3735c39b92743ac6ebc9ef20870000000000000000166a14a7416b070c9bb98f4bafae55616f005a2a30bd6014b40c00000000001976a91450f4f098306f988d8843004689fae28c83ef16e888ac8cc5925f000000000000000000000000000000").unwrap().into();
        MockResult::Return(Box::new(futures01::future::ok(bytes)))
    });
    let client = native_client_for_test();

    // no matter what arguments we will pass to the function because of the mocks above
    let tx: UtxoTx = "0400008085202f89027f57730fcbbc2c72fb18bcc3766a713044831a117bb1cade3ed88644864f7333020000006a47304402206e3737b2fcf078b61b16fa67340cc3e79c5d5e2dc9ffda09608371552a3887450220460a332aa1b8ad8f2de92d319666f70751078b221199951f80265b4f7cef8543012102d8c948c6af848c588517288168faa397d6ba3ea924596d03d1d84f224b5123c2ffffffff42b916a80430b80a77e114445b08cf120735447a524de10742fac8f6a9d4170f000000006a473044022004aa053edafb9d161ea8146e0c21ed1593aa6b9404dd44294bcdf920a1695fd902202365eac15dbcc5e9f83e2eed56a8f2f0e5aded36206f9c3fabc668fd4665fa2d012102d8c948c6af848c588517288168faa397d6ba3ea924596d03d1d84f224b5123c2ffffffff03547b16000000000017a9143e8ad0e2bf573d32cb0b3d3a304d9ebcd0c2023b870000000000000000166a144e2b3c0323ab3c2dc6f86dc5ec0729f11e42f56103970400000000001976a91450f4f098306f988d8843004689fae28c83ef16e888ac89c5925f000000000000000000000000000000".into();
    let vout = 0;
    let from_block = 0;
    let actual = client
        .find_output_spend(
            tx.hash(),
            &tx.outputs[vout].script_pubkey,
            vout,
            BlockHashOrHeight::Height(from_block),
        )
        .wait();
    assert_eq!(actual, Ok(None));
    assert_eq!(unsafe { GET_RAW_TRANSACTION_BYTES_CALLED }, 1);
}

#[test]
#[cfg(not(target_arch = "wasm32"))]
fn test_qtum_is_unspent_mature() {
    use crate::utxo::qtum::QtumBasedCoin;
    use rpc::v1::types::{ScriptType, SignedTransactionOutput, TransactionOutputScript};

    let mut coin_fields = utxo_coin_fields_for_test(UtxoRpcClientEnum::Native(native_client_for_test()), None, false);
    // Qtum's mature confirmations is 500 blocks
    coin_fields.conf.mature_confirmations = 500;
    let arc: UtxoArc = coin_fields.into();
    let coin = QtumCoin::from(arc);

    let empty_output = SignedTransactionOutput {
        value: Some(0.),
        n: 0,
        script: TransactionOutputScript {
            asm: "".into(),
            hex: "".into(),
            req_sigs: 0,
            script_type: ScriptType::NonStandard,
            addresses: vec![],
        },
    };
    let real_output = SignedTransactionOutput {
        value: Some(117.02430015),
        n: 1,
        script: TransactionOutputScript {
            asm: "03e71b9c152bb233ddfe58f20056715c51b054a1823e0aba108e6f1cea0ceb89c8 OP_CHECKSIG".into(),
            hex: "2103e71b9c152bb233ddfe58f20056715c51b054a1823e0aba108e6f1cea0ceb89c8ac".into(),
            req_sigs: 0,
            script_type: ScriptType::PubKey,
            addresses: vec![],
        },
    };

    let mut tx = RpcTransaction {
        hex: Default::default(),
        txid: "47d983175720ba2a67f36d0e1115a129351a2f340bdde6ecb6d6029e138fe920".into(),
        hash: None,
        size: Default::default(),
        vsize: Default::default(),
        version: 2,
        locktime: 0,
        vin: vec![],
        vout: vec![empty_output, real_output],
        blockhash: "c23882939ff695be36546ea998eb585e962b043396e4d91959477b9796ceb9e1".into(),
        confirmations: 421,
        rawconfirmations: None,
        time: 1590671504,
        blocktime: 1590671504,
        height: None,
    };

    // output is coinbase and has confirmations < QTUM_MATURE_CONFIRMATIONS
    assert!(!coin.is_qtum_unspent_mature(&tx));

    tx.confirmations = 501;
    // output is coinbase but has confirmations > QTUM_MATURE_CONFIRMATIONS
    assert!(coin.is_qtum_unspent_mature(&tx));

    tx.confirmations = 421;
    // remove empty output
    tx.vout.remove(0);
    // output is not coinbase
    assert!(coin.is_qtum_unspent_mature(&tx));
}

#[test]
#[ignore]
// TODO it fails at least when fee is 2055837 sat per kbyte, need to investigate
fn test_get_sender_trade_fee_dynamic_tx_fee() {
    let rpc_client = electrum_client_for_test(&["electrum1.cipig.net:10071"]);
    let mut coin_fields = utxo_coin_fields_for_test(
        UtxoRpcClientEnum::Electrum(rpc_client),
        Some("bob passphrase max taker vol with dynamic trade fee"),
        false,
    );
    coin_fields.tx_fee = TxFee::Dynamic(EstimateFeeMethod::Standard);
    let coin = utxo_coin_from_fields(coin_fields);
    let my_balance = coin.my_spendable_balance().wait().expect("!my_balance");
    let expected_balance = BigDecimal::from_str("2.22222").expect("!BigDecimal::from_str");
    assert_eq!(my_balance, expected_balance);

    let fee1 = block_on(coin.get_sender_trade_fee(
        TradePreimageValue::UpperBound(my_balance.clone()),
        FeeApproxStage::WithoutApprox,
    ))
    .expect("!get_sender_trade_fee");

    let value_without_fee = &my_balance - &fee1.amount.to_decimal();
    log!("value_without_fee {}", value_without_fee);
    let fee2 = block_on(coin.get_sender_trade_fee(
        TradePreimageValue::Exact(value_without_fee),
        FeeApproxStage::WithoutApprox,
    ))
    .expect("!get_sender_trade_fee");
    assert_eq!(fee1, fee2);

    // `2.21934443` value was obtained as a result of executing the `max_taker_vol` RPC call for this wallet
    let max_taker_vol = BigDecimal::from_str("2.21934443").expect("!BigDecimal::from_str");
    let fee3 =
        block_on(coin.get_sender_trade_fee(TradePreimageValue::Exact(max_taker_vol), FeeApproxStage::WithoutApprox))
            .expect("!get_sender_trade_fee");
    assert_eq!(fee1, fee3);
}

#[test]
fn test_validate_fee_wrong_sender() {
    let rpc_client = electrum_client_for_test(MARTY_ELECTRUM_ADDRS);
    let coin = utxo_coin_for_test(UtxoRpcClientEnum::Electrum(rpc_client), None, false);
    // https://marty.explorer.dexstats.info/tx/99349d1c72ef396ecb39ab2989b888b02e22382249271c79cda8139825adc468
    let tx_bytes = hex::decode("0400008085202f8901033aedb3c3c02fc76c15b393c7b1f638cfa6b4a1d502e00d57ad5b5305f12221000000006a473044022074879aabf38ef943eba7e4ce54c444d2d6aa93ac3e60ea1d7d288d7f17231c5002205e1671a62d8c031ac15e0e8456357e54865b7acbf49c7ebcba78058fd886b4bd012103242d9cb2168968d785f6914c494c303ff1c27ba0ad882dbc3c15cfa773ea953cffffffff0210270000000000001976a914ca1e04745e8ca0c60d8c5881531d51bec470743f88ac4802d913000000001976a914902053231ef0541a7628c11acac40d30f2a127bd88ac008e3765000000000000000000000000000000").unwrap();
    let taker_fee_tx = coin.tx_enum_from_bytes(&tx_bytes).unwrap();
    let amount: BigDecimal = "0.0001".parse().unwrap();
    let validate_fee_args = ValidateFeeArgs {
        fee_tx: &taker_fee_tx,
        expected_sender: &DEX_FEE_ADDR_RAW_PUBKEY,
        fee_addr: &DEX_FEE_ADDR_RAW_PUBKEY,
        dex_fee: &DexFee::Standard(amount.into()),
        min_block_number: 0,
        uuid: &[],
    };
    let error = coin.validate_fee(validate_fee_args).wait().unwrap_err().into_inner();
    log!("error: {:?}", error);
    match error {
        ValidatePaymentError::WrongPaymentTx(err) => assert!(err.contains(INVALID_SENDER_ERR_LOG)),
        _ => panic!("Expected `WrongPaymentTx` wrong sender address, found {:?}", error),
    }
}

#[test]
fn test_validate_fee_min_block() {
    let rpc_client = electrum_client_for_test(MARTY_ELECTRUM_ADDRS);
    let coin = utxo_coin_for_test(UtxoRpcClientEnum::Electrum(rpc_client), None, false);
    // https://marty.explorer.dexstats.info/tx/99349d1c72ef396ecb39ab2989b888b02e22382249271c79cda8139825adc468
    let tx_bytes = hex::decode("0400008085202f8901033aedb3c3c02fc76c15b393c7b1f638cfa6b4a1d502e00d57ad5b5305f12221000000006a473044022074879aabf38ef943eba7e4ce54c444d2d6aa93ac3e60ea1d7d288d7f17231c5002205e1671a62d8c031ac15e0e8456357e54865b7acbf49c7ebcba78058fd886b4bd012103242d9cb2168968d785f6914c494c303ff1c27ba0ad882dbc3c15cfa773ea953cffffffff0210270000000000001976a914ca1e04745e8ca0c60d8c5881531d51bec470743f88ac4802d913000000001976a914902053231ef0541a7628c11acac40d30f2a127bd88ac008e3765000000000000000000000000000000").unwrap();
    let taker_fee_tx = coin.tx_enum_from_bytes(&tx_bytes).unwrap();
    let amount: BigDecimal = "0.0001".parse().unwrap();
    let sender_pub = hex::decode("03242d9cb2168968d785f6914c494c303ff1c27ba0ad882dbc3c15cfa773ea953c").unwrap();
    let validate_fee_args = ValidateFeeArgs {
        fee_tx: &taker_fee_tx,
        expected_sender: &sender_pub,
        fee_addr: &DEX_FEE_ADDR_RAW_PUBKEY,
        dex_fee: &DexFee::Standard(amount.into()),
        min_block_number: 278455,
        uuid: &[],
    };
    let error = coin.validate_fee(validate_fee_args).wait().unwrap_err().into_inner();
    match error {
        ValidatePaymentError::WrongPaymentTx(err) => assert!(err.contains("confirmed before min_block")),
        _ => panic!("Expected `WrongPaymentTx` early confirmation, found {:?}", error),
    }
}

#[test]
// https://github.com/KomodoPlatform/atomicDEX-API/issues/857
fn test_validate_fee_bch_70_bytes_signature() {
    let rpc_client = electrum_client_for_test(&[
        "electrum1.cipig.net:10055",
        "electrum2.cipig.net:10055",
        "electrum3.cipig.net:10055",
    ]);
    let coin = utxo_coin_for_test(UtxoRpcClientEnum::Electrum(rpc_client), None, false);
    // https://blockchair.com/bitcoin-cash/transaction/ccee05a6b5bbc6f50d2a65a5a3a04690d3e2d81082ad57d3ab471189f53dd70d
    let tx_bytes = hex::decode("0100000002cae89775f264e50f14238be86a7184b7f77bfe26f54067b794c546ec5eb9c91a020000006b483045022100d6ed080f722a0637a37552382f462230cc438984bc564bdb4b7094f06cfa38fa022062304a52602df1fbb3bebac4f56e1632ad456f62d9031f4983f07e546c8ec4d8412102ae7dc4ef1b49aadeff79cfad56664105f4d114e1716bc4f930cb27dbd309e521ffffffff11f386a6fe8f0431cb84f549b59be00f05e78f4a8a926c5e023a0d5f9112e8200000000069463043021f17eb93ed20a6f2cd357eabb41a4ec6329000ddc6d5b42ecbe642c5d41b206a022026bc4920c4ce3af751283574baa8e4a3efd4dad0d8fe6ba3ddf5d75628d36fda412102ae7dc4ef1b49aadeff79cfad56664105f4d114e1716bc4f930cb27dbd309e521ffffffff0210270000000000001976a914ca1e04745e8ca0c60d8c5881531d51bec470743f88ac57481c00000000001976a914bac11ce4cd2b1df2769c470d09b54f86df737e3c88ac035b4a60").unwrap();
    let taker_fee_tx = coin.tx_enum_from_bytes(&tx_bytes).unwrap();
    let amount: BigDecimal = "0.0001".parse().unwrap();
    let sender_pub = hex::decode("02ae7dc4ef1b49aadeff79cfad56664105f4d114e1716bc4f930cb27dbd309e521").unwrap();
    let validate_fee_args = ValidateFeeArgs {
        fee_tx: &taker_fee_tx,
        expected_sender: &sender_pub,
        fee_addr: &DEX_FEE_ADDR_RAW_PUBKEY,
        dex_fee: &DexFee::Standard(amount.into()),
        min_block_number: 0,
        uuid: &[],
    };
    coin.validate_fee(validate_fee_args).wait().unwrap();
}

#[test]
fn firo_verbose_block_deserialize() {
    let json = json!({
       "hash":"e21ea157b142270ba479a0aeb5571144b2a06f66a693c20675c624a6f211de0a",
       "confirmations":1,
       "strippedsize":234913,
       "size":234913,
       "weight":234913,
       "height":348355,
       "version":536875008,
       "versionHex":"20001000",
       "merkleroot":"b7fa3ce26f5b493397302c260905ca6f8c9ade56cab7cb314dc6f8a1d4c69245",
       "tx":[
          "166d2e6c6b8e1f29192737be5b0df79f7ccb286a898a3bf7253aa091e1002756",
          "f0bcbf10f2aa20d6891c14fdf64eb336df2d4466ebbc6bd5349c61478be77bd3",
          "0305f0fed2286b4504907bd2588dec5205f0807f11d003489b6748437728b6dc",
          "17f69f35b125de65e140de9bffe873702a4550379fb0ae4fe371f703c739e268",
          "ca60309ee4f846f607295aabcea2d0680ca23a7fbb8699ad1b597255ad6c5a73",
          "5aec101f7b2452d293c1a1c3889861bc8e96081f3ecd328859bc005c14d2737e",
          "bd9a8a2fdbad3db6c38e6472fd2e50d452a98553c8a105cb10afc85b5eaadee0",
          "0a52a67bf6ca3784f81b828616cda6bdca314402cded278d98f94b546784a58d",
          "55e6f918b2e7af2886499919b1c4a2ba341180934a4691a1a7166d6dadfcf8b9",
          "7a2d8b10b3bfc3037ee884699ca4770d96575b2d39179801d760d1c86377ff58",
          "ded160f1ec3e978daa2d8adb0b611223946db1c1155522cf9f0796e6f6c081fe"
       ],
       "cbTx":{
          "version":2,
          "height":348355,
          "merkleRootMNList":"5bd9041001ba65e1aea7a8d3982bb7fc2a8a561a1898d4e176a2cc4d242107b0",
          "merkleRootQuorums":"bfe0f35ec169f3b96eb66097138e70d1e52a66a2fc31a057df6298bbbc790fce"
       },
       "time":1614002775,
       "mediantime":1614001062,
       "nonce":43516489,
       "bits":"1b6d4183",
       "difficulty":599.8302783653238,
       "chainwork":"000000000000000000000000000000000000000000000000bb39407cfc6d253a",
       "previousblockhash":"71b81ff345f062e5c6eacbda63f64295590667a8d72428e4e71011675fe531e1",
       "chainlock":true
    });
    let _block: VerboseBlock = json::from_value(json).unwrap();
}

#[test]
fn firo_lelantus_tx() {
    // https://explorer.firo.org/tx/06ed4b75010edcf404a315be70903473f44050c978bc37fbcee90e0b49114ba8
    let tx_hash = "06ed4b75010edcf404a315be70903473f44050c978bc37fbcee90e0b49114ba8".into();
    let electrum = electrum_client_for_test(&[
        "electrumx01.firo.org:50001",
        "electrumx02.firo.org:50001",
        "electrumx03.firo.org:50001",
    ]);
    let _tx = electrum.get_verbose_transaction(&tx_hash).wait().unwrap();
}

#[test]
fn firo_lelantus_tx_details() {
    // https://explorer.firo.org/tx/06ed4b75010edcf404a315be70903473f44050c978bc37fbcee90e0b49114ba8
    let electrum = electrum_client_for_test(&[
        "electrumx01.firo.org:50001",
        "electrumx02.firo.org:50001",
        "electrumx03.firo.org:50001",
    ]);
    let coin = utxo_coin_for_test(electrum.into(), None, false);

    let tx_details = get_tx_details_eq_for_both_versions(
        &coin,
        "ad812911f5cba3eab7c193b6cd7020ea02fb5c25634ae64959c3171a6bd5a74d",
    );

    let expected_fee = TxFeeDetails::Utxo(UtxoFeeDetails {
        coin: Some(TEST_COIN_NAME.into()),
        amount: "0.00003793".parse().unwrap(),
    });
    assert_eq!(Some(expected_fee), tx_details.fee_details);

    let tx_details = get_tx_details_eq_for_both_versions(
        &coin,
        "06ed4b75010edcf404a315be70903473f44050c978bc37fbcee90e0b49114ba8",
    );

    let expected_fee = TxFeeDetails::Utxo(UtxoFeeDetails {
        coin: Some(TEST_COIN_NAME.into()),
        amount: "0.00045778".parse().unwrap(),
    });
    assert_eq!(Some(expected_fee), tx_details.fee_details);
}

#[test]
fn test_generate_tx_doge_fee() {
    // A tx below 1kb is always 0,01 doge fee per kb.
    let config = json!({
        "coin": "DOGE",
        "name": "dogecoin",
        "fname": "Dogecoin",
        "rpcport": 22555,
        "pubtype": 30,
        "p2shtype": 22,
        "wiftype": 158,
        "txfee": 1000000,
        "force_min_relay_fee": true,
        "mm2": 1,
        "required_confirmations": 2,
        "avg_blocktime": 1,
        "protocol": {
            "type": "UTXO"
        }
    });
    let request = json!({
        "method": "electrum",
        "coin": "DOGE",
        "servers": [{"url": "electrum1.cipig.net:10060"},{"url": "electrum2.cipig.net:10060"},{"url": "electrum3.cipig.net:10060"}],
    });
    let ctx = MmCtxBuilder::default().into_mm_arc();
    let params = UtxoActivationParams::from_legacy_req(&request).unwrap();

    let priv_key = Secp256k1Secret::from([1; 32]);
    let doge = block_on(utxo_standard_coin_with_priv_key(
        &ctx, "DOGE", &config, &params, priv_key,
    ))
    .unwrap();

    let unspents = vec![UnspentInfo {
        outpoint: Default::default(),
        value: 1000000000000,
        height: None,
    }];
    let outputs = vec![TransactionOutput {
        value: 100000000,
        script_pubkey: vec![0; 26].into(),
    }];
    let builder = block_on(UtxoTxBuilder::new(&doge))
        .add_available_inputs(unspents)
        .add_outputs(outputs);
    let (_, data) = block_on(builder.build()).unwrap();
    let expected_fee = 1000000;
    assert_eq!(expected_fee, data.fee_amount);

    let unspents = vec![UnspentInfo {
        outpoint: Default::default(),
        value: 1000000000000,
        height: None,
    }];
    let outputs = vec![
        TransactionOutput {
            value: 100000000,
            script_pubkey: vec![0; 26].into(),
        };
        40
    ];

    let builder = block_on(UtxoTxBuilder::new(&doge))
        .add_available_inputs(unspents)
        .add_outputs(outputs);
    let (_, data) = block_on(builder.build()).unwrap();
    let expected_fee = 2000000;
    assert_eq!(expected_fee, data.fee_amount);

    let unspents = vec![UnspentInfo {
        outpoint: Default::default(),
        value: 1000000000000,
        height: None,
    }];
    let outputs = vec![
        TransactionOutput {
            value: 100000000,
            script_pubkey: vec![0; 26].into(),
        };
        60
    ];

    let builder = block_on(UtxoTxBuilder::new(&doge))
        .add_available_inputs(unspents)
        .add_outputs(outputs);
    let (_, data) = block_on(builder.build()).unwrap();
    let expected_fee = 3000000;
    assert_eq!(expected_fee, data.fee_amount);
}

#[test]
fn doge_mtp() {
    let electrum = electrum_client_for_test(&[
        "electrum1.cipig.net:10060",
        "electrum2.cipig.net:10060",
        "electrum3.cipig.net:10060",
    ]);
    let mtp = electrum
        .get_median_time_past(3631820, NonZeroU64::new(11).unwrap(), CoinVariant::Standard)
        .wait()
        .unwrap();
    assert_eq!(mtp, 1614849084);
}

#[test]
fn firo_mtp() {
    let electrum = electrum_client_for_test(&[
        "electrumx01.firo.org:50001",
        "electrumx02.firo.org:50001",
        "electrumx03.firo.org:50001",
    ]);
    let mtp = electrum
        .get_median_time_past(356730, NonZeroU64::new(11).unwrap(), CoinVariant::Standard)
        .wait()
        .unwrap();
    assert_eq!(mtp, 1616492629);
}

#[test]
fn verus_mtp() {
    let electrum = electrum_client_for_test(&["el0.verus.io:17485", "el1.verus.io:17485", "el2.verus.io:17485"]);
    let mtp = electrum
        .get_median_time_past(1480113, NonZeroU64::new(11).unwrap(), CoinVariant::Standard)
        .wait()
        .unwrap();
    assert_eq!(mtp, 1618579909);
}

#[test]
fn sys_mtp() {
    let electrum = electrum_client_for_test(&[
        "electrum1.cipig.net:10064",
        "electrum2.cipig.net:10064",
        "electrum3.cipig.net:10064",
    ]);
    let mtp = electrum
        .get_median_time_past(1006678, NonZeroU64::new(11).unwrap(), CoinVariant::Standard)
        .wait()
        .unwrap();
    assert_eq!(mtp, 1620019628);
}

#[test]
fn btc_mtp() {
    let electrum = electrum_client_for_test(&[
        "electrum1.cipig.net:10000",
        "electrum2.cipig.net:10000",
        "electrum3.cipig.net:10000",
    ]);
    let mtp = electrum
        .get_median_time_past(681659, NonZeroU64::new(11).unwrap(), CoinVariant::Standard)
        .wait()
        .unwrap();
    assert_eq!(mtp, 1620019527);
}

#[test]
fn rvn_mtp() {
    let electrum = electrum_client_for_test(&[
        "electrum1.cipig.net:10051",
        "electrum2.cipig.net:10051",
        "electrum3.cipig.net:10051",
    ]);
    let mtp = electrum
        .get_median_time_past(1968120, NonZeroU64::new(11).unwrap(), CoinVariant::Standard)
        .wait()
        .unwrap();
    assert_eq!(mtp, 1633946264);
}

#[test]
fn qtum_mtp() {
    let electrum = electrum_client_for_test(&[
        "electrum1.cipig.net:10050",
        "electrum2.cipig.net:10050",
        "electrum3.cipig.net:10050",
    ]);
    let mtp = electrum
        .get_median_time_past(681659, NonZeroU64::new(11).unwrap(), CoinVariant::Qtum)
        .wait()
        .unwrap();
    assert_eq!(mtp, 1598854128);
}

#[test]
fn zer_mtp() {
    let electrum = electrum_client_for_test(&[
        "electrum1.cipig.net:10065",
        "electrum2.cipig.net:10065",
        "electrum3.cipig.net:10065",
    ]);
    let mtp = electrum
        .get_median_time_past(1130915, NonZeroU64::new(11).unwrap(), CoinVariant::Standard)
        .wait()
        .unwrap();
    assert_eq!(mtp, 1623240214);
}

#[test]
#[ignore]
fn test_tx_details_kmd_rewards() {
    let electrum = electrum_client_for_test(&[
        "electrum1.cipig.net:10001",
        "electrum2.cipig.net:10001",
        "electrum3.cipig.net:10001",
    ]);
    let mut fields = utxo_coin_fields_for_test(electrum.into(), None, false);
    fields.conf.ticker = "KMD".to_owned();
    fields.derivation_method = DerivationMethod::SingleAddress(
        Address::from_legacyaddress("RMGJ9tRST45RnwEKHPGgBLuY3moSYP7Mhk", &KMD_PREFIXES).unwrap(),
    );
    let coin = utxo_coin_from_fields(fields);

    let tx_details = get_tx_details_eq_for_both_versions(
        &coin,
        "535ffa3387d3fca14f4a4d373daf7edf00e463982755afce89bc8c48d8168024",
    );

    let expected_fee = TxFeeDetails::Utxo(UtxoFeeDetails {
        coin: Some("KMD".into()),
        amount: BigDecimal::from_str("0.00001").unwrap(),
    });
    assert_eq!(tx_details.fee_details, Some(expected_fee));

    let expected_kmd_rewards = KmdRewardsDetails {
        amount: BigDecimal::from_str("0.10431954").unwrap(),
        claimed_by_me: true,
    };
    assert_eq!(tx_details.kmd_rewards, Some(expected_kmd_rewards));
}

/// If the ticker is `KMD` AND no rewards were accrued due to a value less than 10 or for any other reasons,
/// then `TransactionDetails::kmd_rewards` has to be `Some(0)`, not `None`.
/// https://kmdexplorer.io/tx/f09e8894959e74c1e727ffa5a753a30bf2dc6d5d677cc1f24b7ee5bb64e32c7d
#[test]
#[ignore]
#[cfg(not(target_arch = "wasm32"))]
fn test_tx_details_kmd_rewards_claimed_by_other() {
    const TX_HASH: &str = "f09e8894959e74c1e727ffa5a753a30bf2dc6d5d677cc1f24b7ee5bb64e32c7d";

    let electrum = electrum_client_for_test(&[
        "electrum1.cipig.net:10001",
        "electrum2.cipig.net:10001",
        "electrum3.cipig.net:10001",
    ]);
    let mut fields = utxo_coin_fields_for_test(electrum.into(), None, false);
    fields.conf.ticker = "KMD".to_owned();
    fields.derivation_method = DerivationMethod::SingleAddress(
        Address::from_legacyaddress("RMGJ9tRST45RnwEKHPGgBLuY3moSYP7Mhk", &KMD_PREFIXES).unwrap(),
    );
    let coin = utxo_coin_from_fields(fields);

    let tx_details = get_tx_details_eq_for_both_versions(&coin, TX_HASH);

    let expected_fee = TxFeeDetails::Utxo(UtxoFeeDetails {
        coin: Some("KMD".into()),
        amount: BigDecimal::from_str("0.00001").unwrap(),
    });
    assert_eq!(tx_details.fee_details, Some(expected_fee));

    let expected_kmd_rewards = KmdRewardsDetails {
        amount: BigDecimal::from_str("0.00022428").unwrap(),
        claimed_by_me: false,
    };
    assert_eq!(tx_details.kmd_rewards, Some(expected_kmd_rewards));
}

#[test]
fn test_tx_details_bch_no_rewards() {
    const TX_HASH: &str = "eb13d926f15cbb896e0bcc7a1a77a4ec63504e57a1524c13a7a9b80f43ecb05c";

    let electrum = electrum_client_for_test(T_BCH_ELECTRUMS);
    let coin = utxo_coin_for_test(electrum.into(), None, false);

    let tx_details = get_tx_details_eq_for_both_versions(&coin, TX_HASH);
    let expected_fee = TxFeeDetails::Utxo(UtxoFeeDetails {
        coin: Some(TEST_COIN_NAME.into()),
        amount: BigDecimal::from_str("0.00000452").unwrap(),
    });
    assert_eq!(tx_details.fee_details, Some(expected_fee));
    assert_eq!(tx_details.kmd_rewards, None);
}

#[test]
fn test_update_kmd_rewards() {
    // 535ffa3387d3fca14f4a4d373daf7edf00e463982755afce89bc8c48d8168024
    const OUTDATED_TX_DETAILS: &str = r#"{"tx_hex":"0400008085202f8901afcadb73880bc1c9e7ce96b8274c2e2a4547415e649f425f98791685be009b73020000006b483045022100b8fbb77efea482b656ad16fc53c5a01d289054c2e429bf1d7bab16c3e822a83602200b87368a95c046b2ce6d0d092185138a3f234a7eb0d7f8227b196ef32358b93f012103b1e544ce2d860219bc91314b5483421a553a7b33044659eff0be9214ed58adddffffffff01dd15c293000000001976a91483762a373935ca241d557dfce89171d582b486de88ac99fe9960000000000000000000000000000000","tx_hash":"535ffa3387d3fca14f4a4d373daf7edf00e463982755afce89bc8c48d8168024","from":["RMGJ9tRST45RnwEKHPGgBLuY3moSYP7Mhk"],"to":["RMGJ9tRST45RnwEKHPGgBLuY3moSYP7Mhk"],"total_amount":"24.68539379","spent_by_me":"24.68539379","received_by_me":"24.78970333","my_balance_change":"0.10430954","block_height":2387532,"timestamp":1620705483,"fee_details":{"type":"Utxo","amount":"-0.10430954"},"coin":"KMD","internal_id":"535ffa3387d3fca14f4a4d373daf7edf00e463982755afce89bc8c48d8168024"}"#;

    let electrum = electrum_client_for_test(&[
        "electrum1.cipig.net:10001",
        "electrum2.cipig.net:10001",
        "electrum3.cipig.net:10001",
    ]);
    let mut fields = utxo_coin_fields_for_test(electrum.into(), None, false);
    fields.conf.ticker = "KMD".to_owned();
    fields.derivation_method = DerivationMethod::SingleAddress(
        Address::from_legacyaddress("RMGJ9tRST45RnwEKHPGgBLuY3moSYP7Mhk", &KMD_PREFIXES).unwrap(),
    );
    let coin = utxo_coin_from_fields(fields);

    let mut input_transactions = HistoryUtxoTxMap::default();
    let mut tx_details: TransactionDetails = json::from_str(OUTDATED_TX_DETAILS).unwrap();
    block_on(coin.update_kmd_rewards(&mut tx_details, &mut input_transactions)).expect("!update_kmd_rewards");

    let expected_rewards = KmdRewardsDetails {
        amount: BigDecimal::from_str("0.10431954").unwrap(),
        claimed_by_me: true,
    };
    assert_eq!(tx_details.kmd_rewards, Some(expected_rewards));

    let expected_fee_details = TxFeeDetails::Utxo(UtxoFeeDetails {
        coin: Some("KMD".into()),
        amount: BigDecimal::from_str("0.00001").unwrap(),
    });
    assert_eq!(tx_details.fee_details, Some(expected_fee_details));
}

#[test]
fn test_update_kmd_rewards_claimed_not_by_me() {
    // The custom 535ffa3387d3fca14f4a4d373daf7edf00e463982755afce89bc8c48d8168024 transaction with the additional 'from' address.
    const OUTDATED_TX_DETAILS: &str = r#"{"tx_hex":"0400008085202f8901afcadb73880bc1c9e7ce96b8274c2e2a4547415e649f425f98791685be009b73020000006b483045022100b8fbb77efea482b656ad16fc53c5a01d289054c2e429bf1d7bab16c3e822a83602200b87368a95c046b2ce6d0d092185138a3f234a7eb0d7f8227b196ef32358b93f012103b1e544ce2d860219bc91314b5483421a553a7b33044659eff0be9214ed58adddffffffff01dd15c293000000001976a91483762a373935ca241d557dfce89171d582b486de88ac99fe9960000000000000000000000000000000","tx_hash":"535ffa3387d3fca14f4a4d373daf7edf00e463982755afce89bc8c48d8168024","from":["RMGJ9tRST45RnwEKHPGgBLuY3moSYP7Mhk", "RMDc4fvQeekJwrXxuaw1R2b7CTPEuVguMP"],"to":["RMGJ9tRST45RnwEKHPGgBLuY3moSYP7Mhk"],"total_amount":"24.68539379","spent_by_me":"24.68539379","received_by_me":"24.78970333","my_balance_change":"0.10430954","block_height":2387532,"timestamp":1620705483,"fee_details":{"type":"Utxo","amount":"-0.10430954"},"coin":"KMD","internal_id":"535ffa3387d3fca14f4a4d373daf7edf00e463982755afce89bc8c48d8168024"}"#;

    let electrum = electrum_client_for_test(&[
        "electrum1.cipig.net:10001",
        "electrum2.cipig.net:10001",
        "electrum3.cipig.net:10001",
    ]);
    let mut fields = utxo_coin_fields_for_test(electrum.into(), None, false);
    fields.conf.ticker = "KMD".to_owned();
    fields.derivation_method = DerivationMethod::SingleAddress(
        Address::from_legacyaddress("RMGJ9tRST45RnwEKHPGgBLuY3moSYP7Mhk", &KMD_PREFIXES).unwrap(),
    );
    let coin = utxo_coin_from_fields(fields);

    let mut input_transactions = HistoryUtxoTxMap::default();
    let mut tx_details: TransactionDetails = json::from_str(OUTDATED_TX_DETAILS).unwrap();
    block_on(coin.update_kmd_rewards(&mut tx_details, &mut input_transactions)).expect("!update_kmd_rewards");

    let expected_rewards = KmdRewardsDetails {
        amount: BigDecimal::from_str("0.10431954").unwrap(),
        claimed_by_me: false,
    };
    assert_eq!(tx_details.kmd_rewards, Some(expected_rewards));

    let expected_fee_details = TxFeeDetails::Utxo(UtxoFeeDetails {
        coin: Some("KMD".into()),
        amount: BigDecimal::from_str("0.00001").unwrap(),
    });
    assert_eq!(tx_details.fee_details, Some(expected_fee_details));
}

/// https://github.com/KomodoPlatform/atomicDEX-API/issues/966
#[test]
fn test_parse_tx_with_huge_locktime() {
    let verbose = r#"{"hex":"0400008085202f89010c03a2b3d8f97139a623f0759224c657513752b705b5c689a256d52b8f8279f200000000d8483045022100fa07821f4739890fa3518c73ecb4917f4a8e7a1c7a803a0d0aea28f991f14f84022041ac557507d6c9786128828c7b2fca7d5c345ba57c8050e3edb29be0c1e5d2660120bdb3d550a68dfaeebe4c416e5750d20d27617bbfb29756843d605a0570ae787b004c6b63046576ba60b17521039ef1b42c635c32440099910bbe1c5e8b0c9373274c3f21cf1003750fc88d3499ac6782012088a914a4f9f1009dcb778bf1c26052258284b32c9075098821031bb83b58ec130e28e0a6d5d2acf2eb01b0d3f1670e021d47d31db8a858219da8ac68ffffffff014ddbf305000000001976a914c3f710deb7320b0efa6edb14e3ebeeb9155fa90d88acf5b98899000000000000000000000000000000","txid":"3b666753b77e28da8a4d858339825315f32516cc147fa743329c7248bd0c6902","overwintered":true,"version":4,"versiongroupid":"892f2085","locktime":2575874549,"expiryheight":0,"vin":[{"txid":"f279828f2bd556a289c6b505b752375157c6249275f023a63971f9d8b3a2030c","vout":0,"scriptSig":{"asm":"3045022100fa07821f4739890fa3518c73ecb4917f4a8e7a1c7a803a0d0aea28f991f14f84022041ac557507d6c9786128828c7b2fca7d5c345ba57c8050e3edb29be0c1e5d266[ALL]bdb3d550a68dfaeebe4c416e5750d20d27617bbfb29756843d605a0570ae787b063046576ba60b17521039ef1b42c635c32440099910bbe1c5e8b0c9373274c3f21cf1003750fc88d3499ac6782012088a914a4f9f1009dcb778bf1c26052258284b32c9075098821031bb83b58ec130e28e0a6d5d2acf2eb01b0d3f1670e021d47d31db8a858219da8ac68","hex":"483045022100fa07821f4739890fa3518c73ecb4917f4a8e7a1c7a803a0d0aea28f991f14f84022041ac557507d6c9786128828c7b2fca7d5c345ba57c8050e3edb29be0c1e5d2660120bdb3d550a68dfaeebe4c416e5750d20d27617bbfb29756843d605a0570ae787b004c6b63046576ba60b17521039ef1b42c635c32440099910bbe1c5e8b0c9373274c3f21cf1003750fc88d3499ac6782012088a914a4f9f1009dcb778bf1c26052258284b32c9075098821031bb83b58ec130e28e0a6d5d2acf2eb01b0d3f1670e021d47d31db8a858219da8ac68"},"sequence":4294967295}],"vout":[{"value":0.99867469,"valueZat":99867469,"valueSat":99867469,"n":0,"scriptPubKey":{"asm":"OP_DUPOP_HASH160c3f710deb7320b0efa6edb14e3ebeeb9155fa90dOP_EQUALVERIFYOP_CHECKSIG","hex":"76a914c3f710deb7320b0efa6edb14e3ebeeb9155fa90d88ac","reqSigs":1,"type":"pubkeyhash","addresses":["t1bjmkBWkzLWk3mHFoybXE5daGRY9pk1fxF"]}}],"vjoinsplit":[],"valueBalance":0.0,"valueBalanceZat":0,"vShieldedSpend":[],"vShieldedOutput":[],"blockhash":"0000077e33e838d9967427018a6e7049d8619ae556acb3e80c070990e90b67fc","height":1127478,"confirmations":2197,"time":1622825622,"blocktime":1622825622}"#;
    let verbose_tx: RpcTransaction = json::from_str(verbose).expect("!json::from_str");
    let _: UtxoTx = deserialize(verbose_tx.hex.as_slice()).unwrap();
}

#[test]
fn tbch_electroncash_verbose_tx() {
    let verbose = r#"{"blockhash":"00000000000d93dbc9c6e95c37044d584be959d24e514533b3a82f0f61dddc03","blocktime":1626262632,"confirmations":3708,"hash":"e64531613f909647651ac3f8fd72f3e6f72ac6e01c5a1d923884a10476f56a7f","height":1456230,"hex":"0100000002ebc10f58f220ec1bad5d634684ae649aa7bdd2f9c9081d36e5384e579caa95c2020000006a4730440220639ac218f572520c7d8addae74be6bfdefa9c86bc91474b6dedd7e117d232085022015a92f45f9ae5cee08c188e01fc614b77c461a41733649a55abfcc3e7ca207444121036879df230663db4cd083c8eeb0f293f46abc460ad3c299b0089b72e6d472202cffffffffebc10f58f220ec1bad5d634684ae649aa7bdd2f9c9081d36e5384e579caa95c2030000006a47304402204c27a2c04df44f34bd71ec69cc0a24291a96f265217473affb3c3fce2dbd937202202c2ad2e6cfaac3901c807d9b048ccb2b5e7b0dbd922f2066e637f6bbf459313a4121036879df230663db4cd083c8eeb0f293f46abc460ad3c299b0089b72e6d472202cffffffff040000000000000000406a04534c500001010453454e4420bb309e48930671582bea508f9a1d9b491e49b69be3d6f372dc08da2ac6e90eb70800000000000003e808000000000000f5fee80300000000000017a9146569d9a853a1934c642223a9432f18c3b3f2a64b87e8030000000000001976a9148cfffc2409d063437d6aa8b75a009b9ba51b71fc88ac67a84601000000001976a9148cfffc2409d063437d6aa8b75a009b9ba51b71fc88ac87caee60","locktime":1626262151,"size":477,"time":1626262632,"txid":"e64531613f909647651ac3f8fd72f3e6f72ac6e01c5a1d923884a10476f56a7f","version":1,"vin":[{"coinbase":null,"scriptSig":{"asm":"OP_PUSHBYTES_71 30440220639ac218f572520c7d8addae74be6bfdefa9c86bc91474b6dedd7e117d232085022015a92f45f9ae5cee08c188e01fc614b77c461a41733649a55abfcc3e7ca2074441 OP_PUSHBYTES_33 036879df230663db4cd083c8eeb0f293f46abc460ad3c299b0089b72e6d472202c","hex":"4730440220639ac218f572520c7d8addae74be6bfdefa9c86bc91474b6dedd7e117d232085022015a92f45f9ae5cee08c188e01fc614b77c461a41733649a55abfcc3e7ca207444121036879df230663db4cd083c8eeb0f293f46abc460ad3c299b0089b72e6d472202c"},"sequence":4294967295,"txid":"c295aa9c574e38e5361d08c9f9d2bda79a64ae8446635dad1bec20f2580fc1eb","vout":2},{"coinbase":null,"scriptSig":{"asm":"OP_PUSHBYTES_71 304402204c27a2c04df44f34bd71ec69cc0a24291a96f265217473affb3c3fce2dbd937202202c2ad2e6cfaac3901c807d9b048ccb2b5e7b0dbd922f2066e637f6bbf459313a41 OP_PUSHBYTES_33 036879df230663db4cd083c8eeb0f293f46abc460ad3c299b0089b72e6d472202c","hex":"47304402204c27a2c04df44f34bd71ec69cc0a24291a96f265217473affb3c3fce2dbd937202202c2ad2e6cfaac3901c807d9b048ccb2b5e7b0dbd922f2066e637f6bbf459313a4121036879df230663db4cd083c8eeb0f293f46abc460ad3c299b0089b72e6d472202c"},"sequence":4294967295,"txid":"c295aa9c574e38e5361d08c9f9d2bda79a64ae8446635dad1bec20f2580fc1eb","vout":3}],"vout":[{"n":0,"scriptPubKey":{"addresses":[],"asm":"OP_RETURN OP_PUSHBYTES_4 534c5000 OP_PUSHBYTES_1 01 OP_PUSHBYTES_4 53454e44 OP_PUSHBYTES_32 bb309e48930671582bea508f9a1d9b491e49b69be3d6f372dc08da2ac6e90eb7 OP_PUSHBYTES_8 00000000000003e8 OP_PUSHBYTES_8 000000000000f5fe","hex":"6a04534c500001010453454e4420bb309e48930671582bea508f9a1d9b491e49b69be3d6f372dc08da2ac6e90eb70800000000000003e808000000000000f5fe","type":"nulldata"},"value_coin":0.0,"value_satoshi":0},{"n":1,"scriptPubKey":{"addresses":["bchtest:ppjknkdg2wsexnryyg36jse0rrpm8u4xfv9hwa0rgl"],"asm":"OP_HASH160 OP_PUSHBYTES_20 6569d9a853a1934c642223a9432f18c3b3f2a64b OP_EQUAL","hex":"a9146569d9a853a1934c642223a9432f18c3b3f2a64b87","type":"scripthash"},"value_coin":0.00001,"value_satoshi":1000},{"n":2,"scriptPubKey":{"addresses":["bchtest:qzx0llpyp8gxxsmad25twksqnwd62xm3lsnnczzt66"],"asm":"OP_DUP OP_HASH160 OP_PUSHBYTES_20 8cfffc2409d063437d6aa8b75a009b9ba51b71fc OP_EQUALVERIFY OP_CHECKSIG","hex":"76a9148cfffc2409d063437d6aa8b75a009b9ba51b71fc88ac","type":"pubkeyhash"},"value_coin":0.00001,"value_satoshi":1000},{"n":3,"scriptPubKey":{"addresses":["bchtest:qzx0llpyp8gxxsmad25twksqnwd62xm3lsnnczzt66"],"asm":"OP_DUP OP_HASH160 OP_PUSHBYTES_20 8cfffc2409d063437d6aa8b75a009b9ba51b71fc OP_EQUALVERIFY OP_CHECKSIG","hex":"76a9148cfffc2409d063437d6aa8b75a009b9ba51b71fc88ac","type":"pubkeyhash"},"value_coin":0.21407847,"value_satoshi":21407847}]}"#;
    let _: RpcTransaction = json::from_str(verbose).expect("!json::from_str");
}

#[test]
fn tbch_electroncash_verbose_tx_unconfirmed() {
    let verbose = r#"{"blockhash":null,"blocktime":null,"confirmations":null,"hash":"e5c9ec5013fca3a62fdf880d1a98f1096a00d20ceaeb6a4cb88ddbea6f1e185a","height":null,"hex":"01000000017f6af57604a18438921d5a1ce0c62af7e6f372fdf8c31a654796903f613145e6030000006b483045022100c335dd0f22e047b806a9d84e02b70aab609093e960888f6f1878e605a173e3da02201c274ce4983d8e519a47c4bd17aeca897b084954ce7a9d77033100e06aa999304121036879df230663db4cd083c8eeb0f293f46abc460ad3c299b0089b72e6d472202cffffffff0280969800000000001976a914eed5d3ad264ffc68fc0a6454e1696a30d8f405be88acbe0dae00000000001976a9148cfffc2409d063437d6aa8b75a009b9ba51b71fc88ac7a361261","locktime":1628583546,"size":226,"time":null,"txid":"e5c9ec5013fca3a62fdf880d1a98f1096a00d20ceaeb6a4cb88ddbea6f1e185a","version":1,"vin":[{"coinbase":null,"scriptSig":{"asm":"OP_PUSHBYTES_72 3045022100c335dd0f22e047b806a9d84e02b70aab609093e960888f6f1878e605a173e3da02201c274ce4983d8e519a47c4bd17aeca897b084954ce7a9d77033100e06aa9993041 OP_PUSHBYTES_33 036879df230663db4cd083c8eeb0f293f46abc460ad3c299b0089b72e6d472202c","hex":"483045022100c335dd0f22e047b806a9d84e02b70aab609093e960888f6f1878e605a173e3da02201c274ce4983d8e519a47c4bd17aeca897b084954ce7a9d77033100e06aa999304121036879df230663db4cd083c8eeb0f293f46abc460ad3c299b0089b72e6d472202c"},"sequence":4294967295,"txid":"e64531613f909647651ac3f8fd72f3e6f72ac6e01c5a1d923884a10476f56a7f","vout":3}],"vout":[{"n":0,"scriptPubKey":{"addresses":["bchtest:qrhdt5adye8lc68upfj9fctfdgcd3aq9hctf8ft6md"],"asm":"OP_DUP OP_HASH160 OP_PUSHBYTES_20 eed5d3ad264ffc68fc0a6454e1696a30d8f405be OP_EQUALVERIFY OP_CHECKSIG","hex":"76a914eed5d3ad264ffc68fc0a6454e1696a30d8f405be88ac","type":"pubkeyhash"},"value_coin":0.1,"value_satoshi":10000000},{"n":1,"scriptPubKey":{"addresses":["bchtest:qzx0llpyp8gxxsmad25twksqnwd62xm3lsnnczzt66"],"asm":"OP_DUP OP_HASH160 OP_PUSHBYTES_20 8cfffc2409d063437d6aa8b75a009b9ba51b71fc OP_EQUALVERIFY OP_CHECKSIG","hex":"76a9148cfffc2409d063437d6aa8b75a009b9ba51b71fc88ac","type":"pubkeyhash"},"value_coin":0.11406782,"value_satoshi":11406782}]}"#;
    let _: RpcTransaction = json::from_str(verbose).expect("!json::from_str");
}

#[test]
#[cfg(not(target_arch = "wasm32"))]
fn test_withdraw_to_p2pkh() {
    UtxoStandardCoin::get_unspent_ordered_list.mock_safe(|coin, _| {
        let cache = block_on(coin.as_ref().recently_spent_outpoints.lock());
        let unspents = vec![UnspentInfo {
            outpoint: OutPoint {
                hash: 1.into(),
                index: 0,
            },
            value: 1000000000,
            height: Default::default(),
        }];
        MockResult::Return(Box::pin(futures::future::ok((unspents, cache))))
    });

    let client = NativeClient(Arc::new(NativeClientImpl::default()));

    let coin = utxo_coin_for_test(UtxoRpcClientEnum::Native(client), None, false);

    // Create a p2pkh address for the test coin
<<<<<<< HEAD
    let p2pkh_address = Address {
        prefix: coin.as_ref().conf.pub_addr_prefix,
        hash: block_on(coin.as_ref().derivation_method.unwrap_single_addr()).hash,
        t_addr_prefix: coin.as_ref().conf.pub_t_addr_prefix,
        checksum_type: block_on(coin.as_ref().derivation_method.unwrap_single_addr()).checksum_type,
        hrp: coin.as_ref().conf.bech32_hrp.clone(),
        addr_format: UtxoAddressFormat::Standard,
    };
=======
    let p2pkh_address = AddressBuilder::new(
        UtxoAddressFormat::Standard,
        coin.as_ref().derivation_method.unwrap_single_addr().hash().clone(),
        *coin.as_ref().derivation_method.unwrap_single_addr().checksum_type(),
        coin.as_ref().conf.address_prefixes.clone(),
        coin.as_ref().conf.bech32_hrp.clone(),
    )
    .as_pkh()
    .build()
    .expect("valid address props");
>>>>>>> a877acad

    let withdraw_req = WithdrawRequest {
        amount: 1.into(),
        from: None,
        to: p2pkh_address.to_string(),
        coin: TEST_COIN_NAME.into(),
        max: false,
        fee: None,
        memo: None,
    };
    let tx_details = coin.withdraw(withdraw_req).wait().unwrap();
    let transaction: UtxoTx = deserialize(tx_details.tx_hex.as_slice()).unwrap();
    let output_script: Script = transaction.outputs[0].script_pubkey.clone().into();

    let expected_script = Builder::build_p2pkh(p2pkh_address.hash());

    assert_eq!(output_script, expected_script);
}

#[test]
#[cfg(not(target_arch = "wasm32"))]
fn test_withdraw_to_p2sh() {
    UtxoStandardCoin::get_unspent_ordered_list.mock_safe(|coin, _| {
        let cache = block_on(coin.as_ref().recently_spent_outpoints.lock());
        let unspents = vec![UnspentInfo {
            outpoint: OutPoint {
                hash: 1.into(),
                index: 0,
            },
            value: 1000000000,
            height: Default::default(),
        }];
        MockResult::Return(Box::pin(futures::future::ok((unspents, cache))))
    });

    let client = NativeClient(Arc::new(NativeClientImpl::default()));

    let coin = utxo_coin_for_test(UtxoRpcClientEnum::Native(client), None, false);

    // Create a p2sh address for the test coin
<<<<<<< HEAD
    let p2sh_address = Address {
        prefix: coin.as_ref().conf.p2sh_addr_prefix,
        hash: block_on(coin.as_ref().derivation_method.unwrap_single_addr()).hash,
        t_addr_prefix: coin.as_ref().conf.p2sh_t_addr_prefix,
        checksum_type: block_on(coin.as_ref().derivation_method.unwrap_single_addr()).checksum_type,
        hrp: coin.as_ref().conf.bech32_hrp.clone(),
        addr_format: UtxoAddressFormat::Standard,
    };
=======
    let p2sh_address = AddressBuilder::new(
        UtxoAddressFormat::Standard,
        coin.as_ref().derivation_method.unwrap_single_addr().hash().clone(),
        *coin.as_ref().derivation_method.unwrap_single_addr().checksum_type(),
        coin.as_ref().conf.address_prefixes.clone(),
        coin.as_ref().conf.bech32_hrp.clone(),
    )
    .as_sh()
    .build()
    .expect("valid address props");
>>>>>>> a877acad

    let withdraw_req = WithdrawRequest {
        amount: 1.into(),
        from: None,
        to: p2sh_address.to_string(),
        coin: TEST_COIN_NAME.into(),
        max: false,
        fee: None,
        memo: None,
    };
    let tx_details = coin.withdraw(withdraw_req).wait().unwrap();
    let transaction: UtxoTx = deserialize(tx_details.tx_hex.as_slice()).unwrap();
    let output_script: Script = transaction.outputs[0].script_pubkey.clone().into();

    let expected_script = Builder::build_p2sh(p2sh_address.hash());

    assert_eq!(output_script, expected_script);
}

#[test]
#[cfg(not(target_arch = "wasm32"))]
fn test_withdraw_to_p2wpkh() {
    UtxoStandardCoin::get_unspent_ordered_list.mock_safe(|coin, _| {
        let cache = block_on(coin.as_ref().recently_spent_outpoints.lock());
        let unspents = vec![UnspentInfo {
            outpoint: OutPoint {
                hash: 1.into(),
                index: 0,
            },
            value: 1000000000,
            height: Default::default(),
        }];
        MockResult::Return(Box::pin(futures::future::ok((unspents, cache))))
    });

    let client = NativeClient(Arc::new(NativeClientImpl::default()));

    let coin = utxo_coin_for_test(UtxoRpcClientEnum::Native(client), None, true);

    // Create a p2wpkh address for the test coin
<<<<<<< HEAD
    let p2wpkh_address = Address {
        prefix: coin.as_ref().conf.pub_addr_prefix,
        hash: block_on(coin.as_ref().derivation_method.unwrap_single_addr()).hash,
        t_addr_prefix: coin.as_ref().conf.pub_t_addr_prefix,
        checksum_type: block_on(coin.as_ref().derivation_method.unwrap_single_addr()).checksum_type,
        hrp: coin.as_ref().conf.bech32_hrp.clone(),
        addr_format: UtxoAddressFormat::Segwit,
    };
=======
    let p2wpkh_address = AddressBuilder::new(
        UtxoAddressFormat::Segwit,
        coin.as_ref().derivation_method.unwrap_single_addr().hash().clone(),
        *coin.as_ref().derivation_method.unwrap_single_addr().checksum_type(),
        NetworkAddressPrefixes::default(),
        coin.as_ref().conf.bech32_hrp.clone(),
    )
    .as_pkh()
    .build()
    .expect("valid address props");
>>>>>>> a877acad

    let withdraw_req = WithdrawRequest {
        amount: 1.into(),
        from: None,
        to: p2wpkh_address.to_string(),
        coin: TEST_COIN_NAME.into(),
        max: false,
        fee: None,
        memo: None,
    };
    let tx_details = coin.withdraw(withdraw_req).wait().unwrap();
    let transaction: UtxoTx = deserialize(tx_details.tx_hex.as_slice()).unwrap();
    let output_script: Script = transaction.outputs[0].script_pubkey.clone().into();

    let expected_script = Builder::build_p2wpkh(p2wpkh_address.hash()).expect("valid p2wpkh script");

    assert_eq!(output_script, expected_script);
}

/// `UtxoStandardCoin` has to check UTXO maturity if `check_utxo_maturity` is `true`.
/// https://github.com/KomodoPlatform/atomicDEX-API/issues/1181
#[test]
fn test_utxo_standard_with_check_utxo_maturity_true() {
    /// Whether [`UtxoStandardCoin::get_mature_unspent_ordered_list`] is called or not.
    static mut GET_MATURE_UNSPENT_ORDERED_LIST_CALLED: bool = false;

    UtxoStandardCoin::get_mature_unspent_ordered_list.mock_safe(|coin, _| {
        unsafe { GET_MATURE_UNSPENT_ORDERED_LIST_CALLED = true };
        let cache = block_on(coin.as_ref().recently_spent_outpoints.lock());
        MockResult::Return(Box::pin(futures::future::ok((MatureUnspentList::default(), cache))))
    });

    let conf = json!({"coin":"RICK","asset":"RICK","rpcport":25435,"txversion":4,"overwintered":1,"mm2":1,"protocol":{"type":"UTXO"}});
    let req = json!({
         "method": "electrum",
         "servers": doc_electrums(),
         "check_utxo_maturity": true,
    });

    let ctx = MmCtxBuilder::new().into_mm_arc();
    let params = UtxoActivationParams::from_legacy_req(&req).unwrap();

    let priv_key = Secp256k1Secret::from([1; 32]);
    let coin = block_on(utxo_standard_coin_with_priv_key(&ctx, "RICK", &conf, &params, priv_key)).unwrap();

    let address = Address::from_legacyaddress("R9o9xTocqr6CeEDGDH6mEYpwLoMz6jNjMW", &KMD_PREFIXES).unwrap();
    // Don't use `block_on` here because it's used within a mock of [`GetUtxoListOps::get_mature_unspent_ordered_list`].
    coin.get_unspent_ordered_list(&address).compat().wait().unwrap();
    assert!(unsafe { GET_MATURE_UNSPENT_ORDERED_LIST_CALLED });
}

/// `UtxoStandardCoin` hasn't to check UTXO maturity if `check_utxo_maturity` is not set.
/// https://github.com/KomodoPlatform/atomicDEX-API/issues/1181
#[test]
fn test_utxo_standard_without_check_utxo_maturity() {
    /// Whether [`UtxoStandardCoin::get_all_unspent_ordered_list`] is called or not.
    static mut GET_ALL_UNSPENT_ORDERED_LIST_CALLED: bool = false;

    UtxoStandardCoin::get_all_unspent_ordered_list.mock_safe(|coin, _| {
        unsafe { GET_ALL_UNSPENT_ORDERED_LIST_CALLED = true };
        let cache = block_on(coin.as_ref().recently_spent_outpoints.lock());
        let unspents = Vec::new();
        MockResult::Return(Box::pin(futures::future::ok((unspents, cache))))
    });

    UtxoStandardCoin::get_mature_unspent_ordered_list.mock_safe(|_, _| {
        panic!("'UtxoStandardCoin::get_mature_unspent_ordered_list' is not expected to be called when `check_utxo_maturity` is not set")
    });

    let conf = json!({"coin":"RICK","asset":"RICK","rpcport":25435,"txversion":4,"overwintered":1,"mm2":1,"protocol":{"type":"UTXO"}});
    let req = json!({
         "method": "electrum",
         "servers": doc_electrums()
    });

    let ctx = MmCtxBuilder::new().into_mm_arc();
    let params = UtxoActivationParams::from_legacy_req(&req).unwrap();

    let priv_key = Secp256k1Secret::from([1; 32]);
    let coin = block_on(utxo_standard_coin_with_priv_key(&ctx, "RICK", &conf, &params, priv_key)).unwrap();

    let address = Address::from_legacyaddress("R9o9xTocqr6CeEDGDH6mEYpwLoMz6jNjMW", &KMD_PREFIXES).unwrap();
    // Don't use `block_on` here because it's used within a mock of [`UtxoStandardCoin::get_all_unspent_ordered_list`].
    coin.get_unspent_ordered_list(&address).compat().wait().unwrap();
    assert!(unsafe { GET_ALL_UNSPENT_ORDERED_LIST_CALLED });
}

/// `QtumCoin` has to check UTXO maturity if `check_utxo_maturity` is not set.
/// https://github.com/KomodoPlatform/atomicDEX-API/issues/1181
#[test]
fn test_qtum_without_check_utxo_maturity() {
    /// Whether [`QtumCoin::get_mature_unspent_ordered_list`] is called or not.
    static mut GET_MATURE_UNSPENT_ORDERED_LIST_CALLED: bool = false;

    QtumCoin::get_mature_unspent_ordered_list.mock_safe(|coin, _| {
        unsafe { GET_MATURE_UNSPENT_ORDERED_LIST_CALLED = true };
        let cache = block_on(coin.as_ref().recently_spent_outpoints.lock());
        MockResult::Return(Box::pin(futures::future::ok((MatureUnspentList::default(), cache))))
    });

    let conf = json!({"coin":"tQTUM","rpcport":13889,"pubtype":120,"p2shtype":110});
    let req = json!({
        "method": "electrum",
        "servers": [
            {"url":"electrum1.cipig.net:10071"},
            {"url":"electrum2.cipig.net:10071"},
            {"url":"electrum3.cipig.net:10071"},
        ],
    });

    let ctx = MmCtxBuilder::new().into_mm_arc();
    let params = UtxoActivationParams::from_legacy_req(&req).unwrap();

    let priv_key = Secp256k1Secret::from([1; 32]);
    let coin = block_on(qtum_coin_with_priv_key(&ctx, "QTUM", &conf, &params, priv_key)).unwrap();

    let address = Address::from_legacyaddress(
        "qcyBHeSct7Wr4mAw18iuQ1zW5mMFYmtmBE",
        &coin.as_ref().conf.address_prefixes,
    )
    .unwrap();
    // Don't use `block_on` here because it's used within a mock of [`QtumCoin::get_mature_unspent_ordered_list`].
    coin.get_unspent_ordered_list(&address).compat().wait().unwrap();
    assert!(unsafe { GET_MATURE_UNSPENT_ORDERED_LIST_CALLED });
}

/// The test is for splitting some mature unspent `QTUM` out points into 40 outputs with amount `1 QTUM` in each
#[test]
#[ignore]
fn test_split_qtum() {
    let priv_key = Secp256k1Secret::from([
        3, 98, 177, 3, 108, 39, 234, 144, 131, 178, 103, 103, 127, 80, 230, 166, 53, 68, 147, 215, 42, 216, 144, 72,
        172, 110, 180, 13, 123, 179, 10, 49,
    ]);
    let conf = json!({
      "coin": "tQTUM",
      "name": "qtumtest",
      "fname": "Qtum test",
      "rpcport": 13889,
      "pubtype": 120,
      "p2shtype": 110,
      "wiftype": 239,
      "txfee": 400000,
      "mm2": 1,
      "required_confirmations": 1,
      "mature_confirmations": 2000,
      "avg_blocktime": 0.53,
      "protocol": {
        "type": "QTUM"
      }
    });
    let req = json!({
        "method": "electrum",
        "servers": [
            {"url":"electrum1.cipig.net:10071"},
            {"url":"electrum2.cipig.net:10071"},
            {"url":"electrum3.cipig.net:10071"},
        ],
    });
    let ctx = MmCtxBuilder::new().into_mm_arc();
    let params = UtxoActivationParams::from_legacy_req(&req).unwrap();
    let coin = block_on(qtum_coin_with_priv_key(&ctx, "QTUM", &conf, &params, priv_key)).unwrap();
<<<<<<< HEAD
    let p2pkh_address = block_on(coin.as_ref().derivation_method.unwrap_single_addr());
    let script: Script = output_script(&p2pkh_address, ScriptType::P2PKH);
=======
    let p2pkh_address = coin.as_ref().derivation_method.unwrap_single_addr();
    let script: Script = output_script(p2pkh_address).expect("valid previous script must be built");
>>>>>>> a877acad
    let key_pair = coin.as_ref().priv_key_policy.activated_key_or_err().unwrap();
    let (unspents, _) = block_on(coin.get_mature_unspent_ordered_list(&p2pkh_address)).expect("Unspent list is empty");
    log!("Mature unspents vec = {:?}", unspents.mature);
    let outputs = vec![
        TransactionOutput {
            value: 100_000_000,
            script_pubkey: script.to_bytes(),
        };
        40
    ];
    let builder = block_on(UtxoTxBuilder::new(&coin))
        .add_available_inputs(unspents.mature)
        .add_outputs(outputs);
    let (unsigned, data) = block_on(builder.build()).unwrap();
    // fee_amount must be higher than the minimum fee
    assert!(data.fee_amount > 400_000);
    log!("Unsigned tx = {:?}", unsigned);
    let signature_version = match p2pkh_address.addr_format() {
        UtxoAddressFormat::Segwit => SignatureVersion::WitnessV0,
        _ => coin.as_ref().conf.signature_version,
    };
    let prev_script = output_script(p2pkh_address).expect("valid previous script must be built");
    let signed = sign_tx(
        unsigned,
        key_pair,
        prev_script,
        signature_version,
        coin.as_ref().conf.fork_id,
    )
    .unwrap();
    log!("Signed tx = {:?}", signed);
    let res = block_on(coin.broadcast_tx(&signed)).unwrap();
    log!("Res = {:?}", res);
}

/// `QtumCoin` hasn't to check UTXO maturity if `check_utxo_maturity` is `false`.
/// https://github.com/KomodoPlatform/atomicDEX-API/issues/1181
#[test]
fn test_qtum_with_check_utxo_maturity_false() {
    /// Whether [`QtumCoin::get_all_unspent_ordered_list`] is called or not.
    static mut GET_ALL_UNSPENT_ORDERED_LIST_CALLED: bool = false;

    QtumCoin::get_all_unspent_ordered_list.mock_safe(|coin, _address| {
        unsafe { GET_ALL_UNSPENT_ORDERED_LIST_CALLED = true };
        let cache = block_on(coin.as_ref().recently_spent_outpoints.lock());
        let unspents = Vec::new();
        MockResult::Return(Box::pin(futures::future::ok((unspents, cache))))
    });
    QtumCoin::get_mature_unspent_ordered_list.mock_safe(|_, _| {
        panic!(
            "'QtumCoin::get_mature_unspent_ordered_list' is not expected to be called when `check_utxo_maturity` is false"
        )
    });

    let conf = json!({"coin":"tQTUM","rpcport":13889,"pubtype":120,"p2shtype":110});
    let req = json!({
        "method": "electrum",
        "servers": [
            {"url":"electrum1.cipig.net:10071"},
            {"url":"electrum2.cipig.net:10071"},
            {"url":"electrum3.cipig.net:10071"},
        ],
        "check_utxo_maturity": false,
    });

    let ctx = MmCtxBuilder::new().into_mm_arc();
    let params = UtxoActivationParams::from_legacy_req(&req).unwrap();

    let priv_key = Secp256k1Secret::from([1; 32]);
    let coin = block_on(qtum_coin_with_priv_key(&ctx, "QTUM", &conf, &params, priv_key)).unwrap();

    let address = Address::from_legacyaddress(
        "qcyBHeSct7Wr4mAw18iuQ1zW5mMFYmtmBE",
        &coin.as_ref().conf.address_prefixes,
    )
    .unwrap();
    // Don't use `block_on` here because it's used within a mock of [`QtumCoin::get_all_unspent_ordered_list`].
    coin.get_unspent_ordered_list(&address).compat().wait().unwrap();
    assert!(unsafe { GET_ALL_UNSPENT_ORDERED_LIST_CALLED });
}

#[test]
fn test_account_balance_rpc() {
    let mut addresses_map: HashMap<String, u64> = HashMap::new();
    let mut balances_by_der_path: HashMap<String, HDAddressBalance> = HashMap::new();

    macro_rules! known_address {
        ($der_path:literal, $address:literal, $chain:expr, balance = $balance:literal) => {
            addresses_map.insert($address.to_string(), $balance);
            balances_by_der_path.insert($der_path.to_string(), HDAddressBalance {
                address: $address.to_string(),
                derivation_path: RpcDerivationPath(DerivationPath::from_str($der_path).unwrap()),
                chain: $chain,
                balance: CoinBalance::new(BigDecimal::from($balance)),
            })
        };
    }

    macro_rules! get_balances {
        ($($der_paths:literal),*) => {
            [$($der_paths),*].iter().map(|der_path| balances_by_der_path.get(*der_path).unwrap().clone()).collect()
        };
    }

    #[rustfmt::skip]
    {
        // Account#0, external addresses.
        known_address!("m/44'/141'/0'/0/0", "RRqF4cYniMwYs66S4QDUUZ4GJQFQF69rBE", Bip44Chain::External, balance = 0);
        known_address!("m/44'/141'/0'/0/1", "RSVLsjXc9LJ8fm9Jq7gXjeubfja3bbgSDf", Bip44Chain::External, balance = 0);
        known_address!("m/44'/141'/0'/0/2", "RSSZjtgfnLzvqF4cZQJJEpN5gvK3pWmd3h", Bip44Chain::External, balance = 0);
        known_address!("m/44'/141'/0'/0/3", "RU1gRFXWXNx7uPRAEJ7wdZAW1RZ4TE6Vv1", Bip44Chain::External, balance = 98);
        known_address!("m/44'/141'/0'/0/4", "RUkEvRzb7mtwfVeKiSFEbYupLkcvU5KJBw", Bip44Chain::External, balance = 1);
        known_address!("m/44'/141'/0'/0/5", "RP8deqVfjBbkvxbGbsQ2EGdamMaP1wxizR", Bip44Chain::External, balance = 0);
        known_address!("m/44'/141'/0'/0/6", "RSvKMMegKGP5e2EanH7fnD4yNsxdJvLAmL", Bip44Chain::External, balance = 32);

        // Account#0, internal addresses.
        known_address!("m/44'/141'/0'/1/0", "RLZxcZSYtKe74JZd1hBAmmD9PNHZqb72oL", Bip44Chain::Internal, balance = 13);
        known_address!("m/44'/141'/0'/1/1", "RPj9JXUVnewWwVpxZDeqGB25qVqz5qJzwP", Bip44Chain::Internal, balance = 44);
        known_address!("m/44'/141'/0'/1/2", "RSYdSLRYWuzBson2GDbWBa632q2PmFnCaH", Bip44Chain::Internal, balance = 10);

        // Account#1, internal addresses.
        known_address!("m/44'/141'/1'/1/0", "RGo7sYzivPtzv8aRQ4A6vRJDxoqkRRBRhZ", Bip44Chain::Internal, balance = 0);
    }

    NativeClient::display_balances.mock_safe(move |_, addresses: Vec<Address>, _| {
        let result: Vec<_> = addresses
            .into_iter()
            .map(|address| {
                let address_str = address.to_string();
                let balance = addresses_map
                    .remove(&address_str)
                    .unwrap_or_else(|| panic!("Unexpected address: {}", address_str));
                (address, BigDecimal::from(balance))
            })
            .collect();
        MockResult::Return(Box::new(futures01::future::ok(result)))
    });

    let client = NativeClient(Arc::new(NativeClientImpl::default()));
    let mut fields = utxo_coin_fields_for_test(UtxoRpcClientEnum::Native(client), None, false);
    let mut hd_accounts = HDAccountsMap::new();
    hd_accounts.insert(0, UtxoHDAccount {
        account_id: 0,
        extended_pubkey: Secp256k1ExtendedPublicKey::from_str("xpub6DEHSksajpRPM59RPw7Eg6PKdU7E2ehxJWtYdrfQ6JFmMGBsrR6jA78ANCLgzKYm4s5UqQ4ydLEYPbh3TRVvn5oAZVtWfi4qJLMntpZ8uGJ").unwrap(),
        account_derivation_path: StandardHDPathToAccount::from_str("m/44'/141'/0'").unwrap(),
        external_addresses_number: 7,
        internal_addresses_number: 3,
        derived_addresses: HDAddressesCache::default(),
    });
    hd_accounts.insert(1, UtxoHDAccount {
        account_id: 1,
        extended_pubkey: Secp256k1ExtendedPublicKey::from_str("xpub6DEHSksajpRPQq2FdGT6JoieiQZUpTZ3WZn8fcuLJhFVmtCpXbuXxp5aPzaokwcLV2V9LE55Dwt8JYkpuMv7jXKwmyD28WbHYjBH2zhbW2p").unwrap(),
        account_derivation_path: StandardHDPathToAccount::from_str("m/44'/141'/1'").unwrap(),
        external_addresses_number: 0,
        internal_addresses_number: 1,
        derived_addresses: HDAddressesCache::default(),
    });
    fields.derivation_method = DerivationMethod::HDWallet(UtxoHDWallet {
        hd_wallet_rmd160: "21605444b36ec72780bdf52a5ffbc18288893664".into(),
        hd_wallet_storage: HDWalletCoinStorage::default(),
        address_format: UtxoAddressFormat::Standard,
        derivation_path: StandardHDPathToCoin::from_str("m/44'/141'").unwrap(),
        accounts: HDAccountsMutex::new(hd_accounts),
        enabled_address: None,
        gap_limit: 3,
    });
    let coin = utxo_coin_from_fields(fields);

    // Request a balance of Account#0, external addresses, 1st page

    let params = AccountBalanceParams {
        account_index: 0,
        chain: Bip44Chain::External,
        limit: 3,
        paging_options: PagingOptionsEnum::PageNumber(NonZeroUsize::new(1).unwrap()),
    };
    let actual = block_on(coin.account_balance_rpc(params)).expect("!account_balance_rpc");
    let expected = HDAccountBalanceResponse {
        account_index: 0,
        derivation_path: DerivationPath::from_str("m/44'/141'/0'").unwrap().into(),
        addresses: get_balances!("m/44'/141'/0'/0/0", "m/44'/141'/0'/0/1", "m/44'/141'/0'/0/2"),
        page_balance: CoinBalance::new(BigDecimal::from(0)),
        limit: 3,
        skipped: 0,
        total: 7,
        total_pages: 3,
        paging_options: PagingOptionsEnum::PageNumber(NonZeroUsize::new(1).unwrap()),
    };
    assert_eq!(actual, expected);

    // Request a balance of Account#0, external addresses, 2nd page

    let params = AccountBalanceParams {
        account_index: 0,
        chain: Bip44Chain::External,
        limit: 3,
        paging_options: PagingOptionsEnum::PageNumber(NonZeroUsize::new(2).unwrap()),
    };
    let actual = block_on(coin.account_balance_rpc(params)).expect("!account_balance_rpc");
    let expected = HDAccountBalanceResponse {
        account_index: 0,
        derivation_path: DerivationPath::from_str("m/44'/141'/0'").unwrap().into(),
        addresses: get_balances!("m/44'/141'/0'/0/3", "m/44'/141'/0'/0/4", "m/44'/141'/0'/0/5"),
        page_balance: CoinBalance::new(BigDecimal::from(99)),
        limit: 3,
        skipped: 3,
        total: 7,
        total_pages: 3,
        paging_options: PagingOptionsEnum::PageNumber(NonZeroUsize::new(2).unwrap()),
    };
    assert_eq!(actual, expected);

    // Request a balance of Account#0, external addresses, 3rd page

    let params = AccountBalanceParams {
        account_index: 0,
        chain: Bip44Chain::External,
        limit: 3,
        paging_options: PagingOptionsEnum::PageNumber(NonZeroUsize::new(3).unwrap()),
    };
    let actual = block_on(coin.account_balance_rpc(params)).expect("!account_balance_rpc");
    let expected = HDAccountBalanceResponse {
        account_index: 0,
        derivation_path: DerivationPath::from_str("m/44'/141'/0'").unwrap().into(),
        addresses: get_balances!("m/44'/141'/0'/0/6"),
        page_balance: CoinBalance::new(BigDecimal::from(32)),
        limit: 3,
        skipped: 6,
        total: 7,
        total_pages: 3,
        paging_options: PagingOptionsEnum::PageNumber(NonZeroUsize::new(3).unwrap()),
    };
    assert_eq!(actual, expected);

    // Request a balance of Account#0, external addresses, page 4 (out of bound)

    let params = AccountBalanceParams {
        account_index: 0,
        chain: Bip44Chain::External,
        limit: 3,
        paging_options: PagingOptionsEnum::PageNumber(NonZeroUsize::new(4).unwrap()),
    };
    let actual = block_on(coin.account_balance_rpc(params)).expect("!account_balance_rpc");
    let expected = HDAccountBalanceResponse {
        account_index: 0,
        derivation_path: DerivationPath::from_str("m/44'/141'/0'").unwrap().into(),
        addresses: Vec::new(),
        page_balance: CoinBalance::default(),
        limit: 3,
        skipped: 7,
        total: 7,
        total_pages: 3,
        paging_options: PagingOptionsEnum::PageNumber(NonZeroUsize::new(4).unwrap()),
    };
    assert_eq!(actual, expected);

    // Request a balance of Account#0, internal addresses, where idx > 0

    let params = AccountBalanceParams {
        account_index: 0,
        chain: Bip44Chain::Internal,
        limit: 3,
        paging_options: PagingOptionsEnum::FromId(0),
    };
    let actual = block_on(coin.account_balance_rpc(params)).expect("!account_balance_rpc");
    let expected = HDAccountBalanceResponse {
        account_index: 0,
        derivation_path: DerivationPath::from_str("m/44'/141'/0'").unwrap().into(),
        addresses: get_balances!("m/44'/141'/0'/1/1", "m/44'/141'/0'/1/2"),
        page_balance: CoinBalance::new(BigDecimal::from(54)),
        limit: 3,
        skipped: 1,
        total: 3,
        total_pages: 1,
        paging_options: PagingOptionsEnum::FromId(0),
    };
    assert_eq!(actual, expected);

    // Request a balance of Account#1, external addresses, page 1 (out of bound)

    let params = AccountBalanceParams {
        account_index: 1,
        chain: Bip44Chain::External,
        limit: 3,
        paging_options: PagingOptionsEnum::PageNumber(NonZeroUsize::new(1).unwrap()),
    };
    let actual = block_on(coin.account_balance_rpc(params)).expect("!account_balance_rpc");
    let expected = HDAccountBalanceResponse {
        account_index: 1,
        derivation_path: DerivationPath::from_str("m/44'/141'/1'").unwrap().into(),
        addresses: Vec::new(),
        page_balance: CoinBalance::default(),
        limit: 3,
        skipped: 0,
        total: 0,
        total_pages: 0,
        paging_options: PagingOptionsEnum::PageNumber(NonZeroUsize::new(1).unwrap()),
    };
    assert_eq!(actual, expected);

    // Request a balance of Account#1, external addresses, page 1

    let params = AccountBalanceParams {
        account_index: 1,
        chain: Bip44Chain::Internal,
        limit: 3,
        paging_options: PagingOptionsEnum::PageNumber(NonZeroUsize::new(1).unwrap()),
    };
    let actual = block_on(coin.account_balance_rpc(params)).expect("!account_balance_rpc");
    let expected = HDAccountBalanceResponse {
        account_index: 1,
        derivation_path: DerivationPath::from_str("m/44'/141'/1'").unwrap().into(),
        addresses: get_balances!("m/44'/141'/1'/1/0"),
        page_balance: CoinBalance::new(BigDecimal::from(0)),
        limit: 3,
        skipped: 0,
        total: 1,
        total_pages: 1,
        paging_options: PagingOptionsEnum::PageNumber(NonZeroUsize::new(1).unwrap()),
    };
    assert_eq!(actual, expected);

    // Request a balance of Account#1, external addresses, where idx > 0 (out of bound)

    let params = AccountBalanceParams {
        account_index: 1,
        chain: Bip44Chain::Internal,
        limit: 3,
        paging_options: PagingOptionsEnum::FromId(0),
    };
    let actual = block_on(coin.account_balance_rpc(params)).expect("!account_balance_rpc");
    let expected = HDAccountBalanceResponse {
        account_index: 1,
        derivation_path: DerivationPath::from_str("m/44'/141'/1'").unwrap().into(),
        addresses: Vec::new(),
        page_balance: CoinBalance::default(),
        limit: 3,
        skipped: 1,
        total: 1,
        total_pages: 1,
        paging_options: PagingOptionsEnum::FromId(0),
    };
    assert_eq!(actual, expected);
}

#[test]
fn test_scan_for_new_addresses() {
    static mut ACCOUNT_ID: u32 = 0;
    static mut NEW_EXTERNAL_ADDRESSES_NUMBER: u32 = 0;
    static mut NEW_INTERNAL_ADDRESSES_NUMBER: u32 = 0;

    HDWalletMockStorage::update_external_addresses_number.mock_safe(
        |_, _, account_id, new_external_addresses_number| {
            assert_eq!(account_id, unsafe { ACCOUNT_ID });
            assert_eq!(new_external_addresses_number, unsafe { NEW_EXTERNAL_ADDRESSES_NUMBER });
            MockResult::Return(Box::pin(futures::future::ok(())))
        },
    );

    HDWalletMockStorage::update_internal_addresses_number.mock_safe(
        |_, _, account_id, new_internal_addresses_number| {
            assert_eq!(account_id, unsafe { ACCOUNT_ID });
            assert_eq!(new_internal_addresses_number, unsafe { NEW_INTERNAL_ADDRESSES_NUMBER });
            MockResult::Return(Box::pin(futures::future::ok(())))
        },
    );

    // The list of addresses that were checked using [`UtxoAddressScanner::is_address_used`].
    static mut CHECKED_ADDRESSES: Vec<String> = Vec::new();

    // The map of addresses for those [`NativeClient::display_balance`] called.
    let mut display_balances: HashMap<String, u64> = HashMap::new();
    // The expected list of the addresses that were checked using [`UtxoAddressScanner::is_address_used`].
    let mut expected_checked_addresses: Vec<String> = Vec::new();
    // The list of addresses with a non-empty transaction history.
    let mut non_empty_addresses: HashSet<String> = HashSet::new();
    // The map of results by the addresses.
    let mut balances_by_der_path: HashMap<String, HDAddressBalance> = HashMap::new();

    macro_rules! new_address {
        ($der_path:literal, $address:literal, $chain:expr, balance = $balance:expr) => {{
            if let Some(balance) = $balance {
                display_balances.insert($address.to_string(), balance);
                non_empty_addresses.insert($address.to_string());
            }
            expected_checked_addresses.push($address.to_string());
            balances_by_der_path.insert($der_path.to_string(), HDAddressBalance {
                address: $address.to_string(),
                derivation_path: RpcDerivationPath(DerivationPath::from_str($der_path).unwrap()),
                chain: $chain,
                balance: CoinBalance::new(BigDecimal::from($balance.unwrap_or(0i32))),
            });
        }};
    }

    macro_rules! unused_address {
        ($_der_path:literal, $address:literal) => {{
            let address = $address.to_string();
            expected_checked_addresses.push(address);
        }};
    }

    macro_rules! get_balances {
        ($($der_paths:literal),*) => {
            [$($der_paths),*].iter().map(|der_path| balances_by_der_path.get(*der_path).unwrap().clone()).collect()
        };
    }

    // Please note that the order of the `known` and `new` addresses is important.
    #[rustfmt::skip]
    {
        // Account#0, external addresses.
        new_address!("m/44'/141'/0'/0/3", "RU1gRFXWXNx7uPRAEJ7wdZAW1RZ4TE6Vv1", Bip44Chain::External, balance = Some(98));
        unused_address!("m/44'/141'/0'/0/4", "RUkEvRzb7mtwfVeKiSFEbYupLkcvU5KJBw");
        unused_address!("m/44'/141'/0'/0/5", "RP8deqVfjBbkvxbGbsQ2EGdamMaP1wxizR");
        unused_address!("m/44'/141'/0'/0/6", "RSvKMMegKGP5e2EanH7fnD4yNsxdJvLAmL");
        unused_address!("m/44'/141'/0'/0/7", "RX76e9G7H4Xy6cYrtr1qGghxytAmWpv375"); // Stop searching for a non-empty address (gap_limit = 3).

        // Account#0, internal addresses.
        new_address!("m/44'/141'/0'/1/1", "RPj9JXUVnewWwVpxZDeqGB25qVqz5qJzwP", Bip44Chain::Internal, balance = Some(98));
        new_address!("m/44'/141'/0'/1/2", "RSYdSLRYWuzBson2GDbWBa632q2PmFnCaH", Bip44Chain::Internal, balance = None);
        new_address!("m/44'/141'/0'/1/3", "RQstQeTUEZLh6c3YWJDkeVTTQoZUsfvNCr", Bip44Chain::Internal, balance = Some(14));
        unused_address!("m/44'/141'/0'/1/4", "RT54m6pfj9scqwSLmYdfbmPcrpxnWGAe9J");
        unused_address!("m/44'/141'/0'/1/5", "RYWfEFxqA6zya9c891Dj7vxiDojCmuWR9T");
        unused_address!("m/44'/141'/0'/1/6", "RSkY6twW8knTcn6wGACUAG9crJHcuQ2kEH");
        unused_address!("m/44'/141'/0'/1/7", "RGRybU5awT9Chn9FeKZd8CEBREq5vNFDKJ"); // Stop searching for a non-empty address (gap_limit = 3).

        // Account#1, external addresses.
        new_address!("m/44'/141'/1'/0/0", "RBQFLwJ88gVcnfkYvJETeTAB6AAYLow12K", Bip44Chain::External, balance = Some(9));
        new_address!("m/44'/141'/1'/0/1", "RCyy77sRWFa2oiFPpyimeTQfenM1aRoiZs", Bip44Chain::External, balance = Some(7));
        new_address!("m/44'/141'/1'/0/2", "RDnNa3pQmisfi42KiTZrfYfuxkLC91PoTJ", Bip44Chain::External, balance = None);
        new_address!("m/44'/141'/1'/0/3", "RQRGgXcGJz93CoAfQJoLgBz2r9HtJYMX3Z", Bip44Chain::External, balance = None);
        new_address!("m/44'/141'/1'/0/4", "RM6cqSFCFZ4J1LngLzqKkwo2ouipbDZUbm", Bip44Chain::External, balance = Some(11));
        unused_address!("m/44'/141'/1'/0/5", "RX2fGBZjNZMNdNcnc5QBRXvmsXTvadvTPN");
        unused_address!("m/44'/141'/1'/0/6", "RJJ7muUETyp59vxVXna9KAZ9uQ1QSqmcjE");
        unused_address!("m/44'/141'/1'/0/7", "RYJ6vbhxFre5yChCMiJJFNTTBhAQbKM9AY");
        unused_address!("m/44'/141'/1'/0/8", "RWaND65Cucwc2Cs1djBUQ2z1rrxTopEjoG"); // Stop searching for a non-empty address (gap_limit = 3).

        // Account#1, internal addresses.
        unused_address!("m/44'/141'/1'/0/2", "RCjRDibDAXKYpVYSUeJXrbTzZ1UEKYAwJa");
        unused_address!("m/44'/141'/1'/0/3", "REs1NRzg8XjwN3v8Jp1wQUAyQb3TzeT8EB");
        unused_address!("m/44'/141'/1'/0/4", "RS4UZtkwZ8eYaTL1xodXgFNryJoTbPJYE5");
        unused_address!("m/44'/141'/1'/0/5", "RDzcAqivNqUCJA4auetoVE4hcmH2p4L1fB"); // Stop searching for a non-empty address (gap_limit = 3).
    }

    NativeClient::display_balance.mock_safe(move |_, address: Address, _| {
        let address = address.to_string();
        let balance = display_balances
            .remove(&address)
            .unwrap_or_else(|| panic!("Unexpected address: {}", address));
        MockResult::Return(Box::new(futures01::future::ok(BigDecimal::from(balance))))
    });

    UtxoAddressScanner::is_address_used.mock_safe(move |_, address| {
        let address = address.to_string();
        unsafe {
            CHECKED_ADDRESSES.push(address.clone());
        }
        let is_used = non_empty_addresses.remove(&address);
        MockResult::Return(Box::pin(futures::future::ok(is_used)))
    });

    // This mock is required just not to fail on [`UtxoAddressScanner::init`].
    NativeClient::list_all_transactions
        .mock_safe(move |_, _| MockResult::Return(Box::new(futures01::future::ok(Vec::new()))));

    let client = NativeClient(Arc::new(NativeClientImpl::default()));
    let mut fields = utxo_coin_fields_for_test(UtxoRpcClientEnum::Native(client), None, false);
    let ctx = MmCtxBuilder::new().into_mm_arc();
    fields.ctx = ctx.weak();
    let mut hd_accounts = HDAccountsMap::new();
    hd_accounts.insert(0, UtxoHDAccount {
        account_id: 0,
        extended_pubkey: Secp256k1ExtendedPublicKey::from_str("xpub6DEHSksajpRPM59RPw7Eg6PKdU7E2ehxJWtYdrfQ6JFmMGBsrR6jA78ANCLgzKYm4s5UqQ4ydLEYPbh3TRVvn5oAZVtWfi4qJLMntpZ8uGJ").unwrap(),
        account_derivation_path: StandardHDPathToAccount::from_str("m/44'/141'/0'").unwrap(),
        external_addresses_number: 3,
        internal_addresses_number: 1,
        derived_addresses: HDAddressesCache::default(),
    });
    hd_accounts.insert(1, UtxoHDAccount {
        account_id: 1,
        extended_pubkey: Secp256k1ExtendedPublicKey::from_str("xpub6DEHSksajpRPQq2FdGT6JoieiQZUpTZ3WZn8fcuLJhFVmtCpXbuXxp5aPzaokwcLV2V9LE55Dwt8JYkpuMv7jXKwmyD28WbHYjBH2zhbW2p").unwrap(),
        account_derivation_path: StandardHDPathToAccount::from_str("m/44'/141'/1'").unwrap(),
        external_addresses_number: 0,
        internal_addresses_number: 2,
        derived_addresses: HDAddressesCache::default(),
    });
    fields.derivation_method = DerivationMethod::HDWallet(UtxoHDWallet {
        hd_wallet_rmd160: "21605444b36ec72780bdf52a5ffbc18288893664".into(),
        hd_wallet_storage: HDWalletCoinStorage::default(),
        address_format: UtxoAddressFormat::Standard,
        derivation_path: StandardHDPathToCoin::from_str("m/44'/141'").unwrap(),
        accounts: HDAccountsMutex::new(hd_accounts),
        enabled_address: None,
        gap_limit: 3,
    });
    let coin = utxo_coin_from_fields(fields);

    // Check balance of Account#0

    unsafe {
        ACCOUNT_ID = 0;
        NEW_EXTERNAL_ADDRESSES_NUMBER = 4;
        NEW_INTERNAL_ADDRESSES_NUMBER = 4;
    }

    let params = ScanAddressesParams {
        account_index: 0,
        gap_limit: Some(3),
    };
    let actual = block_on(coin.init_scan_for_new_addresses_rpc(params)).expect("!account_balance_rpc");
    let expected = ScanAddressesResponse {
        account_index: 0,
        derivation_path: DerivationPath::from_str("m/44'/141'/0'").unwrap().into(),
        new_addresses: get_balances!(
            "m/44'/141'/0'/0/3",
            "m/44'/141'/0'/1/1",
            "m/44'/141'/0'/1/2",
            "m/44'/141'/0'/1/3"
        ),
    };
    assert_eq!(actual, expected);

    // Check balance of Account#1

    unsafe {
        ACCOUNT_ID = 1;
        NEW_EXTERNAL_ADDRESSES_NUMBER = 5;
        NEW_INTERNAL_ADDRESSES_NUMBER = 2;
    }

    let params = ScanAddressesParams {
        account_index: 1,
        gap_limit: None,
    };
    let actual = block_on(coin.init_scan_for_new_addresses_rpc(params)).expect("!account_balance_rpc");
    let expected = ScanAddressesResponse {
        account_index: 1,
        derivation_path: DerivationPath::from_str("m/44'/141'/1'").unwrap().into(),
        new_addresses: get_balances!(
            "m/44'/141'/1'/0/0",
            "m/44'/141'/1'/0/1",
            "m/44'/141'/1'/0/2",
            "m/44'/141'/1'/0/3",
            "m/44'/141'/1'/0/4"
        ),
    };
    assert_eq!(actual, expected);

    let accounts = match coin.as_ref().derivation_method {
        DerivationMethod::HDWallet(UtxoHDWallet { ref accounts, .. }) => block_on(accounts.lock()).clone(),
        _ => unreachable!(),
    };
    assert_eq!(accounts[&0].external_addresses_number, 4);
    assert_eq!(accounts[&0].internal_addresses_number, 4);
    assert_eq!(accounts[&1].external_addresses_number, 5);
    assert_eq!(accounts[&1].internal_addresses_number, 2);
    assert_eq!(unsafe { &CHECKED_ADDRESSES }, &expected_checked_addresses);
}

#[test]
fn test_get_new_address() {
    static mut EXPECTED_CHECKED_ADDRESSES: Vec<String> = Vec::new();
    static mut CHECKED_ADDRESSES: Vec<String> = Vec::new();
    static mut NON_EMPTY_ADDRESSES: Option<HashSet<String>> = None;

    macro_rules! expected_checked_addresses {
        ($($_der_path:literal, $addr:literal);*) => {
            unsafe {
                CHECKED_ADDRESSES.clear();
                EXPECTED_CHECKED_ADDRESSES = vec![$($addr.to_string()),*];
            }
        };
    }

    macro_rules! non_empty_addresses {
        ($($_der_path:literal, $addr:literal);*) => {
            unsafe {
                NON_EMPTY_ADDRESSES = Some(vec![$($addr.to_string()),*].into_iter().collect());
            }
        };
    }

    HDWalletMockStorage::update_external_addresses_number
        .mock_safe(|_, _, _account_id, _new_val| MockResult::Return(Box::pin(futures::future::ok(()))));
    HDWalletMockStorage::update_internal_addresses_number
        .mock_safe(|_, _, _account_id, _new_val| MockResult::Return(Box::pin(futures::future::ok(()))));

    // This mock is required just not to fail on [`UtxoStandardCoin::known_address_balance`].
    NativeClient::display_balance
        .mock_safe(move |_, _, _| MockResult::Return(Box::new(futures01::future::ok(BigDecimal::from(0)))));

    UtxoAddressScanner::is_address_used.mock_safe(move |_, address| {
        let address = address.to_string();
        unsafe {
            CHECKED_ADDRESSES.push(address.clone());
            let is_used = NON_EMPTY_ADDRESSES.as_mut().unwrap().remove(&address);
            MockResult::Return(Box::pin(futures::future::ok(is_used)))
        }
    });

    MockableConfirmAddress::confirm_utxo_address
        .mock_safe(move |_, _, _, _| MockResult::Return(Box::pin(futures::future::ok(()))));

    // This mock is required just not to fail on [`UtxoAddressScanner::init`].
    NativeClient::list_all_transactions
        .mock_safe(move |_, _| MockResult::Return(Box::new(futures01::future::ok(Vec::new()))));

    let client = NativeClient(Arc::new(NativeClientImpl::default()));
    let mut fields = utxo_coin_fields_for_test(UtxoRpcClientEnum::Native(client), None, false);
    let ctx = MmCtxBuilder::new().into_mm_arc();
    fields.ctx = ctx.weak();
    let mut hd_accounts = HDAccountsMap::new();
    let hd_account_for_test = UtxoHDAccount {
        account_id: 0,
        extended_pubkey: Secp256k1ExtendedPublicKey::from_str("xpub6DEHSksajpRPM59RPw7Eg6PKdU7E2ehxJWtYdrfQ6JFmMGBsrR6jA78ANCLgzKYm4s5UqQ4ydLEYPbh3TRVvn5oAZVtWfi4qJLMntpZ8uGJ").unwrap(),
        account_derivation_path: StandardHDPathToAccount::from_str("m/44'/141'/0'").unwrap(),
        external_addresses_number: 4,
        internal_addresses_number: 0,
        derived_addresses: HDAddressesCache::default(),
    };
    // Put multiple the same accounts for tests,
    // since every successful `get_new_address_rpc` changes the state of the account.
    hd_accounts.insert(0, hd_account_for_test.clone());
    hd_accounts.insert(1, hd_account_for_test.clone());
    hd_accounts.insert(2, hd_account_for_test);

    fields.derivation_method = DerivationMethod::HDWallet(UtxoHDWallet {
        hd_wallet_rmd160: "21605444b36ec72780bdf52a5ffbc18288893664".into(),
        hd_wallet_storage: HDWalletCoinStorage::default(),
        address_format: UtxoAddressFormat::Standard,
        derivation_path: StandardHDPathToCoin::from_str("m/44'/141'").unwrap(),
        accounts: HDAccountsMutex::new(hd_accounts),
        enabled_address: None,
        gap_limit: 2,
    });
    fields.conf.trezor_coin = Some("Komodo".to_string());
    let coin = utxo_coin_from_fields(fields);

    // =======

    let confirm_address = MockableConfirmAddress::default();

    expected_checked_addresses!["m/44'/141'/0'/0/3", "RU1gRFXWXNx7uPRAEJ7wdZAW1RZ4TE6Vv1"];
    non_empty_addresses!["m/44'/141'/0'/0/3", "RU1gRFXWXNx7uPRAEJ7wdZAW1RZ4TE6Vv1"];
    let params = GetNewAddressParams {
        account_id: 0,
        chain: Some(Bip44Chain::External),
        gap_limit: None, // Will be used 2 from `UtxoHDWallet` by default.
    };
    block_on(coin.get_new_address_rpc(params, &confirm_address)).unwrap();
    unsafe { assert_eq!(CHECKED_ADDRESSES, EXPECTED_CHECKED_ADDRESSES) };

    // `m/44'/141'/1'/0/3` is empty, so `m/44'/141'/1'/0/2` will be checked.

    expected_checked_addresses!["m/44'/141'/1'/0/3", "RU1gRFXWXNx7uPRAEJ7wdZAW1RZ4TE6Vv1"];
    non_empty_addresses!["m/44'/141'/1'/0/2", "RSSZjtgfnLzvqF4cZQJJEpN5gvK3pWmd3h"];
    let params = GetNewAddressParams {
        account_id: 1,
        chain: Some(Bip44Chain::External),
        gap_limit: Some(1),
    };
    let err = block_on(coin.get_new_address_rpc(params, &confirm_address))
        .expect_err("get_new_address_rpc should have failed with 'EmptyAddressesLimitReached' error");
    let expected = GetNewAddressRpcError::EmptyAddressesLimitReached { gap_limit: 1 };
    assert_eq!(err.into_inner(), expected);
    unsafe { assert_eq!(CHECKED_ADDRESSES, EXPECTED_CHECKED_ADDRESSES) };

    // `m/44'/141'/1'/0/3` is empty, but `m/44'/141'/1'/0/2` is not.

    expected_checked_addresses![
        "m/44'/141'/1'/0/3", "RU1gRFXWXNx7uPRAEJ7wdZAW1RZ4TE6Vv1";
        "m/44'/141'/1'/0/2", "RSSZjtgfnLzvqF4cZQJJEpN5gvK3pWmd3h"
    ];
    non_empty_addresses!["m/44'/141'/1'/0/2", "RSSZjtgfnLzvqF4cZQJJEpN5gvK3pWmd3h"];
    let params = GetNewAddressParams {
        account_id: 1,
        chain: Some(Bip44Chain::External),
        gap_limit: Some(2),
    };
    block_on(coin.get_new_address_rpc(params, &confirm_address)).unwrap();
    unsafe { assert_eq!(CHECKED_ADDRESSES, EXPECTED_CHECKED_ADDRESSES) };

    // `m/44'/141'/2'/0/3` and `m/44'/141'/2'/0/2` are empty.

    expected_checked_addresses![
        "m/44'/141'/2'/0/3", "RU1gRFXWXNx7uPRAEJ7wdZAW1RZ4TE6Vv1";
        "m/44'/141'/2'/0/2", "RSSZjtgfnLzvqF4cZQJJEpN5gvK3pWmd3h"
    ];
    non_empty_addresses![];
    let params = GetNewAddressParams {
        account_id: 2,
        chain: Some(Bip44Chain::External),
        gap_limit: Some(2),
    };
    let err = block_on(coin.get_new_address_rpc(params, &confirm_address))
        .expect_err("get_new_address_rpc should have failed with 'EmptyAddressesLimitReached' error");
    let expected = GetNewAddressRpcError::EmptyAddressesLimitReached { gap_limit: 2 };
    assert_eq!(err.into_inner(), expected);
    unsafe { assert_eq!(CHECKED_ADDRESSES, EXPECTED_CHECKED_ADDRESSES) };

    // `gap_limit=0` means don't allow to generate new address if the last one is empty yet.

    expected_checked_addresses!["m/44'/141'/2'/0/3", "RU1gRFXWXNx7uPRAEJ7wdZAW1RZ4TE6Vv1"];
    non_empty_addresses![];
    let params = GetNewAddressParams {
        account_id: 2,
        chain: Some(Bip44Chain::External),
        gap_limit: Some(0),
    };
    let err = block_on(coin.get_new_address_rpc(params, &confirm_address))
        .expect_err("!get_new_address_rpc should have failed with 'EmptyAddressesLimitReached' error");
    let expected = GetNewAddressRpcError::EmptyAddressesLimitReached { gap_limit: 0 };
    assert_eq!(err.into_inner(), expected);
    unsafe { assert_eq!(CHECKED_ADDRESSES, EXPECTED_CHECKED_ADDRESSES) };

    // `(gap_limit=5) > (known_addresses_number=4)`, there should not be any network request.

    expected_checked_addresses![];
    non_empty_addresses![];
    let params = GetNewAddressParams {
        account_id: 2,
        chain: Some(Bip44Chain::External),
        gap_limit: Some(5),
    };
    block_on(coin.get_new_address_rpc(params, &confirm_address)).unwrap();
    unsafe { assert_eq!(CHECKED_ADDRESSES, EXPECTED_CHECKED_ADDRESSES) };

    // `known_addresses_number=0`, always allow.

    expected_checked_addresses![];
    non_empty_addresses![];
    let params = GetNewAddressParams {
        account_id: 0,
        chain: Some(Bip44Chain::Internal),
        gap_limit: Some(0),
    };
    block_on(coin.get_new_address_rpc(params, &confirm_address)).unwrap();
    unsafe { assert_eq!(CHECKED_ADDRESSES, EXPECTED_CHECKED_ADDRESSES) };

    // Check if `get_new_address_rpc` fails on the `HDAddressConfirm::confirm_utxo_address` error.

    MockableConfirmAddress::confirm_utxo_address.mock_safe(move |_, _, _, _| {
        MockResult::Return(Box::pin(futures::future::ready(MmError::err(
            HDConfirmAddressError::HwContextNotInitialized,
        ))))
    });

    expected_checked_addresses![];
    non_empty_addresses![];
    let params = GetNewAddressParams {
        account_id: 0,
        chain: Some(Bip44Chain::Internal),
        gap_limit: Some(2),
    };
    let err = block_on(coin.get_new_address_rpc(params, &confirm_address))
        .expect_err("!get_new_address_rpc should have failed with 'HwContextNotInitialized' error");
    assert_eq!(err.into_inner(), GetNewAddressRpcError::HwContextNotInitialized);
}

/// https://github.com/KomodoPlatform/atomicDEX-API/issues/1196
#[test]
fn test_electrum_balance_deserializing() {
    let serialized = r#"{"confirmed": 988937858554305, "unconfirmed": 18446720562229577551}"#;
    let actual: ElectrumBalance = json::from_str(serialized).unwrap();
    assert_eq!(actual.confirmed, 988937858554305i128);
    assert_eq!(actual.unconfirmed, 18446720562229577551i128);

    let serialized = r#"{"confirmed": -170141183460469231731687303715884105728, "unconfirmed": 170141183460469231731687303715884105727}"#;
    let actual: ElectrumBalance = json::from_str(serialized).unwrap();
    assert_eq!(actual.confirmed, i128::MIN);
    assert_eq!(actual.unconfirmed, i128::MAX);
}

#[test]
fn test_electrum_display_balances() {
    let rpc_client = electrum_client_for_test(DOC_ELECTRUM_ADDRS);
    block_on(utxo_common_tests::test_electrum_display_balances(&rpc_client));
}

#[test]
fn test_for_non_existent_tx_hex_utxo_electrum() {
    // This test shouldn't wait till timeout!
    let timeout = wait_until_sec(120);
    let client = electrum_client_for_test(DOC_ELECTRUM_ADDRS);
    let coin = utxo_coin_for_test(
        client.into(),
        Some("spice describe gravity federal blast come thank unfair canal monkey style afraid"),
        false,
    );
    // bad transaction hex
    let tx = hex::decode("0400008085202f8902bf17bf7d1daace52e08f732a6b8771743ca4b1cb765a187e72fd091a0aabfd52000000006a47304402203eaaa3c4da101240f80f9c5e9de716a22b1ec6d66080de6a0cca32011cd77223022040d9082b6242d6acf9a1a8e658779e1c655d708379862f235e8ba7b8ca4e69c6012102031d4256c4bc9f99ac88bf3dba21773132281f65f9bf23a59928bce08961e2f3ffffffffff023ca13c0e9e085dd13f481f193e8a3e8fd609020936e98b5587342d994f4d020000006b483045022100c0ba56adb8de923975052312467347d83238bd8d480ce66e8b709a7997373994022048507bcac921fdb2302fa5224ce86e41b7efc1a2e20ae63aa738dfa99b7be826012102031d4256c4bc9f99ac88bf3dba21773132281f65f9bf23a59928bce08961e2f3ffffffff0300e1f5050000000017a9141ee6d4c38a3c078eab87ad1a5e4b00f21259b10d87000000000000000016611400000000000000000000000000000000000000001b94d736000000001976a91405aab5342166f8594baf17a7d9bef5d56744332788ac2d08e35e000000000000000000000000000000").unwrap();
    let confirm_payment_input = ConfirmPaymentInput {
        payment_tx: tx,
        confirmations: 1,
        requires_nota: false,
        wait_until: timeout,
        check_every: 1,
    };
    let actual = coin.wait_for_confirmations(confirm_payment_input).wait().err().unwrap();
    assert!(actual.contains(
        "Tx d342ff9da528a2e262bddf2b6f9a27d1beb7aeb03f0fc8d9eac2987266447e44 was not found on chain after 10 tries"
    ));
}

#[cfg(not(target_arch = "wasm32"))]
#[test]
fn test_native_display_balances() {
    let unspents = vec![
        NativeUnspent {
            address: "RG278CfeNPFtNztFZQir8cgdWexVhViYVy".to_owned(),
            amount: "4.77699".into(),
            ..NativeUnspent::default()
        },
        NativeUnspent {
            address: "RJeDDtDRtKUoL8BCKdH7TNCHqUKr7kQRsi".to_owned(),
            amount: "0.77699".into(),
            ..NativeUnspent::default()
        },
        NativeUnspent {
            address: "RQHn9VPHBqNjYwyKfJbZCiaxVrWPKGQjeF".to_owned(),
            amount: "0.99998".into(),
            ..NativeUnspent::default()
        },
        NativeUnspent {
            address: "RG278CfeNPFtNztFZQir8cgdWexVhViYVy".to_owned(),
            amount: "1".into(),
            ..NativeUnspent::default()
        },
    ];

    NativeClient::list_unspent_impl
        .mock_safe(move |_, _, _, _| MockResult::Return(Box::new(futures01::future::ok(unspents.clone()))));

    let rpc_client = native_client_for_test();

    let addresses = vec![
        Address::from_legacyaddress("RG278CfeNPFtNztFZQir8cgdWexVhViYVy", &KMD_PREFIXES).unwrap(),
        Address::from_legacyaddress("RYPz6Lr4muj4gcFzpMdv3ks1NCGn3mkDPN", &KMD_PREFIXES).unwrap(),
        Address::from_legacyaddress("RJeDDtDRtKUoL8BCKdH7TNCHqUKr7kQRsi", &KMD_PREFIXES).unwrap(),
        Address::from_legacyaddress("RQHn9VPHBqNjYwyKfJbZCiaxVrWPKGQjeF", &KMD_PREFIXES).unwrap(),
    ];
    let actual = rpc_client
        .display_balances(addresses, TEST_COIN_DECIMALS)
        .wait()
        .unwrap();

    let expected: Vec<(Address, BigDecimal)> = vec![
        (
            Address::from_legacyaddress("RG278CfeNPFtNztFZQir8cgdWexVhViYVy", &KMD_PREFIXES).unwrap(),
            BigDecimal::try_from(5.77699).unwrap(),
        ),
        (
            Address::from_legacyaddress("RYPz6Lr4muj4gcFzpMdv3ks1NCGn3mkDPN", &KMD_PREFIXES).unwrap(),
            BigDecimal::from(0),
        ),
        (
            Address::from_legacyaddress("RJeDDtDRtKUoL8BCKdH7TNCHqUKr7kQRsi", &KMD_PREFIXES).unwrap(),
            BigDecimal::try_from(0.77699).unwrap(),
        ),
        (
            Address::from_legacyaddress("RQHn9VPHBqNjYwyKfJbZCiaxVrWPKGQjeF", &KMD_PREFIXES).unwrap(),
            BigDecimal::try_from(0.99998).unwrap(),
        ),
    ];
    assert_eq!(actual, expected);
}

#[test]
fn test_message_hash() {
    let client = electrum_client_for_test(DOC_ELECTRUM_ADDRS);
    let coin = utxo_coin_for_test(
        client.into(),
        Some("spice describe gravity federal blast come thank unfair canal monkey style afraid"),
        false,
    );
    let expected = H256::from_reversed_str("5aef9b67485adba55a2cd935269e73f2f9876382f1eada02418797ae76c07e18");
    let result = coin.sign_message_hash("test");
    assert!(result.is_some());
    assert_eq!(H256::from(result.unwrap()), expected);
}

#[test]
fn test_sign_verify_message() {
    let client = electrum_client_for_test(DOC_ELECTRUM_ADDRS);
    let coin = utxo_coin_for_test(
        client.into(),
        Some("spice describe gravity federal blast come thank unfair canal monkey style afraid"),
        false,
    );

    let message = "test";
    let signature = coin.sign_message(message).unwrap();
    assert_eq!(
        signature,
        "HzetbqVj9gnUOznon9bvE61qRlmjH5R+rNgkxu8uyce3UBbOu+2aGh7r/GGSVFGZjRnaYC60hdwtdirTKLb7bE4="
    );

    let address = "R9o9xTocqr6CeEDGDH6mEYpwLoMz6jNjMW";
    let is_valid = coin.verify_message(&signature, message, address).unwrap();
    assert!(is_valid);
}

#[test]
fn test_sign_verify_message_segwit() {
    let client = electrum_client_for_test(DOC_ELECTRUM_ADDRS);
    let coin = utxo_coin_for_test(
        client.into(),
        Some("spice describe gravity federal blast come thank unfair canal monkey style afraid"),
        true,
    );

    let message = "test";
    let signature = coin.sign_message(message).unwrap();
    assert_eq!(
        signature,
        "HzetbqVj9gnUOznon9bvE61qRlmjH5R+rNgkxu8uyce3UBbOu+2aGh7r/GGSVFGZjRnaYC60hdwtdirTKLb7bE4="
    );

    let is_valid = coin
        .verify_message(&signature, message, "rck1qqk4t2dppvmu9jja0z7nan0h464n5gve8h7nhay")
        .unwrap();
    assert!(is_valid);

    let is_valid = coin
        .verify_message(&signature, message, "R9o9xTocqr6CeEDGDH6mEYpwLoMz6jNjMW")
        .unwrap();
    assert!(is_valid);
}

#[test]
fn test_tx_enum_from_bytes() {
    let client = electrum_client_for_test(DOC_ELECTRUM_ADDRS);
    let coin = utxo_coin_for_test(client.into(), None, false);

    let tx_hex = hex::decode("01000000017b1eabe0209b1fe794124575ef807057c77ada2138ae4fa8d6c4de0398a14f3f00000000494830450221008949f0cb400094ad2b5eb399d59d01c14d73d8fe6e96df1a7150deb388ab8935022079656090d7f6bac4c9a94e0aad311a4268e082a725f8aeae0573fb12ff866a5f01ffffffff01f0ca052a010000001976a914cbc20a7664f2f69e5355aa427045bc15e7c6c77288ac00000000").unwrap();
    coin.tx_enum_from_bytes(&tx_hex).unwrap();

    let tx_hex = hex::decode("0100000002440f1a2929eb08c350cc8d2385c77c40411560c3b43b65efb5b06f997fc67672020000006b483045022100f82e88af256d2487afe0c30a166c9ecf6b7013e764e1407317c712d47f7731bd0220358a4d7987bfde2271599b5c4376d26f9ce9f1df2e04f5de8f89593352607110012103c6a78589e18b482aea046975e6d0acbdea7bf7dbf04d9d5bd67fda917815e3edfffffffffb9c2fd7a19b55a4ffbda2ce5065d988a4f4efcf1ae567b4ddb6d97529c8fb0c000000006b483045022100dd75291db32dc859657a5eead13b85c340b4d508e57d2450ebfad76484f254130220727fcd65dda046ea62b449ab217da264dbf7c7ca7e63b39c8835973a152752c1012103c6a78589e18b482aea046975e6d0acbdea7bf7dbf04d9d5bd67fda917815e3edffffffff03102700000000000017a9148d0ad41545dea44e914c419d33d422148c35a274870000000000000000166a149c0a919d4e9a23f0234df916a7dd21f9e2fdaa8f931d0000000000001976a9146d9d2b554d768232320587df75c4338ecc8bf37d88acbd8ff160").unwrap();
    coin.tx_enum_from_bytes(&tx_hex).unwrap();

    let tx_hex = hex::decode("0200000000010192a4497268107d7999e9551be733f5e0eab479be7d995a061a7bbdc43ef0e5ed0000000000feffffff02cd857a00000000001600145cb39bfcd68d520e29cadc990bceb5cd1562c507a0860100000000001600149a85cc05e9a722575feb770a217c73fd6145cf01024730440220030e0fb58889ab939c701f12d950f00b64836a1a33ec0d6697fd3053d469d244022053e33d72ef53b37b86eea8dfebbafffb0f919ef952dcb6ea6058b81576d8dc86012102225de6aed071dc29d0ca10b9f64a4b502e33e55b3c0759eedd8e333834c6a7d07a1f2000").unwrap();
    coin.tx_enum_from_bytes(&tx_hex).unwrap();

    let err = coin.tx_enum_from_bytes(&vec![0; 1000000]).unwrap_err().into_inner();
    assert_eq!(
        discriminant(&err),
        discriminant(&TxMarshalingErr::CrossCheckFailed(String::new()))
    );
}

#[test]
fn test_hd_utxo_tx_history() {
    let client = electrum_client_for_test(MORTY_ELECTRUM_ADDRS);
    block_on(utxo_common_tests::test_hd_utxo_tx_history_impl(client));
}

#[test]
fn test_utxo_validate_valid_and_invalid_pubkey() {
    let conf = json!({"coin":"RICK","asset":"RICK","rpcport":25435,"txversion":4,"overwintered":1,"mm2":1,"protocol":{"type":"UTXO"}});
    let req = json!({
         "method": "electrum",
         "servers": doc_electrums(),
        "check_utxo_maturity": true,
    });

    let ctx = MmCtxBuilder::new().into_mm_arc();
    let params = UtxoActivationParams::from_legacy_req(&req).unwrap();

    let priv_key = Secp256k1Secret::from([1; 32]);
    let coin = block_on(utxo_standard_coin_with_priv_key(&ctx, "RICK", &conf, &params, priv_key)).unwrap();
    // Test expected to pass at this point as we're using a valid pubkey to validate against a valid pubkey
    assert!(coin
        .validate_other_pubkey(&[
            3, 23, 183, 225, 206, 31, 159, 148, 195, 42, 67, 115, 146, 41, 248, 140, 11, 3, 51, 41, 111, 180, 110, 143,
            114, 134, 88, 73, 198, 174, 52, 184, 78
        ])
        .is_ok());
    // Test expected to fail at this point as we're using a valid pubkey to validate against an invalid pubkeys
    assert!(coin.validate_other_pubkey(&[1u8; 20]).is_err());
    assert!(coin.validate_other_pubkey(&[1u8; 8]).is_err());
}

#[test]
fn test_block_header_utxo_loop() {
    use crate::utxo::utxo_builder::{block_header_utxo_loop, BlockHeaderUtxoLoopExtraArgs};
    use futures::future::{Either, FutureExt};
    use keys::hash::H256 as H256Json;

    static mut CURRENT_BLOCK_COUNT: u64 = 13;

    ElectrumClient::get_servers_with_latest_block_count.mock_safe(move |_| {
        let servers = DOC_ELECTRUM_ADDRS.iter().map(|url| url.to_string()).collect();
        MockResult::Return(Box::new(futures01::future::ok((servers, unsafe {
            CURRENT_BLOCK_COUNT
        }))))
    });
    let expected_steps: Arc<Mutex<Vec<(u64, u64)>>> = Arc::new(Mutex::new(Vec::with_capacity(14)));

    ElectrumClient::retrieve_headers_from.mock_safe({
        let expected_steps = expected_steps.clone();
        move |this, server_address, from_height, to_height| {
            let (expected_from, expected_to) = expected_steps.lock().unwrap().remove(0);
            assert_eq!(from_height, expected_from);
            assert_eq!(to_height, expected_to);
            MockResult::Continue((this, server_address, from_height, to_height))
        }
    });

    BlockHeaderUtxoLoopExtraArgs::default.mock_safe(move || {
        MockResult::Return(BlockHeaderUtxoLoopExtraArgs {
            chunk_size: 4,
            error_sleep: 1.,
            success_sleep: 0.8,
        })
    });

    let ctx = mm_ctx_with_custom_db();
    let priv_key_policy = PrivKeyBuildPolicy::IguanaPrivKey(H256Json::from([1u8; 32]));
    let servers: Vec<_> = DOC_ELECTRUM_ADDRS
        .iter()
        .map(|server| json!({ "url": server }))
        .collect();
    let req = json!({ "method": "electrum", "servers": servers });
    let params = UtxoActivationParams::from_legacy_req(&req).unwrap();
    let conf = json!({"coin":"RICK", "asset":"RICK", "rpcport":8923});
    let builder = UtxoArcBuilder::new(&ctx, "RICK", &conf, &params, priv_key_policy, UtxoStandardCoin::from);
    let arc: UtxoArc = block_on(builder.build_utxo_fields()).unwrap().into();
    let client = match &arc.rpc_client {
        UtxoRpcClientEnum::Electrum(electrum) => electrum.clone(),
        UtxoRpcClientEnum::Native(_) => unreachable!(),
    };

    let (sync_status_notifier, _) = channel::<UtxoSyncStatus>(1);
    let loop_handle = UtxoSyncStatusLoopHandle::new(sync_status_notifier);

    let spv_conf = json::from_value(json!({
        "starting_block_header": {
            "height": 1,
            "hash": "0918169860eda78df99319a4d073d325017fbda08dd10375a6de8b6214cef3f5",
            "time": 1681404988,
            "bits": 537857807
        },
        "max_stored_block_headers": 15
    }));

    let weak_client = Arc::downgrade(&client.0);
    let loop_fut = async move { block_header_utxo_loop(weak_client, loop_handle, spv_conf.unwrap()).await };

    let test_fut = async move {
        *expected_steps.lock().unwrap() = vec![(2, 5), (6, 9), (10, 13), (14, 14)];
        unsafe { CURRENT_BLOCK_COUNT = 14 }
        Timer::sleep(3.).await;
        let get_headers_count = client
            .block_headers_storage()
            .get_last_block_height()
            .await
            .unwrap()
            .unwrap();
        assert_eq!(get_headers_count, 14);
        assert!(expected_steps.lock().unwrap().is_empty());

        *expected_steps.lock().unwrap() = vec![(15, 18)];
        unsafe { CURRENT_BLOCK_COUNT = 18 }
        Timer::sleep(2.).await;
        let get_headers_count = client
            .block_headers_storage()
            .get_last_block_height()
            .await
            .unwrap()
            .unwrap();
        assert_eq!(get_headers_count, 18);
        assert!(expected_steps.lock().unwrap().is_empty());

        *expected_steps.lock().unwrap() = vec![(19, 19)];
        unsafe { CURRENT_BLOCK_COUNT = 19 }
        Timer::sleep(2.).await;
        let get_headers_count = client
            .block_headers_storage()
            .get_last_block_height()
            .await
            .unwrap()
            .unwrap();
        assert_eq!(get_headers_count, 19);
        assert!(expected_steps.lock().unwrap().is_empty());

        // Validate max_stored_block_headers
        // Since max_stored_block_headers = 15, headers from 2 - 4 shouldn't be in
        // storage anymore.
        for i in 2..=19 {
            let header = client.block_headers_storage().get_block_header(i).await.unwrap();
            if i >= 5 {
                assert!(header.is_some());
                break;
            }

            assert_eq!(header, None);
        }
        Timer::sleep(2.).await;
    };

    if let Either::Left(_) = block_on(futures::future::select(loop_fut.boxed(), test_fut.boxed())) {
        panic!("Loop shouldn't stop")
    };
}

#[test]
fn test_spv_conf_with_verification() {
    let verification_params = BlockHeaderValidationParams {
        difficulty_check: false,
        constant_difficulty: false,
        difficulty_algorithm: Some(DifficultyAlgorithm::BitcoinMainnet),
    };

    // Block header hash for BLOCK HEIGHT 4032
    let hash = "00000000ca4b69045a03d7b20624def97a5366418648d5005e82fd3b345d20d0".into();
    // test for good retarget_block_header_height
    let mut spv_conf = SPVConf {
        starting_block_header: SPVBlockHeader {
            height: 4032,
            hash,
            time: 1234466190,
            bits: BlockHeaderBits::Compact(486604799.into()),
        },
        max_stored_block_headers: None,
        validation_params: Some(verification_params.clone()),
    };
    assert!(spv_conf.validate("BTC").is_ok());

    // test for bad retarget_block_header_height
    // Block header hash for BLOCK HEIGHT 4037
    let hash = "0000000045c689dc49dee778a9fbca7b5bc48fceca9f05cde5fc8d667f00e7d2".into();
    spv_conf.starting_block_header = SPVBlockHeader {
        height: 4037,
        hash,
        time: 1234470475,
        bits: BlockHeaderBits::Compact(486604799.into()),
    };
    let validate = spv_conf.validate("BTC").err().unwrap();
    if let SPVError::WrongRetargetHeight { coin, expected_height } = validate {
        assert_eq!(coin, "BTC");
        assert_eq!(expected_height, 4032);
    }

    // test for bad max_stored_block_headers
    // Block header hash for BLOCK HEIGHT 4032
    let hash = "00000000ca4b69045a03d7b20624def97a5366418648d5005e82fd3b345d20d0".into();
    spv_conf = SPVConf {
        starting_block_header: SPVBlockHeader {
            height: 4032,
            hash,
            time: 1234466190,
            bits: BlockHeaderBits::Compact(486604799.into()),
        },
        max_stored_block_headers: NonZeroU64::new(2000),
        validation_params: Some(verification_params),
    };
    let validate = spv_conf.validate("BTC").err().unwrap();
    assert!(validate
        .to_string()
        .contains("max_stored_block_headers 2000 must be greater than retargeting interval"));
}

fn rick_blocker_5() -> BlockHeader {
    let header =
        "0400000028a4f1aa8be606c8bf8195b2e95d478a83314ff9ad7b017457d9e58d00d1710bb43f41db65677e3fdb83ddbd8cfb4a7ad2e110f74bc19726dc949576e003a1ecfbc2f4300c01f0b7820d00e3347c8da4ee614674376cbc45359daa54f9b5493e381b405d0f0f0f2001003cfb15008ad9f4fab1ff4076f8919f743193f007c0db28f5106e003b0000fd400500acba878991f600ed8c022758be9ff9752ef175e7530324df4d1b87f5a03ca5c2c3fce10b08743bd5ba03912703b8f305f7dd382487d437d9b1823cdc11a00f59a20b235ef57502a0a7ad6fc7d3d242e8f4477a01fb8834ac4dc6e2e40e4909f9edc0db07c0f98df40e5a61327311b005c98a727694ebaabcb366b92dda4af9e3f6e72c5461dd81d6daccbd1fca8ec17597df7585947b54deb83554859776b5bcefadfa566ff12c04ac624f9416e76beccec35694ae0ed11dc17a911f114225be62cf5b971628f364f57d8348d95fdc415b0d2a7a477ea130d3320108739edf761f85f81efd6c0e4eafa8166b05bd74af7928b0786b63ae499dba38065be13e7541b7f4e26727d0fa6887e265e09709b940ca87295ce5984de7d4058b5d340b162935fa46ee20cac955379e3c8fa1ff92fb354bb2a0fedf697b683a5875f4ed2bcef984d296b0c1e07a52920f1dd5a60140c7c1245a52ed196df3292db8bfff52923b0a8615b6a99a5fcf1e5f461f01a04b1c3bb517fe16553e1f8e8aa20bd3cc2cac6d3242a2ce373737b57cec4637907fd236e0d44d91d59533484ec23634b93645c10a858d83805d731f300aa27a162e172216d7fc21170b4d232767e4c66f9a871224f13480e89c2edb0e6e1ef5cf75d9203839cc0282fd7852319232057f30793bb5552d94ebf3ffcc67b73f44e80c3de79b9d8d7f0175939722054bc2ddfb84288dff8c7554f191d6ee1b65c40b75d4435712d4e88c64d6379ab7e578bcd8117501504faa7a3be3a6a2826fd7a3e5e9efb1d3642937f3a35be5793be8e1d4acf9dd2dcd356d6e4c7d0c8b87587b8ad901b9ce71792ae0bdae27811b52300e6809e4691bfc7f738252e7c197e228cce5fda6130f8f518e5059530b731fe8afbf51308aa8da3bd31b1d1eb22cca1a896aed281397925265cd861a7eadb80124363dec8cb508aea7c277f04b9841888dd932471349e651ce2622a59065932f463ffce6b19a975d6914336ab49394afd17dfb9a448157007ea1437b1483587bc7de0dec5103cafad76704e91e9ea2b0b9a8570b935d5c65478e7195b08161be4625b8d5fd3658e6164cf2d6898ecbf1f14945fdd75bb991a3d9ffac713a3a7a81a31a765b9c37a578976aa15e66c97c957f4651dc5fc492c2111d8724d375a8293a36e0ddcf2a01facf30401d8677611522882e1447e4c8be5fa9ad073fb3fdcc6f673981484089090fe4c05bfaae173503e0f99c7407b297852d216463924d365d26b4cd63401a46bd7ed969ddb235044eb2373645144976c7f713720c0238ade9d3aae1d2b153e82d093232d4b12b2108ec564ae0e855e09252f1434c28d90bb298ab6d1750498bf90d93c8797901911548b81af1ba185be52c0dff9c1b11812941d2d527c95c4382879298f364077710b5efd56d1bf39148aedc4fcd9e8bddb4c36a3f901dc11f9493d1fbdfe80c88fa8866c1465c939c0d71cb57e78822b5fc3023578aa2d6b9cd3ebaa54f22876b935f251183d8a68459cab30cd19bcb4e4c1e1a5a83e4687a4795dc23732e81b9f024f70db96e412831d26e61d4fa292a95648e0b614d9a148cd852df1bf26a34ea971e63f8c634133ab7b13ac8045f6d6e20af2313b38d12cb8cee54a7aba7a7cd7e8b1b5e0b0931d4665a0bb36b63f325161b571fdd4f159f470e443e9b0cfb193bf4eea5fa9715dc6132cb8ed97f7f097837471a5147d14f2066cd3dcd50460d70180a7a24e2b5b9ab20caf952d2ea1b51747afec975f76d0313a98e444f20938bf709530960f9fbf5af9857cbe3410d37f3cba10ff57642861586b7c1b1c57019602f1529df9d6e45ca2f7663519c58915e9e299d5beee73cb4553238566844f571374d3f6a247dd8ecbbc893";

    BlockHeader::try_from_string_with_coin_variant(header.to_string(), "RICK".into()).unwrap()
}

#[test]
fn test_block_header_utxo_loop_with_reorg() {
    use crate::utxo::utxo_builder::{block_header_utxo_loop, BlockHeaderUtxoLoopExtraArgs};
    use futures::future::{Either, FutureExt};
    use keys::hash::H256 as H256Json;

    static mut CURRENT_BLOCK_COUNT: u64 = 3;
    static mut IS_MISMATCH_HEADER: bool = true;
    let rick_headers = include_str!("../for_tests/RICK_HEADERS.json");
    let rick_headers: Vec<String> = serde_json::from_str(rick_headers).unwrap();
    let mut rick_headers_map = HashMap::new();
    for (idx, header) in rick_headers.into_iter().enumerate() {
        rick_headers_map.insert(
            (idx + 2) as u64,
            BlockHeader::try_from_string_with_coin_variant(header, "RICK".into()).unwrap(),
        );
    }

    ElectrumClient::get_servers_with_latest_block_count.mock_safe(move |_| {
        let servers = DOC_ELECTRUM_ADDRS.iter().map(|url| url.to_string()).collect();
        MockResult::Return(Box::new(futures01::future::ok((servers, unsafe {
            CURRENT_BLOCK_COUNT
        }))))
    });

    let mut rick_headers_map_clone = rick_headers_map.clone();
    ElectrumClient::retrieve_headers_from.mock_safe(move |_this, _server_addr, from_height, to_height| unsafe {
        let header_map = rick_headers_map_clone
            .clone()
            .into_iter()
            .filter(|(index, _)| index >= &from_height && index <= &to_height)
            .collect::<HashMap<_, _>>();

        let mut header_vec = vec![];

        for i in from_height..=to_height {
            header_vec.push(header_map.get(&i).unwrap().clone());
        }
        // the first time headers from 5 is requested, we expected chain reorg error so we switch the bad header at
        // height 5 with a valid header so the next retrieval can validate it.
        if from_height == 5 && IS_MISMATCH_HEADER {
            IS_MISMATCH_HEADER = false;
            if let Some(header) = rick_headers_map_clone.get_mut(&5) {
                *header = rick_blocker_5();
            }
        }

        MockResult::Return(Box::new(futures01::future::ok((
            header_map.into_iter().collect(),
            header_vec,
        ))))
    });

    BlockHeaderStorage::get_block_header.mock_safe(move |_this, height| {
        let res = rick_headers_map.get(&height).unwrap();
        MockResult::Return(Box::pin(futures::future::ok(Some(res.clone()))))
    });

    BlockHeaderUtxoLoopExtraArgs::default.mock_safe(move || {
        MockResult::Return(BlockHeaderUtxoLoopExtraArgs {
            chunk_size: 2,
            error_sleep: 1.,
            success_sleep: 0.8,
        })
    });

    let ctx = mm_ctx_with_custom_db();
    let priv_key_policy = PrivKeyBuildPolicy::IguanaPrivKey(H256Json::from([1u8; 32]));
    let servers: Vec<_> = DOC_ELECTRUM_ADDRS
        .iter()
        .map(|server| json!({ "url": server }))
        .collect();
    let req = json!({ "method": "electrum", "servers": servers });
    let params = UtxoActivationParams::from_legacy_req(&req).unwrap();
    let conf = json!({"coin":"RICK", "asset":"RICK", "rpcport":8923});
    let builder = UtxoArcBuilder::new(&ctx, "RICK", &conf, &params, priv_key_policy, UtxoStandardCoin::from);
    let arc: UtxoArc = block_on(builder.build_utxo_fields()).unwrap().into();
    let client = match &arc.rpc_client {
        UtxoRpcClientEnum::Electrum(electrum) => electrum.clone(),
        UtxoRpcClientEnum::Native(_) => unreachable!(),
    };

    let (sync_status_notifier, _) = channel::<UtxoSyncStatus>(1);
    let loop_handle = UtxoSyncStatusLoopHandle::new(sync_status_notifier);

    let spv_conf = json::from_value(json!({
        "starting_block_header": {
            "height": 1,
            "hash": "0918169860eda78df99319a4d073d325017fbda08dd10375a6de8b6214cef3f5",
            "time": 1681404988,
            "bits": 537857807
        },
        "max_stored_block_headers": 100
    }));

    let weak_client = Arc::downgrade(&client.0);
    let loop_fut = async move { block_header_utxo_loop(weak_client, loop_handle, spv_conf.unwrap()).await };

    let test_fut = async move {
        Timer::sleep(2.).await;
        let get_headers_count = client
            .block_headers_storage()
            .get_last_block_height()
            .await
            .unwrap()
            .unwrap();
        assert_eq!(get_headers_count, 3);

        unsafe { CURRENT_BLOCK_COUNT = 5 }
        Timer::sleep(2.).await;
        let get_headers_count = client
            .block_headers_storage()
            .get_last_block_height()
            .await
            .unwrap()
            .unwrap();
        assert_eq!(get_headers_count, 5);

        unsafe { CURRENT_BLOCK_COUNT = 8 }
        Timer::sleep(2.).await;
        let get_headers_count = client
            .block_headers_storage()
            .get_last_block_height()
            .await
            .unwrap()
            .unwrap();
        assert_eq!(get_headers_count, 8);

        unsafe { CURRENT_BLOCK_COUNT = 10 }
        Timer::sleep(2.).await;
        let get_headers_count = client
            .block_headers_storage()
            .get_last_block_height()
            .await
            .unwrap()
            .unwrap();
        assert_eq!(get_headers_count, 10);
    };

    if let Either::Left(_) = block_on(futures::future::select(loop_fut.boxed(), test_fut.boxed())) {
        panic!("Loop shouldn't stop")
    };
}<|MERGE_RESOLUTION|>--- conflicted
+++ resolved
@@ -240,12 +240,8 @@
     }];
 
     let outputs = vec![TransactionOutput {
-<<<<<<< HEAD
-        script_pubkey: Builder::build_p2pkh(&block_on(coin.as_ref().derivation_method.unwrap_single_addr()).hash)
+        script_pubkey: Builder::build_p2pkh(block_on(coin.as_ref().derivation_method.unwrap_single_addr()).hash())
             .to_bytes(),
-=======
-        script_pubkey: Builder::build_p2pkh(coin.as_ref().derivation_method.unwrap_single_addr().hash()).to_bytes(),
->>>>>>> a877acad
         value: 100000,
     }];
 
@@ -974,12 +970,8 @@
     let coin = utxo_coin_for_test(client.into(), None, false);
     let output = TransactionOutput {
         value: 1000000,
-<<<<<<< HEAD
-        script_pubkey: Builder::build_p2pkh(&block_on(coin.as_ref().derivation_method.unwrap_single_addr()).hash)
+        script_pubkey: Builder::build_p2pkh(block_on(coin.as_ref().derivation_method.unwrap_single_addr()).hash())
             .to_bytes(),
-=======
-        script_pubkey: Builder::build_p2pkh(coin.as_ref().derivation_method.unwrap_single_addr().hash()).to_bytes(),
->>>>>>> a877acad
     };
     let mut futures = vec![];
     for _ in 0..5 {
@@ -1555,12 +1547,8 @@
 
     let output = TransactionOutput {
         value: 1000000,
-<<<<<<< HEAD
-        script_pubkey: Builder::build_p2pkh(&block_on(coin.as_ref().derivation_method.unwrap_single_addr()).hash)
+        script_pubkey: Builder::build_p2pkh(block_on(coin.as_ref().derivation_method.unwrap_single_addr()).hash())
             .to_bytes(),
-=======
-        script_pubkey: Builder::build_p2pkh(coin.as_ref().derivation_method.unwrap_single_addr().hash()).to_bytes(),
->>>>>>> a877acad
     };
     let mut futures = vec![];
     for _ in 0..5 {
@@ -3101,27 +3089,18 @@
     let coin = utxo_coin_for_test(UtxoRpcClientEnum::Native(client), None, false);
 
     // Create a p2pkh address for the test coin
-<<<<<<< HEAD
-    let p2pkh_address = Address {
-        prefix: coin.as_ref().conf.pub_addr_prefix,
-        hash: block_on(coin.as_ref().derivation_method.unwrap_single_addr()).hash,
-        t_addr_prefix: coin.as_ref().conf.pub_t_addr_prefix,
-        checksum_type: block_on(coin.as_ref().derivation_method.unwrap_single_addr()).checksum_type,
-        hrp: coin.as_ref().conf.bech32_hrp.clone(),
-        addr_format: UtxoAddressFormat::Standard,
-    };
-=======
     let p2pkh_address = AddressBuilder::new(
         UtxoAddressFormat::Standard,
-        coin.as_ref().derivation_method.unwrap_single_addr().hash().clone(),
-        *coin.as_ref().derivation_method.unwrap_single_addr().checksum_type(),
+        block_on(coin.as_ref().derivation_method.unwrap_single_addr())
+            .hash()
+            .clone(),
+        *block_on(coin.as_ref().derivation_method.unwrap_single_addr()).checksum_type(),
         coin.as_ref().conf.address_prefixes.clone(),
         coin.as_ref().conf.bech32_hrp.clone(),
     )
     .as_pkh()
     .build()
     .expect("valid address props");
->>>>>>> a877acad
 
     let withdraw_req = WithdrawRequest {
         amount: 1.into(),
@@ -3162,27 +3141,18 @@
     let coin = utxo_coin_for_test(UtxoRpcClientEnum::Native(client), None, false);
 
     // Create a p2sh address for the test coin
-<<<<<<< HEAD
-    let p2sh_address = Address {
-        prefix: coin.as_ref().conf.p2sh_addr_prefix,
-        hash: block_on(coin.as_ref().derivation_method.unwrap_single_addr()).hash,
-        t_addr_prefix: coin.as_ref().conf.p2sh_t_addr_prefix,
-        checksum_type: block_on(coin.as_ref().derivation_method.unwrap_single_addr()).checksum_type,
-        hrp: coin.as_ref().conf.bech32_hrp.clone(),
-        addr_format: UtxoAddressFormat::Standard,
-    };
-=======
     let p2sh_address = AddressBuilder::new(
         UtxoAddressFormat::Standard,
-        coin.as_ref().derivation_method.unwrap_single_addr().hash().clone(),
-        *coin.as_ref().derivation_method.unwrap_single_addr().checksum_type(),
+        block_on(coin.as_ref().derivation_method.unwrap_single_addr())
+            .hash()
+            .clone(),
+        *block_on(coin.as_ref().derivation_method.unwrap_single_addr()).checksum_type(),
         coin.as_ref().conf.address_prefixes.clone(),
         coin.as_ref().conf.bech32_hrp.clone(),
     )
     .as_sh()
     .build()
     .expect("valid address props");
->>>>>>> a877acad
 
     let withdraw_req = WithdrawRequest {
         amount: 1.into(),
@@ -3223,27 +3193,18 @@
     let coin = utxo_coin_for_test(UtxoRpcClientEnum::Native(client), None, true);
 
     // Create a p2wpkh address for the test coin
-<<<<<<< HEAD
-    let p2wpkh_address = Address {
-        prefix: coin.as_ref().conf.pub_addr_prefix,
-        hash: block_on(coin.as_ref().derivation_method.unwrap_single_addr()).hash,
-        t_addr_prefix: coin.as_ref().conf.pub_t_addr_prefix,
-        checksum_type: block_on(coin.as_ref().derivation_method.unwrap_single_addr()).checksum_type,
-        hrp: coin.as_ref().conf.bech32_hrp.clone(),
-        addr_format: UtxoAddressFormat::Segwit,
-    };
-=======
     let p2wpkh_address = AddressBuilder::new(
         UtxoAddressFormat::Segwit,
-        coin.as_ref().derivation_method.unwrap_single_addr().hash().clone(),
-        *coin.as_ref().derivation_method.unwrap_single_addr().checksum_type(),
+        block_on(coin.as_ref().derivation_method.unwrap_single_addr())
+            .hash()
+            .clone(),
+        *block_on(coin.as_ref().derivation_method.unwrap_single_addr()).checksum_type(),
         NetworkAddressPrefixes::default(),
         coin.as_ref().conf.bech32_hrp.clone(),
     )
     .as_pkh()
     .build()
     .expect("valid address props");
->>>>>>> a877acad
 
     let withdraw_req = WithdrawRequest {
         amount: 1.into(),
@@ -3406,13 +3367,8 @@
     let ctx = MmCtxBuilder::new().into_mm_arc();
     let params = UtxoActivationParams::from_legacy_req(&req).unwrap();
     let coin = block_on(qtum_coin_with_priv_key(&ctx, "QTUM", &conf, &params, priv_key)).unwrap();
-<<<<<<< HEAD
     let p2pkh_address = block_on(coin.as_ref().derivation_method.unwrap_single_addr());
-    let script: Script = output_script(&p2pkh_address, ScriptType::P2PKH);
-=======
-    let p2pkh_address = coin.as_ref().derivation_method.unwrap_single_addr();
-    let script: Script = output_script(p2pkh_address).expect("valid previous script must be built");
->>>>>>> a877acad
+    let script: Script = output_script(&p2pkh_address).expect("valid previous script must be built");
     let key_pair = coin.as_ref().priv_key_policy.activated_key_or_err().unwrap();
     let (unspents, _) = block_on(coin.get_mature_unspent_ordered_list(&p2pkh_address)).expect("Unspent list is empty");
     log!("Mature unspents vec = {:?}", unspents.mature);
@@ -3434,7 +3390,7 @@
         UtxoAddressFormat::Segwit => SignatureVersion::WitnessV0,
         _ => coin.as_ref().conf.signature_version,
     };
-    let prev_script = output_script(p2pkh_address).expect("valid previous script must be built");
+    let prev_script = output_script(&p2pkh_address).expect("valid previous script must be built");
     let signed = sign_tx(
         unsigned,
         key_pair,
