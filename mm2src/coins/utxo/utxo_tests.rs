--- conflicted
+++ resolved
@@ -174,16 +174,8 @@
         swap_unique_data: &[],
         watcher_reward: false,
     };
-<<<<<<< HEAD
-    let tx_err = block_on(coin.send_maker_spends_taker_payment(maker_spends_payment_args)).unwrap_err();
-
-    let tx: UtxoTx = deserialize(tx_hex.as_slice()).unwrap();
-=======
-    let tx_err = coin
-        .send_maker_spends_taker_payment(maker_spends_payment_args)
-        .wait()
+    let tx_err = block_on(coin.send_maker_spends_taker_payment(maker_spends_payment_args))
         .expect_err("!send_maker_spends_taker_payment should error missing tx inputs");
->>>>>>> 25b146e4
 
     // The error variant should be `TxRecoverable`
     assert!(matches!(tx_err, TransactionErr::TxRecoverable(_, _)));
