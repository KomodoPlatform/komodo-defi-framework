--- conflicted
+++ resolved
@@ -4209,7 +4209,12 @@
 }
 
 #[test]
-<<<<<<< HEAD
+fn test_hd_utxo_tx_history() {
+    let client = electrum_client_for_test(MORTY_ELECTRUM_ADDRS);
+    block_on(utxo_common_tests::test_hd_utxo_tx_history_impl(client));
+}
+
+#[test]
 fn test_utxo_validate_valid_and_invalid_pubkey() {
     let conf = json!({"coin":"RICK","asset":"RICK","rpcport":25435,"txversion":4,"overwintered":1,"mm2":1,"protocol":{"type":"UTXO"}});
     let req = json!({
@@ -4233,9 +4238,4 @@
     assert!(coin.validate_other_pubkey(&[1u8; 32]).is_err());
     // Test expected to fail at this point as we're using a valid pubkey to validate against an invalid pubkey
     assert!(coin.validate_other_pubkey(&[1u8; 8]).is_err());
-=======
-fn test_hd_utxo_tx_history() {
-    let client = electrum_client_for_test(MORTY_ELECTRUM_ADDRS);
-    block_on(utxo_common_tests::test_hd_utxo_tx_history_impl(client));
->>>>>>> 67ede861
 }