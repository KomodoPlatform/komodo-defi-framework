--- conflicted
+++ resolved
@@ -700,12 +700,7 @@
     let coin = utxo_coin_for_test(UtxoRpcClientEnum::Native(client), None, false);
 
     let withdraw_req = WithdrawRequest {
-<<<<<<< HEAD
-        amount: "9.9789".parse().unwrap(), // max amount to withdraw excluding tx_fee
-        from: None,
-=======
         amount: "9.9789".parse().unwrap(),
->>>>>>> 490e74a2
         to: "RQq6fWoy8aGGMLjvRfMY5mBNVm2RQxJyLa".to_string(),
         coin: TEST_COIN_NAME.into(),
         fee: Some(WithdrawFee::UtxoPerKbyte {
