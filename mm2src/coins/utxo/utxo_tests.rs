--- conflicted
+++ resolved
@@ -22,15 +22,9 @@
 use crate::utxo::utxo_standard::{utxo_standard_coin_with_priv_key, UtxoStandardCoin};
 use crate::utxo::utxo_tx_history_v2::{UtxoTxDetailsParams, UtxoTxHistoryOps};
 #[cfg(not(target_arch = "wasm32"))] use crate::WithdrawFee;
-<<<<<<< HEAD
-use crate::TAKER_PAYMENT_SPEND_SEARCH_INTERVAL;
-use crate::{BlockHeightAndTime, CoinBalance, PrivKeyBuildPolicy, SearchForSwapTxSpendInput, StakingInfosDetails,
-            SwapOps, TradePreimageValue, TxFeeDetails, TxMarshalingErr};
-=======
 use crate::{BlockHeightAndTime, CoinBalance, PrivKeyBuildPolicy, SearchForSwapTxSpendInput,
             SendMakerSpendsTakerPaymentArgs, StakingInfosDetails, SwapOps, TradePreimageValue, TxFeeDetails,
-            TxMarshalingErr, ValidateFeeArgs};
->>>>>>> 535d6cb0
+            TxMarshalingErr, ValidateFeeArgs, TAKER_PAYMENT_SPEND_SEARCH_INTERVAL};
 use chain::{BlockHeader, OutPoint};
 use common::executor::Timer;
 use common::{block_on, now_ms, OrdRange, PagingOptionsEnum, DEX_FEE_ADDR_RAW_PUBKEY};
