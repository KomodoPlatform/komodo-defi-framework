--- conflicted
+++ resolved
@@ -24,15 +24,9 @@
 #[cfg(not(target_arch = "wasm32"))] use crate::WithdrawFee;
 use crate::INVALID_SENDER_ERR_LOG;
 use crate::{BlockHeightAndTime, CoinBalance, IguanaPrivKey, PrivKeyBuildPolicy, SearchForSwapTxSpendInput,
-<<<<<<< HEAD
-            SpendPaymentArgs, StakingInfosDetails, SwapOps, TradePreimageValue, TxFeeDetails, TxMarshalingErr,
-            ValidateFeeArgs};
-use chain::{BlockHeader, OutPoint};
-=======
-            SendMakerSpendsTakerPaymentArgs, StakingInfosDetails, SwapOps, TradePreimageValue, TxFeeDetails,
+            SpendPaymentArgs, StakingInfosDetails, SwapOps, TradePreimageValue, TxFeeDetails,
             TxMarshalingErr, ValidateFeeArgs};
 use chain::{BlockHeader, BlockHeaderBits, OutPoint};
->>>>>>> e60bf648
 use common::executor::Timer;
 use common::{block_on, now_ms, OrdRange, PagingOptionsEnum, DEX_FEE_ADDR_RAW_PUBKEY};
 use crypto::{privkey::key_pair_from_seed, Bip44Chain, RpcDerivationPath, Secp256k1Secret};
