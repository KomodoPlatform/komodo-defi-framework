--- conflicted
+++ resolved
@@ -438,10 +438,9 @@
         .unwrap();
     let spend_tx = TransactionEnum::UtxoTx(deserialize(spend_tx_bytes.as_slice()).unwrap());
 
-<<<<<<< HEAD
     let found = block_on(coin.search_for_swap_tx_spend_my(
         1591928233,
-        &*coin.my_public_key(),
+        &*coin.my_public_key().unwrap(),
         &*dhash160(&secret),
         &payment_tx_bytes,
         0,
@@ -449,19 +448,6 @@
     ))
     .unwrap()
     .unwrap();
-=======
-    let found = coin
-        .search_for_swap_tx_spend_my(
-            1591928233,
-            &*coin.my_public_key().unwrap(),
-            &*dhash160(&secret),
-            &payment_tx_bytes,
-            0,
-            &None,
-        )
-        .unwrap()
-        .unwrap();
->>>>>>> fd5934fd
     assert_eq!(FoundSwapTxSpend::Spent(spend_tx), found);
 }
 
@@ -484,10 +470,9 @@
         .unwrap();
     let refund_tx = TransactionEnum::UtxoTx(deserialize(refund_tx_bytes.as_slice()).unwrap());
 
-<<<<<<< HEAD
     let found = block_on(coin.search_for_swap_tx_spend_my(
         1591933469,
-        coin.as_ref().key_pair.public(),
+        coin.as_ref().priv_key_policy.key_pair_or_err().unwrap().public(),
         &secret,
         &payment_tx_bytes,
         0,
@@ -495,19 +480,6 @@
     ))
     .unwrap()
     .unwrap();
-=======
-    let found = coin
-        .search_for_swap_tx_spend_my(
-            1591933469,
-            coin.as_ref().priv_key_policy.key_pair_or_err().unwrap().public(),
-            &secret,
-            &payment_tx_bytes,
-            0,
-            &None,
-        )
-        .unwrap()
-        .unwrap();
->>>>>>> fd5934fd
     assert_eq!(FoundSwapTxSpend::Refunded(refund_tx), found);
 }
 
