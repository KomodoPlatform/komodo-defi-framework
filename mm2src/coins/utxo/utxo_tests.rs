use super::*;
use crate::coin_balance::HDAddressBalance;
use crate::coin_errors::ValidatePaymentError;
use crate::hd_wallet::{HDAccountsMap, HDAccountsMutex, HDAddressesCache, HDConfirmAddress, HDConfirmAddressError,
                       HDWallet, HDWalletCoinStorage, HDWalletMockStorage, HDWalletStorageInternalOps,
                       MockableConfirmAddress};
use crate::my_tx_history_v2::for_tests::init_storage_for;
use crate::my_tx_history_v2::CoinWithTxHistoryV2;
use crate::rpc_command::account_balance::{AccountBalanceParams, AccountBalanceRpcOps, HDAccountBalanceResponse};
use crate::rpc_command::get_new_address::{GetNewAddressParams, GetNewAddressRpcError, GetNewAddressRpcOps};
use crate::rpc_command::init_scan_for_new_addresses::{InitScanAddressesRpcOps, ScanAddressesParams,
                                                      ScanAddressesResponse};
use crate::utxo::qtum::{qtum_coin_with_priv_key, QtumCoin, QtumDelegationOps, QtumDelegationRequest};
#[cfg(not(target_arch = "wasm32"))]
use crate::utxo::rpc_clients::{BlockHashOrHeight, NativeUnspent};
use crate::utxo::rpc_clients::{ElectrumBalance, ElectrumClient, ElectrumClientImpl, ElectrumClientSettings,
                               GetAddressInfoRes, ListSinceBlockRes, NativeClient, NativeClientImpl, NetworkInfo,
                               UtxoRpcClientOps, ValidateAddressRes, VerboseBlock};
use crate::utxo::spv::SimplePaymentVerification;
#[cfg(not(target_arch = "wasm32"))]
use crate::utxo::utxo_block_header_storage::{BlockHeaderStorage, SqliteBlockHeadersStorage};
use crate::utxo::utxo_builder::{UtxoArcBuilder, UtxoCoinBuilder, UtxoCoinBuilderCommonOps};
use crate::utxo::utxo_common::UtxoTxBuilder;
#[cfg(not(target_arch = "wasm32"))]
use crate::utxo::utxo_common_tests::TEST_COIN_DECIMALS;
use crate::utxo::utxo_common_tests::{self, utxo_coin_fields_for_test, utxo_coin_from_fields, TEST_COIN_NAME};
use crate::utxo::utxo_hd_wallet::UtxoHDAccount;
use crate::utxo::utxo_standard::{utxo_standard_coin_with_priv_key, UtxoStandardCoin};
use crate::utxo::utxo_tx_history_v2::{UtxoTxDetailsParams, UtxoTxHistoryOps};
use crate::{BlockHeightAndTime, CoinBalance, ConfirmPaymentInput, DexFee, IguanaPrivKey, PrivKeyBuildPolicy,
            SearchForSwapTxSpendInput, SpendPaymentArgs, StakingInfosDetails, SwapOps, TradePreimageValue,
            TxFeeDetails, TxMarshalingErr, ValidateFeeArgs, INVALID_SENDER_ERR_LOG};
#[cfg(not(target_arch = "wasm32"))]
use crate::{WaitForHTLCTxSpendArgs, WithdrawFee};
use chain::{BlockHeader, BlockHeaderBits, OutPoint};
use common::executor::Timer;
use common::{block_on, block_on_f01, wait_until_sec, OrdRange, PagingOptionsEnum, DEX_FEE_ADDR_RAW_PUBKEY};
use crypto::{privkey::key_pair_from_seed, Bip44Chain, HDPathToAccount, RpcDerivationPath, Secp256k1Secret};
#[cfg(not(target_arch = "wasm32"))]
use db_common::sqlite::rusqlite::Connection;
use futures::channel::mpsc::channel;
use futures::future::{join_all, Either, FutureExt, TryFutureExt};
use keys::prefixes::*;
use mm2_core::mm_ctx::MmCtxBuilder;
use mm2_number::bigdecimal::{BigDecimal, Signed};
use mm2_test_helpers::electrums::doc_electrums;
use mm2_test_helpers::for_tests::{electrum_servers_rpc, mm_ctx_with_custom_db, DOC_ELECTRUM_ADDRS,
                                  MARTY_ELECTRUM_ADDRS, T_BCH_ELECTRUMS};
use mocktopus::mocking::*;
use rpc::v1::types::H256 as H256Json;
use serialization::{deserialize, CoinVariant};
use spv_validation::conf::{BlockHeaderValidationParams, SPVBlockHeader};
use spv_validation::storage::BlockHeaderStorageOps;
use spv_validation::work::DifficultyAlgorithm;
#[cfg(not(target_arch = "wasm32"))] use std::convert::TryFrom;
use std::iter;
use std::num::NonZeroUsize;
use std::str::FromStr;

#[cfg(not(target_arch = "wasm32"))]
const TAKER_PAYMENT_SPEND_SEARCH_INTERVAL: f64 = 1.;

pub fn electrum_client_for_test(servers: &[&str]) -> ElectrumClient {
    let ctx = MmCtxBuilder::default().into_mm_arc();
    let servers: Vec<_> = servers.iter().map(|server| json!({ "url": server })).collect();
    let req = json!({
        "method": "electrum",
        "servers": servers,
    });
    let params = UtxoActivationParams::from_legacy_req(&req).unwrap();
    let priv_key_policy = PrivKeyBuildPolicy::IguanaPrivKey(IguanaPrivKey::default());
    let builder = UtxoArcBuilder::new(
        &ctx,
        TEST_COIN_NAME,
        &Json::Null,
        &params,
        priv_key_policy,
        UtxoStandardCoin::from,
    );
    let args = ElectrumBuilderArgs {
        spawn_ping: false,
        negotiate_version: true,
        collect_metrics: false,
    };

    let servers = servers.into_iter().map(|s| json::from_value(s).unwrap()).collect();
    let abortable_system = AbortableQueue::default();
    block_on(builder.electrum_client(abortable_system, args, servers, (None, None), None)).unwrap()
}

/// Returned client won't work by default, requires some mocks to be usable
#[cfg(not(target_arch = "wasm32"))]
fn native_client_for_test() -> NativeClient { NativeClient(Arc::new(NativeClientImpl::default())) }

fn utxo_coin_for_test(
    rpc_client: UtxoRpcClientEnum,
    force_seed: Option<&str>,
    is_segwit_coin: bool,
) -> UtxoStandardCoin {
    utxo_coin_from_fields(utxo_coin_fields_for_test(rpc_client, force_seed, is_segwit_coin))
}

/// Returns `TransactionDetails` of the given `tx_hash` via [`UtxoStandardOps::tx_details_by_hash`].
#[track_caller]
fn get_tx_details_by_hash<Coin: UtxoStandardOps>(coin: &Coin, tx_hash: &str) -> TransactionDetails {
    let hash = hex::decode(tx_hash).unwrap();
    let mut input_transactions = HistoryUtxoTxMap::new();

    block_on(UtxoStandardOps::tx_details_by_hash(
        coin,
        &hash,
        &mut input_transactions,
    ))
    .unwrap()
}

/// Returns `TransactionDetails` of the given `tx_hash` via [`UtxoTxHistoryOps::tx_details_by_hash`].
fn get_tx_details_by_hash_v2<Coin>(coin: &Coin, tx_hash: &str, height: u64, timestamp: u64) -> Vec<TransactionDetails>
where
    Coin: CoinWithTxHistoryV2 + UtxoTxHistoryOps,
{
    let my_addresses = block_on(coin.my_addresses()).unwrap();
    let (_ctx, storage) = init_storage_for(coin);
    let params = UtxoTxDetailsParams {
        hash: &hex::decode(tx_hash).unwrap().as_slice().into(),
        block_height_and_time: Some(BlockHeightAndTime { height, timestamp }),
        storage: &storage,
        my_addresses: &my_addresses,
    };

    block_on(UtxoTxHistoryOps::tx_details_by_hash(coin, params)).unwrap()
}

/// Returns `TransactionDetails` of the given `tx_hash` and checks that
/// [`UtxoTxHistoryOps::tx_details_by_hash`] and [`UtxoStandardOps::tx_details_by_hash`] return the same TX details.
#[track_caller]
fn get_tx_details_eq_for_both_versions<Coin>(coin: &Coin, tx_hash: &str) -> TransactionDetails
where
    Coin: CoinWithTxHistoryV2 + UtxoTxHistoryOps + UtxoStandardOps,
{
    let tx_details_v1 = get_tx_details_by_hash(coin, tx_hash);
    let tx_details_v2 = get_tx_details_by_hash_v2(coin, tx_hash, tx_details_v1.block_height, tx_details_v1.timestamp);

    assert_eq!(vec![tx_details_v1.clone()], tx_details_v2);
    tx_details_v1
}

#[test]
fn test_extract_secret() {
    let client = electrum_client_for_test(MARTY_ELECTRUM_ADDRS);
    let coin = utxo_coin_for_test(client.into(), None, false);

    let tx_hex = hex::decode("0400008085202f890125236f423b7f585e6a86d8a6c45c6805bbd5823851a57a00f6dcd3a41dc7487500000000d8483045022100ce7246314170b7c84df41a9d987dad5b572cfca5c27ee738d2682ce147c460a402206fa477fc27bec62600b13ea8a3f81fbad1fa9adad28bc1fa5c212a12ecdccd7f01205c62072b57b6473aeee6d35270c8b56d86975e6d6d4245b25425d771239fae32004c6b630476ac3765b1752103242d9cb2168968d785f6914c494c303ff1c27ba0ad882dbc3c15cfa773ea953cac6782012088a914f95ae6f5fb6a4c4e69b00b4c1dbc0698746c0f0288210210e0f210673a2024d4021270bb711664a637bb542317ed9be5ad592475320c0cac68ffffffff0128230000000000001976a9142c445a7af3da3feb2ba7d5f2a32002c772acc1e188ac76ac3765000000000000000000000000000000").unwrap();
    let expected_secret = hex::decode("5c62072b57b6473aeee6d35270c8b56d86975e6d6d4245b25425d771239fae32").unwrap();
    let secret_hash = &*dhash160(&expected_secret);
    let secret = block_on(coin.extract_secret(secret_hash, &tx_hex, false)).unwrap();
    assert_eq!(secret, expected_secret);
}

#[test]
fn test_send_maker_spends_taker_payment_recoverable_tx() {
    let client = electrum_client_for_test(DOC_ELECTRUM_ADDRS);
    let coin = utxo_coin_for_test(client.into(), None, false);
    let tx_hex = hex::decode("0100000001de7aa8d29524906b2b54ee2e0281f3607f75662cbc9080df81d1047b78e21dbc00000000d7473044022079b6c50820040b1fbbe9251ced32ab334d33830f6f8d0bf0a40c7f1336b67d5b0220142ccf723ddabb34e542ed65c395abc1fbf5b6c3e730396f15d25c49b668a1a401209da937e5609680cb30bff4a7661364ca1d1851c2506fa80c443f00a3d3bf7365004c6b6304f62b0e5cb175210270e75970bb20029b3879ec76c4acd320a8d0589e003636264d01a7d566504bfbac6782012088a9142fb610d856c19fd57f2d0cffe8dff689074b3d8a882103f368228456c940ac113e53dad5c104cf209f2f102a409207269383b6ab9b03deac68ffffffff01d0dc9800000000001976a9146d9d2b554d768232320587df75c4338ecc8bf37d88ac40280e5c").unwrap();
    let secret = hex::decode("9da937e5609680cb30bff4a7661364ca1d1851c2506fa80c443f00a3d3bf7365").unwrap();
    let maker_spends_payment_args = SpendPaymentArgs {
        other_payment_tx: &tx_hex,
        time_lock: 777,
        other_pubkey: coin.my_public_key().unwrap(),
        secret: &secret,
        secret_hash: &*dhash160(&secret),
        swap_contract_address: &coin.swap_contract_address(),
        swap_unique_data: &[],
        watcher_reward: false,
    };
    let tx_err = block_on(coin.send_maker_spends_taker_payment(maker_spends_payment_args))
        .expect_err("!send_maker_spends_taker_payment should error missing tx inputs");

    // The error variant should be `TxRecoverable`
    assert!(matches!(tx_err, TransactionErr::TxRecoverable(_, _)));
}

#[test]
fn test_generate_transaction() {
    let client = electrum_client_for_test(DOC_ELECTRUM_ADDRS);
    let coin = utxo_coin_for_test(client.into(), None, false);
    let unspents = vec![UnspentInfo {
        value: 10000000000,
        outpoint: OutPoint::default(),
        height: Default::default(),
        script: Vec::new().into(),
    }];

    let outputs = vec![TransactionOutput {
        script_pubkey: vec![].into(),
        value: 999,
    }];

    let builder = block_on(UtxoTxBuilder::new(&coin))
        .add_available_inputs(unspents)
        .add_outputs(outputs);
    let generated = block_on(builder.build());
    // must not allow to use output with value < dust
    generated.unwrap_err();

    let unspents = vec![UnspentInfo {
        value: 100000,
        outpoint: OutPoint::default(),
        height: Default::default(),
        script: Vec::new().into(),
    }];

    let outputs = vec![TransactionOutput {
        script_pubkey: vec![].into(),
        value: 98001,
    }];

    let builder = block_on(UtxoTxBuilder::new(&coin))
        .add_available_inputs(unspents)
        .add_outputs(outputs);
    let generated = block_on(builder.build()).unwrap();
    // the change that is less than dust must be included to miner fee
    // so no extra outputs should appear in generated transaction
    assert_eq!(generated.0.outputs.len(), 1);

    assert_eq!(generated.1.fee_amount, 1000);
    assert_eq!(generated.1.unused_change, 999);
    assert_eq!(generated.1.received_by_me, 0);
    assert_eq!(generated.1.spent_by_me, 100000);

    let unspents = vec![UnspentInfo {
        value: 100000,
        outpoint: OutPoint::default(),
        height: Default::default(),
        script: Vec::new().into(),
    }];

    let outputs = vec![TransactionOutput {
        script_pubkey: Builder::build_p2pkh(block_on(coin.as_ref().derivation_method.unwrap_single_addr()).hash())
            .to_bytes(),
        value: 100000,
    }];

    // test that fee is properly deducted from output amount equal to input amount (max withdraw case)
    let builder = block_on(UtxoTxBuilder::new(&coin))
        .add_available_inputs(unspents)
        .add_outputs(outputs)
        .with_fee_policy(FeePolicy::DeductFromOutput(0));

    let generated = block_on(builder.build()).unwrap();
    assert_eq!(generated.0.outputs.len(), 1);

    assert_eq!(generated.1.fee_amount, 1000);
    assert_eq!(generated.1.unused_change, 0);
    assert_eq!(generated.1.received_by_me, 99000);
    assert_eq!(generated.1.spent_by_me, 100000);
    assert_eq!(generated.0.outputs[0].value, 99000);

    let unspents = vec![UnspentInfo {
        value: 100000,
        outpoint: OutPoint::default(),
        height: Default::default(),
        script: Vec::new().into(),
    }];

    let outputs = vec![TransactionOutput {
        script_pubkey: vec![].into(),
        value: 100000,
    }];

    // test that generate_transaction returns an error when input amount is not sufficient to cover output + fee
    let builder = block_on(UtxoTxBuilder::new(&coin))
        .add_available_inputs(unspents)
        .add_outputs(outputs);

    block_on(builder.build()).unwrap_err();
}

#[test]
fn test_addresses_from_script() {
    let client = electrum_client_for_test(DOC_ELECTRUM_ADDRS);
    let coin = utxo_coin_for_test(client.into(), None, false);
    // P2PKH
    let script: Script = "76a91405aab5342166f8594baf17a7d9bef5d56744332788ac".into();
    let expected_addr: Vec<Address> = vec![Address::from_legacyaddress(
        "R9o9xTocqr6CeEDGDH6mEYpwLoMz6jNjMW",
        &coin.as_ref().conf.address_prefixes,
    )
    .unwrap()];
    let actual_addr = coin.addresses_from_script(&script).unwrap();
    assert_eq!(expected_addr, actual_addr);

    // P2SH
    let script: Script = "a914e71a6120653ebd526e0f9d7a29cde5969db362d487".into();
    let expected_addr: Vec<Address> = vec![Address::from_legacyaddress(
        "bZoEPR7DjTqSDiQTeRFNDJuQPTRY2335LD",
        &coin.as_ref().conf.address_prefixes,
    )
    .unwrap()];
    let actual_addr = coin.addresses_from_script(&script).unwrap();
    assert_eq!(expected_addr, actual_addr);
}

#[test]
fn test_kmd_interest() {
    let height = Some(1000001);
    let value = 64605500822;
    let lock_time = 1556623906;
    let current_time = 1556623906 + 3600 + 300;

    let expected = 36870;
    let actual = kmd_interest(height, value, lock_time, current_time).unwrap();
    assert_eq!(expected, actual);

    // UTXO amount must be at least 10 KMD to be eligible for interest
    let actual = kmd_interest(height, 999999999, lock_time, current_time);
    assert_eq!(actual, Err(KmdRewardsNotAccruedReason::UtxoAmountLessThanTen));

    // Transaction is not mined yet (height is None)
    let actual = kmd_interest(None, value, lock_time, current_time);
    assert_eq!(actual, Err(KmdRewardsNotAccruedReason::TransactionInMempool));

    // Locktime is not set
    let actual = kmd_interest(height, value, 0, current_time);
    assert_eq!(actual, Err(KmdRewardsNotAccruedReason::LocktimeNotSet));

    // interest will stop accrue after block 7_777_777
    let actual = kmd_interest(Some(7_777_778), value, lock_time, current_time);
    assert_eq!(actual, Err(KmdRewardsNotAccruedReason::UtxoHeightGreaterThanEndOfEra));

    // interest doesn't accrue for lock_time < 500_000_000
    let actual = kmd_interest(height, value, 499_999_999, current_time);
    assert_eq!(actual, Err(KmdRewardsNotAccruedReason::LocktimeLessThanThreshold));

    // current time must be greater than tx lock_time
    let actual = kmd_interest(height, value, lock_time, lock_time - 1);
    assert_eq!(actual, Err(KmdRewardsNotAccruedReason::OneHourNotPassedYet));

    // at least 1 hour should pass
    let actual = kmd_interest(height, value, lock_time, lock_time + 30);
    assert_eq!(actual, Err(KmdRewardsNotAccruedReason::OneHourNotPassedYet));
}

#[test]
fn test_kmd_interest_accrue_stop_at() {
    let lock_time = 1595845640;
    let height = 1000001;

    let expected = lock_time + 31 * 24 * 60 * 60;
    let actual = kmd_interest_accrue_stop_at(height, lock_time);
    assert_eq!(expected, actual);

    let height = 999999;

    let expected = lock_time + 365 * 24 * 60 * 60;
    let actual = kmd_interest_accrue_stop_at(height, lock_time);
    assert_eq!(expected, actual);
}

#[test]
// Test case taken from this PR: https://github.com/KomodoPlatform/komodo/pull/584
fn test_kmd_interest_kip_0001_reduction() {
    let height = Some(7777776);
    let value = 64605500822;
    let lock_time = 1663839248;
    let current_time = 1663839248 + (31 * 24 * 60 - 1) * 60 + 3600;

    // Starting from dPoW 7th season, according to KIP0001 AUR should be reduced from 5% to 0.01%, i.e. div by 500
    let expected = value / 10512000 * (31 * 24 * 60 - 59) / 500;
    log!("expected: {}", expected);
    let actual = kmd_interest(height, value, lock_time, current_time).unwrap();
    assert_eq!(expected, actual);
}

#[test]
fn test_sat_from_big_decimal() {
    let amount = "0.000001".parse().unwrap();
    let sat = sat_from_big_decimal(&amount, 18).unwrap();
    let expected_sat = 1000000000000;
    assert_eq!(expected_sat, sat);

    let amount = "0.12345678".parse().unwrap();
    let sat = sat_from_big_decimal(&amount, 8).unwrap();
    let expected_sat = 12345678;
    assert_eq!(expected_sat, sat);

    let amount = "1.000001".parse().unwrap();
    let sat = sat_from_big_decimal(&amount, 18).unwrap();
    let expected_sat = 1000001000000000000;
    assert_eq!(expected_sat, sat);

    let amount = 1.into();
    let sat = sat_from_big_decimal(&amount, 18).unwrap();
    let expected_sat = 1000000000000000000;
    assert_eq!(expected_sat, sat);

    let amount = "0.000000000000000001".parse().unwrap();
    let sat = sat_from_big_decimal(&amount, 18).unwrap();
    let expected_sat = 1u64;
    assert_eq!(expected_sat, sat);

    let amount = 1234.into();
    let sat = sat_from_big_decimal(&amount, 9).unwrap();
    let expected_sat = 1234000000000;
    assert_eq!(expected_sat, sat);

    let amount = 1234.into();
    let sat = sat_from_big_decimal(&amount, 0).unwrap();
    let expected_sat = 1234;
    assert_eq!(expected_sat, sat);

    let amount = 1234.into();
    let sat = sat_from_big_decimal(&amount, 1).unwrap();
    let expected_sat = 12340;
    assert_eq!(expected_sat, sat);

    let amount = "1234.12345".parse().unwrap();
    let sat = sat_from_big_decimal(&amount, 1).unwrap();
    let expected_sat = 12341;
    assert_eq!(expected_sat, sat);
}

#[test]
#[cfg(not(target_arch = "wasm32"))]
fn test_wait_for_payment_spend_timeout_native() {
    let client = NativeClientImpl::default();

    static mut OUTPUT_SPEND_CALLED: bool = false;
    NativeClient::find_output_spend.mock_safe(|_, _, _, _, _, _| {
        unsafe { OUTPUT_SPEND_CALLED = true };
        MockResult::Return(Box::new(futures01::future::ok(None)))
    });
    let client = UtxoRpcClientEnum::Native(NativeClient(Arc::new(client)));
    let coin = utxo_coin_for_test(client, None, false);
    let transaction = hex::decode("01000000000102fff7f7881a8099afa6940d42d1e7f6362bec38171ea3edf433541db4e4ad969f00000000494830450221008b9d1dc26ba6a9cb62127b02742fa9d754cd3bebf337f7a55d114c8e5cdd30be022040529b194ba3f9281a99f2b1c0a19c0489bc22ede944ccf4ecbab4cc618ef3ed01eeffffffef51e1b804cc89d182d279655c3aa89e815b1b309fe287d9b2b55d57b90ec68a0100000000ffffffff02202cb206000000001976a9148280b37df378db99f66f85c95a783a76ac7a6d5988ac9093510d000000001976a9143bde42dbee7e4dbe6a21b2d50ce2f0167faa815988ac000247304402203609e17b84f6a7d30c80bfa610b5b4542f32a8a0d5447a12fb1366d7f01cc44a0220573a954c4518331561406f90300e8f3358f51928d43c212a8caed02de67eebee0121025476c2e83188368da1ff3e292e7acafcdb3566bb0ad253f62fc70f07aeee635711000000")
        .unwrap();
    let wait_until = now_sec() - 1;
    let from_block = 1000;

    assert!(block_on_f01(coin.wait_for_htlc_tx_spend(WaitForHTLCTxSpendArgs {
        tx_bytes: &transaction,
        secret_hash: &[],
        wait_until,
        from_block,
        swap_contract_address: &None,
        check_every: TAKER_PAYMENT_SPEND_SEARCH_INTERVAL,
        watcher_reward: false
    }))
    .is_err());
    assert!(unsafe { OUTPUT_SPEND_CALLED });
}

#[cfg(not(target_arch = "wasm32"))]
#[test]
fn test_wait_for_payment_spend_timeout_electrum() {
    static mut OUTPUT_SPEND_CALLED: bool = false;

    ElectrumClient::find_output_spend.mock_safe(|_, _, _, _, _, _| {
        unsafe { OUTPUT_SPEND_CALLED = true };
        MockResult::Return(Box::new(futures01::future::ok(None)))
    });

    let block_headers_storage = BlockHeaderStorage {
        inner: Box::new(SqliteBlockHeadersStorage {
            ticker: TEST_COIN_NAME.into(),
            conn: Arc::new(Mutex::new(Connection::open_in_memory().unwrap())),
        }),
    };
    let abortable_system = AbortableQueue::default();

    let client_settings = ElectrumClientSettings {
        client_name: "test".to_string(),
        servers: vec![],
        coin_ticker: TEST_COIN_NAME.into(),
        spawn_ping: true,
        negotiate_version: true,
        min_connected: 1,
        max_connected: 1,
    };
    let client = ElectrumClient::try_new(
        client_settings,
        Default::default(),
        block_headers_storage,
        abortable_system,
        None,
    )
    .expect("Expected electrum_client_impl constructed without a problem");
    let client = UtxoRpcClientEnum::Electrum(client);
    let coin = utxo_coin_for_test(client, None, false);
    let transaction = hex::decode("01000000000102fff7f7881a8099afa6940d42d1e7f6362bec38171ea3edf433541db4e4ad969f00000000494830450221008b9d1dc26ba6a9cb62127b02742fa9d754cd3bebf337f7a55d114c8e5cdd30be022040529b194ba3f9281a99f2b1c0a19c0489bc22ede944ccf4ecbab4cc618ef3ed01eeffffffef51e1b804cc89d182d279655c3aa89e815b1b309fe287d9b2b55d57b90ec68a0100000000ffffffff02202cb206000000001976a9148280b37df378db99f66f85c95a783a76ac7a6d5988ac9093510d000000001976a9143bde42dbee7e4dbe6a21b2d50ce2f0167faa815988ac000247304402203609e17b84f6a7d30c80bfa610b5b4542f32a8a0d5447a12fb1366d7f01cc44a0220573a954c4518331561406f90300e8f3358f51928d43c212a8caed02de67eebee0121025476c2e83188368da1ff3e292e7acafcdb3566bb0ad253f62fc70f07aeee635711000000")
        .unwrap();
    let wait_until = now_sec() - 1;
    let from_block = 1000;

    assert!(block_on_f01(coin.wait_for_htlc_tx_spend(WaitForHTLCTxSpendArgs {
        tx_bytes: &transaction,
        secret_hash: &[],
        wait_until,
        from_block,
        swap_contract_address: &None,
        check_every: TAKER_PAYMENT_SPEND_SEARCH_INTERVAL,
        watcher_reward: false
    }))
    .is_err());
    assert!(unsafe { OUTPUT_SPEND_CALLED });
}

#[test]
fn test_search_for_swap_tx_spend_electrum_was_spent() {
    let secret = hex::decode("a1c44607b870cd714a75d5243347fa36debcd3a91ff1f50b79f52d83238a0b2d").unwrap();
    let client = electrum_client_for_test(DOC_ELECTRUM_ADDRS);
    let coin = utxo_coin_for_test(
        client.into(),
        Some("spice describe gravity federal blast come thank unfair canal monkey style afraid"),
        false,
    );

    // raw tx bytes of https://doc.komodo.earth/tx/2f216f7ddb4350ed52e4c5b3a649da7aa63c932e623a1046066f91bdf00015a0
    let payment_tx_bytes = hex::decode("0400008085202f890129f70bfc256e71600471be0a0e10f31d7025f350301e4c5aab71d4910bc29cb20200000069463043022027283d1a28ce25f3a937376f40873441a7b5f9c4a38c6637642b78845874f12b021f6cf1f4836724e186c5c299507e2c5db40855ed2c0acad73e3446a6f1e00d83012102031d4256c4bc9f99ac88bf3dba21773132281f65f9bf23a59928bce08961e2f3ffffffff0320a107000000000017a9148d3a47615c562a08ae3c42c237ca5a6f5f517b7a870000000000000000166a147c0c02ee06e3769376bb2b31e05a9e9965045ffbd2ae2b7b000000001976a91405aab5342166f8594baf17a7d9bef5d56744332788acf318fc65000000000000000000000000000000")
        .unwrap();

    // raw tx bytes of https://doc.komodo.earth/tx/2450b60c8ab0d2498d9cee3cfb67ecbe08e335ec8fa20c7f95c474734d5e007a
    let spend_tx_bytes = hex::decode("0400008085202f8901a01500f0bd916f0646103a622e933ca67ada49a6b3c5e452ed5043db7d6f212f00000000d7473044022042dbb34a97d9cdcea2c0db9871f3d1bbeb35ed74d373095eb76286573b121579022010bdee78e995f5b18f50a3ae82fac57db7147d90bedd9b96c42e54a1f65546540120a1c44607b870cd714a75d5243347fa36debcd3a91ff1f50b79f52d83238a0b2d004c6b6304df55fc65b1752102031d4256c4bc9f99ac88bf3dba21773132281f65f9bf23a59928bce08961e2f3ac6782012088a9147c0c02ee06e3769376bb2b31e05a9e9965045ffb882102d74dc5ec4c823f40dae5c563d7b22aab52c80f9f18226f47ea6d83107618df62ac68ffffffff01389d0700000000001976a914f26650dc9aa4e4505978ad635cdb15491cee70e188acdf55fc65000000000000000000000000000000")
        .unwrap();
    let spend_tx = TransactionEnum::UtxoTx(deserialize(spend_tx_bytes.as_slice()).unwrap());

    let search_input = SearchForSwapTxSpendInput {
        time_lock: 1711035871,
        other_pub: &hex::decode("02d74dc5ec4c823f40dae5c563d7b22aab52c80f9f18226f47ea6d83107618df62").unwrap(),
        secret_hash: &*dhash160(&secret),
        tx: &payment_tx_bytes,
        search_from_block: 0,
        swap_contract_address: &None,
        swap_unique_data: &[],
        watcher_reward: false,
    };
    let found = block_on(coin.search_for_swap_tx_spend_my(search_input))
        .unwrap()
        .unwrap();
    assert_eq!(FoundSwapTxSpend::Spent(spend_tx), found);
}

#[test]
fn test_search_for_swap_tx_spend_electrum_was_refunded() {
    let secret_hash = hex::decode("7a752434d4564c11b9333743122dab3a0aa21bd9").unwrap();
    let client = electrum_client_for_test(DOC_ELECTRUM_ADDRS);
    let coin = utxo_coin_for_test(
        client.into(),
        Some("spice describe gravity federal blast come thank unfair canal monkey style afraid"),
        false,
    );

    // raw tx bytes of https://doc.komodo.earth/tx/ba08822b2da3f7120f5ad90cd999d5f0f4be4a63de496f4f76af202c68e4f5eb
    let payment_tx_bytes = hex::decode("0400008085202f8901b2781d994b79be8e1f687a7f376109063bbe8b51ab36d04b35d4ff437b21d2a5010000006a47304402201832294ceb2b62a197bc2049218dcee69dcabb414249403efcc35ad65c17e73d0220348fbbb2b40880408bdef604e5a6cba34f514b84d5d6a9a4c4713669cd765fd2012102031d4256c4bc9f99ac88bf3dba21773132281f65f9bf23a59928bce08961e2f3ffffffff0320a107000000000017a91489dd2a32ae17a0575759581afb0002176296777b870000000000000000166a147a752434d4564c11b9333743122dab3a0aa21bd94af2de7a000000001976a91405aab5342166f8594baf17a7d9bef5d56744332788ac2b0efe65000000000000000000000000000000")
        .unwrap();

    // raw tx bytes of https://doc.komodo.earth/tx/1b4e30f0e3101374464ec159c2f35b03412034fadee8c5769e8adcd5c91359bd
    let refund_tx_bytes = hex::decode("0400008085202f8901ebf5e4682c20af764f6f49de634abef4f0d599d90cd95a0f12f7a32d2b8208ba00000000b647304402205bd140728b1b6de7b891025873d552a439c488dd7fe4234fd982eaa193e5776602205ad9fea8bc771d94de9d2fdc450186ea21f4fc81f28c2f2f75b5d2ad84891d8f01514c6b63049f0efe65b1752102031d4256c4bc9f99ac88bf3dba21773132281f65f9bf23a59928bce08961e2f3ac6782012088a9147a752434d4564c11b9333743122dab3a0aa21bd9882102d74dc5ec4c823f40dae5c563d7b22aab52c80f9f18226f47ea6d83107618df62ac68feffffff01389d0700000000001976a91405aab5342166f8594baf17a7d9bef5d56744332788acb80efe65000000000000000000000000000000")
        .unwrap();
    let refund_tx = TransactionEnum::UtxoTx(deserialize(refund_tx_bytes.as_slice()).unwrap());

    let search_input = SearchForSwapTxSpendInput {
        time_lock: 1711148703,
        other_pub: &hex::decode("02d74dc5ec4c823f40dae5c563d7b22aab52c80f9f18226f47ea6d83107618df62").unwrap(),
        secret_hash: &secret_hash,
        tx: &payment_tx_bytes,
        search_from_block: 0,
        swap_contract_address: &None,
        swap_unique_data: &[],
        watcher_reward: false,
    };
    let found = block_on(coin.search_for_swap_tx_spend_my(search_input))
        .unwrap()
        .unwrap();
    assert_eq!(FoundSwapTxSpend::Refunded(refund_tx), found);
}

#[test]
#[cfg(not(target_arch = "wasm32"))]
fn test_withdraw_impl_set_fixed_fee() {
    UtxoStandardCoin::get_unspent_ordered_list.mock_safe(|coin, _| {
        let fut = async move {
            let cache = coin.as_ref().recently_spent_outpoints.lock().await;
            let unspents = vec![UnspentInfo {
                outpoint: OutPoint {
                    hash: 1.into(),
                    index: 0,
                },
                value: 1000000000,
                height: Default::default(),
                script: coin
                    .script_for_address(&coin.as_ref().derivation_method.unwrap_single_addr().await)
                    .unwrap(),
            }];
            Ok((unspents, cache))
        };
        MockResult::Return(fut.boxed())
    });

    let client = NativeClient(Arc::new(NativeClientImpl::default()));

    let coin = utxo_coin_for_test(UtxoRpcClientEnum::Native(client), None, false);

    let withdraw_req = WithdrawRequest {
        amount: 1u64.into(),
        from: None,
        to: "RQq6fWoy8aGGMLjvRfMY5mBNVm2RQxJyLa".to_string(),
        coin: TEST_COIN_NAME.into(),
        max: false,
        fee: Some(WithdrawFee::UtxoFixed {
            amount: "0.1".parse().unwrap(),
        }),
        memo: None,
        ibc_source_channel: None,
    };
    let expected = Some(
        UtxoFeeDetails {
            coin: Some(TEST_COIN_NAME.into()),
            amount: "0.1".parse().unwrap(),
        }
        .into(),
    );
    let tx_details = block_on_f01(coin.withdraw(withdraw_req)).unwrap();
    assert_eq!(expected, tx_details.fee_details);
}

#[test]
#[cfg(not(target_arch = "wasm32"))]
fn test_withdraw_impl_sat_per_kb_fee() {
    UtxoStandardCoin::get_unspent_ordered_list.mock_safe(|coin, _| {
        let fut = async move {
            let cache = coin.as_ref().recently_spent_outpoints.lock().await;
            let unspents = vec![UnspentInfo {
                outpoint: OutPoint {
                    hash: 1.into(),
                    index: 0,
                },
                value: 1000000000,
                height: Default::default(),
                script: coin
                    .script_for_address(&coin.as_ref().derivation_method.unwrap_single_addr().await)
                    .unwrap(),
            }];
            Ok((unspents, cache))
        };
        MockResult::Return(fut.boxed())
    });

    let client = NativeClient(Arc::new(NativeClientImpl::default()));

    let coin = utxo_coin_for_test(UtxoRpcClientEnum::Native(client), None, false);

    let withdraw_req = WithdrawRequest {
        amount: 1u64.into(),
        from: None,
        to: "RQq6fWoy8aGGMLjvRfMY5mBNVm2RQxJyLa".to_string(),
        coin: TEST_COIN_NAME.into(),
        max: false,
        fee: Some(WithdrawFee::UtxoPerKbyte {
            amount: "0.1".parse().unwrap(),
        }),
        memo: None,
        ibc_source_channel: None,
    };
    // The resulting transaction size might be 244 or 245 bytes depending on signature size
    // MM2 always expects the worst case during fee calculation
    // 0.1 * 245 / 1000 ~ 0.0245
    let expected = Some(
        UtxoFeeDetails {
            coin: Some(TEST_COIN_NAME.into()),
            amount: "0.0245".parse().unwrap(),
        }
        .into(),
    );
    let tx_details = block_on_f01(coin.withdraw(withdraw_req)).unwrap();
    assert_eq!(expected, tx_details.fee_details);
}

#[test]
#[cfg(not(target_arch = "wasm32"))]
fn test_withdraw_impl_sat_per_kb_fee_amount_equal_to_max() {
    UtxoStandardCoin::get_unspent_ordered_list.mock_safe(|coin, _| {
        let fut = async move {
            let cache = coin.as_ref().recently_spent_outpoints.lock().await;
            let unspents = vec![UnspentInfo {
                outpoint: OutPoint {
                    hash: 1.into(),
                    index: 0,
                },
                value: 1000000000,
                height: Default::default(),
                script: coin
                    .script_for_address(&coin.as_ref().derivation_method.unwrap_single_addr().await)
                    .unwrap(),
            }];
            Ok((unspents, cache))
        };
        MockResult::Return(fut.boxed())
    });

    let client = NativeClient(Arc::new(NativeClientImpl::default()));

    let coin = utxo_coin_for_test(UtxoRpcClientEnum::Native(client), None, false);

    let withdraw_req = WithdrawRequest {
        amount: "9.9789".parse().unwrap(),
        from: None,
        to: "RQq6fWoy8aGGMLjvRfMY5mBNVm2RQxJyLa".to_string(),
        coin: TEST_COIN_NAME.into(),
        max: false,
        fee: Some(WithdrawFee::UtxoPerKbyte {
            amount: "0.1".parse().unwrap(),
        }),
        memo: None,
        ibc_source_channel: None,
    };
    let tx_details = block_on_f01(coin.withdraw(withdraw_req)).unwrap();
    // The resulting transaction size might be 210 or 211 bytes depending on signature size
    // MM2 always expects the worst case during fee calculation
    // 0.1 * 211 / 1000 = 0.0211
    let expected_fee = Some(
        UtxoFeeDetails {
            coin: Some(TEST_COIN_NAME.into()),
            amount: "0.0211".parse().unwrap(),
        }
        .into(),
    );
    assert_eq!(expected_fee, tx_details.fee_details);
    let expected_balance_change = BigDecimal::from(-10i32);
    assert_eq!(expected_balance_change, tx_details.my_balance_change);
}

#[test]
#[cfg(not(target_arch = "wasm32"))]
fn test_withdraw_impl_sat_per_kb_fee_amount_equal_to_max_dust_included_to_fee() {
    UtxoStandardCoin::get_unspent_ordered_list.mock_safe(|coin, _| {
        let fut = async move {
            let cache = coin.as_ref().recently_spent_outpoints.lock().await;
            let unspents = vec![UnspentInfo {
                outpoint: OutPoint {
                    hash: 1.into(),
                    index: 0,
                },
                value: 1000000000,
                height: Default::default(),
                script: coin
                    .script_for_address(&coin.as_ref().derivation_method.unwrap_single_addr().await)
                    .unwrap(),
            }];
            Ok((unspents, cache))
        };
        MockResult::Return(fut.boxed())
    });

    let client = NativeClient(Arc::new(NativeClientImpl::default()));

    let coin = utxo_coin_for_test(UtxoRpcClientEnum::Native(client), None, false);

    let withdraw_req = WithdrawRequest {
        amount: "9.9789".parse().unwrap(),
        from: None,
        to: "RQq6fWoy8aGGMLjvRfMY5mBNVm2RQxJyLa".to_string(),
        coin: TEST_COIN_NAME.into(),
        max: false,
        fee: Some(WithdrawFee::UtxoPerKbyte {
            amount: "0.09999999".parse().unwrap(),
        }),
        memo: None,
        ibc_source_channel: None,
    };
    let tx_details = block_on_f01(coin.withdraw(withdraw_req)).unwrap();
    // The resulting transaction size might be 210 or 211 bytes depending on signature size
    // MM2 always expects the worst case during fee calculation
    // 0.1 * 211 / 1000 = 0.0211
    let expected_fee = Some(
        UtxoFeeDetails {
            coin: Some(TEST_COIN_NAME.into()),
            amount: "0.0211".parse().unwrap(),
        }
        .into(),
    );
    assert_eq!(expected_fee, tx_details.fee_details);
    let expected_balance_change = BigDecimal::from(-10i32);
    assert_eq!(expected_balance_change, tx_details.my_balance_change);
}

#[test]
#[cfg(not(target_arch = "wasm32"))]
fn test_withdraw_impl_sat_per_kb_fee_amount_over_max() {
    UtxoStandardCoin::get_unspent_ordered_list.mock_safe(|coin, _| {
        let fut = async move {
            let cache = coin.as_ref().recently_spent_outpoints.lock().await;
            let unspents = vec![UnspentInfo {
                outpoint: OutPoint {
                    hash: 1.into(),
                    index: 0,
                },
                value: 1000000000,
                height: Default::default(),
                script: coin
                    .script_for_address(&coin.as_ref().derivation_method.unwrap_single_addr().await)
                    .unwrap(),
            }];
            Ok((unspents, cache))
        };
        MockResult::Return(fut.boxed())
    });

    let client = NativeClient(Arc::new(NativeClientImpl::default()));

    let coin = utxo_coin_for_test(UtxoRpcClientEnum::Native(client), None, false);

    let withdraw_req = WithdrawRequest {
        amount: "9.97939455".parse().unwrap(),
        from: None,
        to: "RQq6fWoy8aGGMLjvRfMY5mBNVm2RQxJyLa".to_string(),
        coin: TEST_COIN_NAME.into(),
        max: false,
        fee: Some(WithdrawFee::UtxoPerKbyte {
            amount: "0.1".parse().unwrap(),
        }),
        memo: None,
        ibc_source_channel: None,
    };
    block_on_f01(coin.withdraw(withdraw_req)).unwrap_err();
}

#[test]
#[cfg(not(target_arch = "wasm32"))]
fn test_withdraw_impl_sat_per_kb_fee_max() {
    UtxoStandardCoin::get_unspent_ordered_list.mock_safe(|coin, _| {
        let fut = async move {
            let cache = coin.as_ref().recently_spent_outpoints.lock().await;
            let unspents = vec![UnspentInfo {
                outpoint: OutPoint {
                    hash: 1.into(),
                    index: 0,
                },
                value: 1000000000,
                height: Default::default(),
                script: coin
                    .script_for_address(&coin.as_ref().derivation_method.unwrap_single_addr().await)
                    .unwrap(),
            }];
            Ok((unspents, cache))
        };
        MockResult::Return(fut.boxed())
    });

    let client = NativeClient(Arc::new(NativeClientImpl::default()));

    let coin = utxo_coin_for_test(UtxoRpcClientEnum::Native(client), None, false);

    let withdraw_req = WithdrawRequest {
        amount: 0u64.into(),
        from: None,
        to: "RQq6fWoy8aGGMLjvRfMY5mBNVm2RQxJyLa".to_string(),
        coin: TEST_COIN_NAME.into(),
        max: true,
        fee: Some(WithdrawFee::UtxoPerKbyte {
            amount: "0.1".parse().unwrap(),
        }),
        memo: None,
        ibc_source_channel: None,
    };
    // The resulting transaction size might be 210 or 211 bytes depending on signature size
    // MM2 always expects the worst case during fee calculation
    // 0.1 * 211 / 1000 = 0.0211
    let expected = Some(
        UtxoFeeDetails {
            coin: Some(TEST_COIN_NAME.into()),
            amount: "0.0211".parse().unwrap(),
        }
        .into(),
    );
    let tx_details = block_on_f01(coin.withdraw(withdraw_req)).unwrap();
    assert_eq!(expected, tx_details.fee_details);
}

#[cfg(not(target_arch = "wasm32"))]
fn test_withdraw_kmd_rewards_impl(
    tx_hash: &'static str,
    tx_hex: &'static str,
    verbose_serialized: &str,
    current_mtp: u32,
    expected_rewards: Option<BigDecimal>,
) {
    let verbose: RpcTransaction = json::from_str(verbose_serialized).unwrap();
    let unspent_height = verbose.height;
    UtxoStandardCoin::get_unspent_ordered_list.mock_safe(move |coin: &UtxoStandardCoin, _| {
        let fut = async move {
            let tx: UtxoTx = tx_hex.into();
            let unspents = vec![UnspentInfo {
                outpoint: OutPoint {
                    hash: tx.hash(),
                    index: 0,
                },
                value: tx.outputs[0].value,
                height: unspent_height,
                script: coin
                    .script_for_address(&coin.as_ref().derivation_method.unwrap_single_addr().await)
                    .unwrap(),
            }];
            let cache = coin.as_ref().recently_spent_outpoints.lock().await;
            Ok((unspents, cache))
        };
        MockResult::Return(fut.boxed())
    });
    UtxoStandardCoin::get_current_mtp
        .mock_safe(move |_fields| MockResult::Return(Box::pin(futures::future::ok(current_mtp))));
    NativeClient::get_verbose_transaction.mock_safe(move |_coin, txid| {
        let expected: H256Json = hex::decode(tx_hash).unwrap().as_slice().into();
        assert_eq!(*txid, expected);
        MockResult::Return(Box::new(futures01::future::ok(verbose.clone())))
    });

    let client = NativeClient(Arc::new(NativeClientImpl::default()));

    let mut fields = utxo_coin_fields_for_test(UtxoRpcClientEnum::Native(client), None, false);
    fields.conf.ticker = "KMD".to_owned();
    let coin = utxo_coin_from_fields(fields);

    let withdraw_req = WithdrawRequest {
        amount: BigDecimal::from_str("0.00001").unwrap(),
        from: None,
        to: "RQq6fWoy8aGGMLjvRfMY5mBNVm2RQxJyLa".to_string(),
        coin: "KMD".to_owned(),
        max: false,
        fee: None,
        memo: None,
        ibc_source_channel: None,
    };
    let expected_fee = TxFeeDetails::Utxo(UtxoFeeDetails {
        coin: Some("KMD".into()),
        amount: "0.00001".parse().unwrap(),
    });
    let tx_details = block_on_f01(coin.withdraw(withdraw_req)).unwrap();
    assert_eq!(tx_details.fee_details, Some(expected_fee));

    let expected_rewards = expected_rewards.map(|amount| KmdRewardsDetails {
        amount,
        claimed_by_me: true,
    });
    assert_eq!(tx_details.kmd_rewards, expected_rewards);
}

/// https://kmdexplorer.io/tx/535ffa3387d3fca14f4a4d373daf7edf00e463982755afce89bc8c48d8168024
#[test]
#[cfg(not(target_arch = "wasm32"))]
fn test_withdraw_kmd_rewards() {
    const TX_HASH: &str = "535ffa3387d3fca14f4a4d373daf7edf00e463982755afce89bc8c48d8168024";
    const TX_HEX: &str = "0400008085202f8901afcadb73880bc1c9e7ce96b8274c2e2a4547415e649f425f98791685be009b73020000006b483045022100b8fbb77efea482b656ad16fc53c5a01d289054c2e429bf1d7bab16c3e822a83602200b87368a95c046b2ce6d0d092185138a3f234a7eb0d7f8227b196ef32358b93f012103b1e544ce2d860219bc91314b5483421a553a7b33044659eff0be9214ed58adddffffffff01dd15c293000000001976a91483762a373935ca241d557dfce89171d582b486de88ac99fe9960000000000000000000000000000000";
    const VERBOSE_SERIALIZED: &str = r#"{"hex":"0400008085202f8901afcadb73880bc1c9e7ce96b8274c2e2a4547415e649f425f98791685be009b73020000006b483045022100b8fbb77efea482b656ad16fc53c5a01d289054c2e429bf1d7bab16c3e822a83602200b87368a95c046b2ce6d0d092185138a3f234a7eb0d7f8227b196ef32358b93f012103b1e544ce2d860219bc91314b5483421a553a7b33044659eff0be9214ed58adddffffffff01dd15c293000000001976a91483762a373935ca241d557dfce89171d582b486de88ac99fe9960000000000000000000000000000000","txid":"535ffa3387d3fca14f4a4d373daf7edf00e463982755afce89bc8c48d8168024","hash":null,"size":null,"vsize":null,"version":4,"locktime":1620704921,"vin":[{"txid":"739b00be851679985f429f645e4147452a2e4c27b896cee7c9c10b8873dbcaaf","vout":2,"scriptSig":{"asm":"3045022100b8fbb77efea482b656ad16fc53c5a01d289054c2e429bf1d7bab16c3e822a83602200b87368a95c046b2ce6d0d092185138a3f234a7eb0d7f8227b196ef32358b93f[ALL] 03b1e544ce2d860219bc91314b5483421a553a7b33044659eff0be9214ed58addd","hex":"483045022100b8fbb77efea482b656ad16fc53c5a01d289054c2e429bf1d7bab16c3e822a83602200b87368a95c046b2ce6d0d092185138a3f234a7eb0d7f8227b196ef32358b93f012103b1e544ce2d860219bc91314b5483421a553a7b33044659eff0be9214ed58addd"},"sequence":4294967295,"txinwitness":null}],"vout":[{"value":24.78970333,"n":0,"scriptPubKey":{"asm":"OP_DUP OP_HASH160 83762a373935ca241d557dfce89171d582b486de OP_EQUALVERIFY OP_CHECKSIG","hex":"76a91483762a373935ca241d557dfce89171d582b486de88ac","reqSigs":1,"type":"pubkeyhash","addresses":["RMGJ9tRST45RnwEKHPGgBLuY3moSYP7Mhk"]}}],"blockhash":"0b438a8e50afddb38fb1c7be4536ffc7f7723b76bbc5edf7c28f2c17924dbdfa","confirmations":33186,"rawconfirmations":33186,"time":1620705483,"blocktime":1620705483,"height":2387532}"#;
    const CURRENT_MTP: u32 = 1622724281;

    let expected_rewards = BigDecimal::from_str("0.07895295").unwrap();
    test_withdraw_kmd_rewards_impl(TX_HASH, TX_HEX, VERBOSE_SERIALIZED, CURRENT_MTP, Some(expected_rewards));
}

/// If the ticker is `KMD` AND no rewards were accrued due to a value less than 10 or for any other reasons,
/// then `TransactionDetails::kmd_rewards` has to be `Some(0)`, not `None`.
/// https://kmdexplorer.io/tx/8c43e5a0402648faa5d0ae3550137544507ab1553425fa1b6f481a66a53f7a2d
#[test]
#[cfg(not(target_arch = "wasm32"))]
fn test_withdraw_kmd_rewards_zero() {
    const TX_HASH: &str = "8c43e5a0402648faa5d0ae3550137544507ab1553425fa1b6f481a66a53f7a2d";
    const TX_HEX: &str = "0400008085202f8901c3651b6fb9ddf372e7a9d4d829c27eeea6cdfaab4f2e6e3527905c2a14f3702b010000006a47304402206819b3e51f076841ed5946bc9a48b9d75024b60abd8e854bfe50cbdfae8a268e022001a3648d2a4b33a761090676e4a8c676ee67cb602f29fef74ea5bbb8b516a178012103832b54342019dd5ecc08f1143757fbcf4ac6c8696653d456a84b40f34653c9a8ffffffff0200e1f505000000001976a91483762a373935ca241d557dfce89171d582b486de88ac60040c35000000001976a9142b33504039790fde428e4ab084aa1baf6aee209288acb0edd45f000000000000000000000000000000";
    const VERBOSE_SERIALIZED: &str = r#"{"hex":"0400008085202f8901c3651b6fb9ddf372e7a9d4d829c27eeea6cdfaab4f2e6e3527905c2a14f3702b010000006a47304402206819b3e51f076841ed5946bc9a48b9d75024b60abd8e854bfe50cbdfae8a268e022001a3648d2a4b33a761090676e4a8c676ee67cb602f29fef74ea5bbb8b516a178012103832b54342019dd5ecc08f1143757fbcf4ac6c8696653d456a84b40f34653c9a8ffffffff0200e1f505000000001976a91483762a373935ca241d557dfce89171d582b486de88ac60040c35000000001976a9142b33504039790fde428e4ab084aa1baf6aee209288acb0edd45f000000000000000000000000000000","txid":"8c43e5a0402648faa5d0ae3550137544507ab1553425fa1b6f481a66a53f7a2d","hash":null,"size":null,"vsize":null,"version":4,"locktime":1607790000,"vin":[{"txid":"2b70f3142a5c9027356e2e4fabfacda6ee7ec229d8d4a9e772f3ddb96f1b65c3","vout":1,"scriptSig":{"asm":"304402206819b3e51f076841ed5946bc9a48b9d75024b60abd8e854bfe50cbdfae8a268e022001a3648d2a4b33a761090676e4a8c676ee67cb602f29fef74ea5bbb8b516a178[ALL] 03832b54342019dd5ecc08f1143757fbcf4ac6c8696653d456a84b40f34653c9a8","hex":"47304402206819b3e51f076841ed5946bc9a48b9d75024b60abd8e854bfe50cbdfae8a268e022001a3648d2a4b33a761090676e4a8c676ee67cb602f29fef74ea5bbb8b516a178012103832b54342019dd5ecc08f1143757fbcf4ac6c8696653d456a84b40f34653c9a8"},"sequence":4294967295,"txinwitness":null}],"vout":[{"value":1.0,"n":0,"scriptPubKey":{"asm":"OP_DUP OP_HASH160 83762a373935ca241d557dfce89171d582b486de OP_EQUALVERIFY OP_CHECKSIG","hex":"76a91483762a373935ca241d557dfce89171d582b486de88ac","reqSigs":1,"type":"pubkeyhash","addresses":["RMGJ9tRST45RnwEKHPGgBLuY3moSYP7Mhk"]}},{"value":8.8998,"n":1,"scriptPubKey":{"asm":"OP_DUP OP_HASH160 2b33504039790fde428e4ab084aa1baf6aee2092 OP_EQUALVERIFY OP_CHECKSIG","hex":"76a9142b33504039790fde428e4ab084aa1baf6aee209288ac","reqSigs":1,"type":"pubkeyhash","addresses":["RDDcc63q27t6k95LrysuDwtwrxuAXqNiXe"]}}],"blockhash":"0000000054ed9fc7a4316430659e127eac5776ebc2d2382db0cb9be3eb970d7b","confirmations":243859,"rawconfirmations":243859,"time":1607790977,"blocktime":1607790977,"height":2177114}"#;
    const CURRENT_MTP: u32 = 1622724281;

    let expected_rewards = BigDecimal::from(0);
    test_withdraw_kmd_rewards_impl(TX_HASH, TX_HEX, VERBOSE_SERIALIZED, CURRENT_MTP, Some(expected_rewards));
}

#[test]
#[cfg(not(target_arch = "wasm32"))]
fn test_withdraw_rick_rewards_none() {
    let client = NativeClient(Arc::new(NativeClientImpl::default()));

    let coin = utxo_coin_for_test(UtxoRpcClientEnum::Native(client), None, false);

    // https://rick.explorer.dexstats.info/tx/7181400be323acc6b5f3164240e6c4601ff4c252f40ce7649f87e81634330209
    const TX_HEX: &str = "0400008085202f8901df8119c507aa61d32332cd246dbfeb3818a4f96e76492454c1fbba5aa097977e000000004847304402205a7e229ea6929c97fd6dde254c19e4eb890a90353249721701ae7a1c477d99c402206a8b7c5bf42b5095585731d6b4c589ce557f63c20aed69ff242eca22ecfcdc7a01feffffff02d04d1bffbc050000232102afdbba3e3c90db5f0f4064118f79cf308f926c68afd64ea7afc930975663e4c4ac402dd913000000001976a9143e17014eca06281ee600adffa34b4afb0922a22288ac2bdab86035a00e000000000000000000000000";

    UtxoStandardCoin::get_unspent_ordered_list.mock_safe(move |coin, _| {
        let fut = async move {
            let tx: UtxoTx = TX_HEX.into();
            let unspents = vec![UnspentInfo {
                outpoint: OutPoint {
                    hash: tx.hash(),
                    index: 0,
                },
                value: tx.outputs[0].value,
                height: Some(1431628),
                script: coin
                    .script_for_address(&coin.as_ref().derivation_method.unwrap_single_addr().await)
                    .unwrap(),
            }];
            let cache = coin.as_ref().recently_spent_outpoints.lock().await;
            Ok((unspents, cache))
        };
        MockResult::Return(fut.boxed())
    });

    let withdraw_req = WithdrawRequest {
        amount: BigDecimal::from_str("0.00001").unwrap(),
        from: None,
        to: "RQq6fWoy8aGGMLjvRfMY5mBNVm2RQxJyLa".to_string(),
        coin: "RICK".to_owned(),
        max: false,
        fee: None,
        memo: None,
        ibc_source_channel: None,
    };
    let expected_fee = TxFeeDetails::Utxo(UtxoFeeDetails {
        coin: Some(TEST_COIN_NAME.into()),
        amount: "0.00001".parse().unwrap(),
    });
    let tx_details = block_on_f01(coin.withdraw(withdraw_req)).unwrap();
    assert_eq!(tx_details.fee_details, Some(expected_fee));
    assert_eq!(tx_details.kmd_rewards, None);
}

#[test]
fn test_utxo_lock() {
    // send several transactions concurrently to check that they are not using same inputs
    let client = electrum_client_for_test(DOC_ELECTRUM_ADDRS);
    let coin = utxo_coin_for_test(client.into(), None, false);
    let output = TransactionOutput {
        value: 1000000,
        script_pubkey: Builder::build_p2pkh(block_on(coin.as_ref().derivation_method.unwrap_single_addr()).hash())
            .to_bytes(),
    };
    let mut futures = vec![];
    for _ in 0..5 {
        futures.push(send_outputs_from_my_address_impl(coin.clone(), vec![output.clone()]));
    }
    let results = block_on(join_all(futures));
    for result in results {
        result.unwrap();
    }
}

#[test]
fn test_spv_proof() {
    let client = electrum_client_for_test(DOC_ELECTRUM_ADDRS);

    // https://doc.explorer.dexstats.info/tx/a3ebedbe20f82e43708f276152cf7dfb03a6050921c8f266e48c00ab66e891fb
    let tx_str = "0400008085202f8901e15182af2c252bcfbd58884f3bdbd4d85ed036e53cfe2fd1f904ecfea10cb9f2010000006b483045022100d2435e0c9211114271ac452dc47fd08d3d2dc4bdd484d5750ee6bbda41056d520220408bfb236b7028b6fde0e59a1b6522949131a611584cce36c3df1e934c1748630121022d7424c741213a2b9b49aebdaa10e84419e642a8db0a09e359a3d4c850834846ffffffff02a09ba104000000001976a914054407d1a2224268037cfc7ca3bc438d082bedf488acdd28ce9157ba11001976a914046922483fab8ca76b23e55e9d338605e2dbab6088ac03d63665000000000000000000000000000000";
    let tx: UtxoTx = tx_str.into();

    let header: BlockHeader = deserialize(
        block_on(client.blockchain_block_header(263240).compat())
            .unwrap()
            .as_slice(),
    )
    .unwrap();
    let mut headers = HashMap::new();
    headers.insert(263240, header);
    let storage = client.block_headers_storage();
    block_on(storage.add_block_headers_to_storage(headers)).unwrap();

    let res = block_on(client.validate_spv_proof(&tx, wait_until_sec(30)));
    res.unwrap();
}

#[test]
fn list_since_block_btc_serde() {
    // https://github.com/KomodoPlatform/atomicDEX-API/issues/563
    let input = r#"{"lastblock":"000000000000000000066f896cca2a6c667ca85fff28ed6731d64e3c39ecb119","removed":[],"transactions":[{"abandoned":false,"address":"1Q3kQ1jsB2VyH83PJT1NXJqEaEcR6Yuknn","amount":-0.01788867,"bip125-replaceable":"no","blockhash":"0000000000000000000db4be4c2df08790e1027326832cc90889554bbebc69b7","blockindex":437,"blocktime":1572174214,"category":"send","confirmations":197,"fee":-0.00012924,"involvesWatchonly":true,"time":1572173721,"timereceived":1572173721,"txid":"29606e6780c69a39767b56dc758e6af31ced5232491ad62dcf25275684cb7701","vout":0,"walletconflicts":[]},{"address":"1JsAjr6d21j9T8EMsYnQ6GXf1mM523JAv1","amount":0.1995,"bip125-replaceable":"no","blockhash":"0000000000000000000e75b33bbb27e6af2fc3898108c93c03c293fd72a86c6f","blockindex":157,"blocktime":1572179171,"category":"receive","confirmations":190,"label":"","time":1572178251,"timereceived":1572178251,"txid":"da651c6addc8da7c4b2bec21d43022852a93a9f2882a827704b318eb2966b82e","vout":19,"walletconflicts":[]},{"abandoned":false,"address":"14RXkMTyH4NyK48DbhTQyMBoMb2UkbBEPr","amount":-0.0208,"bip125-replaceable":"no","blockhash":"0000000000000000000611bfe0b3f7612239264459f4f6e7169f8d1a67e1b08f","blockindex":286,"blocktime":1572189657,"category":"send","confirmations":178,"fee":-0.0002,"involvesWatchonly":true,"time":1572189100,"timereceived":1572189100,"txid":"8d10920ce70aeb6c7e61c8d47f3cd903fb69946edd08d8907472a90761965943","vout":0,"walletconflicts":[]},{"abandoned":false,"address":"361JVximBAqkLZERT7XB1rykgLePEHAP7B","amount":-0.01801791,"bip125-replaceable":"no","blockhash":"00000000000000000011e9293c1f07f9711e677389ac101b93116d239ac38c33","blockindex":274,"blocktime":1572173649,"category":"send","confirmations":198,"fee":-0.0000965,"involvesWatchonly":true,"label":"361JVximBAqkLZERT7XB1rykgLePEHAP7B","time":1572173458,"timereceived":1572173458,"txid":"7983cae1afeb7fe58e020878aaedea0fee15be9319bc49c81f3b9ad466782950","vout":0,"walletconflicts":[]},{"abandoned":false,"address":"1JsAjr6d21j9T8EMsYnQ6GXf1mM523JAv1","amount":-0.0003447,"bip125-replaceable":"no","blockhash":"00000000000000000011e9293c1f07f9711e677389ac101b93116d239ac38c33","blockindex":274,"blocktime":1572173649,"category":"send","confirmations":198,"fee":-0.0000965,"label":"","time":1572173458,"timereceived":1572173458,"txid":"7983cae1afeb7fe58e020878aaedea0fee15be9319bc49c81f3b9ad466782950","vout":1,"walletconflicts":[]},{"address":"361JVximBAqkLZERT7XB1rykgLePEHAP7B","amount":0.01801791,"bip125-replaceable":"no","blockhash":"00000000000000000011e9293c1f07f9711e677389ac101b93116d239ac38c33","blockindex":274,"blocktime":1572173649,"category":"receive","confirmations":198,"involvesWatchonly":true,"label":"361JVximBAqkLZERT7XB1rykgLePEHAP7B","time":1572173458,"timereceived":1572173458,"txid":"7983cae1afeb7fe58e020878aaedea0fee15be9319bc49c81f3b9ad466782950","vout":0,"walletconflicts":[]},{"address":"1JsAjr6d21j9T8EMsYnQ6GXf1mM523JAv1","amount":0.0003447,"bip125-replaceable":"no","blockhash":"00000000000000000011e9293c1f07f9711e677389ac101b93116d239ac38c33","blockindex":274,"blocktime":1572173649,"category":"receive","confirmations":198,"label":"","time":1572173458,"timereceived":1572173458,"txid":"7983cae1afeb7fe58e020878aaedea0fee15be9319bc49c81f3b9ad466782950","vout":1,"walletconflicts":[]},{"abandoned":false,"address":"3B3q1GTLQQ7Fspo6ATy3cd3tg5yu97hkve","amount":-0.021,"bip125-replaceable":"no","blockhash":"0000000000000000000debf11962f89e2ae08f8ff75803b0da6170af6c5c346b","blockindex":2618,"blocktime":1572188894,"category":"send","confirmations":179,"fee":-0.00016026,"involvesWatchonly":true,"label":"3B3q1GTLQQ7Fspo6ATy3cd3tg5yu97hkve","time":1572186009,"timereceived":1572186009,"txid":"54b159ac3a656bbaaf3bf0263b8deafad03b376ec0c2e9c715d0cf1caaf3495e","vout":0,"walletconflicts":[]},{"abandoned":false,"address":"1JsAjr6d21j9T8EMsYnQ6GXf1mM523JAv1","amount":-0.17868444,"bip125-replaceable":"no","blockhash":"0000000000000000000debf11962f89e2ae08f8ff75803b0da6170af6c5c346b","blockindex":2618,"blocktime":1572188894,"category":"send","confirmations":179,"fee":-0.00016026,"label":"","time":1572186009,"timereceived":1572186009,"txid":"54b159ac3a656bbaaf3bf0263b8deafad03b376ec0c2e9c715d0cf1caaf3495e","vout":1,"walletconflicts":[]},{"address":"3B3q1GTLQQ7Fspo6ATy3cd3tg5yu97hkve","amount":0.021,"bip125-replaceable":"no","blockhash":"0000000000000000000debf11962f89e2ae08f8ff75803b0da6170af6c5c346b","blockindex":2618,"blocktime":1572188894,"category":"receive","confirmations":179,"involvesWatchonly":true,"label":"3B3q1GTLQQ7Fspo6ATy3cd3tg5yu97hkve","time":1572186009,"timereceived":1572186009,"txid":"54b159ac3a656bbaaf3bf0263b8deafad03b376ec0c2e9c715d0cf1caaf3495e","vout":0,"walletconflicts":[]},{"address":"1JsAjr6d21j9T8EMsYnQ6GXf1mM523JAv1","amount":0.17868444,"bip125-replaceable":"no","blockhash":"0000000000000000000debf11962f89e2ae08f8ff75803b0da6170af6c5c346b","blockindex":2618,"blocktime":1572188894,"category":"receive","confirmations":179,"label":"","time":1572186009,"timereceived":1572186009,"txid":"54b159ac3a656bbaaf3bf0263b8deafad03b376ec0c2e9c715d0cf1caaf3495e","vout":1,"walletconflicts":[]},{"abandoned":false,"address":"3AC6k1Y54knEdkgWjX3TjmWGjDHtJCNZZY","amount":-0.17822795,"bip125-replaceable":"no","blockhash":"00000000000000000009a60478f29f4910e29224ea5ed63d77321ac8c624ec45","blockindex":2377,"blocktime":1572190637,"category":"send","confirmations":177,"fee":-0.00009985,"involvesWatchonly":true,"label":"3AC6k1Y54knEdkgWjX3TjmWGjDHtJCNZZY","time":1572189626,"timereceived":1572189626,"txid":"eabc01e45db89ea8cf623f8e22847e4023c69bed3c7d396d573b89dec3fe17a7","vout":0,"walletconflicts":[]},{"abandoned":false,"address":"1JsAjr6d21j9T8EMsYnQ6GXf1mM523JAv1","amount":-0.00035664,"bip125-replaceable":"no","blockhash":"00000000000000000009a60478f29f4910e29224ea5ed63d77321ac8c624ec45","blockindex":2377,"blocktime":1572190637,"category":"send","confirmations":177,"fee":-0.00009985,"label":"","time":1572189626,"timereceived":1572189626,"txid":"eabc01e45db89ea8cf623f8e22847e4023c69bed3c7d396d573b89dec3fe17a7","vout":1,"walletconflicts":[]},{"address":"3AC6k1Y54knEdkgWjX3TjmWGjDHtJCNZZY","amount":0.17822795,"bip125-replaceable":"no","blockhash":"00000000000000000009a60478f29f4910e29224ea5ed63d77321ac8c624ec45","blockindex":2377,"blocktime":1572190637,"category":"receive","confirmations":177,"involvesWatchonly":true,"label":"3AC6k1Y54knEdkgWjX3TjmWGjDHtJCNZZY","time":1572189626,"timereceived":1572189626,"txid":"eabc01e45db89ea8cf623f8e22847e4023c69bed3c7d396d573b89dec3fe17a7","vout":0,"walletconflicts":[]},{"address":"1JsAjr6d21j9T8EMsYnQ6GXf1mM523JAv1","amount":0.00035664,"bip125-replaceable":"no","blockhash":"00000000000000000009a60478f29f4910e29224ea5ed63d77321ac8c624ec45","blockindex":2377,"blocktime":1572190637,"category":"receive","confirmations":177,"label":"","time":1572189626,"timereceived":1572189626,"txid":"eabc01e45db89ea8cf623f8e22847e4023c69bed3c7d396d573b89dec3fe17a7","vout":1,"walletconflicts":[]},{"abandoned":false,"address":"1Q3kQ1jsB2VyH83PJT1NXJqEaEcR6Yuknn","amount":-0.17809412,"bip125-replaceable":"no","blockhash":"000000000000000000125e17a9540ac901d70e92e987d59a1cf87ca36ebca830","blockindex":1680,"blocktime":1572191122,"category":"send","confirmations":176,"fee":-0.00013383,"involvesWatchonly":true,"time":1572190821,"timereceived":1572190821,"txid":"d3579f7be169ea8fd1358d0eda85bad31ce8080a6020dcd224eac8a663dc9bf7","vout":0,"walletconflicts":[]},{"abandoned":false,"address":"326VCyLKV1w4SxeYs81jQU1SC11njcL1eG","amount":-0.039676,"bip125-replaceable":"no","blockhash":"0000000000000000000d61630db06ed5d3054a39bf71a706efeaa9e86866b9d4","blockindex":2193,"blocktime":1572053656,"category":"send","confirmations":380,"fee":-0.00005653,"involvesWatchonly":true,"label":"326VCyLKV1w4SxeYs81jQU1SC11njcL1eG","time":1572052431,"timereceived":1572052431,"txid":"37b57fb36312e21ec7d069a55ab9bffc6abc7fe3731ed38502c5329025a9edf9","vout":0,"walletconflicts":[]},{"abandoned":false,"address":"1JsAjr6d21j9T8EMsYnQ6GXf1mM523JAv1","amount":-0.01845911,"bip125-replaceable":"no","blockhash":"0000000000000000000d61630db06ed5d3054a39bf71a706efeaa9e86866b9d4","blockindex":2193,"blocktime":1572053656,"category":"send","confirmations":380,"fee":-0.00005653,"label":"","time":1572052431,"timereceived":1572052431,"txid":"37b57fb36312e21ec7d069a55ab9bffc6abc7fe3731ed38502c5329025a9edf9","vout":1,"walletconflicts":[]},{"address":"326VCyLKV1w4SxeYs81jQU1SC11njcL1eG","amount":0.039676,"bip125-replaceable":"no","blockhash":"0000000000000000000d61630db06ed5d3054a39bf71a706efeaa9e86866b9d4","blockindex":2193,"blocktime":1572053656,"category":"receive","confirmations":380,"involvesWatchonly":true,"label":"326VCyLKV1w4SxeYs81jQU1SC11njcL1eG","time":1572052431,"timereceived":1572052431,"txid":"37b57fb36312e21ec7d069a55ab9bffc6abc7fe3731ed38502c5329025a9edf9","vout":0,"walletconflicts":[]},{"address":"1JsAjr6d21j9T8EMsYnQ6GXf1mM523JAv1","amount":0.01845911,"bip125-replaceable":"no","blockhash":"0000000000000000000d61630db06ed5d3054a39bf71a706efeaa9e86866b9d4","blockindex":2193,"blocktime":1572053656,"category":"receive","confirmations":380,"label":"","time":1572052431,"timereceived":1572052431,"txid":"37b57fb36312e21ec7d069a55ab9bffc6abc7fe3731ed38502c5329025a9edf9","vout":1,"walletconflicts":[]}]}"#;
    let _res: ListSinceBlockRes = json::from_str(input).unwrap();
}

#[test]
// https://github.com/KomodoPlatform/atomicDEX-API/issues/587
fn get_tx_details_coinbase_transaction() {
    /// Hash of coinbase transaction
    /// https://marty.explorer.dexstats.info/tx/ae3220b868c677c77f8c9bdbc49b42da512260b45af695e672b1c5090815566c
    const TX_HASH: &str = "ae3220b868c677c77f8c9bdbc49b42da512260b45af695e672b1c5090815566c";

    let client = electrum_client_for_test(MARTY_ELECTRUM_ADDRS);
    let coin = utxo_coin_for_test(
        client.into(),
        Some("spice describe gravity federal blast come thank unfair canal monkey style afraid"),
        false,
    );

    let tx_details = get_tx_details_eq_for_both_versions(&coin, TX_HASH);
    assert!(tx_details.from.is_empty());
}

#[test]
fn test_electrum_rpc_client_error() {
    let client = electrum_client_for_test(&["electrum1.cipig.net:10060"]);

    let empty_hash = H256Json::default();
    let err = block_on_f01(client.get_verbose_transaction(&empty_hash)).unwrap_err();

    // use the static string instead because the actual error message cannot be obtain
    // by serde_json serialization
    let expected = r#"method: "blockchain.transaction.get", params: [String("0000000000000000000000000000000000000000000000000000000000000000"), Bool(true)] }, error: Response(electrum1.cipig.net:10060, Object({"code": Number(2), "message": String("daemon error: DaemonError({'code': -5, 'message': 'No such mempool or blockchain transaction. Use gettransaction for wallet transactions.'})")})) }"#;
    let actual = format!("{}", err);

    assert!(actual.contains(expected));
}

#[test]
fn test_network_info_deserialization() {
    let network_info_kmd = r#"{
        "connections": 1,
        "localaddresses": [],
        "localservices": "0000000070000005",
        "networks": [
            {
                "limited": false,
                "name": "ipv4",
                "proxy": "",
                "proxy_randomize_credentials": false,
                "reachable": true
            },
            {
                "limited": false,
                "name": "ipv6",
                "proxy": "",
                "proxy_randomize_credentials": false,
                "reachable": true
            },
            {
                "limited": true,
                "name": "onion",
                "proxy": "",
                "proxy_randomize_credentials": false,
                "reachable": false
            }
        ],
        "protocolversion": 170007,
        "relayfee": 1e-06,
        "subversion": "/MagicBean:2.0.15-rc2/",
        "timeoffset": 0,
        "version": 2001526,
        "warnings": ""
    }"#;
    json::from_str::<NetworkInfo>(network_info_kmd).unwrap();

    let network_info_btc = r#"{
        "version": 180000,
        "subversion": "\/Satoshi:0.18.0\/",
        "protocolversion": 70015,
        "localservices": "000000000000040d",
        "localrelay": true,
        "timeoffset": 0,
        "networkactive": true,
        "connections": 124,
        "networks": [
            {
                "name": "ipv4",
                "limited": false,
                "reachable": true,
                "proxy": "",
                "proxy_randomize_credentials": false
            },
            {
                "name": "ipv6",
                "limited": false,
                "reachable": true,
                "proxy": "",
                "proxy_randomize_credentials": false
            },
            {
                "name": "onion",
                "limited": true,
                "reachable": false,
                "proxy": "",
                "proxy_randomize_credentials": false
            }
        ],
        "relayfee": 1.0e-5,
        "incrementalfee": 1.0e-5,
        "localaddresses": [
            {
                "address": "96.57.248.252",
                "port": 8333,
                "score": 618294
            }
        ],
        "warnings": ""
    }"#;
    json::from_str::<NetworkInfo>(network_info_btc).unwrap();
}

#[test]
#[cfg(not(target_arch = "wasm32"))]
// https://github.com/KomodoPlatform/atomicDEX-API/issues/617
fn test_generate_transaction_relay_fee_is_used_when_dynamic_fee_is_lower() {
    let client = NativeClientImpl::default();

    static mut GET_RELAY_FEE_CALLED: bool = false;
    NativeClient::get_relay_fee.mock_safe(|_| {
        unsafe { GET_RELAY_FEE_CALLED = true };
        MockResult::Return(Box::new(futures01::future::ok("1.0".parse().unwrap())))
    });
    let client = UtxoRpcClientEnum::Native(NativeClient(Arc::new(client)));
    let mut coin = utxo_coin_fields_for_test(client, None, false);
    coin.conf.force_min_relay_fee = true;
    let coin = utxo_coin_from_fields(coin);
    let unspents = vec![UnspentInfo {
        value: 1000000000,
        outpoint: OutPoint::default(),
        height: Default::default(),
        script: Vec::new().into(),
    }];

    let outputs = vec![TransactionOutput {
        script_pubkey: vec![].into(),
        value: 900000000,
    }];

    let builder = block_on(UtxoTxBuilder::new(&coin))
        .add_available_inputs(unspents)
        .add_outputs(outputs)
        .with_fee(ActualTxFee::Dynamic(100));

    let generated = block_on(builder.build()).unwrap();
    assert_eq!(generated.0.outputs.len(), 1);

    // generated transaction fee must be equal to relay fee if calculated dynamic fee is lower than relay
    assert_eq!(generated.1.fee_amount, 100000000);
    assert_eq!(generated.1.unused_change, 0);
    assert_eq!(generated.1.received_by_me, 0);
    assert_eq!(generated.1.spent_by_me, 1000000000);
    assert!(unsafe { GET_RELAY_FEE_CALLED });
}

#[test]
#[cfg(not(target_arch = "wasm32"))]
// https://github.com/KomodoPlatform/atomicDEX-API/issues/1037
fn test_generate_transaction_relay_fee_is_used_when_dynamic_fee_is_lower_and_deduct_from_output() {
    let client = NativeClientImpl::default();

    static mut GET_RELAY_FEE_CALLED: bool = false;
    NativeClient::get_relay_fee.mock_safe(|_| {
        unsafe { GET_RELAY_FEE_CALLED = true };
        MockResult::Return(Box::new(futures01::future::ok("1.0".parse().unwrap())))
    });
    let client = UtxoRpcClientEnum::Native(NativeClient(Arc::new(client)));
    let mut coin = utxo_coin_fields_for_test(client, None, false);
    coin.conf.force_min_relay_fee = true;
    let coin = utxo_coin_from_fields(coin);
    let unspents = vec![UnspentInfo {
        value: 1000000000,
        outpoint: OutPoint::default(),
        height: Default::default(),
        script: Vec::new().into(),
    }];

    let outputs = vec![TransactionOutput {
        script_pubkey: vec![].into(),
        value: 1000000000,
    }];

    let tx_builder = block_on(UtxoTxBuilder::new(&coin))
        .add_available_inputs(unspents)
        .add_outputs(outputs)
        .with_fee_policy(FeePolicy::DeductFromOutput(0))
        .with_fee(ActualTxFee::Dynamic(100));

    let generated = block_on(tx_builder.build()).unwrap();
    assert_eq!(generated.0.outputs.len(), 1);
    // `output (= 10.0) - fee_amount (= 1.0)`
    assert_eq!(generated.0.outputs[0].value, 900000000);

    // generated transaction fee must be equal to relay fee if calculated dynamic fee is lower than relay
    assert_eq!(generated.1.fee_amount, 100000000);
    assert_eq!(generated.1.unused_change, 0);
    assert_eq!(generated.1.received_by_me, 0);
    assert_eq!(generated.1.spent_by_me, 1000000000);
    assert!(unsafe { GET_RELAY_FEE_CALLED });
}

#[test]
#[cfg(not(target_arch = "wasm32"))]
// https://github.com/KomodoPlatform/atomicDEX-API/issues/617
fn test_generate_tx_fee_is_correct_when_dynamic_fee_is_larger_than_relay() {
    let client = NativeClientImpl::default();

    static mut GET_RELAY_FEE_CALLED: bool = false;
    NativeClient::get_relay_fee.mock_safe(|_| {
        unsafe { GET_RELAY_FEE_CALLED = true };
        MockResult::Return(Box::new(futures01::future::ok("0.00001".parse().unwrap())))
    });
    let client = UtxoRpcClientEnum::Native(NativeClient(Arc::new(client)));
    let mut coin = utxo_coin_fields_for_test(client, None, false);
    coin.conf.force_min_relay_fee = true;
    let coin = utxo_coin_from_fields(coin);
    let unspents = vec![
        UnspentInfo {
            value: 1000000000,
            outpoint: OutPoint::default(),
            height: Default::default(),
            script: Vec::new().into(),
        };
        20
    ];

    let outputs = vec![TransactionOutput {
        script_pubkey: vec![].into(),
        value: 19000000000,
    }];

    let builder = block_on(UtxoTxBuilder::new(&coin))
        .add_available_inputs(unspents)
        .add_outputs(outputs)
        .with_fee(ActualTxFee::Dynamic(1000));

    let generated = block_on(builder.build()).unwrap();

    assert_eq!(generated.0.outputs.len(), 2);
    assert_eq!(generated.0.inputs.len(), 20);

    // resulting signed transaction size would be 3032 bytes so fee is 3032 sat
    assert_eq!(generated.1.fee_amount, 3032);
    assert_eq!(generated.1.unused_change, 0);
    assert_eq!(generated.1.received_by_me, 999996968);
    assert_eq!(generated.1.spent_by_me, 20000000000);
    assert!(unsafe { GET_RELAY_FEE_CALLED });
}

#[test]
fn test_get_median_time_past_from_electrum_kmd() {
    let client = electrum_client_for_test(&[
        "electrum1.cipig.net:10001",
        "electrum2.cipig.net:10001",
        "electrum3.cipig.net:10001",
    ]);

    let mtp = block_on_f01(client.get_median_time_past(1773390, KMD_MTP_BLOCK_COUNT, CoinVariant::Standard)).unwrap();
    // the MTP is block time of 1773385 in this case
    assert_eq!(1583159915, mtp);
}

#[test]
fn test_get_median_time_past_from_electrum_btc() {
    let client = electrum_client_for_test(&[
        "electrum1.cipig.net:10000",
        "electrum2.cipig.net:10000",
        "electrum3.cipig.net:10000",
    ]);

    let mtp = block_on_f01(client.get_median_time_past(632858, KMD_MTP_BLOCK_COUNT, CoinVariant::Standard)).unwrap();
    assert_eq!(1591173041, mtp);
}

#[test]
#[cfg(not(target_arch = "wasm32"))]
fn test_get_median_time_past_from_native_has_median_in_get_block() {
    let client = native_client_for_test();
    NativeClientImpl::get_block_hash.mock_safe(|_, block_num| {
        assert_eq!(block_num, 632858);
        MockResult::Return(Box::new(futures01::future::ok(
            "00000000000000000002eb7892b8fdfd7b8e0f089e5cdf96436de680b7e695e3".into(),
        )))
    });

    NativeClientImpl::get_block.mock_safe(|_, block_hash| {
        assert_eq!(block_hash, "00000000000000000002eb7892b8fdfd7b8e0f089e5cdf96436de680b7e695e3".into());
        let block_data_str = r#"{"hash":"00000000000000000002eb7892b8fdfd7b8e0f089e5cdf96436de680b7e695e3","confirmations":1,"strippedsize":833287,"size":1493229,"weight":3993090,"height":632858,"version":549453824,"versionHex":"20c00000","merkleroot":"7e20760d227465d2a84fbb2617b2962f77364daa66f06b48d1010fa27923b940","tx":[],"time":1591174568,"mediantime":1591173041,"nonce":"1594651477","bits":"171297f6","difficulty":15138043247082.88,"chainwork":"00000000000000000000000000000000000000000fff2e35384d3c16f53adda4","nTx":1601,"previousblockhash":"00000000000000000009a54084d9f4eafa3ca07af646ff8fa9031d0ac72a92aa"}"#;
        let block_data = json::from_str(block_data_str).unwrap();
        MockResult::Return(
            Box::new(futures01::future::ok(block_data))
        )
    });

    let mtp = block_on_f01(client.get_median_time_past(632858, KMD_MTP_BLOCK_COUNT, CoinVariant::Standard)).unwrap();
    assert_eq!(1591173041, mtp);
}

#[test]
#[cfg(not(target_arch = "wasm32"))]
fn test_get_median_time_past_from_native_does_not_have_median_in_get_block() {
    use std::collections::HashMap;

    let blocks_json_str = r#"
    [
        {"hash":"00000000000000000002eb7892b8fdfd7b8e0f089e5cdf96436de680b7e695e3","confirmations":1,"strippedsize":833287,"size":1493229,"weight":3993090,"height":632858,"version":549453824,"versionHex":"20c00000","merkleroot":"7e20760d227465d2a84fbb2617b2962f77364daa66f06b48d1010fa27923b940","tx":[],"time":1591173090,"nonce":"1594651477","bits":"171297f6","difficulty":15138043247082.88,"chainwork":"00000000000000000000000000000000000000000fff2e35384d3c16f53adda4","nTx":1601,"previousblockhash":"00000000000000000009a54084d9f4eafa3ca07af646ff8fa9031d0ac72a92aa"},
        {"hash":"00000000000000000002eb7892b8fdfd7b8e0f089e5cdf96436de680b7e695e4","confirmations":1,"strippedsize":833287,"size":1493229,"weight":3993090,"height":632857,"version":549453824,"versionHex":"20c00000","merkleroot":"7e20760d227465d2a84fbb2617b2962f77364daa66f06b48d1010fa27923b940","tx":[],"time":1591173080,"nonce":"1594651477","bits":"171297f6","difficulty":15138043247082.88,"chainwork":"00000000000000000000000000000000000000000fff2e35384d3c16f53adda4","nTx":1601,"previousblockhash":"00000000000000000009a54084d9f4eafa3ca07af646ff8fa9031d0ac72a92aa"},
        {"hash":"00000000000000000002eb7892b8fdfd7b8e0f089e5cdf96436de680b7e695e5","confirmations":1,"strippedsize":833287,"size":1493229,"weight":3993090,"height":632856,"version":549453824,"versionHex":"20c00000","merkleroot":"7e20760d227465d2a84fbb2617b2962f77364daa66f06b48d1010fa27923b940","tx":[],"time":1591173070,"nonce":"1594651477","bits":"171297f6","difficulty":15138043247082.88,"chainwork":"00000000000000000000000000000000000000000fff2e35384d3c16f53adda4","nTx":1601,"previousblockhash":"00000000000000000009a54084d9f4eafa3ca07af646ff8fa9031d0ac72a92aa"},
        {"hash":"00000000000000000002eb7892b8fdfd7b8e0f089e5cdf96436de680b7e695e6","confirmations":1,"strippedsize":833287,"size":1493229,"weight":3993090,"height":632855,"version":549453824,"versionHex":"20c00000","merkleroot":"7e20760d227465d2a84fbb2617b2962f77364daa66f06b48d1010fa27923b940","tx":[],"time":1591173058,"nonce":"1594651477","bits":"171297f6","difficulty":15138043247082.88,"chainwork":"00000000000000000000000000000000000000000fff2e35384d3c16f53adda4","nTx":1601,"previousblockhash":"00000000000000000009a54084d9f4eafa3ca07af646ff8fa9031d0ac72a92aa"},
        {"hash":"00000000000000000002eb7892b8fdfd7b8e0f089e5cdf96436de680b7e695e7","confirmations":1,"strippedsize":833287,"size":1493229,"weight":3993090,"height":632854,"version":549453824,"versionHex":"20c00000","merkleroot":"7e20760d227465d2a84fbb2617b2962f77364daa66f06b48d1010fa27923b940","tx":[],"time":1591173050,"nonce":"1594651477","bits":"171297f6","difficulty":15138043247082.88,"chainwork":"00000000000000000000000000000000000000000fff2e35384d3c16f53adda4","nTx":1601,"previousblockhash":"00000000000000000009a54084d9f4eafa3ca07af646ff8fa9031d0ac72a92aa"},
        {"hash":"00000000000000000002eb7892b8fdfd7b8e0f089e5cdf96436de680b7e695e8","confirmations":1,"strippedsize":833287,"size":1493229,"weight":3993090,"height":632853,"version":549453824,"versionHex":"20c00000","merkleroot":"7e20760d227465d2a84fbb2617b2962f77364daa66f06b48d1010fa27923b940","tx":[],"time":1591173041,"nonce":"1594651477","bits":"171297f6","difficulty":15138043247082.88,"chainwork":"00000000000000000000000000000000000000000fff2e35384d3c16f53adda4","nTx":1601,"previousblockhash":"00000000000000000009a54084d9f4eafa3ca07af646ff8fa9031d0ac72a92aa"},
        {"hash":"00000000000000000002eb7892b8fdfd7b8e0f089e5cdf96436de680b7e695e9","confirmations":1,"strippedsize":833287,"size":1493229,"weight":3993090,"height":632852,"version":549453824,"versionHex":"20c00000","merkleroot":"7e20760d227465d2a84fbb2617b2962f77364daa66f06b48d1010fa27923b940","tx":[],"time":1591173040,"nonce":"1594651477","bits":"171297f6","difficulty":15138043247082.88,"chainwork":"00000000000000000000000000000000000000000fff2e35384d3c16f53adda4","nTx":1601,"previousblockhash":"00000000000000000009a54084d9f4eafa3ca07af646ff8fa9031d0ac72a92aa"},
        {"hash":"00000000000000000002eb7892b8fdfd7b8e0f089e5cdf96436de680b7e695f0","confirmations":1,"strippedsize":833287,"size":1493229,"weight":3993090,"height":632851,"version":549453824,"versionHex":"20c00000","merkleroot":"7e20760d227465d2a84fbb2617b2962f77364daa66f06b48d1010fa27923b940","tx":[],"time":1591173039,"nonce":"1594651477","bits":"171297f6","difficulty":15138043247082.88,"chainwork":"00000000000000000000000000000000000000000fff2e35384d3c16f53adda4","nTx":1601,"previousblockhash":"00000000000000000009a54084d9f4eafa3ca07af646ff8fa9031d0ac72a92aa"},
        {"hash":"00000000000000000002eb7892b8fdfd7b8e0f089e5cdf96436de680b7e695f1","confirmations":1,"strippedsize":833287,"size":1493229,"weight":3993090,"height":632850,"version":549453824,"versionHex":"20c00000","merkleroot":"7e20760d227465d2a84fbb2617b2962f77364daa66f06b48d1010fa27923b940","tx":[],"time":1591173038,"nonce":"1594651477","bits":"171297f6","difficulty":15138043247082.88,"chainwork":"00000000000000000000000000000000000000000fff2e35384d3c16f53adda4","nTx":1601,"previousblockhash":"00000000000000000009a54084d9f4eafa3ca07af646ff8fa9031d0ac72a92aa"},
        {"hash":"00000000000000000002eb7892b8fdfd7b8e0f089e5cdf96436de680b7e695f2","confirmations":1,"strippedsize":833287,"size":1493229,"weight":3993090,"height":632849,"version":549453824,"versionHex":"20c00000","merkleroot":"7e20760d227465d2a84fbb2617b2962f77364daa66f06b48d1010fa27923b940","tx":[],"time":1591173037,"nonce":"1594651477","bits":"171297f6","difficulty":15138043247082.88,"chainwork":"00000000000000000000000000000000000000000fff2e35384d3c16f53adda4","nTx":1601,"previousblockhash":"00000000000000000009a54084d9f4eafa3ca07af646ff8fa9031d0ac72a92aa"},
        {"hash":"00000000000000000002eb7892b8fdfd7b8e0f089e5cdf96436de680b7e695f3","confirmations":1,"strippedsize":833287,"size":1493229,"weight":3993090,"height":632848,"version":549453824,"versionHex":"20c00000","merkleroot":"7e20760d227465d2a84fbb2617b2962f77364daa66f06b48d1010fa27923b940","tx":[],"time":1591173030,"nonce":1594651477,"bits":"171297f6","difficulty":15138043247082.88,"chainwork":"00000000000000000000000000000000000000000fff2e35384d3c16f53adda4","nTx":1601,"previousblockhash":"00000000000000000009a54084d9f4eafa3ca07af646ff8fa9031d0ac72a92aa"}
    ]
    "#;

    let blocks: Vec<VerboseBlock> = json::from_str(blocks_json_str).unwrap();
    let mut block_hashes: HashMap<_, _> = blocks
        .iter()
        .map(|block| (block.height.unwrap() as u64, block.hash))
        .collect();
    let mut blocks: HashMap<_, _> = blocks.into_iter().map(|block| (block.hash, block)).collect();
    let client = native_client_for_test();

    NativeClientImpl::get_block_hash.mock_safe(move |_, block_num| {
        let hash = block_hashes.remove(&block_num).unwrap();
        MockResult::Return(Box::new(futures01::future::ok(hash)))
    });

    NativeClientImpl::get_block.mock_safe(move |_, block_hash| {
        let block = blocks.remove(&block_hash).unwrap();
        MockResult::Return(Box::new(futures01::future::ok(block)))
    });

    let mtp = block_on_f01(client.get_median_time_past(632858, KMD_MTP_BLOCK_COUNT, CoinVariant::Standard)).unwrap();
    assert_eq!(1591173041, mtp);
}

#[test]
fn test_cashaddresses_in_tx_details_by_hash() {
    const TX_HASH: &str = "0f2f6e0c8f440c641895023782783426c3aca1acc78d7c0db7751995e8aa5751";

    let conf = json!({
        "coin": "BCH",
        "pubtype": 0,
        "p2shtype": 5,
        "mm2": 1,
        "address_format":{"format":"cashaddress","network":"bchtest"},
    });
    let req = json!({
         "method": "electrum",
         "servers": electrum_servers_rpc(T_BCH_ELECTRUMS),
    });

    let ctx = MmCtxBuilder::new().into_mm_arc();
    let params = UtxoActivationParams::from_legacy_req(&req).unwrap();

    let priv_key = Secp256k1Secret::from([1; 32]);
    let coin = block_on(utxo_standard_coin_with_priv_key(&ctx, "BCH", &conf, &params, priv_key)).unwrap();

    let tx_details = get_tx_details_eq_for_both_versions(&coin, TX_HASH);
    log!("{:?}", tx_details);

    assert!(tx_details
        .from
        .iter()
        .any(|addr| addr == "bchtest:qze8g4gx3z428jjcxzpycpxl7ke7d947gca2a7n2la"));
    assert!(tx_details
        .to
        .iter()
        .any(|addr| addr == "bchtest:qr39na5d25wdeecgw3euh9fkd4ygvd4pnsury96597"));
}

#[test]
fn test_address_from_str_with_cashaddress_activated() {
    let conf = json!({
        "coin": "BCH",
        "pubtype": 0,
        "p2shtype": 5,
        "mm2": 1,
        "address_format":{"format":"cashaddress","network":"bitcoincash"},
    });
    let req = json!({
         "method": "electrum",
         "servers": electrum_servers_rpc(T_BCH_ELECTRUMS),
    });

    let ctx = MmCtxBuilder::new().into_mm_arc();
    let params = UtxoActivationParams::from_legacy_req(&req).unwrap();

    let priv_key = Secp256k1Secret::from([1; 32]);
    let coin = block_on(utxo_standard_coin_with_priv_key(&ctx, "BCH", &conf, &params, priv_key)).unwrap();

    // other error on parse
    let error = UtxoCommonOps::address_from_str(&coin, "bitcoincash:000000000000000000000000000000000000000000")
        .err()
        .unwrap();
    match error.into_inner() {
        AddrFromStrError::CannotDetermineFormat(_) => (),
        other => panic!(
            "Expected 'AddrFromStrError::CannotDetermineFormat' error, found: {}",
            other
        ),
    }
}

#[test]
fn test_address_from_str_with_legacy_address_activated() {
    let conf = json!({
        "coin": "BCH",
        "pubtype": 0,
        "p2shtype": 5,
        "mm2": 1,
    });
    let req = json!({
         "method": "electrum",
         "servers": electrum_servers_rpc(T_BCH_ELECTRUMS),
    });

    let ctx = MmCtxBuilder::new().into_mm_arc();
    let params = UtxoActivationParams::from_legacy_req(&req).unwrap();

    let priv_key = Secp256k1Secret::from([1; 32]);
    let coin = block_on(utxo_standard_coin_with_priv_key(&ctx, "BCH", &conf, &params, priv_key)).unwrap();

    let error = UtxoCommonOps::address_from_str(&coin, "bitcoincash:qzxqqt9lh4feptf0mplnk58gnajfepzwcq9f2rxk55")
        .err()
        .unwrap();
    match error.into_inner() {
        AddrFromStrError::Unsupported(UnsupportedAddr::FormatMismatch {
            ticker,
            activated_format,
            used_format,
        }) => {
            assert_eq!(ticker, "BCH");
            assert_eq!(activated_format, "Legacy");
            assert_eq!(used_format, "CashAddress");
        },
        other => panic!("Expected 'UnsupportedAddr::FormatMismatch' error, found: {}", other),
    }

    // other error on parse
    let error = UtxoCommonOps::address_from_str(&coin, "0000000000000000000000000000000000")
        .err()
        .unwrap();
    match error.into_inner() {
        AddrFromStrError::CannotDetermineFormat(_) => (),
        other => panic!(
            "Expected 'AddrFromStrError::CannotDetermineFormat' error, found: {}",
            other
        ),
    }
}

#[test]
// https://github.com/KomodoPlatform/atomicDEX-API/issues/673
fn test_network_info_negative_time_offset() {
    let info_str = r#"{"version":1140200,"subversion":"/Shibetoshi:1.14.2/","protocolversion":70015,"localservices":"0000000000000005","localrelay":true,"timeoffset":-1,"networkactive":true,"connections":12,"networks":[{"name":"ipv4","limited":false,"reachable":true,"proxy":"","proxy_randomize_credentials":false},{"name":"ipv6","limited":false,"reachable":true,"proxy":"","proxy_randomize_credentials":false},{"name":"onion","limited":false,"reachable":true,"proxy":"127.0.0.1:9050","proxy_randomize_credentials":true}],"relayfee":1.00000000,"incrementalfee":0.00001000,"localaddresses":[],"warnings":""}"#;
    let _info: NetworkInfo = json::from_str(info_str).unwrap();
}

#[test]
fn test_unavailable_electrum_proto_version() {
    ElectrumClientImpl::try_new_arc.mock_safe(
        |client_settings, block_headers_storage, abortable_system, event_handlers, scripthash_notification_sender| {
            MockResult::Return(ElectrumClientImpl::with_protocol_version(
                client_settings,
                block_headers_storage,
                abortable_system,
                event_handlers,
                scripthash_notification_sender,
                OrdRange::new(1.8, 1.9).unwrap(),
            ))
        },
    );

    let conf = json!({"coin":"RICK","asset":"RICK","rpcport":8923});
    let servers = ["electrum1.cipig.net:10020"];
    let req = json!({
         "method": "electrum",
         "servers": servers.iter().map(|server| json!({"url": server})).collect::<Vec<_>>(),
    });

    let ctx = MmCtxBuilder::new().into_mm_arc();
    let params = UtxoActivationParams::from_legacy_req(&req).unwrap();
    let priv_key = Secp256k1Secret::from([1; 32]);
    let coin = block_on(utxo_standard_coin_with_priv_key(&ctx, "RICK", &conf, &params, priv_key)).unwrap();
    if let UtxoRpcClientEnum::Electrum(ref electrum_client) = coin.as_ref().rpc_client {
        for server in servers {
            let error = block_on(electrum_client.get_block_count_from(server).compat())
                .err()
                .unwrap()
                .to_string();
            log!("{}", error);
            assert!(error.contains("unsupported protocol version"));
        }
    } else {
        panic!("Expected Electrum client");
    }
}

#[test]
#[ignore]
// The test provided to dimxy to recreate "stuck mempool" problem of komodod on RICK chain.
// Leaving this test here for a while because it might be still useful
fn test_spam_rick() {
    let conf = json!({"coin":"RICK","asset":"RICK","fname":"RICK (TESTCOIN)","rpcport":25435,"txversion":4,"overwintered":1,"mm2":1,"required_confirmations":1,"avg_blocktime":1,"protocol":{"type":"UTXO"}});
    let req = json!({
         "method": "enable",
         "coin": "RICK",
    });

    let key_pair = key_pair_from_seed("my_seed").unwrap();
    let ctx = MmCtxBuilder::new().into_mm_arc();
    let params = UtxoActivationParams::from_legacy_req(&req).unwrap();
    let coin = block_on(utxo_standard_coin_with_priv_key(
        &ctx,
        "RICK",
        &conf,
        &params,
        key_pair.private().secret,
    ))
    .unwrap();

    let output = TransactionOutput {
        value: 1000000,
        script_pubkey: Builder::build_p2pkh(block_on(coin.as_ref().derivation_method.unwrap_single_addr()).hash())
            .to_bytes(),
    };
    let mut futures = vec![];
    for _ in 0..5 {
        futures.push(send_outputs_from_my_address_impl(coin.clone(), vec![output.clone()]));
    }
    let results = block_on(join_all(futures));
    for result in results {
        result.unwrap();
    }
}

#[test]
fn test_one_unavailable_electrum_proto_version() {
    // check if the electrum-mona.bitbank.cc:50001 doesn't support the protocol version 1.4
    let client = electrum_client_for_test(&["electrum-mona.bitbank.cc:50001"]);
<<<<<<< HEAD
    let result = client
        .server_version("electrum-mona.bitbank.cc:50001", &OrdRange::new(1.4, 1.4).unwrap())
        .wait();
=======
    let result = block_on_f01(client.server_version(
        "electrum-mona.bitbank.cc:50001",
        "AtomicDEX",
        &OrdRange::new(1.4, 1.4).unwrap(),
    ));
>>>>>>> 5c324f2c
    assert!(result
        .err()
        .unwrap()
        .to_string()
        .contains("unsupported protocol version"));

    drop(client);
    log!("Run BTC coin to test the server.version loop");

    let conf = json!({"coin":"BTC","asset":"BTC","rpcport":8332});
    let req = json!({
         "method": "electrum",
         // electrum-mona.bitbank.cc:50001 supports only 1.2 protocol version
         "servers": [{"url":"electrum1.cipig.net:10000"},{"url":"electrum-mona.bitbank.cc:50001"}],
    });

    let ctx = MmCtxBuilder::new().into_mm_arc();
    let params = UtxoActivationParams::from_legacy_req(&req).unwrap();

    let priv_key = Secp256k1Secret::from([1; 32]);
    let coin = block_on(utxo_standard_coin_with_priv_key(&ctx, "BTC", &conf, &params, priv_key)).unwrap();

    block_on(async { Timer::sleep(0.5).await });

    assert!(block_on_f01(coin.as_ref().rpc_client.get_block_count()).is_ok());
}

#[test]
fn test_qtum_generate_pod() {
    let priv_key = Secp256k1Secret::from([
        3, 98, 177, 3, 108, 39, 234, 144, 131, 178, 103, 103, 127, 80, 230, 166, 53, 68, 147, 215, 42, 216, 144, 72,
        172, 110, 180, 13, 123, 179, 10, 49,
    ]);
    let conf = json!({"coin":"tQTUM","rpcport":13889,"pubtype":120,"p2shtype":110});
    let req = json!({
        "method": "electrum",
        "servers": [{"url":"electrum1.cipig.net:10071"}, {"url":"electrum2.cipig.net:10071"}, {"url":"electrum3.cipig.net:10071"}],
    });

    let ctx = MmCtxBuilder::new().into_mm_arc();

    let params = UtxoActivationParams::from_legacy_req(&req).unwrap();
    let coin = block_on(qtum_coin_with_priv_key(&ctx, "tQTUM", &conf, &params, priv_key)).unwrap();
    let expected_res = "20086d757b34c01deacfef97a391f8ed2ca761c72a08d5000adc3d187b1007aca86a03bc5131b1f99b66873a12b51f8603213cdc1aa74c05ca5d48fe164b82152b";
    let address = Address::from_legacyaddress(
        "qcyBHeSct7Wr4mAw18iuQ1zW5mMFYmtmBE",
        &coin.as_ref().conf.address_prefixes,
    )
    .unwrap();
    let res = coin.generate_pod(address.hash().clone()).unwrap();
    assert_eq!(expected_res, res.to_string());
}

#[test]
fn test_qtum_add_delegation() {
    let keypair = key_pair_from_seed("asthma turtle lizard tone genuine tube hunt valley soap cloth urge alpha amazing frost faculty cycle mammal leaf normal bright topple avoid pulse buffalo").unwrap();
    let conf = json!({"coin":"tQTUM","rpcport":13889,"pubtype":120,"p2shtype":110, "mature_confirmations":1});
    let req = json!({
        "method": "electrum",
        "servers": [{"url":"electrum1.cipig.net:10071"}, {"url":"electrum2.cipig.net:10071"}, {"url":"electrum3.cipig.net:10071"}],
    });

    let ctx = MmCtxBuilder::new().into_mm_arc();
    let params = UtxoActivationParams::from_legacy_req(&req).unwrap();
    let coin = block_on(qtum_coin_with_priv_key(
        &ctx,
        "tQTUM",
        &conf,
        &params,
        keypair.private().secret,
    ))
    .unwrap();
    let address = Address::from_legacyaddress(
        "qcyBHeSct7Wr4mAw18iuQ1zW5mMFYmtmBE",
        &coin.as_ref().conf.address_prefixes,
    )
    .unwrap();
    let request = QtumDelegationRequest {
        address: address.to_string(),
        fee: Some(10),
    };
    let res = block_on_f01(coin.add_delegation(request)).unwrap();
    // Eligible for delegation
    assert!(res.my_balance_change.is_negative());
    assert_eq!(res.total_amount, res.spent_by_me);
    assert!(res.spent_by_me > res.received_by_me);

    let request = QtumDelegationRequest {
        address: "fake_address".to_string(),
        fee: Some(10),
    };
    let res = block_on_f01(coin.add_delegation(request));
    // Wrong address
    assert!(res.is_err());
}

#[test]
fn test_qtum_add_delegation_on_already_delegating() {
    let keypair = key_pair_from_seed("federal stay trigger hour exist success game vapor become comfort action phone bright ill target wild nasty crumble dune close rare fabric hen iron").unwrap();
    let conf = json!({"coin":"tQTUM","rpcport":13889,"pubtype":120,"p2shtype":110, "mature_confirmations":1});
    let req = json!({
        "method": "electrum",
        "servers": [{"url":"electrum1.cipig.net:10071"}, {"url":"electrum2.cipig.net:10071"}, {"url":"electrum3.cipig.net:10071"}],
    });

    let ctx = MmCtxBuilder::new().into_mm_arc();
    let params = UtxoActivationParams::from_legacy_req(&req).unwrap();
    let coin = block_on(qtum_coin_with_priv_key(
        &ctx,
        "tQTUM",
        &conf,
        &params,
        keypair.private().secret,
    ))
    .unwrap();
    let address = Address::from_legacyaddress(
        "qcyBHeSct7Wr4mAw18iuQ1zW5mMFYmtmBE",
        &coin.as_ref().conf.address_prefixes,
    )
    .unwrap();
    let request = QtumDelegationRequest {
        address: address.to_string(),
        fee: Some(10),
    };
    let res = block_on_f01(coin.add_delegation(request));
    // Already Delegating
    assert!(res.is_err());
}

#[test]
fn test_qtum_get_delegation_infos() {
    let keypair =
        key_pair_from_seed("federal stay trigger hour exist success game vapor become comfort action phone bright ill target wild nasty crumble dune close rare fabric hen iron").unwrap();
    let conf = json!({"coin":"tQTUM","rpcport":13889,"pubtype":120,"p2shtype":110, "mature_confirmations":1});
    let req = json!({
        "method": "electrum",
        "servers": [{"url":"electrum1.cipig.net:10071"}, {"url":"electrum2.cipig.net:10071"}, {"url":"electrum3.cipig.net:10071"}],
    });

    let ctx = MmCtxBuilder::new().into_mm_arc();

    let params = UtxoActivationParams::from_legacy_req(&req).unwrap();
    let coin = block_on(qtum_coin_with_priv_key(
        &ctx,
        "tQTUM",
        &conf,
        &params,
        keypair.private().secret,
    ))
    .unwrap();
    let staking_infos = block_on_f01(coin.get_delegation_infos()).unwrap();
    match staking_infos.staking_infos_details {
        StakingInfosDetails::Qtum(staking_details) => {
            assert!(staking_details.am_i_staking);
            assert_eq!(staking_details.staker.unwrap(), "qcyBHeSct7Wr4mAw18iuQ1zW5mMFYmtmBE");
            // Will return false for segwit.
            assert!(staking_details.is_staking_supported);
        },
    };
}

#[test]
fn test_qtum_remove_delegation() {
    let keypair = key_pair_from_seed("federal stay trigger hour exist success game vapor become comfort action phone bright ill target wild nasty crumble dune close rare fabric hen iron").unwrap();
    let conf = json!({"coin":"tQTUM","rpcport":13889,"pubtype":120,"p2shtype":110, "mature_confirmations":1});
    let req = json!({
        "method": "electrum",
        "servers": [{"url":"electrum1.cipig.net:10071"}, {"url":"electrum2.cipig.net:10071"}, {"url":"electrum3.cipig.net:10071"}],
    });

    let ctx = MmCtxBuilder::new().into_mm_arc();
    let params = UtxoActivationParams::from_legacy_req(&req).unwrap();
    let coin = block_on(qtum_coin_with_priv_key(
        &ctx,
        "tQTUM",
        &conf,
        &params,
        keypair.private().secret,
    ))
    .unwrap();
    let res = block_on_f01(coin.remove_delegation());
    assert!(res.is_ok());
}

#[test]
fn test_qtum_my_balance() {
    QtumCoin::get_mature_unspent_ordered_list.mock_safe(move |coin, _address| {
        let fut = async move {
            let cache = coin.as_ref().recently_spent_outpoints.lock().await;
            // spendable balance (66.0)
            let mature = vec![
                UnspentInfo {
                    outpoint: OutPoint {
                        hash: 1.into(),
                        index: 0,
                    },
                    value: 5000000000,
                    height: Default::default(),
                    script: Vec::new().into(),
                },
                UnspentInfo {
                    outpoint: OutPoint {
                        hash: 1.into(),
                        index: 0,
                    },
                    value: 1600000000,
                    height: Default::default(),
                    script: Vec::new().into(),
                },
            ];
            // unspendable (2.0)
            let immature = vec![UnspentInfo {
                outpoint: OutPoint {
                    hash: 1.into(),
                    index: 0,
                },
                value: 200000000,
                height: Default::default(),
                script: Vec::new().into(),
            }];
            Ok((MatureUnspentList { mature, immature }, cache))
        };
        MockResult::Return(fut.boxed())
    });

    let conf = json!({"coin":"tQTUM","rpcport":13889,"pubtype":120,"p2shtype":110});
    let req = json!({
        "method": "electrum",
        "servers": [{"url":"electrum1.cipig.net:10071"}, {"url":"electrum2.cipig.net:10071"}, {"url":"electrum3.cipig.net:10071"}],
    });

    let ctx = MmCtxBuilder::new().into_mm_arc();

    let priv_key = Secp256k1Secret::from([
        184, 199, 116, 240, 113, 222, 8, 199, 253, 143, 98, 185, 127, 26, 87, 38, 246, 206, 159, 27, 207, 20, 27, 112,
        184, 102, 137, 37, 78, 214, 113, 78,
    ]);

    let params = UtxoActivationParams::from_legacy_req(&req).unwrap();
    let coin = block_on(qtum_coin_with_priv_key(&ctx, "tQTUM", &conf, &params, priv_key)).unwrap();

    let CoinBalance { spendable, unspendable } = block_on_f01(coin.my_balance()).unwrap();
    let expected_spendable = BigDecimal::from(66);
    let expected_unspendable = BigDecimal::from(2);
    assert_eq!(spendable, expected_spendable);
    assert_eq!(unspendable, expected_unspendable);
}

#[test]
fn test_qtum_my_balance_with_check_utxo_maturity_false() {
    const DISPLAY_BALANCE: u64 = 68;
    ElectrumClient::display_balance.mock_safe(move |_, _, _| {
        MockResult::Return(Box::new(futures01::future::ok(BigDecimal::from(DISPLAY_BALANCE))))
    });
    QtumCoin::get_all_unspent_ordered_list.mock_safe(move |_, _| {
        panic!(
            "'QtumCoin::get_all_unspent_ordered_list' is not expected to be called when `check_utxo_maturity` is false"
        )
    });

    let conf = json!({"coin":"tQTUM","rpcport":13889,"pubtype":120,"p2shtype":110});
    let req = json!({
        "method": "electrum",
        "servers": [{"url":"electrum1.cipig.net:10071"}, {"url":"electrum2.cipig.net:10071"}, {"url":"electrum3.cipig.net:10071"}],
        "check_utxo_maturity": false,
    });

    let ctx = MmCtxBuilder::new().into_mm_arc();

    let priv_key = Secp256k1Secret::from([
        184, 199, 116, 240, 113, 222, 8, 199, 253, 143, 98, 185, 127, 26, 87, 38, 246, 206, 159, 27, 207, 20, 27, 112,
        184, 102, 137, 37, 78, 214, 113, 78,
    ]);

    let params = UtxoActivationParams::from_legacy_req(&req).unwrap();
    let coin = block_on(qtum_coin_with_priv_key(&ctx, "tQTUM", &conf, &params, priv_key)).unwrap();

    let CoinBalance { spendable, unspendable } = block_on_f01(coin.my_balance()).unwrap();
    let expected_spendable = BigDecimal::from(DISPLAY_BALANCE);
    let expected_unspendable = BigDecimal::from(0);
    assert_eq!(spendable, expected_spendable);
    assert_eq!(unspendable, expected_unspendable);
}

fn test_get_mature_unspent_ordered_map_from_cache_impl(
    unspent_height: Option<u64>,
    cached_height: Option<u64>,
    cached_confs: u32,
    block_count: u64,
    expected_height: Option<u64>,
    expected_confs: u32,
) {
    const TX_HASH: &str = "b43f9ed47f7b97d4766b6f1614136fa0c55b9a52c97342428333521fa13ad714";
    let tx_hash: H256Json = hex::decode(TX_HASH).unwrap().as_slice().into();
    let client = electrum_client_for_test(DOC_ELECTRUM_ADDRS);
    let mut verbose = block_on_f01(client.get_verbose_transaction(&tx_hash)).unwrap();
    verbose.confirmations = cached_confs;
    verbose.height = cached_height;

    // prepare mocks
    ElectrumClient::list_unspent.mock_safe(move |_, _, _| {
        let unspents = vec![UnspentInfo {
            outpoint: OutPoint {
                hash: H256::from_reversed_str(TX_HASH),
                index: 0,
            },
            value: 1000000000,
            height: unspent_height,
            script: Vec::new().into(),
        }];
        MockResult::Return(Box::new(futures01::future::ok(unspents)))
    });
    ElectrumClient::get_block_count
        .mock_safe(move |_| MockResult::Return(Box::new(futures01::future::ok(block_count))));
    UtxoStandardCoin::get_verbose_transactions_from_cache_or_rpc.mock_safe(move |_, tx_ids| {
        itertools::assert_equal(tx_ids, iter::once(tx_hash));
        let result: HashMap<_, _> = iter::once((tx_hash, VerboseTransactionFrom::Cache(verbose.clone()))).collect();
        MockResult::Return(Box::new(futures01::future::ok(result)))
    });
    static mut IS_UNSPENT_MATURE_CALLED: bool = false;
    UtxoStandardCoin::is_unspent_mature.mock_safe(move |_, tx: &RpcTransaction| {
        // check if the transaction height and confirmations are expected
        assert_eq!(tx.height, expected_height);
        assert_eq!(tx.confirmations, expected_confs);
        unsafe { IS_UNSPENT_MATURE_CALLED = true }
        MockResult::Return(false)
    });

    // run test
    let coin = utxo_coin_for_test(UtxoRpcClientEnum::Electrum(client), None, false);
    let (unspents, _) = block_on(coin.get_mature_unspent_ordered_list(
        &Address::from_legacyaddress("R9o9xTocqr6CeEDGDH6mEYpwLoMz6jNjMW", &KMD_PREFIXES).unwrap(),
    ))
    .expect("Expected an empty unspent list");
    // unspents should be empty because `is_unspent_mature()` always returns false
    assert!(unsafe { IS_UNSPENT_MATURE_CALLED });
    assert!(unspents.mature.is_empty());
    assert_eq!(unspents.immature.len(), 1);
}

#[test]
fn test_get_mature_unspents_ordered_map_from_cache() {
    let unspent_height = None;
    let cached_height = None;
    let cached_confs = 0;
    let block_count = 1000;
    let expected_height = None; // is unknown
    let expected_confs = 0; // is not changed because height is unknown
    test_get_mature_unspent_ordered_map_from_cache_impl(
        unspent_height,
        cached_height,
        cached_confs,
        block_count,
        expected_height,
        expected_confs,
    );

    let unspent_height = None;
    let cached_height = None;
    let cached_confs = 5;
    let block_count = 1000;
    let expected_height = None; // is unknown
    let expected_confs = 5; // is not changed because height is unknown
    test_get_mature_unspent_ordered_map_from_cache_impl(
        unspent_height,
        cached_height,
        cached_confs,
        block_count,
        expected_height,
        expected_confs,
    );

    let unspent_height = Some(998);
    let cached_height = None;
    let cached_confs = 0;
    let block_count = 1000;
    let expected_height = Some(998); // as the unspent_height
    let expected_confs = 3; // 1000 - 998 + 1
    test_get_mature_unspent_ordered_map_from_cache_impl(
        unspent_height,
        cached_height,
        cached_confs,
        block_count,
        expected_height,
        expected_confs,
    );

    let unspent_height = None;
    let cached_height = Some(998);
    let cached_confs = 0;
    let block_count = 1000;
    let expected_height = Some(998); // as the cached_height
    let expected_confs = 3; // 1000 - 998 + 1
    test_get_mature_unspent_ordered_map_from_cache_impl(
        unspent_height,
        cached_height,
        cached_confs,
        block_count,
        expected_height,
        expected_confs,
    );

    let unspent_height = Some(998);
    let cached_height = Some(997);
    let cached_confs = 0;
    let block_count = 1000;
    let expected_height = Some(998); // as the unspent_height
    let expected_confs = 3; // 1000 - 998 + 1
    test_get_mature_unspent_ordered_map_from_cache_impl(
        unspent_height,
        cached_height,
        cached_confs,
        block_count,
        expected_height,
        expected_confs,
    );

    // block_count < tx_height
    let unspent_height = None;
    let cached_height = Some(1000);
    let cached_confs = 1;
    let block_count = 999;
    let expected_height = Some(1000); // as the cached_height
    let expected_confs = 1; // is not changed because height cannot be calculated
    test_get_mature_unspent_ordered_map_from_cache_impl(
        unspent_height,
        cached_height,
        cached_confs,
        block_count,
        expected_height,
        expected_confs,
    );

    // block_count == tx_height
    let unspent_height = None;
    let cached_height = Some(1000);
    let cached_confs = 1;
    let block_count = 1000;
    let expected_height = Some(1000); // as the cached_height
    let expected_confs = 1; // 1000 - 1000 + 1
    test_get_mature_unspent_ordered_map_from_cache_impl(
        unspent_height,
        cached_height,
        cached_confs,
        block_count,
        expected_height,
        expected_confs,
    );

    // tx_height == 0
    let unspent_height = Some(0);
    let cached_height = None;
    let cached_confs = 1;
    let block_count = 1000;
    let expected_height = Some(0); // as the cached_height
    let expected_confs = 1; // is not changed because tx_height is expected to be not zero
    test_get_mature_unspent_ordered_map_from_cache_impl(
        unspent_height,
        cached_height,
        cached_confs,
        block_count,
        expected_height,
        expected_confs,
    );
}

#[test]
#[cfg(not(target_arch = "wasm32"))]
fn test_native_client_unspents_filtered_using_tx_cache_single_tx_in_cache() {
    let client = native_client_for_test();
    let coin = utxo_coin_for_test(UtxoRpcClientEnum::Native(client), None, false);

    let address: Address = Address::from_legacyaddress("RGfFZaaNV68uVe1uMf6Y37Y8E1i2SyYZBN", &KMD_PREFIXES).unwrap();
    let output_script = coin.script_for_address(&address).unwrap();
    block_on(coin.as_ref().recently_spent_outpoints.lock()).for_script_pubkey = output_script.clone().into();

    // https://morty.explorer.dexstats.info/tx/31c7aaae89ab1c39febae164a3190a86ed7c6c6f8c9dc98ec28d508b7929d347
    let tx: UtxoTx = "0400008085202f89027f57730fcbbc2c72fb18bcc3766a713044831a117bb1cade3ed88644864f7333020000006a47304402206e3737b2fcf078b61b16fa67340cc3e79c5d5e2dc9ffda09608371552a3887450220460a332aa1b8ad8f2de92d319666f70751078b221199951f80265b4f7cef8543012102d8c948c6af848c588517288168faa397d6ba3ea924596d03d1d84f224b5123c2ffffffff42b916a80430b80a77e114445b08cf120735447a524de10742fac8f6a9d4170f000000006a473044022004aa053edafb9d161ea8146e0c21ed1593aa6b9404dd44294bcdf920a1695fd902202365eac15dbcc5e9f83e2eed56a8f2f0e5aded36206f9c3fabc668fd4665fa2d012102d8c948c6af848c588517288168faa397d6ba3ea924596d03d1d84f224b5123c2ffffffff03547b16000000000017a9143e8ad0e2bf573d32cb0b3d3a304d9ebcd0c2023b870000000000000000166a144e2b3c0323ab3c2dc6f86dc5ec0729f11e42f56103970400000000001976a91450f4f098306f988d8843004689fae28c83ef16e888ac89c5925f000000000000000000000000000000".into();
    let spent_by_tx = vec![
        UnspentInfo {
            outpoint: tx.inputs[0].previous_output,
            value: 886737,
            height: Some(642293),
            script: output_script.clone(),
        },
        UnspentInfo {
            outpoint: tx.inputs[1].previous_output,
            value: 88843,
            height: Some(642293),
            script: output_script,
        },
    ];

    block_on(coin.as_ref().recently_spent_outpoints.lock()).add_spent(
        spent_by_tx.clone(),
        tx.hash(),
        tx.outputs.clone(),
    );
    NativeClient::list_unspent
        .mock_safe(move |_, _, _| MockResult::Return(Box::new(futures01::future::ok(spent_by_tx.clone()))));

    let (unspents_ordered, _) = block_on(coin.get_unspent_ordered_list(&address)).unwrap();
    // output 2 is change so it must be returned
    let expected_unspent = UnspentInfo {
        outpoint: OutPoint {
            hash: tx.hash(),
            index: 2,
        },
        value: tx.outputs[2].value,
        height: None,
        // Should be the same as: Some(output_script.clone()),
        script: tx.outputs[2].script_pubkey.clone().into(),
    };
    assert_eq!(vec![expected_unspent], unspents_ordered);
}

#[test]
#[cfg(not(target_arch = "wasm32"))]
fn test_native_client_unspents_filtered_using_tx_cache_single_several_chained_txs_in_cache() {
    let client = native_client_for_test();
    let coin = utxo_coin_for_test(UtxoRpcClientEnum::Native(client), None, false);

    let address: Address = Address::from_legacyaddress("RGfFZaaNV68uVe1uMf6Y37Y8E1i2SyYZBN", &KMD_PREFIXES).unwrap();
    let output_script = coin.script_for_address(&address).unwrap();
    block_on(coin.as_ref().recently_spent_outpoints.lock()).for_script_pubkey = output_script.clone().into();

    // https://morty.explorer.dexstats.info/tx/31c7aaae89ab1c39febae164a3190a86ed7c6c6f8c9dc98ec28d508b7929d347
    let tx_0: UtxoTx = "0400008085202f89027f57730fcbbc2c72fb18bcc3766a713044831a117bb1cade3ed88644864f7333020000006a47304402206e3737b2fcf078b61b16fa67340cc3e79c5d5e2dc9ffda09608371552a3887450220460a332aa1b8ad8f2de92d319666f70751078b221199951f80265b4f7cef8543012102d8c948c6af848c588517288168faa397d6ba3ea924596d03d1d84f224b5123c2ffffffff42b916a80430b80a77e114445b08cf120735447a524de10742fac8f6a9d4170f000000006a473044022004aa053edafb9d161ea8146e0c21ed1593aa6b9404dd44294bcdf920a1695fd902202365eac15dbcc5e9f83e2eed56a8f2f0e5aded36206f9c3fabc668fd4665fa2d012102d8c948c6af848c588517288168faa397d6ba3ea924596d03d1d84f224b5123c2ffffffff03547b16000000000017a9143e8ad0e2bf573d32cb0b3d3a304d9ebcd0c2023b870000000000000000166a144e2b3c0323ab3c2dc6f86dc5ec0729f11e42f56103970400000000001976a91450f4f098306f988d8843004689fae28c83ef16e888ac89c5925f000000000000000000000000000000".into();
    let spent_by_tx_0 = vec![
        UnspentInfo {
            outpoint: tx_0.inputs[0].previous_output,
            value: 886737,
            height: Some(642293),
            script: output_script.clone(),
        },
        UnspentInfo {
            outpoint: tx_0.inputs[1].previous_output,
            value: 88843,
            height: Some(642293),
            script: output_script.clone(),
        },
    ];
    block_on(coin.as_ref().recently_spent_outpoints.lock()).add_spent(spent_by_tx_0.clone(), tx_0.hash(), tx_0.outputs);

    // https://morty.explorer.dexstats.info/tx/dbfc821e482747a3512ee6d5734f9df2aa73dab07e2fcd86abeadb462e795bf9
    let tx_1: UtxoTx = "0400008085202f890347d329798b508dc28ec99d8c6f6c7ced860a19a364e1bafe391cab89aeaac731020000006a47304402203ea8b380d0a7e64348869ef7c4c2bfa966fc7b148633003332fa8d0ab0c1bc5602202cc63fabdd2a6578c52d8f4f549069b16505f2ead48edc2b8de299be15aadf9a012102d8c948c6af848c588517288168faa397d6ba3ea924596d03d1d84f224b5123c2ffffffff1d1fd3a6b01710647a7f4a08c6de6075cb8e78d5069fa50f10c4a2a10ded2a95000000006a47304402203868945edc0f6dc2ee43d70a69ee4ec46ca188dc493173ce58924ba9bf6ee7a50220648ff99ce458ca72800758f6a1bd3800cd05ff9c3122f23f3653c25e09d22c79012102d8c948c6af848c588517288168faa397d6ba3ea924596d03d1d84f224b5123c2ffffffff7932150df8b4a1852b8b84b89b0d5322bf74665fb7f76a728369fd6895d3fd48000000006a4730440220127918c6f79c11f7f2376a6f3b750ed4c7103183181ad1218afcb2625ece9599022028c05e88d3a2f97cebd84a718cda33b62b48b18f16278fa8e531fd2155e61ee8012102d8c948c6af848c588517288168faa397d6ba3ea924596d03d1d84f224b5123c2ffffffff0329fd12000000000017a914cafb62e3e8bdb8db3735c39b92743ac6ebc9ef20870000000000000000166a14a7416b070c9bb98f4bafae55616f005a2a30bd6014b40c00000000001976a91450f4f098306f988d8843004689fae28c83ef16e888ac8cc5925f000000000000000000000000000000".into();
    let spent_by_tx_1 = vec![
        UnspentInfo {
            outpoint: tx_1.inputs[0].previous_output,
            value: 300803,
            height: Some(642293),
            script: output_script.clone(),
        },
        UnspentInfo {
            outpoint: tx_1.inputs[1].previous_output,
            value: 888544,
            height: Some(642293),
            script: output_script.clone(),
        },
        UnspentInfo {
            outpoint: tx_1.inputs[2].previous_output,
            value: 888642,
            height: Some(642293),
            script: output_script.clone(),
        },
    ];
    block_on(coin.as_ref().recently_spent_outpoints.lock()).add_spent(spent_by_tx_1.clone(), tx_1.hash(), tx_1.outputs);
    // https://morty.explorer.dexstats.info/tx/12ea22a7cde9efb66b76f9b84345ddfc4c34870e293bfa8eac68d7df83dffa4b
    let tx_2: UtxoTx = "0400008085202f8902f95b792e46dbeaab86cd2f7eb0da73aaf29d4f73d5e62e51a34727481e82fcdb020000006a4730440220347adefe33ed5afbbb8e5d453afd527319f9a50ab790023296a981da095ca4a2022029a68ef6fd5a4decf3793d4c33994eb8658408f3b14a6d439c4753b2dde954ee012102d8c948c6af848c588517288168faa397d6ba3ea924596d03d1d84f224b5123c2ffffffff75bd4348594f8ff2a216e5ad7533b37d47d2a2767b0b88d43972ad51895355e2000000006a473044022069b36c0f65d56e02bc179f7442806374c4163d07939090aba1da736abad9a77d022006dc39adf48e02033ae9d4a48540752ae3b3841e3ec60d2e86dececb88b9e518012102d8c948c6af848c588517288168faa397d6ba3ea924596d03d1d84f224b5123c2ffffffff03414111000000000017a914a153024c826a3a42c2e501eca5d7dacd3fc59976870000000000000000166a14db0e6f4d418d68dce8e5beb26cc5078e01e2e3ace2fe0800000000001976a91450f4f098306f988d8843004689fae28c83ef16e888ac8fc5925f000000000000000000000000000000".into();
    let spent_by_tx_2 = vec![
        UnspentInfo {
            outpoint: tx_2.inputs[0].previous_output,
            value: 832532,
            height: Some(642293),
            script: output_script.clone(),
        },
        UnspentInfo {
            outpoint: tx_2.inputs[1].previous_output,
            value: 888823,
            height: Some(642293),
            script: output_script,
        },
    ];
    block_on(coin.as_ref().recently_spent_outpoints.lock()).add_spent(
        spent_by_tx_2.clone(),
        tx_2.hash(),
        tx_2.outputs.clone(),
    );

    let mut unspents_to_return = spent_by_tx_0;
    unspents_to_return.extend(spent_by_tx_1);
    unspents_to_return.extend(spent_by_tx_2);

    NativeClient::list_unspent
        .mock_safe(move |_, _, _| MockResult::Return(Box::new(futures01::future::ok(unspents_to_return.clone()))));

    let (unspents_ordered, _) = block_on(coin.get_unspent_ordered_list(&address)).unwrap();

    // output 2 is change so it must be returned
    let expected_unspent = UnspentInfo {
        outpoint: OutPoint {
            hash: tx_2.hash(),
            index: 2,
        },
        value: tx_2.outputs[2].value,
        height: None,
        // Should be the same as: Some(output_script.clone()),
        script: tx_2.outputs[2].script_pubkey.clone().into(),
    };
    assert_eq!(vec![expected_unspent], unspents_ordered);
}

#[test]
#[cfg(not(target_arch = "wasm32"))]
fn test_native_client_unspents_p2pk_filtered_using_tx_cache_single_tx_in_cache() {
    let client = native_client_for_test();
    let coin = utxo_coin_for_test(UtxoRpcClientEnum::Native(client), None, false);

    let address: Address = Address::from_legacyaddress("RWdLNGQ428ZmhbMs6sVi42KPUbiKYKhiLr", &KMD_PREFIXES).unwrap();
    let output_script = coin.script_for_address(&address).unwrap();
    block_on(coin.as_ref().recently_spent_outpoints.lock()).for_script_pubkey = output_script.into();

    // https://morty.explorer.dexstats.info/tx/e5b6a8c98bc802cf764430d79f2a8fdb1373ecf8bb0fb07e9ffea559083e9ead
    let tx: UtxoTx = "0400008085202f8902c828be61a42ca160a5cbf549b74cb3ac0a8011eb32924b61dd22cb8153dd0c9c000000004948304502210094e99bb9369d2b3c4f13b8ffd7c4abacbdb2b5ee06d9453b13c23d9a924e1b34022005e5939999537f8eb901b6a37fb0776d5f6196fc7a38b1ecc8b043e84ea420bb01ffffffff2ec39160776dc986b7619e07f077d719a3247e1c0ab2148213013a34d79fd56a000000006b483045022100909ec2d09276891d48765f101d6501ef0606af971309f86a814042421f420bc202200bc376f0186aeec215c4ad99d04d8e44354b6838044b26a6a195b36b86de2ed6012102b2e5b95daf6600d4b210ce5e0a9dae507df9c7b89618c4aea05045e5acc1e7eeffffffff01eceadcd4060000001976a914ea29e13cd4446800297a5883a48caddd6d12377688ac00000000becd09000000000000000000000000".into();
    let spent_by_tx = vec![
        UnspentInfo {
            outpoint: tx.inputs[0].previous_output,
            value: 100139000,
            height: Some(642293),
            script: "2103c9f7c3b8ff78beb991cf806a5c91561cfe68f530c9df2b1402e57621ecbcd6b0ac".into(),
        },
        UnspentInfo {
            outpoint: tx.inputs[1].previous_output,
            value: 29240917628,
            height: Some(642293),
            script: "76a914ea29e13cd4446800297a5883a48caddd6d12377688ac".into(),
        },
    ];

    block_on(coin.as_ref().recently_spent_outpoints.lock()).add_spent(
        spent_by_tx.clone(),
        tx.hash(),
        tx.outputs.clone(),
    );
    NativeClient::list_unspent
        .mock_safe(move |_, _, _| MockResult::Return(Box::new(futures01::future::ok(spent_by_tx.clone()))));

    let (unspents_ordered, _) = block_on(coin.get_unspent_ordered_list(&address)).unwrap();
    // output 0 is spent to self so it must be returned
    let expected_unspent = UnspentInfo {
        outpoint: OutPoint {
            hash: tx.hash(),
            index: 0,
        },
        value: tx.outputs[0].value,
        height: None,
        // Should be the same as: Some(output_script.clone()),
        script: tx.outputs[0].script_pubkey.clone().into(),
    };
    assert_eq!(vec![expected_unspent], unspents_ordered);
}

#[test]
fn validate_address_res_format() {
    let btc_017_and_above_response = json!({
      "isvalid": true,
      "address": "1JsAjr6d21j9T8EMsYnQ6GXf1mM523JAv1",
      "scriptPubKey": "76a914c3f710deb7320b0efa6edb14e3ebeeb9155fa90d88ac",
      "isscript": false,
      "iswitness": false
    });

    let _: ValidateAddressRes = json::from_value(btc_017_and_above_response).unwrap();

    let btc_016_response = json!({
      "isvalid": true,
      "address": "RT9MpMyucqXiX8bZLimXBnrrn2ofmdGNKd",
      "scriptPubKey": "76a914c3f710deb7320b0efa6edb14e3ebeeb9155fa90d88ac",
      "ismine": false,
      "iswatchonly": true,
      "isscript": false,
      "account": "RT9MpMyucqXiX8bZLimXBnrrn2ofmdGNKd",
      "timestamp": 0
    });

    let _: ValidateAddressRes = json::from_value(btc_016_response).unwrap();
}

#[test]
fn get_address_info_format() {
    let response = json!({
      "address": "Ld6814QT6fyChvvX3gmhNHbRDyiMBvPr9s",
      "scriptPubKey": "76a914c3f710deb7320b0efa6edb14e3ebeeb9155fa90d88ac",
      "ismine": false,
      "solvable": false,
      "iswatchonly": true,
      "isscript": false,
      "iswitness": false,
      "label": "Ld6814QT6fyChvvX3gmhNHbRDyiMBvPr9s",
      "ischange": false,
      "timestamp": 0,
      "labels": [
        {
          "name": "Ld6814QT6fyChvvX3gmhNHbRDyiMBvPr9s",
          "purpose": "receive"
        }
      ]
    });

    let _: GetAddressInfoRes = json::from_value(response).unwrap();
}

#[test]
#[cfg(not(target_arch = "wasm32"))]
fn test_native_is_address_imported_validate_address_is_mine() {
    let client = native_client_for_test();
    NativeClientImpl::validate_address.mock_safe(|_, _| {
        let result = ValidateAddressRes {
            is_valid: false,
            address: "".to_string(),
            script_pub_key: Default::default(),
            seg_id: None,
            is_mine: Some(true),
            is_watch_only: Some(false),
            is_script: false,
            account: None,
        };
        MockResult::Return(Box::new(futures01::future::ok(result)))
    });

    let address = "";
    let imported = block_on(client.is_address_imported(address)).unwrap();
    assert!(imported);
}

#[test]
#[cfg(not(target_arch = "wasm32"))]
fn test_native_is_address_imported_validate_address_is_watch_only() {
    let client = native_client_for_test();
    NativeClientImpl::validate_address.mock_safe(|_, _| {
        let result = ValidateAddressRes {
            is_valid: false,
            address: "".to_string(),
            script_pub_key: Default::default(),
            seg_id: None,
            is_mine: Some(false),
            is_watch_only: Some(true),
            is_script: false,
            account: None,
        };
        MockResult::Return(Box::new(futures01::future::ok(result)))
    });

    let address = "";
    let imported = block_on(client.is_address_imported(address)).unwrap();
    assert!(imported);
}

#[test]
#[cfg(not(target_arch = "wasm32"))]
fn test_native_is_address_imported_validate_address_false() {
    let client = native_client_for_test();
    NativeClientImpl::validate_address.mock_safe(|_, _| {
        let result = ValidateAddressRes {
            is_valid: false,
            address: "".to_string(),
            script_pub_key: Default::default(),
            seg_id: None,
            is_mine: Some(false),
            is_watch_only: Some(false),
            is_script: false,
            account: None,
        };
        MockResult::Return(Box::new(futures01::future::ok(result)))
    });

    let address = "";
    let imported = block_on(client.is_address_imported(address)).unwrap();
    assert!(!imported);
}

#[test]
#[cfg(not(target_arch = "wasm32"))]
fn test_native_is_address_imported_fallback_to_address_info_is_mine() {
    let client = native_client_for_test();
    NativeClientImpl::validate_address.mock_safe(|_, _| {
        let result = ValidateAddressRes {
            is_valid: false,
            address: "".to_string(),
            script_pub_key: Default::default(),
            seg_id: None,
            is_mine: None,
            is_watch_only: None,
            is_script: false,
            account: None,
        };
        MockResult::Return(Box::new(futures01::future::ok(result)))
    });

    NativeClientImpl::get_address_info.mock_safe(|_, _| {
        let result = GetAddressInfoRes {
            is_mine: true,
            is_watch_only: false,
        };
        MockResult::Return(Box::new(futures01::future::ok(result)))
    });

    let address = "";
    let imported = block_on(client.is_address_imported(address)).unwrap();
    assert!(imported);
}

#[test]
#[cfg(not(target_arch = "wasm32"))]
fn test_native_is_address_imported_fallback_to_address_info_is_watch_only() {
    let client = native_client_for_test();
    NativeClientImpl::validate_address.mock_safe(|_, _| {
        let result = ValidateAddressRes {
            is_valid: false,
            address: "".to_string(),
            script_pub_key: Default::default(),
            seg_id: None,
            is_mine: None,
            is_watch_only: None,
            is_script: false,
            account: None,
        };
        MockResult::Return(Box::new(futures01::future::ok(result)))
    });

    NativeClientImpl::get_address_info.mock_safe(|_, _| {
        let result = GetAddressInfoRes {
            is_mine: false,
            is_watch_only: true,
        };
        MockResult::Return(Box::new(futures01::future::ok(result)))
    });

    let address = "";
    let imported = block_on(client.is_address_imported(address)).unwrap();
    assert!(imported);
}

#[test]
#[cfg(not(target_arch = "wasm32"))]
fn test_native_is_address_imported_fallback_to_address_info_false() {
    let client = native_client_for_test();
    NativeClientImpl::validate_address.mock_safe(|_, _| {
        let result = ValidateAddressRes {
            is_valid: false,
            address: "".to_string(),
            script_pub_key: Default::default(),
            seg_id: None,
            is_mine: None,
            is_watch_only: None,
            is_script: false,
            account: None,
        };
        MockResult::Return(Box::new(futures01::future::ok(result)))
    });

    NativeClientImpl::get_address_info.mock_safe(|_, _| {
        let result = GetAddressInfoRes {
            is_mine: false,
            is_watch_only: false,
        };
        MockResult::Return(Box::new(futures01::future::ok(result)))
    });

    let address = "";
    let imported = block_on(client.is_address_imported(address)).unwrap();
    assert!(!imported);
}

/// Test if the [`NativeClient::find_output_spend`] handle the conflicting transactions correctly.
/// https://github.com/KomodoPlatform/atomicDEX-API/pull/775
#[test]
#[cfg(not(target_arch = "wasm32"))]
fn test_find_output_spend_skips_conflicting_transactions() {
    const LIST_SINCE_BLOCK_JSON: &str = r#"{"transactions":[{"involvesWatchonly":true,"account":"","address":"RAsbVN52LC2hEp3UWWSLbV8pJ8CneKjW9F","category":"send","amount":-0.01537462,"vout":0,"fee":-0.00001000,"rawconfirmations":-1,"confirmations":-1,"txid":"220c337006b2581c3da734ef9f1106601e8538ebab823d0dd6719a4d4580fd04","walletconflicts":["a2144bee4eac4b41ab1aed2dd8f854785b3ddebd617d48696dd84e62d129544b"],"time":1607831631,"timereceived":1607831631,"vjoinsplit":[],"size":320},{"involvesWatchonly":true,"account":"","address":"RAsbVN52LC2hEp3UWWSLbV8pJ8CneKjW9F","category":"send","amount":-0.01537462,"vout":0,"fee":-0.00001000,"rawconfirmations":-1,"confirmations":-1,"txid":"6fb83afb1bf309515fa429814bf07552eea951656fdee913f3aa687d513cd720","walletconflicts":["4aad6471f59e5912349cd7679bc029bfbd5da54d34c235d20500249f98f549e4"],"time":1607831556,"timereceived":1607831556,"vjoinsplit":[],"size":320},{"account":"","address":"RT9MpMyucqXiX8bZLimXBnrrn2ofmdGNKd","category":"receive","amount":0.54623851,"vout":2,"rawconfirmations":1617,"confirmations":1617,"blockhash":"000000000c33a387d73180220a5a8f2fe6081bad9bdfc0dba5a9985abcee8294","blockindex":7,"blocktime":1607957613,"expiryheight":0,"txid":"45e4900a2b330800a356a74ce2a97370596ad3a25e689e3ed5c36e421d12bbf7","walletconflicts":[],"time":1607957175,"timereceived":1607957175,"vjoinsplit":[],"size":567},{"involvesWatchonly":true,"account":"","address":"RT9MpMyucqXiX8bZLimXBnrrn2ofmdGNKd","category":"send","amount":-0.00797200,"vout":0,"fee":-0.00001000,"rawconfirmations":-1,"confirmations":-1,"txid":"bfc99c06d1a060cdbeba05620dc1c6fdb7351eb4c04b7aae578688ca6aeaeafd","walletconflicts":[],"time":1607957792,"timereceived":1607957792,"vjoinsplit":[],"size":286}],"lastblock":"06082d363f78174fd13b126994210d3c3ad9d073ee3983ad59fe8b76e6e3e071"}"#;
    // in the json above this transaction is only one not conflicting
    const NON_CONFLICTING_TXID: &str = "45e4900a2b330800a356a74ce2a97370596ad3a25e689e3ed5c36e421d12bbf7";
    let expected_txid: H256Json = hex::decode(NON_CONFLICTING_TXID).unwrap().as_slice().into();

    NativeClientImpl::get_block_hash.mock_safe(|_, _| {
        // no matter what we return here
        let blockhash: H256Json = hex::decode("000000000c33a387d73180220a5a8f2fe6081bad9bdfc0dba5a9985abcee8294")
            .unwrap()
            .as_slice()
            .into();
        MockResult::Return(Box::new(futures01::future::ok(blockhash)))
    });

    NativeClientImpl::list_since_block.mock_safe(|_, _| {
        let listsinceblockres: ListSinceBlockRes =
            json::from_str(LIST_SINCE_BLOCK_JSON).expect("Json is expected to be valid");
        MockResult::Return(Box::new(futures01::future::ok(listsinceblockres)))
    });

    static mut GET_RAW_TRANSACTION_BYTES_CALLED: usize = 0;
    NativeClientImpl::get_raw_transaction_bytes.mock_safe(move |_, txid| {
        unsafe { GET_RAW_TRANSACTION_BYTES_CALLED += 1 };
        assert_eq!(*txid, expected_txid);
        // no matter what we return here
        let bytes: BytesJson = hex::decode("0400008085202f890347d329798b508dc28ec99d8c6f6c7ced860a19a364e1bafe391cab89aeaac731020000006a47304402203ea8b380d0a7e64348869ef7c4c2bfa966fc7b148633003332fa8d0ab0c1bc5602202cc63fabdd2a6578c52d8f4f549069b16505f2ead48edc2b8de299be15aadf9a012102d8c948c6af848c588517288168faa397d6ba3ea924596d03d1d84f224b5123c2ffffffff1d1fd3a6b01710647a7f4a08c6de6075cb8e78d5069fa50f10c4a2a10ded2a95000000006a47304402203868945edc0f6dc2ee43d70a69ee4ec46ca188dc493173ce58924ba9bf6ee7a50220648ff99ce458ca72800758f6a1bd3800cd05ff9c3122f23f3653c25e09d22c79012102d8c948c6af848c588517288168faa397d6ba3ea924596d03d1d84f224b5123c2ffffffff7932150df8b4a1852b8b84b89b0d5322bf74665fb7f76a728369fd6895d3fd48000000006a4730440220127918c6f79c11f7f2376a6f3b750ed4c7103183181ad1218afcb2625ece9599022028c05e88d3a2f97cebd84a718cda33b62b48b18f16278fa8e531fd2155e61ee8012102d8c948c6af848c588517288168faa397d6ba3ea924596d03d1d84f224b5123c2ffffffff0329fd12000000000017a914cafb62e3e8bdb8db3735c39b92743ac6ebc9ef20870000000000000000166a14a7416b070c9bb98f4bafae55616f005a2a30bd6014b40c00000000001976a91450f4f098306f988d8843004689fae28c83ef16e888ac8cc5925f000000000000000000000000000000").unwrap().into();
        MockResult::Return(Box::new(futures01::future::ok(bytes)))
    });
    let client = native_client_for_test();

    // no matter what arguments we will pass to the function because of the mocks above
    let tx: UtxoTx = "0400008085202f89027f57730fcbbc2c72fb18bcc3766a713044831a117bb1cade3ed88644864f7333020000006a47304402206e3737b2fcf078b61b16fa67340cc3e79c5d5e2dc9ffda09608371552a3887450220460a332aa1b8ad8f2de92d319666f70751078b221199951f80265b4f7cef8543012102d8c948c6af848c588517288168faa397d6ba3ea924596d03d1d84f224b5123c2ffffffff42b916a80430b80a77e114445b08cf120735447a524de10742fac8f6a9d4170f000000006a473044022004aa053edafb9d161ea8146e0c21ed1593aa6b9404dd44294bcdf920a1695fd902202365eac15dbcc5e9f83e2eed56a8f2f0e5aded36206f9c3fabc668fd4665fa2d012102d8c948c6af848c588517288168faa397d6ba3ea924596d03d1d84f224b5123c2ffffffff03547b16000000000017a9143e8ad0e2bf573d32cb0b3d3a304d9ebcd0c2023b870000000000000000166a144e2b3c0323ab3c2dc6f86dc5ec0729f11e42f56103970400000000001976a91450f4f098306f988d8843004689fae28c83ef16e888ac89c5925f000000000000000000000000000000".into();
    let vout = 0;
    let from_block = 0;
    let actual = block_on_f01(client.find_output_spend(
        tx.hash(),
        &tx.outputs[vout].script_pubkey,
        vout,
        BlockHashOrHeight::Height(from_block),
        TxHashAlgo::DSHA256,
    ));
    assert_eq!(actual, Ok(None));
    assert_eq!(unsafe { GET_RAW_TRANSACTION_BYTES_CALLED }, 1);
}

#[test]
#[cfg(not(target_arch = "wasm32"))]
fn test_qtum_is_unspent_mature() {
    use crate::utxo::qtum::QtumBasedCoin;
    use rpc::v1::types::{ScriptType, SignedTransactionOutput, TransactionOutputScript};

    let mut coin_fields = utxo_coin_fields_for_test(UtxoRpcClientEnum::Native(native_client_for_test()), None, false);
    // Qtum's mature confirmations is 500 blocks
    coin_fields.conf.mature_confirmations = 500;
    let arc: UtxoArc = coin_fields.into();
    let coin = QtumCoin::from(arc);

    let empty_output = SignedTransactionOutput {
        value: Some(0.),
        n: 0,
        script: TransactionOutputScript {
            asm: "".into(),
            hex: "".into(),
            req_sigs: 0,
            script_type: ScriptType::NonStandard,
            addresses: vec![],
        },
    };
    let real_output = SignedTransactionOutput {
        value: Some(117.02430015),
        n: 1,
        script: TransactionOutputScript {
            asm: "03e71b9c152bb233ddfe58f20056715c51b054a1823e0aba108e6f1cea0ceb89c8 OP_CHECKSIG".into(),
            hex: "2103e71b9c152bb233ddfe58f20056715c51b054a1823e0aba108e6f1cea0ceb89c8ac".into(),
            req_sigs: 0,
            script_type: ScriptType::PubKey,
            addresses: vec![],
        },
    };

    let mut tx = RpcTransaction {
        hex: Default::default(),
        txid: "47d983175720ba2a67f36d0e1115a129351a2f340bdde6ecb6d6029e138fe920".into(),
        hash: None,
        size: Default::default(),
        vsize: Default::default(),
        version: 2,
        locktime: 0,
        vin: vec![],
        vout: vec![empty_output, real_output],
        blockhash: "c23882939ff695be36546ea998eb585e962b043396e4d91959477b9796ceb9e1".into(),
        confirmations: 421,
        rawconfirmations: None,
        time: 1590671504,
        blocktime: 1590671504,
        height: None,
    };

    // output is coinbase and has confirmations < QTUM_MATURE_CONFIRMATIONS
    assert!(!coin.is_qtum_unspent_mature(&tx));

    tx.confirmations = 501;
    // output is coinbase but has confirmations > QTUM_MATURE_CONFIRMATIONS
    assert!(coin.is_qtum_unspent_mature(&tx));

    tx.confirmations = 421;
    // remove empty output
    tx.vout.remove(0);
    // output is not coinbase
    assert!(coin.is_qtum_unspent_mature(&tx));
}

#[test]
#[ignore]
// TODO it fails at least when fee is 2055837 sat per kbyte, need to investigate
fn test_get_sender_trade_fee_dynamic_tx_fee() {
    let rpc_client = electrum_client_for_test(&["electrum1.cipig.net:10071"]);
    let mut coin_fields = utxo_coin_fields_for_test(
        UtxoRpcClientEnum::Electrum(rpc_client),
        Some("bob passphrase max taker vol with dynamic trade fee"),
        false,
    );
    coin_fields.tx_fee = TxFee::Dynamic(EstimateFeeMethod::Standard);
    let coin = utxo_coin_from_fields(coin_fields);
    let my_balance = block_on_f01(coin.my_spendable_balance()).expect("!my_balance");
    let expected_balance = BigDecimal::from_str("2.22222").expect("!BigDecimal::from_str");
    assert_eq!(my_balance, expected_balance);

    let fee1 = block_on(coin.get_sender_trade_fee(
        TradePreimageValue::UpperBound(my_balance.clone()),
        FeeApproxStage::WithoutApprox,
        false,
    ))
    .expect("!get_sender_trade_fee");

    let value_without_fee = &my_balance - &fee1.amount.to_decimal();
    log!("value_without_fee {}", value_without_fee);
    let fee2 = block_on(coin.get_sender_trade_fee(
        TradePreimageValue::Exact(value_without_fee),
        FeeApproxStage::WithoutApprox,
        false,
    ))
    .expect("!get_sender_trade_fee");
    assert_eq!(fee1, fee2);

    // `2.21934443` value was obtained as a result of executing the `max_taker_vol` RPC call for this wallet
    let max_taker_vol = BigDecimal::from_str("2.21934443").expect("!BigDecimal::from_str");
    let fee3 = block_on(coin.get_sender_trade_fee(
        TradePreimageValue::Exact(max_taker_vol),
        FeeApproxStage::WithoutApprox,
        false,
    ))
    .expect("!get_sender_trade_fee");
    assert_eq!(fee1, fee3);
}

#[test]
fn test_validate_fee_wrong_sender() {
    let rpc_client = electrum_client_for_test(MARTY_ELECTRUM_ADDRS);
    let coin = utxo_coin_for_test(UtxoRpcClientEnum::Electrum(rpc_client), None, false);
    // https://marty.explorer.dexstats.info/tx/99349d1c72ef396ecb39ab2989b888b02e22382249271c79cda8139825adc468
    let tx_bytes = hex::decode("0400008085202f8901033aedb3c3c02fc76c15b393c7b1f638cfa6b4a1d502e00d57ad5b5305f12221000000006a473044022074879aabf38ef943eba7e4ce54c444d2d6aa93ac3e60ea1d7d288d7f17231c5002205e1671a62d8c031ac15e0e8456357e54865b7acbf49c7ebcba78058fd886b4bd012103242d9cb2168968d785f6914c494c303ff1c27ba0ad882dbc3c15cfa773ea953cffffffff0210270000000000001976a914ca1e04745e8ca0c60d8c5881531d51bec470743f88ac4802d913000000001976a914902053231ef0541a7628c11acac40d30f2a127bd88ac008e3765000000000000000000000000000000").unwrap();
    let taker_fee_tx = coin.tx_enum_from_bytes(&tx_bytes).unwrap();
    let amount: BigDecimal = "0.0001".parse().unwrap();
    let validate_fee_args = ValidateFeeArgs {
        fee_tx: &taker_fee_tx,
        expected_sender: &DEX_FEE_ADDR_RAW_PUBKEY,
        fee_addr: &DEX_FEE_ADDR_RAW_PUBKEY,
        dex_fee: &DexFee::Standard(amount.into()),
        min_block_number: 0,
        uuid: &[],
    };
    let error = block_on_f01(coin.validate_fee(validate_fee_args))
        .unwrap_err()
        .into_inner();
    log!("error: {:?}", error);
    match error {
        ValidatePaymentError::WrongPaymentTx(err) => assert!(err.contains(INVALID_SENDER_ERR_LOG)),
        _ => panic!("Expected `WrongPaymentTx` wrong sender address, found {:?}", error),
    }
}

#[test]
fn test_validate_fee_min_block() {
    let rpc_client = electrum_client_for_test(MARTY_ELECTRUM_ADDRS);
    let coin = utxo_coin_for_test(UtxoRpcClientEnum::Electrum(rpc_client), None, false);
    // https://marty.explorer.dexstats.info/tx/99349d1c72ef396ecb39ab2989b888b02e22382249271c79cda8139825adc468
    let tx_bytes = hex::decode("0400008085202f8901033aedb3c3c02fc76c15b393c7b1f638cfa6b4a1d502e00d57ad5b5305f12221000000006a473044022074879aabf38ef943eba7e4ce54c444d2d6aa93ac3e60ea1d7d288d7f17231c5002205e1671a62d8c031ac15e0e8456357e54865b7acbf49c7ebcba78058fd886b4bd012103242d9cb2168968d785f6914c494c303ff1c27ba0ad882dbc3c15cfa773ea953cffffffff0210270000000000001976a914ca1e04745e8ca0c60d8c5881531d51bec470743f88ac4802d913000000001976a914902053231ef0541a7628c11acac40d30f2a127bd88ac008e3765000000000000000000000000000000").unwrap();
    let taker_fee_tx = coin.tx_enum_from_bytes(&tx_bytes).unwrap();
    let amount: BigDecimal = "0.0001".parse().unwrap();
    let sender_pub = hex::decode("03242d9cb2168968d785f6914c494c303ff1c27ba0ad882dbc3c15cfa773ea953c").unwrap();
    let validate_fee_args = ValidateFeeArgs {
        fee_tx: &taker_fee_tx,
        expected_sender: &sender_pub,
        fee_addr: &DEX_FEE_ADDR_RAW_PUBKEY,
        dex_fee: &DexFee::Standard(amount.into()),
        min_block_number: 278455,
        uuid: &[],
    };
    let error = block_on_f01(coin.validate_fee(validate_fee_args))
        .unwrap_err()
        .into_inner();
    match error {
        ValidatePaymentError::WrongPaymentTx(err) => assert!(err.contains("confirmed before min_block")),
        _ => panic!("Expected `WrongPaymentTx` early confirmation, found {:?}", error),
    }
}

#[test]
// https://github.com/KomodoPlatform/atomicDEX-API/issues/857
fn test_validate_fee_bch_70_bytes_signature() {
    let rpc_client = electrum_client_for_test(&[
        "electrum1.cipig.net:10055",
        "electrum2.cipig.net:10055",
        "electrum3.cipig.net:10055",
    ]);
    let coin = utxo_coin_for_test(UtxoRpcClientEnum::Electrum(rpc_client), None, false);
    // https://blockchair.com/bitcoin-cash/transaction/ccee05a6b5bbc6f50d2a65a5a3a04690d3e2d81082ad57d3ab471189f53dd70d
    let tx_bytes = hex::decode("0100000002cae89775f264e50f14238be86a7184b7f77bfe26f54067b794c546ec5eb9c91a020000006b483045022100d6ed080f722a0637a37552382f462230cc438984bc564bdb4b7094f06cfa38fa022062304a52602df1fbb3bebac4f56e1632ad456f62d9031f4983f07e546c8ec4d8412102ae7dc4ef1b49aadeff79cfad56664105f4d114e1716bc4f930cb27dbd309e521ffffffff11f386a6fe8f0431cb84f549b59be00f05e78f4a8a926c5e023a0d5f9112e8200000000069463043021f17eb93ed20a6f2cd357eabb41a4ec6329000ddc6d5b42ecbe642c5d41b206a022026bc4920c4ce3af751283574baa8e4a3efd4dad0d8fe6ba3ddf5d75628d36fda412102ae7dc4ef1b49aadeff79cfad56664105f4d114e1716bc4f930cb27dbd309e521ffffffff0210270000000000001976a914ca1e04745e8ca0c60d8c5881531d51bec470743f88ac57481c00000000001976a914bac11ce4cd2b1df2769c470d09b54f86df737e3c88ac035b4a60").unwrap();
    let taker_fee_tx = coin.tx_enum_from_bytes(&tx_bytes).unwrap();
    let amount: BigDecimal = "0.0001".parse().unwrap();
    let sender_pub = hex::decode("02ae7dc4ef1b49aadeff79cfad56664105f4d114e1716bc4f930cb27dbd309e521").unwrap();
    let validate_fee_args = ValidateFeeArgs {
        fee_tx: &taker_fee_tx,
        expected_sender: &sender_pub,
        fee_addr: &DEX_FEE_ADDR_RAW_PUBKEY,
        dex_fee: &DexFee::Standard(amount.into()),
        min_block_number: 0,
        uuid: &[],
    };
    block_on_f01(coin.validate_fee(validate_fee_args)).unwrap();
}

#[test]
fn firo_verbose_block_deserialize() {
    let json = json!({
       "hash":"e21ea157b142270ba479a0aeb5571144b2a06f66a693c20675c624a6f211de0a",
       "confirmations":1,
       "strippedsize":234913,
       "size":234913,
       "weight":234913,
       "height":348355,
       "version":536875008,
       "versionHex":"20001000",
       "merkleroot":"b7fa3ce26f5b493397302c260905ca6f8c9ade56cab7cb314dc6f8a1d4c69245",
       "tx":[
          "166d2e6c6b8e1f29192737be5b0df79f7ccb286a898a3bf7253aa091e1002756",
          "f0bcbf10f2aa20d6891c14fdf64eb336df2d4466ebbc6bd5349c61478be77bd3",
          "0305f0fed2286b4504907bd2588dec5205f0807f11d003489b6748437728b6dc",
          "17f69f35b125de65e140de9bffe873702a4550379fb0ae4fe371f703c739e268",
          "ca60309ee4f846f607295aabcea2d0680ca23a7fbb8699ad1b597255ad6c5a73",
          "5aec101f7b2452d293c1a1c3889861bc8e96081f3ecd328859bc005c14d2737e",
          "bd9a8a2fdbad3db6c38e6472fd2e50d452a98553c8a105cb10afc85b5eaadee0",
          "0a52a67bf6ca3784f81b828616cda6bdca314402cded278d98f94b546784a58d",
          "55e6f918b2e7af2886499919b1c4a2ba341180934a4691a1a7166d6dadfcf8b9",
          "7a2d8b10b3bfc3037ee884699ca4770d96575b2d39179801d760d1c86377ff58",
          "ded160f1ec3e978daa2d8adb0b611223946db1c1155522cf9f0796e6f6c081fe"
       ],
       "cbTx":{
          "version":2,
          "height":348355,
          "merkleRootMNList":"5bd9041001ba65e1aea7a8d3982bb7fc2a8a561a1898d4e176a2cc4d242107b0",
          "merkleRootQuorums":"bfe0f35ec169f3b96eb66097138e70d1e52a66a2fc31a057df6298bbbc790fce"
       },
       "time":1614002775,
       "mediantime":1614001062,
       "nonce":43516489,
       "bits":"1b6d4183",
       "difficulty":599.8302783653238,
       "chainwork":"000000000000000000000000000000000000000000000000bb39407cfc6d253a",
       "previousblockhash":"71b81ff345f062e5c6eacbda63f64295590667a8d72428e4e71011675fe531e1",
       "chainlock":true
    });
    let _block: VerboseBlock = json::from_value(json).unwrap();
}

#[test]
fn firo_lelantus_tx() {
    // https://explorer.firo.org/tx/06ed4b75010edcf404a315be70903473f44050c978bc37fbcee90e0b49114ba8
    let tx_hash = "06ed4b75010edcf404a315be70903473f44050c978bc37fbcee90e0b49114ba8".into();
    let electrum = electrum_client_for_test(&[
        "electrumx01.firo.org:50001",
        "electrumx02.firo.org:50001",
        "electrumx03.firo.org:50001",
    ]);
    let _tx = block_on_f01(electrum.get_verbose_transaction(&tx_hash)).unwrap();
}

#[test]
fn firo_lelantus_tx_details() {
    // https://explorer.firo.org/tx/06ed4b75010edcf404a315be70903473f44050c978bc37fbcee90e0b49114ba8
    let electrum = electrum_client_for_test(&[
        "electrumx01.firo.org:50001",
        "electrumx02.firo.org:50001",
        "electrumx03.firo.org:50001",
    ]);
    let coin = utxo_coin_for_test(electrum.into(), None, false);

    let tx_details = get_tx_details_eq_for_both_versions(
        &coin,
        "ad812911f5cba3eab7c193b6cd7020ea02fb5c25634ae64959c3171a6bd5a74d",
    );

    let expected_fee = TxFeeDetails::Utxo(UtxoFeeDetails {
        coin: Some(TEST_COIN_NAME.into()),
        amount: "0.00003793".parse().unwrap(),
    });
    assert_eq!(Some(expected_fee), tx_details.fee_details);

    let tx_details = get_tx_details_eq_for_both_versions(
        &coin,
        "06ed4b75010edcf404a315be70903473f44050c978bc37fbcee90e0b49114ba8",
    );

    let expected_fee = TxFeeDetails::Utxo(UtxoFeeDetails {
        coin: Some(TEST_COIN_NAME.into()),
        amount: "0.00045778".parse().unwrap(),
    });
    assert_eq!(Some(expected_fee), tx_details.fee_details);
}

#[test]
fn test_generate_tx_doge_fee() {
    // A tx below 1kb is always 0,01 doge fee per kb.
    let config = json!({
        "coin": "DOGE",
        "name": "dogecoin",
        "fname": "Dogecoin",
        "rpcport": 22555,
        "pubtype": 30,
        "p2shtype": 22,
        "wiftype": 158,
        "txfee": 1000000,
        "force_min_relay_fee": true,
        "mm2": 1,
        "required_confirmations": 2,
        "avg_blocktime": 1,
        "protocol": {
            "type": "UTXO"
        }
    });
    let request = json!({
        "method": "electrum",
        "coin": "DOGE",
        "servers": [{"url": "electrum1.cipig.net:10060"},{"url": "electrum2.cipig.net:10060"},{"url": "electrum3.cipig.net:10060"}],
    });
    let ctx = MmCtxBuilder::default().into_mm_arc();
    let params = UtxoActivationParams::from_legacy_req(&request).unwrap();

    let priv_key = Secp256k1Secret::from([1; 32]);
    let doge = block_on(utxo_standard_coin_with_priv_key(
        &ctx, "DOGE", &config, &params, priv_key,
    ))
    .unwrap();

    let unspents = vec![UnspentInfo {
        outpoint: Default::default(),
        value: 1000000000000,
        height: None,
        script: Vec::new().into(),
    }];
    let outputs = vec![TransactionOutput {
        value: 100000000,
        script_pubkey: vec![0; 26].into(),
    }];
    let builder = block_on(UtxoTxBuilder::new(&doge))
        .add_available_inputs(unspents)
        .add_outputs(outputs);
    let (_, data) = block_on(builder.build()).unwrap();
    let expected_fee = 1000000;
    assert_eq!(expected_fee, data.fee_amount);

    let unspents = vec![UnspentInfo {
        outpoint: Default::default(),
        value: 1000000000000,
        height: None,
        script: Vec::new().into(),
    }];
    let outputs = vec![
        TransactionOutput {
            value: 100000000,
            script_pubkey: vec![0; 26].into(),
        };
        40
    ];

    let builder = block_on(UtxoTxBuilder::new(&doge))
        .add_available_inputs(unspents)
        .add_outputs(outputs);
    let (_, data) = block_on(builder.build()).unwrap();
    let expected_fee = 2000000;
    assert_eq!(expected_fee, data.fee_amount);

    let unspents = vec![UnspentInfo {
        outpoint: Default::default(),
        value: 1000000000000,
        height: None,
        script: Vec::new().into(),
    }];
    let outputs = vec![
        TransactionOutput {
            value: 100000000,
            script_pubkey: vec![0; 26].into(),
        };
        60
    ];

    let builder = block_on(UtxoTxBuilder::new(&doge))
        .add_available_inputs(unspents)
        .add_outputs(outputs);
    let (_, data) = block_on(builder.build()).unwrap();
    let expected_fee = 3000000;
    assert_eq!(expected_fee, data.fee_amount);
}

#[test]
fn doge_mtp() {
    let electrum = electrum_client_for_test(&[
        "electrum1.cipig.net:10060",
        "electrum2.cipig.net:10060",
        "electrum3.cipig.net:10060",
    ]);
    let mtp = block_on_f01(electrum.get_median_time_past(3631820, NonZeroU64::new(11).unwrap(), CoinVariant::Standard))
        .unwrap();
    assert_eq!(mtp, 1614849084);
}

#[test]
fn firo_mtp() {
    let electrum = electrum_client_for_test(&[
        "electrumx01.firo.org:50001",
        "electrumx02.firo.org:50001",
        "electrumx03.firo.org:50001",
    ]);
    let mtp = block_on_f01(electrum.get_median_time_past(356730, NonZeroU64::new(11).unwrap(), CoinVariant::Standard))
        .unwrap();
    assert_eq!(mtp, 1616492629);
}

#[test]
fn verus_mtp() {
    let electrum = electrum_client_for_test(&["el0.verus.io:17485", "el1.verus.io:17485", "el2.verus.io:17485"]);
    let mtp = block_on_f01(electrum.get_median_time_past(1480113, NonZeroU64::new(11).unwrap(), CoinVariant::Standard))
        .unwrap();
    assert_eq!(mtp, 1618579909);
}

#[test]
fn sys_mtp() {
    let electrum = electrum_client_for_test(&[
        "electrum1.cipig.net:10064",
        "electrum2.cipig.net:10064",
        "electrum3.cipig.net:10064",
    ]);
    let mtp = block_on_f01(electrum.get_median_time_past(1006678, NonZeroU64::new(11).unwrap(), CoinVariant::Standard))
        .unwrap();
    assert_eq!(mtp, 1620019628);
}

#[test]
fn btc_mtp() {
    let electrum = electrum_client_for_test(&[
        "electrum1.cipig.net:10000",
        "electrum2.cipig.net:10000",
        "electrum3.cipig.net:10000",
    ]);
    let mtp = block_on_f01(electrum.get_median_time_past(681659, NonZeroU64::new(11).unwrap(), CoinVariant::Standard))
        .unwrap();
    assert_eq!(mtp, 1620019527);
}

#[test]
fn rvn_mtp() {
    let electrum = electrum_client_for_test(&[
        "electrum1.cipig.net:10051",
        "electrum2.cipig.net:10051",
        "electrum3.cipig.net:10051",
    ]);
    let mtp = block_on_f01(electrum.get_median_time_past(1968120, NonZeroU64::new(11).unwrap(), CoinVariant::Standard))
        .unwrap();
    assert_eq!(mtp, 1633946264);
}

#[test]
fn qtum_mtp() {
    let electrum = electrum_client_for_test(&[
        "electrum1.cipig.net:10050",
        "electrum2.cipig.net:10050",
        "electrum3.cipig.net:10050",
    ]);
    let mtp =
        block_on_f01(electrum.get_median_time_past(681659, NonZeroU64::new(11).unwrap(), CoinVariant::Qtum)).unwrap();
    assert_eq!(mtp, 1598854128);
}

#[test]
fn zer_mtp() {
    let electrum = electrum_client_for_test(&[
        "electrum1.cipig.net:10065",
        "electrum2.cipig.net:10065",
        "electrum3.cipig.net:10065",
    ]);
    let mtp = block_on_f01(electrum.get_median_time_past(1130915, NonZeroU64::new(11).unwrap(), CoinVariant::Standard))
        .unwrap();
    assert_eq!(mtp, 1623240214);
}

#[test]
#[ignore]
fn test_tx_details_kmd_rewards() {
    let electrum = electrum_client_for_test(&[
        "electrum1.cipig.net:10001",
        "electrum2.cipig.net:10001",
        "electrum3.cipig.net:10001",
    ]);
    let mut fields = utxo_coin_fields_for_test(electrum.into(), None, false);
    fields.conf.ticker = "KMD".to_owned();
    fields.derivation_method = DerivationMethod::SingleAddress(
        Address::from_legacyaddress("RMGJ9tRST45RnwEKHPGgBLuY3moSYP7Mhk", &KMD_PREFIXES).unwrap(),
    );
    let coin = utxo_coin_from_fields(fields);

    let tx_details = get_tx_details_eq_for_both_versions(
        &coin,
        "535ffa3387d3fca14f4a4d373daf7edf00e463982755afce89bc8c48d8168024",
    );

    let expected_fee = TxFeeDetails::Utxo(UtxoFeeDetails {
        coin: Some("KMD".into()),
        amount: BigDecimal::from_str("0.00001").unwrap(),
    });
    assert_eq!(tx_details.fee_details, Some(expected_fee));

    let expected_kmd_rewards = KmdRewardsDetails {
        amount: BigDecimal::from_str("0.10431954").unwrap(),
        claimed_by_me: true,
    };
    assert_eq!(tx_details.kmd_rewards, Some(expected_kmd_rewards));
}

/// If the ticker is `KMD` AND no rewards were accrued due to a value less than 10 or for any other reasons,
/// then `TransactionDetails::kmd_rewards` has to be `Some(0)`, not `None`.
/// https://kmdexplorer.io/tx/f09e8894959e74c1e727ffa5a753a30bf2dc6d5d677cc1f24b7ee5bb64e32c7d
#[test]
#[ignore]
#[cfg(not(target_arch = "wasm32"))]
fn test_tx_details_kmd_rewards_claimed_by_other() {
    const TX_HASH: &str = "f09e8894959e74c1e727ffa5a753a30bf2dc6d5d677cc1f24b7ee5bb64e32c7d";

    let electrum = electrum_client_for_test(&[
        "electrum1.cipig.net:10001",
        "electrum2.cipig.net:10001",
        "electrum3.cipig.net:10001",
    ]);
    let mut fields = utxo_coin_fields_for_test(electrum.into(), None, false);
    fields.conf.ticker = "KMD".to_owned();
    fields.derivation_method = DerivationMethod::SingleAddress(
        Address::from_legacyaddress("RMGJ9tRST45RnwEKHPGgBLuY3moSYP7Mhk", &KMD_PREFIXES).unwrap(),
    );
    let coin = utxo_coin_from_fields(fields);

    let tx_details = get_tx_details_eq_for_both_versions(&coin, TX_HASH);

    let expected_fee = TxFeeDetails::Utxo(UtxoFeeDetails {
        coin: Some("KMD".into()),
        amount: BigDecimal::from_str("0.00001").unwrap(),
    });
    assert_eq!(tx_details.fee_details, Some(expected_fee));

    let expected_kmd_rewards = KmdRewardsDetails {
        amount: BigDecimal::from_str("0.00022428").unwrap(),
        claimed_by_me: false,
    };
    assert_eq!(tx_details.kmd_rewards, Some(expected_kmd_rewards));
}

#[test]
fn test_tx_details_bch_no_rewards() {
    const TX_HASH: &str = "eb13d926f15cbb896e0bcc7a1a77a4ec63504e57a1524c13a7a9b80f43ecb05c";

    let electrum = electrum_client_for_test(T_BCH_ELECTRUMS);
    let coin = utxo_coin_for_test(electrum.into(), None, false);

    let tx_details = get_tx_details_eq_for_both_versions(&coin, TX_HASH);
    let expected_fee = TxFeeDetails::Utxo(UtxoFeeDetails {
        coin: Some(TEST_COIN_NAME.into()),
        amount: BigDecimal::from_str("0.00000452").unwrap(),
    });
    assert_eq!(tx_details.fee_details, Some(expected_fee));
    assert_eq!(tx_details.kmd_rewards, None);
}

#[test]
fn test_update_kmd_rewards() {
    // 535ffa3387d3fca14f4a4d373daf7edf00e463982755afce89bc8c48d8168024
    const OUTDATED_TX_DETAILS: &str = r#"{"tx_hex":"0400008085202f8901afcadb73880bc1c9e7ce96b8274c2e2a4547415e649f425f98791685be009b73020000006b483045022100b8fbb77efea482b656ad16fc53c5a01d289054c2e429bf1d7bab16c3e822a83602200b87368a95c046b2ce6d0d092185138a3f234a7eb0d7f8227b196ef32358b93f012103b1e544ce2d860219bc91314b5483421a553a7b33044659eff0be9214ed58adddffffffff01dd15c293000000001976a91483762a373935ca241d557dfce89171d582b486de88ac99fe9960000000000000000000000000000000","tx_hash":"535ffa3387d3fca14f4a4d373daf7edf00e463982755afce89bc8c48d8168024","from":["RMGJ9tRST45RnwEKHPGgBLuY3moSYP7Mhk"],"to":["RMGJ9tRST45RnwEKHPGgBLuY3moSYP7Mhk"],"total_amount":"24.68539379","spent_by_me":"24.68539379","received_by_me":"24.78970333","my_balance_change":"0.10430954","block_height":2387532,"timestamp":1620705483,"fee_details":{"type":"Utxo","amount":"-0.10430954"},"coin":"KMD","internal_id":"535ffa3387d3fca14f4a4d373daf7edf00e463982755afce89bc8c48d8168024"}"#;

    let electrum = electrum_client_for_test(&[
        "electrum1.cipig.net:10001",
        "electrum2.cipig.net:10001",
        "electrum3.cipig.net:10001",
    ]);
    let mut fields = utxo_coin_fields_for_test(electrum.into(), None, false);
    fields.conf.ticker = "KMD".to_owned();
    fields.derivation_method = DerivationMethod::SingleAddress(
        Address::from_legacyaddress("RMGJ9tRST45RnwEKHPGgBLuY3moSYP7Mhk", &KMD_PREFIXES).unwrap(),
    );
    let coin = utxo_coin_from_fields(fields);

    let mut input_transactions = HistoryUtxoTxMap::default();
    let mut tx_details: TransactionDetails = json::from_str(OUTDATED_TX_DETAILS).unwrap();
    block_on(coin.update_kmd_rewards(&mut tx_details, &mut input_transactions)).expect("!update_kmd_rewards");

    let expected_rewards = KmdRewardsDetails {
        amount: BigDecimal::from_str("0.10431954").unwrap(),
        claimed_by_me: true,
    };
    assert_eq!(tx_details.kmd_rewards, Some(expected_rewards));

    let expected_fee_details = TxFeeDetails::Utxo(UtxoFeeDetails {
        coin: Some("KMD".into()),
        amount: BigDecimal::from_str("0.00001").unwrap(),
    });
    assert_eq!(tx_details.fee_details, Some(expected_fee_details));
}

#[test]
fn test_update_kmd_rewards_claimed_not_by_me() {
    // The custom 535ffa3387d3fca14f4a4d373daf7edf00e463982755afce89bc8c48d8168024 transaction with the additional 'from' address.
    const OUTDATED_TX_DETAILS: &str = r#"{"tx_hex":"0400008085202f8901afcadb73880bc1c9e7ce96b8274c2e2a4547415e649f425f98791685be009b73020000006b483045022100b8fbb77efea482b656ad16fc53c5a01d289054c2e429bf1d7bab16c3e822a83602200b87368a95c046b2ce6d0d092185138a3f234a7eb0d7f8227b196ef32358b93f012103b1e544ce2d860219bc91314b5483421a553a7b33044659eff0be9214ed58adddffffffff01dd15c293000000001976a91483762a373935ca241d557dfce89171d582b486de88ac99fe9960000000000000000000000000000000","tx_hash":"535ffa3387d3fca14f4a4d373daf7edf00e463982755afce89bc8c48d8168024","from":["RMGJ9tRST45RnwEKHPGgBLuY3moSYP7Mhk", "RMDc4fvQeekJwrXxuaw1R2b7CTPEuVguMP"],"to":["RMGJ9tRST45RnwEKHPGgBLuY3moSYP7Mhk"],"total_amount":"24.68539379","spent_by_me":"24.68539379","received_by_me":"24.78970333","my_balance_change":"0.10430954","block_height":2387532,"timestamp":1620705483,"fee_details":{"type":"Utxo","amount":"-0.10430954"},"coin":"KMD","internal_id":"535ffa3387d3fca14f4a4d373daf7edf00e463982755afce89bc8c48d8168024"}"#;

    let electrum = electrum_client_for_test(&[
        "electrum1.cipig.net:10001",
        "electrum2.cipig.net:10001",
        "electrum3.cipig.net:10001",
    ]);
    let mut fields = utxo_coin_fields_for_test(electrum.into(), None, false);
    fields.conf.ticker = "KMD".to_owned();
    fields.derivation_method = DerivationMethod::SingleAddress(
        Address::from_legacyaddress("RMGJ9tRST45RnwEKHPGgBLuY3moSYP7Mhk", &KMD_PREFIXES).unwrap(),
    );
    let coin = utxo_coin_from_fields(fields);

    let mut input_transactions = HistoryUtxoTxMap::default();
    let mut tx_details: TransactionDetails = json::from_str(OUTDATED_TX_DETAILS).unwrap();
    block_on(coin.update_kmd_rewards(&mut tx_details, &mut input_transactions)).expect("!update_kmd_rewards");

    let expected_rewards = KmdRewardsDetails {
        amount: BigDecimal::from_str("0.10431954").unwrap(),
        claimed_by_me: false,
    };
    assert_eq!(tx_details.kmd_rewards, Some(expected_rewards));

    let expected_fee_details = TxFeeDetails::Utxo(UtxoFeeDetails {
        coin: Some("KMD".into()),
        amount: BigDecimal::from_str("0.00001").unwrap(),
    });
    assert_eq!(tx_details.fee_details, Some(expected_fee_details));
}

/// https://github.com/KomodoPlatform/atomicDEX-API/issues/966
#[test]
fn test_parse_tx_with_huge_locktime() {
    let verbose = r#"{"hex":"0400008085202f89010c03a2b3d8f97139a623f0759224c657513752b705b5c689a256d52b8f8279f200000000d8483045022100fa07821f4739890fa3518c73ecb4917f4a8e7a1c7a803a0d0aea28f991f14f84022041ac557507d6c9786128828c7b2fca7d5c345ba57c8050e3edb29be0c1e5d2660120bdb3d550a68dfaeebe4c416e5750d20d27617bbfb29756843d605a0570ae787b004c6b63046576ba60b17521039ef1b42c635c32440099910bbe1c5e8b0c9373274c3f21cf1003750fc88d3499ac6782012088a914a4f9f1009dcb778bf1c26052258284b32c9075098821031bb83b58ec130e28e0a6d5d2acf2eb01b0d3f1670e021d47d31db8a858219da8ac68ffffffff014ddbf305000000001976a914c3f710deb7320b0efa6edb14e3ebeeb9155fa90d88acf5b98899000000000000000000000000000000","txid":"3b666753b77e28da8a4d858339825315f32516cc147fa743329c7248bd0c6902","overwintered":true,"version":4,"versiongroupid":"892f2085","locktime":2575874549,"expiryheight":0,"vin":[{"txid":"f279828f2bd556a289c6b505b752375157c6249275f023a63971f9d8b3a2030c","vout":0,"scriptSig":{"asm":"3045022100fa07821f4739890fa3518c73ecb4917f4a8e7a1c7a803a0d0aea28f991f14f84022041ac557507d6c9786128828c7b2fca7d5c345ba57c8050e3edb29be0c1e5d266[ALL]bdb3d550a68dfaeebe4c416e5750d20d27617bbfb29756843d605a0570ae787b063046576ba60b17521039ef1b42c635c32440099910bbe1c5e8b0c9373274c3f21cf1003750fc88d3499ac6782012088a914a4f9f1009dcb778bf1c26052258284b32c9075098821031bb83b58ec130e28e0a6d5d2acf2eb01b0d3f1670e021d47d31db8a858219da8ac68","hex":"483045022100fa07821f4739890fa3518c73ecb4917f4a8e7a1c7a803a0d0aea28f991f14f84022041ac557507d6c9786128828c7b2fca7d5c345ba57c8050e3edb29be0c1e5d2660120bdb3d550a68dfaeebe4c416e5750d20d27617bbfb29756843d605a0570ae787b004c6b63046576ba60b17521039ef1b42c635c32440099910bbe1c5e8b0c9373274c3f21cf1003750fc88d3499ac6782012088a914a4f9f1009dcb778bf1c26052258284b32c9075098821031bb83b58ec130e28e0a6d5d2acf2eb01b0d3f1670e021d47d31db8a858219da8ac68"},"sequence":4294967295}],"vout":[{"value":0.99867469,"valueZat":99867469,"valueSat":99867469,"n":0,"scriptPubKey":{"asm":"OP_DUPOP_HASH160c3f710deb7320b0efa6edb14e3ebeeb9155fa90dOP_EQUALVERIFYOP_CHECKSIG","hex":"76a914c3f710deb7320b0efa6edb14e3ebeeb9155fa90d88ac","reqSigs":1,"type":"pubkeyhash","addresses":["t1bjmkBWkzLWk3mHFoybXE5daGRY9pk1fxF"]}}],"vjoinsplit":[],"valueBalance":0.0,"valueBalanceZat":0,"vShieldedSpend":[],"vShieldedOutput":[],"blockhash":"0000077e33e838d9967427018a6e7049d8619ae556acb3e80c070990e90b67fc","height":1127478,"confirmations":2197,"time":1622825622,"blocktime":1622825622}"#;
    let verbose_tx: RpcTransaction = json::from_str(verbose).expect("!json::from_str");
    let _: UtxoTx = deserialize(verbose_tx.hex.as_slice()).unwrap();
}

#[test]
fn tbch_electroncash_verbose_tx() {
    let verbose = r#"{"blockhash":"00000000000d93dbc9c6e95c37044d584be959d24e514533b3a82f0f61dddc03","blocktime":1626262632,"confirmations":3708,"hash":"e64531613f909647651ac3f8fd72f3e6f72ac6e01c5a1d923884a10476f56a7f","height":1456230,"hex":"0100000002ebc10f58f220ec1bad5d634684ae649aa7bdd2f9c9081d36e5384e579caa95c2020000006a4730440220639ac218f572520c7d8addae74be6bfdefa9c86bc91474b6dedd7e117d232085022015a92f45f9ae5cee08c188e01fc614b77c461a41733649a55abfcc3e7ca207444121036879df230663db4cd083c8eeb0f293f46abc460ad3c299b0089b72e6d472202cffffffffebc10f58f220ec1bad5d634684ae649aa7bdd2f9c9081d36e5384e579caa95c2030000006a47304402204c27a2c04df44f34bd71ec69cc0a24291a96f265217473affb3c3fce2dbd937202202c2ad2e6cfaac3901c807d9b048ccb2b5e7b0dbd922f2066e637f6bbf459313a4121036879df230663db4cd083c8eeb0f293f46abc460ad3c299b0089b72e6d472202cffffffff040000000000000000406a04534c500001010453454e4420bb309e48930671582bea508f9a1d9b491e49b69be3d6f372dc08da2ac6e90eb70800000000000003e808000000000000f5fee80300000000000017a9146569d9a853a1934c642223a9432f18c3b3f2a64b87e8030000000000001976a9148cfffc2409d063437d6aa8b75a009b9ba51b71fc88ac67a84601000000001976a9148cfffc2409d063437d6aa8b75a009b9ba51b71fc88ac87caee60","locktime":1626262151,"size":477,"time":1626262632,"txid":"e64531613f909647651ac3f8fd72f3e6f72ac6e01c5a1d923884a10476f56a7f","version":1,"vin":[{"coinbase":null,"scriptSig":{"asm":"OP_PUSHBYTES_71 30440220639ac218f572520c7d8addae74be6bfdefa9c86bc91474b6dedd7e117d232085022015a92f45f9ae5cee08c188e01fc614b77c461a41733649a55abfcc3e7ca2074441 OP_PUSHBYTES_33 036879df230663db4cd083c8eeb0f293f46abc460ad3c299b0089b72e6d472202c","hex":"4730440220639ac218f572520c7d8addae74be6bfdefa9c86bc91474b6dedd7e117d232085022015a92f45f9ae5cee08c188e01fc614b77c461a41733649a55abfcc3e7ca207444121036879df230663db4cd083c8eeb0f293f46abc460ad3c299b0089b72e6d472202c"},"sequence":4294967295,"txid":"c295aa9c574e38e5361d08c9f9d2bda79a64ae8446635dad1bec20f2580fc1eb","vout":2},{"coinbase":null,"scriptSig":{"asm":"OP_PUSHBYTES_71 304402204c27a2c04df44f34bd71ec69cc0a24291a96f265217473affb3c3fce2dbd937202202c2ad2e6cfaac3901c807d9b048ccb2b5e7b0dbd922f2066e637f6bbf459313a41 OP_PUSHBYTES_33 036879df230663db4cd083c8eeb0f293f46abc460ad3c299b0089b72e6d472202c","hex":"47304402204c27a2c04df44f34bd71ec69cc0a24291a96f265217473affb3c3fce2dbd937202202c2ad2e6cfaac3901c807d9b048ccb2b5e7b0dbd922f2066e637f6bbf459313a4121036879df230663db4cd083c8eeb0f293f46abc460ad3c299b0089b72e6d472202c"},"sequence":4294967295,"txid":"c295aa9c574e38e5361d08c9f9d2bda79a64ae8446635dad1bec20f2580fc1eb","vout":3}],"vout":[{"n":0,"scriptPubKey":{"addresses":[],"asm":"OP_RETURN OP_PUSHBYTES_4 534c5000 OP_PUSHBYTES_1 01 OP_PUSHBYTES_4 53454e44 OP_PUSHBYTES_32 bb309e48930671582bea508f9a1d9b491e49b69be3d6f372dc08da2ac6e90eb7 OP_PUSHBYTES_8 00000000000003e8 OP_PUSHBYTES_8 000000000000f5fe","hex":"6a04534c500001010453454e4420bb309e48930671582bea508f9a1d9b491e49b69be3d6f372dc08da2ac6e90eb70800000000000003e808000000000000f5fe","type":"nulldata"},"value_coin":0.0,"value_satoshi":0},{"n":1,"scriptPubKey":{"addresses":["bchtest:ppjknkdg2wsexnryyg36jse0rrpm8u4xfv9hwa0rgl"],"asm":"OP_HASH160 OP_PUSHBYTES_20 6569d9a853a1934c642223a9432f18c3b3f2a64b OP_EQUAL","hex":"a9146569d9a853a1934c642223a9432f18c3b3f2a64b87","type":"scripthash"},"value_coin":0.00001,"value_satoshi":1000},{"n":2,"scriptPubKey":{"addresses":["bchtest:qzx0llpyp8gxxsmad25twksqnwd62xm3lsnnczzt66"],"asm":"OP_DUP OP_HASH160 OP_PUSHBYTES_20 8cfffc2409d063437d6aa8b75a009b9ba51b71fc OP_EQUALVERIFY OP_CHECKSIG","hex":"76a9148cfffc2409d063437d6aa8b75a009b9ba51b71fc88ac","type":"pubkeyhash"},"value_coin":0.00001,"value_satoshi":1000},{"n":3,"scriptPubKey":{"addresses":["bchtest:qzx0llpyp8gxxsmad25twksqnwd62xm3lsnnczzt66"],"asm":"OP_DUP OP_HASH160 OP_PUSHBYTES_20 8cfffc2409d063437d6aa8b75a009b9ba51b71fc OP_EQUALVERIFY OP_CHECKSIG","hex":"76a9148cfffc2409d063437d6aa8b75a009b9ba51b71fc88ac","type":"pubkeyhash"},"value_coin":0.21407847,"value_satoshi":21407847}]}"#;
    let _: RpcTransaction = json::from_str(verbose).expect("!json::from_str");
}

#[test]
fn tbch_electroncash_verbose_tx_unconfirmed() {
    let verbose = r#"{"blockhash":null,"blocktime":null,"confirmations":null,"hash":"e5c9ec5013fca3a62fdf880d1a98f1096a00d20ceaeb6a4cb88ddbea6f1e185a","height":null,"hex":"01000000017f6af57604a18438921d5a1ce0c62af7e6f372fdf8c31a654796903f613145e6030000006b483045022100c335dd0f22e047b806a9d84e02b70aab609093e960888f6f1878e605a173e3da02201c274ce4983d8e519a47c4bd17aeca897b084954ce7a9d77033100e06aa999304121036879df230663db4cd083c8eeb0f293f46abc460ad3c299b0089b72e6d472202cffffffff0280969800000000001976a914eed5d3ad264ffc68fc0a6454e1696a30d8f405be88acbe0dae00000000001976a9148cfffc2409d063437d6aa8b75a009b9ba51b71fc88ac7a361261","locktime":1628583546,"size":226,"time":null,"txid":"e5c9ec5013fca3a62fdf880d1a98f1096a00d20ceaeb6a4cb88ddbea6f1e185a","version":1,"vin":[{"coinbase":null,"scriptSig":{"asm":"OP_PUSHBYTES_72 3045022100c335dd0f22e047b806a9d84e02b70aab609093e960888f6f1878e605a173e3da02201c274ce4983d8e519a47c4bd17aeca897b084954ce7a9d77033100e06aa9993041 OP_PUSHBYTES_33 036879df230663db4cd083c8eeb0f293f46abc460ad3c299b0089b72e6d472202c","hex":"483045022100c335dd0f22e047b806a9d84e02b70aab609093e960888f6f1878e605a173e3da02201c274ce4983d8e519a47c4bd17aeca897b084954ce7a9d77033100e06aa999304121036879df230663db4cd083c8eeb0f293f46abc460ad3c299b0089b72e6d472202c"},"sequence":4294967295,"txid":"e64531613f909647651ac3f8fd72f3e6f72ac6e01c5a1d923884a10476f56a7f","vout":3}],"vout":[{"n":0,"scriptPubKey":{"addresses":["bchtest:qrhdt5adye8lc68upfj9fctfdgcd3aq9hctf8ft6md"],"asm":"OP_DUP OP_HASH160 OP_PUSHBYTES_20 eed5d3ad264ffc68fc0a6454e1696a30d8f405be OP_EQUALVERIFY OP_CHECKSIG","hex":"76a914eed5d3ad264ffc68fc0a6454e1696a30d8f405be88ac","type":"pubkeyhash"},"value_coin":0.1,"value_satoshi":10000000},{"n":1,"scriptPubKey":{"addresses":["bchtest:qzx0llpyp8gxxsmad25twksqnwd62xm3lsnnczzt66"],"asm":"OP_DUP OP_HASH160 OP_PUSHBYTES_20 8cfffc2409d063437d6aa8b75a009b9ba51b71fc OP_EQUALVERIFY OP_CHECKSIG","hex":"76a9148cfffc2409d063437d6aa8b75a009b9ba51b71fc88ac","type":"pubkeyhash"},"value_coin":0.11406782,"value_satoshi":11406782}]}"#;
    let _: RpcTransaction = json::from_str(verbose).expect("!json::from_str");
}

#[test]
#[cfg(not(target_arch = "wasm32"))]
fn test_withdraw_to_p2pk_fails() {
    let client = NativeClient(Arc::new(NativeClientImpl::default()));

    let coin = utxo_coin_for_test(UtxoRpcClientEnum::Native(client), None, false);

    let withdraw_req = WithdrawRequest {
        amount: 1.into(),
        from: None,
        to: "03f8f8fa2062590ba9a0a7a86f937de22f540c015864aad35a2a9f6766de906265".to_string(),
        coin: TEST_COIN_NAME.into(),
        max: false,
        fee: None,
        memo: None,
        ibc_source_channel: None,
    };

    assert!(matches!(
        block_on_f01(coin.withdraw(withdraw_req)).unwrap_err().into_inner(),
        WithdrawError::InvalidAddress(..)
    ))
}

#[test]
#[cfg(not(target_arch = "wasm32"))]
fn test_withdraw_to_p2pkh() {
    let client = NativeClient(Arc::new(NativeClientImpl::default()));

    let coin = utxo_coin_for_test(UtxoRpcClientEnum::Native(client), None, false);

    UtxoStandardCoin::get_unspent_ordered_list.mock_safe(|coin, _| {
        let fut = async move {
            let cache = coin.as_ref().recently_spent_outpoints.lock().await;
            let unspents = vec![UnspentInfo {
                outpoint: OutPoint {
                    hash: 1.into(),
                    index: 0,
                },
                value: 1000000000,
                height: Default::default(),
                script: coin
                    .script_for_address(&coin.as_ref().derivation_method.unwrap_single_addr().await)
                    .unwrap(),
            }];
            Ok((unspents, cache))
        };
        MockResult::Return(fut.boxed())
    });

    // Create a p2pkh address for the test coin
    let p2pkh_address = AddressBuilder::new(
        UtxoAddressFormat::Standard,
        *block_on(coin.as_ref().derivation_method.unwrap_single_addr()).checksum_type(),
        coin.as_ref().conf.address_prefixes.clone(),
        coin.as_ref().conf.bech32_hrp.clone(),
    )
    .as_pkh(
        block_on(coin.as_ref().derivation_method.unwrap_single_addr())
            .hash()
            .clone(),
    )
    .build()
    .expect("valid address props");

    let withdraw_req = WithdrawRequest {
        amount: 1.into(),
        from: None,
        to: p2pkh_address.to_string(),
        coin: TEST_COIN_NAME.into(),
        max: false,
        fee: None,
        memo: None,
        ibc_source_channel: None,
    };
    let tx_details = block_on_f01(coin.withdraw(withdraw_req)).unwrap();
    let transaction: UtxoTx = deserialize(tx_details.tx.tx_hex().unwrap().as_slice()).unwrap();
    let output_script: Script = transaction.outputs[0].script_pubkey.clone().into();

    let expected_script = Builder::build_p2pkh(p2pkh_address.hash());

    assert_eq!(output_script, expected_script);
}

#[test]
#[cfg(not(target_arch = "wasm32"))]
fn test_withdraw_to_p2sh() {
    let client = NativeClient(Arc::new(NativeClientImpl::default()));

    let coin = utxo_coin_for_test(UtxoRpcClientEnum::Native(client), None, false);

    UtxoStandardCoin::get_unspent_ordered_list.mock_safe(|coin, _| {
        let fut = async move {
            let cache = coin.as_ref().recently_spent_outpoints.lock().await;
            let unspents = vec![UnspentInfo {
                outpoint: OutPoint {
                    hash: 1.into(),
                    index: 0,
                },
                value: 1000000000,
                height: Default::default(),
                script: coin
                    .script_for_address(&coin.as_ref().derivation_method.unwrap_single_addr().await)
                    .unwrap(),
            }];
            Ok((unspents, cache))
        };
        MockResult::Return(fut.boxed())
    });

    // Create a p2sh address for the test coin
    let p2sh_address = AddressBuilder::new(
        UtxoAddressFormat::Standard,
        *block_on(coin.as_ref().derivation_method.unwrap_single_addr()).checksum_type(),
        coin.as_ref().conf.address_prefixes.clone(),
        coin.as_ref().conf.bech32_hrp.clone(),
    )
    .as_sh(
        block_on(coin.as_ref().derivation_method.unwrap_single_addr())
            .hash()
            .clone(),
    )
    .build()
    .expect("valid address props");

    let withdraw_req = WithdrawRequest {
        amount: 1.into(),
        from: None,
        to: p2sh_address.to_string(),
        coin: TEST_COIN_NAME.into(),
        max: false,
        fee: None,
        memo: None,
        ibc_source_channel: None,
    };
    let tx_details = block_on_f01(coin.withdraw(withdraw_req)).unwrap();
    let transaction: UtxoTx = deserialize(tx_details.tx.tx_hex().unwrap().as_slice()).unwrap();
    let output_script: Script = transaction.outputs[0].script_pubkey.clone().into();

    let expected_script = Builder::build_p2sh(p2sh_address.hash());

    assert_eq!(output_script, expected_script);
}

#[test]
#[cfg(not(target_arch = "wasm32"))]
fn test_withdraw_to_p2wpkh() {
    let client = NativeClient(Arc::new(NativeClientImpl::default()));

    let coin = utxo_coin_for_test(UtxoRpcClientEnum::Native(client), None, true);

    UtxoStandardCoin::get_unspent_ordered_list.mock_safe(|coin, _| {
        let fut = async move {
            let cache = coin.as_ref().recently_spent_outpoints.lock().await;
            let unspents = vec![UnspentInfo {
                outpoint: OutPoint {
                    hash: 1.into(),
                    index: 0,
                },
                value: 1000000000,
                height: Default::default(),
                script: coin
                    .script_for_address(&coin.as_ref().derivation_method.unwrap_single_addr().await)
                    .unwrap(),
            }];
            Ok((unspents, cache))
        };
        MockResult::Return(fut.boxed())
    });

    // Create a p2wpkh address for the test coin
    let p2wpkh_address = AddressBuilder::new(
        UtxoAddressFormat::Segwit,
        *block_on(coin.as_ref().derivation_method.unwrap_single_addr()).checksum_type(),
        NetworkAddressPrefixes::default(),
        coin.as_ref().conf.bech32_hrp.clone(),
    )
    .as_pkh(
        block_on(coin.as_ref().derivation_method.unwrap_single_addr())
            .hash()
            .clone(),
    )
    .build()
    .expect("valid address props");

    let withdraw_req = WithdrawRequest {
        amount: 1.into(),
        from: None,
        to: p2wpkh_address.to_string(),
        coin: TEST_COIN_NAME.into(),
        max: false,
        fee: None,
        memo: None,
        ibc_source_channel: None,
    };
    let tx_details = block_on_f01(coin.withdraw(withdraw_req)).unwrap();
    let transaction: UtxoTx = deserialize(tx_details.tx.tx_hex().unwrap().as_slice()).unwrap();
    let output_script: Script = transaction.outputs[0].script_pubkey.clone().into();

    let expected_script = Builder::build_p2wpkh(p2wpkh_address.hash()).expect("valid p2wpkh script");

    assert_eq!(output_script, expected_script);
}

#[test]
#[cfg(not(target_arch = "wasm32"))]
fn test_withdraw_p2pk_balance() {
    let client = NativeClient(Arc::new(NativeClientImpl::default()));

    let coin = utxo_coin_for_test(UtxoRpcClientEnum::Native(client), None, false);

    UtxoStandardCoin::get_unspent_ordered_list.mock_safe(|coin, _| {
        let fut = async move {
            let cache = coin.as_ref().recently_spent_outpoints.lock().await;
            let unspents = vec![UnspentInfo {
                outpoint: OutPoint {
                    hash: 1.into(),
                    index: 0,
                },
                value: 1000000000,
                height: Default::default(),
                // Use a p2pk output script for this UTXO
                script: output_script_p2pk(
                    &coin
                        .as_ref()
                        .derivation_method
                        .unwrap_single_addr()
                        .await
                        .pubkey()
                        .unwrap(),
                ),
            }];
            Ok((unspents, cache))
        };
        MockResult::Return(fut.boxed())
    });

    // Create a dummy p2pkh address to withdraw the coins to.
    let my_p2pkh_address = block_on(coin.as_ref().derivation_method.unwrap_single_addr());

    let withdraw_req = WithdrawRequest {
        amount: 1.into(),
        from: None,
        to: my_p2pkh_address.to_string(),
        coin: TEST_COIN_NAME.into(),
        max: false,
        fee: None,
        memo: None,
        ibc_source_channel: None,
    };
    let tx_details = block_on_f01(coin.withdraw(withdraw_req)).unwrap();
    let transaction: UtxoTx = deserialize(tx_details.tx.tx_hex().unwrap().as_slice()).unwrap();

    // The change should be in a p2pkh script.
    let output_script: Script = transaction.outputs[1].script_pubkey.clone().into();
    let expected_script = Builder::build_p2pkh(my_p2pkh_address.hash());
    assert_eq!(output_script, expected_script);

    // And it should have this value (p2pk balance - amount sent - fees).
    assert_eq!(transaction.outputs[1].value, 899999000);
}

/// `UtxoStandardCoin` has to check UTXO maturity if `check_utxo_maturity` is `true`.
/// https://github.com/KomodoPlatform/atomicDEX-API/issues/1181
#[test]
fn test_utxo_standard_with_check_utxo_maturity_true() {
    /// Whether [`UtxoStandardCoin::get_mature_unspent_ordered_list`] is called or not.
    static mut GET_MATURE_UNSPENT_ORDERED_LIST_CALLED: bool = false;

    UtxoStandardCoin::get_mature_unspent_ordered_list.mock_safe(|coin, _| {
        unsafe { GET_MATURE_UNSPENT_ORDERED_LIST_CALLED = true };
        let fut = async move {
            let cache = coin.as_ref().recently_spent_outpoints.lock().await;
            Ok((MatureUnspentList::default(), cache))
        };
        MockResult::Return(fut.boxed())
    });

    let conf = json!({"coin":"RICK","asset":"RICK","rpcport":25435,"txversion":4,"overwintered":1,"mm2":1,"protocol":{"type":"UTXO"}});
    let req = json!({
         "method": "electrum",
         "servers": doc_electrums(),
         "check_utxo_maturity": true,
    });

    let ctx = MmCtxBuilder::new().into_mm_arc();
    let params = UtxoActivationParams::from_legacy_req(&req).unwrap();

    let priv_key = Secp256k1Secret::from([1; 32]);
    let coin = block_on(utxo_standard_coin_with_priv_key(&ctx, "RICK", &conf, &params, priv_key)).unwrap();

    let address = Address::from_legacyaddress("R9o9xTocqr6CeEDGDH6mEYpwLoMz6jNjMW", &KMD_PREFIXES).unwrap();
    // Don't use `block_on` here because it's used within a mock of [`GetUtxoListOps::get_mature_unspent_ordered_list`].
    block_on_f01(coin.get_unspent_ordered_list(&address).compat()).unwrap();
    assert!(unsafe { GET_MATURE_UNSPENT_ORDERED_LIST_CALLED });
}

/// `UtxoStandardCoin` hasn't to check UTXO maturity if `check_utxo_maturity` is not set.
/// https://github.com/KomodoPlatform/atomicDEX-API/issues/1181
#[test]
fn test_utxo_standard_without_check_utxo_maturity() {
    /// Whether [`UtxoStandardCoin::get_all_unspent_ordered_list`] is called or not.
    static mut GET_ALL_UNSPENT_ORDERED_LIST_CALLED: bool = false;

    UtxoStandardCoin::get_all_unspent_ordered_list.mock_safe(|coin, _| {
        unsafe { GET_ALL_UNSPENT_ORDERED_LIST_CALLED = true };
        let fut = async move {
            let cache = coin.as_ref().recently_spent_outpoints.lock().await;
            Ok((Vec::new(), cache))
        };
        MockResult::Return(fut.boxed())
    });

    UtxoStandardCoin::get_mature_unspent_ordered_list.mock_safe(|_, _| {
        panic!("'UtxoStandardCoin::get_mature_unspent_ordered_list' is not expected to be called when `check_utxo_maturity` is not set")
    });

    let conf = json!({"coin":"RICK","asset":"RICK","rpcport":25435,"txversion":4,"overwintered":1,"mm2":1,"protocol":{"type":"UTXO"}});
    let req = json!({
         "method": "electrum",
         "servers": doc_electrums()
    });

    let ctx = MmCtxBuilder::new().into_mm_arc();
    let params = UtxoActivationParams::from_legacy_req(&req).unwrap();

    let priv_key = Secp256k1Secret::from([1; 32]);
    let coin = block_on(utxo_standard_coin_with_priv_key(&ctx, "RICK", &conf, &params, priv_key)).unwrap();

    let address = Address::from_legacyaddress("R9o9xTocqr6CeEDGDH6mEYpwLoMz6jNjMW", &KMD_PREFIXES).unwrap();
    // Don't use `block_on` here because it's used within a mock of [`UtxoStandardCoin::get_all_unspent_ordered_list`].
    block_on_f01(coin.get_unspent_ordered_list(&address).compat()).unwrap();
    assert!(unsafe { GET_ALL_UNSPENT_ORDERED_LIST_CALLED });
}

/// `QtumCoin` has to check UTXO maturity if `check_utxo_maturity` is not set.
/// https://github.com/KomodoPlatform/atomicDEX-API/issues/1181
#[test]
fn test_qtum_without_check_utxo_maturity() {
    /// Whether [`QtumCoin::get_mature_unspent_ordered_list`] is called or not.
    static mut GET_MATURE_UNSPENT_ORDERED_LIST_CALLED: bool = false;

    QtumCoin::get_mature_unspent_ordered_list.mock_safe(|coin, _| {
        unsafe { GET_MATURE_UNSPENT_ORDERED_LIST_CALLED = true };
        let fut = async move {
            let cache = coin.as_ref().recently_spent_outpoints.lock().await;
            Ok((MatureUnspentList::default(), cache))
        };
        MockResult::Return(fut.boxed())
    });

    let conf = json!({"coin":"tQTUM","rpcport":13889,"pubtype":120,"p2shtype":110});
    let req = json!({
        "method": "electrum",
        "servers": [
            {"url":"electrum1.cipig.net:10071"},
            {"url":"electrum2.cipig.net:10071"},
            {"url":"electrum3.cipig.net:10071"},
        ],
    });

    let ctx = MmCtxBuilder::new().into_mm_arc();
    let params = UtxoActivationParams::from_legacy_req(&req).unwrap();

    let priv_key = Secp256k1Secret::from([1; 32]);
    let coin = block_on(qtum_coin_with_priv_key(&ctx, "QTUM", &conf, &params, priv_key)).unwrap();

    let address = Address::from_legacyaddress(
        "qcyBHeSct7Wr4mAw18iuQ1zW5mMFYmtmBE",
        &coin.as_ref().conf.address_prefixes,
    )
    .unwrap();
    // Don't use `block_on` here because it's used within a mock of [`QtumCoin::get_mature_unspent_ordered_list`].
    block_on_f01(coin.get_unspent_ordered_list(&address).compat()).unwrap();
    assert!(unsafe { GET_MATURE_UNSPENT_ORDERED_LIST_CALLED });
}

/// The test is for splitting some mature unspent `QTUM` out points into 40 outputs with amount `1 QTUM` in each
#[test]
#[ignore]
fn test_split_qtum() {
    let priv_key = Secp256k1Secret::from([
        3, 98, 177, 3, 108, 39, 234, 144, 131, 178, 103, 103, 127, 80, 230, 166, 53, 68, 147, 215, 42, 216, 144, 72,
        172, 110, 180, 13, 123, 179, 10, 49,
    ]);
    let conf = json!({
      "coin": "tQTUM",
      "name": "qtumtest",
      "fname": "Qtum test",
      "rpcport": 13889,
      "pubtype": 120,
      "p2shtype": 110,
      "wiftype": 239,
      "txfee": 400000,
      "mm2": 1,
      "required_confirmations": 1,
      "mature_confirmations": 2000,
      "avg_blocktime": 0.53,
      "protocol": {
        "type": "QTUM"
      }
    });
    let req = json!({
        "method": "electrum",
        "servers": [
            {"url":"electrum1.cipig.net:10071"},
            {"url":"electrum2.cipig.net:10071"},
            {"url":"electrum3.cipig.net:10071"},
        ],
    });
    let ctx = MmCtxBuilder::new().into_mm_arc();
    let params = UtxoActivationParams::from_legacy_req(&req).unwrap();
    let coin = block_on(qtum_coin_with_priv_key(&ctx, "QTUM", &conf, &params, priv_key)).unwrap();
    let p2pkh_address = block_on(coin.as_ref().derivation_method.unwrap_single_addr());
    let script: Script = output_script(&p2pkh_address).expect("valid previous script must be built");
    let key_pair = coin.as_ref().priv_key_policy.activated_key_or_err().unwrap();
    let (unspents, _) = block_on(coin.get_mature_unspent_ordered_list(&p2pkh_address)).expect("Unspent list is empty");
    log!("Mature unspents vec = {:?}", unspents.mature);
    let outputs = vec![
        TransactionOutput {
            value: 100_000_000,
            script_pubkey: script.to_bytes(),
        };
        40
    ];
    let builder = block_on(UtxoTxBuilder::new(&coin))
        .add_available_inputs(unspents.mature)
        .add_outputs(outputs);
    let (unsigned, data) = block_on(builder.build()).unwrap();
    // fee_amount must be higher than the minimum fee
    assert!(data.fee_amount > 400_000);
    log!("Unsigned tx = {:?}", unsigned);
    let signature_version = match p2pkh_address.addr_format() {
        UtxoAddressFormat::Segwit => SignatureVersion::WitnessV0,
        _ => coin.as_ref().conf.signature_version,
    };
    let signed = sign_tx(unsigned, key_pair, signature_version, coin.as_ref().conf.fork_id).unwrap();
    log!("Signed tx = {:?}", signed);
    let res = block_on(coin.broadcast_tx(&signed)).unwrap();
    log!("Res = {:?}", res);
}

/// `QtumCoin` hasn't to check UTXO maturity if `check_utxo_maturity` is `false`.
/// https://github.com/KomodoPlatform/atomicDEX-API/issues/1181
#[test]
fn test_qtum_with_check_utxo_maturity_false() {
    /// Whether [`QtumCoin::get_all_unspent_ordered_list`] is called or not.
    static mut GET_ALL_UNSPENT_ORDERED_LIST_CALLED: bool = false;

    QtumCoin::get_all_unspent_ordered_list.mock_safe(|coin, _address| {
        unsafe { GET_ALL_UNSPENT_ORDERED_LIST_CALLED = true };
        let fut = async move {
            let cache = coin.as_ref().recently_spent_outpoints.lock().await;
            let unspents = Vec::new();
            Ok((unspents, cache))
        };
        MockResult::Return(fut.boxed())
    });
    QtumCoin::get_mature_unspent_ordered_list.mock_safe(|_, _| {
        panic!(
            "'QtumCoin::get_mature_unspent_ordered_list' is not expected to be called when `check_utxo_maturity` is false"
        )
    });

    let conf = json!({"coin":"tQTUM","rpcport":13889,"pubtype":120,"p2shtype":110});
    let req = json!({
        "method": "electrum",
        "servers": [
            {"url":"electrum1.cipig.net:10071"},
            {"url":"electrum2.cipig.net:10071"},
            {"url":"electrum3.cipig.net:10071"},
        ],
        "check_utxo_maturity": false,
    });

    let ctx = MmCtxBuilder::new().into_mm_arc();
    let params = UtxoActivationParams::from_legacy_req(&req).unwrap();

    let priv_key = Secp256k1Secret::from([1; 32]);
    let coin = block_on(qtum_coin_with_priv_key(&ctx, "QTUM", &conf, &params, priv_key)).unwrap();

    let address = Address::from_legacyaddress(
        "qcyBHeSct7Wr4mAw18iuQ1zW5mMFYmtmBE",
        &coin.as_ref().conf.address_prefixes,
    )
    .unwrap();
    // Don't use `block_on` here because it's used within a mock of [`QtumCoin::get_all_unspent_ordered_list`].
    block_on_f01(coin.get_unspent_ordered_list(&address).compat()).unwrap();
    assert!(unsafe { GET_ALL_UNSPENT_ORDERED_LIST_CALLED });
}

#[test]
fn test_account_balance_rpc() {
    let mut addresses_map: HashMap<String, u64> = HashMap::new();
    let mut balances_by_der_path: HashMap<String, HDAddressBalance<CoinBalance>> = HashMap::new();

    macro_rules! known_address {
        ($der_path:literal, $address:literal, $chain:expr, balance = $balance:literal) => {
            addresses_map.insert($address.to_string(), $balance);
            balances_by_der_path.insert($der_path.to_string(), HDAddressBalance {
                address: $address.to_string(),
                derivation_path: RpcDerivationPath(DerivationPath::from_str($der_path).unwrap()),
                chain: $chain,
                balance: CoinBalance::new(BigDecimal::from($balance)),
            })
        };
    }

    macro_rules! get_balances {
        ($($der_paths:literal),*) => {
            [$($der_paths),*].iter().map(|der_path| balances_by_der_path.get(*der_path).unwrap().clone()).collect()
        };
    }

    #[rustfmt::skip]
    {
        // Account#0, external addresses.
        known_address!("m/44'/141'/0'/0/0", "RRqF4cYniMwYs66S4QDUUZ4GJQFQF69rBE", Bip44Chain::External, balance = 0);
        known_address!("m/44'/141'/0'/0/1", "RSVLsjXc9LJ8fm9Jq7gXjeubfja3bbgSDf", Bip44Chain::External, balance = 0);
        known_address!("m/44'/141'/0'/0/2", "RSSZjtgfnLzvqF4cZQJJEpN5gvK3pWmd3h", Bip44Chain::External, balance = 0);
        known_address!("m/44'/141'/0'/0/3", "RU1gRFXWXNx7uPRAEJ7wdZAW1RZ4TE6Vv1", Bip44Chain::External, balance = 98);
        known_address!("m/44'/141'/0'/0/4", "RUkEvRzb7mtwfVeKiSFEbYupLkcvU5KJBw", Bip44Chain::External, balance = 1);
        known_address!("m/44'/141'/0'/0/5", "RP8deqVfjBbkvxbGbsQ2EGdamMaP1wxizR", Bip44Chain::External, balance = 0);
        known_address!("m/44'/141'/0'/0/6", "RSvKMMegKGP5e2EanH7fnD4yNsxdJvLAmL", Bip44Chain::External, balance = 32);

        // Account#0, internal addresses.
        known_address!("m/44'/141'/0'/1/0", "RLZxcZSYtKe74JZd1hBAmmD9PNHZqb72oL", Bip44Chain::Internal, balance = 13);
        known_address!("m/44'/141'/0'/1/1", "RPj9JXUVnewWwVpxZDeqGB25qVqz5qJzwP", Bip44Chain::Internal, balance = 44);
        known_address!("m/44'/141'/0'/1/2", "RSYdSLRYWuzBson2GDbWBa632q2PmFnCaH", Bip44Chain::Internal, balance = 10);

        // Account#1, internal addresses.
        known_address!("m/44'/141'/1'/1/0", "RGo7sYzivPtzv8aRQ4A6vRJDxoqkRRBRhZ", Bip44Chain::Internal, balance = 0);
    }

    NativeClient::display_balances.mock_safe(move |_, addresses: Vec<Address>, _| {
        let result: Vec<_> = addresses
            .into_iter()
            .map(|address| {
                let address_str = address.to_string();
                let balance = addresses_map
                    .remove(&address_str)
                    .unwrap_or_else(|| panic!("Unexpected address: {}", address_str));
                (address, BigDecimal::from(balance))
            })
            .collect();
        MockResult::Return(Box::new(futures01::future::ok(result)))
    });

    let client = NativeClient(Arc::new(NativeClientImpl::default()));
    let mut fields = utxo_coin_fields_for_test(UtxoRpcClientEnum::Native(client), None, false);
    let mut hd_accounts = HDAccountsMap::new();
    hd_accounts.insert(0, UtxoHDAccount {
        account_id: 0,
        extended_pubkey: Secp256k1ExtendedPublicKey::from_str("xpub6DEHSksajpRPM59RPw7Eg6PKdU7E2ehxJWtYdrfQ6JFmMGBsrR6jA78ANCLgzKYm4s5UqQ4ydLEYPbh3TRVvn5oAZVtWfi4qJLMntpZ8uGJ").unwrap(),
        account_derivation_path: HDPathToAccount::from_str("m/44'/141'/0'").unwrap(),
        external_addresses_number: 7,
        internal_addresses_number: 3,
        derived_addresses: HDAddressesCache::default(),
    });
    hd_accounts.insert(1, UtxoHDAccount {
        account_id: 1,
        extended_pubkey: Secp256k1ExtendedPublicKey::from_str("xpub6DEHSksajpRPQq2FdGT6JoieiQZUpTZ3WZn8fcuLJhFVmtCpXbuXxp5aPzaokwcLV2V9LE55Dwt8JYkpuMv7jXKwmyD28WbHYjBH2zhbW2p").unwrap(),
        account_derivation_path: HDPathToAccount::from_str("m/44'/141'/1'").unwrap(),
        external_addresses_number: 0,
        internal_addresses_number: 1,
        derived_addresses: HDAddressesCache::default(),
    });
    fields.derivation_method = DerivationMethod::HDWallet(UtxoHDWallet {
        inner: HDWallet {
            hd_wallet_rmd160: "21605444b36ec72780bdf52a5ffbc18288893664".into(),
            hd_wallet_storage: HDWalletCoinStorage::default(),
            derivation_path: HDPathToCoin::from_str("m/44'/141'").unwrap(),
            accounts: HDAccountsMutex::new(hd_accounts),
            enabled_address: HDPathAccountToAddressId::default(),
            gap_limit: 3,
        },
        address_format: UtxoAddressFormat::Standard,
    });
    let coin = utxo_coin_from_fields(fields);

    // Request a balance of Account#0, external addresses, 1st page

    let params = AccountBalanceParams {
        account_index: 0,
        chain: Bip44Chain::External,
        limit: 3,
        paging_options: PagingOptionsEnum::PageNumber(NonZeroUsize::new(1).unwrap()),
    };
    let actual = block_on(coin.account_balance_rpc(params)).expect("!account_balance_rpc");
    let expected = HDAccountBalanceResponse {
        account_index: 0,
        derivation_path: DerivationPath::from_str("m/44'/141'/0'").unwrap().into(),
        addresses: get_balances!("m/44'/141'/0'/0/0", "m/44'/141'/0'/0/1", "m/44'/141'/0'/0/2"),
        page_balance: CoinBalance::new(BigDecimal::from(0)),
        limit: 3,
        skipped: 0,
        total: 7,
        total_pages: 3,
        paging_options: PagingOptionsEnum::PageNumber(NonZeroUsize::new(1).unwrap()),
    };
    assert_eq!(actual, expected);

    // Request a balance of Account#0, external addresses, 2nd page

    let params = AccountBalanceParams {
        account_index: 0,
        chain: Bip44Chain::External,
        limit: 3,
        paging_options: PagingOptionsEnum::PageNumber(NonZeroUsize::new(2).unwrap()),
    };
    let actual = block_on(coin.account_balance_rpc(params)).expect("!account_balance_rpc");
    let expected = HDAccountBalanceResponse {
        account_index: 0,
        derivation_path: DerivationPath::from_str("m/44'/141'/0'").unwrap().into(),
        addresses: get_balances!("m/44'/141'/0'/0/3", "m/44'/141'/0'/0/4", "m/44'/141'/0'/0/5"),
        page_balance: CoinBalance::new(BigDecimal::from(99)),
        limit: 3,
        skipped: 3,
        total: 7,
        total_pages: 3,
        paging_options: PagingOptionsEnum::PageNumber(NonZeroUsize::new(2).unwrap()),
    };
    assert_eq!(actual, expected);

    // Request a balance of Account#0, external addresses, 3rd page

    let params = AccountBalanceParams {
        account_index: 0,
        chain: Bip44Chain::External,
        limit: 3,
        paging_options: PagingOptionsEnum::PageNumber(NonZeroUsize::new(3).unwrap()),
    };
    let actual = block_on(coin.account_balance_rpc(params)).expect("!account_balance_rpc");
    let expected = HDAccountBalanceResponse {
        account_index: 0,
        derivation_path: DerivationPath::from_str("m/44'/141'/0'").unwrap().into(),
        addresses: get_balances!("m/44'/141'/0'/0/6"),
        page_balance: CoinBalance::new(BigDecimal::from(32)),
        limit: 3,
        skipped: 6,
        total: 7,
        total_pages: 3,
        paging_options: PagingOptionsEnum::PageNumber(NonZeroUsize::new(3).unwrap()),
    };
    assert_eq!(actual, expected);

    // Request a balance of Account#0, external addresses, page 4 (out of bound)

    let params = AccountBalanceParams {
        account_index: 0,
        chain: Bip44Chain::External,
        limit: 3,
        paging_options: PagingOptionsEnum::PageNumber(NonZeroUsize::new(4).unwrap()),
    };
    let actual = block_on(coin.account_balance_rpc(params)).expect("!account_balance_rpc");
    let expected = HDAccountBalanceResponse {
        account_index: 0,
        derivation_path: DerivationPath::from_str("m/44'/141'/0'").unwrap().into(),
        addresses: Vec::new(),
        page_balance: CoinBalance::default(),
        limit: 3,
        skipped: 7,
        total: 7,
        total_pages: 3,
        paging_options: PagingOptionsEnum::PageNumber(NonZeroUsize::new(4).unwrap()),
    };
    assert_eq!(actual, expected);

    // Request a balance of Account#0, internal addresses, where idx > 0

    let params = AccountBalanceParams {
        account_index: 0,
        chain: Bip44Chain::Internal,
        limit: 3,
        paging_options: PagingOptionsEnum::FromId(0),
    };
    let actual = block_on(coin.account_balance_rpc(params)).expect("!account_balance_rpc");
    let expected = HDAccountBalanceResponse {
        account_index: 0,
        derivation_path: DerivationPath::from_str("m/44'/141'/0'").unwrap().into(),
        addresses: get_balances!("m/44'/141'/0'/1/1", "m/44'/141'/0'/1/2"),
        page_balance: CoinBalance::new(BigDecimal::from(54)),
        limit: 3,
        skipped: 1,
        total: 3,
        total_pages: 1,
        paging_options: PagingOptionsEnum::FromId(0),
    };
    assert_eq!(actual, expected);

    // Request a balance of Account#1, external addresses, page 1 (out of bound)

    let params = AccountBalanceParams {
        account_index: 1,
        chain: Bip44Chain::External,
        limit: 3,
        paging_options: PagingOptionsEnum::PageNumber(NonZeroUsize::new(1).unwrap()),
    };
    let actual = block_on(coin.account_balance_rpc(params)).expect("!account_balance_rpc");
    let expected = HDAccountBalanceResponse {
        account_index: 1,
        derivation_path: DerivationPath::from_str("m/44'/141'/1'").unwrap().into(),
        addresses: Vec::new(),
        page_balance: CoinBalance::default(),
        limit: 3,
        skipped: 0,
        total: 0,
        total_pages: 0,
        paging_options: PagingOptionsEnum::PageNumber(NonZeroUsize::new(1).unwrap()),
    };
    assert_eq!(actual, expected);

    // Request a balance of Account#1, external addresses, page 1

    let params = AccountBalanceParams {
        account_index: 1,
        chain: Bip44Chain::Internal,
        limit: 3,
        paging_options: PagingOptionsEnum::PageNumber(NonZeroUsize::new(1).unwrap()),
    };
    let actual = block_on(coin.account_balance_rpc(params)).expect("!account_balance_rpc");
    let expected = HDAccountBalanceResponse {
        account_index: 1,
        derivation_path: DerivationPath::from_str("m/44'/141'/1'").unwrap().into(),
        addresses: get_balances!("m/44'/141'/1'/1/0"),
        page_balance: CoinBalance::new(BigDecimal::from(0)),
        limit: 3,
        skipped: 0,
        total: 1,
        total_pages: 1,
        paging_options: PagingOptionsEnum::PageNumber(NonZeroUsize::new(1).unwrap()),
    };
    assert_eq!(actual, expected);

    // Request a balance of Account#1, external addresses, where idx > 0 (out of bound)

    let params = AccountBalanceParams {
        account_index: 1,
        chain: Bip44Chain::Internal,
        limit: 3,
        paging_options: PagingOptionsEnum::FromId(0),
    };
    let actual = block_on(coin.account_balance_rpc(params)).expect("!account_balance_rpc");
    let expected = HDAccountBalanceResponse {
        account_index: 1,
        derivation_path: DerivationPath::from_str("m/44'/141'/1'").unwrap().into(),
        addresses: Vec::new(),
        page_balance: CoinBalance::default(),
        limit: 3,
        skipped: 1,
        total: 1,
        total_pages: 1,
        paging_options: PagingOptionsEnum::FromId(0),
    };
    assert_eq!(actual, expected);
}

#[test]
fn test_scan_for_new_addresses() {
    static mut ACCOUNT_ID: u32 = 0;
    static mut NEW_EXTERNAL_ADDRESSES_NUMBER: u32 = 0;
    static mut NEW_INTERNAL_ADDRESSES_NUMBER: u32 = 0;

    HDWalletMockStorage::update_external_addresses_number.mock_safe(
        |_, _, account_id, new_external_addresses_number| {
            assert_eq!(account_id, unsafe { ACCOUNT_ID });
            assert_eq!(new_external_addresses_number, unsafe { NEW_EXTERNAL_ADDRESSES_NUMBER });
            MockResult::Return(Box::pin(futures::future::ok(())))
        },
    );

    HDWalletMockStorage::update_internal_addresses_number.mock_safe(
        |_, _, account_id, new_internal_addresses_number| {
            assert_eq!(account_id, unsafe { ACCOUNT_ID });
            assert_eq!(new_internal_addresses_number, unsafe { NEW_INTERNAL_ADDRESSES_NUMBER });
            MockResult::Return(Box::pin(futures::future::ok(())))
        },
    );

    // The list of addresses that were checked using [`UtxoAddressScanner::is_address_used`].
    static mut CHECKED_ADDRESSES: Vec<String> = Vec::new();

    // The map of addresses for those [`NativeClient::display_balance`] called.
    let mut display_balances: HashMap<String, u64> = HashMap::new();
    // The expected list of the addresses that were checked using [`UtxoAddressScanner::is_address_used`].
    let mut expected_checked_addresses: Vec<String> = Vec::new();
    // The list of addresses with a non-empty transaction history.
    let mut non_empty_addresses: HashSet<String> = HashSet::new();
    // The map of results by the addresses.
    let mut balances_by_der_path: HashMap<String, HDAddressBalance<CoinBalance>> = HashMap::new();

    macro_rules! new_address {
        ($der_path:literal, $address:literal, $chain:expr, balance = $balance:expr) => {{
            if let Some(balance) = $balance {
                display_balances.insert($address.to_string(), balance);
                non_empty_addresses.insert($address.to_string());
            }
            expected_checked_addresses.push($address.to_string());
            balances_by_der_path.insert($der_path.to_string(), HDAddressBalance {
                address: $address.to_string(),
                derivation_path: RpcDerivationPath(DerivationPath::from_str($der_path).unwrap()),
                chain: $chain,
                balance: CoinBalance::new(BigDecimal::from($balance.unwrap_or(0i32))),
            });
        }};
    }

    macro_rules! unused_address {
        ($_der_path:literal, $address:literal) => {{
            let address = $address.to_string();
            expected_checked_addresses.push(address);
        }};
    }

    macro_rules! get_balances {
        ($($der_paths:literal),*) => {
            [$($der_paths),*].iter().map(|der_path| balances_by_der_path.get(*der_path).unwrap().clone()).collect()
        };
    }

    // Please note that the order of the `known` and `new` addresses is important.
    #[rustfmt::skip]
    {
        // Account#0, external addresses.
        new_address!("m/44'/141'/0'/0/3", "RU1gRFXWXNx7uPRAEJ7wdZAW1RZ4TE6Vv1", Bip44Chain::External, balance = Some(98));
        unused_address!("m/44'/141'/0'/0/4", "RUkEvRzb7mtwfVeKiSFEbYupLkcvU5KJBw");
        unused_address!("m/44'/141'/0'/0/5", "RP8deqVfjBbkvxbGbsQ2EGdamMaP1wxizR");
        unused_address!("m/44'/141'/0'/0/6", "RSvKMMegKGP5e2EanH7fnD4yNsxdJvLAmL");
        unused_address!("m/44'/141'/0'/0/7", "RX76e9G7H4Xy6cYrtr1qGghxytAmWpv375"); // Stop searching for a non-empty address (gap_limit = 3).

        // Account#0, internal addresses.
        new_address!("m/44'/141'/0'/1/1", "RPj9JXUVnewWwVpxZDeqGB25qVqz5qJzwP", Bip44Chain::Internal, balance = Some(98));
        new_address!("m/44'/141'/0'/1/2", "RSYdSLRYWuzBson2GDbWBa632q2PmFnCaH", Bip44Chain::Internal, balance = None);
        new_address!("m/44'/141'/0'/1/3", "RQstQeTUEZLh6c3YWJDkeVTTQoZUsfvNCr", Bip44Chain::Internal, balance = Some(14));
        unused_address!("m/44'/141'/0'/1/4", "RT54m6pfj9scqwSLmYdfbmPcrpxnWGAe9J");
        unused_address!("m/44'/141'/0'/1/5", "RYWfEFxqA6zya9c891Dj7vxiDojCmuWR9T");
        unused_address!("m/44'/141'/0'/1/6", "RSkY6twW8knTcn6wGACUAG9crJHcuQ2kEH");
        unused_address!("m/44'/141'/0'/1/7", "RGRybU5awT9Chn9FeKZd8CEBREq5vNFDKJ"); // Stop searching for a non-empty address (gap_limit = 3).

        // Account#1, external addresses.
        new_address!("m/44'/141'/1'/0/0", "RBQFLwJ88gVcnfkYvJETeTAB6AAYLow12K", Bip44Chain::External, balance = Some(9));
        new_address!("m/44'/141'/1'/0/1", "RCyy77sRWFa2oiFPpyimeTQfenM1aRoiZs", Bip44Chain::External, balance = Some(7));
        new_address!("m/44'/141'/1'/0/2", "RDnNa3pQmisfi42KiTZrfYfuxkLC91PoTJ", Bip44Chain::External, balance = None);
        new_address!("m/44'/141'/1'/0/3", "RQRGgXcGJz93CoAfQJoLgBz2r9HtJYMX3Z", Bip44Chain::External, balance = None);
        new_address!("m/44'/141'/1'/0/4", "RM6cqSFCFZ4J1LngLzqKkwo2ouipbDZUbm", Bip44Chain::External, balance = Some(11));
        unused_address!("m/44'/141'/1'/0/5", "RX2fGBZjNZMNdNcnc5QBRXvmsXTvadvTPN");
        unused_address!("m/44'/141'/1'/0/6", "RJJ7muUETyp59vxVXna9KAZ9uQ1QSqmcjE");
        unused_address!("m/44'/141'/1'/0/7", "RYJ6vbhxFre5yChCMiJJFNTTBhAQbKM9AY");
        unused_address!("m/44'/141'/1'/0/8", "RWaND65Cucwc2Cs1djBUQ2z1rrxTopEjoG"); // Stop searching for a non-empty address (gap_limit = 3).

        // Account#1, internal addresses.
        unused_address!("m/44'/141'/1'/0/2", "RCjRDibDAXKYpVYSUeJXrbTzZ1UEKYAwJa");
        unused_address!("m/44'/141'/1'/0/3", "REs1NRzg8XjwN3v8Jp1wQUAyQb3TzeT8EB");
        unused_address!("m/44'/141'/1'/0/4", "RS4UZtkwZ8eYaTL1xodXgFNryJoTbPJYE5");
        unused_address!("m/44'/141'/1'/0/5", "RDzcAqivNqUCJA4auetoVE4hcmH2p4L1fB"); // Stop searching for a non-empty address (gap_limit = 3).
    }

    NativeClient::display_balance.mock_safe(move |_, address: Address, _| {
        let address = address.to_string();
        let balance = display_balances
            .remove(&address)
            .unwrap_or_else(|| panic!("Unexpected address: {}", address));
        MockResult::Return(Box::new(futures01::future::ok(BigDecimal::from(balance))))
    });

    UtxoAddressScanner::is_address_used.mock_safe(move |_, address| {
        let address = address.to_string();
        unsafe {
            CHECKED_ADDRESSES.push(address.clone());
        }
        let is_used = non_empty_addresses.remove(&address);
        MockResult::Return(Box::pin(futures::future::ok(is_used)))
    });

    // This mock is required just not to fail on [`UtxoAddressScanner::init`].
    NativeClient::list_all_transactions
        .mock_safe(move |_, _| MockResult::Return(Box::new(futures01::future::ok(Vec::new()))));

    let client = NativeClient(Arc::new(NativeClientImpl::default()));
    let mut fields = utxo_coin_fields_for_test(UtxoRpcClientEnum::Native(client), None, false);
    let ctx = MmCtxBuilder::new().into_mm_arc();
    fields.ctx = ctx.weak();
    let mut hd_accounts = HDAccountsMap::new();
    hd_accounts.insert(0, UtxoHDAccount {
        account_id: 0,
        extended_pubkey: Secp256k1ExtendedPublicKey::from_str("xpub6DEHSksajpRPM59RPw7Eg6PKdU7E2ehxJWtYdrfQ6JFmMGBsrR6jA78ANCLgzKYm4s5UqQ4ydLEYPbh3TRVvn5oAZVtWfi4qJLMntpZ8uGJ").unwrap(),
        account_derivation_path: HDPathToAccount::from_str("m/44'/141'/0'").unwrap(),
        external_addresses_number: 3,
        internal_addresses_number: 1,
        derived_addresses: HDAddressesCache::default(),
    });
    hd_accounts.insert(1, UtxoHDAccount {
        account_id: 1,
        extended_pubkey: Secp256k1ExtendedPublicKey::from_str("xpub6DEHSksajpRPQq2FdGT6JoieiQZUpTZ3WZn8fcuLJhFVmtCpXbuXxp5aPzaokwcLV2V9LE55Dwt8JYkpuMv7jXKwmyD28WbHYjBH2zhbW2p").unwrap(),
        account_derivation_path: HDPathToAccount::from_str("m/44'/141'/1'").unwrap(),
        external_addresses_number: 0,
        internal_addresses_number: 2,
        derived_addresses: HDAddressesCache::default(),
    });
    fields.derivation_method = DerivationMethod::HDWallet(UtxoHDWallet {
        inner: HDWallet {
            hd_wallet_rmd160: "21605444b36ec72780bdf52a5ffbc18288893664".into(),
            hd_wallet_storage: HDWalletCoinStorage::default(),
            derivation_path: HDPathToCoin::from_str("m/44'/141'").unwrap(),
            accounts: HDAccountsMutex::new(hd_accounts),
            enabled_address: HDPathAccountToAddressId::default(),
            gap_limit: 3,
        },
        address_format: UtxoAddressFormat::Standard,
    });
    let coin = utxo_coin_from_fields(fields);

    // Check balance of Account#0

    unsafe {
        ACCOUNT_ID = 0;
        NEW_EXTERNAL_ADDRESSES_NUMBER = 4;
        NEW_INTERNAL_ADDRESSES_NUMBER = 4;
    }

    let params = ScanAddressesParams {
        account_index: 0,
        gap_limit: Some(3),
    };
    let actual = block_on(coin.init_scan_for_new_addresses_rpc(params)).expect("!account_balance_rpc");
    let expected = ScanAddressesResponse {
        account_index: 0,
        derivation_path: DerivationPath::from_str("m/44'/141'/0'").unwrap().into(),
        new_addresses: get_balances!(
            "m/44'/141'/0'/0/3",
            "m/44'/141'/0'/1/1",
            "m/44'/141'/0'/1/2",
            "m/44'/141'/0'/1/3"
        ),
    };
    assert_eq!(actual, expected);

    // Check balance of Account#1

    unsafe {
        ACCOUNT_ID = 1;
        NEW_EXTERNAL_ADDRESSES_NUMBER = 5;
        NEW_INTERNAL_ADDRESSES_NUMBER = 2;
    }

    let params = ScanAddressesParams {
        account_index: 1,
        gap_limit: None,
    };
    let actual = block_on(coin.init_scan_for_new_addresses_rpc(params)).expect("!account_balance_rpc");
    let expected = ScanAddressesResponse {
        account_index: 1,
        derivation_path: DerivationPath::from_str("m/44'/141'/1'").unwrap().into(),
        new_addresses: get_balances!(
            "m/44'/141'/1'/0/0",
            "m/44'/141'/1'/0/1",
            "m/44'/141'/1'/0/2",
            "m/44'/141'/1'/0/3",
            "m/44'/141'/1'/0/4"
        ),
    };
    assert_eq!(actual, expected);

    let accounts = match coin.as_ref().derivation_method {
        DerivationMethod::HDWallet(UtxoHDWallet { ref inner, .. }) => block_on(inner.accounts.lock()).clone(),
        _ => unreachable!(),
    };
    assert_eq!(accounts[&0].external_addresses_number, 4);
    assert_eq!(accounts[&0].internal_addresses_number, 4);
    assert_eq!(accounts[&1].external_addresses_number, 5);
    assert_eq!(accounts[&1].internal_addresses_number, 2);
    assert_eq!(unsafe { &CHECKED_ADDRESSES }, &expected_checked_addresses);
}

#[test]
fn test_get_new_address() {
    static mut EXPECTED_CHECKED_ADDRESSES: Vec<String> = Vec::new();
    static mut CHECKED_ADDRESSES: Vec<String> = Vec::new();
    static mut NON_EMPTY_ADDRESSES: Option<HashSet<String>> = None;

    macro_rules! expected_checked_addresses {
        ($($_der_path:literal, $addr:literal);*) => {
            unsafe {
                CHECKED_ADDRESSES.clear();
                EXPECTED_CHECKED_ADDRESSES = vec![$($addr.to_string()),*];
            }
        };
    }

    macro_rules! non_empty_addresses {
        ($($_der_path:literal, $addr:literal);*) => {
            unsafe {
                NON_EMPTY_ADDRESSES = Some(vec![$($addr.to_string()),*].into_iter().collect());
            }
        };
    }

    HDWalletMockStorage::update_external_addresses_number
        .mock_safe(|_, _, _account_id, _new_val| MockResult::Return(Box::pin(futures::future::ok(()))));
    HDWalletMockStorage::update_internal_addresses_number
        .mock_safe(|_, _, _account_id, _new_val| MockResult::Return(Box::pin(futures::future::ok(()))));

    // This mock is required just not to fail on [`UtxoStandardCoin::known_address_balance`].
    NativeClient::display_balance
        .mock_safe(move |_, _, _| MockResult::Return(Box::new(futures01::future::ok(BigDecimal::from(0)))));

    UtxoAddressScanner::is_address_used.mock_safe(move |_, address| {
        let address = address.to_string();
        unsafe {
            CHECKED_ADDRESSES.push(address.clone());
            let is_used = NON_EMPTY_ADDRESSES.as_mut().unwrap().remove(&address);
            MockResult::Return(Box::pin(futures::future::ok(is_used)))
        }
    });

    MockableConfirmAddress::confirm_address
        .mock_safe(move |_, _, _, _| MockResult::Return(Box::pin(futures::future::ok(()))));

    // This mock is required just not to fail on [`UtxoAddressScanner::init`].
    NativeClient::list_all_transactions
        .mock_safe(move |_, _| MockResult::Return(Box::new(futures01::future::ok(Vec::new()))));

    let client = NativeClient(Arc::new(NativeClientImpl::default()));
    let mut fields = utxo_coin_fields_for_test(UtxoRpcClientEnum::Native(client), None, false);
    let ctx = MmCtxBuilder::new().into_mm_arc();
    fields.ctx = ctx.weak();
    let mut hd_accounts = HDAccountsMap::new();
    let hd_account_for_test = UtxoHDAccount {
        account_id: 0,
        extended_pubkey: Secp256k1ExtendedPublicKey::from_str("xpub6DEHSksajpRPM59RPw7Eg6PKdU7E2ehxJWtYdrfQ6JFmMGBsrR6jA78ANCLgzKYm4s5UqQ4ydLEYPbh3TRVvn5oAZVtWfi4qJLMntpZ8uGJ").unwrap(),
        account_derivation_path: HDPathToAccount::from_str("m/44'/141'/0'").unwrap(),
        external_addresses_number: 4,
        internal_addresses_number: 0,
        derived_addresses: HDAddressesCache::default(),
    };
    // Put multiple the same accounts for tests,
    // since every successful `get_new_address_rpc` changes the state of the account.
    hd_accounts.insert(0, hd_account_for_test.clone());
    hd_accounts.insert(1, hd_account_for_test.clone());
    hd_accounts.insert(2, hd_account_for_test);

    fields.derivation_method = DerivationMethod::HDWallet(UtxoHDWallet {
        inner: HDWallet {
            hd_wallet_rmd160: "21605444b36ec72780bdf52a5ffbc18288893664".into(),
            hd_wallet_storage: HDWalletCoinStorage::default(),
            derivation_path: HDPathToCoin::from_str("m/44'/141'").unwrap(),
            accounts: HDAccountsMutex::new(hd_accounts),
            enabled_address: HDPathAccountToAddressId::default(),
            gap_limit: 2,
        },
        address_format: UtxoAddressFormat::Standard,
    });
    fields.conf.trezor_coin = Some("Komodo".to_string());
    let coin = utxo_coin_from_fields(fields);

    // =======

    let confirm_address = MockableConfirmAddress;

    expected_checked_addresses!["m/44'/141'/0'/0/3", "RU1gRFXWXNx7uPRAEJ7wdZAW1RZ4TE6Vv1"];
    non_empty_addresses!["m/44'/141'/0'/0/3", "RU1gRFXWXNx7uPRAEJ7wdZAW1RZ4TE6Vv1"];
    let params = GetNewAddressParams {
        account_id: 0,
        chain: Some(Bip44Chain::External),
        gap_limit: None, // Will be used 2 from `UtxoHDWallet` by default.
    };
    block_on(coin.get_new_address_rpc(params, &confirm_address)).unwrap();
    unsafe { assert_eq!(CHECKED_ADDRESSES, EXPECTED_CHECKED_ADDRESSES) };

    // `m/44'/141'/1'/0/3` is empty, so `m/44'/141'/1'/0/2` will be checked.

    expected_checked_addresses!["m/44'/141'/1'/0/3", "RU1gRFXWXNx7uPRAEJ7wdZAW1RZ4TE6Vv1"];
    non_empty_addresses!["m/44'/141'/1'/0/2", "RSSZjtgfnLzvqF4cZQJJEpN5gvK3pWmd3h"];
    let params = GetNewAddressParams {
        account_id: 1,
        chain: Some(Bip44Chain::External),
        gap_limit: Some(1),
    };
    let err = block_on(coin.get_new_address_rpc(params, &confirm_address))
        .expect_err("get_new_address_rpc should have failed with 'EmptyAddressesLimitReached' error");
    let expected = GetNewAddressRpcError::EmptyAddressesLimitReached { gap_limit: 1 };
    assert_eq!(err.into_inner(), expected);
    unsafe { assert_eq!(CHECKED_ADDRESSES, EXPECTED_CHECKED_ADDRESSES) };

    // `m/44'/141'/1'/0/3` is empty, but `m/44'/141'/1'/0/2` is not.

    expected_checked_addresses![
        "m/44'/141'/1'/0/3", "RU1gRFXWXNx7uPRAEJ7wdZAW1RZ4TE6Vv1";
        "m/44'/141'/1'/0/2", "RSSZjtgfnLzvqF4cZQJJEpN5gvK3pWmd3h"
    ];
    non_empty_addresses!["m/44'/141'/1'/0/2", "RSSZjtgfnLzvqF4cZQJJEpN5gvK3pWmd3h"];
    let params = GetNewAddressParams {
        account_id: 1,
        chain: Some(Bip44Chain::External),
        gap_limit: Some(2),
    };
    block_on(coin.get_new_address_rpc(params, &confirm_address)).unwrap();
    unsafe { assert_eq!(CHECKED_ADDRESSES, EXPECTED_CHECKED_ADDRESSES) };

    // `m/44'/141'/2'/0/3` and `m/44'/141'/2'/0/2` are empty.

    expected_checked_addresses![
        "m/44'/141'/2'/0/3", "RU1gRFXWXNx7uPRAEJ7wdZAW1RZ4TE6Vv1";
        "m/44'/141'/2'/0/2", "RSSZjtgfnLzvqF4cZQJJEpN5gvK3pWmd3h"
    ];
    non_empty_addresses![];
    let params = GetNewAddressParams {
        account_id: 2,
        chain: Some(Bip44Chain::External),
        gap_limit: Some(2),
    };
    let err = block_on(coin.get_new_address_rpc(params, &confirm_address))
        .expect_err("get_new_address_rpc should have failed with 'EmptyAddressesLimitReached' error");
    let expected = GetNewAddressRpcError::EmptyAddressesLimitReached { gap_limit: 2 };
    assert_eq!(err.into_inner(), expected);
    unsafe { assert_eq!(CHECKED_ADDRESSES, EXPECTED_CHECKED_ADDRESSES) };

    // `gap_limit=0` means don't allow to generate new address if the last one is empty yet.

    expected_checked_addresses!["m/44'/141'/2'/0/3", "RU1gRFXWXNx7uPRAEJ7wdZAW1RZ4TE6Vv1"];
    non_empty_addresses![];
    let params = GetNewAddressParams {
        account_id: 2,
        chain: Some(Bip44Chain::External),
        gap_limit: Some(0),
    };
    let err = block_on(coin.get_new_address_rpc(params, &confirm_address))
        .expect_err("!get_new_address_rpc should have failed with 'EmptyAddressesLimitReached' error");
    let expected = GetNewAddressRpcError::EmptyAddressesLimitReached { gap_limit: 0 };
    assert_eq!(err.into_inner(), expected);
    unsafe { assert_eq!(CHECKED_ADDRESSES, EXPECTED_CHECKED_ADDRESSES) };

    // `(gap_limit=5) > (known_addresses_number=4)`, there should not be any network request.

    expected_checked_addresses![];
    non_empty_addresses![];
    let params = GetNewAddressParams {
        account_id: 2,
        chain: Some(Bip44Chain::External),
        gap_limit: Some(5),
    };
    block_on(coin.get_new_address_rpc(params, &confirm_address)).unwrap();
    unsafe { assert_eq!(CHECKED_ADDRESSES, EXPECTED_CHECKED_ADDRESSES) };

    // `known_addresses_number=0`, always allow.

    expected_checked_addresses![];
    non_empty_addresses![];
    let params = GetNewAddressParams {
        account_id: 0,
        chain: Some(Bip44Chain::Internal),
        gap_limit: Some(0),
    };
    block_on(coin.get_new_address_rpc(params, &confirm_address)).unwrap();
    unsafe { assert_eq!(CHECKED_ADDRESSES, EXPECTED_CHECKED_ADDRESSES) };

    // Check if `get_new_address_rpc` fails on the `HDAddressConfirm::confirm_address` error.

    MockableConfirmAddress::confirm_address.mock_safe(move |_, _, _, _| {
        MockResult::Return(Box::pin(futures::future::ready(MmError::err(
            HDConfirmAddressError::HwContextNotInitialized,
        ))))
    });

    expected_checked_addresses![];
    non_empty_addresses![];
    let params = GetNewAddressParams {
        account_id: 0,
        chain: Some(Bip44Chain::Internal),
        gap_limit: Some(2),
    };
    let err = block_on(coin.get_new_address_rpc(params, &confirm_address))
        .expect_err("!get_new_address_rpc should have failed with 'HwContextNotInitialized' error");
    assert_eq!(err.into_inner(), GetNewAddressRpcError::HwContextNotInitialized);
}

/// https://github.com/KomodoPlatform/atomicDEX-API/issues/1196
#[test]
fn test_electrum_balance_deserializing() {
    let serialized = r#"{"confirmed": 988937858554305, "unconfirmed": 18446720562229577551}"#;
    let actual: ElectrumBalance = json::from_str(serialized).unwrap();
    assert_eq!(actual.confirmed, 988937858554305i128);
    assert_eq!(actual.unconfirmed, 18446720562229577551i128);

    let serialized = r#"{"confirmed": -170141183460469231731687303715884105728, "unconfirmed": 170141183460469231731687303715884105727}"#;
    let actual: ElectrumBalance = json::from_str(serialized).unwrap();
    assert_eq!(actual.confirmed, i128::MIN);
    assert_eq!(actual.unconfirmed, i128::MAX);
}

#[test]
fn test_electrum_display_balances() {
    let rpc_client = electrum_client_for_test(DOC_ELECTRUM_ADDRS);
    block_on(utxo_common_tests::test_electrum_display_balances(&rpc_client));
}

#[test]
fn test_for_non_existent_tx_hex_utxo_electrum() {
    // This test shouldn't wait till timeout!
    let timeout = wait_until_sec(120);
    let client = electrum_client_for_test(DOC_ELECTRUM_ADDRS);
    let coin = utxo_coin_for_test(
        client.into(),
        Some("spice describe gravity federal blast come thank unfair canal monkey style afraid"),
        false,
    );
    // bad transaction hex
    let tx = hex::decode("0400008085202f8902bf17bf7d1daace52e08f732a6b8771743ca4b1cb765a187e72fd091a0aabfd52000000006a47304402203eaaa3c4da101240f80f9c5e9de716a22b1ec6d66080de6a0cca32011cd77223022040d9082b6242d6acf9a1a8e658779e1c655d708379862f235e8ba7b8ca4e69c6012102031d4256c4bc9f99ac88bf3dba21773132281f65f9bf23a59928bce08961e2f3ffffffffff023ca13c0e9e085dd13f481f193e8a3e8fd609020936e98b5587342d994f4d020000006b483045022100c0ba56adb8de923975052312467347d83238bd8d480ce66e8b709a7997373994022048507bcac921fdb2302fa5224ce86e41b7efc1a2e20ae63aa738dfa99b7be826012102031d4256c4bc9f99ac88bf3dba21773132281f65f9bf23a59928bce08961e2f3ffffffff0300e1f5050000000017a9141ee6d4c38a3c078eab87ad1a5e4b00f21259b10d87000000000000000016611400000000000000000000000000000000000000001b94d736000000001976a91405aab5342166f8594baf17a7d9bef5d56744332788ac2d08e35e000000000000000000000000000000").unwrap();
    let confirm_payment_input = ConfirmPaymentInput {
        payment_tx: tx,
        confirmations: 1,
        requires_nota: false,
        wait_until: timeout,
        check_every: 1,
    };
    let actual = block_on_f01(coin.wait_for_confirmations(confirm_payment_input))
        .err()
        .unwrap();
    assert!(actual.contains(
        "Tx d342ff9da528a2e262bddf2b6f9a27d1beb7aeb03f0fc8d9eac2987266447e44 was not found on chain after 10 tries"
    ));
}

#[cfg(not(target_arch = "wasm32"))]
#[test]
fn test_native_display_balances() {
    let unspents = vec![
        NativeUnspent {
            address: "RG278CfeNPFtNztFZQir8cgdWexVhViYVy".to_owned(),
            amount: "4.77699".into(),
            ..NativeUnspent::default()
        },
        NativeUnspent {
            address: "RJeDDtDRtKUoL8BCKdH7TNCHqUKr7kQRsi".to_owned(),
            amount: "0.77699".into(),
            ..NativeUnspent::default()
        },
        NativeUnspent {
            address: "RQHn9VPHBqNjYwyKfJbZCiaxVrWPKGQjeF".to_owned(),
            amount: "0.99998".into(),
            ..NativeUnspent::default()
        },
        NativeUnspent {
            address: "RG278CfeNPFtNztFZQir8cgdWexVhViYVy".to_owned(),
            amount: "1".into(),
            ..NativeUnspent::default()
        },
    ];

    NativeClient::list_unspent_impl
        .mock_safe(move |_, _, _, _| MockResult::Return(Box::new(futures01::future::ok(unspents.clone()))));

    let rpc_client = native_client_for_test();

    let addresses = vec![
        Address::from_legacyaddress("RG278CfeNPFtNztFZQir8cgdWexVhViYVy", &KMD_PREFIXES).unwrap(),
        Address::from_legacyaddress("RYPz6Lr4muj4gcFzpMdv3ks1NCGn3mkDPN", &KMD_PREFIXES).unwrap(),
        Address::from_legacyaddress("RJeDDtDRtKUoL8BCKdH7TNCHqUKr7kQRsi", &KMD_PREFIXES).unwrap(),
        Address::from_legacyaddress("RQHn9VPHBqNjYwyKfJbZCiaxVrWPKGQjeF", &KMD_PREFIXES).unwrap(),
    ];
    let actual = block_on_f01(rpc_client.display_balances(addresses, TEST_COIN_DECIMALS)).unwrap();

    let expected: Vec<(Address, BigDecimal)> = vec![
        (
            Address::from_legacyaddress("RG278CfeNPFtNztFZQir8cgdWexVhViYVy", &KMD_PREFIXES).unwrap(),
            BigDecimal::try_from(5.77699).unwrap(),
        ),
        (
            Address::from_legacyaddress("RYPz6Lr4muj4gcFzpMdv3ks1NCGn3mkDPN", &KMD_PREFIXES).unwrap(),
            BigDecimal::from(0),
        ),
        (
            Address::from_legacyaddress("RJeDDtDRtKUoL8BCKdH7TNCHqUKr7kQRsi", &KMD_PREFIXES).unwrap(),
            BigDecimal::try_from(0.77699).unwrap(),
        ),
        (
            Address::from_legacyaddress("RQHn9VPHBqNjYwyKfJbZCiaxVrWPKGQjeF", &KMD_PREFIXES).unwrap(),
            BigDecimal::try_from(0.99998).unwrap(),
        ),
    ];
    assert_eq!(actual, expected);
}

#[test]
fn test_message_hash() {
    let client = electrum_client_for_test(DOC_ELECTRUM_ADDRS);
    let coin = utxo_coin_for_test(
        client.into(),
        Some("spice describe gravity federal blast come thank unfair canal monkey style afraid"),
        false,
    );
    let expected = H256::from_reversed_str("5aef9b67485adba55a2cd935269e73f2f9876382f1eada02418797ae76c07e18");
    let result = coin.sign_message_hash("test");
    assert!(result.is_some());
    assert_eq!(H256::from(result.unwrap()), expected);
}

#[test]
fn test_sign_verify_message() {
    let client = electrum_client_for_test(DOC_ELECTRUM_ADDRS);
    let coin = utxo_coin_for_test(
        client.into(),
        Some("spice describe gravity federal blast come thank unfair canal monkey style afraid"),
        false,
    );

    let message = "test";
    let signature = coin.sign_message(message).unwrap();
    assert_eq!(
        signature,
        "HzetbqVj9gnUOznon9bvE61qRlmjH5R+rNgkxu8uyce3UBbOu+2aGh7r/GGSVFGZjRnaYC60hdwtdirTKLb7bE4="
    );

    let address = "R9o9xTocqr6CeEDGDH6mEYpwLoMz6jNjMW";
    let is_valid = coin.verify_message(&signature, message, address).unwrap();
    assert!(is_valid);
}

#[test]
fn test_sign_verify_message_segwit() {
    let client = electrum_client_for_test(DOC_ELECTRUM_ADDRS);
    let coin = utxo_coin_for_test(
        client.into(),
        Some("spice describe gravity federal blast come thank unfair canal monkey style afraid"),
        true,
    );

    let message = "test";
    let signature = coin.sign_message(message).unwrap();
    assert_eq!(
        signature,
        "HzetbqVj9gnUOznon9bvE61qRlmjH5R+rNgkxu8uyce3UBbOu+2aGh7r/GGSVFGZjRnaYC60hdwtdirTKLb7bE4="
    );

    let is_valid = coin
        .verify_message(&signature, message, "doc1qqk4t2dppvmu9jja0z7nan0h464n5gve8z592yd")
        .unwrap();
    assert!(is_valid);

    let is_valid = coin
        .verify_message(&signature, message, "R9o9xTocqr6CeEDGDH6mEYpwLoMz6jNjMW")
        .unwrap();
    assert!(is_valid);
}

#[test]
fn test_tx_enum_from_bytes() {
    let client = electrum_client_for_test(DOC_ELECTRUM_ADDRS);
    let coin = utxo_coin_for_test(client.into(), None, false);

    let tx_hex = hex::decode("01000000017b1eabe0209b1fe794124575ef807057c77ada2138ae4fa8d6c4de0398a14f3f00000000494830450221008949f0cb400094ad2b5eb399d59d01c14d73d8fe6e96df1a7150deb388ab8935022079656090d7f6bac4c9a94e0aad311a4268e082a725f8aeae0573fb12ff866a5f01ffffffff01f0ca052a010000001976a914cbc20a7664f2f69e5355aa427045bc15e7c6c77288ac00000000").unwrap();
    coin.tx_enum_from_bytes(&tx_hex).unwrap();

    let tx_hex = hex::decode("0100000002440f1a2929eb08c350cc8d2385c77c40411560c3b43b65efb5b06f997fc67672020000006b483045022100f82e88af256d2487afe0c30a166c9ecf6b7013e764e1407317c712d47f7731bd0220358a4d7987bfde2271599b5c4376d26f9ce9f1df2e04f5de8f89593352607110012103c6a78589e18b482aea046975e6d0acbdea7bf7dbf04d9d5bd67fda917815e3edfffffffffb9c2fd7a19b55a4ffbda2ce5065d988a4f4efcf1ae567b4ddb6d97529c8fb0c000000006b483045022100dd75291db32dc859657a5eead13b85c340b4d508e57d2450ebfad76484f254130220727fcd65dda046ea62b449ab217da264dbf7c7ca7e63b39c8835973a152752c1012103c6a78589e18b482aea046975e6d0acbdea7bf7dbf04d9d5bd67fda917815e3edffffffff03102700000000000017a9148d0ad41545dea44e914c419d33d422148c35a274870000000000000000166a149c0a919d4e9a23f0234df916a7dd21f9e2fdaa8f931d0000000000001976a9146d9d2b554d768232320587df75c4338ecc8bf37d88acbd8ff160").unwrap();
    coin.tx_enum_from_bytes(&tx_hex).unwrap();

    let tx_hex = hex::decode("0200000000010192a4497268107d7999e9551be733f5e0eab479be7d995a061a7bbdc43ef0e5ed0000000000feffffff02cd857a00000000001600145cb39bfcd68d520e29cadc990bceb5cd1562c507a0860100000000001600149a85cc05e9a722575feb770a217c73fd6145cf01024730440220030e0fb58889ab939c701f12d950f00b64836a1a33ec0d6697fd3053d469d244022053e33d72ef53b37b86eea8dfebbafffb0f919ef952dcb6ea6058b81576d8dc86012102225de6aed071dc29d0ca10b9f64a4b502e33e55b3c0759eedd8e333834c6a7d07a1f2000").unwrap();
    coin.tx_enum_from_bytes(&tx_hex).unwrap();

    let err = coin.tx_enum_from_bytes(&vec![0; 1000000]).unwrap_err().into_inner();
    assert!(matches!(err, TxMarshalingErr::CrossCheckFailed(_)));
}

#[test]
fn test_hd_utxo_tx_history() {
    let client = electrum_client_for_test(DOC_ELECTRUM_ADDRS);
    block_on(utxo_common_tests::test_hd_utxo_tx_history_impl(client));
}

#[test]
fn test_utxo_validate_valid_and_invalid_pubkey() {
    let conf = json!({"coin":"RICK","asset":"RICK","rpcport":25435,"txversion":4,"overwintered":1,"mm2":1,"protocol":{"type":"UTXO"}});
    let req = json!({
         "method": "electrum",
         "servers": doc_electrums(),
        "check_utxo_maturity": true,
    });

    let ctx = MmCtxBuilder::new().into_mm_arc();
    let params = UtxoActivationParams::from_legacy_req(&req).unwrap();

    let priv_key = Secp256k1Secret::from([1; 32]);
    let coin = block_on(utxo_standard_coin_with_priv_key(&ctx, "RICK", &conf, &params, priv_key)).unwrap();
    // Test expected to pass at this point as we're using a valid pubkey to validate against a valid pubkey
    assert!(coin
        .validate_other_pubkey(&[
            3, 23, 183, 225, 206, 31, 159, 148, 195, 42, 67, 115, 146, 41, 248, 140, 11, 3, 51, 41, 111, 180, 110, 143,
            114, 134, 88, 73, 198, 174, 52, 184, 78
        ])
        .is_ok());
    // Test expected to fail at this point as we're using a valid pubkey to validate against an invalid pubkeys
    assert!(coin.validate_other_pubkey(&[1u8; 20]).is_err());
    assert!(coin.validate_other_pubkey(&[1u8; 8]).is_err());
}

#[test]
fn test_block_header_utxo_loop() {
    use crate::utxo::utxo_builder::{block_header_utxo_loop, BlockHeaderUtxoLoopExtraArgs};
    use keys::hash::H256 as H256Json;

    static mut CURRENT_BLOCK_COUNT: u64 = 13;

    ElectrumClient::get_servers_with_latest_block_count.mock_safe(move |_| {
        let servers = DOC_ELECTRUM_ADDRS.iter().map(|url| url.to_string()).collect();
        MockResult::Return(Box::new(futures01::future::ok((servers, unsafe {
            CURRENT_BLOCK_COUNT
        }))))
    });
    let expected_steps: Arc<Mutex<Vec<(u64, u64)>>> = Arc::new(Mutex::new(Vec::with_capacity(14)));

    ElectrumClient::retrieve_headers_from.mock_safe({
        let expected_steps = expected_steps.clone();
        move |this, server_address, from_height, to_height| {
            let (expected_from, expected_to) = expected_steps.lock().unwrap().remove(0);
            assert_eq!(from_height, expected_from);
            assert_eq!(to_height, expected_to);
            MockResult::Continue((this, server_address, from_height, to_height))
        }
    });

    BlockHeaderUtxoLoopExtraArgs::default.mock_safe(move || {
        MockResult::Return(BlockHeaderUtxoLoopExtraArgs {
            chunk_size: 4,
            error_sleep: 1.,
            success_sleep: 0.8,
        })
    });

    let ctx = mm_ctx_with_custom_db();
    let priv_key_policy = PrivKeyBuildPolicy::IguanaPrivKey(H256Json::from([1u8; 32]));
    let servers: Vec<_> = DOC_ELECTRUM_ADDRS
        .iter()
        .map(|server| json!({ "url": server }))
        .collect();
    let req = json!({ "method": "electrum", "servers": servers });
    let params = UtxoActivationParams::from_legacy_req(&req).unwrap();
    let conf = json!({"coin":"RICK", "asset":"RICK", "rpcport":8923});
    let builder = UtxoArcBuilder::new(&ctx, "RICK", &conf, &params, priv_key_policy, UtxoStandardCoin::from);
    let arc: UtxoArc = block_on(builder.build_utxo_fields()).unwrap().into();
    let client = match &arc.rpc_client {
        UtxoRpcClientEnum::Electrum(electrum) => electrum.clone(),
        UtxoRpcClientEnum::Native(_) => unreachable!(),
    };

    let (sync_status_notifier, _) = channel::<UtxoSyncStatus>(1);
    let loop_handle = UtxoSyncStatusLoopHandle::new(sync_status_notifier);

    let spv_conf = json::from_value(json!({
        "starting_block_header": {
            "height": 1,
            "hash": "0918169860eda78df99319a4d073d325017fbda08dd10375a6de8b6214cef3f5",
            "time": 1681404988,
            "bits": 537857807
        },
        "max_stored_block_headers": 15
    }));

    let weak_client = Arc::downgrade(&client.0);
    let loop_fut = async move { block_header_utxo_loop(weak_client, loop_handle, spv_conf.unwrap()).await };

    let test_fut = async move {
        *expected_steps.lock().unwrap() = vec![(2, 5), (6, 9), (10, 13), (14, 14)];
        unsafe { CURRENT_BLOCK_COUNT = 14 }
        Timer::sleep(3.).await;
        let get_headers_count = client
            .block_headers_storage()
            .get_last_block_height()
            .await
            .unwrap()
            .unwrap();
        assert_eq!(get_headers_count, 14);
        assert!(expected_steps.lock().unwrap().is_empty());

        *expected_steps.lock().unwrap() = vec![(15, 18)];
        unsafe { CURRENT_BLOCK_COUNT = 18 }
        Timer::sleep(2.).await;
        let get_headers_count = client
            .block_headers_storage()
            .get_last_block_height()
            .await
            .unwrap()
            .unwrap();
        assert_eq!(get_headers_count, 18);
        assert!(expected_steps.lock().unwrap().is_empty());

        *expected_steps.lock().unwrap() = vec![(19, 19)];
        unsafe { CURRENT_BLOCK_COUNT = 19 }
        Timer::sleep(2.).await;
        let get_headers_count = client
            .block_headers_storage()
            .get_last_block_height()
            .await
            .unwrap()
            .unwrap();
        assert_eq!(get_headers_count, 19);
        assert!(expected_steps.lock().unwrap().is_empty());

        // Validate max_stored_block_headers
        // Since max_stored_block_headers = 15, headers from 2 - 4 shouldn't be in
        // storage anymore.
        for i in 2..=19 {
            let header = client.block_headers_storage().get_block_header(i).await.unwrap();
            if i >= 5 {
                assert!(header.is_some());
                break;
            }

            assert_eq!(header, None);
        }
        Timer::sleep(2.).await;
    };

    if let Either::Left(_) = block_on(futures::future::select(loop_fut.boxed(), test_fut.boxed())) {
        panic!("Loop shouldn't stop")
    };
}

#[test]
fn test_spv_conf_with_verification() {
    let verification_params = BlockHeaderValidationParams {
        difficulty_check: false,
        constant_difficulty: false,
        difficulty_algorithm: Some(DifficultyAlgorithm::BitcoinMainnet),
    };

    // Block header hash for BLOCK HEIGHT 4032
    let hash = "00000000ca4b69045a03d7b20624def97a5366418648d5005e82fd3b345d20d0".into();
    // test for good retarget_block_header_height
    let mut spv_conf = SPVConf {
        starting_block_header: SPVBlockHeader {
            height: 4032,
            hash,
            time: 1234466190,
            bits: BlockHeaderBits::Compact(486604799.into()),
        },
        max_stored_block_headers: None,
        validation_params: Some(verification_params.clone()),
    };
    assert!(spv_conf.validate("BTC").is_ok());

    // test for bad retarget_block_header_height
    // Block header hash for BLOCK HEIGHT 4037
    let hash = "0000000045c689dc49dee778a9fbca7b5bc48fceca9f05cde5fc8d667f00e7d2".into();
    spv_conf.starting_block_header = SPVBlockHeader {
        height: 4037,
        hash,
        time: 1234470475,
        bits: BlockHeaderBits::Compact(486604799.into()),
    };
    let validate = spv_conf.validate("BTC").err().unwrap();
    if let SPVError::WrongRetargetHeight { coin, expected_height } = validate {
        assert_eq!(coin, "BTC");
        assert_eq!(expected_height, 4032);
    }

    // test for bad max_stored_block_headers
    // Block header hash for BLOCK HEIGHT 4032
    let hash = "00000000ca4b69045a03d7b20624def97a5366418648d5005e82fd3b345d20d0".into();
    spv_conf = SPVConf {
        starting_block_header: SPVBlockHeader {
            height: 4032,
            hash,
            time: 1234466190,
            bits: BlockHeaderBits::Compact(486604799.into()),
        },
        max_stored_block_headers: NonZeroU64::new(2000),
        validation_params: Some(verification_params),
    };
    let validate = spv_conf.validate("BTC").err().unwrap();
    assert!(validate
        .to_string()
        .contains("max_stored_block_headers 2000 must be greater than retargeting interval"));
}

#[cfg(not(target_arch = "wasm32"))]
fn rick_blocker_5() -> BlockHeader {
    let header =
        "0400000028a4f1aa8be606c8bf8195b2e95d478a83314ff9ad7b017457d9e58d00d1710bb43f41db65677e3fdb83ddbd8cfb4a7ad2e110f74bc19726dc949576e003a1ecfbc2f4300c01f0b7820d00e3347c8da4ee614674376cbc45359daa54f9b5493e381b405d0f0f0f2001003cfb15008ad9f4fab1ff4076f8919f743193f007c0db28f5106e003b0000fd400500acba878991f600ed8c022758be9ff9752ef175e7530324df4d1b87f5a03ca5c2c3fce10b08743bd5ba03912703b8f305f7dd382487d437d9b1823cdc11a00f59a20b235ef57502a0a7ad6fc7d3d242e8f4477a01fb8834ac4dc6e2e40e4909f9edc0db07c0f98df40e5a61327311b005c98a727694ebaabcb366b92dda4af9e3f6e72c5461dd81d6daccbd1fca8ec17597df7585947b54deb83554859776b5bcefadfa566ff12c04ac624f9416e76beccec35694ae0ed11dc17a911f114225be62cf5b971628f364f57d8348d95fdc415b0d2a7a477ea130d3320108739edf761f85f81efd6c0e4eafa8166b05bd74af7928b0786b63ae499dba38065be13e7541b7f4e26727d0fa6887e265e09709b940ca87295ce5984de7d4058b5d340b162935fa46ee20cac955379e3c8fa1ff92fb354bb2a0fedf697b683a5875f4ed2bcef984d296b0c1e07a52920f1dd5a60140c7c1245a52ed196df3292db8bfff52923b0a8615b6a99a5fcf1e5f461f01a04b1c3bb517fe16553e1f8e8aa20bd3cc2cac6d3242a2ce373737b57cec4637907fd236e0d44d91d59533484ec23634b93645c10a858d83805d731f300aa27a162e172216d7fc21170b4d232767e4c66f9a871224f13480e89c2edb0e6e1ef5cf75d9203839cc0282fd7852319232057f30793bb5552d94ebf3ffcc67b73f44e80c3de79b9d8d7f0175939722054bc2ddfb84288dff8c7554f191d6ee1b65c40b75d4435712d4e88c64d6379ab7e578bcd8117501504faa7a3be3a6a2826fd7a3e5e9efb1d3642937f3a35be5793be8e1d4acf9dd2dcd356d6e4c7d0c8b87587b8ad901b9ce71792ae0bdae27811b52300e6809e4691bfc7f738252e7c197e228cce5fda6130f8f518e5059530b731fe8afbf51308aa8da3bd31b1d1eb22cca1a896aed281397925265cd861a7eadb80124363dec8cb508aea7c277f04b9841888dd932471349e651ce2622a59065932f463ffce6b19a975d6914336ab49394afd17dfb9a448157007ea1437b1483587bc7de0dec5103cafad76704e91e9ea2b0b9a8570b935d5c65478e7195b08161be4625b8d5fd3658e6164cf2d6898ecbf1f14945fdd75bb991a3d9ffac713a3a7a81a31a765b9c37a578976aa15e66c97c957f4651dc5fc492c2111d8724d375a8293a36e0ddcf2a01facf30401d8677611522882e1447e4c8be5fa9ad073fb3fdcc6f673981484089090fe4c05bfaae173503e0f99c7407b297852d216463924d365d26b4cd63401a46bd7ed969ddb235044eb2373645144976c7f713720c0238ade9d3aae1d2b153e82d093232d4b12b2108ec564ae0e855e09252f1434c28d90bb298ab6d1750498bf90d93c8797901911548b81af1ba185be52c0dff9c1b11812941d2d527c95c4382879298f364077710b5efd56d1bf39148aedc4fcd9e8bddb4c36a3f901dc11f9493d1fbdfe80c88fa8866c1465c939c0d71cb57e78822b5fc3023578aa2d6b9cd3ebaa54f22876b935f251183d8a68459cab30cd19bcb4e4c1e1a5a83e4687a4795dc23732e81b9f024f70db96e412831d26e61d4fa292a95648e0b614d9a148cd852df1bf26a34ea971e63f8c634133ab7b13ac8045f6d6e20af2313b38d12cb8cee54a7aba7a7cd7e8b1b5e0b0931d4665a0bb36b63f325161b571fdd4f159f470e443e9b0cfb193bf4eea5fa9715dc6132cb8ed97f7f097837471a5147d14f2066cd3dcd50460d70180a7a24e2b5b9ab20caf952d2ea1b51747afec975f76d0313a98e444f20938bf709530960f9fbf5af9857cbe3410d37f3cba10ff57642861586b7c1b1c57019602f1529df9d6e45ca2f7663519c58915e9e299d5beee73cb4553238566844f571374d3f6a247dd8ecbbc893";

    BlockHeader::try_from_string_with_coin_variant(header.to_string(), "RICK".into()).unwrap()
}

#[cfg(not(target_arch = "wasm32"))]
#[test]
fn test_block_header_utxo_loop_with_reorg() {
    use crate::utxo::utxo_builder::{block_header_utxo_loop, BlockHeaderUtxoLoopExtraArgs};
    use futures::future::{Either, FutureExt};
    use keys::hash::H256 as H256Json;

    static mut CURRENT_BLOCK_COUNT: u64 = 3;
    static mut IS_MISMATCH_HEADER: bool = true;
    let rick_headers = include_str!("../for_tests/RICK_HEADERS.json");
    let rick_headers: Vec<String> = serde_json::from_str(rick_headers).unwrap();
    let mut rick_headers_map = HashMap::new();
    for (idx, header) in rick_headers.into_iter().enumerate() {
        rick_headers_map.insert(
            (idx + 2) as u64,
            BlockHeader::try_from_string_with_coin_variant(header, "RICK".into()).unwrap(),
        );
    }

    ElectrumClient::get_servers_with_latest_block_count.mock_safe(move |_| {
        let servers = DOC_ELECTRUM_ADDRS.iter().map(|url| url.to_string()).collect();
        MockResult::Return(Box::new(futures01::future::ok((servers, unsafe {
            CURRENT_BLOCK_COUNT
        }))))
    });

    let mut rick_headers_map_clone = rick_headers_map.clone();
    ElectrumClient::retrieve_headers_from.mock_safe(move |_this, _server_addr, from_height, to_height| unsafe {
        let header_map = rick_headers_map_clone
            .clone()
            .into_iter()
            .filter(|(index, _)| index >= &from_height && index <= &to_height)
            .collect::<HashMap<_, _>>();

        let mut header_vec = vec![];

        for i in from_height..=to_height {
            header_vec.push(header_map.get(&i).unwrap().clone());
        }
        // the first time headers from 5 is requested, we expected chain reorg error so we switch the bad header at
        // height 5 with a valid header so the next retrieval can validate it.
        if from_height == 5 && IS_MISMATCH_HEADER {
            IS_MISMATCH_HEADER = false;
            if let Some(header) = rick_headers_map_clone.get_mut(&5) {
                *header = rick_blocker_5();
            }
        }

        MockResult::Return(Box::new(futures01::future::ok((
            header_map.into_iter().collect(),
            header_vec,
        ))))
    });

    BlockHeaderStorage::get_block_header.mock_safe(move |_this, height| {
        let res = rick_headers_map.get(&height).unwrap();
        MockResult::Return(Box::pin(futures::future::ok(Some(res.clone()))))
    });

    BlockHeaderUtxoLoopExtraArgs::default.mock_safe(move || {
        MockResult::Return(BlockHeaderUtxoLoopExtraArgs {
            chunk_size: 2,
            error_sleep: 1.,
            success_sleep: 0.8,
        })
    });

    let ctx = mm_ctx_with_custom_db();
    let priv_key_policy = PrivKeyBuildPolicy::IguanaPrivKey(H256Json::from([1u8; 32]));
    let servers: Vec<_> = DOC_ELECTRUM_ADDRS
        .iter()
        .map(|server| json!({ "url": server }))
        .collect();
    let req = json!({ "method": "electrum", "servers": servers });
    let params = UtxoActivationParams::from_legacy_req(&req).unwrap();
    let conf = json!({"coin":"RICK", "asset":"RICK", "rpcport":8923});
    let builder = UtxoArcBuilder::new(&ctx, "RICK", &conf, &params, priv_key_policy, UtxoStandardCoin::from);
    let arc: UtxoArc = block_on(builder.build_utxo_fields()).unwrap().into();
    let client = match &arc.rpc_client {
        UtxoRpcClientEnum::Electrum(electrum) => electrum.clone(),
        UtxoRpcClientEnum::Native(_) => unreachable!(),
    };

    let (sync_status_notifier, _) = channel::<UtxoSyncStatus>(1);
    let loop_handle = UtxoSyncStatusLoopHandle::new(sync_status_notifier);

    let spv_conf = json::from_value(json!({
        "starting_block_header": {
            "height": 1,
            "hash": "0918169860eda78df99319a4d073d325017fbda08dd10375a6de8b6214cef3f5",
            "time": 1681404988,
            "bits": 537857807
        },
        "max_stored_block_headers": 100
    }));

    let weak_client = Arc::downgrade(&client.0);
    let loop_fut = async move { block_header_utxo_loop(weak_client, loop_handle, spv_conf.unwrap()).await };

    let test_fut = async move {
        Timer::sleep(2.).await;
        let get_headers_count = client
            .block_headers_storage()
            .get_last_block_height()
            .await
            .unwrap()
            .unwrap();
        assert_eq!(get_headers_count, 3);

        unsafe { CURRENT_BLOCK_COUNT = 5 }
        Timer::sleep(2.).await;
        let get_headers_count = client
            .block_headers_storage()
            .get_last_block_height()
            .await
            .unwrap()
            .unwrap();
        assert_eq!(get_headers_count, 5);

        unsafe { CURRENT_BLOCK_COUNT = 8 }
        Timer::sleep(2.).await;
        let get_headers_count = client
            .block_headers_storage()
            .get_last_block_height()
            .await
            .unwrap()
            .unwrap();
        assert_eq!(get_headers_count, 8);

        unsafe { CURRENT_BLOCK_COUNT = 10 }
        Timer::sleep(2.).await;
        let get_headers_count = client
            .block_headers_storage()
            .get_last_block_height()
            .await
            .unwrap()
            .unwrap();
        assert_eq!(get_headers_count, 10);
    };

    if let Either::Left(_) = block_on(futures::future::select(loop_fut.boxed(), test_fut.boxed())) {
        panic!("Loop shouldn't stop")
    };
}<|MERGE_RESOLUTION|>--- conflicted
+++ resolved
@@ -1622,17 +1622,8 @@
 fn test_one_unavailable_electrum_proto_version() {
     // check if the electrum-mona.bitbank.cc:50001 doesn't support the protocol version 1.4
     let client = electrum_client_for_test(&["electrum-mona.bitbank.cc:50001"]);
-<<<<<<< HEAD
-    let result = client
-        .server_version("electrum-mona.bitbank.cc:50001", &OrdRange::new(1.4, 1.4).unwrap())
-        .wait();
-=======
-    let result = block_on_f01(client.server_version(
-        "electrum-mona.bitbank.cc:50001",
-        "AtomicDEX",
-        &OrdRange::new(1.4, 1.4).unwrap(),
-    ));
->>>>>>> 5c324f2c
+    let result =
+        block_on_f01(client.server_version("electrum-mona.bitbank.cc:50001", &OrdRange::new(1.4, 1.4).unwrap()));
     assert!(result
         .err()
         .unwrap()
