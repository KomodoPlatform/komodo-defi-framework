--- conflicted
+++ resolved
@@ -3800,7 +3800,6 @@
 }
 
 #[test]
-<<<<<<< HEAD
 fn test_electrum_display_balances() {
     let rpc_client = electrum_client_for_test(RICK_ELECTRUM_ADDRS);
     block_on(utxo_common_tests::test_electrum_display_balances(&rpc_client));
@@ -3854,7 +3853,9 @@
         ("RQHn9VPHBqNjYwyKfJbZCiaxVrWPKGQjeF".into(), BigDecimal::from(0.99998)),
     ];
     assert_eq!(actual, expected);
-=======
+}
+
+#[test]
 fn test_message_hash() {
     let client = electrum_client_for_test(RICK_ELECTRUM_ADDRS);
     let coin = utxo_coin_for_test(
@@ -3914,5 +3915,4 @@
         .verify_message(&signature, message, "R9o9xTocqr6CeEDGDH6mEYpwLoMz6jNjMW")
         .unwrap();
     assert!(is_valid);
->>>>>>> b2cb7c3e
 }