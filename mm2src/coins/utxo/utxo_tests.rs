use super::rpc_clients::{ElectrumProtocol, ListSinceBlockRes, NetworkInfo};
use super::*;
<<<<<<< HEAD
use crate::utxo::qrc20::{qrc20_coin_from_conf_and_request, Qrc20Coin, Qrc20FeeDetails};
use crate::utxo::rpc_clients::{NativeUnspent, UtxoRpcClientOps};
=======
use crate::utxo::rpc_clients::UtxoRpcClientOps;
>>>>>>> b72a4bf0
use crate::utxo::utxo_standard::{utxo_standard_coin_from_conf_and_request, UtxoStandardCoin, UTXO_STANDARD_DUST};
use crate::{SwapOps, WithdrawFee};
use bigdecimal::BigDecimal;
use chain::OutPoint;
use common::mm_ctx::MmCtxBuilder;
use common::privkey::key_pair_from_seed;
use common::{block_on, OrdRange};
use futures::future::join_all;
use gstuff::now_ms;
use mocktopus::mocking::*;
use rpc::v1::types::{VerboseBlockClient, H256 as H256Json};
use serde_json::value::RawValue;
use serialization::deserialize;
use std::collections::HashMap;
use std::thread;
use std::time::Duration;

const TEST_COIN_NAME: &'static str = "RICK";

pub fn electrum_client_for_test(servers: &[&str]) -> ElectrumClient {
    let client = ElectrumClientImpl::new(TEST_COIN_NAME.into(), Default::default());
    for server in servers {
        block_on(client.add_server(&ElectrumRpcRequest {
            url: server.to_string(),
            protocol: ElectrumProtocol::TCP,
            disable_cert_verification: false,
        }))
        .unwrap();
    }

    let mut attempts = 0;
    while !block_on(client.is_connected()) {
        if attempts >= 10 {
            panic!("Failed to connect to at least 1 of {:?} in 5 seconds.", servers);
        }

        thread::sleep(Duration::from_millis(500));
        attempts += 1;
    }

    ElectrumClient(Arc::new(client))
}

/// Returned client won't work by default, requires some mocks to be usable
<<<<<<< HEAD
fn native_client_for_test() -> NativeClient {
    NativeClient(Arc::new(NativeClientImpl {
        coin_ticker: "TEST".into(),
        uri: "".into(),
        auth: "".into(),
        event_handlers: vec![],
        request_id: 0u64.into(),
        recently_sent_txs: AsyncMutex::new(HashMap::new()),
    }))
}
=======
fn native_client_for_test() -> NativeClient { NativeClient(Arc::new(NativeClientImpl::default())) }
>>>>>>> b72a4bf0

fn utxo_coin_fields_for_test(rpc_client: UtxoRpcClientEnum, force_seed: Option<&str>) -> UtxoCoinFields {
    let checksum_type = ChecksumType::DSHA256;
    let default_seed = "spice describe gravity federal blast come thank unfair canal monkey style afraid";
    let seed = match force_seed {
        Some(s) => s.into(),
        None => match std::env::var("BOB_PASSPHRASE") {
            Ok(p) => {
                if p.is_empty() {
                    default_seed.into()
                } else {
                    p
                }
            },
            Err(_) => default_seed.into(),
        },
    };
    let key_pair = key_pair_from_seed(&seed).unwrap();
    let my_address = Address {
        prefix: 60,
        hash: key_pair.public().address_hash(),
        t_addr_prefix: 0,
        checksum_type,
    };
    let my_script_pubkey = Builder::build_p2pkh(&my_address.hash).to_bytes();

    UtxoCoinFields {
        decimals: 8,
        rpc_client,
        key_pair,
        is_pos: false,
        requires_notarization: false.into(),
        overwintered: true,
        segwit: false,
        tx_version: 4,
        my_address,
        address_format: UtxoAddressFormat::Standard,
        asset_chain: true,
        p2sh_addr_prefix: 85,
        p2sh_t_addr_prefix: 0,
        pub_addr_prefix: 60,
        pub_t_addr_prefix: 0,
        ticker: TEST_COIN_NAME.into(),
        wif_prefix: 0,
        tx_fee: TxFee::Fixed(1000),
        version_group_id: 0x892f2085,
        consensus_branch_id: 0x76b809bb,
        zcash: true,
        checksum_type,
        fork_id: 0,
        signature_version: SignatureVersion::Base,
        history_sync_state: Mutex::new(HistorySyncState::NotEnabled),
        required_confirmations: 1.into(),
        force_min_relay_fee: false,
        mtp_block_count: NonZeroU64::new(11).unwrap(),
        estimate_fee_mode: None,
        dust_amount: UTXO_STANDARD_DUST,
        mature_confirmations: MATURE_CONFIRMATIONS_DEFAULT,
        tx_cache_directory: None,
        recently_spent_outpoints: AsyncMutex::new(RecentlySpentOutPoints::new(my_script_pubkey)),
    }
}

fn utxo_coin_from_fields(coin: UtxoCoinFields) -> UtxoStandardCoin {
    let arc: UtxoArc = coin.into();
    arc.into()
}

fn utxo_coin_for_test(rpc_client: UtxoRpcClientEnum, force_seed: Option<&str>) -> UtxoStandardCoin {
    utxo_coin_from_fields(utxo_coin_fields_for_test(rpc_client, force_seed))
}

#[test]
fn test_extract_secret() {
    let client = electrum_client_for_test(&["electrum1.cipig.net:10017"]);
    let coin = utxo_coin_for_test(client.into(), None);

    let tx_hex = hex::decode("0100000001de7aa8d29524906b2b54ee2e0281f3607f75662cbc9080df81d1047b78e21dbc00000000d7473044022079b6c50820040b1fbbe9251ced32ab334d33830f6f8d0bf0a40c7f1336b67d5b0220142ccf723ddabb34e542ed65c395abc1fbf5b6c3e730396f15d25c49b668a1a401209da937e5609680cb30bff4a7661364ca1d1851c2506fa80c443f00a3d3bf7365004c6b6304f62b0e5cb175210270e75970bb20029b3879ec76c4acd320a8d0589e003636264d01a7d566504bfbac6782012088a9142fb610d856c19fd57f2d0cffe8dff689074b3d8a882103f368228456c940ac113e53dad5c104cf209f2f102a409207269383b6ab9b03deac68ffffffff01d0dc9800000000001976a9146d9d2b554d768232320587df75c4338ecc8bf37d88ac40280e5c").unwrap();
    let expected_secret = hex::decode("9da937e5609680cb30bff4a7661364ca1d1851c2506fa80c443f00a3d3bf7365").unwrap();
    let secret_hash = &*dhash160(&expected_secret);
    let secret = unwrap!(coin.extract_secret(secret_hash, &tx_hex));
    assert_eq!(secret, expected_secret);
}

#[test]
fn test_generate_transaction() {
    let client = electrum_client_for_test(&["electrum1.cipig.net:10017"]);
    let coin = utxo_coin_for_test(client.into(), None);
    let unspents = vec![UnspentInfo {
        value: 10000000000,
        outpoint: OutPoint::default(),
        height: Default::default(),
    }];

    let outputs = vec![TransactionOutput {
        script_pubkey: vec![].into(),
        value: 999,
    }];

    let generated = block_on(coin.generate_transaction(unspents, outputs, FeePolicy::SendExact, None, None));
    // must not allow to use output with value < dust
    unwrap_err!(generated);

    let unspents = vec![UnspentInfo {
        value: 100000,
        outpoint: OutPoint::default(),
        height: Default::default(),
    }];

    let outputs = vec![TransactionOutput {
        script_pubkey: vec![].into(),
        value: 98001,
    }];

    let generated = unwrap!(block_on(coin.generate_transaction(
        unspents,
        outputs,
        FeePolicy::SendExact,
        None,
        None
    )));
    // the change that is less than dust must be included to miner fee
    // so no extra outputs should appear in generated transaction
    assert_eq!(generated.0.outputs.len(), 1);

    assert_eq!(generated.1.fee_amount, 1999);
    assert_eq!(generated.1.received_by_me, 0);
    assert_eq!(generated.1.spent_by_me, 100000);

    let unspents = vec![UnspentInfo {
        value: 100000,
        outpoint: OutPoint::default(),
        height: Default::default(),
    }];

    let outputs = vec![TransactionOutput {
        script_pubkey: Builder::build_p2pkh(&coin.as_ref().my_address.hash).to_bytes(),
        value: 100000,
    }];

    // test that fee is properly deducted from output amount equal to input amount (max withdraw case)
    let generated = unwrap!(block_on(coin.generate_transaction(
        unspents,
        outputs,
        FeePolicy::DeductFromOutput(0),
        None,
        None
    )));
    assert_eq!(generated.0.outputs.len(), 1);

    assert_eq!(generated.1.fee_amount, 1000);
    assert_eq!(generated.1.received_by_me, 99000);
    assert_eq!(generated.1.spent_by_me, 100000);
    assert_eq!(generated.0.outputs[0].value, 99000);

    let unspents = vec![UnspentInfo {
        value: 100000,
        outpoint: OutPoint::default(),
        height: Default::default(),
    }];

    let outputs = vec![TransactionOutput {
        script_pubkey: vec![].into(),
        value: 100000,
    }];

    // test that generate_transaction returns an error when input amount is not sufficient to cover output + fee
    unwrap_err!(block_on(coin.generate_transaction(
        unspents,
        outputs,
        FeePolicy::SendExact,
        None,
        None
    )));
}

#[test]
fn test_addresses_from_script() {
    let client = electrum_client_for_test(&["electrum1.cipig.net:10017", "electrum2.cipig.net:10017"]);
    let coin = utxo_coin_for_test(client.into(), None);
    // P2PKH
    let script: Script = "76a91405aab5342166f8594baf17a7d9bef5d56744332788ac".into();
    let expected_addr: Vec<Address> = vec!["R9o9xTocqr6CeEDGDH6mEYpwLoMz6jNjMW".into()];
    let actual_addr = unwrap!(coin.addresses_from_script(&script));
    assert_eq!(expected_addr, actual_addr);

    // P2SH
    let script: Script = "a914e71a6120653ebd526e0f9d7a29cde5969db362d487".into();
    let expected_addr: Vec<Address> = vec!["bZoEPR7DjTqSDiQTeRFNDJuQPTRY2335LD".into()];
    let actual_addr = unwrap!(coin.addresses_from_script(&script));
    assert_eq!(expected_addr, actual_addr);
}

#[test]
fn test_kmd_interest() {
    let height = Some(1000001);
    let value = 64605500822;
    let lock_time = 1556623906;
    let current_time = 1556623906 + 3600 + 300;

    let expected = 36870;
    let actual = kmd_interest(height, value, lock_time, current_time).unwrap();
    assert_eq!(expected, actual);

    // UTXO amount must be at least 10 KMD to be eligible for interest
    let actual = kmd_interest(height, 999999999, lock_time, current_time);
    assert_eq!(actual, Err(KmdRewardsNotAccruedReason::UtxoAmountLessThanTen));

    // Transaction is not mined yet (height is None)
    let actual = kmd_interest(None, value, lock_time, current_time);
    assert_eq!(actual, Err(KmdRewardsNotAccruedReason::TransactionInMempool));

    // Locktime is not set
    let actual = kmd_interest(height, value, 0, current_time);
    assert_eq!(actual, Err(KmdRewardsNotAccruedReason::LocktimeNotSet));

    // interest will stop accrue after block 7_777_777
    let actual = kmd_interest(Some(7_777_778), value, lock_time, current_time);
    assert_eq!(actual, Err(KmdRewardsNotAccruedReason::UtxoHeightGreaterThanEndOfEra));

    // interest doesn't accrue for lock_time < 500_000_000
    let actual = kmd_interest(height, value, 499_999_999, current_time);
    assert_eq!(actual, Err(KmdRewardsNotAccruedReason::LocktimeLessThanThreshold));

    // current time must be greater than tx lock_time
    let actual = kmd_interest(height, value, lock_time, lock_time - 1);
    assert_eq!(actual, Err(KmdRewardsNotAccruedReason::OneHourNotPassedYet));

    // at least 1 hour should pass
    let actual = kmd_interest(height, value, lock_time, lock_time + 30);
    assert_eq!(actual, Err(KmdRewardsNotAccruedReason::OneHourNotPassedYet));
}

#[test]
fn test_kmd_interest_accrue_stop_at() {
    let lock_time = 1595845640;
    let height = 1000001;

    let expected = lock_time + 31 * 24 * 60 * 60;
    let actual = kmd_interest_accrue_stop_at(height, lock_time);
    assert_eq!(expected, actual);

    let height = 999999;

    let expected = lock_time + 365 * 24 * 60 * 60;
    let actual = kmd_interest_accrue_stop_at(height, lock_time);
    assert_eq!(expected, actual);
}

#[test]
fn test_sat_from_big_decimal() {
    let amount = "0.000001".parse().unwrap();
    let sat = sat_from_big_decimal(&amount, 18).unwrap();
    let expected_sat = 1000000000000;
    assert_eq!(expected_sat, sat);

    let amount = "0.12345678".parse().unwrap();
    let sat = sat_from_big_decimal(&amount, 8).unwrap();
    let expected_sat = 12345678;
    assert_eq!(expected_sat, sat);

    let amount = "1.000001".parse().unwrap();
    let sat = sat_from_big_decimal(&amount, 18).unwrap();
    let expected_sat = 1000001000000000000;
    assert_eq!(expected_sat, sat);

    let amount = 1.into();
    let sat = sat_from_big_decimal(&amount, 18).unwrap();
    let expected_sat = 1000000000000000000;
    assert_eq!(expected_sat, sat);

    let amount = "0.000000000000000001".parse().unwrap();
    let sat = sat_from_big_decimal(&amount, 18).unwrap();
    let expected_sat = 1u64;
    assert_eq!(expected_sat, sat);

    let amount = 1234.into();
    let sat = sat_from_big_decimal(&amount, 9).unwrap();
    let expected_sat = 1234000000000;
    assert_eq!(expected_sat, sat);

    let amount = 1234.into();
    let sat = sat_from_big_decimal(&amount, 0).unwrap();
    let expected_sat = 1234;
    assert_eq!(expected_sat, sat);

    let amount = 1234.into();
    let sat = sat_from_big_decimal(&amount, 1).unwrap();
    let expected_sat = 12340;
    assert_eq!(expected_sat, sat);

    let amount = "1234.12345".parse().unwrap();
    let sat = sat_from_big_decimal(&amount, 1).unwrap();
    let expected_sat = 12341;
    assert_eq!(expected_sat, sat);
}

#[test]
fn test_wait_for_payment_spend_timeout_native() {
<<<<<<< HEAD
    let client = NativeClientImpl {
        coin_ticker: "RICK".into(),
        uri: "http://127.0.0.1:10271".to_owned(),
        auth: fomat!("Basic "(base64_encode(
            "user481805103:pass97a61c8d048bcf468c6c39a314970e557f57afd1d8a5edee917fb29bafb3a43371",
            URL_SAFE
        ))),
        event_handlers: Default::default(),
        request_id: 0u64.into(),
        recently_sent_txs: AsyncMutex::new(HashMap::new()),
    };
=======
    let client = NativeClientImpl::default();
>>>>>>> b72a4bf0

    static mut OUTPUT_SPEND_CALLED: bool = false;
    NativeClient::find_output_spend.mock_safe(|_, _, _, _| {
        unsafe { OUTPUT_SPEND_CALLED = true };
        MockResult::Return(Box::new(futures01::future::ok(None)))
    });
    let client = UtxoRpcClientEnum::Native(NativeClient(Arc::new(client)));
    let coin = utxo_coin_for_test(client, None);
    let transaction = unwrap!(hex::decode("01000000000102fff7f7881a8099afa6940d42d1e7f6362bec38171ea3edf433541db4e4ad969f00000000494830450221008b9d1dc26ba6a9cb62127b02742fa9d754cd3bebf337f7a55d114c8e5cdd30be022040529b194ba3f9281a99f2b1c0a19c0489bc22ede944ccf4ecbab4cc618ef3ed01eeffffffef51e1b804cc89d182d279655c3aa89e815b1b309fe287d9b2b55d57b90ec68a0100000000ffffffff02202cb206000000001976a9148280b37df378db99f66f85c95a783a76ac7a6d5988ac9093510d000000001976a9143bde42dbee7e4dbe6a21b2d50ce2f0167faa815988ac000247304402203609e17b84f6a7d30c80bfa610b5b4542f32a8a0d5447a12fb1366d7f01cc44a0220573a954c4518331561406f90300e8f3358f51928d43c212a8caed02de67eebee0121025476c2e83188368da1ff3e292e7acafcdb3566bb0ad253f62fc70f07aeee635711000000"));
    let wait_until = now_ms() / 1000 - 1;
    let from_block = 1000;

    assert!(coin
        .wait_for_tx_spend(&transaction, wait_until, from_block)
        .wait()
        .is_err());
    assert!(unsafe { OUTPUT_SPEND_CALLED });
}

#[test]
fn test_wait_for_payment_spend_timeout_electrum() {
    static mut OUTPUT_SPEND_CALLED: bool = false;
    ElectrumClient::find_output_spend.mock_safe(|_, _, _, _| {
        unsafe { OUTPUT_SPEND_CALLED = true };
        MockResult::Return(Box::new(futures01::future::ok(None)))
    });

    let client = ElectrumClientImpl::new(TEST_COIN_NAME.into(), Default::default());
    let client = UtxoRpcClientEnum::Electrum(ElectrumClient(Arc::new(client)));
    let coin = utxo_coin_for_test(client, None);
    let transaction = unwrap!(hex::decode("01000000000102fff7f7881a8099afa6940d42d1e7f6362bec38171ea3edf433541db4e4ad969f00000000494830450221008b9d1dc26ba6a9cb62127b02742fa9d754cd3bebf337f7a55d114c8e5cdd30be022040529b194ba3f9281a99f2b1c0a19c0489bc22ede944ccf4ecbab4cc618ef3ed01eeffffffef51e1b804cc89d182d279655c3aa89e815b1b309fe287d9b2b55d57b90ec68a0100000000ffffffff02202cb206000000001976a9148280b37df378db99f66f85c95a783a76ac7a6d5988ac9093510d000000001976a9143bde42dbee7e4dbe6a21b2d50ce2f0167faa815988ac000247304402203609e17b84f6a7d30c80bfa610b5b4542f32a8a0d5447a12fb1366d7f01cc44a0220573a954c4518331561406f90300e8f3358f51928d43c212a8caed02de67eebee0121025476c2e83188368da1ff3e292e7acafcdb3566bb0ad253f62fc70f07aeee635711000000"));
    let wait_until = now_ms() / 1000 - 1;
    let from_block = 1000;

    assert!(coin
        .wait_for_tx_spend(&transaction, wait_until, from_block)
        .wait()
        .is_err());
    assert!(unsafe { OUTPUT_SPEND_CALLED });
}

#[test]
fn test_search_for_swap_tx_spend_electrum_was_spent() {
    let secret = [0; 32];
    let client = electrum_client_for_test(&["electrum1.cipig.net:10017", "electrum2.cipig.net:10017"]);
    let coin = utxo_coin_for_test(
        client.into(),
        Some("spice describe gravity federal blast come thank unfair canal monkey style afraid"),
    );

    // raw tx bytes of https://rick.kmd.dev/tx/ba881ecca15b5d4593f14f25debbcdfe25f101fd2e9cf8d0b5d92d19813d4424
    let payment_tx_bytes = unwrap!(hex::decode("0400008085202f8902e115acc1b9e26a82f8403c9f81785445cc1285093b63b6246cf45aabac5e0865000000006b483045022100ca578f2d6bae02f839f71619e2ced54538a18d7aa92bd95dcd86ac26479ec9f802206552b6c33b533dd6fc8985415a501ebec89d1f5c59d0c923d1de5280e9827858012102031d4256c4bc9f99ac88bf3dba21773132281f65f9bf23a59928bce08961e2f3ffffffffb0721bf69163f7a5033fb3d18ba5768621d8c1347ebaa2fddab0d1f63978ea78020000006b483045022100a3309f99167982e97644dbb5cd7279b86630b35fc34855e843f2c5c0cafdc66d02202a8c3257c44e832476b2e2a723dad1bb4ec1903519502a49b936c155cae382ee012102031d4256c4bc9f99ac88bf3dba21773132281f65f9bf23a59928bce08961e2f3ffffffff0300e1f5050000000017a91443fde927a77b3c1d104b78155dc389078c4571b0870000000000000000166a14b8bcb07f6344b42ab04250c86a6e8b75d3fdbbc64b8cd736000000001976a91405aab5342166f8594baf17a7d9bef5d56744332788acba0ce35e000000000000000000000000000000"));

    // raw tx bytes of https://rick.kmd.dev/tx/cea8028f93f7556ce0ef96f14b8b5d88ef2cd29f428df5936e02e71ca5b0c795
    let spend_tx_bytes = unwrap!(hex::decode("0400008085202f890124443d81192dd9b5d0f89c2efd01f125fecdbbde254ff193455d5ba1cc1e88ba00000000d74730440220519d3eed69815a16357ff07bf453b227654dc85b27ffc22a77abe077302833ec02205c27f439ddc542d332504112871ecac310ea710b99e1922f48eb179c045e44ee01200000000000000000000000000000000000000000000000000000000000000000004c6b6304a9e5e25eb1752102031d4256c4bc9f99ac88bf3dba21773132281f65f9bf23a59928bce08961e2f3ac6782012088a914b8bcb07f6344b42ab04250c86a6e8b75d3fdbbc6882102031d4256c4bc9f99ac88bf3dba21773132281f65f9bf23a59928bce08961e2f3ac68ffffffff0118ddf505000000001976a91405aab5342166f8594baf17a7d9bef5d56744332788acbffee25e000000000000000000000000000000"));
    let spend_tx = TransactionEnum::UtxoTx(unwrap!(deserialize(spend_tx_bytes.as_slice())));

    let found = unwrap!(unwrap!(coin.search_for_swap_tx_spend_my(
        1591928233,
        &*coin.my_public_key(),
        &*dhash160(&secret),
        &payment_tx_bytes,
        0
    )));
    assert_eq!(FoundSwapTxSpend::Spent(spend_tx), found);
}

#[test]
fn test_search_for_swap_tx_spend_electrum_was_refunded() {
    let secret = [0; 20];
    let client = electrum_client_for_test(&["electrum1.cipig.net:10017", "electrum2.cipig.net:10017"]);
    let coin = utxo_coin_for_test(
        client.into(),
        Some("spice describe gravity federal blast come thank unfair canal monkey style afraid"),
    );

    // raw tx bytes of https://rick.kmd.dev/tx/78ea7839f6d1b0dafda2ba7e34c1d8218676a58bd1b33f03a5f76391f61b72b0
    let payment_tx_bytes = unwrap!(hex::decode("0400008085202f8902bf17bf7d1daace52e08f732a6b8771743ca4b1cb765a187e72fd091a0aabfd52000000006a47304402203eaaa3c4da101240f80f9c5e9de716a22b1ec6d66080de6a0cca32011cd77223022040d9082b6242d6acf9a1a8e658779e1c655d708379862f235e8ba7b8ca4e69c6012102031d4256c4bc9f99ac88bf3dba21773132281f65f9bf23a59928bce08961e2f3ffffffffff023ca13c0e9e085dd13f481f193e8a3e8fd609020936e98b5587342d994f4d020000006b483045022100c0ba56adb8de923975052312467347d83238bd8d480ce66e8b709a7997373994022048507bcac921fdb2302fa5224ce86e41b7efc1a2e20ae63aa738dfa99b7be826012102031d4256c4bc9f99ac88bf3dba21773132281f65f9bf23a59928bce08961e2f3ffffffff0300e1f5050000000017a9141ee6d4c38a3c078eab87ad1a5e4b00f21259b10d870000000000000000166a1400000000000000000000000000000000000000001b94d736000000001976a91405aab5342166f8594baf17a7d9bef5d56744332788ac2d08e35e000000000000000000000000000000"));

    // raw tx bytes of https://rick.kmd.dev/tx/65085eacab5af46c24b6633b098512cc455478819f3c40f8826ae2b9c1ac15e1
    let refund_tx_bytes = unwrap!(hex::decode("0400008085202f8901b0721bf69163f7a5033fb3d18ba5768621d8c1347ebaa2fddab0d1f63978ea7800000000b6473044022052e06c1abf639148229a3991fdc6da15fe51c97577f4fda351d9c606c7cf53670220780186132d67d354564cae710a77d94b6bb07dcbd7162a13bebee261ffc0963601514c6b63041dfae25eb1752102031d4256c4bc9f99ac88bf3dba21773132281f65f9bf23a59928bce08961e2f3ac6782012088a9140000000000000000000000000000000000000000882102031d4256c4bc9f99ac88bf3dba21773132281f65f9bf23a59928bce08961e2f3ac68feffffff0118ddf505000000001976a91405aab5342166f8594baf17a7d9bef5d56744332788ace6fae25e000000000000000000000000000000"));
    let refund_tx = TransactionEnum::UtxoTx(unwrap!(deserialize(refund_tx_bytes.as_slice())));

    let found = unwrap!(unwrap!(coin.search_for_swap_tx_spend_my(
        1591933469,
        coin.as_ref().key_pair.public(),
        &secret,
        &payment_tx_bytes,
        0
    )));
    assert_eq!(FoundSwapTxSpend::Refunded(refund_tx), found);
}

#[test]
fn test_withdraw_impl_set_fixed_fee() {
    UtxoStandardCoin::ordered_mature_unspents.mock_safe(|_, _| {
        let unspents = vec![UnspentInfo {
            outpoint: OutPoint {
                hash: 1.into(),
                index: 0,
            },
            value: 1000000000,
            height: Default::default(),
        }];
        MockResult::Return(Box::new(futures01::future::ok(unspents)))
    });

<<<<<<< HEAD
    let client = NativeClient(Arc::new(NativeClientImpl {
        coin_ticker: TEST_COIN_NAME.into(),
        uri: "http://127.0.0.1".to_owned(),
        auth: fomat!("Basic "(base64_encode(
            "user481805103:pass97a61c8d048bcf468c6c39a314970e557f57afd1d8a5edee917fb29bafb3a43371",
            URL_SAFE
        ))),
        event_handlers: Default::default(),
        request_id: 0u64.into(),
        recently_sent_txs: AsyncMutex::new(HashMap::new()),
    }));
=======
    let client = NativeClient(Arc::new(NativeClientImpl::default()));
>>>>>>> b72a4bf0

    let coin = utxo_coin_for_test(UtxoRpcClientEnum::Native(client), None);

    let withdraw_req = WithdrawRequest {
        amount: 1.into(),
        to: "RQq6fWoy8aGGMLjvRfMY5mBNVm2RQxJyLa".to_string(),
        coin: TEST_COIN_NAME.into(),
        max: false,
        fee: Some(WithdrawFee::UtxoFixed {
            amount: "0.1".parse().unwrap(),
        }),
    };
    let expected = Some(
        UtxoFeeDetails {
            amount: "0.1".parse().unwrap(),
        }
        .into(),
    );
    let tx_details = unwrap!(coin.withdraw(withdraw_req).wait());
    assert_eq!(expected, tx_details.fee_details);
}

#[test]
fn test_withdraw_impl_sat_per_kb_fee() {
    UtxoStandardCoin::ordered_mature_unspents.mock_safe(|_, _| {
        let unspents = vec![UnspentInfo {
            outpoint: OutPoint {
                hash: 1.into(),
                index: 0,
            },
            value: 1000000000,
            height: Default::default(),
        }];
        MockResult::Return(Box::new(futures01::future::ok(unspents)))
    });

<<<<<<< HEAD
    let client = NativeClient(Arc::new(NativeClientImpl {
        coin_ticker: TEST_COIN_NAME.into(),
        uri: "http://127.0.0.1".to_owned(),
        auth: fomat!("Basic "(base64_encode(
            "user481805103:pass97a61c8d048bcf468c6c39a314970e557f57afd1d8a5edee917fb29bafb3a43371",
            URL_SAFE
        ))),
        event_handlers: Default::default(),
        request_id: 0u64.into(),
        recently_sent_txs: AsyncMutex::new(HashMap::new()),
    }));
=======
    let client = NativeClient(Arc::new(NativeClientImpl::default()));
>>>>>>> b72a4bf0

    let coin = utxo_coin_for_test(UtxoRpcClientEnum::Native(client), None);

    let withdraw_req = WithdrawRequest {
        amount: 1.into(),
        to: "RQq6fWoy8aGGMLjvRfMY5mBNVm2RQxJyLa".to_string(),
        coin: TEST_COIN_NAME.into(),
        max: false,
        fee: Some(WithdrawFee::UtxoPerKbyte {
            amount: "0.1".parse().unwrap(),
        }),
    };
    // The resulting transaction size might be 244 or 245 bytes depending on signature size
    // MM2 always expects the worst case during fee calculation
    // 0.1 * 245 / 1000 ~ 0.0245
    let expected = Some(
        UtxoFeeDetails {
            amount: "0.0245".parse().unwrap(),
        }
        .into(),
    );
    let tx_details = unwrap!(coin.withdraw(withdraw_req).wait());
    assert_eq!(expected, tx_details.fee_details);
}

#[test]
fn test_withdraw_impl_sat_per_kb_fee_amount_equal_to_max() {
    UtxoStandardCoin::ordered_mature_unspents.mock_safe(|_, _| {
        let unspents = vec![UnspentInfo {
            outpoint: OutPoint {
                hash: 1.into(),
                index: 0,
            },
            value: 1000000000,
            height: Default::default(),
        }];
        MockResult::Return(Box::new(futures01::future::ok(unspents)))
    });

<<<<<<< HEAD
    let client = NativeClient(Arc::new(NativeClientImpl {
        coin_ticker: TEST_COIN_NAME.into(),
        uri: "http://127.0.0.1".to_owned(),
        auth: fomat!("Basic "(base64_encode(
            "user481805103:pass97a61c8d048bcf468c6c39a314970e557f57afd1d8a5edee917fb29bafb3a43371",
            URL_SAFE
        ))),
        event_handlers: Default::default(),
        request_id: 0u64.into(),
        recently_sent_txs: AsyncMutex::new(HashMap::new()),
    }));
=======
    let client = NativeClient(Arc::new(NativeClientImpl::default()));
>>>>>>> b72a4bf0

    let coin = utxo_coin_for_test(UtxoRpcClientEnum::Native(client), None);

    let withdraw_req = WithdrawRequest {
        amount: "9.9789".parse().unwrap(),
        to: "RQq6fWoy8aGGMLjvRfMY5mBNVm2RQxJyLa".to_string(),
        coin: TEST_COIN_NAME.into(),
        max: false,
        fee: Some(WithdrawFee::UtxoPerKbyte {
            amount: "0.1".parse().unwrap(),
        }),
    };
    let tx_details = unwrap!(coin.withdraw(withdraw_req).wait());
    // The resulting transaction size might be 210 or 211 bytes depending on signature size
    // MM2 always expects the worst case during fee calculation
    // 0.1 * 211 / 1000 = 0.0211
    let expected_fee = Some(
        UtxoFeeDetails {
            amount: "0.0211".parse().unwrap(),
        }
        .into(),
    );
    assert_eq!(expected_fee, tx_details.fee_details);
    let expected_balance_change = BigDecimal::from(-10);
    assert_eq!(expected_balance_change, tx_details.my_balance_change);
}

#[test]
fn test_withdraw_impl_sat_per_kb_fee_amount_equal_to_max_dust_included_to_fee() {
    UtxoStandardCoin::ordered_mature_unspents.mock_safe(|_, _| {
        let unspents = vec![UnspentInfo {
            outpoint: OutPoint {
                hash: 1.into(),
                index: 0,
            },
            value: 1000000000,
            height: Default::default(),
        }];
        MockResult::Return(Box::new(futures01::future::ok(unspents)))
    });

<<<<<<< HEAD
    let client = NativeClient(Arc::new(NativeClientImpl {
        coin_ticker: TEST_COIN_NAME.into(),
        uri: "http://127.0.0.1".to_owned(),
        auth: fomat!("Basic "(base64_encode(
            "user481805103:pass97a61c8d048bcf468c6c39a314970e557f57afd1d8a5edee917fb29bafb3a43371",
            URL_SAFE
        ))),
        event_handlers: Default::default(),
        request_id: 0u64.into(),
        recently_sent_txs: AsyncMutex::new(HashMap::new()),
    }));
=======
    let client = NativeClient(Arc::new(NativeClientImpl::default()));
>>>>>>> b72a4bf0

    let coin = utxo_coin_for_test(UtxoRpcClientEnum::Native(client), None);

    let withdraw_req = WithdrawRequest {
        amount: "9.9789".parse().unwrap(),
        to: "RQq6fWoy8aGGMLjvRfMY5mBNVm2RQxJyLa".to_string(),
        coin: TEST_COIN_NAME.into(),
        max: false,
        fee: Some(WithdrawFee::UtxoPerKbyte {
            amount: "0.09999999".parse().unwrap(),
        }),
    };
    let tx_details = unwrap!(coin.withdraw(withdraw_req).wait());
    // The resulting transaction size might be 210 or 211 bytes depending on signature size
    // MM2 always expects the worst case during fee calculation
    // 0.1 * 211 / 1000 = 0.0211
    let expected_fee = Some(
        UtxoFeeDetails {
            amount: "0.0211".parse().unwrap(),
        }
        .into(),
    );
    assert_eq!(expected_fee, tx_details.fee_details);
    let expected_balance_change = BigDecimal::from(-10);
    assert_eq!(expected_balance_change, tx_details.my_balance_change);
}

#[test]
fn test_withdraw_impl_sat_per_kb_fee_amount_over_max() {
    UtxoStandardCoin::ordered_mature_unspents.mock_safe(|_, _| {
        let unspents = vec![UnspentInfo {
            outpoint: OutPoint {
                hash: 1.into(),
                index: 0,
            },
            value: 1000000000,
            height: Default::default(),
        }];
        MockResult::Return(Box::new(futures01::future::ok(unspents)))
    });

<<<<<<< HEAD
    let client = NativeClient(Arc::new(NativeClientImpl {
        coin_ticker: TEST_COIN_NAME.into(),
        uri: "http://127.0.0.1".to_owned(),
        auth: fomat!("Basic "(base64_encode(
            "user481805103:pass97a61c8d048bcf468c6c39a314970e557f57afd1d8a5edee917fb29bafb3a43371",
            URL_SAFE
        ))),
        event_handlers: Default::default(),
        request_id: 0u64.into(),
        recently_sent_txs: AsyncMutex::new(HashMap::new()),
    }));
=======
    let client = NativeClient(Arc::new(NativeClientImpl::default()));
>>>>>>> b72a4bf0

    let coin = utxo_coin_for_test(UtxoRpcClientEnum::Native(client), None);

    let withdraw_req = WithdrawRequest {
        amount: "9.97939455".parse().unwrap(),
        to: "RQq6fWoy8aGGMLjvRfMY5mBNVm2RQxJyLa".to_string(),
        coin: TEST_COIN_NAME.into(),
        max: false,
        fee: Some(WithdrawFee::UtxoPerKbyte {
            amount: "0.1".parse().unwrap(),
        }),
    };
    unwrap_err!(coin.withdraw(withdraw_req).wait());
}

#[test]
fn test_withdraw_impl_sat_per_kb_fee_max() {
    UtxoStandardCoin::ordered_mature_unspents.mock_safe(|_, _| {
        let unspents = vec![UnspentInfo {
            outpoint: OutPoint {
                hash: 1.into(),
                index: 0,
            },
            value: 1000000000,
            height: Default::default(),
        }];
        MockResult::Return(Box::new(futures01::future::ok(unspents)))
    });

<<<<<<< HEAD
    let client = NativeClient(Arc::new(NativeClientImpl {
        coin_ticker: TEST_COIN_NAME.into(),
        uri: "http://127.0.0.1".to_owned(),
        auth: fomat!("Basic "(base64_encode(
            "user481805103:pass97a61c8d048bcf468c6c39a314970e557f57afd1d8a5edee917fb29bafb3a43371",
            URL_SAFE
        ))),
        event_handlers: Default::default(),
        request_id: 0u64.into(),
        recently_sent_txs: AsyncMutex::new(HashMap::new()),
    }));
=======
    let client = NativeClient(Arc::new(NativeClientImpl::default()));
>>>>>>> b72a4bf0

    let coin = utxo_coin_for_test(UtxoRpcClientEnum::Native(client), None);

    let withdraw_req = WithdrawRequest {
        amount: 0.into(),
        to: "RQq6fWoy8aGGMLjvRfMY5mBNVm2RQxJyLa".to_string(),
        coin: TEST_COIN_NAME.into(),
        max: true,
        fee: Some(WithdrawFee::UtxoPerKbyte {
            amount: "0.1".parse().unwrap(),
        }),
    };
    // The resulting transaction size might be 210 or 211 bytes depending on signature size
    // MM2 always expects the worst case during fee calculation
    // 0.1 * 211 / 1000 = 0.0211
    let expected = Some(
        UtxoFeeDetails {
            amount: "0.0211".parse().unwrap(),
        }
        .into(),
    );
    let tx_details = unwrap!(coin.withdraw(withdraw_req).wait());
    assert_eq!(expected, tx_details.fee_details);
}

#[test]
fn test_ordered_mature_unspents_without_tx_cache() {
    let client = electrum_client_for_test(&["electrum1.cipig.net:10017", "electrum2.cipig.net:10017"]);
    let coin = utxo_coin_for_test(
        client.into(),
        Some("spice describe gravity federal blast come thank unfair canal monkey style afraid"),
    );
    assert!(coin.as_ref().tx_cache_directory.is_none());
    assert_ne!(
        coin.my_balance().wait().unwrap(),
        0.into(),
        "The test address doesn't have unspent outputs"
    );
    let unspents = unwrap!(coin
        .ordered_mature_unspents(&Address::from("R9o9xTocqr6CeEDGDH6mEYpwLoMz6jNjMW"))
        .wait());
    assert!(!unspents.is_empty());
}

#[test]
fn test_utxo_lock() {
    // send several transactions concurrently to check that they are not using same inputs
    let client = electrum_client_for_test(&["electrum1.cipig.net:10017", "electrum2.cipig.net:10017"]);
    let coin = utxo_coin_for_test(client.into(), None);
    let output = TransactionOutput {
        value: 1000000,
        script_pubkey: Builder::build_p2pkh(&coin.as_ref().my_address.hash).to_bytes(),
    };
    let mut futures = vec![];
    for _ in 0..5 {
        futures.push(send_outputs_from_my_address_impl(coin.clone(), vec![output.clone()]));
    }
    let results = block_on(join_all(futures));
    for result in results {
        unwrap!(result);
    }
}

#[test]
fn list_since_block_btc_serde() {
    // https://github.com/KomodoPlatform/atomicDEX-API/issues/563
    let input = r#"{"lastblock":"000000000000000000066f896cca2a6c667ca85fff28ed6731d64e3c39ecb119","removed":[],"transactions":[{"abandoned":false,"address":"1Q3kQ1jsB2VyH83PJT1NXJqEaEcR6Yuknn","amount":-0.01788867,"bip125-replaceable":"no","blockhash":"0000000000000000000db4be4c2df08790e1027326832cc90889554bbebc69b7","blockindex":437,"blocktime":1572174214,"category":"send","confirmations":197,"fee":-0.00012924,"involvesWatchonly":true,"time":1572173721,"timereceived":1572173721,"txid":"29606e6780c69a39767b56dc758e6af31ced5232491ad62dcf25275684cb7701","vout":0,"walletconflicts":[]},{"address":"1JsAjr6d21j9T8EMsYnQ6GXf1mM523JAv1","amount":0.1995,"bip125-replaceable":"no","blockhash":"0000000000000000000e75b33bbb27e6af2fc3898108c93c03c293fd72a86c6f","blockindex":157,"blocktime":1572179171,"category":"receive","confirmations":190,"label":"","time":1572178251,"timereceived":1572178251,"txid":"da651c6addc8da7c4b2bec21d43022852a93a9f2882a827704b318eb2966b82e","vout":19,"walletconflicts":[]},{"abandoned":false,"address":"14RXkMTyH4NyK48DbhTQyMBoMb2UkbBEPr","amount":-0.0208,"bip125-replaceable":"no","blockhash":"0000000000000000000611bfe0b3f7612239264459f4f6e7169f8d1a67e1b08f","blockindex":286,"blocktime":1572189657,"category":"send","confirmations":178,"fee":-0.0002,"involvesWatchonly":true,"time":1572189100,"timereceived":1572189100,"txid":"8d10920ce70aeb6c7e61c8d47f3cd903fb69946edd08d8907472a90761965943","vout":0,"walletconflicts":[]},{"abandoned":false,"address":"361JVximBAqkLZERT7XB1rykgLePEHAP7B","amount":-0.01801791,"bip125-replaceable":"no","blockhash":"00000000000000000011e9293c1f07f9711e677389ac101b93116d239ac38c33","blockindex":274,"blocktime":1572173649,"category":"send","confirmations":198,"fee":-0.0000965,"involvesWatchonly":true,"label":"361JVximBAqkLZERT7XB1rykgLePEHAP7B","time":1572173458,"timereceived":1572173458,"txid":"7983cae1afeb7fe58e020878aaedea0fee15be9319bc49c81f3b9ad466782950","vout":0,"walletconflicts":[]},{"abandoned":false,"address":"1JsAjr6d21j9T8EMsYnQ6GXf1mM523JAv1","amount":-0.0003447,"bip125-replaceable":"no","blockhash":"00000000000000000011e9293c1f07f9711e677389ac101b93116d239ac38c33","blockindex":274,"blocktime":1572173649,"category":"send","confirmations":198,"fee":-0.0000965,"label":"","time":1572173458,"timereceived":1572173458,"txid":"7983cae1afeb7fe58e020878aaedea0fee15be9319bc49c81f3b9ad466782950","vout":1,"walletconflicts":[]},{"address":"361JVximBAqkLZERT7XB1rykgLePEHAP7B","amount":0.01801791,"bip125-replaceable":"no","blockhash":"00000000000000000011e9293c1f07f9711e677389ac101b93116d239ac38c33","blockindex":274,"blocktime":1572173649,"category":"receive","confirmations":198,"involvesWatchonly":true,"label":"361JVximBAqkLZERT7XB1rykgLePEHAP7B","time":1572173458,"timereceived":1572173458,"txid":"7983cae1afeb7fe58e020878aaedea0fee15be9319bc49c81f3b9ad466782950","vout":0,"walletconflicts":[]},{"address":"1JsAjr6d21j9T8EMsYnQ6GXf1mM523JAv1","amount":0.0003447,"bip125-replaceable":"no","blockhash":"00000000000000000011e9293c1f07f9711e677389ac101b93116d239ac38c33","blockindex":274,"blocktime":1572173649,"category":"receive","confirmations":198,"label":"","time":1572173458,"timereceived":1572173458,"txid":"7983cae1afeb7fe58e020878aaedea0fee15be9319bc49c81f3b9ad466782950","vout":1,"walletconflicts":[]},{"abandoned":false,"address":"3B3q1GTLQQ7Fspo6ATy3cd3tg5yu97hkve","amount":-0.021,"bip125-replaceable":"no","blockhash":"0000000000000000000debf11962f89e2ae08f8ff75803b0da6170af6c5c346b","blockindex":2618,"blocktime":1572188894,"category":"send","confirmations":179,"fee":-0.00016026,"involvesWatchonly":true,"label":"3B3q1GTLQQ7Fspo6ATy3cd3tg5yu97hkve","time":1572186009,"timereceived":1572186009,"txid":"54b159ac3a656bbaaf3bf0263b8deafad03b376ec0c2e9c715d0cf1caaf3495e","vout":0,"walletconflicts":[]},{"abandoned":false,"address":"1JsAjr6d21j9T8EMsYnQ6GXf1mM523JAv1","amount":-0.17868444,"bip125-replaceable":"no","blockhash":"0000000000000000000debf11962f89e2ae08f8ff75803b0da6170af6c5c346b","blockindex":2618,"blocktime":1572188894,"category":"send","confirmations":179,"fee":-0.00016026,"label":"","time":1572186009,"timereceived":1572186009,"txid":"54b159ac3a656bbaaf3bf0263b8deafad03b376ec0c2e9c715d0cf1caaf3495e","vout":1,"walletconflicts":[]},{"address":"3B3q1GTLQQ7Fspo6ATy3cd3tg5yu97hkve","amount":0.021,"bip125-replaceable":"no","blockhash":"0000000000000000000debf11962f89e2ae08f8ff75803b0da6170af6c5c346b","blockindex":2618,"blocktime":1572188894,"category":"receive","confirmations":179,"involvesWatchonly":true,"label":"3B3q1GTLQQ7Fspo6ATy3cd3tg5yu97hkve","time":1572186009,"timereceived":1572186009,"txid":"54b159ac3a656bbaaf3bf0263b8deafad03b376ec0c2e9c715d0cf1caaf3495e","vout":0,"walletconflicts":[]},{"address":"1JsAjr6d21j9T8EMsYnQ6GXf1mM523JAv1","amount":0.17868444,"bip125-replaceable":"no","blockhash":"0000000000000000000debf11962f89e2ae08f8ff75803b0da6170af6c5c346b","blockindex":2618,"blocktime":1572188894,"category":"receive","confirmations":179,"label":"","time":1572186009,"timereceived":1572186009,"txid":"54b159ac3a656bbaaf3bf0263b8deafad03b376ec0c2e9c715d0cf1caaf3495e","vout":1,"walletconflicts":[]},{"abandoned":false,"address":"3AC6k1Y54knEdkgWjX3TjmWGjDHtJCNZZY","amount":-0.17822795,"bip125-replaceable":"no","blockhash":"00000000000000000009a60478f29f4910e29224ea5ed63d77321ac8c624ec45","blockindex":2377,"blocktime":1572190637,"category":"send","confirmations":177,"fee":-0.00009985,"involvesWatchonly":true,"label":"3AC6k1Y54knEdkgWjX3TjmWGjDHtJCNZZY","time":1572189626,"timereceived":1572189626,"txid":"eabc01e45db89ea8cf623f8e22847e4023c69bed3c7d396d573b89dec3fe17a7","vout":0,"walletconflicts":[]},{"abandoned":false,"address":"1JsAjr6d21j9T8EMsYnQ6GXf1mM523JAv1","amount":-0.00035664,"bip125-replaceable":"no","blockhash":"00000000000000000009a60478f29f4910e29224ea5ed63d77321ac8c624ec45","blockindex":2377,"blocktime":1572190637,"category":"send","confirmations":177,"fee":-0.00009985,"label":"","time":1572189626,"timereceived":1572189626,"txid":"eabc01e45db89ea8cf623f8e22847e4023c69bed3c7d396d573b89dec3fe17a7","vout":1,"walletconflicts":[]},{"address":"3AC6k1Y54knEdkgWjX3TjmWGjDHtJCNZZY","amount":0.17822795,"bip125-replaceable":"no","blockhash":"00000000000000000009a60478f29f4910e29224ea5ed63d77321ac8c624ec45","blockindex":2377,"blocktime":1572190637,"category":"receive","confirmations":177,"involvesWatchonly":true,"label":"3AC6k1Y54knEdkgWjX3TjmWGjDHtJCNZZY","time":1572189626,"timereceived":1572189626,"txid":"eabc01e45db89ea8cf623f8e22847e4023c69bed3c7d396d573b89dec3fe17a7","vout":0,"walletconflicts":[]},{"address":"1JsAjr6d21j9T8EMsYnQ6GXf1mM523JAv1","amount":0.00035664,"bip125-replaceable":"no","blockhash":"00000000000000000009a60478f29f4910e29224ea5ed63d77321ac8c624ec45","blockindex":2377,"blocktime":1572190637,"category":"receive","confirmations":177,"label":"","time":1572189626,"timereceived":1572189626,"txid":"eabc01e45db89ea8cf623f8e22847e4023c69bed3c7d396d573b89dec3fe17a7","vout":1,"walletconflicts":[]},{"abandoned":false,"address":"1Q3kQ1jsB2VyH83PJT1NXJqEaEcR6Yuknn","amount":-0.17809412,"bip125-replaceable":"no","blockhash":"000000000000000000125e17a9540ac901d70e92e987d59a1cf87ca36ebca830","blockindex":1680,"blocktime":1572191122,"category":"send","confirmations":176,"fee":-0.00013383,"involvesWatchonly":true,"time":1572190821,"timereceived":1572190821,"txid":"d3579f7be169ea8fd1358d0eda85bad31ce8080a6020dcd224eac8a663dc9bf7","vout":0,"walletconflicts":[]},{"abandoned":false,"address":"326VCyLKV1w4SxeYs81jQU1SC11njcL1eG","amount":-0.039676,"bip125-replaceable":"no","blockhash":"0000000000000000000d61630db06ed5d3054a39bf71a706efeaa9e86866b9d4","blockindex":2193,"blocktime":1572053656,"category":"send","confirmations":380,"fee":-0.00005653,"involvesWatchonly":true,"label":"326VCyLKV1w4SxeYs81jQU1SC11njcL1eG","time":1572052431,"timereceived":1572052431,"txid":"37b57fb36312e21ec7d069a55ab9bffc6abc7fe3731ed38502c5329025a9edf9","vout":0,"walletconflicts":[]},{"abandoned":false,"address":"1JsAjr6d21j9T8EMsYnQ6GXf1mM523JAv1","amount":-0.01845911,"bip125-replaceable":"no","blockhash":"0000000000000000000d61630db06ed5d3054a39bf71a706efeaa9e86866b9d4","blockindex":2193,"blocktime":1572053656,"category":"send","confirmations":380,"fee":-0.00005653,"label":"","time":1572052431,"timereceived":1572052431,"txid":"37b57fb36312e21ec7d069a55ab9bffc6abc7fe3731ed38502c5329025a9edf9","vout":1,"walletconflicts":[]},{"address":"326VCyLKV1w4SxeYs81jQU1SC11njcL1eG","amount":0.039676,"bip125-replaceable":"no","blockhash":"0000000000000000000d61630db06ed5d3054a39bf71a706efeaa9e86866b9d4","blockindex":2193,"blocktime":1572053656,"category":"receive","confirmations":380,"involvesWatchonly":true,"label":"326VCyLKV1w4SxeYs81jQU1SC11njcL1eG","time":1572052431,"timereceived":1572052431,"txid":"37b57fb36312e21ec7d069a55ab9bffc6abc7fe3731ed38502c5329025a9edf9","vout":0,"walletconflicts":[]},{"address":"1JsAjr6d21j9T8EMsYnQ6GXf1mM523JAv1","amount":0.01845911,"bip125-replaceable":"no","blockhash":"0000000000000000000d61630db06ed5d3054a39bf71a706efeaa9e86866b9d4","blockindex":2193,"blocktime":1572053656,"category":"receive","confirmations":380,"label":"","time":1572052431,"timereceived":1572052431,"txid":"37b57fb36312e21ec7d069a55ab9bffc6abc7fe3731ed38502c5329025a9edf9","vout":1,"walletconflicts":[]}]}"#;
    let _res: ListSinceBlockRes = unwrap!(json::from_str(input));
}

#[test]
#[ignore]
fn get_tx_details_doge() {
    let conf = json!(  {
        "coin": "DOGE",
        "name": "dogecoin",
        "fname": "Dogecoin",
        "rpcport": 22555,
        "pubtype": 30,
        "p2shtype": 22,
        "wiftype": 158,
        "txfee": 0,
        "mm2": 1,
        "required_confirmations": 2
    });
    let req = json!({
         "method": "electrum",
         "servers": [{"url":"electrum1.cipig.net:10060"},{"url":"electrum2.cipig.net:10060"},{"url":"electrum3.cipig.net:10060"}]
    });

    let ctx = MmCtxBuilder::new().into_mm_arc();

    use common::executor::spawn;
    let coin = unwrap!(block_on(utxo_standard_coin_from_conf_and_request(
        &ctx, "DOGE", &conf, &req, &[1u8; 32]
    )));

    let coin1 = coin.clone();
    let coin2 = coin.clone();
    let fut1 = async move {
        let block = coin1.current_block().compat().await.unwrap();
        log!((block));
        let hash = hex::decode("99caab76bd025d189f10856dc649aad1a191b1cfd9b139ece457c5fedac58132").unwrap();
        loop {
            let tx_details = coin1.tx_details_by_hash(&hash).await.unwrap();
            log!([tx_details]);
            Timer::sleep(1.).await;
        }
    };
    let fut2 = async move {
        let block = coin2.current_block().compat().await.unwrap();
        log!((block));
        let hash = hex::decode("99caab76bd025d189f10856dc649aad1a191b1cfd9b139ece457c5fedac58132").unwrap();
        loop {
            let tx_details = coin2.tx_details_by_hash(&hash).await.unwrap();
            log!([tx_details]);
            Timer::sleep(1.).await;
        }
    };
    spawn(fut1);
    spawn(fut2);
    loop {}
}

#[test]
// https://github.com/KomodoPlatform/atomicDEX-API/issues/587
fn get_tx_details_coinbase_transaction() {
    let client = electrum_client_for_test(&[
        "electrum1.cipig.net:10018",
        "electrum2.cipig.net:10018",
        "electrum3.cipig.net:10018",
    ]);
    let coin = utxo_coin_for_test(
        client.into(),
        Some("spice describe gravity federal blast come thank unfair canal monkey style afraid"),
    );

    let fut = async move {
        // hash of coinbase transaction https://morty.explorer.dexstats.info/tx/b59b093ed97c1798f2a88ee3375a0c11d0822b6e4468478777f899891abd34a5
        let hash = hex::decode("b59b093ed97c1798f2a88ee3375a0c11d0822b6e4468478777f899891abd34a5").unwrap();

        let tx_details = coin.tx_details_by_hash(&hash).await.unwrap();
        assert!(tx_details.from.is_empty());
    };

    block_on(fut);
}

#[test]
fn test_electrum_rpc_client_error() {
    let client = electrum_client_for_test(&["electrum1.cipig.net:10060"]);

    let empty_hash = H256Json::default();
    let err = unwrap_err!(client.get_verbose_transaction(empty_hash).wait());

    // use the static string instead because the actual error message cannot be obtain
    // by serde_json serialization
    let expected = r#"JsonRpcError { client_info: "coin: RICK", request: JsonRpcRequest { jsonrpc: "2.0", id: "0", method: "blockchain.transaction.get", params: [String("0000000000000000000000000000000000000000000000000000000000000000"), Bool(true)] }, error: Response(electrum1.cipig.net:10060, Object({"code": Number(2), "message": String("daemon error: DaemonError({\'code\': -5, \'message\': \'No such mempool or blockchain transaction. Use gettransaction for wallet transactions.\'})")})) }"#;
    let actual = format!("{}", err);

    assert_eq!(expected, actual);
}

#[test]
fn test_network_info_deserialization() {
    let network_info_kmd = r#"{
        "connections": 1,
        "localaddresses": [],
        "localservices": "0000000070000005",
        "networks": [
            {
                "limited": false,
                "name": "ipv4",
                "proxy": "",
                "proxy_randomize_credentials": false,
                "reachable": true
            },
            {
                "limited": false,
                "name": "ipv6",
                "proxy": "",
                "proxy_randomize_credentials": false,
                "reachable": true
            },
            {
                "limited": true,
                "name": "onion",
                "proxy": "",
                "proxy_randomize_credentials": false,
                "reachable": false
            }
        ],
        "protocolversion": 170007,
        "relayfee": 1e-06,
        "subversion": "/MagicBean:2.0.15-rc2/",
        "timeoffset": 0,
        "version": 2001526,
        "warnings": ""
    }"#;
    json::from_str::<NetworkInfo>(network_info_kmd).unwrap();

    let network_info_btc = r#"{
        "version": 180000,
        "subversion": "\/Satoshi:0.18.0\/",
        "protocolversion": 70015,
        "localservices": "000000000000040d",
        "localrelay": true,
        "timeoffset": 0,
        "networkactive": true,
        "connections": 124,
        "networks": [
            {
                "name": "ipv4",
                "limited": false,
                "reachable": true,
                "proxy": "",
                "proxy_randomize_credentials": false
            },
            {
                "name": "ipv6",
                "limited": false,
                "reachable": true,
                "proxy": "",
                "proxy_randomize_credentials": false
            },
            {
                "name": "onion",
                "limited": true,
                "reachable": false,
                "proxy": "",
                "proxy_randomize_credentials": false
            }
        ],
        "relayfee": 1.0e-5,
        "incrementalfee": 1.0e-5,
        "localaddresses": [
            {
                "address": "96.57.248.252",
                "port": 8333,
                "score": 618294
            }
        ],
        "warnings": ""
    }"#;
    json::from_str::<NetworkInfo>(network_info_btc).unwrap();
}

#[test]
// https://github.com/KomodoPlatform/atomicDEX-API/issues/617
fn test_generate_transaction_relay_fee_is_used_when_dynamic_fee_is_lower() {
<<<<<<< HEAD
    let client = NativeClientImpl {
        coin_ticker: "RICK".into(),
        uri: "http://127.0.0.1:10271".to_owned(),
        auth: fomat!("Basic "(base64_encode(
            "user481805103:pass97a61c8d048bcf468c6c39a314970e557f57afd1d8a5edee917fb29bafb3a43371",
            URL_SAFE
        ))),
        event_handlers: Default::default(),
        request_id: 0u64.into(),
        recently_sent_txs: AsyncMutex::new(HashMap::new()),
    };
=======
    let client = NativeClientImpl::default();
>>>>>>> b72a4bf0

    static mut GET_RELAY_FEE_CALLED: bool = false;
    NativeClient::get_relay_fee.mock_safe(|_| {
        unsafe { GET_RELAY_FEE_CALLED = true };
        MockResult::Return(Box::new(futures01::future::ok("1.0".parse().unwrap())))
    });
    let client = UtxoRpcClientEnum::Native(NativeClient(Arc::new(client)));
    let mut coin = utxo_coin_fields_for_test(client, None);
    coin.force_min_relay_fee = true;
    let coin = utxo_coin_from_fields(coin);
    let unspents = vec![UnspentInfo {
        value: 1000000000,
        outpoint: OutPoint::default(),
        height: Default::default(),
    }];

    let outputs = vec![TransactionOutput {
        script_pubkey: vec![].into(),
        value: 900000000,
    }];

    let fut = coin.generate_transaction(
        unspents,
        outputs,
        FeePolicy::SendExact,
        Some(ActualTxFee::Dynamic(100)),
        None,
    );
    let generated = unwrap!(block_on(fut));
    assert_eq!(generated.0.outputs.len(), 1);

    // generated transaction fee must be equal to relay fee if calculated dynamic fee is lower than relay
    assert_eq!(generated.1.fee_amount, 100000000);
    assert_eq!(generated.1.received_by_me, 0);
    assert_eq!(generated.1.spent_by_me, 1000000000);
    assert!(unsafe { GET_RELAY_FEE_CALLED });
}

#[test]
// https://github.com/KomodoPlatform/atomicDEX-API/issues/617
fn test_generate_tx_fee_is_correct_when_dynamic_fee_is_larger_than_relay() {
<<<<<<< HEAD
    let client = NativeClientImpl {
        coin_ticker: "RICK".into(),
        uri: "http://127.0.0.1:10271".to_owned(),
        auth: fomat!("Basic "(base64_encode(
            "user481805103:pass97a61c8d048bcf468c6c39a314970e557f57afd1d8a5edee917fb29bafb3a43371",
            URL_SAFE
        ))),
        event_handlers: Default::default(),
        request_id: 0u64.into(),
        recently_sent_txs: AsyncMutex::new(HashMap::new()),
    };
=======
    let client = NativeClientImpl::default();
>>>>>>> b72a4bf0

    static mut GET_RELAY_FEE_CALLED: bool = false;
    NativeClient::get_relay_fee.mock_safe(|_| {
        unsafe { GET_RELAY_FEE_CALLED = true };
        MockResult::Return(Box::new(futures01::future::ok("0.00001".parse().unwrap())))
    });
    let client = UtxoRpcClientEnum::Native(NativeClient(Arc::new(client)));
    let mut coin = utxo_coin_fields_for_test(client, None);
    coin.force_min_relay_fee = true;
    let coin = utxo_coin_from_fields(coin);
    let unspents = vec![
        UnspentInfo {
            value: 1000000000,
            outpoint: OutPoint::default(),
            height: Default::default(),
        };
        20
    ];

    let outputs = vec![TransactionOutput {
        script_pubkey: vec![].into(),
        value: 19000000000,
    }];

    let fut = coin.generate_transaction(
        unspents,
        outputs,
        FeePolicy::SendExact,
        Some(ActualTxFee::Dynamic(1000)),
        None,
    );
    let generated = unwrap!(block_on(fut));
    assert_eq!(generated.0.outputs.len(), 2);
    assert_eq!(generated.0.inputs.len(), 20);

    // resulting signed transaction size would be 3032 bytes so fee is 3032 sat
    assert_eq!(generated.1.fee_amount, 3032);
    assert_eq!(generated.1.received_by_me, 999996968);
    assert_eq!(generated.1.spent_by_me, 20000000000);
    assert!(unsafe { GET_RELAY_FEE_CALLED });
}

#[test]
fn test_get_median_time_past_from_electrum_kmd() {
    let client = electrum_client_for_test(&[
        "electrum1.cipig.net:10001",
        "electrum2.cipig.net:10001",
        "electrum3.cipig.net:10001",
    ]);

    let mtp = client
        .get_median_time_past(1773390, KMD_MTP_BLOCK_COUNT)
        .wait()
        .unwrap();
    // the MTP is block time of 1773385 in this case
    assert_eq!(1583159915, mtp);
}

#[test]
fn test_get_median_time_past_from_electrum_btc() {
    let client = electrum_client_for_test(&[
        "electrum1.cipig.net:10000",
        "electrum2.cipig.net:10000",
        "electrum3.cipig.net:10000",
    ]);

    let mtp = client.get_median_time_past(632858, KMD_MTP_BLOCK_COUNT).wait().unwrap();
    assert_eq!(1591173041, mtp);
}

#[test]
fn test_get_median_time_past_from_native_has_median_in_get_block() {
    let client = native_client_for_test();
    NativeClientImpl::get_block.mock_safe(|_, block_num| {
        assert_eq!(block_num, "632858".to_string());
        let block_data_str = r#"{"hash":"00000000000000000002eb7892b8fdfd7b8e0f089e5cdf96436de680b7e695e3","confirmations":1,"strippedsize":833287,"size":1493229,"weight":3993090,"height":632858,"version":549453824,"versionHex":"20c00000","merkleroot":"7e20760d227465d2a84fbb2617b2962f77364daa66f06b48d1010fa27923b940","tx":[],"time":1591174568,"mediantime":1591173041,"nonce":"1594651477","bits":"171297f6","difficulty":15138043247082.88,"chainwork":"00000000000000000000000000000000000000000fff2e35384d3c16f53adda4","nTx":1601,"previousblockhash":"00000000000000000009a54084d9f4eafa3ca07af646ff8fa9031d0ac72a92aa"}"#;
        let block_data = json::from_str(block_data_str).unwrap();
        MockResult::Return(
            Box::new(futures01::future::ok(block_data))
        )
    });

    let mtp = client.get_median_time_past(632858, KMD_MTP_BLOCK_COUNT).wait().unwrap();
    assert_eq!(1591173041, mtp);
}

#[test]
fn test_get_median_time_past_from_native_does_not_have_median_in_get_block() {
    let blocks_json_str = r#"
    [
        {"hash":"00000000000000000002eb7892b8fdfd7b8e0f089e5cdf96436de680b7e695e3","confirmations":1,"strippedsize":833287,"size":1493229,"weight":3993090,"height":632858,"version":549453824,"versionHex":"20c00000","merkleroot":"7e20760d227465d2a84fbb2617b2962f77364daa66f06b48d1010fa27923b940","tx":[],"time":1591173090,"nonce":"1594651477","bits":"171297f6","difficulty":15138043247082.88,"chainwork":"00000000000000000000000000000000000000000fff2e35384d3c16f53adda4","nTx":1601,"previousblockhash":"00000000000000000009a54084d9f4eafa3ca07af646ff8fa9031d0ac72a92aa"},
        {"hash":"00000000000000000002eb7892b8fdfd7b8e0f089e5cdf96436de680b7e695e3","confirmations":1,"strippedsize":833287,"size":1493229,"weight":3993090,"height":632857,"version":549453824,"versionHex":"20c00000","merkleroot":"7e20760d227465d2a84fbb2617b2962f77364daa66f06b48d1010fa27923b940","tx":[],"time":1591173080,"nonce":"1594651477","bits":"171297f6","difficulty":15138043247082.88,"chainwork":"00000000000000000000000000000000000000000fff2e35384d3c16f53adda4","nTx":1601,"previousblockhash":"00000000000000000009a54084d9f4eafa3ca07af646ff8fa9031d0ac72a92aa"},
        {"hash":"00000000000000000002eb7892b8fdfd7b8e0f089e5cdf96436de680b7e695e3","confirmations":1,"strippedsize":833287,"size":1493229,"weight":3993090,"height":632856,"version":549453824,"versionHex":"20c00000","merkleroot":"7e20760d227465d2a84fbb2617b2962f77364daa66f06b48d1010fa27923b940","tx":[],"time":1591173070,"nonce":"1594651477","bits":"171297f6","difficulty":15138043247082.88,"chainwork":"00000000000000000000000000000000000000000fff2e35384d3c16f53adda4","nTx":1601,"previousblockhash":"00000000000000000009a54084d9f4eafa3ca07af646ff8fa9031d0ac72a92aa"},
        {"hash":"00000000000000000002eb7892b8fdfd7b8e0f089e5cdf96436de680b7e695e3","confirmations":1,"strippedsize":833287,"size":1493229,"weight":3993090,"height":632855,"version":549453824,"versionHex":"20c00000","merkleroot":"7e20760d227465d2a84fbb2617b2962f77364daa66f06b48d1010fa27923b940","tx":[],"time":1591173058,"nonce":"1594651477","bits":"171297f6","difficulty":15138043247082.88,"chainwork":"00000000000000000000000000000000000000000fff2e35384d3c16f53adda4","nTx":1601,"previousblockhash":"00000000000000000009a54084d9f4eafa3ca07af646ff8fa9031d0ac72a92aa"},
        {"hash":"00000000000000000002eb7892b8fdfd7b8e0f089e5cdf96436de680b7e695e3","confirmations":1,"strippedsize":833287,"size":1493229,"weight":3993090,"height":632854,"version":549453824,"versionHex":"20c00000","merkleroot":"7e20760d227465d2a84fbb2617b2962f77364daa66f06b48d1010fa27923b940","tx":[],"time":1591173050,"nonce":"1594651477","bits":"171297f6","difficulty":15138043247082.88,"chainwork":"00000000000000000000000000000000000000000fff2e35384d3c16f53adda4","nTx":1601,"previousblockhash":"00000000000000000009a54084d9f4eafa3ca07af646ff8fa9031d0ac72a92aa"},
        {"hash":"00000000000000000002eb7892b8fdfd7b8e0f089e5cdf96436de680b7e695e3","confirmations":1,"strippedsize":833287,"size":1493229,"weight":3993090,"height":632853,"version":549453824,"versionHex":"20c00000","merkleroot":"7e20760d227465d2a84fbb2617b2962f77364daa66f06b48d1010fa27923b940","tx":[],"time":1591173041,"nonce":"1594651477","bits":"171297f6","difficulty":15138043247082.88,"chainwork":"00000000000000000000000000000000000000000fff2e35384d3c16f53adda4","nTx":1601,"previousblockhash":"00000000000000000009a54084d9f4eafa3ca07af646ff8fa9031d0ac72a92aa"},
        {"hash":"00000000000000000002eb7892b8fdfd7b8e0f089e5cdf96436de680b7e695e3","confirmations":1,"strippedsize":833287,"size":1493229,"weight":3993090,"height":632852,"version":549453824,"versionHex":"20c00000","merkleroot":"7e20760d227465d2a84fbb2617b2962f77364daa66f06b48d1010fa27923b940","tx":[],"time":1591173040,"nonce":"1594651477","bits":"171297f6","difficulty":15138043247082.88,"chainwork":"00000000000000000000000000000000000000000fff2e35384d3c16f53adda4","nTx":1601,"previousblockhash":"00000000000000000009a54084d9f4eafa3ca07af646ff8fa9031d0ac72a92aa"},
        {"hash":"00000000000000000002eb7892b8fdfd7b8e0f089e5cdf96436de680b7e695e3","confirmations":1,"strippedsize":833287,"size":1493229,"weight":3993090,"height":632851,"version":549453824,"versionHex":"20c00000","merkleroot":"7e20760d227465d2a84fbb2617b2962f77364daa66f06b48d1010fa27923b940","tx":[],"time":1591173039,"nonce":"1594651477","bits":"171297f6","difficulty":15138043247082.88,"chainwork":"00000000000000000000000000000000000000000fff2e35384d3c16f53adda4","nTx":1601,"previousblockhash":"00000000000000000009a54084d9f4eafa3ca07af646ff8fa9031d0ac72a92aa"},
        {"hash":"00000000000000000002eb7892b8fdfd7b8e0f089e5cdf96436de680b7e695e3","confirmations":1,"strippedsize":833287,"size":1493229,"weight":3993090,"height":632850,"version":549453824,"versionHex":"20c00000","merkleroot":"7e20760d227465d2a84fbb2617b2962f77364daa66f06b48d1010fa27923b940","tx":[],"time":1591173038,"nonce":"1594651477","bits":"171297f6","difficulty":15138043247082.88,"chainwork":"00000000000000000000000000000000000000000fff2e35384d3c16f53adda4","nTx":1601,"previousblockhash":"00000000000000000009a54084d9f4eafa3ca07af646ff8fa9031d0ac72a92aa"},
        {"hash":"00000000000000000002eb7892b8fdfd7b8e0f089e5cdf96436de680b7e695e3","confirmations":1,"strippedsize":833287,"size":1493229,"weight":3993090,"height":632849,"version":549453824,"versionHex":"20c00000","merkleroot":"7e20760d227465d2a84fbb2617b2962f77364daa66f06b48d1010fa27923b940","tx":[],"time":1591173037,"nonce":"1594651477","bits":"171297f6","difficulty":15138043247082.88,"chainwork":"00000000000000000000000000000000000000000fff2e35384d3c16f53adda4","nTx":1601,"previousblockhash":"00000000000000000009a54084d9f4eafa3ca07af646ff8fa9031d0ac72a92aa"},
        {"hash":"00000000000000000002eb7892b8fdfd7b8e0f089e5cdf96436de680b7e695e3","confirmations":1,"strippedsize":833287,"size":1493229,"weight":3993090,"height":632848,"version":549453824,"versionHex":"20c00000","merkleroot":"7e20760d227465d2a84fbb2617b2962f77364daa66f06b48d1010fa27923b940","tx":[],"time":1591173030,"nonce":"1594651477","bits":"171297f6","difficulty":15138043247082.88,"chainwork":"00000000000000000000000000000000000000000fff2e35384d3c16f53adda4","nTx":1601,"previousblockhash":"00000000000000000009a54084d9f4eafa3ca07af646ff8fa9031d0ac72a92aa"}
    ]
    "#;

    let blocks: Vec<VerboseBlockClient> = json::from_str(blocks_json_str).unwrap();
    let mut blocks: HashMap<_, _> = blocks
        .into_iter()
        .map(|block| (block.height.unwrap().to_string(), block))
        .collect();
    let client = native_client_for_test();
    NativeClientImpl::get_block.mock_safe(move |_, block_num| {
        let block = blocks.remove(&block_num).unwrap();
        MockResult::Return(Box::new(futures01::future::ok(block)))
    });

    let mtp = client.get_median_time_past(632858, KMD_MTP_BLOCK_COUNT).wait().unwrap();
    assert_eq!(1591173041, mtp);
}

#[test]
fn test_cashaddresses_in_tx_details_by_hash() {
    let conf = json!({
        "coin": "BCH",
        "pubtype": 0,
        "p2shtype": 5,
        "mm2": 1,
        "address_format":{"format":"cashaddress","network":"bchtest"},
    });
    let req = json!({
         "method": "electrum",
         "servers": [{"url":"blackie.c3-soft.com:60001"}, {"url":"bch0.kister.net:51001"}, {"url":"testnet.imaginary.cash:50001"}],
    });

    let ctx = MmCtxBuilder::new().into_mm_arc();

    let coin = unwrap!(block_on(utxo_standard_coin_from_conf_and_request(
        &ctx, "BCH", &conf, &req, &[1u8; 32]
    )));

    let hash = hex::decode("0f2f6e0c8f440c641895023782783426c3aca1acc78d7c0db7751995e8aa5751").unwrap();
    let fut = async {
        let tx_details = coin.tx_details_by_hash(&hash).await.unwrap();
        log!([tx_details]);

        assert!(tx_details
            .from
            .iter()
            .any(|addr| addr == "bchtest:qze8g4gx3z428jjcxzpycpxl7ke7d947gca2a7n2la"));
        assert!(tx_details
            .to
            .iter()
            .any(|addr| addr == "bchtest:qr39na5d25wdeecgw3euh9fkd4ygvd4pnsury96597"));
    };

    block_on(fut);
}

#[test]
fn test_address_from_str_with_cashaddress_activated() {
    let conf = json!({
        "coin": "BCH",
        "pubtype": 0,
        "p2shtype": 5,
        "mm2": 1,
        "address_format":{"format":"cashaddress","network":"bitcoincash"},
    });
    let req = json!({
         "method": "electrum",
         "servers": [{"url":"blackie.c3-soft.com:60001"}, {"url":"bch0.kister.net:51001"}, {"url":"testnet.imaginary.cash:50001"}],
    });

    let ctx = MmCtxBuilder::new().into_mm_arc();

    let coin = unwrap!(block_on(utxo_standard_coin_from_conf_and_request(
        &ctx, "BCH", &conf, &req, &[1u8; 32]
    )));

    assert_eq!(
        coin.address_from_str("bitcoincash:qzxqqt9lh4feptf0mplnk58gnajfepzwcq9f2rxk55"),
        Ok("1DmFp16U73RrVZtYUbo2Ectt8mAnYScpqM".into())
    );

    let error = coin
        .address_from_str("1DmFp16U73RrVZtYUbo2Ectt8mAnYScpqM")
        .err()
        .unwrap();
    assert!(error.contains("Cashaddress address format activated for BCH, but legacy format used instead"));

    // other error on parse
    let error = coin
        .address_from_str("bitcoincash:000000000000000000000000000000000000000000")
        .err()
        .unwrap();
    assert!(error.contains("Checksum verification failed"));
}

#[test]
fn test_address_from_str_with_legacy_address_activated() {
    let conf = json!({
        "coin": "BCH",
        "pubtype": 0,
        "p2shtype": 5,
        "mm2": 1,
    });
    let req = json!({
         "method": "electrum",
         "servers": [{"url":"blackie.c3-soft.com:60001"}, {"url":"bch0.kister.net:51001"}, {"url":"testnet.imaginary.cash:50001"}],
    });

    let ctx = MmCtxBuilder::new().into_mm_arc();

    let coin = unwrap!(block_on(utxo_standard_coin_from_conf_and_request(
        &ctx, "BCH", &conf, &req, &[1u8; 32]
    )));

    let expected = Address::from_cashaddress(
        "bitcoincash:qzxqqt9lh4feptf0mplnk58gnajfepzwcq9f2rxk55",
        coin.as_ref().checksum_type,
        coin.as_ref().pub_addr_prefix,
        coin.as_ref().p2sh_addr_prefix,
    )
    .unwrap();
    assert_eq!(
        coin.address_from_str("1DmFp16U73RrVZtYUbo2Ectt8mAnYScpqM"),
        Ok(expected)
    );

    let error = coin
        .address_from_str("bitcoincash:qzxqqt9lh4feptf0mplnk58gnajfepzwcq9f2rxk55")
        .err()
        .unwrap();
    assert!(error.contains("Legacy address format activated for BCH, but cashaddress format used instead"));

    // other error on parse
    let error = coin
        .address_from_str("0000000000000000000000000000000000")
        .err()
        .unwrap();
    assert!(error.contains("Invalid Address"));
}

#[test]
// https://github.com/KomodoPlatform/atomicDEX-API/issues/673
fn test_network_info_negative_time_offset() {
    let info_str = r#"{"version":1140200,"subversion":"/Shibetoshi:1.14.2/","protocolversion":70015,"localservices":"0000000000000005","localrelay":true,"timeoffset":-1,"networkactive":true,"connections":12,"networks":[{"name":"ipv4","limited":false,"reachable":true,"proxy":"","proxy_randomize_credentials":false},{"name":"ipv6","limited":false,"reachable":true,"proxy":"","proxy_randomize_credentials":false},{"name":"onion","limited":false,"reachable":true,"proxy":"127.0.0.1:9050","proxy_randomize_credentials":true}],"relayfee":1.00000000,"incrementalfee":0.00001000,"localaddresses":[],"warnings":""}"#;
    let _info: NetworkInfo = json::from_str(&info_str).unwrap();
}

#[test]
fn test_unavailable_electrum_proto_version() {
    ElectrumClientImpl::new.mock_safe(|coin_ticker, event_handlers| {
        MockResult::Return(ElectrumClientImpl::with_protocol_version(
            coin_ticker,
            event_handlers,
            OrdRange::new(1.8, 1.9).unwrap(),
        ))
    });

    let conf = json!({"coin":"RICK","asset":"RICK","rpcport":8923});
    let req = json!({
         "method": "electrum",
         "servers": [{"url":"electrum1.cipig.net:10017"}],
    });

    let ctx = MmCtxBuilder::new().into_mm_arc();
    let error = unwrap!(block_on(utxo_standard_coin_from_conf_and_request(
        &ctx, "RICK", &conf, &req, &[1u8; 32]
    ))
    .err());
    log!("Error: "(error));
    assert!(error.contains("There are no Electrums with the required protocol version"));
}

#[test]
#[ignore]
// The test provided to dimxy to recreate "stuck mempool" problem of komodod on RICK chain.
// Leaving this test here for a while because it might be still useful
fn test_spam_rick() {
    let conf = json!({"coin":"RICK","asset":"RICK","fname":"RICK (TESTCOIN)","rpcport":25435,"txversion":4,"overwintered":1,"mm2":1,"required_confirmations":1,"avg_blocktime":1,"protocol":{"type":"UTXO"}});
    let req = json!({
         "method": "enable",
         "coin": "RICK",
    });

    let key_pair = key_pair_from_seed("my_seed").unwrap();
    let ctx = MmCtxBuilder::new().into_mm_arc();
    let coin = unwrap!(block_on(utxo_standard_coin_from_conf_and_request(
        &ctx,
        "RICK",
        &conf,
        &req,
        &*key_pair.private().secret
    )));

    let output = TransactionOutput {
        value: 1000000,
        script_pubkey: Builder::build_p2pkh(&coin.as_ref().my_address.hash).to_bytes(),
    };
    let mut futures = vec![];
    for _ in 0..5 {
        futures.push(send_outputs_from_my_address_impl(coin.clone(), vec![output.clone()]));
    }
    let results = block_on(join_all(futures));
    for result in results {
        unwrap!(result);
    }
}

#[test]
fn test_one_unavailable_electrum_proto_version() {
    ElectrumClientImpl::new.mock_safe(|coin_ticker, event_handlers| {
        MockResult::Return(ElectrumClientImpl::with_protocol_version(
            coin_ticker,
            event_handlers,
            OrdRange::new(1.4, 1.4).unwrap(),
        ))
    });

    // check if the electrum-mona.bitbank.cc:50001 doesn't support the protocol version 1.4
    let client = electrum_client_for_test(&["electrum-mona.bitbank.cc:50001"]);
    let result = client
        .server_version(
            "electrum-mona.bitbank.cc:50001",
            "AtomicDEX",
            &OrdRange::new(1.4, 1.4).unwrap(),
        )
        .wait();
    assert!(result
        .err()
        .unwrap()
        .to_string()
        .contains("unsupported protocol version"));

    drop(client);
    log!("Run BTC coin to test the server.version loop");

    let conf = json!({"coin":"BTC","asset":"BTC","rpcport":8332});
    let req = json!({
         "method": "electrum",
         // electrum-mona.bitbank.cc:50001 supports only 1.2 protocol version
         "servers": [{"url":"electrum1.cipig.net:10000"},{"url":"electrum-mona.bitbank.cc:50001"}],
    });

    let ctx = MmCtxBuilder::new().into_mm_arc();
    let coin = unwrap!(block_on(utxo_standard_coin_from_conf_and_request(
        &ctx, "BTC", &conf, &req, &[1u8; 32]
    )));

    block_on(async { Timer::sleep(0.5).await });

    assert!(coin.as_ref().rpc_client.get_block_count().wait().is_ok());
}

#[test]
fn test_unspendable_balance_failed_once() {
    let mut unspents = vec![
        // unspendable balance (8) > balance (7.777)
        vec![
            UnspentInfo {
                outpoint: OutPoint {
                    hash: 1.into(),
                    index: 0,
                },
                value: 500000000,
                height: Default::default(),
            },
            UnspentInfo {
                outpoint: OutPoint {
                    hash: 1.into(),
                    index: 0,
                },
                value: 300000000,
                height: Default::default(),
            },
        ],
        // unspendable balance (7.777) == balance (7.777)
        vec![
            UnspentInfo {
                outpoint: OutPoint {
                    hash: 1.into(),
                    index: 0,
                },
                value: 333300000,
                height: Default::default(),
            },
            UnspentInfo {
                outpoint: OutPoint {
                    hash: 1.into(),
                    index: 0,
                },
                value: 444400000,
                height: Default::default(),
            },
        ],
    ];
    UtxoStandardCoin::ordered_mature_unspents.mock_safe(move |_, _| {
        let unspents = unspents.pop().unwrap();
        MockResult::Return(Box::new(futures01::future::ok(unspents)))
    });

    let conf = json!({"coin":"RICK","asset":"RICK","rpcport":8923});
    let req = json!({
        "method": "electrum",
        "servers": [{"url":"electrum1.cipig.net:10017"}],
    });

    let ctx = MmCtxBuilder::new().into_mm_arc();

    let priv_key = [
        184, 199, 116, 240, 113, 222, 8, 199, 253, 143, 98, 185, 127, 26, 87, 38, 246, 206, 159, 27, 207, 20, 27, 112,
        184, 102, 137, 37, 78, 214, 113, 78,
    ];
    let coin = unwrap!(block_on(utxo_standard_coin_from_conf_and_request(
        &ctx, "RICK", &conf, &req, &priv_key
    )));

    let balance = coin.my_balance().wait().unwrap();
    let expected = "7.777".parse().unwrap();
    assert_eq!(balance, expected);

    let unspendable_balance = coin.my_unspendable_balance().wait().unwrap();
    let expected = "0.000".parse().unwrap();
    assert_eq!(unspendable_balance, expected);
}

#[test]
fn test_unspendable_balance_failed() {
    UtxoStandardCoin::ordered_mature_unspents.mock_safe(move |_, _| {
        let unspents = vec![
            UnspentInfo {
                outpoint: OutPoint {
                    hash: 1.into(),
                    index: 0,
                },
                value: 500000000,
                height: Default::default(),
            },
            UnspentInfo {
                outpoint: OutPoint {
                    hash: 1.into(),
                    index: 0,
                },
                value: 300000000,
                height: Default::default(),
            },
        ];
        MockResult::Return(Box::new(futures01::future::ok(unspents)))
    });

    let conf = json!({"coin":"RICK","asset":"RICK","rpcport":8923});
    let req = json!({
        "method": "electrum",
        "servers": [{"url":"electrum1.cipig.net:10017"}],
    });

    let ctx = MmCtxBuilder::new().into_mm_arc();

    let priv_key = [
        184, 199, 116, 240, 113, 222, 8, 199, 253, 143, 98, 185, 127, 26, 87, 38, 246, 206, 159, 27, 207, 20, 27, 112,
        184, 102, 137, 37, 78, 214, 113, 78,
    ];
    let coin = unwrap!(block_on(utxo_standard_coin_from_conf_and_request(
        &ctx, "RICK", &conf, &req, &priv_key
    )));

    let balance = coin.my_balance().wait().unwrap();
    let expected = "7.777".parse().unwrap();
    assert_eq!(balance, expected);

    let error = coin.my_unspendable_balance().wait().err().unwrap();
    assert!(error.contains("spendable balance 8 more than total balance 7.777"));
}

#[test]
fn test_tx_history_path_colon_should_be_escaped_for_cash_address() {
    let mut coin = utxo_coin_fields_for_test(native_client_for_test().into(), None);
    coin.address_format = UtxoAddressFormat::CashAddress {
        network: "bitcoincash".into(),
    };
    let coin = utxo_coin_from_fields(coin);
    let ctx = MmCtxBuilder::new().into_mm_arc();
    let path = coin.tx_history_path(&ctx);
    assert!(!path.display().to_string().contains(":"));
}

fn test_ordered_mature_unspents_from_cache_impl(
    unspent_height: Option<u64>,
    cached_height: Option<u64>,
    cached_confs: u32,
    block_count: u64,
    expected_height: Option<u64>,
    expected_confs: u32,
) {
    const TX_HASH: &str = "0a0fda88364b960000f445351fe7678317a1e0c80584de0413377ede00ba696f";
    let tx_hash: H256Json = hex::decode(TX_HASH).unwrap().as_slice().into();
    let client = electrum_client_for_test(&["electrum1.cipig.net:10017"]);
    let mut verbose = client.get_verbose_transaction(tx_hash.clone()).wait().unwrap();
    verbose.confirmations = cached_confs;
    verbose.height = cached_height;

    // prepare mocks
    UtxoStandardCoin::list_unspent_ordered.mock_safe(move |coin, _| {
        let unspents = vec![UnspentInfo {
            outpoint: OutPoint {
                hash: H256::from_reversed_str(TX_HASH),
                index: 0,
            },
            value: 1000000000,
            height: unspent_height,
        }];
        MockResult::Return(Box::pin(futures::future::ok((
            unspents,
            block_on(coin.as_ref().recently_spent_outpoints.lock()),
        ))))
    });
    ElectrumClient::get_block_count
        .mock_safe(move |_| MockResult::Return(Box::new(futures01::future::ok(block_count))));
    UtxoStandardCoin::get_verbose_transaction_from_cache_or_rpc.mock_safe(move |_, txid| {
        assert_eq!(txid, tx_hash);
        MockResult::Return(Box::new(futures01::future::ok(VerboseTransactionFrom::Cache(
            verbose.clone(),
        ))))
    });
    static mut IS_UNSPENT_MATURE_CALLED: bool = false;
    UtxoStandardCoin::is_unspent_mature.mock_safe(move |_, tx: &RpcTransaction| {
        // check if the transaction height and confirmations are expected
        assert_eq!(tx.height, expected_height);
        assert_eq!(tx.confirmations, expected_confs);
        unsafe { IS_UNSPENT_MATURE_CALLED = true }
        MockResult::Return(false)
    });

    // run test
    let coin = utxo_coin_for_test(UtxoRpcClientEnum::Electrum(client), None);
    let unspents = coin
        .ordered_mature_unspents(&Address::from("R9o9xTocqr6CeEDGDH6mEYpwLoMz6jNjMW"))
        .wait()
        .expect("Expected an empty unspent list");
    // unspents should be empty because `is_unspent_mature()` always returns false
    assert!(unspents.is_empty());
    assert!(unsafe { IS_UNSPENT_MATURE_CALLED == true });
}

#[test]
fn test_ordered_mature_unspents_from_cache() {
    let unspent_height = None;
    let cached_height = None;
    let cached_confs = 0;
    let block_count = 1000;
    let expected_height = None; // is unknown
    let expected_confs = 0; // is not changed because height is unknown
    test_ordered_mature_unspents_from_cache_impl(
        unspent_height,
        cached_height,
        cached_confs,
        block_count,
        expected_height,
        expected_confs,
    );

    let unspent_height = None;
    let cached_height = None;
    let cached_confs = 5;
    let block_count = 1000;
    let expected_height = None; // is unknown
    let expected_confs = 5; // is not changed because height is unknown
    test_ordered_mature_unspents_from_cache_impl(
        unspent_height,
        cached_height,
        cached_confs,
        block_count,
        expected_height,
        expected_confs,
    );

    let unspent_height = Some(998);
    let cached_height = None;
    let cached_confs = 0;
    let block_count = 1000;
    let expected_height = Some(998); // as the unspent_height
    let expected_confs = 3; // 1000 - 998 + 1
    test_ordered_mature_unspents_from_cache_impl(
        unspent_height,
        cached_height,
        cached_confs,
        block_count,
        expected_height,
        expected_confs,
    );

    let unspent_height = None;
    let cached_height = Some(998);
    let cached_confs = 0;
    let block_count = 1000;
    let expected_height = Some(998); // as the cached_height
    let expected_confs = 3; // 1000 - 998 + 1
    test_ordered_mature_unspents_from_cache_impl(
        unspent_height,
        cached_height,
        cached_confs,
        block_count,
        expected_height,
        expected_confs,
    );

    let unspent_height = Some(998);
    let cached_height = Some(997);
    let cached_confs = 0;
    let block_count = 1000;
    let expected_height = Some(998); // as the unspent_height
    let expected_confs = 3; // 1000 - 998 + 1
    test_ordered_mature_unspents_from_cache_impl(
        unspent_height,
        cached_height,
        cached_confs,
        block_count,
        expected_height,
        expected_confs,
    );

    // block_count < tx_height
    let unspent_height = None;
    let cached_height = Some(1000);
    let cached_confs = 1;
    let block_count = 999;
    let expected_height = Some(1000); // as the cached_height
    let expected_confs = 1; // is not changed because height cannot be calculated
    test_ordered_mature_unspents_from_cache_impl(
        unspent_height,
        cached_height,
        cached_confs,
        block_count,
        expected_height,
        expected_confs,
    );

    // block_count == tx_height
    let unspent_height = None;
    let cached_height = Some(1000);
    let cached_confs = 1;
    let block_count = 1000;
    let expected_height = Some(1000); // as the cached_height
    let expected_confs = 1; // 1000 - 1000 + 1
    test_ordered_mature_unspents_from_cache_impl(
        unspent_height,
        cached_height,
        cached_confs,
        block_count,
        expected_height,
        expected_confs,
    );

    // tx_height == 0
    let unspent_height = Some(0);
    let cached_height = None;
    let cached_confs = 1;
    let block_count = 1000;
    let expected_height = Some(0); // as the cached_height
    let expected_confs = 1; // is not changed because tx_height is expected to be not zero
    test_ordered_mature_unspents_from_cache_impl(
        unspent_height,
        cached_height,
        cached_confs,
        block_count,
        expected_height,
        expected_confs,
    );
}

#[test]
fn test_native_client_unspents_filtered_using_tx_cache_single_tx_in_cache() {
    let client = native_client_for_test();
    let coin = utxo_coin_for_test(UtxoRpcClientEnum::Native(client), None);

    let address: Address = "RGfFZaaNV68uVe1uMf6Y37Y8E1i2SyYZBN".into();
    block_on(coin.as_ref().recently_spent_outpoints.lock()).for_script_pubkey =
        Builder::build_p2pkh(&address.hash).to_bytes();

    // https://morty.explorer.dexstats.info/tx/31c7aaae89ab1c39febae164a3190a86ed7c6c6f8c9dc98ec28d508b7929d347
    let tx: UtxoTx = "0400008085202f89027f57730fcbbc2c72fb18bcc3766a713044831a117bb1cade3ed88644864f7333020000006a47304402206e3737b2fcf078b61b16fa67340cc3e79c5d5e2dc9ffda09608371552a3887450220460a332aa1b8ad8f2de92d319666f70751078b221199951f80265b4f7cef8543012102d8c948c6af848c588517288168faa397d6ba3ea924596d03d1d84f224b5123c2ffffffff42b916a80430b80a77e114445b08cf120735447a524de10742fac8f6a9d4170f000000006a473044022004aa053edafb9d161ea8146e0c21ed1593aa6b9404dd44294bcdf920a1695fd902202365eac15dbcc5e9f83e2eed56a8f2f0e5aded36206f9c3fabc668fd4665fa2d012102d8c948c6af848c588517288168faa397d6ba3ea924596d03d1d84f224b5123c2ffffffff03547b16000000000017a9143e8ad0e2bf573d32cb0b3d3a304d9ebcd0c2023b870000000000000000166a144e2b3c0323ab3c2dc6f86dc5ec0729f11e42f56103970400000000001976a91450f4f098306f988d8843004689fae28c83ef16e888ac89c5925f000000000000000000000000000000".into();
    let spent_by_tx = vec![
        UnspentInfo {
            outpoint: tx.inputs[0].previous_output.clone(),
            value: 886737,
            height: Some(642293),
        },
        UnspentInfo {
            outpoint: tx.inputs[1].previous_output.clone(),
            value: 88843,
            height: Some(642293),
        },
    ];

    block_on(coin.as_ref().recently_spent_outpoints.lock()).add_spent(
        spent_by_tx.clone(),
        tx.hash(),
        tx.outputs.clone(),
    );
    NativeClient::list_unspent
        .mock_safe(move |_, _| MockResult::Return(Box::new(futures01::future::ok(spent_by_tx.clone()))));

    let address: Address = "RGfFZaaNV68uVe1uMf6Y37Y8E1i2SyYZBN".into();
    let (unspents_ordered, _) = block_on(coin.list_unspent_ordered(&address)).unwrap();
    // output 2 is change so it must be returned
    let expected_unspent = UnspentInfo {
        outpoint: OutPoint {
            hash: tx.hash(),
            index: 2,
        },
        value: tx.outputs[2].value,
        height: None,
    };
    assert_eq!(vec![expected_unspent], unspents_ordered);
}

#[test]
fn test_native_client_unspents_filtered_using_tx_cache_single_several_chained_txs_in_cache() {
    let client = native_client_for_test();
    let coin = utxo_coin_fields_for_test(UtxoRpcClientEnum::Native(client), None);

    let address: Address = "RGfFZaaNV68uVe1uMf6Y37Y8E1i2SyYZBN".into();
    block_on(coin.recently_spent_outpoints.lock()).for_script_pubkey = Builder::build_p2pkh(&address.hash).to_bytes();
    let coin = utxo_coin_from_fields(coin);

    // https://morty.explorer.dexstats.info/tx/31c7aaae89ab1c39febae164a3190a86ed7c6c6f8c9dc98ec28d508b7929d347
    let tx_0: UtxoTx = "0400008085202f89027f57730fcbbc2c72fb18bcc3766a713044831a117bb1cade3ed88644864f7333020000006a47304402206e3737b2fcf078b61b16fa67340cc3e79c5d5e2dc9ffda09608371552a3887450220460a332aa1b8ad8f2de92d319666f70751078b221199951f80265b4f7cef8543012102d8c948c6af848c588517288168faa397d6ba3ea924596d03d1d84f224b5123c2ffffffff42b916a80430b80a77e114445b08cf120735447a524de10742fac8f6a9d4170f000000006a473044022004aa053edafb9d161ea8146e0c21ed1593aa6b9404dd44294bcdf920a1695fd902202365eac15dbcc5e9f83e2eed56a8f2f0e5aded36206f9c3fabc668fd4665fa2d012102d8c948c6af848c588517288168faa397d6ba3ea924596d03d1d84f224b5123c2ffffffff03547b16000000000017a9143e8ad0e2bf573d32cb0b3d3a304d9ebcd0c2023b870000000000000000166a144e2b3c0323ab3c2dc6f86dc5ec0729f11e42f56103970400000000001976a91450f4f098306f988d8843004689fae28c83ef16e888ac89c5925f000000000000000000000000000000".into();
    let spent_by_tx_0 = vec![
        UnspentInfo {
            outpoint: tx_0.inputs[0].previous_output.clone(),
            value: 886737,
            height: Some(642293),
        },
        UnspentInfo {
            outpoint: tx_0.inputs[1].previous_output.clone(),
            value: 88843,
            height: Some(642293),
        },
    ];
    block_on(coin.as_ref().recently_spent_outpoints.lock()).add_spent(
        spent_by_tx_0.clone(),
        tx_0.hash(),
        tx_0.outputs.clone(),
    );

    // https://morty.explorer.dexstats.info/tx/dbfc821e482747a3512ee6d5734f9df2aa73dab07e2fcd86abeadb462e795bf9
    let tx_1: UtxoTx = "0400008085202f890347d329798b508dc28ec99d8c6f6c7ced860a19a364e1bafe391cab89aeaac731020000006a47304402203ea8b380d0a7e64348869ef7c4c2bfa966fc7b148633003332fa8d0ab0c1bc5602202cc63fabdd2a6578c52d8f4f549069b16505f2ead48edc2b8de299be15aadf9a012102d8c948c6af848c588517288168faa397d6ba3ea924596d03d1d84f224b5123c2ffffffff1d1fd3a6b01710647a7f4a08c6de6075cb8e78d5069fa50f10c4a2a10ded2a95000000006a47304402203868945edc0f6dc2ee43d70a69ee4ec46ca188dc493173ce58924ba9bf6ee7a50220648ff99ce458ca72800758f6a1bd3800cd05ff9c3122f23f3653c25e09d22c79012102d8c948c6af848c588517288168faa397d6ba3ea924596d03d1d84f224b5123c2ffffffff7932150df8b4a1852b8b84b89b0d5322bf74665fb7f76a728369fd6895d3fd48000000006a4730440220127918c6f79c11f7f2376a6f3b750ed4c7103183181ad1218afcb2625ece9599022028c05e88d3a2f97cebd84a718cda33b62b48b18f16278fa8e531fd2155e61ee8012102d8c948c6af848c588517288168faa397d6ba3ea924596d03d1d84f224b5123c2ffffffff0329fd12000000000017a914cafb62e3e8bdb8db3735c39b92743ac6ebc9ef20870000000000000000166a14a7416b070c9bb98f4bafae55616f005a2a30bd6014b40c00000000001976a91450f4f098306f988d8843004689fae28c83ef16e888ac8cc5925f000000000000000000000000000000".into();
    let spent_by_tx_1 = vec![
        UnspentInfo {
            outpoint: tx_1.inputs[0].previous_output.clone(),
            value: 300803,
            height: Some(642293),
        },
        UnspentInfo {
            outpoint: tx_1.inputs[1].previous_output.clone(),
            value: 888544,
            height: Some(642293),
        },
        UnspentInfo {
            outpoint: tx_1.inputs[2].previous_output.clone(),
            value: 888642,
            height: Some(642293),
        },
    ];
    block_on(coin.as_ref().recently_spent_outpoints.lock()).add_spent(
        spent_by_tx_1.clone(),
        tx_1.hash(),
        tx_1.outputs.clone(),
    );
    // https://morty.explorer.dexstats.info/tx/12ea22a7cde9efb66b76f9b84345ddfc4c34870e293bfa8eac68d7df83dffa4b
    let tx_2: UtxoTx = "0400008085202f8902f95b792e46dbeaab86cd2f7eb0da73aaf29d4f73d5e62e51a34727481e82fcdb020000006a4730440220347adefe33ed5afbbb8e5d453afd527319f9a50ab790023296a981da095ca4a2022029a68ef6fd5a4decf3793d4c33994eb8658408f3b14a6d439c4753b2dde954ee012102d8c948c6af848c588517288168faa397d6ba3ea924596d03d1d84f224b5123c2ffffffff75bd4348594f8ff2a216e5ad7533b37d47d2a2767b0b88d43972ad51895355e2000000006a473044022069b36c0f65d56e02bc179f7442806374c4163d07939090aba1da736abad9a77d022006dc39adf48e02033ae9d4a48540752ae3b3841e3ec60d2e86dececb88b9e518012102d8c948c6af848c588517288168faa397d6ba3ea924596d03d1d84f224b5123c2ffffffff03414111000000000017a914a153024c826a3a42c2e501eca5d7dacd3fc59976870000000000000000166a14db0e6f4d418d68dce8e5beb26cc5078e01e2e3ace2fe0800000000001976a91450f4f098306f988d8843004689fae28c83ef16e888ac8fc5925f000000000000000000000000000000".into();
    let spent_by_tx_2 = vec![
        UnspentInfo {
            outpoint: tx_2.inputs[0].previous_output.clone(),
            value: 832532,
            height: Some(642293),
        },
        UnspentInfo {
            outpoint: tx_2.inputs[1].previous_output.clone(),
            value: 888823,
            height: Some(642293),
        },
    ];
    block_on(coin.as_ref().recently_spent_outpoints.lock()).add_spent(
        spent_by_tx_2.clone(),
        tx_2.hash(),
        tx_2.outputs.clone(),
    );

    let mut unspents_to_return = spent_by_tx_0;
    unspents_to_return.extend(spent_by_tx_1);
    unspents_to_return.extend(spent_by_tx_2);

<<<<<<< HEAD
    assert_eq!(actual, expected);
}

#[test]
fn test_native_client_unspents_filtered_using_tx_cache_single_tx_in_cache() {
    let client = native_client_for_test();
    // https://morty.explorer.dexstats.info/tx/31c7aaae89ab1c39febae164a3190a86ed7c6c6f8c9dc98ec28d508b7929d347
    let tx: UtxoTx = "0400008085202f89027f57730fcbbc2c72fb18bcc3766a713044831a117bb1cade3ed88644864f7333020000006a47304402206e3737b2fcf078b61b16fa67340cc3e79c5d5e2dc9ffda09608371552a3887450220460a332aa1b8ad8f2de92d319666f70751078b221199951f80265b4f7cef8543012102d8c948c6af848c588517288168faa397d6ba3ea924596d03d1d84f224b5123c2ffffffff42b916a80430b80a77e114445b08cf120735447a524de10742fac8f6a9d4170f000000006a473044022004aa053edafb9d161ea8146e0c21ed1593aa6b9404dd44294bcdf920a1695fd902202365eac15dbcc5e9f83e2eed56a8f2f0e5aded36206f9c3fabc668fd4665fa2d012102d8c948c6af848c588517288168faa397d6ba3ea924596d03d1d84f224b5123c2ffffffff03547b16000000000017a9143e8ad0e2bf573d32cb0b3d3a304d9ebcd0c2023b870000000000000000166a144e2b3c0323ab3c2dc6f86dc5ec0729f11e42f56103970400000000001976a91450f4f098306f988d8843004689fae28c83ef16e888ac89c5925f000000000000000000000000000000".into();
    block_on(client.recently_sent_txs.lock()).insert(tx.hash().reversed().into(), tx.clone());
    let unspents: Vec<_> = tx
        .inputs
        .iter()
        .map(|input| NativeUnspent {
            txid: input.previous_output.hash.reversed().into(),
            vout: input.previous_output.index,
            address: "".to_string(),
            account: None,
            script_pub_key: Default::default(),
            amount: RawValue::from_string("1".into()).unwrap(),
            confirmations: 0,
            spendable: false,
        })
        .collect();
    NativeClientImpl::list_unspent
        .mock_safe(move |_, _, _, _| MockResult::Return(Box::new(futures01::future::ok(unspents.clone()))));

    let address: Address = "RGfFZaaNV68uVe1uMf6Y37Y8E1i2SyYZBN".into();
    let unspents_ordered = client.list_unspent_ordered(&address).wait().unwrap();
    for unspent in &unspents_ordered {
        assert!(tx
            .inputs
            .iter()
            .find(|input| input.previous_output == unspent.outpoint)
            .is_none());
    }

    // output 2 is change so it must be returned
    let expected_unspent = UnspentInfo {
        outpoint: OutPoint {
            hash: tx.hash(),
            index: 2,
        },
        value: tx.outputs[2].value,
        height: None,
    };
    assert_eq!(vec![expected_unspent], unspents_ordered);
}

#[test]
fn test_native_client_unspents_filtered_using_tx_cache_single_several_chained_txs_in_cache() {
    let client = native_client_for_test();
    // https://morty.explorer.dexstats.info/tx/31c7aaae89ab1c39febae164a3190a86ed7c6c6f8c9dc98ec28d508b7929d347
    let tx_0: UtxoTx = "0400008085202f89027f57730fcbbc2c72fb18bcc3766a713044831a117bb1cade3ed88644864f7333020000006a47304402206e3737b2fcf078b61b16fa67340cc3e79c5d5e2dc9ffda09608371552a3887450220460a332aa1b8ad8f2de92d319666f70751078b221199951f80265b4f7cef8543012102d8c948c6af848c588517288168faa397d6ba3ea924596d03d1d84f224b5123c2ffffffff42b916a80430b80a77e114445b08cf120735447a524de10742fac8f6a9d4170f000000006a473044022004aa053edafb9d161ea8146e0c21ed1593aa6b9404dd44294bcdf920a1695fd902202365eac15dbcc5e9f83e2eed56a8f2f0e5aded36206f9c3fabc668fd4665fa2d012102d8c948c6af848c588517288168faa397d6ba3ea924596d03d1d84f224b5123c2ffffffff03547b16000000000017a9143e8ad0e2bf573d32cb0b3d3a304d9ebcd0c2023b870000000000000000166a144e2b3c0323ab3c2dc6f86dc5ec0729f11e42f56103970400000000001976a91450f4f098306f988d8843004689fae28c83ef16e888ac89c5925f000000000000000000000000000000".into();
    block_on(client.recently_sent_txs.lock()).insert(tx_0.hash().reversed().into(), tx_0.clone());
    // https://morty.explorer.dexstats.info/tx/dbfc821e482747a3512ee6d5734f9df2aa73dab07e2fcd86abeadb462e795bf9
    let tx_1: UtxoTx = "0400008085202f890347d329798b508dc28ec99d8c6f6c7ced860a19a364e1bafe391cab89aeaac731020000006a47304402203ea8b380d0a7e64348869ef7c4c2bfa966fc7b148633003332fa8d0ab0c1bc5602202cc63fabdd2a6578c52d8f4f549069b16505f2ead48edc2b8de299be15aadf9a012102d8c948c6af848c588517288168faa397d6ba3ea924596d03d1d84f224b5123c2ffffffff1d1fd3a6b01710647a7f4a08c6de6075cb8e78d5069fa50f10c4a2a10ded2a95000000006a47304402203868945edc0f6dc2ee43d70a69ee4ec46ca188dc493173ce58924ba9bf6ee7a50220648ff99ce458ca72800758f6a1bd3800cd05ff9c3122f23f3653c25e09d22c79012102d8c948c6af848c588517288168faa397d6ba3ea924596d03d1d84f224b5123c2ffffffff7932150df8b4a1852b8b84b89b0d5322bf74665fb7f76a728369fd6895d3fd48000000006a4730440220127918c6f79c11f7f2376a6f3b750ed4c7103183181ad1218afcb2625ece9599022028c05e88d3a2f97cebd84a718cda33b62b48b18f16278fa8e531fd2155e61ee8012102d8c948c6af848c588517288168faa397d6ba3ea924596d03d1d84f224b5123c2ffffffff0329fd12000000000017a914cafb62e3e8bdb8db3735c39b92743ac6ebc9ef20870000000000000000166a14a7416b070c9bb98f4bafae55616f005a2a30bd6014b40c00000000001976a91450f4f098306f988d8843004689fae28c83ef16e888ac8cc5925f000000000000000000000000000000".into();
    block_on(client.recently_sent_txs.lock()).insert(tx_1.hash().reversed().into(), tx_1.clone());
    // https://morty.explorer.dexstats.info/tx/12ea22a7cde9efb66b76f9b84345ddfc4c34870e293bfa8eac68d7df83dffa4b
    let tx_2: UtxoTx = "0400008085202f8902f95b792e46dbeaab86cd2f7eb0da73aaf29d4f73d5e62e51a34727481e82fcdb020000006a4730440220347adefe33ed5afbbb8e5d453afd527319f9a50ab790023296a981da095ca4a2022029a68ef6fd5a4decf3793d4c33994eb8658408f3b14a6d439c4753b2dde954ee012102d8c948c6af848c588517288168faa397d6ba3ea924596d03d1d84f224b5123c2ffffffff75bd4348594f8ff2a216e5ad7533b37d47d2a2767b0b88d43972ad51895355e2000000006a473044022069b36c0f65d56e02bc179f7442806374c4163d07939090aba1da736abad9a77d022006dc39adf48e02033ae9d4a48540752ae3b3841e3ec60d2e86dececb88b9e518012102d8c948c6af848c588517288168faa397d6ba3ea924596d03d1d84f224b5123c2ffffffff03414111000000000017a914a153024c826a3a42c2e501eca5d7dacd3fc59976870000000000000000166a14db0e6f4d418d68dce8e5beb26cc5078e01e2e3ace2fe0800000000001976a91450f4f098306f988d8843004689fae28c83ef16e888ac8fc5925f000000000000000000000000000000".into();
    block_on(client.recently_sent_txs.lock()).insert(tx_2.hash().reversed().into(), tx_2.clone());
    let unspents: Vec<_> = tx_0
        .inputs
        .iter()
        .map(|input| NativeUnspent {
            txid: input.previous_output.hash.reversed().into(),
            vout: input.previous_output.index,
            address: "".to_string(),
            account: None,
            script_pub_key: Default::default(),
            amount: RawValue::from_string("1".into()).unwrap(),
            confirmations: 0,
            spendable: false,
        })
        .collect();
    NativeClientImpl::list_unspent
        .mock_safe(move |_, _, _, _| MockResult::Return(Box::new(futures01::future::ok(unspents.clone()))));

    let address: Address = "RGfFZaaNV68uVe1uMf6Y37Y8E1i2SyYZBN".into();
    let unspents_ordered = client.list_unspent_ordered(&address).wait().unwrap();
    for unspent in &unspents_ordered {
        assert!(tx_0
            .inputs
            .iter()
            .find(|input| input.previous_output == unspent.outpoint)
            .is_none());
    }
=======
    NativeClient::list_unspent
        .mock_safe(move |_, _| MockResult::Return(Box::new(futures01::future::ok(unspents_to_return.clone()))));

    let (unspents_ordered, _) = block_on(coin.list_unspent_ordered(&address)).unwrap();
>>>>>>> b72a4bf0

    // output 2 is change so it must be returned
    let expected_unspent = UnspentInfo {
        outpoint: OutPoint {
            hash: tx_2.hash(),
            index: 2,
        },
        value: tx_2.outputs[2].value,
        height: None,
    };
    assert_eq!(vec![expected_unspent], unspents_ordered);
}<|MERGE_RESOLUTION|>--- conflicted
+++ resolved
@@ -1,11 +1,6 @@
 use super::rpc_clients::{ElectrumProtocol, ListSinceBlockRes, NetworkInfo};
 use super::*;
-<<<<<<< HEAD
-use crate::utxo::qrc20::{qrc20_coin_from_conf_and_request, Qrc20Coin, Qrc20FeeDetails};
-use crate::utxo::rpc_clients::{NativeUnspent, UtxoRpcClientOps};
-=======
 use crate::utxo::rpc_clients::UtxoRpcClientOps;
->>>>>>> b72a4bf0
 use crate::utxo::utxo_standard::{utxo_standard_coin_from_conf_and_request, UtxoStandardCoin, UTXO_STANDARD_DUST};
 use crate::{SwapOps, WithdrawFee};
 use bigdecimal::BigDecimal;
@@ -50,20 +45,7 @@
 }
 
 /// Returned client won't work by default, requires some mocks to be usable
-<<<<<<< HEAD
-fn native_client_for_test() -> NativeClient {
-    NativeClient(Arc::new(NativeClientImpl {
-        coin_ticker: "TEST".into(),
-        uri: "".into(),
-        auth: "".into(),
-        event_handlers: vec![],
-        request_id: 0u64.into(),
-        recently_sent_txs: AsyncMutex::new(HashMap::new()),
-    }))
-}
-=======
 fn native_client_for_test() -> NativeClient { NativeClient(Arc::new(NativeClientImpl::default())) }
->>>>>>> b72a4bf0
 
 fn utxo_coin_fields_for_test(rpc_client: UtxoRpcClientEnum, force_seed: Option<&str>) -> UtxoCoinFields {
     let checksum_type = ChecksumType::DSHA256;
@@ -363,21 +345,7 @@
 
 #[test]
 fn test_wait_for_payment_spend_timeout_native() {
-<<<<<<< HEAD
-    let client = NativeClientImpl {
-        coin_ticker: "RICK".into(),
-        uri: "http://127.0.0.1:10271".to_owned(),
-        auth: fomat!("Basic "(base64_encode(
-            "user481805103:pass97a61c8d048bcf468c6c39a314970e557f57afd1d8a5edee917fb29bafb3a43371",
-            URL_SAFE
-        ))),
-        event_handlers: Default::default(),
-        request_id: 0u64.into(),
-        recently_sent_txs: AsyncMutex::new(HashMap::new()),
-    };
-=======
     let client = NativeClientImpl::default();
->>>>>>> b72a4bf0
 
     static mut OUTPUT_SPEND_CALLED: bool = false;
     NativeClient::find_output_spend.mock_safe(|_, _, _, _| {
@@ -485,21 +453,7 @@
         MockResult::Return(Box::new(futures01::future::ok(unspents)))
     });
 
-<<<<<<< HEAD
-    let client = NativeClient(Arc::new(NativeClientImpl {
-        coin_ticker: TEST_COIN_NAME.into(),
-        uri: "http://127.0.0.1".to_owned(),
-        auth: fomat!("Basic "(base64_encode(
-            "user481805103:pass97a61c8d048bcf468c6c39a314970e557f57afd1d8a5edee917fb29bafb3a43371",
-            URL_SAFE
-        ))),
-        event_handlers: Default::default(),
-        request_id: 0u64.into(),
-        recently_sent_txs: AsyncMutex::new(HashMap::new()),
-    }));
-=======
     let client = NativeClient(Arc::new(NativeClientImpl::default()));
->>>>>>> b72a4bf0
 
     let coin = utxo_coin_for_test(UtxoRpcClientEnum::Native(client), None);
 
@@ -536,21 +490,7 @@
         MockResult::Return(Box::new(futures01::future::ok(unspents)))
     });
 
-<<<<<<< HEAD
-    let client = NativeClient(Arc::new(NativeClientImpl {
-        coin_ticker: TEST_COIN_NAME.into(),
-        uri: "http://127.0.0.1".to_owned(),
-        auth: fomat!("Basic "(base64_encode(
-            "user481805103:pass97a61c8d048bcf468c6c39a314970e557f57afd1d8a5edee917fb29bafb3a43371",
-            URL_SAFE
-        ))),
-        event_handlers: Default::default(),
-        request_id: 0u64.into(),
-        recently_sent_txs: AsyncMutex::new(HashMap::new()),
-    }));
-=======
     let client = NativeClient(Arc::new(NativeClientImpl::default()));
->>>>>>> b72a4bf0
 
     let coin = utxo_coin_for_test(UtxoRpcClientEnum::Native(client), None);
 
@@ -590,21 +530,7 @@
         MockResult::Return(Box::new(futures01::future::ok(unspents)))
     });
 
-<<<<<<< HEAD
-    let client = NativeClient(Arc::new(NativeClientImpl {
-        coin_ticker: TEST_COIN_NAME.into(),
-        uri: "http://127.0.0.1".to_owned(),
-        auth: fomat!("Basic "(base64_encode(
-            "user481805103:pass97a61c8d048bcf468c6c39a314970e557f57afd1d8a5edee917fb29bafb3a43371",
-            URL_SAFE
-        ))),
-        event_handlers: Default::default(),
-        request_id: 0u64.into(),
-        recently_sent_txs: AsyncMutex::new(HashMap::new()),
-    }));
-=======
     let client = NativeClient(Arc::new(NativeClientImpl::default()));
->>>>>>> b72a4bf0
 
     let coin = utxo_coin_for_test(UtxoRpcClientEnum::Native(client), None);
 
@@ -646,21 +572,7 @@
         MockResult::Return(Box::new(futures01::future::ok(unspents)))
     });
 
-<<<<<<< HEAD
-    let client = NativeClient(Arc::new(NativeClientImpl {
-        coin_ticker: TEST_COIN_NAME.into(),
-        uri: "http://127.0.0.1".to_owned(),
-        auth: fomat!("Basic "(base64_encode(
-            "user481805103:pass97a61c8d048bcf468c6c39a314970e557f57afd1d8a5edee917fb29bafb3a43371",
-            URL_SAFE
-        ))),
-        event_handlers: Default::default(),
-        request_id: 0u64.into(),
-        recently_sent_txs: AsyncMutex::new(HashMap::new()),
-    }));
-=======
     let client = NativeClient(Arc::new(NativeClientImpl::default()));
->>>>>>> b72a4bf0
 
     let coin = utxo_coin_for_test(UtxoRpcClientEnum::Native(client), None);
 
@@ -702,21 +614,7 @@
         MockResult::Return(Box::new(futures01::future::ok(unspents)))
     });
 
-<<<<<<< HEAD
-    let client = NativeClient(Arc::new(NativeClientImpl {
-        coin_ticker: TEST_COIN_NAME.into(),
-        uri: "http://127.0.0.1".to_owned(),
-        auth: fomat!("Basic "(base64_encode(
-            "user481805103:pass97a61c8d048bcf468c6c39a314970e557f57afd1d8a5edee917fb29bafb3a43371",
-            URL_SAFE
-        ))),
-        event_handlers: Default::default(),
-        request_id: 0u64.into(),
-        recently_sent_txs: AsyncMutex::new(HashMap::new()),
-    }));
-=======
     let client = NativeClient(Arc::new(NativeClientImpl::default()));
->>>>>>> b72a4bf0
 
     let coin = utxo_coin_for_test(UtxoRpcClientEnum::Native(client), None);
 
@@ -746,21 +644,7 @@
         MockResult::Return(Box::new(futures01::future::ok(unspents)))
     });
 
-<<<<<<< HEAD
-    let client = NativeClient(Arc::new(NativeClientImpl {
-        coin_ticker: TEST_COIN_NAME.into(),
-        uri: "http://127.0.0.1".to_owned(),
-        auth: fomat!("Basic "(base64_encode(
-            "user481805103:pass97a61c8d048bcf468c6c39a314970e557f57afd1d8a5edee917fb29bafb3a43371",
-            URL_SAFE
-        ))),
-        event_handlers: Default::default(),
-        request_id: 0u64.into(),
-        recently_sent_txs: AsyncMutex::new(HashMap::new()),
-    }));
-=======
     let client = NativeClient(Arc::new(NativeClientImpl::default()));
->>>>>>> b72a4bf0
 
     let coin = utxo_coin_for_test(UtxoRpcClientEnum::Native(client), None);
 
@@ -1011,21 +895,7 @@
 #[test]
 // https://github.com/KomodoPlatform/atomicDEX-API/issues/617
 fn test_generate_transaction_relay_fee_is_used_when_dynamic_fee_is_lower() {
-<<<<<<< HEAD
-    let client = NativeClientImpl {
-        coin_ticker: "RICK".into(),
-        uri: "http://127.0.0.1:10271".to_owned(),
-        auth: fomat!("Basic "(base64_encode(
-            "user481805103:pass97a61c8d048bcf468c6c39a314970e557f57afd1d8a5edee917fb29bafb3a43371",
-            URL_SAFE
-        ))),
-        event_handlers: Default::default(),
-        request_id: 0u64.into(),
-        recently_sent_txs: AsyncMutex::new(HashMap::new()),
-    };
-=======
     let client = NativeClientImpl::default();
->>>>>>> b72a4bf0
 
     static mut GET_RELAY_FEE_CALLED: bool = false;
     NativeClient::get_relay_fee.mock_safe(|_| {
@@ -1067,21 +937,7 @@
 #[test]
 // https://github.com/KomodoPlatform/atomicDEX-API/issues/617
 fn test_generate_tx_fee_is_correct_when_dynamic_fee_is_larger_than_relay() {
-<<<<<<< HEAD
-    let client = NativeClientImpl {
-        coin_ticker: "RICK".into(),
-        uri: "http://127.0.0.1:10271".to_owned(),
-        auth: fomat!("Basic "(base64_encode(
-            "user481805103:pass97a61c8d048bcf468c6c39a314970e557f57afd1d8a5edee917fb29bafb3a43371",
-            URL_SAFE
-        ))),
-        event_handlers: Default::default(),
-        request_id: 0u64.into(),
-        recently_sent_txs: AsyncMutex::new(HashMap::new()),
-    };
-=======
     let client = NativeClientImpl::default();
->>>>>>> b72a4bf0
 
     static mut GET_RELAY_FEE_CALLED: bool = false;
     NativeClient::get_relay_fee.mock_safe(|_| {
@@ -1874,8 +1730,21 @@
     unspents_to_return.extend(spent_by_tx_1);
     unspents_to_return.extend(spent_by_tx_2);
 
-<<<<<<< HEAD
-    assert_eq!(actual, expected);
+    NativeClient::list_unspent
+        .mock_safe(move |_, _| MockResult::Return(Box::new(futures01::future::ok(unspents_to_return.clone()))));
+
+    let (unspents_ordered, _) = block_on(coin.list_unspent_ordered(&address)).unwrap();
+
+    // output 2 is change so it must be returned
+    let expected_unspent = UnspentInfo {
+        outpoint: OutPoint {
+            hash: tx_2.hash(),
+            index: 2,
+        },
+        value: tx_2.outputs[2].value,
+        height: None,
+    };
+    assert_eq!(vec![expected_unspent], unspents_ordered);
 }
 
 #[test]
@@ -1961,12 +1830,6 @@
             .find(|input| input.previous_output == unspent.outpoint)
             .is_none());
     }
-=======
-    NativeClient::list_unspent
-        .mock_safe(move |_, _| MockResult::Return(Box::new(futures01::future::ok(unspents_to_return.clone()))));
-
-    let (unspents_ordered, _) = block_on(coin.list_unspent_ordered(&address)).unwrap();
->>>>>>> b72a4bf0
 
     // output 2 is change so it must be returned
     let expected_unspent = UnspentInfo {
