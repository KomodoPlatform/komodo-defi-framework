use super::*;
use crate::coin_balance::HDAddressBalance;
use crate::coin_errors::ValidatePaymentError;
use crate::hd_wallet::{HDAccountsMap, HDAccountsMutex, HDAddressesCache, HDConfirmAddress, HDConfirmAddressError,
                       HDWallet, HDWalletCoinStorage, HDWalletMockStorage, HDWalletStorageInternalOps,
                       MockableConfirmAddress};
use crate::my_tx_history_v2::for_tests::init_storage_for;
use crate::my_tx_history_v2::CoinWithTxHistoryV2;
use crate::rpc_command::account_balance::{AccountBalanceParams, AccountBalanceRpcOps, HDAccountBalanceResponse};
use crate::rpc_command::get_new_address::{GetNewAddressParams, GetNewAddressRpcError, GetNewAddressRpcOps};
use crate::rpc_command::init_scan_for_new_addresses::{InitScanAddressesRpcOps, ScanAddressesParams,
                                                      ScanAddressesResponse};
use crate::utxo::qtum::{qtum_coin_with_priv_key, QtumCoin, QtumDelegationOps, QtumDelegationRequest};
#[cfg(not(target_arch = "wasm32"))]
use crate::utxo::rpc_clients::{BlockHashOrHeight, NativeUnspent};
use crate::utxo::rpc_clients::{ElectrumBalance, ElectrumClient, ElectrumClientImpl, GetAddressInfoRes,
                               ListSinceBlockRes, NativeClient, NativeClientImpl, NetworkInfo, UtxoRpcClientOps,
                               ValidateAddressRes, VerboseBlock};
use crate::utxo::spv::SimplePaymentVerification;
#[cfg(not(target_arch = "wasm32"))]
use crate::utxo::utxo_block_header_storage::{BlockHeaderStorage, SqliteBlockHeadersStorage};
use crate::utxo::utxo_builder::{UtxoArcBuilder, UtxoCoinBuilder, UtxoCoinBuilderCommonOps};
use crate::utxo::utxo_common::UtxoTxBuilder;
#[cfg(not(target_arch = "wasm32"))]
use crate::utxo::utxo_common_tests::TEST_COIN_DECIMALS;
use crate::utxo::utxo_common_tests::{self, utxo_coin_fields_for_test, utxo_coin_from_fields, TEST_COIN_NAME};
use crate::utxo::utxo_hd_wallet::UtxoHDAccount;
use crate::utxo::utxo_standard::{utxo_standard_coin_with_priv_key, UtxoStandardCoin};
use crate::utxo::utxo_tx_history_v2::{UtxoTxDetailsParams, UtxoTxHistoryOps};
use crate::{BlockHeightAndTime, CoinBalance, ConfirmPaymentInput, DexFee, IguanaPrivKey, PrivKeyBuildPolicy,
            SearchForSwapTxSpendInput, SpendPaymentArgs, StakingInfosDetails, SwapOps, TradePreimageValue,
            TxFeeDetails, TxMarshalingErr, ValidateFeeArgs, INVALID_SENDER_ERR_LOG};
#[cfg(not(target_arch = "wasm32"))]
use crate::{WaitForHTLCTxSpendArgs, WithdrawFee};
use chain::{BlockHeader, BlockHeaderBits, OutPoint};
use common::executor::Timer;
use common::{block_on, wait_until_sec, OrdRange, PagingOptionsEnum, DEX_FEE_ADDR_RAW_PUBKEY};
use crypto::{privkey::key_pair_from_seed, Bip44Chain, HDPathToAccount, RpcDerivationPath, Secp256k1Secret};
#[cfg(not(target_arch = "wasm32"))]
use db_common::sqlite::rusqlite::Connection;
use futures::channel::mpsc::channel;
use futures::future::join_all;
use futures::TryFutureExt;
use keys::prefixes::*;
use mm2_core::mm_ctx::MmCtxBuilder;
use mm2_number::bigdecimal::{BigDecimal, Signed};
use mm2_test_helpers::electrums::doc_electrums;
use mm2_test_helpers::for_tests::{electrum_servers_rpc, mm_ctx_with_custom_db, DOC_ELECTRUM_ADDRS,
                                  MARTY_ELECTRUM_ADDRS, T_BCH_ELECTRUMS};
use mocktopus::mocking::*;
use rpc::v1::types::H256 as H256Json;
use serialization::{deserialize, CoinVariant};
use spv_validation::conf::{BlockHeaderValidationParams, SPVBlockHeader};
use spv_validation::storage::BlockHeaderStorageOps;
use spv_validation::work::DifficultyAlgorithm;
#[cfg(not(target_arch = "wasm32"))] use std::convert::TryFrom;
use std::iter;
use std::num::NonZeroUsize;
use std::str::FromStr;

#[cfg(not(target_arch = "wasm32"))]
const TAKER_PAYMENT_SPEND_SEARCH_INTERVAL: f64 = 1.;

pub fn electrum_client_for_test(servers: &[&str]) -> ElectrumClient {
    let ctx = MmCtxBuilder::default().into_mm_arc();
    let servers: Vec<_> = servers.iter().map(|server| json!({ "url": server })).collect();
    let req = json!({
        "method": "electrum",
        "servers": servers,
    });
    let params = UtxoActivationParams::from_legacy_req(&req).unwrap();
    let priv_key_policy = PrivKeyBuildPolicy::IguanaPrivKey(IguanaPrivKey::default());
    let builder = UtxoArcBuilder::new(
        &ctx,
        TEST_COIN_NAME,
        &Json::Null,
        &params,
        priv_key_policy,
        UtxoStandardCoin::from,
    );
    let args = ElectrumBuilderArgs {
        spawn_ping: false,
        negotiate_version: true,
        collect_metrics: false,
    };

    let servers = servers.into_iter().map(|s| json::from_value(s).unwrap()).collect();
    let abortable_system = AbortableQueue::default();
    block_on(builder.electrum_client(abortable_system, args, servers, None)).unwrap()
}

/// Returned client won't work by default, requires some mocks to be usable
#[cfg(not(target_arch = "wasm32"))]
fn native_client_for_test() -> NativeClient { NativeClient(Arc::new(NativeClientImpl::default())) }

fn utxo_coin_for_test(
    rpc_client: UtxoRpcClientEnum,
    force_seed: Option<&str>,
    is_segwit_coin: bool,
) -> UtxoStandardCoin {
    utxo_coin_from_fields(utxo_coin_fields_for_test(rpc_client, force_seed, is_segwit_coin))
}

/// Returns `TransactionDetails` of the given `tx_hash` via [`UtxoStandardOps::tx_details_by_hash`].
#[track_caller]
fn get_tx_details_by_hash<Coin: UtxoStandardOps>(coin: &Coin, tx_hash: &str) -> TransactionDetails {
    let hash = hex::decode(tx_hash).unwrap();
    let mut input_transactions = HistoryUtxoTxMap::new();

    block_on(UtxoStandardOps::tx_details_by_hash(
        coin,
        &hash,
        &mut input_transactions,
    ))
    .unwrap()
}

/// Returns `TransactionDetails` of the given `tx_hash` via [`UtxoTxHistoryOps::tx_details_by_hash`].
fn get_tx_details_by_hash_v2<Coin>(coin: &Coin, tx_hash: &str, height: u64, timestamp: u64) -> Vec<TransactionDetails>
where
    Coin: CoinWithTxHistoryV2 + UtxoTxHistoryOps,
{
    let my_addresses = block_on(coin.my_addresses()).unwrap();
    let (_ctx, storage) = init_storage_for(coin);
    let params = UtxoTxDetailsParams {
        hash: &hex::decode(tx_hash).unwrap().as_slice().into(),
        block_height_and_time: Some(BlockHeightAndTime { height, timestamp }),
        storage: &storage,
        my_addresses: &my_addresses,
    };

    block_on(UtxoTxHistoryOps::tx_details_by_hash(coin, params)).unwrap()
}

/// Returns `TransactionDetails` of the given `tx_hash` and checks that
/// [`UtxoTxHistoryOps::tx_details_by_hash`] and [`UtxoStandardOps::tx_details_by_hash`] return the same TX details.
#[track_caller]
fn get_tx_details_eq_for_both_versions<Coin>(coin: &Coin, tx_hash: &str) -> TransactionDetails
where
    Coin: CoinWithTxHistoryV2 + UtxoTxHistoryOps + UtxoStandardOps,
{
    let tx_details_v1 = get_tx_details_by_hash(coin, tx_hash);
    let tx_details_v2 = get_tx_details_by_hash_v2(coin, tx_hash, tx_details_v1.block_height, tx_details_v1.timestamp);

    assert_eq!(vec![tx_details_v1.clone()], tx_details_v2);
    tx_details_v1
}

#[test]
fn test_extract_secret() {
    let client = electrum_client_for_test(MARTY_ELECTRUM_ADDRS);
    let coin = utxo_coin_for_test(client.into(), None, false);

    let tx_hex = hex::decode("0400008085202f890125236f423b7f585e6a86d8a6c45c6805bbd5823851a57a00f6dcd3a41dc7487500000000d8483045022100ce7246314170b7c84df41a9d987dad5b572cfca5c27ee738d2682ce147c460a402206fa477fc27bec62600b13ea8a3f81fbad1fa9adad28bc1fa5c212a12ecdccd7f01205c62072b57b6473aeee6d35270c8b56d86975e6d6d4245b25425d771239fae32004c6b630476ac3765b1752103242d9cb2168968d785f6914c494c303ff1c27ba0ad882dbc3c15cfa773ea953cac6782012088a914f95ae6f5fb6a4c4e69b00b4c1dbc0698746c0f0288210210e0f210673a2024d4021270bb711664a637bb542317ed9be5ad592475320c0cac68ffffffff0128230000000000001976a9142c445a7af3da3feb2ba7d5f2a32002c772acc1e188ac76ac3765000000000000000000000000000000").unwrap();
    let expected_secret = hex::decode("5c62072b57b6473aeee6d35270c8b56d86975e6d6d4245b25425d771239fae32").unwrap();
    let secret_hash = &*dhash160(&expected_secret);
    let secret = block_on(coin.extract_secret(secret_hash, &tx_hex, false)).unwrap();
    assert_eq!(secret, expected_secret);
}

#[test]
fn test_send_maker_spends_taker_payment_recoverable_tx() {
    let client = electrum_client_for_test(DOC_ELECTRUM_ADDRS);
    let coin = utxo_coin_for_test(client.into(), None, false);
    let tx_hex = hex::decode("0100000001de7aa8d29524906b2b54ee2e0281f3607f75662cbc9080df81d1047b78e21dbc00000000d7473044022079b6c50820040b1fbbe9251ced32ab334d33830f6f8d0bf0a40c7f1336b67d5b0220142ccf723ddabb34e542ed65c395abc1fbf5b6c3e730396f15d25c49b668a1a401209da937e5609680cb30bff4a7661364ca1d1851c2506fa80c443f00a3d3bf7365004c6b6304f62b0e5cb175210270e75970bb20029b3879ec76c4acd320a8d0589e003636264d01a7d566504bfbac6782012088a9142fb610d856c19fd57f2d0cffe8dff689074b3d8a882103f368228456c940ac113e53dad5c104cf209f2f102a409207269383b6ab9b03deac68ffffffff01d0dc9800000000001976a9146d9d2b554d768232320587df75c4338ecc8bf37d88ac40280e5c").unwrap();
    let secret = hex::decode("9da937e5609680cb30bff4a7661364ca1d1851c2506fa80c443f00a3d3bf7365").unwrap();
    let maker_spends_payment_args = SpendPaymentArgs {
        other_payment_tx: &tx_hex,
        time_lock: 777,
        other_pubkey: coin.my_public_key().unwrap(),
        secret: &secret,
        secret_hash: &*dhash160(&secret),
        swap_contract_address: &coin.swap_contract_address(),
        swap_unique_data: &[],
        watcher_reward: false,
    };
    let tx_err = block_on(coin.send_maker_spends_taker_payment(maker_spends_payment_args))
        .expect_err("!send_maker_spends_taker_payment should error missing tx inputs");

    // The error variant should be `TxRecoverable`
    assert!(matches!(tx_err, TransactionErr::TxRecoverable(_, _)));
}

#[test]
fn test_generate_transaction() {
    let client = electrum_client_for_test(DOC_ELECTRUM_ADDRS);
    let coin = utxo_coin_for_test(client.into(), None, false);
    let unspents = vec![UnspentInfo {
        value: 10000000000,
        outpoint: OutPoint::default(),
        height: Default::default(),
        script: Vec::new().into(),
    }];

    let outputs = vec![TransactionOutput {
        script_pubkey: vec![].into(),
        value: 999,
    }];

    let builder = block_on(UtxoTxBuilder::new(&coin))
        .add_available_inputs(unspents)
        .add_outputs(outputs);
    let generated = block_on(builder.build());
    // must not allow to use output with value < dust
    generated.unwrap_err();

    let unspents = vec![UnspentInfo {
        value: 100000,
        outpoint: OutPoint::default(),
        height: Default::default(),
        script: Vec::new().into(),
    }];

    let outputs = vec![TransactionOutput {
        script_pubkey: vec![].into(),
        value: 98001,
    }];

    let builder = block_on(UtxoTxBuilder::new(&coin))
        .add_available_inputs(unspents)
        .add_outputs(outputs);
    let generated = block_on(builder.build()).unwrap();
    // the change that is less than dust must be included to miner fee
    // so no extra outputs should appear in generated transaction
    assert_eq!(generated.0.outputs.len(), 1);

    assert_eq!(generated.1.fee_amount, 1000);
    assert_eq!(generated.1.unused_change, 999);
    assert_eq!(generated.1.received_by_me, 0);
    assert_eq!(generated.1.spent_by_me, 100000);

    let unspents = vec![UnspentInfo {
        value: 100000,
        outpoint: OutPoint::default(),
        height: Default::default(),
        script: Vec::new().into(),
    }];

    let outputs = vec![TransactionOutput {
        script_pubkey: Builder::build_p2pkh(block_on(coin.as_ref().derivation_method.unwrap_single_addr()).hash())
            .to_bytes(),
        value: 100000,
    }];

    // test that fee is properly deducted from output amount equal to input amount (max withdraw case)
    let builder = block_on(UtxoTxBuilder::new(&coin))
        .add_available_inputs(unspents)
        .add_outputs(outputs)
        .with_fee_policy(FeePolicy::DeductFromOutput(0));

    let generated = block_on(builder.build()).unwrap();
    assert_eq!(generated.0.outputs.len(), 1);

    assert_eq!(generated.1.fee_amount, 1000);
    assert_eq!(generated.1.unused_change, 0);
    assert_eq!(generated.1.received_by_me, 99000);
    assert_eq!(generated.1.spent_by_me, 100000);
    assert_eq!(generated.0.outputs[0].value, 99000);

    let unspents = vec![UnspentInfo {
        value: 100000,
        outpoint: OutPoint::default(),
        height: Default::default(),
        script: Vec::new().into(),
    }];

    let outputs = vec![TransactionOutput {
        script_pubkey: vec![].into(),
        value: 100000,
    }];

    // test that generate_transaction returns an error when input amount is not sufficient to cover output + fee
    let builder = block_on(UtxoTxBuilder::new(&coin))
        .add_available_inputs(unspents)
        .add_outputs(outputs);

    block_on(builder.build()).unwrap_err();
}

#[test]
fn test_addresses_from_script() {
    let client = electrum_client_for_test(DOC_ELECTRUM_ADDRS);
    let coin = utxo_coin_for_test(client.into(), None, false);
    // P2PKH
    let script: Script = "76a91405aab5342166f8594baf17a7d9bef5d56744332788ac".into();
    let expected_addr: Vec<Address> = vec![Address::from_legacyaddress(
        "R9o9xTocqr6CeEDGDH6mEYpwLoMz6jNjMW",
        &coin.as_ref().conf.address_prefixes,
    )
    .unwrap()];
    let actual_addr = coin.addresses_from_script(&script).unwrap();
    assert_eq!(expected_addr, actual_addr);

    // P2SH
    let script: Script = "a914e71a6120653ebd526e0f9d7a29cde5969db362d487".into();
    let expected_addr: Vec<Address> = vec![Address::from_legacyaddress(
        "bZoEPR7DjTqSDiQTeRFNDJuQPTRY2335LD",
        &coin.as_ref().conf.address_prefixes,
    )
    .unwrap()];
    let actual_addr = coin.addresses_from_script(&script).unwrap();
    assert_eq!(expected_addr, actual_addr);
}

#[test]
fn test_kmd_interest() {
    let height = Some(1000001);
    let value = 64605500822;
    let lock_time = 1556623906;
    let current_time = 1556623906 + 3600 + 300;

    let expected = 36870;
    let actual = kmd_interest(height, value, lock_time, current_time).unwrap();
    assert_eq!(expected, actual);

    // UTXO amount must be at least 10 KMD to be eligible for interest
    let actual = kmd_interest(height, 999999999, lock_time, current_time);
    assert_eq!(actual, Err(KmdRewardsNotAccruedReason::UtxoAmountLessThanTen));

    // Transaction is not mined yet (height is None)
    let actual = kmd_interest(None, value, lock_time, current_time);
    assert_eq!(actual, Err(KmdRewardsNotAccruedReason::TransactionInMempool));

    // Locktime is not set
    let actual = kmd_interest(height, value, 0, current_time);
    assert_eq!(actual, Err(KmdRewardsNotAccruedReason::LocktimeNotSet));

    // interest will stop accrue after block 7_777_777
    let actual = kmd_interest(Some(7_777_778), value, lock_time, current_time);
    assert_eq!(actual, Err(KmdRewardsNotAccruedReason::UtxoHeightGreaterThanEndOfEra));

    // interest doesn't accrue for lock_time < 500_000_000
    let actual = kmd_interest(height, value, 499_999_999, current_time);
    assert_eq!(actual, Err(KmdRewardsNotAccruedReason::LocktimeLessThanThreshold));

    // current time must be greater than tx lock_time
    let actual = kmd_interest(height, value, lock_time, lock_time - 1);
    assert_eq!(actual, Err(KmdRewardsNotAccruedReason::OneHourNotPassedYet));

    // at least 1 hour should pass
    let actual = kmd_interest(height, value, lock_time, lock_time + 30);
    assert_eq!(actual, Err(KmdRewardsNotAccruedReason::OneHourNotPassedYet));
}

#[test]
fn test_kmd_interest_accrue_stop_at() {
    let lock_time = 1595845640;
    let height = 1000001;

    let expected = lock_time + 31 * 24 * 60 * 60;
    let actual = kmd_interest_accrue_stop_at(height, lock_time);
    assert_eq!(expected, actual);

    let height = 999999;

    let expected = lock_time + 365 * 24 * 60 * 60;
    let actual = kmd_interest_accrue_stop_at(height, lock_time);
    assert_eq!(expected, actual);
}

#[test]
// Test case taken from this PR: https://github.com/KomodoPlatform/komodo/pull/584
fn test_kmd_interest_kip_0001_reduction() {
    let height = Some(7777776);
    let value = 64605500822;
    let lock_time = 1663839248;
    let current_time = 1663839248 + (31 * 24 * 60 - 1) * 60 + 3600;

    // Starting from dPoW 7th season, according to KIP0001 AUR should be reduced from 5% to 0.01%, i.e. div by 500
    let expected = value / 10512000 * (31 * 24 * 60 - 59) / 500;
    log!("expected: {}", expected);
    let actual = kmd_interest(height, value, lock_time, current_time).unwrap();
    assert_eq!(expected, actual);
}

#[test]
fn test_sat_from_big_decimal() {
    let amount = "0.000001".parse().unwrap();
    let sat = sat_from_big_decimal(&amount, 18).unwrap();
    let expected_sat = 1000000000000;
    assert_eq!(expected_sat, sat);

    let amount = "0.12345678".parse().unwrap();
    let sat = sat_from_big_decimal(&amount, 8).unwrap();
    let expected_sat = 12345678;
    assert_eq!(expected_sat, sat);

    let amount = "1.000001".parse().unwrap();
    let sat = sat_from_big_decimal(&amount, 18).unwrap();
    let expected_sat = 1000001000000000000;
    assert_eq!(expected_sat, sat);

    let amount = 1.into();
    let sat = sat_from_big_decimal(&amount, 18).unwrap();
    let expected_sat = 1000000000000000000;
    assert_eq!(expected_sat, sat);

    let amount = "0.000000000000000001".parse().unwrap();
    let sat = sat_from_big_decimal(&amount, 18).unwrap();
    let expected_sat = 1u64;
    assert_eq!(expected_sat, sat);

    let amount = 1234.into();
    let sat = sat_from_big_decimal(&amount, 9).unwrap();
    let expected_sat = 1234000000000;
    assert_eq!(expected_sat, sat);

    let amount = 1234.into();
    let sat = sat_from_big_decimal(&amount, 0).unwrap();
    let expected_sat = 1234;
    assert_eq!(expected_sat, sat);

    let amount = 1234.into();
    let sat = sat_from_big_decimal(&amount, 1).unwrap();
    let expected_sat = 12340;
    assert_eq!(expected_sat, sat);

    let amount = "1234.12345".parse().unwrap();
    let sat = sat_from_big_decimal(&amount, 1).unwrap();
    let expected_sat = 12341;
    assert_eq!(expected_sat, sat);
}

#[test]
#[cfg(not(target_arch = "wasm32"))]
fn test_wait_for_payment_spend_timeout_native() {
    let client = NativeClientImpl::default();

    static mut OUTPUT_SPEND_CALLED: bool = false;
    NativeClient::find_output_spend.mock_safe(|_, _, _, _, _, _| {
        unsafe { OUTPUT_SPEND_CALLED = true };
        MockResult::Return(Box::new(futures01::future::ok(None)))
    });
    let client = UtxoRpcClientEnum::Native(NativeClient(Arc::new(client)));
    let coin = utxo_coin_for_test(client, None, false);
    let transaction = hex::decode("01000000000102fff7f7881a8099afa6940d42d1e7f6362bec38171ea3edf433541db4e4ad969f00000000494830450221008b9d1dc26ba6a9cb62127b02742fa9d754cd3bebf337f7a55d114c8e5cdd30be022040529b194ba3f9281a99f2b1c0a19c0489bc22ede944ccf4ecbab4cc618ef3ed01eeffffffef51e1b804cc89d182d279655c3aa89e815b1b309fe287d9b2b55d57b90ec68a0100000000ffffffff02202cb206000000001976a9148280b37df378db99f66f85c95a783a76ac7a6d5988ac9093510d000000001976a9143bde42dbee7e4dbe6a21b2d50ce2f0167faa815988ac000247304402203609e17b84f6a7d30c80bfa610b5b4542f32a8a0d5447a12fb1366d7f01cc44a0220573a954c4518331561406f90300e8f3358f51928d43c212a8caed02de67eebee0121025476c2e83188368da1ff3e292e7acafcdb3566bb0ad253f62fc70f07aeee635711000000")
        .unwrap();
    let wait_until = now_sec() - 1;
    let from_block = 1000;

    assert!(coin
        .wait_for_htlc_tx_spend(WaitForHTLCTxSpendArgs {
            tx_bytes: &transaction,
            secret_hash: &[],
            wait_until,
            from_block,
            swap_contract_address: &None,
            check_every: TAKER_PAYMENT_SPEND_SEARCH_INTERVAL,
            watcher_reward: false
        })
        .wait()
        .is_err());
    assert!(unsafe { OUTPUT_SPEND_CALLED });
}

#[cfg(not(target_arch = "wasm32"))]
#[test]
fn test_wait_for_payment_spend_timeout_electrum() {
    static mut OUTPUT_SPEND_CALLED: bool = false;

    ElectrumClient::find_output_spend.mock_safe(|_, _, _, _, _, _| {
        unsafe { OUTPUT_SPEND_CALLED = true };
        MockResult::Return(Box::new(futures01::future::ok(None)))
    });

    let block_headers_storage = BlockHeaderStorage {
        inner: Box::new(SqliteBlockHeadersStorage {
            ticker: TEST_COIN_NAME.into(),
            conn: Arc::new(Mutex::new(Connection::open_in_memory().unwrap())),
        }),
    };
    let abortable_system = AbortableQueue::default();

    let client = ElectrumClientImpl::new(
        TEST_COIN_NAME.into(),
        Default::default(),
        block_headers_storage,
        abortable_system,
        true,
        None,
    );
    let client = UtxoRpcClientEnum::Electrum(ElectrumClient(Arc::new(client)));
    let coin = utxo_coin_for_test(client, None, false);
    let transaction = hex::decode("01000000000102fff7f7881a8099afa6940d42d1e7f6362bec38171ea3edf433541db4e4ad969f00000000494830450221008b9d1dc26ba6a9cb62127b02742fa9d754cd3bebf337f7a55d114c8e5cdd30be022040529b194ba3f9281a99f2b1c0a19c0489bc22ede944ccf4ecbab4cc618ef3ed01eeffffffef51e1b804cc89d182d279655c3aa89e815b1b309fe287d9b2b55d57b90ec68a0100000000ffffffff02202cb206000000001976a9148280b37df378db99f66f85c95a783a76ac7a6d5988ac9093510d000000001976a9143bde42dbee7e4dbe6a21b2d50ce2f0167faa815988ac000247304402203609e17b84f6a7d30c80bfa610b5b4542f32a8a0d5447a12fb1366d7f01cc44a0220573a954c4518331561406f90300e8f3358f51928d43c212a8caed02de67eebee0121025476c2e83188368da1ff3e292e7acafcdb3566bb0ad253f62fc70f07aeee635711000000")
        .unwrap();
    let wait_until = now_sec() - 1;
    let from_block = 1000;

    assert!(coin
        .wait_for_htlc_tx_spend(WaitForHTLCTxSpendArgs {
            tx_bytes: &transaction,
            secret_hash: &[],
            wait_until,
            from_block,
            swap_contract_address: &None,
            check_every: TAKER_PAYMENT_SPEND_SEARCH_INTERVAL,
            watcher_reward: false
        })
        .wait()
        .is_err());
    assert!(unsafe { OUTPUT_SPEND_CALLED });
}

#[test]
fn test_search_for_swap_tx_spend_electrum_was_spent() {
    let secret = hex::decode("a1c44607b870cd714a75d5243347fa36debcd3a91ff1f50b79f52d83238a0b2d").unwrap();
    let client = electrum_client_for_test(DOC_ELECTRUM_ADDRS);
    let coin = utxo_coin_for_test(
        client.into(),
        Some("spice describe gravity federal blast come thank unfair canal monkey style afraid"),
        false,
    );

    // raw tx bytes of https://doc.komodo.earth/tx/2f216f7ddb4350ed52e4c5b3a649da7aa63c932e623a1046066f91bdf00015a0
    let payment_tx_bytes = hex::decode("0400008085202f890129f70bfc256e71600471be0a0e10f31d7025f350301e4c5aab71d4910bc29cb20200000069463043022027283d1a28ce25f3a937376f40873441a7b5f9c4a38c6637642b78845874f12b021f6cf1f4836724e186c5c299507e2c5db40855ed2c0acad73e3446a6f1e00d83012102031d4256c4bc9f99ac88bf3dba21773132281f65f9bf23a59928bce08961e2f3ffffffff0320a107000000000017a9148d3a47615c562a08ae3c42c237ca5a6f5f517b7a870000000000000000166a147c0c02ee06e3769376bb2b31e05a9e9965045ffbd2ae2b7b000000001976a91405aab5342166f8594baf17a7d9bef5d56744332788acf318fc65000000000000000000000000000000")
        .unwrap();

    // raw tx bytes of https://doc.komodo.earth/tx/2450b60c8ab0d2498d9cee3cfb67ecbe08e335ec8fa20c7f95c474734d5e007a
    let spend_tx_bytes = hex::decode("0400008085202f8901a01500f0bd916f0646103a622e933ca67ada49a6b3c5e452ed5043db7d6f212f00000000d7473044022042dbb34a97d9cdcea2c0db9871f3d1bbeb35ed74d373095eb76286573b121579022010bdee78e995f5b18f50a3ae82fac57db7147d90bedd9b96c42e54a1f65546540120a1c44607b870cd714a75d5243347fa36debcd3a91ff1f50b79f52d83238a0b2d004c6b6304df55fc65b1752102031d4256c4bc9f99ac88bf3dba21773132281f65f9bf23a59928bce08961e2f3ac6782012088a9147c0c02ee06e3769376bb2b31e05a9e9965045ffb882102d74dc5ec4c823f40dae5c563d7b22aab52c80f9f18226f47ea6d83107618df62ac68ffffffff01389d0700000000001976a914f26650dc9aa4e4505978ad635cdb15491cee70e188acdf55fc65000000000000000000000000000000")
        .unwrap();
    let spend_tx = TransactionEnum::UtxoTx(deserialize(spend_tx_bytes.as_slice()).unwrap());

    let search_input = SearchForSwapTxSpendInput {
        time_lock: 1711035871,
        other_pub: &hex::decode("02d74dc5ec4c823f40dae5c563d7b22aab52c80f9f18226f47ea6d83107618df62").unwrap(),
        secret_hash: &*dhash160(&secret),
        tx: &payment_tx_bytes,
        search_from_block: 0,
        swap_contract_address: &None,
        swap_unique_data: &[],
        watcher_reward: false,
    };
    let found = block_on(coin.search_for_swap_tx_spend_my(search_input))
        .unwrap()
        .unwrap();
    assert_eq!(FoundSwapTxSpend::Spent(spend_tx), found);
}

#[test]
fn test_search_for_swap_tx_spend_electrum_was_refunded() {
    let secret_hash = hex::decode("7a752434d4564c11b9333743122dab3a0aa21bd9").unwrap();
    let client = electrum_client_for_test(DOC_ELECTRUM_ADDRS);
    let coin = utxo_coin_for_test(
        client.into(),
        Some("spice describe gravity federal blast come thank unfair canal monkey style afraid"),
        false,
    );

    // raw tx bytes of https://doc.komodo.earth/tx/ba08822b2da3f7120f5ad90cd999d5f0f4be4a63de496f4f76af202c68e4f5eb
    let payment_tx_bytes = hex::decode("0400008085202f8901b2781d994b79be8e1f687a7f376109063bbe8b51ab36d04b35d4ff437b21d2a5010000006a47304402201832294ceb2b62a197bc2049218dcee69dcabb414249403efcc35ad65c17e73d0220348fbbb2b40880408bdef604e5a6cba34f514b84d5d6a9a4c4713669cd765fd2012102031d4256c4bc9f99ac88bf3dba21773132281f65f9bf23a59928bce08961e2f3ffffffff0320a107000000000017a91489dd2a32ae17a0575759581afb0002176296777b870000000000000000166a147a752434d4564c11b9333743122dab3a0aa21bd94af2de7a000000001976a91405aab5342166f8594baf17a7d9bef5d56744332788ac2b0efe65000000000000000000000000000000")
        .unwrap();

    // raw tx bytes of https://doc.komodo.earth/tx/1b4e30f0e3101374464ec159c2f35b03412034fadee8c5769e8adcd5c91359bd
    let refund_tx_bytes = hex::decode("0400008085202f8901ebf5e4682c20af764f6f49de634abef4f0d599d90cd95a0f12f7a32d2b8208ba00000000b647304402205bd140728b1b6de7b891025873d552a439c488dd7fe4234fd982eaa193e5776602205ad9fea8bc771d94de9d2fdc450186ea21f4fc81f28c2f2f75b5d2ad84891d8f01514c6b63049f0efe65b1752102031d4256c4bc9f99ac88bf3dba21773132281f65f9bf23a59928bce08961e2f3ac6782012088a9147a752434d4564c11b9333743122dab3a0aa21bd9882102d74dc5ec4c823f40dae5c563d7b22aab52c80f9f18226f47ea6d83107618df62ac68feffffff01389d0700000000001976a91405aab5342166f8594baf17a7d9bef5d56744332788acb80efe65000000000000000000000000000000")
        .unwrap();
    let refund_tx = TransactionEnum::UtxoTx(deserialize(refund_tx_bytes.as_slice()).unwrap());

    let search_input = SearchForSwapTxSpendInput {
        time_lock: 1711148703,
        other_pub: &hex::decode("02d74dc5ec4c823f40dae5c563d7b22aab52c80f9f18226f47ea6d83107618df62").unwrap(),
        secret_hash: &secret_hash,
        tx: &payment_tx_bytes,
        search_from_block: 0,
        swap_contract_address: &None,
        swap_unique_data: &[],
        watcher_reward: false,
    };
    let found = block_on(coin.search_for_swap_tx_spend_my(search_input))
        .unwrap()
        .unwrap();
    assert_eq!(FoundSwapTxSpend::Refunded(refund_tx), found);
}

#[test]
#[cfg(not(target_arch = "wasm32"))]
fn test_withdraw_impl_set_fixed_fee() {
    UtxoStandardCoin::get_unspent_ordered_list.mock_safe(|coin, _| {
        let cache = block_on(coin.as_ref().recently_spent_outpoints.lock());
        let unspents = vec![UnspentInfo {
            outpoint: OutPoint {
                hash: 1.into(),
                index: 0,
            },
            value: 1000000000,
            height: Default::default(),
            script: coin
                .script_for_address(coin.as_ref().derivation_method.unwrap_single_addr())
                .unwrap(),
        }];
        MockResult::Return(Box::pin(futures::future::ok((unspents, cache))))
    });

    let client = NativeClient(Arc::new(NativeClientImpl::default()));

    let coin = utxo_coin_for_test(UtxoRpcClientEnum::Native(client), None, false);

    let withdraw_req = WithdrawRequest {
        amount: 1u64.into(),
        from: None,
        to: "RQq6fWoy8aGGMLjvRfMY5mBNVm2RQxJyLa".to_string(),
        coin: TEST_COIN_NAME.into(),
        max: false,
        fee: Some(WithdrawFee::UtxoFixed {
            amount: "0.1".parse().unwrap(),
        }),
        memo: None,
    };
    let expected = Some(
        UtxoFeeDetails {
            coin: Some(TEST_COIN_NAME.into()),
            amount: "0.1".parse().unwrap(),
        }
        .into(),
    );
    let tx_details = coin.withdraw(withdraw_req).wait().unwrap();
    assert_eq!(expected, tx_details.fee_details);
}

#[test]
#[cfg(not(target_arch = "wasm32"))]
fn test_withdraw_impl_sat_per_kb_fee() {
    UtxoStandardCoin::get_unspent_ordered_list.mock_safe(|coin, _| {
        let cache = block_on(coin.as_ref().recently_spent_outpoints.lock());
        let unspents = vec![UnspentInfo {
            outpoint: OutPoint {
                hash: 1.into(),
                index: 0,
            },
            value: 1000000000,
            height: Default::default(),
            script: coin
                .script_for_address(coin.as_ref().derivation_method.unwrap_single_addr())
                .unwrap(),
        }];
        MockResult::Return(Box::pin(futures::future::ok((unspents, cache))))
    });

    let client = NativeClient(Arc::new(NativeClientImpl::default()));

    let coin = utxo_coin_for_test(UtxoRpcClientEnum::Native(client), None, false);

    let withdraw_req = WithdrawRequest {
        amount: 1u64.into(),
        from: None,
        to: "RQq6fWoy8aGGMLjvRfMY5mBNVm2RQxJyLa".to_string(),
        coin: TEST_COIN_NAME.into(),
        max: false,
        fee: Some(WithdrawFee::UtxoPerKbyte {
            amount: "0.1".parse().unwrap(),
        }),
        memo: None,
    };
    // The resulting transaction size might be 244 or 245 bytes depending on signature size
    // MM2 always expects the worst case during fee calculation
    // 0.1 * 245 / 1000 ~ 0.0245
    let expected = Some(
        UtxoFeeDetails {
            coin: Some(TEST_COIN_NAME.into()),
            amount: "0.0245".parse().unwrap(),
        }
        .into(),
    );
    let tx_details = coin.withdraw(withdraw_req).wait().unwrap();
    assert_eq!(expected, tx_details.fee_details);
}

#[test]
#[cfg(not(target_arch = "wasm32"))]
fn test_withdraw_impl_sat_per_kb_fee_amount_equal_to_max() {
    UtxoStandardCoin::get_unspent_ordered_list.mock_safe(|coin, _| {
        let cache = block_on(coin.as_ref().recently_spent_outpoints.lock());
        let unspents = vec![UnspentInfo {
            outpoint: OutPoint {
                hash: 1.into(),
                index: 0,
            },
            value: 1000000000,
            height: Default::default(),
            script: coin
                .script_for_address(coin.as_ref().derivation_method.unwrap_single_addr())
                .unwrap(),
        }];
        MockResult::Return(Box::pin(futures::future::ok((unspents, cache))))
    });

    let client = NativeClient(Arc::new(NativeClientImpl::default()));

    let coin = utxo_coin_for_test(UtxoRpcClientEnum::Native(client), None, false);

    let withdraw_req = WithdrawRequest {
        amount: "9.9789".parse().unwrap(),
        from: None,
        to: "RQq6fWoy8aGGMLjvRfMY5mBNVm2RQxJyLa".to_string(),
        coin: TEST_COIN_NAME.into(),
        max: false,
        fee: Some(WithdrawFee::UtxoPerKbyte {
            amount: "0.1".parse().unwrap(),
        }),
        memo: None,
    };
    let tx_details = coin.withdraw(withdraw_req).wait().unwrap();
    // The resulting transaction size might be 210 or 211 bytes depending on signature size
    // MM2 always expects the worst case during fee calculation
    // 0.1 * 211 / 1000 = 0.0211
    let expected_fee = Some(
        UtxoFeeDetails {
            coin: Some(TEST_COIN_NAME.into()),
            amount: "0.0211".parse().unwrap(),
        }
        .into(),
    );
    assert_eq!(expected_fee, tx_details.fee_details);
    let expected_balance_change = BigDecimal::from(-10i32);
    assert_eq!(expected_balance_change, tx_details.my_balance_change);
}

#[test]
#[cfg(not(target_arch = "wasm32"))]
fn test_withdraw_impl_sat_per_kb_fee_amount_equal_to_max_dust_included_to_fee() {
    UtxoStandardCoin::get_unspent_ordered_list.mock_safe(|coin, _| {
        let cache = block_on(coin.as_ref().recently_spent_outpoints.lock());
        let unspents = vec![UnspentInfo {
            outpoint: OutPoint {
                hash: 1.into(),
                index: 0,
            },
            value: 1000000000,
            height: Default::default(),
            script: coin
                .script_for_address(coin.as_ref().derivation_method.unwrap_single_addr())
                .unwrap(),
        }];
        MockResult::Return(Box::pin(futures::future::ok((unspents, cache))))
    });

    let client = NativeClient(Arc::new(NativeClientImpl::default()));

    let coin = utxo_coin_for_test(UtxoRpcClientEnum::Native(client), None, false);

    let withdraw_req = WithdrawRequest {
        amount: "9.9789".parse().unwrap(),
        from: None,
        to: "RQq6fWoy8aGGMLjvRfMY5mBNVm2RQxJyLa".to_string(),
        coin: TEST_COIN_NAME.into(),
        max: false,
        fee: Some(WithdrawFee::UtxoPerKbyte {
            amount: "0.09999999".parse().unwrap(),
        }),
        memo: None,
    };
    let tx_details = coin.withdraw(withdraw_req).wait().unwrap();
    // The resulting transaction size might be 210 or 211 bytes depending on signature size
    // MM2 always expects the worst case during fee calculation
    // 0.1 * 211 / 1000 = 0.0211
    let expected_fee = Some(
        UtxoFeeDetails {
            coin: Some(TEST_COIN_NAME.into()),
            amount: "0.0211".parse().unwrap(),
        }
        .into(),
    );
    assert_eq!(expected_fee, tx_details.fee_details);
    let expected_balance_change = BigDecimal::from(-10i32);
    assert_eq!(expected_balance_change, tx_details.my_balance_change);
}

#[test]
#[cfg(not(target_arch = "wasm32"))]
fn test_withdraw_impl_sat_per_kb_fee_amount_over_max() {
    UtxoStandardCoin::get_unspent_ordered_list.mock_safe(|coin, _| {
        let cache = block_on(coin.as_ref().recently_spent_outpoints.lock());
        let unspents = vec![UnspentInfo {
            outpoint: OutPoint {
                hash: 1.into(),
                index: 0,
            },
            value: 1000000000,
            height: Default::default(),
            script: coin
                .script_for_address(coin.as_ref().derivation_method.unwrap_single_addr())
                .unwrap(),
        }];
        MockResult::Return(Box::pin(futures::future::ok((unspents, cache))))
    });

    let client = NativeClient(Arc::new(NativeClientImpl::default()));

    let coin = utxo_coin_for_test(UtxoRpcClientEnum::Native(client), None, false);

    let withdraw_req = WithdrawRequest {
        amount: "9.97939455".parse().unwrap(),
        from: None,
        to: "RQq6fWoy8aGGMLjvRfMY5mBNVm2RQxJyLa".to_string(),
        coin: TEST_COIN_NAME.into(),
        max: false,
        fee: Some(WithdrawFee::UtxoPerKbyte {
            amount: "0.1".parse().unwrap(),
        }),
        memo: None,
    };
    coin.withdraw(withdraw_req).wait().unwrap_err();
}

#[test]
#[cfg(not(target_arch = "wasm32"))]
fn test_withdraw_impl_sat_per_kb_fee_max() {
    UtxoStandardCoin::get_unspent_ordered_list.mock_safe(|coin, _| {
        let cache = block_on(coin.as_ref().recently_spent_outpoints.lock());
        let unspents = vec![UnspentInfo {
            outpoint: OutPoint {
                hash: 1.into(),
                index: 0,
            },
            value: 1000000000,
            height: Default::default(),
            script: coin
                .script_for_address(coin.as_ref().derivation_method.unwrap_single_addr())
                .unwrap(),
        }];
        MockResult::Return(Box::pin(futures::future::ok((unspents, cache))))
    });

    let client = NativeClient(Arc::new(NativeClientImpl::default()));

    let coin = utxo_coin_for_test(UtxoRpcClientEnum::Native(client), None, false);

    let withdraw_req = WithdrawRequest {
        amount: 0u64.into(),
        from: None,
        to: "RQq6fWoy8aGGMLjvRfMY5mBNVm2RQxJyLa".to_string(),
        coin: TEST_COIN_NAME.into(),
        max: true,
        fee: Some(WithdrawFee::UtxoPerKbyte {
            amount: "0.1".parse().unwrap(),
        }),
        memo: None,
    };
    // The resulting transaction size might be 210 or 211 bytes depending on signature size
    // MM2 always expects the worst case during fee calculation
    // 0.1 * 211 / 1000 = 0.0211
    let expected = Some(
        UtxoFeeDetails {
            coin: Some(TEST_COIN_NAME.into()),
            amount: "0.0211".parse().unwrap(),
        }
        .into(),
    );
    let tx_details = coin.withdraw(withdraw_req).wait().unwrap();
    assert_eq!(expected, tx_details.fee_details);
}

#[cfg(not(target_arch = "wasm32"))]
fn test_withdraw_kmd_rewards_impl(
    tx_hash: &'static str,
    tx_hex: &'static str,
    verbose_serialized: &str,
    current_mtp: u32,
    expected_rewards: Option<BigDecimal>,
) {
    let verbose: RpcTransaction = json::from_str(verbose_serialized).unwrap();
    let unspent_height = verbose.height;
    UtxoStandardCoin::get_unspent_ordered_list.mock_safe(move |coin: &UtxoStandardCoin, _| {
        let tx: UtxoTx = tx_hex.into();
        let unspents = vec![UnspentInfo {
            outpoint: OutPoint {
                hash: tx.hash(),
                index: 0,
            },
            value: tx.outputs[0].value,
            height: unspent_height,
            script: coin
                .script_for_address(coin.as_ref().derivation_method.unwrap_single_addr())
                .unwrap(),
        }];
        let cache = block_on(coin.as_ref().recently_spent_outpoints.lock());
        MockResult::Return(Box::pin(futures::future::ok((unspents, cache))))
    });
    UtxoStandardCoin::get_current_mtp
        .mock_safe(move |_fields| MockResult::Return(Box::pin(futures::future::ok(current_mtp))));
    NativeClient::get_verbose_transaction.mock_safe(move |_coin, txid| {
        let expected: H256Json = hex::decode(tx_hash).unwrap().as_slice().into();
        assert_eq!(*txid, expected);
        MockResult::Return(Box::new(futures01::future::ok(verbose.clone())))
    });

    let client = NativeClient(Arc::new(NativeClientImpl::default()));

    let mut fields = utxo_coin_fields_for_test(UtxoRpcClientEnum::Native(client), None, false);
    fields.conf.ticker = "KMD".to_owned();
    let coin = utxo_coin_from_fields(fields);

    let withdraw_req = WithdrawRequest {
        amount: BigDecimal::from_str("0.00001").unwrap(),
        from: None,
        to: "RQq6fWoy8aGGMLjvRfMY5mBNVm2RQxJyLa".to_string(),
        coin: "KMD".to_owned(),
        max: false,
        fee: None,
        memo: None,
    };
    let expected_fee = TxFeeDetails::Utxo(UtxoFeeDetails {
        coin: Some("KMD".into()),
        amount: "0.00001".parse().unwrap(),
    });
    let tx_details = coin.withdraw(withdraw_req).wait().unwrap();
    assert_eq!(tx_details.fee_details, Some(expected_fee));

    let expected_rewards = expected_rewards.map(|amount| KmdRewardsDetails {
        amount,
        claimed_by_me: true,
    });
    assert_eq!(tx_details.kmd_rewards, expected_rewards);
}

/// https://kmdexplorer.io/tx/535ffa3387d3fca14f4a4d373daf7edf00e463982755afce89bc8c48d8168024
#[test]
#[cfg(not(target_arch = "wasm32"))]
fn test_withdraw_kmd_rewards() {
    const TX_HASH: &str = "535ffa3387d3fca14f4a4d373daf7edf00e463982755afce89bc8c48d8168024";
    const TX_HEX: &str = "0400008085202f8901afcadb73880bc1c9e7ce96b8274c2e2a4547415e649f425f98791685be009b73020000006b483045022100b8fbb77efea482b656ad16fc53c5a01d289054c2e429bf1d7bab16c3e822a83602200b87368a95c046b2ce6d0d092185138a3f234a7eb0d7f8227b196ef32358b93f012103b1e544ce2d860219bc91314b5483421a553a7b33044659eff0be9214ed58adddffffffff01dd15c293000000001976a91483762a373935ca241d557dfce89171d582b486de88ac99fe9960000000000000000000000000000000";
    const VERBOSE_SERIALIZED: &str = r#"{"hex":"0400008085202f8901afcadb73880bc1c9e7ce96b8274c2e2a4547415e649f425f98791685be009b73020000006b483045022100b8fbb77efea482b656ad16fc53c5a01d289054c2e429bf1d7bab16c3e822a83602200b87368a95c046b2ce6d0d092185138a3f234a7eb0d7f8227b196ef32358b93f012103b1e544ce2d860219bc91314b5483421a553a7b33044659eff0be9214ed58adddffffffff01dd15c293000000001976a91483762a373935ca241d557dfce89171d582b486de88ac99fe9960000000000000000000000000000000","txid":"535ffa3387d3fca14f4a4d373daf7edf00e463982755afce89bc8c48d8168024","hash":null,"size":null,"vsize":null,"version":4,"locktime":1620704921,"vin":[{"txid":"739b00be851679985f429f645e4147452a2e4c27b896cee7c9c10b8873dbcaaf","vout":2,"scriptSig":{"asm":"3045022100b8fbb77efea482b656ad16fc53c5a01d289054c2e429bf1d7bab16c3e822a83602200b87368a95c046b2ce6d0d092185138a3f234a7eb0d7f8227b196ef32358b93f[ALL] 03b1e544ce2d860219bc91314b5483421a553a7b33044659eff0be9214ed58addd","hex":"483045022100b8fbb77efea482b656ad16fc53c5a01d289054c2e429bf1d7bab16c3e822a83602200b87368a95c046b2ce6d0d092185138a3f234a7eb0d7f8227b196ef32358b93f012103b1e544ce2d860219bc91314b5483421a553a7b33044659eff0be9214ed58addd"},"sequence":4294967295,"txinwitness":null}],"vout":[{"value":24.78970333,"n":0,"scriptPubKey":{"asm":"OP_DUP OP_HASH160 83762a373935ca241d557dfce89171d582b486de OP_EQUALVERIFY OP_CHECKSIG","hex":"76a91483762a373935ca241d557dfce89171d582b486de88ac","reqSigs":1,"type":"pubkeyhash","addresses":["RMGJ9tRST45RnwEKHPGgBLuY3moSYP7Mhk"]}}],"blockhash":"0b438a8e50afddb38fb1c7be4536ffc7f7723b76bbc5edf7c28f2c17924dbdfa","confirmations":33186,"rawconfirmations":33186,"time":1620705483,"blocktime":1620705483,"height":2387532}"#;
    const CURRENT_MTP: u32 = 1622724281;

    let expected_rewards = BigDecimal::from_str("0.07895295").unwrap();
    test_withdraw_kmd_rewards_impl(TX_HASH, TX_HEX, VERBOSE_SERIALIZED, CURRENT_MTP, Some(expected_rewards));
}

/// If the ticker is `KMD` AND no rewards were accrued due to a value less than 10 or for any other reasons,
/// then `TransactionDetails::kmd_rewards` has to be `Some(0)`, not `None`.
/// https://kmdexplorer.io/tx/8c43e5a0402648faa5d0ae3550137544507ab1553425fa1b6f481a66a53f7a2d
#[test]
#[cfg(not(target_arch = "wasm32"))]
fn test_withdraw_kmd_rewards_zero() {
    const TX_HASH: &str = "8c43e5a0402648faa5d0ae3550137544507ab1553425fa1b6f481a66a53f7a2d";
    const TX_HEX: &str = "0400008085202f8901c3651b6fb9ddf372e7a9d4d829c27eeea6cdfaab4f2e6e3527905c2a14f3702b010000006a47304402206819b3e51f076841ed5946bc9a48b9d75024b60abd8e854bfe50cbdfae8a268e022001a3648d2a4b33a761090676e4a8c676ee67cb602f29fef74ea5bbb8b516a178012103832b54342019dd5ecc08f1143757fbcf4ac6c8696653d456a84b40f34653c9a8ffffffff0200e1f505000000001976a91483762a373935ca241d557dfce89171d582b486de88ac60040c35000000001976a9142b33504039790fde428e4ab084aa1baf6aee209288acb0edd45f000000000000000000000000000000";
    const VERBOSE_SERIALIZED: &str = r#"{"hex":"0400008085202f8901c3651b6fb9ddf372e7a9d4d829c27eeea6cdfaab4f2e6e3527905c2a14f3702b010000006a47304402206819b3e51f076841ed5946bc9a48b9d75024b60abd8e854bfe50cbdfae8a268e022001a3648d2a4b33a761090676e4a8c676ee67cb602f29fef74ea5bbb8b516a178012103832b54342019dd5ecc08f1143757fbcf4ac6c8696653d456a84b40f34653c9a8ffffffff0200e1f505000000001976a91483762a373935ca241d557dfce89171d582b486de88ac60040c35000000001976a9142b33504039790fde428e4ab084aa1baf6aee209288acb0edd45f000000000000000000000000000000","txid":"8c43e5a0402648faa5d0ae3550137544507ab1553425fa1b6f481a66a53f7a2d","hash":null,"size":null,"vsize":null,"version":4,"locktime":1607790000,"vin":[{"txid":"2b70f3142a5c9027356e2e4fabfacda6ee7ec229d8d4a9e772f3ddb96f1b65c3","vout":1,"scriptSig":{"asm":"304402206819b3e51f076841ed5946bc9a48b9d75024b60abd8e854bfe50cbdfae8a268e022001a3648d2a4b33a761090676e4a8c676ee67cb602f29fef74ea5bbb8b516a178[ALL] 03832b54342019dd5ecc08f1143757fbcf4ac6c8696653d456a84b40f34653c9a8","hex":"47304402206819b3e51f076841ed5946bc9a48b9d75024b60abd8e854bfe50cbdfae8a268e022001a3648d2a4b33a761090676e4a8c676ee67cb602f29fef74ea5bbb8b516a178012103832b54342019dd5ecc08f1143757fbcf4ac6c8696653d456a84b40f34653c9a8"},"sequence":4294967295,"txinwitness":null}],"vout":[{"value":1.0,"n":0,"scriptPubKey":{"asm":"OP_DUP OP_HASH160 83762a373935ca241d557dfce89171d582b486de OP_EQUALVERIFY OP_CHECKSIG","hex":"76a91483762a373935ca241d557dfce89171d582b486de88ac","reqSigs":1,"type":"pubkeyhash","addresses":["RMGJ9tRST45RnwEKHPGgBLuY3moSYP7Mhk"]}},{"value":8.8998,"n":1,"scriptPubKey":{"asm":"OP_DUP OP_HASH160 2b33504039790fde428e4ab084aa1baf6aee2092 OP_EQUALVERIFY OP_CHECKSIG","hex":"76a9142b33504039790fde428e4ab084aa1baf6aee209288ac","reqSigs":1,"type":"pubkeyhash","addresses":["RDDcc63q27t6k95LrysuDwtwrxuAXqNiXe"]}}],"blockhash":"0000000054ed9fc7a4316430659e127eac5776ebc2d2382db0cb9be3eb970d7b","confirmations":243859,"rawconfirmations":243859,"time":1607790977,"blocktime":1607790977,"height":2177114}"#;
    const CURRENT_MTP: u32 = 1622724281;

    let expected_rewards = BigDecimal::from(0);
    test_withdraw_kmd_rewards_impl(TX_HASH, TX_HEX, VERBOSE_SERIALIZED, CURRENT_MTP, Some(expected_rewards));
}

#[test]
#[cfg(not(target_arch = "wasm32"))]
fn test_withdraw_rick_rewards_none() {
    let client = NativeClient(Arc::new(NativeClientImpl::default()));

    let coin = utxo_coin_for_test(UtxoRpcClientEnum::Native(client), None, false);

    // https://rick.explorer.dexstats.info/tx/7181400be323acc6b5f3164240e6c4601ff4c252f40ce7649f87e81634330209
    const TX_HEX: &str = "0400008085202f8901df8119c507aa61d32332cd246dbfeb3818a4f96e76492454c1fbba5aa097977e000000004847304402205a7e229ea6929c97fd6dde254c19e4eb890a90353249721701ae7a1c477d99c402206a8b7c5bf42b5095585731d6b4c589ce557f63c20aed69ff242eca22ecfcdc7a01feffffff02d04d1bffbc050000232102afdbba3e3c90db5f0f4064118f79cf308f926c68afd64ea7afc930975663e4c4ac402dd913000000001976a9143e17014eca06281ee600adffa34b4afb0922a22288ac2bdab86035a00e000000000000000000000000";

    UtxoStandardCoin::get_unspent_ordered_list.mock_safe(move |coin, _| {
        let tx: UtxoTx = TX_HEX.into();
        let unspents = vec![UnspentInfo {
            outpoint: OutPoint {
                hash: tx.hash(),
                index: 0,
            },
            value: tx.outputs[0].value,
            height: Some(1431628),
            script: coin
                .script_for_address(coin.as_ref().derivation_method.unwrap_single_addr())
                .unwrap(),
        }];
        let cache = block_on(coin.as_ref().recently_spent_outpoints.lock());
        MockResult::Return(Box::pin(futures::future::ok((unspents, cache))))
    });

    let withdraw_req = WithdrawRequest {
        amount: BigDecimal::from_str("0.00001").unwrap(),
        from: None,
        to: "RQq6fWoy8aGGMLjvRfMY5mBNVm2RQxJyLa".to_string(),
        coin: "RICK".to_owned(),
        max: false,
        fee: None,
        memo: None,
    };
    let expected_fee = TxFeeDetails::Utxo(UtxoFeeDetails {
        coin: Some(TEST_COIN_NAME.into()),
        amount: "0.00001".parse().unwrap(),
    });
    let tx_details = coin.withdraw(withdraw_req).wait().unwrap();
    assert_eq!(tx_details.fee_details, Some(expected_fee));
    assert_eq!(tx_details.kmd_rewards, None);
}

#[test]
fn test_utxo_lock() {
    // send several transactions concurrently to check that they are not using same inputs
    let client = electrum_client_for_test(DOC_ELECTRUM_ADDRS);
    let coin = utxo_coin_for_test(client.into(), None, false);
    let output = TransactionOutput {
        value: 1000000,
        script_pubkey: Builder::build_p2pkh(block_on(coin.as_ref().derivation_method.unwrap_single_addr()).hash())
            .to_bytes(),
    };
    let mut futures = vec![];
    for _ in 0..5 {
        futures.push(send_outputs_from_my_address_impl(coin.clone(), vec![output.clone()]));
    }
    let results = block_on(join_all(futures));
    for result in results {
        result.unwrap();
    }
}

#[test]
fn test_spv_proof() {
    let client = electrum_client_for_test(DOC_ELECTRUM_ADDRS);

    // https://doc.explorer.dexstats.info/tx/a3ebedbe20f82e43708f276152cf7dfb03a6050921c8f266e48c00ab66e891fb
    let tx_str = "0400008085202f8901e15182af2c252bcfbd58884f3bdbd4d85ed036e53cfe2fd1f904ecfea10cb9f2010000006b483045022100d2435e0c9211114271ac452dc47fd08d3d2dc4bdd484d5750ee6bbda41056d520220408bfb236b7028b6fde0e59a1b6522949131a611584cce36c3df1e934c1748630121022d7424c741213a2b9b49aebdaa10e84419e642a8db0a09e359a3d4c850834846ffffffff02a09ba104000000001976a914054407d1a2224268037cfc7ca3bc438d082bedf488acdd28ce9157ba11001976a914046922483fab8ca76b23e55e9d338605e2dbab6088ac03d63665000000000000000000000000000000";
    let tx: UtxoTx = tx_str.into();

    let header: BlockHeader = deserialize(
        block_on(client.blockchain_block_header(263240).compat())
            .unwrap()
            .as_slice(),
    )
    .unwrap();
    let mut headers = HashMap::new();
    headers.insert(263240, header);
    let storage = client.block_headers_storage();
    block_on(storage.add_block_headers_to_storage(headers)).unwrap();

    let res = block_on(client.validate_spv_proof(&tx, wait_until_sec(30)));
    res.unwrap();
}

#[test]
fn list_since_block_btc_serde() {
    // https://github.com/KomodoPlatform/atomicDEX-API/issues/563
    let input = r#"{"lastblock":"000000000000000000066f896cca2a6c667ca85fff28ed6731d64e3c39ecb119","removed":[],"transactions":[{"abandoned":false,"address":"1Q3kQ1jsB2VyH83PJT1NXJqEaEcR6Yuknn","amount":-0.01788867,"bip125-replaceable":"no","blockhash":"0000000000000000000db4be4c2df08790e1027326832cc90889554bbebc69b7","blockindex":437,"blocktime":1572174214,"category":"send","confirmations":197,"fee":-0.00012924,"involvesWatchonly":true,"time":1572173721,"timereceived":1572173721,"txid":"29606e6780c69a39767b56dc758e6af31ced5232491ad62dcf25275684cb7701","vout":0,"walletconflicts":[]},{"address":"1JsAjr6d21j9T8EMsYnQ6GXf1mM523JAv1","amount":0.1995,"bip125-replaceable":"no","blockhash":"0000000000000000000e75b33bbb27e6af2fc3898108c93c03c293fd72a86c6f","blockindex":157,"blocktime":1572179171,"category":"receive","confirmations":190,"label":"","time":1572178251,"timereceived":1572178251,"txid":"da651c6addc8da7c4b2bec21d43022852a93a9f2882a827704b318eb2966b82e","vout":19,"walletconflicts":[]},{"abandoned":false,"address":"14RXkMTyH4NyK48DbhTQyMBoMb2UkbBEPr","amount":-0.0208,"bip125-replaceable":"no","blockhash":"0000000000000000000611bfe0b3f7612239264459f4f6e7169f8d1a67e1b08f","blockindex":286,"blocktime":1572189657,"category":"send","confirmations":178,"fee":-0.0002,"involvesWatchonly":true,"time":1572189100,"timereceived":1572189100,"txid":"8d10920ce70aeb6c7e61c8d47f3cd903fb69946edd08d8907472a90761965943","vout":0,"walletconflicts":[]},{"abandoned":false,"address":"361JVximBAqkLZERT7XB1rykgLePEHAP7B","amount":-0.01801791,"bip125-replaceable":"no","blockhash":"00000000000000000011e9293c1f07f9711e677389ac101b93116d239ac38c33","blockindex":274,"blocktime":1572173649,"category":"send","confirmations":198,"fee":-0.0000965,"involvesWatchonly":true,"label":"361JVximBAqkLZERT7XB1rykgLePEHAP7B","time":1572173458,"timereceived":1572173458,"txid":"7983cae1afeb7fe58e020878aaedea0fee15be9319bc49c81f3b9ad466782950","vout":0,"walletconflicts":[]},{"abandoned":false,"address":"1JsAjr6d21j9T8EMsYnQ6GXf1mM523JAv1","amount":-0.0003447,"bip125-replaceable":"no","blockhash":"00000000000000000011e9293c1f07f9711e677389ac101b93116d239ac38c33","blockindex":274,"blocktime":1572173649,"category":"send","confirmations":198,"fee":-0.0000965,"label":"","time":1572173458,"timereceived":1572173458,"txid":"7983cae1afeb7fe58e020878aaedea0fee15be9319bc49c81f3b9ad466782950","vout":1,"walletconflicts":[]},{"address":"361JVximBAqkLZERT7XB1rykgLePEHAP7B","amount":0.01801791,"bip125-replaceable":"no","blockhash":"00000000000000000011e9293c1f07f9711e677389ac101b93116d239ac38c33","blockindex":274,"blocktime":1572173649,"category":"receive","confirmations":198,"involvesWatchonly":true,"label":"361JVximBAqkLZERT7XB1rykgLePEHAP7B","time":1572173458,"timereceived":1572173458,"txid":"7983cae1afeb7fe58e020878aaedea0fee15be9319bc49c81f3b9ad466782950","vout":0,"walletconflicts":[]},{"address":"1JsAjr6d21j9T8EMsYnQ6GXf1mM523JAv1","amount":0.0003447,"bip125-replaceable":"no","blockhash":"00000000000000000011e9293c1f07f9711e677389ac101b93116d239ac38c33","blockindex":274,"blocktime":1572173649,"category":"receive","confirmations":198,"label":"","time":1572173458,"timereceived":1572173458,"txid":"7983cae1afeb7fe58e020878aaedea0fee15be9319bc49c81f3b9ad466782950","vout":1,"walletconflicts":[]},{"abandoned":false,"address":"3B3q1GTLQQ7Fspo6ATy3cd3tg5yu97hkve","amount":-0.021,"bip125-replaceable":"no","blockhash":"0000000000000000000debf11962f89e2ae08f8ff75803b0da6170af6c5c346b","blockindex":2618,"blocktime":1572188894,"category":"send","confirmations":179,"fee":-0.00016026,"involvesWatchonly":true,"label":"3B3q1GTLQQ7Fspo6ATy3cd3tg5yu97hkve","time":1572186009,"timereceived":1572186009,"txid":"54b159ac3a656bbaaf3bf0263b8deafad03b376ec0c2e9c715d0cf1caaf3495e","vout":0,"walletconflicts":[]},{"abandoned":false,"address":"1JsAjr6d21j9T8EMsYnQ6GXf1mM523JAv1","amount":-0.17868444,"bip125-replaceable":"no","blockhash":"0000000000000000000debf11962f89e2ae08f8ff75803b0da6170af6c5c346b","blockindex":2618,"blocktime":1572188894,"category":"send","confirmations":179,"fee":-0.00016026,"label":"","time":1572186009,"timereceived":1572186009,"txid":"54b159ac3a656bbaaf3bf0263b8deafad03b376ec0c2e9c715d0cf1caaf3495e","vout":1,"walletconflicts":[]},{"address":"3B3q1GTLQQ7Fspo6ATy3cd3tg5yu97hkve","amount":0.021,"bip125-replaceable":"no","blockhash":"0000000000000000000debf11962f89e2ae08f8ff75803b0da6170af6c5c346b","blockindex":2618,"blocktime":1572188894,"category":"receive","confirmations":179,"involvesWatchonly":true,"label":"3B3q1GTLQQ7Fspo6ATy3cd3tg5yu97hkve","time":1572186009,"timereceived":1572186009,"txid":"54b159ac3a656bbaaf3bf0263b8deafad03b376ec0c2e9c715d0cf1caaf3495e","vout":0,"walletconflicts":[]},{"address":"1JsAjr6d21j9T8EMsYnQ6GXf1mM523JAv1","amount":0.17868444,"bip125-replaceable":"no","blockhash":"0000000000000000000debf11962f89e2ae08f8ff75803b0da6170af6c5c346b","blockindex":2618,"blocktime":1572188894,"category":"receive","confirmations":179,"label":"","time":1572186009,"timereceived":1572186009,"txid":"54b159ac3a656bbaaf3bf0263b8deafad03b376ec0c2e9c715d0cf1caaf3495e","vout":1,"walletconflicts":[]},{"abandoned":false,"address":"3AC6k1Y54knEdkgWjX3TjmWGjDHtJCNZZY","amount":-0.17822795,"bip125-replaceable":"no","blockhash":"00000000000000000009a60478f29f4910e29224ea5ed63d77321ac8c624ec45","blockindex":2377,"blocktime":1572190637,"category":"send","confirmations":177,"fee":-0.00009985,"involvesWatchonly":true,"label":"3AC6k1Y54knEdkgWjX3TjmWGjDHtJCNZZY","time":1572189626,"timereceived":1572189626,"txid":"eabc01e45db89ea8cf623f8e22847e4023c69bed3c7d396d573b89dec3fe17a7","vout":0,"walletconflicts":[]},{"abandoned":false,"address":"1JsAjr6d21j9T8EMsYnQ6GXf1mM523JAv1","amount":-0.00035664,"bip125-replaceable":"no","blockhash":"00000000000000000009a60478f29f4910e29224ea5ed63d77321ac8c624ec45","blockindex":2377,"blocktime":1572190637,"category":"send","confirmations":177,"fee":-0.00009985,"label":"","time":1572189626,"timereceived":1572189626,"txid":"eabc01e45db89ea8cf623f8e22847e4023c69bed3c7d396d573b89dec3fe17a7","vout":1,"walletconflicts":[]},{"address":"3AC6k1Y54knEdkgWjX3TjmWGjDHtJCNZZY","amount":0.17822795,"bip125-replaceable":"no","blockhash":"00000000000000000009a60478f29f4910e29224ea5ed63d77321ac8c624ec45","blockindex":2377,"blocktime":1572190637,"category":"receive","confirmations":177,"involvesWatchonly":true,"label":"3AC6k1Y54knEdkgWjX3TjmWGjDHtJCNZZY","time":1572189626,"timereceived":1572189626,"txid":"eabc01e45db89ea8cf623f8e22847e4023c69bed3c7d396d573b89dec3fe17a7","vout":0,"walletconflicts":[]},{"address":"1JsAjr6d21j9T8EMsYnQ6GXf1mM523JAv1","amount":0.00035664,"bip125-replaceable":"no","blockhash":"00000000000000000009a60478f29f4910e29224ea5ed63d77321ac8c624ec45","blockindex":2377,"blocktime":1572190637,"category":"receive","confirmations":177,"label":"","time":1572189626,"timereceived":1572189626,"txid":"eabc01e45db89ea8cf623f8e22847e4023c69bed3c7d396d573b89dec3fe17a7","vout":1,"walletconflicts":[]},{"abandoned":false,"address":"1Q3kQ1jsB2VyH83PJT1NXJqEaEcR6Yuknn","amount":-0.17809412,"bip125-replaceable":"no","blockhash":"000000000000000000125e17a9540ac901d70e92e987d59a1cf87ca36ebca830","blockindex":1680,"blocktime":1572191122,"category":"send","confirmations":176,"fee":-0.00013383,"involvesWatchonly":true,"time":1572190821,"timereceived":1572190821,"txid":"d3579f7be169ea8fd1358d0eda85bad31ce8080a6020dcd224eac8a663dc9bf7","vout":0,"walletconflicts":[]},{"abandoned":false,"address":"326VCyLKV1w4SxeYs81jQU1SC11njcL1eG","amount":-0.039676,"bip125-replaceable":"no","blockhash":"0000000000000000000d61630db06ed5d3054a39bf71a706efeaa9e86866b9d4","blockindex":2193,"blocktime":1572053656,"category":"send","confirmations":380,"fee":-0.00005653,"involvesWatchonly":true,"label":"326VCyLKV1w4SxeYs81jQU1SC11njcL1eG","time":1572052431,"timereceived":1572052431,"txid":"37b57fb36312e21ec7d069a55ab9bffc6abc7fe3731ed38502c5329025a9edf9","vout":0,"walletconflicts":[]},{"abandoned":false,"address":"1JsAjr6d21j9T8EMsYnQ6GXf1mM523JAv1","amount":-0.01845911,"bip125-replaceable":"no","blockhash":"0000000000000000000d61630db06ed5d3054a39bf71a706efeaa9e86866b9d4","blockindex":2193,"blocktime":1572053656,"category":"send","confirmations":380,"fee":-0.00005653,"label":"","time":1572052431,"timereceived":1572052431,"txid":"37b57fb36312e21ec7d069a55ab9bffc6abc7fe3731ed38502c5329025a9edf9","vout":1,"walletconflicts":[]},{"address":"326VCyLKV1w4SxeYs81jQU1SC11njcL1eG","amount":0.039676,"bip125-replaceable":"no","blockhash":"0000000000000000000d61630db06ed5d3054a39bf71a706efeaa9e86866b9d4","blockindex":2193,"blocktime":1572053656,"category":"receive","confirmations":380,"involvesWatchonly":true,"label":"326VCyLKV1w4SxeYs81jQU1SC11njcL1eG","time":1572052431,"timereceived":1572052431,"txid":"37b57fb36312e21ec7d069a55ab9bffc6abc7fe3731ed38502c5329025a9edf9","vout":0,"walletconflicts":[]},{"address":"1JsAjr6d21j9T8EMsYnQ6GXf1mM523JAv1","amount":0.01845911,"bip125-replaceable":"no","blockhash":"0000000000000000000d61630db06ed5d3054a39bf71a706efeaa9e86866b9d4","blockindex":2193,"blocktime":1572053656,"category":"receive","confirmations":380,"label":"","time":1572052431,"timereceived":1572052431,"txid":"37b57fb36312e21ec7d069a55ab9bffc6abc7fe3731ed38502c5329025a9edf9","vout":1,"walletconflicts":[]}]}"#;
    let _res: ListSinceBlockRes = json::from_str(input).unwrap();
}

#[test]
// https://github.com/KomodoPlatform/atomicDEX-API/issues/587
fn get_tx_details_coinbase_transaction() {
    /// Hash of coinbase transaction
    /// https://marty.explorer.dexstats.info/tx/ae3220b868c677c77f8c9bdbc49b42da512260b45af695e672b1c5090815566c
    const TX_HASH: &str = "ae3220b868c677c77f8c9bdbc49b42da512260b45af695e672b1c5090815566c";

    let client = electrum_client_for_test(MARTY_ELECTRUM_ADDRS);
    let coin = utxo_coin_for_test(
        client.into(),
        Some("spice describe gravity federal blast come thank unfair canal monkey style afraid"),
        false,
    );

    let tx_details = get_tx_details_eq_for_both_versions(&coin, TX_HASH);
    assert!(tx_details.from.is_empty());
}

#[test]
fn test_electrum_rpc_client_error() {
    let client = electrum_client_for_test(&["electrum1.cipig.net:10060"]);

    let empty_hash = H256Json::default();
    let err = client.get_verbose_transaction(&empty_hash).wait().unwrap_err();

    // use the static string instead because the actual error message cannot be obtain
    // by serde_json serialization
    let expected = r#"JsonRpcError { client_info: "coin: DOC", request: JsonRpcRequest { jsonrpc: "2.0", id: "1", method: "blockchain.transaction.get", params: [String("0000000000000000000000000000000000000000000000000000000000000000"), Bool(true)] }, error: Response(electrum1.cipig.net:10060, Object({"code": Number(2), "message": String("daemon error: DaemonError({'code': -5, 'message': 'No such mempool or blockchain transaction. Use gettransaction for wallet transactions.'})")})) }"#;
    let actual = format!("{}", err);

    assert!(actual.contains(expected));
}

#[test]
fn test_network_info_deserialization() {
    let network_info_kmd = r#"{
        "connections": 1,
        "localaddresses": [],
        "localservices": "0000000070000005",
        "networks": [
            {
                "limited": false,
                "name": "ipv4",
                "proxy": "",
                "proxy_randomize_credentials": false,
                "reachable": true
            },
            {
                "limited": false,
                "name": "ipv6",
                "proxy": "",
                "proxy_randomize_credentials": false,
                "reachable": true
            },
            {
                "limited": true,
                "name": "onion",
                "proxy": "",
                "proxy_randomize_credentials": false,
                "reachable": false
            }
        ],
        "protocolversion": 170007,
        "relayfee": 1e-06,
        "subversion": "/MagicBean:2.0.15-rc2/",
        "timeoffset": 0,
        "version": 2001526,
        "warnings": ""
    }"#;
    json::from_str::<NetworkInfo>(network_info_kmd).unwrap();

    let network_info_btc = r#"{
        "version": 180000,
        "subversion": "\/Satoshi:0.18.0\/",
        "protocolversion": 70015,
        "localservices": "000000000000040d",
        "localrelay": true,
        "timeoffset": 0,
        "networkactive": true,
        "connections": 124,
        "networks": [
            {
                "name": "ipv4",
                "limited": false,
                "reachable": true,
                "proxy": "",
                "proxy_randomize_credentials": false
            },
            {
                "name": "ipv6",
                "limited": false,
                "reachable": true,
                "proxy": "",
                "proxy_randomize_credentials": false
            },
            {
                "name": "onion",
                "limited": true,
                "reachable": false,
                "proxy": "",
                "proxy_randomize_credentials": false
            }
        ],
        "relayfee": 1.0e-5,
        "incrementalfee": 1.0e-5,
        "localaddresses": [
            {
                "address": "96.57.248.252",
                "port": 8333,
                "score": 618294
            }
        ],
        "warnings": ""
    }"#;
    json::from_str::<NetworkInfo>(network_info_btc).unwrap();
}

#[test]
#[cfg(not(target_arch = "wasm32"))]
// https://github.com/KomodoPlatform/atomicDEX-API/issues/617
fn test_generate_transaction_relay_fee_is_used_when_dynamic_fee_is_lower() {
    let client = NativeClientImpl::default();

    static mut GET_RELAY_FEE_CALLED: bool = false;
    NativeClient::get_relay_fee.mock_safe(|_| {
        unsafe { GET_RELAY_FEE_CALLED = true };
        MockResult::Return(Box::new(futures01::future::ok("1.0".parse().unwrap())))
    });
    let client = UtxoRpcClientEnum::Native(NativeClient(Arc::new(client)));
    let mut coin = utxo_coin_fields_for_test(client, None, false);
    coin.conf.force_min_relay_fee = true;
    let coin = utxo_coin_from_fields(coin);
    let unspents = vec![UnspentInfo {
        value: 1000000000,
        outpoint: OutPoint::default(),
        height: Default::default(),
        script: Vec::new().into(),
    }];

    let outputs = vec![TransactionOutput {
        script_pubkey: vec![].into(),
        value: 900000000,
    }];

    let builder = block_on(UtxoTxBuilder::new(&coin))
        .add_available_inputs(unspents)
        .add_outputs(outputs)
        .with_fee(ActualTxFee::Dynamic(100));

    let generated = block_on(builder.build()).unwrap();
    assert_eq!(generated.0.outputs.len(), 1);

    // generated transaction fee must be equal to relay fee if calculated dynamic fee is lower than relay
    assert_eq!(generated.1.fee_amount, 100000000);
    assert_eq!(generated.1.unused_change, 0);
    assert_eq!(generated.1.received_by_me, 0);
    assert_eq!(generated.1.spent_by_me, 1000000000);
    assert!(unsafe { GET_RELAY_FEE_CALLED });
}

#[test]
#[cfg(not(target_arch = "wasm32"))]
// https://github.com/KomodoPlatform/atomicDEX-API/issues/1037
fn test_generate_transaction_relay_fee_is_used_when_dynamic_fee_is_lower_and_deduct_from_output() {
    let client = NativeClientImpl::default();

    static mut GET_RELAY_FEE_CALLED: bool = false;
    NativeClient::get_relay_fee.mock_safe(|_| {
        unsafe { GET_RELAY_FEE_CALLED = true };
        MockResult::Return(Box::new(futures01::future::ok("1.0".parse().unwrap())))
    });
    let client = UtxoRpcClientEnum::Native(NativeClient(Arc::new(client)));
    let mut coin = utxo_coin_fields_for_test(client, None, false);
    coin.conf.force_min_relay_fee = true;
    let coin = utxo_coin_from_fields(coin);
    let unspents = vec![UnspentInfo {
        value: 1000000000,
        outpoint: OutPoint::default(),
        height: Default::default(),
        script: Vec::new().into(),
    }];

    let outputs = vec![TransactionOutput {
        script_pubkey: vec![].into(),
        value: 1000000000,
    }];

    let tx_builder = block_on(UtxoTxBuilder::new(&coin))
        .add_available_inputs(unspents)
        .add_outputs(outputs)
        .with_fee_policy(FeePolicy::DeductFromOutput(0))
        .with_fee(ActualTxFee::Dynamic(100));

    let generated = block_on(tx_builder.build()).unwrap();
    assert_eq!(generated.0.outputs.len(), 1);
    // `output (= 10.0) - fee_amount (= 1.0)`
    assert_eq!(generated.0.outputs[0].value, 900000000);

    // generated transaction fee must be equal to relay fee if calculated dynamic fee is lower than relay
    assert_eq!(generated.1.fee_amount, 100000000);
    assert_eq!(generated.1.unused_change, 0);
    assert_eq!(generated.1.received_by_me, 0);
    assert_eq!(generated.1.spent_by_me, 1000000000);
    assert!(unsafe { GET_RELAY_FEE_CALLED });
}

#[test]
#[cfg(not(target_arch = "wasm32"))]
// https://github.com/KomodoPlatform/atomicDEX-API/issues/617
fn test_generate_tx_fee_is_correct_when_dynamic_fee_is_larger_than_relay() {
    let client = NativeClientImpl::default();

    static mut GET_RELAY_FEE_CALLED: bool = false;
    NativeClient::get_relay_fee.mock_safe(|_| {
        unsafe { GET_RELAY_FEE_CALLED = true };
        MockResult::Return(Box::new(futures01::future::ok("0.00001".parse().unwrap())))
    });
    let client = UtxoRpcClientEnum::Native(NativeClient(Arc::new(client)));
    let mut coin = utxo_coin_fields_for_test(client, None, false);
    coin.conf.force_min_relay_fee = true;
    let coin = utxo_coin_from_fields(coin);
    let unspents = vec![
        UnspentInfo {
            value: 1000000000,
            outpoint: OutPoint::default(),
            height: Default::default(),
            script: Vec::new().into(),
        };
        20
    ];

    let outputs = vec![TransactionOutput {
        script_pubkey: vec![].into(),
        value: 19000000000,
    }];

    let builder = block_on(UtxoTxBuilder::new(&coin))
        .add_available_inputs(unspents)
        .add_outputs(outputs)
        .with_fee(ActualTxFee::Dynamic(1000));

    let generated = block_on(builder.build()).unwrap();

    assert_eq!(generated.0.outputs.len(), 2);
    assert_eq!(generated.0.inputs.len(), 20);

    // resulting signed transaction size would be 3032 bytes so fee is 3032 sat
    assert_eq!(generated.1.fee_amount, 3032);
    assert_eq!(generated.1.unused_change, 0);
    assert_eq!(generated.1.received_by_me, 999996968);
    assert_eq!(generated.1.spent_by_me, 20000000000);
    assert!(unsafe { GET_RELAY_FEE_CALLED });
}

#[test]
fn test_get_median_time_past_from_electrum_kmd() {
    let client = electrum_client_for_test(&[
        "electrum1.cipig.net:10001",
        "electrum2.cipig.net:10001",
        "electrum3.cipig.net:10001",
    ]);

    let mtp = client
        .get_median_time_past(1773390, KMD_MTP_BLOCK_COUNT, CoinVariant::Standard)
        .wait()
        .unwrap();
    // the MTP is block time of 1773385 in this case
    assert_eq!(1583159915, mtp);
}

#[test]
fn test_get_median_time_past_from_electrum_btc() {
    let client = electrum_client_for_test(&[
        "electrum1.cipig.net:10000",
        "electrum2.cipig.net:10000",
        "electrum3.cipig.net:10000",
    ]);

    let mtp = client
        .get_median_time_past(632858, KMD_MTP_BLOCK_COUNT, CoinVariant::Standard)
        .wait()
        .unwrap();
    assert_eq!(1591173041, mtp);
}

#[test]
#[cfg(not(target_arch = "wasm32"))]
fn test_get_median_time_past_from_native_has_median_in_get_block() {
    let client = native_client_for_test();
    NativeClientImpl::get_block_hash.mock_safe(|_, block_num| {
        assert_eq!(block_num, 632858);
        MockResult::Return(Box::new(futures01::future::ok(
            "00000000000000000002eb7892b8fdfd7b8e0f089e5cdf96436de680b7e695e3".into(),
        )))
    });

    NativeClientImpl::get_block.mock_safe(|_, block_hash| {
        assert_eq!(block_hash, "00000000000000000002eb7892b8fdfd7b8e0f089e5cdf96436de680b7e695e3".into());
        let block_data_str = r#"{"hash":"00000000000000000002eb7892b8fdfd7b8e0f089e5cdf96436de680b7e695e3","confirmations":1,"strippedsize":833287,"size":1493229,"weight":3993090,"height":632858,"version":549453824,"versionHex":"20c00000","merkleroot":"7e20760d227465d2a84fbb2617b2962f77364daa66f06b48d1010fa27923b940","tx":[],"time":1591174568,"mediantime":1591173041,"nonce":"1594651477","bits":"171297f6","difficulty":15138043247082.88,"chainwork":"00000000000000000000000000000000000000000fff2e35384d3c16f53adda4","nTx":1601,"previousblockhash":"00000000000000000009a54084d9f4eafa3ca07af646ff8fa9031d0ac72a92aa"}"#;
        let block_data = json::from_str(block_data_str).unwrap();
        MockResult::Return(
            Box::new(futures01::future::ok(block_data))
        )
    });

    let mtp = client
        .get_median_time_past(632858, KMD_MTP_BLOCK_COUNT, CoinVariant::Standard)
        .wait()
        .unwrap();
    assert_eq!(1591173041, mtp);
}

#[test]
#[cfg(not(target_arch = "wasm32"))]
fn test_get_median_time_past_from_native_does_not_have_median_in_get_block() {
    use std::collections::HashMap;

    let blocks_json_str = r#"
    [
        {"hash":"00000000000000000002eb7892b8fdfd7b8e0f089e5cdf96436de680b7e695e3","confirmations":1,"strippedsize":833287,"size":1493229,"weight":3993090,"height":632858,"version":549453824,"versionHex":"20c00000","merkleroot":"7e20760d227465d2a84fbb2617b2962f77364daa66f06b48d1010fa27923b940","tx":[],"time":1591173090,"nonce":"1594651477","bits":"171297f6","difficulty":15138043247082.88,"chainwork":"00000000000000000000000000000000000000000fff2e35384d3c16f53adda4","nTx":1601,"previousblockhash":"00000000000000000009a54084d9f4eafa3ca07af646ff8fa9031d0ac72a92aa"},
        {"hash":"00000000000000000002eb7892b8fdfd7b8e0f089e5cdf96436de680b7e695e4","confirmations":1,"strippedsize":833287,"size":1493229,"weight":3993090,"height":632857,"version":549453824,"versionHex":"20c00000","merkleroot":"7e20760d227465d2a84fbb2617b2962f77364daa66f06b48d1010fa27923b940","tx":[],"time":1591173080,"nonce":"1594651477","bits":"171297f6","difficulty":15138043247082.88,"chainwork":"00000000000000000000000000000000000000000fff2e35384d3c16f53adda4","nTx":1601,"previousblockhash":"00000000000000000009a54084d9f4eafa3ca07af646ff8fa9031d0ac72a92aa"},
        {"hash":"00000000000000000002eb7892b8fdfd7b8e0f089e5cdf96436de680b7e695e5","confirmations":1,"strippedsize":833287,"size":1493229,"weight":3993090,"height":632856,"version":549453824,"versionHex":"20c00000","merkleroot":"7e20760d227465d2a84fbb2617b2962f77364daa66f06b48d1010fa27923b940","tx":[],"time":1591173070,"nonce":"1594651477","bits":"171297f6","difficulty":15138043247082.88,"chainwork":"00000000000000000000000000000000000000000fff2e35384d3c16f53adda4","nTx":1601,"previousblockhash":"00000000000000000009a54084d9f4eafa3ca07af646ff8fa9031d0ac72a92aa"},
        {"hash":"00000000000000000002eb7892b8fdfd7b8e0f089e5cdf96436de680b7e695e6","confirmations":1,"strippedsize":833287,"size":1493229,"weight":3993090,"height":632855,"version":549453824,"versionHex":"20c00000","merkleroot":"7e20760d227465d2a84fbb2617b2962f77364daa66f06b48d1010fa27923b940","tx":[],"time":1591173058,"nonce":"1594651477","bits":"171297f6","difficulty":15138043247082.88,"chainwork":"00000000000000000000000000000000000000000fff2e35384d3c16f53adda4","nTx":1601,"previousblockhash":"00000000000000000009a54084d9f4eafa3ca07af646ff8fa9031d0ac72a92aa"},
        {"hash":"00000000000000000002eb7892b8fdfd7b8e0f089e5cdf96436de680b7e695e7","confirmations":1,"strippedsize":833287,"size":1493229,"weight":3993090,"height":632854,"version":549453824,"versionHex":"20c00000","merkleroot":"7e20760d227465d2a84fbb2617b2962f77364daa66f06b48d1010fa27923b940","tx":[],"time":1591173050,"nonce":"1594651477","bits":"171297f6","difficulty":15138043247082.88,"chainwork":"00000000000000000000000000000000000000000fff2e35384d3c16f53adda4","nTx":1601,"previousblockhash":"00000000000000000009a54084d9f4eafa3ca07af646ff8fa9031d0ac72a92aa"},
        {"hash":"00000000000000000002eb7892b8fdfd7b8e0f089e5cdf96436de680b7e695e8","confirmations":1,"strippedsize":833287,"size":1493229,"weight":3993090,"height":632853,"version":549453824,"versionHex":"20c00000","merkleroot":"7e20760d227465d2a84fbb2617b2962f77364daa66f06b48d1010fa27923b940","tx":[],"time":1591173041,"nonce":"1594651477","bits":"171297f6","difficulty":15138043247082.88,"chainwork":"00000000000000000000000000000000000000000fff2e35384d3c16f53adda4","nTx":1601,"previousblockhash":"00000000000000000009a54084d9f4eafa3ca07af646ff8fa9031d0ac72a92aa"},
        {"hash":"00000000000000000002eb7892b8fdfd7b8e0f089e5cdf96436de680b7e695e9","confirmations":1,"strippedsize":833287,"size":1493229,"weight":3993090,"height":632852,"version":549453824,"versionHex":"20c00000","merkleroot":"7e20760d227465d2a84fbb2617b2962f77364daa66f06b48d1010fa27923b940","tx":[],"time":1591173040,"nonce":"1594651477","bits":"171297f6","difficulty":15138043247082.88,"chainwork":"00000000000000000000000000000000000000000fff2e35384d3c16f53adda4","nTx":1601,"previousblockhash":"00000000000000000009a54084d9f4eafa3ca07af646ff8fa9031d0ac72a92aa"},
        {"hash":"00000000000000000002eb7892b8fdfd7b8e0f089e5cdf96436de680b7e695f0","confirmations":1,"strippedsize":833287,"size":1493229,"weight":3993090,"height":632851,"version":549453824,"versionHex":"20c00000","merkleroot":"7e20760d227465d2a84fbb2617b2962f77364daa66f06b48d1010fa27923b940","tx":[],"time":1591173039,"nonce":"1594651477","bits":"171297f6","difficulty":15138043247082.88,"chainwork":"00000000000000000000000000000000000000000fff2e35384d3c16f53adda4","nTx":1601,"previousblockhash":"00000000000000000009a54084d9f4eafa3ca07af646ff8fa9031d0ac72a92aa"},
        {"hash":"00000000000000000002eb7892b8fdfd7b8e0f089e5cdf96436de680b7e695f1","confirmations":1,"strippedsize":833287,"size":1493229,"weight":3993090,"height":632850,"version":549453824,"versionHex":"20c00000","merkleroot":"7e20760d227465d2a84fbb2617b2962f77364daa66f06b48d1010fa27923b940","tx":[],"time":1591173038,"nonce":"1594651477","bits":"171297f6","difficulty":15138043247082.88,"chainwork":"00000000000000000000000000000000000000000fff2e35384d3c16f53adda4","nTx":1601,"previousblockhash":"00000000000000000009a54084d9f4eafa3ca07af646ff8fa9031d0ac72a92aa"},
        {"hash":"00000000000000000002eb7892b8fdfd7b8e0f089e5cdf96436de680b7e695f2","confirmations":1,"strippedsize":833287,"size":1493229,"weight":3993090,"height":632849,"version":549453824,"versionHex":"20c00000","merkleroot":"7e20760d227465d2a84fbb2617b2962f77364daa66f06b48d1010fa27923b940","tx":[],"time":1591173037,"nonce":"1594651477","bits":"171297f6","difficulty":15138043247082.88,"chainwork":"00000000000000000000000000000000000000000fff2e35384d3c16f53adda4","nTx":1601,"previousblockhash":"00000000000000000009a54084d9f4eafa3ca07af646ff8fa9031d0ac72a92aa"},
        {"hash":"00000000000000000002eb7892b8fdfd7b8e0f089e5cdf96436de680b7e695f3","confirmations":1,"strippedsize":833287,"size":1493229,"weight":3993090,"height":632848,"version":549453824,"versionHex":"20c00000","merkleroot":"7e20760d227465d2a84fbb2617b2962f77364daa66f06b48d1010fa27923b940","tx":[],"time":1591173030,"nonce":1594651477,"bits":"171297f6","difficulty":15138043247082.88,"chainwork":"00000000000000000000000000000000000000000fff2e35384d3c16f53adda4","nTx":1601,"previousblockhash":"00000000000000000009a54084d9f4eafa3ca07af646ff8fa9031d0ac72a92aa"}
    ]
    "#;

    let blocks: Vec<VerboseBlock> = json::from_str(blocks_json_str).unwrap();
    let mut block_hashes: HashMap<_, _> = blocks
        .iter()
        .map(|block| (block.height.unwrap() as u64, block.hash))
        .collect();
    let mut blocks: HashMap<_, _> = blocks.into_iter().map(|block| (block.hash, block)).collect();
    let client = native_client_for_test();

    NativeClientImpl::get_block_hash.mock_safe(move |_, block_num| {
        let hash = block_hashes.remove(&block_num).unwrap();
        MockResult::Return(Box::new(futures01::future::ok(hash)))
    });

    NativeClientImpl::get_block.mock_safe(move |_, block_hash| {
        let block = blocks.remove(&block_hash).unwrap();
        MockResult::Return(Box::new(futures01::future::ok(block)))
    });

    let mtp = client
        .get_median_time_past(632858, KMD_MTP_BLOCK_COUNT, CoinVariant::Standard)
        .wait()
        .unwrap();
    assert_eq!(1591173041, mtp);
}

#[test]
fn test_cashaddresses_in_tx_details_by_hash() {
    const TX_HASH: &str = "0f2f6e0c8f440c641895023782783426c3aca1acc78d7c0db7751995e8aa5751";

    let conf = json!({
        "coin": "BCH",
        "pubtype": 0,
        "p2shtype": 5,
        "mm2": 1,
        "address_format":{"format":"cashaddress","network":"bchtest"},
    });
    let req = json!({
         "method": "electrum",
         "servers": electrum_servers_rpc(T_BCH_ELECTRUMS),
    });

    let ctx = MmCtxBuilder::new().into_mm_arc();
    let params = UtxoActivationParams::from_legacy_req(&req).unwrap();

    let priv_key = Secp256k1Secret::from([1; 32]);
    let coin = block_on(utxo_standard_coin_with_priv_key(&ctx, "BCH", &conf, &params, priv_key)).unwrap();

    let tx_details = get_tx_details_eq_for_both_versions(&coin, TX_HASH);
    log!("{:?}", tx_details);

    assert!(tx_details
        .from
        .iter()
        .any(|addr| addr == "bchtest:qze8g4gx3z428jjcxzpycpxl7ke7d947gca2a7n2la"));
    assert!(tx_details
        .to
        .iter()
        .any(|addr| addr == "bchtest:qr39na5d25wdeecgw3euh9fkd4ygvd4pnsury96597"));
}

#[test]
fn test_address_from_str_with_cashaddress_activated() {
    let conf = json!({
        "coin": "BCH",
        "pubtype": 0,
        "p2shtype": 5,
        "mm2": 1,
        "address_format":{"format":"cashaddress","network":"bitcoincash"},
    });
    let req = json!({
         "method": "electrum",
         "servers": electrum_servers_rpc(T_BCH_ELECTRUMS),
    });

    let ctx = MmCtxBuilder::new().into_mm_arc();
    let params = UtxoActivationParams::from_legacy_req(&req).unwrap();

    let priv_key = Secp256k1Secret::from([1; 32]);
    let coin = block_on(utxo_standard_coin_with_priv_key(&ctx, "BCH", &conf, &params, priv_key)).unwrap();

    // other error on parse
    let error = UtxoCommonOps::address_from_str(&coin, "bitcoincash:000000000000000000000000000000000000000000")
        .err()
        .unwrap();
    match error.into_inner() {
        AddrFromStrError::CannotDetermineFormat(_) => (),
        other => panic!(
            "Expected 'AddrFromStrError::CannotDetermineFormat' error, found: {}",
            other
        ),
    }
}

#[test]
fn test_address_from_str_with_legacy_address_activated() {
    let conf = json!({
        "coin": "BCH",
        "pubtype": 0,
        "p2shtype": 5,
        "mm2": 1,
    });
    let req = json!({
         "method": "electrum",
         "servers": electrum_servers_rpc(T_BCH_ELECTRUMS),
    });

    let ctx = MmCtxBuilder::new().into_mm_arc();
    let params = UtxoActivationParams::from_legacy_req(&req).unwrap();

    let priv_key = Secp256k1Secret::from([1; 32]);
    let coin = block_on(utxo_standard_coin_with_priv_key(&ctx, "BCH", &conf, &params, priv_key)).unwrap();

    let error = UtxoCommonOps::address_from_str(&coin, "bitcoincash:qzxqqt9lh4feptf0mplnk58gnajfepzwcq9f2rxk55")
        .err()
        .unwrap();
    match error.into_inner() {
        AddrFromStrError::Unsupported(UnsupportedAddr::FormatMismatch {
            ticker,
            activated_format,
            used_format,
        }) => {
            assert_eq!(ticker, "BCH");
            assert_eq!(activated_format, "Legacy");
            assert_eq!(used_format, "CashAddress");
        },
        other => panic!("Expected 'UnsupportedAddr::FormatMismatch' error, found: {}", other),
    }

    // other error on parse
    let error = UtxoCommonOps::address_from_str(&coin, "0000000000000000000000000000000000")
        .err()
        .unwrap();
    match error.into_inner() {
        AddrFromStrError::CannotDetermineFormat(_) => (),
        other => panic!(
            "Expected 'AddrFromStrError::CannotDetermineFormat' error, found: {}",
            other
        ),
    }
}

#[test]
// https://github.com/KomodoPlatform/atomicDEX-API/issues/673
fn test_network_info_negative_time_offset() {
    let info_str = r#"{"version":1140200,"subversion":"/Shibetoshi:1.14.2/","protocolversion":70015,"localservices":"0000000000000005","localrelay":true,"timeoffset":-1,"networkactive":true,"connections":12,"networks":[{"name":"ipv4","limited":false,"reachable":true,"proxy":"","proxy_randomize_credentials":false},{"name":"ipv6","limited":false,"reachable":true,"proxy":"","proxy_randomize_credentials":false},{"name":"onion","limited":false,"reachable":true,"proxy":"127.0.0.1:9050","proxy_randomize_credentials":true}],"relayfee":1.00000000,"incrementalfee":0.00001000,"localaddresses":[],"warnings":""}"#;
    let _info: NetworkInfo = json::from_str(info_str).unwrap();
}

#[test]
fn test_unavailable_electrum_proto_version() {
    ElectrumClientImpl::new.mock_safe(
        |coin_ticker, event_handlers, block_headers_storage, abortable_system, _, _| {
            MockResult::Return(ElectrumClientImpl::with_protocol_version(
                coin_ticker,
                event_handlers,
                OrdRange::new(1.8, 1.9).unwrap(),
                block_headers_storage,
                abortable_system,
                None,
            ))
        },
    );

    let conf = json!({"coin":"RICK","asset":"RICK","rpcport":8923});
    let req = json!({
         "method": "electrum",
         "servers": [{"url":"electrum1.cipig.net:10020"}],
    });

    let ctx = MmCtxBuilder::new().into_mm_arc();
    let params = UtxoActivationParams::from_legacy_req(&req).unwrap();
    let priv_key = Secp256k1Secret::from([1; 32]);
    let error = block_on(utxo_standard_coin_with_priv_key(&ctx, "RICK", &conf, &params, priv_key))
        .err()
        .unwrap();
    log!("Error: {}", error);
    assert!(error.contains("There are no Electrums with the required protocol version"));
}

#[test]
#[ignore]
// The test provided to dimxy to recreate "stuck mempool" problem of komodod on RICK chain.
// Leaving this test here for a while because it might be still useful
fn test_spam_rick() {
    let conf = json!({"coin":"RICK","asset":"RICK","fname":"RICK (TESTCOIN)","rpcport":25435,"txversion":4,"overwintered":1,"mm2":1,"required_confirmations":1,"avg_blocktime":1,"protocol":{"type":"UTXO"}});
    let req = json!({
         "method": "enable",
         "coin": "RICK",
    });

    let key_pair = key_pair_from_seed("my_seed").unwrap();
    let ctx = MmCtxBuilder::new().into_mm_arc();
    let params = UtxoActivationParams::from_legacy_req(&req).unwrap();
    let coin = block_on(utxo_standard_coin_with_priv_key(
        &ctx,
        "RICK",
        &conf,
        &params,
        key_pair.private().secret,
    ))
    .unwrap();

    let output = TransactionOutput {
        value: 1000000,
        script_pubkey: Builder::build_p2pkh(block_on(coin.as_ref().derivation_method.unwrap_single_addr()).hash())
            .to_bytes(),
    };
    let mut futures = vec![];
    for _ in 0..5 {
        futures.push(send_outputs_from_my_address_impl(coin.clone(), vec![output.clone()]));
    }
    let results = block_on(join_all(futures));
    for result in results {
        result.unwrap();
    }
}

#[test]
fn test_one_unavailable_electrum_proto_version() {
    // check if the electrum-mona.bitbank.cc:50001 doesn't support the protocol version 1.4
    let client = electrum_client_for_test(&["electrum-mona.bitbank.cc:50001"]);
    let result = client
        .server_version(
            "electrum-mona.bitbank.cc:50001",
            "AtomicDEX",
            &OrdRange::new(1.4, 1.4).unwrap(),
        )
        .wait();
    assert!(result
        .err()
        .unwrap()
        .to_string()
        .contains("unsupported protocol version"));

    drop(client);
    log!("Run BTC coin to test the server.version loop");

    let conf = json!({"coin":"BTC","asset":"BTC","rpcport":8332});
    let req = json!({
         "method": "electrum",
         // electrum-mona.bitbank.cc:50001 supports only 1.2 protocol version
         "servers": [{"url":"electrum1.cipig.net:10000"},{"url":"electrum-mona.bitbank.cc:50001"}],
    });

    let ctx = MmCtxBuilder::new().into_mm_arc();
    let params = UtxoActivationParams::from_legacy_req(&req).unwrap();

    let priv_key = Secp256k1Secret::from([1; 32]);
    let coin = block_on(utxo_standard_coin_with_priv_key(&ctx, "BTC", &conf, &params, priv_key)).unwrap();

    block_on(async { Timer::sleep(0.5).await });

    assert!(coin.as_ref().rpc_client.get_block_count().wait().is_ok());
}

#[test]
fn test_qtum_generate_pod() {
    let priv_key = Secp256k1Secret::from([
        3, 98, 177, 3, 108, 39, 234, 144, 131, 178, 103, 103, 127, 80, 230, 166, 53, 68, 147, 215, 42, 216, 144, 72,
        172, 110, 180, 13, 123, 179, 10, 49,
    ]);
    let conf = json!({"coin":"tQTUM","rpcport":13889,"pubtype":120,"p2shtype":110});
    let req = json!({
        "method": "electrum",
        "servers": [{"url":"electrum1.cipig.net:10071"}, {"url":"electrum2.cipig.net:10071"}, {"url":"electrum3.cipig.net:10071"}],
    });

    let ctx = MmCtxBuilder::new().into_mm_arc();

    let params = UtxoActivationParams::from_legacy_req(&req).unwrap();
    let coin = block_on(qtum_coin_with_priv_key(&ctx, "tQTUM", &conf, &params, priv_key)).unwrap();
    let expected_res = "20086d757b34c01deacfef97a391f8ed2ca761c72a08d5000adc3d187b1007aca86a03bc5131b1f99b66873a12b51f8603213cdc1aa74c05ca5d48fe164b82152b";
    let address = Address::from_legacyaddress(
        "qcyBHeSct7Wr4mAw18iuQ1zW5mMFYmtmBE",
        &coin.as_ref().conf.address_prefixes,
    )
    .unwrap();
    let res = coin.generate_pod(address.hash().clone()).unwrap();
    assert_eq!(expected_res, res.to_string());
}

#[test]
fn test_qtum_add_delegation() {
    let keypair = key_pair_from_seed("asthma turtle lizard tone genuine tube hunt valley soap cloth urge alpha amazing frost faculty cycle mammal leaf normal bright topple avoid pulse buffalo").unwrap();
    let conf = json!({"coin":"tQTUM","rpcport":13889,"pubtype":120,"p2shtype":110, "mature_confirmations":1});
    let req = json!({
        "method": "electrum",
        "servers": [{"url":"electrum1.cipig.net:10071"}, {"url":"electrum2.cipig.net:10071"}, {"url":"electrum3.cipig.net:10071"}],
    });

    let ctx = MmCtxBuilder::new().into_mm_arc();
    let params = UtxoActivationParams::from_legacy_req(&req).unwrap();
    let coin = block_on(qtum_coin_with_priv_key(
        &ctx,
        "tQTUM",
        &conf,
        &params,
        keypair.private().secret,
    ))
    .unwrap();
    let address = Address::from_legacyaddress(
        "qcyBHeSct7Wr4mAw18iuQ1zW5mMFYmtmBE",
        &coin.as_ref().conf.address_prefixes,
    )
    .unwrap();
    let request = QtumDelegationRequest {
        address: address.to_string(),
        fee: Some(10),
    };
    let res = coin.add_delegation(request).wait().unwrap();
    // Eligible for delegation
    assert!(res.my_balance_change.is_negative());
    assert_eq!(res.total_amount, res.spent_by_me);
    assert!(res.spent_by_me > res.received_by_me);

    let request = QtumDelegationRequest {
        address: "fake_address".to_string(),
        fee: Some(10),
    };
    let res = coin.add_delegation(request).wait();
    // Wrong address
    assert!(res.is_err());
}

#[test]
fn test_qtum_add_delegation_on_already_delegating() {
    let keypair = key_pair_from_seed("federal stay trigger hour exist success game vapor become comfort action phone bright ill target wild nasty crumble dune close rare fabric hen iron").unwrap();
    let conf = json!({"coin":"tQTUM","rpcport":13889,"pubtype":120,"p2shtype":110, "mature_confirmations":1});
    let req = json!({
        "method": "electrum",
        "servers": [{"url":"electrum1.cipig.net:10071"}, {"url":"electrum2.cipig.net:10071"}, {"url":"electrum3.cipig.net:10071"}],
    });

    let ctx = MmCtxBuilder::new().into_mm_arc();
    let params = UtxoActivationParams::from_legacy_req(&req).unwrap();
    let coin = block_on(qtum_coin_with_priv_key(
        &ctx,
        "tQTUM",
        &conf,
        &params,
        keypair.private().secret,
    ))
    .unwrap();
    let address = Address::from_legacyaddress(
        "qcyBHeSct7Wr4mAw18iuQ1zW5mMFYmtmBE",
        &coin.as_ref().conf.address_prefixes,
    )
    .unwrap();
    let request = QtumDelegationRequest {
        address: address.to_string(),
        fee: Some(10),
    };
    let res = coin.add_delegation(request).wait();
    // Already Delegating
    assert!(res.is_err());
}

#[test]
fn test_qtum_get_delegation_infos() {
    let keypair =
        key_pair_from_seed("federal stay trigger hour exist success game vapor become comfort action phone bright ill target wild nasty crumble dune close rare fabric hen iron").unwrap();
    let conf = json!({"coin":"tQTUM","rpcport":13889,"pubtype":120,"p2shtype":110, "mature_confirmations":1});
    let req = json!({
        "method": "electrum",
        "servers": [{"url":"electrum1.cipig.net:10071"}, {"url":"electrum2.cipig.net:10071"}, {"url":"electrum3.cipig.net:10071"}],
    });

    let ctx = MmCtxBuilder::new().into_mm_arc();

    let params = UtxoActivationParams::from_legacy_req(&req).unwrap();
    let coin = block_on(qtum_coin_with_priv_key(
        &ctx,
        "tQTUM",
        &conf,
        &params,
        keypair.private().secret,
    ))
    .unwrap();
    let staking_infos = coin.get_delegation_infos().wait().unwrap();
    match staking_infos.staking_infos_details {
        StakingInfosDetails::Qtum(staking_details) => {
            assert!(staking_details.am_i_staking);
            assert_eq!(staking_details.staker.unwrap(), "qcyBHeSct7Wr4mAw18iuQ1zW5mMFYmtmBE");
            // Will return false for segwit.
            assert!(staking_details.is_staking_supported);
        },
    };
}

#[test]
fn test_qtum_remove_delegation() {
    let keypair = key_pair_from_seed("federal stay trigger hour exist success game vapor become comfort action phone bright ill target wild nasty crumble dune close rare fabric hen iron").unwrap();
    let conf = json!({"coin":"tQTUM","rpcport":13889,"pubtype":120,"p2shtype":110, "mature_confirmations":1});
    let req = json!({
        "method": "electrum",
        "servers": [{"url":"electrum1.cipig.net:10071"}, {"url":"electrum2.cipig.net:10071"}, {"url":"electrum3.cipig.net:10071"}],
    });

    let ctx = MmCtxBuilder::new().into_mm_arc();
    let params = UtxoActivationParams::from_legacy_req(&req).unwrap();
    let coin = block_on(qtum_coin_with_priv_key(
        &ctx,
        "tQTUM",
        &conf,
        &params,
        keypair.private().secret,
    ))
    .unwrap();
    let res = coin.remove_delegation().wait();
    assert!(res.is_ok());
}

#[test]
fn test_qtum_my_balance() {
    QtumCoin::get_mature_unspent_ordered_list.mock_safe(move |coin, _address| {
        let cache = block_on(coin.as_ref().recently_spent_outpoints.lock());
        // spendable balance (66.0)
        let mature = vec![
            UnspentInfo {
                outpoint: OutPoint {
                    hash: 1.into(),
                    index: 0,
                },
                value: 5000000000,
                height: Default::default(),
                script: Vec::new().into(),
            },
            UnspentInfo {
                outpoint: OutPoint {
                    hash: 1.into(),
                    index: 0,
                },
                value: 1600000000,
                height: Default::default(),
                script: Vec::new().into(),
            },
        ];
        // unspendable (2.0)
        let immature = vec![UnspentInfo {
            outpoint: OutPoint {
                hash: 1.into(),
                index: 0,
            },
            value: 200000000,
            height: Default::default(),
            script: Vec::new().into(),
        }];
        MockResult::Return(Box::pin(futures::future::ok((
            MatureUnspentList { mature, immature },
            cache,
        ))))
    });

    let conf = json!({"coin":"tQTUM","rpcport":13889,"pubtype":120,"p2shtype":110});
    let req = json!({
        "method": "electrum",
        "servers": [{"url":"electrum1.cipig.net:10071"}, {"url":"electrum2.cipig.net:10071"}, {"url":"electrum3.cipig.net:10071"}],
    });

    let ctx = MmCtxBuilder::new().into_mm_arc();

    let priv_key = Secp256k1Secret::from([
        184, 199, 116, 240, 113, 222, 8, 199, 253, 143, 98, 185, 127, 26, 87, 38, 246, 206, 159, 27, 207, 20, 27, 112,
        184, 102, 137, 37, 78, 214, 113, 78,
    ]);

    let params = UtxoActivationParams::from_legacy_req(&req).unwrap();
    let coin = block_on(qtum_coin_with_priv_key(&ctx, "tQTUM", &conf, &params, priv_key)).unwrap();

    let CoinBalance { spendable, unspendable } = coin.my_balance().wait().unwrap();
    let expected_spendable = BigDecimal::from(66);
    let expected_unspendable = BigDecimal::from(2);
    assert_eq!(spendable, expected_spendable);
    assert_eq!(unspendable, expected_unspendable);
}

#[test]
fn test_qtum_my_balance_with_check_utxo_maturity_false() {
    const DISPLAY_BALANCE: u64 = 68;
    ElectrumClient::display_balance.mock_safe(move |_, _, _| {
        MockResult::Return(Box::new(futures01::future::ok(BigDecimal::from(DISPLAY_BALANCE))))
    });
    QtumCoin::get_all_unspent_ordered_list.mock_safe(move |_, _| {
        panic!(
            "'QtumCoin::get_all_unspent_ordered_list' is not expected to be called when `check_utxo_maturity` is false"
        )
    });

    let conf = json!({"coin":"tQTUM","rpcport":13889,"pubtype":120,"p2shtype":110});
    let req = json!({
        "method": "electrum",
        "servers": [{"url":"electrum1.cipig.net:10071"}, {"url":"electrum2.cipig.net:10071"}, {"url":"electrum3.cipig.net:10071"}],
        "check_utxo_maturity": false,
    });

    let ctx = MmCtxBuilder::new().into_mm_arc();

    let priv_key = Secp256k1Secret::from([
        184, 199, 116, 240, 113, 222, 8, 199, 253, 143, 98, 185, 127, 26, 87, 38, 246, 206, 159, 27, 207, 20, 27, 112,
        184, 102, 137, 37, 78, 214, 113, 78,
    ]);

    let params = UtxoActivationParams::from_legacy_req(&req).unwrap();
    let coin = block_on(qtum_coin_with_priv_key(&ctx, "tQTUM", &conf, &params, priv_key)).unwrap();

    let CoinBalance { spendable, unspendable } = coin.my_balance().wait().unwrap();
    let expected_spendable = BigDecimal::from(DISPLAY_BALANCE);
    let expected_unspendable = BigDecimal::from(0);
    assert_eq!(spendable, expected_spendable);
    assert_eq!(unspendable, expected_unspendable);
}

fn test_get_mature_unspent_ordered_map_from_cache_impl(
    unspent_height: Option<u64>,
    cached_height: Option<u64>,
    cached_confs: u32,
    block_count: u64,
    expected_height: Option<u64>,
    expected_confs: u32,
) {
    const TX_HASH: &str = "b43f9ed47f7b97d4766b6f1614136fa0c55b9a52c97342428333521fa13ad714";
    let tx_hash: H256Json = hex::decode(TX_HASH).unwrap().as_slice().into();
    let client = electrum_client_for_test(DOC_ELECTRUM_ADDRS);
    let mut verbose = client.get_verbose_transaction(&tx_hash).wait().unwrap();
    verbose.confirmations = cached_confs;
    verbose.height = cached_height;

    // prepare mocks
    ElectrumClient::list_unspent.mock_safe(move |_, _, _| {
        let unspents = vec![UnspentInfo {
            outpoint: OutPoint {
                hash: H256::from_reversed_str(TX_HASH),
                index: 0,
            },
            value: 1000000000,
            height: unspent_height,
            script: Vec::new().into(),
        }];
        MockResult::Return(Box::new(futures01::future::ok(unspents)))
    });
    ElectrumClient::get_block_count
        .mock_safe(move |_| MockResult::Return(Box::new(futures01::future::ok(block_count))));
    UtxoStandardCoin::get_verbose_transactions_from_cache_or_rpc.mock_safe(move |_, tx_ids| {
        itertools::assert_equal(tx_ids, iter::once(tx_hash));
        let result: HashMap<_, _> = iter::once((tx_hash, VerboseTransactionFrom::Cache(verbose.clone()))).collect();
        MockResult::Return(Box::new(futures01::future::ok(result)))
    });
    static mut IS_UNSPENT_MATURE_CALLED: bool = false;
    UtxoStandardCoin::is_unspent_mature.mock_safe(move |_, tx: &RpcTransaction| {
        // check if the transaction height and confirmations are expected
        assert_eq!(tx.height, expected_height);
        assert_eq!(tx.confirmations, expected_confs);
        unsafe { IS_UNSPENT_MATURE_CALLED = true }
        MockResult::Return(false)
    });

    // run test
    let coin = utxo_coin_for_test(UtxoRpcClientEnum::Electrum(client), None, false);
    let (unspents, _) = block_on(coin.get_mature_unspent_ordered_list(
        &Address::from_legacyaddress("R9o9xTocqr6CeEDGDH6mEYpwLoMz6jNjMW", &KMD_PREFIXES).unwrap(),
    ))
    .expect("Expected an empty unspent list");
    // unspents should be empty because `is_unspent_mature()` always returns false
    assert!(unsafe { IS_UNSPENT_MATURE_CALLED });
    assert!(unspents.mature.is_empty());
    assert_eq!(unspents.immature.len(), 1);
}

#[test]
fn test_get_mature_unspents_ordered_map_from_cache() {
    let unspent_height = None;
    let cached_height = None;
    let cached_confs = 0;
    let block_count = 1000;
    let expected_height = None; // is unknown
    let expected_confs = 0; // is not changed because height is unknown
    test_get_mature_unspent_ordered_map_from_cache_impl(
        unspent_height,
        cached_height,
        cached_confs,
        block_count,
        expected_height,
        expected_confs,
    );

    let unspent_height = None;
    let cached_height = None;
    let cached_confs = 5;
    let block_count = 1000;
    let expected_height = None; // is unknown
    let expected_confs = 5; // is not changed because height is unknown
    test_get_mature_unspent_ordered_map_from_cache_impl(
        unspent_height,
        cached_height,
        cached_confs,
        block_count,
        expected_height,
        expected_confs,
    );

    let unspent_height = Some(998);
    let cached_height = None;
    let cached_confs = 0;
    let block_count = 1000;
    let expected_height = Some(998); // as the unspent_height
    let expected_confs = 3; // 1000 - 998 + 1
    test_get_mature_unspent_ordered_map_from_cache_impl(
        unspent_height,
        cached_height,
        cached_confs,
        block_count,
        expected_height,
        expected_confs,
    );

    let unspent_height = None;
    let cached_height = Some(998);
    let cached_confs = 0;
    let block_count = 1000;
    let expected_height = Some(998); // as the cached_height
    let expected_confs = 3; // 1000 - 998 + 1
    test_get_mature_unspent_ordered_map_from_cache_impl(
        unspent_height,
        cached_height,
        cached_confs,
        block_count,
        expected_height,
        expected_confs,
    );

    let unspent_height = Some(998);
    let cached_height = Some(997);
    let cached_confs = 0;
    let block_count = 1000;
    let expected_height = Some(998); // as the unspent_height
    let expected_confs = 3; // 1000 - 998 + 1
    test_get_mature_unspent_ordered_map_from_cache_impl(
        unspent_height,
        cached_height,
        cached_confs,
        block_count,
        expected_height,
        expected_confs,
    );

    // block_count < tx_height
    let unspent_height = None;
    let cached_height = Some(1000);
    let cached_confs = 1;
    let block_count = 999;
    let expected_height = Some(1000); // as the cached_height
    let expected_confs = 1; // is not changed because height cannot be calculated
    test_get_mature_unspent_ordered_map_from_cache_impl(
        unspent_height,
        cached_height,
        cached_confs,
        block_count,
        expected_height,
        expected_confs,
    );

    // block_count == tx_height
    let unspent_height = None;
    let cached_height = Some(1000);
    let cached_confs = 1;
    let block_count = 1000;
    let expected_height = Some(1000); // as the cached_height
    let expected_confs = 1; // 1000 - 1000 + 1
    test_get_mature_unspent_ordered_map_from_cache_impl(
        unspent_height,
        cached_height,
        cached_confs,
        block_count,
        expected_height,
        expected_confs,
    );

    // tx_height == 0
    let unspent_height = Some(0);
    let cached_height = None;
    let cached_confs = 1;
    let block_count = 1000;
    let expected_height = Some(0); // as the cached_height
    let expected_confs = 1; // is not changed because tx_height is expected to be not zero
    test_get_mature_unspent_ordered_map_from_cache_impl(
        unspent_height,
        cached_height,
        cached_confs,
        block_count,
        expected_height,
        expected_confs,
    );
}

#[test]
#[cfg(not(target_arch = "wasm32"))]
fn test_native_client_unspents_filtered_using_tx_cache_single_tx_in_cache() {
    let client = native_client_for_test();
    let coin = utxo_coin_for_test(UtxoRpcClientEnum::Native(client), None, false);

    let address: Address = Address::from_legacyaddress("RGfFZaaNV68uVe1uMf6Y37Y8E1i2SyYZBN", &KMD_PREFIXES).unwrap();
    let output_script = coin.script_for_address(&address).unwrap();
    block_on(coin.as_ref().recently_spent_outpoints.lock()).for_script_pubkey = output_script.clone().into();

    // https://morty.explorer.dexstats.info/tx/31c7aaae89ab1c39febae164a3190a86ed7c6c6f8c9dc98ec28d508b7929d347
    let tx: UtxoTx = "0400008085202f89027f57730fcbbc2c72fb18bcc3766a713044831a117bb1cade3ed88644864f7333020000006a47304402206e3737b2fcf078b61b16fa67340cc3e79c5d5e2dc9ffda09608371552a3887450220460a332aa1b8ad8f2de92d319666f70751078b221199951f80265b4f7cef8543012102d8c948c6af848c588517288168faa397d6ba3ea924596d03d1d84f224b5123c2ffffffff42b916a80430b80a77e114445b08cf120735447a524de10742fac8f6a9d4170f000000006a473044022004aa053edafb9d161ea8146e0c21ed1593aa6b9404dd44294bcdf920a1695fd902202365eac15dbcc5e9f83e2eed56a8f2f0e5aded36206f9c3fabc668fd4665fa2d012102d8c948c6af848c588517288168faa397d6ba3ea924596d03d1d84f224b5123c2ffffffff03547b16000000000017a9143e8ad0e2bf573d32cb0b3d3a304d9ebcd0c2023b870000000000000000166a144e2b3c0323ab3c2dc6f86dc5ec0729f11e42f56103970400000000001976a91450f4f098306f988d8843004689fae28c83ef16e888ac89c5925f000000000000000000000000000000".into();
    let spent_by_tx = vec![
        UnspentInfo {
            outpoint: tx.inputs[0].previous_output,
            value: 886737,
            height: Some(642293),
            script: output_script.clone(),
        },
        UnspentInfo {
            outpoint: tx.inputs[1].previous_output,
            value: 88843,
            height: Some(642293),
            script: output_script,
        },
    ];

    block_on(coin.as_ref().recently_spent_outpoints.lock()).add_spent(
        spent_by_tx.clone(),
        tx.hash(),
        tx.outputs.clone(),
    );
    NativeClient::list_unspent
        .mock_safe(move |_, _, _| MockResult::Return(Box::new(futures01::future::ok(spent_by_tx.clone()))));

    let (unspents_ordered, _) = block_on(coin.get_unspent_ordered_list(&address)).unwrap();
    // output 2 is change so it must be returned
    let expected_unspent = UnspentInfo {
        outpoint: OutPoint {
            hash: tx.hash(),
            index: 2,
        },
        value: tx.outputs[2].value,
        height: None,
        // Should be the same as: Some(output_script.clone()),
        script: tx.outputs[2].script_pubkey.clone().into(),
    };
    assert_eq!(vec![expected_unspent], unspents_ordered);
}

#[test]
#[cfg(not(target_arch = "wasm32"))]
fn test_native_client_unspents_filtered_using_tx_cache_single_several_chained_txs_in_cache() {
    let client = native_client_for_test();
    let coin = utxo_coin_for_test(UtxoRpcClientEnum::Native(client), None, false);

    let address: Address = Address::from_legacyaddress("RGfFZaaNV68uVe1uMf6Y37Y8E1i2SyYZBN", &KMD_PREFIXES).unwrap();
    let output_script = coin.script_for_address(&address).unwrap();
    block_on(coin.as_ref().recently_spent_outpoints.lock()).for_script_pubkey = output_script.clone().into();

    // https://morty.explorer.dexstats.info/tx/31c7aaae89ab1c39febae164a3190a86ed7c6c6f8c9dc98ec28d508b7929d347
    let tx_0: UtxoTx = "0400008085202f89027f57730fcbbc2c72fb18bcc3766a713044831a117bb1cade3ed88644864f7333020000006a47304402206e3737b2fcf078b61b16fa67340cc3e79c5d5e2dc9ffda09608371552a3887450220460a332aa1b8ad8f2de92d319666f70751078b221199951f80265b4f7cef8543012102d8c948c6af848c588517288168faa397d6ba3ea924596d03d1d84f224b5123c2ffffffff42b916a80430b80a77e114445b08cf120735447a524de10742fac8f6a9d4170f000000006a473044022004aa053edafb9d161ea8146e0c21ed1593aa6b9404dd44294bcdf920a1695fd902202365eac15dbcc5e9f83e2eed56a8f2f0e5aded36206f9c3fabc668fd4665fa2d012102d8c948c6af848c588517288168faa397d6ba3ea924596d03d1d84f224b5123c2ffffffff03547b16000000000017a9143e8ad0e2bf573d32cb0b3d3a304d9ebcd0c2023b870000000000000000166a144e2b3c0323ab3c2dc6f86dc5ec0729f11e42f56103970400000000001976a91450f4f098306f988d8843004689fae28c83ef16e888ac89c5925f000000000000000000000000000000".into();
    let spent_by_tx_0 = vec![
        UnspentInfo {
            outpoint: tx_0.inputs[0].previous_output,
            value: 886737,
            height: Some(642293),
            script: output_script.clone(),
        },
        UnspentInfo {
            outpoint: tx_0.inputs[1].previous_output,
            value: 88843,
            height: Some(642293),
            script: output_script.clone(),
        },
    ];
    block_on(coin.as_ref().recently_spent_outpoints.lock()).add_spent(spent_by_tx_0.clone(), tx_0.hash(), tx_0.outputs);

    // https://morty.explorer.dexstats.info/tx/dbfc821e482747a3512ee6d5734f9df2aa73dab07e2fcd86abeadb462e795bf9
    let tx_1: UtxoTx = "0400008085202f890347d329798b508dc28ec99d8c6f6c7ced860a19a364e1bafe391cab89aeaac731020000006a47304402203ea8b380d0a7e64348869ef7c4c2bfa966fc7b148633003332fa8d0ab0c1bc5602202cc63fabdd2a6578c52d8f4f549069b16505f2ead48edc2b8de299be15aadf9a012102d8c948c6af848c588517288168faa397d6ba3ea924596d03d1d84f224b5123c2ffffffff1d1fd3a6b01710647a7f4a08c6de6075cb8e78d5069fa50f10c4a2a10ded2a95000000006a47304402203868945edc0f6dc2ee43d70a69ee4ec46ca188dc493173ce58924ba9bf6ee7a50220648ff99ce458ca72800758f6a1bd3800cd05ff9c3122f23f3653c25e09d22c79012102d8c948c6af848c588517288168faa397d6ba3ea924596d03d1d84f224b5123c2ffffffff7932150df8b4a1852b8b84b89b0d5322bf74665fb7f76a728369fd6895d3fd48000000006a4730440220127918c6f79c11f7f2376a6f3b750ed4c7103183181ad1218afcb2625ece9599022028c05e88d3a2f97cebd84a718cda33b62b48b18f16278fa8e531fd2155e61ee8012102d8c948c6af848c588517288168faa397d6ba3ea924596d03d1d84f224b5123c2ffffffff0329fd12000000000017a914cafb62e3e8bdb8db3735c39b92743ac6ebc9ef20870000000000000000166a14a7416b070c9bb98f4bafae55616f005a2a30bd6014b40c00000000001976a91450f4f098306f988d8843004689fae28c83ef16e888ac8cc5925f000000000000000000000000000000".into();
    let spent_by_tx_1 = vec![
        UnspentInfo {
            outpoint: tx_1.inputs[0].previous_output,
            value: 300803,
            height: Some(642293),
            script: output_script.clone(),
        },
        UnspentInfo {
            outpoint: tx_1.inputs[1].previous_output,
            value: 888544,
            height: Some(642293),
            script: output_script.clone(),
        },
        UnspentInfo {
            outpoint: tx_1.inputs[2].previous_output,
            value: 888642,
            height: Some(642293),
            script: output_script.clone(),
        },
    ];
    block_on(coin.as_ref().recently_spent_outpoints.lock()).add_spent(spent_by_tx_1.clone(), tx_1.hash(), tx_1.outputs);
    // https://morty.explorer.dexstats.info/tx/12ea22a7cde9efb66b76f9b84345ddfc4c34870e293bfa8eac68d7df83dffa4b
    let tx_2: UtxoTx = "0400008085202f8902f95b792e46dbeaab86cd2f7eb0da73aaf29d4f73d5e62e51a34727481e82fcdb020000006a4730440220347adefe33ed5afbbb8e5d453afd527319f9a50ab790023296a981da095ca4a2022029a68ef6fd5a4decf3793d4c33994eb8658408f3b14a6d439c4753b2dde954ee012102d8c948c6af848c588517288168faa397d6ba3ea924596d03d1d84f224b5123c2ffffffff75bd4348594f8ff2a216e5ad7533b37d47d2a2767b0b88d43972ad51895355e2000000006a473044022069b36c0f65d56e02bc179f7442806374c4163d07939090aba1da736abad9a77d022006dc39adf48e02033ae9d4a48540752ae3b3841e3ec60d2e86dececb88b9e518012102d8c948c6af848c588517288168faa397d6ba3ea924596d03d1d84f224b5123c2ffffffff03414111000000000017a914a153024c826a3a42c2e501eca5d7dacd3fc59976870000000000000000166a14db0e6f4d418d68dce8e5beb26cc5078e01e2e3ace2fe0800000000001976a91450f4f098306f988d8843004689fae28c83ef16e888ac8fc5925f000000000000000000000000000000".into();
    let spent_by_tx_2 = vec![
        UnspentInfo {
            outpoint: tx_2.inputs[0].previous_output,
            value: 832532,
            height: Some(642293),
            script: output_script.clone(),
        },
        UnspentInfo {
            outpoint: tx_2.inputs[1].previous_output,
            value: 888823,
            height: Some(642293),
            script: output_script,
        },
    ];
    block_on(coin.as_ref().recently_spent_outpoints.lock()).add_spent(
        spent_by_tx_2.clone(),
        tx_2.hash(),
        tx_2.outputs.clone(),
    );

    let mut unspents_to_return = spent_by_tx_0;
    unspents_to_return.extend(spent_by_tx_1);
    unspents_to_return.extend(spent_by_tx_2);

    NativeClient::list_unspent
        .mock_safe(move |_, _, _| MockResult::Return(Box::new(futures01::future::ok(unspents_to_return.clone()))));

    let (unspents_ordered, _) = block_on(coin.get_unspent_ordered_list(&address)).unwrap();

    // output 2 is change so it must be returned
    let expected_unspent = UnspentInfo {
        outpoint: OutPoint {
            hash: tx_2.hash(),
            index: 2,
        },
        value: tx_2.outputs[2].value,
        height: None,
        // Should be the same as: Some(output_script.clone()),
        script: tx_2.outputs[2].script_pubkey.clone().into(),
    };
    assert_eq!(vec![expected_unspent], unspents_ordered);
}

#[test]
#[cfg(not(target_arch = "wasm32"))]
fn test_native_client_unspents_p2pk_filtered_using_tx_cache_single_tx_in_cache() {
    let client = native_client_for_test();
    let coin = utxo_coin_for_test(UtxoRpcClientEnum::Native(client), None, false);

    let address: Address = Address::from_legacyaddress("RWdLNGQ428ZmhbMs6sVi42KPUbiKYKhiLr", &KMD_PREFIXES).unwrap();
    let output_script = coin.script_for_address(&address).unwrap();
    block_on(coin.as_ref().recently_spent_outpoints.lock()).for_script_pubkey = output_script.into();

    // https://morty.explorer.dexstats.info/tx/e5b6a8c98bc802cf764430d79f2a8fdb1373ecf8bb0fb07e9ffea559083e9ead
    let tx: UtxoTx = "0400008085202f8902c828be61a42ca160a5cbf549b74cb3ac0a8011eb32924b61dd22cb8153dd0c9c000000004948304502210094e99bb9369d2b3c4f13b8ffd7c4abacbdb2b5ee06d9453b13c23d9a924e1b34022005e5939999537f8eb901b6a37fb0776d5f6196fc7a38b1ecc8b043e84ea420bb01ffffffff2ec39160776dc986b7619e07f077d719a3247e1c0ab2148213013a34d79fd56a000000006b483045022100909ec2d09276891d48765f101d6501ef0606af971309f86a814042421f420bc202200bc376f0186aeec215c4ad99d04d8e44354b6838044b26a6a195b36b86de2ed6012102b2e5b95daf6600d4b210ce5e0a9dae507df9c7b89618c4aea05045e5acc1e7eeffffffff01eceadcd4060000001976a914ea29e13cd4446800297a5883a48caddd6d12377688ac00000000becd09000000000000000000000000".into();
    let spent_by_tx = vec![
        UnspentInfo {
            outpoint: tx.inputs[0].previous_output,
            value: 100139000,
            height: Some(642293),
            script: "2103c9f7c3b8ff78beb991cf806a5c91561cfe68f530c9df2b1402e57621ecbcd6b0ac".into(),
        },
        UnspentInfo {
            outpoint: tx.inputs[1].previous_output,
            value: 29240917628,
            height: Some(642293),
            script: "76a914ea29e13cd4446800297a5883a48caddd6d12377688ac".into(),
        },
    ];

    block_on(coin.as_ref().recently_spent_outpoints.lock()).add_spent(
        spent_by_tx.clone(),
        tx.hash(),
        tx.outputs.clone(),
    );
    NativeClient::list_unspent
        .mock_safe(move |_, _, _| MockResult::Return(Box::new(futures01::future::ok(spent_by_tx.clone()))));

    let (unspents_ordered, _) = block_on(coin.get_unspent_ordered_list(&address)).unwrap();
    // output 0 is spent to self so it must be returned
    let expected_unspent = UnspentInfo {
        outpoint: OutPoint {
            hash: tx.hash(),
            index: 0,
        },
        value: tx.outputs[0].value,
        height: None,
        // Should be the same as: Some(output_script.clone()),
        script: tx.outputs[0].script_pubkey.clone().into(),
    };
    assert_eq!(vec![expected_unspent], unspents_ordered);
}

#[test]
fn validate_address_res_format() {
    let btc_017_and_above_response = json!({
      "isvalid": true,
      "address": "1JsAjr6d21j9T8EMsYnQ6GXf1mM523JAv1",
      "scriptPubKey": "76a914c3f710deb7320b0efa6edb14e3ebeeb9155fa90d88ac",
      "isscript": false,
      "iswitness": false
    });

    let _: ValidateAddressRes = json::from_value(btc_017_and_above_response).unwrap();

    let btc_016_response = json!({
      "isvalid": true,
      "address": "RT9MpMyucqXiX8bZLimXBnrrn2ofmdGNKd",
      "scriptPubKey": "76a914c3f710deb7320b0efa6edb14e3ebeeb9155fa90d88ac",
      "ismine": false,
      "iswatchonly": true,
      "isscript": false,
      "account": "RT9MpMyucqXiX8bZLimXBnrrn2ofmdGNKd",
      "timestamp": 0
    });

    let _: ValidateAddressRes = json::from_value(btc_016_response).unwrap();
}

#[test]
fn get_address_info_format() {
    let response = json!({
      "address": "Ld6814QT6fyChvvX3gmhNHbRDyiMBvPr9s",
      "scriptPubKey": "76a914c3f710deb7320b0efa6edb14e3ebeeb9155fa90d88ac",
      "ismine": false,
      "solvable": false,
      "iswatchonly": true,
      "isscript": false,
      "iswitness": false,
      "label": "Ld6814QT6fyChvvX3gmhNHbRDyiMBvPr9s",
      "ischange": false,
      "timestamp": 0,
      "labels": [
        {
          "name": "Ld6814QT6fyChvvX3gmhNHbRDyiMBvPr9s",
          "purpose": "receive"
        }
      ]
    });

    let _: GetAddressInfoRes = json::from_value(response).unwrap();
}

#[test]
#[cfg(not(target_arch = "wasm32"))]
fn test_native_is_address_imported_validate_address_is_mine() {
    let client = native_client_for_test();
    NativeClientImpl::validate_address.mock_safe(|_, _| {
        let result = ValidateAddressRes {
            is_valid: false,
            address: "".to_string(),
            script_pub_key: Default::default(),
            seg_id: None,
            is_mine: Some(true),
            is_watch_only: Some(false),
            is_script: false,
            account: None,
        };
        MockResult::Return(Box::new(futures01::future::ok(result)))
    });

    let address = "";
    let imported = block_on(client.is_address_imported(address)).unwrap();
    assert!(imported);
}

#[test]
#[cfg(not(target_arch = "wasm32"))]
fn test_native_is_address_imported_validate_address_is_watch_only() {
    let client = native_client_for_test();
    NativeClientImpl::validate_address.mock_safe(|_, _| {
        let result = ValidateAddressRes {
            is_valid: false,
            address: "".to_string(),
            script_pub_key: Default::default(),
            seg_id: None,
            is_mine: Some(false),
            is_watch_only: Some(true),
            is_script: false,
            account: None,
        };
        MockResult::Return(Box::new(futures01::future::ok(result)))
    });

    let address = "";
    let imported = block_on(client.is_address_imported(address)).unwrap();
    assert!(imported);
}

#[test]
#[cfg(not(target_arch = "wasm32"))]
fn test_native_is_address_imported_validate_address_false() {
    let client = native_client_for_test();
    NativeClientImpl::validate_address.mock_safe(|_, _| {
        let result = ValidateAddressRes {
            is_valid: false,
            address: "".to_string(),
            script_pub_key: Default::default(),
            seg_id: None,
            is_mine: Some(false),
            is_watch_only: Some(false),
            is_script: false,
            account: None,
        };
        MockResult::Return(Box::new(futures01::future::ok(result)))
    });

    let address = "";
    let imported = block_on(client.is_address_imported(address)).unwrap();
    assert!(!imported);
}

#[test]
#[cfg(not(target_arch = "wasm32"))]
fn test_native_is_address_imported_fallback_to_address_info_is_mine() {
    let client = native_client_for_test();
    NativeClientImpl::validate_address.mock_safe(|_, _| {
        let result = ValidateAddressRes {
            is_valid: false,
            address: "".to_string(),
            script_pub_key: Default::default(),
            seg_id: None,
            is_mine: None,
            is_watch_only: None,
            is_script: false,
            account: None,
        };
        MockResult::Return(Box::new(futures01::future::ok(result)))
    });

    NativeClientImpl::get_address_info.mock_safe(|_, _| {
        let result = GetAddressInfoRes {
            is_mine: true,
            is_watch_only: false,
        };
        MockResult::Return(Box::new(futures01::future::ok(result)))
    });

    let address = "";
    let imported = block_on(client.is_address_imported(address)).unwrap();
    assert!(imported);
}

#[test]
#[cfg(not(target_arch = "wasm32"))]
fn test_native_is_address_imported_fallback_to_address_info_is_watch_only() {
    let client = native_client_for_test();
    NativeClientImpl::validate_address.mock_safe(|_, _| {
        let result = ValidateAddressRes {
            is_valid: false,
            address: "".to_string(),
            script_pub_key: Default::default(),
            seg_id: None,
            is_mine: None,
            is_watch_only: None,
            is_script: false,
            account: None,
        };
        MockResult::Return(Box::new(futures01::future::ok(result)))
    });

    NativeClientImpl::get_address_info.mock_safe(|_, _| {
        let result = GetAddressInfoRes {
            is_mine: false,
            is_watch_only: true,
        };
        MockResult::Return(Box::new(futures01::future::ok(result)))
    });

    let address = "";
    let imported = block_on(client.is_address_imported(address)).unwrap();
    assert!(imported);
}

#[test]
#[cfg(not(target_arch = "wasm32"))]
fn test_native_is_address_imported_fallback_to_address_info_false() {
    let client = native_client_for_test();
    NativeClientImpl::validate_address.mock_safe(|_, _| {
        let result = ValidateAddressRes {
            is_valid: false,
            address: "".to_string(),
            script_pub_key: Default::default(),
            seg_id: None,
            is_mine: None,
            is_watch_only: None,
            is_script: false,
            account: None,
        };
        MockResult::Return(Box::new(futures01::future::ok(result)))
    });

    NativeClientImpl::get_address_info.mock_safe(|_, _| {
        let result = GetAddressInfoRes {
            is_mine: false,
            is_watch_only: false,
        };
        MockResult::Return(Box::new(futures01::future::ok(result)))
    });

    let address = "";
    let imported = block_on(client.is_address_imported(address)).unwrap();
    assert!(!imported);
}

/// Test if the [`NativeClient::find_output_spend`] handle the conflicting transactions correctly.
/// https://github.com/KomodoPlatform/atomicDEX-API/pull/775
#[test]
#[cfg(not(target_arch = "wasm32"))]
fn test_find_output_spend_skips_conflicting_transactions() {
    const LIST_SINCE_BLOCK_JSON: &str = r#"{"transactions":[{"involvesWatchonly":true,"account":"","address":"RAsbVN52LC2hEp3UWWSLbV8pJ8CneKjW9F","category":"send","amount":-0.01537462,"vout":0,"fee":-0.00001000,"rawconfirmations":-1,"confirmations":-1,"txid":"220c337006b2581c3da734ef9f1106601e8538ebab823d0dd6719a4d4580fd04","walletconflicts":["a2144bee4eac4b41ab1aed2dd8f854785b3ddebd617d48696dd84e62d129544b"],"time":1607831631,"timereceived":1607831631,"vjoinsplit":[],"size":320},{"involvesWatchonly":true,"account":"","address":"RAsbVN52LC2hEp3UWWSLbV8pJ8CneKjW9F","category":"send","amount":-0.01537462,"vout":0,"fee":-0.00001000,"rawconfirmations":-1,"confirmations":-1,"txid":"6fb83afb1bf309515fa429814bf07552eea951656fdee913f3aa687d513cd720","walletconflicts":["4aad6471f59e5912349cd7679bc029bfbd5da54d34c235d20500249f98f549e4"],"time":1607831556,"timereceived":1607831556,"vjoinsplit":[],"size":320},{"account":"","address":"RT9MpMyucqXiX8bZLimXBnrrn2ofmdGNKd","category":"receive","amount":0.54623851,"vout":2,"rawconfirmations":1617,"confirmations":1617,"blockhash":"000000000c33a387d73180220a5a8f2fe6081bad9bdfc0dba5a9985abcee8294","blockindex":7,"blocktime":1607957613,"expiryheight":0,"txid":"45e4900a2b330800a356a74ce2a97370596ad3a25e689e3ed5c36e421d12bbf7","walletconflicts":[],"time":1607957175,"timereceived":1607957175,"vjoinsplit":[],"size":567},{"involvesWatchonly":true,"account":"","address":"RT9MpMyucqXiX8bZLimXBnrrn2ofmdGNKd","category":"send","amount":-0.00797200,"vout":0,"fee":-0.00001000,"rawconfirmations":-1,"confirmations":-1,"txid":"bfc99c06d1a060cdbeba05620dc1c6fdb7351eb4c04b7aae578688ca6aeaeafd","walletconflicts":[],"time":1607957792,"timereceived":1607957792,"vjoinsplit":[],"size":286}],"lastblock":"06082d363f78174fd13b126994210d3c3ad9d073ee3983ad59fe8b76e6e3e071"}"#;
    // in the json above this transaction is only one not conflicting
    const NON_CONFLICTING_TXID: &str = "45e4900a2b330800a356a74ce2a97370596ad3a25e689e3ed5c36e421d12bbf7";
    let expected_txid: H256Json = hex::decode(NON_CONFLICTING_TXID).unwrap().as_slice().into();

    NativeClientImpl::get_block_hash.mock_safe(|_, _| {
        // no matter what we return here
        let blockhash: H256Json = hex::decode("000000000c33a387d73180220a5a8f2fe6081bad9bdfc0dba5a9985abcee8294")
            .unwrap()
            .as_slice()
            .into();
        MockResult::Return(Box::new(futures01::future::ok(blockhash)))
    });

    NativeClientImpl::list_since_block.mock_safe(|_, _| {
        let listsinceblockres: ListSinceBlockRes =
            json::from_str(LIST_SINCE_BLOCK_JSON).expect("Json is expected to be valid");
        MockResult::Return(Box::new(futures01::future::ok(listsinceblockres)))
    });

    static mut GET_RAW_TRANSACTION_BYTES_CALLED: usize = 0;
    NativeClientImpl::get_raw_transaction_bytes.mock_safe(move |_, txid| {
        unsafe { GET_RAW_TRANSACTION_BYTES_CALLED += 1 };
        assert_eq!(*txid, expected_txid);
        // no matter what we return here
        let bytes: BytesJson = hex::decode("0400008085202f890347d329798b508dc28ec99d8c6f6c7ced860a19a364e1bafe391cab89aeaac731020000006a47304402203ea8b380d0a7e64348869ef7c4c2bfa966fc7b148633003332fa8d0ab0c1bc5602202cc63fabdd2a6578c52d8f4f549069b16505f2ead48edc2b8de299be15aadf9a012102d8c948c6af848c588517288168faa397d6ba3ea924596d03d1d84f224b5123c2ffffffff1d1fd3a6b01710647a7f4a08c6de6075cb8e78d5069fa50f10c4a2a10ded2a95000000006a47304402203868945edc0f6dc2ee43d70a69ee4ec46ca188dc493173ce58924ba9bf6ee7a50220648ff99ce458ca72800758f6a1bd3800cd05ff9c3122f23f3653c25e09d22c79012102d8c948c6af848c588517288168faa397d6ba3ea924596d03d1d84f224b5123c2ffffffff7932150df8b4a1852b8b84b89b0d5322bf74665fb7f76a728369fd6895d3fd48000000006a4730440220127918c6f79c11f7f2376a6f3b750ed4c7103183181ad1218afcb2625ece9599022028c05e88d3a2f97cebd84a718cda33b62b48b18f16278fa8e531fd2155e61ee8012102d8c948c6af848c588517288168faa397d6ba3ea924596d03d1d84f224b5123c2ffffffff0329fd12000000000017a914cafb62e3e8bdb8db3735c39b92743ac6ebc9ef20870000000000000000166a14a7416b070c9bb98f4bafae55616f005a2a30bd6014b40c00000000001976a91450f4f098306f988d8843004689fae28c83ef16e888ac8cc5925f000000000000000000000000000000").unwrap().into();
        MockResult::Return(Box::new(futures01::future::ok(bytes)))
    });
    let client = native_client_for_test();

    // no matter what arguments we will pass to the function because of the mocks above
    let tx: UtxoTx = "0400008085202f89027f57730fcbbc2c72fb18bcc3766a713044831a117bb1cade3ed88644864f7333020000006a47304402206e3737b2fcf078b61b16fa67340cc3e79c5d5e2dc9ffda09608371552a3887450220460a332aa1b8ad8f2de92d319666f70751078b221199951f80265b4f7cef8543012102d8c948c6af848c588517288168faa397d6ba3ea924596d03d1d84f224b5123c2ffffffff42b916a80430b80a77e114445b08cf120735447a524de10742fac8f6a9d4170f000000006a473044022004aa053edafb9d161ea8146e0c21ed1593aa6b9404dd44294bcdf920a1695fd902202365eac15dbcc5e9f83e2eed56a8f2f0e5aded36206f9c3fabc668fd4665fa2d012102d8c948c6af848c588517288168faa397d6ba3ea924596d03d1d84f224b5123c2ffffffff03547b16000000000017a9143e8ad0e2bf573d32cb0b3d3a304d9ebcd0c2023b870000000000000000166a144e2b3c0323ab3c2dc6f86dc5ec0729f11e42f56103970400000000001976a91450f4f098306f988d8843004689fae28c83ef16e888ac89c5925f000000000000000000000000000000".into();
    let vout = 0;
    let from_block = 0;
    let actual = client
        .find_output_spend(
            tx.hash(),
            &tx.outputs[vout].script_pubkey,
            vout,
            BlockHashOrHeight::Height(from_block),
            TxHashAlgo::DSHA256,
        )
        .wait();
    assert_eq!(actual, Ok(None));
    assert_eq!(unsafe { GET_RAW_TRANSACTION_BYTES_CALLED }, 1);
}

#[test]
#[cfg(not(target_arch = "wasm32"))]
fn test_qtum_is_unspent_mature() {
    use crate::utxo::qtum::QtumBasedCoin;
    use rpc::v1::types::{ScriptType, SignedTransactionOutput, TransactionOutputScript};

    let mut coin_fields = utxo_coin_fields_for_test(UtxoRpcClientEnum::Native(native_client_for_test()), None, false);
    // Qtum's mature confirmations is 500 blocks
    coin_fields.conf.mature_confirmations = 500;
    let arc: UtxoArc = coin_fields.into();
    let coin = QtumCoin::from(arc);

    let empty_output = SignedTransactionOutput {
        value: Some(0.),
        n: 0,
        script: TransactionOutputScript {
            asm: "".into(),
            hex: "".into(),
            req_sigs: 0,
            script_type: ScriptType::NonStandard,
            addresses: vec![],
        },
    };
    let real_output = SignedTransactionOutput {
        value: Some(117.02430015),
        n: 1,
        script: TransactionOutputScript {
            asm: "03e71b9c152bb233ddfe58f20056715c51b054a1823e0aba108e6f1cea0ceb89c8 OP_CHECKSIG".into(),
            hex: "2103e71b9c152bb233ddfe58f20056715c51b054a1823e0aba108e6f1cea0ceb89c8ac".into(),
            req_sigs: 0,
            script_type: ScriptType::PubKey,
            addresses: vec![],
        },
    };

    let mut tx = RpcTransaction {
        hex: Default::default(),
        txid: "47d983175720ba2a67f36d0e1115a129351a2f340bdde6ecb6d6029e138fe920".into(),
        hash: None,
        size: Default::default(),
        vsize: Default::default(),
        version: 2,
        locktime: 0,
        vin: vec![],
        vout: vec![empty_output, real_output],
        blockhash: "c23882939ff695be36546ea998eb585e962b043396e4d91959477b9796ceb9e1".into(),
        confirmations: 421,
        rawconfirmations: None,
        time: 1590671504,
        blocktime: 1590671504,
        height: None,
    };

    // output is coinbase and has confirmations < QTUM_MATURE_CONFIRMATIONS
    assert!(!coin.is_qtum_unspent_mature(&tx));

    tx.confirmations = 501;
    // output is coinbase but has confirmations > QTUM_MATURE_CONFIRMATIONS
    assert!(coin.is_qtum_unspent_mature(&tx));

    tx.confirmations = 421;
    // remove empty output
    tx.vout.remove(0);
    // output is not coinbase
    assert!(coin.is_qtum_unspent_mature(&tx));
}

#[test]
#[ignore]
// TODO it fails at least when fee is 2055837 sat per kbyte, need to investigate
fn test_get_sender_trade_fee_dynamic_tx_fee() {
    let rpc_client = electrum_client_for_test(&["electrum1.cipig.net:10071"]);
    let mut coin_fields = utxo_coin_fields_for_test(
        UtxoRpcClientEnum::Electrum(rpc_client),
        Some("bob passphrase max taker vol with dynamic trade fee"),
        false,
    );
    coin_fields.tx_fee = TxFee::Dynamic(EstimateFeeMethod::Standard);
    let coin = utxo_coin_from_fields(coin_fields);
    let my_balance = coin.my_spendable_balance().wait().expect("!my_balance");
    let expected_balance = BigDecimal::from_str("2.22222").expect("!BigDecimal::from_str");
    assert_eq!(my_balance, expected_balance);

    let fee1 = block_on(coin.get_sender_trade_fee(
        TradePreimageValue::UpperBound(my_balance.clone()),
        FeeApproxStage::WithoutApprox,
    ))
    .expect("!get_sender_trade_fee");

    let value_without_fee = &my_balance - &fee1.amount.to_decimal();
    log!("value_without_fee {}", value_without_fee);
    let fee2 = block_on(coin.get_sender_trade_fee(
        TradePreimageValue::Exact(value_without_fee),
        FeeApproxStage::WithoutApprox,
    ))
    .expect("!get_sender_trade_fee");
    assert_eq!(fee1, fee2);

    // `2.21934443` value was obtained as a result of executing the `max_taker_vol` RPC call for this wallet
    let max_taker_vol = BigDecimal::from_str("2.21934443").expect("!BigDecimal::from_str");
    let fee3 =
        block_on(coin.get_sender_trade_fee(TradePreimageValue::Exact(max_taker_vol), FeeApproxStage::WithoutApprox))
            .expect("!get_sender_trade_fee");
    assert_eq!(fee1, fee3);
}

#[test]
fn test_validate_fee_wrong_sender() {
    let rpc_client = electrum_client_for_test(MARTY_ELECTRUM_ADDRS);
    let coin = utxo_coin_for_test(UtxoRpcClientEnum::Electrum(rpc_client), None, false);
    // https://marty.explorer.dexstats.info/tx/99349d1c72ef396ecb39ab2989b888b02e22382249271c79cda8139825adc468
    let tx_bytes = hex::decode("0400008085202f8901033aedb3c3c02fc76c15b393c7b1f638cfa6b4a1d502e00d57ad5b5305f12221000000006a473044022074879aabf38ef943eba7e4ce54c444d2d6aa93ac3e60ea1d7d288d7f17231c5002205e1671a62d8c031ac15e0e8456357e54865b7acbf49c7ebcba78058fd886b4bd012103242d9cb2168968d785f6914c494c303ff1c27ba0ad882dbc3c15cfa773ea953cffffffff0210270000000000001976a914ca1e04745e8ca0c60d8c5881531d51bec470743f88ac4802d913000000001976a914902053231ef0541a7628c11acac40d30f2a127bd88ac008e3765000000000000000000000000000000").unwrap();
    let taker_fee_tx = coin.tx_enum_from_bytes(&tx_bytes).unwrap();
    let amount: BigDecimal = "0.0001".parse().unwrap();
    let validate_fee_args = ValidateFeeArgs {
        fee_tx: &taker_fee_tx,
        expected_sender: &DEX_FEE_ADDR_RAW_PUBKEY,
        fee_addr: &DEX_FEE_ADDR_RAW_PUBKEY,
        dex_fee: &DexFee::Standard(amount.into()),
        min_block_number: 0,
        uuid: &[],
    };
    let error = coin.validate_fee(validate_fee_args).wait().unwrap_err().into_inner();
    log!("error: {:?}", error);
    match error {
        ValidatePaymentError::WrongPaymentTx(err) => assert!(err.contains(INVALID_SENDER_ERR_LOG)),
        _ => panic!("Expected `WrongPaymentTx` wrong sender address, found {:?}", error),
    }
}

#[test]
fn test_validate_fee_min_block() {
    let rpc_client = electrum_client_for_test(MARTY_ELECTRUM_ADDRS);
    let coin = utxo_coin_for_test(UtxoRpcClientEnum::Electrum(rpc_client), None, false);
    // https://marty.explorer.dexstats.info/tx/99349d1c72ef396ecb39ab2989b888b02e22382249271c79cda8139825adc468
    let tx_bytes = hex::decode("0400008085202f8901033aedb3c3c02fc76c15b393c7b1f638cfa6b4a1d502e00d57ad5b5305f12221000000006a473044022074879aabf38ef943eba7e4ce54c444d2d6aa93ac3e60ea1d7d288d7f17231c5002205e1671a62d8c031ac15e0e8456357e54865b7acbf49c7ebcba78058fd886b4bd012103242d9cb2168968d785f6914c494c303ff1c27ba0ad882dbc3c15cfa773ea953cffffffff0210270000000000001976a914ca1e04745e8ca0c60d8c5881531d51bec470743f88ac4802d913000000001976a914902053231ef0541a7628c11acac40d30f2a127bd88ac008e3765000000000000000000000000000000").unwrap();
    let taker_fee_tx = coin.tx_enum_from_bytes(&tx_bytes).unwrap();
    let amount: BigDecimal = "0.0001".parse().unwrap();
    let sender_pub = hex::decode("03242d9cb2168968d785f6914c494c303ff1c27ba0ad882dbc3c15cfa773ea953c").unwrap();
    let validate_fee_args = ValidateFeeArgs {
        fee_tx: &taker_fee_tx,
        expected_sender: &sender_pub,
        fee_addr: &DEX_FEE_ADDR_RAW_PUBKEY,
        dex_fee: &DexFee::Standard(amount.into()),
        min_block_number: 278455,
        uuid: &[],
    };
    let error = coin.validate_fee(validate_fee_args).wait().unwrap_err().into_inner();
    match error {
        ValidatePaymentError::WrongPaymentTx(err) => assert!(err.contains("confirmed before min_block")),
        _ => panic!("Expected `WrongPaymentTx` early confirmation, found {:?}", error),
    }
}

#[test]
// https://github.com/KomodoPlatform/atomicDEX-API/issues/857
fn test_validate_fee_bch_70_bytes_signature() {
    let rpc_client = electrum_client_for_test(&[
        "electrum1.cipig.net:10055",
        "electrum2.cipig.net:10055",
        "electrum3.cipig.net:10055",
    ]);
    let coin = utxo_coin_for_test(UtxoRpcClientEnum::Electrum(rpc_client), None, false);
    // https://blockchair.com/bitcoin-cash/transaction/ccee05a6b5bbc6f50d2a65a5a3a04690d3e2d81082ad57d3ab471189f53dd70d
    let tx_bytes = hex::decode("0100000002cae89775f264e50f14238be86a7184b7f77bfe26f54067b794c546ec5eb9c91a020000006b483045022100d6ed080f722a0637a37552382f462230cc438984bc564bdb4b7094f06cfa38fa022062304a52602df1fbb3bebac4f56e1632ad456f62d9031f4983f07e546c8ec4d8412102ae7dc4ef1b49aadeff79cfad56664105f4d114e1716bc4f930cb27dbd309e521ffffffff11f386a6fe8f0431cb84f549b59be00f05e78f4a8a926c5e023a0d5f9112e8200000000069463043021f17eb93ed20a6f2cd357eabb41a4ec6329000ddc6d5b42ecbe642c5d41b206a022026bc4920c4ce3af751283574baa8e4a3efd4dad0d8fe6ba3ddf5d75628d36fda412102ae7dc4ef1b49aadeff79cfad56664105f4d114e1716bc4f930cb27dbd309e521ffffffff0210270000000000001976a914ca1e04745e8ca0c60d8c5881531d51bec470743f88ac57481c00000000001976a914bac11ce4cd2b1df2769c470d09b54f86df737e3c88ac035b4a60").unwrap();
    let taker_fee_tx = coin.tx_enum_from_bytes(&tx_bytes).unwrap();
    let amount: BigDecimal = "0.0001".parse().unwrap();
    let sender_pub = hex::decode("02ae7dc4ef1b49aadeff79cfad56664105f4d114e1716bc4f930cb27dbd309e521").unwrap();
    let validate_fee_args = ValidateFeeArgs {
        fee_tx: &taker_fee_tx,
        expected_sender: &sender_pub,
        fee_addr: &DEX_FEE_ADDR_RAW_PUBKEY,
        dex_fee: &DexFee::Standard(amount.into()),
        min_block_number: 0,
        uuid: &[],
    };
    coin.validate_fee(validate_fee_args).wait().unwrap();
}

#[test]
fn firo_verbose_block_deserialize() {
    let json = json!({
       "hash":"e21ea157b142270ba479a0aeb5571144b2a06f66a693c20675c624a6f211de0a",
       "confirmations":1,
       "strippedsize":234913,
       "size":234913,
       "weight":234913,
       "height":348355,
       "version":536875008,
       "versionHex":"20001000",
       "merkleroot":"b7fa3ce26f5b493397302c260905ca6f8c9ade56cab7cb314dc6f8a1d4c69245",
       "tx":[
          "166d2e6c6b8e1f29192737be5b0df79f7ccb286a898a3bf7253aa091e1002756",
          "f0bcbf10f2aa20d6891c14fdf64eb336df2d4466ebbc6bd5349c61478be77bd3",
          "0305f0fed2286b4504907bd2588dec5205f0807f11d003489b6748437728b6dc",
          "17f69f35b125de65e140de9bffe873702a4550379fb0ae4fe371f703c739e268",
          "ca60309ee4f846f607295aabcea2d0680ca23a7fbb8699ad1b597255ad6c5a73",
          "5aec101f7b2452d293c1a1c3889861bc8e96081f3ecd328859bc005c14d2737e",
          "bd9a8a2fdbad3db6c38e6472fd2e50d452a98553c8a105cb10afc85b5eaadee0",
          "0a52a67bf6ca3784f81b828616cda6bdca314402cded278d98f94b546784a58d",
          "55e6f918b2e7af2886499919b1c4a2ba341180934a4691a1a7166d6dadfcf8b9",
          "7a2d8b10b3bfc3037ee884699ca4770d96575b2d39179801d760d1c86377ff58",
          "ded160f1ec3e978daa2d8adb0b611223946db1c1155522cf9f0796e6f6c081fe"
       ],
       "cbTx":{
          "version":2,
          "height":348355,
          "merkleRootMNList":"5bd9041001ba65e1aea7a8d3982bb7fc2a8a561a1898d4e176a2cc4d242107b0",
          "merkleRootQuorums":"bfe0f35ec169f3b96eb66097138e70d1e52a66a2fc31a057df6298bbbc790fce"
       },
       "time":1614002775,
       "mediantime":1614001062,
       "nonce":43516489,
       "bits":"1b6d4183",
       "difficulty":599.8302783653238,
       "chainwork":"000000000000000000000000000000000000000000000000bb39407cfc6d253a",
       "previousblockhash":"71b81ff345f062e5c6eacbda63f64295590667a8d72428e4e71011675fe531e1",
       "chainlock":true
    });
    let _block: VerboseBlock = json::from_value(json).unwrap();
}

#[test]
fn firo_lelantus_tx() {
    // https://explorer.firo.org/tx/06ed4b75010edcf404a315be70903473f44050c978bc37fbcee90e0b49114ba8
    let tx_hash = "06ed4b75010edcf404a315be70903473f44050c978bc37fbcee90e0b49114ba8".into();
    let electrum = electrum_client_for_test(&[
        "electrumx01.firo.org:50001",
        "electrumx02.firo.org:50001",
        "electrumx03.firo.org:50001",
    ]);
    let _tx = electrum.get_verbose_transaction(&tx_hash).wait().unwrap();
}

#[test]
fn firo_lelantus_tx_details() {
    // https://explorer.firo.org/tx/06ed4b75010edcf404a315be70903473f44050c978bc37fbcee90e0b49114ba8
    let electrum = electrum_client_for_test(&[
        "electrumx01.firo.org:50001",
        "electrumx02.firo.org:50001",
        "electrumx03.firo.org:50001",
    ]);
    let coin = utxo_coin_for_test(electrum.into(), None, false);

    let tx_details = get_tx_details_eq_for_both_versions(
        &coin,
        "ad812911f5cba3eab7c193b6cd7020ea02fb5c25634ae64959c3171a6bd5a74d",
    );

    let expected_fee = TxFeeDetails::Utxo(UtxoFeeDetails {
        coin: Some(TEST_COIN_NAME.into()),
        amount: "0.00003793".parse().unwrap(),
    });
    assert_eq!(Some(expected_fee), tx_details.fee_details);

    let tx_details = get_tx_details_eq_for_both_versions(
        &coin,
        "06ed4b75010edcf404a315be70903473f44050c978bc37fbcee90e0b49114ba8",
    );

    let expected_fee = TxFeeDetails::Utxo(UtxoFeeDetails {
        coin: Some(TEST_COIN_NAME.into()),
        amount: "0.00045778".parse().unwrap(),
    });
    assert_eq!(Some(expected_fee), tx_details.fee_details);
}

#[test]
fn test_generate_tx_doge_fee() {
    // A tx below 1kb is always 0,01 doge fee per kb.
    let config = json!({
        "coin": "DOGE",
        "name": "dogecoin",
        "fname": "Dogecoin",
        "rpcport": 22555,
        "pubtype": 30,
        "p2shtype": 22,
        "wiftype": 158,
        "txfee": 1000000,
        "force_min_relay_fee": true,
        "mm2": 1,
        "required_confirmations": 2,
        "avg_blocktime": 1,
        "protocol": {
            "type": "UTXO"
        }
    });
    let request = json!({
        "method": "electrum",
        "coin": "DOGE",
        "servers": [{"url": "electrum1.cipig.net:10060"},{"url": "electrum2.cipig.net:10060"},{"url": "electrum3.cipig.net:10060"}],
    });
    let ctx = MmCtxBuilder::default().into_mm_arc();
    let params = UtxoActivationParams::from_legacy_req(&request).unwrap();

    let priv_key = Secp256k1Secret::from([1; 32]);
    let doge = block_on(utxo_standard_coin_with_priv_key(
        &ctx, "DOGE", &config, &params, priv_key,
    ))
    .unwrap();

    let unspents = vec![UnspentInfo {
        outpoint: Default::default(),
        value: 1000000000000,
        height: None,
        script: Vec::new().into(),
    }];
    let outputs = vec![TransactionOutput {
        value: 100000000,
        script_pubkey: vec![0; 26].into(),
    }];
    let builder = block_on(UtxoTxBuilder::new(&doge))
        .add_available_inputs(unspents)
        .add_outputs(outputs);
    let (_, data) = block_on(builder.build()).unwrap();
    let expected_fee = 1000000;
    assert_eq!(expected_fee, data.fee_amount);

    let unspents = vec![UnspentInfo {
        outpoint: Default::default(),
        value: 1000000000000,
        height: None,
        script: Vec::new().into(),
    }];
    let outputs = vec![
        TransactionOutput {
            value: 100000000,
            script_pubkey: vec![0; 26].into(),
        };
        40
    ];

    let builder = block_on(UtxoTxBuilder::new(&doge))
        .add_available_inputs(unspents)
        .add_outputs(outputs);
    let (_, data) = block_on(builder.build()).unwrap();
    let expected_fee = 2000000;
    assert_eq!(expected_fee, data.fee_amount);

    let unspents = vec![UnspentInfo {
        outpoint: Default::default(),
        value: 1000000000000,
        height: None,
        script: Vec::new().into(),
    }];
    let outputs = vec![
        TransactionOutput {
            value: 100000000,
            script_pubkey: vec![0; 26].into(),
        };
        60
    ];

    let builder = block_on(UtxoTxBuilder::new(&doge))
        .add_available_inputs(unspents)
        .add_outputs(outputs);
    let (_, data) = block_on(builder.build()).unwrap();
    let expected_fee = 3000000;
    assert_eq!(expected_fee, data.fee_amount);
}

#[test]
fn doge_mtp() {
    let electrum = electrum_client_for_test(&[
        "electrum1.cipig.net:10060",
        "electrum2.cipig.net:10060",
        "electrum3.cipig.net:10060",
    ]);
    let mtp = electrum
        .get_median_time_past(3631820, NonZeroU64::new(11).unwrap(), CoinVariant::Standard)
        .wait()
        .unwrap();
    assert_eq!(mtp, 1614849084);
}

#[test]
fn firo_mtp() {
    let electrum = electrum_client_for_test(&[
        "electrumx01.firo.org:50001",
        "electrumx02.firo.org:50001",
        "electrumx03.firo.org:50001",
    ]);
    let mtp = electrum
        .get_median_time_past(356730, NonZeroU64::new(11).unwrap(), CoinVariant::Standard)
        .wait()
        .unwrap();
    assert_eq!(mtp, 1616492629);
}

#[test]
fn verus_mtp() {
    let electrum = electrum_client_for_test(&["el0.verus.io:17485", "el1.verus.io:17485", "el2.verus.io:17485"]);
    let mtp = electrum
        .get_median_time_past(1480113, NonZeroU64::new(11).unwrap(), CoinVariant::Standard)
        .wait()
        .unwrap();
    assert_eq!(mtp, 1618579909);
}

#[test]
fn sys_mtp() {
    let electrum = electrum_client_for_test(&[
        "electrum1.cipig.net:10064",
        "electrum2.cipig.net:10064",
        "electrum3.cipig.net:10064",
    ]);
    let mtp = electrum
        .get_median_time_past(1006678, NonZeroU64::new(11).unwrap(), CoinVariant::Standard)
        .wait()
        .unwrap();
    assert_eq!(mtp, 1620019628);
}

#[test]
fn btc_mtp() {
    let electrum = electrum_client_for_test(&[
        "electrum1.cipig.net:10000",
        "electrum2.cipig.net:10000",
        "electrum3.cipig.net:10000",
    ]);
    let mtp = electrum
        .get_median_time_past(681659, NonZeroU64::new(11).unwrap(), CoinVariant::Standard)
        .wait()
        .unwrap();
    assert_eq!(mtp, 1620019527);
}

#[test]
fn rvn_mtp() {
    let electrum = electrum_client_for_test(&[
        "electrum1.cipig.net:10051",
        "electrum2.cipig.net:10051",
        "electrum3.cipig.net:10051",
    ]);
    let mtp = electrum
        .get_median_time_past(1968120, NonZeroU64::new(11).unwrap(), CoinVariant::Standard)
        .wait()
        .unwrap();
    assert_eq!(mtp, 1633946264);
}

#[test]
fn qtum_mtp() {
    let electrum = electrum_client_for_test(&[
        "electrum1.cipig.net:10050",
        "electrum2.cipig.net:10050",
        "electrum3.cipig.net:10050",
    ]);
    let mtp = electrum
        .get_median_time_past(681659, NonZeroU64::new(11).unwrap(), CoinVariant::Qtum)
        .wait()
        .unwrap();
    assert_eq!(mtp, 1598854128);
}

#[test]
fn zer_mtp() {
    let electrum = electrum_client_for_test(&[
        "electrum1.cipig.net:10065",
        "electrum2.cipig.net:10065",
        "electrum3.cipig.net:10065",
    ]);
    let mtp = electrum
        .get_median_time_past(1130915, NonZeroU64::new(11).unwrap(), CoinVariant::Standard)
        .wait()
        .unwrap();
    assert_eq!(mtp, 1623240214);
}

#[test]
#[ignore]
fn test_tx_details_kmd_rewards() {
    let electrum = electrum_client_for_test(&[
        "electrum1.cipig.net:10001",
        "electrum2.cipig.net:10001",
        "electrum3.cipig.net:10001",
    ]);
    let mut fields = utxo_coin_fields_for_test(electrum.into(), None, false);
    fields.conf.ticker = "KMD".to_owned();
    fields.derivation_method = DerivationMethod::SingleAddress(
        Address::from_legacyaddress("RMGJ9tRST45RnwEKHPGgBLuY3moSYP7Mhk", &KMD_PREFIXES).unwrap(),
    );
    let coin = utxo_coin_from_fields(fields);

    let tx_details = get_tx_details_eq_for_both_versions(
        &coin,
        "535ffa3387d3fca14f4a4d373daf7edf00e463982755afce89bc8c48d8168024",
    );

    let expected_fee = TxFeeDetails::Utxo(UtxoFeeDetails {
        coin: Some("KMD".into()),
        amount: BigDecimal::from_str("0.00001").unwrap(),
    });
    assert_eq!(tx_details.fee_details, Some(expected_fee));

    let expected_kmd_rewards = KmdRewardsDetails {
        amount: BigDecimal::from_str("0.10431954").unwrap(),
        claimed_by_me: true,
    };
    assert_eq!(tx_details.kmd_rewards, Some(expected_kmd_rewards));
}

/// If the ticker is `KMD` AND no rewards were accrued due to a value less than 10 or for any other reasons,
/// then `TransactionDetails::kmd_rewards` has to be `Some(0)`, not `None`.
/// https://kmdexplorer.io/tx/f09e8894959e74c1e727ffa5a753a30bf2dc6d5d677cc1f24b7ee5bb64e32c7d
#[test]
#[ignore]
#[cfg(not(target_arch = "wasm32"))]
fn test_tx_details_kmd_rewards_claimed_by_other() {
    const TX_HASH: &str = "f09e8894959e74c1e727ffa5a753a30bf2dc6d5d677cc1f24b7ee5bb64e32c7d";

    let electrum = electrum_client_for_test(&[
        "electrum1.cipig.net:10001",
        "electrum2.cipig.net:10001",
        "electrum3.cipig.net:10001",
    ]);
    let mut fields = utxo_coin_fields_for_test(electrum.into(), None, false);
    fields.conf.ticker = "KMD".to_owned();
    fields.derivation_method = DerivationMethod::SingleAddress(
        Address::from_legacyaddress("RMGJ9tRST45RnwEKHPGgBLuY3moSYP7Mhk", &KMD_PREFIXES).unwrap(),
    );
    let coin = utxo_coin_from_fields(fields);

    let tx_details = get_tx_details_eq_for_both_versions(&coin, TX_HASH);

    let expected_fee = TxFeeDetails::Utxo(UtxoFeeDetails {
        coin: Some("KMD".into()),
        amount: BigDecimal::from_str("0.00001").unwrap(),
    });
    assert_eq!(tx_details.fee_details, Some(expected_fee));

    let expected_kmd_rewards = KmdRewardsDetails {
        amount: BigDecimal::from_str("0.00022428").unwrap(),
        claimed_by_me: false,
    };
    assert_eq!(tx_details.kmd_rewards, Some(expected_kmd_rewards));
}

#[test]
fn test_tx_details_bch_no_rewards() {
    const TX_HASH: &str = "eb13d926f15cbb896e0bcc7a1a77a4ec63504e57a1524c13a7a9b80f43ecb05c";

    let electrum = electrum_client_for_test(T_BCH_ELECTRUMS);
    let coin = utxo_coin_for_test(electrum.into(), None, false);

    let tx_details = get_tx_details_eq_for_both_versions(&coin, TX_HASH);
    let expected_fee = TxFeeDetails::Utxo(UtxoFeeDetails {
        coin: Some(TEST_COIN_NAME.into()),
        amount: BigDecimal::from_str("0.00000452").unwrap(),
    });
    assert_eq!(tx_details.fee_details, Some(expected_fee));
    assert_eq!(tx_details.kmd_rewards, None);
}

#[test]
fn test_update_kmd_rewards() {
    // 535ffa3387d3fca14f4a4d373daf7edf00e463982755afce89bc8c48d8168024
    const OUTDATED_TX_DETAILS: &str = r#"{"tx_hex":"0400008085202f8901afcadb73880bc1c9e7ce96b8274c2e2a4547415e649f425f98791685be009b73020000006b483045022100b8fbb77efea482b656ad16fc53c5a01d289054c2e429bf1d7bab16c3e822a83602200b87368a95c046b2ce6d0d092185138a3f234a7eb0d7f8227b196ef32358b93f012103b1e544ce2d860219bc91314b5483421a553a7b33044659eff0be9214ed58adddffffffff01dd15c293000000001976a91483762a373935ca241d557dfce89171d582b486de88ac99fe9960000000000000000000000000000000","tx_hash":"535ffa3387d3fca14f4a4d373daf7edf00e463982755afce89bc8c48d8168024","from":["RMGJ9tRST45RnwEKHPGgBLuY3moSYP7Mhk"],"to":["RMGJ9tRST45RnwEKHPGgBLuY3moSYP7Mhk"],"total_amount":"24.68539379","spent_by_me":"24.68539379","received_by_me":"24.78970333","my_balance_change":"0.10430954","block_height":2387532,"timestamp":1620705483,"fee_details":{"type":"Utxo","amount":"-0.10430954"},"coin":"KMD","internal_id":"535ffa3387d3fca14f4a4d373daf7edf00e463982755afce89bc8c48d8168024"}"#;

    let electrum = electrum_client_for_test(&[
        "electrum1.cipig.net:10001",
        "electrum2.cipig.net:10001",
        "electrum3.cipig.net:10001",
    ]);
    let mut fields = utxo_coin_fields_for_test(electrum.into(), None, false);
    fields.conf.ticker = "KMD".to_owned();
    fields.derivation_method = DerivationMethod::SingleAddress(
        Address::from_legacyaddress("RMGJ9tRST45RnwEKHPGgBLuY3moSYP7Mhk", &KMD_PREFIXES).unwrap(),
    );
    let coin = utxo_coin_from_fields(fields);

    let mut input_transactions = HistoryUtxoTxMap::default();
    let mut tx_details: TransactionDetails = json::from_str(OUTDATED_TX_DETAILS).unwrap();
    block_on(coin.update_kmd_rewards(&mut tx_details, &mut input_transactions)).expect("!update_kmd_rewards");

    let expected_rewards = KmdRewardsDetails {
        amount: BigDecimal::from_str("0.10431954").unwrap(),
        claimed_by_me: true,
    };
    assert_eq!(tx_details.kmd_rewards, Some(expected_rewards));

    let expected_fee_details = TxFeeDetails::Utxo(UtxoFeeDetails {
        coin: Some("KMD".into()),
        amount: BigDecimal::from_str("0.00001").unwrap(),
    });
    assert_eq!(tx_details.fee_details, Some(expected_fee_details));
}

#[test]
fn test_update_kmd_rewards_claimed_not_by_me() {
    // The custom 535ffa3387d3fca14f4a4d373daf7edf00e463982755afce89bc8c48d8168024 transaction with the additional 'from' address.
    const OUTDATED_TX_DETAILS: &str = r#"{"tx_hex":"0400008085202f8901afcadb73880bc1c9e7ce96b8274c2e2a4547415e649f425f98791685be009b73020000006b483045022100b8fbb77efea482b656ad16fc53c5a01d289054c2e429bf1d7bab16c3e822a83602200b87368a95c046b2ce6d0d092185138a3f234a7eb0d7f8227b196ef32358b93f012103b1e544ce2d860219bc91314b5483421a553a7b33044659eff0be9214ed58adddffffffff01dd15c293000000001976a91483762a373935ca241d557dfce89171d582b486de88ac99fe9960000000000000000000000000000000","tx_hash":"535ffa3387d3fca14f4a4d373daf7edf00e463982755afce89bc8c48d8168024","from":["RMGJ9tRST45RnwEKHPGgBLuY3moSYP7Mhk", "RMDc4fvQeekJwrXxuaw1R2b7CTPEuVguMP"],"to":["RMGJ9tRST45RnwEKHPGgBLuY3moSYP7Mhk"],"total_amount":"24.68539379","spent_by_me":"24.68539379","received_by_me":"24.78970333","my_balance_change":"0.10430954","block_height":2387532,"timestamp":1620705483,"fee_details":{"type":"Utxo","amount":"-0.10430954"},"coin":"KMD","internal_id":"535ffa3387d3fca14f4a4d373daf7edf00e463982755afce89bc8c48d8168024"}"#;

    let electrum = electrum_client_for_test(&[
        "electrum1.cipig.net:10001",
        "electrum2.cipig.net:10001",
        "electrum3.cipig.net:10001",
    ]);
    let mut fields = utxo_coin_fields_for_test(electrum.into(), None, false);
    fields.conf.ticker = "KMD".to_owned();
    fields.derivation_method = DerivationMethod::SingleAddress(
        Address::from_legacyaddress("RMGJ9tRST45RnwEKHPGgBLuY3moSYP7Mhk", &KMD_PREFIXES).unwrap(),
    );
    let coin = utxo_coin_from_fields(fields);

    let mut input_transactions = HistoryUtxoTxMap::default();
    let mut tx_details: TransactionDetails = json::from_str(OUTDATED_TX_DETAILS).unwrap();
    block_on(coin.update_kmd_rewards(&mut tx_details, &mut input_transactions)).expect("!update_kmd_rewards");

    let expected_rewards = KmdRewardsDetails {
        amount: BigDecimal::from_str("0.10431954").unwrap(),
        claimed_by_me: false,
    };
    assert_eq!(tx_details.kmd_rewards, Some(expected_rewards));

    let expected_fee_details = TxFeeDetails::Utxo(UtxoFeeDetails {
        coin: Some("KMD".into()),
        amount: BigDecimal::from_str("0.00001").unwrap(),
    });
    assert_eq!(tx_details.fee_details, Some(expected_fee_details));
}

/// https://github.com/KomodoPlatform/atomicDEX-API/issues/966
#[test]
fn test_parse_tx_with_huge_locktime() {
    let verbose = r#"{"hex":"0400008085202f89010c03a2b3d8f97139a623f0759224c657513752b705b5c689a256d52b8f8279f200000000d8483045022100fa07821f4739890fa3518c73ecb4917f4a8e7a1c7a803a0d0aea28f991f14f84022041ac557507d6c9786128828c7b2fca7d5c345ba57c8050e3edb29be0c1e5d2660120bdb3d550a68dfaeebe4c416e5750d20d27617bbfb29756843d605a0570ae787b004c6b63046576ba60b17521039ef1b42c635c32440099910bbe1c5e8b0c9373274c3f21cf1003750fc88d3499ac6782012088a914a4f9f1009dcb778bf1c26052258284b32c9075098821031bb83b58ec130e28e0a6d5d2acf2eb01b0d3f1670e021d47d31db8a858219da8ac68ffffffff014ddbf305000000001976a914c3f710deb7320b0efa6edb14e3ebeeb9155fa90d88acf5b98899000000000000000000000000000000","txid":"3b666753b77e28da8a4d858339825315f32516cc147fa743329c7248bd0c6902","overwintered":true,"version":4,"versiongroupid":"892f2085","locktime":2575874549,"expiryheight":0,"vin":[{"txid":"f279828f2bd556a289c6b505b752375157c6249275f023a63971f9d8b3a2030c","vout":0,"scriptSig":{"asm":"3045022100fa07821f4739890fa3518c73ecb4917f4a8e7a1c7a803a0d0aea28f991f14f84022041ac557507d6c9786128828c7b2fca7d5c345ba57c8050e3edb29be0c1e5d266[ALL]bdb3d550a68dfaeebe4c416e5750d20d27617bbfb29756843d605a0570ae787b063046576ba60b17521039ef1b42c635c32440099910bbe1c5e8b0c9373274c3f21cf1003750fc88d3499ac6782012088a914a4f9f1009dcb778bf1c26052258284b32c9075098821031bb83b58ec130e28e0a6d5d2acf2eb01b0d3f1670e021d47d31db8a858219da8ac68","hex":"483045022100fa07821f4739890fa3518c73ecb4917f4a8e7a1c7a803a0d0aea28f991f14f84022041ac557507d6c9786128828c7b2fca7d5c345ba57c8050e3edb29be0c1e5d2660120bdb3d550a68dfaeebe4c416e5750d20d27617bbfb29756843d605a0570ae787b004c6b63046576ba60b17521039ef1b42c635c32440099910bbe1c5e8b0c9373274c3f21cf1003750fc88d3499ac6782012088a914a4f9f1009dcb778bf1c26052258284b32c9075098821031bb83b58ec130e28e0a6d5d2acf2eb01b0d3f1670e021d47d31db8a858219da8ac68"},"sequence":4294967295}],"vout":[{"value":0.99867469,"valueZat":99867469,"valueSat":99867469,"n":0,"scriptPubKey":{"asm":"OP_DUPOP_HASH160c3f710deb7320b0efa6edb14e3ebeeb9155fa90dOP_EQUALVERIFYOP_CHECKSIG","hex":"76a914c3f710deb7320b0efa6edb14e3ebeeb9155fa90d88ac","reqSigs":1,"type":"pubkeyhash","addresses":["t1bjmkBWkzLWk3mHFoybXE5daGRY9pk1fxF"]}}],"vjoinsplit":[],"valueBalance":0.0,"valueBalanceZat":0,"vShieldedSpend":[],"vShieldedOutput":[],"blockhash":"0000077e33e838d9967427018a6e7049d8619ae556acb3e80c070990e90b67fc","height":1127478,"confirmations":2197,"time":1622825622,"blocktime":1622825622}"#;
    let verbose_tx: RpcTransaction = json::from_str(verbose).expect("!json::from_str");
    let _: UtxoTx = deserialize(verbose_tx.hex.as_slice()).unwrap();
}

#[test]
fn tbch_electroncash_verbose_tx() {
    let verbose = r#"{"blockhash":"00000000000d93dbc9c6e95c37044d584be959d24e514533b3a82f0f61dddc03","blocktime":1626262632,"confirmations":3708,"hash":"e64531613f909647651ac3f8fd72f3e6f72ac6e01c5a1d923884a10476f56a7f","height":1456230,"hex":"0100000002ebc10f58f220ec1bad5d634684ae649aa7bdd2f9c9081d36e5384e579caa95c2020000006a4730440220639ac218f572520c7d8addae74be6bfdefa9c86bc91474b6dedd7e117d232085022015a92f45f9ae5cee08c188e01fc614b77c461a41733649a55abfcc3e7ca207444121036879df230663db4cd083c8eeb0f293f46abc460ad3c299b0089b72e6d472202cffffffffebc10f58f220ec1bad5d634684ae649aa7bdd2f9c9081d36e5384e579caa95c2030000006a47304402204c27a2c04df44f34bd71ec69cc0a24291a96f265217473affb3c3fce2dbd937202202c2ad2e6cfaac3901c807d9b048ccb2b5e7b0dbd922f2066e637f6bbf459313a4121036879df230663db4cd083c8eeb0f293f46abc460ad3c299b0089b72e6d472202cffffffff040000000000000000406a04534c500001010453454e4420bb309e48930671582bea508f9a1d9b491e49b69be3d6f372dc08da2ac6e90eb70800000000000003e808000000000000f5fee80300000000000017a9146569d9a853a1934c642223a9432f18c3b3f2a64b87e8030000000000001976a9148cfffc2409d063437d6aa8b75a009b9ba51b71fc88ac67a84601000000001976a9148cfffc2409d063437d6aa8b75a009b9ba51b71fc88ac87caee60","locktime":1626262151,"size":477,"time":1626262632,"txid":"e64531613f909647651ac3f8fd72f3e6f72ac6e01c5a1d923884a10476f56a7f","version":1,"vin":[{"coinbase":null,"scriptSig":{"asm":"OP_PUSHBYTES_71 30440220639ac218f572520c7d8addae74be6bfdefa9c86bc91474b6dedd7e117d232085022015a92f45f9ae5cee08c188e01fc614b77c461a41733649a55abfcc3e7ca2074441 OP_PUSHBYTES_33 036879df230663db4cd083c8eeb0f293f46abc460ad3c299b0089b72e6d472202c","hex":"4730440220639ac218f572520c7d8addae74be6bfdefa9c86bc91474b6dedd7e117d232085022015a92f45f9ae5cee08c188e01fc614b77c461a41733649a55abfcc3e7ca207444121036879df230663db4cd083c8eeb0f293f46abc460ad3c299b0089b72e6d472202c"},"sequence":4294967295,"txid":"c295aa9c574e38e5361d08c9f9d2bda79a64ae8446635dad1bec20f2580fc1eb","vout":2},{"coinbase":null,"scriptSig":{"asm":"OP_PUSHBYTES_71 304402204c27a2c04df44f34bd71ec69cc0a24291a96f265217473affb3c3fce2dbd937202202c2ad2e6cfaac3901c807d9b048ccb2b5e7b0dbd922f2066e637f6bbf459313a41 OP_PUSHBYTES_33 036879df230663db4cd083c8eeb0f293f46abc460ad3c299b0089b72e6d472202c","hex":"47304402204c27a2c04df44f34bd71ec69cc0a24291a96f265217473affb3c3fce2dbd937202202c2ad2e6cfaac3901c807d9b048ccb2b5e7b0dbd922f2066e637f6bbf459313a4121036879df230663db4cd083c8eeb0f293f46abc460ad3c299b0089b72e6d472202c"},"sequence":4294967295,"txid":"c295aa9c574e38e5361d08c9f9d2bda79a64ae8446635dad1bec20f2580fc1eb","vout":3}],"vout":[{"n":0,"scriptPubKey":{"addresses":[],"asm":"OP_RETURN OP_PUSHBYTES_4 534c5000 OP_PUSHBYTES_1 01 OP_PUSHBYTES_4 53454e44 OP_PUSHBYTES_32 bb309e48930671582bea508f9a1d9b491e49b69be3d6f372dc08da2ac6e90eb7 OP_PUSHBYTES_8 00000000000003e8 OP_PUSHBYTES_8 000000000000f5fe","hex":"6a04534c500001010453454e4420bb309e48930671582bea508f9a1d9b491e49b69be3d6f372dc08da2ac6e90eb70800000000000003e808000000000000f5fe","type":"nulldata"},"value_coin":0.0,"value_satoshi":0},{"n":1,"scriptPubKey":{"addresses":["bchtest:ppjknkdg2wsexnryyg36jse0rrpm8u4xfv9hwa0rgl"],"asm":"OP_HASH160 OP_PUSHBYTES_20 6569d9a853a1934c642223a9432f18c3b3f2a64b OP_EQUAL","hex":"a9146569d9a853a1934c642223a9432f18c3b3f2a64b87","type":"scripthash"},"value_coin":0.00001,"value_satoshi":1000},{"n":2,"scriptPubKey":{"addresses":["bchtest:qzx0llpyp8gxxsmad25twksqnwd62xm3lsnnczzt66"],"asm":"OP_DUP OP_HASH160 OP_PUSHBYTES_20 8cfffc2409d063437d6aa8b75a009b9ba51b71fc OP_EQUALVERIFY OP_CHECKSIG","hex":"76a9148cfffc2409d063437d6aa8b75a009b9ba51b71fc88ac","type":"pubkeyhash"},"value_coin":0.00001,"value_satoshi":1000},{"n":3,"scriptPubKey":{"addresses":["bchtest:qzx0llpyp8gxxsmad25twksqnwd62xm3lsnnczzt66"],"asm":"OP_DUP OP_HASH160 OP_PUSHBYTES_20 8cfffc2409d063437d6aa8b75a009b9ba51b71fc OP_EQUALVERIFY OP_CHECKSIG","hex":"76a9148cfffc2409d063437d6aa8b75a009b9ba51b71fc88ac","type":"pubkeyhash"},"value_coin":0.21407847,"value_satoshi":21407847}]}"#;
    let _: RpcTransaction = json::from_str(verbose).expect("!json::from_str");
}

#[test]
fn tbch_electroncash_verbose_tx_unconfirmed() {
    let verbose = r#"{"blockhash":null,"blocktime":null,"confirmations":null,"hash":"e5c9ec5013fca3a62fdf880d1a98f1096a00d20ceaeb6a4cb88ddbea6f1e185a","height":null,"hex":"01000000017f6af57604a18438921d5a1ce0c62af7e6f372fdf8c31a654796903f613145e6030000006b483045022100c335dd0f22e047b806a9d84e02b70aab609093e960888f6f1878e605a173e3da02201c274ce4983d8e519a47c4bd17aeca897b084954ce7a9d77033100e06aa999304121036879df230663db4cd083c8eeb0f293f46abc460ad3c299b0089b72e6d472202cffffffff0280969800000000001976a914eed5d3ad264ffc68fc0a6454e1696a30d8f405be88acbe0dae00000000001976a9148cfffc2409d063437d6aa8b75a009b9ba51b71fc88ac7a361261","locktime":1628583546,"size":226,"time":null,"txid":"e5c9ec5013fca3a62fdf880d1a98f1096a00d20ceaeb6a4cb88ddbea6f1e185a","version":1,"vin":[{"coinbase":null,"scriptSig":{"asm":"OP_PUSHBYTES_72 3045022100c335dd0f22e047b806a9d84e02b70aab609093e960888f6f1878e605a173e3da02201c274ce4983d8e519a47c4bd17aeca897b084954ce7a9d77033100e06aa9993041 OP_PUSHBYTES_33 036879df230663db4cd083c8eeb0f293f46abc460ad3c299b0089b72e6d472202c","hex":"483045022100c335dd0f22e047b806a9d84e02b70aab609093e960888f6f1878e605a173e3da02201c274ce4983d8e519a47c4bd17aeca897b084954ce7a9d77033100e06aa999304121036879df230663db4cd083c8eeb0f293f46abc460ad3c299b0089b72e6d472202c"},"sequence":4294967295,"txid":"e64531613f909647651ac3f8fd72f3e6f72ac6e01c5a1d923884a10476f56a7f","vout":3}],"vout":[{"n":0,"scriptPubKey":{"addresses":["bchtest:qrhdt5adye8lc68upfj9fctfdgcd3aq9hctf8ft6md"],"asm":"OP_DUP OP_HASH160 OP_PUSHBYTES_20 eed5d3ad264ffc68fc0a6454e1696a30d8f405be OP_EQUALVERIFY OP_CHECKSIG","hex":"76a914eed5d3ad264ffc68fc0a6454e1696a30d8f405be88ac","type":"pubkeyhash"},"value_coin":0.1,"value_satoshi":10000000},{"n":1,"scriptPubKey":{"addresses":["bchtest:qzx0llpyp8gxxsmad25twksqnwd62xm3lsnnczzt66"],"asm":"OP_DUP OP_HASH160 OP_PUSHBYTES_20 8cfffc2409d063437d6aa8b75a009b9ba51b71fc OP_EQUALVERIFY OP_CHECKSIG","hex":"76a9148cfffc2409d063437d6aa8b75a009b9ba51b71fc88ac","type":"pubkeyhash"},"value_coin":0.11406782,"value_satoshi":11406782}]}"#;
    let _: RpcTransaction = json::from_str(verbose).expect("!json::from_str");
}

#[test]
#[cfg(not(target_arch = "wasm32"))]
fn test_withdraw_to_p2pk_fails() {
    let client = NativeClient(Arc::new(NativeClientImpl::default()));

    let coin = utxo_coin_for_test(UtxoRpcClientEnum::Native(client), None, false);

    let withdraw_req = WithdrawRequest {
        amount: 1.into(),
        from: None,
        to: "03f8f8fa2062590ba9a0a7a86f937de22f540c015864aad35a2a9f6766de906265".to_string(),
        coin: TEST_COIN_NAME.into(),
        max: false,
        fee: None,
        memo: None,
    };

    assert!(matches!(
        coin.withdraw(withdraw_req).wait().unwrap_err().into_inner(),
        WithdrawError::InvalidAddress(..)
    ))
}

#[test]
#[cfg(not(target_arch = "wasm32"))]
fn test_withdraw_to_p2pkh() {
    let client = NativeClient(Arc::new(NativeClientImpl::default()));

    let coin = utxo_coin_for_test(UtxoRpcClientEnum::Native(client), None, false);

    UtxoStandardCoin::get_unspent_ordered_list.mock_safe(|coin, _| {
        let cache = block_on(coin.as_ref().recently_spent_outpoints.lock());
        let unspents = vec![UnspentInfo {
            outpoint: OutPoint {
                hash: 1.into(),
                index: 0,
            },
            value: 1000000000,
            height: Default::default(),
            script: coin
                .script_for_address(coin.as_ref().derivation_method.unwrap_single_addr())
                .unwrap(),
        }];
        MockResult::Return(Box::pin(futures::future::ok((unspents, cache))))
    });

    // Create a p2pkh address for the test coin
    let p2pkh_address = AddressBuilder::new(
        UtxoAddressFormat::Standard,
<<<<<<< HEAD
        *coin.as_ref().derivation_method.unwrap_single_addr().checksum_type(),
=======
        block_on(coin.as_ref().derivation_method.unwrap_single_addr())
            .hash()
            .clone(),
        *block_on(coin.as_ref().derivation_method.unwrap_single_addr()).checksum_type(),
>>>>>>> a0d87236
        coin.as_ref().conf.address_prefixes.clone(),
        coin.as_ref().conf.bech32_hrp.clone(),
    )
    .as_pkh(coin.as_ref().derivation_method.unwrap_single_addr().hash().clone())
    .build()
    .expect("valid address props");

    let withdraw_req = WithdrawRequest {
        amount: 1.into(),
        from: None,
        to: p2pkh_address.to_string(),
        coin: TEST_COIN_NAME.into(),
        max: false,
        fee: None,
        memo: None,
    };
    let tx_details = coin.withdraw(withdraw_req).wait().unwrap();
    let transaction: UtxoTx = deserialize(tx_details.tx_hex.as_slice()).unwrap();
    let output_script: Script = transaction.outputs[0].script_pubkey.clone().into();

    let expected_script = Builder::build_p2pkh(p2pkh_address.hash());

    assert_eq!(output_script, expected_script);
}

#[test]
#[cfg(not(target_arch = "wasm32"))]
fn test_withdraw_to_p2sh() {
    let client = NativeClient(Arc::new(NativeClientImpl::default()));

    let coin = utxo_coin_for_test(UtxoRpcClientEnum::Native(client), None, false);

    UtxoStandardCoin::get_unspent_ordered_list.mock_safe(|coin, _| {
        let cache = block_on(coin.as_ref().recently_spent_outpoints.lock());
        let unspents = vec![UnspentInfo {
            outpoint: OutPoint {
                hash: 1.into(),
                index: 0,
            },
            value: 1000000000,
            height: Default::default(),
            script: coin
                .script_for_address(coin.as_ref().derivation_method.unwrap_single_addr())
                .unwrap(),
        }];
        MockResult::Return(Box::pin(futures::future::ok((unspents, cache))))
    });

    // Create a p2sh address for the test coin
    let p2sh_address = AddressBuilder::new(
        UtxoAddressFormat::Standard,
<<<<<<< HEAD
        *coin.as_ref().derivation_method.unwrap_single_addr().checksum_type(),
=======
        block_on(coin.as_ref().derivation_method.unwrap_single_addr())
            .hash()
            .clone(),
        *block_on(coin.as_ref().derivation_method.unwrap_single_addr()).checksum_type(),
>>>>>>> a0d87236
        coin.as_ref().conf.address_prefixes.clone(),
        coin.as_ref().conf.bech32_hrp.clone(),
    )
    .as_sh(coin.as_ref().derivation_method.unwrap_single_addr().hash().clone())
    .build()
    .expect("valid address props");

    let withdraw_req = WithdrawRequest {
        amount: 1.into(),
        from: None,
        to: p2sh_address.to_string(),
        coin: TEST_COIN_NAME.into(),
        max: false,
        fee: None,
        memo: None,
    };
    let tx_details = coin.withdraw(withdraw_req).wait().unwrap();
    let transaction: UtxoTx = deserialize(tx_details.tx_hex.as_slice()).unwrap();
    let output_script: Script = transaction.outputs[0].script_pubkey.clone().into();

    let expected_script = Builder::build_p2sh(p2sh_address.hash());

    assert_eq!(output_script, expected_script);
}

#[test]
#[cfg(not(target_arch = "wasm32"))]
fn test_withdraw_to_p2wpkh() {
    let client = NativeClient(Arc::new(NativeClientImpl::default()));

    let coin = utxo_coin_for_test(UtxoRpcClientEnum::Native(client), None, true);

    UtxoStandardCoin::get_unspent_ordered_list.mock_safe(|coin, _| {
        let cache = block_on(coin.as_ref().recently_spent_outpoints.lock());
        let unspents = vec![UnspentInfo {
            outpoint: OutPoint {
                hash: 1.into(),
                index: 0,
            },
            value: 1000000000,
            height: Default::default(),
            script: coin
                .script_for_address(coin.as_ref().derivation_method.unwrap_single_addr())
                .unwrap(),
        }];
        MockResult::Return(Box::pin(futures::future::ok((unspents, cache))))
    });

    // Create a p2wpkh address for the test coin
    let p2wpkh_address = AddressBuilder::new(
        UtxoAddressFormat::Segwit,
<<<<<<< HEAD
        *coin.as_ref().derivation_method.unwrap_single_addr().checksum_type(),
=======
        block_on(coin.as_ref().derivation_method.unwrap_single_addr())
            .hash()
            .clone(),
        *block_on(coin.as_ref().derivation_method.unwrap_single_addr()).checksum_type(),
>>>>>>> a0d87236
        NetworkAddressPrefixes::default(),
        coin.as_ref().conf.bech32_hrp.clone(),
    )
    .as_pkh(coin.as_ref().derivation_method.unwrap_single_addr().hash().clone())
    .build()
    .expect("valid address props");

    let withdraw_req = WithdrawRequest {
        amount: 1.into(),
        from: None,
        to: p2wpkh_address.to_string(),
        coin: TEST_COIN_NAME.into(),
        max: false,
        fee: None,
        memo: None,
    };
    let tx_details = coin.withdraw(withdraw_req).wait().unwrap();
    let transaction: UtxoTx = deserialize(tx_details.tx_hex.as_slice()).unwrap();
    let output_script: Script = transaction.outputs[0].script_pubkey.clone().into();

    let expected_script = Builder::build_p2wpkh(p2wpkh_address.hash()).expect("valid p2wpkh script");

    assert_eq!(output_script, expected_script);
}

#[test]
#[cfg(not(target_arch = "wasm32"))]
fn test_withdraw_p2pk_balance() {
    let client = NativeClient(Arc::new(NativeClientImpl::default()));

    let coin = utxo_coin_for_test(UtxoRpcClientEnum::Native(client), None, false);

    UtxoStandardCoin::get_unspent_ordered_list.mock_safe(|coin, _| {
        let cache = block_on(coin.as_ref().recently_spent_outpoints.lock());
        let unspents = vec![UnspentInfo {
            outpoint: OutPoint {
                hash: 1.into(),
                index: 0,
            },
            value: 1000000000,
            height: Default::default(),
            // Use a p2pk output script for this UTXO
            script: output_script_p2pk(&coin.as_ref().derivation_method.unwrap_single_addr().pubkey().unwrap()),
        }];
        MockResult::Return(Box::pin(futures::future::ok((unspents, cache))))
    });

    // Create a dummy p2pkh address to withdraw the coins to.
    let my_p2pkh_address = coin.as_ref().derivation_method.unwrap_single_addr().clone();

    let withdraw_req = WithdrawRequest {
        amount: 1.into(),
        from: None,
        to: my_p2pkh_address.to_string(),
        coin: TEST_COIN_NAME.into(),
        max: false,
        fee: None,
        memo: None,
    };
    let tx_details = coin.withdraw(withdraw_req).wait().unwrap();
    let transaction: UtxoTx = deserialize(tx_details.tx_hex.as_slice()).unwrap();

    // The change should be in a p2pkh script.
    let output_script: Script = transaction.outputs[1].script_pubkey.clone().into();
    let expected_script = Builder::build_p2pkh(my_p2pkh_address.hash());
    assert_eq!(output_script, expected_script);

    // And it should have this value (p2pk balance - amount sent - fees).
    assert_eq!(transaction.outputs[1].value, 899999000);
}

/// `UtxoStandardCoin` has to check UTXO maturity if `check_utxo_maturity` is `true`.
/// https://github.com/KomodoPlatform/atomicDEX-API/issues/1181
#[test]
fn test_utxo_standard_with_check_utxo_maturity_true() {
    /// Whether [`UtxoStandardCoin::get_mature_unspent_ordered_list`] is called or not.
    static mut GET_MATURE_UNSPENT_ORDERED_LIST_CALLED: bool = false;

    UtxoStandardCoin::get_mature_unspent_ordered_list.mock_safe(|coin, _| {
        unsafe { GET_MATURE_UNSPENT_ORDERED_LIST_CALLED = true };
        let cache = block_on(coin.as_ref().recently_spent_outpoints.lock());
        MockResult::Return(Box::pin(futures::future::ok((MatureUnspentList::default(), cache))))
    });

    let conf = json!({"coin":"RICK","asset":"RICK","rpcport":25435,"txversion":4,"overwintered":1,"mm2":1,"protocol":{"type":"UTXO"}});
    let req = json!({
         "method": "electrum",
         "servers": doc_electrums(),
         "check_utxo_maturity": true,
    });

    let ctx = MmCtxBuilder::new().into_mm_arc();
    let params = UtxoActivationParams::from_legacy_req(&req).unwrap();

    let priv_key = Secp256k1Secret::from([1; 32]);
    let coin = block_on(utxo_standard_coin_with_priv_key(&ctx, "RICK", &conf, &params, priv_key)).unwrap();

    let address = Address::from_legacyaddress("R9o9xTocqr6CeEDGDH6mEYpwLoMz6jNjMW", &KMD_PREFIXES).unwrap();
    // Don't use `block_on` here because it's used within a mock of [`GetUtxoListOps::get_mature_unspent_ordered_list`].
    coin.get_unspent_ordered_list(&address).compat().wait().unwrap();
    assert!(unsafe { GET_MATURE_UNSPENT_ORDERED_LIST_CALLED });
}

/// `UtxoStandardCoin` hasn't to check UTXO maturity if `check_utxo_maturity` is not set.
/// https://github.com/KomodoPlatform/atomicDEX-API/issues/1181
#[test]
fn test_utxo_standard_without_check_utxo_maturity() {
    /// Whether [`UtxoStandardCoin::get_all_unspent_ordered_list`] is called or not.
    static mut GET_ALL_UNSPENT_ORDERED_LIST_CALLED: bool = false;

    UtxoStandardCoin::get_all_unspent_ordered_list.mock_safe(|coin, _| {
        unsafe { GET_ALL_UNSPENT_ORDERED_LIST_CALLED = true };
        let cache = block_on(coin.as_ref().recently_spent_outpoints.lock());
        let unspents = Vec::new();
        MockResult::Return(Box::pin(futures::future::ok((unspents, cache))))
    });

    UtxoStandardCoin::get_mature_unspent_ordered_list.mock_safe(|_, _| {
        panic!("'UtxoStandardCoin::get_mature_unspent_ordered_list' is not expected to be called when `check_utxo_maturity` is not set")
    });

    let conf = json!({"coin":"RICK","asset":"RICK","rpcport":25435,"txversion":4,"overwintered":1,"mm2":1,"protocol":{"type":"UTXO"}});
    let req = json!({
         "method": "electrum",
         "servers": doc_electrums()
    });

    let ctx = MmCtxBuilder::new().into_mm_arc();
    let params = UtxoActivationParams::from_legacy_req(&req).unwrap();

    let priv_key = Secp256k1Secret::from([1; 32]);
    let coin = block_on(utxo_standard_coin_with_priv_key(&ctx, "RICK", &conf, &params, priv_key)).unwrap();

    let address = Address::from_legacyaddress("R9o9xTocqr6CeEDGDH6mEYpwLoMz6jNjMW", &KMD_PREFIXES).unwrap();
    // Don't use `block_on` here because it's used within a mock of [`UtxoStandardCoin::get_all_unspent_ordered_list`].
    coin.get_unspent_ordered_list(&address).compat().wait().unwrap();
    assert!(unsafe { GET_ALL_UNSPENT_ORDERED_LIST_CALLED });
}

/// `QtumCoin` has to check UTXO maturity if `check_utxo_maturity` is not set.
/// https://github.com/KomodoPlatform/atomicDEX-API/issues/1181
#[test]
fn test_qtum_without_check_utxo_maturity() {
    /// Whether [`QtumCoin::get_mature_unspent_ordered_list`] is called or not.
    static mut GET_MATURE_UNSPENT_ORDERED_LIST_CALLED: bool = false;

    QtumCoin::get_mature_unspent_ordered_list.mock_safe(|coin, _| {
        unsafe { GET_MATURE_UNSPENT_ORDERED_LIST_CALLED = true };
        let cache = block_on(coin.as_ref().recently_spent_outpoints.lock());
        MockResult::Return(Box::pin(futures::future::ok((MatureUnspentList::default(), cache))))
    });

    let conf = json!({"coin":"tQTUM","rpcport":13889,"pubtype":120,"p2shtype":110});
    let req = json!({
        "method": "electrum",
        "servers": [
            {"url":"electrum1.cipig.net:10071"},
            {"url":"electrum2.cipig.net:10071"},
            {"url":"electrum3.cipig.net:10071"},
        ],
    });

    let ctx = MmCtxBuilder::new().into_mm_arc();
    let params = UtxoActivationParams::from_legacy_req(&req).unwrap();

    let priv_key = Secp256k1Secret::from([1; 32]);
    let coin = block_on(qtum_coin_with_priv_key(&ctx, "QTUM", &conf, &params, priv_key)).unwrap();

    let address = Address::from_legacyaddress(
        "qcyBHeSct7Wr4mAw18iuQ1zW5mMFYmtmBE",
        &coin.as_ref().conf.address_prefixes,
    )
    .unwrap();
    // Don't use `block_on` here because it's used within a mock of [`QtumCoin::get_mature_unspent_ordered_list`].
    coin.get_unspent_ordered_list(&address).compat().wait().unwrap();
    assert!(unsafe { GET_MATURE_UNSPENT_ORDERED_LIST_CALLED });
}

/// The test is for splitting some mature unspent `QTUM` out points into 40 outputs with amount `1 QTUM` in each
#[test]
#[ignore]
fn test_split_qtum() {
    let priv_key = Secp256k1Secret::from([
        3, 98, 177, 3, 108, 39, 234, 144, 131, 178, 103, 103, 127, 80, 230, 166, 53, 68, 147, 215, 42, 216, 144, 72,
        172, 110, 180, 13, 123, 179, 10, 49,
    ]);
    let conf = json!({
      "coin": "tQTUM",
      "name": "qtumtest",
      "fname": "Qtum test",
      "rpcport": 13889,
      "pubtype": 120,
      "p2shtype": 110,
      "wiftype": 239,
      "txfee": 400000,
      "mm2": 1,
      "required_confirmations": 1,
      "mature_confirmations": 2000,
      "avg_blocktime": 0.53,
      "protocol": {
        "type": "QTUM"
      }
    });
    let req = json!({
        "method": "electrum",
        "servers": [
            {"url":"electrum1.cipig.net:10071"},
            {"url":"electrum2.cipig.net:10071"},
            {"url":"electrum3.cipig.net:10071"},
        ],
    });
    let ctx = MmCtxBuilder::new().into_mm_arc();
    let params = UtxoActivationParams::from_legacy_req(&req).unwrap();
    let coin = block_on(qtum_coin_with_priv_key(&ctx, "QTUM", &conf, &params, priv_key)).unwrap();
    let p2pkh_address = block_on(coin.as_ref().derivation_method.unwrap_single_addr());
    let script: Script = output_script(&p2pkh_address).expect("valid previous script must be built");
    let key_pair = coin.as_ref().priv_key_policy.activated_key_or_err().unwrap();
    let (unspents, _) = block_on(coin.get_mature_unspent_ordered_list(&p2pkh_address)).expect("Unspent list is empty");
    log!("Mature unspents vec = {:?}", unspents.mature);
    let outputs = vec![
        TransactionOutput {
            value: 100_000_000,
            script_pubkey: script.to_bytes(),
        };
        40
    ];
    let builder = block_on(UtxoTxBuilder::new(&coin))
        .add_available_inputs(unspents.mature)
        .add_outputs(outputs);
    let (unsigned, data) = block_on(builder.build()).unwrap();
    // fee_amount must be higher than the minimum fee
    assert!(data.fee_amount > 400_000);
    log!("Unsigned tx = {:?}", unsigned);
    let signature_version = match p2pkh_address.addr_format() {
        UtxoAddressFormat::Segwit => SignatureVersion::WitnessV0,
        _ => coin.as_ref().conf.signature_version,
    };
<<<<<<< HEAD
    let signed = sign_tx(unsigned, key_pair, signature_version, coin.as_ref().conf.fork_id).unwrap();
=======
    let prev_script = output_script(&p2pkh_address).expect("valid previous script must be built");
    let signed = sign_tx(
        unsigned,
        key_pair,
        prev_script,
        signature_version,
        coin.as_ref().conf.fork_id,
    )
    .unwrap();
>>>>>>> a0d87236
    log!("Signed tx = {:?}", signed);
    let res = block_on(coin.broadcast_tx(&signed)).unwrap();
    log!("Res = {:?}", res);
}

/// `QtumCoin` hasn't to check UTXO maturity if `check_utxo_maturity` is `false`.
/// https://github.com/KomodoPlatform/atomicDEX-API/issues/1181
#[test]
fn test_qtum_with_check_utxo_maturity_false() {
    /// Whether [`QtumCoin::get_all_unspent_ordered_list`] is called or not.
    static mut GET_ALL_UNSPENT_ORDERED_LIST_CALLED: bool = false;

    QtumCoin::get_all_unspent_ordered_list.mock_safe(|coin, _address| {
        unsafe { GET_ALL_UNSPENT_ORDERED_LIST_CALLED = true };
        let cache = block_on(coin.as_ref().recently_spent_outpoints.lock());
        let unspents = Vec::new();
        MockResult::Return(Box::pin(futures::future::ok((unspents, cache))))
    });
    QtumCoin::get_mature_unspent_ordered_list.mock_safe(|_, _| {
        panic!(
            "'QtumCoin::get_mature_unspent_ordered_list' is not expected to be called when `check_utxo_maturity` is false"
        )
    });

    let conf = json!({"coin":"tQTUM","rpcport":13889,"pubtype":120,"p2shtype":110});
    let req = json!({
        "method": "electrum",
        "servers": [
            {"url":"electrum1.cipig.net:10071"},
            {"url":"electrum2.cipig.net:10071"},
            {"url":"electrum3.cipig.net:10071"},
        ],
        "check_utxo_maturity": false,
    });

    let ctx = MmCtxBuilder::new().into_mm_arc();
    let params = UtxoActivationParams::from_legacy_req(&req).unwrap();

    let priv_key = Secp256k1Secret::from([1; 32]);
    let coin = block_on(qtum_coin_with_priv_key(&ctx, "QTUM", &conf, &params, priv_key)).unwrap();

    let address = Address::from_legacyaddress(
        "qcyBHeSct7Wr4mAw18iuQ1zW5mMFYmtmBE",
        &coin.as_ref().conf.address_prefixes,
    )
    .unwrap();
    // Don't use `block_on` here because it's used within a mock of [`QtumCoin::get_all_unspent_ordered_list`].
    coin.get_unspent_ordered_list(&address).compat().wait().unwrap();
    assert!(unsafe { GET_ALL_UNSPENT_ORDERED_LIST_CALLED });
}

#[test]
fn test_account_balance_rpc() {
    let mut addresses_map: HashMap<String, u64> = HashMap::new();
    let mut balances_by_der_path: HashMap<String, HDAddressBalance<CoinBalance>> = HashMap::new();

    macro_rules! known_address {
        ($der_path:literal, $address:literal, $chain:expr, balance = $balance:literal) => {
            addresses_map.insert($address.to_string(), $balance);
            balances_by_der_path.insert($der_path.to_string(), HDAddressBalance {
                address: $address.to_string(),
                derivation_path: RpcDerivationPath(DerivationPath::from_str($der_path).unwrap()),
                chain: $chain,
                balance: CoinBalance::new(BigDecimal::from($balance)),
            })
        };
    }

    macro_rules! get_balances {
        ($($der_paths:literal),*) => {
            [$($der_paths),*].iter().map(|der_path| balances_by_der_path.get(*der_path).unwrap().clone()).collect()
        };
    }

    #[rustfmt::skip]
    {
        // Account#0, external addresses.
        known_address!("m/44'/141'/0'/0/0", "RRqF4cYniMwYs66S4QDUUZ4GJQFQF69rBE", Bip44Chain::External, balance = 0);
        known_address!("m/44'/141'/0'/0/1", "RSVLsjXc9LJ8fm9Jq7gXjeubfja3bbgSDf", Bip44Chain::External, balance = 0);
        known_address!("m/44'/141'/0'/0/2", "RSSZjtgfnLzvqF4cZQJJEpN5gvK3pWmd3h", Bip44Chain::External, balance = 0);
        known_address!("m/44'/141'/0'/0/3", "RU1gRFXWXNx7uPRAEJ7wdZAW1RZ4TE6Vv1", Bip44Chain::External, balance = 98);
        known_address!("m/44'/141'/0'/0/4", "RUkEvRzb7mtwfVeKiSFEbYupLkcvU5KJBw", Bip44Chain::External, balance = 1);
        known_address!("m/44'/141'/0'/0/5", "RP8deqVfjBbkvxbGbsQ2EGdamMaP1wxizR", Bip44Chain::External, balance = 0);
        known_address!("m/44'/141'/0'/0/6", "RSvKMMegKGP5e2EanH7fnD4yNsxdJvLAmL", Bip44Chain::External, balance = 32);

        // Account#0, internal addresses.
        known_address!("m/44'/141'/0'/1/0", "RLZxcZSYtKe74JZd1hBAmmD9PNHZqb72oL", Bip44Chain::Internal, balance = 13);
        known_address!("m/44'/141'/0'/1/1", "RPj9JXUVnewWwVpxZDeqGB25qVqz5qJzwP", Bip44Chain::Internal, balance = 44);
        known_address!("m/44'/141'/0'/1/2", "RSYdSLRYWuzBson2GDbWBa632q2PmFnCaH", Bip44Chain::Internal, balance = 10);

        // Account#1, internal addresses.
        known_address!("m/44'/141'/1'/1/0", "RGo7sYzivPtzv8aRQ4A6vRJDxoqkRRBRhZ", Bip44Chain::Internal, balance = 0);
    }

    NativeClient::display_balances.mock_safe(move |_, addresses: Vec<Address>, _| {
        let result: Vec<_> = addresses
            .into_iter()
            .map(|address| {
                let address_str = address.to_string();
                let balance = addresses_map
                    .remove(&address_str)
                    .unwrap_or_else(|| panic!("Unexpected address: {}", address_str));
                (address, BigDecimal::from(balance))
            })
            .collect();
        MockResult::Return(Box::new(futures01::future::ok(result)))
    });

    let client = NativeClient(Arc::new(NativeClientImpl::default()));
    let mut fields = utxo_coin_fields_for_test(UtxoRpcClientEnum::Native(client), None, false);
    let mut hd_accounts = HDAccountsMap::new();
    hd_accounts.insert(0, UtxoHDAccount {
        account_id: 0,
        extended_pubkey: Secp256k1ExtendedPublicKey::from_str("xpub6DEHSksajpRPM59RPw7Eg6PKdU7E2ehxJWtYdrfQ6JFmMGBsrR6jA78ANCLgzKYm4s5UqQ4ydLEYPbh3TRVvn5oAZVtWfi4qJLMntpZ8uGJ").unwrap(),
        account_derivation_path: HDPathToAccount::from_str("m/44'/141'/0'").unwrap(),
        external_addresses_number: 7,
        internal_addresses_number: 3,
        derived_addresses: HDAddressesCache::default(),
    });
    hd_accounts.insert(1, UtxoHDAccount {
        account_id: 1,
        extended_pubkey: Secp256k1ExtendedPublicKey::from_str("xpub6DEHSksajpRPQq2FdGT6JoieiQZUpTZ3WZn8fcuLJhFVmtCpXbuXxp5aPzaokwcLV2V9LE55Dwt8JYkpuMv7jXKwmyD28WbHYjBH2zhbW2p").unwrap(),
        account_derivation_path: HDPathToAccount::from_str("m/44'/141'/1'").unwrap(),
        external_addresses_number: 0,
        internal_addresses_number: 1,
        derived_addresses: HDAddressesCache::default(),
    });
    fields.derivation_method = DerivationMethod::HDWallet(UtxoHDWallet {
        inner: HDWallet {
            hd_wallet_rmd160: "21605444b36ec72780bdf52a5ffbc18288893664".into(),
            hd_wallet_storage: HDWalletCoinStorage::default(),
            derivation_path: HDPathToCoin::from_str("m/44'/141'").unwrap(),
            accounts: HDAccountsMutex::new(hd_accounts),
            enabled_address: HDPathAccountToAddressId::default(),
            gap_limit: 3,
        },
        address_format: UtxoAddressFormat::Standard,
    });
    let coin = utxo_coin_from_fields(fields);

    // Request a balance of Account#0, external addresses, 1st page

    let params = AccountBalanceParams {
        account_index: 0,
        chain: Bip44Chain::External,
        limit: 3,
        paging_options: PagingOptionsEnum::PageNumber(NonZeroUsize::new(1).unwrap()),
    };
    let actual = block_on(coin.account_balance_rpc(params)).expect("!account_balance_rpc");
    let expected = HDAccountBalanceResponse {
        account_index: 0,
        derivation_path: DerivationPath::from_str("m/44'/141'/0'").unwrap().into(),
        addresses: get_balances!("m/44'/141'/0'/0/0", "m/44'/141'/0'/0/1", "m/44'/141'/0'/0/2"),
        page_balance: CoinBalance::new(BigDecimal::from(0)),
        limit: 3,
        skipped: 0,
        total: 7,
        total_pages: 3,
        paging_options: PagingOptionsEnum::PageNumber(NonZeroUsize::new(1).unwrap()),
    };
    assert_eq!(actual, expected);

    // Request a balance of Account#0, external addresses, 2nd page

    let params = AccountBalanceParams {
        account_index: 0,
        chain: Bip44Chain::External,
        limit: 3,
        paging_options: PagingOptionsEnum::PageNumber(NonZeroUsize::new(2).unwrap()),
    };
    let actual = block_on(coin.account_balance_rpc(params)).expect("!account_balance_rpc");
    let expected = HDAccountBalanceResponse {
        account_index: 0,
        derivation_path: DerivationPath::from_str("m/44'/141'/0'").unwrap().into(),
        addresses: get_balances!("m/44'/141'/0'/0/3", "m/44'/141'/0'/0/4", "m/44'/141'/0'/0/5"),
        page_balance: CoinBalance::new(BigDecimal::from(99)),
        limit: 3,
        skipped: 3,
        total: 7,
        total_pages: 3,
        paging_options: PagingOptionsEnum::PageNumber(NonZeroUsize::new(2).unwrap()),
    };
    assert_eq!(actual, expected);

    // Request a balance of Account#0, external addresses, 3rd page

    let params = AccountBalanceParams {
        account_index: 0,
        chain: Bip44Chain::External,
        limit: 3,
        paging_options: PagingOptionsEnum::PageNumber(NonZeroUsize::new(3).unwrap()),
    };
    let actual = block_on(coin.account_balance_rpc(params)).expect("!account_balance_rpc");
    let expected = HDAccountBalanceResponse {
        account_index: 0,
        derivation_path: DerivationPath::from_str("m/44'/141'/0'").unwrap().into(),
        addresses: get_balances!("m/44'/141'/0'/0/6"),
        page_balance: CoinBalance::new(BigDecimal::from(32)),
        limit: 3,
        skipped: 6,
        total: 7,
        total_pages: 3,
        paging_options: PagingOptionsEnum::PageNumber(NonZeroUsize::new(3).unwrap()),
    };
    assert_eq!(actual, expected);

    // Request a balance of Account#0, external addresses, page 4 (out of bound)

    let params = AccountBalanceParams {
        account_index: 0,
        chain: Bip44Chain::External,
        limit: 3,
        paging_options: PagingOptionsEnum::PageNumber(NonZeroUsize::new(4).unwrap()),
    };
    let actual = block_on(coin.account_balance_rpc(params)).expect("!account_balance_rpc");
    let expected = HDAccountBalanceResponse {
        account_index: 0,
        derivation_path: DerivationPath::from_str("m/44'/141'/0'").unwrap().into(),
        addresses: Vec::new(),
        page_balance: CoinBalance::default(),
        limit: 3,
        skipped: 7,
        total: 7,
        total_pages: 3,
        paging_options: PagingOptionsEnum::PageNumber(NonZeroUsize::new(4).unwrap()),
    };
    assert_eq!(actual, expected);

    // Request a balance of Account#0, internal addresses, where idx > 0

    let params = AccountBalanceParams {
        account_index: 0,
        chain: Bip44Chain::Internal,
        limit: 3,
        paging_options: PagingOptionsEnum::FromId(0),
    };
    let actual = block_on(coin.account_balance_rpc(params)).expect("!account_balance_rpc");
    let expected = HDAccountBalanceResponse {
        account_index: 0,
        derivation_path: DerivationPath::from_str("m/44'/141'/0'").unwrap().into(),
        addresses: get_balances!("m/44'/141'/0'/1/1", "m/44'/141'/0'/1/2"),
        page_balance: CoinBalance::new(BigDecimal::from(54)),
        limit: 3,
        skipped: 1,
        total: 3,
        total_pages: 1,
        paging_options: PagingOptionsEnum::FromId(0),
    };
    assert_eq!(actual, expected);

    // Request a balance of Account#1, external addresses, page 1 (out of bound)

    let params = AccountBalanceParams {
        account_index: 1,
        chain: Bip44Chain::External,
        limit: 3,
        paging_options: PagingOptionsEnum::PageNumber(NonZeroUsize::new(1).unwrap()),
    };
    let actual = block_on(coin.account_balance_rpc(params)).expect("!account_balance_rpc");
    let expected = HDAccountBalanceResponse {
        account_index: 1,
        derivation_path: DerivationPath::from_str("m/44'/141'/1'").unwrap().into(),
        addresses: Vec::new(),
        page_balance: CoinBalance::default(),
        limit: 3,
        skipped: 0,
        total: 0,
        total_pages: 0,
        paging_options: PagingOptionsEnum::PageNumber(NonZeroUsize::new(1).unwrap()),
    };
    assert_eq!(actual, expected);

    // Request a balance of Account#1, external addresses, page 1

    let params = AccountBalanceParams {
        account_index: 1,
        chain: Bip44Chain::Internal,
        limit: 3,
        paging_options: PagingOptionsEnum::PageNumber(NonZeroUsize::new(1).unwrap()),
    };
    let actual = block_on(coin.account_balance_rpc(params)).expect("!account_balance_rpc");
    let expected = HDAccountBalanceResponse {
        account_index: 1,
        derivation_path: DerivationPath::from_str("m/44'/141'/1'").unwrap().into(),
        addresses: get_balances!("m/44'/141'/1'/1/0"),
        page_balance: CoinBalance::new(BigDecimal::from(0)),
        limit: 3,
        skipped: 0,
        total: 1,
        total_pages: 1,
        paging_options: PagingOptionsEnum::PageNumber(NonZeroUsize::new(1).unwrap()),
    };
    assert_eq!(actual, expected);

    // Request a balance of Account#1, external addresses, where idx > 0 (out of bound)

    let params = AccountBalanceParams {
        account_index: 1,
        chain: Bip44Chain::Internal,
        limit: 3,
        paging_options: PagingOptionsEnum::FromId(0),
    };
    let actual = block_on(coin.account_balance_rpc(params)).expect("!account_balance_rpc");
    let expected = HDAccountBalanceResponse {
        account_index: 1,
        derivation_path: DerivationPath::from_str("m/44'/141'/1'").unwrap().into(),
        addresses: Vec::new(),
        page_balance: CoinBalance::default(),
        limit: 3,
        skipped: 1,
        total: 1,
        total_pages: 1,
        paging_options: PagingOptionsEnum::FromId(0),
    };
    assert_eq!(actual, expected);
}

#[test]
fn test_scan_for_new_addresses() {
    static mut ACCOUNT_ID: u32 = 0;
    static mut NEW_EXTERNAL_ADDRESSES_NUMBER: u32 = 0;
    static mut NEW_INTERNAL_ADDRESSES_NUMBER: u32 = 0;

    HDWalletMockStorage::update_external_addresses_number.mock_safe(
        |_, _, account_id, new_external_addresses_number| {
            assert_eq!(account_id, unsafe { ACCOUNT_ID });
            assert_eq!(new_external_addresses_number, unsafe { NEW_EXTERNAL_ADDRESSES_NUMBER });
            MockResult::Return(Box::pin(futures::future::ok(())))
        },
    );

    HDWalletMockStorage::update_internal_addresses_number.mock_safe(
        |_, _, account_id, new_internal_addresses_number| {
            assert_eq!(account_id, unsafe { ACCOUNT_ID });
            assert_eq!(new_internal_addresses_number, unsafe { NEW_INTERNAL_ADDRESSES_NUMBER });
            MockResult::Return(Box::pin(futures::future::ok(())))
        },
    );

    // The list of addresses that were checked using [`UtxoAddressScanner::is_address_used`].
    static mut CHECKED_ADDRESSES: Vec<String> = Vec::new();

    // The map of addresses for those [`NativeClient::display_balance`] called.
    let mut display_balances: HashMap<String, u64> = HashMap::new();
    // The expected list of the addresses that were checked using [`UtxoAddressScanner::is_address_used`].
    let mut expected_checked_addresses: Vec<String> = Vec::new();
    // The list of addresses with a non-empty transaction history.
    let mut non_empty_addresses: HashSet<String> = HashSet::new();
    // The map of results by the addresses.
    let mut balances_by_der_path: HashMap<String, HDAddressBalance<CoinBalance>> = HashMap::new();

    macro_rules! new_address {
        ($der_path:literal, $address:literal, $chain:expr, balance = $balance:expr) => {{
            if let Some(balance) = $balance {
                display_balances.insert($address.to_string(), balance);
                non_empty_addresses.insert($address.to_string());
            }
            expected_checked_addresses.push($address.to_string());
            balances_by_der_path.insert($der_path.to_string(), HDAddressBalance {
                address: $address.to_string(),
                derivation_path: RpcDerivationPath(DerivationPath::from_str($der_path).unwrap()),
                chain: $chain,
                balance: CoinBalance::new(BigDecimal::from($balance.unwrap_or(0i32))),
            });
        }};
    }

    macro_rules! unused_address {
        ($_der_path:literal, $address:literal) => {{
            let address = $address.to_string();
            expected_checked_addresses.push(address);
        }};
    }

    macro_rules! get_balances {
        ($($der_paths:literal),*) => {
            [$($der_paths),*].iter().map(|der_path| balances_by_der_path.get(*der_path).unwrap().clone()).collect()
        };
    }

    // Please note that the order of the `known` and `new` addresses is important.
    #[rustfmt::skip]
    {
        // Account#0, external addresses.
        new_address!("m/44'/141'/0'/0/3", "RU1gRFXWXNx7uPRAEJ7wdZAW1RZ4TE6Vv1", Bip44Chain::External, balance = Some(98));
        unused_address!("m/44'/141'/0'/0/4", "RUkEvRzb7mtwfVeKiSFEbYupLkcvU5KJBw");
        unused_address!("m/44'/141'/0'/0/5", "RP8deqVfjBbkvxbGbsQ2EGdamMaP1wxizR");
        unused_address!("m/44'/141'/0'/0/6", "RSvKMMegKGP5e2EanH7fnD4yNsxdJvLAmL");
        unused_address!("m/44'/141'/0'/0/7", "RX76e9G7H4Xy6cYrtr1qGghxytAmWpv375"); // Stop searching for a non-empty address (gap_limit = 3).

        // Account#0, internal addresses.
        new_address!("m/44'/141'/0'/1/1", "RPj9JXUVnewWwVpxZDeqGB25qVqz5qJzwP", Bip44Chain::Internal, balance = Some(98));
        new_address!("m/44'/141'/0'/1/2", "RSYdSLRYWuzBson2GDbWBa632q2PmFnCaH", Bip44Chain::Internal, balance = None);
        new_address!("m/44'/141'/0'/1/3", "RQstQeTUEZLh6c3YWJDkeVTTQoZUsfvNCr", Bip44Chain::Internal, balance = Some(14));
        unused_address!("m/44'/141'/0'/1/4", "RT54m6pfj9scqwSLmYdfbmPcrpxnWGAe9J");
        unused_address!("m/44'/141'/0'/1/5", "RYWfEFxqA6zya9c891Dj7vxiDojCmuWR9T");
        unused_address!("m/44'/141'/0'/1/6", "RSkY6twW8knTcn6wGACUAG9crJHcuQ2kEH");
        unused_address!("m/44'/141'/0'/1/7", "RGRybU5awT9Chn9FeKZd8CEBREq5vNFDKJ"); // Stop searching for a non-empty address (gap_limit = 3).

        // Account#1, external addresses.
        new_address!("m/44'/141'/1'/0/0", "RBQFLwJ88gVcnfkYvJETeTAB6AAYLow12K", Bip44Chain::External, balance = Some(9));
        new_address!("m/44'/141'/1'/0/1", "RCyy77sRWFa2oiFPpyimeTQfenM1aRoiZs", Bip44Chain::External, balance = Some(7));
        new_address!("m/44'/141'/1'/0/2", "RDnNa3pQmisfi42KiTZrfYfuxkLC91PoTJ", Bip44Chain::External, balance = None);
        new_address!("m/44'/141'/1'/0/3", "RQRGgXcGJz93CoAfQJoLgBz2r9HtJYMX3Z", Bip44Chain::External, balance = None);
        new_address!("m/44'/141'/1'/0/4", "RM6cqSFCFZ4J1LngLzqKkwo2ouipbDZUbm", Bip44Chain::External, balance = Some(11));
        unused_address!("m/44'/141'/1'/0/5", "RX2fGBZjNZMNdNcnc5QBRXvmsXTvadvTPN");
        unused_address!("m/44'/141'/1'/0/6", "RJJ7muUETyp59vxVXna9KAZ9uQ1QSqmcjE");
        unused_address!("m/44'/141'/1'/0/7", "RYJ6vbhxFre5yChCMiJJFNTTBhAQbKM9AY");
        unused_address!("m/44'/141'/1'/0/8", "RWaND65Cucwc2Cs1djBUQ2z1rrxTopEjoG"); // Stop searching for a non-empty address (gap_limit = 3).

        // Account#1, internal addresses.
        unused_address!("m/44'/141'/1'/0/2", "RCjRDibDAXKYpVYSUeJXrbTzZ1UEKYAwJa");
        unused_address!("m/44'/141'/1'/0/3", "REs1NRzg8XjwN3v8Jp1wQUAyQb3TzeT8EB");
        unused_address!("m/44'/141'/1'/0/4", "RS4UZtkwZ8eYaTL1xodXgFNryJoTbPJYE5");
        unused_address!("m/44'/141'/1'/0/5", "RDzcAqivNqUCJA4auetoVE4hcmH2p4L1fB"); // Stop searching for a non-empty address (gap_limit = 3).
    }

    NativeClient::display_balance.mock_safe(move |_, address: Address, _| {
        let address = address.to_string();
        let balance = display_balances
            .remove(&address)
            .unwrap_or_else(|| panic!("Unexpected address: {}", address));
        MockResult::Return(Box::new(futures01::future::ok(BigDecimal::from(balance))))
    });

    UtxoAddressScanner::is_address_used.mock_safe(move |_, address| {
        let address = address.to_string();
        unsafe {
            CHECKED_ADDRESSES.push(address.clone());
        }
        let is_used = non_empty_addresses.remove(&address);
        MockResult::Return(Box::pin(futures::future::ok(is_used)))
    });

    // This mock is required just not to fail on [`UtxoAddressScanner::init`].
    NativeClient::list_all_transactions
        .mock_safe(move |_, _| MockResult::Return(Box::new(futures01::future::ok(Vec::new()))));

    let client = NativeClient(Arc::new(NativeClientImpl::default()));
    let mut fields = utxo_coin_fields_for_test(UtxoRpcClientEnum::Native(client), None, false);
    let ctx = MmCtxBuilder::new().into_mm_arc();
    fields.ctx = ctx.weak();
    let mut hd_accounts = HDAccountsMap::new();
    hd_accounts.insert(0, UtxoHDAccount {
        account_id: 0,
        extended_pubkey: Secp256k1ExtendedPublicKey::from_str("xpub6DEHSksajpRPM59RPw7Eg6PKdU7E2ehxJWtYdrfQ6JFmMGBsrR6jA78ANCLgzKYm4s5UqQ4ydLEYPbh3TRVvn5oAZVtWfi4qJLMntpZ8uGJ").unwrap(),
        account_derivation_path: HDPathToAccount::from_str("m/44'/141'/0'").unwrap(),
        external_addresses_number: 3,
        internal_addresses_number: 1,
        derived_addresses: HDAddressesCache::default(),
    });
    hd_accounts.insert(1, UtxoHDAccount {
        account_id: 1,
        extended_pubkey: Secp256k1ExtendedPublicKey::from_str("xpub6DEHSksajpRPQq2FdGT6JoieiQZUpTZ3WZn8fcuLJhFVmtCpXbuXxp5aPzaokwcLV2V9LE55Dwt8JYkpuMv7jXKwmyD28WbHYjBH2zhbW2p").unwrap(),
        account_derivation_path: HDPathToAccount::from_str("m/44'/141'/1'").unwrap(),
        external_addresses_number: 0,
        internal_addresses_number: 2,
        derived_addresses: HDAddressesCache::default(),
    });
    fields.derivation_method = DerivationMethod::HDWallet(UtxoHDWallet {
        inner: HDWallet {
            hd_wallet_rmd160: "21605444b36ec72780bdf52a5ffbc18288893664".into(),
            hd_wallet_storage: HDWalletCoinStorage::default(),
            derivation_path: HDPathToCoin::from_str("m/44'/141'").unwrap(),
            accounts: HDAccountsMutex::new(hd_accounts),
            enabled_address: HDPathAccountToAddressId::default(),
            gap_limit: 3,
        },
        address_format: UtxoAddressFormat::Standard,
    });
    let coin = utxo_coin_from_fields(fields);

    // Check balance of Account#0

    unsafe {
        ACCOUNT_ID = 0;
        NEW_EXTERNAL_ADDRESSES_NUMBER = 4;
        NEW_INTERNAL_ADDRESSES_NUMBER = 4;
    }

    let params = ScanAddressesParams {
        account_index: 0,
        gap_limit: Some(3),
    };
    let actual = block_on(coin.init_scan_for_new_addresses_rpc(params)).expect("!account_balance_rpc");
    let expected = ScanAddressesResponse {
        account_index: 0,
        derivation_path: DerivationPath::from_str("m/44'/141'/0'").unwrap().into(),
        new_addresses: get_balances!(
            "m/44'/141'/0'/0/3",
            "m/44'/141'/0'/1/1",
            "m/44'/141'/0'/1/2",
            "m/44'/141'/0'/1/3"
        ),
    };
    assert_eq!(actual, expected);

    // Check balance of Account#1

    unsafe {
        ACCOUNT_ID = 1;
        NEW_EXTERNAL_ADDRESSES_NUMBER = 5;
        NEW_INTERNAL_ADDRESSES_NUMBER = 2;
    }

    let params = ScanAddressesParams {
        account_index: 1,
        gap_limit: None,
    };
    let actual = block_on(coin.init_scan_for_new_addresses_rpc(params)).expect("!account_balance_rpc");
    let expected = ScanAddressesResponse {
        account_index: 1,
        derivation_path: DerivationPath::from_str("m/44'/141'/1'").unwrap().into(),
        new_addresses: get_balances!(
            "m/44'/141'/1'/0/0",
            "m/44'/141'/1'/0/1",
            "m/44'/141'/1'/0/2",
            "m/44'/141'/1'/0/3",
            "m/44'/141'/1'/0/4"
        ),
    };
    assert_eq!(actual, expected);

    let accounts = match coin.as_ref().derivation_method {
        DerivationMethod::HDWallet(UtxoHDWallet { ref inner, .. }) => block_on(inner.accounts.lock()).clone(),
        _ => unreachable!(),
    };
    assert_eq!(accounts[&0].external_addresses_number, 4);
    assert_eq!(accounts[&0].internal_addresses_number, 4);
    assert_eq!(accounts[&1].external_addresses_number, 5);
    assert_eq!(accounts[&1].internal_addresses_number, 2);
    assert_eq!(unsafe { &CHECKED_ADDRESSES }, &expected_checked_addresses);
}

#[test]
fn test_get_new_address() {
    static mut EXPECTED_CHECKED_ADDRESSES: Vec<String> = Vec::new();
    static mut CHECKED_ADDRESSES: Vec<String> = Vec::new();
    static mut NON_EMPTY_ADDRESSES: Option<HashSet<String>> = None;

    macro_rules! expected_checked_addresses {
        ($($_der_path:literal, $addr:literal);*) => {
            unsafe {
                CHECKED_ADDRESSES.clear();
                EXPECTED_CHECKED_ADDRESSES = vec![$($addr.to_string()),*];
            }
        };
    }

    macro_rules! non_empty_addresses {
        ($($_der_path:literal, $addr:literal);*) => {
            unsafe {
                NON_EMPTY_ADDRESSES = Some(vec![$($addr.to_string()),*].into_iter().collect());
            }
        };
    }

    HDWalletMockStorage::update_external_addresses_number
        .mock_safe(|_, _, _account_id, _new_val| MockResult::Return(Box::pin(futures::future::ok(()))));
    HDWalletMockStorage::update_internal_addresses_number
        .mock_safe(|_, _, _account_id, _new_val| MockResult::Return(Box::pin(futures::future::ok(()))));

    // This mock is required just not to fail on [`UtxoStandardCoin::known_address_balance`].
    NativeClient::display_balance
        .mock_safe(move |_, _, _| MockResult::Return(Box::new(futures01::future::ok(BigDecimal::from(0)))));

    UtxoAddressScanner::is_address_used.mock_safe(move |_, address| {
        let address = address.to_string();
        unsafe {
            CHECKED_ADDRESSES.push(address.clone());
            let is_used = NON_EMPTY_ADDRESSES.as_mut().unwrap().remove(&address);
            MockResult::Return(Box::pin(futures::future::ok(is_used)))
        }
    });

    MockableConfirmAddress::confirm_address
        .mock_safe(move |_, _, _, _| MockResult::Return(Box::pin(futures::future::ok(()))));

    // This mock is required just not to fail on [`UtxoAddressScanner::init`].
    NativeClient::list_all_transactions
        .mock_safe(move |_, _| MockResult::Return(Box::new(futures01::future::ok(Vec::new()))));

    let client = NativeClient(Arc::new(NativeClientImpl::default()));
    let mut fields = utxo_coin_fields_for_test(UtxoRpcClientEnum::Native(client), None, false);
    let ctx = MmCtxBuilder::new().into_mm_arc();
    fields.ctx = ctx.weak();
    let mut hd_accounts = HDAccountsMap::new();
    let hd_account_for_test = UtxoHDAccount {
        account_id: 0,
        extended_pubkey: Secp256k1ExtendedPublicKey::from_str("xpub6DEHSksajpRPM59RPw7Eg6PKdU7E2ehxJWtYdrfQ6JFmMGBsrR6jA78ANCLgzKYm4s5UqQ4ydLEYPbh3TRVvn5oAZVtWfi4qJLMntpZ8uGJ").unwrap(),
        account_derivation_path: HDPathToAccount::from_str("m/44'/141'/0'").unwrap(),
        external_addresses_number: 4,
        internal_addresses_number: 0,
        derived_addresses: HDAddressesCache::default(),
    };
    // Put multiple the same accounts for tests,
    // since every successful `get_new_address_rpc` changes the state of the account.
    hd_accounts.insert(0, hd_account_for_test.clone());
    hd_accounts.insert(1, hd_account_for_test.clone());
    hd_accounts.insert(2, hd_account_for_test);

    fields.derivation_method = DerivationMethod::HDWallet(UtxoHDWallet {
        inner: HDWallet {
            hd_wallet_rmd160: "21605444b36ec72780bdf52a5ffbc18288893664".into(),
            hd_wallet_storage: HDWalletCoinStorage::default(),
            derivation_path: HDPathToCoin::from_str("m/44'/141'").unwrap(),
            accounts: HDAccountsMutex::new(hd_accounts),
            enabled_address: HDPathAccountToAddressId::default(),
            gap_limit: 2,
        },
        address_format: UtxoAddressFormat::Standard,
    });
    fields.conf.trezor_coin = Some("Komodo".to_string());
    let coin = utxo_coin_from_fields(fields);

    // =======

    let confirm_address = MockableConfirmAddress::default();

    expected_checked_addresses!["m/44'/141'/0'/0/3", "RU1gRFXWXNx7uPRAEJ7wdZAW1RZ4TE6Vv1"];
    non_empty_addresses!["m/44'/141'/0'/0/3", "RU1gRFXWXNx7uPRAEJ7wdZAW1RZ4TE6Vv1"];
    let params = GetNewAddressParams {
        account_id: 0,
        chain: Some(Bip44Chain::External),
        gap_limit: None, // Will be used 2 from `UtxoHDWallet` by default.
    };
    block_on(coin.get_new_address_rpc(params, &confirm_address)).unwrap();
    unsafe { assert_eq!(CHECKED_ADDRESSES, EXPECTED_CHECKED_ADDRESSES) };

    // `m/44'/141'/1'/0/3` is empty, so `m/44'/141'/1'/0/2` will be checked.

    expected_checked_addresses!["m/44'/141'/1'/0/3", "RU1gRFXWXNx7uPRAEJ7wdZAW1RZ4TE6Vv1"];
    non_empty_addresses!["m/44'/141'/1'/0/2", "RSSZjtgfnLzvqF4cZQJJEpN5gvK3pWmd3h"];
    let params = GetNewAddressParams {
        account_id: 1,
        chain: Some(Bip44Chain::External),
        gap_limit: Some(1),
    };
    let err = block_on(coin.get_new_address_rpc(params, &confirm_address))
        .expect_err("get_new_address_rpc should have failed with 'EmptyAddressesLimitReached' error");
    let expected = GetNewAddressRpcError::EmptyAddressesLimitReached { gap_limit: 1 };
    assert_eq!(err.into_inner(), expected);
    unsafe { assert_eq!(CHECKED_ADDRESSES, EXPECTED_CHECKED_ADDRESSES) };

    // `m/44'/141'/1'/0/3` is empty, but `m/44'/141'/1'/0/2` is not.

    expected_checked_addresses![
        "m/44'/141'/1'/0/3", "RU1gRFXWXNx7uPRAEJ7wdZAW1RZ4TE6Vv1";
        "m/44'/141'/1'/0/2", "RSSZjtgfnLzvqF4cZQJJEpN5gvK3pWmd3h"
    ];
    non_empty_addresses!["m/44'/141'/1'/0/2", "RSSZjtgfnLzvqF4cZQJJEpN5gvK3pWmd3h"];
    let params = GetNewAddressParams {
        account_id: 1,
        chain: Some(Bip44Chain::External),
        gap_limit: Some(2),
    };
    block_on(coin.get_new_address_rpc(params, &confirm_address)).unwrap();
    unsafe { assert_eq!(CHECKED_ADDRESSES, EXPECTED_CHECKED_ADDRESSES) };

    // `m/44'/141'/2'/0/3` and `m/44'/141'/2'/0/2` are empty.

    expected_checked_addresses![
        "m/44'/141'/2'/0/3", "RU1gRFXWXNx7uPRAEJ7wdZAW1RZ4TE6Vv1";
        "m/44'/141'/2'/0/2", "RSSZjtgfnLzvqF4cZQJJEpN5gvK3pWmd3h"
    ];
    non_empty_addresses![];
    let params = GetNewAddressParams {
        account_id: 2,
        chain: Some(Bip44Chain::External),
        gap_limit: Some(2),
    };
    let err = block_on(coin.get_new_address_rpc(params, &confirm_address))
        .expect_err("get_new_address_rpc should have failed with 'EmptyAddressesLimitReached' error");
    let expected = GetNewAddressRpcError::EmptyAddressesLimitReached { gap_limit: 2 };
    assert_eq!(err.into_inner(), expected);
    unsafe { assert_eq!(CHECKED_ADDRESSES, EXPECTED_CHECKED_ADDRESSES) };

    // `gap_limit=0` means don't allow to generate new address if the last one is empty yet.

    expected_checked_addresses!["m/44'/141'/2'/0/3", "RU1gRFXWXNx7uPRAEJ7wdZAW1RZ4TE6Vv1"];
    non_empty_addresses![];
    let params = GetNewAddressParams {
        account_id: 2,
        chain: Some(Bip44Chain::External),
        gap_limit: Some(0),
    };
    let err = block_on(coin.get_new_address_rpc(params, &confirm_address))
        .expect_err("!get_new_address_rpc should have failed with 'EmptyAddressesLimitReached' error");
    let expected = GetNewAddressRpcError::EmptyAddressesLimitReached { gap_limit: 0 };
    assert_eq!(err.into_inner(), expected);
    unsafe { assert_eq!(CHECKED_ADDRESSES, EXPECTED_CHECKED_ADDRESSES) };

    // `(gap_limit=5) > (known_addresses_number=4)`, there should not be any network request.

    expected_checked_addresses![];
    non_empty_addresses![];
    let params = GetNewAddressParams {
        account_id: 2,
        chain: Some(Bip44Chain::External),
        gap_limit: Some(5),
    };
    block_on(coin.get_new_address_rpc(params, &confirm_address)).unwrap();
    unsafe { assert_eq!(CHECKED_ADDRESSES, EXPECTED_CHECKED_ADDRESSES) };

    // `known_addresses_number=0`, always allow.

    expected_checked_addresses![];
    non_empty_addresses![];
    let params = GetNewAddressParams {
        account_id: 0,
        chain: Some(Bip44Chain::Internal),
        gap_limit: Some(0),
    };
    block_on(coin.get_new_address_rpc(params, &confirm_address)).unwrap();
    unsafe { assert_eq!(CHECKED_ADDRESSES, EXPECTED_CHECKED_ADDRESSES) };

    // Check if `get_new_address_rpc` fails on the `HDAddressConfirm::confirm_address` error.

    MockableConfirmAddress::confirm_address.mock_safe(move |_, _, _, _| {
        MockResult::Return(Box::pin(futures::future::ready(MmError::err(
            HDConfirmAddressError::HwContextNotInitialized,
        ))))
    });

    expected_checked_addresses![];
    non_empty_addresses![];
    let params = GetNewAddressParams {
        account_id: 0,
        chain: Some(Bip44Chain::Internal),
        gap_limit: Some(2),
    };
    let err = block_on(coin.get_new_address_rpc(params, &confirm_address))
        .expect_err("!get_new_address_rpc should have failed with 'HwContextNotInitialized' error");
    assert_eq!(err.into_inner(), GetNewAddressRpcError::HwContextNotInitialized);
}

/// https://github.com/KomodoPlatform/atomicDEX-API/issues/1196
#[test]
fn test_electrum_balance_deserializing() {
    let serialized = r#"{"confirmed": 988937858554305, "unconfirmed": 18446720562229577551}"#;
    let actual: ElectrumBalance = json::from_str(serialized).unwrap();
    assert_eq!(actual.confirmed, 988937858554305i128);
    assert_eq!(actual.unconfirmed, 18446720562229577551i128);

    let serialized = r#"{"confirmed": -170141183460469231731687303715884105728, "unconfirmed": 170141183460469231731687303715884105727}"#;
    let actual: ElectrumBalance = json::from_str(serialized).unwrap();
    assert_eq!(actual.confirmed, i128::MIN);
    assert_eq!(actual.unconfirmed, i128::MAX);
}

#[test]
fn test_electrum_display_balances() {
    let rpc_client = electrum_client_for_test(DOC_ELECTRUM_ADDRS);
    block_on(utxo_common_tests::test_electrum_display_balances(&rpc_client));
}

#[test]
fn test_for_non_existent_tx_hex_utxo_electrum() {
    // This test shouldn't wait till timeout!
    let timeout = wait_until_sec(120);
    let client = electrum_client_for_test(DOC_ELECTRUM_ADDRS);
    let coin = utxo_coin_for_test(
        client.into(),
        Some("spice describe gravity federal blast come thank unfair canal monkey style afraid"),
        false,
    );
    // bad transaction hex
    let tx = hex::decode("0400008085202f8902bf17bf7d1daace52e08f732a6b8771743ca4b1cb765a187e72fd091a0aabfd52000000006a47304402203eaaa3c4da101240f80f9c5e9de716a22b1ec6d66080de6a0cca32011cd77223022040d9082b6242d6acf9a1a8e658779e1c655d708379862f235e8ba7b8ca4e69c6012102031d4256c4bc9f99ac88bf3dba21773132281f65f9bf23a59928bce08961e2f3ffffffffff023ca13c0e9e085dd13f481f193e8a3e8fd609020936e98b5587342d994f4d020000006b483045022100c0ba56adb8de923975052312467347d83238bd8d480ce66e8b709a7997373994022048507bcac921fdb2302fa5224ce86e41b7efc1a2e20ae63aa738dfa99b7be826012102031d4256c4bc9f99ac88bf3dba21773132281f65f9bf23a59928bce08961e2f3ffffffff0300e1f5050000000017a9141ee6d4c38a3c078eab87ad1a5e4b00f21259b10d87000000000000000016611400000000000000000000000000000000000000001b94d736000000001976a91405aab5342166f8594baf17a7d9bef5d56744332788ac2d08e35e000000000000000000000000000000").unwrap();
    let confirm_payment_input = ConfirmPaymentInput {
        payment_tx: tx,
        confirmations: 1,
        requires_nota: false,
        wait_until: timeout,
        check_every: 1,
    };
    let actual = coin.wait_for_confirmations(confirm_payment_input).wait().err().unwrap();
    assert!(actual.contains(
        "Tx d342ff9da528a2e262bddf2b6f9a27d1beb7aeb03f0fc8d9eac2987266447e44 was not found on chain after 10 tries"
    ));
}

#[cfg(not(target_arch = "wasm32"))]
#[test]
fn test_native_display_balances() {
    let unspents = vec![
        NativeUnspent {
            address: "RG278CfeNPFtNztFZQir8cgdWexVhViYVy".to_owned(),
            amount: "4.77699".into(),
            ..NativeUnspent::default()
        },
        NativeUnspent {
            address: "RJeDDtDRtKUoL8BCKdH7TNCHqUKr7kQRsi".to_owned(),
            amount: "0.77699".into(),
            ..NativeUnspent::default()
        },
        NativeUnspent {
            address: "RQHn9VPHBqNjYwyKfJbZCiaxVrWPKGQjeF".to_owned(),
            amount: "0.99998".into(),
            ..NativeUnspent::default()
        },
        NativeUnspent {
            address: "RG278CfeNPFtNztFZQir8cgdWexVhViYVy".to_owned(),
            amount: "1".into(),
            ..NativeUnspent::default()
        },
    ];

    NativeClient::list_unspent_impl
        .mock_safe(move |_, _, _, _| MockResult::Return(Box::new(futures01::future::ok(unspents.clone()))));

    let rpc_client = native_client_for_test();

    let addresses = vec![
        Address::from_legacyaddress("RG278CfeNPFtNztFZQir8cgdWexVhViYVy", &KMD_PREFIXES).unwrap(),
        Address::from_legacyaddress("RYPz6Lr4muj4gcFzpMdv3ks1NCGn3mkDPN", &KMD_PREFIXES).unwrap(),
        Address::from_legacyaddress("RJeDDtDRtKUoL8BCKdH7TNCHqUKr7kQRsi", &KMD_PREFIXES).unwrap(),
        Address::from_legacyaddress("RQHn9VPHBqNjYwyKfJbZCiaxVrWPKGQjeF", &KMD_PREFIXES).unwrap(),
    ];
    let actual = rpc_client
        .display_balances(addresses, TEST_COIN_DECIMALS)
        .wait()
        .unwrap();

    let expected: Vec<(Address, BigDecimal)> = vec![
        (
            Address::from_legacyaddress("RG278CfeNPFtNztFZQir8cgdWexVhViYVy", &KMD_PREFIXES).unwrap(),
            BigDecimal::try_from(5.77699).unwrap(),
        ),
        (
            Address::from_legacyaddress("RYPz6Lr4muj4gcFzpMdv3ks1NCGn3mkDPN", &KMD_PREFIXES).unwrap(),
            BigDecimal::from(0),
        ),
        (
            Address::from_legacyaddress("RJeDDtDRtKUoL8BCKdH7TNCHqUKr7kQRsi", &KMD_PREFIXES).unwrap(),
            BigDecimal::try_from(0.77699).unwrap(),
        ),
        (
            Address::from_legacyaddress("RQHn9VPHBqNjYwyKfJbZCiaxVrWPKGQjeF", &KMD_PREFIXES).unwrap(),
            BigDecimal::try_from(0.99998).unwrap(),
        ),
    ];
    assert_eq!(actual, expected);
}

#[test]
fn test_message_hash() {
    let client = electrum_client_for_test(DOC_ELECTRUM_ADDRS);
    let coin = utxo_coin_for_test(
        client.into(),
        Some("spice describe gravity federal blast come thank unfair canal monkey style afraid"),
        false,
    );
    let expected = H256::from_reversed_str("5aef9b67485adba55a2cd935269e73f2f9876382f1eada02418797ae76c07e18");
    let result = coin.sign_message_hash("test");
    assert!(result.is_some());
    assert_eq!(H256::from(result.unwrap()), expected);
}

#[test]
fn test_sign_verify_message() {
    let client = electrum_client_for_test(DOC_ELECTRUM_ADDRS);
    let coin = utxo_coin_for_test(
        client.into(),
        Some("spice describe gravity federal blast come thank unfair canal monkey style afraid"),
        false,
    );

    let message = "test";
    let signature = coin.sign_message(message).unwrap();
    assert_eq!(
        signature,
        "HzetbqVj9gnUOznon9bvE61qRlmjH5R+rNgkxu8uyce3UBbOu+2aGh7r/GGSVFGZjRnaYC60hdwtdirTKLb7bE4="
    );

    let address = "R9o9xTocqr6CeEDGDH6mEYpwLoMz6jNjMW";
    let is_valid = coin.verify_message(&signature, message, address).unwrap();
    assert!(is_valid);
}

#[test]
fn test_sign_verify_message_segwit() {
    let client = electrum_client_for_test(DOC_ELECTRUM_ADDRS);
    let coin = utxo_coin_for_test(
        client.into(),
        Some("spice describe gravity federal blast come thank unfair canal monkey style afraid"),
        true,
    );

    let message = "test";
    let signature = coin.sign_message(message).unwrap();
    assert_eq!(
        signature,
        "HzetbqVj9gnUOznon9bvE61qRlmjH5R+rNgkxu8uyce3UBbOu+2aGh7r/GGSVFGZjRnaYC60hdwtdirTKLb7bE4="
    );

    let is_valid = coin
        .verify_message(&signature, message, "doc1qqk4t2dppvmu9jja0z7nan0h464n5gve8z592yd")
        .unwrap();
    assert!(is_valid);

    let is_valid = coin
        .verify_message(&signature, message, "R9o9xTocqr6CeEDGDH6mEYpwLoMz6jNjMW")
        .unwrap();
    assert!(is_valid);
}

#[test]
fn test_tx_enum_from_bytes() {
    let client = electrum_client_for_test(DOC_ELECTRUM_ADDRS);
    let coin = utxo_coin_for_test(client.into(), None, false);

    let tx_hex = hex::decode("01000000017b1eabe0209b1fe794124575ef807057c77ada2138ae4fa8d6c4de0398a14f3f00000000494830450221008949f0cb400094ad2b5eb399d59d01c14d73d8fe6e96df1a7150deb388ab8935022079656090d7f6bac4c9a94e0aad311a4268e082a725f8aeae0573fb12ff866a5f01ffffffff01f0ca052a010000001976a914cbc20a7664f2f69e5355aa427045bc15e7c6c77288ac00000000").unwrap();
    coin.tx_enum_from_bytes(&tx_hex).unwrap();

    let tx_hex = hex::decode("0100000002440f1a2929eb08c350cc8d2385c77c40411560c3b43b65efb5b06f997fc67672020000006b483045022100f82e88af256d2487afe0c30a166c9ecf6b7013e764e1407317c712d47f7731bd0220358a4d7987bfde2271599b5c4376d26f9ce9f1df2e04f5de8f89593352607110012103c6a78589e18b482aea046975e6d0acbdea7bf7dbf04d9d5bd67fda917815e3edfffffffffb9c2fd7a19b55a4ffbda2ce5065d988a4f4efcf1ae567b4ddb6d97529c8fb0c000000006b483045022100dd75291db32dc859657a5eead13b85c340b4d508e57d2450ebfad76484f254130220727fcd65dda046ea62b449ab217da264dbf7c7ca7e63b39c8835973a152752c1012103c6a78589e18b482aea046975e6d0acbdea7bf7dbf04d9d5bd67fda917815e3edffffffff03102700000000000017a9148d0ad41545dea44e914c419d33d422148c35a274870000000000000000166a149c0a919d4e9a23f0234df916a7dd21f9e2fdaa8f931d0000000000001976a9146d9d2b554d768232320587df75c4338ecc8bf37d88acbd8ff160").unwrap();
    coin.tx_enum_from_bytes(&tx_hex).unwrap();

    let tx_hex = hex::decode("0200000000010192a4497268107d7999e9551be733f5e0eab479be7d995a061a7bbdc43ef0e5ed0000000000feffffff02cd857a00000000001600145cb39bfcd68d520e29cadc990bceb5cd1562c507a0860100000000001600149a85cc05e9a722575feb770a217c73fd6145cf01024730440220030e0fb58889ab939c701f12d950f00b64836a1a33ec0d6697fd3053d469d244022053e33d72ef53b37b86eea8dfebbafffb0f919ef952dcb6ea6058b81576d8dc86012102225de6aed071dc29d0ca10b9f64a4b502e33e55b3c0759eedd8e333834c6a7d07a1f2000").unwrap();
    coin.tx_enum_from_bytes(&tx_hex).unwrap();

    let err = coin.tx_enum_from_bytes(&vec![0; 1000000]).unwrap_err().into_inner();
    assert!(matches!(err, TxMarshalingErr::CrossCheckFailed(_)));
}

#[test]
fn test_hd_utxo_tx_history() {
    let client = electrum_client_for_test(DOC_ELECTRUM_ADDRS);
    block_on(utxo_common_tests::test_hd_utxo_tx_history_impl(client));
}

#[test]
fn test_utxo_validate_valid_and_invalid_pubkey() {
    let conf = json!({"coin":"RICK","asset":"RICK","rpcport":25435,"txversion":4,"overwintered":1,"mm2":1,"protocol":{"type":"UTXO"}});
    let req = json!({
         "method": "electrum",
         "servers": doc_electrums(),
        "check_utxo_maturity": true,
    });

    let ctx = MmCtxBuilder::new().into_mm_arc();
    let params = UtxoActivationParams::from_legacy_req(&req).unwrap();

    let priv_key = Secp256k1Secret::from([1; 32]);
    let coin = block_on(utxo_standard_coin_with_priv_key(&ctx, "RICK", &conf, &params, priv_key)).unwrap();
    // Test expected to pass at this point as we're using a valid pubkey to validate against a valid pubkey
    assert!(coin
        .validate_other_pubkey(&[
            3, 23, 183, 225, 206, 31, 159, 148, 195, 42, 67, 115, 146, 41, 248, 140, 11, 3, 51, 41, 111, 180, 110, 143,
            114, 134, 88, 73, 198, 174, 52, 184, 78
        ])
        .is_ok());
    // Test expected to fail at this point as we're using a valid pubkey to validate against an invalid pubkeys
    assert!(coin.validate_other_pubkey(&[1u8; 20]).is_err());
    assert!(coin.validate_other_pubkey(&[1u8; 8]).is_err());
}

#[test]
fn test_block_header_utxo_loop() {
    use crate::utxo::utxo_builder::{block_header_utxo_loop, BlockHeaderUtxoLoopExtraArgs};
    use futures::future::{Either, FutureExt};
    use keys::hash::H256 as H256Json;

    static mut CURRENT_BLOCK_COUNT: u64 = 13;

    ElectrumClient::get_servers_with_latest_block_count.mock_safe(move |_| {
        let servers = DOC_ELECTRUM_ADDRS.iter().map(|url| url.to_string()).collect();
        MockResult::Return(Box::new(futures01::future::ok((servers, unsafe {
            CURRENT_BLOCK_COUNT
        }))))
    });
    let expected_steps: Arc<Mutex<Vec<(u64, u64)>>> = Arc::new(Mutex::new(Vec::with_capacity(14)));

    ElectrumClient::retrieve_headers_from.mock_safe({
        let expected_steps = expected_steps.clone();
        move |this, server_address, from_height, to_height| {
            let (expected_from, expected_to) = expected_steps.lock().unwrap().remove(0);
            assert_eq!(from_height, expected_from);
            assert_eq!(to_height, expected_to);
            MockResult::Continue((this, server_address, from_height, to_height))
        }
    });

    BlockHeaderUtxoLoopExtraArgs::default.mock_safe(move || {
        MockResult::Return(BlockHeaderUtxoLoopExtraArgs {
            chunk_size: 4,
            error_sleep: 1.,
            success_sleep: 0.8,
        })
    });

    let ctx = mm_ctx_with_custom_db();
    let priv_key_policy = PrivKeyBuildPolicy::IguanaPrivKey(H256Json::from([1u8; 32]));
    let servers: Vec<_> = DOC_ELECTRUM_ADDRS
        .iter()
        .map(|server| json!({ "url": server }))
        .collect();
    let req = json!({ "method": "electrum", "servers": servers });
    let params = UtxoActivationParams::from_legacy_req(&req).unwrap();
    let conf = json!({"coin":"RICK", "asset":"RICK", "rpcport":8923});
    let builder = UtxoArcBuilder::new(&ctx, "RICK", &conf, &params, priv_key_policy, UtxoStandardCoin::from);
    let arc: UtxoArc = block_on(builder.build_utxo_fields()).unwrap().into();
    let client = match &arc.rpc_client {
        UtxoRpcClientEnum::Electrum(electrum) => electrum.clone(),
        UtxoRpcClientEnum::Native(_) => unreachable!(),
    };

    let (sync_status_notifier, _) = channel::<UtxoSyncStatus>(1);
    let loop_handle = UtxoSyncStatusLoopHandle::new(sync_status_notifier);

    let spv_conf = json::from_value(json!({
        "starting_block_header": {
            "height": 1,
            "hash": "0918169860eda78df99319a4d073d325017fbda08dd10375a6de8b6214cef3f5",
            "time": 1681404988,
            "bits": 537857807
        },
        "max_stored_block_headers": 15
    }));

    let weak_client = Arc::downgrade(&client.0);
    let loop_fut = async move { block_header_utxo_loop(weak_client, loop_handle, spv_conf.unwrap()).await };

    let test_fut = async move {
        *expected_steps.lock().unwrap() = vec![(2, 5), (6, 9), (10, 13), (14, 14)];
        unsafe { CURRENT_BLOCK_COUNT = 14 }
        Timer::sleep(3.).await;
        let get_headers_count = client
            .block_headers_storage()
            .get_last_block_height()
            .await
            .unwrap()
            .unwrap();
        assert_eq!(get_headers_count, 14);
        assert!(expected_steps.lock().unwrap().is_empty());

        *expected_steps.lock().unwrap() = vec![(15, 18)];
        unsafe { CURRENT_BLOCK_COUNT = 18 }
        Timer::sleep(2.).await;
        let get_headers_count = client
            .block_headers_storage()
            .get_last_block_height()
            .await
            .unwrap()
            .unwrap();
        assert_eq!(get_headers_count, 18);
        assert!(expected_steps.lock().unwrap().is_empty());

        *expected_steps.lock().unwrap() = vec![(19, 19)];
        unsafe { CURRENT_BLOCK_COUNT = 19 }
        Timer::sleep(2.).await;
        let get_headers_count = client
            .block_headers_storage()
            .get_last_block_height()
            .await
            .unwrap()
            .unwrap();
        assert_eq!(get_headers_count, 19);
        assert!(expected_steps.lock().unwrap().is_empty());

        // Validate max_stored_block_headers
        // Since max_stored_block_headers = 15, headers from 2 - 4 shouldn't be in
        // storage anymore.
        for i in 2..=19 {
            let header = client.block_headers_storage().get_block_header(i).await.unwrap();
            if i >= 5 {
                assert!(header.is_some());
                break;
            }

            assert_eq!(header, None);
        }
        Timer::sleep(2.).await;
    };

    if let Either::Left(_) = block_on(futures::future::select(loop_fut.boxed(), test_fut.boxed())) {
        panic!("Loop shouldn't stop")
    };
}

#[test]
fn test_spv_conf_with_verification() {
    let verification_params = BlockHeaderValidationParams {
        difficulty_check: false,
        constant_difficulty: false,
        difficulty_algorithm: Some(DifficultyAlgorithm::BitcoinMainnet),
    };

    // Block header hash for BLOCK HEIGHT 4032
    let hash = "00000000ca4b69045a03d7b20624def97a5366418648d5005e82fd3b345d20d0".into();
    // test for good retarget_block_header_height
    let mut spv_conf = SPVConf {
        starting_block_header: SPVBlockHeader {
            height: 4032,
            hash,
            time: 1234466190,
            bits: BlockHeaderBits::Compact(486604799.into()),
        },
        max_stored_block_headers: None,
        validation_params: Some(verification_params.clone()),
    };
    assert!(spv_conf.validate("BTC").is_ok());

    // test for bad retarget_block_header_height
    // Block header hash for BLOCK HEIGHT 4037
    let hash = "0000000045c689dc49dee778a9fbca7b5bc48fceca9f05cde5fc8d667f00e7d2".into();
    spv_conf.starting_block_header = SPVBlockHeader {
        height: 4037,
        hash,
        time: 1234470475,
        bits: BlockHeaderBits::Compact(486604799.into()),
    };
    let validate = spv_conf.validate("BTC").err().unwrap();
    if let SPVError::WrongRetargetHeight { coin, expected_height } = validate {
        assert_eq!(coin, "BTC");
        assert_eq!(expected_height, 4032);
    }

    // test for bad max_stored_block_headers
    // Block header hash for BLOCK HEIGHT 4032
    let hash = "00000000ca4b69045a03d7b20624def97a5366418648d5005e82fd3b345d20d0".into();
    spv_conf = SPVConf {
        starting_block_header: SPVBlockHeader {
            height: 4032,
            hash,
            time: 1234466190,
            bits: BlockHeaderBits::Compact(486604799.into()),
        },
        max_stored_block_headers: NonZeroU64::new(2000),
        validation_params: Some(verification_params),
    };
    let validate = spv_conf.validate("BTC").err().unwrap();
    assert!(validate
        .to_string()
        .contains("max_stored_block_headers 2000 must be greater than retargeting interval"));
}

#[cfg(not(target_arch = "wasm32"))]
fn rick_blocker_5() -> BlockHeader {
    let header =
        "0400000028a4f1aa8be606c8bf8195b2e95d478a83314ff9ad7b017457d9e58d00d1710bb43f41db65677e3fdb83ddbd8cfb4a7ad2e110f74bc19726dc949576e003a1ecfbc2f4300c01f0b7820d00e3347c8da4ee614674376cbc45359daa54f9b5493e381b405d0f0f0f2001003cfb15008ad9f4fab1ff4076f8919f743193f007c0db28f5106e003b0000fd400500acba878991f600ed8c022758be9ff9752ef175e7530324df4d1b87f5a03ca5c2c3fce10b08743bd5ba03912703b8f305f7dd382487d437d9b1823cdc11a00f59a20b235ef57502a0a7ad6fc7d3d242e8f4477a01fb8834ac4dc6e2e40e4909f9edc0db07c0f98df40e5a61327311b005c98a727694ebaabcb366b92dda4af9e3f6e72c5461dd81d6daccbd1fca8ec17597df7585947b54deb83554859776b5bcefadfa566ff12c04ac624f9416e76beccec35694ae0ed11dc17a911f114225be62cf5b971628f364f57d8348d95fdc415b0d2a7a477ea130d3320108739edf761f85f81efd6c0e4eafa8166b05bd74af7928b0786b63ae499dba38065be13e7541b7f4e26727d0fa6887e265e09709b940ca87295ce5984de7d4058b5d340b162935fa46ee20cac955379e3c8fa1ff92fb354bb2a0fedf697b683a5875f4ed2bcef984d296b0c1e07a52920f1dd5a60140c7c1245a52ed196df3292db8bfff52923b0a8615b6a99a5fcf1e5f461f01a04b1c3bb517fe16553e1f8e8aa20bd3cc2cac6d3242a2ce373737b57cec4637907fd236e0d44d91d59533484ec23634b93645c10a858d83805d731f300aa27a162e172216d7fc21170b4d232767e4c66f9a871224f13480e89c2edb0e6e1ef5cf75d9203839cc0282fd7852319232057f30793bb5552d94ebf3ffcc67b73f44e80c3de79b9d8d7f0175939722054bc2ddfb84288dff8c7554f191d6ee1b65c40b75d4435712d4e88c64d6379ab7e578bcd8117501504faa7a3be3a6a2826fd7a3e5e9efb1d3642937f3a35be5793be8e1d4acf9dd2dcd356d6e4c7d0c8b87587b8ad901b9ce71792ae0bdae27811b52300e6809e4691bfc7f738252e7c197e228cce5fda6130f8f518e5059530b731fe8afbf51308aa8da3bd31b1d1eb22cca1a896aed281397925265cd861a7eadb80124363dec8cb508aea7c277f04b9841888dd932471349e651ce2622a59065932f463ffce6b19a975d6914336ab49394afd17dfb9a448157007ea1437b1483587bc7de0dec5103cafad76704e91e9ea2b0b9a8570b935d5c65478e7195b08161be4625b8d5fd3658e6164cf2d6898ecbf1f14945fdd75bb991a3d9ffac713a3a7a81a31a765b9c37a578976aa15e66c97c957f4651dc5fc492c2111d8724d375a8293a36e0ddcf2a01facf30401d8677611522882e1447e4c8be5fa9ad073fb3fdcc6f673981484089090fe4c05bfaae173503e0f99c7407b297852d216463924d365d26b4cd63401a46bd7ed969ddb235044eb2373645144976c7f713720c0238ade9d3aae1d2b153e82d093232d4b12b2108ec564ae0e855e09252f1434c28d90bb298ab6d1750498bf90d93c8797901911548b81af1ba185be52c0dff9c1b11812941d2d527c95c4382879298f364077710b5efd56d1bf39148aedc4fcd9e8bddb4c36a3f901dc11f9493d1fbdfe80c88fa8866c1465c939c0d71cb57e78822b5fc3023578aa2d6b9cd3ebaa54f22876b935f251183d8a68459cab30cd19bcb4e4c1e1a5a83e4687a4795dc23732e81b9f024f70db96e412831d26e61d4fa292a95648e0b614d9a148cd852df1bf26a34ea971e63f8c634133ab7b13ac8045f6d6e20af2313b38d12cb8cee54a7aba7a7cd7e8b1b5e0b0931d4665a0bb36b63f325161b571fdd4f159f470e443e9b0cfb193bf4eea5fa9715dc6132cb8ed97f7f097837471a5147d14f2066cd3dcd50460d70180a7a24e2b5b9ab20caf952d2ea1b51747afec975f76d0313a98e444f20938bf709530960f9fbf5af9857cbe3410d37f3cba10ff57642861586b7c1b1c57019602f1529df9d6e45ca2f7663519c58915e9e299d5beee73cb4553238566844f571374d3f6a247dd8ecbbc893";

    BlockHeader::try_from_string_with_coin_variant(header.to_string(), "RICK".into()).unwrap()
}

#[cfg(not(target_arch = "wasm32"))]
#[test]
fn test_block_header_utxo_loop_with_reorg() {
    use crate::utxo::utxo_builder::{block_header_utxo_loop, BlockHeaderUtxoLoopExtraArgs};
    use futures::future::{Either, FutureExt};
    use keys::hash::H256 as H256Json;

    static mut CURRENT_BLOCK_COUNT: u64 = 3;
    static mut IS_MISMATCH_HEADER: bool = true;
    let rick_headers = include_str!("../for_tests/RICK_HEADERS.json");
    let rick_headers: Vec<String> = serde_json::from_str(rick_headers).unwrap();
    let mut rick_headers_map = HashMap::new();
    for (idx, header) in rick_headers.into_iter().enumerate() {
        rick_headers_map.insert(
            (idx + 2) as u64,
            BlockHeader::try_from_string_with_coin_variant(header, "RICK".into()).unwrap(),
        );
    }

    ElectrumClient::get_servers_with_latest_block_count.mock_safe(move |_| {
        let servers = DOC_ELECTRUM_ADDRS.iter().map(|url| url.to_string()).collect();
        MockResult::Return(Box::new(futures01::future::ok((servers, unsafe {
            CURRENT_BLOCK_COUNT
        }))))
    });

    let mut rick_headers_map_clone = rick_headers_map.clone();
    ElectrumClient::retrieve_headers_from.mock_safe(move |_this, _server_addr, from_height, to_height| unsafe {
        let header_map = rick_headers_map_clone
            .clone()
            .into_iter()
            .filter(|(index, _)| index >= &from_height && index <= &to_height)
            .collect::<HashMap<_, _>>();

        let mut header_vec = vec![];

        for i in from_height..=to_height {
            header_vec.push(header_map.get(&i).unwrap().clone());
        }
        // the first time headers from 5 is requested, we expected chain reorg error so we switch the bad header at
        // height 5 with a valid header so the next retrieval can validate it.
        if from_height == 5 && IS_MISMATCH_HEADER {
            IS_MISMATCH_HEADER = false;
            if let Some(header) = rick_headers_map_clone.get_mut(&5) {
                *header = rick_blocker_5();
            }
        }

        MockResult::Return(Box::new(futures01::future::ok((
            header_map.into_iter().collect(),
            header_vec,
        ))))
    });

    BlockHeaderStorage::get_block_header.mock_safe(move |_this, height| {
        let res = rick_headers_map.get(&height).unwrap();
        MockResult::Return(Box::pin(futures::future::ok(Some(res.clone()))))
    });

    BlockHeaderUtxoLoopExtraArgs::default.mock_safe(move || {
        MockResult::Return(BlockHeaderUtxoLoopExtraArgs {
            chunk_size: 2,
            error_sleep: 1.,
            success_sleep: 0.8,
        })
    });

    let ctx = mm_ctx_with_custom_db();
    let priv_key_policy = PrivKeyBuildPolicy::IguanaPrivKey(H256Json::from([1u8; 32]));
    let servers: Vec<_> = DOC_ELECTRUM_ADDRS
        .iter()
        .map(|server| json!({ "url": server }))
        .collect();
    let req = json!({ "method": "electrum", "servers": servers });
    let params = UtxoActivationParams::from_legacy_req(&req).unwrap();
    let conf = json!({"coin":"RICK", "asset":"RICK", "rpcport":8923});
    let builder = UtxoArcBuilder::new(&ctx, "RICK", &conf, &params, priv_key_policy, UtxoStandardCoin::from);
    let arc: UtxoArc = block_on(builder.build_utxo_fields()).unwrap().into();
    let client = match &arc.rpc_client {
        UtxoRpcClientEnum::Electrum(electrum) => electrum.clone(),
        UtxoRpcClientEnum::Native(_) => unreachable!(),
    };

    let (sync_status_notifier, _) = channel::<UtxoSyncStatus>(1);
    let loop_handle = UtxoSyncStatusLoopHandle::new(sync_status_notifier);

    let spv_conf = json::from_value(json!({
        "starting_block_header": {
            "height": 1,
            "hash": "0918169860eda78df99319a4d073d325017fbda08dd10375a6de8b6214cef3f5",
            "time": 1681404988,
            "bits": 537857807
        },
        "max_stored_block_headers": 100
    }));

    let weak_client = Arc::downgrade(&client.0);
    let loop_fut = async move { block_header_utxo_loop(weak_client, loop_handle, spv_conf.unwrap()).await };

    let test_fut = async move {
        Timer::sleep(2.).await;
        let get_headers_count = client
            .block_headers_storage()
            .get_last_block_height()
            .await
            .unwrap()
            .unwrap();
        assert_eq!(get_headers_count, 3);

        unsafe { CURRENT_BLOCK_COUNT = 5 }
        Timer::sleep(2.).await;
        let get_headers_count = client
            .block_headers_storage()
            .get_last_block_height()
            .await
            .unwrap()
            .unwrap();
        assert_eq!(get_headers_count, 5);

        unsafe { CURRENT_BLOCK_COUNT = 8 }
        Timer::sleep(2.).await;
        let get_headers_count = client
            .block_headers_storage()
            .get_last_block_height()
            .await
            .unwrap()
            .unwrap();
        assert_eq!(get_headers_count, 8);

        unsafe { CURRENT_BLOCK_COUNT = 10 }
        Timer::sleep(2.).await;
        let get_headers_count = client
            .block_headers_storage()
            .get_last_block_height()
            .await
            .unwrap()
            .unwrap();
        assert_eq!(get_headers_count, 10);
    };

    if let Either::Left(_) = block_on(futures::future::select(loop_fut.boxed(), test_fut.boxed())) {
        panic!("Loop shouldn't stop")
    };
}<|MERGE_RESOLUTION|>--- conflicted
+++ resolved
@@ -584,7 +584,7 @@
             value: 1000000000,
             height: Default::default(),
             script: coin
-                .script_for_address(coin.as_ref().derivation_method.unwrap_single_addr())
+                .script_for_address(&block_on(coin.as_ref().derivation_method.unwrap_single_addr()))
                 .unwrap(),
         }];
         MockResult::Return(Box::pin(futures::future::ok((unspents, cache))))
@@ -629,7 +629,7 @@
             value: 1000000000,
             height: Default::default(),
             script: coin
-                .script_for_address(coin.as_ref().derivation_method.unwrap_single_addr())
+                .script_for_address(&block_on(coin.as_ref().derivation_method.unwrap_single_addr()))
                 .unwrap(),
         }];
         MockResult::Return(Box::pin(futures::future::ok((unspents, cache))))
@@ -677,7 +677,7 @@
             value: 1000000000,
             height: Default::default(),
             script: coin
-                .script_for_address(coin.as_ref().derivation_method.unwrap_single_addr())
+                .script_for_address(&block_on(coin.as_ref().derivation_method.unwrap_single_addr()))
                 .unwrap(),
         }];
         MockResult::Return(Box::pin(futures::future::ok((unspents, cache))))
@@ -727,7 +727,7 @@
             value: 1000000000,
             height: Default::default(),
             script: coin
-                .script_for_address(coin.as_ref().derivation_method.unwrap_single_addr())
+                .script_for_address(&block_on(coin.as_ref().derivation_method.unwrap_single_addr()))
                 .unwrap(),
         }];
         MockResult::Return(Box::pin(futures::future::ok((unspents, cache))))
@@ -777,7 +777,7 @@
             value: 1000000000,
             height: Default::default(),
             script: coin
-                .script_for_address(coin.as_ref().derivation_method.unwrap_single_addr())
+                .script_for_address(&block_on(coin.as_ref().derivation_method.unwrap_single_addr()))
                 .unwrap(),
         }];
         MockResult::Return(Box::pin(futures::future::ok((unspents, cache))))
@@ -814,7 +814,7 @@
             value: 1000000000,
             height: Default::default(),
             script: coin
-                .script_for_address(coin.as_ref().derivation_method.unwrap_single_addr())
+                .script_for_address(&block_on(coin.as_ref().derivation_method.unwrap_single_addr()))
                 .unwrap(),
         }];
         MockResult::Return(Box::pin(futures::future::ok((unspents, cache))))
@@ -869,7 +869,7 @@
             value: tx.outputs[0].value,
             height: unspent_height,
             script: coin
-                .script_for_address(coin.as_ref().derivation_method.unwrap_single_addr())
+                .script_for_address(&block_on(coin.as_ref().derivation_method.unwrap_single_addr()))
                 .unwrap(),
         }];
         let cache = block_on(coin.as_ref().recently_spent_outpoints.lock());
@@ -960,7 +960,7 @@
             value: tx.outputs[0].value,
             height: Some(1431628),
             script: coin
-                .script_for_address(coin.as_ref().derivation_method.unwrap_single_addr())
+                .script_for_address(&block_on(coin.as_ref().derivation_method.unwrap_single_addr()))
                 .unwrap(),
         }];
         let cache = block_on(coin.as_ref().recently_spent_outpoints.lock());
@@ -3204,7 +3204,7 @@
             value: 1000000000,
             height: Default::default(),
             script: coin
-                .script_for_address(coin.as_ref().derivation_method.unwrap_single_addr())
+                .script_for_address(&block_on(coin.as_ref().derivation_method.unwrap_single_addr()))
                 .unwrap(),
         }];
         MockResult::Return(Box::pin(futures::future::ok((unspents, cache))))
@@ -3213,18 +3213,15 @@
     // Create a p2pkh address for the test coin
     let p2pkh_address = AddressBuilder::new(
         UtxoAddressFormat::Standard,
-<<<<<<< HEAD
-        *coin.as_ref().derivation_method.unwrap_single_addr().checksum_type(),
-=======
+        *block_on(coin.as_ref().derivation_method.unwrap_single_addr()).checksum_type(),
+        coin.as_ref().conf.address_prefixes.clone(),
+        coin.as_ref().conf.bech32_hrp.clone(),
+    )
+    .as_pkh(
         block_on(coin.as_ref().derivation_method.unwrap_single_addr())
             .hash()
             .clone(),
-        *block_on(coin.as_ref().derivation_method.unwrap_single_addr()).checksum_type(),
->>>>>>> a0d87236
-        coin.as_ref().conf.address_prefixes.clone(),
-        coin.as_ref().conf.bech32_hrp.clone(),
     )
-    .as_pkh(coin.as_ref().derivation_method.unwrap_single_addr().hash().clone())
     .build()
     .expect("valid address props");
 
@@ -3263,7 +3260,7 @@
             value: 1000000000,
             height: Default::default(),
             script: coin
-                .script_for_address(coin.as_ref().derivation_method.unwrap_single_addr())
+                .script_for_address(&block_on(coin.as_ref().derivation_method.unwrap_single_addr()))
                 .unwrap(),
         }];
         MockResult::Return(Box::pin(futures::future::ok((unspents, cache))))
@@ -3272,18 +3269,15 @@
     // Create a p2sh address for the test coin
     let p2sh_address = AddressBuilder::new(
         UtxoAddressFormat::Standard,
-<<<<<<< HEAD
-        *coin.as_ref().derivation_method.unwrap_single_addr().checksum_type(),
-=======
+        *block_on(coin.as_ref().derivation_method.unwrap_single_addr()).checksum_type(),
+        coin.as_ref().conf.address_prefixes.clone(),
+        coin.as_ref().conf.bech32_hrp.clone(),
+    )
+    .as_sh(
         block_on(coin.as_ref().derivation_method.unwrap_single_addr())
             .hash()
             .clone(),
-        *block_on(coin.as_ref().derivation_method.unwrap_single_addr()).checksum_type(),
->>>>>>> a0d87236
-        coin.as_ref().conf.address_prefixes.clone(),
-        coin.as_ref().conf.bech32_hrp.clone(),
     )
-    .as_sh(coin.as_ref().derivation_method.unwrap_single_addr().hash().clone())
     .build()
     .expect("valid address props");
 
@@ -3322,7 +3316,7 @@
             value: 1000000000,
             height: Default::default(),
             script: coin
-                .script_for_address(coin.as_ref().derivation_method.unwrap_single_addr())
+                .script_for_address(&block_on(coin.as_ref().derivation_method.unwrap_single_addr()))
                 .unwrap(),
         }];
         MockResult::Return(Box::pin(futures::future::ok((unspents, cache))))
@@ -3331,18 +3325,15 @@
     // Create a p2wpkh address for the test coin
     let p2wpkh_address = AddressBuilder::new(
         UtxoAddressFormat::Segwit,
-<<<<<<< HEAD
-        *coin.as_ref().derivation_method.unwrap_single_addr().checksum_type(),
-=======
+        *block_on(coin.as_ref().derivation_method.unwrap_single_addr()).checksum_type(),
+        NetworkAddressPrefixes::default(),
+        coin.as_ref().conf.bech32_hrp.clone(),
+    )
+    .as_pkh(
         block_on(coin.as_ref().derivation_method.unwrap_single_addr())
             .hash()
             .clone(),
-        *block_on(coin.as_ref().derivation_method.unwrap_single_addr()).checksum_type(),
->>>>>>> a0d87236
-        NetworkAddressPrefixes::default(),
-        coin.as_ref().conf.bech32_hrp.clone(),
     )
-    .as_pkh(coin.as_ref().derivation_method.unwrap_single_addr().hash().clone())
     .build()
     .expect("valid address props");
 
@@ -3381,13 +3372,17 @@
             value: 1000000000,
             height: Default::default(),
             // Use a p2pk output script for this UTXO
-            script: output_script_p2pk(&coin.as_ref().derivation_method.unwrap_single_addr().pubkey().unwrap()),
+            script: output_script_p2pk(
+                &block_on(coin.as_ref().derivation_method.unwrap_single_addr())
+                    .pubkey()
+                    .unwrap(),
+            ),
         }];
         MockResult::Return(Box::pin(futures::future::ok((unspents, cache))))
     });
 
     // Create a dummy p2pkh address to withdraw the coins to.
-    let my_p2pkh_address = coin.as_ref().derivation_method.unwrap_single_addr().clone();
+    let my_p2pkh_address = block_on(coin.as_ref().derivation_method.unwrap_single_addr());
 
     let withdraw_req = WithdrawRequest {
         amount: 1.into(),
@@ -3576,19 +3571,7 @@
         UtxoAddressFormat::Segwit => SignatureVersion::WitnessV0,
         _ => coin.as_ref().conf.signature_version,
     };
-<<<<<<< HEAD
     let signed = sign_tx(unsigned, key_pair, signature_version, coin.as_ref().conf.fork_id).unwrap();
-=======
-    let prev_script = output_script(&p2pkh_address).expect("valid previous script must be built");
-    let signed = sign_tx(
-        unsigned,
-        key_pair,
-        prev_script,
-        signature_version,
-        coin.as_ref().conf.fork_id,
-    )
-    .unwrap();
->>>>>>> a0d87236
     log!("Signed tx = {:?}", signed);
     let res = block_on(coin.broadcast_tx(&signed)).unwrap();
     log!("Res = {:?}", res);
