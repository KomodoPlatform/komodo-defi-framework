use super::utxo_builder::UtxoCoinBuildError;
use super::*;
use crate::coin_balance::{self, EnableCoinBalanceError, HDAccountBalance, HDAddressBalance, HDWalletBalance,
                          HDWalletBalanceOps};
use crate::coin_errors::{CheckPaymentSentError, ExtractSecretError, GetTradeFeeError, MyAddressError, SendRawTxError,
                         ValidatePaymentError, WaitForConfirmationsErr};
use crate::hd_pubkey::{ExtractExtendedPubkey, HDExtractPubkeyError, HDXPubExtractor};
use crate::hd_wallet::{self, AccountUpdatingError, AddressDerivingError, GetNewHDAddressParams,
                       GetNewHDAddressResponse, HDAccountMut, HDWalletRpcError, HDWalletRpcOps,
                       NewAccountCreatingError};
use crate::hd_wallet_storage::HDWalletCoinWithStorageOps;
use crate::rpc_command::account_balance::{self, AccountBalanceParams, AccountBalanceRpcOps, HDAccountBalanceResponse};
use crate::rpc_command::hd_account_balance_rpc_error::HDAccountBalanceRpcError;
use crate::rpc_command::init_create_account::{self, CreateNewAccountParams, InitCreateHDAccountRpcOps};
use crate::rpc_command::init_scan_for_new_addresses::{self, InitScanAddressesRpcOps, ScanAddressesParams,
                                                      ScanAddressesResponse};
use crate::rpc_command::init_withdraw::{InitWithdrawCoin, WithdrawTaskHandle};
use crate::utxo::utxo_builder::{UtxoArcBuilder, UtxoCoinBuilder};
use crate::{CanRefundHtlc, CoinBalance, CoinWithDerivationMethod, FoundSwapTxSpendErr, GetWithdrawSenderAddress,
            NegotiateSwapContractAddrErr, PrivKeyBuildPolicy, SearchForSwapTxSpendInput, SignatureResult, SwapOps,
<<<<<<< HEAD
            TradePreimageValue, TransactionFut, ValidateAddressResult, ValidatePaymentInput, ValidateSwapTxError,
            VerificationResult, WithdrawFut, WithdrawSenderAddress};
use common::mm_metrics::MetricsArc;
=======
            TradePreimageValue, TransactionFut, ValidateAddressResult, ValidatePaymentInput, VerificationResult,
            WithdrawFut, WithdrawSenderAddress};
>>>>>>> dc3e80fd
use crypto::trezor::utxo::TrezorUtxoCoin;
use crypto::Bip44Chain;
use futures::{FutureExt, TryFutureExt};
use mm2_metrics::MetricsArc;
use mm2_number::MmNumber;
use serialization::coin_variant_by_ticker;
use utxo_signer::UtxoSignerOps;

<<<<<<< HEAD
#[derive(Debug, Display)]
pub enum UtxoStandardCoinWtihPrivKeyError {
    UtxoCoinBuildError(UtxoCoinBuildError),
}

#[derive(Clone, Debug)]
=======
#[derive(Clone)]
>>>>>>> dc3e80fd
pub struct UtxoStandardCoin {
    utxo_arc: UtxoArc,
}

impl AsRef<UtxoCoinFields> for UtxoStandardCoin {
    fn as_ref(&self) -> &UtxoCoinFields { &self.utxo_arc }
}

impl From<UtxoArc> for UtxoStandardCoin {
    fn from(coin: UtxoArc) -> UtxoStandardCoin { UtxoStandardCoin { utxo_arc: coin } }
}

impl From<UtxoStandardCoin> for UtxoArc {
    fn from(coin: UtxoStandardCoin) -> Self { coin.utxo_arc }
}

pub async fn utxo_standard_coin_with_priv_key(
    ctx: &MmArc,
    ticker: &str,
    conf: &Json,
    activation_params: &UtxoActivationParams,
    priv_key: &[u8],
) -> Result<UtxoStandardCoin, MmError<UtxoStandardCoinWtihPrivKeyError>> {
    let priv_key_policy = PrivKeyBuildPolicy::IguanaPrivKey(priv_key);
    let coin = UtxoArcBuilder::new(
        ctx,
        ticker,
        conf,
        activation_params,
        priv_key_policy,
        UtxoStandardCoin::from,
    )
    .build()
    .await
    .mm_err(UtxoStandardCoinWtihPrivKeyError::UtxoCoinBuildError)?;
    Ok(coin)
}

// if mockable is placed before async_trait there is `munmap_chunk(): invalid pointer` error on async fn mocking attempt
#[async_trait]
#[cfg_attr(test, mockable)]
impl UtxoTxBroadcastOps for UtxoStandardCoin {
    async fn broadcast_tx(&self, tx: &UtxoTx) -> Result<H256Json, MmError<BroadcastTxErr>> {
        utxo_common::broadcast_tx(self, tx).await
    }
}

// if mockable is placed before async_trait there is `munmap_chunk(): invalid pointer` error on async fn mocking attempt
#[async_trait]
#[cfg_attr(test, mockable)]
impl UtxoTxGenerationOps for UtxoStandardCoin {
    async fn get_tx_fee(&self) -> UtxoRpcResult<ActualTxFee> { utxo_common::get_tx_fee(&self.utxo_arc).await }

    async fn calc_interest_if_required(
        &self,
        unsigned: TransactionInputSigner,
        data: AdditionalTxData,
        my_script_pub: Bytes,
    ) -> UtxoRpcResult<(TransactionInputSigner, AdditionalTxData)> {
        utxo_common::calc_interest_if_required(self, unsigned, data, my_script_pub).await
    }
}

#[async_trait]
#[cfg_attr(test, mockable)]
impl GetUtxoListOps for UtxoStandardCoin {
    async fn get_unspent_ordered_list(
        &self,
        address: &Address,
    ) -> UtxoRpcResult<(Vec<UnspentInfo>, RecentlySpentOutPointsGuard<'_>)> {
        utxo_common::get_unspent_ordered_list(self, address).await
    }

    async fn get_all_unspent_ordered_list(
        &self,
        address: &Address,
    ) -> UtxoRpcResult<(Vec<UnspentInfo>, RecentlySpentOutPointsGuard<'_>)> {
        utxo_common::get_all_unspent_ordered_list(self, address).await
    }

    async fn get_mature_unspent_ordered_list(
        &self,
        address: &Address,
    ) -> UtxoRpcResult<(MatureUnspentList, RecentlySpentOutPointsGuard<'_>)> {
        utxo_common::get_mature_unspent_ordered_list(self, address).await
    }
}

#[async_trait]
#[cfg_attr(test, mockable)]
impl GetUtxoMapOps for UtxoStandardCoin {
    async fn get_unspent_ordered_map(
        &self,
        addresses: Vec<Address>,
    ) -> UtxoRpcResult<(UnspentMap, RecentlySpentOutPointsGuard<'_>)> {
        utxo_common::get_unspent_ordered_map(self, addresses).await
    }

    async fn get_all_unspent_ordered_map(
        &self,
        addresses: Vec<Address>,
    ) -> UtxoRpcResult<(UnspentMap, RecentlySpentOutPointsGuard<'_>)> {
        utxo_common::get_all_unspent_ordered_map(self, addresses).await
    }

    async fn get_mature_unspent_ordered_map(
        &self,
        addresses: Vec<Address>,
    ) -> UtxoRpcResult<(MatureUnspentMap, RecentlySpentOutPointsGuard<'_>)> {
        utxo_common::get_mature_unspent_ordered_map(self, addresses).await
    }
}

// if mockable is placed before async_trait there is `munmap_chunk(): invalid pointer` error on async fn mocking attempt
#[async_trait]
#[cfg_attr(test, mockable)]
impl UtxoCommonOps for UtxoStandardCoin {
    async fn get_htlc_spend_fee(&self, tx_size: u64) -> UtxoRpcResult<u64> {
        utxo_common::get_htlc_spend_fee(self, tx_size).await
    }

    fn addresses_from_script(&self, script: &Script) -> Result<Vec<Address>, MmError<String>> {
        utxo_common::addresses_from_script(self, script)
    }

    fn denominate_satoshis(&self, satoshi: i64) -> f64 { utxo_common::denominate_satoshis(&self.utxo_arc, satoshi) }

    fn my_public_key(&self) -> Result<&Public, MmError<UnexpectedDerivationMethod>> {
        utxo_common::my_public_key(self.as_ref())
    }

    fn address_from_str(&self, address: &str) -> Result<Address, MmError<AddressParseError>> {
        utxo_common::checked_address_from_str(self, address)
    }

    async fn get_current_mtp(&self) -> UtxoRpcResult<u32> {
        let coin_variant = coin_variant_by_ticker(self.ticker());
        utxo_common::get_current_mtp(&self.utxo_arc, coin_variant).await
    }

    fn is_unspent_mature(&self, output: &RpcTransaction) -> bool {
        utxo_common::is_unspent_mature(self.utxo_arc.conf.mature_confirmations, output)
    }

    async fn calc_interest_of_tx(&self, tx: &UtxoTx, input_transactions: &mut HistoryUtxoTxMap) -> UtxoRpcResult<u64> {
        utxo_common::calc_interest_of_tx(self, tx, input_transactions).await
    }

    async fn get_mut_verbose_transaction_from_map_or_rpc<'a, 'b>(
        &'a self,
        tx_hash: H256Json,
        utxo_tx_map: &'b mut HistoryUtxoTxMap,
    ) -> UtxoRpcResult<&'b mut HistoryUtxoTx> {
        utxo_common::get_mut_verbose_transaction_from_map_or_rpc(self, tx_hash, utxo_tx_map).await
    }

    async fn p2sh_spending_tx(&self, input: utxo_common::P2SHSpendingTxInput<'_>) -> Result<UtxoTx, MmError<String>> {
        utxo_common::p2sh_spending_tx(self, input).await
    }

    fn get_verbose_transactions_from_cache_or_rpc(
        &self,
        tx_ids: HashSet<H256Json>,
    ) -> UtxoRpcFut<HashMap<H256Json, VerboseTransactionFrom>> {
        let selfi = self.clone();
        let fut = async move { utxo_common::get_verbose_transactions_from_cache_or_rpc(&selfi.utxo_arc, tx_ids).await };
        Box::new(fut.boxed().compat())
    }

    async fn preimage_trade_fee_required_to_send_outputs(
        &self,
        outputs: Vec<TransactionOutput>,
        fee_policy: FeePolicy,
        gas_fee: Option<u64>,
        stage: &FeeApproxStage,
    ) -> TradePreimageResult<BigDecimal> {
        utxo_common::preimage_trade_fee_required_to_send_outputs(
            self,
            self.ticker(),
            outputs,
            fee_policy,
            gas_fee,
            stage,
        )
        .await
    }

    fn increase_dynamic_fee_by_stage(&self, dynamic_fee: u64, stage: &FeeApproxStage) -> u64 {
        utxo_common::increase_dynamic_fee_by_stage(self, dynamic_fee, stage)
    }

    async fn p2sh_tx_locktime(&self, htlc_locktime: u32) -> Result<u32, MmError<UtxoRpcError>> {
        utxo_common::p2sh_tx_locktime(self, &self.utxo_arc.conf.ticker, htlc_locktime).await
    }

    fn addr_format(&self) -> &UtxoAddressFormat { utxo_common::addr_format(self) }

    fn addr_format_for_standard_scripts(&self) -> UtxoAddressFormat {
        utxo_common::addr_format_for_standard_scripts(self)
    }

    fn address_from_pubkey(&self, pubkey: &Public) -> Address {
        let conf = &self.utxo_arc.conf;
        utxo_common::address_from_pubkey(
            pubkey,
            conf.pub_addr_prefix,
            conf.pub_t_addr_prefix,
            conf.checksum_type,
            conf.bech32_hrp.clone(),
            self.addr_format().clone(),
        )
    }
}

#[async_trait]
impl UtxoStandardOps for UtxoStandardCoin {
    async fn tx_details_by_hash(
        &self,
        hash: &[u8],
        input_transactions: &mut HistoryUtxoTxMap,
    ) -> Result<TransactionDetails, String> {
        utxo_common::tx_details_by_hash(self, hash, input_transactions).await
    }

    async fn request_tx_history(&self, metrics: MetricsArc) -> RequestTxHistoryResult {
        utxo_common::request_tx_history(self, metrics).await
    }

    async fn update_kmd_rewards(
        &self,
        tx_details: &mut TransactionDetails,
        input_transactions: &mut HistoryUtxoTxMap,
    ) -> UtxoRpcResult<()> {
        utxo_common::update_kmd_rewards(self, tx_details, input_transactions).await
    }
}

#[async_trait]
impl SwapOps for UtxoStandardCoin {
    fn send_taker_fee(&self, fee_addr: &[u8], amount: BigDecimal, _uuid: &[u8]) -> TransactionFut {
        utxo_common::send_taker_fee(self.clone(), fee_addr, amount)
    }

    fn send_maker_payment(
        &self,
        time_lock: u32,
        taker_pub: &[u8],
        secret_hash: &[u8],
        amount: BigDecimal,
        _swap_contract_address: &Option<BytesJson>,
        swap_unique_data: &[u8],
    ) -> TransactionFut {
        utxo_common::send_maker_payment(
            self.clone(),
            time_lock,
            taker_pub,
            secret_hash,
            amount,
            swap_unique_data,
        )
    }

    fn send_taker_payment(
        &self,
        time_lock: u32,
        maker_pub: &[u8],
        secret_hash: &[u8],
        amount: BigDecimal,
        _swap_contract_address: &Option<BytesJson>,
        swap_unique_data: &[u8],
    ) -> TransactionFut {
        utxo_common::send_taker_payment(
            self.clone(),
            time_lock,
            maker_pub,
            secret_hash,
            amount,
            swap_unique_data,
        )
    }

    fn send_maker_spends_taker_payment(
        &self,
        taker_payment_tx: &[u8],
        time_lock: u32,
        taker_pub: &[u8],
        secret: &[u8],
        _swap_contract_address: &Option<BytesJson>,
        swap_unique_data: &[u8],
    ) -> TransactionFut {
        utxo_common::send_maker_spends_taker_payment(
            self.clone(),
            taker_payment_tx,
            time_lock,
            taker_pub,
            secret,
            swap_unique_data,
        )
    }

    fn send_taker_spends_maker_payment(
        &self,
        maker_tx: &[u8],
        time_lock: u32,
        maker_pub: &[u8],
        secret: &[u8],
        _swap_contract_address: &Option<BytesJson>,
        swap_unique_data: &[u8],
    ) -> TransactionFut {
        utxo_common::send_taker_spends_maker_payment(
            self.clone(),
            maker_tx,
            time_lock,
            maker_pub,
            secret,
            swap_unique_data,
        )
    }

    fn send_taker_refunds_payment(
        &self,
        taker_tx: &[u8],
        time_lock: u32,
        maker_pub: &[u8],
        secret_hash: &[u8],
        _swap_contract_address: &Option<BytesJson>,
        swap_unique_data: &[u8],
    ) -> TransactionFut {
        utxo_common::send_taker_refunds_payment(
            self.clone(),
            taker_tx,
            time_lock,
            maker_pub,
            secret_hash,
            swap_unique_data,
        )
    }

    fn send_maker_refunds_payment(
        &self,
        maker_tx: &[u8],
        time_lock: u32,
        taker_pub: &[u8],
        secret_hash: &[u8],
        _swap_contract_address: &Option<BytesJson>,
        swap_unique_data: &[u8],
    ) -> TransactionFut {
        utxo_common::send_maker_refunds_payment(
            self.clone(),
            maker_tx,
            time_lock,
            taker_pub,
            secret_hash,
            swap_unique_data,
        )
    }

    fn validate_fee(
        &self,
        fee_tx: &TransactionEnum,
        expected_sender: &[u8],
        fee_addr: &[u8],
        amount: &BigDecimal,
        min_block_number: u64,
        _uuid: &[u8],
    ) -> Box<dyn Future<Item = (), Error = MmError<ValidateSwapTxError>> + Send> {
        let tx = match fee_tx {
            TransactionEnum::UtxoTx(tx) => tx.clone(),
            _ => panic!(),
        };
        utxo_common::validate_fee(
            self.clone(),
            tx,
            utxo_common::DEFAULT_FEE_VOUT,
            expected_sender,
            amount,
            min_block_number,
            fee_addr,
        )
    }

    fn validate_maker_payment(
        &self,
        input: ValidatePaymentInput,
    ) -> Box<dyn Future<Item = (), Error = MmError<ValidatePaymentError>> + Send> {
        utxo_common::validate_maker_payment(self, input)
    }

    fn validate_taker_payment(
        &self,
        input: ValidatePaymentInput,
    ) -> Box<dyn Future<Item = (), Error = MmError<ValidatePaymentError>> + Send> {
        utxo_common::validate_taker_payment(self, input)
    }

    fn check_if_my_payment_sent(
        &self,
        time_lock: u32,
        other_pub: &[u8],
        secret_hash: &[u8],
        _search_from_block: u64,
        _swap_contract_address: &Option<BytesJson>,
        swap_unique_data: &[u8],
    ) -> Box<dyn Future<Item = Option<TransactionEnum>, Error = MmError<CheckPaymentSentError>> + Send> {
        utxo_common::check_if_my_payment_sent(self.clone(), time_lock, other_pub, secret_hash, swap_unique_data)
    }

    async fn search_for_swap_tx_spend_my(
        &self,
        input: SearchForSwapTxSpendInput<'_>,
    ) -> Result<Option<FoundSwapTxSpend>, MmError<FoundSwapTxSpendErr>> {
        utxo_common::search_for_swap_tx_spend_my(self, input, utxo_common::DEFAULT_SWAP_VOUT).await
    }

    async fn search_for_swap_tx_spend_other(
        &self,
        input: SearchForSwapTxSpendInput<'_>,
    ) -> Result<Option<FoundSwapTxSpend>, MmError<FoundSwapTxSpendErr>> {
        utxo_common::search_for_swap_tx_spend_other(self, input, utxo_common::DEFAULT_SWAP_VOUT).await
    }

    fn extract_secret(&self, secret_hash: &[u8], spend_tx: &[u8]) -> Result<Vec<u8>, MmError<ExtractSecretError>> {
        utxo_common::extract_secret(secret_hash, spend_tx)
    }

    fn can_refund_htlc(&self, locktime: u64) -> Box<dyn Future<Item = CanRefundHtlc, Error = String> + Send + '_> {
        Box::new(
            utxo_common::can_refund_htlc(self, locktime)
                .boxed()
                .map_err(|e| ERRL!("{}", e))
                .compat(),
        )
    }

    fn negotiate_swap_contract_addr(
        &self,
        _other_side_address: Option<&[u8]>,
    ) -> Result<Option<BytesJson>, MmError<NegotiateSwapContractAddrErr>> {
        Ok(None)
    }

    fn derive_htlc_key_pair(&self, swap_unique_data: &[u8]) -> KeyPair {
        utxo_common::derive_htlc_key_pair(self.as_ref(), swap_unique_data)
    }
}

impl MarketCoinOps for UtxoStandardCoin {
    fn ticker(&self) -> &str { &self.utxo_arc.conf.ticker }

    fn get_public_key(&self) -> Result<String, MmError<UnexpectedDerivationMethod>> {
        let pubkey = utxo_common::my_public_key(&self.utxo_arc)?;
        Ok(pubkey.to_string())
    }

    fn my_address(&self) -> Result<String, MmError<MyAddressError>> { utxo_common::my_address(self) }

    fn sign_message_hash(&self, message: &str) -> Option<[u8; 32]> {
        utxo_common::sign_message_hash(self.as_ref(), message)
    }

    fn sign_message(&self, message: &str) -> SignatureResult<String> {
        utxo_common::sign_message(self.as_ref(), message)
    }

    fn verify_message(&self, signature_base64: &str, message: &str, address: &str) -> VerificationResult<bool> {
        utxo_common::verify_message(self, signature_base64, message, address)
    }

    fn my_balance(&self) -> BalanceFut<CoinBalance> { utxo_common::my_balance(self.clone()) }

    fn base_coin_balance(&self) -> BalanceFut<BigDecimal> { utxo_common::base_coin_balance(self) }

    fn platform_ticker(&self) -> &str { self.ticker() }

    #[inline(always)]
    fn send_raw_tx(&self, tx: &str) -> Box<dyn Future<Item = String, Error = MmError<SendRawTxError>> + Send> {
        utxo_common::send_raw_tx(&self.utxo_arc, tx)
    }

    #[inline(always)]
    fn send_raw_tx_bytes(&self, tx: &[u8]) -> Box<dyn Future<Item = String, Error = MmError<SendRawTxError>> + Send> {
        utxo_common::send_raw_tx_bytes(&self.utxo_arc, tx)
    }

    fn wait_for_confirmations(
        &self,
        tx: &[u8],
        confirmations: u64,
        requires_nota: bool,
        wait_until: u64,
        check_every: u64,
    ) -> Box<dyn Future<Item = (), Error = MmError<WaitForConfirmationsErr>> + Send> {
        utxo_common::wait_for_confirmations(
            &self.utxo_arc,
            tx,
            confirmations,
            requires_nota,
            wait_until,
            check_every,
        )
    }

    fn wait_for_tx_spend(
        &self,
        transaction: &[u8],
        wait_until: u64,
        from_block: u64,
        _swap_contract_address: &Option<BytesJson>,
    ) -> TransactionFut {
        utxo_common::wait_for_output_spend(
            &self.utxo_arc,
            transaction,
            utxo_common::DEFAULT_SWAP_VOUT,
            from_block,
            wait_until,
        )
    }

    fn tx_enum_from_bytes(&self, bytes: &[u8]) -> Result<TransactionEnum, String> {
        utxo_common::tx_enum_from_bytes(self.as_ref(), bytes)
    }

    fn current_block(&self) -> Box<dyn Future<Item = u64, Error = String> + Send> {
        utxo_common::current_block(&self.utxo_arc)
    }

    fn display_priv_key(&self) -> Result<String, String> { utxo_common::display_priv_key(&self.utxo_arc) }

    fn min_tx_amount(&self) -> BigDecimal { utxo_common::min_tx_amount(self.as_ref()) }

    fn min_trading_vol(&self) -> MmNumber { utxo_common::min_trading_vol(self.as_ref()) }
}

#[async_trait]
impl MmCoin for UtxoStandardCoin {
    fn is_asset_chain(&self) -> bool { utxo_common::is_asset_chain(&self.utxo_arc) }

    fn get_raw_transaction(&self, req: RawTransactionRequest) -> RawTransactionFut {
        Box::new(utxo_common::get_raw_transaction(&self.utxo_arc, req).boxed().compat())
    }

    fn withdraw(&self, req: WithdrawRequest) -> WithdrawFut {
        Box::new(utxo_common::withdraw(self.clone(), req).boxed().compat())
    }

    fn decimals(&self) -> u8 { utxo_common::decimals(&self.utxo_arc) }

    fn convert_to_address(&self, from: &str, to_address_format: Json) -> Result<String, MmError<AddressParseError>> {
        utxo_common::convert_to_address(self, from, to_address_format)
    }

    fn validate_address(&self, address: &str) -> ValidateAddressResult { utxo_common::validate_address(self, address) }

    fn process_history_loop(&self, ctx: MmArc) -> Box<dyn Future<Item = (), Error = ()> + Send> {
        Box::new(
            utxo_common::process_history_loop(self.clone(), ctx)
                .map(|_| Ok(()))
                .boxed()
                .compat(),
        )
    }

    fn history_sync_status(&self) -> HistorySyncState { utxo_common::history_sync_status(&self.utxo_arc) }

    fn get_trade_fee(&self) -> Box<dyn Future<Item = TradeFee, Error = MmError<GetTradeFeeError>> + Send> {
        utxo_common::get_trade_fee(self.clone())
    }

    async fn get_sender_trade_fee(
        &self,
        value: TradePreimageValue,
        stage: FeeApproxStage,
    ) -> TradePreimageResult<TradeFee> {
        utxo_common::get_sender_trade_fee(self, value, stage).await
    }

    fn get_receiver_trade_fee(&self, _stage: FeeApproxStage) -> TradePreimageFut<TradeFee> {
        utxo_common::get_receiver_trade_fee(self.clone())
    }

    async fn get_fee_to_send_taker_fee(
        &self,
        dex_fee_amount: BigDecimal,
        stage: FeeApproxStage,
    ) -> TradePreimageResult<TradeFee> {
        utxo_common::get_fee_to_send_taker_fee(self, dex_fee_amount, stage).await
    }

    fn required_confirmations(&self) -> u64 { utxo_common::required_confirmations(&self.utxo_arc) }

    fn requires_notarization(&self) -> bool { utxo_common::requires_notarization(&self.utxo_arc) }

    fn set_required_confirmations(&self, confirmations: u64) {
        utxo_common::set_required_confirmations(&self.utxo_arc, confirmations)
    }

    fn set_requires_notarization(&self, requires_nota: bool) {
        utxo_common::set_requires_notarization(&self.utxo_arc, requires_nota)
    }

    fn swap_contract_address(&self) -> Option<BytesJson> { utxo_common::swap_contract_address() }

    fn mature_confirmations(&self) -> Option<u32> { Some(self.utxo_arc.conf.mature_confirmations) }

    fn coin_protocol_info(&self) -> Vec<u8> { utxo_common::coin_protocol_info(self) }

    fn is_coin_protocol_supported(&self, info: &Option<Vec<u8>>) -> bool {
        utxo_common::is_coin_protocol_supported(self, info)
    }
}

#[async_trait]
impl GetWithdrawSenderAddress for UtxoStandardCoin {
    type Address = Address;
    type Pubkey = Public;

    async fn get_withdraw_sender_address(
        &self,
        req: &WithdrawRequest,
    ) -> MmResult<WithdrawSenderAddress<Self::Address, Self::Pubkey>, WithdrawError> {
        utxo_common::get_withdraw_from_address(self, req).await
    }
}

#[async_trait]
impl InitWithdrawCoin for UtxoStandardCoin {
    async fn init_withdraw(
        &self,
        ctx: MmArc,
        req: WithdrawRequest,
        task_handle: &WithdrawTaskHandle,
    ) -> Result<TransactionDetails, MmError<WithdrawError>> {
        utxo_common::init_withdraw(ctx, self.clone(), req, task_handle).await
    }
}

impl UtxoSignerOps for UtxoStandardCoin {
    type TxGetter = UtxoRpcClientEnum;

    fn trezor_coin(&self) -> UtxoSignTxResult<TrezorUtxoCoin> {
        self.utxo_arc
            .conf
            .trezor_coin
            .or_mm_err(|| UtxoSignTxError::CoinNotSupportedWithTrezor {
                coin: self.utxo_arc.conf.ticker.clone(),
            })
    }

    fn fork_id(&self) -> u32 { self.utxo_arc.conf.fork_id }

    fn branch_id(&self) -> u32 { self.utxo_arc.conf.consensus_branch_id }

    fn tx_provider(&self) -> Self::TxGetter { self.utxo_arc.rpc_client.clone() }
}

impl CoinWithDerivationMethod for UtxoStandardCoin {
    type Address = Address;
    type HDWallet = UtxoHDWallet;

    fn derivation_method(&self) -> &DerivationMethod<Self::Address, Self::HDWallet> {
        utxo_common::derivation_method(self.as_ref())
    }
}

#[async_trait]
impl ExtractExtendedPubkey for UtxoStandardCoin {
    type ExtendedPublicKey = Secp256k1ExtendedPublicKey;

    async fn extract_extended_pubkey<XPubExtractor>(
        &self,
        xpub_extractor: &XPubExtractor,
        derivation_path: DerivationPath,
    ) -> MmResult<Self::ExtendedPublicKey, HDExtractPubkeyError>
    where
        XPubExtractor: HDXPubExtractor + Sync,
    {
        utxo_common::extract_extended_pubkey(&self.utxo_arc.conf, xpub_extractor, derivation_path).await
    }
}

#[async_trait]
impl HDWalletCoinOps for UtxoStandardCoin {
    type Address = Address;
    type Pubkey = Public;
    type HDWallet = UtxoHDWallet;
    type HDAccount = UtxoHDAccount;

    fn derive_address(
        &self,
        hd_account: &Self::HDAccount,
        chain: Bip44Chain,
        address_id: u32,
    ) -> MmResult<HDAddress<Self::Address, Self::Pubkey>, AddressDerivingError> {
        utxo_common::derive_address(self, hd_account, chain, address_id)
    }

    async fn create_new_account<'a, XPubExtractor>(
        &self,
        hd_wallet: &'a Self::HDWallet,
        xpub_extractor: &XPubExtractor,
    ) -> MmResult<HDAccountMut<'a, Self::HDAccount>, NewAccountCreatingError>
    where
        XPubExtractor: HDXPubExtractor + Sync,
    {
        utxo_common::create_new_account(self, hd_wallet, xpub_extractor).await
    }

    async fn set_known_addresses_number(
        &self,
        hd_wallet: &Self::HDWallet,
        hd_account: &mut Self::HDAccount,
        chain: Bip44Chain,
        new_known_addresses_number: u32,
    ) -> MmResult<(), AccountUpdatingError> {
        utxo_common::set_known_addresses_number(self, hd_wallet, hd_account, chain, new_known_addresses_number).await
    }
}

#[async_trait]
impl HDWalletRpcOps for UtxoStandardCoin {
    async fn get_new_address_rpc(
        &self,
        params: GetNewHDAddressParams,
    ) -> MmResult<GetNewHDAddressResponse, HDWalletRpcError> {
        hd_wallet::common_impl::get_new_address_rpc(self, params).await
    }
}

#[async_trait]
impl HDWalletBalanceOps for UtxoStandardCoin {
    type HDAddressScanner = UtxoAddressScanner;

    async fn produce_hd_address_scanner(&self) -> BalanceResult<Self::HDAddressScanner> {
        utxo_common::produce_hd_address_scanner(self).await
    }

    async fn enable_hd_wallet<XPubExtractor>(
        &self,
        hd_wallet: &Self::HDWallet,
        xpub_extractor: &XPubExtractor,
        scan_policy: EnableCoinScanPolicy,
    ) -> MmResult<HDWalletBalance, EnableCoinBalanceError>
    where
        XPubExtractor: HDXPubExtractor + Sync,
    {
        coin_balance::common_impl::enable_hd_wallet(self, hd_wallet, xpub_extractor, scan_policy).await
    }

    async fn scan_for_new_addresses(
        &self,
        hd_wallet: &Self::HDWallet,
        hd_account: &mut Self::HDAccount,
        address_scanner: &Self::HDAddressScanner,
        gap_limit: u32,
    ) -> BalanceResult<Vec<HDAddressBalance>> {
        utxo_common::scan_for_new_addresses(self, hd_wallet, hd_account, address_scanner, gap_limit).await
    }

    async fn all_known_addresses_balances(&self, hd_account: &Self::HDAccount) -> BalanceResult<Vec<HDAddressBalance>> {
        utxo_common::all_known_addresses_balances(self, hd_account).await
    }

    async fn known_address_balance(&self, address: &Self::Address) -> BalanceResult<CoinBalance> {
        utxo_common::address_balance(self, address).await
    }

    async fn known_addresses_balances(
        &self,
        addresses: Vec<Self::Address>,
    ) -> BalanceResult<Vec<(Self::Address, CoinBalance)>> {
        utxo_common::addresses_balances(self, addresses).await
    }
}

impl HDWalletCoinWithStorageOps for UtxoStandardCoin {
    fn hd_wallet_storage<'a>(&self, hd_wallet: &'a Self::HDWallet) -> &'a HDWalletCoinStorage {
        &hd_wallet.hd_wallet_storage
    }
}

#[async_trait]
impl AccountBalanceRpcOps for UtxoStandardCoin {
    async fn account_balance_rpc(
        &self,
        params: AccountBalanceParams,
    ) -> MmResult<HDAccountBalanceResponse, HDAccountBalanceRpcError> {
        account_balance::common_impl::account_balance_rpc(self, params).await
    }
}

#[async_trait]
impl InitScanAddressesRpcOps for UtxoStandardCoin {
    async fn init_scan_for_new_addresses_rpc(
        &self,
        params: ScanAddressesParams,
    ) -> MmResult<ScanAddressesResponse, HDAccountBalanceRpcError> {
        init_scan_for_new_addresses::common_impl::scan_for_new_addresses_rpc(self, params).await
    }
}

#[async_trait]
impl InitCreateHDAccountRpcOps for UtxoStandardCoin {
    async fn init_create_account_rpc<XPubExtractor>(
        &self,
        params: CreateNewAccountParams,
        xpub_extractor: &XPubExtractor,
    ) -> MmResult<HDAccountBalance, HDWalletRpcError>
    where
        XPubExtractor: HDXPubExtractor + Sync,
    {
        init_create_account::common_impl::init_create_new_account_rpc(self, params, xpub_extractor).await
    }
}<|MERGE_RESOLUTION|>--- conflicted
+++ resolved
@@ -18,14 +18,10 @@
 use crate::utxo::utxo_builder::{UtxoArcBuilder, UtxoCoinBuilder};
 use crate::{CanRefundHtlc, CoinBalance, CoinWithDerivationMethod, FoundSwapTxSpendErr, GetWithdrawSenderAddress,
             NegotiateSwapContractAddrErr, PrivKeyBuildPolicy, SearchForSwapTxSpendInput, SignatureResult, SwapOps,
-<<<<<<< HEAD
             TradePreimageValue, TransactionFut, ValidateAddressResult, ValidatePaymentInput, ValidateSwapTxError,
             VerificationResult, WithdrawFut, WithdrawSenderAddress};
-use common::mm_metrics::MetricsArc;
-=======
             TradePreimageValue, TransactionFut, ValidateAddressResult, ValidatePaymentInput, VerificationResult,
             WithdrawFut, WithdrawSenderAddress};
->>>>>>> dc3e80fd
 use crypto::trezor::utxo::TrezorUtxoCoin;
 use crypto::Bip44Chain;
 use futures::{FutureExt, TryFutureExt};
@@ -34,16 +30,12 @@
 use serialization::coin_variant_by_ticker;
 use utxo_signer::UtxoSignerOps;
 
-<<<<<<< HEAD
 #[derive(Debug, Display)]
 pub enum UtxoStandardCoinWtihPrivKeyError {
     UtxoCoinBuildError(UtxoCoinBuildError),
 }
 
 #[derive(Clone, Debug)]
-=======
-#[derive(Clone)]
->>>>>>> dc3e80fd
 pub struct UtxoStandardCoin {
     utxo_arc: UtxoArc,
 }
