use super::*;
use crate::coin_balance::{self, EnableCoinBalanceError, HDAccountBalance, HDAddressBalance, HDWalletBalance,
                          HDWalletBalanceOps};
use crate::hd_pubkey::{ExtractExtendedPubkey, HDExtractPubkeyError, HDXPubExtractor};
use crate::hd_wallet::{self, AccountUpdatingError, AddressDerivingError, GetNewHDAddressParams,
                       GetNewHDAddressResponse, HDAccountMut, HDWalletRpcError, HDWalletRpcOps,
                       NewAccountCreatingError};
use crate::hd_wallet_storage::HDWalletCoinWithStorageOps;
use crate::rpc_command::account_balance::{self, AccountBalanceParams, AccountBalanceRpcOps, HDAccountBalanceResponse};
use crate::rpc_command::hd_account_balance_rpc_error::HDAccountBalanceRpcError;
use crate::rpc_command::init_create_account::{self, CreateNewAccountParams, InitCreateHDAccountRpcOps};
use crate::rpc_command::init_scan_for_new_addresses::{self, InitScanAddressesRpcOps, ScanAddressesParams,
                                                      ScanAddressesResponse};
use crate::rpc_command::init_withdraw::{InitWithdrawCoin, WithdrawTaskHandle};
use crate::utxo::utxo_builder::{UtxoArcBuilder, UtxoCoinBuilder};
use crate::WatcherSpendsMakerPaymentInput;
use crate::{CanRefundHtlc, CoinBalance, CoinWithDerivationMethod, GetWithdrawSenderAddress,
<<<<<<< HEAD
            NegotiateSwapContractAddrErr, PrivKeyBuildPolicy, SearchForSwapTxSpendInput, SignatureResult,
            SignedTransactionFut, SwapOps, TradePreimageValue, TransactionFut, ValidateAddressResult,
            ValidatePaymentInput, VerificationResult, WatcherValidatePaymentInput, WithdrawFut, WithdrawSenderAddress};
=======
            NegotiateSwapContractAddrErr, PrivKeyBuildPolicy, SearchForSwapTxSpendInput, SignatureResult, SwapOps,
            TradePreimageValue, TransactionFut, TxMarshalingErr, ValidateAddressResult, ValidatePaymentInput,
            VerificationResult, WithdrawFut, WithdrawSenderAddress};
>>>>>>> ebb0e81e
use crypto::trezor::utxo::TrezorUtxoCoin;
use crypto::Bip44Chain;
use futures::{FutureExt, TryFutureExt};
use mm2_metrics::MetricsArc;
use mm2_number::MmNumber;
use serialization::coin_variant_by_ticker;
use utxo_signer::UtxoSignerOps;

#[derive(Clone)]
pub struct UtxoStandardCoin {
    utxo_arc: UtxoArc,
}

impl AsRef<UtxoCoinFields> for UtxoStandardCoin {
    fn as_ref(&self) -> &UtxoCoinFields { &self.utxo_arc }
}

impl From<UtxoArc> for UtxoStandardCoin {
    fn from(coin: UtxoArc) -> UtxoStandardCoin { UtxoStandardCoin { utxo_arc: coin } }
}

impl From<UtxoStandardCoin> for UtxoArc {
    fn from(coin: UtxoStandardCoin) -> Self { coin.utxo_arc }
}

pub async fn utxo_standard_coin_with_priv_key(
    ctx: &MmArc,
    ticker: &str,
    conf: &Json,
    activation_params: &UtxoActivationParams,
    priv_key: &[u8],
) -> Result<UtxoStandardCoin, String> {
    let priv_key_policy = PrivKeyBuildPolicy::IguanaPrivKey(priv_key);
    let coin = try_s!(
        UtxoArcBuilder::new(
            ctx,
            ticker,
            conf,
            activation_params,
            priv_key_policy,
            UtxoStandardCoin::from
        )
        .build()
        .await
    );
    Ok(coin)
}

// if mockable is placed before async_trait there is `munmap_chunk(): invalid pointer` error on async fn mocking attempt
#[async_trait]
#[cfg_attr(test, mockable)]
impl UtxoTxBroadcastOps for UtxoStandardCoin {
    async fn broadcast_tx(&self, tx: &UtxoTx) -> Result<H256Json, MmError<BroadcastTxErr>> {
        utxo_common::broadcast_tx(self, tx).await
    }
}

// if mockable is placed before async_trait there is `munmap_chunk(): invalid pointer` error on async fn mocking attempt
#[async_trait]
#[cfg_attr(test, mockable)]
impl UtxoTxGenerationOps for UtxoStandardCoin {
    async fn get_tx_fee(&self) -> UtxoRpcResult<ActualTxFee> { utxo_common::get_tx_fee(&self.utxo_arc).await }

    async fn calc_interest_if_required(
        &self,
        unsigned: TransactionInputSigner,
        data: AdditionalTxData,
        my_script_pub: Bytes,
    ) -> UtxoRpcResult<(TransactionInputSigner, AdditionalTxData)> {
        utxo_common::calc_interest_if_required(self, unsigned, data, my_script_pub).await
    }
}

#[async_trait]
#[cfg_attr(test, mockable)]
impl GetUtxoListOps for UtxoStandardCoin {
    async fn get_unspent_ordered_list(
        &self,
        address: &Address,
    ) -> UtxoRpcResult<(Vec<UnspentInfo>, RecentlySpentOutPointsGuard<'_>)> {
        utxo_common::get_unspent_ordered_list(self, address).await
    }

    async fn get_all_unspent_ordered_list(
        &self,
        address: &Address,
    ) -> UtxoRpcResult<(Vec<UnspentInfo>, RecentlySpentOutPointsGuard<'_>)> {
        utxo_common::get_all_unspent_ordered_list(self, address).await
    }

    async fn get_mature_unspent_ordered_list(
        &self,
        address: &Address,
    ) -> UtxoRpcResult<(MatureUnspentList, RecentlySpentOutPointsGuard<'_>)> {
        utxo_common::get_mature_unspent_ordered_list(self, address).await
    }
}

#[async_trait]
#[cfg_attr(test, mockable)]
impl GetUtxoMapOps for UtxoStandardCoin {
    async fn get_unspent_ordered_map(
        &self,
        addresses: Vec<Address>,
    ) -> UtxoRpcResult<(UnspentMap, RecentlySpentOutPointsGuard<'_>)> {
        utxo_common::get_unspent_ordered_map(self, addresses).await
    }

    async fn get_all_unspent_ordered_map(
        &self,
        addresses: Vec<Address>,
    ) -> UtxoRpcResult<(UnspentMap, RecentlySpentOutPointsGuard<'_>)> {
        utxo_common::get_all_unspent_ordered_map(self, addresses).await
    }

    async fn get_mature_unspent_ordered_map(
        &self,
        addresses: Vec<Address>,
    ) -> UtxoRpcResult<(MatureUnspentMap, RecentlySpentOutPointsGuard<'_>)> {
        utxo_common::get_mature_unspent_ordered_map(self, addresses).await
    }
}

// if mockable is placed before async_trait there is `munmap_chunk(): invalid pointer` error on async fn mocking attempt
#[async_trait]
#[cfg_attr(test, mockable)]
impl UtxoCommonOps for UtxoStandardCoin {
    async fn get_htlc_spend_fee(&self, tx_size: u64) -> UtxoRpcResult<u64> {
        utxo_common::get_htlc_spend_fee(self, tx_size).await
    }

    fn addresses_from_script(&self, script: &Script) -> Result<Vec<Address>, String> {
        utxo_common::addresses_from_script(self, script)
    }

    fn denominate_satoshis(&self, satoshi: i64) -> f64 { utxo_common::denominate_satoshis(&self.utxo_arc, satoshi) }

    fn my_public_key(&self) -> Result<&Public, MmError<UnexpectedDerivationMethod>> {
        utxo_common::my_public_key(self.as_ref())
    }

    fn address_from_str(&self, address: &str) -> Result<Address, String> {
        utxo_common::checked_address_from_str(self, address)
    }

    async fn get_current_mtp(&self) -> UtxoRpcResult<u32> {
        let coin_variant = coin_variant_by_ticker(self.ticker());
        utxo_common::get_current_mtp(&self.utxo_arc, coin_variant).await
    }

    fn is_unspent_mature(&self, output: &RpcTransaction) -> bool {
        utxo_common::is_unspent_mature(self.utxo_arc.conf.mature_confirmations, output)
    }

    async fn calc_interest_of_tx(&self, tx: &UtxoTx, input_transactions: &mut HistoryUtxoTxMap) -> UtxoRpcResult<u64> {
        utxo_common::calc_interest_of_tx(self, tx, input_transactions).await
    }

    async fn get_mut_verbose_transaction_from_map_or_rpc<'a, 'b>(
        &'a self,
        tx_hash: H256Json,
        utxo_tx_map: &'b mut HistoryUtxoTxMap,
    ) -> UtxoRpcResult<&'b mut HistoryUtxoTx> {
        utxo_common::get_mut_verbose_transaction_from_map_or_rpc(self, tx_hash, utxo_tx_map).await
    }

    async fn p2sh_spending_tx(&self, input: utxo_common::P2SHSpendingTxInput<'_>) -> Result<UtxoTx, String> {
        utxo_common::p2sh_spending_tx(self, input).await
    }

    async fn watcher_p2sh_spending_tx(
        &self,
        input: utxo_common::WatcherP2SHSpendingTxInput,
        signature: Bytes,
    ) -> Result<UtxoTx, String> {
        utxo_common::watcher_p2sh_spending_tx(self, input, signature).await
    }

    fn get_verbose_transactions_from_cache_or_rpc(
        &self,
        tx_ids: HashSet<H256Json>,
    ) -> UtxoRpcFut<HashMap<H256Json, VerboseTransactionFrom>> {
        let selfi = self.clone();
        let fut = async move { utxo_common::get_verbose_transactions_from_cache_or_rpc(&selfi.utxo_arc, tx_ids).await };
        Box::new(fut.boxed().compat())
    }

    async fn preimage_trade_fee_required_to_send_outputs(
        &self,
        outputs: Vec<TransactionOutput>,
        fee_policy: FeePolicy,
        gas_fee: Option<u64>,
        stage: &FeeApproxStage,
    ) -> TradePreimageResult<BigDecimal> {
        utxo_common::preimage_trade_fee_required_to_send_outputs(
            self,
            self.ticker(),
            outputs,
            fee_policy,
            gas_fee,
            stage,
        )
        .await
    }

    fn increase_dynamic_fee_by_stage(&self, dynamic_fee: u64, stage: &FeeApproxStage) -> u64 {
        utxo_common::increase_dynamic_fee_by_stage(self, dynamic_fee, stage)
    }

    async fn p2sh_tx_locktime(&self, htlc_locktime: u32) -> Result<u32, MmError<UtxoRpcError>> {
        utxo_common::p2sh_tx_locktime(self, &self.utxo_arc.conf.ticker, htlc_locktime).await
    }

    fn addr_format(&self) -> &UtxoAddressFormat { utxo_common::addr_format(self) }

    fn addr_format_for_standard_scripts(&self) -> UtxoAddressFormat {
        utxo_common::addr_format_for_standard_scripts(self)
    }

    fn address_from_pubkey(&self, pubkey: &Public) -> Address {
        let conf = &self.utxo_arc.conf;
        utxo_common::address_from_pubkey(
            pubkey,
            conf.pub_addr_prefix,
            conf.pub_t_addr_prefix,
            conf.checksum_type,
            conf.bech32_hrp.clone(),
            self.addr_format().clone(),
        )
    }
}

#[async_trait]
impl UtxoStandardOps for UtxoStandardCoin {
    async fn tx_details_by_hash(
        &self,
        hash: &[u8],
        input_transactions: &mut HistoryUtxoTxMap,
    ) -> Result<TransactionDetails, String> {
        utxo_common::tx_details_by_hash(self, hash, input_transactions).await
    }

    async fn request_tx_history(&self, metrics: MetricsArc) -> RequestTxHistoryResult {
        utxo_common::request_tx_history(self, metrics).await
    }

    async fn update_kmd_rewards(
        &self,
        tx_details: &mut TransactionDetails,
        input_transactions: &mut HistoryUtxoTxMap,
    ) -> UtxoRpcResult<()> {
        utxo_common::update_kmd_rewards(self, tx_details, input_transactions).await
    }
}

#[async_trait]
impl SwapOps for UtxoStandardCoin {
    fn send_taker_fee(&self, fee_addr: &[u8], amount: BigDecimal, _uuid: &[u8]) -> TransactionFut {
        utxo_common::send_taker_fee(self.clone(), fee_addr, amount)
    }

    fn send_maker_payment(
        &self,
        time_lock: u32,
        taker_pub: &[u8],
        secret_hash: &[u8],
        amount: BigDecimal,
        _swap_contract_address: &Option<BytesJson>,
        swap_unique_data: &[u8],
    ) -> TransactionFut {
        utxo_common::send_maker_payment(
            self.clone(),
            time_lock,
            taker_pub,
            secret_hash,
            amount,
            swap_unique_data,
        )
    }

    fn send_taker_payment(
        &self,
        time_lock: u32,
        maker_pub: &[u8],
        secret_hash: &[u8],
        amount: BigDecimal,
        _swap_contract_address: &Option<BytesJson>,
        swap_unique_data: &[u8],
    ) -> TransactionFut {
        utxo_common::send_taker_payment(
            self.clone(),
            time_lock,
            maker_pub,
            secret_hash,
            amount,
            swap_unique_data,
        )
    }

    fn send_maker_spends_taker_payment(
        &self,
        taker_payment_tx: &[u8],
        time_lock: u32,
        taker_pub: &[u8],
        secret: &[u8],
        _swap_contract_address: &Option<BytesJson>,
        swap_unique_data: &[u8],
    ) -> TransactionFut {
        utxo_common::send_maker_spends_taker_payment(
            self.clone(),
            taker_payment_tx,
            time_lock,
            taker_pub,
            secret,
            swap_unique_data,
        )
    }

    fn send_taker_spends_maker_payment(
        &self,
        maker_tx: &[u8],
        time_lock: u32,
        maker_pub: &[u8],
        secret: &[u8],
        _swap_contract_address: &Option<BytesJson>,
        swap_unique_data: &[u8],
    ) -> TransactionFut {
        utxo_common::send_taker_spends_maker_payment(
            self.clone(),
            maker_tx,
            time_lock,
            maker_pub,
            secret,
            swap_unique_data,
        )
    }

    fn sign_maker_payment(
        &self,
        maker_payment_tx: &[u8],
        time_lock: u32,
        maker_pub: &[u8],
        secret_hash: &[u8],
        swap_unique_data: &[u8],
    ) -> SignedTransactionFut {
        utxo_common::sign_maker_payment(
            self.clone(),
            maker_payment_tx,
            time_lock,
            maker_pub,
            secret_hash,
            swap_unique_data,
        )
    }

    fn send_watcher_spends_maker_payment(&self, input: WatcherSpendsMakerPaymentInput) -> TransactionFut {
        utxo_common::send_watcher_spends_maker_payment(self.clone(), input)
    }

    fn send_taker_refunds_payment(
        &self,
        taker_tx: &[u8],
        time_lock: u32,
        maker_pub: &[u8],
        secret_hash: &[u8],
        _swap_contract_address: &Option<BytesJson>,
        swap_unique_data: &[u8],
    ) -> TransactionFut {
        utxo_common::send_taker_refunds_payment(
            self.clone(),
            taker_tx,
            time_lock,
            maker_pub,
            secret_hash,
            swap_unique_data,
        )
    }

    fn send_maker_refunds_payment(
        &self,
        maker_tx: &[u8],
        time_lock: u32,
        taker_pub: &[u8],
        secret_hash: &[u8],
        _swap_contract_address: &Option<BytesJson>,
        swap_unique_data: &[u8],
    ) -> TransactionFut {
        utxo_common::send_maker_refunds_payment(
            self.clone(),
            maker_tx,
            time_lock,
            taker_pub,
            secret_hash,
            swap_unique_data,
        )
    }

    fn validate_fee(
        &self,
        fee_tx: &TransactionEnum,
        expected_sender: &[u8],
        fee_addr: &[u8],
        amount: &BigDecimal,
        min_block_number: u64,
        _uuid: &[u8],
    ) -> Box<dyn Future<Item = (), Error = String> + Send> {
        let tx = match fee_tx {
            TransactionEnum::UtxoTx(tx) => tx.clone(),
            _ => panic!(),
        };
        utxo_common::validate_fee(
            self.clone(),
            tx,
            utxo_common::DEFAULT_FEE_VOUT,
            expected_sender,
            amount,
            min_block_number,
            fee_addr,
        )
    }

    fn validate_maker_payment(&self, input: ValidatePaymentInput) -> Box<dyn Future<Item = (), Error = String> + Send> {
        utxo_common::validate_maker_payment(self, input)
    }

    fn validate_taker_payment(&self, input: ValidatePaymentInput) -> Box<dyn Future<Item = (), Error = String> + Send> {
        utxo_common::validate_taker_payment(self, input)
    }

    fn watcher_validate_taker_payment(
        &self,
        input: WatcherValidatePaymentInput,
    ) -> Box<dyn Future<Item = (), Error = String> + Send> {
        utxo_common::watcher_validate_taker_payment(self, input)
    }

    fn check_if_my_payment_sent(
        &self,
        time_lock: u32,
        other_pub: &[u8],
        secret_hash: &[u8],
        _search_from_block: u64,
        _swap_contract_address: &Option<BytesJson>,
        swap_unique_data: &[u8],
    ) -> Box<dyn Future<Item = Option<TransactionEnum>, Error = String> + Send> {
        utxo_common::check_if_my_payment_sent(self.clone(), time_lock, other_pub, secret_hash, swap_unique_data)
    }

    async fn search_for_swap_tx_spend_my(
        &self,
        input: SearchForSwapTxSpendInput<'_>,
    ) -> Result<Option<FoundSwapTxSpend>, String> {
        utxo_common::search_for_swap_tx_spend_my(self, input, utxo_common::DEFAULT_SWAP_VOUT).await
    }

    async fn search_for_swap_tx_spend_other(
        &self,
        input: SearchForSwapTxSpendInput<'_>,
    ) -> Result<Option<FoundSwapTxSpend>, String> {
        utxo_common::search_for_swap_tx_spend_other(self, input, utxo_common::DEFAULT_SWAP_VOUT).await
    }

    fn extract_secret(&self, secret_hash: &[u8], spend_tx: &[u8]) -> Result<Vec<u8>, String> {
        utxo_common::extract_secret(secret_hash, spend_tx)
    }

    fn can_refund_htlc(&self, locktime: u64) -> Box<dyn Future<Item = CanRefundHtlc, Error = String> + Send + '_> {
        Box::new(
            utxo_common::can_refund_htlc(self, locktime)
                .boxed()
                .map_err(|e| ERRL!("{}", e))
                .compat(),
        )
    }

    fn negotiate_swap_contract_addr(
        &self,
        _other_side_address: Option<&[u8]>,
    ) -> Result<Option<BytesJson>, MmError<NegotiateSwapContractAddrErr>> {
        Ok(None)
    }

    fn derive_htlc_key_pair(&self, swap_unique_data: &[u8]) -> KeyPair {
        utxo_common::derive_htlc_key_pair(self.as_ref(), swap_unique_data)
    }
}

impl MarketCoinOps for UtxoStandardCoin {
    fn ticker(&self) -> &str { &self.utxo_arc.conf.ticker }

    fn get_public_key(&self) -> Result<String, MmError<UnexpectedDerivationMethod>> {
        let pubkey = utxo_common::my_public_key(&self.utxo_arc)?;
        Ok(pubkey.to_string())
    }

    fn my_address(&self) -> Result<String, String> { utxo_common::my_address(self) }

    fn sign_message_hash(&self, message: &str) -> Option<[u8; 32]> {
        utxo_common::sign_message_hash(self.as_ref(), message)
    }

    fn sign_message(&self, message: &str) -> SignatureResult<String> {
        utxo_common::sign_message(self.as_ref(), message)
    }

    fn verify_message(&self, signature_base64: &str, message: &str, address: &str) -> VerificationResult<bool> {
        utxo_common::verify_message(self, signature_base64, message, address)
    }

    fn my_balance(&self) -> BalanceFut<CoinBalance> { utxo_common::my_balance(self.clone()) }

    fn base_coin_balance(&self) -> BalanceFut<BigDecimal> { utxo_common::base_coin_balance(self) }

    fn platform_ticker(&self) -> &str { self.ticker() }

    #[inline(always)]
    fn send_raw_tx(&self, tx: &str) -> Box<dyn Future<Item = String, Error = String> + Send> {
        utxo_common::send_raw_tx(&self.utxo_arc, tx)
    }

    #[inline(always)]
    fn send_raw_tx_bytes(&self, tx: &[u8]) -> Box<dyn Future<Item = String, Error = String> + Send> {
        utxo_common::send_raw_tx_bytes(&self.utxo_arc, tx)
    }

    fn wait_for_confirmations(
        &self,
        tx: &[u8],
        confirmations: u64,
        requires_nota: bool,
        wait_until: u64,
        check_every: u64,
    ) -> Box<dyn Future<Item = (), Error = String> + Send> {
        utxo_common::wait_for_confirmations(
            &self.utxo_arc,
            tx,
            confirmations,
            requires_nota,
            wait_until,
            check_every,
        )
    }

    fn wait_for_tx_spend(
        &self,
        transaction: &[u8],
        wait_until: u64,
        from_block: u64,
        _swap_contract_address: &Option<BytesJson>,
    ) -> TransactionFut {
        utxo_common::wait_for_output_spend(
            &self.utxo_arc,
            transaction,
            utxo_common::DEFAULT_SWAP_VOUT,
            from_block,
            wait_until,
        )
    }

    fn tx_enum_from_bytes(&self, bytes: &[u8]) -> Result<TransactionEnum, MmError<TxMarshalingErr>> {
        utxo_common::tx_enum_from_bytes(self.as_ref(), bytes)
    }

    fn current_block(&self) -> Box<dyn Future<Item = u64, Error = String> + Send> {
        utxo_common::current_block(&self.utxo_arc)
    }

    fn display_priv_key(&self) -> Result<String, String> { utxo_common::display_priv_key(&self.utxo_arc) }

    fn min_tx_amount(&self) -> BigDecimal { utxo_common::min_tx_amount(self.as_ref()) }

    fn min_trading_vol(&self) -> MmNumber { utxo_common::min_trading_vol(self.as_ref()) }
}

#[async_trait]
impl MmCoin for UtxoStandardCoin {
    fn is_asset_chain(&self) -> bool { utxo_common::is_asset_chain(&self.utxo_arc) }

    fn get_raw_transaction(&self, req: RawTransactionRequest) -> RawTransactionFut {
        Box::new(utxo_common::get_raw_transaction(&self.utxo_arc, req).boxed().compat())
    }

    fn withdraw(&self, req: WithdrawRequest) -> WithdrawFut {
        Box::new(utxo_common::withdraw(self.clone(), req).boxed().compat())
    }

    fn decimals(&self) -> u8 { utxo_common::decimals(&self.utxo_arc) }

    fn convert_to_address(&self, from: &str, to_address_format: Json) -> Result<String, String> {
        utxo_common::convert_to_address(self, from, to_address_format)
    }

    fn validate_address(&self, address: &str) -> ValidateAddressResult { utxo_common::validate_address(self, address) }

    fn process_history_loop(&self, ctx: MmArc) -> Box<dyn Future<Item = (), Error = ()> + Send> {
        Box::new(
            utxo_common::process_history_loop(self.clone(), ctx)
                .map(|_| Ok(()))
                .boxed()
                .compat(),
        )
    }

    fn history_sync_status(&self) -> HistorySyncState { utxo_common::history_sync_status(&self.utxo_arc) }

    fn get_trade_fee(&self) -> Box<dyn Future<Item = TradeFee, Error = String> + Send> {
        utxo_common::get_trade_fee(self.clone())
    }

    async fn get_sender_trade_fee(
        &self,
        value: TradePreimageValue,
        stage: FeeApproxStage,
    ) -> TradePreimageResult<TradeFee> {
        utxo_common::get_sender_trade_fee(self, value, stage).await
    }

    fn get_receiver_trade_fee(&self, _stage: FeeApproxStage) -> TradePreimageFut<TradeFee> {
        utxo_common::get_receiver_trade_fee(self.clone())
    }

    async fn get_fee_to_send_taker_fee(
        &self,
        dex_fee_amount: BigDecimal,
        stage: FeeApproxStage,
    ) -> TradePreimageResult<TradeFee> {
        utxo_common::get_fee_to_send_taker_fee(self, dex_fee_amount, stage).await
    }

    fn required_confirmations(&self) -> u64 { utxo_common::required_confirmations(&self.utxo_arc) }

    fn requires_notarization(&self) -> bool { utxo_common::requires_notarization(&self.utxo_arc) }

    fn set_required_confirmations(&self, confirmations: u64) {
        utxo_common::set_required_confirmations(&self.utxo_arc, confirmations)
    }

    fn set_requires_notarization(&self, requires_nota: bool) {
        utxo_common::set_requires_notarization(&self.utxo_arc, requires_nota)
    }

    fn swap_contract_address(&self) -> Option<BytesJson> { utxo_common::swap_contract_address() }

    fn mature_confirmations(&self) -> Option<u32> { Some(self.utxo_arc.conf.mature_confirmations) }

    fn coin_protocol_info(&self) -> Vec<u8> { utxo_common::coin_protocol_info(self) }

    fn is_coin_protocol_supported(&self, info: &Option<Vec<u8>>) -> bool {
        utxo_common::is_coin_protocol_supported(self, info)
    }
}

#[async_trait]
impl GetWithdrawSenderAddress for UtxoStandardCoin {
    type Address = Address;
    type Pubkey = Public;

    async fn get_withdraw_sender_address(
        &self,
        req: &WithdrawRequest,
    ) -> MmResult<WithdrawSenderAddress<Self::Address, Self::Pubkey>, WithdrawError> {
        utxo_common::get_withdraw_from_address(self, req).await
    }
}

#[async_trait]
impl InitWithdrawCoin for UtxoStandardCoin {
    async fn init_withdraw(
        &self,
        ctx: MmArc,
        req: WithdrawRequest,
        task_handle: &WithdrawTaskHandle,
    ) -> Result<TransactionDetails, MmError<WithdrawError>> {
        utxo_common::init_withdraw(ctx, self.clone(), req, task_handle).await
    }
}

impl UtxoSignerOps for UtxoStandardCoin {
    type TxGetter = UtxoRpcClientEnum;

    fn trezor_coin(&self) -> UtxoSignTxResult<TrezorUtxoCoin> {
        self.utxo_arc
            .conf
            .trezor_coin
            .or_mm_err(|| UtxoSignTxError::CoinNotSupportedWithTrezor {
                coin: self.utxo_arc.conf.ticker.clone(),
            })
    }

    fn fork_id(&self) -> u32 { self.utxo_arc.conf.fork_id }

    fn branch_id(&self) -> u32 { self.utxo_arc.conf.consensus_branch_id }

    fn tx_provider(&self) -> Self::TxGetter { self.utxo_arc.rpc_client.clone() }
}

impl CoinWithDerivationMethod for UtxoStandardCoin {
    type Address = Address;
    type HDWallet = UtxoHDWallet;

    fn derivation_method(&self) -> &DerivationMethod<Self::Address, Self::HDWallet> {
        utxo_common::derivation_method(self.as_ref())
    }
}

#[async_trait]
impl ExtractExtendedPubkey for UtxoStandardCoin {
    type ExtendedPublicKey = Secp256k1ExtendedPublicKey;

    async fn extract_extended_pubkey<XPubExtractor>(
        &self,
        xpub_extractor: &XPubExtractor,
        derivation_path: DerivationPath,
    ) -> MmResult<Self::ExtendedPublicKey, HDExtractPubkeyError>
    where
        XPubExtractor: HDXPubExtractor + Sync,
    {
        utxo_common::extract_extended_pubkey(&self.utxo_arc.conf, xpub_extractor, derivation_path).await
    }
}

#[async_trait]
impl HDWalletCoinOps for UtxoStandardCoin {
    type Address = Address;
    type Pubkey = Public;
    type HDWallet = UtxoHDWallet;
    type HDAccount = UtxoHDAccount;

    fn derive_address(
        &self,
        hd_account: &Self::HDAccount,
        chain: Bip44Chain,
        address_id: u32,
    ) -> MmResult<HDAddress<Self::Address, Self::Pubkey>, AddressDerivingError> {
        utxo_common::derive_address(self, hd_account, chain, address_id)
    }

    async fn create_new_account<'a, XPubExtractor>(
        &self,
        hd_wallet: &'a Self::HDWallet,
        xpub_extractor: &XPubExtractor,
    ) -> MmResult<HDAccountMut<'a, Self::HDAccount>, NewAccountCreatingError>
    where
        XPubExtractor: HDXPubExtractor + Sync,
    {
        utxo_common::create_new_account(self, hd_wallet, xpub_extractor).await
    }

    async fn set_known_addresses_number(
        &self,
        hd_wallet: &Self::HDWallet,
        hd_account: &mut Self::HDAccount,
        chain: Bip44Chain,
        new_known_addresses_number: u32,
    ) -> MmResult<(), AccountUpdatingError> {
        utxo_common::set_known_addresses_number(self, hd_wallet, hd_account, chain, new_known_addresses_number).await
    }
}

#[async_trait]
impl HDWalletRpcOps for UtxoStandardCoin {
    async fn get_new_address_rpc(
        &self,
        params: GetNewHDAddressParams,
    ) -> MmResult<GetNewHDAddressResponse, HDWalletRpcError> {
        hd_wallet::common_impl::get_new_address_rpc(self, params).await
    }
}

#[async_trait]
impl HDWalletBalanceOps for UtxoStandardCoin {
    type HDAddressScanner = UtxoAddressScanner;

    async fn produce_hd_address_scanner(&self) -> BalanceResult<Self::HDAddressScanner> {
        utxo_common::produce_hd_address_scanner(self).await
    }

    async fn enable_hd_wallet<XPubExtractor>(
        &self,
        hd_wallet: &Self::HDWallet,
        xpub_extractor: &XPubExtractor,
        scan_policy: EnableCoinScanPolicy,
    ) -> MmResult<HDWalletBalance, EnableCoinBalanceError>
    where
        XPubExtractor: HDXPubExtractor + Sync,
    {
        coin_balance::common_impl::enable_hd_wallet(self, hd_wallet, xpub_extractor, scan_policy).await
    }

    async fn scan_for_new_addresses(
        &self,
        hd_wallet: &Self::HDWallet,
        hd_account: &mut Self::HDAccount,
        address_scanner: &Self::HDAddressScanner,
        gap_limit: u32,
    ) -> BalanceResult<Vec<HDAddressBalance>> {
        utxo_common::scan_for_new_addresses(self, hd_wallet, hd_account, address_scanner, gap_limit).await
    }

    async fn all_known_addresses_balances(&self, hd_account: &Self::HDAccount) -> BalanceResult<Vec<HDAddressBalance>> {
        utxo_common::all_known_addresses_balances(self, hd_account).await
    }

    async fn known_address_balance(&self, address: &Self::Address) -> BalanceResult<CoinBalance> {
        utxo_common::address_balance(self, address).await
    }

    async fn known_addresses_balances(
        &self,
        addresses: Vec<Self::Address>,
    ) -> BalanceResult<Vec<(Self::Address, CoinBalance)>> {
        utxo_common::addresses_balances(self, addresses).await
    }
}

impl HDWalletCoinWithStorageOps for UtxoStandardCoin {
    fn hd_wallet_storage<'a>(&self, hd_wallet: &'a Self::HDWallet) -> &'a HDWalletCoinStorage {
        &hd_wallet.hd_wallet_storage
    }
}

#[async_trait]
impl AccountBalanceRpcOps for UtxoStandardCoin {
    async fn account_balance_rpc(
        &self,
        params: AccountBalanceParams,
    ) -> MmResult<HDAccountBalanceResponse, HDAccountBalanceRpcError> {
        account_balance::common_impl::account_balance_rpc(self, params).await
    }
}

#[async_trait]
impl InitScanAddressesRpcOps for UtxoStandardCoin {
    async fn init_scan_for_new_addresses_rpc(
        &self,
        params: ScanAddressesParams,
    ) -> MmResult<ScanAddressesResponse, HDAccountBalanceRpcError> {
        init_scan_for_new_addresses::common_impl::scan_for_new_addresses_rpc(self, params).await
    }
}

#[async_trait]
impl InitCreateHDAccountRpcOps for UtxoStandardCoin {
    async fn init_create_account_rpc<XPubExtractor>(
        &self,
        params: CreateNewAccountParams,
        xpub_extractor: &XPubExtractor,
    ) -> MmResult<HDAccountBalance, HDWalletRpcError>
    where
        XPubExtractor: HDXPubExtractor + Sync,
    {
        init_create_account::common_impl::init_create_new_account_rpc(self, params, xpub_extractor).await
    }
}<|MERGE_RESOLUTION|>--- conflicted
+++ resolved
@@ -15,15 +15,9 @@
 use crate::utxo::utxo_builder::{UtxoArcBuilder, UtxoCoinBuilder};
 use crate::WatcherSpendsMakerPaymentInput;
 use crate::{CanRefundHtlc, CoinBalance, CoinWithDerivationMethod, GetWithdrawSenderAddress,
-<<<<<<< HEAD
             NegotiateSwapContractAddrErr, PrivKeyBuildPolicy, SearchForSwapTxSpendInput, SignatureResult,
-            SignedTransactionFut, SwapOps, TradePreimageValue, TransactionFut, ValidateAddressResult,
+            SignedTransactionFut, SwapOps, TradePreimageValue, TransactionFut, TxMarshalingErr, ValidateAddressResult,
             ValidatePaymentInput, VerificationResult, WatcherValidatePaymentInput, WithdrawFut, WithdrawSenderAddress};
-=======
-            NegotiateSwapContractAddrErr, PrivKeyBuildPolicy, SearchForSwapTxSpendInput, SignatureResult, SwapOps,
-            TradePreimageValue, TransactionFut, TxMarshalingErr, ValidateAddressResult, ValidatePaymentInput,
-            VerificationResult, WithdrawFut, WithdrawSenderAddress};
->>>>>>> ebb0e81e
 use crypto::trezor::utxo::TrezorUtxoCoin;
 use crypto::Bip44Chain;
 use futures::{FutureExt, TryFutureExt};
