--- conflicted
+++ resolved
@@ -20,23 +20,14 @@
 use crate::utxo::utxo_builder::{UtxoArcBuilder, UtxoCoinBuilder};
 use crate::utxo::utxo_tx_history_v2::{UtxoMyAddressesHistoryError, UtxoTxDetailsError, UtxoTxDetailsParams,
                                       UtxoTxHistoryOps};
-<<<<<<< HEAD
-use crate::{CanRefundHtlc, CoinBalance, CoinWithDerivationMethod, GetWithdrawSenderAddress, MmPlatformCoin,
-            NegotiateSwapContractAddrErr, PrivKeyBuildPolicy, SearchForSwapTxSpendInput, SignatureResult, SwapOps,
-            TradePreimageValue, TransactionFut, TxMarshalingErr, ValidateAddressResult, ValidateOtherPubKeyErr,
-            ValidatePaymentFut, ValidatePaymentInput, VerificationResult, WatcherValidatePaymentInput, WithdrawFut,
-            WithdrawSenderAddress};
-use common::executor::AbortableSystem;
-=======
 use crate::{CanRefundHtlc, CheckIfMyPaymentSentArgs, CoinBalance, CoinWithDerivationMethod, GetWithdrawSenderAddress,
-            NegotiateSwapContractAddrErr, PaymentInstructions, PaymentInstructionsErr, PrivKeyBuildPolicy,
+            NegotiateSwapContractAddrErr, PaymentInstructions, PaymentInstructionsErr, PrivKeyBuildPolicy,MmPlatformCoin,
             SearchForSwapTxSpendInput, SendMakerPaymentArgs, SendMakerRefundsPaymentArgs,
             SendMakerSpendsTakerPaymentArgs, SendTakerPaymentArgs, SendTakerRefundsPaymentArgs,
             SendTakerSpendsMakerPaymentArgs, SignatureResult, SwapOps, TradePreimageValue, TransactionFut,
             TxMarshalingErr, ValidateAddressResult, ValidateFeeArgs, ValidateInstructionsErr, ValidateOtherPubKeyErr,
             ValidatePaymentFut, ValidatePaymentInput, VerificationResult, WatcherOps, WatcherValidatePaymentInput,
             WithdrawFut, WithdrawSenderAddress};
->>>>>>> f4eb4c96
 use crypto::Bip44Chain;
 use futures::{FutureExt, TryFutureExt};
 use mm2_metrics::MetricsArc;
