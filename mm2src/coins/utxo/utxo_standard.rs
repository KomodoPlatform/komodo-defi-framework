use super::*;
use crate::coin_balance::{self, EnableCoinBalanceError, EnabledCoinBalanceParams, HDAccountBalance, HDAddressBalance,
                          HDWalletBalance, HDWalletBalanceOps};
use crate::coin_errors::MyAddressError;
use crate::hd_pubkey::{ExtractExtendedPubkey, HDExtractPubkeyError, HDXPubExtractor};
use crate::hd_wallet::{AccountUpdatingError, AddressDerivingResult, HDAccountMut, NewAccountCreatingError};
use crate::hd_wallet_storage::HDWalletCoinWithStorageOps;
use crate::my_tx_history_v2::{CoinWithTxHistoryV2, MyTxHistoryErrorV2, MyTxHistoryTarget, TxHistoryStorage};
use crate::rpc_command::account_balance::{self, AccountBalanceParams, AccountBalanceRpcOps, HDAccountBalanceResponse};
use crate::rpc_command::get_new_address::{self, GetNewAddressParams, GetNewAddressResponse, GetNewAddressRpcError,
                                          GetNewAddressRpcOps};
use crate::rpc_command::hd_account_balance_rpc_error::HDAccountBalanceRpcError;
use crate::rpc_command::init_account_balance::{self, InitAccountBalanceParams, InitAccountBalanceRpcOps};
use crate::rpc_command::init_create_account::{self, CreateAccountRpcError, CreateAccountState, CreateNewAccountParams,
                                              InitCreateAccountRpcOps};
use crate::rpc_command::init_scan_for_new_addresses::{self, InitScanAddressesRpcOps, ScanAddressesParams,
                                                      ScanAddressesResponse};
use crate::rpc_command::init_withdraw::{InitWithdrawCoin, WithdrawTaskHandle};
use crate::tx_history_storage::{GetTxHistoryFilters, WalletId};
use crate::utxo::utxo_builder::{UtxoArcBuilder, UtxoCoinBuilder};
use crate::utxo::utxo_tx_history_v2::{UtxoMyAddressesHistoryError, UtxoTxDetailsError, UtxoTxDetailsParams,
                                      UtxoTxHistoryOps};
use crate::{CanRefundHtlc, CheckIfMyPaymentSentArgs, CoinBalance, CoinWithDerivationMethod, GetWithdrawSenderAddress,
            IguanaPrivKey, NegotiateSwapContractAddrErr, PaymentInstructions, PaymentInstructionsErr,
            PrivKeyBuildPolicy, SearchForSwapTxSpendInput, SendMakerPaymentArgs, SendMakerRefundsPaymentArgs,
            SendMakerSpendsTakerPaymentArgs, SendTakerPaymentArgs, SendTakerRefundsPaymentArgs,
            SendTakerSpendsMakerPaymentArgs, SignatureResult, SwapOps, TradePreimageValue, TransactionFut,
            TxMarshalingErr, ValidateAddressResult, ValidateFeeArgs, ValidateInstructionsErr, ValidateOtherPubKeyErr,
<<<<<<< HEAD
            ValidatePaymentError, ValidatePaymentFut, ValidatePaymentInput, VerificationResult, WatcherOps,
            WatcherSearchForSwapTxSpendInput, WatcherValidatePaymentInput, WatcherValidateTakerFeeInput, WithdrawFut,
            WithdrawSenderAddress};
=======
            ValidatePaymentFut, ValidatePaymentInput, VerificationResult, WatcherOps, WatcherValidatePaymentInput,
            WithdrawFut, WithdrawSenderAddress};
use common::executor::{AbortableSystem, AbortedError};
>>>>>>> a6046fd7
use crypto::Bip44Chain;
use futures::{FutureExt, TryFutureExt};
use mm2_metrics::MetricsArc;
use mm2_number::MmNumber;
use utxo_signer::UtxoSignerOps;

#[derive(Clone)]
pub struct UtxoStandardCoin {
    utxo_arc: UtxoArc,
}

impl AsRef<UtxoCoinFields> for UtxoStandardCoin {
    fn as_ref(&self) -> &UtxoCoinFields { &self.utxo_arc }
}

impl From<UtxoArc> for UtxoStandardCoin {
    fn from(coin: UtxoArc) -> UtxoStandardCoin { UtxoStandardCoin { utxo_arc: coin } }
}

impl From<UtxoStandardCoin> for UtxoArc {
    fn from(coin: UtxoStandardCoin) -> Self { coin.utxo_arc }
}

pub async fn utxo_standard_coin_with_policy(
    ctx: &MmArc,
    ticker: &str,
    conf: &Json,
    activation_params: &UtxoActivationParams,
    priv_key_policy: PrivKeyBuildPolicy,
) -> Result<UtxoStandardCoin, String> {
    let coin = try_s!(
        UtxoArcBuilder::new(
            ctx,
            ticker,
            conf,
            activation_params,
            priv_key_policy,
            UtxoStandardCoin::from
        )
        .build()
        .await
    );
    Ok(coin)
}

pub async fn utxo_standard_coin_with_priv_key(
    ctx: &MmArc,
    ticker: &str,
    conf: &Json,
    activation_params: &UtxoActivationParams,
    priv_key: IguanaPrivKey,
) -> Result<UtxoStandardCoin, String> {
    let priv_key_policy = PrivKeyBuildPolicy::IguanaPrivKey(priv_key);
    utxo_standard_coin_with_policy(ctx, ticker, conf, activation_params, priv_key_policy).await
}

// if mockable is placed before async_trait there is `munmap_chunk(): invalid pointer` error on async fn mocking attempt
#[async_trait]
#[cfg_attr(test, mockable)]
impl UtxoTxBroadcastOps for UtxoStandardCoin {
    async fn broadcast_tx(&self, tx: &UtxoTx) -> Result<H256Json, MmError<BroadcastTxErr>> {
        utxo_common::broadcast_tx(self, tx).await
    }
}

// if mockable is placed before async_trait there is `munmap_chunk(): invalid pointer` error on async fn mocking attempt
#[async_trait]
#[cfg_attr(test, mockable)]
impl UtxoTxGenerationOps for UtxoStandardCoin {
    async fn get_tx_fee(&self) -> UtxoRpcResult<ActualTxFee> { utxo_common::get_tx_fee(&self.utxo_arc).await }

    async fn calc_interest_if_required(
        &self,
        unsigned: TransactionInputSigner,
        data: AdditionalTxData,
        my_script_pub: Bytes,
    ) -> UtxoRpcResult<(TransactionInputSigner, AdditionalTxData)> {
        utxo_common::calc_interest_if_required(self, unsigned, data, my_script_pub).await
    }
}

#[async_trait]
#[cfg_attr(test, mockable)]
impl GetUtxoListOps for UtxoStandardCoin {
    async fn get_unspent_ordered_list(
        &self,
        address: &Address,
    ) -> UtxoRpcResult<(Vec<UnspentInfo>, RecentlySpentOutPointsGuard<'_>)> {
        utxo_common::get_unspent_ordered_list(self, address).await
    }

    async fn get_all_unspent_ordered_list(
        &self,
        address: &Address,
    ) -> UtxoRpcResult<(Vec<UnspentInfo>, RecentlySpentOutPointsGuard<'_>)> {
        utxo_common::get_all_unspent_ordered_list(self, address).await
    }

    async fn get_mature_unspent_ordered_list(
        &self,
        address: &Address,
    ) -> UtxoRpcResult<(MatureUnspentList, RecentlySpentOutPointsGuard<'_>)> {
        utxo_common::get_mature_unspent_ordered_list(self, address).await
    }
}

#[async_trait]
#[cfg_attr(test, mockable)]
impl GetUtxoMapOps for UtxoStandardCoin {
    async fn get_unspent_ordered_map(
        &self,
        addresses: Vec<Address>,
    ) -> UtxoRpcResult<(UnspentMap, RecentlySpentOutPointsGuard<'_>)> {
        utxo_common::get_unspent_ordered_map(self, addresses).await
    }

    async fn get_all_unspent_ordered_map(
        &self,
        addresses: Vec<Address>,
    ) -> UtxoRpcResult<(UnspentMap, RecentlySpentOutPointsGuard<'_>)> {
        utxo_common::get_all_unspent_ordered_map(self, addresses).await
    }

    async fn get_mature_unspent_ordered_map(
        &self,
        addresses: Vec<Address>,
    ) -> UtxoRpcResult<(MatureUnspentMap, RecentlySpentOutPointsGuard<'_>)> {
        utxo_common::get_mature_unspent_ordered_map(self, addresses).await
    }
}

// if mockable is placed before async_trait there is `munmap_chunk(): invalid pointer` error on async fn mocking attempt
#[async_trait]
#[cfg_attr(test, mockable)]
impl UtxoCommonOps for UtxoStandardCoin {
    async fn get_htlc_spend_fee(&self, tx_size: u64, stage: &FeeApproxStage) -> UtxoRpcResult<u64> {
        utxo_common::get_htlc_spend_fee(self, tx_size, stage).await
    }

    fn addresses_from_script(&self, script: &Script) -> Result<Vec<Address>, String> {
        utxo_common::addresses_from_script(self, script)
    }

    fn denominate_satoshis(&self, satoshi: i64) -> f64 { utxo_common::denominate_satoshis(&self.utxo_arc, satoshi) }

    fn my_public_key(&self) -> Result<&Public, MmError<UnexpectedDerivationMethod>> {
        utxo_common::my_public_key(self.as_ref())
    }

    fn address_from_str(&self, address: &str) -> MmResult<Address, AddrFromStrError> {
        utxo_common::checked_address_from_str(self, address)
    }

    async fn get_current_mtp(&self) -> UtxoRpcResult<u32> {
        utxo_common::get_current_mtp(&self.utxo_arc, self.ticker().into()).await
    }

    fn is_unspent_mature(&self, output: &RpcTransaction) -> bool {
        utxo_common::is_unspent_mature(self.utxo_arc.conf.mature_confirmations, output)
    }

    async fn calc_interest_of_tx(&self, tx: &UtxoTx, input_transactions: &mut HistoryUtxoTxMap) -> UtxoRpcResult<u64> {
        utxo_common::calc_interest_of_tx(self, tx, input_transactions).await
    }

    async fn get_mut_verbose_transaction_from_map_or_rpc<'a, 'b>(
        &'a self,
        tx_hash: H256Json,
        utxo_tx_map: &'b mut HistoryUtxoTxMap,
    ) -> UtxoRpcResult<&'b mut HistoryUtxoTx> {
        utxo_common::get_mut_verbose_transaction_from_map_or_rpc(self, tx_hash, utxo_tx_map).await
    }

    async fn p2sh_spending_tx(&self, input: utxo_common::P2SHSpendingTxInput<'_>) -> Result<UtxoTx, String> {
        utxo_common::p2sh_spending_tx(self, input).await
    }

    fn get_verbose_transactions_from_cache_or_rpc(
        &self,
        tx_ids: HashSet<H256Json>,
    ) -> UtxoRpcFut<HashMap<H256Json, VerboseTransactionFrom>> {
        let selfi = self.clone();
        let fut = async move { utxo_common::get_verbose_transactions_from_cache_or_rpc(&selfi.utxo_arc, tx_ids).await };
        Box::new(fut.boxed().compat())
    }

    async fn preimage_trade_fee_required_to_send_outputs(
        &self,
        outputs: Vec<TransactionOutput>,
        fee_policy: FeePolicy,
        gas_fee: Option<u64>,
        stage: &FeeApproxStage,
    ) -> TradePreimageResult<BigDecimal> {
        utxo_common::preimage_trade_fee_required_to_send_outputs(
            self,
            self.ticker(),
            outputs,
            fee_policy,
            gas_fee,
            stage,
        )
        .await
    }

    fn increase_dynamic_fee_by_stage(&self, dynamic_fee: u64, stage: &FeeApproxStage) -> u64 {
        utxo_common::increase_dynamic_fee_by_stage(self, dynamic_fee, stage)
    }

    async fn p2sh_tx_locktime(&self, htlc_locktime: u32) -> Result<u32, MmError<UtxoRpcError>> {
        utxo_common::p2sh_tx_locktime(self, &self.utxo_arc.conf.ticker, htlc_locktime).await
    }

    fn addr_format(&self) -> &UtxoAddressFormat { utxo_common::addr_format(self) }

    fn addr_format_for_standard_scripts(&self) -> UtxoAddressFormat {
        utxo_common::addr_format_for_standard_scripts(self)
    }

    fn address_from_pubkey(&self, pubkey: &Public) -> Address {
        let conf = &self.utxo_arc.conf;
        utxo_common::address_from_pubkey(
            pubkey,
            conf.pub_addr_prefix,
            conf.pub_t_addr_prefix,
            conf.checksum_type,
            conf.bech32_hrp.clone(),
            self.addr_format().clone(),
        )
    }
}

#[async_trait]
impl UtxoStandardOps for UtxoStandardCoin {
    async fn tx_details_by_hash(
        &self,
        hash: &[u8],
        input_transactions: &mut HistoryUtxoTxMap,
    ) -> Result<TransactionDetails, String> {
        utxo_common::tx_details_by_hash(self, hash, input_transactions).await
    }

    async fn request_tx_history(&self, metrics: MetricsArc) -> RequestTxHistoryResult {
        utxo_common::request_tx_history(self, metrics).await
    }

    async fn update_kmd_rewards(
        &self,
        tx_details: &mut TransactionDetails,
        input_transactions: &mut HistoryUtxoTxMap,
    ) -> UtxoRpcResult<()> {
        utxo_common::update_kmd_rewards(self, tx_details, input_transactions).await
    }
}

#[async_trait]
impl SwapOps for UtxoStandardCoin {
    #[inline]
    fn send_taker_fee(&self, fee_addr: &[u8], amount: BigDecimal, _uuid: &[u8]) -> TransactionFut {
        utxo_common::send_taker_fee(self.clone(), fee_addr, amount)
    }

    #[inline]
    fn send_maker_payment(&self, maker_payment_args: SendMakerPaymentArgs) -> TransactionFut {
        utxo_common::send_maker_payment(
            self.clone(),
            maker_payment_args.time_lock,
            maker_payment_args.other_pubkey,
            maker_payment_args.secret_hash,
            maker_payment_args.amount,
            maker_payment_args.swap_unique_data,
        )
    }

    #[inline]
    fn send_taker_payment(&self, taker_payment_args: SendTakerPaymentArgs) -> TransactionFut {
        utxo_common::send_taker_payment(
            self.clone(),
            taker_payment_args.time_lock,
            taker_payment_args.other_pubkey,
            taker_payment_args.secret_hash,
            taker_payment_args.amount,
            taker_payment_args.swap_unique_data,
        )
    }

    #[inline]
    fn send_maker_spends_taker_payment(
        &self,
        maker_spends_payment_args: SendMakerSpendsTakerPaymentArgs,
    ) -> TransactionFut {
        utxo_common::send_maker_spends_taker_payment(
            self.clone(),
            maker_spends_payment_args.other_payment_tx,
            maker_spends_payment_args.time_lock,
            maker_spends_payment_args.other_pubkey,
            maker_spends_payment_args.secret,
            maker_spends_payment_args.secret_hash,
            maker_spends_payment_args.swap_unique_data,
        )
    }

    #[inline]
    fn send_taker_spends_maker_payment(
        &self,
        taker_spends_payment_args: SendTakerSpendsMakerPaymentArgs,
    ) -> TransactionFut {
        utxo_common::send_taker_spends_maker_payment(
            self.clone(),
            taker_spends_payment_args.other_payment_tx,
            taker_spends_payment_args.time_lock,
            taker_spends_payment_args.other_pubkey,
            taker_spends_payment_args.secret,
            taker_spends_payment_args.secret_hash,
            taker_spends_payment_args.swap_unique_data,
        )
    }

    #[inline]
    fn send_taker_refunds_payment(&self, taker_refunds_payment_args: SendTakerRefundsPaymentArgs) -> TransactionFut {
        utxo_common::send_taker_refunds_payment(
            self.clone(),
            taker_refunds_payment_args.payment_tx,
            taker_refunds_payment_args.time_lock,
            taker_refunds_payment_args.other_pubkey,
            taker_refunds_payment_args.secret_hash,
            taker_refunds_payment_args.swap_unique_data,
        )
    }

    #[inline]
    fn send_maker_refunds_payment(&self, maker_refunds_payment_args: SendMakerRefundsPaymentArgs) -> TransactionFut {
        utxo_common::send_maker_refunds_payment(
            self.clone(),
            maker_refunds_payment_args.payment_tx,
            maker_refunds_payment_args.time_lock,
            maker_refunds_payment_args.other_pubkey,
            maker_refunds_payment_args.secret_hash,
            maker_refunds_payment_args.swap_unique_data,
        )
    }

    fn validate_fee(&self, validate_fee_args: ValidateFeeArgs) -> Box<dyn Future<Item = (), Error = String> + Send> {
        let tx = match validate_fee_args.fee_tx {
            TransactionEnum::UtxoTx(tx) => tx.clone(),
            _ => panic!(),
        };
        utxo_common::validate_fee(
            self.clone(),
            tx,
            utxo_common::DEFAULT_FEE_VOUT,
            validate_fee_args.expected_sender,
            validate_fee_args.amount,
            validate_fee_args.min_block_number,
            validate_fee_args.fee_addr,
        )
    }

    #[inline]
    fn validate_maker_payment(&self, input: ValidatePaymentInput) -> ValidatePaymentFut<()> {
        utxo_common::validate_maker_payment(self, input)
    }

    #[inline]
    fn validate_taker_payment(&self, input: ValidatePaymentInput) -> ValidatePaymentFut<()> {
        utxo_common::validate_taker_payment(self, input)
    }

    #[inline]
    fn check_if_my_payment_sent(
        &self,
        if_my_payment_spent_args: CheckIfMyPaymentSentArgs,
    ) -> Box<dyn Future<Item = Option<TransactionEnum>, Error = String> + Send> {
        utxo_common::check_if_my_payment_sent(
            self.clone(),
            if_my_payment_spent_args.time_lock,
            if_my_payment_spent_args.other_pub,
            if_my_payment_spent_args.secret_hash,
            if_my_payment_spent_args.swap_unique_data,
        )
    }

    #[inline]
    async fn search_for_swap_tx_spend_my(
        &self,
        input: SearchForSwapTxSpendInput<'_>,
    ) -> Result<Option<FoundSwapTxSpend>, String> {
        utxo_common::search_for_swap_tx_spend_my(self, input, utxo_common::DEFAULT_SWAP_VOUT).await
    }

    #[inline]
    async fn search_for_swap_tx_spend_other(
        &self,
        input: SearchForSwapTxSpendInput<'_>,
    ) -> Result<Option<FoundSwapTxSpend>, String> {
        utxo_common::search_for_swap_tx_spend_other(self, input, utxo_common::DEFAULT_SWAP_VOUT).await
    }

    #[inline]
    fn check_tx_signed_by_pub(&self, tx: &[u8], expected_pub: &[u8]) -> Result<bool, MmError<ValidatePaymentError>> {
        utxo_common::check_all_inputs_signed_by_pub(tx, expected_pub)
    }

    #[inline]
    async fn extract_secret(&self, secret_hash: &[u8], spend_tx: &[u8]) -> Result<Vec<u8>, String> {
        utxo_common::extract_secret(secret_hash, spend_tx)
    }

    #[inline]
    fn can_refund_htlc(&self, locktime: u64) -> Box<dyn Future<Item = CanRefundHtlc, Error = String> + Send + '_> {
        Box::new(
            utxo_common::can_refund_htlc(self, locktime)
                .boxed()
                .map_err(|e| ERRL!("{}", e))
                .compat(),
        )
    }

    #[inline]
    fn negotiate_swap_contract_addr(
        &self,
        _other_side_address: Option<&[u8]>,
    ) -> Result<Option<BytesJson>, MmError<NegotiateSwapContractAddrErr>> {
        Ok(None)
    }

    #[inline]
    fn derive_htlc_key_pair(&self, swap_unique_data: &[u8]) -> KeyPair {
        utxo_common::derive_htlc_key_pair(self.as_ref(), swap_unique_data)
    }

    #[inline]
    fn validate_other_pubkey(&self, raw_pubkey: &[u8]) -> MmResult<(), ValidateOtherPubKeyErr> {
        utxo_common::validate_other_pubkey(raw_pubkey)
    }

    async fn payment_instructions(
        &self,
        _secret_hash: &[u8],
        _amount: &BigDecimal,
    ) -> Result<Option<Vec<u8>>, MmError<PaymentInstructionsErr>> {
        Ok(None)
    }

    fn validate_instructions(
        &self,
        _instructions: &[u8],
        _secret_hash: &[u8],
        _amount: BigDecimal,
    ) -> Result<PaymentInstructions, MmError<ValidateInstructionsErr>> {
        MmError::err(ValidateInstructionsErr::UnsupportedCoin(self.ticker().to_string()))
    }

    fn is_supported_by_watchers(&self) -> bool { true }
}

#[async_trait]
impl WatcherOps for UtxoStandardCoin {
    #[inline]
    fn create_taker_payment_refund_preimage(
        &self,
        taker_tx: &[u8],
        time_lock: u32,
        maker_pub: &[u8],
        secret_hash: &[u8],
        _swap_contract_address: &Option<BytesJson>,
        swap_unique_data: &[u8],
    ) -> TransactionFut {
        utxo_common::create_taker_payment_refund_preimage(
            self.clone(),
            taker_tx,
            time_lock,
            maker_pub,
            secret_hash,
            swap_unique_data,
        )
    }

    #[inline]
    fn create_maker_payment_spend_preimage(
        &self,
        maker_payment_tx: &[u8],
        time_lock: u32,
        maker_pub: &[u8],
        secret_hash: &[u8],
        swap_unique_data: &[u8],
    ) -> TransactionFut {
        utxo_common::create_maker_payment_spend_preimage(
            self.clone(),
            maker_payment_tx,
            time_lock,
            maker_pub,
            secret_hash,
            swap_unique_data,
        )
    }

    #[inline]
    fn send_taker_payment_refund_preimage(&self, preimage: &[u8]) -> TransactionFut {
        utxo_common::send_taker_payment_refund_preimage(self.clone(), preimage)
    }

    #[inline]
    fn send_maker_payment_spend_preimage(&self, preimage: &[u8], secret: &[u8]) -> TransactionFut {
        utxo_common::send_maker_payment_spend_preimage(self.clone(), preimage, secret)
    }

    #[inline]
    fn watcher_validate_taker_fee(&self, input: WatcherValidateTakerFeeInput) -> ValidatePaymentFut<()> {
        utxo_common::watcher_validate_taker_fee(self.clone(), input, utxo_common::DEFAULT_FEE_VOUT)
    }

    #[inline]
    fn watcher_validate_taker_payment(&self, input: WatcherValidatePaymentInput) -> ValidatePaymentFut<()> {
        utxo_common::watcher_validate_taker_payment(self, input)
    }

    #[inline]
    async fn watcher_search_for_swap_tx_spend(
        &self,
        input: WatcherSearchForSwapTxSpendInput<'_>,
    ) -> Result<Option<FoundSwapTxSpend>, String> {
        utxo_common::watcher_search_for_swap_tx_spend(self, input, utxo_common::DEFAULT_SWAP_VOUT).await
    }
}

impl MarketCoinOps for UtxoStandardCoin {
    fn ticker(&self) -> &str { &self.utxo_arc.conf.ticker }

    fn get_public_key(&self) -> Result<String, MmError<UnexpectedDerivationMethod>> {
        let pubkey = utxo_common::my_public_key(&self.utxo_arc)?;
        Ok(pubkey.to_string())
    }

    fn my_address(&self) -> MmResult<String, MyAddressError> { utxo_common::my_address(self) }

    fn sign_message_hash(&self, message: &str) -> Option<[u8; 32]> {
        utxo_common::sign_message_hash(self.as_ref(), message)
    }

    fn sign_message(&self, message: &str) -> SignatureResult<String> {
        utxo_common::sign_message(self.as_ref(), message)
    }

    fn verify_message(&self, signature_base64: &str, message: &str, address: &str) -> VerificationResult<bool> {
        utxo_common::verify_message(self, signature_base64, message, address)
    }

    fn my_balance(&self) -> BalanceFut<CoinBalance> { utxo_common::my_balance(self.clone()) }

    fn base_coin_balance(&self) -> BalanceFut<BigDecimal> { utxo_common::base_coin_balance(self) }

    fn platform_ticker(&self) -> &str { self.ticker() }

    #[inline(always)]
    fn send_raw_tx(&self, tx: &str) -> Box<dyn Future<Item = String, Error = String> + Send> {
        utxo_common::send_raw_tx(&self.utxo_arc, tx)
    }

    #[inline(always)]
    fn send_raw_tx_bytes(&self, tx: &[u8]) -> Box<dyn Future<Item = String, Error = String> + Send> {
        utxo_common::send_raw_tx_bytes(&self.utxo_arc, tx)
    }

    fn wait_for_confirmations(
        &self,
        tx: &[u8],
        confirmations: u64,
        requires_nota: bool,
        wait_until: u64,
        check_every: u64,
    ) -> Box<dyn Future<Item = (), Error = String> + Send> {
        utxo_common::wait_for_confirmations(
            &self.utxo_arc,
            tx,
            confirmations,
            requires_nota,
            wait_until,
            check_every,
        )
    }

    fn wait_for_htlc_tx_spend(
        &self,
        transaction: &[u8],
        _secret_hash: &[u8],
        wait_until: u64,
        from_block: u64,
        _swap_contract_address: &Option<BytesJson>,
        check_every: f64,
    ) -> TransactionFut {
        utxo_common::wait_for_output_spend(
            &self.utxo_arc,
            transaction,
            utxo_common::DEFAULT_SWAP_VOUT,
            from_block,
            wait_until,
            check_every,
        )
    }

    fn tx_enum_from_bytes(&self, bytes: &[u8]) -> Result<TransactionEnum, MmError<TxMarshalingErr>> {
        utxo_common::tx_enum_from_bytes(self.as_ref(), bytes)
    }

    fn current_block(&self) -> Box<dyn Future<Item = u64, Error = String> + Send> {
        utxo_common::current_block(&self.utxo_arc)
    }

    fn display_priv_key(&self) -> Result<String, String> { utxo_common::display_priv_key(&self.utxo_arc) }

    fn min_tx_amount(&self) -> BigDecimal { utxo_common::min_tx_amount(self.as_ref()) }

    fn min_trading_vol(&self) -> MmNumber { utxo_common::min_trading_vol(self.as_ref()) }
}

#[async_trait]
impl MmCoin for UtxoStandardCoin {
    fn is_asset_chain(&self) -> bool { utxo_common::is_asset_chain(&self.utxo_arc) }

    fn spawner(&self) -> CoinFutSpawner { CoinFutSpawner::new(&self.as_ref().abortable_system) }

    fn get_raw_transaction(&self, req: RawTransactionRequest) -> RawTransactionFut {
        Box::new(utxo_common::get_raw_transaction(&self.utxo_arc, req).boxed().compat())
    }

    fn get_tx_hex_by_hash(&self, tx_hash: Vec<u8>) -> RawTransactionFut {
        Box::new(
            utxo_common::get_tx_hex_by_hash(&self.utxo_arc, tx_hash)
                .boxed()
                .compat(),
        )
    }

    fn withdraw(&self, req: WithdrawRequest) -> WithdrawFut {
        Box::new(utxo_common::withdraw(self.clone(), req).boxed().compat())
    }

    fn decimals(&self) -> u8 { utxo_common::decimals(&self.utxo_arc) }

    fn convert_to_address(&self, from: &str, to_address_format: Json) -> Result<String, String> {
        utxo_common::convert_to_address(self, from, to_address_format)
    }

    fn validate_address(&self, address: &str) -> ValidateAddressResult { utxo_common::validate_address(self, address) }

    fn process_history_loop(&self, ctx: MmArc) -> Box<dyn Future<Item = (), Error = ()> + Send> {
        Box::new(
            utxo_common::process_history_loop(self.clone(), ctx)
                .map(|_| Ok(()))
                .boxed()
                .compat(),
        )
    }

    fn history_sync_status(&self) -> HistorySyncState { utxo_common::history_sync_status(&self.utxo_arc) }

    fn get_trade_fee(&self) -> Box<dyn Future<Item = TradeFee, Error = String> + Send> {
        utxo_common::get_trade_fee(self.clone())
    }

    async fn get_sender_trade_fee(
        &self,
        value: TradePreimageValue,
        stage: FeeApproxStage,
    ) -> TradePreimageResult<TradeFee> {
        utxo_common::get_sender_trade_fee(self, value, stage).await
    }

    fn get_receiver_trade_fee(&self, _send_amount: BigDecimal, _stage: FeeApproxStage) -> TradePreimageFut<TradeFee> {
        utxo_common::get_receiver_trade_fee(self.clone())
    }

    async fn get_fee_to_send_taker_fee(
        &self,
        dex_fee_amount: BigDecimal,
        stage: FeeApproxStage,
    ) -> TradePreimageResult<TradeFee> {
        utxo_common::get_fee_to_send_taker_fee(self, dex_fee_amount, stage).await
    }

    fn required_confirmations(&self) -> u64 { utxo_common::required_confirmations(&self.utxo_arc) }

    fn requires_notarization(&self) -> bool { utxo_common::requires_notarization(&self.utxo_arc) }

    fn set_required_confirmations(&self, confirmations: u64) {
        utxo_common::set_required_confirmations(&self.utxo_arc, confirmations)
    }

    fn set_requires_notarization(&self, requires_nota: bool) {
        utxo_common::set_requires_notarization(&self.utxo_arc, requires_nota)
    }

    fn swap_contract_address(&self) -> Option<BytesJson> { utxo_common::swap_contract_address() }

    fn fallback_swap_contract(&self) -> Option<BytesJson> { utxo_common::fallback_swap_contract() }

    fn mature_confirmations(&self) -> Option<u32> { Some(self.utxo_arc.conf.mature_confirmations) }

    fn coin_protocol_info(&self) -> Vec<u8> { utxo_common::coin_protocol_info(self) }

    fn is_coin_protocol_supported(&self, info: &Option<Vec<u8>>) -> bool {
        utxo_common::is_coin_protocol_supported(self, info)
    }

    fn on_disabled(&self) -> Result<(), AbortedError> { AbortableSystem::abort_all(&self.as_ref().abortable_system) }

    fn on_token_deactivated(&self, _ticker: &str) {}
}

#[async_trait]
impl GetWithdrawSenderAddress for UtxoStandardCoin {
    type Address = Address;
    type Pubkey = Public;

    async fn get_withdraw_sender_address(
        &self,
        req: &WithdrawRequest,
    ) -> MmResult<WithdrawSenderAddress<Self::Address, Self::Pubkey>, WithdrawError> {
        utxo_common::get_withdraw_from_address(self, req).await
    }
}

#[async_trait]
impl InitWithdrawCoin for UtxoStandardCoin {
    async fn init_withdraw(
        &self,
        ctx: MmArc,
        req: WithdrawRequest,
        task_handle: &WithdrawTaskHandle,
    ) -> Result<TransactionDetails, MmError<WithdrawError>> {
        utxo_common::init_withdraw(ctx, self.clone(), req, task_handle).await
    }
}

impl UtxoSignerOps for UtxoStandardCoin {
    type TxGetter = UtxoRpcClientEnum;

    fn trezor_coin(&self) -> UtxoSignTxResult<String> {
        self.utxo_arc
            .conf
            .trezor_coin
            .clone()
            .or_mm_err(|| UtxoSignTxError::CoinNotSupportedWithTrezor {
                coin: self.utxo_arc.conf.ticker.clone(),
            })
    }

    fn fork_id(&self) -> u32 { self.utxo_arc.conf.fork_id }

    fn branch_id(&self) -> u32 { self.utxo_arc.conf.consensus_branch_id }

    fn tx_provider(&self) -> Self::TxGetter { self.utxo_arc.rpc_client.clone() }
}

impl CoinWithDerivationMethod for UtxoStandardCoin {
    type Address = Address;
    type HDWallet = UtxoHDWallet;

    fn derivation_method(&self) -> &DerivationMethod<Self::Address, Self::HDWallet> {
        utxo_common::derivation_method(self.as_ref())
    }
}

#[async_trait]
impl ExtractExtendedPubkey for UtxoStandardCoin {
    type ExtendedPublicKey = Secp256k1ExtendedPublicKey;

    async fn extract_extended_pubkey<XPubExtractor>(
        &self,
        xpub_extractor: &XPubExtractor,
        derivation_path: DerivationPath,
    ) -> MmResult<Self::ExtendedPublicKey, HDExtractPubkeyError>
    where
        XPubExtractor: HDXPubExtractor + Sync,
    {
        utxo_common::extract_extended_pubkey(&self.utxo_arc.conf, xpub_extractor, derivation_path).await
    }
}

#[async_trait]
impl HDWalletCoinOps for UtxoStandardCoin {
    type Address = Address;
    type Pubkey = Public;
    type HDWallet = UtxoHDWallet;
    type HDAccount = UtxoHDAccount;

    async fn derive_addresses<Ids>(
        &self,
        hd_account: &Self::HDAccount,
        address_ids: Ids,
    ) -> AddressDerivingResult<Vec<HDAddress<Self::Address, Self::Pubkey>>>
    where
        Ids: Iterator<Item = HDAddressId> + Send,
    {
        utxo_common::derive_addresses(self, hd_account, address_ids).await
    }

    async fn create_new_account<'a, XPubExtractor>(
        &self,
        hd_wallet: &'a Self::HDWallet,
        xpub_extractor: &XPubExtractor,
    ) -> MmResult<HDAccountMut<'a, Self::HDAccount>, NewAccountCreatingError>
    where
        XPubExtractor: HDXPubExtractor + Sync,
    {
        utxo_common::create_new_account(self, hd_wallet, xpub_extractor).await
    }

    async fn set_known_addresses_number(
        &self,
        hd_wallet: &Self::HDWallet,
        hd_account: &mut Self::HDAccount,
        chain: Bip44Chain,
        new_known_addresses_number: u32,
    ) -> MmResult<(), AccountUpdatingError> {
        utxo_common::set_known_addresses_number(self, hd_wallet, hd_account, chain, new_known_addresses_number).await
    }
}

#[async_trait]
impl GetNewAddressRpcOps for UtxoStandardCoin {
    async fn get_new_address_rpc(
        &self,
        params: GetNewAddressParams,
    ) -> MmResult<GetNewAddressResponse, GetNewAddressRpcError> {
        get_new_address::common_impl::get_new_address_rpc(self, params).await
    }
}

#[async_trait]
impl HDWalletBalanceOps for UtxoStandardCoin {
    type HDAddressScanner = UtxoAddressScanner;

    async fn produce_hd_address_scanner(&self) -> BalanceResult<Self::HDAddressScanner> {
        utxo_common::produce_hd_address_scanner(self).await
    }

    async fn enable_hd_wallet<XPubExtractor>(
        &self,
        hd_wallet: &Self::HDWallet,
        xpub_extractor: &XPubExtractor,
        params: EnabledCoinBalanceParams,
    ) -> MmResult<HDWalletBalance, EnableCoinBalanceError>
    where
        XPubExtractor: HDXPubExtractor + Sync,
    {
        coin_balance::common_impl::enable_hd_wallet(self, hd_wallet, xpub_extractor, params).await
    }

    async fn scan_for_new_addresses(
        &self,
        hd_wallet: &Self::HDWallet,
        hd_account: &mut Self::HDAccount,
        address_scanner: &Self::HDAddressScanner,
        gap_limit: u32,
    ) -> BalanceResult<Vec<HDAddressBalance>> {
        utxo_common::scan_for_new_addresses(self, hd_wallet, hd_account, address_scanner, gap_limit).await
    }

    async fn all_known_addresses_balances(&self, hd_account: &Self::HDAccount) -> BalanceResult<Vec<HDAddressBalance>> {
        utxo_common::all_known_addresses_balances(self, hd_account).await
    }

    async fn known_address_balance(&self, address: &Self::Address) -> BalanceResult<CoinBalance> {
        utxo_common::address_balance(self, address).await
    }

    async fn known_addresses_balances(
        &self,
        addresses: Vec<Self::Address>,
    ) -> BalanceResult<Vec<(Self::Address, CoinBalance)>> {
        utxo_common::addresses_balances(self, addresses).await
    }
}

impl HDWalletCoinWithStorageOps for UtxoStandardCoin {
    fn hd_wallet_storage<'a>(&self, hd_wallet: &'a Self::HDWallet) -> &'a HDWalletCoinStorage {
        &hd_wallet.hd_wallet_storage
    }
}

#[async_trait]
impl AccountBalanceRpcOps for UtxoStandardCoin {
    async fn account_balance_rpc(
        &self,
        params: AccountBalanceParams,
    ) -> MmResult<HDAccountBalanceResponse, HDAccountBalanceRpcError> {
        account_balance::common_impl::account_balance_rpc(self, params).await
    }
}

#[async_trait]
impl InitAccountBalanceRpcOps for UtxoStandardCoin {
    async fn init_account_balance_rpc(
        &self,
        params: InitAccountBalanceParams,
    ) -> MmResult<HDAccountBalance, HDAccountBalanceRpcError> {
        init_account_balance::common_impl::init_account_balance_rpc(self, params).await
    }
}

#[async_trait]
impl InitScanAddressesRpcOps for UtxoStandardCoin {
    async fn init_scan_for_new_addresses_rpc(
        &self,
        params: ScanAddressesParams,
    ) -> MmResult<ScanAddressesResponse, HDAccountBalanceRpcError> {
        init_scan_for_new_addresses::common_impl::scan_for_new_addresses_rpc(self, params).await
    }
}

#[async_trait]
impl InitCreateAccountRpcOps for UtxoStandardCoin {
    async fn init_create_account_rpc<XPubExtractor>(
        &self,
        params: CreateNewAccountParams,
        state: CreateAccountState,
        xpub_extractor: &XPubExtractor,
    ) -> MmResult<HDAccountBalance, CreateAccountRpcError>
    where
        XPubExtractor: HDXPubExtractor + Sync,
    {
        init_create_account::common_impl::init_create_new_account_rpc(self, params, state, xpub_extractor).await
    }

    async fn revert_creating_account(&self, account_id: u32) {
        init_create_account::common_impl::revert_creating_account(self, account_id).await
    }
}

#[async_trait]
impl CoinWithTxHistoryV2 for UtxoStandardCoin {
    fn history_wallet_id(&self) -> WalletId { utxo_common::utxo_tx_history_v2_common::history_wallet_id(self.as_ref()) }

    async fn get_tx_history_filters(
        &self,
        target: MyTxHistoryTarget,
    ) -> MmResult<GetTxHistoryFilters, MyTxHistoryErrorV2> {
        utxo_common::utxo_tx_history_v2_common::get_tx_history_filters(self, target).await
    }
}

#[async_trait]
impl UtxoTxHistoryOps for UtxoStandardCoin {
    async fn my_addresses(&self) -> MmResult<HashSet<Address>, UtxoMyAddressesHistoryError> {
        utxo_common::utxo_tx_history_v2_common::my_addresses(self).await
    }

    async fn tx_details_by_hash<Storage>(
        &self,
        params: UtxoTxDetailsParams<'_, Storage>,
    ) -> MmResult<Vec<TransactionDetails>, UtxoTxDetailsError>
    where
        Storage: TxHistoryStorage,
    {
        utxo_common::utxo_tx_history_v2_common::tx_details_by_hash(self, params).await
    }

    async fn tx_from_storage_or_rpc<Storage: TxHistoryStorage>(
        &self,
        tx_hash: &H256Json,
        storage: &Storage,
    ) -> MmResult<UtxoTx, UtxoTxDetailsError> {
        utxo_common::utxo_tx_history_v2_common::tx_from_storage_or_rpc(self, tx_hash, storage).await
    }

    async fn request_tx_history(
        &self,
        metrics: MetricsArc,
        for_addresses: &HashSet<Address>,
    ) -> RequestTxHistoryResult {
        utxo_common::utxo_tx_history_v2_common::request_tx_history(self, metrics, for_addresses).await
    }

    async fn get_block_timestamp(&self, height: u64) -> MmResult<u64, GetBlockHeaderError> {
        self.as_ref().rpc_client.get_block_timestamp(height).await
    }

    async fn my_addresses_balances(&self) -> BalanceResult<HashMap<String, BigDecimal>> {
        utxo_common::utxo_tx_history_v2_common::my_addresses_balances(self).await
    }

    fn address_from_str(&self, address: &str) -> MmResult<Address, AddrFromStrError> {
        utxo_common::checked_address_from_str(self, address)
    }

    fn set_history_sync_state(&self, new_state: HistorySyncState) {
        *self.as_ref().history_sync_state.lock().unwrap() = new_state;
    }
}<|MERGE_RESOLUTION|>--- conflicted
+++ resolved
@@ -26,15 +26,10 @@
             SendMakerSpendsTakerPaymentArgs, SendTakerPaymentArgs, SendTakerRefundsPaymentArgs,
             SendTakerSpendsMakerPaymentArgs, SignatureResult, SwapOps, TradePreimageValue, TransactionFut,
             TxMarshalingErr, ValidateAddressResult, ValidateFeeArgs, ValidateInstructionsErr, ValidateOtherPubKeyErr,
-<<<<<<< HEAD
             ValidatePaymentError, ValidatePaymentFut, ValidatePaymentInput, VerificationResult, WatcherOps,
             WatcherSearchForSwapTxSpendInput, WatcherValidatePaymentInput, WatcherValidateTakerFeeInput, WithdrawFut,
             WithdrawSenderAddress};
-=======
-            ValidatePaymentFut, ValidatePaymentInput, VerificationResult, WatcherOps, WatcherValidatePaymentInput,
-            WithdrawFut, WithdrawSenderAddress};
 use common::executor::{AbortableSystem, AbortedError};
->>>>>>> a6046fd7
 use crypto::Bip44Chain;
 use futures::{FutureExt, TryFutureExt};
 use mm2_metrics::MetricsArc;
