use super::utxo_common::utxo_prepare_addresses_for_balance_stream_if_enabled;
use super::*;
use crate::coin_balance::{self, EnableCoinBalanceError, EnabledCoinBalanceParams, HDAccountBalance, HDAddressBalance,
                          HDBalanceAddress, HDWalletBalance, HDWalletBalanceOps};
use crate::coin_errors::{MyAddressError, ValidatePaymentResult};
use crate::hd_wallet::{ExtractExtendedPubkey, HDCoinAddress, HDCoinHDAccount, HDCoinHDAddress, HDCoinWithdrawOps,
                       HDConfirmAddress, HDExtractPubkeyError, HDXPubExtractor, TrezorCoinError, WithdrawSenderAddress};
use crate::my_tx_history_v2::{CoinWithTxHistoryV2, MyTxHistoryErrorV2, MyTxHistoryTarget, TxHistoryStorage};
use crate::rpc_command::account_balance::{self, AccountBalanceParams, AccountBalanceRpcOps, HDAccountBalanceResponse};
use crate::rpc_command::get_new_address::{self, GetNewAddressParams, GetNewAddressResponse, GetNewAddressRpcError,
                                          GetNewAddressRpcOps};
use crate::rpc_command::hd_account_balance_rpc_error::HDAccountBalanceRpcError;
use crate::rpc_command::init_account_balance::{self, InitAccountBalanceParams, InitAccountBalanceRpcOps};
use crate::rpc_command::init_create_account::{self, CreateAccountRpcError, CreateAccountState, CreateNewAccountParams,
                                              InitCreateAccountRpcOps};
use crate::rpc_command::init_scan_for_new_addresses::{self, InitScanAddressesRpcOps, ScanAddressesParams,
                                                      ScanAddressesResponse};
use crate::rpc_command::init_withdraw::{InitWithdrawCoin, WithdrawTaskHandleShared};
use crate::tx_history_storage::{GetTxHistoryFilters, WalletId};
use crate::utxo::rpc_clients::BlockHashOrHeight;
use crate::utxo::utxo_builder::{UtxoArcBuilder, UtxoCoinBuilder};
use crate::utxo::utxo_tx_history_v2::{UtxoMyAddressesHistoryError, UtxoTxDetailsError, UtxoTxDetailsParams,
                                      UtxoTxHistoryOps};
<<<<<<< HEAD
use crate::{CanRefundHtlc, CheckIfMyPaymentSentArgs, CoinBalance, CoinWithDerivationMethod, ConfirmPaymentInput,
            DexFee, FundingTxSpend, GenPreimageResult, GenTakerFundingSpendArgs, GenTakerPaymentSpendArgs,
            GetWithdrawSenderAddress, IguanaPrivKey, MakerCoinSwapOpsV2, MakerSwapTakerCoin, MmCoinEnum,
            NegotiateSwapContractAddrErr, PaymentInstructionArgs, PaymentInstructions, PaymentInstructionsErr,
            PrivKeyBuildPolicy, RawTransactionRequest, RawTransactionResult, RefundError, RefundFundingSecretArgs,
            RefundMakerPaymentArgs, RefundPaymentArgs, RefundResult, SearchForFundingSpendErr,
            SearchForSwapTxSpendInput, SendMakerPaymentArgs, SendMakerPaymentSpendPreimageInput, SendPaymentArgs,
            SendTakerFundingArgs, SignRawTransactionRequest, SignatureResult, SpendMakerPaymentArgs, SpendPaymentArgs,
            SwapOps, SwapTxFeePolicy, SwapTxTypeWithSecretHash, TakerCoinSwapOpsV2, TakerSwapMakerCoin, ToBytes,
            TradePreimageValue, TransactionFut, TransactionResult, TxMarshalingErr, TxPreimageWithSig,
            ValidateAddressResult, ValidateFeeArgs, ValidateInstructionsErr, ValidateMakerPaymentArgs,
            ValidateOtherPubKeyErr, ValidatePaymentError, ValidatePaymentFut, ValidatePaymentInput,
            ValidateSwapV2TxResult, ValidateTakerFundingArgs, ValidateTakerFundingSpendPreimageResult,
            ValidateTakerPaymentSpendPreimageResult, ValidateWatcherSpendInput, VerificationResult,
            WaitForHTLCTxSpendArgs, WaitForTakerPaymentSpendError, WatcherOps, WatcherReward, WatcherRewardError,
            WatcherSearchForSwapTxSpendInput, WatcherValidatePaymentInput, WatcherValidateTakerFeeInput, WithdrawFut,
            WithdrawSenderAddress};
=======
use crate::{CanRefundHtlc, CheckIfMyPaymentSentArgs, CoinBalance, CoinWithDerivationMethod, CoinWithPrivKeyPolicy,
            ConfirmPaymentInput, DexFee, FundingTxSpend, GenPreimageResult, GenTakerFundingSpendArgs,
            GenTakerPaymentSpendArgs, GetWithdrawSenderAddress, IguanaBalanceOps, IguanaPrivKey, MakerCoinSwapOpsV2,
            MakerSwapTakerCoin, MmCoinEnum, NegotiateSwapContractAddrErr, PaymentInstructionArgs, PaymentInstructions,
            PaymentInstructionsErr, PrivKeyBuildPolicy, RawTransactionRequest, RawTransactionResult, RefundError,
            RefundFundingSecretArgs, RefundMakerPaymentArgs, RefundPaymentArgs, RefundResult,
            SearchForFundingSpendErr, SearchForSwapTxSpendInput, SendMakerPaymentArgs,
            SendMakerPaymentSpendPreimageInput, SendPaymentArgs, SendTakerFundingArgs, SignRawTransactionRequest,
            SignatureResult, SpendMakerPaymentArgs, SpendPaymentArgs, SwapOps, SwapTxTypeWithSecretHash,
            TakerCoinSwapOpsV2, TakerSwapMakerCoin, ToBytes, TradePreimageValue, TransactionFut, TransactionResult,
            TxMarshalingErr, TxPreimageWithSig, ValidateAddressResult, ValidateFeeArgs, ValidateInstructionsErr,
            ValidateMakerPaymentArgs, ValidateOtherPubKeyErr, ValidatePaymentError, ValidatePaymentFut,
            ValidatePaymentInput, ValidateSwapV2TxResult, ValidateTakerFundingArgs,
            ValidateTakerFundingSpendPreimageResult, ValidateTakerPaymentSpendPreimageResult,
            ValidateWatcherSpendInput, VerificationResult, WaitForHTLCTxSpendArgs, WaitForTakerPaymentSpendError,
            WatcherOps, WatcherReward, WatcherRewardError, WatcherSearchForSwapTxSpendInput,
            WatcherValidatePaymentInput, WatcherValidateTakerFeeInput, WithdrawFut};
>>>>>>> a0d87236
use common::executor::{AbortableSystem, AbortedError};
use futures::{FutureExt, TryFutureExt};
use mm2_metrics::MetricsArc;
use mm2_number::MmNumber;
use script::Opcode;
use utxo_signer::UtxoSignerOps;

#[derive(Clone)]
pub struct UtxoStandardCoin {
    utxo_arc: UtxoArc,
}

impl AsRef<UtxoCoinFields> for UtxoStandardCoin {
    fn as_ref(&self) -> &UtxoCoinFields { &self.utxo_arc }
}

impl From<UtxoArc> for UtxoStandardCoin {
    fn from(coin: UtxoArc) -> UtxoStandardCoin { UtxoStandardCoin { utxo_arc: coin } }
}

impl From<UtxoStandardCoin> for UtxoArc {
    fn from(coin: UtxoStandardCoin) -> Self { coin.utxo_arc }
}

pub async fn utxo_standard_coin_with_policy(
    ctx: &MmArc,
    ticker: &str,
    conf: &Json,
    activation_params: &UtxoActivationParams,
    priv_key_policy: PrivKeyBuildPolicy,
) -> Result<UtxoStandardCoin, String> {
    let coin = try_s!(
        UtxoArcBuilder::new(
            ctx,
            ticker,
            conf,
            activation_params,
            priv_key_policy,
            UtxoStandardCoin::from
        )
        .build()
        .await
    );

    Ok(coin)
}

pub async fn utxo_standard_coin_with_priv_key(
    ctx: &MmArc,
    ticker: &str,
    conf: &Json,
    activation_params: &UtxoActivationParams,
    priv_key: IguanaPrivKey,
) -> Result<UtxoStandardCoin, String> {
    let priv_key_policy = PrivKeyBuildPolicy::IguanaPrivKey(priv_key);
    utxo_standard_coin_with_policy(ctx, ticker, conf, activation_params, priv_key_policy).await
}

// if mockable is placed before async_trait there is `munmap_chunk(): invalid pointer` error on async fn mocking attempt
#[async_trait]
#[cfg_attr(test, mockable)]
impl UtxoTxBroadcastOps for UtxoStandardCoin {
    async fn broadcast_tx(&self, tx: &UtxoTx) -> Result<H256Json, MmError<BroadcastTxErr>> {
        utxo_common::broadcast_tx(self, tx).await
    }
}

// if mockable is placed before async_trait there is `munmap_chunk(): invalid pointer` error on async fn mocking attempt
#[async_trait]
#[cfg_attr(test, mockable)]
impl UtxoTxGenerationOps for UtxoStandardCoin {
    async fn get_tx_fee(&self) -> UtxoRpcResult<ActualTxFee> { utxo_common::get_tx_fee(&self.utxo_arc).await }

    async fn calc_interest_if_required(
        &self,
        unsigned: TransactionInputSigner,
        data: AdditionalTxData,
        my_script_pub: Bytes,
        dust: u64,
    ) -> UtxoRpcResult<(TransactionInputSigner, AdditionalTxData)> {
        utxo_common::calc_interest_if_required(self, unsigned, data, my_script_pub, dust).await
    }
}

#[async_trait]
#[cfg_attr(test, mockable)]
impl GetUtxoListOps for UtxoStandardCoin {
    async fn get_unspent_ordered_list(
        &self,
        address: &Address,
    ) -> UtxoRpcResult<(Vec<UnspentInfo>, RecentlySpentOutPointsGuard<'_>)> {
        utxo_common::get_unspent_ordered_list(self, address).await
    }

    async fn get_all_unspent_ordered_list(
        &self,
        address: &Address,
    ) -> UtxoRpcResult<(Vec<UnspentInfo>, RecentlySpentOutPointsGuard<'_>)> {
        utxo_common::get_all_unspent_ordered_list(self, address).await
    }

    async fn get_mature_unspent_ordered_list(
        &self,
        address: &Address,
    ) -> UtxoRpcResult<(MatureUnspentList, RecentlySpentOutPointsGuard<'_>)> {
        utxo_common::get_mature_unspent_ordered_list(self, address).await
    }
}

#[async_trait]
#[cfg_attr(test, mockable)]
impl GetUtxoMapOps for UtxoStandardCoin {
    async fn get_unspent_ordered_map(
        &self,
        addresses: Vec<Address>,
    ) -> UtxoRpcResult<(UnspentMap, RecentlySpentOutPointsGuard<'_>)> {
        utxo_common::get_unspent_ordered_map(self, addresses).await
    }

    async fn get_all_unspent_ordered_map(
        &self,
        addresses: Vec<Address>,
    ) -> UtxoRpcResult<(UnspentMap, RecentlySpentOutPointsGuard<'_>)> {
        utxo_common::get_all_unspent_ordered_map(self, addresses).await
    }

    async fn get_mature_unspent_ordered_map(
        &self,
        addresses: Vec<Address>,
    ) -> UtxoRpcResult<(MatureUnspentMap, RecentlySpentOutPointsGuard<'_>)> {
        utxo_common::get_mature_unspent_ordered_map(self, addresses).await
    }
}

// if mockable is placed before async_trait there is `munmap_chunk(): invalid pointer` error on async fn mocking attempt
#[async_trait]
#[cfg_attr(test, mockable)]
impl UtxoCommonOps for UtxoStandardCoin {
    async fn get_htlc_spend_fee(&self, tx_size: u64, stage: &FeeApproxStage) -> UtxoRpcResult<u64> {
        utxo_common::get_htlc_spend_fee(self, tx_size, stage).await
    }

    fn addresses_from_script(&self, script: &Script) -> Result<Vec<Address>, String> {
        utxo_common::addresses_from_script(self, script)
    }

    fn denominate_satoshis(&self, satoshi: i64) -> f64 { utxo_common::denominate_satoshis(&self.utxo_arc, satoshi) }

    fn my_public_key(&self) -> Result<&Public, MmError<UnexpectedDerivationMethod>> {
        utxo_common::my_public_key(self.as_ref())
    }

    fn address_from_str(&self, address: &str) -> MmResult<Address, AddrFromStrError> {
        utxo_common::checked_address_from_str(self, address)
    }

    fn script_for_address(&self, address: &Address) -> MmResult<Script, UnsupportedAddr> {
        utxo_common::output_script_checked(self.as_ref(), address)
    }

    async fn get_current_mtp(&self) -> UtxoRpcResult<u32> {
        utxo_common::get_current_mtp(&self.utxo_arc, self.ticker().into()).await
    }

    fn is_unspent_mature(&self, output: &RpcTransaction) -> bool {
        utxo_common::is_unspent_mature(self.utxo_arc.conf.mature_confirmations, output)
    }

    async fn calc_interest_of_tx(&self, tx: &UtxoTx, input_transactions: &mut HistoryUtxoTxMap) -> UtxoRpcResult<u64> {
        utxo_common::calc_interest_of_tx(self, tx, input_transactions).await
    }

    async fn get_mut_verbose_transaction_from_map_or_rpc<'a, 'b>(
        &'a self,
        tx_hash: H256Json,
        utxo_tx_map: &'b mut HistoryUtxoTxMap,
    ) -> UtxoRpcResult<&'b mut HistoryUtxoTx> {
        utxo_common::get_mut_verbose_transaction_from_map_or_rpc(self, tx_hash, utxo_tx_map).await
    }

    async fn p2sh_spending_tx(&self, input: utxo_common::P2SHSpendingTxInput<'_>) -> Result<UtxoTx, String> {
        utxo_common::p2sh_spending_tx(self, input).await
    }

    fn get_verbose_transactions_from_cache_or_rpc(
        &self,
        tx_ids: HashSet<H256Json>,
    ) -> UtxoRpcFut<HashMap<H256Json, VerboseTransactionFrom>> {
        let selfi = self.clone();
        let fut = async move { utxo_common::get_verbose_transactions_from_cache_or_rpc(&selfi.utxo_arc, tx_ids).await };
        Box::new(fut.boxed().compat())
    }

    async fn preimage_trade_fee_required_to_send_outputs(
        &self,
        outputs: Vec<TransactionOutput>,
        fee_policy: FeePolicy,
        gas_fee: Option<u64>,
        stage: &FeeApproxStage,
    ) -> TradePreimageResult<BigDecimal> {
        utxo_common::preimage_trade_fee_required_to_send_outputs(
            self,
            self.ticker(),
            outputs,
            fee_policy,
            gas_fee,
            stage,
        )
        .await
    }

    fn increase_dynamic_fee_by_stage(&self, dynamic_fee: u64, stage: &FeeApproxStage) -> u64 {
        utxo_common::increase_dynamic_fee_by_stage(self, dynamic_fee, stage)
    }

    async fn p2sh_tx_locktime(&self, htlc_locktime: u32) -> Result<u32, MmError<UtxoRpcError>> {
        utxo_common::p2sh_tx_locktime(self, &self.utxo_arc.conf.ticker, htlc_locktime).await
    }

    fn addr_format(&self) -> &UtxoAddressFormat { utxo_common::addr_format(self) }

    fn addr_format_for_standard_scripts(&self) -> UtxoAddressFormat {
        utxo_common::addr_format_for_standard_scripts(self)
    }

    fn address_from_pubkey(&self, pubkey: &Public) -> Address {
        let conf = &self.utxo_arc.conf;
        utxo_common::address_from_pubkey(
            pubkey,
            conf.address_prefixes.clone(),
            conf.checksum_type,
            conf.bech32_hrp.clone(),
            self.addr_format().clone(),
        )
    }
}

#[async_trait]
impl UtxoStandardOps for UtxoStandardCoin {
    async fn tx_details_by_hash(
        &self,
        hash: &[u8],
        input_transactions: &mut HistoryUtxoTxMap,
    ) -> Result<TransactionDetails, String> {
        utxo_common::tx_details_by_hash(self, hash, input_transactions).await
    }

    async fn request_tx_history(&self, metrics: MetricsArc) -> RequestTxHistoryResult {
        utxo_common::request_tx_history(self, metrics).await
    }

    async fn update_kmd_rewards(
        &self,
        tx_details: &mut TransactionDetails,
        input_transactions: &mut HistoryUtxoTxMap,
    ) -> UtxoRpcResult<()> {
        utxo_common::update_kmd_rewards(self, tx_details, input_transactions).await
    }
}

#[async_trait]
impl SwapOps for UtxoStandardCoin {
    #[inline]
    fn send_taker_fee(&self, fee_addr: &[u8], dex_fee: DexFee, _uuid: &[u8]) -> TransactionFut {
        utxo_common::send_taker_fee(self.clone(), fee_addr, dex_fee)
    }

    #[inline]
    fn send_maker_payment(&self, maker_payment_args: SendPaymentArgs) -> TransactionFut {
        utxo_common::send_maker_payment(self.clone(), maker_payment_args)
    }

    #[inline]
    fn send_taker_payment(&self, taker_payment_args: SendPaymentArgs) -> TransactionFut {
        utxo_common::send_taker_payment(self.clone(), taker_payment_args)
    }

    #[inline]
    async fn send_maker_spends_taker_payment(
        &self,
        maker_spends_payment_args: SpendPaymentArgs<'_>,
    ) -> TransactionResult {
        utxo_common::send_maker_spends_taker_payment(self.clone(), maker_spends_payment_args).await
    }

    #[inline]
    async fn send_taker_spends_maker_payment(
        &self,
        taker_spends_payment_args: SpendPaymentArgs<'_>,
    ) -> TransactionResult {
        utxo_common::send_taker_spends_maker_payment(self.clone(), taker_spends_payment_args).await
    }

    #[inline]
    async fn send_taker_refunds_payment(&self, taker_refunds_payment_args: RefundPaymentArgs<'_>) -> TransactionResult {
        utxo_common::send_taker_refunds_payment(self.clone(), taker_refunds_payment_args).await
    }

    #[inline]
    async fn send_maker_refunds_payment(&self, maker_refunds_payment_args: RefundPaymentArgs<'_>) -> TransactionResult {
        utxo_common::send_maker_refunds_payment(self.clone(), maker_refunds_payment_args).await
    }

    fn validate_fee(&self, validate_fee_args: ValidateFeeArgs) -> ValidatePaymentFut<()> {
        let tx = match validate_fee_args.fee_tx {
            TransactionEnum::UtxoTx(tx) => tx.clone(),
            _ => panic!(),
        };
        utxo_common::validate_fee(
            self.clone(),
            tx,
            utxo_common::DEFAULT_FEE_VOUT,
            validate_fee_args.expected_sender,
            validate_fee_args.dex_fee,
            validate_fee_args.min_block_number,
            validate_fee_args.fee_addr,
        )
    }

    #[inline]
    async fn validate_maker_payment(&self, input: ValidatePaymentInput) -> ValidatePaymentResult<()> {
        utxo_common::validate_maker_payment(self, input).await
    }

    #[inline]
    async fn validate_taker_payment(&self, input: ValidatePaymentInput) -> ValidatePaymentResult<()> {
        utxo_common::validate_taker_payment(self, input).await
    }

    #[inline]
    fn check_if_my_payment_sent(
        &self,
        if_my_payment_sent_args: CheckIfMyPaymentSentArgs,
    ) -> Box<dyn Future<Item = Option<TransactionEnum>, Error = String> + Send> {
        utxo_common::check_if_my_payment_sent(
            self.clone(),
            try_fus!(if_my_payment_sent_args.time_lock.try_into()),
            if_my_payment_sent_args.other_pub,
            if_my_payment_sent_args.secret_hash,
            if_my_payment_sent_args.swap_unique_data,
        )
    }

    #[inline]
    async fn search_for_swap_tx_spend_my(
        &self,
        input: SearchForSwapTxSpendInput<'_>,
    ) -> Result<Option<FoundSwapTxSpend>, String> {
        utxo_common::search_for_swap_tx_spend_my(self, input, utxo_common::DEFAULT_SWAP_VOUT).await
    }

    #[inline]
    async fn search_for_swap_tx_spend_other(
        &self,
        input: SearchForSwapTxSpendInput<'_>,
    ) -> Result<Option<FoundSwapTxSpend>, String> {
        utxo_common::search_for_swap_tx_spend_other(self, input, utxo_common::DEFAULT_SWAP_VOUT).await
    }

    #[inline]
    fn check_tx_signed_by_pub(&self, tx: &[u8], expected_pub: &[u8]) -> Result<bool, MmError<ValidatePaymentError>> {
        utxo_common::check_all_inputs_signed_by_pub(tx, expected_pub)
    }

    #[inline]
    async fn extract_secret(
        &self,
        secret_hash: &[u8],
        spend_tx: &[u8],
        _watcher_reward: bool,
    ) -> Result<Vec<u8>, String> {
        utxo_common::extract_secret(secret_hash, spend_tx)
    }

    #[inline]
    fn can_refund_htlc(&self, locktime: u64) -> Box<dyn Future<Item = CanRefundHtlc, Error = String> + Send + '_> {
        Box::new(
            utxo_common::can_refund_htlc(self, locktime)
                .boxed()
                .map_err(|e| ERRL!("{}", e))
                .compat(),
        )
    }

    fn is_auto_refundable(&self) -> bool { false }

    async fn wait_for_htlc_refund(&self, _tx: &[u8], _locktime: u64) -> RefundResult<()> {
        MmError::err(RefundError::Internal(
            "wait_for_htlc_refund is not supported for this coin!".into(),
        ))
    }

    #[inline]
    fn negotiate_swap_contract_addr(
        &self,
        _other_side_address: Option<&[u8]>,
    ) -> Result<Option<BytesJson>, MmError<NegotiateSwapContractAddrErr>> {
        Ok(None)
    }

    fn derive_htlc_key_pair(&self, swap_unique_data: &[u8]) -> KeyPair {
        utxo_common::derive_htlc_key_pair(self.as_ref(), swap_unique_data)
    }

    fn derive_htlc_pubkey(&self, swap_unique_data: &[u8]) -> Vec<u8> {
        utxo_common::derive_htlc_pubkey(self, swap_unique_data)
    }

    #[inline]
    fn validate_other_pubkey(&self, raw_pubkey: &[u8]) -> MmResult<(), ValidateOtherPubKeyErr> {
        utxo_common::validate_other_pubkey(raw_pubkey)
    }

    async fn maker_payment_instructions(
        &self,
        _args: PaymentInstructionArgs<'_>,
    ) -> Result<Option<Vec<u8>>, MmError<PaymentInstructionsErr>> {
        Ok(None)
    }

    async fn taker_payment_instructions(
        &self,
        _args: PaymentInstructionArgs<'_>,
    ) -> Result<Option<Vec<u8>>, MmError<PaymentInstructionsErr>> {
        Ok(None)
    }

    fn validate_maker_payment_instructions(
        &self,
        _instructions: &[u8],
        _args: PaymentInstructionArgs,
    ) -> Result<PaymentInstructions, MmError<ValidateInstructionsErr>> {
        MmError::err(ValidateInstructionsErr::UnsupportedCoin(self.ticker().to_string()))
    }

    fn validate_taker_payment_instructions(
        &self,
        _instructions: &[u8],
        _args: PaymentInstructionArgs,
    ) -> Result<PaymentInstructions, MmError<ValidateInstructionsErr>> {
        MmError::err(ValidateInstructionsErr::UnsupportedCoin(self.ticker().to_string()))
    }

    fn is_supported_by_watchers(&self) -> bool { true }
}

#[async_trait]
impl TakerSwapMakerCoin for UtxoStandardCoin {
    async fn on_taker_payment_refund_start(&self, _maker_payment: &[u8]) -> RefundResult<()> { Ok(()) }

    async fn on_taker_payment_refund_success(&self, _maker_payment: &[u8]) -> RefundResult<()> { Ok(()) }
}

#[async_trait]
impl MakerSwapTakerCoin for UtxoStandardCoin {
    async fn on_maker_payment_refund_start(&self, _taker_payment: &[u8]) -> RefundResult<()> { Ok(()) }

    async fn on_maker_payment_refund_success(&self, _taker_payment: &[u8]) -> RefundResult<()> { Ok(()) }
}

#[async_trait]
impl WatcherOps for UtxoStandardCoin {
    #[inline]
    fn create_taker_payment_refund_preimage(
        &self,
        taker_tx: &[u8],
        time_lock: u64,
        maker_pub: &[u8],
        secret_hash: &[u8],
        _swap_contract_address: &Option<BytesJson>,
        swap_unique_data: &[u8],
    ) -> TransactionFut {
        utxo_common::create_taker_payment_refund_preimage(
            self,
            taker_tx,
            try_tx_fus!(time_lock.try_into()),
            maker_pub,
            secret_hash,
            swap_unique_data,
        )
    }

    #[inline]
    fn create_maker_payment_spend_preimage(
        &self,
        maker_payment_tx: &[u8],
        time_lock: u64,
        maker_pub: &[u8],
        secret_hash: &[u8],
        swap_unique_data: &[u8],
    ) -> TransactionFut {
        utxo_common::create_maker_payment_spend_preimage(
            self,
            maker_payment_tx,
            try_tx_fus!(time_lock.try_into()),
            maker_pub,
            secret_hash,
            swap_unique_data,
        )
    }

    #[inline]
    fn send_taker_payment_refund_preimage(&self, refund_payment_args: RefundPaymentArgs) -> TransactionFut {
        utxo_common::send_taker_payment_refund_preimage(self, refund_payment_args)
    }

    #[inline]
    fn send_maker_payment_spend_preimage(&self, input: SendMakerPaymentSpendPreimageInput) -> TransactionFut {
        utxo_common::send_maker_payment_spend_preimage(self, input)
    }

    #[inline]
    fn watcher_validate_taker_fee(&self, input: WatcherValidateTakerFeeInput) -> ValidatePaymentFut<()> {
        utxo_common::watcher_validate_taker_fee(self, input, utxo_common::DEFAULT_FEE_VOUT)
    }

    #[inline]
    fn watcher_validate_taker_payment(&self, input: WatcherValidatePaymentInput) -> ValidatePaymentFut<()> {
        utxo_common::watcher_validate_taker_payment(self, input)
    }

    #[inline]
    fn taker_validates_payment_spend_or_refund(&self, input: ValidateWatcherSpendInput) -> ValidatePaymentFut<()> {
        utxo_common::validate_payment_spend_or_refund(self, input)
    }

    #[inline]
    async fn watcher_search_for_swap_tx_spend(
        &self,
        input: WatcherSearchForSwapTxSpendInput<'_>,
    ) -> Result<Option<FoundSwapTxSpend>, String> {
        utxo_common::watcher_search_for_swap_tx_spend(self, input, utxo_common::DEFAULT_SWAP_VOUT).await
    }

    async fn get_taker_watcher_reward(
        &self,
        other_coin: &MmCoinEnum,
        coin_amount: Option<BigDecimal>,
        other_coin_amount: Option<BigDecimal>,
        reward_amount: Option<BigDecimal>,
        wait_until: u64,
    ) -> Result<WatcherReward, MmError<WatcherRewardError>> {
        utxo_common::get_taker_watcher_reward(
            self,
            other_coin,
            coin_amount,
            other_coin_amount,
            reward_amount,
            wait_until,
        )
        .await
    }

    async fn get_maker_watcher_reward(
        &self,
        _other_coin: &MmCoinEnum,
        _reward_amount: Option<BigDecimal>,
        _wait_until: u64,
    ) -> Result<Option<WatcherReward>, MmError<WatcherRewardError>> {
        Ok(None)
    }
}

impl ToBytes for Public {
    fn to_bytes(&self) -> Vec<u8> { self.to_vec() }
}

#[async_trait]
impl MakerCoinSwapOpsV2 for UtxoStandardCoin {
    async fn send_maker_payment_v2(&self, args: SendMakerPaymentArgs<'_, Self>) -> Result<Self::Tx, TransactionErr> {
        utxo_common::send_maker_payment_v2(self.clone(), args).await
    }

    async fn validate_maker_payment_v2(&self, args: ValidateMakerPaymentArgs<'_, Self>) -> ValidatePaymentResult<()> {
        let taker_pub = self.derive_htlc_pubkey_v2(args.swap_unique_data);
        let time_lock = args
            .time_lock
            .try_into()
            .map_to_mm(ValidatePaymentError::TimelockOverflow)?;
        utxo_common::validate_payment(
            self.clone(),
            args.maker_payment_tx,
            utxo_common::DEFAULT_SWAP_VOUT,
            args.maker_pub,
            &taker_pub,
            SwapTxTypeWithSecretHash::MakerPaymentV2 {
                maker_secret_hash: args.maker_secret_hash,
                taker_secret_hash: args.taker_secret_hash,
            },
            args.amount,
            None,
            time_lock,
            0,
            0,
        )
        .await
    }

    async fn refund_maker_payment_v2_timelock(&self, args: RefundPaymentArgs<'_>) -> Result<Self::Tx, TransactionErr> {
        utxo_common::refund_htlc_payment(self.clone(), args).await
    }

    async fn refund_maker_payment_v2_secret(
        &self,
        args: RefundMakerPaymentArgs<'_, Self>,
    ) -> Result<Self::Tx, TransactionErr> {
        utxo_common::refund_maker_payment_v2_secret(self.clone(), args).await
    }

    async fn spend_maker_payment_v2(&self, args: SpendMakerPaymentArgs<'_, Self>) -> Result<Self::Tx, TransactionErr> {
        utxo_common::spend_maker_payment_v2(self, args).await
    }
}

#[async_trait]
impl TakerCoinSwapOpsV2 for UtxoStandardCoin {
    async fn send_taker_funding(&self, args: SendTakerFundingArgs<'_>) -> Result<Self::Tx, TransactionErr> {
        utxo_common::send_taker_funding(self.clone(), args).await
    }

    async fn validate_taker_funding(&self, args: ValidateTakerFundingArgs<'_, Self>) -> ValidateSwapV2TxResult {
        utxo_common::validate_taker_funding(self, args).await
    }

    async fn refund_taker_funding_timelock(&self, args: RefundPaymentArgs<'_>) -> Result<Self::Tx, TransactionErr> {
        utxo_common::refund_htlc_payment(self.clone(), args).await
    }

    async fn refund_taker_funding_secret(
        &self,
        args: RefundFundingSecretArgs<'_, Self>,
    ) -> Result<Self::Tx, TransactionErr> {
        utxo_common::refund_taker_funding_secret(self.clone(), args).await
    }

    async fn search_for_taker_funding_spend(
        &self,
        tx: &Self::Tx,
        from_block: u64,
        _secret_hash: &[u8],
    ) -> Result<Option<FundingTxSpend<Self>>, SearchForFundingSpendErr> {
        let script_pubkey = &tx
            .first_output()
            .map_err(|e| SearchForFundingSpendErr::InvalidInputTx(e.to_string()))?
            .script_pubkey;

        let from_block = from_block
            .try_into()
            .map_err(SearchForFundingSpendErr::FromBlockConversionErr)?;

        let output_spend = self
            .as_ref()
            .rpc_client
            .find_output_spend(
                tx.hash(),
                script_pubkey,
                utxo_common::DEFAULT_SWAP_VOUT,
                BlockHashOrHeight::Height(from_block),
                self.as_ref().tx_hash_algo,
            )
            .compat()
            .await
            .map_err(SearchForFundingSpendErr::Rpc)?;
        match output_spend {
            Some(found) => {
                let script_sig: Script = found.input.script_sig.into();
                let maybe_first_op_if = script_sig
                    .get_instruction(1)
                    .ok_or_else(|| {
                        SearchForFundingSpendErr::FailedToProcessSpendTx("No instruction at index 1".into())
                    })?
                    .map_err(|e| {
                        SearchForFundingSpendErr::FailedToProcessSpendTx(format!(
                            "Couldn't get instruction at index 1: {}",
                            e
                        ))
                    })?;
                match maybe_first_op_if.opcode {
                    Opcode::OP_1 => Ok(Some(FundingTxSpend::RefundedTimelock(found.spending_tx))),
                    Opcode::OP_PUSHBYTES_32 => Ok(Some(FundingTxSpend::RefundedSecret {
                        tx: found.spending_tx,
                        secret: maybe_first_op_if
                            .data
                            .ok_or_else(|| {
                                SearchForFundingSpendErr::FailedToProcessSpendTx(
                                    "No data at instruction with index 1".into(),
                                )
                            })?
                            .try_into()
                            .map_err(|e| {
                                SearchForFundingSpendErr::FailedToProcessSpendTx(format!(
                                    "Failed to parse data at instruction with index 1 as [u8; 32]: {}",
                                    e
                                ))
                            })?,
                    })),
                    Opcode::OP_PUSHBYTES_70 | Opcode::OP_PUSHBYTES_71 | Opcode::OP_PUSHBYTES_72 => {
                        Ok(Some(FundingTxSpend::TransferredToTakerPayment(found.spending_tx)))
                    },
                    unexpected => Err(SearchForFundingSpendErr::FailedToProcessSpendTx(format!(
                        "Got unexpected opcode {:?} at instruction with index 1",
                        unexpected
                    ))),
                }
            },
            None => Ok(None),
        }
    }

    async fn gen_taker_funding_spend_preimage(
        &self,
        args: &GenTakerFundingSpendArgs<'_, Self>,
        swap_unique_data: &[u8],
    ) -> GenPreimageResult<Self> {
        let htlc_keypair = self.derive_htlc_key_pair(swap_unique_data);
        utxo_common::gen_and_sign_taker_funding_spend_preimage(self, args, &htlc_keypair).await
    }

    async fn validate_taker_funding_spend_preimage(
        &self,
        gen_args: &GenTakerFundingSpendArgs<'_, Self>,
        preimage: &TxPreimageWithSig<Self>,
    ) -> ValidateTakerFundingSpendPreimageResult {
        utxo_common::validate_taker_funding_spend_preimage(self, gen_args, preimage).await
    }

    async fn sign_and_send_taker_funding_spend(
        &self,
        preimage: &TxPreimageWithSig<Self>,
        args: &GenTakerFundingSpendArgs<'_, Self>,
        swap_unique_data: &[u8],
    ) -> Result<Self::Tx, TransactionErr> {
        let htlc_keypair = self.derive_htlc_key_pair(swap_unique_data);
        utxo_common::sign_and_send_taker_funding_spend(self, preimage, args, &htlc_keypair).await
    }

    async fn refund_combined_taker_payment(&self, args: RefundPaymentArgs<'_>) -> Result<Self::Tx, TransactionErr> {
        utxo_common::refund_htlc_payment(self.clone(), args).await
    }

    async fn gen_taker_payment_spend_preimage(
        &self,
        args: &GenTakerPaymentSpendArgs<'_, Self>,
        swap_unique_data: &[u8],
    ) -> GenPreimageResult<Self> {
        let key_pair = self.derive_htlc_key_pair(swap_unique_data);
        utxo_common::gen_and_sign_taker_payment_spend_preimage(self, args, &key_pair).await
    }

    async fn validate_taker_payment_spend_preimage(
        &self,
        gen_args: &GenTakerPaymentSpendArgs<'_, Self>,
        preimage: &TxPreimageWithSig<Self>,
    ) -> ValidateTakerPaymentSpendPreimageResult {
        utxo_common::validate_taker_payment_spend_preimage(self, gen_args, preimage).await
    }

    async fn sign_and_broadcast_taker_payment_spend(
        &self,
        preimage: &TxPreimageWithSig<Self>,
        gen_args: &GenTakerPaymentSpendArgs<'_, Self>,
        secret: &[u8],
        swap_unique_data: &[u8],
    ) -> Result<Self::Tx, TransactionErr> {
        let htlc_keypair = self.derive_htlc_key_pair(swap_unique_data);
        utxo_common::sign_and_broadcast_taker_payment_spend(self, preimage, gen_args, secret, &htlc_keypair).await
    }

    async fn wait_for_taker_payment_spend(
        &self,
        taker_payment: &Self::Tx,
        from_block: u64,
        wait_until: u64,
    ) -> MmResult<Self::Tx, WaitForTakerPaymentSpendError> {
        let res = utxo_common::wait_for_output_spend_impl(
            self.as_ref(),
            taker_payment,
            utxo_common::DEFAULT_SWAP_VOUT,
            from_block,
            wait_until,
            10.,
        )
        .await?;
        Ok(res)
    }

    fn derive_htlc_pubkey_v2(&self, swap_unique_data: &[u8]) -> Self::Pubkey {
        *self.derive_htlc_key_pair(swap_unique_data).public()
    }
}

#[async_trait]
impl MarketCoinOps for UtxoStandardCoin {
    fn ticker(&self) -> &str { &self.utxo_arc.conf.ticker }

    async fn get_public_key(&self) -> Result<String, MmError<UnexpectedDerivationMethod>> {
        let pubkey = utxo_common::my_public_key(&self.utxo_arc)?;
        Ok(pubkey.to_string())
    }

    fn my_address(&self) -> MmResult<String, MyAddressError> { utxo_common::my_address(self) }

    fn sign_message_hash(&self, message: &str) -> Option<[u8; 32]> {
        utxo_common::sign_message_hash(self.as_ref(), message)
    }

    fn sign_message(&self, message: &str) -> SignatureResult<String> {
        utxo_common::sign_message(self.as_ref(), message)
    }

    fn verify_message(&self, signature_base64: &str, message: &str, address: &str) -> VerificationResult<bool> {
        utxo_common::verify_message(self, signature_base64, message, address)
    }

    fn my_balance(&self) -> BalanceFut<CoinBalance> { utxo_common::my_balance(self.clone()) }

    fn base_coin_balance(&self) -> BalanceFut<BigDecimal> { utxo_common::base_coin_balance(self) }

    fn platform_ticker(&self) -> &str { self.ticker() }

    #[inline(always)]
    fn send_raw_tx(&self, tx: &str) -> Box<dyn Future<Item = String, Error = String> + Send> {
        utxo_common::send_raw_tx(&self.utxo_arc, tx)
    }

    #[inline(always)]
    fn send_raw_tx_bytes(&self, tx: &[u8]) -> Box<dyn Future<Item = String, Error = String> + Send> {
        utxo_common::send_raw_tx_bytes(&self.utxo_arc, tx)
    }

    #[inline(always)]
    async fn sign_raw_tx(&self, args: &SignRawTransactionRequest) -> RawTransactionResult {
        utxo_common::sign_raw_tx(self, args).await
    }

    fn wait_for_confirmations(&self, input: ConfirmPaymentInput) -> Box<dyn Future<Item = (), Error = String> + Send> {
        utxo_common::wait_for_confirmations(&self.utxo_arc, input)
    }

    fn wait_for_htlc_tx_spend(&self, args: WaitForHTLCTxSpendArgs<'_>) -> TransactionFut {
        utxo_common::wait_for_output_spend(
            self.clone(),
            args.tx_bytes,
            utxo_common::DEFAULT_SWAP_VOUT,
            args.from_block,
            args.wait_until,
            args.check_every,
        )
    }

    fn tx_enum_from_bytes(&self, bytes: &[u8]) -> Result<TransactionEnum, MmError<TxMarshalingErr>> {
        utxo_common::tx_enum_from_bytes(self.as_ref(), bytes)
    }

    fn current_block(&self) -> Box<dyn Future<Item = u64, Error = String> + Send> {
        utxo_common::current_block(&self.utxo_arc)
    }

    fn display_priv_key(&self) -> Result<String, String> { utxo_common::display_priv_key(&self.utxo_arc) }

    fn min_tx_amount(&self) -> BigDecimal { utxo_common::min_tx_amount(self.as_ref()) }

    fn min_trading_vol(&self) -> MmNumber { utxo_common::min_trading_vol(self.as_ref()) }

    fn is_trezor(&self) -> bool { self.as_ref().priv_key_policy.is_trezor() }
}

#[async_trait]
impl MmCoin for UtxoStandardCoin {
    fn is_asset_chain(&self) -> bool { utxo_common::is_asset_chain(&self.utxo_arc) }

    fn spawner(&self) -> CoinFutSpawner { CoinFutSpawner::new(&self.as_ref().abortable_system) }

    fn get_raw_transaction(&self, req: RawTransactionRequest) -> RawTransactionFut {
        Box::new(utxo_common::get_raw_transaction(&self.utxo_arc, req).boxed().compat())
    }

    fn get_tx_hex_by_hash(&self, tx_hash: Vec<u8>) -> RawTransactionFut {
        Box::new(
            utxo_common::get_tx_hex_by_hash(&self.utxo_arc, tx_hash)
                .boxed()
                .compat(),
        )
    }

    fn withdraw(&self, req: WithdrawRequest) -> WithdrawFut {
        Box::new(utxo_common::withdraw(self.clone(), req).boxed().compat())
    }

    fn decimals(&self) -> u8 { utxo_common::decimals(&self.utxo_arc) }

    fn convert_to_address(&self, from: &str, to_address_format: Json) -> Result<String, String> {
        utxo_common::convert_to_address(self, from, to_address_format)
    }

    fn validate_address(&self, address: &str) -> ValidateAddressResult { utxo_common::validate_address(self, address) }

    fn process_history_loop(&self, ctx: MmArc) -> Box<dyn Future<Item = (), Error = ()> + Send> {
        Box::new(
            utxo_common::process_history_loop(self.clone(), ctx)
                .map(|_| Ok(()))
                .boxed()
                .compat(),
        )
    }

    fn history_sync_status(&self) -> HistorySyncState { utxo_common::history_sync_status(&self.utxo_arc) }

    fn get_trade_fee(&self) -> Box<dyn Future<Item = TradeFee, Error = String> + Send> {
        utxo_common::get_trade_fee(self.clone())
    }

    async fn get_sender_trade_fee(
        &self,
        value: TradePreimageValue,
        stage: FeeApproxStage,
        _include_refund_fee: bool, // refund fee is taken from swap output
    ) -> TradePreimageResult<TradeFee> {
        utxo_common::get_sender_trade_fee(self, value, stage).await
    }

    fn get_receiver_trade_fee(&self, _stage: FeeApproxStage) -> TradePreimageFut<TradeFee> {
        utxo_common::get_receiver_trade_fee(self.clone())
    }

    async fn get_fee_to_send_taker_fee(
        &self,
        dex_fee_amount: DexFee,
        stage: FeeApproxStage,
    ) -> TradePreimageResult<TradeFee> {
        utxo_common::get_fee_to_send_taker_fee(self, dex_fee_amount, stage).await
    }

    fn required_confirmations(&self) -> u64 { utxo_common::required_confirmations(&self.utxo_arc) }

    fn requires_notarization(&self) -> bool { utxo_common::requires_notarization(&self.utxo_arc) }

    fn set_required_confirmations(&self, confirmations: u64) {
        utxo_common::set_required_confirmations(&self.utxo_arc, confirmations)
    }

    fn set_requires_notarization(&self, requires_nota: bool) {
        utxo_common::set_requires_notarization(&self.utxo_arc, requires_nota)
    }

    fn swap_contract_address(&self) -> Option<BytesJson> { utxo_common::swap_contract_address() }

    fn fallback_swap_contract(&self) -> Option<BytesJson> { utxo_common::fallback_swap_contract() }

    fn mature_confirmations(&self) -> Option<u32> { Some(self.utxo_arc.conf.mature_confirmations) }

    fn coin_protocol_info(&self, _amount_to_receive: Option<MmNumber>) -> Vec<u8> {
        utxo_common::coin_protocol_info(self)
    }

    fn is_coin_protocol_supported(
        &self,
        info: &Option<Vec<u8>>,
        _amount_to_send: Option<MmNumber>,
        _locktime: u64,
        _is_maker: bool,
    ) -> bool {
        utxo_common::is_coin_protocol_supported(self, info)
    }

    fn on_disabled(&self) -> Result<(), AbortedError> { AbortableSystem::abort_all(&self.as_ref().abortable_system) }

    fn on_token_deactivated(&self, _ticker: &str) {}

    fn get_swap_transaction_fee_policy(&self) -> SwapTxFeePolicy { SwapTxFeePolicy::Unsupported }

    fn set_swap_transaction_fee_policy(&self, _swap_txfee_policy: SwapTxFeePolicy) {}
}

#[async_trait]
impl GetWithdrawSenderAddress for UtxoStandardCoin {
    type Address = Address;
    type Pubkey = Public;

    async fn get_withdraw_sender_address(
        &self,
        req: &WithdrawRequest,
    ) -> MmResult<WithdrawSenderAddress<Self::Address, Self::Pubkey>, WithdrawError> {
        utxo_common::get_withdraw_from_address(self, req).await
    }
}

#[async_trait]
impl InitWithdrawCoin for UtxoStandardCoin {
    async fn init_withdraw(
        &self,
        ctx: MmArc,
        req: WithdrawRequest,
        task_handle: WithdrawTaskHandleShared,
    ) -> Result<TransactionDetails, MmError<WithdrawError>> {
        utxo_common::init_withdraw(ctx, self.clone(), req, task_handle).await
    }
}

impl UtxoSignerOps for UtxoStandardCoin {
    type TxGetter = UtxoRpcClientEnum;

    fn trezor_coin(&self) -> UtxoSignTxResult<String> {
        self.utxo_arc
            .conf
            .trezor_coin
            .clone()
            .or_mm_err(|| UtxoSignTxError::CoinNotSupportedWithTrezor {
                coin: self.utxo_arc.conf.ticker.clone(),
            })
    }

    fn fork_id(&self) -> u32 { self.utxo_arc.conf.fork_id }

    fn branch_id(&self) -> u32 { self.utxo_arc.conf.consensus_branch_id }

    fn tx_provider(&self) -> Self::TxGetter { self.utxo_arc.rpc_client.clone() }
}

impl CoinWithPrivKeyPolicy for UtxoStandardCoin {
    type KeyPair = KeyPair;

    fn priv_key_policy(&self) -> &PrivKeyPolicy<Self::KeyPair> { &self.utxo_arc.priv_key_policy }
}

impl CoinWithDerivationMethod for UtxoStandardCoin {
    fn derivation_method(&self) -> &DerivationMethod<HDCoinAddress<Self>, Self::HDWallet> {
        utxo_common::derivation_method(self.as_ref())
    }
}

#[async_trait]
impl IguanaBalanceOps for UtxoStandardCoin {
    type BalanceObject = CoinBalance;

    async fn iguana_balances(&self) -> BalanceResult<Self::BalanceObject> { self.my_balance().compat().await }
}

#[async_trait]
impl ExtractExtendedPubkey for UtxoStandardCoin {
    type ExtendedPublicKey = Secp256k1ExtendedPublicKey;

    async fn extract_extended_pubkey<XPubExtractor>(
        &self,
        xpub_extractor: Option<XPubExtractor>,
        derivation_path: DerivationPath,
    ) -> MmResult<Self::ExtendedPublicKey, HDExtractPubkeyError>
    where
        XPubExtractor: HDXPubExtractor + Send,
    {
        crate::extract_extended_pubkey_impl(self, xpub_extractor, derivation_path).await
    }
}

#[async_trait]
impl HDWalletCoinOps for UtxoStandardCoin {
    type HDWallet = UtxoHDWallet;

    fn address_from_extended_pubkey(
        &self,
        extended_pubkey: &Secp256k1ExtendedPublicKey,
        derivation_path: DerivationPath,
    ) -> HDCoinHDAddress<Self> {
        utxo_common::address_from_extended_pubkey(self, extended_pubkey, derivation_path)
    }

    fn trezor_coin(&self) -> MmResult<String, TrezorCoinError> { utxo_common::trezor_coin(self) }
}

impl HDCoinWithdrawOps for UtxoStandardCoin {}

#[async_trait]
impl GetNewAddressRpcOps for UtxoStandardCoin {
    type BalanceObject = CoinBalance;

    async fn get_new_address_rpc_without_conf(
        &self,
        params: GetNewAddressParams,
    ) -> MmResult<GetNewAddressResponse<Self::BalanceObject>, GetNewAddressRpcError> {
        get_new_address::common_impl::get_new_address_rpc_without_conf(self, params).await
    }

    async fn get_new_address_rpc<ConfirmAddress>(
        &self,
        params: GetNewAddressParams,
        confirm_address: &ConfirmAddress,
    ) -> MmResult<GetNewAddressResponse<Self::BalanceObject>, GetNewAddressRpcError>
    where
        ConfirmAddress: HDConfirmAddress,
    {
        get_new_address::common_impl::get_new_address_rpc(self, params, confirm_address).await
    }
}

#[async_trait]
impl HDWalletBalanceOps for UtxoStandardCoin {
    type HDAddressScanner = UtxoAddressScanner;
    type BalanceObject = CoinBalance;

    async fn produce_hd_address_scanner(&self) -> BalanceResult<Self::HDAddressScanner> {
        utxo_common::produce_hd_address_scanner(self).await
    }

    async fn enable_hd_wallet<XPubExtractor>(
        &self,
        hd_wallet: &Self::HDWallet,
        xpub_extractor: Option<XPubExtractor>,
        params: EnabledCoinBalanceParams,
        path_to_address: &HDPathAccountToAddressId,
    ) -> MmResult<HDWalletBalance<Self::BalanceObject>, EnableCoinBalanceError>
    where
        XPubExtractor: HDXPubExtractor + Send,
    {
        coin_balance::common_impl::enable_hd_wallet(self, hd_wallet, xpub_extractor, params, path_to_address).await
    }

    async fn scan_for_new_addresses(
        &self,
        hd_wallet: &Self::HDWallet,
        hd_account: &mut HDCoinHDAccount<Self>,
        address_scanner: &Self::HDAddressScanner,
        gap_limit: u32,
    ) -> BalanceResult<Vec<HDAddressBalance<Self::BalanceObject>>> {
        utxo_common::scan_for_new_addresses(self, hd_wallet, hd_account, address_scanner, gap_limit).await
    }

    async fn all_known_addresses_balances(
        &self,
        hd_account: &HDCoinHDAccount<Self>,
    ) -> BalanceResult<Vec<HDAddressBalance<Self::BalanceObject>>> {
        utxo_common::all_known_addresses_balances(self, hd_account).await
    }

    async fn known_address_balance(&self, address: &HDBalanceAddress<Self>) -> BalanceResult<Self::BalanceObject> {
        utxo_common::address_balance(self, address).await
    }

    async fn known_addresses_balances(
        &self,
        addresses: Vec<HDBalanceAddress<Self>>,
    ) -> BalanceResult<Vec<(HDBalanceAddress<Self>, Self::BalanceObject)>> {
        utxo_common::addresses_balances(self, addresses).await
    }

    async fn prepare_addresses_for_balance_stream_if_enabled(
        &self,
        addresses: HashSet<String>,
    ) -> MmResult<(), String> {
        utxo_prepare_addresses_for_balance_stream_if_enabled(self, addresses).await
    }
}

#[async_trait]
impl AccountBalanceRpcOps for UtxoStandardCoin {
    type BalanceObject = CoinBalance;

    async fn account_balance_rpc(
        &self,
        params: AccountBalanceParams,
    ) -> MmResult<HDAccountBalanceResponse<Self::BalanceObject>, HDAccountBalanceRpcError> {
        account_balance::common_impl::account_balance_rpc(self, params).await
    }
}

#[async_trait]
impl InitAccountBalanceRpcOps for UtxoStandardCoin {
    type BalanceObject = CoinBalance;

    async fn init_account_balance_rpc(
        &self,
        params: InitAccountBalanceParams,
    ) -> MmResult<HDAccountBalance<Self::BalanceObject>, HDAccountBalanceRpcError> {
        init_account_balance::common_impl::init_account_balance_rpc(self, params).await
    }
}

#[async_trait]
impl InitScanAddressesRpcOps for UtxoStandardCoin {
    type BalanceObject = CoinBalance;

    async fn init_scan_for_new_addresses_rpc(
        &self,
        params: ScanAddressesParams,
    ) -> MmResult<ScanAddressesResponse<Self::BalanceObject>, HDAccountBalanceRpcError> {
        init_scan_for_new_addresses::common_impl::scan_for_new_addresses_rpc(self, params).await
    }
}

#[async_trait]
impl InitCreateAccountRpcOps for UtxoStandardCoin {
    type BalanceObject = CoinBalance;

    async fn init_create_account_rpc<XPubExtractor>(
        &self,
        params: CreateNewAccountParams,
        state: CreateAccountState,
        xpub_extractor: Option<XPubExtractor>,
    ) -> MmResult<HDAccountBalance<Self::BalanceObject>, CreateAccountRpcError>
    where
        XPubExtractor: HDXPubExtractor + Send,
    {
        init_create_account::common_impl::init_create_new_account_rpc(self, params, state, xpub_extractor).await
    }

    async fn revert_creating_account(&self, account_id: u32) {
        init_create_account::common_impl::revert_creating_account(self, account_id).await
    }
}

#[async_trait]
impl CoinWithTxHistoryV2 for UtxoStandardCoin {
    fn history_wallet_id(&self) -> WalletId { utxo_common::utxo_tx_history_v2_common::history_wallet_id(self.as_ref()) }

    async fn get_tx_history_filters(
        &self,
        target: MyTxHistoryTarget,
    ) -> MmResult<GetTxHistoryFilters, MyTxHistoryErrorV2> {
        utxo_common::utxo_tx_history_v2_common::get_tx_history_filters(self, target).await
    }
}

#[async_trait]
impl UtxoTxHistoryOps for UtxoStandardCoin {
    async fn my_addresses(&self) -> MmResult<HashSet<Address>, UtxoMyAddressesHistoryError> {
        let addresses = self.all_addresses().await?;
        Ok(addresses)
    }

    async fn tx_details_by_hash<Storage>(
        &self,
        params: UtxoTxDetailsParams<'_, Storage>,
    ) -> MmResult<Vec<TransactionDetails>, UtxoTxDetailsError>
    where
        Storage: TxHistoryStorage,
    {
        utxo_common::utxo_tx_history_v2_common::tx_details_by_hash(self, params).await
    }

    async fn tx_from_storage_or_rpc<Storage: TxHistoryStorage>(
        &self,
        tx_hash: &H256Json,
        storage: &Storage,
    ) -> MmResult<UtxoTx, UtxoTxDetailsError> {
        utxo_common::utxo_tx_history_v2_common::tx_from_storage_or_rpc(self, tx_hash, storage).await
    }

    async fn request_tx_history(
        &self,
        metrics: MetricsArc,
        for_addresses: &HashSet<Address>,
    ) -> RequestTxHistoryResult {
        utxo_common::utxo_tx_history_v2_common::request_tx_history(self, metrics, for_addresses).await
    }

    async fn get_block_timestamp(&self, height: u64) -> MmResult<u64, GetBlockHeaderError> {
        self.as_ref().rpc_client.get_block_timestamp(height).await
    }

    async fn my_addresses_balances(&self) -> BalanceResult<HashMap<String, BigDecimal>> {
        utxo_common::utxo_tx_history_v2_common::my_addresses_balances(self).await
    }

    fn address_from_str(&self, address: &str) -> MmResult<Address, AddrFromStrError> {
        utxo_common::checked_address_from_str(self, address)
    }

    fn set_history_sync_state(&self, new_state: HistorySyncState) {
        *self.as_ref().history_sync_state.lock().unwrap() = new_state;
    }
}<|MERGE_RESOLUTION|>--- conflicted
+++ resolved
@@ -21,25 +21,6 @@
 use crate::utxo::utxo_builder::{UtxoArcBuilder, UtxoCoinBuilder};
 use crate::utxo::utxo_tx_history_v2::{UtxoMyAddressesHistoryError, UtxoTxDetailsError, UtxoTxDetailsParams,
                                       UtxoTxHistoryOps};
-<<<<<<< HEAD
-use crate::{CanRefundHtlc, CheckIfMyPaymentSentArgs, CoinBalance, CoinWithDerivationMethod, ConfirmPaymentInput,
-            DexFee, FundingTxSpend, GenPreimageResult, GenTakerFundingSpendArgs, GenTakerPaymentSpendArgs,
-            GetWithdrawSenderAddress, IguanaPrivKey, MakerCoinSwapOpsV2, MakerSwapTakerCoin, MmCoinEnum,
-            NegotiateSwapContractAddrErr, PaymentInstructionArgs, PaymentInstructions, PaymentInstructionsErr,
-            PrivKeyBuildPolicy, RawTransactionRequest, RawTransactionResult, RefundError, RefundFundingSecretArgs,
-            RefundMakerPaymentArgs, RefundPaymentArgs, RefundResult, SearchForFundingSpendErr,
-            SearchForSwapTxSpendInput, SendMakerPaymentArgs, SendMakerPaymentSpendPreimageInput, SendPaymentArgs,
-            SendTakerFundingArgs, SignRawTransactionRequest, SignatureResult, SpendMakerPaymentArgs, SpendPaymentArgs,
-            SwapOps, SwapTxFeePolicy, SwapTxTypeWithSecretHash, TakerCoinSwapOpsV2, TakerSwapMakerCoin, ToBytes,
-            TradePreimageValue, TransactionFut, TransactionResult, TxMarshalingErr, TxPreimageWithSig,
-            ValidateAddressResult, ValidateFeeArgs, ValidateInstructionsErr, ValidateMakerPaymentArgs,
-            ValidateOtherPubKeyErr, ValidatePaymentError, ValidatePaymentFut, ValidatePaymentInput,
-            ValidateSwapV2TxResult, ValidateTakerFundingArgs, ValidateTakerFundingSpendPreimageResult,
-            ValidateTakerPaymentSpendPreimageResult, ValidateWatcherSpendInput, VerificationResult,
-            WaitForHTLCTxSpendArgs, WaitForTakerPaymentSpendError, WatcherOps, WatcherReward, WatcherRewardError,
-            WatcherSearchForSwapTxSpendInput, WatcherValidatePaymentInput, WatcherValidateTakerFeeInput, WithdrawFut,
-            WithdrawSenderAddress};
-=======
 use crate::{CanRefundHtlc, CheckIfMyPaymentSentArgs, CoinBalance, CoinWithDerivationMethod, CoinWithPrivKeyPolicy,
             ConfirmPaymentInput, DexFee, FundingTxSpend, GenPreimageResult, GenTakerFundingSpendArgs,
             GenTakerPaymentSpendArgs, GetWithdrawSenderAddress, IguanaBalanceOps, IguanaPrivKey, MakerCoinSwapOpsV2,
@@ -48,16 +29,15 @@
             RefundFundingSecretArgs, RefundMakerPaymentArgs, RefundPaymentArgs, RefundResult,
             SearchForFundingSpendErr, SearchForSwapTxSpendInput, SendMakerPaymentArgs,
             SendMakerPaymentSpendPreimageInput, SendPaymentArgs, SendTakerFundingArgs, SignRawTransactionRequest,
-            SignatureResult, SpendMakerPaymentArgs, SpendPaymentArgs, SwapOps, SwapTxTypeWithSecretHash,
-            TakerCoinSwapOpsV2, TakerSwapMakerCoin, ToBytes, TradePreimageValue, TransactionFut, TransactionResult,
-            TxMarshalingErr, TxPreimageWithSig, ValidateAddressResult, ValidateFeeArgs, ValidateInstructionsErr,
-            ValidateMakerPaymentArgs, ValidateOtherPubKeyErr, ValidatePaymentError, ValidatePaymentFut,
-            ValidatePaymentInput, ValidateSwapV2TxResult, ValidateTakerFundingArgs,
-            ValidateTakerFundingSpendPreimageResult, ValidateTakerPaymentSpendPreimageResult,
-            ValidateWatcherSpendInput, VerificationResult, WaitForHTLCTxSpendArgs, WaitForTakerPaymentSpendError,
-            WatcherOps, WatcherReward, WatcherRewardError, WatcherSearchForSwapTxSpendInput,
-            WatcherValidatePaymentInput, WatcherValidateTakerFeeInput, WithdrawFut};
->>>>>>> a0d87236
+            SignatureResult, SpendMakerPaymentArgs, SpendPaymentArgs, SwapOps, SwapTxFeePolicy,
+            SwapTxTypeWithSecretHash, TakerCoinSwapOpsV2, TakerSwapMakerCoin, ToBytes, TradePreimageValue,
+            TransactionFut, TransactionResult, TxMarshalingErr, TxPreimageWithSig, ValidateAddressResult,
+            ValidateFeeArgs, ValidateInstructionsErr, ValidateMakerPaymentArgs, ValidateOtherPubKeyErr,
+            ValidatePaymentError, ValidatePaymentFut, ValidatePaymentInput, ValidateSwapV2TxResult,
+            ValidateTakerFundingArgs, ValidateTakerFundingSpendPreimageResult,
+            ValidateTakerPaymentSpendPreimageResult, ValidateWatcherSpendInput, VerificationResult,
+            WaitForHTLCTxSpendArgs, WaitForTakerPaymentSpendError, WatcherOps, WatcherReward, WatcherRewardError,
+            WatcherSearchForSwapTxSpendInput, WatcherValidatePaymentInput, WatcherValidateTakerFeeInput, WithdrawFut};
 use common::executor::{AbortableSystem, AbortedError};
 use futures::{FutureExt, TryFutureExt};
 use mm2_metrics::MetricsArc;
