use super::*;
use crate::coin_balance::{self, AccountBalanceParams, CheckHDAccountBalanceParams, CheckHDAccountBalanceResponse,
                          HDAccountBalance, HDAccountBalanceResponse, HDAccountBalanceRpcError, HDAddressBalance,
                          HDWalletBalance, HDWalletBalanceOps, HDWalletBalanceRpcOps};
use crate::hd_pubkey::{ExtractExtendedPubkey, HDExtractPubkeyError, HDXPubExtractor};
use crate::hd_wallet::{self, AddressDerivingError, GetNewHDAddressParams, GetNewHDAddressResponse, HDAccountMut,
                       HDWalletRpcError, HDWalletRpcOps, NewAccountCreatingError};
use crate::init_create_account::{self, CreateNewAccountParams, InitCreateHDAccountRpcOps};
use crate::init_withdraw::{InitWithdrawCoin, WithdrawTaskHandle};
<<<<<<< HEAD
use crate::{CanRefundHtlc, CoinBalance, NegotiateSwapContractAddrErr, SwapOps, TradePreimageValue,
            ValidateAddressResult, ValidatePaymentInput, WithdrawFut};
=======
use crate::utxo::utxo_builder::{UtxoArcWithIguanaPrivKeyBuilder, UtxoCoinWithIguanaPrivKeyBuilder};
use crate::{CanRefundHtlc, CoinBalance, CoinWithDerivationMethod, GetWithdrawSenderAddress,
            NegotiateSwapContractAddrErr, SwapOps, TradePreimageValue, ValidateAddressResult, WithdrawFut,
            WithdrawSenderAddress};
>>>>>>> d95da9fb
use common::mm_metrics::MetricsArc;
use common::mm_number::MmNumber;
use crypto::trezor::utxo::TrezorUtxoCoin;
use crypto::Bip44Chain;
use futures::{FutureExt, TryFutureExt};
use serialization::CoinVariant;
use utxo_signer::UtxoSignerOps;

#[derive(Clone, Debug)]
pub struct UtxoStandardCoin {
    utxo_arc: UtxoArc,
}

impl AsRef<UtxoCoinFields> for UtxoStandardCoin {
    fn as_ref(&self) -> &UtxoCoinFields { &self.utxo_arc }
}

impl From<UtxoArc> for UtxoStandardCoin {
    fn from(coin: UtxoArc) -> UtxoStandardCoin { UtxoStandardCoin { utxo_arc: coin } }
}

impl From<UtxoStandardCoin> for UtxoArc {
    fn from(coin: UtxoStandardCoin) -> Self { coin.utxo_arc }
}

pub async fn utxo_standard_coin_with_priv_key(
    ctx: &MmArc,
    ticker: &str,
    conf: &Json,
    activation_params: &UtxoActivationParams,
    priv_key: &[u8],
) -> Result<UtxoStandardCoin, String> {
    let coin = try_s!(
        UtxoArcWithIguanaPrivKeyBuilder::new(ctx, ticker, conf, activation_params, priv_key, UtxoStandardCoin::from)
            .build()
            .await
    );
    Ok(coin)
}

// if mockable is placed before async_trait there is `munmap_chunk(): invalid pointer` error on async fn mocking attempt
#[async_trait]
#[cfg_attr(test, mockable)]
impl UtxoTxBroadcastOps for UtxoStandardCoin {
    async fn broadcast_tx(&self, tx: &UtxoTx) -> Result<H256Json, MmError<BroadcastTxErr>> {
        utxo_common::broadcast_tx(self, tx).await
    }
}

// if mockable is placed before async_trait there is `munmap_chunk(): invalid pointer` error on async fn mocking attempt
#[async_trait]
#[cfg_attr(test, mockable)]
impl UtxoTxGenerationOps for UtxoStandardCoin {
    async fn get_tx_fee(&self) -> UtxoRpcResult<ActualTxFee> { utxo_common::get_tx_fee(&self.utxo_arc).await }

    async fn calc_interest_if_required(
        &self,
        unsigned: TransactionInputSigner,
        data: AdditionalTxData,
        my_script_pub: Bytes,
    ) -> UtxoRpcResult<(TransactionInputSigner, AdditionalTxData)> {
        utxo_common::calc_interest_if_required(self, unsigned, data, my_script_pub).await
    }
}

// if mockable is placed before async_trait there is `munmap_chunk(): invalid pointer` error on async fn mocking attempt
#[async_trait]
#[cfg_attr(test, mockable)]
impl UtxoCommonOps for UtxoStandardCoin {
    async fn get_htlc_spend_fee(&self, tx_size: u64) -> UtxoRpcResult<u64> {
        utxo_common::get_htlc_spend_fee(self, tx_size).await
    }

    fn addresses_from_script(&self, script: &Script) -> Result<Vec<Address>, String> {
        utxo_common::addresses_from_script(self, script)
    }

    fn denominate_satoshis(&self, satoshi: i64) -> f64 { utxo_common::denominate_satoshis(&self.utxo_arc, satoshi) }

    fn my_public_key(&self) -> Result<&Public, MmError<DerivationMethodNotSupported>> {
        utxo_common::my_public_key(self.as_ref())
    }

    fn address_from_str(&self, address: &str) -> Result<Address, String> {
        utxo_common::checked_address_from_str(self, address)
    }

    async fn get_current_mtp(&self) -> UtxoRpcResult<u32> {
        utxo_common::get_current_mtp(&self.utxo_arc, CoinVariant::Standard).await
    }

    fn is_unspent_mature(&self, output: &RpcTransaction) -> bool {
        utxo_common::is_unspent_mature(self.utxo_arc.conf.mature_confirmations, output)
    }

    async fn calc_interest_of_tx(&self, tx: &UtxoTx, input_transactions: &mut HistoryUtxoTxMap) -> UtxoRpcResult<u64> {
        utxo_common::calc_interest_of_tx(self, tx, input_transactions).await
    }

    async fn get_mut_verbose_transaction_from_map_or_rpc<'a, 'b>(
        &'a self,
        tx_hash: H256Json,
        utxo_tx_map: &'b mut HistoryUtxoTxMap,
    ) -> UtxoRpcResult<&'b mut HistoryUtxoTx> {
        utxo_common::get_mut_verbose_transaction_from_map_or_rpc(self, tx_hash, utxo_tx_map).await
    }

    #[allow(clippy::too_many_arguments)]
    async fn p2sh_spending_tx(
        &self,
        prev_transaction: UtxoTx,
        redeem_script: Bytes,
        outputs: Vec<TransactionOutput>,
        script_data: Script,
        sequence: u32,
        lock_time: u32,
        keypair: &KeyPair,
    ) -> Result<UtxoTx, String> {
        utxo_common::p2sh_spending_tx(
            self,
            prev_transaction,
            redeem_script,
            outputs,
            script_data,
            sequence,
            lock_time,
            keypair,
        )
        .await
    }

    async fn list_all_unspent_ordered<'a>(
        &'a self,
        address: &Address,
    ) -> UtxoRpcResult<(Vec<UnspentInfo>, AsyncMutexGuard<'a, RecentlySpentOutPoints>)> {
        utxo_common::list_all_unspent_ordered(self, address).await
    }

    async fn list_mature_unspent_ordered<'a>(
        &'a self,
        address: &Address,
    ) -> UtxoRpcResult<(Vec<UnspentInfo>, AsyncMutexGuard<'a, RecentlySpentOutPoints>)> {
        utxo_common::list_mature_unspent_ordered(self, address).await
    }

    fn get_verbose_transaction_from_cache_or_rpc(&self, txid: H256Json) -> UtxoRpcFut<VerboseTransactionFrom> {
        let selfi = self.clone();
        let fut = async move { utxo_common::get_verbose_transaction_from_cache_or_rpc(&selfi.utxo_arc, txid).await };
        Box::new(fut.boxed().compat())
    }

    async fn cache_transaction_if_possible(&self, tx: &RpcTransaction) -> Result<(), String> {
        utxo_common::cache_transaction_if_possible(&self.utxo_arc, tx).await
    }

    async fn list_unspent_ordered<'a>(
        &'a self,
        address: &Address,
    ) -> UtxoRpcResult<(Vec<UnspentInfo>, AsyncMutexGuard<'a, RecentlySpentOutPoints>)> {
        utxo_common::list_unspent_ordered(self, address).await
    }

    async fn preimage_trade_fee_required_to_send_outputs(
        &self,
        outputs: Vec<TransactionOutput>,
        fee_policy: FeePolicy,
        gas_fee: Option<u64>,
        stage: &FeeApproxStage,
    ) -> TradePreimageResult<BigDecimal> {
        utxo_common::preimage_trade_fee_required_to_send_outputs(self, outputs, fee_policy, gas_fee, stage).await
    }

    fn increase_dynamic_fee_by_stage(&self, dynamic_fee: u64, stage: &FeeApproxStage) -> u64 {
        utxo_common::increase_dynamic_fee_by_stage(self, dynamic_fee, stage)
    }

    async fn p2sh_tx_locktime(&self, htlc_locktime: u32) -> Result<u32, MmError<UtxoRpcError>> {
        utxo_common::p2sh_tx_locktime(self, &self.utxo_arc.conf.ticker, htlc_locktime).await
    }

    fn addr_format(&self) -> &UtxoAddressFormat { utxo_common::addr_format(self) }

    fn addr_format_for_standard_scripts(&self) -> UtxoAddressFormat {
        utxo_common::addr_format_for_standard_scripts(self)
    }

    fn address_from_pubkey(&self, pubkey: &Public) -> Address {
        let conf = &self.utxo_arc.conf;
        utxo_common::address_from_pubkey(
            pubkey,
            conf.pub_addr_prefix,
            conf.pub_t_addr_prefix,
            conf.checksum_type,
            conf.bech32_hrp.clone(),
            self.addr_format().clone(),
        )
    }
}

#[async_trait]
impl UtxoStandardOps for UtxoStandardCoin {
    async fn tx_details_by_hash(
        &self,
        hash: &[u8],
        input_transactions: &mut HistoryUtxoTxMap,
    ) -> Result<TransactionDetails, String> {
        utxo_common::tx_details_by_hash(self, hash, input_transactions).await
    }

    async fn request_tx_history(&self, metrics: MetricsArc) -> RequestTxHistoryResult {
        utxo_common::request_tx_history(self, metrics).await
    }

    async fn update_kmd_rewards(
        &self,
        tx_details: &mut TransactionDetails,
        input_transactions: &mut HistoryUtxoTxMap,
    ) -> UtxoRpcResult<()> {
        utxo_common::update_kmd_rewards(self, tx_details, input_transactions).await
    }
}

#[async_trait]
impl SwapOps for UtxoStandardCoin {
    fn send_taker_fee(&self, fee_addr: &[u8], amount: BigDecimal, _uuid: &[u8]) -> TransactionFut {
        utxo_common::send_taker_fee(self.clone(), fee_addr, amount)
    }

    fn send_maker_payment(
        &self,
        time_lock: u32,
        maker_pub: &[u8],
        taker_pub: &[u8],
        secret_hash: &[u8],
        amount: BigDecimal,
        _swap_contract_address: &Option<BytesJson>,
    ) -> TransactionFut {
        utxo_common::send_maker_payment(self.clone(), time_lock, maker_pub, taker_pub, secret_hash, amount)
    }

    fn send_taker_payment(
        &self,
        time_lock: u32,
        taker_pub: &[u8],
        maker_pub: &[u8],
        secret_hash: &[u8],
        amount: BigDecimal,
        _swap_contract_address: &Option<BytesJson>,
    ) -> TransactionFut {
        utxo_common::send_taker_payment(self.clone(), time_lock, taker_pub, maker_pub, secret_hash, amount)
    }

    fn send_maker_spends_taker_payment(
        &self,
        taker_payment_tx: &[u8],
        time_lock: u32,
        taker_pub: &[u8],
        secret: &[u8],
        htlc_privkey: &[u8],
        _swap_contract_address: &Option<BytesJson>,
    ) -> TransactionFut {
        utxo_common::send_maker_spends_taker_payment(
            self.clone(),
            taker_payment_tx,
            time_lock,
            taker_pub,
            secret,
            htlc_privkey,
        )
    }

    fn send_taker_spends_maker_payment(
        &self,
        maker_tx: &[u8],
        time_lock: u32,
        maker_pub: &[u8],
        secret: &[u8],
        htlc_privkey: &[u8],
        _swap_contract_address: &Option<BytesJson>,
    ) -> TransactionFut {
        utxo_common::send_taker_spends_maker_payment(self.clone(), maker_tx, time_lock, maker_pub, secret, htlc_privkey)
    }

    fn send_taker_refunds_payment(
        &self,
        taker_tx: &[u8],
        time_lock: u32,
        maker_pub: &[u8],
        secret_hash: &[u8],
        htlc_privkey: &[u8],
        _swap_contract_address: &Option<BytesJson>,
    ) -> TransactionFut {
        utxo_common::send_taker_refunds_payment(self.clone(), taker_tx, time_lock, maker_pub, secret_hash, htlc_privkey)
    }

    fn send_maker_refunds_payment(
        &self,
        maker_tx: &[u8],
        time_lock: u32,
        taker_pub: &[u8],
        secret_hash: &[u8],
        htlc_privkey: &[u8],
        _swap_contract_address: &Option<BytesJson>,
    ) -> TransactionFut {
        utxo_common::send_maker_refunds_payment(self.clone(), maker_tx, time_lock, taker_pub, secret_hash, htlc_privkey)
    }

    fn validate_fee(
        &self,
        fee_tx: &TransactionEnum,
        expected_sender: &[u8],
        fee_addr: &[u8],
        amount: &BigDecimal,
        min_block_number: u64,
        _uuid: &[u8],
    ) -> Box<dyn Future<Item = (), Error = String> + Send> {
        let tx = match fee_tx {
            TransactionEnum::UtxoTx(tx) => tx.clone(),
            _ => panic!(),
        };
        utxo_common::validate_fee(
            self.clone(),
            tx,
            utxo_common::DEFAULT_FEE_VOUT,
            expected_sender,
            amount,
            min_block_number,
            fee_addr,
        )
    }

    fn validate_maker_payment(&self, input: ValidatePaymentInput) -> Box<dyn Future<Item = (), Error = String> + Send> {
        utxo_common::validate_maker_payment(self, input)
    }

    fn validate_taker_payment(&self, input: ValidatePaymentInput) -> Box<dyn Future<Item = (), Error = String> + Send> {
        utxo_common::validate_taker_payment(self, input)
    }

    fn check_if_my_payment_sent(
        &self,
        time_lock: u32,
        my_pub: &[u8],
        other_pub: &[u8],
        secret_hash: &[u8],
        _search_from_block: u64,
        _swap_contract_address: &Option<BytesJson>,
    ) -> Box<dyn Future<Item = Option<TransactionEnum>, Error = String> + Send> {
        utxo_common::check_if_my_payment_sent(self.clone(), time_lock, my_pub, other_pub, secret_hash)
    }

    async fn search_for_swap_tx_spend_my(
        &self,
        time_lock: u32,
        other_pub: &[u8],
        secret_hash: &[u8],
        tx: &[u8],
        search_from_block: u64,
        _swap_contract_address: &Option<BytesJson>,
    ) -> Result<Option<FoundSwapTxSpend>, String> {
        utxo_common::search_for_swap_tx_spend_my(
            &self.utxo_arc,
            time_lock,
            other_pub,
            secret_hash,
            tx,
            utxo_common::DEFAULT_SWAP_VOUT,
            search_from_block,
        )
        .await
    }

    async fn search_for_swap_tx_spend_other(
        &self,
        time_lock: u32,
        other_pub: &[u8],
        secret_hash: &[u8],
        tx: &[u8],
        search_from_block: u64,
        _swap_contract_address: &Option<BytesJson>,
    ) -> Result<Option<FoundSwapTxSpend>, String> {
        utxo_common::search_for_swap_tx_spend_other(
            &self.utxo_arc,
            time_lock,
            other_pub,
            secret_hash,
            tx,
            utxo_common::DEFAULT_SWAP_VOUT,
            search_from_block,
        )
        .await
    }

    fn extract_secret(&self, secret_hash: &[u8], spend_tx: &[u8]) -> Result<Vec<u8>, String> {
        utxo_common::extract_secret(secret_hash, spend_tx)
    }

    fn can_refund_htlc(&self, locktime: u64) -> Box<dyn Future<Item = CanRefundHtlc, Error = String> + Send + '_> {
        Box::new(
            utxo_common::can_refund_htlc(self, locktime)
                .boxed()
                .map_err(|e| ERRL!("{}", e))
                .compat(),
        )
    }

    fn negotiate_swap_contract_addr(
        &self,
        _other_side_address: Option<&[u8]>,
    ) -> Result<Option<BytesJson>, MmError<NegotiateSwapContractAddrErr>> {
        Ok(None)
    }

    fn get_htlc_key_pair(&self) -> KeyPair { utxo_common::get_htlc_key_pair(self) }
}

impl MarketCoinOps for UtxoStandardCoin {
    fn ticker(&self) -> &str { &self.utxo_arc.conf.ticker }

    fn my_address(&self) -> Result<String, String> { utxo_common::my_address(self) }

    fn my_balance(&self) -> BalanceFut<CoinBalance> { utxo_common::my_balance(self.clone()) }

    fn base_coin_balance(&self) -> BalanceFut<BigDecimal> { utxo_common::base_coin_balance(self) }

    fn send_raw_tx(&self, tx: &str) -> Box<dyn Future<Item = String, Error = String> + Send> {
        utxo_common::send_raw_tx(&self.utxo_arc, tx)
    }

    fn wait_for_confirmations(
        &self,
        tx: &[u8],
        confirmations: u64,
        requires_nota: bool,
        wait_until: u64,
        check_every: u64,
    ) -> Box<dyn Future<Item = (), Error = String> + Send> {
        utxo_common::wait_for_confirmations(
            &self.utxo_arc,
            tx,
            confirmations,
            requires_nota,
            wait_until,
            check_every,
        )
    }

    fn wait_for_tx_spend(
        &self,
        transaction: &[u8],
        wait_until: u64,
        from_block: u64,
        _swap_contract_address: &Option<BytesJson>,
    ) -> TransactionFut {
        utxo_common::wait_for_output_spend(
            &self.utxo_arc,
            transaction,
            utxo_common::DEFAULT_SWAP_VOUT,
            from_block,
            wait_until,
        )
    }

    fn tx_enum_from_bytes(&self, bytes: &[u8]) -> Result<TransactionEnum, String> {
        utxo_common::tx_enum_from_bytes(self.as_ref(), bytes)
    }

    fn current_block(&self) -> Box<dyn Future<Item = u64, Error = String> + Send> {
        utxo_common::current_block(&self.utxo_arc)
    }

    fn display_priv_key(&self) -> Result<String, String> { utxo_common::display_priv_key(&self.utxo_arc) }

    fn min_tx_amount(&self) -> BigDecimal { utxo_common::min_tx_amount(self.as_ref()) }

    fn min_trading_vol(&self) -> MmNumber { utxo_common::min_trading_vol(self.as_ref()) }
}

#[async_trait]
impl MmCoin for UtxoStandardCoin {
    fn is_asset_chain(&self) -> bool { utxo_common::is_asset_chain(&self.utxo_arc) }

    fn withdraw(&self, req: WithdrawRequest) -> WithdrawFut {
        Box::new(utxo_common::withdraw(self.clone(), req).boxed().compat())
    }

    fn decimals(&self) -> u8 { utxo_common::decimals(&self.utxo_arc) }

    fn convert_to_address(&self, from: &str, to_address_format: Json) -> Result<String, String> {
        utxo_common::convert_to_address(self, from, to_address_format)
    }

    fn validate_address(&self, address: &str) -> ValidateAddressResult { utxo_common::validate_address(self, address) }

    fn process_history_loop(&self, ctx: MmArc) -> Box<dyn Future<Item = (), Error = ()> + Send> {
        Box::new(
            utxo_common::process_history_loop(self.clone(), ctx)
                .map(|_| Ok(()))
                .boxed()
                .compat(),
        )
    }

    fn history_sync_status(&self) -> HistorySyncState { utxo_common::history_sync_status(&self.utxo_arc) }

    fn get_trade_fee(&self) -> Box<dyn Future<Item = TradeFee, Error = String> + Send> {
        utxo_common::get_trade_fee(self.clone())
    }

    async fn get_sender_trade_fee(
        &self,
        value: TradePreimageValue,
        stage: FeeApproxStage,
    ) -> TradePreimageResult<TradeFee> {
        utxo_common::get_sender_trade_fee(self, value, stage).await
    }

    fn get_receiver_trade_fee(&self, _stage: FeeApproxStage) -> TradePreimageFut<TradeFee> {
        utxo_common::get_receiver_trade_fee(self.clone())
    }

    async fn get_fee_to_send_taker_fee(
        &self,
        dex_fee_amount: BigDecimal,
        stage: FeeApproxStage,
    ) -> TradePreimageResult<TradeFee> {
        utxo_common::get_fee_to_send_taker_fee(self, dex_fee_amount, stage).await
    }

    fn required_confirmations(&self) -> u64 { utxo_common::required_confirmations(&self.utxo_arc) }

    fn requires_notarization(&self) -> bool { utxo_common::requires_notarization(&self.utxo_arc) }

    fn set_required_confirmations(&self, confirmations: u64) {
        utxo_common::set_required_confirmations(&self.utxo_arc, confirmations)
    }

    fn set_requires_notarization(&self, requires_nota: bool) {
        utxo_common::set_requires_notarization(&self.utxo_arc, requires_nota)
    }

    fn swap_contract_address(&self) -> Option<BytesJson> { utxo_common::swap_contract_address() }

    fn mature_confirmations(&self) -> Option<u32> { Some(self.utxo_arc.conf.mature_confirmations) }

    fn coin_protocol_info(&self) -> Vec<u8> { utxo_common::coin_protocol_info(self) }

    fn is_coin_protocol_supported(&self, info: &Option<Vec<u8>>) -> bool {
        utxo_common::is_coin_protocol_supported(self, info)
    }
}

#[async_trait]
impl GetWithdrawSenderAddress for UtxoStandardCoin {
    type Address = Address;
    type Pubkey = Public;

    async fn get_withdraw_sender_address(
        &self,
        req: &WithdrawRequest,
    ) -> MmResult<WithdrawSenderAddress<Self::Address, Self::Pubkey>, WithdrawError> {
        utxo_common::get_withdraw_from_address(self, req).await
    }
}

#[async_trait]
impl InitWithdrawCoin for UtxoStandardCoin {
    async fn init_withdraw(
        &self,
        ctx: MmArc,
        req: WithdrawRequest,
        task_handle: &WithdrawTaskHandle,
    ) -> Result<TransactionDetails, MmError<WithdrawError>> {
        utxo_common::init_withdraw(ctx, self.clone(), req, task_handle).await
    }
}

impl UtxoSignerOps for UtxoStandardCoin {
    type TxGetter = UtxoRpcClientEnum;

    fn trezor_coin(&self) -> UtxoSignTxResult<TrezorUtxoCoin> {
        self.utxo_arc
            .conf
            .trezor_coin
            .or_mm_err(|| UtxoSignTxError::CoinNotSupportedWithTrezor {
                coin: self.utxo_arc.conf.ticker.clone(),
            })
    }

    fn fork_id(&self) -> u32 { self.utxo_arc.conf.fork_id }

    fn branch_id(&self) -> u32 { self.utxo_arc.conf.consensus_branch_id }

    fn tx_provider(&self) -> Self::TxGetter { self.utxo_arc.rpc_client.clone() }
}

impl CoinWithDerivationMethod for UtxoStandardCoin {
    type Address = Address;
    type HDWallet = UtxoHDWallet;

    fn derivation_method(&self) -> &DerivationMethod<Self::Address, Self::HDWallet> {
        utxo_common::derivation_method(self.as_ref())
    }
}

#[async_trait]
impl ExtractExtendedPubkey for UtxoStandardCoin {
    type ExtendedPublicKey = Secp256k1ExtendedPublicKey;

    async fn extract_extended_pubkey<XPubExtractor>(
        &self,
        xpub_extractor: &XPubExtractor,
        derivation_path: DerivationPath,
    ) -> MmResult<Self::ExtendedPublicKey, HDExtractPubkeyError>
    where
        XPubExtractor: HDXPubExtractor + Sync,
    {
        utxo_common::extract_extended_pubkey(&self.utxo_arc.conf, xpub_extractor, derivation_path).await
    }
}

#[async_trait]
impl HDWalletCoinOps for UtxoStandardCoin {
    type Address = Address;
    type Pubkey = Public;
    type HDWallet = UtxoHDWallet;
    type HDAccount = UtxoHDAccount;

    fn derive_address(
        &self,
        hd_account: &Self::HDAccount,
        chain: Bip44Chain,
        address_id: u32,
    ) -> MmResult<HDAddress<Self::Address, Self::Pubkey>, AddressDerivingError> {
        utxo_common::derive_address(self, hd_account, chain, address_id)
    }

    async fn create_new_account<'a, XPubExtractor>(
        &self,
        hd_wallet: &'a Self::HDWallet,
        xpub_extractor: &XPubExtractor,
    ) -> MmResult<HDAccountMut<'a, Self::HDAccount>, NewAccountCreatingError>
    where
        XPubExtractor: HDXPubExtractor + Sync,
    {
        utxo_common::create_new_account(self, hd_wallet, xpub_extractor).await
    }
}

#[async_trait]
impl HDWalletRpcOps for UtxoStandardCoin {
    async fn get_new_address_rpc(
        &self,
        params: GetNewHDAddressParams,
    ) -> MmResult<GetNewHDAddressResponse, HDWalletRpcError> {
        hd_wallet::common_impl::get_new_address_rpc(self, params).await
    }
}

#[async_trait]
impl HDWalletBalanceOps for UtxoStandardCoin {
    type HDAddressChecker = UtxoAddressBalanceChecker;

    async fn produce_hd_address_checker(&self) -> BalanceResult<Self::HDAddressChecker> {
        utxo_common::produce_hd_address_checker(self).await
    }

    async fn enable_hd_wallet(&self, hd_wallet: &Self::HDWallet) -> BalanceResult<HDWalletBalance> {
        coin_balance::common_impl::enable_hd_wallet(self, hd_wallet).await
    }

    async fn scan_for_new_addresses(
        &self,
        hd_account: &mut Self::HDAccount,
        address_checker: &Self::HDAddressChecker,
        gap_limit: u32,
    ) -> BalanceResult<Vec<HDAddressBalance>> {
        utxo_common::scan_for_new_addresses(self, hd_account, address_checker, gap_limit).await
    }

    async fn known_address_balance(&self, address: &Self::Address) -> BalanceResult<CoinBalance> {
        utxo_common::address_balance(self, address).await
    }
}

#[async_trait]
impl HDWalletBalanceRpcOps for UtxoStandardCoin {
    async fn account_balance_rpc(
        &self,
        params: AccountBalanceParams,
    ) -> MmResult<HDAccountBalanceResponse, HDAccountBalanceRpcError> {
        coin_balance::common_impl::account_balance_rpc(self, params).await
    }

    async fn scan_for_new_addresses_rpc(
        &self,
        params: CheckHDAccountBalanceParams,
    ) -> MmResult<CheckHDAccountBalanceResponse, HDAccountBalanceRpcError> {
        coin_balance::common_impl::scan_for_new_addresses_rpc(self, params).await
    }
}

#[async_trait]
impl InitCreateHDAccountRpcOps for UtxoStandardCoin {
    async fn init_create_account_rpc<XPubExtractor>(
        &self,
        params: CreateNewAccountParams,
        xpub_extractor: &XPubExtractor,
    ) -> MmResult<HDAccountBalance, HDWalletRpcError>
    where
        XPubExtractor: HDXPubExtractor + Sync,
    {
        init_create_account::common_impl::init_create_new_account_rpc(self, params, xpub_extractor).await
    }
}<|MERGE_RESOLUTION|>--- conflicted
+++ resolved
@@ -7,15 +7,10 @@
                        HDWalletRpcError, HDWalletRpcOps, NewAccountCreatingError};
 use crate::init_create_account::{self, CreateNewAccountParams, InitCreateHDAccountRpcOps};
 use crate::init_withdraw::{InitWithdrawCoin, WithdrawTaskHandle};
-<<<<<<< HEAD
-use crate::{CanRefundHtlc, CoinBalance, NegotiateSwapContractAddrErr, SwapOps, TradePreimageValue,
-            ValidateAddressResult, ValidatePaymentInput, WithdrawFut};
-=======
 use crate::utxo::utxo_builder::{UtxoArcWithIguanaPrivKeyBuilder, UtxoCoinWithIguanaPrivKeyBuilder};
 use crate::{CanRefundHtlc, CoinBalance, CoinWithDerivationMethod, GetWithdrawSenderAddress,
             NegotiateSwapContractAddrErr, SwapOps, TradePreimageValue, ValidateAddressResult, WithdrawFut,
             WithdrawSenderAddress};
->>>>>>> d95da9fb
 use common::mm_metrics::MetricsArc;
 use common::mm_number::MmNumber;
 use crypto::trezor::utxo::TrezorUtxoCoin;
