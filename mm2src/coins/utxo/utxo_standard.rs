--- conflicted
+++ resolved
@@ -21,16 +21,10 @@
 use crate::utxo::utxo_tx_history_v2::{UtxoMyAddressesHistoryError, UtxoTxDetailsError, UtxoTxDetailsParams,
                                       UtxoTxHistoryOps};
 use crate::{CanRefundHtlc, CoinBalance, CoinWithDerivationMethod, GetWithdrawSenderAddress,
-<<<<<<< HEAD
             NegotiateSwapContractAddrErr, PaymentInstructionsErr, PrivKeyBuildPolicy, SearchForSwapTxSpendInput,
             SignatureResult, SwapOps, TradePreimageValue, TransactionFut, TxMarshalingErr, ValidateAddressResult,
-            ValidateInstructionsErr, ValidatePaymentInput, VerificationResult, WatcherValidatePaymentInput,
-            WithdrawFut, WithdrawSenderAddress};
-=======
-            NegotiateSwapContractAddrErr, PrivKeyBuildPolicy, SearchForSwapTxSpendInput, SignatureResult, SwapOps,
-            TradePreimageValue, TransactionFut, TxMarshalingErr, ValidateAddressResult, ValidatePaymentFut,
-            ValidatePaymentInput, VerificationResult, WatcherValidatePaymentInput, WithdrawFut, WithdrawSenderAddress};
->>>>>>> 5dbc5de4
+            ValidateInstructionsErr, ValidatePaymentFut, ValidatePaymentInput, VerificationResult,
+            WatcherValidatePaymentInput, WithdrawFut, WithdrawSenderAddress};
 use crypto::Bip44Chain;
 use futures::{FutureExt, TryFutureExt};
 use mm2_metrics::MetricsArc;
