use super::*;
use crate::coin_balance::{self, EnableCoinBalanceError, EnabledCoinBalanceParams, HDAccountBalance, HDAddressBalance,
                          HDWalletBalance, HDWalletBalanceOps};
use crate::coin_errors::MyAddressError;
use crate::hd_confirm_address::HDConfirmAddress;
use crate::hd_pubkey::{ExtractExtendedPubkey, HDExtractPubkeyError, HDXPubExtractor};
use crate::hd_wallet::{AccountUpdatingError, AddressDerivingResult, HDAccountMut, NewAccountCreatingError,
                       NewAddressDeriveConfirmError};
use crate::hd_wallet_storage::HDWalletCoinWithStorageOps;
use crate::my_tx_history_v2::{CoinWithTxHistoryV2, MyTxHistoryErrorV2, MyTxHistoryTarget, TxHistoryStorage};
use crate::rpc_command::account_balance::{self, AccountBalanceParams, AccountBalanceRpcOps, HDAccountBalanceResponse};
use crate::rpc_command::get_new_address::{self, GetNewAddressParams, GetNewAddressResponse, GetNewAddressRpcError,
                                          GetNewAddressRpcOps};
use crate::rpc_command::hd_account_balance_rpc_error::HDAccountBalanceRpcError;
use crate::rpc_command::init_account_balance::{self, InitAccountBalanceParams, InitAccountBalanceRpcOps};
use crate::rpc_command::init_create_account::{self, CreateAccountRpcError, CreateAccountState, CreateNewAccountParams,
                                              InitCreateAccountRpcOps};
use crate::rpc_command::init_scan_for_new_addresses::{self, InitScanAddressesRpcOps, ScanAddressesParams,
                                                      ScanAddressesResponse};
use crate::rpc_command::init_withdraw::{InitWithdrawCoin, WithdrawTaskHandle};
use crate::tx_history_storage::{GetTxHistoryFilters, WalletId};
use crate::utxo::utxo_builder::{UtxoArcBuilder, UtxoCoinBuilder};
use crate::utxo::utxo_tx_history_v2::{UtxoMyAddressesHistoryError, UtxoTxDetailsError, UtxoTxDetailsParams,
                                      UtxoTxHistoryOps};
use crate::{CanRefundHtlc, CheckIfMyPaymentSentArgs, CoinBalance, CoinWithDerivationMethod, ConfirmPaymentInput,
            GenTakerPaymentSpendArgs, GenTakerPaymentSpendResult, GetWithdrawSenderAddress, IguanaPrivKey,
            MakerSwapTakerCoin, MmCoinEnum, NegotiateSwapContractAddrErr, PaymentInstructionArgs, PaymentInstructions,
            PaymentInstructionsErr, PrivKeyBuildPolicy, RefundError, RefundPaymentArgs, RefundResult,
<<<<<<< HEAD
            SearchForSwapTxSpendInput, SendDexFeeWithPremiumArgs, SendMakerPaymentSpendPreimageInput, SendPaymentArgs,
            SignatureResult, SpendPaymentArgs, SwapOps, SwapOpsV2, TakerSwapMakerCoin, TradePreimageValue,
            TransactionFut, TransactionResult, TxMarshalingErr, TxPreimageWithSig, ValidateAddressResult,
            ValidateDexFeeArgs, ValidateDexFeeResult, ValidateDexFeeSpendPreimageResult, ValidateFeeArgs,
            ValidateInstructionsErr, ValidateOtherPubKeyErr, ValidatePaymentError, ValidatePaymentFut,
            ValidatePaymentInput, ValidateWatcherSpendInput, VerificationResult, WaitForHTLCTxSpendArgs, WatcherOps,
            WatcherReward, WatcherRewardError, WatcherSearchForSwapTxSpendInput, WatcherValidatePaymentInput,
            WatcherValidateTakerFeeInput, WithdrawFut, WithdrawSenderAddress};
=======
            SearchForSwapTxSpendInput, SendCombinedTakerPaymentArgs, SendMakerPaymentSpendPreimageInput,
            SendPaymentArgs, SignatureResult, SpendPaymentArgs, SwapOps, SwapOpsV2, TakerSwapMakerCoin,
            TradePreimageValue, TransactionFut, TransactionResult, TxMarshalingErr, TxPreimageWithSig,
            ValidateAddressResult, ValidateFeeArgs, ValidateInstructionsErr, ValidateOtherPubKeyErr,
            ValidatePaymentError, ValidatePaymentFut, ValidatePaymentInput, ValidateTakerPaymentArgs,
            ValidateTakerPaymentResult, ValidateTakerPaymentSpendPreimageResult, VerificationResult,
            WaitForHTLCTxSpendArgs, WatcherOps, WatcherReward, WatcherRewardError, WatcherSearchForSwapTxSpendInput,
            WatcherValidatePaymentInput, WatcherValidateTakerFeeInput, WithdrawFut, WithdrawSenderAddress};
>>>>>>> 3e323df3
use common::executor::{AbortableSystem, AbortedError};
use crypto::Bip44Chain;
use futures::{FutureExt, TryFutureExt};
use mm2_metrics::MetricsArc;
use mm2_number::MmNumber;
use utxo_signer::UtxoSignerOps;

#[derive(Clone)]
pub struct UtxoStandardCoin {
    utxo_arc: UtxoArc,
}

impl AsRef<UtxoCoinFields> for UtxoStandardCoin {
    fn as_ref(&self) -> &UtxoCoinFields { &self.utxo_arc }
}

impl From<UtxoArc> for UtxoStandardCoin {
    fn from(coin: UtxoArc) -> UtxoStandardCoin { UtxoStandardCoin { utxo_arc: coin } }
}

impl From<UtxoStandardCoin> for UtxoArc {
    fn from(coin: UtxoStandardCoin) -> Self { coin.utxo_arc }
}

pub async fn utxo_standard_coin_with_policy(
    ctx: &MmArc,
    ticker: &str,
    conf: &Json,
    activation_params: &UtxoActivationParams,
    priv_key_policy: PrivKeyBuildPolicy,
) -> Result<UtxoStandardCoin, String> {
    let coin = try_s!(
        UtxoArcBuilder::new(
            ctx,
            ticker,
            conf,
            activation_params,
            priv_key_policy,
            UtxoStandardCoin::from
        )
        .build()
        .await
    );
    Ok(coin)
}

pub async fn utxo_standard_coin_with_priv_key(
    ctx: &MmArc,
    ticker: &str,
    conf: &Json,
    activation_params: &UtxoActivationParams,
    priv_key: IguanaPrivKey,
) -> Result<UtxoStandardCoin, String> {
    let priv_key_policy = PrivKeyBuildPolicy::IguanaPrivKey(priv_key);
    utxo_standard_coin_with_policy(ctx, ticker, conf, activation_params, priv_key_policy).await
}

// if mockable is placed before async_trait there is `munmap_chunk(): invalid pointer` error on async fn mocking attempt
#[async_trait]
#[cfg_attr(test, mockable)]
impl UtxoTxBroadcastOps for UtxoStandardCoin {
    async fn broadcast_tx(&self, tx: &UtxoTx) -> Result<H256Json, MmError<BroadcastTxErr>> {
        utxo_common::broadcast_tx(self, tx).await
    }
}

// if mockable is placed before async_trait there is `munmap_chunk(): invalid pointer` error on async fn mocking attempt
#[async_trait]
#[cfg_attr(test, mockable)]
impl UtxoTxGenerationOps for UtxoStandardCoin {
    async fn get_tx_fee(&self) -> UtxoRpcResult<ActualTxFee> { utxo_common::get_tx_fee(&self.utxo_arc).await }

    async fn calc_interest_if_required(
        &self,
        unsigned: TransactionInputSigner,
        data: AdditionalTxData,
        my_script_pub: Bytes,
        dust: u64,
    ) -> UtxoRpcResult<(TransactionInputSigner, AdditionalTxData)> {
        utxo_common::calc_interest_if_required(self, unsigned, data, my_script_pub, dust).await
    }
}

#[async_trait]
#[cfg_attr(test, mockable)]
impl GetUtxoListOps for UtxoStandardCoin {
    async fn get_unspent_ordered_list(
        &self,
        address: &Address,
    ) -> UtxoRpcResult<(Vec<UnspentInfo>, RecentlySpentOutPointsGuard<'_>)> {
        utxo_common::get_unspent_ordered_list(self, address).await
    }

    async fn get_all_unspent_ordered_list(
        &self,
        address: &Address,
    ) -> UtxoRpcResult<(Vec<UnspentInfo>, RecentlySpentOutPointsGuard<'_>)> {
        utxo_common::get_all_unspent_ordered_list(self, address).await
    }

    async fn get_mature_unspent_ordered_list(
        &self,
        address: &Address,
    ) -> UtxoRpcResult<(MatureUnspentList, RecentlySpentOutPointsGuard<'_>)> {
        utxo_common::get_mature_unspent_ordered_list(self, address).await
    }
}

#[async_trait]
#[cfg_attr(test, mockable)]
impl GetUtxoMapOps for UtxoStandardCoin {
    async fn get_unspent_ordered_map(
        &self,
        addresses: Vec<Address>,
    ) -> UtxoRpcResult<(UnspentMap, RecentlySpentOutPointsGuard<'_>)> {
        utxo_common::get_unspent_ordered_map(self, addresses).await
    }

    async fn get_all_unspent_ordered_map(
        &self,
        addresses: Vec<Address>,
    ) -> UtxoRpcResult<(UnspentMap, RecentlySpentOutPointsGuard<'_>)> {
        utxo_common::get_all_unspent_ordered_map(self, addresses).await
    }

    async fn get_mature_unspent_ordered_map(
        &self,
        addresses: Vec<Address>,
    ) -> UtxoRpcResult<(MatureUnspentMap, RecentlySpentOutPointsGuard<'_>)> {
        utxo_common::get_mature_unspent_ordered_map(self, addresses).await
    }
}

// if mockable is placed before async_trait there is `munmap_chunk(): invalid pointer` error on async fn mocking attempt
#[async_trait]
#[cfg_attr(test, mockable)]
impl UtxoCommonOps for UtxoStandardCoin {
    async fn get_htlc_spend_fee(&self, tx_size: u64, stage: &FeeApproxStage) -> UtxoRpcResult<u64> {
        utxo_common::get_htlc_spend_fee(self, tx_size, stage).await
    }

    fn addresses_from_script(&self, script: &Script) -> Result<Vec<Address>, String> {
        utxo_common::addresses_from_script(self, script)
    }

    fn denominate_satoshis(&self, satoshi: i64) -> f64 { utxo_common::denominate_satoshis(&self.utxo_arc, satoshi) }

    fn my_public_key(&self) -> Result<&Public, MmError<UnexpectedDerivationMethod>> {
        utxo_common::my_public_key(self.as_ref())
    }

    fn address_from_str(&self, address: &str) -> MmResult<Address, AddrFromStrError> {
        utxo_common::checked_address_from_str(self, address)
    }

    async fn get_current_mtp(&self) -> UtxoRpcResult<u32> {
        utxo_common::get_current_mtp(&self.utxo_arc, self.ticker().into()).await
    }

    fn is_unspent_mature(&self, output: &RpcTransaction) -> bool {
        utxo_common::is_unspent_mature(self.utxo_arc.conf.mature_confirmations, output)
    }

    async fn calc_interest_of_tx(&self, tx: &UtxoTx, input_transactions: &mut HistoryUtxoTxMap) -> UtxoRpcResult<u64> {
        utxo_common::calc_interest_of_tx(self, tx, input_transactions).await
    }

    async fn get_mut_verbose_transaction_from_map_or_rpc<'a, 'b>(
        &'a self,
        tx_hash: H256Json,
        utxo_tx_map: &'b mut HistoryUtxoTxMap,
    ) -> UtxoRpcResult<&'b mut HistoryUtxoTx> {
        utxo_common::get_mut_verbose_transaction_from_map_or_rpc(self, tx_hash, utxo_tx_map).await
    }

    async fn p2sh_spending_tx(&self, input: utxo_common::P2SHSpendingTxInput<'_>) -> Result<UtxoTx, String> {
        utxo_common::p2sh_spending_tx(self, input).await
    }

    fn get_verbose_transactions_from_cache_or_rpc(
        &self,
        tx_ids: HashSet<H256Json>,
    ) -> UtxoRpcFut<HashMap<H256Json, VerboseTransactionFrom>> {
        let selfi = self.clone();
        let fut = async move { utxo_common::get_verbose_transactions_from_cache_or_rpc(&selfi.utxo_arc, tx_ids).await };
        Box::new(fut.boxed().compat())
    }

    async fn preimage_trade_fee_required_to_send_outputs(
        &self,
        outputs: Vec<TransactionOutput>,
        fee_policy: FeePolicy,
        gas_fee: Option<u64>,
        stage: &FeeApproxStage,
    ) -> TradePreimageResult<BigDecimal> {
        utxo_common::preimage_trade_fee_required_to_send_outputs(
            self,
            self.ticker(),
            outputs,
            fee_policy,
            gas_fee,
            stage,
        )
        .await
    }

    fn increase_dynamic_fee_by_stage(&self, dynamic_fee: u64, stage: &FeeApproxStage) -> u64 {
        utxo_common::increase_dynamic_fee_by_stage(self, dynamic_fee, stage)
    }

    async fn p2sh_tx_locktime(&self, htlc_locktime: u32) -> Result<u32, MmError<UtxoRpcError>> {
        utxo_common::p2sh_tx_locktime(self, &self.utxo_arc.conf.ticker, htlc_locktime).await
    }

    fn addr_format(&self) -> &UtxoAddressFormat { utxo_common::addr_format(self) }

    fn addr_format_for_standard_scripts(&self) -> UtxoAddressFormat {
        utxo_common::addr_format_for_standard_scripts(self)
    }

    fn address_from_pubkey(&self, pubkey: &Public) -> Address {
        let conf = &self.utxo_arc.conf;
        utxo_common::address_from_pubkey(
            pubkey,
            conf.pub_addr_prefix,
            conf.pub_t_addr_prefix,
            conf.checksum_type,
            conf.bech32_hrp.clone(),
            self.addr_format().clone(),
        )
    }
}

#[async_trait]
impl UtxoStandardOps for UtxoStandardCoin {
    async fn tx_details_by_hash(
        &self,
        hash: &[u8],
        input_transactions: &mut HistoryUtxoTxMap,
    ) -> Result<TransactionDetails, String> {
        utxo_common::tx_details_by_hash(self, hash, input_transactions).await
    }

    async fn request_tx_history(&self, metrics: MetricsArc) -> RequestTxHistoryResult {
        utxo_common::request_tx_history(self, metrics).await
    }

    async fn update_kmd_rewards(
        &self,
        tx_details: &mut TransactionDetails,
        input_transactions: &mut HistoryUtxoTxMap,
    ) -> UtxoRpcResult<()> {
        utxo_common::update_kmd_rewards(self, tx_details, input_transactions).await
    }
}

#[async_trait]
impl SwapOps for UtxoStandardCoin {
    #[inline]
    fn send_taker_fee(&self, fee_addr: &[u8], amount: BigDecimal, _uuid: &[u8]) -> TransactionFut {
        utxo_common::send_taker_fee(self.clone(), fee_addr, amount)
    }

    #[inline]
    fn send_maker_payment(&self, maker_payment_args: SendPaymentArgs) -> TransactionFut {
        utxo_common::send_maker_payment(self.clone(), maker_payment_args)
    }

    #[inline]
    fn send_taker_payment(&self, taker_payment_args: SendPaymentArgs) -> TransactionFut {
        utxo_common::send_taker_payment(self.clone(), taker_payment_args)
    }

    #[inline]
    fn send_maker_spends_taker_payment(&self, maker_spends_payment_args: SpendPaymentArgs) -> TransactionFut {
        utxo_common::send_maker_spends_taker_payment(self.clone(), maker_spends_payment_args)
    }

    #[inline]
    fn send_taker_spends_maker_payment(&self, taker_spends_payment_args: SpendPaymentArgs) -> TransactionFut {
        utxo_common::send_taker_spends_maker_payment(self.clone(), taker_spends_payment_args)
    }

    #[inline]
    async fn send_taker_refunds_payment(&self, taker_refunds_payment_args: RefundPaymentArgs<'_>) -> TransactionResult {
        utxo_common::send_taker_refunds_payment(self.clone(), taker_refunds_payment_args).await
    }

    #[inline]
    async fn send_maker_refunds_payment(&self, maker_refunds_payment_args: RefundPaymentArgs<'_>) -> TransactionResult {
        utxo_common::send_maker_refunds_payment(self.clone(), maker_refunds_payment_args).await
    }

    fn validate_fee(&self, validate_fee_args: ValidateFeeArgs) -> ValidatePaymentFut<()> {
        let tx = match validate_fee_args.fee_tx {
            TransactionEnum::UtxoTx(tx) => tx.clone(),
            _ => panic!(),
        };
        utxo_common::validate_fee(
            self.clone(),
            tx,
            utxo_common::DEFAULT_FEE_VOUT,
            validate_fee_args.expected_sender,
            validate_fee_args.amount,
            validate_fee_args.min_block_number,
            validate_fee_args.fee_addr,
        )
    }

    #[inline]
    fn validate_maker_payment(&self, input: ValidatePaymentInput) -> ValidatePaymentFut<()> {
        utxo_common::validate_maker_payment(self, input)
    }

    #[inline]
    fn validate_taker_payment(&self, input: ValidatePaymentInput) -> ValidatePaymentFut<()> {
        utxo_common::validate_taker_payment(self, input)
    }

    #[inline]
    fn check_if_my_payment_sent(
        &self,
        if_my_payment_sent_args: CheckIfMyPaymentSentArgs,
    ) -> Box<dyn Future<Item = Option<TransactionEnum>, Error = String> + Send> {
        utxo_common::check_if_my_payment_sent(
            self.clone(),
            try_fus!(if_my_payment_sent_args.time_lock.try_into()),
            if_my_payment_sent_args.other_pub,
            if_my_payment_sent_args.secret_hash,
            if_my_payment_sent_args.swap_unique_data,
        )
    }

    #[inline]
    async fn search_for_swap_tx_spend_my(
        &self,
        input: SearchForSwapTxSpendInput<'_>,
    ) -> Result<Option<FoundSwapTxSpend>, String> {
        utxo_common::search_for_swap_tx_spend_my(self, input, utxo_common::DEFAULT_SWAP_VOUT).await
    }

    #[inline]
    async fn search_for_swap_tx_spend_other(
        &self,
        input: SearchForSwapTxSpendInput<'_>,
    ) -> Result<Option<FoundSwapTxSpend>, String> {
        utxo_common::search_for_swap_tx_spend_other(self, input, utxo_common::DEFAULT_SWAP_VOUT).await
    }

    #[inline]
    fn check_tx_signed_by_pub(&self, tx: &[u8], expected_pub: &[u8]) -> Result<bool, MmError<ValidatePaymentError>> {
        utxo_common::check_all_inputs_signed_by_pub(tx, expected_pub)
    }

    #[inline]
    async fn extract_secret(
        &self,
        secret_hash: &[u8],
        spend_tx: &[u8],
        _watcher_reward: bool,
    ) -> Result<Vec<u8>, String> {
        utxo_common::extract_secret(secret_hash, spend_tx)
    }

    #[inline]
    fn can_refund_htlc(&self, locktime: u64) -> Box<dyn Future<Item = CanRefundHtlc, Error = String> + Send + '_> {
        Box::new(
            utxo_common::can_refund_htlc(self, locktime)
                .boxed()
                .map_err(|e| ERRL!("{}", e))
                .compat(),
        )
    }

    fn is_auto_refundable(&self) -> bool { false }

    async fn wait_for_htlc_refund(&self, _tx: &[u8], _locktime: u64) -> RefundResult<()> {
        MmError::err(RefundError::Internal(
            "wait_for_htlc_refund is not supported for this coin!".into(),
        ))
    }

    #[inline]
    fn negotiate_swap_contract_addr(
        &self,
        _other_side_address: Option<&[u8]>,
    ) -> Result<Option<BytesJson>, MmError<NegotiateSwapContractAddrErr>> {
        Ok(None)
    }

    fn derive_htlc_key_pair(&self, swap_unique_data: &[u8]) -> KeyPair {
        utxo_common::derive_htlc_key_pair(self.as_ref(), swap_unique_data)
    }

    fn derive_htlc_pubkey(&self, swap_unique_data: &[u8]) -> Vec<u8> {
        utxo_common::derive_htlc_pubkey(self, swap_unique_data)
    }

    #[inline]
    fn validate_other_pubkey(&self, raw_pubkey: &[u8]) -> MmResult<(), ValidateOtherPubKeyErr> {
        utxo_common::validate_other_pubkey(raw_pubkey)
    }

    async fn maker_payment_instructions(
        &self,
        _args: PaymentInstructionArgs<'_>,
    ) -> Result<Option<Vec<u8>>, MmError<PaymentInstructionsErr>> {
        Ok(None)
    }

    async fn taker_payment_instructions(
        &self,
        _args: PaymentInstructionArgs<'_>,
    ) -> Result<Option<Vec<u8>>, MmError<PaymentInstructionsErr>> {
        Ok(None)
    }

    fn validate_maker_payment_instructions(
        &self,
        _instructions: &[u8],
        _args: PaymentInstructionArgs,
    ) -> Result<PaymentInstructions, MmError<ValidateInstructionsErr>> {
        MmError::err(ValidateInstructionsErr::UnsupportedCoin(self.ticker().to_string()))
    }

    fn validate_taker_payment_instructions(
        &self,
        _instructions: &[u8],
        _args: PaymentInstructionArgs,
    ) -> Result<PaymentInstructions, MmError<ValidateInstructionsErr>> {
        MmError::err(ValidateInstructionsErr::UnsupportedCoin(self.ticker().to_string()))
    }

    fn is_supported_by_watchers(&self) -> bool { true }
}

#[async_trait]
impl TakerSwapMakerCoin for UtxoStandardCoin {
    async fn on_taker_payment_refund_start(&self, _maker_payment: &[u8]) -> RefundResult<()> { Ok(()) }

    async fn on_taker_payment_refund_success(&self, _maker_payment: &[u8]) -> RefundResult<()> { Ok(()) }
}

#[async_trait]
impl MakerSwapTakerCoin for UtxoStandardCoin {
    async fn on_maker_payment_refund_start(&self, _taker_payment: &[u8]) -> RefundResult<()> { Ok(()) }

    async fn on_maker_payment_refund_success(&self, _taker_payment: &[u8]) -> RefundResult<()> { Ok(()) }
}

#[async_trait]
impl WatcherOps for UtxoStandardCoin {
    #[inline]
    fn create_taker_payment_refund_preimage(
        &self,
        taker_tx: &[u8],
        time_lock: u64,
        maker_pub: &[u8],
        secret_hash: &[u8],
        _swap_contract_address: &Option<BytesJson>,
        swap_unique_data: &[u8],
    ) -> TransactionFut {
        utxo_common::create_taker_payment_refund_preimage(
            self,
            taker_tx,
            try_tx_fus!(time_lock.try_into()),
            maker_pub,
            secret_hash,
            swap_unique_data,
        )
    }

    #[inline]
    fn create_maker_payment_spend_preimage(
        &self,
        maker_payment_tx: &[u8],
        time_lock: u64,
        maker_pub: &[u8],
        secret_hash: &[u8],
        swap_unique_data: &[u8],
    ) -> TransactionFut {
        utxo_common::create_maker_payment_spend_preimage(
            self,
            maker_payment_tx,
            try_tx_fus!(time_lock.try_into()),
            maker_pub,
            secret_hash,
            swap_unique_data,
        )
    }

    #[inline]
    fn send_taker_payment_refund_preimage(&self, refund_payment_args: RefundPaymentArgs) -> TransactionFut {
        utxo_common::send_taker_payment_refund_preimage(self, refund_payment_args)
    }

    #[inline]
    fn send_maker_payment_spend_preimage(&self, input: SendMakerPaymentSpendPreimageInput) -> TransactionFut {
        utxo_common::send_maker_payment_spend_preimage(self, input)
    }

    #[inline]
    fn watcher_validate_taker_fee(&self, input: WatcherValidateTakerFeeInput) -> ValidatePaymentFut<()> {
        utxo_common::watcher_validate_taker_fee(self, input, utxo_common::DEFAULT_FEE_VOUT)
    }

    #[inline]
    fn watcher_validate_taker_payment(&self, input: WatcherValidatePaymentInput) -> ValidatePaymentFut<()> {
        utxo_common::watcher_validate_taker_payment(self, input)
    }

    #[inline]
    fn taker_validates_payment_spend_or_refund(&self, input: ValidateWatcherSpendInput) -> ValidatePaymentFut<()> {
        utxo_common::validate_payment_spend_or_refund(self, input)
    }

    #[inline]
    async fn watcher_search_for_swap_tx_spend(
        &self,
        input: WatcherSearchForSwapTxSpendInput<'_>,
    ) -> Result<Option<FoundSwapTxSpend>, String> {
        utxo_common::watcher_search_for_swap_tx_spend(self, input, utxo_common::DEFAULT_SWAP_VOUT).await
    }

    async fn get_taker_watcher_reward(
        &self,
        other_coin: &MmCoinEnum,
        coin_amount: Option<BigDecimal>,
        other_coin_amount: Option<BigDecimal>,
        reward_amount: Option<BigDecimal>,
        wait_until: u64,
    ) -> Result<WatcherReward, MmError<WatcherRewardError>> {
        utxo_common::get_taker_watcher_reward(
            self,
            other_coin,
            coin_amount,
            other_coin_amount,
            reward_amount,
            wait_until,
        )
        .await
    }

    async fn get_maker_watcher_reward(
        &self,
        _other_coin: &MmCoinEnum,
        _reward_amount: Option<BigDecimal>,
        _wait_until: u64,
    ) -> Result<Option<WatcherReward>, MmError<WatcherRewardError>> {
        Ok(None)
    }
}

#[async_trait]
impl SwapOpsV2 for UtxoStandardCoin {
    async fn send_combined_taker_payment(&self, args: SendCombinedTakerPaymentArgs<'_>) -> TransactionResult {
        utxo_common::send_combined_taker_payment(self.clone(), args).await
    }

    async fn validate_combined_taker_payment(&self, args: ValidateTakerPaymentArgs<'_>) -> ValidateTakerPaymentResult {
        utxo_common::validate_combined_taker_payment(self, args).await
    }

    async fn refund_combined_taker_payment(&self, args: RefundPaymentArgs<'_>) -> TransactionResult {
        utxo_common::refund_combined_taker_payment(self.clone(), args).await
    }

    async fn gen_taker_payment_spend_preimage(
        &self,
        args: &GenTakerPaymentSpendArgs<'_>,
        swap_unique_data: &[u8],
    ) -> GenTakerPaymentSpendResult {
        let key_pair = self.derive_htlc_key_pair(swap_unique_data);
        utxo_common::gen_and_sign_taker_payment_spend_preimage(self, args, &key_pair).await
    }

    async fn validate_taker_payment_spend_preimage(
        &self,
        gen_args: &GenTakerPaymentSpendArgs<'_>,
        preimage: &TxPreimageWithSig,
    ) -> ValidateTakerPaymentSpendPreimageResult {
        utxo_common::validate_taker_payment_spend_preimage(self, gen_args, preimage).await
    }

    async fn sign_and_broadcast_taker_payment_spend(
        &self,
        preimage: &TxPreimageWithSig,
        gen_args: &GenTakerPaymentSpendArgs<'_>,
        secret: &[u8],
        swap_unique_data: &[u8],
    ) -> TransactionResult {
        let htlc_keypair = self.derive_htlc_key_pair(swap_unique_data);
        utxo_common::sign_and_broadcast_taker_payment_spend(self, preimage, gen_args, secret, &htlc_keypair).await
    }
}

impl MarketCoinOps for UtxoStandardCoin {
    fn ticker(&self) -> &str { &self.utxo_arc.conf.ticker }

    fn get_public_key(&self) -> Result<String, MmError<UnexpectedDerivationMethod>> {
        let pubkey = utxo_common::my_public_key(&self.utxo_arc)?;
        Ok(pubkey.to_string())
    }

    fn my_address(&self) -> MmResult<String, MyAddressError> { utxo_common::my_address(self) }

    fn sign_message_hash(&self, message: &str) -> Option<[u8; 32]> {
        utxo_common::sign_message_hash(self.as_ref(), message)
    }

    fn sign_message(&self, message: &str) -> SignatureResult<String> {
        utxo_common::sign_message(self.as_ref(), message)
    }

    fn verify_message(&self, signature_base64: &str, message: &str, address: &str) -> VerificationResult<bool> {
        utxo_common::verify_message(self, signature_base64, message, address)
    }

    fn my_balance(&self) -> BalanceFut<CoinBalance> { utxo_common::my_balance(self.clone()) }

    fn base_coin_balance(&self) -> BalanceFut<BigDecimal> { utxo_common::base_coin_balance(self) }

    fn platform_ticker(&self) -> &str { self.ticker() }

    #[inline(always)]
    fn send_raw_tx(&self, tx: &str) -> Box<dyn Future<Item = String, Error = String> + Send> {
        utxo_common::send_raw_tx(&self.utxo_arc, tx)
    }

    #[inline(always)]
    fn send_raw_tx_bytes(&self, tx: &[u8]) -> Box<dyn Future<Item = String, Error = String> + Send> {
        utxo_common::send_raw_tx_bytes(&self.utxo_arc, tx)
    }

    fn wait_for_confirmations(&self, input: ConfirmPaymentInput) -> Box<dyn Future<Item = (), Error = String> + Send> {
        utxo_common::wait_for_confirmations(&self.utxo_arc, input)
    }

    fn wait_for_htlc_tx_spend(&self, args: WaitForHTLCTxSpendArgs<'_>) -> TransactionFut {
        utxo_common::wait_for_output_spend(
            &self.utxo_arc,
            args.tx_bytes,
            utxo_common::DEFAULT_SWAP_VOUT,
            args.from_block,
            args.wait_until,
            args.check_every,
        )
    }

    fn tx_enum_from_bytes(&self, bytes: &[u8]) -> Result<TransactionEnum, MmError<TxMarshalingErr>> {
        utxo_common::tx_enum_from_bytes(self.as_ref(), bytes)
    }

    fn current_block(&self) -> Box<dyn Future<Item = u64, Error = String> + Send> {
        utxo_common::current_block(&self.utxo_arc)
    }

    fn display_priv_key(&self) -> Result<String, String> { utxo_common::display_priv_key(&self.utxo_arc) }

    fn min_tx_amount(&self) -> BigDecimal { utxo_common::min_tx_amount(self.as_ref()) }

    fn min_trading_vol(&self) -> MmNumber { utxo_common::min_trading_vol(self.as_ref()) }
}

#[async_trait]
impl MmCoin for UtxoStandardCoin {
    fn is_asset_chain(&self) -> bool { utxo_common::is_asset_chain(&self.utxo_arc) }

    fn spawner(&self) -> CoinFutSpawner { CoinFutSpawner::new(&self.as_ref().abortable_system) }

    fn get_raw_transaction(&self, req: RawTransactionRequest) -> RawTransactionFut {
        Box::new(utxo_common::get_raw_transaction(&self.utxo_arc, req).boxed().compat())
    }

    fn get_tx_hex_by_hash(&self, tx_hash: Vec<u8>) -> RawTransactionFut {
        Box::new(
            utxo_common::get_tx_hex_by_hash(&self.utxo_arc, tx_hash)
                .boxed()
                .compat(),
        )
    }

    fn withdraw(&self, req: WithdrawRequest) -> WithdrawFut {
        Box::new(utxo_common::withdraw(self.clone(), req).boxed().compat())
    }

    fn decimals(&self) -> u8 { utxo_common::decimals(&self.utxo_arc) }

    fn convert_to_address(&self, from: &str, to_address_format: Json) -> Result<String, String> {
        utxo_common::convert_to_address(self, from, to_address_format)
    }

    fn validate_address(&self, address: &str) -> ValidateAddressResult { utxo_common::validate_address(self, address) }

    fn process_history_loop(&self, ctx: MmArc) -> Box<dyn Future<Item = (), Error = ()> + Send> {
        Box::new(
            utxo_common::process_history_loop(self.clone(), ctx)
                .map(|_| Ok(()))
                .boxed()
                .compat(),
        )
    }

    fn history_sync_status(&self) -> HistorySyncState { utxo_common::history_sync_status(&self.utxo_arc) }

    fn get_trade_fee(&self) -> Box<dyn Future<Item = TradeFee, Error = String> + Send> {
        utxo_common::get_trade_fee(self.clone())
    }

    async fn get_sender_trade_fee(
        &self,
        value: TradePreimageValue,
        stage: FeeApproxStage,
    ) -> TradePreimageResult<TradeFee> {
        utxo_common::get_sender_trade_fee(self, value, stage).await
    }

    fn get_receiver_trade_fee(&self, _stage: FeeApproxStage) -> TradePreimageFut<TradeFee> {
        utxo_common::get_receiver_trade_fee(self.clone())
    }

    async fn get_fee_to_send_taker_fee(
        &self,
        dex_fee_amount: BigDecimal,
        stage: FeeApproxStage,
    ) -> TradePreimageResult<TradeFee> {
        utxo_common::get_fee_to_send_taker_fee(self, dex_fee_amount, stage).await
    }

    fn required_confirmations(&self) -> u64 { utxo_common::required_confirmations(&self.utxo_arc) }

    fn requires_notarization(&self) -> bool { utxo_common::requires_notarization(&self.utxo_arc) }

    fn set_required_confirmations(&self, confirmations: u64) {
        utxo_common::set_required_confirmations(&self.utxo_arc, confirmations)
    }

    fn set_requires_notarization(&self, requires_nota: bool) {
        utxo_common::set_requires_notarization(&self.utxo_arc, requires_nota)
    }

    fn swap_contract_address(&self) -> Option<BytesJson> { utxo_common::swap_contract_address() }

    fn fallback_swap_contract(&self) -> Option<BytesJson> { utxo_common::fallback_swap_contract() }

    fn mature_confirmations(&self) -> Option<u32> { Some(self.utxo_arc.conf.mature_confirmations) }

    fn coin_protocol_info(&self, _amount_to_receive: Option<MmNumber>) -> Vec<u8> {
        utxo_common::coin_protocol_info(self)
    }

    fn is_coin_protocol_supported(
        &self,
        info: &Option<Vec<u8>>,
        _amount_to_send: Option<MmNumber>,
        _locktime: u64,
        _is_maker: bool,
    ) -> bool {
        utxo_common::is_coin_protocol_supported(self, info)
    }

    fn on_disabled(&self) -> Result<(), AbortedError> { AbortableSystem::abort_all(&self.as_ref().abortable_system) }

    fn on_token_deactivated(&self, _ticker: &str) {}
}

#[async_trait]
impl GetWithdrawSenderAddress for UtxoStandardCoin {
    type Address = Address;
    type Pubkey = Public;

    async fn get_withdraw_sender_address(
        &self,
        req: &WithdrawRequest,
    ) -> MmResult<WithdrawSenderAddress<Self::Address, Self::Pubkey>, WithdrawError> {
        utxo_common::get_withdraw_from_address(self, req).await
    }
}

#[async_trait]
impl InitWithdrawCoin for UtxoStandardCoin {
    async fn init_withdraw(
        &self,
        ctx: MmArc,
        req: WithdrawRequest,
        task_handle: &WithdrawTaskHandle,
    ) -> Result<TransactionDetails, MmError<WithdrawError>> {
        utxo_common::init_withdraw(ctx, self.clone(), req, task_handle).await
    }
}

impl UtxoSignerOps for UtxoStandardCoin {
    type TxGetter = UtxoRpcClientEnum;

    fn trezor_coin(&self) -> UtxoSignTxResult<String> {
        self.utxo_arc
            .conf
            .trezor_coin
            .clone()
            .or_mm_err(|| UtxoSignTxError::CoinNotSupportedWithTrezor {
                coin: self.utxo_arc.conf.ticker.clone(),
            })
    }

    fn fork_id(&self) -> u32 { self.utxo_arc.conf.fork_id }

    fn branch_id(&self) -> u32 { self.utxo_arc.conf.consensus_branch_id }

    fn tx_provider(&self) -> Self::TxGetter { self.utxo_arc.rpc_client.clone() }
}

impl CoinWithDerivationMethod for UtxoStandardCoin {
    type Address = Address;
    type HDWallet = UtxoHDWallet;

    fn derivation_method(&self) -> &DerivationMethod<Self::Address, Self::HDWallet> {
        utxo_common::derivation_method(self.as_ref())
    }
}

#[async_trait]
impl ExtractExtendedPubkey for UtxoStandardCoin {
    type ExtendedPublicKey = Secp256k1ExtendedPublicKey;

    async fn extract_extended_pubkey<XPubExtractor>(
        &self,
        xpub_extractor: &XPubExtractor,
        derivation_path: DerivationPath,
    ) -> MmResult<Self::ExtendedPublicKey, HDExtractPubkeyError>
    where
        XPubExtractor: HDXPubExtractor,
    {
        utxo_common::extract_extended_pubkey(&self.utxo_arc.conf, xpub_extractor, derivation_path).await
    }
}

#[async_trait]
impl HDWalletCoinOps for UtxoStandardCoin {
    type Address = Address;
    type Pubkey = Public;
    type HDWallet = UtxoHDWallet;
    type HDAccount = UtxoHDAccount;

    async fn derive_addresses<Ids>(
        &self,
        hd_account: &Self::HDAccount,
        address_ids: Ids,
    ) -> AddressDerivingResult<Vec<HDAddress<Self::Address, Self::Pubkey>>>
    where
        Ids: Iterator<Item = HDAddressId> + Send,
    {
        utxo_common::derive_addresses(self, hd_account, address_ids).await
    }

    async fn generate_and_confirm_new_address<ConfirmAddress>(
        &self,
        hd_wallet: &Self::HDWallet,
        hd_account: &mut Self::HDAccount,
        chain: Bip44Chain,
        confirm_address: &ConfirmAddress,
    ) -> MmResult<HDAddress<Self::Address, Self::Pubkey>, NewAddressDeriveConfirmError>
    where
        ConfirmAddress: HDConfirmAddress,
    {
        utxo_common::generate_and_confirm_new_address(self, hd_wallet, hd_account, chain, confirm_address).await
    }

    async fn create_new_account<'a, XPubExtractor>(
        &self,
        hd_wallet: &'a Self::HDWallet,
        xpub_extractor: &XPubExtractor,
    ) -> MmResult<HDAccountMut<'a, Self::HDAccount>, NewAccountCreatingError>
    where
        XPubExtractor: HDXPubExtractor,
    {
        utxo_common::create_new_account(self, hd_wallet, xpub_extractor).await
    }

    async fn set_known_addresses_number(
        &self,
        hd_wallet: &Self::HDWallet,
        hd_account: &mut Self::HDAccount,
        chain: Bip44Chain,
        new_known_addresses_number: u32,
    ) -> MmResult<(), AccountUpdatingError> {
        utxo_common::set_known_addresses_number(self, hd_wallet, hd_account, chain, new_known_addresses_number).await
    }
}

#[async_trait]
impl GetNewAddressRpcOps for UtxoStandardCoin {
    async fn get_new_address_rpc_without_conf(
        &self,
        params: GetNewAddressParams,
    ) -> MmResult<GetNewAddressResponse, GetNewAddressRpcError> {
        get_new_address::common_impl::get_new_address_rpc_without_conf(self, params).await
    }

    async fn get_new_address_rpc<ConfirmAddress>(
        &self,
        params: GetNewAddressParams,
        confirm_address: &ConfirmAddress,
    ) -> MmResult<GetNewAddressResponse, GetNewAddressRpcError>
    where
        ConfirmAddress: HDConfirmAddress,
    {
        get_new_address::common_impl::get_new_address_rpc(self, params, confirm_address).await
    }
}

#[async_trait]
impl HDWalletBalanceOps for UtxoStandardCoin {
    type HDAddressScanner = UtxoAddressScanner;

    async fn produce_hd_address_scanner(&self) -> BalanceResult<Self::HDAddressScanner> {
        utxo_common::produce_hd_address_scanner(self).await
    }

    async fn enable_hd_wallet<XPubExtractor>(
        &self,
        hd_wallet: &Self::HDWallet,
        xpub_extractor: &XPubExtractor,
        params: EnabledCoinBalanceParams,
    ) -> MmResult<HDWalletBalance, EnableCoinBalanceError>
    where
        XPubExtractor: HDXPubExtractor,
    {
        coin_balance::common_impl::enable_hd_wallet(self, hd_wallet, xpub_extractor, params).await
    }

    async fn scan_for_new_addresses(
        &self,
        hd_wallet: &Self::HDWallet,
        hd_account: &mut Self::HDAccount,
        address_scanner: &Self::HDAddressScanner,
        gap_limit: u32,
    ) -> BalanceResult<Vec<HDAddressBalance>> {
        utxo_common::scan_for_new_addresses(self, hd_wallet, hd_account, address_scanner, gap_limit).await
    }

    async fn all_known_addresses_balances(&self, hd_account: &Self::HDAccount) -> BalanceResult<Vec<HDAddressBalance>> {
        utxo_common::all_known_addresses_balances(self, hd_account).await
    }

    async fn known_address_balance(&self, address: &Self::Address) -> BalanceResult<CoinBalance> {
        utxo_common::address_balance(self, address).await
    }

    async fn known_addresses_balances(
        &self,
        addresses: Vec<Self::Address>,
    ) -> BalanceResult<Vec<(Self::Address, CoinBalance)>> {
        utxo_common::addresses_balances(self, addresses).await
    }
}

impl HDWalletCoinWithStorageOps for UtxoStandardCoin {
    fn hd_wallet_storage<'a>(&self, hd_wallet: &'a Self::HDWallet) -> &'a HDWalletCoinStorage {
        &hd_wallet.hd_wallet_storage
    }
}

#[async_trait]
impl AccountBalanceRpcOps for UtxoStandardCoin {
    async fn account_balance_rpc(
        &self,
        params: AccountBalanceParams,
    ) -> MmResult<HDAccountBalanceResponse, HDAccountBalanceRpcError> {
        account_balance::common_impl::account_balance_rpc(self, params).await
    }
}

#[async_trait]
impl InitAccountBalanceRpcOps for UtxoStandardCoin {
    async fn init_account_balance_rpc(
        &self,
        params: InitAccountBalanceParams,
    ) -> MmResult<HDAccountBalance, HDAccountBalanceRpcError> {
        init_account_balance::common_impl::init_account_balance_rpc(self, params).await
    }
}

#[async_trait]
impl InitScanAddressesRpcOps for UtxoStandardCoin {
    async fn init_scan_for_new_addresses_rpc(
        &self,
        params: ScanAddressesParams,
    ) -> MmResult<ScanAddressesResponse, HDAccountBalanceRpcError> {
        init_scan_for_new_addresses::common_impl::scan_for_new_addresses_rpc(self, params).await
    }
}

#[async_trait]
impl InitCreateAccountRpcOps for UtxoStandardCoin {
    async fn init_create_account_rpc<XPubExtractor>(
        &self,
        params: CreateNewAccountParams,
        state: CreateAccountState,
        xpub_extractor: &XPubExtractor,
    ) -> MmResult<HDAccountBalance, CreateAccountRpcError>
    where
        XPubExtractor: HDXPubExtractor,
    {
        init_create_account::common_impl::init_create_new_account_rpc(self, params, state, xpub_extractor).await
    }

    async fn revert_creating_account(&self, account_id: u32) {
        init_create_account::common_impl::revert_creating_account(self, account_id).await
    }
}

#[async_trait]
impl CoinWithTxHistoryV2 for UtxoStandardCoin {
    fn history_wallet_id(&self) -> WalletId { utxo_common::utxo_tx_history_v2_common::history_wallet_id(self.as_ref()) }

    async fn get_tx_history_filters(
        &self,
        target: MyTxHistoryTarget,
    ) -> MmResult<GetTxHistoryFilters, MyTxHistoryErrorV2> {
        utxo_common::utxo_tx_history_v2_common::get_tx_history_filters(self, target).await
    }
}

#[async_trait]
impl UtxoTxHistoryOps for UtxoStandardCoin {
    async fn my_addresses(&self) -> MmResult<HashSet<Address>, UtxoMyAddressesHistoryError> {
        utxo_common::utxo_tx_history_v2_common::my_addresses(self).await
    }

    async fn tx_details_by_hash<Storage>(
        &self,
        params: UtxoTxDetailsParams<'_, Storage>,
    ) -> MmResult<Vec<TransactionDetails>, UtxoTxDetailsError>
    where
        Storage: TxHistoryStorage,
    {
        utxo_common::utxo_tx_history_v2_common::tx_details_by_hash(self, params).await
    }

    async fn tx_from_storage_or_rpc<Storage: TxHistoryStorage>(
        &self,
        tx_hash: &H256Json,
        storage: &Storage,
    ) -> MmResult<UtxoTx, UtxoTxDetailsError> {
        utxo_common::utxo_tx_history_v2_common::tx_from_storage_or_rpc(self, tx_hash, storage).await
    }

    async fn request_tx_history(
        &self,
        metrics: MetricsArc,
        for_addresses: &HashSet<Address>,
    ) -> RequestTxHistoryResult {
        utxo_common::utxo_tx_history_v2_common::request_tx_history(self, metrics, for_addresses).await
    }

    async fn get_block_timestamp(&self, height: u64) -> MmResult<u64, GetBlockHeaderError> {
        self.as_ref().rpc_client.get_block_timestamp(height).await
    }

    async fn my_addresses_balances(&self) -> BalanceResult<HashMap<String, BigDecimal>> {
        utxo_common::utxo_tx_history_v2_common::my_addresses_balances(self).await
    }

    fn address_from_str(&self, address: &str) -> MmResult<Address, AddrFromStrError> {
        utxo_common::checked_address_from_str(self, address)
    }

    fn set_history_sync_state(&self, new_state: HistorySyncState) {
        *self.as_ref().history_sync_state.lock().unwrap() = new_state;
    }
}<|MERGE_RESOLUTION|>--- conflicted
+++ resolved
@@ -26,25 +26,15 @@
             GenTakerPaymentSpendArgs, GenTakerPaymentSpendResult, GetWithdrawSenderAddress, IguanaPrivKey,
             MakerSwapTakerCoin, MmCoinEnum, NegotiateSwapContractAddrErr, PaymentInstructionArgs, PaymentInstructions,
             PaymentInstructionsErr, PrivKeyBuildPolicy, RefundError, RefundPaymentArgs, RefundResult,
-<<<<<<< HEAD
-            SearchForSwapTxSpendInput, SendDexFeeWithPremiumArgs, SendMakerPaymentSpendPreimageInput, SendPaymentArgs,
-            SignatureResult, SpendPaymentArgs, SwapOps, SwapOpsV2, TakerSwapMakerCoin, TradePreimageValue,
-            TransactionFut, TransactionResult, TxMarshalingErr, TxPreimageWithSig, ValidateAddressResult,
-            ValidateDexFeeArgs, ValidateDexFeeResult, ValidateDexFeeSpendPreimageResult, ValidateFeeArgs,
-            ValidateInstructionsErr, ValidateOtherPubKeyErr, ValidatePaymentError, ValidatePaymentFut,
-            ValidatePaymentInput, ValidateWatcherSpendInput, VerificationResult, WaitForHTLCTxSpendArgs, WatcherOps,
-            WatcherReward, WatcherRewardError, WatcherSearchForSwapTxSpendInput, WatcherValidatePaymentInput,
-            WatcherValidateTakerFeeInput, WithdrawFut, WithdrawSenderAddress};
-=======
             SearchForSwapTxSpendInput, SendCombinedTakerPaymentArgs, SendMakerPaymentSpendPreimageInput,
             SendPaymentArgs, SignatureResult, SpendPaymentArgs, SwapOps, SwapOpsV2, TakerSwapMakerCoin,
             TradePreimageValue, TransactionFut, TransactionResult, TxMarshalingErr, TxPreimageWithSig,
             ValidateAddressResult, ValidateFeeArgs, ValidateInstructionsErr, ValidateOtherPubKeyErr,
             ValidatePaymentError, ValidatePaymentFut, ValidatePaymentInput, ValidateTakerPaymentArgs,
-            ValidateTakerPaymentResult, ValidateTakerPaymentSpendPreimageResult, VerificationResult,
-            WaitForHTLCTxSpendArgs, WatcherOps, WatcherReward, WatcherRewardError, WatcherSearchForSwapTxSpendInput,
-            WatcherValidatePaymentInput, WatcherValidateTakerFeeInput, WithdrawFut, WithdrawSenderAddress};
->>>>>>> 3e323df3
+            ValidateTakerPaymentResult, ValidateTakerPaymentSpendPreimageResult, ValidateWatcherSpendInput,
+            VerificationResult, WaitForHTLCTxSpendArgs, WatcherOps, WatcherReward, WatcherRewardError,
+            WatcherSearchForSwapTxSpendInput, WatcherValidatePaymentInput, WatcherValidateTakerFeeInput, WithdrawFut,
+            WithdrawSenderAddress};
 use common::executor::{AbortableSystem, AbortedError};
 use crypto::Bip44Chain;
 use futures::{FutureExt, TryFutureExt};
