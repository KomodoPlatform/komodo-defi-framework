use super::*;
use crate::coin_balance::{self, EnableCoinBalanceError, EnabledCoinBalanceParams, HDAccountBalance, HDAddressBalance,
                          HDWalletBalance, HDWalletBalanceOps};
use crate::coin_errors::MyAddressError;
use crate::hd_pubkey::{ExtractExtendedPubkey, HDExtractPubkeyError, HDXPubExtractor};
use crate::hd_wallet::{AccountUpdatingError, AddressDerivingResult, HDAccountMut, NewAccountCreatingError};
use crate::hd_wallet_storage::HDWalletCoinWithStorageOps;
use crate::my_tx_history_v2::{CoinWithTxHistoryV2, MyTxHistoryErrorV2, MyTxHistoryTarget, TxHistoryStorage};
use crate::rpc_command::account_balance::{self, AccountBalanceParams, AccountBalanceRpcOps, HDAccountBalanceResponse};
use crate::rpc_command::get_new_address::{self, GetNewAddressParams, GetNewAddressResponse, GetNewAddressRpcError,
                                          GetNewAddressRpcOps};
use crate::rpc_command::hd_account_balance_rpc_error::HDAccountBalanceRpcError;
use crate::rpc_command::init_account_balance::{self, InitAccountBalanceParams, InitAccountBalanceRpcOps};
use crate::rpc_command::init_create_account::{self, CreateAccountRpcError, CreateAccountState, CreateNewAccountParams,
                                              InitCreateAccountRpcOps};
use crate::rpc_command::init_scan_for_new_addresses::{self, InitScanAddressesRpcOps, ScanAddressesParams,
                                                      ScanAddressesResponse};
use crate::rpc_command::init_withdraw::{InitWithdrawCoin, WithdrawTaskHandle};
use crate::tx_history_storage::{GetTxHistoryFilters, WalletId};
use crate::utxo::utxo_builder::{UtxoArcBuilder, UtxoCoinBuilder};
use crate::utxo::utxo_tx_history_v2::{UtxoMyAddressesHistoryError, UtxoTxDetailsError, UtxoTxDetailsParams,
                                      UtxoTxHistoryOps};
use crate::{CanRefundHtlc, CoinBalance, CoinWithDerivationMethod, GetWithdrawSenderAddress,
            NegotiateSwapContractAddrErr, PrivKeyBuildPolicy, SearchForSwapTxSpendInput, SignatureResult, SwapOps,
<<<<<<< HEAD
            TradePreimageValue, TransactionFut, TxMarshalingErr, ValidateAddressResult, ValidatePaymentFut,
            ValidatePaymentInput, VerificationResult, WatcherOps, WatcherSearchForSwapTxSpendInput,
            WatcherValidatePaymentInput, WithdrawFut, WithdrawSenderAddress};
=======
            TradePreimageValue, TransactionFut, TxMarshalingErr, ValidateAddressResult, ValidateOtherPubKeyErr,
            ValidatePaymentFut, ValidatePaymentInput, VerificationResult, WatcherValidatePaymentInput, WithdrawFut,
            WithdrawSenderAddress};
>>>>>>> 8e92b9df
use crypto::Bip44Chain;
use futures::{FutureExt, TryFutureExt};
use mm2_metrics::MetricsArc;
use mm2_number::MmNumber;
use utxo_signer::UtxoSignerOps;

#[derive(Clone)]
pub struct UtxoStandardCoin {
    utxo_arc: UtxoArc,
}

impl AsRef<UtxoCoinFields> for UtxoStandardCoin {
    fn as_ref(&self) -> &UtxoCoinFields { &self.utxo_arc }
}

impl From<UtxoArc> for UtxoStandardCoin {
    fn from(coin: UtxoArc) -> UtxoStandardCoin { UtxoStandardCoin { utxo_arc: coin } }
}

impl From<UtxoStandardCoin> for UtxoArc {
    fn from(coin: UtxoStandardCoin) -> Self { coin.utxo_arc }
}

pub async fn utxo_standard_coin_with_priv_key(
    ctx: &MmArc,
    ticker: &str,
    conf: &Json,
    activation_params: &UtxoActivationParams,
    priv_key: &[u8],
) -> Result<UtxoStandardCoin, String> {
    let priv_key_policy = PrivKeyBuildPolicy::IguanaPrivKey(priv_key);
    let coin = try_s!(
        UtxoArcBuilder::new(
            ctx,
            ticker,
            conf,
            activation_params,
            priv_key_policy,
            UtxoStandardCoin::from
        )
        .build()
        .await
    );
    Ok(coin)
}

// if mockable is placed before async_trait there is `munmap_chunk(): invalid pointer` error on async fn mocking attempt
#[async_trait]
#[cfg_attr(test, mockable)]
impl UtxoTxBroadcastOps for UtxoStandardCoin {
    async fn broadcast_tx(&self, tx: &UtxoTx) -> Result<H256Json, MmError<BroadcastTxErr>> {
        utxo_common::broadcast_tx(self, tx).await
    }
}

// if mockable is placed before async_trait there is `munmap_chunk(): invalid pointer` error on async fn mocking attempt
#[async_trait]
#[cfg_attr(test, mockable)]
impl UtxoTxGenerationOps for UtxoStandardCoin {
    async fn get_tx_fee(&self) -> UtxoRpcResult<ActualTxFee> { utxo_common::get_tx_fee(&self.utxo_arc).await }

    async fn calc_interest_if_required(
        &self,
        unsigned: TransactionInputSigner,
        data: AdditionalTxData,
        my_script_pub: Bytes,
    ) -> UtxoRpcResult<(TransactionInputSigner, AdditionalTxData)> {
        utxo_common::calc_interest_if_required(self, unsigned, data, my_script_pub).await
    }
}

#[async_trait]
#[cfg_attr(test, mockable)]
impl GetUtxoListOps for UtxoStandardCoin {
    async fn get_unspent_ordered_list(
        &self,
        address: &Address,
    ) -> UtxoRpcResult<(Vec<UnspentInfo>, RecentlySpentOutPointsGuard<'_>)> {
        utxo_common::get_unspent_ordered_list(self, address).await
    }

    async fn get_all_unspent_ordered_list(
        &self,
        address: &Address,
    ) -> UtxoRpcResult<(Vec<UnspentInfo>, RecentlySpentOutPointsGuard<'_>)> {
        utxo_common::get_all_unspent_ordered_list(self, address).await
    }

    async fn get_mature_unspent_ordered_list(
        &self,
        address: &Address,
    ) -> UtxoRpcResult<(MatureUnspentList, RecentlySpentOutPointsGuard<'_>)> {
        utxo_common::get_mature_unspent_ordered_list(self, address).await
    }
}

#[async_trait]
#[cfg_attr(test, mockable)]
impl GetUtxoMapOps for UtxoStandardCoin {
    async fn get_unspent_ordered_map(
        &self,
        addresses: Vec<Address>,
    ) -> UtxoRpcResult<(UnspentMap, RecentlySpentOutPointsGuard<'_>)> {
        utxo_common::get_unspent_ordered_map(self, addresses).await
    }

    async fn get_all_unspent_ordered_map(
        &self,
        addresses: Vec<Address>,
    ) -> UtxoRpcResult<(UnspentMap, RecentlySpentOutPointsGuard<'_>)> {
        utxo_common::get_all_unspent_ordered_map(self, addresses).await
    }

    async fn get_mature_unspent_ordered_map(
        &self,
        addresses: Vec<Address>,
    ) -> UtxoRpcResult<(MatureUnspentMap, RecentlySpentOutPointsGuard<'_>)> {
        utxo_common::get_mature_unspent_ordered_map(self, addresses).await
    }
}

// if mockable is placed before async_trait there is `munmap_chunk(): invalid pointer` error on async fn mocking attempt
#[async_trait]
#[cfg_attr(test, mockable)]
impl UtxoCommonOps for UtxoStandardCoin {
    async fn get_htlc_spend_fee(&self, tx_size: u64) -> UtxoRpcResult<u64> {
        utxo_common::get_htlc_spend_fee(self, tx_size).await
    }

    fn addresses_from_script(&self, script: &Script) -> Result<Vec<Address>, String> {
        utxo_common::addresses_from_script(self, script)
    }

    fn denominate_satoshis(&self, satoshi: i64) -> f64 { utxo_common::denominate_satoshis(&self.utxo_arc, satoshi) }

    fn my_public_key(&self) -> Result<&Public, MmError<UnexpectedDerivationMethod>> {
        utxo_common::my_public_key(self.as_ref())
    }

    fn address_from_str(&self, address: &str) -> MmResult<Address, AddrFromStrError> {
        utxo_common::checked_address_from_str(self, address)
    }

    async fn get_current_mtp(&self) -> UtxoRpcResult<u32> {
        utxo_common::get_current_mtp(&self.utxo_arc, self.ticker().into()).await
    }

    fn is_unspent_mature(&self, output: &RpcTransaction) -> bool {
        utxo_common::is_unspent_mature(self.utxo_arc.conf.mature_confirmations, output)
    }

    async fn calc_interest_of_tx(&self, tx: &UtxoTx, input_transactions: &mut HistoryUtxoTxMap) -> UtxoRpcResult<u64> {
        utxo_common::calc_interest_of_tx(self, tx, input_transactions).await
    }

    async fn get_mut_verbose_transaction_from_map_or_rpc<'a, 'b>(
        &'a self,
        tx_hash: H256Json,
        utxo_tx_map: &'b mut HistoryUtxoTxMap,
    ) -> UtxoRpcResult<&'b mut HistoryUtxoTx> {
        utxo_common::get_mut_verbose_transaction_from_map_or_rpc(self, tx_hash, utxo_tx_map).await
    }

    async fn p2sh_spending_tx(&self, input: utxo_common::P2SHSpendingTxInput<'_>) -> Result<UtxoTx, String> {
        utxo_common::p2sh_spending_tx(self, input).await
    }

    fn get_verbose_transactions_from_cache_or_rpc(
        &self,
        tx_ids: HashSet<H256Json>,
    ) -> UtxoRpcFut<HashMap<H256Json, VerboseTransactionFrom>> {
        let selfi = self.clone();
        let fut = async move { utxo_common::get_verbose_transactions_from_cache_or_rpc(&selfi.utxo_arc, tx_ids).await };
        Box::new(fut.boxed().compat())
    }

    async fn preimage_trade_fee_required_to_send_outputs(
        &self,
        outputs: Vec<TransactionOutput>,
        fee_policy: FeePolicy,
        gas_fee: Option<u64>,
        stage: &FeeApproxStage,
    ) -> TradePreimageResult<BigDecimal> {
        utxo_common::preimage_trade_fee_required_to_send_outputs(
            self,
            self.ticker(),
            outputs,
            fee_policy,
            gas_fee,
            stage,
        )
        .await
    }

    fn increase_dynamic_fee_by_stage(&self, dynamic_fee: u64, stage: &FeeApproxStage) -> u64 {
        utxo_common::increase_dynamic_fee_by_stage(self, dynamic_fee, stage)
    }

    async fn p2sh_tx_locktime(&self, htlc_locktime: u32) -> Result<u32, MmError<UtxoRpcError>> {
        utxo_common::p2sh_tx_locktime(self, &self.utxo_arc.conf.ticker, htlc_locktime).await
    }

    fn addr_format(&self) -> &UtxoAddressFormat { utxo_common::addr_format(self) }

    fn addr_format_for_standard_scripts(&self) -> UtxoAddressFormat {
        utxo_common::addr_format_for_standard_scripts(self)
    }

    fn address_from_pubkey(&self, pubkey: &Public) -> Address {
        let conf = &self.utxo_arc.conf;
        utxo_common::address_from_pubkey(
            pubkey,
            conf.pub_addr_prefix,
            conf.pub_t_addr_prefix,
            conf.checksum_type,
            conf.bech32_hrp.clone(),
            self.addr_format().clone(),
        )
    }
}

#[async_trait]
impl UtxoStandardOps for UtxoStandardCoin {
    async fn tx_details_by_hash(
        &self,
        hash: &[u8],
        input_transactions: &mut HistoryUtxoTxMap,
    ) -> Result<TransactionDetails, String> {
        utxo_common::tx_details_by_hash(self, hash, input_transactions).await
    }

    async fn request_tx_history(&self, metrics: MetricsArc) -> RequestTxHistoryResult {
        utxo_common::request_tx_history(self, metrics).await
    }

    async fn update_kmd_rewards(
        &self,
        tx_details: &mut TransactionDetails,
        input_transactions: &mut HistoryUtxoTxMap,
    ) -> UtxoRpcResult<()> {
        utxo_common::update_kmd_rewards(self, tx_details, input_transactions).await
    }
}

#[async_trait]
impl SwapOps for UtxoStandardCoin {
    fn send_taker_fee(&self, fee_addr: &[u8], amount: BigDecimal, _uuid: &[u8]) -> TransactionFut {
        utxo_common::send_taker_fee(self.clone(), fee_addr, amount)
    }

    fn send_maker_payment(
        &self,
        time_lock: u32,
        taker_pub: &[u8],
        secret_hash: &[u8],
        amount: BigDecimal,
        _swap_contract_address: &Option<BytesJson>,
        swap_unique_data: &[u8],
    ) -> TransactionFut {
        utxo_common::send_maker_payment(
            self.clone(),
            time_lock,
            taker_pub,
            secret_hash,
            amount,
            swap_unique_data,
        )
    }

    fn send_taker_payment(
        &self,
        time_lock: u32,
        maker_pub: &[u8],
        secret_hash: &[u8],
        amount: BigDecimal,
        _swap_contract_address: &Option<BytesJson>,
        swap_unique_data: &[u8],
    ) -> TransactionFut {
        utxo_common::send_taker_payment(
            self.clone(),
            time_lock,
            maker_pub,
            secret_hash,
            amount,
            swap_unique_data,
        )
    }

    fn send_maker_spends_taker_payment(
        &self,
        taker_payment_tx: &[u8],
        time_lock: u32,
        taker_pub: &[u8],
        secret: &[u8],
        _swap_contract_address: &Option<BytesJson>,
        swap_unique_data: &[u8],
    ) -> TransactionFut {
        utxo_common::send_maker_spends_taker_payment(
            self.clone(),
            taker_payment_tx,
            time_lock,
            taker_pub,
            secret,
            swap_unique_data,
        )
    }

    fn send_taker_spends_maker_payment(
        &self,
        maker_tx: &[u8],
        time_lock: u32,
        maker_pub: &[u8],
        secret: &[u8],
        _swap_contract_address: &Option<BytesJson>,
        swap_unique_data: &[u8],
    ) -> TransactionFut {
        utxo_common::send_taker_spends_maker_payment(
            self.clone(),
            maker_tx,
            time_lock,
            maker_pub,
            secret,
            swap_unique_data,
        )
    }

    fn send_taker_refunds_payment(
        &self,
        taker_tx: &[u8],
        time_lock: u32,
        maker_pub: &[u8],
        secret_hash: &[u8],
        _swap_contract_address: &Option<BytesJson>,
        swap_unique_data: &[u8],
    ) -> TransactionFut {
        utxo_common::send_taker_refunds_payment(
            self.clone(),
            taker_tx,
            time_lock,
            maker_pub,
            secret_hash,
            swap_unique_data,
        )
    }

    fn send_maker_refunds_payment(
        &self,
        maker_tx: &[u8],
        time_lock: u32,
        taker_pub: &[u8],
        secret_hash: &[u8],
        _swap_contract_address: &Option<BytesJson>,
        swap_unique_data: &[u8],
    ) -> TransactionFut {
        utxo_common::send_maker_refunds_payment(
            self.clone(),
            maker_tx,
            time_lock,
            taker_pub,
            secret_hash,
            swap_unique_data,
        )
    }

    fn validate_fee(
        &self,
        fee_tx: &TransactionEnum,
        expected_sender: &[u8],
        fee_addr: &[u8],
        amount: &BigDecimal,
        min_block_number: u64,
        _uuid: &[u8],
    ) -> Box<dyn Future<Item = (), Error = String> + Send> {
        let tx = match fee_tx {
            TransactionEnum::UtxoTx(tx) => tx.clone(),
            _ => panic!(),
        };
        utxo_common::validate_fee(
            self.clone(),
            tx,
            utxo_common::DEFAULT_FEE_VOUT,
            expected_sender,
            amount,
            min_block_number,
            fee_addr,
        )
    }

    fn validate_maker_payment(&self, input: ValidatePaymentInput) -> ValidatePaymentFut<()> {
        utxo_common::validate_maker_payment(self, input)
    }

    fn validate_taker_payment(&self, input: ValidatePaymentInput) -> ValidatePaymentFut<()> {
        utxo_common::validate_taker_payment(self, input)
    }

    fn check_if_my_payment_sent(
        &self,
        time_lock: u32,
        other_pub: &[u8],
        secret_hash: &[u8],
        _search_from_block: u64,
        _swap_contract_address: &Option<BytesJson>,
        swap_unique_data: &[u8],
    ) -> Box<dyn Future<Item = Option<TransactionEnum>, Error = String> + Send> {
        utxo_common::check_if_my_payment_sent(self.clone(), time_lock, other_pub, secret_hash, swap_unique_data)
    }

    async fn search_for_swap_tx_spend_my(
        &self,
        input: SearchForSwapTxSpendInput<'_>,
    ) -> Result<Option<FoundSwapTxSpend>, String> {
        utxo_common::search_for_swap_tx_spend_my(self, input, utxo_common::DEFAULT_SWAP_VOUT).await
    }

    async fn search_for_swap_tx_spend_other(
        &self,
        input: SearchForSwapTxSpendInput<'_>,
    ) -> Result<Option<FoundSwapTxSpend>, String> {
        utxo_common::search_for_swap_tx_spend_other(self, input, utxo_common::DEFAULT_SWAP_VOUT).await
    }

    fn check_all_inputs_signed_by_pub(&self, tx: &[u8], expected_pub: &[u8]) -> Result<bool, String> {
        utxo_common::check_all_inputs_signed_by_pub(tx, expected_pub)
    }

    fn extract_secret(&self, secret_hash: &[u8], spend_tx: &[u8]) -> Result<Vec<u8>, String> {
        utxo_common::extract_secret(secret_hash, spend_tx)
    }

    fn can_refund_htlc(&self, locktime: u64) -> Box<dyn Future<Item = CanRefundHtlc, Error = String> + Send + '_> {
        Box::new(
            utxo_common::can_refund_htlc(self, locktime)
                .boxed()
                .map_err(|e| ERRL!("{}", e))
                .compat(),
        )
    }

    fn negotiate_swap_contract_addr(
        &self,
        _other_side_address: Option<&[u8]>,
    ) -> Result<Option<BytesJson>, MmError<NegotiateSwapContractAddrErr>> {
        Ok(None)
    }

    fn derive_htlc_key_pair(&self, swap_unique_data: &[u8]) -> KeyPair {
        utxo_common::derive_htlc_key_pair(self.as_ref(), swap_unique_data)
    }

    fn validate_other_pubkey(&self, raw_pubkey: &[u8]) -> MmResult<(), ValidateOtherPubKeyErr> {
        utxo_common::validate_other_pubkey(raw_pubkey)
    }
}

#[async_trait]
impl WatcherOps for UtxoStandardCoin {
    fn create_taker_refunds_payment_preimage(
        &self,
        taker_tx: &[u8],
        time_lock: u32,
        maker_pub: &[u8],
        secret_hash: &[u8],
        _swap_contract_address: &Option<BytesJson>,
        swap_unique_data: &[u8],
    ) -> TransactionFut {
        utxo_common::create_taker_refunds_payment_preimage(
            self.clone(),
            taker_tx,
            time_lock,
            maker_pub,
            secret_hash,
            swap_unique_data,
        )
    }

    fn create_taker_spends_maker_payment_preimage(
        &self,
        maker_payment_tx: &[u8],
        time_lock: u32,
        maker_pub: &[u8],
        secret_hash: &[u8],
        swap_unique_data: &[u8],
    ) -> TransactionFut {
        utxo_common::create_taker_spends_maker_payment_preimage(
            self.clone(),
            maker_payment_tx,
            time_lock,
            maker_pub,
            secret_hash,
            swap_unique_data,
        )
    }

    fn send_watcher_refunds_taker_payment_preimage(&self, preimage: &[u8]) -> TransactionFut {
        utxo_common::send_watcher_refunds_taker_payment_preimage(self.clone(), preimage)
    }

    fn send_taker_spends_maker_payment_preimage(&self, preimage: &[u8], secret: &[u8]) -> TransactionFut {
        utxo_common::send_taker_spends_maker_payment_preimage(self.clone(), preimage, secret)
    }

    fn watcher_validate_taker_fee(&self, taker_fee_hash: Vec<u8>, verified_pub: Vec<u8>) -> ValidatePaymentFut<()> {
        utxo_common::watcher_validate_taker_fee(self.clone(), taker_fee_hash, verified_pub)
    }

    fn watcher_validate_taker_payment(&self, input: WatcherValidatePaymentInput) -> ValidatePaymentFut<()> {
        utxo_common::watcher_validate_taker_payment(self, input)
    }

    async fn watcher_search_for_swap_tx_spend(
        &self,
        input: WatcherSearchForSwapTxSpendInput<'_>,
    ) -> Result<Option<FoundSwapTxSpend>, String> {
        utxo_common::watcher_search_for_swap_tx_spend(self, input, utxo_common::DEFAULT_SWAP_VOUT).await
    }
}

impl MarketCoinOps for UtxoStandardCoin {
    fn ticker(&self) -> &str { &self.utxo_arc.conf.ticker }

    fn get_public_key(&self) -> Result<String, MmError<UnexpectedDerivationMethod>> {
        let pubkey = utxo_common::my_public_key(&self.utxo_arc)?;
        Ok(pubkey.to_string())
    }

    fn my_address(&self) -> MmResult<String, MyAddressError> { utxo_common::my_address(self) }

    fn sign_message_hash(&self, message: &str) -> Option<[u8; 32]> {
        utxo_common::sign_message_hash(self.as_ref(), message)
    }

    fn sign_message(&self, message: &str) -> SignatureResult<String> {
        utxo_common::sign_message(self.as_ref(), message)
    }

    fn verify_message(&self, signature_base64: &str, message: &str, address: &str) -> VerificationResult<bool> {
        utxo_common::verify_message(self, signature_base64, message, address)
    }

    fn my_balance(&self) -> BalanceFut<CoinBalance> { utxo_common::my_balance(self.clone()) }

    fn base_coin_balance(&self) -> BalanceFut<BigDecimal> { utxo_common::base_coin_balance(self) }

    fn platform_ticker(&self) -> &str { self.ticker() }

    #[inline(always)]
    fn send_raw_tx(&self, tx: &str) -> Box<dyn Future<Item = String, Error = String> + Send> {
        utxo_common::send_raw_tx(&self.utxo_arc, tx)
    }

    #[inline(always)]
    fn send_raw_tx_bytes(&self, tx: &[u8]) -> Box<dyn Future<Item = String, Error = String> + Send> {
        utxo_common::send_raw_tx_bytes(&self.utxo_arc, tx)
    }

    fn wait_for_confirmations(
        &self,
        tx: &[u8],
        confirmations: u64,
        requires_nota: bool,
        wait_until: u64,
        check_every: u64,
    ) -> Box<dyn Future<Item = (), Error = String> + Send> {
        utxo_common::wait_for_confirmations(
            &self.utxo_arc,
            tx,
            confirmations,
            requires_nota,
            wait_until,
            check_every,
        )
    }

    fn wait_for_tx_spend(
        &self,
        transaction: &[u8],
        wait_until: u64,
        from_block: u64,
        _swap_contract_address: &Option<BytesJson>,
    ) -> TransactionFut {
        utxo_common::wait_for_output_spend(
            &self.utxo_arc,
            transaction,
            utxo_common::DEFAULT_SWAP_VOUT,
            from_block,
            wait_until,
        )
    }

    fn tx_enum_from_bytes(&self, bytes: &[u8]) -> Result<TransactionEnum, MmError<TxMarshalingErr>> {
        utxo_common::tx_enum_from_bytes(self.as_ref(), bytes)
    }

    fn current_block(&self) -> Box<dyn Future<Item = u64, Error = String> + Send> {
        utxo_common::current_block(&self.utxo_arc)
    }

    fn display_priv_key(&self) -> Result<String, String> { utxo_common::display_priv_key(&self.utxo_arc) }

    fn min_tx_amount(&self) -> BigDecimal { utxo_common::min_tx_amount(self.as_ref()) }

    fn min_trading_vol(&self) -> MmNumber { utxo_common::min_trading_vol(self.as_ref()) }
}

#[async_trait]
impl MmCoin for UtxoStandardCoin {
    fn is_asset_chain(&self) -> bool { utxo_common::is_asset_chain(&self.utxo_arc) }

    fn get_raw_transaction(&self, req: RawTransactionRequest) -> RawTransactionFut {
        Box::new(utxo_common::get_raw_transaction(&self.utxo_arc, req).boxed().compat())
    }

    fn withdraw(&self, req: WithdrawRequest) -> WithdrawFut {
        Box::new(utxo_common::withdraw(self.clone(), req).boxed().compat())
    }

    fn decimals(&self) -> u8 { utxo_common::decimals(&self.utxo_arc) }

    fn convert_to_address(&self, from: &str, to_address_format: Json) -> Result<String, String> {
        utxo_common::convert_to_address(self, from, to_address_format)
    }

    fn validate_address(&self, address: &str) -> ValidateAddressResult { utxo_common::validate_address(self, address) }

    fn process_history_loop(&self, ctx: MmArc) -> Box<dyn Future<Item = (), Error = ()> + Send> {
        Box::new(
            utxo_common::process_history_loop(self.clone(), ctx)
                .map(|_| Ok(()))
                .boxed()
                .compat(),
        )
    }

    fn history_sync_status(&self) -> HistorySyncState { utxo_common::history_sync_status(&self.utxo_arc) }

    fn get_trade_fee(&self) -> Box<dyn Future<Item = TradeFee, Error = String> + Send> {
        utxo_common::get_trade_fee(self.clone())
    }

    async fn get_sender_trade_fee(
        &self,
        value: TradePreimageValue,
        stage: FeeApproxStage,
    ) -> TradePreimageResult<TradeFee> {
        utxo_common::get_sender_trade_fee(self, value, stage).await
    }

    fn get_receiver_trade_fee(&self, _stage: FeeApproxStage) -> TradePreimageFut<TradeFee> {
        utxo_common::get_receiver_trade_fee(self.clone())
    }

    async fn get_fee_to_send_taker_fee(
        &self,
        dex_fee_amount: BigDecimal,
        stage: FeeApproxStage,
    ) -> TradePreimageResult<TradeFee> {
        utxo_common::get_fee_to_send_taker_fee(self, dex_fee_amount, stage).await
    }

    fn required_confirmations(&self) -> u64 { utxo_common::required_confirmations(&self.utxo_arc) }

    fn requires_notarization(&self) -> bool { utxo_common::requires_notarization(&self.utxo_arc) }

    fn set_required_confirmations(&self, confirmations: u64) {
        utxo_common::set_required_confirmations(&self.utxo_arc, confirmations)
    }

    fn set_requires_notarization(&self, requires_nota: bool) {
        utxo_common::set_requires_notarization(&self.utxo_arc, requires_nota)
    }

    fn swap_contract_address(&self) -> Option<BytesJson> { utxo_common::swap_contract_address() }

    fn mature_confirmations(&self) -> Option<u32> { Some(self.utxo_arc.conf.mature_confirmations) }

    fn coin_protocol_info(&self) -> Vec<u8> { utxo_common::coin_protocol_info(self) }

    fn is_coin_protocol_supported(&self, info: &Option<Vec<u8>>) -> bool {
        utxo_common::is_coin_protocol_supported(self, info)
    }
}

#[async_trait]
impl GetWithdrawSenderAddress for UtxoStandardCoin {
    type Address = Address;
    type Pubkey = Public;

    async fn get_withdraw_sender_address(
        &self,
        req: &WithdrawRequest,
    ) -> MmResult<WithdrawSenderAddress<Self::Address, Self::Pubkey>, WithdrawError> {
        utxo_common::get_withdraw_from_address(self, req).await
    }
}

#[async_trait]
impl InitWithdrawCoin for UtxoStandardCoin {
    async fn init_withdraw(
        &self,
        ctx: MmArc,
        req: WithdrawRequest,
        task_handle: &WithdrawTaskHandle,
    ) -> Result<TransactionDetails, MmError<WithdrawError>> {
        utxo_common::init_withdraw(ctx, self.clone(), req, task_handle).await
    }
}

impl UtxoSignerOps for UtxoStandardCoin {
    type TxGetter = UtxoRpcClientEnum;

    fn trezor_coin(&self) -> UtxoSignTxResult<String> {
        self.utxo_arc
            .conf
            .trezor_coin
            .clone()
            .or_mm_err(|| UtxoSignTxError::CoinNotSupportedWithTrezor {
                coin: self.utxo_arc.conf.ticker.clone(),
            })
    }

    fn fork_id(&self) -> u32 { self.utxo_arc.conf.fork_id }

    fn branch_id(&self) -> u32 { self.utxo_arc.conf.consensus_branch_id }

    fn tx_provider(&self) -> Self::TxGetter { self.utxo_arc.rpc_client.clone() }
}

impl CoinWithDerivationMethod for UtxoStandardCoin {
    type Address = Address;
    type HDWallet = UtxoHDWallet;

    fn derivation_method(&self) -> &DerivationMethod<Self::Address, Self::HDWallet> {
        utxo_common::derivation_method(self.as_ref())
    }
}

#[async_trait]
impl ExtractExtendedPubkey for UtxoStandardCoin {
    type ExtendedPublicKey = Secp256k1ExtendedPublicKey;

    async fn extract_extended_pubkey<XPubExtractor>(
        &self,
        xpub_extractor: &XPubExtractor,
        derivation_path: DerivationPath,
    ) -> MmResult<Self::ExtendedPublicKey, HDExtractPubkeyError>
    where
        XPubExtractor: HDXPubExtractor + Sync,
    {
        utxo_common::extract_extended_pubkey(&self.utxo_arc.conf, xpub_extractor, derivation_path).await
    }
}

#[async_trait]
impl HDWalletCoinOps for UtxoStandardCoin {
    type Address = Address;
    type Pubkey = Public;
    type HDWallet = UtxoHDWallet;
    type HDAccount = UtxoHDAccount;

    async fn derive_addresses<Ids>(
        &self,
        hd_account: &Self::HDAccount,
        address_ids: Ids,
    ) -> AddressDerivingResult<Vec<HDAddress<Self::Address, Self::Pubkey>>>
    where
        Ids: Iterator<Item = HDAddressId> + Send,
    {
        utxo_common::derive_addresses(self, hd_account, address_ids).await
    }

    async fn create_new_account<'a, XPubExtractor>(
        &self,
        hd_wallet: &'a Self::HDWallet,
        xpub_extractor: &XPubExtractor,
    ) -> MmResult<HDAccountMut<'a, Self::HDAccount>, NewAccountCreatingError>
    where
        XPubExtractor: HDXPubExtractor + Sync,
    {
        utxo_common::create_new_account(self, hd_wallet, xpub_extractor).await
    }

    async fn set_known_addresses_number(
        &self,
        hd_wallet: &Self::HDWallet,
        hd_account: &mut Self::HDAccount,
        chain: Bip44Chain,
        new_known_addresses_number: u32,
    ) -> MmResult<(), AccountUpdatingError> {
        utxo_common::set_known_addresses_number(self, hd_wallet, hd_account, chain, new_known_addresses_number).await
    }
}

#[async_trait]
impl GetNewAddressRpcOps for UtxoStandardCoin {
    async fn get_new_address_rpc(
        &self,
        params: GetNewAddressParams,
    ) -> MmResult<GetNewAddressResponse, GetNewAddressRpcError> {
        get_new_address::common_impl::get_new_address_rpc(self, params).await
    }
}

#[async_trait]
impl HDWalletBalanceOps for UtxoStandardCoin {
    type HDAddressScanner = UtxoAddressScanner;

    async fn produce_hd_address_scanner(&self) -> BalanceResult<Self::HDAddressScanner> {
        utxo_common::produce_hd_address_scanner(self).await
    }

    async fn enable_hd_wallet<XPubExtractor>(
        &self,
        hd_wallet: &Self::HDWallet,
        xpub_extractor: &XPubExtractor,
        params: EnabledCoinBalanceParams,
    ) -> MmResult<HDWalletBalance, EnableCoinBalanceError>
    where
        XPubExtractor: HDXPubExtractor + Sync,
    {
        coin_balance::common_impl::enable_hd_wallet(self, hd_wallet, xpub_extractor, params).await
    }

    async fn scan_for_new_addresses(
        &self,
        hd_wallet: &Self::HDWallet,
        hd_account: &mut Self::HDAccount,
        address_scanner: &Self::HDAddressScanner,
        gap_limit: u32,
    ) -> BalanceResult<Vec<HDAddressBalance>> {
        utxo_common::scan_for_new_addresses(self, hd_wallet, hd_account, address_scanner, gap_limit).await
    }

    async fn all_known_addresses_balances(&self, hd_account: &Self::HDAccount) -> BalanceResult<Vec<HDAddressBalance>> {
        utxo_common::all_known_addresses_balances(self, hd_account).await
    }

    async fn known_address_balance(&self, address: &Self::Address) -> BalanceResult<CoinBalance> {
        utxo_common::address_balance(self, address).await
    }

    async fn known_addresses_balances(
        &self,
        addresses: Vec<Self::Address>,
    ) -> BalanceResult<Vec<(Self::Address, CoinBalance)>> {
        utxo_common::addresses_balances(self, addresses).await
    }
}

impl HDWalletCoinWithStorageOps for UtxoStandardCoin {
    fn hd_wallet_storage<'a>(&self, hd_wallet: &'a Self::HDWallet) -> &'a HDWalletCoinStorage {
        &hd_wallet.hd_wallet_storage
    }
}

#[async_trait]
impl AccountBalanceRpcOps for UtxoStandardCoin {
    async fn account_balance_rpc(
        &self,
        params: AccountBalanceParams,
    ) -> MmResult<HDAccountBalanceResponse, HDAccountBalanceRpcError> {
        account_balance::common_impl::account_balance_rpc(self, params).await
    }
}

#[async_trait]
impl InitAccountBalanceRpcOps for UtxoStandardCoin {
    async fn init_account_balance_rpc(
        &self,
        params: InitAccountBalanceParams,
    ) -> MmResult<HDAccountBalance, HDAccountBalanceRpcError> {
        init_account_balance::common_impl::init_account_balance_rpc(self, params).await
    }
}

#[async_trait]
impl InitScanAddressesRpcOps for UtxoStandardCoin {
    async fn init_scan_for_new_addresses_rpc(
        &self,
        params: ScanAddressesParams,
    ) -> MmResult<ScanAddressesResponse, HDAccountBalanceRpcError> {
        init_scan_for_new_addresses::common_impl::scan_for_new_addresses_rpc(self, params).await
    }
}

#[async_trait]
impl InitCreateAccountRpcOps for UtxoStandardCoin {
    async fn init_create_account_rpc<XPubExtractor>(
        &self,
        params: CreateNewAccountParams,
        state: CreateAccountState,
        xpub_extractor: &XPubExtractor,
    ) -> MmResult<HDAccountBalance, CreateAccountRpcError>
    where
        XPubExtractor: HDXPubExtractor + Sync,
    {
        init_create_account::common_impl::init_create_new_account_rpc(self, params, state, xpub_extractor).await
    }

    async fn revert_creating_account(&self, account_id: u32) {
        init_create_account::common_impl::revert_creating_account(self, account_id).await
    }
}

#[async_trait]
impl CoinWithTxHistoryV2 for UtxoStandardCoin {
    fn history_wallet_id(&self) -> WalletId { utxo_common::utxo_tx_history_v2_common::history_wallet_id(self.as_ref()) }

    async fn get_tx_history_filters(
        &self,
        target: MyTxHistoryTarget,
    ) -> MmResult<GetTxHistoryFilters, MyTxHistoryErrorV2> {
        utxo_common::utxo_tx_history_v2_common::get_tx_history_filters(self, target).await
    }
}

#[async_trait]
impl UtxoTxHistoryOps for UtxoStandardCoin {
    async fn my_addresses(&self) -> MmResult<HashSet<Address>, UtxoMyAddressesHistoryError> {
        utxo_common::utxo_tx_history_v2_common::my_addresses(self).await
    }

    async fn tx_details_by_hash<Storage>(
        &self,
        params: UtxoTxDetailsParams<'_, Storage>,
    ) -> MmResult<Vec<TransactionDetails>, UtxoTxDetailsError>
    where
        Storage: TxHistoryStorage,
    {
        utxo_common::utxo_tx_history_v2_common::tx_details_by_hash(self, params).await
    }

    async fn tx_from_storage_or_rpc<Storage: TxHistoryStorage>(
        &self,
        tx_hash: &H256Json,
        storage: &Storage,
    ) -> MmResult<UtxoTx, UtxoTxDetailsError> {
        utxo_common::utxo_tx_history_v2_common::tx_from_storage_or_rpc(self, tx_hash, storage).await
    }

    async fn request_tx_history(
        &self,
        metrics: MetricsArc,
        for_addresses: &HashSet<Address>,
    ) -> RequestTxHistoryResult {
        utxo_common::utxo_tx_history_v2_common::request_tx_history(self, metrics, for_addresses).await
    }

    async fn get_block_timestamp(&self, height: u64) -> MmResult<u64, GetBlockHeaderError> {
        self.as_ref().rpc_client.get_block_timestamp(height).await
    }

    async fn my_addresses_balances(&self) -> BalanceResult<HashMap<String, BigDecimal>> {
        utxo_common::utxo_tx_history_v2_common::my_addresses_balances(self).await
    }

    fn address_from_str(&self, address: &str) -> MmResult<Address, AddrFromStrError> {
        utxo_common::checked_address_from_str(self, address)
    }

    fn set_history_sync_state(&self, new_state: HistorySyncState) {
        *self.as_ref().history_sync_state.lock().unwrap() = new_state;
    }
}<|MERGE_RESOLUTION|>--- conflicted
+++ resolved
@@ -22,15 +22,9 @@
                                       UtxoTxHistoryOps};
 use crate::{CanRefundHtlc, CoinBalance, CoinWithDerivationMethod, GetWithdrawSenderAddress,
             NegotiateSwapContractAddrErr, PrivKeyBuildPolicy, SearchForSwapTxSpendInput, SignatureResult, SwapOps,
-<<<<<<< HEAD
-            TradePreimageValue, TransactionFut, TxMarshalingErr, ValidateAddressResult, ValidatePaymentFut,
-            ValidatePaymentInput, VerificationResult, WatcherOps, WatcherSearchForSwapTxSpendInput,
-            WatcherValidatePaymentInput, WithdrawFut, WithdrawSenderAddress};
-=======
             TradePreimageValue, TransactionFut, TxMarshalingErr, ValidateAddressResult, ValidateOtherPubKeyErr,
-            ValidatePaymentFut, ValidatePaymentInput, VerificationResult, WatcherValidatePaymentInput, WithdrawFut,
-            WithdrawSenderAddress};
->>>>>>> 8e92b9df
+            ValidatePaymentFut, ValidatePaymentInput, VerificationResult, WatcherOps,
+            WatcherSearchForSwapTxSpendInput, WatcherValidatePaymentInput, WithdrawFut, WithdrawSenderAddress};
 use crypto::Bip44Chain;
 use futures::{FutureExt, TryFutureExt};
 use mm2_metrics::MetricsArc;
