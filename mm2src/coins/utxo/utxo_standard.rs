--- conflicted
+++ resolved
@@ -21,19 +21,12 @@
 use crate::utxo::utxo_tx_history_v2::{UtxoMyAddressesHistoryError, UtxoTxDetailsError, UtxoTxDetailsParams,
                                       UtxoTxHistoryOps};
 use crate::{CanRefundHtlc, CheckIfMyPaymentSentArgs, CoinBalance, CoinWithDerivationMethod, GetWithdrawSenderAddress,
-<<<<<<< HEAD
-            IguanaPrivKey, NegotiateSwapContractAddrErr, PaymentInstructions, PaymentInstructionsErr,
-            PrivKeyBuildPolicy, SearchForSwapTxSpendInput, SendMakerPaymentArgs, SendMakerPaymentSpendPreimageInput,
-            SendMakerRefundsPaymentArgs, SendMakerSpendsTakerPaymentArgs, SendTakerPaymentArgs,
-            SendTakerRefundsPaymentArgs, SendTakerSpendsMakerPaymentArgs, SendWatcherRefundsPaymentArgs,
-            SignatureResult, SwapOps, TradePreimageValue, TransactionFut, TxMarshalingErr, ValidateAddressResult,
-=======
             IguanaPrivKey, MakerSwapTakerCoin, NegotiateSwapContractAddrErr, PaymentInstructions,
             PaymentInstructionsErr, PrivKeyBuildPolicy, RefundError, RefundResult, SearchForSwapTxSpendInput,
-            SendMakerPaymentArgs, SendMakerRefundsPaymentArgs, SendMakerSpendsTakerPaymentArgs, SendTakerPaymentArgs,
-            SendTakerRefundsPaymentArgs, SendTakerSpendsMakerPaymentArgs, SignatureResult, SwapOps,
+            SendMakerPaymentArgs, SendMakerPaymentSpendPreimageInput, SendMakerRefundsPaymentArgs,
+            SendMakerSpendsTakerPaymentArgs, SendTakerPaymentArgs, SendTakerRefundsPaymentArgs,
+            SendTakerSpendsMakerPaymentArgs, SendWatcherRefundsPaymentArgs, SignatureResult, SwapOps,
             TakerSwapMakerCoin, TradePreimageValue, TransactionFut, TxMarshalingErr, ValidateAddressResult,
->>>>>>> e2f90465
             ValidateFeeArgs, ValidateInstructionsErr, ValidateOtherPubKeyErr, ValidatePaymentError,
             ValidatePaymentFut, ValidatePaymentInput, VerificationResult, WatcherOps,
             WatcherSearchForSwapTxSpendInput, WatcherValidatePaymentInput, WatcherValidateTakerFeeInput, WithdrawFut,
