--- conflicted
+++ resolved
@@ -24,20 +24,11 @@
 use crate::utxo::utxo_tx_history_v2::{UtxoMyAddressesHistoryError, UtxoTxDetailsError, UtxoTxDetailsParams,
                                       UtxoTxHistoryOps};
 use crate::{CanRefundHtlc, CheckIfMyPaymentSentArgs, CoinBalance, CoinBalanceMap, CoinWithDerivationMethod,
-<<<<<<< HEAD
-            CoinWithPrivKeyPolicy, CommonSwapOpsV2, ConfirmPaymentInput, DexFee, FundingTxSpend, GenPreimageResult,
-            GenTakerPaymentPreimageArgs, GenTakerPaymentSpendArgs, GetWithdrawSenderAddress, IguanaBalanceOps,
-            IguanaPrivKey, MakerCoinSwapOpsV2, MakerSwapTakerCoin, MmCoinEnum, NegotiateSwapContractAddrErr,
-            PaymentInstructionArgs, PaymentInstructions, PaymentInstructionsErr, PrivKeyBuildPolicy,
-            RawTransactionRequest, RawTransactionResult, RefundError, RefundFundingSecretArgs,
-            RefundMakerPaymentSecretArgs, RefundMakerPaymentTimelockArgs, RefundPaymentArgs, RefundResult,
-=======
             CoinWithPrivKeyPolicy, CommonSwapOpsV2, ConfirmPaymentInput, DexFee, FindPaymentSpendError,
-            FundingTxSpend, GenPreimageResult, GenTakerFundingSpendArgs, GenTakerPaymentSpendArgs,
+            FundingTxSpend, GenPreimageResult, GenTakerPaymentPreimageArgs, GenTakerPaymentSpendArgs,
             GetWithdrawSenderAddress, IguanaBalanceOps, IguanaPrivKey, MakerCoinSwapOpsV2, MmCoinEnum,
             NegotiateSwapContractAddrErr, PrivKeyBuildPolicy, RawTransactionRequest, RawTransactionResult,
             RefundFundingSecretArgs, RefundMakerPaymentSecretArgs, RefundMakerPaymentTimelockArgs, RefundPaymentArgs,
->>>>>>> b59860b3
             RefundTakerPaymentArgs, SearchForFundingSpendErr, SearchForSwapTxSpendInput, SendMakerPaymentArgs,
             SendMakerPaymentSpendPreimageInput, SendPaymentArgs, SendTakerFundingArgs, SignRawTransactionRequest,
             SignatureResult, SpendMakerPaymentArgs, SpendPaymentArgs, SwapOps, SwapTxTypeWithSecretHash,
@@ -638,7 +629,8 @@
         let maker_payment_spend_tx_size = utxo_common::tx_sizes::get_maker_payment_spend_tx_size(self);
         let fee_sat = self
             .get_htlc_spend_fee(maker_payment_spend_tx_size as u64, &FeeApproxStage::TradePreimage)
-            .await?;
+            .await
+            .map_mm_err()?;
         let amount = big_decimal_from_sat_unsigned(fee_sat, self.as_ref().decimals).into();
         Ok(TradeFee {
             coin: self.as_ref().conf.ticker.clone(),
@@ -847,7 +839,10 @@
         Ok(res)
     }
 
-<<<<<<< HEAD
+    async fn extract_secret_v2(&self, secret_hash: &[u8], spend_tx: &Self::Tx) -> Result<[u8; 32], String> {
+        utxo_common::extract_secret_v2(secret_hash, spend_tx)
+    }
+
     async fn get_funding_fee(&self, value: TradePreimageValue) -> TradePreimageResult<TradeFee> {
         let mut fee = utxo_common::get_sender_trade_fee(self, value, FeeApproxStage::StartSwap).await?;
         fee.paid_from_trading_vol = true;
@@ -858,7 +853,8 @@
         let taker_payment_tx_size = utxo_common::tx_sizes::get_taker_payment_tx_size(self);
         let fee_sat = self
             .get_htlc_spend_fee(taker_payment_tx_size as u64, &FeeApproxStage::TradePreimage)
-            .await?;
+            .await
+            .map_mm_err()?;
         let amount = big_decimal_from_sat_unsigned(fee_sat, self.as_ref().decimals).into();
         Ok(TradeFee {
             coin: self.as_ref().conf.ticker.clone(),
@@ -871,17 +867,14 @@
         let taker_payment_spend_tx_size = utxo_common::tx_sizes::get_taker_payment_spend_tx_size(self);
         let fee_sat = self
             .get_htlc_spend_fee(taker_payment_spend_tx_size as u64, &FeeApproxStage::TradePreimage)
-            .await?;
+            .await
+            .map_mm_err()?;
         let amount = big_decimal_from_sat_unsigned(fee_sat, self.as_ref().decimals).into();
         Ok(TradeFee {
             coin: self.as_ref().conf.ticker.clone(),
             amount,
             paid_from_trading_vol: true,
         })
-=======
-    async fn extract_secret_v2(&self, secret_hash: &[u8], spend_tx: &Self::Tx) -> Result<[u8; 32], String> {
-        utxo_common::extract_secret_v2(secret_hash, spend_tx)
->>>>>>> b59860b3
     }
 }
 
