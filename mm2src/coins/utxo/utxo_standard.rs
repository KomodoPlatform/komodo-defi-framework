use super::utxo_common::utxo_prepare_addresses_for_balance_stream_if_enabled;
use super::*;
use crate::coin_balance::{self, EnableCoinBalanceError, EnabledCoinBalanceParams, HDAccountBalance, HDAddressBalance,
                          HDBalanceAddress, HDWalletBalance, HDWalletBalanceOps};
use crate::coin_errors::MyAddressError;
use crate::hd_wallet::{ExtractExtendedPubkey, HDCoinAddress, HDCoinHDAccount, HDCoinHDAddress, HDCoinWithdrawOps,
                       HDConfirmAddress, HDExtractPubkeyError, HDXPubExtractor, TrezorCoinError, WithdrawSenderAddress};
use crate::my_tx_history_v2::{CoinWithTxHistoryV2, MyTxHistoryErrorV2, MyTxHistoryTarget, TxHistoryStorage};
use crate::rpc_command::account_balance::{self, AccountBalanceParams, AccountBalanceRpcOps, HDAccountBalanceResponse};
use crate::rpc_command::get_new_address::{self, GetNewAddressParams, GetNewAddressResponse, GetNewAddressRpcError,
                                          GetNewAddressRpcOps};
use crate::rpc_command::hd_account_balance_rpc_error::HDAccountBalanceRpcError;
use crate::rpc_command::init_account_balance::{self, InitAccountBalanceParams, InitAccountBalanceRpcOps};
use crate::rpc_command::init_create_account::{self, CreateAccountRpcError, CreateAccountState, CreateNewAccountParams,
                                              InitCreateAccountRpcOps};
use crate::rpc_command::init_scan_for_new_addresses::{self, InitScanAddressesRpcOps, ScanAddressesParams,
                                                      ScanAddressesResponse};
use crate::rpc_command::init_withdraw::{InitWithdrawCoin, WithdrawTaskHandleShared};
use crate::tx_history_storage::{GetTxHistoryFilters, WalletId};
use crate::utxo::utxo_builder::{UtxoArcBuilder, UtxoCoinBuilder};
use crate::utxo::utxo_tx_history_v2::{UtxoMyAddressesHistoryError, UtxoTxDetailsError, UtxoTxDetailsParams,
                                      UtxoTxHistoryOps};
<<<<<<< HEAD
use crate::{CanRefundHtlc, CheckIfMyPaymentSentArgs, CoinBalance, CoinWithDerivationMethod, CoinWithPrivKeyPolicy,
            ConfirmPaymentInput, DexFee, GenPreimageResult, GenTakerFundingSpendArgs, GenTakerPaymentSpendArgs,
            GetWithdrawSenderAddress, IguanaPrivKey, MakerSwapTakerCoin, MmCoinEnum, NegotiateSwapContractAddrErr,
            PaymentInstructionArgs, PaymentInstructions, PaymentInstructionsErr, PrivKeyBuildPolicy, RefundError,
            RefundFundingSecretArgs, RefundPaymentArgs, RefundResult, SearchForSwapTxSpendInput,
            SendMakerPaymentSpendPreimageInput, SendPaymentArgs, SendTakerFundingArgs, SignatureResult,
            SpendPaymentArgs, SwapOps, SwapOpsV2, TakerSwapMakerCoin, ToBytes, TradePreimageValue, TransactionFut,
            TransactionResult, TxMarshalingErr, TxPreimageWithSig, ValidateAddressResult, ValidateFeeArgs,
            ValidateInstructionsErr, ValidateOtherPubKeyErr, ValidatePaymentError, ValidatePaymentFut,
            ValidatePaymentInput, ValidateTakerFundingArgs, ValidateTakerFundingResult,
            ValidateTakerFundingSpendPreimageResult, ValidateTakerPaymentSpendPreimageResult,
            ValidateWatcherSpendInput, VerificationResult, WaitForHTLCTxSpendArgs, WatcherOps, WatcherReward,
            WatcherRewardError, WatcherSearchForSwapTxSpendInput, WatcherValidatePaymentInput,
            WatcherValidateTakerFeeInput, WithdrawFut};
=======
use crate::{CanRefundHtlc, CheckIfMyPaymentSentArgs, CoinBalance, CoinWithDerivationMethod, ConfirmPaymentInput,
            DexFee, GenPreimageResult, GenTakerFundingSpendArgs, GenTakerPaymentSpendArgs, GetWithdrawSenderAddress,
            IguanaPrivKey, MakerSwapTakerCoin, MmCoinEnum, NegotiateSwapContractAddrErr, PaymentInstructionArgs,
            PaymentInstructions, PaymentInstructionsErr, PrivKeyBuildPolicy, RawTransactionRequest,
            RawTransactionResult, RefundError, RefundFundingSecretArgs, RefundPaymentArgs, RefundResult,
            SearchForSwapTxSpendInput, SendMakerPaymentSpendPreimageInput, SendPaymentArgs, SendTakerFundingArgs,
            SignRawTransactionRequest, SignatureResult, SpendPaymentArgs, SwapOps, SwapOpsV2, TakerSwapMakerCoin,
            ToBytes, TradePreimageValue, TransactionFut, TransactionResult, TxMarshalingErr, TxPreimageWithSig,
            ValidateAddressResult, ValidateFeeArgs, ValidateInstructionsErr, ValidateOtherPubKeyErr,
            ValidatePaymentError, ValidatePaymentFut, ValidatePaymentInput, ValidateTakerFundingArgs,
            ValidateTakerFundingResult, ValidateTakerFundingSpendPreimageResult,
            ValidateTakerPaymentSpendPreimageResult, ValidateWatcherSpendInput, VerificationResult,
            WaitForHTLCTxSpendArgs, WatcherOps, WatcherReward, WatcherRewardError, WatcherSearchForSwapTxSpendInput,
            WatcherValidatePaymentInput, WatcherValidateTakerFeeInput, WithdrawFut, WithdrawSenderAddress};
>>>>>>> f0e486b6
use common::executor::{AbortableSystem, AbortedError};
use futures::{FutureExt, TryFutureExt};
use mm2_metrics::MetricsArc;
use mm2_number::MmNumber;
use utxo_signer::UtxoSignerOps;

#[derive(Clone)]
pub struct UtxoStandardCoin {
    utxo_arc: UtxoArc,
}

impl AsRef<UtxoCoinFields> for UtxoStandardCoin {
    fn as_ref(&self) -> &UtxoCoinFields { &self.utxo_arc }
}

impl From<UtxoArc> for UtxoStandardCoin {
    fn from(coin: UtxoArc) -> UtxoStandardCoin { UtxoStandardCoin { utxo_arc: coin } }
}

impl From<UtxoStandardCoin> for UtxoArc {
    fn from(coin: UtxoStandardCoin) -> Self { coin.utxo_arc }
}

pub async fn utxo_standard_coin_with_policy(
    ctx: &MmArc,
    ticker: &str,
    conf: &Json,
    activation_params: &UtxoActivationParams,
    priv_key_policy: PrivKeyBuildPolicy,
) -> Result<UtxoStandardCoin, String> {
    let coin = try_s!(
        UtxoArcBuilder::new(
            ctx,
            ticker,
            conf,
            activation_params,
            priv_key_policy,
            UtxoStandardCoin::from
        )
        .build()
        .await
    );

    Ok(coin)
}

pub async fn utxo_standard_coin_with_priv_key(
    ctx: &MmArc,
    ticker: &str,
    conf: &Json,
    activation_params: &UtxoActivationParams,
    priv_key: IguanaPrivKey,
) -> Result<UtxoStandardCoin, String> {
    let priv_key_policy = PrivKeyBuildPolicy::IguanaPrivKey(priv_key);
    utxo_standard_coin_with_policy(ctx, ticker, conf, activation_params, priv_key_policy).await
}

// if mockable is placed before async_trait there is `munmap_chunk(): invalid pointer` error on async fn mocking attempt
#[async_trait]
#[cfg_attr(test, mockable)]
impl UtxoTxBroadcastOps for UtxoStandardCoin {
    async fn broadcast_tx(&self, tx: &UtxoTx) -> Result<H256Json, MmError<BroadcastTxErr>> {
        utxo_common::broadcast_tx(self, tx).await
    }
}

// if mockable is placed before async_trait there is `munmap_chunk(): invalid pointer` error on async fn mocking attempt
#[async_trait]
#[cfg_attr(test, mockable)]
impl UtxoTxGenerationOps for UtxoStandardCoin {
    async fn get_tx_fee(&self) -> UtxoRpcResult<ActualTxFee> { utxo_common::get_tx_fee(&self.utxo_arc).await }

    async fn calc_interest_if_required(
        &self,
        unsigned: TransactionInputSigner,
        data: AdditionalTxData,
        my_script_pub: Bytes,
        dust: u64,
    ) -> UtxoRpcResult<(TransactionInputSigner, AdditionalTxData)> {
        utxo_common::calc_interest_if_required(self, unsigned, data, my_script_pub, dust).await
    }
}

#[async_trait]
#[cfg_attr(test, mockable)]
impl GetUtxoListOps for UtxoStandardCoin {
    async fn get_unspent_ordered_list(
        &self,
        address: &Address,
    ) -> UtxoRpcResult<(Vec<UnspentInfo>, RecentlySpentOutPointsGuard<'_>)> {
        utxo_common::get_unspent_ordered_list(self, address).await
    }

    async fn get_all_unspent_ordered_list(
        &self,
        address: &Address,
    ) -> UtxoRpcResult<(Vec<UnspentInfo>, RecentlySpentOutPointsGuard<'_>)> {
        utxo_common::get_all_unspent_ordered_list(self, address).await
    }

    async fn get_mature_unspent_ordered_list(
        &self,
        address: &Address,
    ) -> UtxoRpcResult<(MatureUnspentList, RecentlySpentOutPointsGuard<'_>)> {
        utxo_common::get_mature_unspent_ordered_list(self, address).await
    }
}

#[async_trait]
#[cfg_attr(test, mockable)]
impl GetUtxoMapOps for UtxoStandardCoin {
    async fn get_unspent_ordered_map(
        &self,
        addresses: Vec<Address>,
    ) -> UtxoRpcResult<(UnspentMap, RecentlySpentOutPointsGuard<'_>)> {
        utxo_common::get_unspent_ordered_map(self, addresses).await
    }

    async fn get_all_unspent_ordered_map(
        &self,
        addresses: Vec<Address>,
    ) -> UtxoRpcResult<(UnspentMap, RecentlySpentOutPointsGuard<'_>)> {
        utxo_common::get_all_unspent_ordered_map(self, addresses).await
    }

    async fn get_mature_unspent_ordered_map(
        &self,
        addresses: Vec<Address>,
    ) -> UtxoRpcResult<(MatureUnspentMap, RecentlySpentOutPointsGuard<'_>)> {
        utxo_common::get_mature_unspent_ordered_map(self, addresses).await
    }
}

// if mockable is placed before async_trait there is `munmap_chunk(): invalid pointer` error on async fn mocking attempt
#[async_trait]
#[cfg_attr(test, mockable)]
impl UtxoCommonOps for UtxoStandardCoin {
    async fn get_htlc_spend_fee(&self, tx_size: u64, stage: &FeeApproxStage) -> UtxoRpcResult<u64> {
        utxo_common::get_htlc_spend_fee(self, tx_size, stage).await
    }

    fn addresses_from_script(&self, script: &Script) -> Result<Vec<Address>, String> {
        utxo_common::addresses_from_script(self, script)
    }

    fn denominate_satoshis(&self, satoshi: i64) -> f64 { utxo_common::denominate_satoshis(&self.utxo_arc, satoshi) }

    fn my_public_key(&self) -> Result<&Public, MmError<UnexpectedDerivationMethod>> {
        utxo_common::my_public_key(self.as_ref())
    }

    fn address_from_str(&self, address: &str) -> MmResult<Address, AddrFromStrError> {
        utxo_common::checked_address_from_str(self, address)
    }

    fn script_for_address(&self, address: &Address) -> MmResult<Script, UnsupportedAddr> {
        utxo_common::get_script_for_address(self.as_ref(), address)
    }

    async fn get_current_mtp(&self) -> UtxoRpcResult<u32> {
        utxo_common::get_current_mtp(&self.utxo_arc, self.ticker().into()).await
    }

    fn is_unspent_mature(&self, output: &RpcTransaction) -> bool {
        utxo_common::is_unspent_mature(self.utxo_arc.conf.mature_confirmations, output)
    }

    async fn calc_interest_of_tx(&self, tx: &UtxoTx, input_transactions: &mut HistoryUtxoTxMap) -> UtxoRpcResult<u64> {
        utxo_common::calc_interest_of_tx(self, tx, input_transactions).await
    }

    async fn get_mut_verbose_transaction_from_map_or_rpc<'a, 'b>(
        &'a self,
        tx_hash: H256Json,
        utxo_tx_map: &'b mut HistoryUtxoTxMap,
    ) -> UtxoRpcResult<&'b mut HistoryUtxoTx> {
        utxo_common::get_mut_verbose_transaction_from_map_or_rpc(self, tx_hash, utxo_tx_map).await
    }

    async fn p2sh_spending_tx(&self, input: utxo_common::P2SHSpendingTxInput<'_>) -> Result<UtxoTx, String> {
        utxo_common::p2sh_spending_tx(self, input).await
    }

    fn get_verbose_transactions_from_cache_or_rpc(
        &self,
        tx_ids: HashSet<H256Json>,
    ) -> UtxoRpcFut<HashMap<H256Json, VerboseTransactionFrom>> {
        let selfi = self.clone();
        let fut = async move { utxo_common::get_verbose_transactions_from_cache_or_rpc(&selfi.utxo_arc, tx_ids).await };
        Box::new(fut.boxed().compat())
    }

    async fn preimage_trade_fee_required_to_send_outputs(
        &self,
        outputs: Vec<TransactionOutput>,
        fee_policy: FeePolicy,
        gas_fee: Option<u64>,
        stage: &FeeApproxStage,
    ) -> TradePreimageResult<BigDecimal> {
        utxo_common::preimage_trade_fee_required_to_send_outputs(
            self,
            self.ticker(),
            outputs,
            fee_policy,
            gas_fee,
            stage,
        )
        .await
    }

    fn increase_dynamic_fee_by_stage(&self, dynamic_fee: u64, stage: &FeeApproxStage) -> u64 {
        utxo_common::increase_dynamic_fee_by_stage(self, dynamic_fee, stage)
    }

    async fn p2sh_tx_locktime(&self, htlc_locktime: u32) -> Result<u32, MmError<UtxoRpcError>> {
        utxo_common::p2sh_tx_locktime(self, &self.utxo_arc.conf.ticker, htlc_locktime).await
    }

    fn addr_format(&self) -> &UtxoAddressFormat { utxo_common::addr_format(self) }

    fn addr_format_for_standard_scripts(&self) -> UtxoAddressFormat {
        utxo_common::addr_format_for_standard_scripts(self)
    }

    fn address_from_pubkey(&self, pubkey: &Public) -> Address {
        let conf = &self.utxo_arc.conf;
        utxo_common::address_from_pubkey(
            pubkey,
            conf.pub_addr_prefix,
            conf.pub_t_addr_prefix,
            conf.checksum_type,
            conf.bech32_hrp.clone(),
            self.addr_format().clone(),
        )
    }
}

#[async_trait]
impl UtxoStandardOps for UtxoStandardCoin {
    async fn tx_details_by_hash(
        &self,
        hash: &[u8],
        input_transactions: &mut HistoryUtxoTxMap,
    ) -> Result<TransactionDetails, String> {
        utxo_common::tx_details_by_hash(self, hash, input_transactions).await
    }

    async fn request_tx_history(&self, metrics: MetricsArc) -> RequestTxHistoryResult {
        utxo_common::request_tx_history(self, metrics).await
    }

    async fn update_kmd_rewards(
        &self,
        tx_details: &mut TransactionDetails,
        input_transactions: &mut HistoryUtxoTxMap,
    ) -> UtxoRpcResult<()> {
        utxo_common::update_kmd_rewards(self, tx_details, input_transactions).await
    }
}

#[async_trait]
impl SwapOps for UtxoStandardCoin {
    #[inline]
    fn send_taker_fee(&self, fee_addr: &[u8], dex_fee: DexFee, _uuid: &[u8]) -> TransactionFut {
        utxo_common::send_taker_fee(self.clone(), fee_addr, dex_fee)
    }

    #[inline]
    fn send_maker_payment(&self, maker_payment_args: SendPaymentArgs) -> TransactionFut {
        utxo_common::send_maker_payment(self.clone(), maker_payment_args)
    }

    #[inline]
    fn send_taker_payment(&self, taker_payment_args: SendPaymentArgs) -> TransactionFut {
        utxo_common::send_taker_payment(self.clone(), taker_payment_args)
    }

    #[inline]
    async fn send_maker_spends_taker_payment(
        &self,
        maker_spends_payment_args: SpendPaymentArgs<'_>,
    ) -> TransactionResult {
        utxo_common::send_maker_spends_taker_payment(self.clone(), maker_spends_payment_args).await
    }

    #[inline]
    async fn send_taker_spends_maker_payment(
        &self,
        taker_spends_payment_args: SpendPaymentArgs<'_>,
    ) -> TransactionResult {
        utxo_common::send_taker_spends_maker_payment(self.clone(), taker_spends_payment_args).await
    }

    #[inline]
    async fn send_taker_refunds_payment(&self, taker_refunds_payment_args: RefundPaymentArgs<'_>) -> TransactionResult {
        utxo_common::send_taker_refunds_payment(self.clone(), taker_refunds_payment_args).await
    }

    #[inline]
    async fn send_maker_refunds_payment(&self, maker_refunds_payment_args: RefundPaymentArgs<'_>) -> TransactionResult {
        utxo_common::send_maker_refunds_payment(self.clone(), maker_refunds_payment_args).await
    }

    fn validate_fee(&self, validate_fee_args: ValidateFeeArgs) -> ValidatePaymentFut<()> {
        let tx = match validate_fee_args.fee_tx {
            TransactionEnum::UtxoTx(tx) => tx.clone(),
            _ => panic!(),
        };
        utxo_common::validate_fee(
            self.clone(),
            tx,
            utxo_common::DEFAULT_FEE_VOUT,
            validate_fee_args.expected_sender,
            validate_fee_args.dex_fee,
            validate_fee_args.min_block_number,
            validate_fee_args.fee_addr,
        )
    }

    #[inline]
    fn validate_maker_payment(&self, input: ValidatePaymentInput) -> ValidatePaymentFut<()> {
        utxo_common::validate_maker_payment(self, input)
    }

    #[inline]
    fn validate_taker_payment(&self, input: ValidatePaymentInput) -> ValidatePaymentFut<()> {
        utxo_common::validate_taker_payment(self, input)
    }

    #[inline]
    fn check_if_my_payment_sent(
        &self,
        if_my_payment_sent_args: CheckIfMyPaymentSentArgs,
    ) -> Box<dyn Future<Item = Option<TransactionEnum>, Error = String> + Send> {
        utxo_common::check_if_my_payment_sent(
            self.clone(),
            try_fus!(if_my_payment_sent_args.time_lock.try_into()),
            if_my_payment_sent_args.other_pub,
            if_my_payment_sent_args.secret_hash,
            if_my_payment_sent_args.swap_unique_data,
        )
    }

    #[inline]
    async fn search_for_swap_tx_spend_my(
        &self,
        input: SearchForSwapTxSpendInput<'_>,
    ) -> Result<Option<FoundSwapTxSpend>, String> {
        utxo_common::search_for_swap_tx_spend_my(self, input, utxo_common::DEFAULT_SWAP_VOUT).await
    }

    #[inline]
    async fn search_for_swap_tx_spend_other(
        &self,
        input: SearchForSwapTxSpendInput<'_>,
    ) -> Result<Option<FoundSwapTxSpend>, String> {
        utxo_common::search_for_swap_tx_spend_other(self, input, utxo_common::DEFAULT_SWAP_VOUT).await
    }

    #[inline]
    fn check_tx_signed_by_pub(&self, tx: &[u8], expected_pub: &[u8]) -> Result<bool, MmError<ValidatePaymentError>> {
        utxo_common::check_all_inputs_signed_by_pub(tx, expected_pub)
    }

    #[inline]
    async fn extract_secret(
        &self,
        secret_hash: &[u8],
        spend_tx: &[u8],
        _watcher_reward: bool,
    ) -> Result<Vec<u8>, String> {
        utxo_common::extract_secret(secret_hash, spend_tx)
    }

    #[inline]
    fn can_refund_htlc(&self, locktime: u64) -> Box<dyn Future<Item = CanRefundHtlc, Error = String> + Send + '_> {
        Box::new(
            utxo_common::can_refund_htlc(self, locktime)
                .boxed()
                .map_err(|e| ERRL!("{}", e))
                .compat(),
        )
    }

    fn is_auto_refundable(&self) -> bool { false }

    async fn wait_for_htlc_refund(&self, _tx: &[u8], _locktime: u64) -> RefundResult<()> {
        MmError::err(RefundError::Internal(
            "wait_for_htlc_refund is not supported for this coin!".into(),
        ))
    }

    #[inline]
    fn negotiate_swap_contract_addr(
        &self,
        _other_side_address: Option<&[u8]>,
    ) -> Result<Option<BytesJson>, MmError<NegotiateSwapContractAddrErr>> {
        Ok(None)
    }

    fn derive_htlc_key_pair(&self, swap_unique_data: &[u8]) -> KeyPair {
        utxo_common::derive_htlc_key_pair(self.as_ref(), swap_unique_data)
    }

    fn derive_htlc_pubkey(&self, swap_unique_data: &[u8]) -> Vec<u8> {
        utxo_common::derive_htlc_pubkey(self, swap_unique_data)
    }

    #[inline]
    fn validate_other_pubkey(&self, raw_pubkey: &[u8]) -> MmResult<(), ValidateOtherPubKeyErr> {
        utxo_common::validate_other_pubkey(raw_pubkey)
    }

    async fn maker_payment_instructions(
        &self,
        _args: PaymentInstructionArgs<'_>,
    ) -> Result<Option<Vec<u8>>, MmError<PaymentInstructionsErr>> {
        Ok(None)
    }

    async fn taker_payment_instructions(
        &self,
        _args: PaymentInstructionArgs<'_>,
    ) -> Result<Option<Vec<u8>>, MmError<PaymentInstructionsErr>> {
        Ok(None)
    }

    fn validate_maker_payment_instructions(
        &self,
        _instructions: &[u8],
        _args: PaymentInstructionArgs,
    ) -> Result<PaymentInstructions, MmError<ValidateInstructionsErr>> {
        MmError::err(ValidateInstructionsErr::UnsupportedCoin(self.ticker().to_string()))
    }

    fn validate_taker_payment_instructions(
        &self,
        _instructions: &[u8],
        _args: PaymentInstructionArgs,
    ) -> Result<PaymentInstructions, MmError<ValidateInstructionsErr>> {
        MmError::err(ValidateInstructionsErr::UnsupportedCoin(self.ticker().to_string()))
    }

    fn is_supported_by_watchers(&self) -> bool { true }
}

#[async_trait]
impl TakerSwapMakerCoin for UtxoStandardCoin {
    async fn on_taker_payment_refund_start(&self, _maker_payment: &[u8]) -> RefundResult<()> { Ok(()) }

    async fn on_taker_payment_refund_success(&self, _maker_payment: &[u8]) -> RefundResult<()> { Ok(()) }
}

#[async_trait]
impl MakerSwapTakerCoin for UtxoStandardCoin {
    async fn on_maker_payment_refund_start(&self, _taker_payment: &[u8]) -> RefundResult<()> { Ok(()) }

    async fn on_maker_payment_refund_success(&self, _taker_payment: &[u8]) -> RefundResult<()> { Ok(()) }
}

#[async_trait]
impl WatcherOps for UtxoStandardCoin {
    #[inline]
    fn create_taker_payment_refund_preimage(
        &self,
        taker_tx: &[u8],
        time_lock: u64,
        maker_pub: &[u8],
        secret_hash: &[u8],
        _swap_contract_address: &Option<BytesJson>,
        swap_unique_data: &[u8],
    ) -> TransactionFut {
        utxo_common::create_taker_payment_refund_preimage(
            self,
            taker_tx,
            try_tx_fus!(time_lock.try_into()),
            maker_pub,
            secret_hash,
            swap_unique_data,
        )
    }

    #[inline]
    fn create_maker_payment_spend_preimage(
        &self,
        maker_payment_tx: &[u8],
        time_lock: u64,
        maker_pub: &[u8],
        secret_hash: &[u8],
        swap_unique_data: &[u8],
    ) -> TransactionFut {
        utxo_common::create_maker_payment_spend_preimage(
            self,
            maker_payment_tx,
            try_tx_fus!(time_lock.try_into()),
            maker_pub,
            secret_hash,
            swap_unique_data,
        )
    }

    #[inline]
    fn send_taker_payment_refund_preimage(&self, refund_payment_args: RefundPaymentArgs) -> TransactionFut {
        utxo_common::send_taker_payment_refund_preimage(self, refund_payment_args)
    }

    #[inline]
    fn send_maker_payment_spend_preimage(&self, input: SendMakerPaymentSpendPreimageInput) -> TransactionFut {
        utxo_common::send_maker_payment_spend_preimage(self, input)
    }

    #[inline]
    fn watcher_validate_taker_fee(&self, input: WatcherValidateTakerFeeInput) -> ValidatePaymentFut<()> {
        utxo_common::watcher_validate_taker_fee(self, input, utxo_common::DEFAULT_FEE_VOUT)
    }

    #[inline]
    fn watcher_validate_taker_payment(&self, input: WatcherValidatePaymentInput) -> ValidatePaymentFut<()> {
        utxo_common::watcher_validate_taker_payment(self, input)
    }

    #[inline]
    fn taker_validates_payment_spend_or_refund(&self, input: ValidateWatcherSpendInput) -> ValidatePaymentFut<()> {
        utxo_common::validate_payment_spend_or_refund(self, input)
    }

    #[inline]
    async fn watcher_search_for_swap_tx_spend(
        &self,
        input: WatcherSearchForSwapTxSpendInput<'_>,
    ) -> Result<Option<FoundSwapTxSpend>, String> {
        utxo_common::watcher_search_for_swap_tx_spend(self, input, utxo_common::DEFAULT_SWAP_VOUT).await
    }

    async fn get_taker_watcher_reward(
        &self,
        other_coin: &MmCoinEnum,
        coin_amount: Option<BigDecimal>,
        other_coin_amount: Option<BigDecimal>,
        reward_amount: Option<BigDecimal>,
        wait_until: u64,
    ) -> Result<WatcherReward, MmError<WatcherRewardError>> {
        utxo_common::get_taker_watcher_reward(
            self,
            other_coin,
            coin_amount,
            other_coin_amount,
            reward_amount,
            wait_until,
        )
        .await
    }

    async fn get_maker_watcher_reward(
        &self,
        _other_coin: &MmCoinEnum,
        _reward_amount: Option<BigDecimal>,
        _wait_until: u64,
    ) -> Result<Option<WatcherReward>, MmError<WatcherRewardError>> {
        Ok(None)
    }
}

impl ToBytes for Public {
    fn to_bytes(&self) -> Vec<u8> { self.to_vec() }
}

#[async_trait]
impl SwapOpsV2 for UtxoStandardCoin {
    async fn send_taker_funding(&self, args: SendTakerFundingArgs<'_>) -> Result<Self::Tx, TransactionErr> {
        utxo_common::send_taker_funding(self.clone(), args).await
    }

    async fn validate_taker_funding(&self, args: ValidateTakerFundingArgs<'_, Self>) -> ValidateTakerFundingResult {
        utxo_common::validate_taker_funding(self, args).await
    }

    async fn refund_taker_funding_timelock(&self, args: RefundPaymentArgs<'_>) -> TransactionResult {
        utxo_common::refund_taker_funding_timelock(self.clone(), args).await
    }

    async fn refund_taker_funding_secret(
        &self,
        args: RefundFundingSecretArgs<'_, Self>,
    ) -> Result<Self::Tx, TransactionErr> {
        utxo_common::refund_taker_funding_secret(self.clone(), args).await
    }

    async fn gen_taker_funding_spend_preimage(
        &self,
        args: &GenTakerFundingSpendArgs<'_, Self>,
        swap_unique_data: &[u8],
    ) -> GenPreimageResult<Self> {
        let htlc_keypair = self.derive_htlc_key_pair(swap_unique_data);
        utxo_common::gen_and_sign_taker_funding_spend_preimage(self, args, &htlc_keypair).await
    }

    async fn validate_taker_funding_spend_preimage(
        &self,
        gen_args: &GenTakerFundingSpendArgs<'_, Self>,
        preimage: &TxPreimageWithSig<Self>,
    ) -> ValidateTakerFundingSpendPreimageResult {
        utxo_common::validate_taker_funding_spend_preimage(self, gen_args, preimage).await
    }

    async fn sign_and_send_taker_funding_spend(
        &self,
        preimage: &TxPreimageWithSig<Self>,
        args: &GenTakerFundingSpendArgs<'_, Self>,
        swap_unique_data: &[u8],
    ) -> Result<Self::Tx, TransactionErr> {
        let htlc_keypair = self.derive_htlc_key_pair(swap_unique_data);
        utxo_common::sign_and_send_taker_funding_spend(self, preimage, args, &htlc_keypair).await
    }

    async fn refund_combined_taker_payment(&self, args: RefundPaymentArgs<'_>) -> TransactionResult {
        utxo_common::refund_combined_taker_payment(self.clone(), args).await
    }

    async fn gen_taker_payment_spend_preimage(
        &self,
        args: &GenTakerPaymentSpendArgs<'_, Self>,
        swap_unique_data: &[u8],
    ) -> GenPreimageResult<Self> {
        let key_pair = self.derive_htlc_key_pair(swap_unique_data);
        utxo_common::gen_and_sign_taker_payment_spend_preimage(self, args, &key_pair).await
    }

    async fn validate_taker_payment_spend_preimage(
        &self,
        gen_args: &GenTakerPaymentSpendArgs<'_, Self>,
        preimage: &TxPreimageWithSig<Self>,
    ) -> ValidateTakerPaymentSpendPreimageResult {
        utxo_common::validate_taker_payment_spend_preimage(self, gen_args, preimage).await
    }

    async fn sign_and_broadcast_taker_payment_spend(
        &self,
        preimage: &TxPreimageWithSig<Self>,
        gen_args: &GenTakerPaymentSpendArgs<'_, Self>,
        secret: &[u8],
        swap_unique_data: &[u8],
    ) -> TransactionResult {
        let htlc_keypair = self.derive_htlc_key_pair(swap_unique_data);
        utxo_common::sign_and_broadcast_taker_payment_spend(self, preimage, gen_args, secret, &htlc_keypair).await
    }

    fn derive_htlc_pubkey_v2(&self, swap_unique_data: &[u8]) -> Self::Pubkey {
        *self.derive_htlc_key_pair(swap_unique_data).public()
    }
}

#[async_trait]
impl MarketCoinOps for UtxoStandardCoin {
    fn ticker(&self) -> &str { &self.utxo_arc.conf.ticker }

    fn get_public_key(&self) -> Result<String, MmError<UnexpectedDerivationMethod>> {
        let pubkey = utxo_common::my_public_key(&self.utxo_arc)?;
        Ok(pubkey.to_string())
    }

    fn my_address(&self) -> MmResult<String, MyAddressError> { utxo_common::my_address(self) }

    fn sign_message_hash(&self, message: &str) -> Option<[u8; 32]> {
        utxo_common::sign_message_hash(self.as_ref(), message)
    }

    fn sign_message(&self, message: &str) -> SignatureResult<String> {
        utxo_common::sign_message(self.as_ref(), message)
    }

    fn verify_message(&self, signature_base64: &str, message: &str, address: &str) -> VerificationResult<bool> {
        utxo_common::verify_message(self, signature_base64, message, address)
    }

    fn my_balance(&self) -> BalanceFut<CoinBalance> { utxo_common::my_balance(self.clone()) }

    fn base_coin_balance(&self) -> BalanceFut<BigDecimal> { utxo_common::base_coin_balance(self) }

    fn platform_ticker(&self) -> &str { self.ticker() }

    #[inline(always)]
    fn send_raw_tx(&self, tx: &str) -> Box<dyn Future<Item = String, Error = String> + Send> {
        utxo_common::send_raw_tx(&self.utxo_arc, tx)
    }

    #[inline(always)]
    fn send_raw_tx_bytes(&self, tx: &[u8]) -> Box<dyn Future<Item = String, Error = String> + Send> {
        utxo_common::send_raw_tx_bytes(&self.utxo_arc, tx)
    }

    #[inline(always)]
    async fn sign_raw_tx(&self, args: &SignRawTransactionRequest) -> RawTransactionResult {
        utxo_common::sign_raw_tx(self, args).await
    }

    fn wait_for_confirmations(&self, input: ConfirmPaymentInput) -> Box<dyn Future<Item = (), Error = String> + Send> {
        utxo_common::wait_for_confirmations(&self.utxo_arc, input)
    }

    fn wait_for_htlc_tx_spend(&self, args: WaitForHTLCTxSpendArgs<'_>) -> TransactionFut {
        utxo_common::wait_for_output_spend(
            &self.utxo_arc,
            args.tx_bytes,
            utxo_common::DEFAULT_SWAP_VOUT,
            args.from_block,
            args.wait_until,
            args.check_every,
        )
    }

    fn tx_enum_from_bytes(&self, bytes: &[u8]) -> Result<TransactionEnum, MmError<TxMarshalingErr>> {
        utxo_common::tx_enum_from_bytes(self.as_ref(), bytes)
    }

    fn current_block(&self) -> Box<dyn Future<Item = u64, Error = String> + Send> {
        utxo_common::current_block(&self.utxo_arc)
    }

    fn display_priv_key(&self) -> Result<String, String> { utxo_common::display_priv_key(&self.utxo_arc) }

    fn min_tx_amount(&self) -> BigDecimal { utxo_common::min_tx_amount(self.as_ref()) }

    fn min_trading_vol(&self) -> MmNumber { utxo_common::min_trading_vol(self.as_ref()) }

    fn is_trezor(&self) -> bool { self.as_ref().priv_key_policy.is_trezor() }
}

#[async_trait]
impl MmCoin for UtxoStandardCoin {
    fn is_asset_chain(&self) -> bool { utxo_common::is_asset_chain(&self.utxo_arc) }

    fn spawner(&self) -> CoinFutSpawner { CoinFutSpawner::new(&self.as_ref().abortable_system) }

    fn get_raw_transaction(&self, req: RawTransactionRequest) -> RawTransactionFut {
        Box::new(utxo_common::get_raw_transaction(&self.utxo_arc, req).boxed().compat())
    }

    fn get_tx_hex_by_hash(&self, tx_hash: Vec<u8>) -> RawTransactionFut {
        Box::new(
            utxo_common::get_tx_hex_by_hash(&self.utxo_arc, tx_hash)
                .boxed()
                .compat(),
        )
    }

    fn withdraw(&self, req: WithdrawRequest) -> WithdrawFut {
        Box::new(utxo_common::withdraw(self.clone(), req).boxed().compat())
    }

    fn decimals(&self) -> u8 { utxo_common::decimals(&self.utxo_arc) }

    fn convert_to_address(&self, from: &str, to_address_format: Json) -> Result<String, String> {
        utxo_common::convert_to_address(self, from, to_address_format)
    }

    fn validate_address(&self, address: &str) -> ValidateAddressResult { utxo_common::validate_address(self, address) }

    fn process_history_loop(&self, ctx: MmArc) -> Box<dyn Future<Item = (), Error = ()> + Send> {
        Box::new(
            utxo_common::process_history_loop(self.clone(), ctx)
                .map(|_| Ok(()))
                .boxed()
                .compat(),
        )
    }

    fn history_sync_status(&self) -> HistorySyncState { utxo_common::history_sync_status(&self.utxo_arc) }

    fn get_trade_fee(&self) -> Box<dyn Future<Item = TradeFee, Error = String> + Send> {
        utxo_common::get_trade_fee(self.clone())
    }

    async fn get_sender_trade_fee(
        &self,
        value: TradePreimageValue,
        stage: FeeApproxStage,
    ) -> TradePreimageResult<TradeFee> {
        utxo_common::get_sender_trade_fee(self, value, stage).await
    }

    fn get_receiver_trade_fee(&self, _stage: FeeApproxStage) -> TradePreimageFut<TradeFee> {
        utxo_common::get_receiver_trade_fee(self.clone())
    }

    async fn get_fee_to_send_taker_fee(
        &self,
        dex_fee_amount: DexFee,
        stage: FeeApproxStage,
    ) -> TradePreimageResult<TradeFee> {
        utxo_common::get_fee_to_send_taker_fee(self, dex_fee_amount, stage).await
    }

    fn required_confirmations(&self) -> u64 { utxo_common::required_confirmations(&self.utxo_arc) }

    fn requires_notarization(&self) -> bool { utxo_common::requires_notarization(&self.utxo_arc) }

    fn set_required_confirmations(&self, confirmations: u64) {
        utxo_common::set_required_confirmations(&self.utxo_arc, confirmations)
    }

    fn set_requires_notarization(&self, requires_nota: bool) {
        utxo_common::set_requires_notarization(&self.utxo_arc, requires_nota)
    }

    fn swap_contract_address(&self) -> Option<BytesJson> { utxo_common::swap_contract_address() }

    fn fallback_swap_contract(&self) -> Option<BytesJson> { utxo_common::fallback_swap_contract() }

    fn mature_confirmations(&self) -> Option<u32> { Some(self.utxo_arc.conf.mature_confirmations) }

    fn coin_protocol_info(&self, _amount_to_receive: Option<MmNumber>) -> Vec<u8> {
        utxo_common::coin_protocol_info(self)
    }

    fn is_coin_protocol_supported(
        &self,
        info: &Option<Vec<u8>>,
        _amount_to_send: Option<MmNumber>,
        _locktime: u64,
        _is_maker: bool,
    ) -> bool {
        utxo_common::is_coin_protocol_supported(self, info)
    }

    fn on_disabled(&self) -> Result<(), AbortedError> { AbortableSystem::abort_all(&self.as_ref().abortable_system) }

    fn on_token_deactivated(&self, _ticker: &str) {}
}

#[async_trait]
impl GetWithdrawSenderAddress for UtxoStandardCoin {
    type Address = Address;
    type Pubkey = Public;

    async fn get_withdraw_sender_address(
        &self,
        req: &WithdrawRequest,
    ) -> MmResult<WithdrawSenderAddress<Self::Address, Self::Pubkey>, WithdrawError> {
        utxo_common::get_withdraw_from_address(self, req).await
    }
}

#[async_trait]
impl InitWithdrawCoin for UtxoStandardCoin {
    async fn init_withdraw(
        &self,
        ctx: MmArc,
        req: WithdrawRequest,
        task_handle: WithdrawTaskHandleShared,
    ) -> Result<TransactionDetails, MmError<WithdrawError>> {
        utxo_common::init_withdraw(ctx, self.clone(), req, task_handle).await
    }
}

impl UtxoSignerOps for UtxoStandardCoin {
    type TxGetter = UtxoRpcClientEnum;

    fn trezor_coin(&self) -> UtxoSignTxResult<String> {
        self.utxo_arc
            .conf
            .trezor_coin
            .clone()
            .or_mm_err(|| UtxoSignTxError::CoinNotSupportedWithTrezor {
                coin: self.utxo_arc.conf.ticker.clone(),
            })
    }

    fn fork_id(&self) -> u32 { self.utxo_arc.conf.fork_id }

    fn branch_id(&self) -> u32 { self.utxo_arc.conf.consensus_branch_id }

    fn tx_provider(&self) -> Self::TxGetter { self.utxo_arc.rpc_client.clone() }
}

impl CoinWithPrivKeyPolicy for UtxoStandardCoin {
    type KeyPair = KeyPair;

    fn priv_key_policy(&self) -> &PrivKeyPolicy<Self::KeyPair> { &self.utxo_arc.priv_key_policy }
}

impl CoinWithDerivationMethod for UtxoStandardCoin {
    fn derivation_method(&self) -> &DerivationMethod<HDCoinAddress<Self>, Self::HDWallet> {
        utxo_common::derivation_method(self.as_ref())
    }
}

#[async_trait]
impl ExtractExtendedPubkey for UtxoStandardCoin {
    type ExtendedPublicKey = Secp256k1ExtendedPublicKey;

    async fn extract_extended_pubkey<XPubExtractor>(
        &self,
        xpub_extractor: Option<XPubExtractor>,
        derivation_path: DerivationPath,
    ) -> MmResult<Self::ExtendedPublicKey, HDExtractPubkeyError>
    where
        XPubExtractor: HDXPubExtractor + Send,
    {
        crate::extract_extended_pubkey(self, xpub_extractor, derivation_path).await
    }
}

#[async_trait]
impl HDWalletCoinOps for UtxoStandardCoin {
    type HDWallet = UtxoHDWallet;

    fn address_from_extended_pubkey(
        &self,
        extended_pubkey: &Secp256k1ExtendedPublicKey,
        derivation_path: DerivationPath,
    ) -> HDCoinHDAddress<Self> {
        utxo_common::address_from_extended_pubkey(self, extended_pubkey, derivation_path)
    }

    fn trezor_coin(&self) -> MmResult<String, TrezorCoinError> { utxo_common::trezor_coin(self) }
}

impl HDCoinWithdrawOps for UtxoStandardCoin {}

#[async_trait]
impl GetNewAddressRpcOps for UtxoStandardCoin {
    async fn get_new_address_rpc_without_conf(
        &self,
        params: GetNewAddressParams,
    ) -> MmResult<GetNewAddressResponse, GetNewAddressRpcError> {
        get_new_address::common_impl::get_new_address_rpc_without_conf(self, params).await
    }

    async fn get_new_address_rpc<ConfirmAddress>(
        &self,
        params: GetNewAddressParams,
        confirm_address: &ConfirmAddress,
    ) -> MmResult<GetNewAddressResponse, GetNewAddressRpcError>
    where
        ConfirmAddress: HDConfirmAddress,
    {
        get_new_address::common_impl::get_new_address_rpc(self, params, confirm_address).await
    }
}

#[async_trait]
impl HDWalletBalanceOps for UtxoStandardCoin {
    type HDAddressScanner = UtxoAddressScanner;

    async fn produce_hd_address_scanner(&self) -> BalanceResult<Self::HDAddressScanner> {
        utxo_common::produce_hd_address_scanner(self).await
    }

    async fn enable_hd_wallet<XPubExtractor>(
        &self,
        hd_wallet: &Self::HDWallet,
        xpub_extractor: Option<XPubExtractor>,
        params: EnabledCoinBalanceParams,
        path_to_address: &HDAccountAddressId,
    ) -> MmResult<HDWalletBalance, EnableCoinBalanceError>
    where
        XPubExtractor: HDXPubExtractor + Send,
    {
        coin_balance::common_impl::enable_hd_wallet(self, hd_wallet, xpub_extractor, params, path_to_address).await
    }

    async fn scan_for_new_addresses(
        &self,
        hd_wallet: &Self::HDWallet,
        hd_account: &mut HDCoinHDAccount<Self>,
        address_scanner: &Self::HDAddressScanner,
        gap_limit: u32,
    ) -> BalanceResult<Vec<HDAddressBalance>> {
        utxo_common::scan_for_new_addresses(self, hd_wallet, hd_account, address_scanner, gap_limit).await
    }

    async fn all_known_addresses_balances(
        &self,
        hd_account: &HDCoinHDAccount<Self>,
    ) -> BalanceResult<Vec<HDAddressBalance>> {
        utxo_common::all_known_addresses_balances(self, hd_account).await
    }

    async fn known_address_balance(&self, address: &HDBalanceAddress<Self>) -> BalanceResult<CoinBalance> {
        utxo_common::address_balance(self, address).await
    }

    async fn known_addresses_balances(
        &self,
        addresses: Vec<HDBalanceAddress<Self>>,
    ) -> BalanceResult<Vec<(HDBalanceAddress<Self>, CoinBalance)>> {
        utxo_common::addresses_balances(self, addresses).await
    }

    async fn prepare_addresses_for_balance_stream_if_enabled(
        &self,
        addresses: HashSet<Self::Address>,
    ) -> MmResult<(), String> {
        utxo_prepare_addresses_for_balance_stream_if_enabled(self, addresses).await
    }
}

#[async_trait]
impl AccountBalanceRpcOps for UtxoStandardCoin {
    async fn account_balance_rpc(
        &self,
        params: AccountBalanceParams,
    ) -> MmResult<HDAccountBalanceResponse, HDAccountBalanceRpcError> {
        account_balance::common_impl::account_balance_rpc(self, params).await
    }
}

#[async_trait]
impl InitAccountBalanceRpcOps for UtxoStandardCoin {
    async fn init_account_balance_rpc(
        &self,
        params: InitAccountBalanceParams,
    ) -> MmResult<HDAccountBalance, HDAccountBalanceRpcError> {
        init_account_balance::common_impl::init_account_balance_rpc(self, params).await
    }
}

#[async_trait]
impl InitScanAddressesRpcOps for UtxoStandardCoin {
    async fn init_scan_for_new_addresses_rpc(
        &self,
        params: ScanAddressesParams,
    ) -> MmResult<ScanAddressesResponse, HDAccountBalanceRpcError> {
        init_scan_for_new_addresses::common_impl::scan_for_new_addresses_rpc(self, params).await
    }
}

#[async_trait]
impl InitCreateAccountRpcOps for UtxoStandardCoin {
    async fn init_create_account_rpc<XPubExtractor>(
        &self,
        params: CreateNewAccountParams,
        state: CreateAccountState,
        xpub_extractor: Option<XPubExtractor>,
    ) -> MmResult<HDAccountBalance, CreateAccountRpcError>
    where
        XPubExtractor: HDXPubExtractor + Send,
    {
        init_create_account::common_impl::init_create_new_account_rpc(self, params, state, xpub_extractor).await
    }

    async fn revert_creating_account(&self, account_id: u32) {
        init_create_account::common_impl::revert_creating_account(self, account_id).await
    }
}

#[async_trait]
impl CoinWithTxHistoryV2 for UtxoStandardCoin {
    fn history_wallet_id(&self) -> WalletId { utxo_common::utxo_tx_history_v2_common::history_wallet_id(self.as_ref()) }

    async fn get_tx_history_filters(
        &self,
        target: MyTxHistoryTarget,
    ) -> MmResult<GetTxHistoryFilters, MyTxHistoryErrorV2> {
        utxo_common::utxo_tx_history_v2_common::get_tx_history_filters(self, target).await
    }
}

#[async_trait]
impl UtxoTxHistoryOps for UtxoStandardCoin {
    async fn my_addresses(&self) -> MmResult<HashSet<Address>, UtxoMyAddressesHistoryError> {
        utxo_common::utxo_tx_history_v2_common::my_addresses(self).await
    }

    async fn tx_details_by_hash<Storage>(
        &self,
        params: UtxoTxDetailsParams<'_, Storage>,
    ) -> MmResult<Vec<TransactionDetails>, UtxoTxDetailsError>
    where
        Storage: TxHistoryStorage,
    {
        utxo_common::utxo_tx_history_v2_common::tx_details_by_hash(self, params).await
    }

    async fn tx_from_storage_or_rpc<Storage: TxHistoryStorage>(
        &self,
        tx_hash: &H256Json,
        storage: &Storage,
    ) -> MmResult<UtxoTx, UtxoTxDetailsError> {
        utxo_common::utxo_tx_history_v2_common::tx_from_storage_or_rpc(self, tx_hash, storage).await
    }

    async fn request_tx_history(
        &self,
        metrics: MetricsArc,
        for_addresses: &HashSet<Address>,
    ) -> RequestTxHistoryResult {
        utxo_common::utxo_tx_history_v2_common::request_tx_history(self, metrics, for_addresses).await
    }

    async fn get_block_timestamp(&self, height: u64) -> MmResult<u64, GetBlockHeaderError> {
        self.as_ref().rpc_client.get_block_timestamp(height).await
    }

    async fn my_addresses_balances(&self) -> BalanceResult<HashMap<String, BigDecimal>> {
        utxo_common::utxo_tx_history_v2_common::my_addresses_balances(self).await
    }

    fn address_from_str(&self, address: &str) -> MmResult<Address, AddrFromStrError> {
        utxo_common::checked_address_from_str(self, address)
    }

    fn set_history_sync_state(&self, new_state: HistorySyncState) {
        *self.as_ref().history_sync_state.lock().unwrap() = new_state;
    }
}<|MERGE_RESOLUTION|>--- conflicted
+++ resolved
@@ -20,37 +20,20 @@
 use crate::utxo::utxo_builder::{UtxoArcBuilder, UtxoCoinBuilder};
 use crate::utxo::utxo_tx_history_v2::{UtxoMyAddressesHistoryError, UtxoTxDetailsError, UtxoTxDetailsParams,
                                       UtxoTxHistoryOps};
-<<<<<<< HEAD
 use crate::{CanRefundHtlc, CheckIfMyPaymentSentArgs, CoinBalance, CoinWithDerivationMethod, CoinWithPrivKeyPolicy,
             ConfirmPaymentInput, DexFee, GenPreimageResult, GenTakerFundingSpendArgs, GenTakerPaymentSpendArgs,
             GetWithdrawSenderAddress, IguanaPrivKey, MakerSwapTakerCoin, MmCoinEnum, NegotiateSwapContractAddrErr,
-            PaymentInstructionArgs, PaymentInstructions, PaymentInstructionsErr, PrivKeyBuildPolicy, RefundError,
-            RefundFundingSecretArgs, RefundPaymentArgs, RefundResult, SearchForSwapTxSpendInput,
-            SendMakerPaymentSpendPreimageInput, SendPaymentArgs, SendTakerFundingArgs, SignatureResult,
-            SpendPaymentArgs, SwapOps, SwapOpsV2, TakerSwapMakerCoin, ToBytes, TradePreimageValue, TransactionFut,
-            TransactionResult, TxMarshalingErr, TxPreimageWithSig, ValidateAddressResult, ValidateFeeArgs,
-            ValidateInstructionsErr, ValidateOtherPubKeyErr, ValidatePaymentError, ValidatePaymentFut,
-            ValidatePaymentInput, ValidateTakerFundingArgs, ValidateTakerFundingResult,
-            ValidateTakerFundingSpendPreimageResult, ValidateTakerPaymentSpendPreimageResult,
-            ValidateWatcherSpendInput, VerificationResult, WaitForHTLCTxSpendArgs, WatcherOps, WatcherReward,
-            WatcherRewardError, WatcherSearchForSwapTxSpendInput, WatcherValidatePaymentInput,
-            WatcherValidateTakerFeeInput, WithdrawFut};
-=======
-use crate::{CanRefundHtlc, CheckIfMyPaymentSentArgs, CoinBalance, CoinWithDerivationMethod, ConfirmPaymentInput,
-            DexFee, GenPreimageResult, GenTakerFundingSpendArgs, GenTakerPaymentSpendArgs, GetWithdrawSenderAddress,
-            IguanaPrivKey, MakerSwapTakerCoin, MmCoinEnum, NegotiateSwapContractAddrErr, PaymentInstructionArgs,
-            PaymentInstructions, PaymentInstructionsErr, PrivKeyBuildPolicy, RawTransactionRequest,
-            RawTransactionResult, RefundError, RefundFundingSecretArgs, RefundPaymentArgs, RefundResult,
-            SearchForSwapTxSpendInput, SendMakerPaymentSpendPreimageInput, SendPaymentArgs, SendTakerFundingArgs,
-            SignRawTransactionRequest, SignatureResult, SpendPaymentArgs, SwapOps, SwapOpsV2, TakerSwapMakerCoin,
-            ToBytes, TradePreimageValue, TransactionFut, TransactionResult, TxMarshalingErr, TxPreimageWithSig,
-            ValidateAddressResult, ValidateFeeArgs, ValidateInstructionsErr, ValidateOtherPubKeyErr,
-            ValidatePaymentError, ValidatePaymentFut, ValidatePaymentInput, ValidateTakerFundingArgs,
-            ValidateTakerFundingResult, ValidateTakerFundingSpendPreimageResult,
+            PaymentInstructionArgs, PaymentInstructions, PaymentInstructionsErr, PrivKeyBuildPolicy,
+            RawTransactionRequest, RawTransactionResult, RefundError, RefundFundingSecretArgs, RefundPaymentArgs,
+            RefundResult, SearchForSwapTxSpendInput, SendMakerPaymentSpendPreimageInput, SendPaymentArgs,
+            SendTakerFundingArgs, SignRawTransactionRequest, SignatureResult, SpendPaymentArgs, SwapOps, SwapOpsV2,
+            TakerSwapMakerCoin, ToBytes, TradePreimageValue, TransactionFut, TransactionResult, TxMarshalingErr,
+            TxPreimageWithSig, ValidateAddressResult, ValidateFeeArgs, ValidateInstructionsErr,
+            ValidateOtherPubKeyErr, ValidatePaymentError, ValidatePaymentFut, ValidatePaymentInput,
+            ValidateTakerFundingArgs, ValidateTakerFundingResult, ValidateTakerFundingSpendPreimageResult,
             ValidateTakerPaymentSpendPreimageResult, ValidateWatcherSpendInput, VerificationResult,
             WaitForHTLCTxSpendArgs, WatcherOps, WatcherReward, WatcherRewardError, WatcherSearchForSwapTxSpendInput,
-            WatcherValidatePaymentInput, WatcherValidateTakerFeeInput, WithdrawFut, WithdrawSenderAddress};
->>>>>>> f0e486b6
+            WatcherValidatePaymentInput, WatcherValidateTakerFeeInput, WithdrawFut};
 use common::executor::{AbortableSystem, AbortedError};
 use futures::{FutureExt, TryFutureExt};
 use mm2_metrics::MetricsArc;
@@ -1043,7 +1026,7 @@
 
     async fn prepare_addresses_for_balance_stream_if_enabled(
         &self,
-        addresses: HashSet<Self::Address>,
+        addresses: HashSet<HDCoinAddress<Self>>,
     ) -> MmResult<(), String> {
         utxo_prepare_addresses_for_balance_stream_if_enabled(self, addresses).await
     }
