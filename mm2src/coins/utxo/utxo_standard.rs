--- conflicted
+++ resolved
@@ -21,17 +21,10 @@
 use crate::utxo::utxo_tx_history_v2::{UtxoMyAddressesHistoryError, UtxoTxDetailsError, UtxoTxDetailsParams,
                                       UtxoTxHistoryOps};
 use crate::{CanRefundHtlc, CoinBalance, CoinWithDerivationMethod, GetWithdrawSenderAddress,
-<<<<<<< HEAD
             NegotiateSwapContractAddrErr, PaymentInstructions, PaymentInstructionsErr, PrivKeyBuildPolicy,
             SearchForSwapTxSpendInput, SignatureResult, SwapOps, TradePreimageValue, TransactionFut, TxMarshalingErr,
-            ValidateAddressResult, ValidateInstructionsErr, ValidatePaymentFut, ValidatePaymentInput,
-            VerificationResult, WatcherValidatePaymentInput, WithdrawFut, WithdrawSenderAddress};
-=======
-            NegotiateSwapContractAddrErr, PrivKeyBuildPolicy, SearchForSwapTxSpendInput, SignatureResult, SwapOps,
-            TradePreimageValue, TransactionFut, TxMarshalingErr, ValidateAddressResult, ValidateOtherPubKeyErr,
-            ValidatePaymentFut, ValidatePaymentInput, VerificationResult, WatcherValidatePaymentInput, WithdrawFut,
-            WithdrawSenderAddress};
->>>>>>> 8e92b9df
+            ValidateAddressResult, ValidateInstructionsErr, ValidateOtherPubKeyErr, ValidatePaymentFut,
+            ValidatePaymentInput, VerificationResult, WatcherValidatePaymentInput, WithdrawFut, WithdrawSenderAddress};
 use crypto::Bip44Chain;
 use futures::{FutureExt, TryFutureExt};
 use mm2_metrics::MetricsArc;
@@ -509,7 +502,10 @@
         utxo_common::derive_htlc_key_pair(self.as_ref(), swap_unique_data)
     }
 
-<<<<<<< HEAD
+    fn validate_other_pubkey(&self, raw_pubkey: &[u8]) -> MmResult<(), ValidateOtherPubKeyErr> {
+        utxo_common::validate_other_pubkey(raw_pubkey)
+    }
+
     async fn payment_instructions(
         &self,
         _secret_hash: &[u8],
@@ -525,10 +521,6 @@
         _amount: BigDecimal,
     ) -> Result<Option<PaymentInstructions>, MmError<ValidateInstructionsErr>> {
         Ok(None)
-=======
-    fn validate_other_pubkey(&self, raw_pubkey: &[u8]) -> MmResult<(), ValidateOtherPubKeyErr> {
-        utxo_common::validate_other_pubkey(raw_pubkey)
->>>>>>> 8e92b9df
     }
 }
 
