--- conflicted
+++ resolved
@@ -17,14 +17,8 @@
 use crate::utxo::utxo_builder::{UtxoArcBuilder, UtxoCoinBuilder};
 use crate::{CanRefundHtlc, CoinBalance, CoinWithDerivationMethod, GetWithdrawSenderAddress,
             NegotiateSwapContractAddrErr, PrivKeyBuildPolicy, SearchForSwapTxSpendInput, SignatureResult, SwapOps,
-<<<<<<< HEAD
-            TradePreimageValue, TransactionFut, ValidateAddressResult, ValidatePaymentInput, VerificationResult,
-            WithdrawFut, WithdrawSenderAddress};
-=======
             TradePreimageValue, TransactionFut, TxMarshalingErr, ValidateAddressResult, ValidatePaymentInput,
             VerificationResult, WithdrawFut, WithdrawSenderAddress};
-use crypto::trezor::utxo::TrezorUtxoCoin;
->>>>>>> ebb0e81e
 use crypto::Bip44Chain;
 use futures::{FutureExt, TryFutureExt};
 use mm2_metrics::MetricsArc;
