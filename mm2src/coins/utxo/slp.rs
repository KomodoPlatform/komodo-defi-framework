//! The module implementing Simple Ledger Protocol (SLP) support.
//! It's a custom token format mostly used on the Bitcoin Cash blockchain.
//! Tracking issue: https://github.com/KomodoPlatform/atomicDEX-API/issues/701
//! More info about the protocol and implementation guides can be found at https://slp.dev/

use crate::my_tx_history_v2::{CoinWithTxHistoryV2, MyTxHistoryErrorV2, MyTxHistoryTarget};
use crate::tx_history_storage::{GetTxHistoryFilters, WalletId};
use crate::utxo::bch::BchCoin;
use crate::utxo::bchd_grpc::{check_slp_transaction, validate_slp_utxos, ValidateSlpUtxosErr};
use crate::utxo::rpc_clients::{UnspentInfo, UtxoRpcClientEnum, UtxoRpcError, UtxoRpcResult};
use crate::utxo::utxo_common::{self, big_decimal_from_sat_unsigned, payment_script, UtxoTxBuilder};
use crate::utxo::{generate_and_send_tx, sat_from_big_decimal, ActualTxFee, AdditionalTxData, BroadcastTxErr,
                  FeePolicy, GenerateTxError, RecentlySpentOutPointsGuard, UtxoCoinConf, UtxoCoinFields,
                  UtxoCommonOps, UtxoTx, UtxoTxBroadcastOps, UtxoTxGenerationOps};
use crate::{BalanceFut, CoinBalance, FeeApproxStage, FoundSwapTxSpend, HistorySyncState, MarketCoinOps, MmCoin,
            NegotiateSwapContractAddrErr, NumConversError, PrivKeyNotAllowed, RawTransactionFut,
            RawTransactionRequest, SearchForSwapTxSpendInput, SignatureResult, SwapOps, TradeFee, TradePreimageError,
            TradePreimageFut, TradePreimageResult, TradePreimageValue, TransactionDetails, TransactionEnum,
            TransactionErr, TransactionFut, TxFeeDetails, TxMarshalingErr, UnexpectedDerivationMethod,
<<<<<<< HEAD
            ValidateAddressResult, ValidateOtherPubKeyErr, ValidatePaymentInput, VerificationError,
            VerificationResult, WithdrawError, WithdrawFee, WithdrawFut, WithdrawRequest};
=======
            ValidateAddressResult, ValidatePaymentInput, VerificationError, VerificationResult,
            WatcherValidatePaymentInput, WithdrawError, WithdrawFee, WithdrawFut, WithdrawRequest};
>>>>>>> 67ede861
use async_trait::async_trait;
use bitcrypto::dhash160;
use chain::constants::SEQUENCE_FINAL;
use chain::{OutPoint, TransactionOutput};
use common::log::warn;
use common::now_ms;
use derive_more::Display;
use futures::compat::Future01CompatExt;
use futures::{FutureExt, TryFutureExt};
use futures01::Future;
use hex::FromHexError;
use keys::hash::H160;
use keys::{AddressHashEnum, CashAddrType, CashAddress, CompactSignature, KeyPair, NetworkPrefix as CashAddrPrefix,
           Public};
use mm2_core::mm_ctx::MmArc;
use mm2_err_handle::prelude::*;
use mm2_number::{BigDecimal, MmNumber};
use primitives::hash::H256;
use rpc::v1::types::{Bytes as BytesJson, ToTxHash, H256 as H256Json};
use script::bytes::Bytes;
use script::{Builder as ScriptBuilder, Opcode, Script, TransactionInputSigner};
use serde_json::Value as Json;
use serialization::{deserialize, serialize, Deserializable, Error as SerError, Reader};
use serialization_derive::Deserializable;
use std::convert::TryInto;
use std::sync::atomic::{AtomicU64, Ordering as AtomicOrdering};
use std::sync::Arc;
use utxo_signer::with_key_pair::{p2pkh_spend, p2sh_spend, sign_tx, UtxoSignWithKeyPairError};

const SLP_SWAP_VOUT: usize = 1;
const SLP_FEE_VOUT: usize = 1;
const SLP_HTLC_SPEND_SIZE: u64 = 555;
const SLP_LOKAD_ID: &str = "SLP\x00";
const SLP_FUNGIBLE: u8 = 1;
const SLP_SEND: &str = "SEND";
const SLP_MINT: &str = "MINT";
const SLP_GENESIS: &str = "GENESIS";

#[derive(Debug)]
pub struct SlpTokenConf {
    decimals: u8,
    ticker: String,
    token_id: H256,
    required_confirmations: AtomicU64,
}

/// Minimalistic info that is used to be stored outside of the token's context
/// E.g. in the platform BCHCoin
#[derive(Debug)]
pub struct SlpTokenInfo {
    pub token_id: H256,
    pub decimals: u8,
}

#[derive(Clone)]
pub struct SlpToken {
    conf: Arc<SlpTokenConf>,
    platform_coin: BchCoin,
}

#[derive(Clone, Debug, Eq, Hash, PartialEq)]
pub struct SlpUnspent {
    pub bch_unspent: UnspentInfo,
    pub slp_amount: u64,
}

#[derive(Clone, Debug)]
pub struct SlpOutput {
    pub amount: u64,
    pub script_pubkey: Bytes,
}

/// The SLP transaction preimage
struct SlpTxPreimage {
    slp_inputs: Vec<SlpUnspent>,
    available_bch_inputs: Vec<UnspentInfo>,
    outputs: Vec<TransactionOutput>,
}

#[derive(Debug, Display)]
enum ValidateHtlcError {
    TxLackOfOutputs,
    #[display(fmt = "TxParseError: {:?}", _0)]
    TxParseError(SerError),
    #[display(fmt = "OpReturnParseError: {:?}", _0)]
    OpReturnParseError(ParseSlpScriptError),
    InvalidSlpDetails,
    InvalidSlpUtxo(ValidateSlpUtxosErr),
    NumConversionErr(NumConversError),
    ValidatePaymentError(String),
    UnexpectedDerivationMethod(UnexpectedDerivationMethod),
    OtherPubInvalid(keys::Error),
}

impl From<NumConversError> for ValidateHtlcError {
    fn from(err: NumConversError) -> ValidateHtlcError { ValidateHtlcError::NumConversionErr(err) }
}

impl From<ParseSlpScriptError> for ValidateHtlcError {
    fn from(err: ParseSlpScriptError) -> Self { ValidateHtlcError::OpReturnParseError(err) }
}

impl From<ValidateSlpUtxosErr> for ValidateHtlcError {
    fn from(err: ValidateSlpUtxosErr) -> Self { ValidateHtlcError::InvalidSlpUtxo(err) }
}

impl From<UnexpectedDerivationMethod> for ValidateHtlcError {
    fn from(e: UnexpectedDerivationMethod) -> Self { ValidateHtlcError::UnexpectedDerivationMethod(e) }
}

#[derive(Debug, Display)]
enum ValidateDexFeeError {
    TxLackOfOutputs,
    #[display(fmt = "OpReturnParseError: {:?}", _0)]
    OpReturnParseError(ParseSlpScriptError),
    InvalidSlpDetails,
    NumConversionErr(NumConversError),
    ValidatePaymentError(String),
}

impl From<NumConversError> for ValidateDexFeeError {
    fn from(err: NumConversError) -> ValidateDexFeeError { ValidateDexFeeError::NumConversionErr(err) }
}

impl From<ParseSlpScriptError> for ValidateDexFeeError {
    fn from(err: ParseSlpScriptError) -> Self { ValidateDexFeeError::OpReturnParseError(err) }
}

#[allow(clippy::upper_case_acronyms, clippy::large_enum_variant)]
#[derive(Debug, Display)]
pub enum SpendP2SHError {
    GenerateTxErr(GenerateTxError),
    Rpc(UtxoRpcError),
    SignTxErr(UtxoSignWithKeyPairError),
    PrivKeyNotAllowed(PrivKeyNotAllowed),
    UnexpectedDerivationMethod(UnexpectedDerivationMethod),
    String(String),
}

impl From<GenerateTxError> for SpendP2SHError {
    fn from(err: GenerateTxError) -> SpendP2SHError { SpendP2SHError::GenerateTxErr(err) }
}

impl From<UtxoRpcError> for SpendP2SHError {
    fn from(err: UtxoRpcError) -> SpendP2SHError { SpendP2SHError::Rpc(err) }
}

impl From<UtxoSignWithKeyPairError> for SpendP2SHError {
    fn from(sign: UtxoSignWithKeyPairError) -> SpendP2SHError { SpendP2SHError::SignTxErr(sign) }
}

impl From<PrivKeyNotAllowed> for SpendP2SHError {
    fn from(e: PrivKeyNotAllowed) -> Self { SpendP2SHError::PrivKeyNotAllowed(e) }
}

impl From<UnexpectedDerivationMethod> for SpendP2SHError {
    fn from(e: UnexpectedDerivationMethod) -> Self { SpendP2SHError::UnexpectedDerivationMethod(e) }
}

impl From<String> for SpendP2SHError {
    fn from(err: String) -> SpendP2SHError { SpendP2SHError::String(err) }
}

#[derive(Debug, Display)]
pub enum SpendHtlcError {
    TxLackOfOutputs,
    #[display(fmt = "DeserializationErr: {:?}", _0)]
    DeserializationErr(SerError),
    #[display(fmt = "PubkeyParseError: {:?}", _0)]
    PubkeyParseErr(keys::Error),
    InvalidSlpDetails,
    NumConversionErr(NumConversError),
    RpcErr(UtxoRpcError),
    #[allow(clippy::upper_case_acronyms)]
    SpendP2SHErr(SpendP2SHError),
    OpReturnParseError(ParseSlpScriptError),
    UnexpectedDerivationMethod(UnexpectedDerivationMethod),
}

impl From<UnexpectedDerivationMethod> for SpendHtlcError {
    fn from(e: UnexpectedDerivationMethod) -> Self { SpendHtlcError::UnexpectedDerivationMethod(e) }
}

impl From<NumConversError> for SpendHtlcError {
    fn from(err: NumConversError) -> SpendHtlcError { SpendHtlcError::NumConversionErr(err) }
}

impl From<SerError> for SpendHtlcError {
    fn from(err: SerError) -> SpendHtlcError { SpendHtlcError::DeserializationErr(err) }
}

impl From<keys::Error> for SpendHtlcError {
    fn from(err: keys::Error) -> SpendHtlcError { SpendHtlcError::PubkeyParseErr(err) }
}

impl From<SpendP2SHError> for SpendHtlcError {
    fn from(err: SpendP2SHError) -> SpendHtlcError { SpendHtlcError::SpendP2SHErr(err) }
}

impl From<UtxoRpcError> for SpendHtlcError {
    fn from(err: UtxoRpcError) -> SpendHtlcError { SpendHtlcError::RpcErr(err) }
}

impl From<ParseSlpScriptError> for SpendHtlcError {
    fn from(err: ParseSlpScriptError) -> Self { SpendHtlcError::OpReturnParseError(err) }
}

fn slp_send_output(token_id: &H256, amounts: &[u64]) -> TransactionOutput {
    let mut script_builder = ScriptBuilder::default()
        .push_opcode(Opcode::OP_RETURN)
        .push_data(SLP_LOKAD_ID.as_bytes())
        .push_data(&[SLP_FUNGIBLE])
        .push_data(SLP_SEND.as_bytes())
        .push_data(token_id.as_slice());
    for amount in amounts {
        script_builder = script_builder.push_data(&amount.to_be_bytes());
    }
    TransactionOutput {
        value: 0,
        script_pubkey: script_builder.into_bytes(),
    }
}

pub fn slp_genesis_output(
    ticker: &str,
    name: &str,
    token_document_url: Option<&str>,
    token_document_hash: Option<H256>,
    decimals: u8,
    mint_baton_vout: Option<u8>,
    initial_token_mint_quantity: u64,
) -> TransactionOutput {
    let mut script_builder = ScriptBuilder::default()
        .push_opcode(Opcode::OP_RETURN)
        .push_data(SLP_LOKAD_ID.as_bytes())
        .push_data(&[SLP_FUNGIBLE])
        .push_data(SLP_GENESIS.as_bytes())
        .push_data(ticker.as_bytes())
        .push_data(name.as_bytes());

    script_builder = match token_document_url {
        Some(url) => script_builder.push_data(url.as_bytes()),
        None => script_builder
            .push_opcode(Opcode::OP_PUSHDATA1)
            .push_opcode(Opcode::OP_0),
    };

    script_builder = match token_document_hash {
        Some(hash) => script_builder.push_data(hash.as_slice()),
        None => script_builder
            .push_opcode(Opcode::OP_PUSHDATA1)
            .push_opcode(Opcode::OP_0),
    };

    script_builder = script_builder.push_data(&[decimals]);
    script_builder = match mint_baton_vout {
        Some(vout) => script_builder.push_data(&[vout]),
        None => script_builder
            .push_opcode(Opcode::OP_PUSHDATA1)
            .push_opcode(Opcode::OP_0),
    };

    script_builder = script_builder.push_data(&initial_token_mint_quantity.to_be_bytes());
    TransactionOutput {
        value: 0,
        script_pubkey: script_builder.into_bytes(),
    }
}

#[derive(Debug)]
pub struct SlpProtocolConf {
    pub platform_coin_ticker: String,
    pub token_id: H256,
    pub decimals: u8,
    pub required_confirmations: Option<u64>,
}

impl SlpToken {
    pub fn new(
        decimals: u8,
        ticker: String,
        token_id: H256,
        platform_coin: BchCoin,
        required_confirmations: u64,
    ) -> SlpToken {
        let conf = Arc::new(SlpTokenConf {
            decimals,
            ticker,
            token_id,
            required_confirmations: AtomicU64::new(required_confirmations),
        });
        SlpToken { conf, platform_coin }
    }

    /// Returns the OP_RETURN output for SLP Send transaction
    fn send_op_return_output(&self, amounts: &[u64]) -> TransactionOutput {
        slp_send_output(&self.conf.token_id, amounts)
    }

    fn rpc(&self) -> &UtxoRpcClientEnum { &self.platform_coin.as_ref().rpc_client }

    /// Returns unspents of the SLP token plus plain BCH UTXOs plus RecentlySpentOutPoints mutex guard
    async fn slp_unspents_for_spend(
        &self,
    ) -> UtxoRpcResult<(Vec<SlpUnspent>, Vec<UnspentInfo>, RecentlySpentOutPointsGuard<'_>)> {
        self.platform_coin.get_token_utxos_for_spend(&self.conf.token_id).await
    }

    async fn slp_unspents_for_display(&self) -> UtxoRpcResult<(Vec<SlpUnspent>, Vec<UnspentInfo>)> {
        self.platform_coin
            .get_token_utxos_for_display(&self.conf.token_id)
            .await
    }

    /// Generates the tx preimage that spends the SLP from my address to the desired destinations (script pubkeys)
    async fn generate_slp_tx_preimage(
        &self,
        slp_outputs: Vec<SlpOutput>,
    ) -> Result<(SlpTxPreimage, RecentlySpentOutPointsGuard<'_>), MmError<GenSlpSpendErr>> {
        // the limit is 19, but we may require the change to be added
        if slp_outputs.len() > 18 {
            return MmError::err(GenSlpSpendErr::TooManyOutputs);
        }
        let (slp_unspents, bch_unspents, recently_spent) = self.slp_unspents_for_spend().await?;
        let total_slp_output = slp_outputs.iter().fold(0, |cur, slp_out| cur + slp_out.amount);
        let mut total_slp_input = 0;

        let mut inputs = vec![];
        for slp_utxo in slp_unspents {
            if total_slp_input >= total_slp_output {
                break;
            }

            total_slp_input += slp_utxo.slp_amount;
            inputs.push(slp_utxo);
        }

        if total_slp_input < total_slp_output {
            return MmError::err(GenSlpSpendErr::InsufficientSlpBalance {
                coin: self.ticker().into(),
                required: big_decimal_from_sat_unsigned(total_slp_output, self.decimals()),
                available: big_decimal_from_sat_unsigned(total_slp_input, self.decimals()),
            });
        }
        let change = total_slp_input - total_slp_output;

        let mut amounts_for_op_return: Vec<_> = slp_outputs.iter().map(|spend_to| spend_to.amount).collect();
        if change > 0 {
            amounts_for_op_return.push(change);
        }

        let op_return_out_mm = self.send_op_return_output(&amounts_for_op_return);
        let mut outputs = vec![op_return_out_mm];

        outputs.extend(slp_outputs.into_iter().map(|spend_to| TransactionOutput {
            value: self.platform_dust(),
            script_pubkey: spend_to.script_pubkey,
        }));

        if change > 0 {
            let my_public_key = self.platform_coin.my_public_key()?;
            let slp_change_out = TransactionOutput {
                value: self.platform_dust(),
                script_pubkey: ScriptBuilder::build_p2pkh(&my_public_key.address_hash().into()).to_bytes(),
            };
            outputs.push(slp_change_out);
        }

        validate_slp_utxos(self.platform_coin.bchd_urls(), &inputs, self.token_id()).await?;
        let preimage = SlpTxPreimage {
            slp_inputs: inputs,
            available_bch_inputs: bch_unspents,
            outputs,
        };
        Ok((preimage, recently_spent))
    }

    pub async fn send_slp_outputs(&self, slp_outputs: Vec<SlpOutput>) -> Result<UtxoTx, TransactionErr> {
        let (preimage, recently_spent) = try_tx_s!(self.generate_slp_tx_preimage(slp_outputs).await);
        generate_and_send_tx(
            self,
            preimage.available_bch_inputs,
            Some(preimage.slp_inputs.into_iter().map(|slp| slp.bch_unspent).collect()),
            FeePolicy::SendExact,
            recently_spent,
            preimage.outputs,
        )
        .await
    }

    async fn send_htlc(
        &self,
        my_pub: &Public,
        other_pub: &Public,
        time_lock: u32,
        secret_hash: &[u8],
        amount: u64,
    ) -> Result<UtxoTx, TransactionErr> {
        let payment_script = payment_script(time_lock, secret_hash, my_pub, other_pub);
        let script_pubkey = ScriptBuilder::build_p2sh(&dhash160(&payment_script).into()).to_bytes();
        let slp_out = SlpOutput { amount, script_pubkey };
        let (preimage, recently_spent) = try_tx_s!(self.generate_slp_tx_preimage(vec![slp_out]).await);
        generate_and_send_tx(
            self,
            preimage.available_bch_inputs,
            Some(preimage.slp_inputs.into_iter().map(|slp| slp.bch_unspent).collect()),
            FeePolicy::SendExact,
            recently_spent,
            preimage.outputs,
        )
        .await
    }

    async fn validate_htlc(&self, input: ValidatePaymentInput) -> Result<(), MmError<ValidateHtlcError>> {
        let mut tx: UtxoTx = deserialize(input.payment_tx.as_slice()).map_to_mm(ValidateHtlcError::TxParseError)?;
        tx.tx_hash_algo = self.platform_coin.as_ref().tx_hash_algo;
        if tx.outputs.len() < 2 {
            return MmError::err(ValidateHtlcError::TxLackOfOutputs);
        }

        let slp_satoshis = sat_from_big_decimal(&input.amount, self.decimals())?;

        let slp_unspent = SlpUnspent {
            bch_unspent: UnspentInfo {
                outpoint: OutPoint {
                    hash: tx.hash(),
                    index: 1,
                },
                value: 0,
                height: None,
            },
            slp_amount: slp_satoshis,
        };
        validate_slp_utxos(self.platform_coin.bchd_urls(), &[slp_unspent], self.token_id()).await?;

        let slp_tx: SlpTxDetails = parse_slp_script(tx.outputs[0].script_pubkey.as_slice())?;

        match slp_tx.transaction {
            SlpTransaction::Send { token_id, amounts } => {
                if token_id != self.token_id() {
                    return MmError::err(ValidateHtlcError::InvalidSlpDetails);
                }

                if amounts.is_empty() {
                    return MmError::err(ValidateHtlcError::InvalidSlpDetails);
                }

                if amounts[0] != slp_satoshis {
                    return MmError::err(ValidateHtlcError::InvalidSlpDetails);
                }
            },
            _ => return MmError::err(ValidateHtlcError::InvalidSlpDetails),
        }

        let htlc_keypair = self.derive_htlc_key_pair(&input.unique_swap_data);
        let validate_fut = utxo_common::validate_payment(
            self.platform_coin.clone(),
            tx,
            SLP_SWAP_VOUT,
            &Public::from_slice(&input.other_pub).map_to_mm(ValidateHtlcError::OtherPubInvalid)?,
            htlc_keypair.public(),
            &input.secret_hash,
            self.platform_dust_dec(),
            input.time_lock,
            now_ms() / 1000 + 60,
            input.confirmations,
        );

        validate_fut
            .compat()
            .await
            .map_to_mm(ValidateHtlcError::ValidatePaymentError)?;

        Ok(())
    }

    pub async fn refund_htlc(
        &self,
        htlc_tx: &[u8],
        other_pub: &Public,
        time_lock: u32,
        secret_hash: &[u8],
        htlc_keypair: &KeyPair,
    ) -> Result<UtxoTx, MmError<SpendHtlcError>> {
        let tx: UtxoTx = deserialize(htlc_tx)?;
        if tx.outputs.is_empty() {
            return MmError::err(SpendHtlcError::TxLackOfOutputs);
        }

        let slp_tx: SlpTxDetails = parse_slp_script(tx.outputs[0].script_pubkey.as_slice())?;

        let other_pub = Public::from_slice(other_pub)?;
        let my_public_key = self.platform_coin.my_public_key()?;
        let redeem_script = payment_script(time_lock, secret_hash, my_public_key, &other_pub);

        let slp_amount = match slp_tx.transaction {
            SlpTransaction::Send { token_id, amounts } => {
                if token_id != self.token_id() {
                    return MmError::err(SpendHtlcError::InvalidSlpDetails);
                }
                *amounts.get(0).ok_or(SpendHtlcError::InvalidSlpDetails)?
            },
            _ => return MmError::err(SpendHtlcError::InvalidSlpDetails),
        };
        let slp_utxo = SlpUnspent {
            bch_unspent: UnspentInfo {
                outpoint: OutPoint {
                    hash: tx.hash(),
                    index: SLP_SWAP_VOUT as u32,
                },
                value: tx.outputs[1].value,
                height: None,
            },
            slp_amount,
        };

        let tx_locktime = self.platform_coin.p2sh_tx_locktime(time_lock).await?;
        let script_data = ScriptBuilder::default().push_opcode(Opcode::OP_1).into_script();
        let tx = self
            .spend_p2sh(
                slp_utxo,
                tx_locktime,
                SEQUENCE_FINAL - 1,
                script_data,
                redeem_script,
                htlc_keypair,
            )
            .await?;
        Ok(tx)
    }

    pub async fn spend_htlc(
        &self,
        htlc_tx: &[u8],
        other_pub: &Public,
        time_lock: u32,
        secret: &[u8],
        keypair: &KeyPair,
    ) -> Result<UtxoTx, MmError<SpendHtlcError>> {
        let tx: UtxoTx = deserialize(htlc_tx)?;
        let slp_tx: SlpTxDetails = deserialize(tx.outputs[0].script_pubkey.as_slice())?;

        let other_pub = Public::from_slice(other_pub)?;
        let redeem = payment_script(time_lock, &*dhash160(secret), &other_pub, keypair.public());

        let slp_amount = match slp_tx.transaction {
            SlpTransaction::Send { token_id, amounts } => {
                if token_id != self.token_id() {
                    return MmError::err(SpendHtlcError::InvalidSlpDetails);
                }
                *amounts.get(0).ok_or(SpendHtlcError::InvalidSlpDetails)?
            },
            _ => return MmError::err(SpendHtlcError::InvalidSlpDetails),
        };
        let slp_utxo = SlpUnspent {
            bch_unspent: UnspentInfo {
                outpoint: OutPoint {
                    hash: tx.hash(),
                    index: SLP_SWAP_VOUT as u32,
                },
                value: tx.outputs[1].value,
                height: None,
            },
            slp_amount,
        };

        let tx_locktime = self.platform_coin.p2sh_tx_locktime(time_lock).await?;
        let script_data = ScriptBuilder::default()
            .push_data(secret)
            .push_opcode(Opcode::OP_0)
            .into_script();
        let tx = self
            .spend_p2sh(slp_utxo, tx_locktime, SEQUENCE_FINAL, script_data, redeem, keypair)
            .await?;
        Ok(tx)
    }

    pub async fn spend_p2sh(
        &self,
        p2sh_utxo: SlpUnspent,
        tx_locktime: u32,
        input_sequence: u32,
        script_data: Script,
        redeem_script: Script,
        htlc_keypair: &KeyPair,
    ) -> Result<UtxoTx, MmError<SpendP2SHError>> {
        let op_return_out_mm = self.send_op_return_output(&[p2sh_utxo.slp_amount]);
        let mut outputs = Vec::with_capacity(3);
        outputs.push(op_return_out_mm);

        let my_public_key = self.platform_coin.my_public_key()?;
        let my_script_pubkey = ScriptBuilder::build_p2pkh(&my_public_key.address_hash().into());
        let slp_output = TransactionOutput {
            value: self.platform_dust(),
            script_pubkey: my_script_pubkey.to_bytes(),
        };
        outputs.push(slp_output);

        let (_, bch_inputs, _recently_spent) = self.slp_unspents_for_spend().await?;
        let (mut unsigned, _) = UtxoTxBuilder::new(&self.platform_coin)
            .add_required_inputs(std::iter::once(p2sh_utxo.bch_unspent))
            .add_available_inputs(bch_inputs)
            .add_outputs(outputs)
            .build()
            .await?;

        unsigned.lock_time = tx_locktime;
        unsigned.inputs[0].sequence = input_sequence;

        let my_key_pair = self.platform_coin.as_ref().priv_key_policy.key_pair_or_err()?;
        let signed_p2sh_input = p2sh_spend(
            &unsigned,
            0,
            htlc_keypair,
            script_data,
            redeem_script,
            self.platform_coin.as_ref().conf.signature_version,
            self.platform_coin.as_ref().conf.fork_id,
        )?;

        let signed_inputs: Result<Vec<_>, _> = unsigned
            .inputs
            .iter()
            .enumerate()
            .skip(1)
            .map(|(i, _)| {
                p2pkh_spend(
                    &unsigned,
                    i,
                    my_key_pair,
                    my_script_pubkey.clone(),
                    self.platform_coin.as_ref().conf.signature_version,
                    self.platform_coin.as_ref().conf.fork_id,
                )
            })
            .collect();

        let mut signed_inputs = signed_inputs?;

        signed_inputs.insert(0, signed_p2sh_input);

        let signed = UtxoTx {
            version: unsigned.version,
            n_time: unsigned.n_time,
            overwintered: unsigned.overwintered,
            version_group_id: unsigned.version_group_id,
            inputs: signed_inputs,
            outputs: unsigned.outputs,
            lock_time: unsigned.lock_time,
            expiry_height: unsigned.expiry_height,
            shielded_spends: unsigned.shielded_spends,
            shielded_outputs: unsigned.shielded_outputs,
            join_splits: unsigned.join_splits,
            value_balance: unsigned.value_balance,
            join_split_pubkey: Default::default(),
            join_split_sig: Default::default(),
            binding_sig: Default::default(),
            zcash: unsigned.zcash,
            str_d_zeel: unsigned.str_d_zeel,
            tx_hash_algo: self.platform_coin.as_ref().tx_hash_algo,
        };

        let _broadcast = self
            .rpc()
            .send_raw_transaction(serialize(&signed).into())
            .compat()
            .await?;
        Ok(signed)
    }

    async fn validate_dex_fee(
        &self,
        tx: UtxoTx,
        expected_sender: &[u8],
        fee_addr: &[u8],
        amount: BigDecimal,
        min_block_number: u64,
    ) -> Result<(), MmError<ValidateDexFeeError>> {
        if tx.outputs.len() < 2 {
            return MmError::err(ValidateDexFeeError::TxLackOfOutputs);
        }

        let slp_tx: SlpTxDetails = parse_slp_script(tx.outputs[0].script_pubkey.as_slice())?;

        match slp_tx.transaction {
            SlpTransaction::Send { token_id, amounts } => {
                if token_id != self.token_id() {
                    return MmError::err(ValidateDexFeeError::InvalidSlpDetails);
                }

                if amounts.is_empty() {
                    return MmError::err(ValidateDexFeeError::InvalidSlpDetails);
                }

                let expected = sat_from_big_decimal(&amount, self.decimals())?;

                if amounts[0] != expected {
                    return MmError::err(ValidateDexFeeError::InvalidSlpDetails);
                }
            },
            _ => return MmError::err(ValidateDexFeeError::InvalidSlpDetails),
        }

        let validate_fut = utxo_common::validate_fee(
            self.platform_coin.clone(),
            tx,
            SLP_FEE_VOUT,
            expected_sender,
            &self.platform_dust_dec(),
            min_block_number,
            fee_addr,
        );

        validate_fut
            .compat()
            .await
            .map_to_mm(ValidateDexFeeError::ValidatePaymentError)?;

        Ok(())
    }

    pub fn platform_dust(&self) -> u64 { self.platform_coin.as_ref().dust_amount }

    pub fn platform_decimals(&self) -> u8 { self.platform_coin.as_ref().decimals }

    pub fn platform_dust_dec(&self) -> BigDecimal {
        big_decimal_from_sat_unsigned(self.platform_dust(), self.platform_decimals())
    }

    pub fn decimals(&self) -> u8 { self.conf.decimals }

    pub fn token_id(&self) -> &H256 { &self.conf.token_id }

    fn platform_conf(&self) -> &UtxoCoinConf { &self.platform_coin.as_ref().conf }

    async fn my_balance_sat(&self) -> UtxoRpcResult<u64> {
        let (slp_unspents, _) = self.slp_unspents_for_display().await?;
        let satoshi = slp_unspents.iter().fold(0, |cur, unspent| cur + unspent.slp_amount);
        Ok(satoshi)
    }

    pub async fn my_coin_balance(&self) -> UtxoRpcResult<CoinBalance> {
        let balance_sat = self.my_balance_sat().await?;
        let spendable = big_decimal_from_sat_unsigned(balance_sat, self.decimals());
        Ok(CoinBalance {
            spendable,
            unspendable: 0.into(),
        })
    }

    fn slp_prefix(&self) -> &CashAddrPrefix { self.platform_coin.slp_prefix() }

    pub fn get_info(&self) -> SlpTokenInfo {
        SlpTokenInfo {
            token_id: self.conf.token_id,
            decimals: self.conf.decimals,
        }
    }
}

#[derive(Debug, Eq, PartialEq)]
pub struct SlpGenesisParams {
    pub(super) token_ticker: String,
    token_name: String,
    token_document_url: String,
    token_document_hash: Vec<u8>,
    pub(super) decimals: Vec<u8>,
    pub(super) mint_baton_vout: Option<u8>,
    pub(super) initial_token_mint_quantity: u64,
}

/// https://slp.dev/specs/slp-token-type-1/#transaction-detail
#[derive(Debug, Eq, PartialEq)]
pub enum SlpTransaction {
    /// https://slp.dev/specs/slp-token-type-1/#genesis-token-genesis-transaction
    Genesis(SlpGenesisParams),
    /// https://slp.dev/specs/slp-token-type-1/#mint-extended-minting-transaction
    Mint {
        token_id: H256,
        mint_baton_vout: Option<u8>,
        additional_token_quantity: u64,
    },
    /// https://slp.dev/specs/slp-token-type-1/#send-spend-transaction
    Send { token_id: H256, amounts: Vec<u64> },
}

impl SlpTransaction {
    pub fn token_id(&self) -> Option<H256> {
        match self {
            SlpTransaction::Send { token_id, .. } | SlpTransaction::Mint { token_id, .. } => Some(*token_id),
            SlpTransaction::Genesis(_) => None,
        }
    }
}

impl Deserializable for SlpTransaction {
    fn deserialize<T>(reader: &mut Reader<T>) -> Result<Self, SerError>
    where
        Self: Sized,
        T: std::io::Read,
    {
        let transaction_type: String = reader.read()?;
        match transaction_type.as_str() {
            SLP_GENESIS => {
                let token_ticker = reader.read()?;
                let token_name = reader.read()?;
                let maybe_push_op_code: u8 = reader.read()?;
                let token_document_url = if maybe_push_op_code == Opcode::OP_PUSHDATA1 as u8 {
                    reader.read()?
                } else {
                    let mut url = vec![0; maybe_push_op_code as usize];
                    reader.read_slice(&mut url)?;
                    String::from_utf8(url).map_err(|e| SerError::Custom(e.to_string()))?
                };

                let maybe_push_op_code: u8 = reader.read()?;
                let token_document_hash = if maybe_push_op_code == Opcode::OP_PUSHDATA1 as u8 {
                    reader.read_list()?
                } else {
                    let mut hash = vec![0; maybe_push_op_code as usize];
                    reader.read_slice(&mut hash)?;
                    hash
                };
                let decimals = reader.read_list()?;
                let maybe_push_op_code: u8 = reader.read()?;
                let mint_baton_vout = if maybe_push_op_code == Opcode::OP_PUSHDATA1 as u8 {
                    let _zero: u8 = reader.read()?;
                    None
                } else {
                    Some(reader.read()?)
                };
                let bytes: Vec<u8> = reader.read_list()?;
                if bytes.len() != 8 {
                    return Err(SerError::Custom(format!("Expected 8 bytes, got {}", bytes.len())));
                }
                let initial_token_mint_quantity = u64::from_be_bytes(bytes.try_into().expect("length is 8 bytes"));

                Ok(SlpTransaction::Genesis(SlpGenesisParams {
                    token_ticker,
                    token_name,
                    token_document_url,
                    token_document_hash,
                    decimals,
                    mint_baton_vout,
                    initial_token_mint_quantity,
                }))
            },
            SLP_MINT => {
                let maybe_id: Vec<u8> = reader.read_list()?;
                if maybe_id.len() != 32 {
                    return Err(SerError::Custom(format!(
                        "Unexpected token id length {}",
                        maybe_id.len()
                    )));
                }

                let maybe_push_op_code: u8 = reader.read()?;
                let mint_baton_vout = if maybe_push_op_code == Opcode::OP_PUSHDATA1 as u8 {
                    let _zero: u8 = reader.read()?;
                    None
                } else {
                    Some(reader.read()?)
                };

                let bytes: Vec<u8> = reader.read_list()?;
                if bytes.len() != 8 {
                    return Err(SerError::Custom(format!("Expected 8 bytes, got {}", bytes.len())));
                }
                let additional_token_quantity = u64::from_be_bytes(bytes.try_into().expect("length is 8 bytes"));

                Ok(SlpTransaction::Mint {
                    token_id: H256::from(maybe_id.as_slice()),
                    mint_baton_vout,
                    additional_token_quantity,
                })
            },
            SLP_SEND => {
                let maybe_id: Vec<u8> = reader.read_list()?;
                if maybe_id.len() != 32 {
                    return Err(SerError::Custom(format!(
                        "Unexpected token id length {}",
                        maybe_id.len()
                    )));
                }

                let token_id = H256::from(maybe_id.as_slice());
                let mut amounts = Vec::with_capacity(1);
                while !reader.is_finished() {
                    let bytes: Vec<u8> = reader.read_list()?;
                    if bytes.len() != 8 {
                        return Err(SerError::Custom(format!("Expected 8 bytes, got {}", bytes.len())));
                    }
                    let amount = u64::from_be_bytes(bytes.try_into().expect("length is 8 bytes"));
                    amounts.push(amount)
                }

                if amounts.len() > 19 {
                    return Err(SerError::Custom(format!(
                        "Expected at most 19 token amounts, got {}",
                        amounts.len()
                    )));
                }
                Ok(SlpTransaction::Send { token_id, amounts })
            },
            _ => Err(SerError::Custom(format!(
                "Unsupported transaction type {}",
                transaction_type
            ))),
        }
    }
}

#[derive(Debug, Deserializable)]
pub struct SlpTxDetails {
    op_code: u8,
    lokad_id: String,
    token_type: Vec<u8>,
    pub transaction: SlpTransaction,
}

#[derive(Debug, Display, PartialEq)]
pub enum ParseSlpScriptError {
    NotOpReturn,
    UnexpectedLokadId(String),
    #[display(fmt = "UnexpectedTokenType: {:?}", _0)]
    UnexpectedTokenType(Vec<u8>),
    #[display(fmt = "DeserializeFailed: {:?}", _0)]
    DeserializeFailed(SerError),
}

impl From<SerError> for ParseSlpScriptError {
    fn from(err: SerError) -> ParseSlpScriptError { ParseSlpScriptError::DeserializeFailed(err) }
}

pub fn parse_slp_script(script: &[u8]) -> Result<SlpTxDetails, MmError<ParseSlpScriptError>> {
    let details: SlpTxDetails = deserialize(script)?;
    if Opcode::from_u8(details.op_code) != Some(Opcode::OP_RETURN) {
        return MmError::err(ParseSlpScriptError::NotOpReturn);
    }

    if details.lokad_id != SLP_LOKAD_ID {
        return MmError::err(ParseSlpScriptError::UnexpectedLokadId(details.lokad_id));
    }

    if details.token_type.first() != Some(&SLP_FUNGIBLE) {
        return MmError::err(ParseSlpScriptError::UnexpectedTokenType(details.token_type));
    }

    Ok(details)
}

#[derive(Debug, Display)]
enum GenSlpSpendErr {
    RpcError(UtxoRpcError),
    TooManyOutputs,
    #[display(
        fmt = "Not enough {} to generate SLP spend: available {}, required at least {}",
        coin,
        available,
        required
    )]
    InsufficientSlpBalance {
        coin: String,
        available: BigDecimal,
        required: BigDecimal,
    },
    InvalidSlpUtxos(ValidateSlpUtxosErr),
    Internal(String),
}

impl From<UtxoRpcError> for GenSlpSpendErr {
    fn from(err: UtxoRpcError) -> GenSlpSpendErr { GenSlpSpendErr::RpcError(err) }
}

impl From<ValidateSlpUtxosErr> for GenSlpSpendErr {
    fn from(err: ValidateSlpUtxosErr) -> GenSlpSpendErr { GenSlpSpendErr::InvalidSlpUtxos(err) }
}

impl From<UnexpectedDerivationMethod> for GenSlpSpendErr {
    fn from(e: UnexpectedDerivationMethod) -> Self { GenSlpSpendErr::Internal(e.to_string()) }
}

impl From<GenSlpSpendErr> for WithdrawError {
    fn from(err: GenSlpSpendErr) -> WithdrawError {
        match err {
            GenSlpSpendErr::RpcError(e) => e.into(),
            GenSlpSpendErr::TooManyOutputs | GenSlpSpendErr::InvalidSlpUtxos(_) => {
                WithdrawError::InternalError(err.to_string())
            },
            GenSlpSpendErr::InsufficientSlpBalance {
                coin,
                available,
                required,
            } => WithdrawError::NotSufficientBalance {
                coin,
                available,
                required,
            },
            GenSlpSpendErr::Internal(internal) => WithdrawError::InternalError(internal),
        }
    }
}

impl AsRef<UtxoCoinFields> for SlpToken {
    fn as_ref(&self) -> &UtxoCoinFields { self.platform_coin.as_ref() }
}

#[async_trait]
impl UtxoTxBroadcastOps for SlpToken {
    async fn broadcast_tx(&self, tx: &UtxoTx) -> Result<H256Json, MmError<BroadcastTxErr>> {
        let tx_bytes = serialize(tx);
        check_slp_transaction(self.platform_coin.bchd_urls(), tx_bytes.clone().take())
            .await
            .mm_err(|e| BroadcastTxErr::Other(e.to_string()))?;

        let hash = self.rpc().send_raw_transaction(tx_bytes.into()).compat().await?;

        Ok(hash)
    }
}

#[async_trait]
impl UtxoTxGenerationOps for SlpToken {
    async fn get_tx_fee(&self) -> UtxoRpcResult<ActualTxFee> { self.platform_coin.get_tx_fee().await }

    async fn calc_interest_if_required(
        &self,
        unsigned: TransactionInputSigner,
        data: AdditionalTxData,
        my_script_pub: Bytes,
    ) -> UtxoRpcResult<(TransactionInputSigner, AdditionalTxData)> {
        self.platform_coin
            .calc_interest_if_required(unsigned, data, my_script_pub)
            .await
    }
}

impl MarketCoinOps for SlpToken {
    fn ticker(&self) -> &str { &self.conf.ticker }

    fn my_address(&self) -> Result<String, String> {
        let my_address = try_s!(self.as_ref().derivation_method.iguana_or_err());
        let slp_address = try_s!(self.platform_coin.slp_address(my_address));
        slp_address.encode()
    }

    fn get_public_key(&self) -> Result<String, MmError<UnexpectedDerivationMethod>> {
        let pubkey = utxo_common::my_public_key(self.platform_coin.as_ref())?;
        Ok(pubkey.to_string())
    }

    fn sign_message_hash(&self, message: &str) -> Option<[u8; 32]> {
        utxo_common::sign_message_hash(self.as_ref(), message)
    }

    fn sign_message(&self, message: &str) -> SignatureResult<String> {
        utxo_common::sign_message(self.as_ref(), message)
    }

    fn verify_message(&self, signature: &str, message: &str, address: &str) -> VerificationResult<bool> {
        let message_hash = self
            .sign_message_hash(message)
            .ok_or(VerificationError::PrefixNotFound)?;
        let signature = CompactSignature::from(base64::decode(signature)?);
        let pubkey = Public::recover_compact(&H256::from(message_hash), &signature)?;
        let address_from_pubkey = self.platform_coin.address_from_pubkey(&pubkey);
        let slp_address = self
            .platform_coin
            .slp_address(&address_from_pubkey)
            .map_err(VerificationError::InternalError)?
            .encode()
            .map_err(VerificationError::InternalError)?;
        Ok(slp_address == address)
    }

    fn my_balance(&self) -> BalanceFut<CoinBalance> {
        let coin = self.clone();
        let fut = async move { Ok(coin.my_coin_balance().await?) };
        Box::new(fut.boxed().compat())
    }

    fn base_coin_balance(&self) -> BalanceFut<BigDecimal> {
        Box::new(self.platform_coin.my_balance().map(|res| res.spendable))
    }

    fn platform_ticker(&self) -> &str { self.platform_coin.ticker() }

    /// Receives raw transaction bytes in hexadecimal format as input and returns tx hash in hexadecimal format
    fn send_raw_tx(&self, tx: &str) -> Box<dyn Future<Item = String, Error = String> + Send> {
        let selfi = self.clone();
        let tx = tx.to_owned();
        let fut = async move {
            let bytes = hex::decode(tx).map_to_mm(|e| e).map_err(|e| format!("{:?}", e))?;
            let tx = try_s!(deserialize(bytes.as_slice()));
            let hash = selfi.broadcast_tx(&tx).await.map_err(|e| format!("{:?}", e))?;
            Ok(format!("{:?}", hash))
        };

        Box::new(fut.boxed().compat())
    }

    fn send_raw_tx_bytes(&self, tx: &[u8]) -> Box<dyn Future<Item = String, Error = String> + Send> {
        let selfi = self.clone();
        let bytes = tx.to_owned();
        let fut = async move {
            let tx = try_s!(deserialize(bytes.as_slice()));
            let hash = selfi.broadcast_tx(&tx).await.map_err(|e| format!("{:?}", e))?;
            Ok(format!("{:?}", hash))
        };

        Box::new(fut.boxed().compat())
    }

    fn wait_for_confirmations(
        &self,
        tx: &[u8],
        confirmations: u64,
        requires_nota: bool,
        wait_until: u64,
        check_every: u64,
    ) -> Box<dyn Future<Item = (), Error = String> + Send> {
        self.platform_coin
            .wait_for_confirmations(tx, confirmations, requires_nota, wait_until, check_every)
    }

    fn wait_for_tx_spend(
        &self,
        transaction: &[u8],
        wait_until: u64,
        from_block: u64,
        _swap_contract_address: &Option<BytesJson>,
    ) -> TransactionFut {
        utxo_common::wait_for_output_spend(
            self.platform_coin.as_ref(),
            transaction,
            SLP_SWAP_VOUT,
            from_block,
            wait_until,
        )
    }

    fn tx_enum_from_bytes(&self, bytes: &[u8]) -> Result<TransactionEnum, MmError<TxMarshalingErr>> {
        self.platform_coin.tx_enum_from_bytes(bytes)
    }

    fn current_block(&self) -> Box<dyn Future<Item = u64, Error = String> + Send> { self.platform_coin.current_block() }

    fn display_priv_key(&self) -> Result<String, String> { self.platform_coin.display_priv_key() }

    fn min_tx_amount(&self) -> BigDecimal { big_decimal_from_sat_unsigned(1, self.decimals()) }

    fn min_trading_vol(&self) -> MmNumber { big_decimal_from_sat_unsigned(1, self.decimals()).into() }
}

#[async_trait]
impl SwapOps for SlpToken {
    fn send_taker_fee(&self, fee_addr: &[u8], amount: BigDecimal, _uuid: &[u8]) -> TransactionFut {
        let coin = self.clone();
        let fee_pubkey = try_tx_fus!(Public::from_slice(fee_addr));
        let script_pubkey = ScriptBuilder::build_p2pkh(&fee_pubkey.address_hash().into()).into();
        let amount = try_tx_fus!(sat_from_big_decimal(&amount, self.decimals()));

        let fut = async move {
            let slp_out = SlpOutput { amount, script_pubkey };
            let (preimage, recently_spent) = try_tx_s!(coin.generate_slp_tx_preimage(vec![slp_out]).await);
            generate_and_send_tx(
                &coin,
                preimage.available_bch_inputs,
                Some(preimage.slp_inputs.into_iter().map(|slp| slp.bch_unspent).collect()),
                FeePolicy::SendExact,
                recently_spent,
                preimage.outputs,
            )
            .await
        };
        Box::new(fut.boxed().compat().map(|tx| tx.into()))
    }

    fn send_maker_payment(
        &self,
        time_lock: u32,
        taker_pub: &[u8],
        secret_hash: &[u8],
        amount: BigDecimal,
        _swap_contract_address: &Option<BytesJson>,
        swap_unique_data: &[u8],
    ) -> TransactionFut {
        let taker_pub = try_tx_fus!(Public::from_slice(taker_pub));
        let amount = try_tx_fus!(sat_from_big_decimal(&amount, self.decimals()));
        let secret_hash = secret_hash.to_owned();
        let maker_htlc_keypair = self.derive_htlc_key_pair(swap_unique_data);

        let coin = self.clone();
        let fut = async move {
            let tx = try_tx_s!(
                coin.send_htlc(maker_htlc_keypair.public(), &taker_pub, time_lock, &secret_hash, amount)
                    .await
            );
            Ok(tx.into())
        };
        Box::new(fut.boxed().compat())
    }

    fn send_taker_payment(
        &self,
        time_lock: u32,
        maker_pub: &[u8],
        secret_hash: &[u8],
        amount: BigDecimal,
        _swap_contract_address: &Option<BytesJson>,
        swap_unique_data: &[u8],
    ) -> TransactionFut {
        let maker_pub = try_tx_fus!(Public::from_slice(maker_pub));
        let amount = try_tx_fus!(sat_from_big_decimal(&amount, self.decimals()));
        let secret_hash = secret_hash.to_owned();

        let taker_htlc_keypair = self.derive_htlc_key_pair(swap_unique_data);

        let coin = self.clone();
        let fut = async move {
            let tx = try_tx_s!(
                coin.send_htlc(taker_htlc_keypair.public(), &maker_pub, time_lock, &secret_hash, amount)
                    .await
            );
            Ok(tx.into())
        };
        Box::new(fut.boxed().compat())
    }

    fn send_maker_spends_taker_payment(
        &self,
        taker_payment_tx: &[u8],
        time_lock: u32,
        taker_pub: &[u8],
        secret: &[u8],
        _swap_contract_address: &Option<BytesJson>,
        swap_unique_data: &[u8],
    ) -> TransactionFut {
        let tx = taker_payment_tx.to_owned();
        let taker_pub = try_tx_fus!(Public::from_slice(taker_pub));
        let secret = secret.to_owned();
        let htlc_keypair = self.derive_htlc_key_pair(swap_unique_data);
        let coin = self.clone();

        let fut = async move {
            let tx = try_tx_s!(
                coin.spend_htlc(&tx, &taker_pub, time_lock, &secret, &htlc_keypair)
                    .await
            );
            Ok(tx.into())
        };
        Box::new(fut.boxed().compat())
    }

    fn create_taker_spends_maker_payment_preimage(
        &self,
        _maker_payment_tx: &[u8],
        _time_lock: u32,
        _maker_pub: &[u8],
        _secret_hash: &[u8],
        _swap_unique_data: &[u8],
    ) -> TransactionFut {
        unimplemented!();
    }

    fn send_taker_spends_maker_payment(
        &self,
        maker_payment_tx: &[u8],
        time_lock: u32,
        maker_pub: &[u8],
        secret: &[u8],
        _swap_contract_address: &Option<BytesJson>,
        swap_unique_data: &[u8],
    ) -> TransactionFut {
        let tx = maker_payment_tx.to_owned();
        let maker_pub = try_tx_fus!(Public::from_slice(maker_pub));
        let secret = secret.to_owned();
        let htlc_keypair = self.derive_htlc_key_pair(swap_unique_data);
        let coin = self.clone();

        let fut = async move {
            let tx = try_tx_s!(
                coin.spend_htlc(&tx, &maker_pub, time_lock, &secret, &htlc_keypair)
                    .await
            );
            Ok(tx.into())
        };
        Box::new(fut.boxed().compat())
    }

    fn send_taker_spends_maker_payment_preimage(&self, _preimage: &[u8], _secret: &[u8]) -> TransactionFut {
        unimplemented!();
    }

    fn send_taker_refunds_payment(
        &self,
        taker_payment_tx: &[u8],
        time_lock: u32,
        maker_pub: &[u8],
        secret_hash: &[u8],
        _swap_contract_address: &Option<BytesJson>,
        swap_unique_data: &[u8],
    ) -> TransactionFut {
        let tx = taker_payment_tx.to_owned();
        let maker_pub = try_tx_fus!(Public::from_slice(maker_pub));
        let secret_hash = secret_hash.to_owned();
        let htlc_keypair = self.derive_htlc_key_pair(swap_unique_data);
        let coin = self.clone();

        let fut = async move {
            let tx = try_s!(
                coin.refund_htlc(&tx, &maker_pub, time_lock, &secret_hash, &htlc_keypair)
                    .await
            );
            Ok(tx.into())
        };
        Box::new(fut.boxed().compat().map_err(TransactionErr::Plain))
    }

    fn send_maker_refunds_payment(
        &self,
        maker_payment_tx: &[u8],
        time_lock: u32,
        taker_pub: &[u8],
        secret_hash: &[u8],
        _swap_contract_address: &Option<BytesJson>,
        swap_unique_data: &[u8],
    ) -> TransactionFut {
        let tx = maker_payment_tx.to_owned();
        let taker_pub = try_tx_fus!(Public::from_slice(taker_pub));
        let secret_hash = secret_hash.to_owned();
        let htlc_keypair = self.derive_htlc_key_pair(swap_unique_data);
        let coin = self.clone();

        let fut = async move {
            let tx = try_tx_s!(
                coin.refund_htlc(&tx, &taker_pub, time_lock, &secret_hash, &htlc_keypair)
                    .await
            );
            Ok(tx.into())
        };
        Box::new(fut.boxed().compat())
    }

    fn validate_fee(
        &self,
        fee_tx: &TransactionEnum,
        expected_sender: &[u8],
        fee_addr: &[u8],
        amount: &BigDecimal,
        min_block_number: u64,
        _uuid: &[u8],
    ) -> Box<dyn Future<Item = (), Error = String> + Send> {
        let tx = match fee_tx {
            TransactionEnum::UtxoTx(tx) => tx.clone(),
            _ => panic!(),
        };
        let coin = self.clone();
        let expected_sender = expected_sender.to_owned();
        let fee_addr = fee_addr.to_owned();
        let amount = amount.to_owned();

        let fut = async move {
            try_s!(
                coin.validate_dex_fee(tx, &expected_sender, &fee_addr, amount, min_block_number)
                    .await
            );
            Ok(())
        };
        Box::new(fut.boxed().compat())
    }

    fn validate_maker_payment(&self, input: ValidatePaymentInput) -> Box<dyn Future<Item = (), Error = String> + Send> {
        let coin = self.clone();
        let fut = async move {
            try_s!(coin.validate_htlc(input).await);
            Ok(())
        };
        Box::new(fut.boxed().compat())
    }

    fn validate_taker_payment(&self, input: ValidatePaymentInput) -> Box<dyn Future<Item = (), Error = String> + Send> {
        let coin = self.clone();
        let fut = async move {
            try_s!(coin.validate_htlc(input).await);
            Ok(())
        };
        Box::new(fut.boxed().compat())
    }

    fn watcher_validate_taker_payment(
        &self,
        _input: WatcherValidatePaymentInput,
    ) -> Box<dyn Future<Item = (), Error = String> + Send> {
        unimplemented!();
    }

    fn check_if_my_payment_sent(
        &self,
        time_lock: u32,
        other_pub: &[u8],
        secret_hash: &[u8],
        _search_from_block: u64,
        _swap_contract_address: &Option<BytesJson>,
        swap_unique_data: &[u8],
    ) -> Box<dyn Future<Item = Option<TransactionEnum>, Error = String> + Send> {
        utxo_common::check_if_my_payment_sent(
            self.platform_coin.clone(),
            time_lock,
            other_pub,
            secret_hash,
            swap_unique_data,
        )
    }

    async fn search_for_swap_tx_spend_my(
        &self,
        input: SearchForSwapTxSpendInput<'_>,
    ) -> Result<Option<FoundSwapTxSpend>, String> {
        utxo_common::search_for_swap_tx_spend_my(&self.platform_coin, input, SLP_SWAP_VOUT).await
    }

    async fn search_for_swap_tx_spend_other(
        &self,
        input: SearchForSwapTxSpendInput<'_>,
    ) -> Result<Option<FoundSwapTxSpend>, String> {
        utxo_common::search_for_swap_tx_spend_other(&self.platform_coin, input, SLP_SWAP_VOUT).await
    }

    fn extract_secret(&self, secret_hash: &[u8], spend_tx: &[u8]) -> Result<Vec<u8>, String> {
        utxo_common::extract_secret(secret_hash, spend_tx)
    }

    fn negotiate_swap_contract_addr(
        &self,
        _other_side_address: Option<&[u8]>,
    ) -> Result<Option<BytesJson>, MmError<NegotiateSwapContractAddrErr>> {
        Ok(None)
    }

    fn derive_htlc_key_pair(&self, swap_unique_data: &[u8]) -> KeyPair {
        utxo_common::derive_htlc_key_pair(self.platform_coin.as_ref(), swap_unique_data)
    }

    fn validate_other_pubkey(&self, raw_pubkey: &[u8]) -> MmResult<(), ValidateOtherPubKeyErr> {
        utxo_common::validate_other_pubkey(raw_pubkey)
    }
}

impl From<GenSlpSpendErr> for TradePreimageError {
    fn from(slp: GenSlpSpendErr) -> TradePreimageError {
        match slp {
            GenSlpSpendErr::InsufficientSlpBalance {
                coin,
                available,
                required,
            } => TradePreimageError::NotSufficientBalance {
                coin,
                available,
                required,
            },
            GenSlpSpendErr::RpcError(e) => e.into(),
            GenSlpSpendErr::TooManyOutputs | GenSlpSpendErr::InvalidSlpUtxos(_) => {
                TradePreimageError::InternalError(slp.to_string())
            },
            GenSlpSpendErr::Internal(internal) => TradePreimageError::InternalError(internal),
        }
    }
}

#[derive(Clone, Debug, Deserialize, PartialEq, Serialize)]
pub struct SlpFeeDetails {
    pub amount: BigDecimal,
    pub coin: String,
}

impl From<SlpFeeDetails> for TxFeeDetails {
    fn from(slp: SlpFeeDetails) -> TxFeeDetails { TxFeeDetails::Slp(slp) }
}

#[async_trait]
impl MmCoin for SlpToken {
    fn is_asset_chain(&self) -> bool { false }

    fn get_raw_transaction(&self, req: RawTransactionRequest) -> RawTransactionFut {
        Box::new(
            utxo_common::get_raw_transaction(self.platform_coin.as_ref(), req)
                .boxed()
                .compat(),
        )
    }

    fn withdraw(&self, req: WithdrawRequest) -> WithdrawFut {
        let coin = self.clone();
        let fut = async move {
            let my_address = coin.platform_coin.as_ref().derivation_method.iguana_or_err()?;
            let key_pair = coin.platform_coin.as_ref().priv_key_policy.key_pair_or_err()?;

            let address = CashAddress::decode(&req.to).map_to_mm(WithdrawError::InvalidAddress)?;
            if address.prefix != *coin.slp_prefix() {
                return MmError::err(WithdrawError::InvalidAddress(format!(
                    "Expected {} address prefix, not {}",
                    coin.slp_prefix(),
                    address.prefix
                )));
            };
            let amount = if req.max {
                coin.my_balance_sat().await?
            } else {
                sat_from_big_decimal(&req.amount, coin.decimals())?
            };

            if address.hash.len() != 20 {
                return MmError::err(WithdrawError::InvalidAddress(format!(
                    "Expected 20 address hash len, not {}",
                    address.hash.len()
                )));
            }

            // TODO clarify with community whether we should support withdrawal to SLP P2SH addresses
            let script_pubkey = match address.address_type {
                CashAddrType::P2PKH => {
                    ScriptBuilder::build_p2pkh(&AddressHashEnum::AddressHash(address.hash.as_slice().into())).to_bytes()
                },
                CashAddrType::P2SH => {
                    return MmError::err(WithdrawError::InvalidAddress(
                        "Withdrawal to P2SH is not supported".into(),
                    ))
                },
            };
            let slp_output = SlpOutput { amount, script_pubkey };
            let (slp_preimage, _) = coin.generate_slp_tx_preimage(vec![slp_output]).await?;
            let mut tx_builder = UtxoTxBuilder::new(&coin.platform_coin)
                .add_required_inputs(slp_preimage.slp_inputs.into_iter().map(|slp| slp.bch_unspent))
                .add_available_inputs(slp_preimage.available_bch_inputs)
                .add_outputs(slp_preimage.outputs);

            let platform_decimals = coin.platform_decimals();
            match req.fee {
                Some(WithdrawFee::UtxoFixed { amount }) => {
                    let fixed = sat_from_big_decimal(&amount, platform_decimals)?;
                    tx_builder = tx_builder.with_fee(ActualTxFee::FixedPerKb(fixed))
                },
                Some(WithdrawFee::UtxoPerKbyte { amount }) => {
                    let dynamic = sat_from_big_decimal(&amount, platform_decimals)?;
                    tx_builder = tx_builder.with_fee(ActualTxFee::Dynamic(dynamic));
                },
                Some(fee_policy) => {
                    let error = format!(
                        "Expected 'UtxoFixed' or 'UtxoPerKbyte' fee types, found {:?}",
                        fee_policy
                    );
                    return MmError::err(WithdrawError::InvalidFeePolicy(error));
                },
                None => (),
            };

            let (unsigned, tx_data) = tx_builder.build().await.mm_err(|gen_tx_error| {
                WithdrawError::from_generate_tx_error(gen_tx_error, coin.platform_ticker().into(), platform_decimals)
            })?;

            let prev_script = ScriptBuilder::build_p2pkh(&my_address.hash);
            let signed = sign_tx(
                unsigned,
                key_pair,
                prev_script,
                coin.platform_conf().signature_version,
                coin.platform_conf().fork_id,
            )?;
            let fee_details = SlpFeeDetails {
                amount: big_decimal_from_sat_unsigned(tx_data.fee_amount, coin.platform_decimals()),
                coin: coin.platform_coin.ticker().into(),
            };
            let my_address_string = coin.my_address().map_to_mm(WithdrawError::InternalError)?;
            let to_address = address.encode().map_to_mm(WithdrawError::InternalError)?;

            let total_amount = big_decimal_from_sat_unsigned(amount, coin.decimals());
            let spent_by_me = total_amount.clone();
            let (received_by_me, my_balance_change) = if my_address_string == to_address {
                (total_amount.clone(), 0.into())
            } else {
                (0.into(), &total_amount * &BigDecimal::from(-1))
            };

            let tx_hash: BytesJson = signed.hash().reversed().take().to_vec().into();
            let details = TransactionDetails {
                tx_hex: serialize(&signed).into(),
                internal_id: tx_hash.clone(),
                tx_hash: tx_hash.to_tx_hash(),
                from: vec![my_address_string],
                to: vec![to_address],
                total_amount,
                spent_by_me,
                received_by_me,
                my_balance_change,
                block_height: 0,
                timestamp: now_ms() / 1000,
                fee_details: Some(fee_details.into()),
                coin: coin.ticker().into(),
                kmd_rewards: None,
                transaction_type: Default::default(),
            };
            Ok(details)
        };
        Box::new(fut.boxed().compat())
    }

    fn decimals(&self) -> u8 { self.decimals() }

    fn convert_to_address(&self, from: &str, to_address_format: Json) -> Result<String, String> {
        utxo_common::convert_to_address(&self.platform_coin, from, to_address_format)
    }

    fn validate_address(&self, address: &str) -> ValidateAddressResult {
        let cash_address = match CashAddress::decode(address) {
            Ok(a) => a,
            Err(e) => {
                return ValidateAddressResult {
                    is_valid: false,
                    reason: Some(format!("Error {} on parsing the {} as cash address", e, address)),
                }
            },
        };

        if cash_address.prefix == *self.slp_prefix() {
            ValidateAddressResult {
                is_valid: true,
                reason: None,
            }
        } else {
            ValidateAddressResult {
                is_valid: false,
                reason: Some(format!(
                    "Address {} has invalid prefix {}, expected {}",
                    address,
                    cash_address.prefix,
                    self.slp_prefix()
                )),
            }
        }
    }

    fn process_history_loop(&self, _ctx: MmArc) -> Box<dyn Future<Item = (), Error = ()> + Send> {
        warn!("process_history_loop is not implemented for SLP yet!");
        Box::new(futures01::future::err(()))
    }

    fn history_sync_status(&self) -> HistorySyncState { self.platform_coin.history_sync_status() }

    /// Get fee to be paid per 1 swap transaction
    fn get_trade_fee(&self) -> Box<dyn Future<Item = TradeFee, Error = String> + Send> {
        utxo_common::get_trade_fee(self.platform_coin.clone())
    }

    async fn get_sender_trade_fee(
        &self,
        value: TradePreimageValue,
        stage: FeeApproxStage,
    ) -> TradePreimageResult<TradeFee> {
        let slp_amount = match value {
            TradePreimageValue::Exact(decimal) | TradePreimageValue::UpperBound(decimal) => {
                sat_from_big_decimal(&decimal, self.decimals())?
            },
        };
        // can use dummy P2SH script_pubkey here
        let script_pubkey = ScriptBuilder::build_p2sh(&H160::default().into()).into();
        let slp_out = SlpOutput {
            amount: slp_amount,
            script_pubkey,
        };
        let (preimage, _) = self.generate_slp_tx_preimage(vec![slp_out]).await?;
        let fee = utxo_common::preimage_trade_fee_required_to_send_outputs(
            &self.platform_coin,
            self.platform_ticker(),
            preimage.outputs,
            FeePolicy::SendExact,
            None,
            &stage,
        )
        .await?;
        Ok(TradeFee {
            coin: self.platform_coin.ticker().into(),
            amount: fee.into(),
            paid_from_trading_vol: false,
        })
    }

    fn get_receiver_trade_fee(&self, _stage: FeeApproxStage) -> TradePreimageFut<TradeFee> {
        let coin = self.clone();

        let fut = async move {
            let htlc_fee = coin.platform_coin.get_htlc_spend_fee(SLP_HTLC_SPEND_SIZE).await?;
            let amount =
                (big_decimal_from_sat_unsigned(htlc_fee, coin.platform_decimals()) + coin.platform_dust_dec()).into();
            Ok(TradeFee {
                coin: coin.platform_coin.ticker().into(),
                amount,
                paid_from_trading_vol: false,
            })
        };

        Box::new(fut.boxed().compat())
    }

    async fn get_fee_to_send_taker_fee(
        &self,
        dex_fee_amount: BigDecimal,
        stage: FeeApproxStage,
    ) -> TradePreimageResult<TradeFee> {
        let slp_amount = sat_from_big_decimal(&dex_fee_amount, self.decimals())?;
        // can use dummy P2PKH script_pubkey here
        let script_pubkey = ScriptBuilder::build_p2pkh(&H160::default().into()).into();
        let slp_out = SlpOutput {
            amount: slp_amount,
            script_pubkey,
        };
        let (preimage, _) = self.generate_slp_tx_preimage(vec![slp_out]).await?;
        let fee = utxo_common::preimage_trade_fee_required_to_send_outputs(
            &self.platform_coin,
            self.platform_ticker(),
            preimage.outputs,
            FeePolicy::SendExact,
            None,
            &stage,
        )
        .await?;
        Ok(TradeFee {
            coin: self.platform_coin.ticker().into(),
            amount: fee.into(),
            paid_from_trading_vol: false,
        })
    }

    fn required_confirmations(&self) -> u64 { self.conf.required_confirmations.load(AtomicOrdering::Relaxed) }

    fn requires_notarization(&self) -> bool { false }

    fn set_required_confirmations(&self, confirmations: u64) {
        self.conf
            .required_confirmations
            .store(confirmations, AtomicOrdering::Relaxed);
    }

    fn set_requires_notarization(&self, _requires_nota: bool) {
        warn!("set_requires_notarization has no effect on SLPTOKEN!")
    }

    fn swap_contract_address(&self) -> Option<BytesJson> { None }

    fn mature_confirmations(&self) -> Option<u32> { self.platform_coin.mature_confirmations() }

    fn coin_protocol_info(&self) -> Vec<u8> { Vec::new() }

    fn is_coin_protocol_supported(&self, _info: &Option<Vec<u8>>) -> bool { true }
}

#[async_trait]
impl CoinWithTxHistoryV2 for SlpToken {
    fn history_wallet_id(&self) -> WalletId { WalletId::new(self.platform_ticker().to_owned()) }

    /// TODO consider using `utxo_common::utxo_tx_history_common::get_tx_history_filters`
    /// when `SlpToken` implements `CoinWithDerivationMethod`.
    async fn get_tx_history_filters(
        &self,
        target: MyTxHistoryTarget,
    ) -> MmResult<GetTxHistoryFilters, MyTxHistoryErrorV2> {
        match target {
            MyTxHistoryTarget::Iguana => (),
            target => return MmError::err(MyTxHistoryErrorV2::with_expected_target(target, "Iguana")),
        }
        let my_address = self.my_address().map_to_mm(MyTxHistoryErrorV2::Internal)?;
        Ok(GetTxHistoryFilters::for_address(my_address).with_token_id(self.token_id().to_string()))
    }
}

#[derive(Debug, Display)]
pub enum SlpAddrFromPubkeyErr {
    InvalidHex(hex::FromHexError),
    CashAddrError(String),
    EncodeError(String),
}

impl From<hex::FromHexError> for SlpAddrFromPubkeyErr {
    fn from(err: FromHexError) -> SlpAddrFromPubkeyErr { SlpAddrFromPubkeyErr::InvalidHex(err) }
}

pub fn slp_addr_from_pubkey_str(pubkey: &str, prefix: &str) -> Result<String, MmError<SlpAddrFromPubkeyErr>> {
    let pubkey_bytes = hex::decode(pubkey)?;
    let hash = dhash160(&pubkey_bytes);
    let addr =
        CashAddress::new(prefix, hash.to_vec(), CashAddrType::P2PKH).map_to_mm(SlpAddrFromPubkeyErr::CashAddrError)?;
    addr.encode().map_to_mm(SlpAddrFromPubkeyErr::EncodeError)
}

#[cfg(test)]
mod slp_tests {
    use super::*;
    use crate::utxo::GetUtxoListOps;
    use crate::{utxo::bch::tbch_coin_for_test, TransactionErr};
    use common::block_on;
    use mocktopus::mocking::{MockResult, Mockable};
    use std::mem::discriminant;

    // https://slp.dev/specs/slp-token-type-1/#examples
    #[test]
    fn test_parse_slp_script() {
        // Send single output
        let script = hex::decode("6a04534c500001010453454e4420e73b2b28c14db8ebbf97749988b539508990e1708021067f206f49d55807dbf4080000000005f5e100").unwrap();
        let slp_data = parse_slp_script(&script).unwrap();
        assert_eq!(slp_data.lokad_id, "SLP\0");
        let expected_amount = 100000000u64;
        let expected_transaction = SlpTransaction::Send {
            token_id: "e73b2b28c14db8ebbf97749988b539508990e1708021067f206f49d55807dbf4".into(),
            amounts: vec![expected_amount],
        };

        assert_eq!(expected_transaction, slp_data.transaction);

        // Genesis
        let script =
            hex::decode("6a04534c500001010747454e45534953044144455804414445584c004c0001084c0008000000174876e800")
                .unwrap();
        let slp_data = parse_slp_script(&script).unwrap();
        assert_eq!(slp_data.lokad_id, "SLP\0");
        let initial_token_mint_quantity = 1000_0000_0000u64;
        let expected_transaction = SlpTransaction::Genesis(SlpGenesisParams {
            token_ticker: "ADEX".to_string(),
            token_name: "ADEX".to_string(),
            token_document_url: "".to_string(),
            token_document_hash: vec![],
            decimals: vec![8],
            mint_baton_vout: None,
            initial_token_mint_quantity,
        });

        assert_eq!(expected_transaction, slp_data.transaction);

        // Genesis from docs example
        let script =
            hex::decode("6a04534c500001010747454e45534953045553445423546574686572204c74642e20555320646f6c6c6172206261636b656420746f6b656e734168747470733a2f2f7465746865722e746f2f77702d636f6e74656e742f75706c6f6164732f323031362f30362f546574686572576869746550617065722e70646620db4451f11eda33950670aaf59e704da90117ff7057283b032cfaec77793139160108010208002386f26fc10000").unwrap();
        let slp_data = parse_slp_script(&script).unwrap();
        assert_eq!(slp_data.lokad_id, "SLP\0");
        let initial_token_mint_quantity = 10000000000000000u64;
        let expected_transaction = SlpTransaction::Genesis(SlpGenesisParams {
            token_ticker: "USDT".to_string(),
            token_name: "Tether Ltd. US dollar backed tokens".to_string(),
            token_document_url: "https://tether.to/wp-content/uploads/2016/06/TetherWhitePaper.pdf".to_string(),
            token_document_hash: hex::decode("db4451f11eda33950670aaf59e704da90117ff7057283b032cfaec7779313916")
                .unwrap(),
            decimals: vec![8],
            mint_baton_vout: Some(2),
            initial_token_mint_quantity,
        });

        assert_eq!(expected_transaction, slp_data.transaction);

        // Mint
        let script =
            hex::decode("6a04534c50000101044d494e5420550d19eb820e616a54b8a73372c4420b5a0567d8dc00f613b71c5234dc884b35010208002386f26fc10000").unwrap();
        let slp_data = parse_slp_script(&script).unwrap();
        assert_eq!(slp_data.lokad_id, "SLP\0");
        let expected_transaction = SlpTransaction::Mint {
            token_id: "550d19eb820e616a54b8a73372c4420b5a0567d8dc00f613b71c5234dc884b35".into(),
            mint_baton_vout: Some(2),
            additional_token_quantity: 10000000000000000,
        };

        assert_eq!(expected_transaction, slp_data.transaction);

        // SEND with 3 outputs
        let script = hex::decode("6a04534c500001010453454e4420550d19eb820e616a54b8a73372c4420b5a0567d8dc00f613b71c5234dc884b350800000000000003e80800000000000003e90800000000000003ea").unwrap();
        let token_id = "550d19eb820e616a54b8a73372c4420b5a0567d8dc00f613b71c5234dc884b35".into();

        let slp_data = parse_slp_script(&script).unwrap();
        assert_eq!(slp_data.lokad_id, "SLP\0");
        let expected_transaction = SlpTransaction::Send {
            token_id,
            amounts: vec![1000, 1001, 1002],
        };
        assert_eq!(expected_transaction, slp_data.transaction);

        // NFT Genesis, unsupported token type
        // https://explorer.bitcoin.com/bch/tx/3dc17770ff832726aace53d305e087601d8b27cf881089d7849173736995f43e
        let script = hex::decode("6a04534c500001410747454e45534953055357454443174573736b65657469742043617264204e6f2e20313136302b68747470733a2f2f636f6c6c65637469626c652e73776565742e696f2f7365726965732f35382f313136302040f8d39b6fc8725d9c766d66643d8ec644363ba32391c1d9a89a3edbdea8866a01004c00080000000000000001").unwrap();

        let actual_err = parse_slp_script(&script).unwrap_err().into_inner();
        let expected_err = ParseSlpScriptError::UnexpectedTokenType(vec![0x41]);
        assert_eq!(expected_err, actual_err);
    }

    #[test]
    fn test_slp_send_output() {
        // Send single output
        let expected_script = hex::decode("6a04534c500001010453454e4420e73b2b28c14db8ebbf97749988b539508990e1708021067f206f49d55807dbf4080000000005f5e100").unwrap();
        let expected_output = TransactionOutput {
            value: 0,
            script_pubkey: expected_script.into(),
        };

        let actual_output = slp_send_output(
            &"e73b2b28c14db8ebbf97749988b539508990e1708021067f206f49d55807dbf4".into(),
            &[100000000],
        );

        assert_eq!(expected_output, actual_output);

        let expected_script = hex::decode("6a04534c500001010453454e4420550d19eb820e616a54b8a73372c4420b5a0567d8dc00f613b71c5234dc884b350800005af3107a40000800232bff5f46c000").unwrap();
        let expected_output = TransactionOutput {
            value: 0,
            script_pubkey: expected_script.into(),
        };

        let actual_output = slp_send_output(
            &"550d19eb820e616a54b8a73372c4420b5a0567d8dc00f613b71c5234dc884b35".into(),
            &[100000000000000, 9900000000000000],
        );

        assert_eq!(expected_output, actual_output);
    }

    #[test]
    fn test_slp_genesis_output() {
        let expected_script =
            hex::decode("6a04534c500001010747454e45534953044144455804414445584c004c0001084c0008000000174876e800")
                .unwrap();
        let expected_output = TransactionOutput {
            value: 0,
            script_pubkey: expected_script.into(),
        };

        let actual_output = slp_genesis_output("ADEX", "ADEX", None, None, 8, None, 1000_0000_0000);
        assert_eq!(expected_output, actual_output);

        let expected_script =
            hex::decode("6a04534c500001010747454e45534953045553445423546574686572204c74642e20555320646f6c6c6172206261636b656420746f6b656e734168747470733a2f2f7465746865722e746f2f77702d636f6e74656e742f75706c6f6164732f323031362f30362f546574686572576869746550617065722e70646620db4451f11eda33950670aaf59e704da90117ff7057283b032cfaec77793139160108010208002386f26fc10000")
                .unwrap();
        let expected_output = TransactionOutput {
            value: 0,
            script_pubkey: expected_script.into(),
        };

        let actual_output = slp_genesis_output(
            "USDT",
            "Tether Ltd. US dollar backed tokens",
            Some("https://tether.to/wp-content/uploads/2016/06/TetherWhitePaper.pdf"),
            Some("db4451f11eda33950670aaf59e704da90117ff7057283b032cfaec7779313916".into()),
            8,
            Some(2),
            10000000000000000,
        );
        assert_eq!(expected_output, actual_output);
    }

    #[test]
    fn test_slp_address() {
        let bch = tbch_coin_for_test();
        let token_id = H256::from("bb309e48930671582bea508f9a1d9b491e49b69be3d6f372dc08da2ac6e90eb7");
        let fusd = SlpToken::new(4, "FUSD".into(), token_id, bch, 0);

        let slp_address = fusd.my_address().unwrap();
        assert_eq!("slptest:qzx0llpyp8gxxsmad25twksqnwd62xm3lsg8lecug8", slp_address);
    }

    #[test]
    fn test_validate_htlc_valid() {
        let bch = tbch_coin_for_test();
        let token_id = H256::from("bb309e48930671582bea508f9a1d9b491e49b69be3d6f372dc08da2ac6e90eb7");
        let fusd = SlpToken::new(4, "FUSD".into(), token_id, bch, 0);

        // https://testnet.simpleledger.info/tx/e935160bfb5b45007a0fc6f8fbe8da618f28df6573731f1ffb54d9560abb49b2
        let payment_tx = hex::decode("0100000002736cf584f877ec7b6b95974bc461a9cfb9f126655b5d335471683154cc6cf4c5020000006a47304402206be99fe56a98e7a8c2ffe6f2d05c5c1f46a6577064b84d27d45fe0e959f6e77402201c512629313b48cd4df873222aa49046ae9a3a6e34e359d10d4308cb40438fba4121036879df230663db4cd083c8eeb0f293f46abc460ad3c299b0089b72e6d472202cffffffff736cf584f877ec7b6b95974bc461a9cfb9f126655b5d335471683154cc6cf4c5030000006a473044022020d774d045bbe3dce5b04af836f6a5629c6c4ce75b0b5ba8a1da0ae9a4ecc0530220522f86d20c9e4142e40f9a9c8d25db16fde91d4a0ad6f6ff2107e201386131b64121036879df230663db4cd083c8eeb0f293f46abc460ad3c299b0089b72e6d472202cffffffff040000000000000000406a04534c500001010453454e4420bb309e48930671582bea508f9a1d9b491e49b69be3d6f372dc08da2ac6e90eb70800000000000003e8080000000000001f3ee80300000000000017a914b0ca1fea17cf522c7e858416093fc6d95e55824087e8030000000000001976a9148cfffc2409d063437d6aa8b75a009b9ba51b71fc88accf614801000000001976a9148cfffc2409d063437d6aa8b75a009b9ba51b71fc88ac8c83d460").unwrap();

        let other_pub = hex::decode("036879df230663db4cd083c8eeb0f293f46abc460ad3c299b0089b72e6d472202c").unwrap();

        utxo_common::validate_payment::<BchCoin>.mock_safe(|coin, tx, out_i, pub0, _, h, a, lock, spv, conf| {
            // replace the second public because payment was sent with privkey that is currently unknown
            let my_pub = hex::decode("03c6a78589e18b482aea046975e6d0acbdea7bf7dbf04d9d5bd67fda917815e3ed").unwrap();
            let my_pub = Box::leak(Box::new(Public::from_slice(&my_pub).unwrap()));
            MockResult::Continue((coin, tx, out_i, pub0, my_pub, h, a, lock, spv, conf))
        });

        let lock_time = 1624547837;
        let secret_hash = hex::decode("5d9e149ad9ccb20e9f931a69b605df2ffde60242").unwrap();
        let amount: BigDecimal = "0.1".parse().unwrap();
        let input = ValidatePaymentInput {
            payment_tx,
            other_pub,
            time_lock: lock_time,
            secret_hash,
            amount,
            confirmations: 1,
            try_spv_proof_until: now_ms() / 1000 + 60,
            unique_swap_data: Vec::new(),
            swap_contract_address: None,
        };
        block_on(fusd.validate_htlc(input)).unwrap();
    }

    #[test]
    fn construct_and_send_invalid_slp_htlc_should_fail() {
        let bch = tbch_coin_for_test();
        let token_id = H256::from("bb309e48930671582bea508f9a1d9b491e49b69be3d6f372dc08da2ac6e90eb7");
        let fusd = SlpToken::new(4, "FUSD".into(), token_id, bch.clone(), 0);

        let bch_address = bch.as_ref().derivation_method.unwrap_iguana();
        let (unspents, recently_spent) = block_on(bch.get_unspent_ordered_list(bch_address)).unwrap();

        let secret_hash = hex::decode("5d9e149ad9ccb20e9f931a69b605df2ffde60242").unwrap();
        let other_pub = hex::decode("036879df230663db4cd083c8eeb0f293f46abc460ad3c299b0089b72e6d472202c").unwrap();
        let other_pub = Public::from_slice(&other_pub).unwrap();

        let my_public_key = bch.my_public_key().unwrap();
        let htlc_script = payment_script(1624547837, &secret_hash, &other_pub, my_public_key);

        let slp_send_op_return_out = slp_send_output(&token_id, &[1000]);

        let invalid_slp_send_out = TransactionOutput {
            value: 1000,
            script_pubkey: ScriptBuilder::build_p2sh(&dhash160(&htlc_script).into()).into(),
        };

        let tx_err = block_on(generate_and_send_tx(
            &fusd,
            unspents,
            None,
            FeePolicy::SendExact,
            recently_spent,
            vec![slp_send_op_return_out, invalid_slp_send_out],
        ))
        .unwrap_err();

        let err = match tx_err.clone() {
            TransactionErr::TxRecoverable(_tx, err) => err,
            TransactionErr::Plain(err) => err,
        };

        println!("{:?}", err);
        assert!(err.contains("is not valid with reason outputs greater than inputs"));

        // this is invalid tx bytes generated by one of this test runs, ensure that FUSD won't broadcast it using
        // different methods
        let tx_bytes: &[u8] = &[
            1, 0, 0, 0, 1, 105, 91, 221, 196, 250, 138, 113, 118, 165, 149, 181, 70, 15, 224, 124, 67, 133, 237, 31,
            88, 125, 178, 69, 166, 27, 211, 32, 54, 1, 238, 134, 102, 2, 0, 0, 0, 106, 71, 48, 68, 2, 32, 103, 105,
            238, 187, 198, 194, 7, 162, 250, 17, 240, 45, 93, 168, 223, 35, 92, 23, 84, 70, 193, 234, 183, 130, 114,
            49, 198, 118, 69, 22, 128, 118, 2, 32, 127, 44, 73, 98, 217, 254, 44, 181, 87, 175, 114, 138, 223, 173,
            201, 168, 38, 198, 49, 23, 9, 101, 50, 154, 55, 236, 126, 253, 37, 114, 111, 218, 65, 33, 3, 104, 121, 223,
            35, 6, 99, 219, 76, 208, 131, 200, 238, 176, 242, 147, 244, 106, 188, 70, 10, 211, 194, 153, 176, 8, 155,
            114, 230, 212, 114, 32, 44, 255, 255, 255, 255, 3, 0, 0, 0, 0, 0, 0, 0, 0, 55, 106, 4, 83, 76, 80, 0, 1, 1,
            4, 83, 69, 78, 68, 32, 187, 48, 158, 72, 147, 6, 113, 88, 43, 234, 80, 143, 154, 29, 155, 73, 30, 73, 182,
            155, 227, 214, 243, 114, 220, 8, 218, 42, 198, 233, 14, 183, 8, 0, 0, 0, 0, 0, 0, 3, 232, 232, 3, 0, 0, 0,
            0, 0, 0, 23, 169, 20, 149, 59, 57, 9, 255, 106, 162, 105, 248, 93, 163, 76, 19, 42, 146, 66, 68, 64, 225,
            142, 135, 205, 228, 173, 0, 0, 0, 0, 0, 25, 118, 169, 20, 140, 255, 252, 36, 9, 208, 99, 67, 125, 106, 168,
            183, 90, 0, 155, 155, 165, 27, 113, 252, 136, 172, 216, 36, 92, 97,
        ];

        let tx_bytes_str = hex::encode(tx_bytes);
        let err = fusd.send_raw_tx(&tx_bytes_str).wait().unwrap_err();
        println!("{:?}", err);
        assert!(err.contains("is not valid with reason outputs greater than inputs"));

        let err2 = fusd.send_raw_tx_bytes(tx_bytes).wait().unwrap_err();
        println!("{:?}", err2);
        assert!(err2.contains("is not valid with reason outputs greater than inputs"));
        assert_eq!(err, err2);

        let utxo_tx: UtxoTx = deserialize(tx_bytes).unwrap();
        let err = block_on(fusd.broadcast_tx(&utxo_tx)).unwrap_err();
        match err.into_inner() {
            BroadcastTxErr::Other(err) => assert!(err.contains("is not valid with reason outputs greater than inputs")),
            e @ _ => panic!("Unexpected err {:?}", e),
        };

        // The error variant should equal to `TxRecoverable`
        assert_eq!(
            discriminant(&tx_err),
            discriminant(&TransactionErr::TxRecoverable(
                TransactionEnum::from(utxo_tx),
                String::new()
            ))
        );
    }

    #[test]
    fn test_validate_htlc_invalid_slp_utxo() {
        let bch = tbch_coin_for_test();
        let token_id = H256::from("bb309e48930671582bea508f9a1d9b491e49b69be3d6f372dc08da2ac6e90eb7");
        let fusd = SlpToken::new(4, "FUSD".into(), token_id, bch.clone(), 0);

        // https://www.blockchain.com/ru/bch-testnet/tx/6686ee013620d31ba645b27d581fed85437ce00f46b595a576718afac4dd5b69
        let payment_tx = hex::decode("0100000001ce59a734f33811afcc00c19dcb12202ed00067a50efed80424fabd2b723678c0020000006b483045022100ec1fecff9c60fb7e821b9a412bd8c4ce4a757c68287f9cf9e0f461165492d6530220222f020dd05d65ba35cddd0116c99255612ec90d63019bb1cea45e2cf09a62a94121036879df230663db4cd083c8eeb0f293f46abc460ad3c299b0089b72e6d472202cffffffff030000000000000000376a04534c500001010453454e4420bb309e48930671582bea508f9a1d9b491e49b69be3d6f372dc08da2ac6e90eb70800000000000003e8e80300000000000017a914953b3909ff6aa269f85da34c132a92424440e18e879decad00000000001976a9148cfffc2409d063437d6aa8b75a009b9ba51b71fc88acd1215c61").unwrap();

        let other_pub_bytes =
            hex::decode("036879df230663db4cd083c8eeb0f293f46abc460ad3c299b0089b72e6d472202c").unwrap();
        let other_pub = Public::from_slice(&other_pub_bytes).unwrap();

        let lock_time = 1624547837;
        let secret_hash = hex::decode("5d9e149ad9ccb20e9f931a69b605df2ffde60242").unwrap();
        let amount: BigDecimal = "0.1".parse().unwrap();
        let my_pub = bch.my_public_key().unwrap();

        // standard BCH validation should pass as the output itself is correct
        utxo_common::validate_payment(
            bch.clone(),
            deserialize(payment_tx.as_slice()).unwrap(),
            SLP_SWAP_VOUT,
            my_pub,
            &other_pub,
            &secret_hash,
            fusd.platform_dust_dec(),
            lock_time,
            now_ms() / 1000 + 60,
            1,
        )
        .wait()
        .unwrap();

        let input = ValidatePaymentInput {
            payment_tx,
            other_pub: other_pub_bytes,
            time_lock: lock_time,
            secret_hash,
            amount,
            swap_contract_address: None,
            try_spv_proof_until: now_ms() / 1000 + 60,
            confirmations: 1,
            unique_swap_data: Vec::new(),
        };
        let validity_err = block_on(fusd.validate_htlc(input)).unwrap_err();
        match validity_err.into_inner() {
            ValidateHtlcError::InvalidSlpUtxo(e) => println!("{:?}", e),
            err @ _ => panic!("Unexpected err {:?}", err),
        };
    }

    #[test]
    fn test_sign_message() {
        let bch = tbch_coin_for_test();
        let token_id = H256::from("bb309e48930671582bea508f9a1d9b491e49b69be3d6f372dc08da2ac6e90eb7");
        let fusd = SlpToken::new(4, "FUSD".into(), token_id, bch, 0);
        let signature = fusd.sign_message("test").unwrap();
        assert_eq!(
            signature,
            "ILuePKMsycXwJiNDOT7Zb7TfIlUW7Iq+5ylKd15AK72vGVYXbnf7Gj9Lk9MFV+6Ub955j7MiAkp0wQjvuIoRPPA="
        );
    }

    #[test]
    #[cfg(not(target_arch = "wasm32"))]
    fn test_verify_message() {
        let bch = tbch_coin_for_test();
        let token_id = H256::from("bb309e48930671582bea508f9a1d9b491e49b69be3d6f372dc08da2ac6e90eb7");
        let fusd = SlpToken::new(4, "FUSD".into(), token_id, bch, 0);
        let is_valid = fusd
            .verify_message(
                "ILuePKMsycXwJiNDOT7Zb7TfIlUW7Iq+5ylKd15AK72vGVYXbnf7Gj9Lk9MFV+6Ub955j7MiAkp0wQjvuIoRPPA=",
                "test",
                "slptest:qzx0llpyp8gxxsmad25twksqnwd62xm3lsg8lecug8",
            )
            .unwrap();
        assert!(is_valid);
    }
}<|MERGE_RESOLUTION|>--- conflicted
+++ resolved
@@ -17,13 +17,8 @@
             RawTransactionRequest, SearchForSwapTxSpendInput, SignatureResult, SwapOps, TradeFee, TradePreimageError,
             TradePreimageFut, TradePreimageResult, TradePreimageValue, TransactionDetails, TransactionEnum,
             TransactionErr, TransactionFut, TxFeeDetails, TxMarshalingErr, UnexpectedDerivationMethod,
-<<<<<<< HEAD
             ValidateAddressResult, ValidateOtherPubKeyErr, ValidatePaymentInput, VerificationError,
-            VerificationResult, WithdrawError, WithdrawFee, WithdrawFut, WithdrawRequest};
-=======
-            ValidateAddressResult, ValidatePaymentInput, VerificationError, VerificationResult,
-            WatcherValidatePaymentInput, WithdrawError, WithdrawFee, WithdrawFut, WithdrawRequest};
->>>>>>> 67ede861
+            VerificationResult, WatcherValidatePaymentInput, WithdrawError, WithdrawFee, WithdrawFut, WithdrawRequest};
 use async_trait::async_trait;
 use bitcrypto::dhash160;
 use chain::constants::SEQUENCE_FINAL;
