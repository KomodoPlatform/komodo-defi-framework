--- conflicted
+++ resolved
@@ -14,23 +14,14 @@
                   FeePolicy, GenerateTxError, RecentlySpentOutPointsGuard, UtxoCoinConf, UtxoCoinFields,
                   UtxoCommonOps, UtxoTx, UtxoTxBroadcastOps, UtxoTxGenerationOps};
 use crate::{BalanceFut, CoinBalance, CoinFutSpawner, FeeApproxStage, FoundSwapTxSpend, HistorySyncState,
-<<<<<<< HEAD
             MarketCoinOps, MmCoin, NegotiateSwapContractAddrErr, NumConversError, PaymentInstructions,
             PaymentInstructionsErr, PrivKeyNotAllowed, RawTransactionFut, RawTransactionRequest,
             SearchForSwapTxSpendInput, SignatureResult, SwapOps, TradeFee, TradePreimageError, TradePreimageFut,
             TradePreimageResult, TradePreimageValue, TransactionDetails, TransactionEnum, TransactionErr,
             TransactionFut, TxFeeDetails, TxMarshalingErr, UnexpectedDerivationMethod, ValidateAddressResult,
             ValidateInstructionsErr, ValidateOtherPubKeyErr, ValidatePaymentInput, VerificationError,
-            VerificationResult, WatcherValidatePaymentInput, WithdrawError, WithdrawFee, WithdrawFut, WithdrawRequest};
-=======
-            MarketCoinOps, MmCoin, NegotiateSwapContractAddrErr, NumConversError, PrivKeyNotAllowed,
-            RawTransactionFut, RawTransactionRequest, SearchForSwapTxSpendInput, SignatureResult, SwapOps, TradeFee,
-            TradePreimageError, TradePreimageFut, TradePreimageResult, TradePreimageValue, TransactionDetails,
-            TransactionEnum, TransactionErr, TransactionFut, TxFeeDetails, TxMarshalingErr,
-            UnexpectedDerivationMethod, ValidateAddressResult, ValidateOtherPubKeyErr, ValidatePaymentInput,
-            VerificationError, VerificationResult, WatcherOps, WatcherSearchForSwapTxSpendInput,
-            WatcherValidatePaymentInput, WithdrawError, WithdrawFee, WithdrawFut, WithdrawRequest};
->>>>>>> 4d2071f9
+            VerificationResult, WatcherOps, WatcherSearchForSwapTxSpendInput, WatcherValidatePaymentInput,
+            WithdrawError, WithdrawFee, WithdrawFut, WithdrawRequest};
 use async_trait::async_trait;
 use bitcrypto::dhash160;
 use chain::constants::SEQUENCE_FINAL;
@@ -1447,16 +1438,12 @@
         utxo_common::search_for_swap_tx_spend_other(&self.platform_coin, input, SLP_SWAP_VOUT).await
     }
 
-<<<<<<< HEAD
-    async fn extract_secret(&self, secret_hash: &[u8], spend_tx: &[u8]) -> Result<Vec<u8>, String> {
-=======
     fn check_tx_signed_by_pub(&self, _tx: &[u8], _expected_pub: &[u8]) -> Result<bool, String> {
         unimplemented!();
     }
 
     #[inline]
-    fn extract_secret(&self, secret_hash: &[u8], spend_tx: &[u8]) -> Result<Vec<u8>, String> {
->>>>>>> 4d2071f9
+    async fn extract_secret(&self, secret_hash: &[u8], spend_tx: &[u8]) -> Result<Vec<u8>, String> {
         utxo_common::extract_secret(secret_hash, spend_tx)
     }
 
