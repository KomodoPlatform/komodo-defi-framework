--- conflicted
+++ resolved
@@ -1618,21 +1618,12 @@
     fn withdraw(&self, req: WithdrawRequest) -> WithdrawFut {
         let coin = self.clone();
         let fut = async move {
-<<<<<<< HEAD
-=======
             if req.from.is_some() {
                 return MmError::err(WithdrawError::UnsupportedError(
                     "Withdraw from a specific address is not supported for slp yet".to_owned(),
                 ));
             }
 
-            let my_address = coin
-                .platform_coin
-                .as_ref()
-                .derivation_method
-                .single_addr_or_err()
-                .await?;
->>>>>>> a0d87236
             let key_pair = coin.platform_coin.as_ref().priv_key_policy.activated_key_or_err()?;
 
             let address = CashAddress::decode(&req.to).map_to_mm(WithdrawError::InvalidAddress)?;
@@ -1699,13 +1690,6 @@
                 WithdrawError::from_generate_tx_error(gen_tx_error, coin.platform_ticker().into(), platform_decimals)
             })?;
 
-<<<<<<< HEAD
-=======
-            let prev_script = coin
-                .platform_coin
-                .script_for_address(&my_address)
-                .map_err(|e| WithdrawError::InvalidAddress(e.to_string()))?;
->>>>>>> a0d87236
             let signed = sign_tx(
                 unsigned,
                 key_pair,
