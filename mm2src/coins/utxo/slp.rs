//! The module implementing Simple Ledger Protocol (SLP) support.
//! It's a custom token format mostly used on the Bitcoin Cash blockchain.
//! Tracking issue: https://github.com/KomodoPlatform/atomicDEX-API/issues/701
//! More info about the protocol and implementation guides can be found at https://slp.dev/

use crate::coin_errors::{MyAddressError, ValidatePaymentError, ValidatePaymentFut};
use crate::my_tx_history_v2::{CoinWithTxHistoryV2, MyTxHistoryErrorV2, MyTxHistoryTarget};
use crate::tx_history_storage::{GetTxHistoryFilters, WalletId};
use crate::utxo::bch::BchCoin;
use crate::utxo::bchd_grpc::{check_slp_transaction, validate_slp_utxos, ValidateSlpUtxosErr};
use crate::utxo::rpc_clients::{UnspentInfo, UtxoRpcClientEnum, UtxoRpcError, UtxoRpcResult};
use crate::utxo::utxo_common::{self, big_decimal_from_sat_unsigned, payment_script, UtxoTxBuilder};
use crate::utxo::{generate_and_send_tx, sat_from_big_decimal, ActualTxFee, AdditionalTxData, BroadcastTxErr,
                  FeePolicy, GenerateTxError, RecentlySpentOutPointsGuard, UtxoCoinConf, UtxoCoinFields,
                  UtxoCommonOps, UtxoTx, UtxoTxBroadcastOps, UtxoTxGenerationOps};
<<<<<<< HEAD
use crate::{BalanceFut, CoinBalance, CoinFutSpawner, FeeApproxStage, FoundSwapTxSpend, HistorySyncState,
            MarketCoinOps, MmCoin, NegotiateSwapContractAddrErr, NumConversError, PrivKeyNotAllowed,
            RawTransactionFut, RawTransactionRequest, SearchForSwapTxSpendInput, SignatureResult, SwapOps, TradeFee,
            TradePreimageError, TradePreimageFut, TradePreimageResult, TradePreimageValue, TransactionDetails,
            TransactionEnum, TransactionErr, TransactionFut, TxFeeDetails, TxMarshalingErr,
            UnexpectedDerivationMethod, ValidateAddressResult, ValidatePaymentInput, VerificationError,
=======
use crate::{BalanceFut, CoinBalance, FeeApproxStage, FoundSwapTxSpend, HistorySyncState, MarketCoinOps, MmCoin,
            NegotiateSwapContractAddrErr, NumConversError, PrivKeyNotAllowed, RawTransactionFut,
            RawTransactionRequest, SearchForSwapTxSpendInput, SignatureResult, SwapOps, TradeFee, TradePreimageError,
            TradePreimageFut, TradePreimageResult, TradePreimageValue, TransactionDetails, TransactionEnum,
            TransactionErr, TransactionFut, TxFeeDetails, TxMarshalingErr, UnexpectedDerivationMethod,
            ValidateAddressResult, ValidateOtherPubKeyErr, ValidatePaymentInput, VerificationError,
>>>>>>> 8e92b9df
            VerificationResult, WatcherValidatePaymentInput, WithdrawError, WithdrawFee, WithdrawFut, WithdrawRequest};
use async_trait::async_trait;
use bitcrypto::dhash160;
use chain::constants::SEQUENCE_FINAL;
use chain::{OutPoint, TransactionOutput};
use common::executor::{abortable_queue::AbortableQueue, AbortableSystem};
use common::log::warn;
use common::now_ms;
use derive_more::Display;
use futures::compat::Future01CompatExt;
use futures::{FutureExt, TryFutureExt};
use futures01::Future;
use hex::FromHexError;
use keys::hash::H160;
use keys::{AddressHashEnum, CashAddrType, CashAddress, CompactSignature, KeyPair, NetworkPrefix as CashAddrPrefix,
           Public};
use mm2_core::mm_ctx::MmArc;
use mm2_err_handle::prelude::*;
use mm2_number::{BigDecimal, MmNumber};
use primitives::hash::H256;
use rpc::v1::types::{Bytes as BytesJson, ToTxHash, H256 as H256Json};
use script::bytes::Bytes;
use script::{Builder as ScriptBuilder, Opcode, Script, TransactionInputSigner};
use serde_json::Value as Json;
use serialization::{deserialize, serialize, Deserializable, Error as SerError, Reader};
use serialization_derive::Deserializable;
use std::convert::TryInto;
use std::sync::atomic::{AtomicU64, Ordering as AtomicOrdering};
use std::sync::Arc;
use utxo_signer::with_key_pair::{p2pkh_spend, p2sh_spend, sign_tx, UtxoSignWithKeyPairError};

const SLP_SWAP_VOUT: usize = 1;
const SLP_FEE_VOUT: usize = 1;
const SLP_HTLC_SPEND_SIZE: u64 = 555;
const SLP_LOKAD_ID: &str = "SLP\x00";
const SLP_FUNGIBLE: u8 = 1;
const SLP_SEND: &str = "SEND";
const SLP_MINT: &str = "MINT";
const SLP_GENESIS: &str = "GENESIS";

pub struct SlpTokenFields {
    decimals: u8,
    ticker: String,
    token_id: H256,
    required_confirmations: AtomicU64,
    /// This abortable system is used to spawn coin's related futures that should be aborted on coin deactivation
    /// and on [`MmArc::stop`].
    abortable_system: AbortableQueue,
}

/// Minimalistic info that is used to be stored outside of the token's context
/// E.g. in the platform BCHCoin
#[derive(Debug)]
pub struct SlpTokenInfo {
    pub token_id: H256,
    pub decimals: u8,
}

#[derive(Clone)]
pub struct SlpToken {
    conf: Arc<SlpTokenFields>,
    platform_coin: BchCoin,
}

#[derive(Clone, Debug, Eq, Hash, PartialEq)]
pub struct SlpUnspent {
    pub bch_unspent: UnspentInfo,
    pub slp_amount: u64,
}

#[derive(Clone, Debug)]
pub struct SlpOutput {
    pub amount: u64,
    pub script_pubkey: Bytes,
}

/// The SLP transaction preimage
struct SlpTxPreimage {
    slp_inputs: Vec<SlpUnspent>,
    available_bch_inputs: Vec<UnspentInfo>,
    outputs: Vec<TransactionOutput>,
}

#[derive(Debug, Display)]
enum ValidateDexFeeError {
    TxLackOfOutputs,
    #[display(fmt = "OpReturnParseError: {:?}", _0)]
    OpReturnParseError(ParseSlpScriptError),
    InvalidSlpDetails,
    NumConversionErr(NumConversError),
    ValidatePaymentError(String),
}

impl From<NumConversError> for ValidateDexFeeError {
    fn from(err: NumConversError) -> ValidateDexFeeError { ValidateDexFeeError::NumConversionErr(err) }
}

impl From<ParseSlpScriptError> for ValidateDexFeeError {
    fn from(err: ParseSlpScriptError) -> Self { ValidateDexFeeError::OpReturnParseError(err) }
}

#[allow(clippy::upper_case_acronyms, clippy::large_enum_variant)]
#[derive(Debug, Display)]
pub enum SpendP2SHError {
    GenerateTxErr(GenerateTxError),
    Rpc(UtxoRpcError),
    SignTxErr(UtxoSignWithKeyPairError),
    PrivKeyNotAllowed(PrivKeyNotAllowed),
    UnexpectedDerivationMethod(UnexpectedDerivationMethod),
    String(String),
}

impl From<GenerateTxError> for SpendP2SHError {
    fn from(err: GenerateTxError) -> SpendP2SHError { SpendP2SHError::GenerateTxErr(err) }
}

impl From<UtxoRpcError> for SpendP2SHError {
    fn from(err: UtxoRpcError) -> SpendP2SHError { SpendP2SHError::Rpc(err) }
}

impl From<UtxoSignWithKeyPairError> for SpendP2SHError {
    fn from(sign: UtxoSignWithKeyPairError) -> SpendP2SHError { SpendP2SHError::SignTxErr(sign) }
}

impl From<PrivKeyNotAllowed> for SpendP2SHError {
    fn from(e: PrivKeyNotAllowed) -> Self { SpendP2SHError::PrivKeyNotAllowed(e) }
}

impl From<UnexpectedDerivationMethod> for SpendP2SHError {
    fn from(e: UnexpectedDerivationMethod) -> Self { SpendP2SHError::UnexpectedDerivationMethod(e) }
}

impl From<String> for SpendP2SHError {
    fn from(err: String) -> SpendP2SHError { SpendP2SHError::String(err) }
}

#[derive(Debug, Display)]
pub enum SpendHtlcError {
    TxLackOfOutputs,
    #[display(fmt = "DeserializationErr: {:?}", _0)]
    DeserializationErr(SerError),
    #[display(fmt = "PubkeyParseError: {:?}", _0)]
    PubkeyParseErr(keys::Error),
    InvalidSlpDetails,
    NumConversionErr(NumConversError),
    RpcErr(UtxoRpcError),
    #[allow(clippy::upper_case_acronyms)]
    SpendP2SHErr(SpendP2SHError),
    OpReturnParseError(ParseSlpScriptError),
    UnexpectedDerivationMethod(UnexpectedDerivationMethod),
}

impl From<UnexpectedDerivationMethod> for SpendHtlcError {
    fn from(e: UnexpectedDerivationMethod) -> Self { SpendHtlcError::UnexpectedDerivationMethod(e) }
}

impl From<NumConversError> for SpendHtlcError {
    fn from(err: NumConversError) -> SpendHtlcError { SpendHtlcError::NumConversionErr(err) }
}

impl From<SerError> for SpendHtlcError {
    fn from(err: SerError) -> SpendHtlcError { SpendHtlcError::DeserializationErr(err) }
}

impl From<keys::Error> for SpendHtlcError {
    fn from(err: keys::Error) -> SpendHtlcError { SpendHtlcError::PubkeyParseErr(err) }
}

impl From<SpendP2SHError> for SpendHtlcError {
    fn from(err: SpendP2SHError) -> SpendHtlcError { SpendHtlcError::SpendP2SHErr(err) }
}

impl From<UtxoRpcError> for SpendHtlcError {
    fn from(err: UtxoRpcError) -> SpendHtlcError { SpendHtlcError::RpcErr(err) }
}

impl From<ParseSlpScriptError> for SpendHtlcError {
    fn from(err: ParseSlpScriptError) -> Self { SpendHtlcError::OpReturnParseError(err) }
}

fn slp_send_output(token_id: &H256, amounts: &[u64]) -> TransactionOutput {
    let mut script_builder = ScriptBuilder::default()
        .push_opcode(Opcode::OP_RETURN)
        .push_data(SLP_LOKAD_ID.as_bytes())
        .push_data(&[SLP_FUNGIBLE])
        .push_data(SLP_SEND.as_bytes())
        .push_data(token_id.as_slice());
    for amount in amounts {
        script_builder = script_builder.push_data(&amount.to_be_bytes());
    }
    TransactionOutput {
        value: 0,
        script_pubkey: script_builder.into_bytes(),
    }
}

pub fn slp_genesis_output(
    ticker: &str,
    name: &str,
    token_document_url: Option<&str>,
    token_document_hash: Option<H256>,
    decimals: u8,
    mint_baton_vout: Option<u8>,
    initial_token_mint_quantity: u64,
) -> TransactionOutput {
    let mut script_builder = ScriptBuilder::default()
        .push_opcode(Opcode::OP_RETURN)
        .push_data(SLP_LOKAD_ID.as_bytes())
        .push_data(&[SLP_FUNGIBLE])
        .push_data(SLP_GENESIS.as_bytes())
        .push_data(ticker.as_bytes())
        .push_data(name.as_bytes());

    script_builder = match token_document_url {
        Some(url) => script_builder.push_data(url.as_bytes()),
        None => script_builder
            .push_opcode(Opcode::OP_PUSHDATA1)
            .push_opcode(Opcode::OP_0),
    };

    script_builder = match token_document_hash {
        Some(hash) => script_builder.push_data(hash.as_slice()),
        None => script_builder
            .push_opcode(Opcode::OP_PUSHDATA1)
            .push_opcode(Opcode::OP_0),
    };

    script_builder = script_builder.push_data(&[decimals]);
    script_builder = match mint_baton_vout {
        Some(vout) => script_builder.push_data(&[vout]),
        None => script_builder
            .push_opcode(Opcode::OP_PUSHDATA1)
            .push_opcode(Opcode::OP_0),
    };

    script_builder = script_builder.push_data(&initial_token_mint_quantity.to_be_bytes());
    TransactionOutput {
        value: 0,
        script_pubkey: script_builder.into_bytes(),
    }
}

#[derive(Debug)]
pub struct SlpProtocolConf {
    pub platform_coin_ticker: String,
    pub token_id: H256,
    pub decimals: u8,
    pub required_confirmations: Option<u64>,
}

impl SlpToken {
    pub fn new(
        decimals: u8,
        ticker: String,
        token_id: H256,
        platform_coin: BchCoin,
        required_confirmations: u64,
    ) -> SlpToken {
        // Create an abortable system linked to `platform_coin` so if the platform coin is disabled,
        // all spawned futures related to `SlpToken` will be aborted as well.
        let abortable_system = platform_coin.as_ref().abortable_system.create_subsystem();

        let conf = Arc::new(SlpTokenFields {
            decimals,
            ticker,
            token_id,
            required_confirmations: AtomicU64::new(required_confirmations),
            abortable_system,
        });
        SlpToken { conf, platform_coin }
    }

    /// Returns the OP_RETURN output for SLP Send transaction
    fn send_op_return_output(&self, amounts: &[u64]) -> TransactionOutput {
        slp_send_output(&self.conf.token_id, amounts)
    }

    fn rpc(&self) -> &UtxoRpcClientEnum { &self.platform_coin.as_ref().rpc_client }

    /// Returns unspents of the SLP token plus plain BCH UTXOs plus RecentlySpentOutPoints mutex guard
    async fn slp_unspents_for_spend(
        &self,
    ) -> UtxoRpcResult<(Vec<SlpUnspent>, Vec<UnspentInfo>, RecentlySpentOutPointsGuard<'_>)> {
        self.platform_coin.get_token_utxos_for_spend(&self.conf.token_id).await
    }

    async fn slp_unspents_for_display(&self) -> UtxoRpcResult<(Vec<SlpUnspent>, Vec<UnspentInfo>)> {
        self.platform_coin
            .get_token_utxos_for_display(&self.conf.token_id)
            .await
    }

    /// Generates the tx preimage that spends the SLP from my address to the desired destinations (script pubkeys)
    async fn generate_slp_tx_preimage(
        &self,
        slp_outputs: Vec<SlpOutput>,
    ) -> Result<(SlpTxPreimage, RecentlySpentOutPointsGuard<'_>), MmError<GenSlpSpendErr>> {
        // the limit is 19, but we may require the change to be added
        if slp_outputs.len() > 18 {
            return MmError::err(GenSlpSpendErr::TooManyOutputs);
        }
        let (slp_unspents, bch_unspents, recently_spent) = self.slp_unspents_for_spend().await?;
        let total_slp_output = slp_outputs.iter().fold(0, |cur, slp_out| cur + slp_out.amount);
        let mut total_slp_input = 0;

        let mut inputs = vec![];
        for slp_utxo in slp_unspents {
            if total_slp_input >= total_slp_output {
                break;
            }

            total_slp_input += slp_utxo.slp_amount;
            inputs.push(slp_utxo);
        }

        if total_slp_input < total_slp_output {
            return MmError::err(GenSlpSpendErr::InsufficientSlpBalance {
                coin: self.ticker().into(),
                required: big_decimal_from_sat_unsigned(total_slp_output, self.decimals()),
                available: big_decimal_from_sat_unsigned(total_slp_input, self.decimals()),
            });
        }
        let change = total_slp_input - total_slp_output;

        let mut amounts_for_op_return: Vec<_> = slp_outputs.iter().map(|spend_to| spend_to.amount).collect();
        if change > 0 {
            amounts_for_op_return.push(change);
        }

        let op_return_out_mm = self.send_op_return_output(&amounts_for_op_return);
        let mut outputs = vec![op_return_out_mm];

        outputs.extend(slp_outputs.into_iter().map(|spend_to| TransactionOutput {
            value: self.platform_dust(),
            script_pubkey: spend_to.script_pubkey,
        }));

        if change > 0 {
            let my_public_key = self.platform_coin.my_public_key()?;
            let slp_change_out = TransactionOutput {
                value: self.platform_dust(),
                script_pubkey: ScriptBuilder::build_p2pkh(&my_public_key.address_hash().into()).to_bytes(),
            };
            outputs.push(slp_change_out);
        }

        validate_slp_utxos(self.platform_coin.bchd_urls(), &inputs, self.token_id()).await?;
        let preimage = SlpTxPreimage {
            slp_inputs: inputs,
            available_bch_inputs: bch_unspents,
            outputs,
        };
        Ok((preimage, recently_spent))
    }

    pub async fn send_slp_outputs(&self, slp_outputs: Vec<SlpOutput>) -> Result<UtxoTx, TransactionErr> {
        let (preimage, recently_spent) = try_tx_s!(self.generate_slp_tx_preimage(slp_outputs).await);
        generate_and_send_tx(
            self,
            preimage.available_bch_inputs,
            Some(preimage.slp_inputs.into_iter().map(|slp| slp.bch_unspent).collect()),
            FeePolicy::SendExact,
            recently_spent,
            preimage.outputs,
        )
        .await
    }

    async fn send_htlc(
        &self,
        my_pub: &Public,
        other_pub: &Public,
        time_lock: u32,
        secret_hash: &[u8],
        amount: u64,
    ) -> Result<UtxoTx, TransactionErr> {
        let payment_script = payment_script(time_lock, secret_hash, my_pub, other_pub);
        let script_pubkey = ScriptBuilder::build_p2sh(&dhash160(&payment_script).into()).to_bytes();
        let slp_out = SlpOutput { amount, script_pubkey };
        let (preimage, recently_spent) = try_tx_s!(self.generate_slp_tx_preimage(vec![slp_out]).await);
        generate_and_send_tx(
            self,
            preimage.available_bch_inputs,
            Some(preimage.slp_inputs.into_iter().map(|slp| slp.bch_unspent).collect()),
            FeePolicy::SendExact,
            recently_spent,
            preimage.outputs,
        )
        .await
    }

    async fn validate_htlc(&self, input: ValidatePaymentInput) -> Result<(), MmError<ValidatePaymentError>> {
        let mut tx: UtxoTx = deserialize(input.payment_tx.as_slice())?;
        tx.tx_hash_algo = self.platform_coin.as_ref().tx_hash_algo;
        if tx.outputs.len() < 2 {
            return MmError::err(ValidatePaymentError::TxDeserializationError(
                "Not enough transaction output".to_string(),
            ));
        }

        let slp_satoshis = sat_from_big_decimal(&input.amount, self.decimals())?;

        let slp_unspent = SlpUnspent {
            bch_unspent: UnspentInfo {
                outpoint: OutPoint {
                    hash: tx.hash(),
                    index: 1,
                },
                value: 0,
                height: None,
            },
            slp_amount: slp_satoshis,
        };
        validate_slp_utxos(self.platform_coin.bchd_urls(), &[slp_unspent], self.token_id()).await?;

        let slp_tx: SlpTxDetails = parse_slp_script(tx.outputs[0].script_pubkey.as_slice())?;

        match slp_tx.transaction {
            SlpTransaction::Send { token_id, amounts } => {
                if token_id != self.token_id() {
                    return MmError::err(ValidatePaymentError::WrongPaymentTx(format!(
                        "Invalid tx token_id, Expected: {}, found: {}",
                        token_id,
                        self.token_id()
                    )));
                }

                if amounts.is_empty() {
                    return MmError::err(ValidatePaymentError::WrongPaymentTx(
                        "Input amount can't be empty".to_string(),
                    ));
                }

                if amounts[0] != slp_satoshis {
                    return MmError::err(ValidatePaymentError::WrongPaymentTx(format!(
                        "Invalid input amount. Expected: {}, found: {}",
                        slp_satoshis, amounts[0]
                    )));
                }
            },
            _ => {
                return MmError::err(ValidatePaymentError::WrongPaymentTx(
                    "Invalid Slp tx details".to_string(),
                ))
            },
        }

        let htlc_keypair = self.derive_htlc_key_pair(&input.unique_swap_data);
        let first_pub = &Public::from_slice(&input.other_pub)
            .map_to_mm(|err| ValidatePaymentError::InvalidInput(err.to_string()))?;
        let validate_fut = utxo_common::validate_payment(
            self.platform_coin.clone(),
            tx,
            SLP_SWAP_VOUT,
            first_pub,
            htlc_keypair.public(),
            &input.secret_hash,
            self.platform_dust_dec(),
            input.time_lock,
            now_ms() / 1000 + 60,
            input.confirmations,
        );
        validate_fut.compat().await
    }

    pub async fn refund_htlc(
        &self,
        htlc_tx: &[u8],
        other_pub: &Public,
        time_lock: u32,
        secret_hash: &[u8],
        htlc_keypair: &KeyPair,
    ) -> Result<UtxoTx, MmError<SpendHtlcError>> {
        let tx: UtxoTx = deserialize(htlc_tx)?;
        if tx.outputs.is_empty() {
            return MmError::err(SpendHtlcError::TxLackOfOutputs);
        }

        let slp_tx: SlpTxDetails = parse_slp_script(tx.outputs[0].script_pubkey.as_slice())?;

        let other_pub = Public::from_slice(other_pub)?;
        let my_public_key = self.platform_coin.my_public_key()?;
        let redeem_script = payment_script(time_lock, secret_hash, my_public_key, &other_pub);

        let slp_amount = match slp_tx.transaction {
            SlpTransaction::Send { token_id, amounts } => {
                if token_id != self.token_id() {
                    return MmError::err(SpendHtlcError::InvalidSlpDetails);
                }
                *amounts.get(0).ok_or(SpendHtlcError::InvalidSlpDetails)?
            },
            _ => return MmError::err(SpendHtlcError::InvalidSlpDetails),
        };
        let slp_utxo = SlpUnspent {
            bch_unspent: UnspentInfo {
                outpoint: OutPoint {
                    hash: tx.hash(),
                    index: SLP_SWAP_VOUT as u32,
                },
                value: tx.outputs[1].value,
                height: None,
            },
            slp_amount,
        };

        let tx_locktime = self.platform_coin.p2sh_tx_locktime(time_lock).await?;
        let script_data = ScriptBuilder::default().push_opcode(Opcode::OP_1).into_script();
        let tx = self
            .spend_p2sh(
                slp_utxo,
                tx_locktime,
                SEQUENCE_FINAL - 1,
                script_data,
                redeem_script,
                htlc_keypair,
            )
            .await?;
        Ok(tx)
    }

    pub async fn spend_htlc(
        &self,
        htlc_tx: &[u8],
        other_pub: &Public,
        time_lock: u32,
        secret: &[u8],
        keypair: &KeyPair,
    ) -> Result<UtxoTx, MmError<SpendHtlcError>> {
        let tx: UtxoTx = deserialize(htlc_tx)?;
        let slp_tx: SlpTxDetails = deserialize(tx.outputs[0].script_pubkey.as_slice())?;

        let other_pub = Public::from_slice(other_pub)?;
        let redeem = payment_script(time_lock, &*dhash160(secret), &other_pub, keypair.public());

        let slp_amount = match slp_tx.transaction {
            SlpTransaction::Send { token_id, amounts } => {
                if token_id != self.token_id() {
                    return MmError::err(SpendHtlcError::InvalidSlpDetails);
                }
                *amounts.get(0).ok_or(SpendHtlcError::InvalidSlpDetails)?
            },
            _ => return MmError::err(SpendHtlcError::InvalidSlpDetails),
        };
        let slp_utxo = SlpUnspent {
            bch_unspent: UnspentInfo {
                outpoint: OutPoint {
                    hash: tx.hash(),
                    index: SLP_SWAP_VOUT as u32,
                },
                value: tx.outputs[1].value,
                height: None,
            },
            slp_amount,
        };

        let tx_locktime = self.platform_coin.p2sh_tx_locktime(time_lock).await?;
        let script_data = ScriptBuilder::default()
            .push_data(secret)
            .push_opcode(Opcode::OP_0)
            .into_script();
        let tx = self
            .spend_p2sh(slp_utxo, tx_locktime, SEQUENCE_FINAL, script_data, redeem, keypair)
            .await?;
        Ok(tx)
    }

    pub async fn spend_p2sh(
        &self,
        p2sh_utxo: SlpUnspent,
        tx_locktime: u32,
        input_sequence: u32,
        script_data: Script,
        redeem_script: Script,
        htlc_keypair: &KeyPair,
    ) -> Result<UtxoTx, MmError<SpendP2SHError>> {
        let op_return_out_mm = self.send_op_return_output(&[p2sh_utxo.slp_amount]);
        let mut outputs = Vec::with_capacity(3);
        outputs.push(op_return_out_mm);

        let my_public_key = self.platform_coin.my_public_key()?;
        let my_script_pubkey = ScriptBuilder::build_p2pkh(&my_public_key.address_hash().into());
        let slp_output = TransactionOutput {
            value: self.platform_dust(),
            script_pubkey: my_script_pubkey.to_bytes(),
        };
        outputs.push(slp_output);

        let (_, bch_inputs, _recently_spent) = self.slp_unspents_for_spend().await?;
        let (mut unsigned, _) = UtxoTxBuilder::new(&self.platform_coin)
            .add_required_inputs(std::iter::once(p2sh_utxo.bch_unspent))
            .add_available_inputs(bch_inputs)
            .add_outputs(outputs)
            .build()
            .await?;

        unsigned.lock_time = tx_locktime;
        unsigned.inputs[0].sequence = input_sequence;

        let my_key_pair = self.platform_coin.as_ref().priv_key_policy.key_pair_or_err()?;
        let signed_p2sh_input = p2sh_spend(
            &unsigned,
            0,
            htlc_keypair,
            script_data,
            redeem_script,
            self.platform_coin.as_ref().conf.signature_version,
            self.platform_coin.as_ref().conf.fork_id,
        )?;

        let signed_inputs: Result<Vec<_>, _> = unsigned
            .inputs
            .iter()
            .enumerate()
            .skip(1)
            .map(|(i, _)| {
                p2pkh_spend(
                    &unsigned,
                    i,
                    my_key_pair,
                    my_script_pubkey.clone(),
                    self.platform_coin.as_ref().conf.signature_version,
                    self.platform_coin.as_ref().conf.fork_id,
                )
            })
            .collect();

        let mut signed_inputs = signed_inputs?;

        signed_inputs.insert(0, signed_p2sh_input);

        let signed = UtxoTx {
            version: unsigned.version,
            n_time: unsigned.n_time,
            overwintered: unsigned.overwintered,
            version_group_id: unsigned.version_group_id,
            inputs: signed_inputs,
            outputs: unsigned.outputs,
            lock_time: unsigned.lock_time,
            expiry_height: unsigned.expiry_height,
            shielded_spends: unsigned.shielded_spends,
            shielded_outputs: unsigned.shielded_outputs,
            join_splits: unsigned.join_splits,
            value_balance: unsigned.value_balance,
            join_split_pubkey: Default::default(),
            join_split_sig: Default::default(),
            binding_sig: Default::default(),
            zcash: unsigned.zcash,
            str_d_zeel: unsigned.str_d_zeel,
            tx_hash_algo: self.platform_coin.as_ref().tx_hash_algo,
        };

        let _broadcast = self
            .rpc()
            .send_raw_transaction(serialize(&signed).into())
            .compat()
            .await?;
        Ok(signed)
    }

    async fn validate_dex_fee(
        &self,
        tx: UtxoTx,
        expected_sender: &[u8],
        fee_addr: &[u8],
        amount: BigDecimal,
        min_block_number: u64,
    ) -> Result<(), MmError<ValidateDexFeeError>> {
        if tx.outputs.len() < 2 {
            return MmError::err(ValidateDexFeeError::TxLackOfOutputs);
        }

        let slp_tx: SlpTxDetails = parse_slp_script(tx.outputs[0].script_pubkey.as_slice())?;

        match slp_tx.transaction {
            SlpTransaction::Send { token_id, amounts } => {
                if token_id != self.token_id() {
                    return MmError::err(ValidateDexFeeError::InvalidSlpDetails);
                }

                if amounts.is_empty() {
                    return MmError::err(ValidateDexFeeError::InvalidSlpDetails);
                }

                let expected = sat_from_big_decimal(&amount, self.decimals())?;

                if amounts[0] != expected {
                    return MmError::err(ValidateDexFeeError::InvalidSlpDetails);
                }
            },
            _ => return MmError::err(ValidateDexFeeError::InvalidSlpDetails),
        }

        let validate_fut = utxo_common::validate_fee(
            self.platform_coin.clone(),
            tx,
            SLP_FEE_VOUT,
            expected_sender,
            &self.platform_dust_dec(),
            min_block_number,
            fee_addr,
        );

        validate_fut
            .compat()
            .await
            .map_to_mm(ValidateDexFeeError::ValidatePaymentError)?;

        Ok(())
    }

    pub fn platform_dust(&self) -> u64 { self.platform_coin.as_ref().dust_amount }

    pub fn platform_decimals(&self) -> u8 { self.platform_coin.as_ref().decimals }

    pub fn platform_dust_dec(&self) -> BigDecimal {
        big_decimal_from_sat_unsigned(self.platform_dust(), self.platform_decimals())
    }

    pub fn decimals(&self) -> u8 { self.conf.decimals }

    pub fn token_id(&self) -> &H256 { &self.conf.token_id }

    fn platform_conf(&self) -> &UtxoCoinConf { &self.platform_coin.as_ref().conf }

    async fn my_balance_sat(&self) -> UtxoRpcResult<u64> {
        let (slp_unspents, _) = self.slp_unspents_for_display().await?;
        let satoshi = slp_unspents.iter().fold(0, |cur, unspent| cur + unspent.slp_amount);
        Ok(satoshi)
    }

    pub async fn my_coin_balance(&self) -> UtxoRpcResult<CoinBalance> {
        let balance_sat = self.my_balance_sat().await?;
        let spendable = big_decimal_from_sat_unsigned(balance_sat, self.decimals());
        Ok(CoinBalance {
            spendable,
            unspendable: 0.into(),
        })
    }

    fn slp_prefix(&self) -> &CashAddrPrefix { self.platform_coin.slp_prefix() }

    pub fn get_info(&self) -> SlpTokenInfo {
        SlpTokenInfo {
            token_id: self.conf.token_id,
            decimals: self.conf.decimals,
        }
    }
}

#[derive(Debug, Eq, PartialEq)]
pub struct SlpGenesisParams {
    pub(super) token_ticker: String,
    token_name: String,
    token_document_url: String,
    token_document_hash: Vec<u8>,
    pub(super) decimals: Vec<u8>,
    pub(super) mint_baton_vout: Option<u8>,
    pub(super) initial_token_mint_quantity: u64,
}

/// https://slp.dev/specs/slp-token-type-1/#transaction-detail
#[derive(Debug, Eq, PartialEq)]
pub enum SlpTransaction {
    /// https://slp.dev/specs/slp-token-type-1/#genesis-token-genesis-transaction
    Genesis(SlpGenesisParams),
    /// https://slp.dev/specs/slp-token-type-1/#mint-extended-minting-transaction
    Mint {
        token_id: H256,
        mint_baton_vout: Option<u8>,
        additional_token_quantity: u64,
    },
    /// https://slp.dev/specs/slp-token-type-1/#send-spend-transaction
    Send { token_id: H256, amounts: Vec<u64> },
}

impl SlpTransaction {
    pub fn token_id(&self) -> Option<H256> {
        match self {
            SlpTransaction::Send { token_id, .. } | SlpTransaction::Mint { token_id, .. } => Some(*token_id),
            SlpTransaction::Genesis(_) => None,
        }
    }
}

impl Deserializable for SlpTransaction {
    fn deserialize<T>(reader: &mut Reader<T>) -> Result<Self, SerError>
    where
        Self: Sized,
        T: std::io::Read,
    {
        let transaction_type: String = reader.read()?;
        match transaction_type.as_str() {
            SLP_GENESIS => {
                let token_ticker = reader.read()?;
                let token_name = reader.read()?;
                let maybe_push_op_code: u8 = reader.read()?;
                let token_document_url = if maybe_push_op_code == Opcode::OP_PUSHDATA1 as u8 {
                    reader.read()?
                } else {
                    let mut url = vec![0; maybe_push_op_code as usize];
                    reader.read_slice(&mut url)?;
                    String::from_utf8(url).map_err(|e| SerError::Custom(e.to_string()))?
                };

                let maybe_push_op_code: u8 = reader.read()?;
                let token_document_hash = if maybe_push_op_code == Opcode::OP_PUSHDATA1 as u8 {
                    reader.read_list()?
                } else {
                    let mut hash = vec![0; maybe_push_op_code as usize];
                    reader.read_slice(&mut hash)?;
                    hash
                };
                let decimals = reader.read_list()?;
                let maybe_push_op_code: u8 = reader.read()?;
                let mint_baton_vout = if maybe_push_op_code == Opcode::OP_PUSHDATA1 as u8 {
                    let _zero: u8 = reader.read()?;
                    None
                } else {
                    Some(reader.read()?)
                };
                let bytes: Vec<u8> = reader.read_list()?;
                if bytes.len() != 8 {
                    return Err(SerError::Custom(format!("Expected 8 bytes, got {}", bytes.len())));
                }
                let initial_token_mint_quantity = u64::from_be_bytes(bytes.try_into().expect("length is 8 bytes"));

                Ok(SlpTransaction::Genesis(SlpGenesisParams {
                    token_ticker,
                    token_name,
                    token_document_url,
                    token_document_hash,
                    decimals,
                    mint_baton_vout,
                    initial_token_mint_quantity,
                }))
            },
            SLP_MINT => {
                let maybe_id: Vec<u8> = reader.read_list()?;
                if maybe_id.len() != 32 {
                    return Err(SerError::Custom(format!(
                        "Unexpected token id length {}",
                        maybe_id.len()
                    )));
                }

                let maybe_push_op_code: u8 = reader.read()?;
                let mint_baton_vout = if maybe_push_op_code == Opcode::OP_PUSHDATA1 as u8 {
                    let _zero: u8 = reader.read()?;
                    None
                } else {
                    Some(reader.read()?)
                };

                let bytes: Vec<u8> = reader.read_list()?;
                if bytes.len() != 8 {
                    return Err(SerError::Custom(format!("Expected 8 bytes, got {}", bytes.len())));
                }
                let additional_token_quantity = u64::from_be_bytes(bytes.try_into().expect("length is 8 bytes"));

                Ok(SlpTransaction::Mint {
                    token_id: H256::from(maybe_id.as_slice()),
                    mint_baton_vout,
                    additional_token_quantity,
                })
            },
            SLP_SEND => {
                let maybe_id: Vec<u8> = reader.read_list()?;
                if maybe_id.len() != 32 {
                    return Err(SerError::Custom(format!(
                        "Unexpected token id length {}",
                        maybe_id.len()
                    )));
                }

                let token_id = H256::from(maybe_id.as_slice());
                let mut amounts = Vec::with_capacity(1);
                while !reader.is_finished() {
                    let bytes: Vec<u8> = reader.read_list()?;
                    if bytes.len() != 8 {
                        return Err(SerError::Custom(format!("Expected 8 bytes, got {}", bytes.len())));
                    }
                    let amount = u64::from_be_bytes(bytes.try_into().expect("length is 8 bytes"));
                    amounts.push(amount)
                }

                if amounts.len() > 19 {
                    return Err(SerError::Custom(format!(
                        "Expected at most 19 token amounts, got {}",
                        amounts.len()
                    )));
                }
                Ok(SlpTransaction::Send { token_id, amounts })
            },
            _ => Err(SerError::Custom(format!(
                "Unsupported transaction type {}",
                transaction_type
            ))),
        }
    }
}

#[derive(Debug, Deserializable)]
pub struct SlpTxDetails {
    op_code: u8,
    lokad_id: String,
    token_type: Vec<u8>,
    pub transaction: SlpTransaction,
}

#[derive(Debug, Display, PartialEq)]
pub enum ParseSlpScriptError {
    NotOpReturn,
    UnexpectedLokadId(String),
    #[display(fmt = "UnexpectedTokenType: {:?}", _0)]
    UnexpectedTokenType(Vec<u8>),
    #[display(fmt = "DeserializeFailed: {:?}", _0)]
    DeserializeFailed(SerError),
}

impl From<SerError> for ParseSlpScriptError {
    fn from(err: SerError) -> ParseSlpScriptError { ParseSlpScriptError::DeserializeFailed(err) }
}

impl From<ParseSlpScriptError> for ValidatePaymentError {
    fn from(err: ParseSlpScriptError) -> Self { Self::TxDeserializationError(err.to_string()) }
}

pub fn parse_slp_script(script: &[u8]) -> Result<SlpTxDetails, MmError<ParseSlpScriptError>> {
    let details: SlpTxDetails = deserialize(script)?;
    if Opcode::from_u8(details.op_code) != Some(Opcode::OP_RETURN) {
        return MmError::err(ParseSlpScriptError::NotOpReturn);
    }

    if details.lokad_id != SLP_LOKAD_ID {
        return MmError::err(ParseSlpScriptError::UnexpectedLokadId(details.lokad_id));
    }

    if details.token_type.first() != Some(&SLP_FUNGIBLE) {
        return MmError::err(ParseSlpScriptError::UnexpectedTokenType(details.token_type));
    }

    Ok(details)
}

#[derive(Debug, Display)]
enum GenSlpSpendErr {
    RpcError(UtxoRpcError),
    TooManyOutputs,
    #[display(
        fmt = "Not enough {} to generate SLP spend: available {}, required at least {}",
        coin,
        available,
        required
    )]
    InsufficientSlpBalance {
        coin: String,
        available: BigDecimal,
        required: BigDecimal,
    },
    InvalidSlpUtxos(ValidateSlpUtxosErr),
    Internal(String),
}

impl From<UtxoRpcError> for GenSlpSpendErr {
    fn from(err: UtxoRpcError) -> GenSlpSpendErr { GenSlpSpendErr::RpcError(err) }
}

impl From<ValidateSlpUtxosErr> for GenSlpSpendErr {
    fn from(err: ValidateSlpUtxosErr) -> GenSlpSpendErr { GenSlpSpendErr::InvalidSlpUtxos(err) }
}

impl From<UnexpectedDerivationMethod> for GenSlpSpendErr {
    fn from(e: UnexpectedDerivationMethod) -> Self { GenSlpSpendErr::Internal(e.to_string()) }
}

impl From<GenSlpSpendErr> for WithdrawError {
    fn from(err: GenSlpSpendErr) -> WithdrawError {
        match err {
            GenSlpSpendErr::RpcError(e) => e.into(),
            GenSlpSpendErr::TooManyOutputs | GenSlpSpendErr::InvalidSlpUtxos(_) => {
                WithdrawError::InternalError(err.to_string())
            },
            GenSlpSpendErr::InsufficientSlpBalance {
                coin,
                available,
                required,
            } => WithdrawError::NotSufficientBalance {
                coin,
                available,
                required,
            },
            GenSlpSpendErr::Internal(internal) => WithdrawError::InternalError(internal),
        }
    }
}

impl AsRef<UtxoCoinFields> for SlpToken {
    fn as_ref(&self) -> &UtxoCoinFields { self.platform_coin.as_ref() }
}

#[async_trait]
impl UtxoTxBroadcastOps for SlpToken {
    async fn broadcast_tx(&self, tx: &UtxoTx) -> Result<H256Json, MmError<BroadcastTxErr>> {
        let tx_bytes = serialize(tx);
        check_slp_transaction(self.platform_coin.bchd_urls(), tx_bytes.clone().take())
            .await
            .mm_err(|e| BroadcastTxErr::Other(e.to_string()))?;

        let hash = self.rpc().send_raw_transaction(tx_bytes.into()).compat().await?;

        Ok(hash)
    }
}

#[async_trait]
impl UtxoTxGenerationOps for SlpToken {
    async fn get_tx_fee(&self) -> UtxoRpcResult<ActualTxFee> { self.platform_coin.get_tx_fee().await }

    async fn calc_interest_if_required(
        &self,
        unsigned: TransactionInputSigner,
        data: AdditionalTxData,
        my_script_pub: Bytes,
    ) -> UtxoRpcResult<(TransactionInputSigner, AdditionalTxData)> {
        self.platform_coin
            .calc_interest_if_required(unsigned, data, my_script_pub)
            .await
    }
}

impl MarketCoinOps for SlpToken {
    fn ticker(&self) -> &str { &self.conf.ticker }

    fn my_address(&self) -> MmResult<String, MyAddressError> {
        let my_address = self.as_ref().derivation_method.iguana_or_err()?;
        let slp_address = self
            .platform_coin
            .slp_address(my_address)
            .map_to_mm(MyAddressError::InternalError)?;
        slp_address.encode().map_to_mm(MyAddressError::InternalError)
    }

    fn get_public_key(&self) -> Result<String, MmError<UnexpectedDerivationMethod>> {
        let pubkey = utxo_common::my_public_key(self.platform_coin.as_ref())?;
        Ok(pubkey.to_string())
    }

    fn sign_message_hash(&self, message: &str) -> Option<[u8; 32]> {
        utxo_common::sign_message_hash(self.as_ref(), message)
    }

    fn sign_message(&self, message: &str) -> SignatureResult<String> {
        utxo_common::sign_message(self.as_ref(), message)
    }

    fn verify_message(&self, signature: &str, message: &str, address: &str) -> VerificationResult<bool> {
        let message_hash = self
            .sign_message_hash(message)
            .ok_or(VerificationError::PrefixNotFound)?;
        let signature = CompactSignature::from(base64::decode(signature)?);
        let pubkey = Public::recover_compact(&H256::from(message_hash), &signature)?;
        let address_from_pubkey = self.platform_coin.address_from_pubkey(&pubkey);
        let slp_address = self
            .platform_coin
            .slp_address(&address_from_pubkey)
            .map_err(VerificationError::InternalError)?
            .encode()
            .map_err(VerificationError::InternalError)?;
        Ok(slp_address == address)
    }

    fn my_balance(&self) -> BalanceFut<CoinBalance> {
        let coin = self.clone();
        let fut = async move { Ok(coin.my_coin_balance().await?) };
        Box::new(fut.boxed().compat())
    }

    fn base_coin_balance(&self) -> BalanceFut<BigDecimal> {
        Box::new(self.platform_coin.my_balance().map(|res| res.spendable))
    }

    fn platform_ticker(&self) -> &str { self.platform_coin.ticker() }

    /// Receives raw transaction bytes in hexadecimal format as input and returns tx hash in hexadecimal format
    fn send_raw_tx(&self, tx: &str) -> Box<dyn Future<Item = String, Error = String> + Send> {
        let selfi = self.clone();
        let tx = tx.to_owned();
        let fut = async move {
            let bytes = hex::decode(tx).map_to_mm(|e| e).map_err(|e| format!("{:?}", e))?;
            let tx = try_s!(deserialize(bytes.as_slice()));
            let hash = selfi.broadcast_tx(&tx).await.map_err(|e| format!("{:?}", e))?;
            Ok(format!("{:?}", hash))
        };

        Box::new(fut.boxed().compat())
    }

    fn send_raw_tx_bytes(&self, tx: &[u8]) -> Box<dyn Future<Item = String, Error = String> + Send> {
        let selfi = self.clone();
        let bytes = tx.to_owned();
        let fut = async move {
            let tx = try_s!(deserialize(bytes.as_slice()));
            let hash = selfi.broadcast_tx(&tx).await.map_err(|e| format!("{:?}", e))?;
            Ok(format!("{:?}", hash))
        };

        Box::new(fut.boxed().compat())
    }

    fn wait_for_confirmations(
        &self,
        tx: &[u8],
        confirmations: u64,
        requires_nota: bool,
        wait_until: u64,
        check_every: u64,
    ) -> Box<dyn Future<Item = (), Error = String> + Send> {
        self.platform_coin
            .wait_for_confirmations(tx, confirmations, requires_nota, wait_until, check_every)
    }

    fn wait_for_tx_spend(
        &self,
        transaction: &[u8],
        wait_until: u64,
        from_block: u64,
        _swap_contract_address: &Option<BytesJson>,
    ) -> TransactionFut {
        utxo_common::wait_for_output_spend(
            self.platform_coin.as_ref(),
            transaction,
            SLP_SWAP_VOUT,
            from_block,
            wait_until,
        )
    }

    fn tx_enum_from_bytes(&self, bytes: &[u8]) -> Result<TransactionEnum, MmError<TxMarshalingErr>> {
        self.platform_coin.tx_enum_from_bytes(bytes)
    }

    fn current_block(&self) -> Box<dyn Future<Item = u64, Error = String> + Send> { self.platform_coin.current_block() }

    fn display_priv_key(&self) -> Result<String, String> { self.platform_coin.display_priv_key() }

    fn min_tx_amount(&self) -> BigDecimal { big_decimal_from_sat_unsigned(1, self.decimals()) }

    fn min_trading_vol(&self) -> MmNumber { big_decimal_from_sat_unsigned(1, self.decimals()).into() }
}

#[async_trait]
impl SwapOps for SlpToken {
    fn send_taker_fee(&self, fee_addr: &[u8], amount: BigDecimal, _uuid: &[u8]) -> TransactionFut {
        let coin = self.clone();
        let fee_pubkey = try_tx_fus!(Public::from_slice(fee_addr));
        let script_pubkey = ScriptBuilder::build_p2pkh(&fee_pubkey.address_hash().into()).into();
        let amount = try_tx_fus!(sat_from_big_decimal(&amount, self.decimals()));

        let fut = async move {
            let slp_out = SlpOutput { amount, script_pubkey };
            let (preimage, recently_spent) = try_tx_s!(coin.generate_slp_tx_preimage(vec![slp_out]).await);
            generate_and_send_tx(
                &coin,
                preimage.available_bch_inputs,
                Some(preimage.slp_inputs.into_iter().map(|slp| slp.bch_unspent).collect()),
                FeePolicy::SendExact,
                recently_spent,
                preimage.outputs,
            )
            .await
        };
        Box::new(fut.boxed().compat().map(|tx| tx.into()))
    }

    fn send_maker_payment(
        &self,
        time_lock: u32,
        taker_pub: &[u8],
        secret_hash: &[u8],
        amount: BigDecimal,
        _swap_contract_address: &Option<BytesJson>,
        swap_unique_data: &[u8],
    ) -> TransactionFut {
        let taker_pub = try_tx_fus!(Public::from_slice(taker_pub));
        let amount = try_tx_fus!(sat_from_big_decimal(&amount, self.decimals()));
        let secret_hash = secret_hash.to_owned();
        let maker_htlc_keypair = self.derive_htlc_key_pair(swap_unique_data);

        let coin = self.clone();
        let fut = async move {
            let tx = try_tx_s!(
                coin.send_htlc(maker_htlc_keypair.public(), &taker_pub, time_lock, &secret_hash, amount)
                    .await
            );
            Ok(tx.into())
        };
        Box::new(fut.boxed().compat())
    }

    fn send_taker_payment(
        &self,
        time_lock: u32,
        maker_pub: &[u8],
        secret_hash: &[u8],
        amount: BigDecimal,
        _swap_contract_address: &Option<BytesJson>,
        swap_unique_data: &[u8],
    ) -> TransactionFut {
        let maker_pub = try_tx_fus!(Public::from_slice(maker_pub));
        let amount = try_tx_fus!(sat_from_big_decimal(&amount, self.decimals()));
        let secret_hash = secret_hash.to_owned();

        let taker_htlc_keypair = self.derive_htlc_key_pair(swap_unique_data);

        let coin = self.clone();
        let fut = async move {
            let tx = try_tx_s!(
                coin.send_htlc(taker_htlc_keypair.public(), &maker_pub, time_lock, &secret_hash, amount)
                    .await
            );
            Ok(tx.into())
        };
        Box::new(fut.boxed().compat())
    }

    fn send_maker_spends_taker_payment(
        &self,
        taker_payment_tx: &[u8],
        time_lock: u32,
        taker_pub: &[u8],
        secret: &[u8],
        _swap_contract_address: &Option<BytesJson>,
        swap_unique_data: &[u8],
    ) -> TransactionFut {
        let tx = taker_payment_tx.to_owned();
        let taker_pub = try_tx_fus!(Public::from_slice(taker_pub));
        let secret = secret.to_owned();
        let htlc_keypair = self.derive_htlc_key_pair(swap_unique_data);
        let coin = self.clone();

        let fut = async move {
            let tx = try_tx_s!(
                coin.spend_htlc(&tx, &taker_pub, time_lock, &secret, &htlc_keypair)
                    .await
            );
            Ok(tx.into())
        };
        Box::new(fut.boxed().compat())
    }

    fn create_taker_spends_maker_payment_preimage(
        &self,
        _maker_payment_tx: &[u8],
        _time_lock: u32,
        _maker_pub: &[u8],
        _secret_hash: &[u8],
        _swap_unique_data: &[u8],
    ) -> TransactionFut {
        unimplemented!();
    }

    fn send_taker_spends_maker_payment(
        &self,
        maker_payment_tx: &[u8],
        time_lock: u32,
        maker_pub: &[u8],
        secret: &[u8],
        _swap_contract_address: &Option<BytesJson>,
        swap_unique_data: &[u8],
    ) -> TransactionFut {
        let tx = maker_payment_tx.to_owned();
        let maker_pub = try_tx_fus!(Public::from_slice(maker_pub));
        let secret = secret.to_owned();
        let htlc_keypair = self.derive_htlc_key_pair(swap_unique_data);
        let coin = self.clone();

        let fut = async move {
            let tx = try_tx_s!(
                coin.spend_htlc(&tx, &maker_pub, time_lock, &secret, &htlc_keypair)
                    .await
            );
            Ok(tx.into())
        };
        Box::new(fut.boxed().compat())
    }

    fn send_taker_spends_maker_payment_preimage(&self, _preimage: &[u8], _secret: &[u8]) -> TransactionFut {
        unimplemented!();
    }

    fn send_taker_refunds_payment(
        &self,
        taker_payment_tx: &[u8],
        time_lock: u32,
        maker_pub: &[u8],
        secret_hash: &[u8],
        _swap_contract_address: &Option<BytesJson>,
        swap_unique_data: &[u8],
    ) -> TransactionFut {
        let tx = taker_payment_tx.to_owned();
        let maker_pub = try_tx_fus!(Public::from_slice(maker_pub));
        let secret_hash = secret_hash.to_owned();
        let htlc_keypair = self.derive_htlc_key_pair(swap_unique_data);
        let coin = self.clone();

        let fut = async move {
            let tx = try_s!(
                coin.refund_htlc(&tx, &maker_pub, time_lock, &secret_hash, &htlc_keypair)
                    .await
            );
            Ok(tx.into())
        };
        Box::new(fut.boxed().compat().map_err(TransactionErr::Plain))
    }

    fn send_maker_refunds_payment(
        &self,
        maker_payment_tx: &[u8],
        time_lock: u32,
        taker_pub: &[u8],
        secret_hash: &[u8],
        _swap_contract_address: &Option<BytesJson>,
        swap_unique_data: &[u8],
    ) -> TransactionFut {
        let tx = maker_payment_tx.to_owned();
        let taker_pub = try_tx_fus!(Public::from_slice(taker_pub));
        let secret_hash = secret_hash.to_owned();
        let htlc_keypair = self.derive_htlc_key_pair(swap_unique_data);
        let coin = self.clone();

        let fut = async move {
            let tx = try_tx_s!(
                coin.refund_htlc(&tx, &taker_pub, time_lock, &secret_hash, &htlc_keypair)
                    .await
            );
            Ok(tx.into())
        };
        Box::new(fut.boxed().compat())
    }

    fn validate_fee(
        &self,
        fee_tx: &TransactionEnum,
        expected_sender: &[u8],
        fee_addr: &[u8],
        amount: &BigDecimal,
        min_block_number: u64,
        _uuid: &[u8],
    ) -> Box<dyn Future<Item = (), Error = String> + Send> {
        let tx = match fee_tx {
            TransactionEnum::UtxoTx(tx) => tx.clone(),
            _ => panic!(),
        };
        let coin = self.clone();
        let expected_sender = expected_sender.to_owned();
        let fee_addr = fee_addr.to_owned();
        let amount = amount.to_owned();

        let fut = async move {
            try_s!(
                coin.validate_dex_fee(tx, &expected_sender, &fee_addr, amount, min_block_number)
                    .await
            );
            Ok(())
        };
        Box::new(fut.boxed().compat())
    }

    fn validate_maker_payment(&self, input: ValidatePaymentInput) -> ValidatePaymentFut<()> {
        let coin = self.clone();
        let fut = async move {
            coin.validate_htlc(input).await?;
            Ok(())
        };
        Box::new(fut.boxed().compat())
    }

    fn validate_taker_payment(&self, input: ValidatePaymentInput) -> ValidatePaymentFut<()> {
        let coin = self.clone();
        let fut = async move {
            coin.validate_htlc(input).await?;
            Ok(())
        };
        Box::new(fut.boxed().compat())
    }

    fn watcher_validate_taker_payment(
        &self,
        _input: WatcherValidatePaymentInput,
    ) -> Box<dyn Future<Item = (), Error = MmError<ValidatePaymentError>> + Send> {
        unimplemented!();
    }

    fn check_if_my_payment_sent(
        &self,
        time_lock: u32,
        other_pub: &[u8],
        secret_hash: &[u8],
        _search_from_block: u64,
        _swap_contract_address: &Option<BytesJson>,
        swap_unique_data: &[u8],
    ) -> Box<dyn Future<Item = Option<TransactionEnum>, Error = String> + Send> {
        utxo_common::check_if_my_payment_sent(
            self.platform_coin.clone(),
            time_lock,
            other_pub,
            secret_hash,
            swap_unique_data,
        )
    }

    async fn search_for_swap_tx_spend_my(
        &self,
        input: SearchForSwapTxSpendInput<'_>,
    ) -> Result<Option<FoundSwapTxSpend>, String> {
        utxo_common::search_for_swap_tx_spend_my(&self.platform_coin, input, SLP_SWAP_VOUT).await
    }

    async fn search_for_swap_tx_spend_other(
        &self,
        input: SearchForSwapTxSpendInput<'_>,
    ) -> Result<Option<FoundSwapTxSpend>, String> {
        utxo_common::search_for_swap_tx_spend_other(&self.platform_coin, input, SLP_SWAP_VOUT).await
    }

    fn extract_secret(&self, secret_hash: &[u8], spend_tx: &[u8]) -> Result<Vec<u8>, String> {
        utxo_common::extract_secret(secret_hash, spend_tx)
    }

    fn negotiate_swap_contract_addr(
        &self,
        _other_side_address: Option<&[u8]>,
    ) -> Result<Option<BytesJson>, MmError<NegotiateSwapContractAddrErr>> {
        Ok(None)
    }

    fn derive_htlc_key_pair(&self, swap_unique_data: &[u8]) -> KeyPair {
        utxo_common::derive_htlc_key_pair(self.platform_coin.as_ref(), swap_unique_data)
    }

    fn validate_other_pubkey(&self, raw_pubkey: &[u8]) -> MmResult<(), ValidateOtherPubKeyErr> {
        utxo_common::validate_other_pubkey(raw_pubkey)
    }
}

impl From<GenSlpSpendErr> for TradePreimageError {
    fn from(slp: GenSlpSpendErr) -> TradePreimageError {
        match slp {
            GenSlpSpendErr::InsufficientSlpBalance {
                coin,
                available,
                required,
            } => TradePreimageError::NotSufficientBalance {
                coin,
                available,
                required,
            },
            GenSlpSpendErr::RpcError(e) => e.into(),
            GenSlpSpendErr::TooManyOutputs | GenSlpSpendErr::InvalidSlpUtxos(_) => {
                TradePreimageError::InternalError(slp.to_string())
            },
            GenSlpSpendErr::Internal(internal) => TradePreimageError::InternalError(internal),
        }
    }
}

#[derive(Clone, Debug, Deserialize, PartialEq, Serialize)]
pub struct SlpFeeDetails {
    pub amount: BigDecimal,
    pub coin: String,
}

impl From<SlpFeeDetails> for TxFeeDetails {
    fn from(slp: SlpFeeDetails) -> TxFeeDetails { TxFeeDetails::Slp(slp) }
}

#[async_trait]
impl MmCoin for SlpToken {
    fn is_asset_chain(&self) -> bool { false }

    fn spawner(&self) -> CoinFutSpawner { CoinFutSpawner::new(&self.conf.abortable_system) }

    fn get_raw_transaction(&self, req: RawTransactionRequest) -> RawTransactionFut {
        Box::new(
            utxo_common::get_raw_transaction(self.platform_coin.as_ref(), req)
                .boxed()
                .compat(),
        )
    }

    fn withdraw(&self, req: WithdrawRequest) -> WithdrawFut {
        let coin = self.clone();
        let fut = async move {
            let my_address = coin.platform_coin.as_ref().derivation_method.iguana_or_err()?;
            let key_pair = coin.platform_coin.as_ref().priv_key_policy.key_pair_or_err()?;

            let address = CashAddress::decode(&req.to).map_to_mm(WithdrawError::InvalidAddress)?;
            if address.prefix != *coin.slp_prefix() {
                return MmError::err(WithdrawError::InvalidAddress(format!(
                    "Expected {} address prefix, not {}",
                    coin.slp_prefix(),
                    address.prefix
                )));
            };
            let amount = if req.max {
                coin.my_balance_sat().await?
            } else {
                sat_from_big_decimal(&req.amount, coin.decimals())?
            };

            if address.hash.len() != 20 {
                return MmError::err(WithdrawError::InvalidAddress(format!(
                    "Expected 20 address hash len, not {}",
                    address.hash.len()
                )));
            }

            // TODO clarify with community whether we should support withdrawal to SLP P2SH addresses
            let script_pubkey = match address.address_type {
                CashAddrType::P2PKH => {
                    ScriptBuilder::build_p2pkh(&AddressHashEnum::AddressHash(address.hash.as_slice().into())).to_bytes()
                },
                CashAddrType::P2SH => {
                    return MmError::err(WithdrawError::InvalidAddress(
                        "Withdrawal to P2SH is not supported".into(),
                    ))
                },
            };
            let slp_output = SlpOutput { amount, script_pubkey };
            let (slp_preimage, _) = coin.generate_slp_tx_preimage(vec![slp_output]).await?;
            let mut tx_builder = UtxoTxBuilder::new(&coin.platform_coin)
                .add_required_inputs(slp_preimage.slp_inputs.into_iter().map(|slp| slp.bch_unspent))
                .add_available_inputs(slp_preimage.available_bch_inputs)
                .add_outputs(slp_preimage.outputs);

            let platform_decimals = coin.platform_decimals();
            match req.fee {
                Some(WithdrawFee::UtxoFixed { amount }) => {
                    let fixed = sat_from_big_decimal(&amount, platform_decimals)?;
                    tx_builder = tx_builder.with_fee(ActualTxFee::FixedPerKb(fixed))
                },
                Some(WithdrawFee::UtxoPerKbyte { amount }) => {
                    let dynamic = sat_from_big_decimal(&amount, platform_decimals)?;
                    tx_builder = tx_builder.with_fee(ActualTxFee::Dynamic(dynamic));
                },
                Some(fee_policy) => {
                    let error = format!(
                        "Expected 'UtxoFixed' or 'UtxoPerKbyte' fee types, found {:?}",
                        fee_policy
                    );
                    return MmError::err(WithdrawError::InvalidFeePolicy(error));
                },
                None => (),
            };

            let (unsigned, tx_data) = tx_builder.build().await.mm_err(|gen_tx_error| {
                WithdrawError::from_generate_tx_error(gen_tx_error, coin.platform_ticker().into(), platform_decimals)
            })?;

            let prev_script = ScriptBuilder::build_p2pkh(&my_address.hash);
            let signed = sign_tx(
                unsigned,
                key_pair,
                prev_script,
                coin.platform_conf().signature_version,
                coin.platform_conf().fork_id,
            )?;
            let fee_details = SlpFeeDetails {
                amount: big_decimal_from_sat_unsigned(tx_data.fee_amount, coin.platform_decimals()),
                coin: coin.platform_coin.ticker().into(),
            };
            let my_address_string = coin.my_address()?;
            let to_address = address.encode().map_to_mm(WithdrawError::InternalError)?;

            let total_amount = big_decimal_from_sat_unsigned(amount, coin.decimals());
            let spent_by_me = total_amount.clone();
            let (received_by_me, my_balance_change) = if my_address_string == to_address {
                (total_amount.clone(), 0.into())
            } else {
                (0.into(), &total_amount * &BigDecimal::from(-1))
            };

            let tx_hash: BytesJson = signed.hash().reversed().take().to_vec().into();
            let details = TransactionDetails {
                tx_hex: serialize(&signed).into(),
                internal_id: tx_hash.clone(),
                tx_hash: tx_hash.to_tx_hash(),
                from: vec![my_address_string],
                to: vec![to_address],
                total_amount,
                spent_by_me,
                received_by_me,
                my_balance_change,
                block_height: 0,
                timestamp: now_ms() / 1000,
                fee_details: Some(fee_details.into()),
                coin: coin.ticker().into(),
                kmd_rewards: None,
                transaction_type: Default::default(),
            };
            Ok(details)
        };
        Box::new(fut.boxed().compat())
    }

    fn decimals(&self) -> u8 { self.decimals() }

    fn convert_to_address(&self, from: &str, to_address_format: Json) -> Result<String, String> {
        utxo_common::convert_to_address(&self.platform_coin, from, to_address_format)
    }

    fn validate_address(&self, address: &str) -> ValidateAddressResult {
        let cash_address = match CashAddress::decode(address) {
            Ok(a) => a,
            Err(e) => {
                return ValidateAddressResult {
                    is_valid: false,
                    reason: Some(format!("Error {} on parsing the {} as cash address", e, address)),
                }
            },
        };

        if cash_address.prefix == *self.slp_prefix() {
            ValidateAddressResult {
                is_valid: true,
                reason: None,
            }
        } else {
            ValidateAddressResult {
                is_valid: false,
                reason: Some(format!(
                    "Address {} has invalid prefix {}, expected {}",
                    address,
                    cash_address.prefix,
                    self.slp_prefix()
                )),
            }
        }
    }

    fn process_history_loop(&self, _ctx: MmArc) -> Box<dyn Future<Item = (), Error = ()> + Send> {
        warn!("process_history_loop is not implemented for SLP yet!");
        Box::new(futures01::future::err(()))
    }

    fn history_sync_status(&self) -> HistorySyncState { self.platform_coin.history_sync_status() }

    /// Get fee to be paid per 1 swap transaction
    fn get_trade_fee(&self) -> Box<dyn Future<Item = TradeFee, Error = String> + Send> {
        utxo_common::get_trade_fee(self.platform_coin.clone())
    }

    async fn get_sender_trade_fee(
        &self,
        value: TradePreimageValue,
        stage: FeeApproxStage,
    ) -> TradePreimageResult<TradeFee> {
        let slp_amount = match value {
            TradePreimageValue::Exact(decimal) | TradePreimageValue::UpperBound(decimal) => {
                sat_from_big_decimal(&decimal, self.decimals())?
            },
        };
        // can use dummy P2SH script_pubkey here
        let script_pubkey = ScriptBuilder::build_p2sh(&H160::default().into()).into();
        let slp_out = SlpOutput {
            amount: slp_amount,
            script_pubkey,
        };
        let (preimage, _) = self.generate_slp_tx_preimage(vec![slp_out]).await?;
        let fee = utxo_common::preimage_trade_fee_required_to_send_outputs(
            &self.platform_coin,
            self.platform_ticker(),
            preimage.outputs,
            FeePolicy::SendExact,
            None,
            &stage,
        )
        .await?;
        Ok(TradeFee {
            coin: self.platform_coin.ticker().into(),
            amount: fee.into(),
            paid_from_trading_vol: false,
        })
    }

    fn get_receiver_trade_fee(&self, _stage: FeeApproxStage) -> TradePreimageFut<TradeFee> {
        let coin = self.clone();

        let fut = async move {
            let htlc_fee = coin.platform_coin.get_htlc_spend_fee(SLP_HTLC_SPEND_SIZE).await?;
            let amount =
                (big_decimal_from_sat_unsigned(htlc_fee, coin.platform_decimals()) + coin.platform_dust_dec()).into();
            Ok(TradeFee {
                coin: coin.platform_coin.ticker().into(),
                amount,
                paid_from_trading_vol: false,
            })
        };

        Box::new(fut.boxed().compat())
    }

    async fn get_fee_to_send_taker_fee(
        &self,
        dex_fee_amount: BigDecimal,
        stage: FeeApproxStage,
    ) -> TradePreimageResult<TradeFee> {
        let slp_amount = sat_from_big_decimal(&dex_fee_amount, self.decimals())?;
        // can use dummy P2PKH script_pubkey here
        let script_pubkey = ScriptBuilder::build_p2pkh(&H160::default().into()).into();
        let slp_out = SlpOutput {
            amount: slp_amount,
            script_pubkey,
        };
        let (preimage, _) = self.generate_slp_tx_preimage(vec![slp_out]).await?;
        let fee = utxo_common::preimage_trade_fee_required_to_send_outputs(
            &self.platform_coin,
            self.platform_ticker(),
            preimage.outputs,
            FeePolicy::SendExact,
            None,
            &stage,
        )
        .await?;
        Ok(TradeFee {
            coin: self.platform_coin.ticker().into(),
            amount: fee.into(),
            paid_from_trading_vol: false,
        })
    }

    fn required_confirmations(&self) -> u64 { self.conf.required_confirmations.load(AtomicOrdering::Relaxed) }

    fn requires_notarization(&self) -> bool { false }

    fn set_required_confirmations(&self, confirmations: u64) {
        self.conf
            .required_confirmations
            .store(confirmations, AtomicOrdering::Relaxed);
    }

    fn set_requires_notarization(&self, _requires_nota: bool) {
        warn!("set_requires_notarization has no effect on SLPTOKEN!")
    }

    fn swap_contract_address(&self) -> Option<BytesJson> { None }

    fn mature_confirmations(&self) -> Option<u32> { self.platform_coin.mature_confirmations() }

    fn coin_protocol_info(&self) -> Vec<u8> { Vec::new() }

    fn is_coin_protocol_supported(&self, _info: &Option<Vec<u8>>) -> bool { true }
}

#[async_trait]
impl CoinWithTxHistoryV2 for SlpToken {
    fn history_wallet_id(&self) -> WalletId { WalletId::new(self.platform_ticker().to_owned()) }

    /// TODO consider using `utxo_common::utxo_tx_history_common::get_tx_history_filters`
    /// when `SlpToken` implements `CoinWithDerivationMethod`.
    async fn get_tx_history_filters(
        &self,
        target: MyTxHistoryTarget,
    ) -> MmResult<GetTxHistoryFilters, MyTxHistoryErrorV2> {
        match target {
            MyTxHistoryTarget::Iguana => (),
            target => return MmError::err(MyTxHistoryErrorV2::with_expected_target(target, "Iguana")),
        }
        let my_address = self.my_address()?;
        Ok(GetTxHistoryFilters::for_address(my_address).with_token_id(self.token_id().to_string()))
    }
}

#[derive(Debug, Display)]
pub enum SlpAddrFromPubkeyErr {
    InvalidHex(hex::FromHexError),
    CashAddrError(String),
    EncodeError(String),
}

impl From<hex::FromHexError> for SlpAddrFromPubkeyErr {
    fn from(err: FromHexError) -> SlpAddrFromPubkeyErr { SlpAddrFromPubkeyErr::InvalidHex(err) }
}

pub fn slp_addr_from_pubkey_str(pubkey: &str, prefix: &str) -> Result<String, MmError<SlpAddrFromPubkeyErr>> {
    let pubkey_bytes = hex::decode(pubkey)?;
    let hash = dhash160(&pubkey_bytes);
    let addr =
        CashAddress::new(prefix, hash.to_vec(), CashAddrType::P2PKH).map_to_mm(SlpAddrFromPubkeyErr::CashAddrError)?;
    addr.encode().map_to_mm(SlpAddrFromPubkeyErr::EncodeError)
}

#[cfg(test)]
mod slp_tests {
    use super::*;
    use crate::utxo::GetUtxoListOps;
    use crate::{utxo::bch::tbch_coin_for_test, TransactionErr};
    use common::block_on;
    use mocktopus::mocking::{MockResult, Mockable};
    use std::mem::discriminant;

    // https://slp.dev/specs/slp-token-type-1/#examples
    #[test]
    fn test_parse_slp_script() {
        // Send single output
        let script = hex::decode("6a04534c500001010453454e4420e73b2b28c14db8ebbf97749988b539508990e1708021067f206f49d55807dbf4080000000005f5e100").unwrap();
        let slp_data = parse_slp_script(&script).unwrap();
        assert_eq!(slp_data.lokad_id, "SLP\0");
        let expected_amount = 100000000u64;
        let expected_transaction = SlpTransaction::Send {
            token_id: "e73b2b28c14db8ebbf97749988b539508990e1708021067f206f49d55807dbf4".into(),
            amounts: vec![expected_amount],
        };

        assert_eq!(expected_transaction, slp_data.transaction);

        // Genesis
        let script =
            hex::decode("6a04534c500001010747454e45534953044144455804414445584c004c0001084c0008000000174876e800")
                .unwrap();
        let slp_data = parse_slp_script(&script).unwrap();
        assert_eq!(slp_data.lokad_id, "SLP\0");
        let initial_token_mint_quantity = 1000_0000_0000u64;
        let expected_transaction = SlpTransaction::Genesis(SlpGenesisParams {
            token_ticker: "ADEX".to_string(),
            token_name: "ADEX".to_string(),
            token_document_url: "".to_string(),
            token_document_hash: vec![],
            decimals: vec![8],
            mint_baton_vout: None,
            initial_token_mint_quantity,
        });

        assert_eq!(expected_transaction, slp_data.transaction);

        // Genesis from docs example
        let script =
            hex::decode("6a04534c500001010747454e45534953045553445423546574686572204c74642e20555320646f6c6c6172206261636b656420746f6b656e734168747470733a2f2f7465746865722e746f2f77702d636f6e74656e742f75706c6f6164732f323031362f30362f546574686572576869746550617065722e70646620db4451f11eda33950670aaf59e704da90117ff7057283b032cfaec77793139160108010208002386f26fc10000").unwrap();
        let slp_data = parse_slp_script(&script).unwrap();
        assert_eq!(slp_data.lokad_id, "SLP\0");
        let initial_token_mint_quantity = 10000000000000000u64;
        let expected_transaction = SlpTransaction::Genesis(SlpGenesisParams {
            token_ticker: "USDT".to_string(),
            token_name: "Tether Ltd. US dollar backed tokens".to_string(),
            token_document_url: "https://tether.to/wp-content/uploads/2016/06/TetherWhitePaper.pdf".to_string(),
            token_document_hash: hex::decode("db4451f11eda33950670aaf59e704da90117ff7057283b032cfaec7779313916")
                .unwrap(),
            decimals: vec![8],
            mint_baton_vout: Some(2),
            initial_token_mint_quantity,
        });

        assert_eq!(expected_transaction, slp_data.transaction);

        // Mint
        let script =
            hex::decode("6a04534c50000101044d494e5420550d19eb820e616a54b8a73372c4420b5a0567d8dc00f613b71c5234dc884b35010208002386f26fc10000").unwrap();
        let slp_data = parse_slp_script(&script).unwrap();
        assert_eq!(slp_data.lokad_id, "SLP\0");
        let expected_transaction = SlpTransaction::Mint {
            token_id: "550d19eb820e616a54b8a73372c4420b5a0567d8dc00f613b71c5234dc884b35".into(),
            mint_baton_vout: Some(2),
            additional_token_quantity: 10000000000000000,
        };

        assert_eq!(expected_transaction, slp_data.transaction);

        // SEND with 3 outputs
        let script = hex::decode("6a04534c500001010453454e4420550d19eb820e616a54b8a73372c4420b5a0567d8dc00f613b71c5234dc884b350800000000000003e80800000000000003e90800000000000003ea").unwrap();
        let token_id = "550d19eb820e616a54b8a73372c4420b5a0567d8dc00f613b71c5234dc884b35".into();

        let slp_data = parse_slp_script(&script).unwrap();
        assert_eq!(slp_data.lokad_id, "SLP\0");
        let expected_transaction = SlpTransaction::Send {
            token_id,
            amounts: vec![1000, 1001, 1002],
        };
        assert_eq!(expected_transaction, slp_data.transaction);

        // NFT Genesis, unsupported token type
        // https://explorer.bitcoin.com/bch/tx/3dc17770ff832726aace53d305e087601d8b27cf881089d7849173736995f43e
        let script = hex::decode("6a04534c500001410747454e45534953055357454443174573736b65657469742043617264204e6f2e20313136302b68747470733a2f2f636f6c6c65637469626c652e73776565742e696f2f7365726965732f35382f313136302040f8d39b6fc8725d9c766d66643d8ec644363ba32391c1d9a89a3edbdea8866a01004c00080000000000000001").unwrap();

        let actual_err = parse_slp_script(&script).unwrap_err().into_inner();
        let expected_err = ParseSlpScriptError::UnexpectedTokenType(vec![0x41]);
        assert_eq!(expected_err, actual_err);
    }

    #[test]
    fn test_slp_send_output() {
        // Send single output
        let expected_script = hex::decode("6a04534c500001010453454e4420e73b2b28c14db8ebbf97749988b539508990e1708021067f206f49d55807dbf4080000000005f5e100").unwrap();
        let expected_output = TransactionOutput {
            value: 0,
            script_pubkey: expected_script.into(),
        };

        let actual_output = slp_send_output(
            &"e73b2b28c14db8ebbf97749988b539508990e1708021067f206f49d55807dbf4".into(),
            &[100000000],
        );

        assert_eq!(expected_output, actual_output);

        let expected_script = hex::decode("6a04534c500001010453454e4420550d19eb820e616a54b8a73372c4420b5a0567d8dc00f613b71c5234dc884b350800005af3107a40000800232bff5f46c000").unwrap();
        let expected_output = TransactionOutput {
            value: 0,
            script_pubkey: expected_script.into(),
        };

        let actual_output = slp_send_output(
            &"550d19eb820e616a54b8a73372c4420b5a0567d8dc00f613b71c5234dc884b35".into(),
            &[100000000000000, 9900000000000000],
        );

        assert_eq!(expected_output, actual_output);
    }

    #[test]
    fn test_slp_genesis_output() {
        let expected_script =
            hex::decode("6a04534c500001010747454e45534953044144455804414445584c004c0001084c0008000000174876e800")
                .unwrap();
        let expected_output = TransactionOutput {
            value: 0,
            script_pubkey: expected_script.into(),
        };

        let actual_output = slp_genesis_output("ADEX", "ADEX", None, None, 8, None, 1000_0000_0000);
        assert_eq!(expected_output, actual_output);

        let expected_script =
            hex::decode("6a04534c500001010747454e45534953045553445423546574686572204c74642e20555320646f6c6c6172206261636b656420746f6b656e734168747470733a2f2f7465746865722e746f2f77702d636f6e74656e742f75706c6f6164732f323031362f30362f546574686572576869746550617065722e70646620db4451f11eda33950670aaf59e704da90117ff7057283b032cfaec77793139160108010208002386f26fc10000")
                .unwrap();
        let expected_output = TransactionOutput {
            value: 0,
            script_pubkey: expected_script.into(),
        };

        let actual_output = slp_genesis_output(
            "USDT",
            "Tether Ltd. US dollar backed tokens",
            Some("https://tether.to/wp-content/uploads/2016/06/TetherWhitePaper.pdf"),
            Some("db4451f11eda33950670aaf59e704da90117ff7057283b032cfaec7779313916".into()),
            8,
            Some(2),
            10000000000000000,
        );
        assert_eq!(expected_output, actual_output);
    }

    #[test]
    fn test_slp_address() {
        let bch = tbch_coin_for_test();
        let token_id = H256::from("bb309e48930671582bea508f9a1d9b491e49b69be3d6f372dc08da2ac6e90eb7");
        let fusd = SlpToken::new(4, "FUSD".into(), token_id, bch, 0);

        let slp_address = fusd.my_address().unwrap();
        assert_eq!("slptest:qzx0llpyp8gxxsmad25twksqnwd62xm3lsg8lecug8", slp_address);
    }

    #[test]
    fn test_validate_htlc_valid() {
        let bch = tbch_coin_for_test();
        let token_id = H256::from("bb309e48930671582bea508f9a1d9b491e49b69be3d6f372dc08da2ac6e90eb7");
        let fusd = SlpToken::new(4, "FUSD".into(), token_id, bch, 0);

        // https://testnet.simpleledger.info/tx/e935160bfb5b45007a0fc6f8fbe8da618f28df6573731f1ffb54d9560abb49b2
        let payment_tx = hex::decode("0100000002736cf584f877ec7b6b95974bc461a9cfb9f126655b5d335471683154cc6cf4c5020000006a47304402206be99fe56a98e7a8c2ffe6f2d05c5c1f46a6577064b84d27d45fe0e959f6e77402201c512629313b48cd4df873222aa49046ae9a3a6e34e359d10d4308cb40438fba4121036879df230663db4cd083c8eeb0f293f46abc460ad3c299b0089b72e6d472202cffffffff736cf584f877ec7b6b95974bc461a9cfb9f126655b5d335471683154cc6cf4c5030000006a473044022020d774d045bbe3dce5b04af836f6a5629c6c4ce75b0b5ba8a1da0ae9a4ecc0530220522f86d20c9e4142e40f9a9c8d25db16fde91d4a0ad6f6ff2107e201386131b64121036879df230663db4cd083c8eeb0f293f46abc460ad3c299b0089b72e6d472202cffffffff040000000000000000406a04534c500001010453454e4420bb309e48930671582bea508f9a1d9b491e49b69be3d6f372dc08da2ac6e90eb70800000000000003e8080000000000001f3ee80300000000000017a914b0ca1fea17cf522c7e858416093fc6d95e55824087e8030000000000001976a9148cfffc2409d063437d6aa8b75a009b9ba51b71fc88accf614801000000001976a9148cfffc2409d063437d6aa8b75a009b9ba51b71fc88ac8c83d460").unwrap();

        let other_pub = hex::decode("036879df230663db4cd083c8eeb0f293f46abc460ad3c299b0089b72e6d472202c").unwrap();

        utxo_common::validate_payment::<BchCoin>.mock_safe(|coin, tx, out_i, pub0, _, h, a, lock, spv, conf| {
            // replace the second public because payment was sent with privkey that is currently unknown
            let my_pub = hex::decode("03c6a78589e18b482aea046975e6d0acbdea7bf7dbf04d9d5bd67fda917815e3ed").unwrap();
            let my_pub = Box::leak(Box::new(Public::from_slice(&my_pub).unwrap()));
            MockResult::Continue((coin, tx, out_i, pub0, my_pub, h, a, lock, spv, conf))
        });

        let lock_time = 1624547837;
        let secret_hash = hex::decode("5d9e149ad9ccb20e9f931a69b605df2ffde60242").unwrap();
        let amount: BigDecimal = "0.1".parse().unwrap();
        let input = ValidatePaymentInput {
            payment_tx,
            other_pub,
            time_lock: lock_time,
            secret_hash,
            amount,
            confirmations: 1,
            try_spv_proof_until: now_ms() / 1000 + 60,
            unique_swap_data: Vec::new(),
            swap_contract_address: None,
        };
        block_on(fusd.validate_htlc(input)).unwrap();
    }

    #[test]
    fn construct_and_send_invalid_slp_htlc_should_fail() {
        let bch = tbch_coin_for_test();
        let token_id = H256::from("bb309e48930671582bea508f9a1d9b491e49b69be3d6f372dc08da2ac6e90eb7");
        let fusd = SlpToken::new(4, "FUSD".into(), token_id, bch.clone(), 0);

        let bch_address = bch.as_ref().derivation_method.unwrap_iguana();
        let (unspents, recently_spent) = block_on(bch.get_unspent_ordered_list(bch_address)).unwrap();

        let secret_hash = hex::decode("5d9e149ad9ccb20e9f931a69b605df2ffde60242").unwrap();
        let other_pub = hex::decode("036879df230663db4cd083c8eeb0f293f46abc460ad3c299b0089b72e6d472202c").unwrap();
        let other_pub = Public::from_slice(&other_pub).unwrap();

        let my_public_key = bch.my_public_key().unwrap();
        let htlc_script = payment_script(1624547837, &secret_hash, &other_pub, my_public_key);

        let slp_send_op_return_out = slp_send_output(&token_id, &[1000]);

        let invalid_slp_send_out = TransactionOutput {
            value: 1000,
            script_pubkey: ScriptBuilder::build_p2sh(&dhash160(&htlc_script).into()).into(),
        };

        let tx_err = block_on(generate_and_send_tx(
            &fusd,
            unspents,
            None,
            FeePolicy::SendExact,
            recently_spent,
            vec![slp_send_op_return_out, invalid_slp_send_out],
        ))
        .unwrap_err();

        let err = match tx_err.clone() {
            TransactionErr::TxRecoverable(_tx, err) => err,
            TransactionErr::Plain(err) => err,
        };

        println!("{:?}", err);
        assert!(err.contains("is not valid with reason outputs greater than inputs"));

        // this is invalid tx bytes generated by one of this test runs, ensure that FUSD won't broadcast it using
        // different methods
        let tx_bytes: &[u8] = &[
            1, 0, 0, 0, 1, 105, 91, 221, 196, 250, 138, 113, 118, 165, 149, 181, 70, 15, 224, 124, 67, 133, 237, 31,
            88, 125, 178, 69, 166, 27, 211, 32, 54, 1, 238, 134, 102, 2, 0, 0, 0, 106, 71, 48, 68, 2, 32, 103, 105,
            238, 187, 198, 194, 7, 162, 250, 17, 240, 45, 93, 168, 223, 35, 92, 23, 84, 70, 193, 234, 183, 130, 114,
            49, 198, 118, 69, 22, 128, 118, 2, 32, 127, 44, 73, 98, 217, 254, 44, 181, 87, 175, 114, 138, 223, 173,
            201, 168, 38, 198, 49, 23, 9, 101, 50, 154, 55, 236, 126, 253, 37, 114, 111, 218, 65, 33, 3, 104, 121, 223,
            35, 6, 99, 219, 76, 208, 131, 200, 238, 176, 242, 147, 244, 106, 188, 70, 10, 211, 194, 153, 176, 8, 155,
            114, 230, 212, 114, 32, 44, 255, 255, 255, 255, 3, 0, 0, 0, 0, 0, 0, 0, 0, 55, 106, 4, 83, 76, 80, 0, 1, 1,
            4, 83, 69, 78, 68, 32, 187, 48, 158, 72, 147, 6, 113, 88, 43, 234, 80, 143, 154, 29, 155, 73, 30, 73, 182,
            155, 227, 214, 243, 114, 220, 8, 218, 42, 198, 233, 14, 183, 8, 0, 0, 0, 0, 0, 0, 3, 232, 232, 3, 0, 0, 0,
            0, 0, 0, 23, 169, 20, 149, 59, 57, 9, 255, 106, 162, 105, 248, 93, 163, 76, 19, 42, 146, 66, 68, 64, 225,
            142, 135, 205, 228, 173, 0, 0, 0, 0, 0, 25, 118, 169, 20, 140, 255, 252, 36, 9, 208, 99, 67, 125, 106, 168,
            183, 90, 0, 155, 155, 165, 27, 113, 252, 136, 172, 216, 36, 92, 97,
        ];

        let tx_bytes_str = hex::encode(tx_bytes);
        let err = fusd.send_raw_tx(&tx_bytes_str).wait().unwrap_err();
        println!("{:?}", err);
        assert!(err.contains("is not valid with reason outputs greater than inputs"));

        let err2 = fusd.send_raw_tx_bytes(tx_bytes).wait().unwrap_err();
        println!("{:?}", err2);
        assert!(err2.contains("is not valid with reason outputs greater than inputs"));
        assert_eq!(err, err2);

        let utxo_tx: UtxoTx = deserialize(tx_bytes).unwrap();
        let err = block_on(fusd.broadcast_tx(&utxo_tx)).unwrap_err();
        match err.into_inner() {
            BroadcastTxErr::Other(err) => assert!(err.contains("is not valid with reason outputs greater than inputs")),
            e @ _ => panic!("Unexpected err {:?}", e),
        };

        // The error variant should equal to `TxRecoverable`
        assert_eq!(
            discriminant(&tx_err),
            discriminant(&TransactionErr::TxRecoverable(
                TransactionEnum::from(utxo_tx),
                String::new()
            ))
        );
    }

    #[test]
    fn test_validate_htlc_invalid_slp_utxo() {
        let bch = tbch_coin_for_test();
        let token_id = H256::from("bb309e48930671582bea508f9a1d9b491e49b69be3d6f372dc08da2ac6e90eb7");
        let fusd = SlpToken::new(4, "FUSD".into(), token_id, bch.clone(), 0);

        // https://www.blockchain.com/ru/bch-testnet/tx/6686ee013620d31ba645b27d581fed85437ce00f46b595a576718afac4dd5b69
        let payment_tx = hex::decode("0100000001ce59a734f33811afcc00c19dcb12202ed00067a50efed80424fabd2b723678c0020000006b483045022100ec1fecff9c60fb7e821b9a412bd8c4ce4a757c68287f9cf9e0f461165492d6530220222f020dd05d65ba35cddd0116c99255612ec90d63019bb1cea45e2cf09a62a94121036879df230663db4cd083c8eeb0f293f46abc460ad3c299b0089b72e6d472202cffffffff030000000000000000376a04534c500001010453454e4420bb309e48930671582bea508f9a1d9b491e49b69be3d6f372dc08da2ac6e90eb70800000000000003e8e80300000000000017a914953b3909ff6aa269f85da34c132a92424440e18e879decad00000000001976a9148cfffc2409d063437d6aa8b75a009b9ba51b71fc88acd1215c61").unwrap();

        let other_pub_bytes =
            hex::decode("036879df230663db4cd083c8eeb0f293f46abc460ad3c299b0089b72e6d472202c").unwrap();
        let other_pub = Public::from_slice(&other_pub_bytes).unwrap();

        let lock_time = 1624547837;
        let secret_hash = hex::decode("5d9e149ad9ccb20e9f931a69b605df2ffde60242").unwrap();
        let amount: BigDecimal = "0.1".parse().unwrap();
        let my_pub = bch.my_public_key().unwrap();

        // standard BCH validation should pass as the output itself is correct
        utxo_common::validate_payment(
            bch.clone(),
            deserialize(payment_tx.as_slice()).unwrap(),
            SLP_SWAP_VOUT,
            my_pub,
            &other_pub,
            &secret_hash,
            fusd.platform_dust_dec(),
            lock_time,
            now_ms() / 1000 + 60,
            1,
        )
        .wait()
        .unwrap();

        let input = ValidatePaymentInput {
            payment_tx,
            other_pub: other_pub_bytes,
            time_lock: lock_time,
            secret_hash,
            amount,
            swap_contract_address: None,
            try_spv_proof_until: now_ms() / 1000 + 60,
            confirmations: 1,
            unique_swap_data: Vec::new(),
        };
        let validity_err = block_on(fusd.validate_htlc(input)).unwrap_err();
        match validity_err.into_inner() {
            ValidatePaymentError::WrongPaymentTx(e) => println!("{:#?}", e),
            err @ _ => panic!("Unexpected err {:#?}", err),
        };
    }

    #[test]
    fn test_sign_message() {
        let bch = tbch_coin_for_test();
        let token_id = H256::from("bb309e48930671582bea508f9a1d9b491e49b69be3d6f372dc08da2ac6e90eb7");
        let fusd = SlpToken::new(4, "FUSD".into(), token_id, bch, 0);
        let signature = fusd.sign_message("test").unwrap();
        assert_eq!(
            signature,
            "ILuePKMsycXwJiNDOT7Zb7TfIlUW7Iq+5ylKd15AK72vGVYXbnf7Gj9Lk9MFV+6Ub955j7MiAkp0wQjvuIoRPPA="
        );
    }

    #[test]
    #[cfg(not(target_arch = "wasm32"))]
    fn test_verify_message() {
        let bch = tbch_coin_for_test();
        let token_id = H256::from("bb309e48930671582bea508f9a1d9b491e49b69be3d6f372dc08da2ac6e90eb7");
        let fusd = SlpToken::new(4, "FUSD".into(), token_id, bch, 0);
        let is_valid = fusd
            .verify_message(
                "ILuePKMsycXwJiNDOT7Zb7TfIlUW7Iq+5ylKd15AK72vGVYXbnf7Gj9Lk9MFV+6Ub955j7MiAkp0wQjvuIoRPPA=",
                "test",
                "slptest:qzx0llpyp8gxxsmad25twksqnwd62xm3lsg8lecug8",
            )
            .unwrap();
        assert!(is_valid);
    }
}<|MERGE_RESOLUTION|>--- conflicted
+++ resolved
@@ -13,22 +13,14 @@
 use crate::utxo::{generate_and_send_tx, sat_from_big_decimal, ActualTxFee, AdditionalTxData, BroadcastTxErr,
                   FeePolicy, GenerateTxError, RecentlySpentOutPointsGuard, UtxoCoinConf, UtxoCoinFields,
                   UtxoCommonOps, UtxoTx, UtxoTxBroadcastOps, UtxoTxGenerationOps};
-<<<<<<< HEAD
 use crate::{BalanceFut, CoinBalance, CoinFutSpawner, FeeApproxStage, FoundSwapTxSpend, HistorySyncState,
             MarketCoinOps, MmCoin, NegotiateSwapContractAddrErr, NumConversError, PrivKeyNotAllowed,
             RawTransactionFut, RawTransactionRequest, SearchForSwapTxSpendInput, SignatureResult, SwapOps, TradeFee,
             TradePreimageError, TradePreimageFut, TradePreimageResult, TradePreimageValue, TransactionDetails,
             TransactionEnum, TransactionErr, TransactionFut, TxFeeDetails, TxMarshalingErr,
-            UnexpectedDerivationMethod, ValidateAddressResult, ValidatePaymentInput, VerificationError,
-=======
-use crate::{BalanceFut, CoinBalance, FeeApproxStage, FoundSwapTxSpend, HistorySyncState, MarketCoinOps, MmCoin,
-            NegotiateSwapContractAddrErr, NumConversError, PrivKeyNotAllowed, RawTransactionFut,
-            RawTransactionRequest, SearchForSwapTxSpendInput, SignatureResult, SwapOps, TradeFee, TradePreimageError,
-            TradePreimageFut, TradePreimageResult, TradePreimageValue, TransactionDetails, TransactionEnum,
-            TransactionErr, TransactionFut, TxFeeDetails, TxMarshalingErr, UnexpectedDerivationMethod,
-            ValidateAddressResult, ValidateOtherPubKeyErr, ValidatePaymentInput, VerificationError,
->>>>>>> 8e92b9df
-            VerificationResult, WatcherValidatePaymentInput, WithdrawError, WithdrawFee, WithdrawFut, WithdrawRequest};
+            UnexpectedDerivationMethod, ValidateAddressResult, ValidateOtherPubKeyErr, ValidatePaymentInput,
+            VerificationError, VerificationResult, WatcherValidatePaymentInput, WithdrawError, WithdrawFee,
+            WithdrawFut, WithdrawRequest};
 use async_trait::async_trait;
 use bitcrypto::dhash160;
 use chain::constants::SEQUENCE_FINAL;
