--- conflicted
+++ resolved
@@ -1052,12 +1052,7 @@
     fn ticker(&self) -> &str { &self.conf.ticker }
 
     fn my_address(&self) -> Result<String, String> {
-<<<<<<< HEAD
         let slp_address = try_s!(self.platform_coin.slp_address(&self.platform_coin.as_ref().my_address));
-=======
-        let my_platform_address = try_s!(self.platform_coin.as_ref().derivation_method.iguana_or_err());
-        let slp_address = try_s!(self.slp_address(my_platform_address));
->>>>>>> fd5934fd
         slp_address.encode()
     }
 
