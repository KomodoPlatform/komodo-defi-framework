use super::p2pkh_spend;

use crate::utxo::bch::BchCoin;
use crate::utxo::rpc_clients::{UnspentInfo, UtxoRpcClientEnum, UtxoRpcError, UtxoRpcResult};
use crate::utxo::utxo_common::{self, big_decimal_from_sat_unsigned, p2sh_spend, payment_script, UtxoTxBuilder};
use crate::utxo::{generate_and_send_tx, sat_from_big_decimal, sign_tx, ActualTxFee, FeePolicy, GenerateTxError,
                  RecentlySpentOutPoints, UtxoCoinConf, UtxoCommonOps, UtxoTx};
use crate::{BalanceFut, CoinBalance, FeeApproxStage, FoundSwapTxSpend, HistorySyncState, MarketCoinOps, MmCoin,
            NegotiateSwapContractAddrErr, NumConversError, SwapOps, TradeFee, TradePreimageError, TradePreimageFut,
            TradePreimageValue, TransactionDetails, TransactionEnum, TransactionFut, TxFeeDetails,
            ValidateAddressResult, WithdrawError, WithdrawFee, WithdrawFut, WithdrawRequest};

use bitcrypto::dhash160;
use chain::constants::SEQUENCE_FINAL;
use chain::{OutPoint, TransactionOutput};
use common::log::warn;
use common::mm_ctx::MmArc;
use common::mm_error::prelude::*;
use common::mm_number::{BigDecimal, MmNumber};
use common::now_ms;
use common::serde::export::Option::None;
use derive_more::Display;
use futures::compat::Future01CompatExt;
use futures::lock::MutexGuard as AsyncMutexGuard;
use futures::{FutureExt, TryFutureExt};
use futures01::Future;
use hex::FromHexError;
use keys::hash::H160;
use keys::{Address, CashAddrType, CashAddress, NetworkPrefix as CashAddrPrefix, Public};
use primitives::hash::H256;
use rpc::v1::types::Bytes as BytesJson;
use script::bytes::Bytes;
use script::{Builder as ScriptBuilder, Opcode, Script};
use serde_json::Value as Json;
use serialization::{deserialize, serialize, Deserializable, Error, Reader};
use serialization_derive::Deserializable;
use std::convert::TryInto;
use std::sync::atomic::{AtomicU64, Ordering as AtomicOrdering};
use std::sync::Arc;

const SLP_SWAP_VOUT: usize = 1;
const SLP_FEE_VOUT: usize = 1;
const SLP_HTLC_SPEND_SIZE: u64 = 555;
const SLP_LOKAD_ID: &str = "SLP\x00";
const SLP_FUNGIBLE: u8 = 1;
const SLP_SEND: &str = "SEND";
const SLP_MINT: &str = "MINT";
const SLP_GENESIS: &str = "GENESIS";

#[derive(Debug)]
pub struct SlpTokenConf {
    decimals: u8,
    ticker: String,
    token_id: H256,
    required_confirmations: AtomicU64,
}

#[derive(Clone, Debug)]
pub struct SlpToken {
    conf: Arc<SlpTokenConf>,
    platform_coin: BchCoin,
}

#[derive(Clone, Debug)]
pub struct SlpUnspent {
    pub bch_unspent: UnspentInfo,
    pub slp_amount: u64,
}

#[derive(Clone, Debug)]
pub struct SlpOutput {
    pub amount: u64,
    pub script_pubkey: Bytes,
}

/// The SLP transaction preimage
struct SlpTxPreimage {
    slp_inputs: Vec<UnspentInfo>,
    available_bch_inputs: Vec<UnspentInfo>,
    outputs: Vec<TransactionOutput>,
}

#[derive(Debug, Display)]
enum ValidateHtlcError {
    TxLackOfOutputs,
    #[display(fmt = "TxParseError: {:?}", _0)]
    TxParseError(Error),
    #[display(fmt = "OpReturnParseError: {:?}", _0)]
    OpReturnParseError(Error),
    InvalidSlpDetails,
    NumConversionErr(NumConversError),
    ValidatePaymentError(String),
}

impl From<NumConversError> for ValidateHtlcError {
    fn from(err: NumConversError) -> ValidateHtlcError { ValidateHtlcError::NumConversionErr(err) }
}

#[derive(Debug, Display)]
enum ValidateDexFeeError {
    TxLackOfOutputs,
    #[display(fmt = "OpReturnParseError: {:?}", _0)]
    OpReturnParseError(Error),
    InvalidSlpDetails,
    NumConversionErr(NumConversError),
    ValidatePaymentError(String),
}

impl From<NumConversError> for ValidateDexFeeError {
    fn from(err: NumConversError) -> ValidateDexFeeError { ValidateDexFeeError::NumConversionErr(err) }
}

#[allow(clippy::upper_case_acronyms, clippy::large_enum_variant)]
#[derive(Debug, Display)]
pub enum SpendP2SHError {
    GenerateTxErr(GenerateTxError),
    Rpc(UtxoRpcError),
    String(String),
}

impl From<GenerateTxError> for SpendP2SHError {
    fn from(err: GenerateTxError) -> SpendP2SHError { SpendP2SHError::GenerateTxErr(err) }
}

impl From<UtxoRpcError> for SpendP2SHError {
    fn from(err: UtxoRpcError) -> SpendP2SHError { SpendP2SHError::Rpc(err) }
}

impl From<String> for SpendP2SHError {
    fn from(err: String) -> SpendP2SHError { SpendP2SHError::String(err) }
}

#[derive(Debug, Display)]
pub enum SpendHtlcError {
    TxLackOfOutputs,
    #[display(fmt = "DeserializationErr: {:?}", _0)]
    DeserializationErr(Error),
    #[display(fmt = "PubkeyParseError: {:?}", _0)]
    PubkeyParseErr(keys::Error),
    InvalidSlpDetails,
    NumConversionErr(NumConversError),
    RpcErr(UtxoRpcError),
    #[allow(clippy::upper_case_acronyms)]
    SpendP2SHErr(SpendP2SHError),
}

impl From<NumConversError> for SpendHtlcError {
    fn from(err: NumConversError) -> SpendHtlcError { SpendHtlcError::NumConversionErr(err) }
}

impl From<Error> for SpendHtlcError {
    fn from(err: Error) -> SpendHtlcError { SpendHtlcError::DeserializationErr(err) }
}

impl From<keys::Error> for SpendHtlcError {
    fn from(err: keys::Error) -> SpendHtlcError { SpendHtlcError::PubkeyParseErr(err) }
}

impl From<SpendP2SHError> for SpendHtlcError {
    fn from(err: SpendP2SHError) -> SpendHtlcError { SpendHtlcError::SpendP2SHErr(err) }
}

impl From<UtxoRpcError> for SpendHtlcError {
    fn from(err: UtxoRpcError) -> SpendHtlcError { SpendHtlcError::RpcErr(err) }
}

fn slp_send_output(token_id: &H256, amounts: &[u64]) -> TransactionOutput {
    let mut script_builder = ScriptBuilder::default()
        .push_opcode(Opcode::OP_RETURN)
        .push_data(SLP_LOKAD_ID.as_bytes())
        .push_data(&[SLP_FUNGIBLE])
        .push_data(SLP_SEND.as_bytes())
        .push_data(token_id.as_slice());
    for amount in amounts {
        script_builder = script_builder.push_data(&amount.to_be_bytes());
    }
    TransactionOutput {
        value: 0,
        script_pubkey: script_builder.into_bytes(),
    }
}

pub fn slp_genesis_output(
    ticker: &str,
    name: &str,
    token_document_url: Option<&str>,
    token_document_hash: Option<H256>,
    decimals: u8,
    mint_baton_vout: Option<u8>,
    initial_token_mint_quantity: u64,
) -> TransactionOutput {
    let mut script_builder = ScriptBuilder::default()
        .push_opcode(Opcode::OP_RETURN)
        .push_data(SLP_LOKAD_ID.as_bytes())
        .push_data(&[SLP_FUNGIBLE])
        .push_data(SLP_GENESIS.as_bytes())
        .push_data(ticker.as_bytes())
        .push_data(name.as_bytes());

    script_builder = match token_document_url {
        Some(url) => script_builder.push_data(url.as_bytes()),
        None => script_builder
            .push_opcode(Opcode::OP_PUSHDATA1)
            .push_opcode(Opcode::OP_0),
    };

    script_builder = match token_document_hash {
        Some(hash) => script_builder.push_data(hash.as_slice()),
        None => script_builder
            .push_opcode(Opcode::OP_PUSHDATA1)
            .push_opcode(Opcode::OP_0),
    };

    script_builder = script_builder.push_data(&[decimals]);
    script_builder = match mint_baton_vout {
        Some(vout) => script_builder.push_data(&[vout]),
        None => script_builder
            .push_opcode(Opcode::OP_PUSHDATA1)
            .push_opcode(Opcode::OP_0),
    };

    script_builder = script_builder.push_data(&initial_token_mint_quantity.to_be_bytes());
    TransactionOutput {
        value: 0,
        script_pubkey: script_builder.into_bytes(),
    }
}

impl SlpToken {
    pub fn new(
        decimals: u8,
        ticker: String,
        token_id: H256,
        platform_coin: BchCoin,
        required_confirmations: u64,
    ) -> SlpToken {
        let conf = Arc::new(SlpTokenConf {
            decimals,
            ticker,
            token_id,
            required_confirmations: AtomicU64::new(required_confirmations),
        });
        SlpToken { conf, platform_coin }
    }

    /// Returns the OP_RETURN output for SLP Send transaction
    fn send_op_ret_out(&self, amounts: &[u64]) -> TransactionOutput { slp_send_output(&self.conf.token_id, amounts) }

    fn rpc(&self) -> &UtxoRpcClientEnum { &self.platform_coin.as_ref().rpc_client }

    /// Returns unspents of the SLP token plus plain BCH UTXOs plus RecentlySpentOutPoints mutex guard
    async fn slp_unspents_for_spend(
        &self,
    ) -> UtxoRpcResult<(
        Vec<SlpUnspent>,
        Vec<UnspentInfo>,
        AsyncMutexGuard<'_, RecentlySpentOutPoints>,
    )> {
        self.platform_coin.get_token_utxos_for_spend(&self.conf.token_id).await
    }

    async fn slp_unspents_for_display(&self) -> UtxoRpcResult<(Vec<SlpUnspent>, Vec<UnspentInfo>)> {
        self.platform_coin
            .get_token_utxos_for_display(&self.conf.token_id)
            .await
    }

    /// Generates the tx preimage that spends the SLP from my address to the desired destinations (script pubkeys)
    async fn generate_slp_tx_preimage(
        &self,
        slp_outputs: Vec<SlpOutput>,
    ) -> Result<(SlpTxPreimage, AsyncMutexGuard<'_, RecentlySpentOutPoints>), MmError<GenSlpSpendErr>> {
        // the limit is 19, but we may require the change to be added
        if slp_outputs.len() > 18 {
            return MmError::err(GenSlpSpendErr::TooManyOutputs);
        }

        let (slp_unspents, bch_unspents, recently_spent) = self.slp_unspents_for_spend().await?;
        let total_slp_output = slp_outputs.iter().fold(0, |cur, slp_out| cur + slp_out.amount);
        let mut total_slp_input = 0;

        let mut inputs = vec![];
        for slp_utxo in slp_unspents {
            if total_slp_input >= total_slp_output {
                break;
            }

            total_slp_input += slp_utxo.slp_amount;
            inputs.push(slp_utxo.bch_unspent);
        }

        if total_slp_input < total_slp_output {
            return MmError::err(GenSlpSpendErr::InsufficientSlpBalance {
                coin: self.ticker().into(),
                required: big_decimal_from_sat_unsigned(total_slp_output, self.decimals()),
                available: big_decimal_from_sat_unsigned(total_slp_input, self.decimals()),
            });
        }
        let change = total_slp_input - total_slp_output;

        let mut amounts_for_op_return: Vec<_> = slp_outputs.iter().map(|spend_to| spend_to.amount).collect();
        if change > 0 {
            amounts_for_op_return.push(change);
        }

        let op_return_out_mm = self.send_op_ret_out(&amounts_for_op_return);
        let mut outputs = vec![op_return_out_mm];

        outputs.extend(slp_outputs.into_iter().map(|spend_to| TransactionOutput {
            value: self.platform_dust(),
            script_pubkey: spend_to.script_pubkey,
        }));

        if change > 0 {
            let slp_change_out = TransactionOutput {
                value: self.platform_dust(),
                script_pubkey: ScriptBuilder::build_p2pkh(&self.platform_coin.my_public_key().address_hash())
                    .to_bytes(),
            };
            outputs.push(slp_change_out);
        }

        let preimage = SlpTxPreimage {
            slp_inputs: inputs,
            available_bch_inputs: bch_unspents,
            outputs,
        };
        Ok((preimage, recently_spent))
    }

    pub async fn send_slp_outputs(&self, slp_outputs: Vec<SlpOutput>) -> Result<UtxoTx, String> {
        let (preimage, recently_spent) = try_s!(self.generate_slp_tx_preimage(slp_outputs).await);
        generate_and_send_tx(
            &self.platform_coin,
            preimage.available_bch_inputs,
            Some(preimage.slp_inputs),
            FeePolicy::SendExact,
            recently_spent,
            preimage.outputs,
        )
        .await
    }

    async fn send_htlc(
        &self,
        other_pub: &Public,
        time_lock: u32,
        secret_hash: &[u8],
        amount: u64,
    ) -> Result<UtxoTx, String> {
        let payment_script = payment_script(time_lock, secret_hash, self.platform_coin.my_public_key(), other_pub);
        let script_pubkey = ScriptBuilder::build_p2sh(&dhash160(&payment_script)).to_bytes();
        let slp_out = SlpOutput { amount, script_pubkey };
        let (preimage, recently_spent) = try_s!(self.generate_slp_tx_preimage(vec![slp_out]).await);
        generate_and_send_tx(
            &self.platform_coin,
            preimage.available_bch_inputs,
            Some(preimage.slp_inputs),
            FeePolicy::SendExact,
            recently_spent,
            preimage.outputs,
        )
        .await
    }

    async fn validate_htlc(
        &self,
        tx: &[u8],
        other_pub: &Public,
        time_lock: u32,
        secret_hash: &[u8],
        amount: BigDecimal,
    ) -> Result<(), MmError<ValidateHtlcError>> {
        let mut tx: UtxoTx = deserialize(tx).map_to_mm(ValidateHtlcError::TxParseError)?;
        tx.tx_hash_algo = self.platform_coin.as_ref().tx_hash_algo;
        if tx.outputs.len() < 2 {
            return MmError::err(ValidateHtlcError::TxLackOfOutputs);
        }

        let slp_tx: SlpTxDetails =
            deserialize(tx.outputs[0].script_pubkey.as_slice()).map_to_mm(ValidateHtlcError::OpReturnParseError)?;

        match slp_tx.transaction {
            SlpTransaction::Send { token_id, amounts } => {
                if token_id != self.token_id() {
                    return MmError::err(ValidateHtlcError::InvalidSlpDetails);
                }

                if amounts.is_empty() {
                    return MmError::err(ValidateHtlcError::InvalidSlpDetails);
                }

                let expected = sat_from_big_decimal(&amount, self.decimals())?;

                if amounts[0] != expected {
                    return MmError::err(ValidateHtlcError::InvalidSlpDetails);
                }
            },
            _ => return MmError::err(ValidateHtlcError::InvalidSlpDetails),
        }

        let validate_fut = utxo_common::validate_payment(
            self.platform_coin.clone(),
            tx,
            SLP_SWAP_VOUT,
            other_pub,
            self.platform_coin.my_public_key(),
            secret_hash,
            self.platform_dust_dec(),
            time_lock,
        );

        validate_fut
            .compat()
            .await
            .map_to_mm(ValidateHtlcError::ValidatePaymentError)?;

        Ok(())
    }

    pub async fn refund_htlc(
        &self,
        htlc_tx: &[u8],
        other_pub: &Public,
        time_lock: u32,
        secret_hash: &[u8],
    ) -> Result<UtxoTx, MmError<SpendHtlcError>> {
        let tx: UtxoTx = deserialize(htlc_tx)?;
        if tx.outputs.is_empty() {
            return MmError::err(SpendHtlcError::TxLackOfOutputs);
        }

        let slp_tx: SlpTxDetails = deserialize(tx.outputs[0].script_pubkey.as_slice())?;

        let other_pub = Public::from_slice(other_pub)?;
        let redeem_script = payment_script(time_lock, secret_hash, self.platform_coin.my_public_key(), &other_pub);

        let slp_amount = match slp_tx.transaction {
            SlpTransaction::Send { token_id, amounts } => {
                if token_id != self.token_id() {
                    return MmError::err(SpendHtlcError::InvalidSlpDetails);
                }
                *amounts.get(0).ok_or(SpendHtlcError::InvalidSlpDetails)?
            },
            _ => return MmError::err(SpendHtlcError::InvalidSlpDetails),
        };
        let slp_utxo = SlpUnspent {
            bch_unspent: UnspentInfo {
                outpoint: OutPoint {
                    hash: tx.hash(),
                    index: SLP_SWAP_VOUT as u32,
                },
                value: tx.outputs[1].value,
                height: None,
            },
            slp_amount,
        };

        let tx_locktime = self.platform_coin.p2sh_tx_locktime(time_lock).await?;
        let script_data = ScriptBuilder::default().push_opcode(Opcode::OP_1).into_script();
        let tx = self
            .spend_p2sh(slp_utxo, tx_locktime, SEQUENCE_FINAL - 1, script_data, redeem_script)
            .await?;
        Ok(tx)
    }

    pub async fn spend_htlc(
        &self,
        htlc_tx: &[u8],
        other_pub: &Public,
        time_lock: u32,
        secret: &[u8],
    ) -> Result<UtxoTx, MmError<SpendHtlcError>> {
        let tx: UtxoTx = deserialize(htlc_tx)?;
        let slp_tx: SlpTxDetails = deserialize(tx.outputs[0].script_pubkey.as_slice())?;

        let other_pub = Public::from_slice(other_pub)?;
        let redeem_script = payment_script(
            time_lock,
            &*dhash160(secret),
            &other_pub,
            self.platform_coin.my_public_key(),
        );

        let slp_amount = match slp_tx.transaction {
            SlpTransaction::Send { token_id, amounts } => {
                if token_id != self.token_id() {
                    return MmError::err(SpendHtlcError::InvalidSlpDetails);
                }
                *amounts.get(0).ok_or(SpendHtlcError::InvalidSlpDetails)?
            },
            _ => return MmError::err(SpendHtlcError::InvalidSlpDetails),
        };
        let slp_utxo = SlpUnspent {
            bch_unspent: UnspentInfo {
                outpoint: OutPoint {
                    hash: tx.hash(),
                    index: SLP_SWAP_VOUT as u32,
                },
                value: tx.outputs[1].value,
                height: None,
            },
            slp_amount,
        };

        let tx_locktime = self.platform_coin.p2sh_tx_locktime(time_lock).await?;
        let script_data = ScriptBuilder::default()
            .push_data(secret)
            .push_opcode(Opcode::OP_0)
            .into_script();
        let tx = self
            .spend_p2sh(slp_utxo, tx_locktime, SEQUENCE_FINAL, script_data, redeem_script)
            .await?;
        Ok(tx)
    }

    pub async fn spend_p2sh(
        &self,
        p2sh_utxo: SlpUnspent,
        tx_locktime: u32,
        input_sequence: u32,
        script_data: Script,
        redeem_script: Script,
    ) -> Result<UtxoTx, MmError<SpendP2SHError>> {
        let op_return_out_mm = self.send_op_ret_out(&[p2sh_utxo.slp_amount]);
        let mut outputs = Vec::with_capacity(3);
        outputs.push(op_return_out_mm);

        let my_script_pubkey = ScriptBuilder::build_p2pkh(&self.platform_coin.my_public_key().address_hash());
        let slp_output = TransactionOutput {
            value: self.platform_dust(),
            script_pubkey: my_script_pubkey.to_bytes(),
        };
        outputs.push(slp_output);

        let (_, bch_inputs, _recently_spent) = self.slp_unspents_for_spend().await?;
        let (mut unsigned, _) = UtxoTxBuilder::new(&self.platform_coin)
            .add_required_inputs(std::iter::once(p2sh_utxo.bch_unspent))
            .add_available_inputs(bch_inputs)
            .add_outputs(outputs)
            .build()
            .await?;

        unsigned.lock_time = tx_locktime;
        unsigned.inputs[0].sequence = input_sequence;

        let signed_p2sh_input = p2sh_spend(
            &unsigned,
            0,
            &self.platform_coin.as_ref().key_pair,
            script_data,
            redeem_script,
            self.platform_coin.as_ref().conf.signature_version,
            self.platform_coin.as_ref().conf.fork_id,
        )?;

        let signed_inputs: Result<Vec<_>, _> = unsigned
            .inputs
            .iter()
            .enumerate()
            .skip(1)
            .map(|(i, _)| {
                p2pkh_spend(
                    &unsigned,
                    i,
                    &self.platform_coin.as_ref().key_pair,
                    &my_script_pubkey,
                    self.platform_coin.as_ref().conf.signature_version,
                    self.platform_coin.as_ref().conf.fork_id,
                )
            })
            .collect();

        let mut signed_inputs = signed_inputs?;

        signed_inputs.insert(0, signed_p2sh_input);

        let signed = UtxoTx {
            version: unsigned.version,
            n_time: unsigned.n_time,
            overwintered: unsigned.overwintered,
            version_group_id: unsigned.version_group_id,
            inputs: signed_inputs,
            outputs: unsigned.outputs,
            lock_time: unsigned.lock_time,
            expiry_height: unsigned.expiry_height,
            shielded_spends: unsigned.shielded_spends,
            shielded_outputs: unsigned.shielded_outputs,
            join_splits: unsigned.join_splits,
            value_balance: unsigned.value_balance,
            join_split_pubkey: Default::default(),
            join_split_sig: Default::default(),
            binding_sig: Default::default(),
            zcash: unsigned.zcash,
            str_d_zeel: unsigned.str_d_zeel,
            tx_hash_algo: self.platform_coin.as_ref().tx_hash_algo,
        };

        let _broadcast = self
            .rpc()
            .send_raw_transaction(serialize(&signed).into())
            .compat()
            .await?;
        Ok(signed)
    }

    async fn validate_dex_fee(
        &self,
        tx: UtxoTx,
        expected_sender: &[u8],
        fee_addr: &[u8],
        amount: BigDecimal,
        min_block_number: u64,
    ) -> Result<(), MmError<ValidateDexFeeError>> {
        if tx.outputs.len() < 2 {
            return MmError::err(ValidateDexFeeError::TxLackOfOutputs);
        }

        let slp_tx: SlpTxDetails =
            deserialize(tx.outputs[0].script_pubkey.as_slice()).map_to_mm(ValidateDexFeeError::OpReturnParseError)?;

        match slp_tx.transaction {
            SlpTransaction::Send { token_id, amounts } => {
                if token_id != self.token_id() {
                    return MmError::err(ValidateDexFeeError::InvalidSlpDetails);
                }

                if amounts.is_empty() {
                    return MmError::err(ValidateDexFeeError::InvalidSlpDetails);
                }

                let expected = sat_from_big_decimal(&amount, self.decimals())?;

                if amounts[0] != expected {
                    return MmError::err(ValidateDexFeeError::InvalidSlpDetails);
                }
            },
            _ => return MmError::err(ValidateDexFeeError::InvalidSlpDetails),
        }

        let validate_fut = utxo_common::validate_fee(
            self.platform_coin.clone(),
            tx,
            SLP_FEE_VOUT,
            expected_sender,
            &self.platform_dust_dec(),
            min_block_number,
            fee_addr,
        );

        validate_fut
            .compat()
            .await
            .map_to_mm(ValidateDexFeeError::ValidatePaymentError)?;

        Ok(())
    }

    pub fn platform_dust(&self) -> u64 { self.platform_coin.as_ref().dust_amount }

    pub fn platform_decimals(&self) -> u8 { self.platform_coin.as_ref().decimals }

    pub fn platform_ticker(&self) -> &str { self.platform_coin.ticker() }

    pub fn platform_dust_dec(&self) -> BigDecimal {
        big_decimal_from_sat_unsigned(self.platform_dust(), self.platform_decimals())
    }

    pub fn decimals(&self) -> u8 { self.conf.decimals }

    pub fn token_id(&self) -> &H256 { &self.conf.token_id }

    pub fn slp_address(&self, address: &Address) -> Result<CashAddress, String> {
        let platform_conf = &self.platform_coin.as_ref().conf;
        let slp_address = try_s!(address.to_cashaddress(
            &self.slp_prefix().to_string(),
            platform_conf.pub_addr_prefix,
            platform_conf.p2sh_addr_prefix
        ));
        Ok(slp_address)
    }

    fn platform_conf(&self) -> &UtxoCoinConf { &self.platform_coin.as_ref().conf }

    async fn my_balance_sat(&self) -> UtxoRpcResult<u64> {
        let (slp_unspents, _) = self.slp_unspents_for_display().await?;
        let satoshi = slp_unspents.iter().fold(0, |cur, unspent| cur + unspent.slp_amount);
        Ok(satoshi)
    }

    fn slp_prefix(&self) -> CashAddrPrefix { self.platform_coin.slp_prefix() }
}

/// https://slp.dev/specs/slp-token-type-1/#transaction-detail
#[derive(Debug, Eq, PartialEq)]
pub enum SlpTransaction {
    /// https://slp.dev/specs/slp-token-type-1/#genesis-token-genesis-transaction
    Genesis {
        token_ticker: String,
        token_name: String,
        token_document_url: String,
        token_document_hash: Vec<u8>,
        decimals: Vec<u8>,
        mint_baton_vout: Option<u8>,
        initial_token_mint_quantity: u64,
    },
    /// https://slp.dev/specs/slp-token-type-1/#mint-extended-minting-transaction
    Mint {
        token_id: H256,
        mint_baton_vout: Option<u8>,
        additional_token_quantity: u64,
    },
    /// https://slp.dev/specs/slp-token-type-1/#send-spend-transaction
    Send { token_id: H256, amounts: Vec<u64> },
}

impl Deserializable for SlpTransaction {
    fn deserialize<T>(reader: &mut Reader<T>) -> Result<Self, Error>
    where
        Self: Sized,
        T: std::io::Read,
    {
        let transaction_type: String = reader.read()?;
        match transaction_type.as_str() {
            SLP_GENESIS => {
                let token_ticker = reader.read()?;
                let token_name = reader.read()?;
                let maybe_push_op_code: u8 = reader.read()?;
                let token_document_url = if maybe_push_op_code == Opcode::OP_PUSHDATA1 as u8 {
                    reader.read()?
                } else {
                    let mut url = vec![0; maybe_push_op_code as usize];
                    reader.read_slice(&mut url)?;
                    String::from_utf8(url).map_err(|e| Error::Custom(e.to_string()))?
                };

                let maybe_push_op_code: u8 = reader.read()?;
                let token_document_hash = if maybe_push_op_code == Opcode::OP_PUSHDATA1 as u8 {
                    reader.read_list()?
                } else {
                    let mut hash = vec![0; maybe_push_op_code as usize];
                    reader.read_slice(&mut hash)?;
                    hash
                };
                let decimals = reader.read_list()?;
                let maybe_push_op_code: u8 = reader.read()?;
                let mint_baton_vout = if maybe_push_op_code == Opcode::OP_PUSHDATA1 as u8 {
                    let _zero: u8 = reader.read()?;
                    None
                } else {
                    Some(reader.read()?)
                };
                let bytes: Vec<u8> = reader.read_list()?;
                if bytes.len() != 8 {
                    return Err(Error::Custom(format!("Expected 8 bytes, got {}", bytes.len())));
                }
                let initial_token_mint_quantity = u64::from_be_bytes(bytes.try_into().expect("length is 8 bytes"));

                Ok(SlpTransaction::Genesis {
                    token_ticker,
                    token_name,
                    token_document_url,
                    token_document_hash,
                    decimals,
                    mint_baton_vout,
                    initial_token_mint_quantity,
                })
            },
            SLP_MINT => {
                let maybe_id: Vec<u8> = reader.read_list()?;
                if maybe_id.len() != 32 {
                    return Err(Error::Custom(format!("Unexpected token id length {}", maybe_id.len())));
                }

                let maybe_push_op_code: u8 = reader.read()?;
                let mint_baton_vout = if maybe_push_op_code == Opcode::OP_PUSHDATA1 as u8 {
                    let _zero: u8 = reader.read()?;
                    None
                } else {
                    Some(reader.read()?)
                };

                let bytes: Vec<u8> = reader.read_list()?;
                if bytes.len() != 8 {
                    return Err(Error::Custom(format!("Expected 8 bytes, got {}", bytes.len())));
                }
                let additional_token_quantity = u64::from_be_bytes(bytes.try_into().expect("length is 8 bytes"));

                Ok(SlpTransaction::Mint {
                    token_id: H256::from(maybe_id.as_slice()),
                    mint_baton_vout,
                    additional_token_quantity,
                })
            },
            SLP_SEND => {
                let maybe_id: Vec<u8> = reader.read_list()?;
                if maybe_id.len() != 32 {
                    return Err(Error::Custom(format!("Unexpected token id length {}", maybe_id.len())));
                }

                let token_id = H256::from(maybe_id.as_slice());
                let mut amounts = Vec::with_capacity(1);
                while !reader.is_finished() {
                    let bytes: Vec<u8> = reader.read_list()?;
                    if bytes.len() != 8 {
                        return Err(Error::Custom(format!("Expected 8 bytes, got {}", bytes.len())));
                    }
                    let amount = u64::from_be_bytes(bytes.try_into().expect("length is 8 bytes"));
                    amounts.push(amount)
                }

                if amounts.len() > 19 {
                    return Err(Error::Custom(format!(
                        "Expected at most 19 token amounts, got {}",
                        amounts.len()
                    )));
                }
                Ok(SlpTransaction::Send { token_id, amounts })
            },
            _ => Err(Error::Custom(format!(
                "Unsupported transaction type {}",
                transaction_type
            ))),
        }
    }
}

#[derive(Debug, Deserializable)]
pub struct SlpTxDetails {
    op_code: u8,
    lokad_id: String,
    token_type: Vec<u8>,
    pub transaction: SlpTransaction,
}

#[derive(Debug, Display, PartialEq)]
pub enum ParseSlpScriptError {
    NotOpReturn,
    UnexpectedLokadId(String),
    #[display(fmt = "UnexpectedTokenType: {:?}", _0)]
    UnexpectedTokenType(Vec<u8>),
    #[display(fmt = "DeserializeFailed: {:?}", _0)]
    DeserializeFailed(Error),
}

impl From<Error> for ParseSlpScriptError {
    fn from(err: Error) -> ParseSlpScriptError { ParseSlpScriptError::DeserializeFailed(err) }
}

pub fn parse_slp_script(script: &[u8]) -> Result<SlpTxDetails, MmError<ParseSlpScriptError>> {
    let details: SlpTxDetails = deserialize(script)?;
    if Opcode::from_u8(details.op_code) != Some(Opcode::OP_RETURN) {
        return MmError::err(ParseSlpScriptError::NotOpReturn);
    }

    if details.lokad_id != SLP_LOKAD_ID {
        return MmError::err(ParseSlpScriptError::UnexpectedLokadId(details.lokad_id));
    }

    if details.token_type.first() != Some(&SLP_FUNGIBLE) {
        return MmError::err(ParseSlpScriptError::UnexpectedTokenType(details.token_type));
    }

    Ok(details)
}

#[derive(Debug, Display)]
enum GenSlpSpendErr {
    RpcError(UtxoRpcError),
    TooManyOutputs,
    #[display(
        fmt = "Not enough {} to generate SLP spend: available {}, required at least {}",
        coin,
        available,
        required
    )]
    InsufficientSlpBalance {
        coin: String,
        available: BigDecimal,
        required: BigDecimal,
    },
}

impl From<UtxoRpcError> for GenSlpSpendErr {
    fn from(err: UtxoRpcError) -> GenSlpSpendErr { GenSlpSpendErr::RpcError(err) }
}

impl From<GenSlpSpendErr> for WithdrawError {
    fn from(err: GenSlpSpendErr) -> WithdrawError {
        match err {
            GenSlpSpendErr::RpcError(e) => e.into(),
            GenSlpSpendErr::TooManyOutputs => WithdrawError::InternalError(err.to_string()),
            GenSlpSpendErr::InsufficientSlpBalance {
                coin,
                available,
                required,
            } => WithdrawError::NotSufficientBalance {
                coin,
                available,
                required,
            },
        }
    }
}

impl MarketCoinOps for SlpToken {
    fn ticker(&self) -> &str { &self.conf.ticker }

    fn my_address(&self) -> Result<String, String> {
        let slp_address = try_s!(self.slp_address(&self.platform_coin.as_ref().my_address));
        slp_address.encode()
    }

    fn my_balance(&self) -> BalanceFut<CoinBalance> {
        let coin = self.clone();
        let fut = async move {
            let balance_sat = coin.my_balance_sat().await?;
            let spendable = big_decimal_from_sat_unsigned(balance_sat, coin.decimals());
            Ok(CoinBalance {
                spendable,
                unspendable: 0.into(),
            })
        };
        Box::new(fut.boxed().compat())
    }

    fn base_coin_balance(&self) -> BalanceFut<BigDecimal> {
        Box::new(self.platform_coin.my_balance().map(|res| res.spendable))
    }

    /// Receives raw transaction bytes in hexadecimal format as input and returns tx hash in hexadecimal format
    fn send_raw_tx(&self, tx: &str) -> Box<dyn Future<Item = String, Error = String> + Send> {
        self.platform_coin.send_raw_tx(tx)
    }

    fn wait_for_confirmations(
        &self,
        tx: &[u8],
        confirmations: u64,
        requires_nota: bool,
        wait_until: u64,
        check_every: u64,
    ) -> Box<dyn Future<Item = (), Error = String> + Send> {
        self.platform_coin
            .wait_for_confirmations(tx, confirmations, requires_nota, wait_until, check_every)
    }

    fn wait_for_tx_spend(
        &self,
        transaction: &[u8],
        wait_until: u64,
        from_block: u64,
        _swap_contract_address: &Option<BytesJson>,
    ) -> TransactionFut {
        utxo_common::wait_for_output_spend(
            self.platform_coin.as_ref(),
            transaction,
            SLP_SWAP_VOUT,
            from_block,
            wait_until,
        )
    }

    fn tx_enum_from_bytes(&self, bytes: &[u8]) -> Result<TransactionEnum, String> {
        self.platform_coin.tx_enum_from_bytes(bytes)
    }

    fn current_block(&self) -> Box<dyn Future<Item = u64, Error = String> + Send> { self.platform_coin.current_block() }

    fn display_priv_key(&self) -> String { self.platform_coin.display_priv_key() }

    fn min_tx_amount(&self) -> BigDecimal { big_decimal_from_sat_unsigned(1, self.decimals()) }

    fn min_trading_vol(&self) -> MmNumber { big_decimal_from_sat_unsigned(1, self.decimals()).into() }
}

impl SwapOps for SlpToken {
    fn send_taker_fee(&self, fee_addr: &[u8], amount: BigDecimal, _uuid: &[u8]) -> TransactionFut {
        let coin = self.clone();
        let fee_pubkey = try_fus!(Public::from_slice(fee_addr));
        let script_pubkey = ScriptBuilder::build_p2pkh(&fee_pubkey.address_hash()).into();
        let amount = try_fus!(sat_from_big_decimal(&amount, self.decimals()));

        let fut = async move {
            let slp_out = SlpOutput { amount, script_pubkey };
            let (preimage, recently_spent) = try_s!(coin.generate_slp_tx_preimage(vec![slp_out]).await);
            generate_and_send_tx(
                &coin.platform_coin,
                preimage.available_bch_inputs,
                Some(preimage.slp_inputs),
                FeePolicy::SendExact,
                recently_spent,
                preimage.outputs,
            )
            .await
        };
        Box::new(fut.boxed().compat().map(|tx| tx.into()))
    }

    fn send_maker_payment(
        &self,
        time_lock: u32,
        taker_pub: &[u8],
        secret_hash: &[u8],
        amount: BigDecimal,
        _swap_contract_address: &Option<BytesJson>,
    ) -> TransactionFut {
        let taker_pub = try_fus!(Public::from_slice(taker_pub));
        let amount = try_fus!(sat_from_big_decimal(&amount, self.decimals()));
        let secret_hash = secret_hash.to_owned();

        let coin = self.clone();
        let fut = async move {
            let tx = try_s!(coin.send_htlc(&taker_pub, time_lock, &secret_hash, amount).await);
            Ok(tx.into())
        };
        Box::new(fut.boxed().compat())
    }

    fn send_taker_payment(
        &self,
        time_lock: u32,
        maker_pub: &[u8],
        secret_hash: &[u8],
        amount: BigDecimal,
        _swap_contract_address: &Option<BytesJson>,
    ) -> TransactionFut {
        let maker_pub = try_fus!(Public::from_slice(maker_pub));
        let amount = try_fus!(sat_from_big_decimal(&amount, self.decimals()));
        let secret_hash = secret_hash.to_owned();

        let coin = self.clone();
        let fut = async move {
            let tx = try_s!(coin.send_htlc(&maker_pub, time_lock, &secret_hash, amount).await);
            Ok(tx.into())
        };
        Box::new(fut.boxed().compat())
    }

    fn send_maker_spends_taker_payment(
        &self,
        taker_payment_tx: &[u8],
        time_lock: u32,
        taker_pub: &[u8],
        secret: &[u8],
        _swap_contract_address: &Option<BytesJson>,
    ) -> TransactionFut {
        let tx = taker_payment_tx.to_owned();
        let taker_pub = try_fus!(Public::from_slice(taker_pub));
        let secret = secret.to_owned();
        let coin = self.clone();

        let fut = async move {
            let tx = try_s!(coin.spend_htlc(&tx, &taker_pub, time_lock, &secret).await);
            Ok(tx.into())
        };
        Box::new(fut.boxed().compat())
    }

    fn send_taker_spends_maker_payment(
        &self,
        maker_payment_tx: &[u8],
        time_lock: u32,
        maker_pub: &[u8],
        secret: &[u8],
        _swap_contract_address: &Option<BytesJson>,
    ) -> TransactionFut {
        let tx = maker_payment_tx.to_owned();
        let maker_pub = try_fus!(Public::from_slice(maker_pub));
        let secret = secret.to_owned();
        let coin = self.clone();

        let fut = async move {
            let tx = try_s!(coin.spend_htlc(&tx, &maker_pub, time_lock, &secret).await);
            Ok(tx.into())
        };
        Box::new(fut.boxed().compat())
    }

    fn send_taker_refunds_payment(
        &self,
        taker_payment_tx: &[u8],
        time_lock: u32,
        maker_pub: &[u8],
        secret_hash: &[u8],
        _swap_contract_address: &Option<BytesJson>,
    ) -> TransactionFut {
        let tx = taker_payment_tx.to_owned();
        let maker_pub = try_fus!(Public::from_slice(maker_pub));
        let secret_hash = secret_hash.to_owned();
        let coin = self.clone();

        let fut = async move {
            let tx = try_s!(coin.refund_htlc(&tx, &maker_pub, time_lock, &secret_hash).await);
            Ok(tx.into())
        };
        Box::new(fut.boxed().compat())
    }

    fn send_maker_refunds_payment(
        &self,
        maker_payment_tx: &[u8],
        time_lock: u32,
        taker_pub: &[u8],
        secret_hash: &[u8],
        _swap_contract_address: &Option<BytesJson>,
    ) -> TransactionFut {
        let tx = maker_payment_tx.to_owned();
        let taker_pub = try_fus!(Public::from_slice(taker_pub));
        let secret_hash = secret_hash.to_owned();
        let coin = self.clone();

        let fut = async move {
            let tx = try_s!(coin.refund_htlc(&tx, &taker_pub, time_lock, &secret_hash).await);
            Ok(tx.into())
        };
        Box::new(fut.boxed().compat())
    }

    fn validate_fee(
        &self,
        fee_tx: &TransactionEnum,
        expected_sender: &[u8],
        fee_addr: &[u8],
        amount: &BigDecimal,
        min_block_number: u64,
        _uuid: &[u8],
    ) -> Box<dyn Future<Item = (), Error = String> + Send> {
        let tx = match fee_tx {
            TransactionEnum::UtxoTx(tx) => tx.clone(),
            _ => panic!(),
        };
        let coin = self.clone();
        let expected_sender = expected_sender.to_owned();
        let fee_addr = fee_addr.to_owned();
        let amount = amount.to_owned();

        let fut = async move {
            try_s!(
                coin.validate_dex_fee(tx, &expected_sender, &fee_addr, amount, min_block_number)
                    .await
            );
            Ok(())
        };
        Box::new(fut.boxed().compat())
    }

    fn validate_maker_payment(
        &self,
        payment_tx: &[u8],
        time_lock: u32,
        maker_pub: &[u8],
        secret_hash: &[u8],
        amount: BigDecimal,
        _swap_contract_address: &Option<BytesJson>,
    ) -> Box<dyn Future<Item = (), Error = String> + Send> {
        let maker_pub = try_fus!(Public::from_slice(maker_pub));
        let tx = payment_tx.to_owned();
        let secret_hash = secret_hash.to_owned();
        let coin = self.clone();
        let fut = async move {
            try_s!(
                coin.validate_htlc(&tx, &maker_pub, time_lock, &secret_hash, amount)
                    .await
            );
            Ok(())
        };
        Box::new(fut.boxed().compat())
    }

    fn validate_taker_payment(
        &self,
        payment_tx: &[u8],
        time_lock: u32,
        taker_pub: &[u8],
        secret_hash: &[u8],
        amount: BigDecimal,
        _swap_contract_address: &Option<BytesJson>,
    ) -> Box<dyn Future<Item = (), Error = String> + Send> {
        let taker_pub = try_fus!(Public::from_slice(taker_pub));
        let tx = payment_tx.to_owned();
        let secret_hash = secret_hash.to_owned();
        let coin = self.clone();
        let fut = async move {
            try_s!(
                coin.validate_htlc(&tx, &taker_pub, time_lock, &secret_hash, amount)
                    .await
            );
            Ok(())
        };
        Box::new(fut.boxed().compat())
    }

    fn check_if_my_payment_sent(
        &self,
        time_lock: u32,
        other_pub: &[u8],
        secret_hash: &[u8],
        _search_from_block: u64,
        _swap_contract_address: &Option<BytesJson>,
    ) -> Box<dyn Future<Item = Option<TransactionEnum>, Error = String> + Send> {
        utxo_common::check_if_my_payment_sent(self.platform_coin.clone(), time_lock, other_pub, secret_hash)
    }

    fn search_for_swap_tx_spend_my(
        &self,
        time_lock: u32,
        other_pub: &[u8],
        secret_hash: &[u8],
        tx: &[u8],
        search_from_block: u64,
        _swap_contract_address: &Option<BytesJson>,
    ) -> Result<Option<FoundSwapTxSpend>, String> {
        utxo_common::search_for_swap_tx_spend_my(
            self.platform_coin.as_ref(),
            time_lock,
            other_pub,
            secret_hash,
            tx,
            SLP_SWAP_VOUT,
            search_from_block,
        )
    }

    fn search_for_swap_tx_spend_other(
        &self,
        time_lock: u32,
        other_pub: &[u8],
        secret_hash: &[u8],
        tx: &[u8],
        search_from_block: u64,
        _swap_contract_address: &Option<BytesJson>,
    ) -> Result<Option<FoundSwapTxSpend>, String> {
        utxo_common::search_for_swap_tx_spend_other(
            self.platform_coin.as_ref(),
            time_lock,
            other_pub,
            secret_hash,
            tx,
            SLP_SWAP_VOUT,
            search_from_block,
        )
    }

    fn extract_secret(&self, secret_hash: &[u8], spend_tx: &[u8]) -> Result<Vec<u8>, String> {
        utxo_common::extract_secret(secret_hash, spend_tx)
    }

    fn negotiate_swap_contract_addr(
        &self,
        _other_side_address: Option<&[u8]>,
    ) -> Result<Option<BytesJson>, MmError<NegotiateSwapContractAddrErr>> {
        Ok(None)
    }
}

impl From<GenSlpSpendErr> for TradePreimageError {
    fn from(slp: GenSlpSpendErr) -> TradePreimageError {
        match slp {
            GenSlpSpendErr::InsufficientSlpBalance {
                coin,
                available,
                required,
            } => TradePreimageError::NotSufficientBalance {
                coin,
                available,
                required,
            },
            GenSlpSpendErr::RpcError(e) => e.into(),
            GenSlpSpendErr::TooManyOutputs => TradePreimageError::InternalError(slp.to_string()),
        }
    }
}

#[derive(Clone, Debug, Deserialize, PartialEq, Serialize)]
pub struct SlpFeeDetails {
    pub amount: BigDecimal,
    pub coin: String,
}

impl From<SlpFeeDetails> for TxFeeDetails {
    fn from(slp: SlpFeeDetails) -> TxFeeDetails { TxFeeDetails::Slp(slp) }
}

impl MmCoin for SlpToken {
    fn is_asset_chain(&self) -> bool { false }

    fn withdraw(&self, req: WithdrawRequest) -> WithdrawFut {
        let coin = self.clone();
        let fut = async move {
            let address = CashAddress::decode(&req.to).map_to_mm(WithdrawError::InvalidAddress)?;
            if address.prefix != coin.slp_prefix() {
                return MmError::err(WithdrawError::InvalidAddress(format!(
                    "Expected {} address prefix, not {}",
                    coin.slp_prefix(),
                    address.prefix
                )));
            };
            let amount = if req.max {
                coin.my_balance_sat().await?
            } else {
                sat_from_big_decimal(&req.amount, coin.decimals())?
            };

            if address.hash.len() != 20 {
                return MmError::err(WithdrawError::InvalidAddress(format!(
                    "Expected 20 address hash len, not {}",
                    address.hash.len()
                )));
            }

            // TODO clarify with community whether we should support withdrawal to SLP P2SH addresses
            let script_pubkey = match address.address_type {
                CashAddrType::P2PKH => ScriptBuilder::build_p2pkh(&address.hash.as_slice().into()).to_bytes(),
                CashAddrType::P2SH => {
                    return MmError::err(WithdrawError::InvalidAddress(
                        "Withdrawal to P2SH is not supported".into(),
                    ))
                },
            };
            let slp_output = SlpOutput { amount, script_pubkey };
            let (slp_preimage, _) = coin.generate_slp_tx_preimage(vec![slp_output]).await?;
            let mut tx_builder = UtxoTxBuilder::new(&coin.platform_coin)
                .add_required_inputs(slp_preimage.slp_inputs)
                .add_available_inputs(slp_preimage.available_bch_inputs)
                .add_outputs(slp_preimage.outputs);

            let platform_decimals = coin.platform_decimals();
            match req.fee {
                Some(WithdrawFee::UtxoFixed { amount }) => {
                    let fixed = sat_from_big_decimal(&amount, platform_decimals)?;
                    tx_builder = tx_builder.with_fee(ActualTxFee::Fixed(fixed))
                },
                Some(WithdrawFee::UtxoPerKbyte { amount }) => {
                    let dynamic = sat_from_big_decimal(&amount, platform_decimals)?;
                    tx_builder = tx_builder.with_fee(ActualTxFee::Dynamic(dynamic));
                },
                Some(fee_policy) => {
                    let error = format!(
                        "Expected 'UtxoFixed' or 'UtxoPerKbyte' fee types, found {:?}",
                        fee_policy
                    );
                    return MmError::err(WithdrawError::InvalidFeePolicy(error));
                },
                None => (),
            };

            let (unsigned, tx_data) = tx_builder.build().await.mm_err(|gen_tx_error| {
                WithdrawError::from_generate_tx_error(gen_tx_error, coin.platform_ticker().into(), platform_decimals)
            })?;

            let prev_script = ScriptBuilder::build_p2pkh(&coin.platform_coin.as_ref().my_address.hash);
            let signed = sign_tx(
                unsigned,
                &coin.platform_coin.as_ref().key_pair,
                prev_script,
                coin.platform_conf().signature_version,
                coin.platform_conf().fork_id,
            )
            .map_to_mm(WithdrawError::InternalError)?;
            let fee_details = SlpFeeDetails {
                amount: big_decimal_from_sat_unsigned(tx_data.fee_amount, coin.platform_decimals()),
                coin: coin.platform_coin.ticker().into(),
            };
            let my_address = coin.my_address().map_to_mm(WithdrawError::InternalError)?;
            let to_address = address.encode().map_to_mm(WithdrawError::InternalError)?;

            let total_amount = big_decimal_from_sat_unsigned(amount, coin.decimals());
            let spent_by_me = total_amount.clone();
            let (received_by_me, my_balance_change) = if my_address == to_address {
                (total_amount.clone(), 0.into())
            } else {
                (0.into(), &total_amount * &BigDecimal::from(-1))
            };

            let tx_hash: BytesJson = signed.hash().reversed().take().to_vec().into();
            let details = TransactionDetails {
                tx_hex: serialize(&signed).into(),
                internal_id: tx_hash.clone(),
                tx_hash,
                from: vec![my_address],
                to: vec![to_address],
                total_amount,
                spent_by_me,
                received_by_me,
                my_balance_change,
                block_height: 0,
                timestamp: now_ms() / 1000,
                fee_details: Some(fee_details.into()),
                coin: coin.ticker().into(),
                kmd_rewards: None,
            };
            Ok(details)
        };
        Box::new(fut.boxed().compat())
    }

    fn decimals(&self) -> u8 { self.decimals() }

    fn convert_to_address(&self, from: &str, to_address_format: Json) -> Result<String, String> {
        utxo_common::convert_to_address(&self.platform_coin, from, to_address_format)
    }

    fn validate_address(&self, address: &str) -> ValidateAddressResult {
        let cash_address = match CashAddress::decode(address) {
            Ok(a) => a,
            Err(e) => {
                return ValidateAddressResult {
                    is_valid: false,
                    reason: Some(format!("Error {} on parsing the {} as cash address", e, address)),
                }
            },
        };

        if cash_address.prefix == self.slp_prefix() {
            ValidateAddressResult {
                is_valid: true,
                reason: None,
            }
        } else {
            ValidateAddressResult {
                is_valid: false,
                reason: Some(format!(
                    "Address {} has invalid prefix {}, expected {}",
                    address,
                    cash_address.prefix,
                    self.slp_prefix()
                )),
            }
        }
    }

    fn process_history_loop(&self, _ctx: MmArc) -> Box<dyn Future<Item = (), Error = ()> + Send> {
        warn!("process_history_loop is not implemented for SLP yet!");
        Box::new(futures01::future::err(()))
    }

    fn history_sync_status(&self) -> HistorySyncState { HistorySyncState::NotEnabled }

    /// Get fee to be paid per 1 swap transaction
    fn get_trade_fee(&self) -> Box<dyn Future<Item = TradeFee, Error = String> + Send> {
        utxo_common::get_trade_fee(self.platform_coin.clone())
    }

    fn get_sender_trade_fee(&self, value: TradePreimageValue, stage: FeeApproxStage) -> TradePreimageFut<TradeFee> {
        let coin = self.clone();
        let fut = async move {
            let slp_amount = match value {
                TradePreimageValue::Exact(decimal) | TradePreimageValue::UpperBound(decimal) => {
                    sat_from_big_decimal(&decimal, coin.decimals())?
                },
            };
            // can use dummy P2SH script_pubkey here
            let script_pubkey = ScriptBuilder::build_p2sh(&H160::default()).into();
            let slp_out = SlpOutput {
                amount: slp_amount,
                script_pubkey,
            };
            let (preimage, _) = coin.generate_slp_tx_preimage(vec![slp_out]).await?;
            let fee = utxo_common::preimage_trade_fee_required_to_send_outputs(
                &coin.platform_coin,
                preimage.outputs,
                FeePolicy::SendExact,
                None,
                &stage,
            )
            .await?;
            Ok(TradeFee {
                coin: coin.platform_coin.ticker().into(),
                amount: fee.into(),
                paid_from_trading_vol: false,
            })
        };

        Box::new(fut.boxed().compat())
    }

    fn get_receiver_trade_fee(&self, _stage: FeeApproxStage) -> TradePreimageFut<TradeFee> {
        let coin = self.clone();

        let fut = async move {
            let htlc_fee = coin.platform_coin.get_htlc_spend_fee(SLP_HTLC_SPEND_SIZE).await?;
            let amount =
                (big_decimal_from_sat_unsigned(htlc_fee, coin.platform_decimals()) + coin.platform_dust_dec()).into();
            Ok(TradeFee {
                coin: coin.platform_coin.ticker().into(),
                amount,
                paid_from_trading_vol: false,
            })
        };

        Box::new(fut.boxed().compat())
    }

    fn get_fee_to_send_taker_fee(
        &self,
        dex_fee_amount: BigDecimal,
        stage: FeeApproxStage,
    ) -> TradePreimageFut<TradeFee> {
        let coin = self.clone();
        let fut = async move {
            let slp_amount = sat_from_big_decimal(&dex_fee_amount, coin.decimals())?;
            // can use dummy P2PKH script_pubkey here
            let script_pubkey = ScriptBuilder::build_p2pkh(&H160::default()).into();
            let slp_out = SlpOutput {
                amount: slp_amount,
                script_pubkey,
            };
            let (preimage, _) = coin.generate_slp_tx_preimage(vec![slp_out]).await?;
            let fee = utxo_common::preimage_trade_fee_required_to_send_outputs(
                &coin.platform_coin,
                preimage.outputs,
                FeePolicy::SendExact,
                None,
                &stage,
            )
            .await?;
            Ok(TradeFee {
                coin: coin.platform_coin.ticker().into(),
                amount: fee.into(),
                paid_from_trading_vol: false,
            })
        };

        Box::new(fut.boxed().compat())
    }

    fn required_confirmations(&self) -> u64 { self.conf.required_confirmations.load(AtomicOrdering::Relaxed) }

    fn requires_notarization(&self) -> bool { false }

    fn set_required_confirmations(&self, confirmations: u64) {
        self.conf
            .required_confirmations
            .store(confirmations, AtomicOrdering::Relaxed);
    }

    fn set_requires_notarization(&self, _requires_nota: bool) {
        warn!("set_requires_notarization has no effect on SLPTOKEN!")
    }

    fn swap_contract_address(&self) -> Option<BytesJson> { None }

    fn mature_confirmations(&self) -> Option<u32> { self.platform_coin.mature_confirmations() }

    fn coin_protocol_info(&self) -> Option<Vec<u8>> { None }

    fn is_coin_protocol_supported(&self, _info: &Option<Vec<u8>>) -> bool { true }
}

#[derive(Debug, Display)]
pub enum SlpAddrFromPubkeyErr {
    InvalidHex(hex::FromHexError),
    CashAddrError(String),
    EncodeError(String),
}

<<<<<<< HEAD
impl From<hex::FromHexError> for SlpAddrFromPubkeyErr {
    fn from(err: FromHexError) -> SlpAddrFromPubkeyErr { SlpAddrFromPubkeyErr::InvalidHex(err) }
}
=======
    fn coin_protocol_info(&self) -> Vec<u8> { unimplemented!() }
>>>>>>> 3402e6de

pub fn slp_addr_from_pubkey_str(pubkey: &str, prefix: &str) -> Result<String, MmError<SlpAddrFromPubkeyErr>> {
    let pubkey_bytes = hex::decode(pubkey)?;
    let hash = dhash160(&pubkey_bytes);
    let addr =
        CashAddress::new(prefix, hash.to_vec(), CashAddrType::P2PKH).map_to_mm(SlpAddrFromPubkeyErr::CashAddrError)?;
    addr.encode().map_to_mm(SlpAddrFromPubkeyErr::EncodeError)
}

#[cfg(test)]
mod slp_tests {
    use super::*;
    use crate::utxo::bch::tbch_coin_for_test;

    // https://slp.dev/specs/slp-token-type-1/#examples
    #[test]
    fn test_parse_slp_script() {
        // Send single output
        let script = hex::decode("6a04534c500001010453454e4420e73b2b28c14db8ebbf97749988b539508990e1708021067f206f49d55807dbf4080000000005f5e100").unwrap();
        let slp_data = parse_slp_script(&script).unwrap();
        assert_eq!(slp_data.lokad_id, "SLP\0");
        let expected_amount = 100000000u64;
        let expected_transaction = SlpTransaction::Send {
            token_id: "e73b2b28c14db8ebbf97749988b539508990e1708021067f206f49d55807dbf4".into(),
            amounts: vec![expected_amount],
        };

        assert_eq!(expected_transaction, slp_data.transaction);

        // Genesis
        let script =
            hex::decode("6a04534c500001010747454e45534953044144455804414445584c004c0001084c0008000000174876e800")
                .unwrap();
        let slp_data = parse_slp_script(&script).unwrap();
        assert_eq!(slp_data.lokad_id, "SLP\0");
        let initial_token_mint_quantity = 1000_0000_0000u64;
        let expected_transaction = SlpTransaction::Genesis {
            token_ticker: "ADEX".to_string(),
            token_name: "ADEX".to_string(),
            token_document_url: "".to_string(),
            token_document_hash: vec![],
            decimals: vec![8],
            mint_baton_vout: None,
            initial_token_mint_quantity,
        };

        assert_eq!(expected_transaction, slp_data.transaction);

        // Genesis from docs example
        let script =
            hex::decode("6a04534c500001010747454e45534953045553445423546574686572204c74642e20555320646f6c6c6172206261636b656420746f6b656e734168747470733a2f2f7465746865722e746f2f77702d636f6e74656e742f75706c6f6164732f323031362f30362f546574686572576869746550617065722e70646620db4451f11eda33950670aaf59e704da90117ff7057283b032cfaec77793139160108010208002386f26fc10000").unwrap();
        let slp_data = parse_slp_script(&script).unwrap();
        assert_eq!(slp_data.lokad_id, "SLP\0");
        let initial_token_mint_quantity = 10000000000000000u64;
        let expected_transaction = SlpTransaction::Genesis {
            token_ticker: "USDT".to_string(),
            token_name: "Tether Ltd. US dollar backed tokens".to_string(),
            token_document_url: "https://tether.to/wp-content/uploads/2016/06/TetherWhitePaper.pdf".to_string(),
            token_document_hash: hex::decode("db4451f11eda33950670aaf59e704da90117ff7057283b032cfaec7779313916")
                .unwrap(),
            decimals: vec![8],
            mint_baton_vout: Some(2),
            initial_token_mint_quantity,
        };

        assert_eq!(expected_transaction, slp_data.transaction);

        // Mint
        let script =
            hex::decode("6a04534c50000101044d494e5420550d19eb820e616a54b8a73372c4420b5a0567d8dc00f613b71c5234dc884b35010208002386f26fc10000").unwrap();
        let slp_data = parse_slp_script(&script).unwrap();
        assert_eq!(slp_data.lokad_id, "SLP\0");
        let expected_transaction = SlpTransaction::Mint {
            token_id: "550d19eb820e616a54b8a73372c4420b5a0567d8dc00f613b71c5234dc884b35".into(),
            mint_baton_vout: Some(2),
            additional_token_quantity: 10000000000000000,
        };

        assert_eq!(expected_transaction, slp_data.transaction);

        // SEND with 3 outputs
        let script = hex::decode("6a04534c500001010453454e4420550d19eb820e616a54b8a73372c4420b5a0567d8dc00f613b71c5234dc884b350800000000000003e80800000000000003e90800000000000003ea").unwrap();
        let token_id = "550d19eb820e616a54b8a73372c4420b5a0567d8dc00f613b71c5234dc884b35".into();

        let slp_data = parse_slp_script(&script).unwrap();
        assert_eq!(slp_data.lokad_id, "SLP\0");
        let expected_transaction = SlpTransaction::Send {
            token_id,
            amounts: vec![1000, 1001, 1002],
        };
        assert_eq!(expected_transaction, slp_data.transaction);

        // NFT Genesis, unsupported token type
        // https://explorer.bitcoin.com/bch/tx/3dc17770ff832726aace53d305e087601d8b27cf881089d7849173736995f43e
        let script = hex::decode("6a04534c500001410747454e45534953055357454443174573736b65657469742043617264204e6f2e20313136302b68747470733a2f2f636f6c6c65637469626c652e73776565742e696f2f7365726965732f35382f313136302040f8d39b6fc8725d9c766d66643d8ec644363ba32391c1d9a89a3edbdea8866a01004c00080000000000000001").unwrap();

        let actual_err = parse_slp_script(&script).unwrap_err().into_inner();
        let expected_err = ParseSlpScriptError::UnexpectedTokenType(vec![0x41]);
        assert_eq!(expected_err, actual_err);
    }

    #[test]
    fn test_slp_send_output() {
        // Send single output
        let expected_script = hex::decode("6a04534c500001010453454e4420e73b2b28c14db8ebbf97749988b539508990e1708021067f206f49d55807dbf4080000000005f5e100").unwrap();
        let expected_output = TransactionOutput {
            value: 0,
            script_pubkey: expected_script.into(),
        };

        let actual_output = slp_send_output(
            &"e73b2b28c14db8ebbf97749988b539508990e1708021067f206f49d55807dbf4".into(),
            &[100000000],
        );

        assert_eq!(expected_output, actual_output);

        let expected_script = hex::decode("6a04534c500001010453454e4420550d19eb820e616a54b8a73372c4420b5a0567d8dc00f613b71c5234dc884b350800005af3107a40000800232bff5f46c000").unwrap();
        let expected_output = TransactionOutput {
            value: 0,
            script_pubkey: expected_script.into(),
        };

        let actual_output = slp_send_output(
            &"550d19eb820e616a54b8a73372c4420b5a0567d8dc00f613b71c5234dc884b35".into(),
            &[100000000000000, 9900000000000000],
        );

        assert_eq!(expected_output, actual_output);
    }

    #[test]
    fn test_slp_genesis_output() {
        let expected_script =
            hex::decode("6a04534c500001010747454e45534953044144455804414445584c004c0001084c0008000000174876e800")
                .unwrap();
        let expected_output = TransactionOutput {
            value: 0,
            script_pubkey: expected_script.into(),
        };

        let actual_output = slp_genesis_output("ADEX", "ADEX", None, None, 8, None, 1000_0000_0000);
        assert_eq!(expected_output, actual_output);

        let expected_script =
            hex::decode("6a04534c500001010747454e45534953045553445423546574686572204c74642e20555320646f6c6c6172206261636b656420746f6b656e734168747470733a2f2f7465746865722e746f2f77702d636f6e74656e742f75706c6f6164732f323031362f30362f546574686572576869746550617065722e70646620db4451f11eda33950670aaf59e704da90117ff7057283b032cfaec77793139160108010208002386f26fc10000")
                .unwrap();
        let expected_output = TransactionOutput {
            value: 0,
            script_pubkey: expected_script.into(),
        };

        let actual_output = slp_genesis_output(
            "USDT",
            "Tether Ltd. US dollar backed tokens",
            Some("https://tether.to/wp-content/uploads/2016/06/TetherWhitePaper.pdf"),
            Some("db4451f11eda33950670aaf59e704da90117ff7057283b032cfaec7779313916".into()),
            8,
            Some(2),
            10000000000000000,
        );
        assert_eq!(expected_output, actual_output);
    }

    #[test]
    fn test_slp_address() {
        let bch = tbch_coin_for_test();
        let token_id = H256::from("bb309e48930671582bea508f9a1d9b491e49b69be3d6f372dc08da2ac6e90eb7");
        let fusd = SlpToken::new(4, "FUSD".into(), token_id, bch, 0);

        let slp_address = fusd.my_address().unwrap();
        assert_eq!("slptest:qzx0llpyp8gxxsmad25twksqnwd62xm3lsg8lecug8", slp_address);
    }
}<|MERGE_RESOLUTION|>--- conflicted
+++ resolved
@@ -1543,7 +1543,7 @@
 
     fn mature_confirmations(&self) -> Option<u32> { self.platform_coin.mature_confirmations() }
 
-    fn coin_protocol_info(&self) -> Option<Vec<u8>> { None }
+    fn coin_protocol_info(&self) -> Vec<u8> { Vec::new() }
 
     fn is_coin_protocol_supported(&self, _info: &Option<Vec<u8>>) -> bool { true }
 }
@@ -1555,13 +1555,9 @@
     EncodeError(String),
 }
 
-<<<<<<< HEAD
 impl From<hex::FromHexError> for SlpAddrFromPubkeyErr {
     fn from(err: FromHexError) -> SlpAddrFromPubkeyErr { SlpAddrFromPubkeyErr::InvalidHex(err) }
 }
-=======
-    fn coin_protocol_info(&self) -> Vec<u8> { unimplemented!() }
->>>>>>> 3402e6de
 
 pub fn slp_addr_from_pubkey_str(pubkey: &str, prefix: &str) -> Result<String, MmError<SlpAddrFromPubkeyErr>> {
     let pubkey_bytes = hex::decode(pubkey)?;
