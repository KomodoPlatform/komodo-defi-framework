//! The module implementing Simple Ledger Protocol (SLP) support.
//! It's a custom token format mostly used on the Bitcoin Cash blockchain.
//! Tracking issue: https://github.com/KomodoPlatform/atomicDEX-API/issues/701
//! More info about the protocol and implementation guides can be found at https://slp.dev/

use crate::coin_errors::{MyAddressError, ValidatePaymentError, ValidatePaymentFut};
use crate::my_tx_history_v2::{CoinWithTxHistoryV2, MyTxHistoryErrorV2, MyTxHistoryTarget};
use crate::tx_history_storage::{GetTxHistoryFilters, WalletId};
use crate::utxo::bch::BchCoin;
use crate::utxo::bchd_grpc::{check_slp_transaction, validate_slp_utxos, ValidateSlpUtxosErr};
use crate::utxo::rpc_clients::{UnspentInfo, UtxoRpcClientEnum, UtxoRpcError, UtxoRpcResult};
use crate::utxo::utxo_common::{self, big_decimal_from_sat_unsigned, payment_script, UtxoTxBuilder};
use crate::utxo::{generate_and_send_tx, sat_from_big_decimal, ActualTxFee, AdditionalTxData, BroadcastTxErr,
                  FeePolicy, GenerateTxError, RecentlySpentOutPointsGuard, UtxoCoinConf, UtxoCoinFields,
                  UtxoCommonOps, UtxoTx, UtxoTxBroadcastOps, UtxoTxGenerationOps};
use crate::{BalanceFut, CoinBalance, FeeApproxStage, FoundSwapTxSpend, HistorySyncState, MarketCoinOps, MmCoin,
            NegotiateSwapContractAddrErr, NumConversError, PrivKeyNotAllowed, RawTransactionFut,
            RawTransactionRequest, SearchForSwapTxSpendInput, SignatureResult, SwapOps, TradeFee, TradePreimageError,
            TradePreimageFut, TradePreimageResult, TradePreimageValue, TransactionDetails, TransactionEnum,
            TransactionErr, TransactionFut, TxFeeDetails, TxMarshalingErr, UnexpectedDerivationMethod,
<<<<<<< HEAD
            ValidateAddressResult, ValidatePaymentInput, VerificationError, VerificationResult, WatcherOps,
            WatcherSearchForSwapTxSpendInput, WatcherValidatePaymentInput, WithdrawError, WithdrawFee, WithdrawFut,
            WithdrawRequest};
=======
            ValidateAddressResult, ValidateOtherPubKeyErr, ValidatePaymentInput, VerificationError,
            VerificationResult, WatcherValidatePaymentInput, WithdrawError, WithdrawFee, WithdrawFut, WithdrawRequest};
>>>>>>> 8e92b9df
use async_trait::async_trait;
use bitcrypto::dhash160;
use chain::constants::SEQUENCE_FINAL;
use chain::{OutPoint, TransactionOutput};
use common::log::warn;
use common::now_ms;
use derive_more::Display;
use futures::compat::Future01CompatExt;
use futures::{FutureExt, TryFutureExt};
use futures01::Future;
use hex::FromHexError;
use keys::hash::H160;
use keys::{AddressHashEnum, CashAddrType, CashAddress, CompactSignature, KeyPair, NetworkPrefix as CashAddrPrefix,
           Public};
use mm2_core::mm_ctx::MmArc;
use mm2_err_handle::prelude::*;
use mm2_number::{BigDecimal, MmNumber};
use primitives::hash::H256;
use rpc::v1::types::{Bytes as BytesJson, ToTxHash, H256 as H256Json};
use script::bytes::Bytes;
use script::{Builder as ScriptBuilder, Opcode, Script, TransactionInputSigner};
use serde_json::Value as Json;
use serialization::{deserialize, serialize, Deserializable, Error as SerError, Reader};
use serialization_derive::Deserializable;
use std::convert::TryInto;
use std::sync::atomic::{AtomicU64, Ordering as AtomicOrdering};
use std::sync::Arc;
use utxo_signer::with_key_pair::{p2pkh_spend, p2sh_spend, sign_tx, UtxoSignWithKeyPairError};

const SLP_SWAP_VOUT: usize = 1;
const SLP_FEE_VOUT: usize = 1;
const SLP_HTLC_SPEND_SIZE: u64 = 555;
const SLP_LOKAD_ID: &str = "SLP\x00";
const SLP_FUNGIBLE: u8 = 1;
const SLP_SEND: &str = "SEND";
const SLP_MINT: &str = "MINT";
const SLP_GENESIS: &str = "GENESIS";

#[derive(Debug)]
pub struct SlpTokenConf {
    decimals: u8,
    ticker: String,
    token_id: H256,
    required_confirmations: AtomicU64,
}

/// Minimalistic info that is used to be stored outside of the token's context
/// E.g. in the platform BCHCoin
#[derive(Debug)]
pub struct SlpTokenInfo {
    pub token_id: H256,
    pub decimals: u8,
}

#[derive(Clone)]
pub struct SlpToken {
    conf: Arc<SlpTokenConf>,
    platform_coin: BchCoin,
}

#[derive(Clone, Debug, Eq, Hash, PartialEq)]
pub struct SlpUnspent {
    pub bch_unspent: UnspentInfo,
    pub slp_amount: u64,
}

#[derive(Clone, Debug)]
pub struct SlpOutput {
    pub amount: u64,
    pub script_pubkey: Bytes,
}

/// The SLP transaction preimage
struct SlpTxPreimage {
    slp_inputs: Vec<SlpUnspent>,
    available_bch_inputs: Vec<UnspentInfo>,
    outputs: Vec<TransactionOutput>,
}

#[derive(Debug, Display)]
enum ValidateDexFeeError {
    TxLackOfOutputs,
    #[display(fmt = "OpReturnParseError: {:?}", _0)]
    OpReturnParseError(ParseSlpScriptError),
    InvalidSlpDetails,
    NumConversionErr(NumConversError),
    ValidatePaymentError(String),
}

impl From<NumConversError> for ValidateDexFeeError {
    fn from(err: NumConversError) -> ValidateDexFeeError { ValidateDexFeeError::NumConversionErr(err) }
}

impl From<ParseSlpScriptError> for ValidateDexFeeError {
    fn from(err: ParseSlpScriptError) -> Self { ValidateDexFeeError::OpReturnParseError(err) }
}

#[allow(clippy::upper_case_acronyms, clippy::large_enum_variant)]
#[derive(Debug, Display)]
pub enum SpendP2SHError {
    GenerateTxErr(GenerateTxError),
    Rpc(UtxoRpcError),
    SignTxErr(UtxoSignWithKeyPairError),
    PrivKeyNotAllowed(PrivKeyNotAllowed),
    UnexpectedDerivationMethod(UnexpectedDerivationMethod),
    String(String),
}

impl From<GenerateTxError> for SpendP2SHError {
    fn from(err: GenerateTxError) -> SpendP2SHError { SpendP2SHError::GenerateTxErr(err) }
}

impl From<UtxoRpcError> for SpendP2SHError {
    fn from(err: UtxoRpcError) -> SpendP2SHError { SpendP2SHError::Rpc(err) }
}

impl From<UtxoSignWithKeyPairError> for SpendP2SHError {
    fn from(sign: UtxoSignWithKeyPairError) -> SpendP2SHError { SpendP2SHError::SignTxErr(sign) }
}

impl From<PrivKeyNotAllowed> for SpendP2SHError {
    fn from(e: PrivKeyNotAllowed) -> Self { SpendP2SHError::PrivKeyNotAllowed(e) }
}

impl From<UnexpectedDerivationMethod> for SpendP2SHError {
    fn from(e: UnexpectedDerivationMethod) -> Self { SpendP2SHError::UnexpectedDerivationMethod(e) }
}

impl From<String> for SpendP2SHError {
    fn from(err: String) -> SpendP2SHError { SpendP2SHError::String(err) }
}

#[derive(Debug, Display)]
pub enum SpendHtlcError {
    TxLackOfOutputs,
    #[display(fmt = "DeserializationErr: {:?}", _0)]
    DeserializationErr(SerError),
    #[display(fmt = "PubkeyParseError: {:?}", _0)]
    PubkeyParseErr(keys::Error),
    InvalidSlpDetails,
    NumConversionErr(NumConversError),
    RpcErr(UtxoRpcError),
    #[allow(clippy::upper_case_acronyms)]
    SpendP2SHErr(SpendP2SHError),
    OpReturnParseError(ParseSlpScriptError),
    UnexpectedDerivationMethod(UnexpectedDerivationMethod),
}

impl From<UnexpectedDerivationMethod> for SpendHtlcError {
    fn from(e: UnexpectedDerivationMethod) -> Self { SpendHtlcError::UnexpectedDerivationMethod(e) }
}

impl From<NumConversError> for SpendHtlcError {
    fn from(err: NumConversError) -> SpendHtlcError { SpendHtlcError::NumConversionErr(err) }
}

impl From<SerError> for SpendHtlcError {
    fn from(err: SerError) -> SpendHtlcError { SpendHtlcError::DeserializationErr(err) }
}

impl From<keys::Error> for SpendHtlcError {
    fn from(err: keys::Error) -> SpendHtlcError { SpendHtlcError::PubkeyParseErr(err) }
}

impl From<SpendP2SHError> for SpendHtlcError {
    fn from(err: SpendP2SHError) -> SpendHtlcError { SpendHtlcError::SpendP2SHErr(err) }
}

impl From<UtxoRpcError> for SpendHtlcError {
    fn from(err: UtxoRpcError) -> SpendHtlcError { SpendHtlcError::RpcErr(err) }
}

impl From<ParseSlpScriptError> for SpendHtlcError {
    fn from(err: ParseSlpScriptError) -> Self { SpendHtlcError::OpReturnParseError(err) }
}

fn slp_send_output(token_id: &H256, amounts: &[u64]) -> TransactionOutput {
    let mut script_builder = ScriptBuilder::default()
        .push_opcode(Opcode::OP_RETURN)
        .push_data(SLP_LOKAD_ID.as_bytes())
        .push_data(&[SLP_FUNGIBLE])
        .push_data(SLP_SEND.as_bytes())
        .push_data(token_id.as_slice());
    for amount in amounts {
        script_builder = script_builder.push_data(&amount.to_be_bytes());
    }
    TransactionOutput {
        value: 0,
        script_pubkey: script_builder.into_bytes(),
    }
}

pub fn slp_genesis_output(
    ticker: &str,
    name: &str,
    token_document_url: Option<&str>,
    token_document_hash: Option<H256>,
    decimals: u8,
    mint_baton_vout: Option<u8>,
    initial_token_mint_quantity: u64,
) -> TransactionOutput {
    let mut script_builder = ScriptBuilder::default()
        .push_opcode(Opcode::OP_RETURN)
        .push_data(SLP_LOKAD_ID.as_bytes())
        .push_data(&[SLP_FUNGIBLE])
        .push_data(SLP_GENESIS.as_bytes())
        .push_data(ticker.as_bytes())
        .push_data(name.as_bytes());

    script_builder = match token_document_url {
        Some(url) => script_builder.push_data(url.as_bytes()),
        None => script_builder
            .push_opcode(Opcode::OP_PUSHDATA1)
            .push_opcode(Opcode::OP_0),
    };

    script_builder = match token_document_hash {
        Some(hash) => script_builder.push_data(hash.as_slice()),
        None => script_builder
            .push_opcode(Opcode::OP_PUSHDATA1)
            .push_opcode(Opcode::OP_0),
    };

    script_builder = script_builder.push_data(&[decimals]);
    script_builder = match mint_baton_vout {
        Some(vout) => script_builder.push_data(&[vout]),
        None => script_builder
            .push_opcode(Opcode::OP_PUSHDATA1)
            .push_opcode(Opcode::OP_0),
    };

    script_builder = script_builder.push_data(&initial_token_mint_quantity.to_be_bytes());
    TransactionOutput {
        value: 0,
        script_pubkey: script_builder.into_bytes(),
    }
}

#[derive(Debug)]
pub struct SlpProtocolConf {
    pub platform_coin_ticker: String,
    pub token_id: H256,
    pub decimals: u8,
    pub required_confirmations: Option<u64>,
}

impl SlpToken {
    pub fn new(
        decimals: u8,
        ticker: String,
        token_id: H256,
        platform_coin: BchCoin,
        required_confirmations: u64,
    ) -> SlpToken {
        let conf = Arc::new(SlpTokenConf {
            decimals,
            ticker,
            token_id,
            required_confirmations: AtomicU64::new(required_confirmations),
        });
        SlpToken { conf, platform_coin }
    }

    /// Returns the OP_RETURN output for SLP Send transaction
    fn send_op_return_output(&self, amounts: &[u64]) -> TransactionOutput {
        slp_send_output(&self.conf.token_id, amounts)
    }

    fn rpc(&self) -> &UtxoRpcClientEnum { &self.platform_coin.as_ref().rpc_client }

    /// Returns unspents of the SLP token plus plain BCH UTXOs plus RecentlySpentOutPoints mutex guard
    async fn slp_unspents_for_spend(
        &self,
    ) -> UtxoRpcResult<(Vec<SlpUnspent>, Vec<UnspentInfo>, RecentlySpentOutPointsGuard<'_>)> {
        self.platform_coin.get_token_utxos_for_spend(&self.conf.token_id).await
    }

    async fn slp_unspents_for_display(&self) -> UtxoRpcResult<(Vec<SlpUnspent>, Vec<UnspentInfo>)> {
        self.platform_coin
            .get_token_utxos_for_display(&self.conf.token_id)
            .await
    }

    /// Generates the tx preimage that spends the SLP from my address to the desired destinations (script pubkeys)
    async fn generate_slp_tx_preimage(
        &self,
        slp_outputs: Vec<SlpOutput>,
    ) -> Result<(SlpTxPreimage, RecentlySpentOutPointsGuard<'_>), MmError<GenSlpSpendErr>> {
        // the limit is 19, but we may require the change to be added
        if slp_outputs.len() > 18 {
            return MmError::err(GenSlpSpendErr::TooManyOutputs);
        }
        let (slp_unspents, bch_unspents, recently_spent) = self.slp_unspents_for_spend().await?;
        let total_slp_output = slp_outputs.iter().fold(0, |cur, slp_out| cur + slp_out.amount);
        let mut total_slp_input = 0;

        let mut inputs = vec![];
        for slp_utxo in slp_unspents {
            if total_slp_input >= total_slp_output {
                break;
            }

            total_slp_input += slp_utxo.slp_amount;
            inputs.push(slp_utxo);
        }

        if total_slp_input < total_slp_output {
            return MmError::err(GenSlpSpendErr::InsufficientSlpBalance {
                coin: self.ticker().into(),
                required: big_decimal_from_sat_unsigned(total_slp_output, self.decimals()),
                available: big_decimal_from_sat_unsigned(total_slp_input, self.decimals()),
            });
        }
        let change = total_slp_input - total_slp_output;

        let mut amounts_for_op_return: Vec<_> = slp_outputs.iter().map(|spend_to| spend_to.amount).collect();
        if change > 0 {
            amounts_for_op_return.push(change);
        }

        let op_return_out_mm = self.send_op_return_output(&amounts_for_op_return);
        let mut outputs = vec![op_return_out_mm];

        outputs.extend(slp_outputs.into_iter().map(|spend_to| TransactionOutput {
            value: self.platform_dust(),
            script_pubkey: spend_to.script_pubkey,
        }));

        if change > 0 {
            let my_public_key = self.platform_coin.my_public_key()?;
            let slp_change_out = TransactionOutput {
                value: self.platform_dust(),
                script_pubkey: ScriptBuilder::build_p2pkh(&my_public_key.address_hash().into()).to_bytes(),
            };
            outputs.push(slp_change_out);
        }

        validate_slp_utxos(self.platform_coin.bchd_urls(), &inputs, self.token_id()).await?;
        let preimage = SlpTxPreimage {
            slp_inputs: inputs,
            available_bch_inputs: bch_unspents,
            outputs,
        };
        Ok((preimage, recently_spent))
    }

    pub async fn send_slp_outputs(&self, slp_outputs: Vec<SlpOutput>) -> Result<UtxoTx, TransactionErr> {
        let (preimage, recently_spent) = try_tx_s!(self.generate_slp_tx_preimage(slp_outputs).await);
        generate_and_send_tx(
            self,
            preimage.available_bch_inputs,
            Some(preimage.slp_inputs.into_iter().map(|slp| slp.bch_unspent).collect()),
            FeePolicy::SendExact,
            recently_spent,
            preimage.outputs,
        )
        .await
    }

    async fn send_htlc(
        &self,
        my_pub: &Public,
        other_pub: &Public,
        time_lock: u32,
        secret_hash: &[u8],
        amount: u64,
    ) -> Result<UtxoTx, TransactionErr> {
        let payment_script = payment_script(time_lock, secret_hash, my_pub, other_pub);
        let script_pubkey = ScriptBuilder::build_p2sh(&dhash160(&payment_script).into()).to_bytes();
        let slp_out = SlpOutput { amount, script_pubkey };
        let (preimage, recently_spent) = try_tx_s!(self.generate_slp_tx_preimage(vec![slp_out]).await);
        generate_and_send_tx(
            self,
            preimage.available_bch_inputs,
            Some(preimage.slp_inputs.into_iter().map(|slp| slp.bch_unspent).collect()),
            FeePolicy::SendExact,
            recently_spent,
            preimage.outputs,
        )
        .await
    }

    async fn validate_htlc(&self, input: ValidatePaymentInput) -> Result<(), MmError<ValidatePaymentError>> {
        let mut tx: UtxoTx = deserialize(input.payment_tx.as_slice())?;
        tx.tx_hash_algo = self.platform_coin.as_ref().tx_hash_algo;
        if tx.outputs.len() < 2 {
            return MmError::err(ValidatePaymentError::TxDeserializationError(
                "Not enough transaction output".to_string(),
            ));
        }

        let slp_satoshis = sat_from_big_decimal(&input.amount, self.decimals())?;

        let slp_unspent = SlpUnspent {
            bch_unspent: UnspentInfo {
                outpoint: OutPoint {
                    hash: tx.hash(),
                    index: 1,
                },
                value: 0,
                height: None,
            },
            slp_amount: slp_satoshis,
        };
        validate_slp_utxos(self.platform_coin.bchd_urls(), &[slp_unspent], self.token_id()).await?;

        let slp_tx: SlpTxDetails = parse_slp_script(tx.outputs[0].script_pubkey.as_slice())?;

        match slp_tx.transaction {
            SlpTransaction::Send { token_id, amounts } => {
                if token_id != self.token_id() {
                    return MmError::err(ValidatePaymentError::WrongPaymentTx(format!(
                        "Invalid tx token_id, Expected: {}, found: {}",
                        token_id,
                        self.token_id()
                    )));
                }

                if amounts.is_empty() {
                    return MmError::err(ValidatePaymentError::WrongPaymentTx(
                        "Input amount can't be empty".to_string(),
                    ));
                }

                if amounts[0] != slp_satoshis {
                    return MmError::err(ValidatePaymentError::WrongPaymentTx(format!(
                        "Invalid input amount. Expected: {}, found: {}",
                        slp_satoshis, amounts[0]
                    )));
                }
            },
            _ => {
                return MmError::err(ValidatePaymentError::WrongPaymentTx(
                    "Invalid Slp tx details".to_string(),
                ))
            },
        }

        let htlc_keypair = self.derive_htlc_key_pair(&input.unique_swap_data);
        let first_pub = &Public::from_slice(&input.other_pub)
            .map_to_mm(|err| ValidatePaymentError::InvalidParameter(err.to_string()))?;
        let validate_fut = utxo_common::validate_payment(
            self.platform_coin.clone(),
            tx,
            SLP_SWAP_VOUT,
            first_pub,
            htlc_keypair.public(),
            &input.secret_hash,
            self.platform_dust_dec(),
            input.time_lock,
            now_ms() / 1000 + 60,
            input.confirmations,
        );

        validate_fut.compat().await
    }

    pub async fn refund_htlc(
        &self,
        htlc_tx: &[u8],
        other_pub: &Public,
        time_lock: u32,
        secret_hash: &[u8],
        htlc_keypair: &KeyPair,
    ) -> Result<UtxoTx, MmError<SpendHtlcError>> {
        let tx: UtxoTx = deserialize(htlc_tx)?;
        if tx.outputs.is_empty() {
            return MmError::err(SpendHtlcError::TxLackOfOutputs);
        }

        let slp_tx: SlpTxDetails = parse_slp_script(tx.outputs[0].script_pubkey.as_slice())?;

        let other_pub = Public::from_slice(other_pub)?;
        let my_public_key = self.platform_coin.my_public_key()?;
        let redeem_script = payment_script(time_lock, secret_hash, my_public_key, &other_pub);

        let slp_amount = match slp_tx.transaction {
            SlpTransaction::Send { token_id, amounts } => {
                if token_id != self.token_id() {
                    return MmError::err(SpendHtlcError::InvalidSlpDetails);
                }
                *amounts.get(0).ok_or(SpendHtlcError::InvalidSlpDetails)?
            },
            _ => return MmError::err(SpendHtlcError::InvalidSlpDetails),
        };
        let slp_utxo = SlpUnspent {
            bch_unspent: UnspentInfo {
                outpoint: OutPoint {
                    hash: tx.hash(),
                    index: SLP_SWAP_VOUT as u32,
                },
                value: tx.outputs[1].value,
                height: None,
            },
            slp_amount,
        };

        let tx_locktime = self.platform_coin.p2sh_tx_locktime(time_lock).await?;
        let script_data = ScriptBuilder::default().push_opcode(Opcode::OP_1).into_script();
        let tx = self
            .spend_p2sh(
                slp_utxo,
                tx_locktime,
                SEQUENCE_FINAL - 1,
                script_data,
                redeem_script,
                htlc_keypair,
            )
            .await?;
        Ok(tx)
    }

    pub async fn spend_htlc(
        &self,
        htlc_tx: &[u8],
        other_pub: &Public,
        time_lock: u32,
        secret: &[u8],
        keypair: &KeyPair,
    ) -> Result<UtxoTx, MmError<SpendHtlcError>> {
        let tx: UtxoTx = deserialize(htlc_tx)?;
        let slp_tx: SlpTxDetails = deserialize(tx.outputs[0].script_pubkey.as_slice())?;

        let other_pub = Public::from_slice(other_pub)?;
        let redeem = payment_script(time_lock, &*dhash160(secret), &other_pub, keypair.public());

        let slp_amount = match slp_tx.transaction {
            SlpTransaction::Send { token_id, amounts } => {
                if token_id != self.token_id() {
                    return MmError::err(SpendHtlcError::InvalidSlpDetails);
                }
                *amounts.get(0).ok_or(SpendHtlcError::InvalidSlpDetails)?
            },
            _ => return MmError::err(SpendHtlcError::InvalidSlpDetails),
        };
        let slp_utxo = SlpUnspent {
            bch_unspent: UnspentInfo {
                outpoint: OutPoint {
                    hash: tx.hash(),
                    index: SLP_SWAP_VOUT as u32,
                },
                value: tx.outputs[1].value,
                height: None,
            },
            slp_amount,
        };

        let tx_locktime = self.platform_coin.p2sh_tx_locktime(time_lock).await?;
        let script_data = ScriptBuilder::default()
            .push_data(secret)
            .push_opcode(Opcode::OP_0)
            .into_script();
        let tx = self
            .spend_p2sh(slp_utxo, tx_locktime, SEQUENCE_FINAL, script_data, redeem, keypair)
            .await?;
        Ok(tx)
    }

    pub async fn spend_p2sh(
        &self,
        p2sh_utxo: SlpUnspent,
        tx_locktime: u32,
        input_sequence: u32,
        script_data: Script,
        redeem_script: Script,
        htlc_keypair: &KeyPair,
    ) -> Result<UtxoTx, MmError<SpendP2SHError>> {
        let op_return_out_mm = self.send_op_return_output(&[p2sh_utxo.slp_amount]);
        let mut outputs = Vec::with_capacity(3);
        outputs.push(op_return_out_mm);

        let my_public_key = self.platform_coin.my_public_key()?;
        let my_script_pubkey = ScriptBuilder::build_p2pkh(&my_public_key.address_hash().into());
        let slp_output = TransactionOutput {
            value: self.platform_dust(),
            script_pubkey: my_script_pubkey.to_bytes(),
        };
        outputs.push(slp_output);

        let (_, bch_inputs, _recently_spent) = self.slp_unspents_for_spend().await?;
        let (mut unsigned, _) = UtxoTxBuilder::new(&self.platform_coin)
            .add_required_inputs(std::iter::once(p2sh_utxo.bch_unspent))
            .add_available_inputs(bch_inputs)
            .add_outputs(outputs)
            .build()
            .await?;

        unsigned.lock_time = tx_locktime;
        unsigned.inputs[0].sequence = input_sequence;

        let my_key_pair = self.platform_coin.as_ref().priv_key_policy.key_pair_or_err()?;
        let signed_p2sh_input = p2sh_spend(
            &unsigned,
            0,
            htlc_keypair,
            script_data,
            redeem_script,
            self.platform_coin.as_ref().conf.signature_version,
            self.platform_coin.as_ref().conf.fork_id,
        )?;

        let signed_inputs: Result<Vec<_>, _> = unsigned
            .inputs
            .iter()
            .enumerate()
            .skip(1)
            .map(|(i, _)| {
                p2pkh_spend(
                    &unsigned,
                    i,
                    my_key_pair,
                    my_script_pubkey.clone(),
                    self.platform_coin.as_ref().conf.signature_version,
                    self.platform_coin.as_ref().conf.fork_id,
                )
            })
            .collect();

        let mut signed_inputs = signed_inputs?;

        signed_inputs.insert(0, signed_p2sh_input);

        let signed = UtxoTx {
            version: unsigned.version,
            n_time: unsigned.n_time,
            overwintered: unsigned.overwintered,
            version_group_id: unsigned.version_group_id,
            inputs: signed_inputs,
            outputs: unsigned.outputs,
            lock_time: unsigned.lock_time,
            expiry_height: unsigned.expiry_height,
            shielded_spends: unsigned.shielded_spends,
            shielded_outputs: unsigned.shielded_outputs,
            join_splits: unsigned.join_splits,
            value_balance: unsigned.value_balance,
            join_split_pubkey: Default::default(),
            join_split_sig: Default::default(),
            binding_sig: Default::default(),
            zcash: unsigned.zcash,
            str_d_zeel: unsigned.str_d_zeel,
            tx_hash_algo: self.platform_coin.as_ref().tx_hash_algo,
        };

        let _broadcast = self
            .rpc()
            .send_raw_transaction(serialize(&signed).into())
            .compat()
            .await?;
        Ok(signed)
    }

    async fn validate_dex_fee(
        &self,
        tx: UtxoTx,
        expected_sender: &[u8],
        fee_addr: &[u8],
        amount: BigDecimal,
        min_block_number: u64,
    ) -> Result<(), MmError<ValidateDexFeeError>> {
        if tx.outputs.len() < 2 {
            return MmError::err(ValidateDexFeeError::TxLackOfOutputs);
        }

        let slp_tx: SlpTxDetails = parse_slp_script(tx.outputs[0].script_pubkey.as_slice())?;

        match slp_tx.transaction {
            SlpTransaction::Send { token_id, amounts } => {
                if token_id != self.token_id() {
                    return MmError::err(ValidateDexFeeError::InvalidSlpDetails);
                }

                if amounts.is_empty() {
                    return MmError::err(ValidateDexFeeError::InvalidSlpDetails);
                }

                let expected = sat_from_big_decimal(&amount, self.decimals())?;

                if amounts[0] != expected {
                    return MmError::err(ValidateDexFeeError::InvalidSlpDetails);
                }
            },
            _ => return MmError::err(ValidateDexFeeError::InvalidSlpDetails),
        }

        let validate_fut = utxo_common::validate_fee(
            self.platform_coin.clone(),
            tx,
            SLP_FEE_VOUT,
            expected_sender,
            &self.platform_dust_dec(),
            min_block_number,
            fee_addr,
        );

        validate_fut
            .compat()
            .await
            .map_to_mm(ValidateDexFeeError::ValidatePaymentError)?;

        Ok(())
    }

    pub fn platform_dust(&self) -> u64 { self.platform_coin.as_ref().dust_amount }

    pub fn platform_decimals(&self) -> u8 { self.platform_coin.as_ref().decimals }

    pub fn platform_dust_dec(&self) -> BigDecimal {
        big_decimal_from_sat_unsigned(self.platform_dust(), self.platform_decimals())
    }

    pub fn decimals(&self) -> u8 { self.conf.decimals }

    pub fn token_id(&self) -> &H256 { &self.conf.token_id }

    fn platform_conf(&self) -> &UtxoCoinConf { &self.platform_coin.as_ref().conf }

    async fn my_balance_sat(&self) -> UtxoRpcResult<u64> {
        let (slp_unspents, _) = self.slp_unspents_for_display().await?;
        let satoshi = slp_unspents.iter().fold(0, |cur, unspent| cur + unspent.slp_amount);
        Ok(satoshi)
    }

    pub async fn my_coin_balance(&self) -> UtxoRpcResult<CoinBalance> {
        let balance_sat = self.my_balance_sat().await?;
        let spendable = big_decimal_from_sat_unsigned(balance_sat, self.decimals());
        Ok(CoinBalance {
            spendable,
            unspendable: 0.into(),
        })
    }

    fn slp_prefix(&self) -> &CashAddrPrefix { self.platform_coin.slp_prefix() }

    pub fn get_info(&self) -> SlpTokenInfo {
        SlpTokenInfo {
            token_id: self.conf.token_id,
            decimals: self.conf.decimals,
        }
    }
}

#[derive(Debug, Eq, PartialEq)]
pub struct SlpGenesisParams {
    pub(super) token_ticker: String,
    token_name: String,
    token_document_url: String,
    token_document_hash: Vec<u8>,
    pub(super) decimals: Vec<u8>,
    pub(super) mint_baton_vout: Option<u8>,
    pub(super) initial_token_mint_quantity: u64,
}

/// https://slp.dev/specs/slp-token-type-1/#transaction-detail
#[derive(Debug, Eq, PartialEq)]
pub enum SlpTransaction {
    /// https://slp.dev/specs/slp-token-type-1/#genesis-token-genesis-transaction
    Genesis(SlpGenesisParams),
    /// https://slp.dev/specs/slp-token-type-1/#mint-extended-minting-transaction
    Mint {
        token_id: H256,
        mint_baton_vout: Option<u8>,
        additional_token_quantity: u64,
    },
    /// https://slp.dev/specs/slp-token-type-1/#send-spend-transaction
    Send { token_id: H256, amounts: Vec<u64> },
}

impl SlpTransaction {
    pub fn token_id(&self) -> Option<H256> {
        match self {
            SlpTransaction::Send { token_id, .. } | SlpTransaction::Mint { token_id, .. } => Some(*token_id),
            SlpTransaction::Genesis(_) => None,
        }
    }
}

impl Deserializable for SlpTransaction {
    fn deserialize<T>(reader: &mut Reader<T>) -> Result<Self, SerError>
    where
        Self: Sized,
        T: std::io::Read,
    {
        let transaction_type: String = reader.read()?;
        match transaction_type.as_str() {
            SLP_GENESIS => {
                let token_ticker = reader.read()?;
                let token_name = reader.read()?;
                let maybe_push_op_code: u8 = reader.read()?;
                let token_document_url = if maybe_push_op_code == Opcode::OP_PUSHDATA1 as u8 {
                    reader.read()?
                } else {
                    let mut url = vec![0; maybe_push_op_code as usize];
                    reader.read_slice(&mut url)?;
                    String::from_utf8(url).map_err(|e| SerError::Custom(e.to_string()))?
                };

                let maybe_push_op_code: u8 = reader.read()?;
                let token_document_hash = if maybe_push_op_code == Opcode::OP_PUSHDATA1 as u8 {
                    reader.read_list()?
                } else {
                    let mut hash = vec![0; maybe_push_op_code as usize];
                    reader.read_slice(&mut hash)?;
                    hash
                };
                let decimals = reader.read_list()?;
                let maybe_push_op_code: u8 = reader.read()?;
                let mint_baton_vout = if maybe_push_op_code == Opcode::OP_PUSHDATA1 as u8 {
                    let _zero: u8 = reader.read()?;
                    None
                } else {
                    Some(reader.read()?)
                };
                let bytes: Vec<u8> = reader.read_list()?;
                if bytes.len() != 8 {
                    return Err(SerError::Custom(format!("Expected 8 bytes, got {}", bytes.len())));
                }
                let initial_token_mint_quantity = u64::from_be_bytes(bytes.try_into().expect("length is 8 bytes"));

                Ok(SlpTransaction::Genesis(SlpGenesisParams {
                    token_ticker,
                    token_name,
                    token_document_url,
                    token_document_hash,
                    decimals,
                    mint_baton_vout,
                    initial_token_mint_quantity,
                }))
            },
            SLP_MINT => {
                let maybe_id: Vec<u8> = reader.read_list()?;
                if maybe_id.len() != 32 {
                    return Err(SerError::Custom(format!(
                        "Unexpected token id length {}",
                        maybe_id.len()
                    )));
                }

                let maybe_push_op_code: u8 = reader.read()?;
                let mint_baton_vout = if maybe_push_op_code == Opcode::OP_PUSHDATA1 as u8 {
                    let _zero: u8 = reader.read()?;
                    None
                } else {
                    Some(reader.read()?)
                };

                let bytes: Vec<u8> = reader.read_list()?;
                if bytes.len() != 8 {
                    return Err(SerError::Custom(format!("Expected 8 bytes, got {}", bytes.len())));
                }
                let additional_token_quantity = u64::from_be_bytes(bytes.try_into().expect("length is 8 bytes"));

                Ok(SlpTransaction::Mint {
                    token_id: H256::from(maybe_id.as_slice()),
                    mint_baton_vout,
                    additional_token_quantity,
                })
            },
            SLP_SEND => {
                let maybe_id: Vec<u8> = reader.read_list()?;
                if maybe_id.len() != 32 {
                    return Err(SerError::Custom(format!(
                        "Unexpected token id length {}",
                        maybe_id.len()
                    )));
                }

                let token_id = H256::from(maybe_id.as_slice());
                let mut amounts = Vec::with_capacity(1);
                while !reader.is_finished() {
                    let bytes: Vec<u8> = reader.read_list()?;
                    if bytes.len() != 8 {
                        return Err(SerError::Custom(format!("Expected 8 bytes, got {}", bytes.len())));
                    }
                    let amount = u64::from_be_bytes(bytes.try_into().expect("length is 8 bytes"));
                    amounts.push(amount)
                }

                if amounts.len() > 19 {
                    return Err(SerError::Custom(format!(
                        "Expected at most 19 token amounts, got {}",
                        amounts.len()
                    )));
                }
                Ok(SlpTransaction::Send { token_id, amounts })
            },
            _ => Err(SerError::Custom(format!(
                "Unsupported transaction type {}",
                transaction_type
            ))),
        }
    }
}

#[derive(Debug, Deserializable)]
pub struct SlpTxDetails {
    op_code: u8,
    lokad_id: String,
    token_type: Vec<u8>,
    pub transaction: SlpTransaction,
}

#[derive(Debug, Display, PartialEq)]
pub enum ParseSlpScriptError {
    NotOpReturn,
    UnexpectedLokadId(String),
    #[display(fmt = "UnexpectedTokenType: {:?}", _0)]
    UnexpectedTokenType(Vec<u8>),
    #[display(fmt = "DeserializeFailed: {:?}", _0)]
    DeserializeFailed(SerError),
}

impl From<SerError> for ParseSlpScriptError {
    fn from(err: SerError) -> ParseSlpScriptError { ParseSlpScriptError::DeserializeFailed(err) }
}

impl From<ParseSlpScriptError> for ValidatePaymentError {
    fn from(err: ParseSlpScriptError) -> Self { Self::TxDeserializationError(err.to_string()) }
}

pub fn parse_slp_script(script: &[u8]) -> Result<SlpTxDetails, MmError<ParseSlpScriptError>> {
    let details: SlpTxDetails = deserialize(script)?;
    if Opcode::from_u8(details.op_code) != Some(Opcode::OP_RETURN) {
        return MmError::err(ParseSlpScriptError::NotOpReturn);
    }

    if details.lokad_id != SLP_LOKAD_ID {
        return MmError::err(ParseSlpScriptError::UnexpectedLokadId(details.lokad_id));
    }

    if details.token_type.first() != Some(&SLP_FUNGIBLE) {
        return MmError::err(ParseSlpScriptError::UnexpectedTokenType(details.token_type));
    }

    Ok(details)
}

#[derive(Debug, Display)]
enum GenSlpSpendErr {
    RpcError(UtxoRpcError),
    TooManyOutputs,
    #[display(
        fmt = "Not enough {} to generate SLP spend: available {}, required at least {}",
        coin,
        available,
        required
    )]
    InsufficientSlpBalance {
        coin: String,
        available: BigDecimal,
        required: BigDecimal,
    },
    InvalidSlpUtxos(ValidateSlpUtxosErr),
    Internal(String),
}

impl From<UtxoRpcError> for GenSlpSpendErr {
    fn from(err: UtxoRpcError) -> GenSlpSpendErr { GenSlpSpendErr::RpcError(err) }
}

impl From<ValidateSlpUtxosErr> for GenSlpSpendErr {
    fn from(err: ValidateSlpUtxosErr) -> GenSlpSpendErr { GenSlpSpendErr::InvalidSlpUtxos(err) }
}

impl From<UnexpectedDerivationMethod> for GenSlpSpendErr {
    fn from(e: UnexpectedDerivationMethod) -> Self { GenSlpSpendErr::Internal(e.to_string()) }
}

impl From<GenSlpSpendErr> for WithdrawError {
    fn from(err: GenSlpSpendErr) -> WithdrawError {
        match err {
            GenSlpSpendErr::RpcError(e) => e.into(),
            GenSlpSpendErr::TooManyOutputs | GenSlpSpendErr::InvalidSlpUtxos(_) => {
                WithdrawError::InternalError(err.to_string())
            },
            GenSlpSpendErr::InsufficientSlpBalance {
                coin,
                available,
                required,
            } => WithdrawError::NotSufficientBalance {
                coin,
                available,
                required,
            },
            GenSlpSpendErr::Internal(internal) => WithdrawError::InternalError(internal),
        }
    }
}

impl AsRef<UtxoCoinFields> for SlpToken {
    fn as_ref(&self) -> &UtxoCoinFields { self.platform_coin.as_ref() }
}

#[async_trait]
impl UtxoTxBroadcastOps for SlpToken {
    async fn broadcast_tx(&self, tx: &UtxoTx) -> Result<H256Json, MmError<BroadcastTxErr>> {
        let tx_bytes = serialize(tx);
        check_slp_transaction(self.platform_coin.bchd_urls(), tx_bytes.clone().take())
            .await
            .mm_err(|e| BroadcastTxErr::Other(e.to_string()))?;

        let hash = self.rpc().send_raw_transaction(tx_bytes.into()).compat().await?;

        Ok(hash)
    }
}

#[async_trait]
impl UtxoTxGenerationOps for SlpToken {
    async fn get_tx_fee(&self) -> UtxoRpcResult<ActualTxFee> { self.platform_coin.get_tx_fee().await }

    async fn calc_interest_if_required(
        &self,
        unsigned: TransactionInputSigner,
        data: AdditionalTxData,
        my_script_pub: Bytes,
    ) -> UtxoRpcResult<(TransactionInputSigner, AdditionalTxData)> {
        self.platform_coin
            .calc_interest_if_required(unsigned, data, my_script_pub)
            .await
    }
}

impl MarketCoinOps for SlpToken {
    fn ticker(&self) -> &str { &self.conf.ticker }

    fn my_address(&self) -> MmResult<String, MyAddressError> {
        let my_address = self.as_ref().derivation_method.iguana_or_err()?;
        let slp_address = self
            .platform_coin
            .slp_address(my_address)
            .map_to_mm(MyAddressError::InternalError)?;
        slp_address.encode().map_to_mm(MyAddressError::InternalError)
    }

    fn get_public_key(&self) -> Result<String, MmError<UnexpectedDerivationMethod>> {
        let pubkey = utxo_common::my_public_key(self.platform_coin.as_ref())?;
        Ok(pubkey.to_string())
    }

    fn sign_message_hash(&self, message: &str) -> Option<[u8; 32]> {
        utxo_common::sign_message_hash(self.as_ref(), message)
    }

    fn sign_message(&self, message: &str) -> SignatureResult<String> {
        utxo_common::sign_message(self.as_ref(), message)
    }

    fn verify_message(&self, signature: &str, message: &str, address: &str) -> VerificationResult<bool> {
        let message_hash = self
            .sign_message_hash(message)
            .ok_or(VerificationError::PrefixNotFound)?;
        let signature = CompactSignature::from(base64::decode(signature)?);
        let pubkey = Public::recover_compact(&H256::from(message_hash), &signature)?;
        let address_from_pubkey = self.platform_coin.address_from_pubkey(&pubkey);
        let slp_address = self
            .platform_coin
            .slp_address(&address_from_pubkey)
            .map_err(VerificationError::InternalError)?
            .encode()
            .map_err(VerificationError::InternalError)?;
        Ok(slp_address == address)
    }

    fn my_balance(&self) -> BalanceFut<CoinBalance> {
        let coin = self.clone();
        let fut = async move { Ok(coin.my_coin_balance().await?) };
        Box::new(fut.boxed().compat())
    }

    fn base_coin_balance(&self) -> BalanceFut<BigDecimal> {
        Box::new(self.platform_coin.my_balance().map(|res| res.spendable))
    }

    fn platform_ticker(&self) -> &str { self.platform_coin.ticker() }

    /// Receives raw transaction bytes in hexadecimal format as input and returns tx hash in hexadecimal format
    fn send_raw_tx(&self, tx: &str) -> Box<dyn Future<Item = String, Error = String> + Send> {
        let selfi = self.clone();
        let tx = tx.to_owned();
        let fut = async move {
            let bytes = hex::decode(tx).map_to_mm(|e| e).map_err(|e| format!("{:?}", e))?;
            let tx = try_s!(deserialize(bytes.as_slice()));
            let hash = selfi.broadcast_tx(&tx).await.map_err(|e| format!("{:?}", e))?;
            Ok(format!("{:?}", hash))
        };

        Box::new(fut.boxed().compat())
    }

    fn send_raw_tx_bytes(&self, tx: &[u8]) -> Box<dyn Future<Item = String, Error = String> + Send> {
        let selfi = self.clone();
        let bytes = tx.to_owned();
        let fut = async move {
            let tx = try_s!(deserialize(bytes.as_slice()));
            let hash = selfi.broadcast_tx(&tx).await.map_err(|e| format!("{:?}", e))?;
            Ok(format!("{:?}", hash))
        };

        Box::new(fut.boxed().compat())
    }

    fn wait_for_confirmations(
        &self,
        tx: &[u8],
        confirmations: u64,
        requires_nota: bool,
        wait_until: u64,
        check_every: u64,
    ) -> Box<dyn Future<Item = (), Error = String> + Send> {
        self.platform_coin
            .wait_for_confirmations(tx, confirmations, requires_nota, wait_until, check_every)
    }

    fn wait_for_tx_spend(
        &self,
        transaction: &[u8],
        wait_until: u64,
        from_block: u64,
        _swap_contract_address: &Option<BytesJson>,
    ) -> TransactionFut {
        utxo_common::wait_for_output_spend(
            self.platform_coin.as_ref(),
            transaction,
            SLP_SWAP_VOUT,
            from_block,
            wait_until,
        )
    }

    fn tx_enum_from_bytes(&self, bytes: &[u8]) -> Result<TransactionEnum, MmError<TxMarshalingErr>> {
        self.platform_coin.tx_enum_from_bytes(bytes)
    }

    fn current_block(&self) -> Box<dyn Future<Item = u64, Error = String> + Send> { self.platform_coin.current_block() }

    fn display_priv_key(&self) -> Result<String, String> { self.platform_coin.display_priv_key() }

    fn min_tx_amount(&self) -> BigDecimal { big_decimal_from_sat_unsigned(1, self.decimals()) }

    fn min_trading_vol(&self) -> MmNumber { big_decimal_from_sat_unsigned(1, self.decimals()).into() }
}

#[async_trait]
impl SwapOps for SlpToken {
    fn send_taker_fee(&self, fee_addr: &[u8], amount: BigDecimal, _uuid: &[u8]) -> TransactionFut {
        let coin = self.clone();
        let fee_pubkey = try_tx_fus!(Public::from_slice(fee_addr));
        let script_pubkey = ScriptBuilder::build_p2pkh(&fee_pubkey.address_hash().into()).into();
        let amount = try_tx_fus!(sat_from_big_decimal(&amount, self.decimals()));

        let fut = async move {
            let slp_out = SlpOutput { amount, script_pubkey };
            let (preimage, recently_spent) = try_tx_s!(coin.generate_slp_tx_preimage(vec![slp_out]).await);
            generate_and_send_tx(
                &coin,
                preimage.available_bch_inputs,
                Some(preimage.slp_inputs.into_iter().map(|slp| slp.bch_unspent).collect()),
                FeePolicy::SendExact,
                recently_spent,
                preimage.outputs,
            )
            .await
        };
        Box::new(fut.boxed().compat().map(|tx| tx.into()))
    }

    fn send_maker_payment(
        &self,
        time_lock: u32,
        taker_pub: &[u8],
        secret_hash: &[u8],
        amount: BigDecimal,
        _swap_contract_address: &Option<BytesJson>,
        swap_unique_data: &[u8],
    ) -> TransactionFut {
        let taker_pub = try_tx_fus!(Public::from_slice(taker_pub));
        let amount = try_tx_fus!(sat_from_big_decimal(&amount, self.decimals()));
        let secret_hash = secret_hash.to_owned();
        let maker_htlc_keypair = self.derive_htlc_key_pair(swap_unique_data);

        let coin = self.clone();
        let fut = async move {
            let tx = try_tx_s!(
                coin.send_htlc(maker_htlc_keypair.public(), &taker_pub, time_lock, &secret_hash, amount)
                    .await
            );
            Ok(tx.into())
        };
        Box::new(fut.boxed().compat())
    }

    fn send_taker_payment(
        &self,
        time_lock: u32,
        maker_pub: &[u8],
        secret_hash: &[u8],
        amount: BigDecimal,
        _swap_contract_address: &Option<BytesJson>,
        swap_unique_data: &[u8],
    ) -> TransactionFut {
        let maker_pub = try_tx_fus!(Public::from_slice(maker_pub));
        let amount = try_tx_fus!(sat_from_big_decimal(&amount, self.decimals()));
        let secret_hash = secret_hash.to_owned();

        let taker_htlc_keypair = self.derive_htlc_key_pair(swap_unique_data);

        let coin = self.clone();
        let fut = async move {
            let tx = try_tx_s!(
                coin.send_htlc(taker_htlc_keypair.public(), &maker_pub, time_lock, &secret_hash, amount)
                    .await
            );
            Ok(tx.into())
        };
        Box::new(fut.boxed().compat())
    }

    fn send_maker_spends_taker_payment(
        &self,
        taker_payment_tx: &[u8],
        time_lock: u32,
        taker_pub: &[u8],
        secret: &[u8],
        _swap_contract_address: &Option<BytesJson>,
        swap_unique_data: &[u8],
    ) -> TransactionFut {
        let tx = taker_payment_tx.to_owned();
        let taker_pub = try_tx_fus!(Public::from_slice(taker_pub));
        let secret = secret.to_owned();
        let htlc_keypair = self.derive_htlc_key_pair(swap_unique_data);
        let coin = self.clone();

        let fut = async move {
            let tx = try_tx_s!(
                coin.spend_htlc(&tx, &taker_pub, time_lock, &secret, &htlc_keypair)
                    .await
            );
            Ok(tx.into())
        };
        Box::new(fut.boxed().compat())
    }

    fn send_taker_spends_maker_payment(
        &self,
        maker_payment_tx: &[u8],
        time_lock: u32,
        maker_pub: &[u8],
        secret: &[u8],
        _swap_contract_address: &Option<BytesJson>,
        swap_unique_data: &[u8],
    ) -> TransactionFut {
        let tx = maker_payment_tx.to_owned();
        let maker_pub = try_tx_fus!(Public::from_slice(maker_pub));
        let secret = secret.to_owned();
        let htlc_keypair = self.derive_htlc_key_pair(swap_unique_data);
        let coin = self.clone();

        let fut = async move {
            let tx = try_tx_s!(
                coin.spend_htlc(&tx, &maker_pub, time_lock, &secret, &htlc_keypair)
                    .await
            );
            Ok(tx.into())
        };
        Box::new(fut.boxed().compat())
    }

    fn send_taker_refunds_payment(
        &self,
        taker_payment_tx: &[u8],
        time_lock: u32,
        maker_pub: &[u8],
        secret_hash: &[u8],
        _swap_contract_address: &Option<BytesJson>,
        swap_unique_data: &[u8],
    ) -> TransactionFut {
        let tx = taker_payment_tx.to_owned();
        let maker_pub = try_tx_fus!(Public::from_slice(maker_pub));
        let secret_hash = secret_hash.to_owned();
        let htlc_keypair = self.derive_htlc_key_pair(swap_unique_data);
        let coin = self.clone();

        let fut = async move {
            let tx = try_s!(
                coin.refund_htlc(&tx, &maker_pub, time_lock, &secret_hash, &htlc_keypair)
                    .await
            );
            Ok(tx.into())
        };
        Box::new(fut.boxed().compat().map_err(TransactionErr::Plain))
    }

    fn send_maker_refunds_payment(
        &self,
        maker_payment_tx: &[u8],
        time_lock: u32,
        taker_pub: &[u8],
        secret_hash: &[u8],
        _swap_contract_address: &Option<BytesJson>,
        swap_unique_data: &[u8],
    ) -> TransactionFut {
        let tx = maker_payment_tx.to_owned();
        let taker_pub = try_tx_fus!(Public::from_slice(taker_pub));
        let secret_hash = secret_hash.to_owned();
        let htlc_keypair = self.derive_htlc_key_pair(swap_unique_data);
        let coin = self.clone();

        let fut = async move {
            let tx = try_tx_s!(
                coin.refund_htlc(&tx, &taker_pub, time_lock, &secret_hash, &htlc_keypair)
                    .await
            );
            Ok(tx.into())
        };
        Box::new(fut.boxed().compat())
    }

    fn validate_fee(
        &self,
        fee_tx: &TransactionEnum,
        expected_sender: &[u8],
        fee_addr: &[u8],
        amount: &BigDecimal,
        min_block_number: u64,
        _uuid: &[u8],
    ) -> Box<dyn Future<Item = (), Error = String> + Send> {
        let tx = match fee_tx {
            TransactionEnum::UtxoTx(tx) => tx.clone(),
            _ => panic!(),
        };
        let coin = self.clone();
        let expected_sender = expected_sender.to_owned();
        let fee_addr = fee_addr.to_owned();
        let amount = amount.to_owned();

        let fut = async move {
            try_s!(
                coin.validate_dex_fee(tx, &expected_sender, &fee_addr, amount, min_block_number)
                    .await
            );
            Ok(())
        };
        Box::new(fut.boxed().compat())
    }

    fn validate_maker_payment(&self, input: ValidatePaymentInput) -> ValidatePaymentFut<()> {
        let coin = self.clone();
        let fut = async move {
            coin.validate_htlc(input).await?;
            Ok(())
        };
        Box::new(fut.boxed().compat())
    }

    fn validate_taker_payment(&self, input: ValidatePaymentInput) -> ValidatePaymentFut<()> {
        let coin = self.clone();
        let fut = async move {
            coin.validate_htlc(input).await?;
            Ok(())
        };
        Box::new(fut.boxed().compat())
    }

    fn check_if_my_payment_sent(
        &self,
        time_lock: u32,
        other_pub: &[u8],
        secret_hash: &[u8],
        _search_from_block: u64,
        _swap_contract_address: &Option<BytesJson>,
        swap_unique_data: &[u8],
    ) -> Box<dyn Future<Item = Option<TransactionEnum>, Error = String> + Send> {
        utxo_common::check_if_my_payment_sent(
            self.platform_coin.clone(),
            time_lock,
            other_pub,
            secret_hash,
            swap_unique_data,
        )
    }

    async fn search_for_swap_tx_spend_my(
        &self,
        input: SearchForSwapTxSpendInput<'_>,
    ) -> Result<Option<FoundSwapTxSpend>, String> {
        utxo_common::search_for_swap_tx_spend_my(&self.platform_coin, input, SLP_SWAP_VOUT).await
    }

    async fn search_for_swap_tx_spend_other(
        &self,
        input: SearchForSwapTxSpendInput<'_>,
    ) -> Result<Option<FoundSwapTxSpend>, String> {
        utxo_common::search_for_swap_tx_spend_other(&self.platform_coin, input, SLP_SWAP_VOUT).await
    }

    fn check_all_inputs_signed_by_pub(&self, _tx: &[u8], _expected_pub: &[u8]) -> Result<bool, String> {
        unimplemented!();
    }

    fn extract_secret(&self, secret_hash: &[u8], spend_tx: &[u8]) -> Result<Vec<u8>, String> {
        utxo_common::extract_secret(secret_hash, spend_tx)
    }

    fn negotiate_swap_contract_addr(
        &self,
        _other_side_address: Option<&[u8]>,
    ) -> Result<Option<BytesJson>, MmError<NegotiateSwapContractAddrErr>> {
        Ok(None)
    }

    fn derive_htlc_key_pair(&self, swap_unique_data: &[u8]) -> KeyPair {
        utxo_common::derive_htlc_key_pair(self.platform_coin.as_ref(), swap_unique_data)
    }

    fn validate_other_pubkey(&self, raw_pubkey: &[u8]) -> MmResult<(), ValidateOtherPubKeyErr> {
        utxo_common::validate_other_pubkey(raw_pubkey)
    }
}

#[async_trait]
impl WatcherOps for SlpToken {
    fn create_taker_spends_maker_payment_preimage(
        &self,
        _maker_payment_tx: &[u8],
        _time_lock: u32,
        _maker_pub: &[u8],
        _secret_hash: &[u8],
        _swap_unique_data: &[u8],
    ) -> TransactionFut {
        unimplemented!();
    }

    fn send_taker_spends_maker_payment_preimage(&self, _preimage: &[u8], _secret: &[u8]) -> TransactionFut {
        unimplemented!();
    }

    fn create_taker_refunds_payment_preimage(
        &self,
        _taker_payment_tx: &[u8],
        _time_lock: u32,
        _maker_pub: &[u8],
        _secret_hash: &[u8],
        _swap_contract_address: &Option<BytesJson>,
        _swap_unique_data: &[u8],
    ) -> TransactionFut {
        unimplemented!();
    }

    fn send_watcher_refunds_taker_payment_preimage(&self, _taker_refunds_payment: &[u8]) -> TransactionFut {
        unimplemented!();
    }

    fn watcher_validate_taker_fee(&self, _taker_fee_hash: Vec<u8>, _verified_pub: Vec<u8>) -> ValidatePaymentFut<()> {
        unimplemented!();
    }

    fn watcher_validate_taker_payment(&self, _input: WatcherValidatePaymentInput) -> ValidatePaymentFut<()> {
        unimplemented!();
    }

    async fn watcher_search_for_swap_tx_spend(
        &self,
        input: WatcherSearchForSwapTxSpendInput<'_>,
    ) -> Result<Option<FoundSwapTxSpend>, String> {
        utxo_common::watcher_search_for_swap_tx_spend(&self.platform_coin, input, SLP_SWAP_VOUT).await
    }
}

impl From<GenSlpSpendErr> for TradePreimageError {
    fn from(slp: GenSlpSpendErr) -> TradePreimageError {
        match slp {
            GenSlpSpendErr::InsufficientSlpBalance {
                coin,
                available,
                required,
            } => TradePreimageError::NotSufficientBalance {
                coin,
                available,
                required,
            },
            GenSlpSpendErr::RpcError(e) => e.into(),
            GenSlpSpendErr::TooManyOutputs | GenSlpSpendErr::InvalidSlpUtxos(_) => {
                TradePreimageError::InternalError(slp.to_string())
            },
            GenSlpSpendErr::Internal(internal) => TradePreimageError::InternalError(internal),
        }
    }
}

#[derive(Clone, Debug, Deserialize, PartialEq, Serialize)]
pub struct SlpFeeDetails {
    pub amount: BigDecimal,
    pub coin: String,
}

impl From<SlpFeeDetails> for TxFeeDetails {
    fn from(slp: SlpFeeDetails) -> TxFeeDetails { TxFeeDetails::Slp(slp) }
}

#[async_trait]
impl MmCoin for SlpToken {
    fn is_asset_chain(&self) -> bool { false }

    fn get_raw_transaction(&self, req: RawTransactionRequest) -> RawTransactionFut {
        Box::new(
            utxo_common::get_raw_transaction(self.platform_coin.as_ref(), req)
                .boxed()
                .compat(),
        )
    }

    fn withdraw(&self, req: WithdrawRequest) -> WithdrawFut {
        let coin = self.clone();
        let fut = async move {
            let my_address = coin.platform_coin.as_ref().derivation_method.iguana_or_err()?;
            let key_pair = coin.platform_coin.as_ref().priv_key_policy.key_pair_or_err()?;

            let address = CashAddress::decode(&req.to).map_to_mm(WithdrawError::InvalidAddress)?;
            if address.prefix != *coin.slp_prefix() {
                return MmError::err(WithdrawError::InvalidAddress(format!(
                    "Expected {} address prefix, not {}",
                    coin.slp_prefix(),
                    address.prefix
                )));
            };
            let amount = if req.max {
                coin.my_balance_sat().await?
            } else {
                sat_from_big_decimal(&req.amount, coin.decimals())?
            };

            if address.hash.len() != 20 {
                return MmError::err(WithdrawError::InvalidAddress(format!(
                    "Expected 20 address hash len, not {}",
                    address.hash.len()
                )));
            }

            // TODO clarify with community whether we should support withdrawal to SLP P2SH addresses
            let script_pubkey = match address.address_type {
                CashAddrType::P2PKH => {
                    ScriptBuilder::build_p2pkh(&AddressHashEnum::AddressHash(address.hash.as_slice().into())).to_bytes()
                },
                CashAddrType::P2SH => {
                    return MmError::err(WithdrawError::InvalidAddress(
                        "Withdrawal to P2SH is not supported".into(),
                    ))
                },
            };
            let slp_output = SlpOutput { amount, script_pubkey };
            let (slp_preimage, _) = coin.generate_slp_tx_preimage(vec![slp_output]).await?;
            let mut tx_builder = UtxoTxBuilder::new(&coin.platform_coin)
                .add_required_inputs(slp_preimage.slp_inputs.into_iter().map(|slp| slp.bch_unspent))
                .add_available_inputs(slp_preimage.available_bch_inputs)
                .add_outputs(slp_preimage.outputs);

            let platform_decimals = coin.platform_decimals();
            match req.fee {
                Some(WithdrawFee::UtxoFixed { amount }) => {
                    let fixed = sat_from_big_decimal(&amount, platform_decimals)?;
                    tx_builder = tx_builder.with_fee(ActualTxFee::FixedPerKb(fixed))
                },
                Some(WithdrawFee::UtxoPerKbyte { amount }) => {
                    let dynamic = sat_from_big_decimal(&amount, platform_decimals)?;
                    tx_builder = tx_builder.with_fee(ActualTxFee::Dynamic(dynamic));
                },
                Some(fee_policy) => {
                    let error = format!(
                        "Expected 'UtxoFixed' or 'UtxoPerKbyte' fee types, found {:?}",
                        fee_policy
                    );
                    return MmError::err(WithdrawError::InvalidFeePolicy(error));
                },
                None => (),
            };

            let (unsigned, tx_data) = tx_builder.build().await.mm_err(|gen_tx_error| {
                WithdrawError::from_generate_tx_error(gen_tx_error, coin.platform_ticker().into(), platform_decimals)
            })?;

            let prev_script = ScriptBuilder::build_p2pkh(&my_address.hash);
            let signed = sign_tx(
                unsigned,
                key_pair,
                prev_script,
                coin.platform_conf().signature_version,
                coin.platform_conf().fork_id,
            )?;
            let fee_details = SlpFeeDetails {
                amount: big_decimal_from_sat_unsigned(tx_data.fee_amount, coin.platform_decimals()),
                coin: coin.platform_coin.ticker().into(),
            };
            let my_address_string = coin.my_address()?;
            let to_address = address.encode().map_to_mm(WithdrawError::InternalError)?;

            let total_amount = big_decimal_from_sat_unsigned(amount, coin.decimals());
            let spent_by_me = total_amount.clone();
            let (received_by_me, my_balance_change) = if my_address_string == to_address {
                (total_amount.clone(), 0.into())
            } else {
                (0.into(), &total_amount * &BigDecimal::from(-1))
            };

            let tx_hash: BytesJson = signed.hash().reversed().take().to_vec().into();
            let details = TransactionDetails {
                tx_hex: serialize(&signed).into(),
                internal_id: tx_hash.clone(),
                tx_hash: tx_hash.to_tx_hash(),
                from: vec![my_address_string],
                to: vec![to_address],
                total_amount,
                spent_by_me,
                received_by_me,
                my_balance_change,
                block_height: 0,
                timestamp: now_ms() / 1000,
                fee_details: Some(fee_details.into()),
                coin: coin.ticker().into(),
                kmd_rewards: None,
                transaction_type: Default::default(),
            };
            Ok(details)
        };
        Box::new(fut.boxed().compat())
    }

    fn decimals(&self) -> u8 { self.decimals() }

    fn convert_to_address(&self, from: &str, to_address_format: Json) -> Result<String, String> {
        utxo_common::convert_to_address(&self.platform_coin, from, to_address_format)
    }

    fn validate_address(&self, address: &str) -> ValidateAddressResult {
        let cash_address = match CashAddress::decode(address) {
            Ok(a) => a,
            Err(e) => {
                return ValidateAddressResult {
                    is_valid: false,
                    reason: Some(format!("Error {} on parsing the {} as cash address", e, address)),
                }
            },
        };

        if cash_address.prefix == *self.slp_prefix() {
            ValidateAddressResult {
                is_valid: true,
                reason: None,
            }
        } else {
            ValidateAddressResult {
                is_valid: false,
                reason: Some(format!(
                    "Address {} has invalid prefix {}, expected {}",
                    address,
                    cash_address.prefix,
                    self.slp_prefix()
                )),
            }
        }
    }

    fn process_history_loop(&self, _ctx: MmArc) -> Box<dyn Future<Item = (), Error = ()> + Send> {
        warn!("process_history_loop is not implemented for SLP yet!");
        Box::new(futures01::future::err(()))
    }

    fn history_sync_status(&self) -> HistorySyncState { self.platform_coin.history_sync_status() }

    /// Get fee to be paid per 1 swap transaction
    fn get_trade_fee(&self) -> Box<dyn Future<Item = TradeFee, Error = String> + Send> {
        utxo_common::get_trade_fee(self.platform_coin.clone())
    }

    async fn get_sender_trade_fee(
        &self,
        value: TradePreimageValue,
        stage: FeeApproxStage,
    ) -> TradePreimageResult<TradeFee> {
        let slp_amount = match value {
            TradePreimageValue::Exact(decimal) | TradePreimageValue::UpperBound(decimal) => {
                sat_from_big_decimal(&decimal, self.decimals())?
            },
        };
        // can use dummy P2SH script_pubkey here
        let script_pubkey = ScriptBuilder::build_p2sh(&H160::default().into()).into();
        let slp_out = SlpOutput {
            amount: slp_amount,
            script_pubkey,
        };
        let (preimage, _) = self.generate_slp_tx_preimage(vec![slp_out]).await?;
        let fee = utxo_common::preimage_trade_fee_required_to_send_outputs(
            &self.platform_coin,
            self.platform_ticker(),
            preimage.outputs,
            FeePolicy::SendExact,
            None,
            &stage,
        )
        .await?;
        Ok(TradeFee {
            coin: self.platform_coin.ticker().into(),
            amount: fee.into(),
            paid_from_trading_vol: false,
        })
    }

    fn get_receiver_trade_fee(&self, _stage: FeeApproxStage) -> TradePreimageFut<TradeFee> {
        let coin = self.clone();

        let fut = async move {
            let htlc_fee = coin.platform_coin.get_htlc_spend_fee(SLP_HTLC_SPEND_SIZE).await?;
            let amount =
                (big_decimal_from_sat_unsigned(htlc_fee, coin.platform_decimals()) + coin.platform_dust_dec()).into();
            Ok(TradeFee {
                coin: coin.platform_coin.ticker().into(),
                amount,
                paid_from_trading_vol: false,
            })
        };

        Box::new(fut.boxed().compat())
    }

    async fn get_fee_to_send_taker_fee(
        &self,
        dex_fee_amount: BigDecimal,
        stage: FeeApproxStage,
    ) -> TradePreimageResult<TradeFee> {
        let slp_amount = sat_from_big_decimal(&dex_fee_amount, self.decimals())?;
        // can use dummy P2PKH script_pubkey here
        let script_pubkey = ScriptBuilder::build_p2pkh(&H160::default().into()).into();
        let slp_out = SlpOutput {
            amount: slp_amount,
            script_pubkey,
        };
        let (preimage, _) = self.generate_slp_tx_preimage(vec![slp_out]).await?;
        let fee = utxo_common::preimage_trade_fee_required_to_send_outputs(
            &self.platform_coin,
            self.platform_ticker(),
            preimage.outputs,
            FeePolicy::SendExact,
            None,
            &stage,
        )
        .await?;
        Ok(TradeFee {
            coin: self.platform_coin.ticker().into(),
            amount: fee.into(),
            paid_from_trading_vol: false,
        })
    }

    fn required_confirmations(&self) -> u64 { self.conf.required_confirmations.load(AtomicOrdering::Relaxed) }

    fn requires_notarization(&self) -> bool { false }

    fn set_required_confirmations(&self, confirmations: u64) {
        self.conf
            .required_confirmations
            .store(confirmations, AtomicOrdering::Relaxed);
    }

    fn set_requires_notarization(&self, _requires_nota: bool) {
        warn!("set_requires_notarization has no effect on SLPTOKEN!")
    }

    fn swap_contract_address(&self) -> Option<BytesJson> { None }

    fn mature_confirmations(&self) -> Option<u32> { self.platform_coin.mature_confirmations() }

    fn coin_protocol_info(&self) -> Vec<u8> { Vec::new() }

    fn is_coin_protocol_supported(&self, _info: &Option<Vec<u8>>) -> bool { true }
}

#[async_trait]
impl CoinWithTxHistoryV2 for SlpToken {
    fn history_wallet_id(&self) -> WalletId { WalletId::new(self.platform_ticker().to_owned()) }

    /// TODO consider using `utxo_common::utxo_tx_history_common::get_tx_history_filters`
    /// when `SlpToken` implements `CoinWithDerivationMethod`.
    async fn get_tx_history_filters(
        &self,
        target: MyTxHistoryTarget,
    ) -> MmResult<GetTxHistoryFilters, MyTxHistoryErrorV2> {
        match target {
            MyTxHistoryTarget::Iguana => (),
            target => return MmError::err(MyTxHistoryErrorV2::with_expected_target(target, "Iguana")),
        }
        let my_address = self.my_address()?;
        Ok(GetTxHistoryFilters::for_address(my_address).with_token_id(self.token_id().to_string()))
    }
}

#[derive(Debug, Display)]
pub enum SlpAddrFromPubkeyErr {
    InvalidHex(hex::FromHexError),
    CashAddrError(String),
    EncodeError(String),
}

impl From<hex::FromHexError> for SlpAddrFromPubkeyErr {
    fn from(err: FromHexError) -> SlpAddrFromPubkeyErr { SlpAddrFromPubkeyErr::InvalidHex(err) }
}

pub fn slp_addr_from_pubkey_str(pubkey: &str, prefix: &str) -> Result<String, MmError<SlpAddrFromPubkeyErr>> {
    let pubkey_bytes = hex::decode(pubkey)?;
    let hash = dhash160(&pubkey_bytes);
    let addr =
        CashAddress::new(prefix, hash.to_vec(), CashAddrType::P2PKH).map_to_mm(SlpAddrFromPubkeyErr::CashAddrError)?;
    addr.encode().map_to_mm(SlpAddrFromPubkeyErr::EncodeError)
}

#[cfg(test)]
mod slp_tests {
    use super::*;
    use crate::utxo::GetUtxoListOps;
    use crate::{utxo::bch::tbch_coin_for_test, TransactionErr};
    use common::block_on;
    use mocktopus::mocking::{MockResult, Mockable};
    use std::mem::discriminant;

    // https://slp.dev/specs/slp-token-type-1/#examples
    #[test]
    fn test_parse_slp_script() {
        // Send single output
        let script = hex::decode("6a04534c500001010453454e4420e73b2b28c14db8ebbf97749988b539508990e1708021067f206f49d55807dbf4080000000005f5e100").unwrap();
        let slp_data = parse_slp_script(&script).unwrap();
        assert_eq!(slp_data.lokad_id, "SLP\0");
        let expected_amount = 100000000u64;
        let expected_transaction = SlpTransaction::Send {
            token_id: "e73b2b28c14db8ebbf97749988b539508990e1708021067f206f49d55807dbf4".into(),
            amounts: vec![expected_amount],
        };

        assert_eq!(expected_transaction, slp_data.transaction);

        // Genesis
        let script =
            hex::decode("6a04534c500001010747454e45534953044144455804414445584c004c0001084c0008000000174876e800")
                .unwrap();
        let slp_data = parse_slp_script(&script).unwrap();
        assert_eq!(slp_data.lokad_id, "SLP\0");
        let initial_token_mint_quantity = 1000_0000_0000u64;
        let expected_transaction = SlpTransaction::Genesis(SlpGenesisParams {
            token_ticker: "ADEX".to_string(),
            token_name: "ADEX".to_string(),
            token_document_url: "".to_string(),
            token_document_hash: vec![],
            decimals: vec![8],
            mint_baton_vout: None,
            initial_token_mint_quantity,
        });

        assert_eq!(expected_transaction, slp_data.transaction);

        // Genesis from docs example
        let script =
            hex::decode("6a04534c500001010747454e45534953045553445423546574686572204c74642e20555320646f6c6c6172206261636b656420746f6b656e734168747470733a2f2f7465746865722e746f2f77702d636f6e74656e742f75706c6f6164732f323031362f30362f546574686572576869746550617065722e70646620db4451f11eda33950670aaf59e704da90117ff7057283b032cfaec77793139160108010208002386f26fc10000").unwrap();
        let slp_data = parse_slp_script(&script).unwrap();
        assert_eq!(slp_data.lokad_id, "SLP\0");
        let initial_token_mint_quantity = 10000000000000000u64;
        let expected_transaction = SlpTransaction::Genesis(SlpGenesisParams {
            token_ticker: "USDT".to_string(),
            token_name: "Tether Ltd. US dollar backed tokens".to_string(),
            token_document_url: "https://tether.to/wp-content/uploads/2016/06/TetherWhitePaper.pdf".to_string(),
            token_document_hash: hex::decode("db4451f11eda33950670aaf59e704da90117ff7057283b032cfaec7779313916")
                .unwrap(),
            decimals: vec![8],
            mint_baton_vout: Some(2),
            initial_token_mint_quantity,
        });

        assert_eq!(expected_transaction, slp_data.transaction);

        // Mint
        let script =
            hex::decode("6a04534c50000101044d494e5420550d19eb820e616a54b8a73372c4420b5a0567d8dc00f613b71c5234dc884b35010208002386f26fc10000").unwrap();
        let slp_data = parse_slp_script(&script).unwrap();
        assert_eq!(slp_data.lokad_id, "SLP\0");
        let expected_transaction = SlpTransaction::Mint {
            token_id: "550d19eb820e616a54b8a73372c4420b5a0567d8dc00f613b71c5234dc884b35".into(),
            mint_baton_vout: Some(2),
            additional_token_quantity: 10000000000000000,
        };

        assert_eq!(expected_transaction, slp_data.transaction);

        // SEND with 3 outputs
        let script = hex::decode("6a04534c500001010453454e4420550d19eb820e616a54b8a73372c4420b5a0567d8dc00f613b71c5234dc884b350800000000000003e80800000000000003e90800000000000003ea").unwrap();
        let token_id = "550d19eb820e616a54b8a73372c4420b5a0567d8dc00f613b71c5234dc884b35".into();

        let slp_data = parse_slp_script(&script).unwrap();
        assert_eq!(slp_data.lokad_id, "SLP\0");
        let expected_transaction = SlpTransaction::Send {
            token_id,
            amounts: vec![1000, 1001, 1002],
        };
        assert_eq!(expected_transaction, slp_data.transaction);

        // NFT Genesis, unsupported token type
        // https://explorer.bitcoin.com/bch/tx/3dc17770ff832726aace53d305e087601d8b27cf881089d7849173736995f43e
        let script = hex::decode("6a04534c500001410747454e45534953055357454443174573736b65657469742043617264204e6f2e20313136302b68747470733a2f2f636f6c6c65637469626c652e73776565742e696f2f7365726965732f35382f313136302040f8d39b6fc8725d9c766d66643d8ec644363ba32391c1d9a89a3edbdea8866a01004c00080000000000000001").unwrap();

        let actual_err = parse_slp_script(&script).unwrap_err().into_inner();
        let expected_err = ParseSlpScriptError::UnexpectedTokenType(vec![0x41]);
        assert_eq!(expected_err, actual_err);
    }

    #[test]
    fn test_slp_send_output() {
        // Send single output
        let expected_script = hex::decode("6a04534c500001010453454e4420e73b2b28c14db8ebbf97749988b539508990e1708021067f206f49d55807dbf4080000000005f5e100").unwrap();
        let expected_output = TransactionOutput {
            value: 0,
            script_pubkey: expected_script.into(),
        };

        let actual_output = slp_send_output(
            &"e73b2b28c14db8ebbf97749988b539508990e1708021067f206f49d55807dbf4".into(),
            &[100000000],
        );

        assert_eq!(expected_output, actual_output);

        let expected_script = hex::decode("6a04534c500001010453454e4420550d19eb820e616a54b8a73372c4420b5a0567d8dc00f613b71c5234dc884b350800005af3107a40000800232bff5f46c000").unwrap();
        let expected_output = TransactionOutput {
            value: 0,
            script_pubkey: expected_script.into(),
        };

        let actual_output = slp_send_output(
            &"550d19eb820e616a54b8a73372c4420b5a0567d8dc00f613b71c5234dc884b35".into(),
            &[100000000000000, 9900000000000000],
        );

        assert_eq!(expected_output, actual_output);
    }

    #[test]
    fn test_slp_genesis_output() {
        let expected_script =
            hex::decode("6a04534c500001010747454e45534953044144455804414445584c004c0001084c0008000000174876e800")
                .unwrap();
        let expected_output = TransactionOutput {
            value: 0,
            script_pubkey: expected_script.into(),
        };

        let actual_output = slp_genesis_output("ADEX", "ADEX", None, None, 8, None, 1000_0000_0000);
        assert_eq!(expected_output, actual_output);

        let expected_script =
            hex::decode("6a04534c500001010747454e45534953045553445423546574686572204c74642e20555320646f6c6c6172206261636b656420746f6b656e734168747470733a2f2f7465746865722e746f2f77702d636f6e74656e742f75706c6f6164732f323031362f30362f546574686572576869746550617065722e70646620db4451f11eda33950670aaf59e704da90117ff7057283b032cfaec77793139160108010208002386f26fc10000")
                .unwrap();
        let expected_output = TransactionOutput {
            value: 0,
            script_pubkey: expected_script.into(),
        };

        let actual_output = slp_genesis_output(
            "USDT",
            "Tether Ltd. US dollar backed tokens",
            Some("https://tether.to/wp-content/uploads/2016/06/TetherWhitePaper.pdf"),
            Some("db4451f11eda33950670aaf59e704da90117ff7057283b032cfaec7779313916".into()),
            8,
            Some(2),
            10000000000000000,
        );
        assert_eq!(expected_output, actual_output);
    }

    #[test]
    fn test_slp_address() {
        let bch = tbch_coin_for_test();
        let token_id = H256::from("bb309e48930671582bea508f9a1d9b491e49b69be3d6f372dc08da2ac6e90eb7");
        let fusd = SlpToken::new(4, "FUSD".into(), token_id, bch, 0);

        let slp_address = fusd.my_address().unwrap();
        assert_eq!("slptest:qzx0llpyp8gxxsmad25twksqnwd62xm3lsg8lecug8", slp_address);
    }

    #[test]
    fn test_validate_htlc_valid() {
        let bch = tbch_coin_for_test();
        let token_id = H256::from("bb309e48930671582bea508f9a1d9b491e49b69be3d6f372dc08da2ac6e90eb7");
        let fusd = SlpToken::new(4, "FUSD".into(), token_id, bch, 0);

        // https://testnet.simpleledger.info/tx/e935160bfb5b45007a0fc6f8fbe8da618f28df6573731f1ffb54d9560abb49b2
        let payment_tx = hex::decode("0100000002736cf584f877ec7b6b95974bc461a9cfb9f126655b5d335471683154cc6cf4c5020000006a47304402206be99fe56a98e7a8c2ffe6f2d05c5c1f46a6577064b84d27d45fe0e959f6e77402201c512629313b48cd4df873222aa49046ae9a3a6e34e359d10d4308cb40438fba4121036879df230663db4cd083c8eeb0f293f46abc460ad3c299b0089b72e6d472202cffffffff736cf584f877ec7b6b95974bc461a9cfb9f126655b5d335471683154cc6cf4c5030000006a473044022020d774d045bbe3dce5b04af836f6a5629c6c4ce75b0b5ba8a1da0ae9a4ecc0530220522f86d20c9e4142e40f9a9c8d25db16fde91d4a0ad6f6ff2107e201386131b64121036879df230663db4cd083c8eeb0f293f46abc460ad3c299b0089b72e6d472202cffffffff040000000000000000406a04534c500001010453454e4420bb309e48930671582bea508f9a1d9b491e49b69be3d6f372dc08da2ac6e90eb70800000000000003e8080000000000001f3ee80300000000000017a914b0ca1fea17cf522c7e858416093fc6d95e55824087e8030000000000001976a9148cfffc2409d063437d6aa8b75a009b9ba51b71fc88accf614801000000001976a9148cfffc2409d063437d6aa8b75a009b9ba51b71fc88ac8c83d460").unwrap();

        let other_pub = hex::decode("036879df230663db4cd083c8eeb0f293f46abc460ad3c299b0089b72e6d472202c").unwrap();

        utxo_common::validate_payment::<BchCoin>.mock_safe(|coin, tx, out_i, pub0, _, h, a, lock, spv, conf| {
            // replace the second public because payment was sent with privkey that is currently unknown
            let my_pub = hex::decode("03c6a78589e18b482aea046975e6d0acbdea7bf7dbf04d9d5bd67fda917815e3ed").unwrap();
            let my_pub = Box::leak(Box::new(Public::from_slice(&my_pub).unwrap()));
            MockResult::Continue((coin, tx, out_i, pub0, my_pub, h, a, lock, spv, conf))
        });

        let lock_time = 1624547837;
        let secret_hash = hex::decode("5d9e149ad9ccb20e9f931a69b605df2ffde60242").unwrap();
        let amount: BigDecimal = "0.1".parse().unwrap();
        let input = ValidatePaymentInput {
            payment_tx,
            other_pub,
            time_lock: lock_time,
            secret_hash,
            amount,
            confirmations: 1,
            try_spv_proof_until: now_ms() / 1000 + 60,
            unique_swap_data: Vec::new(),
            swap_contract_address: None,
        };
        block_on(fusd.validate_htlc(input)).unwrap();
    }

    #[test]
    fn construct_and_send_invalid_slp_htlc_should_fail() {
        let bch = tbch_coin_for_test();
        let token_id = H256::from("bb309e48930671582bea508f9a1d9b491e49b69be3d6f372dc08da2ac6e90eb7");
        let fusd = SlpToken::new(4, "FUSD".into(), token_id, bch.clone(), 0);

        let bch_address = bch.as_ref().derivation_method.unwrap_iguana();
        let (unspents, recently_spent) = block_on(bch.get_unspent_ordered_list(bch_address)).unwrap();

        let secret_hash = hex::decode("5d9e149ad9ccb20e9f931a69b605df2ffde60242").unwrap();
        let other_pub = hex::decode("036879df230663db4cd083c8eeb0f293f46abc460ad3c299b0089b72e6d472202c").unwrap();
        let other_pub = Public::from_slice(&other_pub).unwrap();

        let my_public_key = bch.my_public_key().unwrap();
        let htlc_script = payment_script(1624547837, &secret_hash, &other_pub, my_public_key);

        let slp_send_op_return_out = slp_send_output(&token_id, &[1000]);

        let invalid_slp_send_out = TransactionOutput {
            value: 1000,
            script_pubkey: ScriptBuilder::build_p2sh(&dhash160(&htlc_script).into()).into(),
        };

        let tx_err = block_on(generate_and_send_tx(
            &fusd,
            unspents,
            None,
            FeePolicy::SendExact,
            recently_spent,
            vec![slp_send_op_return_out, invalid_slp_send_out],
        ))
        .unwrap_err();

        let err = match tx_err.clone() {
            TransactionErr::TxRecoverable(_tx, err) => err,
            TransactionErr::Plain(err) => err,
        };

        println!("{:?}", err);
        assert!(err.contains("is not valid with reason outputs greater than inputs"));

        // this is invalid tx bytes generated by one of this test runs, ensure that FUSD won't broadcast it using
        // different methods
        let tx_bytes: &[u8] = &[
            1, 0, 0, 0, 1, 105, 91, 221, 196, 250, 138, 113, 118, 165, 149, 181, 70, 15, 224, 124, 67, 133, 237, 31,
            88, 125, 178, 69, 166, 27, 211, 32, 54, 1, 238, 134, 102, 2, 0, 0, 0, 106, 71, 48, 68, 2, 32, 103, 105,
            238, 187, 198, 194, 7, 162, 250, 17, 240, 45, 93, 168, 223, 35, 92, 23, 84, 70, 193, 234, 183, 130, 114,
            49, 198, 118, 69, 22, 128, 118, 2, 32, 127, 44, 73, 98, 217, 254, 44, 181, 87, 175, 114, 138, 223, 173,
            201, 168, 38, 198, 49, 23, 9, 101, 50, 154, 55, 236, 126, 253, 37, 114, 111, 218, 65, 33, 3, 104, 121, 223,
            35, 6, 99, 219, 76, 208, 131, 200, 238, 176, 242, 147, 244, 106, 188, 70, 10, 211, 194, 153, 176, 8, 155,
            114, 230, 212, 114, 32, 44, 255, 255, 255, 255, 3, 0, 0, 0, 0, 0, 0, 0, 0, 55, 106, 4, 83, 76, 80, 0, 1, 1,
            4, 83, 69, 78, 68, 32, 187, 48, 158, 72, 147, 6, 113, 88, 43, 234, 80, 143, 154, 29, 155, 73, 30, 73, 182,
            155, 227, 214, 243, 114, 220, 8, 218, 42, 198, 233, 14, 183, 8, 0, 0, 0, 0, 0, 0, 3, 232, 232, 3, 0, 0, 0,
            0, 0, 0, 23, 169, 20, 149, 59, 57, 9, 255, 106, 162, 105, 248, 93, 163, 76, 19, 42, 146, 66, 68, 64, 225,
            142, 135, 205, 228, 173, 0, 0, 0, 0, 0, 25, 118, 169, 20, 140, 255, 252, 36, 9, 208, 99, 67, 125, 106, 168,
            183, 90, 0, 155, 155, 165, 27, 113, 252, 136, 172, 216, 36, 92, 97,
        ];

        let tx_bytes_str = hex::encode(tx_bytes);
        let err = fusd.send_raw_tx(&tx_bytes_str).wait().unwrap_err();
        println!("{:?}", err);
        assert!(err.contains("is not valid with reason outputs greater than inputs"));

        let err2 = fusd.send_raw_tx_bytes(tx_bytes).wait().unwrap_err();
        println!("{:?}", err2);
        assert!(err2.contains("is not valid with reason outputs greater than inputs"));
        assert_eq!(err, err2);

        let utxo_tx: UtxoTx = deserialize(tx_bytes).unwrap();
        let err = block_on(fusd.broadcast_tx(&utxo_tx)).unwrap_err();
        match err.into_inner() {
            BroadcastTxErr::Other(err) => assert!(err.contains("is not valid with reason outputs greater than inputs")),
            e @ _ => panic!("Unexpected err {:?}", e),
        };

        // The error variant should equal to `TxRecoverable`
        assert_eq!(
            discriminant(&tx_err),
            discriminant(&TransactionErr::TxRecoverable(
                TransactionEnum::from(utxo_tx),
                String::new()
            ))
        );
    }

    #[test]
    fn test_validate_htlc_invalid_slp_utxo() {
        let bch = tbch_coin_for_test();
        let token_id = H256::from("bb309e48930671582bea508f9a1d9b491e49b69be3d6f372dc08da2ac6e90eb7");
        let fusd = SlpToken::new(4, "FUSD".into(), token_id, bch.clone(), 0);

        // https://www.blockchain.com/ru/bch-testnet/tx/6686ee013620d31ba645b27d581fed85437ce00f46b595a576718afac4dd5b69
        let payment_tx = hex::decode("0100000001ce59a734f33811afcc00c19dcb12202ed00067a50efed80424fabd2b723678c0020000006b483045022100ec1fecff9c60fb7e821b9a412bd8c4ce4a757c68287f9cf9e0f461165492d6530220222f020dd05d65ba35cddd0116c99255612ec90d63019bb1cea45e2cf09a62a94121036879df230663db4cd083c8eeb0f293f46abc460ad3c299b0089b72e6d472202cffffffff030000000000000000376a04534c500001010453454e4420bb309e48930671582bea508f9a1d9b491e49b69be3d6f372dc08da2ac6e90eb70800000000000003e8e80300000000000017a914953b3909ff6aa269f85da34c132a92424440e18e879decad00000000001976a9148cfffc2409d063437d6aa8b75a009b9ba51b71fc88acd1215c61").unwrap();

        let other_pub_bytes =
            hex::decode("036879df230663db4cd083c8eeb0f293f46abc460ad3c299b0089b72e6d472202c").unwrap();
        let other_pub = Public::from_slice(&other_pub_bytes).unwrap();

        let lock_time = 1624547837;
        let secret_hash = hex::decode("5d9e149ad9ccb20e9f931a69b605df2ffde60242").unwrap();
        let amount: BigDecimal = "0.1".parse().unwrap();
        let my_pub = bch.my_public_key().unwrap();

        // standard BCH validation should pass as the output itself is correct
        utxo_common::validate_payment(
            bch.clone(),
            deserialize(payment_tx.as_slice()).unwrap(),
            SLP_SWAP_VOUT,
            my_pub,
            &other_pub,
            &secret_hash,
            fusd.platform_dust_dec(),
            lock_time,
            now_ms() / 1000 + 60,
            1,
        )
        .wait()
        .unwrap();

        let input = ValidatePaymentInput {
            payment_tx,
            other_pub: other_pub_bytes,
            time_lock: lock_time,
            secret_hash,
            amount,
            swap_contract_address: None,
            try_spv_proof_until: now_ms() / 1000 + 60,
            confirmations: 1,
            unique_swap_data: Vec::new(),
        };
        let validity_err = block_on(fusd.validate_htlc(input)).unwrap_err();
        match validity_err.into_inner() {
            ValidatePaymentError::WrongPaymentTx(e) => println!("{:?}", e),
            err @ _ => panic!("Unexpected err {:?}", err),
        };
    }

    #[test]
    fn test_sign_message() {
        let bch = tbch_coin_for_test();
        let token_id = H256::from("bb309e48930671582bea508f9a1d9b491e49b69be3d6f372dc08da2ac6e90eb7");
        let fusd = SlpToken::new(4, "FUSD".into(), token_id, bch, 0);
        let signature = fusd.sign_message("test").unwrap();
        assert_eq!(
            signature,
            "ILuePKMsycXwJiNDOT7Zb7TfIlUW7Iq+5ylKd15AK72vGVYXbnf7Gj9Lk9MFV+6Ub955j7MiAkp0wQjvuIoRPPA="
        );
    }

    #[test]
    #[cfg(not(target_arch = "wasm32"))]
    fn test_verify_message() {
        let bch = tbch_coin_for_test();
        let token_id = H256::from("bb309e48930671582bea508f9a1d9b491e49b69be3d6f372dc08da2ac6e90eb7");
        let fusd = SlpToken::new(4, "FUSD".into(), token_id, bch, 0);
        let is_valid = fusd
            .verify_message(
                "ILuePKMsycXwJiNDOT7Zb7TfIlUW7Iq+5ylKd15AK72vGVYXbnf7Gj9Lk9MFV+6Ub955j7MiAkp0wQjvuIoRPPA=",
                "test",
                "slptest:qzx0llpyp8gxxsmad25twksqnwd62xm3lsg8lecug8",
            )
            .unwrap();
        assert!(is_valid);
    }
}<|MERGE_RESOLUTION|>--- conflicted
+++ resolved
@@ -18,14 +18,9 @@
             RawTransactionRequest, SearchForSwapTxSpendInput, SignatureResult, SwapOps, TradeFee, TradePreimageError,
             TradePreimageFut, TradePreimageResult, TradePreimageValue, TransactionDetails, TransactionEnum,
             TransactionErr, TransactionFut, TxFeeDetails, TxMarshalingErr, UnexpectedDerivationMethod,
-<<<<<<< HEAD
-            ValidateAddressResult, ValidatePaymentInput, VerificationError, VerificationResult, WatcherOps,
-            WatcherSearchForSwapTxSpendInput, WatcherValidatePaymentInput, WithdrawError, WithdrawFee, WithdrawFut,
-            WithdrawRequest};
-=======
             ValidateAddressResult, ValidateOtherPubKeyErr, ValidatePaymentInput, VerificationError,
-            VerificationResult, WatcherValidatePaymentInput, WithdrawError, WithdrawFee, WithdrawFut, WithdrawRequest};
->>>>>>> 8e92b9df
+            VerificationResult, WatcherOps, WatcherSearchForSwapTxSpendInput, WatcherValidatePaymentInput,
+            WithdrawError, WithdrawFee, WithdrawFut, WithdrawRequest};
 use async_trait::async_trait;
 use bitcrypto::dhash160;
 use chain::constants::SEQUENCE_FINAL;
