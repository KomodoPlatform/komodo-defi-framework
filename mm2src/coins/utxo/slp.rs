//! The module implementing Simple Ledger Protocol (SLP) support.
//! It's a custom token format mostly used on the Bitcoin Cash blockchain.
//! Tracking issue: https://github.com/KomodoPlatform/atomicDEX-API/issues/701
//! More info about the protocol and implementation guides can be found at https://slp.dev/

use crate::coin_errors::{MyAddressError, ValidatePaymentError, ValidatePaymentFut};
use crate::my_tx_history_v2::{CoinWithTxHistoryV2, MyTxHistoryErrorV2, MyTxHistoryTarget};
use crate::tx_history_storage::{GetTxHistoryFilters, WalletId};
use crate::utxo::bch::BchCoin;
use crate::utxo::bchd_grpc::{check_slp_transaction, validate_slp_utxos, ValidateSlpUtxosErr};
use crate::utxo::rpc_clients::{UnspentInfo, UtxoRpcClientEnum, UtxoRpcError, UtxoRpcResult};
use crate::utxo::utxo_common::{self, big_decimal_from_sat_unsigned, payment_script, UtxoTxBuilder};
use crate::utxo::{generate_and_send_tx, sat_from_big_decimal, ActualTxFee, AdditionalTxData, BroadcastTxErr,
                  FeePolicy, GenerateTxError, RecentlySpentOutPointsGuard, UtxoCoinConf, UtxoCoinFields,
                  UtxoCommonOps, UtxoTx, UtxoTxBroadcastOps, UtxoTxGenerationOps};
<<<<<<< HEAD
use crate::{BalanceFut, CoinBalance, CoinFutSpawner, FeeApproxStage, FoundSwapTxSpend, HistorySyncState,
            MarketCoinOps, MmCoin, NegotiateSwapContractAddrErr, NumConversError, PaymentInstructions,
            PaymentInstructionsErr, PrivKeyPolicyNotAllowed, RawTransactionFut, RawTransactionRequest,
            SearchForSwapTxSpendInput, SignatureResult, SwapOps, TradeFee, TradePreimageError, TradePreimageFut,
=======
use crate::{BalanceFut, CheckIfMyPaymentSentArgs, CoinBalance, CoinFutSpawner, FeeApproxStage, FoundSwapTxSpend,
            HistorySyncState, MarketCoinOps, MmCoin, NegotiateSwapContractAddrErr, NumConversError,
            PaymentInstructions, PaymentInstructionsErr, PrivKeyNotAllowed, RawTransactionFut, RawTransactionRequest,
            SearchForSwapTxSpendInput, SendMakerPaymentArgs, SendMakerRefundsPaymentArgs,
            SendMakerSpendsTakerPaymentArgs, SendTakerPaymentArgs, SendTakerRefundsPaymentArgs,
            SendTakerSpendsMakerPaymentArgs, SignatureResult, SwapOps, TradeFee, TradePreimageError, TradePreimageFut,
>>>>>>> 2c1524df
            TradePreimageResult, TradePreimageValue, TransactionDetails, TransactionEnum, TransactionErr,
            TransactionFut, TxFeeDetails, TxMarshalingErr, UnexpectedDerivationMethod, ValidateAddressResult,
            ValidateFeeArgs, ValidateInstructionsErr, ValidateOtherPubKeyErr, ValidatePaymentInput, VerificationError,
            VerificationResult, WatcherOps, WatcherValidatePaymentInput, WithdrawError, WithdrawFee, WithdrawFut,
            WithdrawRequest};
use async_trait::async_trait;
use bitcrypto::dhash160;
use chain::constants::SEQUENCE_FINAL;
use chain::{OutPoint, TransactionOutput};
use common::executor::{abortable_queue::AbortableQueue, AbortableSystem, AbortedError};
use common::log::warn;
use common::now_ms;
use derive_more::Display;
use futures::compat::Future01CompatExt;
use futures::{FutureExt, TryFutureExt};
use futures01::Future;
use hex::FromHexError;
use keys::hash::H160;
use keys::{AddressHashEnum, CashAddrType, CashAddress, CompactSignature, KeyPair, NetworkPrefix as CashAddrPrefix,
           Public};
use mm2_core::mm_ctx::MmArc;
use mm2_err_handle::prelude::*;
use mm2_number::{BigDecimal, MmNumber};
use primitives::hash::H256;
use rpc::v1::types::{Bytes as BytesJson, ToTxHash, H256 as H256Json};
use script::bytes::Bytes;
use script::{Builder as ScriptBuilder, Opcode, Script, TransactionInputSigner};
use serde_json::Value as Json;
use serialization::{deserialize, serialize, Deserializable, Error as SerError, Reader};
use serialization_derive::Deserializable;
use std::convert::TryInto;
use std::sync::atomic::{AtomicU64, Ordering as AtomicOrdering};
use std::sync::Arc;
use utxo_signer::with_key_pair::{p2pkh_spend, p2sh_spend, sign_tx, UtxoSignWithKeyPairError};

const SLP_SWAP_VOUT: usize = 1;
const SLP_FEE_VOUT: usize = 1;
const SLP_HTLC_SPEND_SIZE: u64 = 555;
const SLP_LOKAD_ID: &str = "SLP\x00";
const SLP_FUNGIBLE: u8 = 1;
const SLP_SEND: &str = "SEND";
const SLP_MINT: &str = "MINT";
const SLP_GENESIS: &str = "GENESIS";

#[derive(Debug, Display)]
#[allow(clippy::large_enum_variant)]
pub enum EnableSlpError {
    GetBalanceError(UtxoRpcError),
    UnexpectedDerivationMethod(String),
    Internal(String),
}

impl From<MyAddressError> for EnableSlpError {
    fn from(err: MyAddressError) -> Self {
        match err {
            MyAddressError::UnexpectedDerivationMethod(der) => EnableSlpError::UnexpectedDerivationMethod(der),
            MyAddressError::InternalError(internal) => EnableSlpError::Internal(internal),
        }
    }
}

impl From<AbortedError> for EnableSlpError {
    fn from(e: AbortedError) -> Self { EnableSlpError::Internal(e.to_string()) }
}

pub struct SlpTokenFields {
    decimals: u8,
    ticker: String,
    token_id: H256,
    required_confirmations: AtomicU64,
    /// This abortable system is used to spawn coin's related futures that should be aborted on coin deactivation
    /// and on [`MmArc::stop`].
    abortable_system: AbortableQueue,
}

/// Minimalistic info that is used to be stored outside of the token's context
/// E.g. in the platform BCHCoin
#[derive(Debug)]
pub struct SlpTokenInfo {
    pub token_id: H256,
    pub decimals: u8,
}

#[derive(Clone)]
pub struct SlpToken {
    conf: Arc<SlpTokenFields>,
    platform_coin: BchCoin,
}

#[derive(Clone, Debug, Eq, Hash, PartialEq)]
pub struct SlpUnspent {
    pub bch_unspent: UnspentInfo,
    pub slp_amount: u64,
}

#[derive(Clone, Debug)]
pub struct SlpOutput {
    pub amount: u64,
    pub script_pubkey: Bytes,
}

/// The SLP transaction preimage
struct SlpTxPreimage {
    slp_inputs: Vec<SlpUnspent>,
    available_bch_inputs: Vec<UnspentInfo>,
    outputs: Vec<TransactionOutput>,
}

#[derive(Debug, Display)]
enum ValidateDexFeeError {
    TxLackOfOutputs,
    #[display(fmt = "OpReturnParseError: {:?}", _0)]
    OpReturnParseError(ParseSlpScriptError),
    InvalidSlpDetails,
    NumConversionErr(NumConversError),
    ValidatePaymentError(String),
}

impl From<NumConversError> for ValidateDexFeeError {
    fn from(err: NumConversError) -> ValidateDexFeeError { ValidateDexFeeError::NumConversionErr(err) }
}

impl From<ParseSlpScriptError> for ValidateDexFeeError {
    fn from(err: ParseSlpScriptError) -> Self { ValidateDexFeeError::OpReturnParseError(err) }
}

#[allow(clippy::upper_case_acronyms, clippy::large_enum_variant)]
#[derive(Debug, Display)]
pub enum SpendP2SHError {
    GenerateTxErr(GenerateTxError),
    Rpc(UtxoRpcError),
    SignTxErr(UtxoSignWithKeyPairError),
    PrivKeyPolicyNotAllowed(PrivKeyPolicyNotAllowed),
    UnexpectedDerivationMethod(UnexpectedDerivationMethod),
    String(String),
}

impl From<GenerateTxError> for SpendP2SHError {
    fn from(err: GenerateTxError) -> SpendP2SHError { SpendP2SHError::GenerateTxErr(err) }
}

impl From<UtxoRpcError> for SpendP2SHError {
    fn from(err: UtxoRpcError) -> SpendP2SHError { SpendP2SHError::Rpc(err) }
}

impl From<UtxoSignWithKeyPairError> for SpendP2SHError {
    fn from(sign: UtxoSignWithKeyPairError) -> SpendP2SHError { SpendP2SHError::SignTxErr(sign) }
}

impl From<PrivKeyPolicyNotAllowed> for SpendP2SHError {
    fn from(e: PrivKeyPolicyNotAllowed) -> Self { SpendP2SHError::PrivKeyPolicyNotAllowed(e) }
}

impl From<UnexpectedDerivationMethod> for SpendP2SHError {
    fn from(e: UnexpectedDerivationMethod) -> Self { SpendP2SHError::UnexpectedDerivationMethod(e) }
}

impl From<String> for SpendP2SHError {
    fn from(err: String) -> SpendP2SHError { SpendP2SHError::String(err) }
}

#[derive(Debug, Display)]
pub enum SpendHtlcError {
    TxLackOfOutputs,
    #[display(fmt = "DeserializationErr: {:?}", _0)]
    DeserializationErr(SerError),
    #[display(fmt = "PubkeyParseError: {:?}", _0)]
    PubkeyParseErr(keys::Error),
    InvalidSlpDetails,
    NumConversionErr(NumConversError),
    RpcErr(UtxoRpcError),
    #[allow(clippy::upper_case_acronyms)]
    SpendP2SHErr(SpendP2SHError),
    OpReturnParseError(ParseSlpScriptError),
    UnexpectedDerivationMethod(UnexpectedDerivationMethod),
}

impl From<UnexpectedDerivationMethod> for SpendHtlcError {
    fn from(e: UnexpectedDerivationMethod) -> Self { SpendHtlcError::UnexpectedDerivationMethod(e) }
}

impl From<NumConversError> for SpendHtlcError {
    fn from(err: NumConversError) -> SpendHtlcError { SpendHtlcError::NumConversionErr(err) }
}

impl From<SerError> for SpendHtlcError {
    fn from(err: SerError) -> SpendHtlcError { SpendHtlcError::DeserializationErr(err) }
}

impl From<keys::Error> for SpendHtlcError {
    fn from(err: keys::Error) -> SpendHtlcError { SpendHtlcError::PubkeyParseErr(err) }
}

impl From<SpendP2SHError> for SpendHtlcError {
    fn from(err: SpendP2SHError) -> SpendHtlcError { SpendHtlcError::SpendP2SHErr(err) }
}

impl From<UtxoRpcError> for SpendHtlcError {
    fn from(err: UtxoRpcError) -> SpendHtlcError { SpendHtlcError::RpcErr(err) }
}

impl From<ParseSlpScriptError> for SpendHtlcError {
    fn from(err: ParseSlpScriptError) -> Self { SpendHtlcError::OpReturnParseError(err) }
}

fn slp_send_output(token_id: &H256, amounts: &[u64]) -> TransactionOutput {
    let mut script_builder = ScriptBuilder::default()
        .push_opcode(Opcode::OP_RETURN)
        .push_data(SLP_LOKAD_ID.as_bytes())
        .push_data(&[SLP_FUNGIBLE])
        .push_data(SLP_SEND.as_bytes())
        .push_data(token_id.as_slice());
    for amount in amounts {
        script_builder = script_builder.push_data(&amount.to_be_bytes());
    }
    TransactionOutput {
        value: 0,
        script_pubkey: script_builder.into_bytes(),
    }
}

pub fn slp_genesis_output(
    ticker: &str,
    name: &str,
    token_document_url: Option<&str>,
    token_document_hash: Option<H256>,
    decimals: u8,
    mint_baton_vout: Option<u8>,
    initial_token_mint_quantity: u64,
) -> TransactionOutput {
    let mut script_builder = ScriptBuilder::default()
        .push_opcode(Opcode::OP_RETURN)
        .push_data(SLP_LOKAD_ID.as_bytes())
        .push_data(&[SLP_FUNGIBLE])
        .push_data(SLP_GENESIS.as_bytes())
        .push_data(ticker.as_bytes())
        .push_data(name.as_bytes());

    script_builder = match token_document_url {
        Some(url) => script_builder.push_data(url.as_bytes()),
        None => script_builder
            .push_opcode(Opcode::OP_PUSHDATA1)
            .push_opcode(Opcode::OP_0),
    };

    script_builder = match token_document_hash {
        Some(hash) => script_builder.push_data(hash.as_slice()),
        None => script_builder
            .push_opcode(Opcode::OP_PUSHDATA1)
            .push_opcode(Opcode::OP_0),
    };

    script_builder = script_builder.push_data(&[decimals]);
    script_builder = match mint_baton_vout {
        Some(vout) => script_builder.push_data(&[vout]),
        None => script_builder
            .push_opcode(Opcode::OP_PUSHDATA1)
            .push_opcode(Opcode::OP_0),
    };

    script_builder = script_builder.push_data(&initial_token_mint_quantity.to_be_bytes());
    TransactionOutput {
        value: 0,
        script_pubkey: script_builder.into_bytes(),
    }
}

#[derive(Debug)]
pub struct SlpProtocolConf {
    pub platform_coin_ticker: String,
    pub token_id: H256,
    pub decimals: u8,
    pub required_confirmations: Option<u64>,
}

impl SlpToken {
    pub fn new(
        decimals: u8,
        ticker: String,
        token_id: H256,
        platform_coin: BchCoin,
        required_confirmations: u64,
    ) -> MmResult<SlpToken, EnableSlpError> {
        // Create an abortable system linked to `platform_coin` so if the platform coin is disabled,
        // all spawned futures related to `SlpToken` will be aborted as well.
        let abortable_system = platform_coin.as_ref().abortable_system.create_subsystem()?;

        let conf = Arc::new(SlpTokenFields {
            decimals,
            ticker,
            token_id,
            required_confirmations: AtomicU64::new(required_confirmations),
            abortable_system,
        });
        Ok(SlpToken { conf, platform_coin })
    }

    /// Returns the OP_RETURN output for SLP Send transaction
    fn send_op_return_output(&self, amounts: &[u64]) -> TransactionOutput {
        slp_send_output(&self.conf.token_id, amounts)
    }

    fn rpc(&self) -> &UtxoRpcClientEnum { &self.platform_coin.as_ref().rpc_client }

    /// Returns unspents of the SLP token plus plain BCH UTXOs plus RecentlySpentOutPoints mutex guard
    async fn slp_unspents_for_spend(
        &self,
    ) -> UtxoRpcResult<(Vec<SlpUnspent>, Vec<UnspentInfo>, RecentlySpentOutPointsGuard<'_>)> {
        self.platform_coin.get_token_utxos_for_spend(&self.conf.token_id).await
    }

    async fn slp_unspents_for_display(&self) -> UtxoRpcResult<(Vec<SlpUnspent>, Vec<UnspentInfo>)> {
        self.platform_coin
            .get_token_utxos_for_display(&self.conf.token_id)
            .await
    }

    /// Generates the tx preimage that spends the SLP from my address to the desired destinations (script pubkeys)
    async fn generate_slp_tx_preimage(
        &self,
        slp_outputs: Vec<SlpOutput>,
    ) -> Result<(SlpTxPreimage, RecentlySpentOutPointsGuard<'_>), MmError<GenSlpSpendErr>> {
        // the limit is 19, but we may require the change to be added
        if slp_outputs.len() > 18 {
            return MmError::err(GenSlpSpendErr::TooManyOutputs);
        }
        let (slp_unspents, bch_unspents, recently_spent) = self.slp_unspents_for_spend().await?;
        let total_slp_output = slp_outputs.iter().fold(0, |cur, slp_out| cur + slp_out.amount);
        let mut total_slp_input = 0;

        let mut inputs = vec![];
        for slp_utxo in slp_unspents {
            if total_slp_input >= total_slp_output {
                break;
            }

            total_slp_input += slp_utxo.slp_amount;
            inputs.push(slp_utxo);
        }

        if total_slp_input < total_slp_output {
            return MmError::err(GenSlpSpendErr::InsufficientSlpBalance {
                coin: self.ticker().into(),
                required: big_decimal_from_sat_unsigned(total_slp_output, self.decimals()),
                available: big_decimal_from_sat_unsigned(total_slp_input, self.decimals()),
            });
        }
        let change = total_slp_input - total_slp_output;

        let mut amounts_for_op_return: Vec<_> = slp_outputs.iter().map(|spend_to| spend_to.amount).collect();
        if change > 0 {
            amounts_for_op_return.push(change);
        }

        let op_return_out_mm = self.send_op_return_output(&amounts_for_op_return);
        let mut outputs = vec![op_return_out_mm];

        outputs.extend(slp_outputs.into_iter().map(|spend_to| TransactionOutput {
            value: self.platform_dust(),
            script_pubkey: spend_to.script_pubkey,
        }));

        if change > 0 {
            let my_public_key = self.platform_coin.my_public_key()?;
            let slp_change_out = TransactionOutput {
                value: self.platform_dust(),
                script_pubkey: ScriptBuilder::build_p2pkh(&my_public_key.address_hash().into()).to_bytes(),
            };
            outputs.push(slp_change_out);
        }

        validate_slp_utxos(self.platform_coin.bchd_urls(), &inputs, self.token_id()).await?;
        let preimage = SlpTxPreimage {
            slp_inputs: inputs,
            available_bch_inputs: bch_unspents,
            outputs,
        };
        Ok((preimage, recently_spent))
    }

    pub async fn send_slp_outputs(&self, slp_outputs: Vec<SlpOutput>) -> Result<UtxoTx, TransactionErr> {
        let (preimage, recently_spent) = try_tx_s!(self.generate_slp_tx_preimage(slp_outputs).await);
        generate_and_send_tx(
            self,
            preimage.available_bch_inputs,
            Some(preimage.slp_inputs.into_iter().map(|slp| slp.bch_unspent).collect()),
            FeePolicy::SendExact,
            recently_spent,
            preimage.outputs,
        )
        .await
    }

    async fn send_htlc(
        &self,
        my_pub: &Public,
        other_pub: &Public,
        time_lock: u32,
        secret_hash: &[u8],
        amount: u64,
    ) -> Result<UtxoTx, TransactionErr> {
        let payment_script = payment_script(time_lock, secret_hash, my_pub, other_pub);
        let script_pubkey = ScriptBuilder::build_p2sh(&dhash160(&payment_script).into()).to_bytes();
        let slp_out = SlpOutput { amount, script_pubkey };
        let (preimage, recently_spent) = try_tx_s!(self.generate_slp_tx_preimage(vec![slp_out]).await);
        generate_and_send_tx(
            self,
            preimage.available_bch_inputs,
            Some(preimage.slp_inputs.into_iter().map(|slp| slp.bch_unspent).collect()),
            FeePolicy::SendExact,
            recently_spent,
            preimage.outputs,
        )
        .await
    }

    async fn validate_htlc(&self, input: ValidatePaymentInput) -> Result<(), MmError<ValidatePaymentError>> {
        let mut tx: UtxoTx = deserialize(input.payment_tx.as_slice())?;
        tx.tx_hash_algo = self.platform_coin.as_ref().tx_hash_algo;
        if tx.outputs.len() < 2 {
            return MmError::err(ValidatePaymentError::TxDeserializationError(
                "Not enough transaction output".to_string(),
            ));
        }

        let slp_satoshis = sat_from_big_decimal(&input.amount, self.decimals())?;

        let slp_unspent = SlpUnspent {
            bch_unspent: UnspentInfo {
                outpoint: OutPoint {
                    hash: tx.hash(),
                    index: 1,
                },
                value: 0,
                height: None,
            },
            slp_amount: slp_satoshis,
        };
        validate_slp_utxos(self.platform_coin.bchd_urls(), &[slp_unspent], self.token_id()).await?;

        let slp_tx: SlpTxDetails = parse_slp_script(tx.outputs[0].script_pubkey.as_slice())?;

        match slp_tx.transaction {
            SlpTransaction::Send { token_id, amounts } => {
                if token_id != self.token_id() {
                    return MmError::err(ValidatePaymentError::WrongPaymentTx(format!(
                        "Invalid tx token_id, Expected: {}, found: {}",
                        token_id,
                        self.token_id()
                    )));
                }

                if amounts.is_empty() {
                    return MmError::err(ValidatePaymentError::WrongPaymentTx(
                        "Input amount can't be empty".to_string(),
                    ));
                }

                if amounts[0] != slp_satoshis {
                    return MmError::err(ValidatePaymentError::WrongPaymentTx(format!(
                        "Invalid input amount. Expected: {}, found: {}",
                        slp_satoshis, amounts[0]
                    )));
                }
            },
            _ => {
                return MmError::err(ValidatePaymentError::WrongPaymentTx(
                    "Invalid Slp tx details".to_string(),
                ))
            },
        }

        let htlc_keypair = self.derive_htlc_key_pair(&input.unique_swap_data);
        let first_pub = &Public::from_slice(&input.other_pub)
            .map_to_mm(|err| ValidatePaymentError::InvalidParameter(err.to_string()))?;
        let validate_fut = utxo_common::validate_payment(
            self.platform_coin.clone(),
            tx,
            SLP_SWAP_VOUT,
            first_pub,
            htlc_keypair.public(),
            &input.secret_hash,
            self.platform_dust_dec(),
            input.time_lock,
            now_ms() / 1000 + 60,
            input.confirmations,
        );
        validate_fut.compat().await
    }

    pub async fn refund_htlc(
        &self,
        htlc_tx: &[u8],
        other_pub: &Public,
        time_lock: u32,
        secret_hash: &[u8],
        htlc_keypair: &KeyPair,
    ) -> Result<UtxoTx, MmError<SpendHtlcError>> {
        let tx: UtxoTx = deserialize(htlc_tx)?;
        if tx.outputs.is_empty() {
            return MmError::err(SpendHtlcError::TxLackOfOutputs);
        }

        let slp_tx: SlpTxDetails = parse_slp_script(tx.outputs[0].script_pubkey.as_slice())?;

        let other_pub = Public::from_slice(other_pub)?;
        let my_public_key = self.platform_coin.my_public_key()?;
        let redeem_script = payment_script(time_lock, secret_hash, my_public_key, &other_pub);

        let slp_amount = match slp_tx.transaction {
            SlpTransaction::Send { token_id, amounts } => {
                if token_id != self.token_id() {
                    return MmError::err(SpendHtlcError::InvalidSlpDetails);
                }
                *amounts.first().ok_or(SpendHtlcError::InvalidSlpDetails)?
            },
            _ => return MmError::err(SpendHtlcError::InvalidSlpDetails),
        };
        let slp_utxo = SlpUnspent {
            bch_unspent: UnspentInfo {
                outpoint: OutPoint {
                    hash: tx.hash(),
                    index: SLP_SWAP_VOUT as u32,
                },
                value: tx.outputs[1].value,
                height: None,
            },
            slp_amount,
        };

        let tx_locktime = self.platform_coin.p2sh_tx_locktime(time_lock).await?;
        let script_data = ScriptBuilder::default().push_opcode(Opcode::OP_1).into_script();
        let tx = self
            .spend_p2sh(
                slp_utxo,
                tx_locktime,
                SEQUENCE_FINAL - 1,
                script_data,
                redeem_script,
                htlc_keypair,
            )
            .await?;
        Ok(tx)
    }

    pub async fn spend_htlc(
        &self,
        htlc_tx: &[u8],
        other_pub: &Public,
        time_lock: u32,
        secret: &[u8],
        secret_hash: &[u8],
        keypair: &KeyPair,
    ) -> Result<UtxoTx, MmError<SpendHtlcError>> {
        let tx: UtxoTx = deserialize(htlc_tx)?;
        let slp_tx: SlpTxDetails = deserialize(tx.outputs[0].script_pubkey.as_slice())?;

        let other_pub = Public::from_slice(other_pub)?;
        let redeem = payment_script(time_lock, secret_hash, &other_pub, keypair.public());

        let slp_amount = match slp_tx.transaction {
            SlpTransaction::Send { token_id, amounts } => {
                if token_id != self.token_id() {
                    return MmError::err(SpendHtlcError::InvalidSlpDetails);
                }
                *amounts.first().ok_or(SpendHtlcError::InvalidSlpDetails)?
            },
            _ => return MmError::err(SpendHtlcError::InvalidSlpDetails),
        };
        let slp_utxo = SlpUnspent {
            bch_unspent: UnspentInfo {
                outpoint: OutPoint {
                    hash: tx.hash(),
                    index: SLP_SWAP_VOUT as u32,
                },
                value: tx.outputs[1].value,
                height: None,
            },
            slp_amount,
        };

        let tx_locktime = self.platform_coin.p2sh_tx_locktime(time_lock).await?;
        let script_data = ScriptBuilder::default()
            .push_data(secret)
            .push_opcode(Opcode::OP_0)
            .into_script();
        let tx = self
            .spend_p2sh(slp_utxo, tx_locktime, SEQUENCE_FINAL, script_data, redeem, keypair)
            .await?;
        Ok(tx)
    }

    pub async fn spend_p2sh(
        &self,
        p2sh_utxo: SlpUnspent,
        tx_locktime: u32,
        input_sequence: u32,
        script_data: Script,
        redeem_script: Script,
        htlc_keypair: &KeyPair,
    ) -> Result<UtxoTx, MmError<SpendP2SHError>> {
        let op_return_out_mm = self.send_op_return_output(&[p2sh_utxo.slp_amount]);
        let mut outputs = Vec::with_capacity(3);
        outputs.push(op_return_out_mm);

        let my_public_key = self.platform_coin.my_public_key()?;
        let my_script_pubkey = ScriptBuilder::build_p2pkh(&my_public_key.address_hash().into());
        let slp_output = TransactionOutput {
            value: self.platform_dust(),
            script_pubkey: my_script_pubkey.to_bytes(),
        };
        outputs.push(slp_output);

        let (_, bch_inputs, _recently_spent) = self.slp_unspents_for_spend().await?;
        let (mut unsigned, _) = UtxoTxBuilder::new(&self.platform_coin)
            .add_required_inputs(std::iter::once(p2sh_utxo.bch_unspent))
            .add_available_inputs(bch_inputs)
            .add_outputs(outputs)
            .build()
            .await?;

        unsigned.lock_time = tx_locktime;
        unsigned.inputs[0].sequence = input_sequence;

        let my_key_pair = self.platform_coin.as_ref().priv_key_policy.key_pair_or_err()?;
        let signed_p2sh_input = p2sh_spend(
            &unsigned,
            0,
            htlc_keypair,
            script_data,
            redeem_script,
            self.platform_coin.as_ref().conf.signature_version,
            self.platform_coin.as_ref().conf.fork_id,
        )?;

        let signed_inputs: Result<Vec<_>, _> = unsigned
            .inputs
            .iter()
            .enumerate()
            .skip(1)
            .map(|(i, _)| {
                p2pkh_spend(
                    &unsigned,
                    i,
                    my_key_pair,
                    my_script_pubkey.clone(),
                    self.platform_coin.as_ref().conf.signature_version,
                    self.platform_coin.as_ref().conf.fork_id,
                )
            })
            .collect();

        let mut signed_inputs = signed_inputs?;

        signed_inputs.insert(0, signed_p2sh_input);

        let signed = UtxoTx {
            version: unsigned.version,
            n_time: unsigned.n_time,
            overwintered: unsigned.overwintered,
            version_group_id: unsigned.version_group_id,
            inputs: signed_inputs,
            outputs: unsigned.outputs,
            lock_time: unsigned.lock_time,
            expiry_height: unsigned.expiry_height,
            shielded_spends: unsigned.shielded_spends,
            shielded_outputs: unsigned.shielded_outputs,
            join_splits: unsigned.join_splits,
            value_balance: unsigned.value_balance,
            join_split_pubkey: Default::default(),
            join_split_sig: Default::default(),
            binding_sig: Default::default(),
            zcash: unsigned.zcash,
            str_d_zeel: unsigned.str_d_zeel,
            tx_hash_algo: self.platform_coin.as_ref().tx_hash_algo,
        };

        let _broadcast = self
            .rpc()
            .send_raw_transaction(serialize(&signed).into())
            .compat()
            .await?;
        Ok(signed)
    }

    async fn validate_dex_fee(
        &self,
        tx: UtxoTx,
        expected_sender: &[u8],
        fee_addr: &[u8],
        amount: BigDecimal,
        min_block_number: u64,
    ) -> Result<(), MmError<ValidateDexFeeError>> {
        if tx.outputs.len() < 2 {
            return MmError::err(ValidateDexFeeError::TxLackOfOutputs);
        }

        let slp_tx: SlpTxDetails = parse_slp_script(tx.outputs[0].script_pubkey.as_slice())?;

        match slp_tx.transaction {
            SlpTransaction::Send { token_id, amounts } => {
                if token_id != self.token_id() {
                    return MmError::err(ValidateDexFeeError::InvalidSlpDetails);
                }

                if amounts.is_empty() {
                    return MmError::err(ValidateDexFeeError::InvalidSlpDetails);
                }

                let expected = sat_from_big_decimal(&amount, self.decimals())?;

                if amounts[0] != expected {
                    return MmError::err(ValidateDexFeeError::InvalidSlpDetails);
                }
            },
            _ => return MmError::err(ValidateDexFeeError::InvalidSlpDetails),
        }

        let validate_fut = utxo_common::validate_fee(
            self.platform_coin.clone(),
            tx,
            SLP_FEE_VOUT,
            expected_sender,
            &self.platform_dust_dec(),
            min_block_number,
            fee_addr,
        );

        validate_fut
            .compat()
            .await
            .map_to_mm(ValidateDexFeeError::ValidatePaymentError)?;

        Ok(())
    }

    pub fn platform_dust(&self) -> u64 { self.platform_coin.as_ref().dust_amount }

    pub fn platform_decimals(&self) -> u8 { self.platform_coin.as_ref().decimals }

    pub fn platform_dust_dec(&self) -> BigDecimal {
        big_decimal_from_sat_unsigned(self.platform_dust(), self.platform_decimals())
    }

    pub fn decimals(&self) -> u8 { self.conf.decimals }

    pub fn token_id(&self) -> &H256 { &self.conf.token_id }

    fn platform_conf(&self) -> &UtxoCoinConf { &self.platform_coin.as_ref().conf }

    async fn my_balance_sat(&self) -> UtxoRpcResult<u64> {
        let (slp_unspents, _) = self.slp_unspents_for_display().await?;
        let satoshi = slp_unspents.iter().fold(0, |cur, unspent| cur + unspent.slp_amount);
        Ok(satoshi)
    }

    pub async fn my_coin_balance(&self) -> UtxoRpcResult<CoinBalance> {
        let balance_sat = self.my_balance_sat().await?;
        let spendable = big_decimal_from_sat_unsigned(balance_sat, self.decimals());
        Ok(CoinBalance {
            spendable,
            unspendable: 0.into(),
        })
    }

    fn slp_prefix(&self) -> &CashAddrPrefix { self.platform_coin.slp_prefix() }

    pub fn get_info(&self) -> SlpTokenInfo {
        SlpTokenInfo {
            token_id: self.conf.token_id,
            decimals: self.conf.decimals,
        }
    }
}

#[derive(Debug, Eq, PartialEq)]
pub struct SlpGenesisParams {
    pub(super) token_ticker: String,
    token_name: String,
    token_document_url: String,
    token_document_hash: Vec<u8>,
    pub(super) decimals: Vec<u8>,
    pub(super) mint_baton_vout: Option<u8>,
    pub(super) initial_token_mint_quantity: u64,
}

/// https://slp.dev/specs/slp-token-type-1/#transaction-detail
#[derive(Debug, Eq, PartialEq)]
pub enum SlpTransaction {
    /// https://slp.dev/specs/slp-token-type-1/#genesis-token-genesis-transaction
    Genesis(SlpGenesisParams),
    /// https://slp.dev/specs/slp-token-type-1/#mint-extended-minting-transaction
    Mint {
        token_id: H256,
        mint_baton_vout: Option<u8>,
        additional_token_quantity: u64,
    },
    /// https://slp.dev/specs/slp-token-type-1/#send-spend-transaction
    Send { token_id: H256, amounts: Vec<u64> },
}

impl SlpTransaction {
    pub fn token_id(&self) -> Option<H256> {
        match self {
            SlpTransaction::Send { token_id, .. } | SlpTransaction::Mint { token_id, .. } => Some(*token_id),
            SlpTransaction::Genesis(_) => None,
        }
    }
}

impl Deserializable for SlpTransaction {
    fn deserialize<T>(reader: &mut Reader<T>) -> Result<Self, SerError>
    where
        Self: Sized,
        T: std::io::Read,
    {
        let transaction_type: String = reader.read()?;
        match transaction_type.as_str() {
            SLP_GENESIS => {
                let token_ticker = reader.read()?;
                let token_name = reader.read()?;
                let maybe_push_op_code: u8 = reader.read()?;
                let token_document_url = if maybe_push_op_code == Opcode::OP_PUSHDATA1 as u8 {
                    reader.read()?
                } else {
                    let mut url = vec![0; maybe_push_op_code as usize];
                    reader.read_slice(&mut url)?;
                    String::from_utf8(url).map_err(|e| SerError::Custom(e.to_string()))?
                };

                let maybe_push_op_code: u8 = reader.read()?;
                let token_document_hash = if maybe_push_op_code == Opcode::OP_PUSHDATA1 as u8 {
                    reader.read_list()?
                } else {
                    let mut hash = vec![0; maybe_push_op_code as usize];
                    reader.read_slice(&mut hash)?;
                    hash
                };
                let decimals = reader.read_list()?;
                let maybe_push_op_code: u8 = reader.read()?;
                let mint_baton_vout = if maybe_push_op_code == Opcode::OP_PUSHDATA1 as u8 {
                    let _zero: u8 = reader.read()?;
                    None
                } else {
                    Some(reader.read()?)
                };
                let bytes: Vec<u8> = reader.read_list()?;
                if bytes.len() != 8 {
                    return Err(SerError::Custom(format!("Expected 8 bytes, got {}", bytes.len())));
                }
                let initial_token_mint_quantity = u64::from_be_bytes(bytes.try_into().expect("length is 8 bytes"));

                Ok(SlpTransaction::Genesis(SlpGenesisParams {
                    token_ticker,
                    token_name,
                    token_document_url,
                    token_document_hash,
                    decimals,
                    mint_baton_vout,
                    initial_token_mint_quantity,
                }))
            },
            SLP_MINT => {
                let maybe_id: Vec<u8> = reader.read_list()?;
                if maybe_id.len() != 32 {
                    return Err(SerError::Custom(format!(
                        "Unexpected token id length {}",
                        maybe_id.len()
                    )));
                }

                let maybe_push_op_code: u8 = reader.read()?;
                let mint_baton_vout = if maybe_push_op_code == Opcode::OP_PUSHDATA1 as u8 {
                    let _zero: u8 = reader.read()?;
                    None
                } else {
                    Some(reader.read()?)
                };

                let bytes: Vec<u8> = reader.read_list()?;
                if bytes.len() != 8 {
                    return Err(SerError::Custom(format!("Expected 8 bytes, got {}", bytes.len())));
                }
                let additional_token_quantity = u64::from_be_bytes(bytes.try_into().expect("length is 8 bytes"));

                Ok(SlpTransaction::Mint {
                    token_id: H256::from(maybe_id.as_slice()),
                    mint_baton_vout,
                    additional_token_quantity,
                })
            },
            SLP_SEND => {
                let maybe_id: Vec<u8> = reader.read_list()?;
                if maybe_id.len() != 32 {
                    return Err(SerError::Custom(format!(
                        "Unexpected token id length {}",
                        maybe_id.len()
                    )));
                }

                let token_id = H256::from(maybe_id.as_slice());
                let mut amounts = Vec::with_capacity(1);
                while !reader.is_finished() {
                    let bytes: Vec<u8> = reader.read_list()?;
                    if bytes.len() != 8 {
                        return Err(SerError::Custom(format!("Expected 8 bytes, got {}", bytes.len())));
                    }
                    let amount = u64::from_be_bytes(bytes.try_into().expect("length is 8 bytes"));
                    amounts.push(amount)
                }

                if amounts.len() > 19 {
                    return Err(SerError::Custom(format!(
                        "Expected at most 19 token amounts, got {}",
                        amounts.len()
                    )));
                }
                Ok(SlpTransaction::Send { token_id, amounts })
            },
            _ => Err(SerError::Custom(format!(
                "Unsupported transaction type {}",
                transaction_type
            ))),
        }
    }
}

#[derive(Debug, Deserializable)]
pub struct SlpTxDetails {
    op_code: u8,
    lokad_id: String,
    token_type: Vec<u8>,
    pub transaction: SlpTransaction,
}

#[derive(Debug, Display, PartialEq)]
pub enum ParseSlpScriptError {
    NotOpReturn,
    UnexpectedLokadId(String),
    #[display(fmt = "UnexpectedTokenType: {:?}", _0)]
    UnexpectedTokenType(Vec<u8>),
    #[display(fmt = "DeserializeFailed: {:?}", _0)]
    DeserializeFailed(SerError),
}

impl From<SerError> for ParseSlpScriptError {
    fn from(err: SerError) -> ParseSlpScriptError { ParseSlpScriptError::DeserializeFailed(err) }
}

impl From<ParseSlpScriptError> for ValidatePaymentError {
    fn from(err: ParseSlpScriptError) -> Self { Self::TxDeserializationError(err.to_string()) }
}

pub fn parse_slp_script(script: &[u8]) -> Result<SlpTxDetails, MmError<ParseSlpScriptError>> {
    let details: SlpTxDetails = deserialize(script)?;
    if Opcode::from_u8(details.op_code) != Some(Opcode::OP_RETURN) {
        return MmError::err(ParseSlpScriptError::NotOpReturn);
    }

    if details.lokad_id != SLP_LOKAD_ID {
        return MmError::err(ParseSlpScriptError::UnexpectedLokadId(details.lokad_id));
    }

    if details.token_type.first() != Some(&SLP_FUNGIBLE) {
        return MmError::err(ParseSlpScriptError::UnexpectedTokenType(details.token_type));
    }

    Ok(details)
}

#[derive(Debug, Display)]
enum GenSlpSpendErr {
    RpcError(UtxoRpcError),
    TooManyOutputs,
    #[display(
        fmt = "Not enough {} to generate SLP spend: available {}, required at least {}",
        coin,
        available,
        required
    )]
    InsufficientSlpBalance {
        coin: String,
        available: BigDecimal,
        required: BigDecimal,
    },
    InvalidSlpUtxos(ValidateSlpUtxosErr),
    Internal(String),
}

impl From<UtxoRpcError> for GenSlpSpendErr {
    fn from(err: UtxoRpcError) -> GenSlpSpendErr { GenSlpSpendErr::RpcError(err) }
}

impl From<ValidateSlpUtxosErr> for GenSlpSpendErr {
    fn from(err: ValidateSlpUtxosErr) -> GenSlpSpendErr { GenSlpSpendErr::InvalidSlpUtxos(err) }
}

impl From<UnexpectedDerivationMethod> for GenSlpSpendErr {
    fn from(e: UnexpectedDerivationMethod) -> Self { GenSlpSpendErr::Internal(e.to_string()) }
}

impl From<GenSlpSpendErr> for WithdrawError {
    fn from(err: GenSlpSpendErr) -> WithdrawError {
        match err {
            GenSlpSpendErr::RpcError(e) => e.into(),
            GenSlpSpendErr::TooManyOutputs | GenSlpSpendErr::InvalidSlpUtxos(_) => {
                WithdrawError::InternalError(err.to_string())
            },
            GenSlpSpendErr::InsufficientSlpBalance {
                coin,
                available,
                required,
            } => WithdrawError::NotSufficientBalance {
                coin,
                available,
                required,
            },
            GenSlpSpendErr::Internal(internal) => WithdrawError::InternalError(internal),
        }
    }
}

impl AsRef<UtxoCoinFields> for SlpToken {
    fn as_ref(&self) -> &UtxoCoinFields { self.platform_coin.as_ref() }
}

#[async_trait]
impl UtxoTxBroadcastOps for SlpToken {
    async fn broadcast_tx(&self, tx: &UtxoTx) -> Result<H256Json, MmError<BroadcastTxErr>> {
        let tx_bytes = serialize(tx);
        check_slp_transaction(self.platform_coin.bchd_urls(), tx_bytes.clone().take())
            .await
            .mm_err(|e| BroadcastTxErr::Other(e.to_string()))?;

        let hash = self.rpc().send_raw_transaction(tx_bytes.into()).compat().await?;

        Ok(hash)
    }
}

#[async_trait]
impl UtxoTxGenerationOps for SlpToken {
    async fn get_tx_fee(&self) -> UtxoRpcResult<ActualTxFee> { self.platform_coin.get_tx_fee().await }

    async fn calc_interest_if_required(
        &self,
        unsigned: TransactionInputSigner,
        data: AdditionalTxData,
        my_script_pub: Bytes,
    ) -> UtxoRpcResult<(TransactionInputSigner, AdditionalTxData)> {
        self.platform_coin
            .calc_interest_if_required(unsigned, data, my_script_pub)
            .await
    }
}

impl MarketCoinOps for SlpToken {
    fn ticker(&self) -> &str { &self.conf.ticker }

    fn my_address(&self) -> MmResult<String, MyAddressError> {
        let my_address = self.as_ref().derivation_method.single_addr_or_err()?;
        let slp_address = self
            .platform_coin
            .slp_address(my_address)
            .map_to_mm(MyAddressError::InternalError)?;
        slp_address.encode().map_to_mm(MyAddressError::InternalError)
    }

    fn get_public_key(&self) -> Result<String, MmError<UnexpectedDerivationMethod>> {
        let pubkey = utxo_common::my_public_key(self.platform_coin.as_ref())?;
        Ok(pubkey.to_string())
    }

    fn sign_message_hash(&self, message: &str) -> Option<[u8; 32]> {
        utxo_common::sign_message_hash(self.as_ref(), message)
    }

    fn sign_message(&self, message: &str) -> SignatureResult<String> {
        utxo_common::sign_message(self.as_ref(), message)
    }

    fn verify_message(&self, signature: &str, message: &str, address: &str) -> VerificationResult<bool> {
        let message_hash = self
            .sign_message_hash(message)
            .ok_or(VerificationError::PrefixNotFound)?;
        let signature = CompactSignature::from(base64::decode(signature)?);
        let pubkey = Public::recover_compact(&H256::from(message_hash), &signature)?;
        let address_from_pubkey = self.platform_coin.address_from_pubkey(&pubkey);
        let slp_address = self
            .platform_coin
            .slp_address(&address_from_pubkey)
            .map_err(VerificationError::InternalError)?
            .encode()
            .map_err(VerificationError::InternalError)?;
        Ok(slp_address == address)
    }

    fn my_balance(&self) -> BalanceFut<CoinBalance> {
        let coin = self.clone();
        let fut = async move { Ok(coin.my_coin_balance().await?) };
        Box::new(fut.boxed().compat())
    }

    fn base_coin_balance(&self) -> BalanceFut<BigDecimal> {
        Box::new(self.platform_coin.my_balance().map(|res| res.spendable))
    }

    fn platform_ticker(&self) -> &str { self.platform_coin.ticker() }

    /// Receives raw transaction bytes in hexadecimal format as input and returns tx hash in hexadecimal format
    fn send_raw_tx(&self, tx: &str) -> Box<dyn Future<Item = String, Error = String> + Send> {
        let selfi = self.clone();
        let tx = tx.to_owned();
        let fut = async move {
            let bytes = hex::decode(tx).map_to_mm(|e| e).map_err(|e| format!("{:?}", e))?;
            let tx = try_s!(deserialize(bytes.as_slice()));
            let hash = selfi.broadcast_tx(&tx).await.map_err(|e| format!("{:?}", e))?;
            Ok(format!("{:?}", hash))
        };

        Box::new(fut.boxed().compat())
    }

    fn send_raw_tx_bytes(&self, tx: &[u8]) -> Box<dyn Future<Item = String, Error = String> + Send> {
        let selfi = self.clone();
        let bytes = tx.to_owned();
        let fut = async move {
            let tx = try_s!(deserialize(bytes.as_slice()));
            let hash = selfi.broadcast_tx(&tx).await.map_err(|e| format!("{:?}", e))?;
            Ok(format!("{:?}", hash))
        };

        Box::new(fut.boxed().compat())
    }

    fn wait_for_confirmations(
        &self,
        tx: &[u8],
        confirmations: u64,
        requires_nota: bool,
        wait_until: u64,
        check_every: u64,
    ) -> Box<dyn Future<Item = (), Error = String> + Send> {
        self.platform_coin
            .wait_for_confirmations(tx, confirmations, requires_nota, wait_until, check_every)
    }

    fn wait_for_htlc_tx_spend(
        &self,
        transaction: &[u8],
        _secret_hash: &[u8],
        wait_until: u64,
        from_block: u64,
        _swap_contract_address: &Option<BytesJson>,
    ) -> TransactionFut {
        utxo_common::wait_for_output_spend(
            self.platform_coin.as_ref(),
            transaction,
            SLP_SWAP_VOUT,
            from_block,
            wait_until,
        )
    }

    fn tx_enum_from_bytes(&self, bytes: &[u8]) -> Result<TransactionEnum, MmError<TxMarshalingErr>> {
        self.platform_coin.tx_enum_from_bytes(bytes)
    }

    fn current_block(&self) -> Box<dyn Future<Item = u64, Error = String> + Send> { self.platform_coin.current_block() }

    fn display_priv_key(&self) -> Result<String, String> { self.platform_coin.display_priv_key() }

    fn min_tx_amount(&self) -> BigDecimal { big_decimal_from_sat_unsigned(1, self.decimals()) }

    fn min_trading_vol(&self) -> MmNumber { big_decimal_from_sat_unsigned(1, self.decimals()).into() }
}

#[async_trait]
impl SwapOps for SlpToken {
    fn send_taker_fee(&self, fee_addr: &[u8], amount: BigDecimal, _uuid: &[u8]) -> TransactionFut {
        let coin = self.clone();
        let fee_pubkey = try_tx_fus!(Public::from_slice(fee_addr));
        let script_pubkey = ScriptBuilder::build_p2pkh(&fee_pubkey.address_hash().into()).into();
        let amount = try_tx_fus!(sat_from_big_decimal(&amount, self.decimals()));

        let fut = async move {
            let slp_out = SlpOutput { amount, script_pubkey };
            let (preimage, recently_spent) = try_tx_s!(coin.generate_slp_tx_preimage(vec![slp_out]).await);
            generate_and_send_tx(
                &coin,
                preimage.available_bch_inputs,
                Some(preimage.slp_inputs.into_iter().map(|slp| slp.bch_unspent).collect()),
                FeePolicy::SendExact,
                recently_spent,
                preimage.outputs,
            )
            .await
        };
        Box::new(fut.boxed().compat().map(|tx| tx.into()))
    }

    fn send_maker_payment(&self, maker_payment_args: SendMakerPaymentArgs) -> TransactionFut {
        let taker_pub = try_tx_fus!(Public::from_slice(maker_payment_args.other_pubkey));
        let amount = try_tx_fus!(sat_from_big_decimal(&maker_payment_args.amount, self.decimals()));
        let secret_hash = maker_payment_args.secret_hash.to_owned();
        let maker_htlc_keypair = self.derive_htlc_key_pair(maker_payment_args.swap_unique_data);
        let time_lock = maker_payment_args.time_lock;

        let coin = self.clone();
        let fut = async move {
            let tx = try_tx_s!(
                coin.send_htlc(maker_htlc_keypair.public(), &taker_pub, time_lock, &secret_hash, amount)
                    .await
            );
            Ok(tx.into())
        };
        Box::new(fut.boxed().compat())
    }

    fn send_taker_payment(&self, taker_payment_args: SendTakerPaymentArgs) -> TransactionFut {
        let maker_pub = try_tx_fus!(Public::from_slice(taker_payment_args.other_pubkey));
        let amount = try_tx_fus!(sat_from_big_decimal(&taker_payment_args.amount, self.decimals()));
        let secret_hash = taker_payment_args.secret_hash.to_owned();

        let taker_htlc_keypair = self.derive_htlc_key_pair(taker_payment_args.swap_unique_data);
        let time_lock = taker_payment_args.time_lock;

        let coin = self.clone();
        let fut = async move {
            let tx = try_tx_s!(
                coin.send_htlc(taker_htlc_keypair.public(), &maker_pub, time_lock, &secret_hash, amount)
                    .await
            );
            Ok(tx.into())
        };
        Box::new(fut.boxed().compat())
    }

    fn send_maker_spends_taker_payment(
        &self,
        maker_spends_payment_args: SendMakerSpendsTakerPaymentArgs,
    ) -> TransactionFut {
        let tx = maker_spends_payment_args.other_payment_tx.to_owned();
        let taker_pub = try_tx_fus!(Public::from_slice(maker_spends_payment_args.other_pubkey));
        let secret = maker_spends_payment_args.secret.to_owned();
        let secret_hash = maker_spends_payment_args.secret_hash.to_owned();
        let htlc_keypair = self.derive_htlc_key_pair(maker_spends_payment_args.swap_unique_data);
        let coin = self.clone();
        let time_lock = maker_spends_payment_args.time_lock;

        let fut = async move {
            let tx = try_tx_s!(
                coin.spend_htlc(&tx, &taker_pub, time_lock, &secret, &secret_hash, &htlc_keypair)
                    .await
            );
            Ok(tx.into())
        };
        Box::new(fut.boxed().compat())
    }

    fn send_taker_spends_maker_payment(
        &self,
        taker_spends_payment_args: SendTakerSpendsMakerPaymentArgs,
    ) -> TransactionFut {
        let tx = taker_spends_payment_args.other_payment_tx.to_owned();
        let maker_pub = try_tx_fus!(Public::from_slice(taker_spends_payment_args.other_pubkey));
        let secret = taker_spends_payment_args.secret.to_owned();
        let secret_hash = taker_spends_payment_args.secret_hash.to_owned();
        let htlc_keypair = self.derive_htlc_key_pair(taker_spends_payment_args.swap_unique_data);
        let coin = self.clone();
        let time_lock = taker_spends_payment_args.time_lock;

        let fut = async move {
            let tx = try_tx_s!(
                coin.spend_htlc(&tx, &maker_pub, time_lock, &secret, &secret_hash, &htlc_keypair)
                    .await
            );
            Ok(tx.into())
        };
        Box::new(fut.boxed().compat())
    }

    fn send_taker_refunds_payment(&self, taker_refunds_payment_args: SendTakerRefundsPaymentArgs) -> TransactionFut {
        let tx = taker_refunds_payment_args.payment_tx.to_owned();
        let maker_pub = try_tx_fus!(Public::from_slice(taker_refunds_payment_args.other_pubkey));
        let secret_hash = taker_refunds_payment_args.secret_hash.to_owned();
        let htlc_keypair = self.derive_htlc_key_pair(taker_refunds_payment_args.swap_unique_data);
        let coin = self.clone();
        let time_lock = taker_refunds_payment_args.time_lock;

        let fut = async move {
            let tx = try_s!(
                coin.refund_htlc(&tx, &maker_pub, time_lock, &secret_hash, &htlc_keypair)
                    .await
            );
            Ok(tx.into())
        };
        Box::new(fut.boxed().compat().map_err(TransactionErr::Plain))
    }

    fn send_maker_refunds_payment(&self, maker_refunds_payment_args: SendMakerRefundsPaymentArgs) -> TransactionFut {
        let tx = maker_refunds_payment_args.payment_tx.to_owned();
        let taker_pub = try_tx_fus!(Public::from_slice(maker_refunds_payment_args.other_pubkey));
        let secret_hash = maker_refunds_payment_args.secret_hash.to_owned();
        let htlc_keypair = self.derive_htlc_key_pair(maker_refunds_payment_args.swap_unique_data);
        let coin = self.clone();
        let time_lock = maker_refunds_payment_args.time_lock;

        let fut = async move {
            let tx = try_tx_s!(
                coin.refund_htlc(&tx, &taker_pub, time_lock, &secret_hash, &htlc_keypair)
                    .await
            );
            Ok(tx.into())
        };
        Box::new(fut.boxed().compat())
    }

    fn validate_fee(&self, validate_fee_args: ValidateFeeArgs) -> Box<dyn Future<Item = (), Error = String> + Send> {
        let tx = match validate_fee_args.fee_tx {
            TransactionEnum::UtxoTx(tx) => tx.clone(),
            _ => panic!(),
        };
        let coin = self.clone();
        let expected_sender = validate_fee_args.expected_sender.to_owned();
        let fee_addr = validate_fee_args.fee_addr.to_owned();
        let amount = validate_fee_args.amount.to_owned();
        let min_block_number = validate_fee_args.min_block_number;

        let fut = async move {
            try_s!(
                coin.validate_dex_fee(tx, &expected_sender, &fee_addr, amount, min_block_number)
                    .await
            );
            Ok(())
        };
        Box::new(fut.boxed().compat())
    }

    fn validate_maker_payment(&self, input: ValidatePaymentInput) -> ValidatePaymentFut<()> {
        let coin = self.clone();
        let fut = async move {
            coin.validate_htlc(input).await?;
            Ok(())
        };
        Box::new(fut.boxed().compat())
    }

    fn validate_taker_payment(&self, input: ValidatePaymentInput) -> ValidatePaymentFut<()> {
        let coin = self.clone();
        let fut = async move {
            coin.validate_htlc(input).await?;
            Ok(())
        };
        Box::new(fut.boxed().compat())
    }

    #[inline]
    fn check_if_my_payment_sent(
        &self,
        if_my_payment_spent_args: CheckIfMyPaymentSentArgs,
    ) -> Box<dyn Future<Item = Option<TransactionEnum>, Error = String> + Send> {
        utxo_common::check_if_my_payment_sent(
            self.platform_coin.clone(),
            if_my_payment_spent_args.time_lock,
            if_my_payment_spent_args.other_pub,
            if_my_payment_spent_args.secret_hash,
            if_my_payment_spent_args.swap_unique_data,
        )
    }

    #[inline]
    async fn search_for_swap_tx_spend_my(
        &self,
        input: SearchForSwapTxSpendInput<'_>,
    ) -> Result<Option<FoundSwapTxSpend>, String> {
        utxo_common::search_for_swap_tx_spend_my(&self.platform_coin, input, SLP_SWAP_VOUT).await
    }

    #[inline]
    async fn search_for_swap_tx_spend_other(
        &self,
        input: SearchForSwapTxSpendInput<'_>,
    ) -> Result<Option<FoundSwapTxSpend>, String> {
        utxo_common::search_for_swap_tx_spend_other(&self.platform_coin, input, SLP_SWAP_VOUT).await
    }

    fn check_tx_signed_by_pub(&self, _tx: &[u8], _expected_pub: &[u8]) -> Result<bool, String> {
        unimplemented!();
    }

    #[inline]
    async fn extract_secret(&self, secret_hash: &[u8], spend_tx: &[u8]) -> Result<Vec<u8>, String> {
        utxo_common::extract_secret(secret_hash, spend_tx)
    }

    #[inline]
    fn negotiate_swap_contract_addr(
        &self,
        _other_side_address: Option<&[u8]>,
    ) -> Result<Option<BytesJson>, MmError<NegotiateSwapContractAddrErr>> {
        Ok(None)
    }

    #[inline]
    fn derive_htlc_key_pair(&self, swap_unique_data: &[u8]) -> KeyPair {
        utxo_common::derive_htlc_key_pair(self.platform_coin.as_ref(), swap_unique_data)
    }

    #[inline]
    fn validate_other_pubkey(&self, raw_pubkey: &[u8]) -> MmResult<(), ValidateOtherPubKeyErr> {
        utxo_common::validate_other_pubkey(raw_pubkey)
    }

    async fn payment_instructions(
        &self,
        _secret_hash: &[u8],
        _amount: &BigDecimal,
    ) -> Result<Option<Vec<u8>>, MmError<PaymentInstructionsErr>> {
        Ok(None)
    }

    fn validate_instructions(
        &self,
        _instructions: &[u8],
        _secret_hash: &[u8],
        _amount: BigDecimal,
    ) -> Result<PaymentInstructions, MmError<ValidateInstructionsErr>> {
        MmError::err(ValidateInstructionsErr::UnsupportedCoin(self.ticker().to_string()))
    }

    fn is_supported_by_watchers(&self) -> bool { false }
}

#[async_trait]
impl WatcherOps for SlpToken {
    fn create_taker_spends_maker_payment_preimage(
        &self,
        _maker_payment_tx: &[u8],
        _time_lock: u32,
        _maker_pub: &[u8],
        _secret_hash: &[u8],
        _swap_unique_data: &[u8],
    ) -> TransactionFut {
        unimplemented!();
    }

    fn send_taker_spends_maker_payment_preimage(&self, _preimage: &[u8], _secret: &[u8]) -> TransactionFut {
        unimplemented!();
    }

    fn create_taker_refunds_payment_preimage(
        &self,
        _taker_payment_tx: &[u8],
        _time_lock: u32,
        _maker_pub: &[u8],
        _secret_hash: &[u8],
        _swap_contract_address: &Option<BytesJson>,
        _swap_unique_data: &[u8],
    ) -> TransactionFut {
        unimplemented!();
    }

    fn send_watcher_refunds_taker_payment_preimage(&self, _taker_refunds_payment: &[u8]) -> TransactionFut {
        unimplemented!();
    }

    fn watcher_validate_taker_fee(&self, _taker_fee_hash: Vec<u8>, _verified_pub: Vec<u8>) -> ValidatePaymentFut<()> {
        unimplemented!();
    }

    fn watcher_validate_taker_payment(&self, _input: WatcherValidatePaymentInput) -> ValidatePaymentFut<()> {
        unimplemented!();
    }
}

impl From<GenSlpSpendErr> for TradePreimageError {
    fn from(slp: GenSlpSpendErr) -> TradePreimageError {
        match slp {
            GenSlpSpendErr::InsufficientSlpBalance {
                coin,
                available,
                required,
            } => TradePreimageError::NotSufficientBalance {
                coin,
                available,
                required,
            },
            GenSlpSpendErr::RpcError(e) => e.into(),
            GenSlpSpendErr::TooManyOutputs | GenSlpSpendErr::InvalidSlpUtxos(_) => {
                TradePreimageError::InternalError(slp.to_string())
            },
            GenSlpSpendErr::Internal(internal) => TradePreimageError::InternalError(internal),
        }
    }
}

#[derive(Clone, Debug, Deserialize, PartialEq, Serialize)]
pub struct SlpFeeDetails {
    pub amount: BigDecimal,
    pub coin: String,
}

impl From<SlpFeeDetails> for TxFeeDetails {
    fn from(slp: SlpFeeDetails) -> TxFeeDetails { TxFeeDetails::Slp(slp) }
}

#[async_trait]
impl MmCoin for SlpToken {
    fn is_asset_chain(&self) -> bool { false }

    fn spawner(&self) -> CoinFutSpawner { CoinFutSpawner::new(&self.conf.abortable_system) }

    fn get_raw_transaction(&self, req: RawTransactionRequest) -> RawTransactionFut {
        Box::new(
            utxo_common::get_raw_transaction(self.platform_coin.as_ref(), req)
                .boxed()
                .compat(),
        )
    }

    fn withdraw(&self, req: WithdrawRequest) -> WithdrawFut {
        let coin = self.clone();
        let fut = async move {
            let my_address = coin.platform_coin.as_ref().derivation_method.single_addr_or_err()?;
            let key_pair = coin.platform_coin.as_ref().priv_key_policy.key_pair_or_err()?;

            let address = CashAddress::decode(&req.to).map_to_mm(WithdrawError::InvalidAddress)?;
            if address.prefix != *coin.slp_prefix() {
                return MmError::err(WithdrawError::InvalidAddress(format!(
                    "Expected {} address prefix, not {}",
                    coin.slp_prefix(),
                    address.prefix
                )));
            };
            let amount = if req.max {
                coin.my_balance_sat().await?
            } else {
                sat_from_big_decimal(&req.amount, coin.decimals())?
            };

            if address.hash.len() != 20 {
                return MmError::err(WithdrawError::InvalidAddress(format!(
                    "Expected 20 address hash len, not {}",
                    address.hash.len()
                )));
            }

            // TODO clarify with community whether we should support withdrawal to SLP P2SH addresses
            let script_pubkey = match address.address_type {
                CashAddrType::P2PKH => {
                    ScriptBuilder::build_p2pkh(&AddressHashEnum::AddressHash(address.hash.as_slice().into())).to_bytes()
                },
                CashAddrType::P2SH => {
                    return MmError::err(WithdrawError::InvalidAddress(
                        "Withdrawal to P2SH is not supported".into(),
                    ))
                },
            };
            let slp_output = SlpOutput { amount, script_pubkey };
            let (slp_preimage, _) = coin.generate_slp_tx_preimage(vec![slp_output]).await?;
            let mut tx_builder = UtxoTxBuilder::new(&coin.platform_coin)
                .add_required_inputs(slp_preimage.slp_inputs.into_iter().map(|slp| slp.bch_unspent))
                .add_available_inputs(slp_preimage.available_bch_inputs)
                .add_outputs(slp_preimage.outputs);

            let platform_decimals = coin.platform_decimals();
            match req.fee {
                Some(WithdrawFee::UtxoFixed { amount }) => {
                    let fixed = sat_from_big_decimal(&amount, platform_decimals)?;
                    tx_builder = tx_builder.with_fee(ActualTxFee::FixedPerKb(fixed))
                },
                Some(WithdrawFee::UtxoPerKbyte { amount }) => {
                    let dynamic = sat_from_big_decimal(&amount, platform_decimals)?;
                    tx_builder = tx_builder.with_fee(ActualTxFee::Dynamic(dynamic));
                },
                Some(fee_policy) => {
                    let error = format!(
                        "Expected 'UtxoFixed' or 'UtxoPerKbyte' fee types, found {:?}",
                        fee_policy
                    );
                    return MmError::err(WithdrawError::InvalidFeePolicy(error));
                },
                None => (),
            };

            let (unsigned, tx_data) = tx_builder.build().await.mm_err(|gen_tx_error| {
                WithdrawError::from_generate_tx_error(gen_tx_error, coin.platform_ticker().into(), platform_decimals)
            })?;

            let prev_script = ScriptBuilder::build_p2pkh(&my_address.hash);
            let signed = sign_tx(
                unsigned,
                key_pair,
                prev_script,
                coin.platform_conf().signature_version,
                coin.platform_conf().fork_id,
            )?;
            let fee_details = SlpFeeDetails {
                amount: big_decimal_from_sat_unsigned(tx_data.fee_amount, coin.platform_decimals()),
                coin: coin.platform_coin.ticker().into(),
            };
            let my_address_string = coin.my_address()?;
            let to_address = address.encode().map_to_mm(WithdrawError::InternalError)?;

            let total_amount = big_decimal_from_sat_unsigned(amount, coin.decimals());
            let spent_by_me = total_amount.clone();
            let (received_by_me, my_balance_change) = if my_address_string == to_address {
                (total_amount.clone(), 0.into())
            } else {
                (0.into(), &total_amount * &BigDecimal::from(-1))
            };

            let tx_hash: BytesJson = signed.hash().reversed().take().to_vec().into();
            let details = TransactionDetails {
                tx_hex: serialize(&signed).into(),
                internal_id: tx_hash.clone(),
                tx_hash: tx_hash.to_tx_hash(),
                from: vec![my_address_string],
                to: vec![to_address],
                total_amount,
                spent_by_me,
                received_by_me,
                my_balance_change,
                block_height: 0,
                timestamp: now_ms() / 1000,
                fee_details: Some(fee_details.into()),
                coin: coin.ticker().into(),
                kmd_rewards: None,
                transaction_type: Default::default(),
            };
            Ok(details)
        };
        Box::new(fut.boxed().compat())
    }

    fn decimals(&self) -> u8 { self.decimals() }

    fn convert_to_address(&self, from: &str, to_address_format: Json) -> Result<String, String> {
        utxo_common::convert_to_address(&self.platform_coin, from, to_address_format)
    }

    fn validate_address(&self, address: &str) -> ValidateAddressResult {
        let cash_address = match CashAddress::decode(address) {
            Ok(a) => a,
            Err(e) => {
                return ValidateAddressResult {
                    is_valid: false,
                    reason: Some(format!("Error {} on parsing the {} as cash address", e, address)),
                }
            },
        };

        if cash_address.prefix == *self.slp_prefix() {
            ValidateAddressResult {
                is_valid: true,
                reason: None,
            }
        } else {
            ValidateAddressResult {
                is_valid: false,
                reason: Some(format!(
                    "Address {} has invalid prefix {}, expected {}",
                    address,
                    cash_address.prefix,
                    self.slp_prefix()
                )),
            }
        }
    }

    fn process_history_loop(&self, _ctx: MmArc) -> Box<dyn Future<Item = (), Error = ()> + Send> {
        warn!("process_history_loop is not implemented for SLP yet!");
        Box::new(futures01::future::err(()))
    }

    fn history_sync_status(&self) -> HistorySyncState { self.platform_coin.history_sync_status() }

    /// Get fee to be paid per 1 swap transaction
    fn get_trade_fee(&self) -> Box<dyn Future<Item = TradeFee, Error = String> + Send> {
        utxo_common::get_trade_fee(self.platform_coin.clone())
    }

    async fn get_sender_trade_fee(
        &self,
        value: TradePreimageValue,
        stage: FeeApproxStage,
    ) -> TradePreimageResult<TradeFee> {
        let slp_amount = match value {
            TradePreimageValue::Exact(decimal) | TradePreimageValue::UpperBound(decimal) => {
                sat_from_big_decimal(&decimal, self.decimals())?
            },
        };
        // can use dummy P2SH script_pubkey here
        let script_pubkey = ScriptBuilder::build_p2sh(&H160::default().into()).into();
        let slp_out = SlpOutput {
            amount: slp_amount,
            script_pubkey,
        };
        let (preimage, _) = self.generate_slp_tx_preimage(vec![slp_out]).await?;
        let fee = utxo_common::preimage_trade_fee_required_to_send_outputs(
            &self.platform_coin,
            self.platform_ticker(),
            preimage.outputs,
            FeePolicy::SendExact,
            None,
            &stage,
        )
        .await?;
        Ok(TradeFee {
            coin: self.platform_coin.ticker().into(),
            amount: fee.into(),
            paid_from_trading_vol: false,
        })
    }

    fn get_receiver_trade_fee(&self, _stage: FeeApproxStage) -> TradePreimageFut<TradeFee> {
        let coin = self.clone();

        let fut = async move {
            let htlc_fee = coin
                .platform_coin
                .get_htlc_spend_fee(SLP_HTLC_SPEND_SIZE, &FeeApproxStage::WithoutApprox)
                .await?;
            let amount =
                (big_decimal_from_sat_unsigned(htlc_fee, coin.platform_decimals()) + coin.platform_dust_dec()).into();
            Ok(TradeFee {
                coin: coin.platform_coin.ticker().into(),
                amount,
                paid_from_trading_vol: false,
            })
        };

        Box::new(fut.boxed().compat())
    }

    async fn get_fee_to_send_taker_fee(
        &self,
        dex_fee_amount: BigDecimal,
        stage: FeeApproxStage,
    ) -> TradePreimageResult<TradeFee> {
        let slp_amount = sat_from_big_decimal(&dex_fee_amount, self.decimals())?;
        // can use dummy P2PKH script_pubkey here
        let script_pubkey = ScriptBuilder::build_p2pkh(&H160::default().into()).into();
        let slp_out = SlpOutput {
            amount: slp_amount,
            script_pubkey,
        };
        let (preimage, _) = self.generate_slp_tx_preimage(vec![slp_out]).await?;
        let fee = utxo_common::preimage_trade_fee_required_to_send_outputs(
            &self.platform_coin,
            self.platform_ticker(),
            preimage.outputs,
            FeePolicy::SendExact,
            None,
            &stage,
        )
        .await?;
        Ok(TradeFee {
            coin: self.platform_coin.ticker().into(),
            amount: fee.into(),
            paid_from_trading_vol: false,
        })
    }

    fn required_confirmations(&self) -> u64 { self.conf.required_confirmations.load(AtomicOrdering::Relaxed) }

    fn requires_notarization(&self) -> bool { false }

    fn set_required_confirmations(&self, confirmations: u64) {
        self.conf
            .required_confirmations
            .store(confirmations, AtomicOrdering::Relaxed);
    }

    fn set_requires_notarization(&self, _requires_nota: bool) {
        warn!("set_requires_notarization has no effect on SLPTOKEN!")
    }

    fn swap_contract_address(&self) -> Option<BytesJson> { utxo_common::fallback_swap_contract() }

    fn fallback_swap_contract(&self) -> Option<BytesJson> { utxo_common::fallback_swap_contract() }

    fn mature_confirmations(&self) -> Option<u32> { self.platform_coin.mature_confirmations() }

    fn coin_protocol_info(&self) -> Vec<u8> { Vec::new() }

    fn is_coin_protocol_supported(&self, _info: &Option<Vec<u8>>) -> bool { true }
}

#[async_trait]
impl CoinWithTxHistoryV2 for SlpToken {
    fn history_wallet_id(&self) -> WalletId { WalletId::new(self.platform_ticker().to_owned()) }

    /// TODO consider using `utxo_common::utxo_tx_history_common::get_tx_history_filters`
    /// when `SlpToken` implements `CoinWithDerivationMethod`.
    async fn get_tx_history_filters(
        &self,
        target: MyTxHistoryTarget,
    ) -> MmResult<GetTxHistoryFilters, MyTxHistoryErrorV2> {
        match target {
            MyTxHistoryTarget::Iguana => (),
            target => return MmError::err(MyTxHistoryErrorV2::with_expected_target(target, "Iguana")),
        }
        let my_address = self.my_address()?;
        Ok(GetTxHistoryFilters::for_address(my_address).with_token_id(self.token_id().to_string()))
    }
}

#[derive(Debug, Display)]
pub enum SlpAddrFromPubkeyErr {
    InvalidHex(hex::FromHexError),
    CashAddrError(String),
    EncodeError(String),
}

impl From<hex::FromHexError> for SlpAddrFromPubkeyErr {
    fn from(err: FromHexError) -> SlpAddrFromPubkeyErr { SlpAddrFromPubkeyErr::InvalidHex(err) }
}

pub fn slp_addr_from_pubkey_str(pubkey: &str, prefix: &str) -> Result<String, MmError<SlpAddrFromPubkeyErr>> {
    let pubkey_bytes = hex::decode(pubkey)?;
    let hash = dhash160(&pubkey_bytes);
    let addr =
        CashAddress::new(prefix, hash.to_vec(), CashAddrType::P2PKH).map_to_mm(SlpAddrFromPubkeyErr::CashAddrError)?;
    addr.encode().map_to_mm(SlpAddrFromPubkeyErr::EncodeError)
}

#[cfg(test)]
mod slp_tests {
    use super::*;
    use crate::utxo::GetUtxoListOps;
    use crate::{utxo::bch::tbch_coin_for_test, TransactionErr};
    use common::block_on;
    use mocktopus::mocking::{MockResult, Mockable};
    use std::mem::discriminant;

    // https://slp.dev/specs/slp-token-type-1/#examples
    #[test]
    fn test_parse_slp_script() {
        // Send single output
        let script = hex::decode("6a04534c500001010453454e4420e73b2b28c14db8ebbf97749988b539508990e1708021067f206f49d55807dbf4080000000005f5e100").unwrap();
        let slp_data = parse_slp_script(&script).unwrap();
        assert_eq!(slp_data.lokad_id, "SLP\0");
        let expected_amount = 100000000u64;
        let expected_transaction = SlpTransaction::Send {
            token_id: "e73b2b28c14db8ebbf97749988b539508990e1708021067f206f49d55807dbf4".into(),
            amounts: vec![expected_amount],
        };

        assert_eq!(expected_transaction, slp_data.transaction);

        // Genesis
        let script =
            hex::decode("6a04534c500001010747454e45534953044144455804414445584c004c0001084c0008000000174876e800")
                .unwrap();
        let slp_data = parse_slp_script(&script).unwrap();
        assert_eq!(slp_data.lokad_id, "SLP\0");
        let initial_token_mint_quantity = 1000_0000_0000u64;
        let expected_transaction = SlpTransaction::Genesis(SlpGenesisParams {
            token_ticker: "ADEX".to_string(),
            token_name: "ADEX".to_string(),
            token_document_url: "".to_string(),
            token_document_hash: vec![],
            decimals: vec![8],
            mint_baton_vout: None,
            initial_token_mint_quantity,
        });

        assert_eq!(expected_transaction, slp_data.transaction);

        // Genesis from docs example
        let script =
            hex::decode("6a04534c500001010747454e45534953045553445423546574686572204c74642e20555320646f6c6c6172206261636b656420746f6b656e734168747470733a2f2f7465746865722e746f2f77702d636f6e74656e742f75706c6f6164732f323031362f30362f546574686572576869746550617065722e70646620db4451f11eda33950670aaf59e704da90117ff7057283b032cfaec77793139160108010208002386f26fc10000").unwrap();
        let slp_data = parse_slp_script(&script).unwrap();
        assert_eq!(slp_data.lokad_id, "SLP\0");
        let initial_token_mint_quantity = 10000000000000000u64;
        let expected_transaction = SlpTransaction::Genesis(SlpGenesisParams {
            token_ticker: "USDT".to_string(),
            token_name: "Tether Ltd. US dollar backed tokens".to_string(),
            token_document_url: "https://tether.to/wp-content/uploads/2016/06/TetherWhitePaper.pdf".to_string(),
            token_document_hash: hex::decode("db4451f11eda33950670aaf59e704da90117ff7057283b032cfaec7779313916")
                .unwrap(),
            decimals: vec![8],
            mint_baton_vout: Some(2),
            initial_token_mint_quantity,
        });

        assert_eq!(expected_transaction, slp_data.transaction);

        // Mint
        let script =
            hex::decode("6a04534c50000101044d494e5420550d19eb820e616a54b8a73372c4420b5a0567d8dc00f613b71c5234dc884b35010208002386f26fc10000").unwrap();
        let slp_data = parse_slp_script(&script).unwrap();
        assert_eq!(slp_data.lokad_id, "SLP\0");
        let expected_transaction = SlpTransaction::Mint {
            token_id: "550d19eb820e616a54b8a73372c4420b5a0567d8dc00f613b71c5234dc884b35".into(),
            mint_baton_vout: Some(2),
            additional_token_quantity: 10000000000000000,
        };

        assert_eq!(expected_transaction, slp_data.transaction);

        // SEND with 3 outputs
        let script = hex::decode("6a04534c500001010453454e4420550d19eb820e616a54b8a73372c4420b5a0567d8dc00f613b71c5234dc884b350800000000000003e80800000000000003e90800000000000003ea").unwrap();
        let token_id = "550d19eb820e616a54b8a73372c4420b5a0567d8dc00f613b71c5234dc884b35".into();

        let slp_data = parse_slp_script(&script).unwrap();
        assert_eq!(slp_data.lokad_id, "SLP\0");
        let expected_transaction = SlpTransaction::Send {
            token_id,
            amounts: vec![1000, 1001, 1002],
        };
        assert_eq!(expected_transaction, slp_data.transaction);

        // NFT Genesis, unsupported token type
        // https://explorer.bitcoin.com/bch/tx/3dc17770ff832726aace53d305e087601d8b27cf881089d7849173736995f43e
        let script = hex::decode("6a04534c500001410747454e45534953055357454443174573736b65657469742043617264204e6f2e20313136302b68747470733a2f2f636f6c6c65637469626c652e73776565742e696f2f7365726965732f35382f313136302040f8d39b6fc8725d9c766d66643d8ec644363ba32391c1d9a89a3edbdea8866a01004c00080000000000000001").unwrap();

        let actual_err = parse_slp_script(&script).unwrap_err().into_inner();
        let expected_err = ParseSlpScriptError::UnexpectedTokenType(vec![0x41]);
        assert_eq!(expected_err, actual_err);
    }

    #[test]
    fn test_slp_send_output() {
        // Send single output
        let expected_script = hex::decode("6a04534c500001010453454e4420e73b2b28c14db8ebbf97749988b539508990e1708021067f206f49d55807dbf4080000000005f5e100").unwrap();
        let expected_output = TransactionOutput {
            value: 0,
            script_pubkey: expected_script.into(),
        };

        let actual_output = slp_send_output(
            &"e73b2b28c14db8ebbf97749988b539508990e1708021067f206f49d55807dbf4".into(),
            &[100000000],
        );

        assert_eq!(expected_output, actual_output);

        let expected_script = hex::decode("6a04534c500001010453454e4420550d19eb820e616a54b8a73372c4420b5a0567d8dc00f613b71c5234dc884b350800005af3107a40000800232bff5f46c000").unwrap();
        let expected_output = TransactionOutput {
            value: 0,
            script_pubkey: expected_script.into(),
        };

        let actual_output = slp_send_output(
            &"550d19eb820e616a54b8a73372c4420b5a0567d8dc00f613b71c5234dc884b35".into(),
            &[100000000000000, 9900000000000000],
        );

        assert_eq!(expected_output, actual_output);
    }

    #[test]
    fn test_slp_genesis_output() {
        let expected_script =
            hex::decode("6a04534c500001010747454e45534953044144455804414445584c004c0001084c0008000000174876e800")
                .unwrap();
        let expected_output = TransactionOutput {
            value: 0,
            script_pubkey: expected_script.into(),
        };

        let actual_output = slp_genesis_output("ADEX", "ADEX", None, None, 8, None, 1000_0000_0000);
        assert_eq!(expected_output, actual_output);

        let expected_script =
            hex::decode("6a04534c500001010747454e45534953045553445423546574686572204c74642e20555320646f6c6c6172206261636b656420746f6b656e734168747470733a2f2f7465746865722e746f2f77702d636f6e74656e742f75706c6f6164732f323031362f30362f546574686572576869746550617065722e70646620db4451f11eda33950670aaf59e704da90117ff7057283b032cfaec77793139160108010208002386f26fc10000")
                .unwrap();
        let expected_output = TransactionOutput {
            value: 0,
            script_pubkey: expected_script.into(),
        };

        let actual_output = slp_genesis_output(
            "USDT",
            "Tether Ltd. US dollar backed tokens",
            Some("https://tether.to/wp-content/uploads/2016/06/TetherWhitePaper.pdf"),
            Some("db4451f11eda33950670aaf59e704da90117ff7057283b032cfaec7779313916".into()),
            8,
            Some(2),
            10000000000000000,
        );
        assert_eq!(expected_output, actual_output);
    }

    #[test]
    fn test_slp_address() {
        let (_ctx, bch) = tbch_coin_for_test();
        let token_id = H256::from("bb309e48930671582bea508f9a1d9b491e49b69be3d6f372dc08da2ac6e90eb7");
        let fusd = SlpToken::new(4, "FUSD".into(), token_id, bch, 0).unwrap();

        let slp_address = fusd.my_address().unwrap();
        assert_eq!("slptest:qzx0llpyp8gxxsmad25twksqnwd62xm3lsg8lecug8", slp_address);
    }

    #[test]
    fn test_validate_htlc_valid() {
        let (_ctx, bch) = tbch_coin_for_test();
        let token_id = H256::from("bb309e48930671582bea508f9a1d9b491e49b69be3d6f372dc08da2ac6e90eb7");
        let fusd = SlpToken::new(4, "FUSD".into(), token_id, bch, 0).unwrap();

        // https://testnet.simpleledger.info/tx/e935160bfb5b45007a0fc6f8fbe8da618f28df6573731f1ffb54d9560abb49b2
        let payment_tx = hex::decode("0100000002736cf584f877ec7b6b95974bc461a9cfb9f126655b5d335471683154cc6cf4c5020000006a47304402206be99fe56a98e7a8c2ffe6f2d05c5c1f46a6577064b84d27d45fe0e959f6e77402201c512629313b48cd4df873222aa49046ae9a3a6e34e359d10d4308cb40438fba4121036879df230663db4cd083c8eeb0f293f46abc460ad3c299b0089b72e6d472202cffffffff736cf584f877ec7b6b95974bc461a9cfb9f126655b5d335471683154cc6cf4c5030000006a473044022020d774d045bbe3dce5b04af836f6a5629c6c4ce75b0b5ba8a1da0ae9a4ecc0530220522f86d20c9e4142e40f9a9c8d25db16fde91d4a0ad6f6ff2107e201386131b64121036879df230663db4cd083c8eeb0f293f46abc460ad3c299b0089b72e6d472202cffffffff040000000000000000406a04534c500001010453454e4420bb309e48930671582bea508f9a1d9b491e49b69be3d6f372dc08da2ac6e90eb70800000000000003e8080000000000001f3ee80300000000000017a914b0ca1fea17cf522c7e858416093fc6d95e55824087e8030000000000001976a9148cfffc2409d063437d6aa8b75a009b9ba51b71fc88accf614801000000001976a9148cfffc2409d063437d6aa8b75a009b9ba51b71fc88ac8c83d460").unwrap();

        let other_pub = hex::decode("036879df230663db4cd083c8eeb0f293f46abc460ad3c299b0089b72e6d472202c").unwrap();

        utxo_common::validate_payment::<BchCoin>.mock_safe(|coin, tx, out_i, pub0, _, h, a, lock, spv, conf| {
            // replace the second public because payment was sent with privkey that is currently unknown
            let my_pub = hex::decode("03c6a78589e18b482aea046975e6d0acbdea7bf7dbf04d9d5bd67fda917815e3ed").unwrap();
            let my_pub = Box::leak(Box::new(Public::from_slice(&my_pub).unwrap()));
            MockResult::Continue((coin, tx, out_i, pub0, my_pub, h, a, lock, spv, conf))
        });

        let lock_time = 1624547837;
        let secret_hash = hex::decode("5d9e149ad9ccb20e9f931a69b605df2ffde60242").unwrap();
        let amount: BigDecimal = "0.1".parse().unwrap();
        let input = ValidatePaymentInput {
            payment_tx,
            other_pub,
            time_lock_duration: 0,
            time_lock: lock_time,
            secret_hash,
            amount,
            confirmations: 1,
            try_spv_proof_until: now_ms() / 1000 + 60,
            unique_swap_data: Vec::new(),
            swap_contract_address: None,
        };
        block_on(fusd.validate_htlc(input)).unwrap();
    }

    #[test]
    fn construct_and_send_invalid_slp_htlc_should_fail() {
        let (_ctx, bch) = tbch_coin_for_test();
        let token_id = H256::from("bb309e48930671582bea508f9a1d9b491e49b69be3d6f372dc08da2ac6e90eb7");
        let fusd = SlpToken::new(4, "FUSD".into(), token_id, bch.clone(), 0).unwrap();

        let bch_address = bch.as_ref().derivation_method.unwrap_single_addr();
        let (unspents, recently_spent) = block_on(bch.get_unspent_ordered_list(bch_address)).unwrap();

        let secret_hash = hex::decode("5d9e149ad9ccb20e9f931a69b605df2ffde60242").unwrap();
        let other_pub = hex::decode("036879df230663db4cd083c8eeb0f293f46abc460ad3c299b0089b72e6d472202c").unwrap();
        let other_pub = Public::from_slice(&other_pub).unwrap();

        let my_public_key = bch.my_public_key().unwrap();
        let htlc_script = payment_script(1624547837, &secret_hash, &other_pub, my_public_key);

        let slp_send_op_return_out = slp_send_output(&token_id, &[1000]);

        let invalid_slp_send_out = TransactionOutput {
            value: 1000,
            script_pubkey: ScriptBuilder::build_p2sh(&dhash160(&htlc_script).into()).into(),
        };

        let tx_err = block_on(generate_and_send_tx(
            &fusd,
            unspents,
            None,
            FeePolicy::SendExact,
            recently_spent,
            vec![slp_send_op_return_out, invalid_slp_send_out],
        ))
        .unwrap_err();

        let err = match tx_err.clone() {
            TransactionErr::TxRecoverable(_tx, err) => err,
            TransactionErr::Plain(err) => err,
        };

        println!("{:?}", err);
        assert!(err.contains("is not valid with reason outputs greater than inputs"));

        // this is invalid tx bytes generated by one of this test runs, ensure that FUSD won't broadcast it using
        // different methods
        let tx_bytes: &[u8] = &[
            1, 0, 0, 0, 1, 105, 91, 221, 196, 250, 138, 113, 118, 165, 149, 181, 70, 15, 224, 124, 67, 133, 237, 31,
            88, 125, 178, 69, 166, 27, 211, 32, 54, 1, 238, 134, 102, 2, 0, 0, 0, 106, 71, 48, 68, 2, 32, 103, 105,
            238, 187, 198, 194, 7, 162, 250, 17, 240, 45, 93, 168, 223, 35, 92, 23, 84, 70, 193, 234, 183, 130, 114,
            49, 198, 118, 69, 22, 128, 118, 2, 32, 127, 44, 73, 98, 217, 254, 44, 181, 87, 175, 114, 138, 223, 173,
            201, 168, 38, 198, 49, 23, 9, 101, 50, 154, 55, 236, 126, 253, 37, 114, 111, 218, 65, 33, 3, 104, 121, 223,
            35, 6, 99, 219, 76, 208, 131, 200, 238, 176, 242, 147, 244, 106, 188, 70, 10, 211, 194, 153, 176, 8, 155,
            114, 230, 212, 114, 32, 44, 255, 255, 255, 255, 3, 0, 0, 0, 0, 0, 0, 0, 0, 55, 106, 4, 83, 76, 80, 0, 1, 1,
            4, 83, 69, 78, 68, 32, 187, 48, 158, 72, 147, 6, 113, 88, 43, 234, 80, 143, 154, 29, 155, 73, 30, 73, 182,
            155, 227, 214, 243, 114, 220, 8, 218, 42, 198, 233, 14, 183, 8, 0, 0, 0, 0, 0, 0, 3, 232, 232, 3, 0, 0, 0,
            0, 0, 0, 23, 169, 20, 149, 59, 57, 9, 255, 106, 162, 105, 248, 93, 163, 76, 19, 42, 146, 66, 68, 64, 225,
            142, 135, 205, 228, 173, 0, 0, 0, 0, 0, 25, 118, 169, 20, 140, 255, 252, 36, 9, 208, 99, 67, 125, 106, 168,
            183, 90, 0, 155, 155, 165, 27, 113, 252, 136, 172, 216, 36, 92, 97,
        ];

        let tx_bytes_str = hex::encode(tx_bytes);
        let err = fusd.send_raw_tx(&tx_bytes_str).wait().unwrap_err();
        println!("{:?}", err);
        assert!(err.contains("is not valid with reason outputs greater than inputs"));

        let err2 = fusd.send_raw_tx_bytes(tx_bytes).wait().unwrap_err();
        println!("{:?}", err2);
        assert!(err2.contains("is not valid with reason outputs greater than inputs"));
        assert_eq!(err, err2);

        let utxo_tx: UtxoTx = deserialize(tx_bytes).unwrap();
        let err = block_on(fusd.broadcast_tx(&utxo_tx)).unwrap_err();
        match err.into_inner() {
            BroadcastTxErr::Other(err) => assert!(err.contains("is not valid with reason outputs greater than inputs")),
            e @ _ => panic!("Unexpected err {:?}", e),
        };

        // The error variant should equal to `TxRecoverable`
        assert_eq!(
            discriminant(&tx_err),
            discriminant(&TransactionErr::TxRecoverable(
                TransactionEnum::from(utxo_tx),
                String::new()
            ))
        );
    }

    #[test]
    fn test_validate_htlc_invalid_slp_utxo() {
        let (_ctx, bch) = tbch_coin_for_test();
        let token_id = H256::from("bb309e48930671582bea508f9a1d9b491e49b69be3d6f372dc08da2ac6e90eb7");
        let fusd = SlpToken::new(4, "FUSD".into(), token_id, bch.clone(), 0).unwrap();

        // https://www.blockchain.com/ru/bch-testnet/tx/6686ee013620d31ba645b27d581fed85437ce00f46b595a576718afac4dd5b69
        let payment_tx = hex::decode("0100000001ce59a734f33811afcc00c19dcb12202ed00067a50efed80424fabd2b723678c0020000006b483045022100ec1fecff9c60fb7e821b9a412bd8c4ce4a757c68287f9cf9e0f461165492d6530220222f020dd05d65ba35cddd0116c99255612ec90d63019bb1cea45e2cf09a62a94121036879df230663db4cd083c8eeb0f293f46abc460ad3c299b0089b72e6d472202cffffffff030000000000000000376a04534c500001010453454e4420bb309e48930671582bea508f9a1d9b491e49b69be3d6f372dc08da2ac6e90eb70800000000000003e8e80300000000000017a914953b3909ff6aa269f85da34c132a92424440e18e879decad00000000001976a9148cfffc2409d063437d6aa8b75a009b9ba51b71fc88acd1215c61").unwrap();

        let other_pub_bytes =
            hex::decode("036879df230663db4cd083c8eeb0f293f46abc460ad3c299b0089b72e6d472202c").unwrap();
        let other_pub = Public::from_slice(&other_pub_bytes).unwrap();

        let lock_time = 1624547837;
        let secret_hash = hex::decode("5d9e149ad9ccb20e9f931a69b605df2ffde60242").unwrap();
        let amount: BigDecimal = "0.1".parse().unwrap();
        let my_pub = bch.my_public_key().unwrap();

        // standard BCH validation should pass as the output itself is correct
        utxo_common::validate_payment(
            bch.clone(),
            deserialize(payment_tx.as_slice()).unwrap(),
            SLP_SWAP_VOUT,
            my_pub,
            &other_pub,
            &secret_hash,
            fusd.platform_dust_dec(),
            lock_time,
            now_ms() / 1000 + 60,
            1,
        )
        .wait()
        .unwrap();

        let input = ValidatePaymentInput {
            payment_tx,
            other_pub: other_pub_bytes,
            time_lock_duration: 0,
            time_lock: lock_time,
            secret_hash,
            amount,
            swap_contract_address: None,
            try_spv_proof_until: now_ms() / 1000 + 60,
            confirmations: 1,
            unique_swap_data: Vec::new(),
        };
        let validity_err = block_on(fusd.validate_htlc(input)).unwrap_err();
        match validity_err.into_inner() {
            ValidatePaymentError::WrongPaymentTx(e) => println!("{:#?}", e),
            err @ _ => panic!("Unexpected err {:#?}", err),
        };
    }

    #[test]
    fn test_sign_message() {
        let (_ctx, bch) = tbch_coin_for_test();
        let token_id = H256::from("bb309e48930671582bea508f9a1d9b491e49b69be3d6f372dc08da2ac6e90eb7");
        let fusd = SlpToken::new(4, "FUSD".into(), token_id, bch, 0).unwrap();
        let signature = fusd.sign_message("test").unwrap();
        assert_eq!(
            signature,
            "ILuePKMsycXwJiNDOT7Zb7TfIlUW7Iq+5ylKd15AK72vGVYXbnf7Gj9Lk9MFV+6Ub955j7MiAkp0wQjvuIoRPPA="
        );
    }

    #[test]
    #[cfg(not(target_arch = "wasm32"))]
    fn test_verify_message() {
        let (_ctx, bch) = tbch_coin_for_test();
        let token_id = H256::from("bb309e48930671582bea508f9a1d9b491e49b69be3d6f372dc08da2ac6e90eb7");
        let fusd = SlpToken::new(4, "FUSD".into(), token_id, bch, 0).unwrap();
        let is_valid = fusd
            .verify_message(
                "ILuePKMsycXwJiNDOT7Zb7TfIlUW7Iq+5ylKd15AK72vGVYXbnf7Gj9Lk9MFV+6Ub955j7MiAkp0wQjvuIoRPPA=",
                "test",
                "slptest:qzx0llpyp8gxxsmad25twksqnwd62xm3lsg8lecug8",
            )
            .unwrap();
        assert!(is_valid);
    }
}<|MERGE_RESOLUTION|>--- conflicted
+++ resolved
@@ -13,19 +13,12 @@
 use crate::utxo::{generate_and_send_tx, sat_from_big_decimal, ActualTxFee, AdditionalTxData, BroadcastTxErr,
                   FeePolicy, GenerateTxError, RecentlySpentOutPointsGuard, UtxoCoinConf, UtxoCoinFields,
                   UtxoCommonOps, UtxoTx, UtxoTxBroadcastOps, UtxoTxGenerationOps};
-<<<<<<< HEAD
-use crate::{BalanceFut, CoinBalance, CoinFutSpawner, FeeApproxStage, FoundSwapTxSpend, HistorySyncState,
-            MarketCoinOps, MmCoin, NegotiateSwapContractAddrErr, NumConversError, PaymentInstructions,
-            PaymentInstructionsErr, PrivKeyPolicyNotAllowed, RawTransactionFut, RawTransactionRequest,
-            SearchForSwapTxSpendInput, SignatureResult, SwapOps, TradeFee, TradePreimageError, TradePreimageFut,
-=======
 use crate::{BalanceFut, CheckIfMyPaymentSentArgs, CoinBalance, CoinFutSpawner, FeeApproxStage, FoundSwapTxSpend,
             HistorySyncState, MarketCoinOps, MmCoin, NegotiateSwapContractAddrErr, NumConversError,
-            PaymentInstructions, PaymentInstructionsErr, PrivKeyNotAllowed, RawTransactionFut, RawTransactionRequest,
-            SearchForSwapTxSpendInput, SendMakerPaymentArgs, SendMakerRefundsPaymentArgs,
+            PaymentInstructions, PaymentInstructionsErr, PrivKeyPolicyNotAllowed, RawTransactionFut,
+            RawTransactionRequest, SearchForSwapTxSpendInput, SendMakerPaymentArgs, SendMakerRefundsPaymentArgs,
             SendMakerSpendsTakerPaymentArgs, SendTakerPaymentArgs, SendTakerRefundsPaymentArgs,
             SendTakerSpendsMakerPaymentArgs, SignatureResult, SwapOps, TradeFee, TradePreimageError, TradePreimageFut,
->>>>>>> 2c1524df
             TradePreimageResult, TradePreimageValue, TransactionDetails, TransactionEnum, TransactionErr,
             TransactionFut, TxFeeDetails, TxMarshalingErr, UnexpectedDerivationMethod, ValidateAddressResult,
             ValidateFeeArgs, ValidateInstructionsErr, ValidateOtherPubKeyErr, ValidatePaymentInput, VerificationError,
