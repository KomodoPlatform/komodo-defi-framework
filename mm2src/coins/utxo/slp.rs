//! The module implementing Simple Ledger Protocol (SLP) support.
//! It's a custom token format mostly used on the Bitcoin Cash blockchain.
//! Tracking issue: https://github.com/KomodoPlatform/atomicDEX-API/issues/701
//! More info about the protocol and implementation guides can be found at https://slp.dev/

use crate::coin_errors::{MyAddressError, ValidatePaymentError, ValidatePaymentFut};
use crate::my_tx_history_v2::{CoinWithTxHistoryV2, MyTxHistoryErrorV2, MyTxHistoryTarget};
use crate::tx_history_storage::{GetTxHistoryFilters, WalletId};
use crate::utxo::bch::BchCoin;
use crate::utxo::bchd_grpc::{check_slp_transaction, validate_slp_utxos, ValidateSlpUtxosErr};
use crate::utxo::rpc_clients::{UnspentInfo, UtxoRpcClientEnum, UtxoRpcError, UtxoRpcResult};
use crate::utxo::utxo_common::{self, big_decimal_from_sat_unsigned, payment_script, UtxoTxBuilder};
use crate::utxo::{generate_and_send_tx, sat_from_big_decimal, ActualTxFee, AdditionalTxData, BroadcastTxErr,
                  FeePolicy, GenerateTxError, RecentlySpentOutPointsGuard, UtxoCoinConf, UtxoCoinFields,
                  UtxoCommonOps, UtxoTx, UtxoTxBroadcastOps, UtxoTxGenerationOps};
use crate::{BalanceFut, CheckIfMyPaymentSentArgs, CoinBalance, CoinFutSpawner, FeeApproxStage, FoundSwapTxSpend,
            HistorySyncState, MarketCoinOps, MmCoin, NegotiateSwapContractAddrErr, NumConversError,
            PaymentInstructions, PaymentInstructionsErr, PrivKeyNotAllowed, RawTransactionFut, RawTransactionRequest,
            SearchForSwapTxSpendInput, SendMakerPaymentArgs, SendMakerRefundsPaymentArgs,
            SendMakerSpendsTakerPaymentArgs, SendTakerPaymentArgs, SendTakerRefundsPaymentArgs,
            SendTakerSpendsMakerPaymentArgs, SignatureResult, SwapOps, TradeFee, TradePreimageError, TradePreimageFut,
            TradePreimageResult, TradePreimageValue, TransactionDetails, TransactionEnum, TransactionErr,
            TransactionFut, TxFeeDetails, TxMarshalingErr, UnexpectedDerivationMethod, ValidateAddressResult,
<<<<<<< HEAD
            ValidateInstructionsErr, ValidateOtherPubKeyErr, ValidatePaymentInput, VerificationError,
            VerificationResult, WatcherOps, WatcherSearchForSwapTxSpendInput, WatcherValidatePaymentInput,
            WithdrawError, WithdrawFee, WithdrawFut, WithdrawRequest};
=======
            ValidateFeeArgs, ValidateInstructionsErr, ValidateOtherPubKeyErr, ValidatePaymentInput, VerificationError,
            VerificationResult, WatcherOps, WatcherValidatePaymentInput, WithdrawError, WithdrawFee, WithdrawFut,
            WithdrawRequest};
>>>>>>> 535d6cb0
use async_trait::async_trait;
use bitcrypto::dhash160;
use chain::constants::SEQUENCE_FINAL;
use chain::{OutPoint, TransactionOutput};
use common::executor::{abortable_queue::AbortableQueue, AbortableSystem, AbortedError};
use common::log::warn;
use common::now_ms;
use derive_more::Display;
use futures::compat::Future01CompatExt;
use futures::{FutureExt, TryFutureExt};
use futures01::Future;
use hex::FromHexError;
use keys::hash::H160;
use keys::{AddressHashEnum, CashAddrType, CashAddress, CompactSignature, KeyPair, NetworkPrefix as CashAddrPrefix,
           Public};
use mm2_core::mm_ctx::MmArc;
use mm2_err_handle::prelude::*;
use mm2_number::{BigDecimal, MmNumber};
use primitives::hash::H256;
use rpc::v1::types::{Bytes as BytesJson, ToTxHash, H256 as H256Json};
use script::bytes::Bytes;
use script::{Builder as ScriptBuilder, Opcode, Script, TransactionInputSigner};
use serde_json::Value as Json;
use serialization::{deserialize, serialize, Deserializable, Error as SerError, Reader};
use serialization_derive::Deserializable;
use std::convert::TryInto;
use std::sync::atomic::{AtomicU64, Ordering as AtomicOrdering};
use std::sync::Arc;
use utxo_signer::with_key_pair::{p2pkh_spend, p2sh_spend, sign_tx, UtxoSignWithKeyPairError};

const SLP_SWAP_VOUT: usize = 1;
const SLP_FEE_VOUT: usize = 1;
const SLP_HTLC_SPEND_SIZE: u64 = 555;
const SLP_LOKAD_ID: &str = "SLP\x00";
const SLP_FUNGIBLE: u8 = 1;
const SLP_SEND: &str = "SEND";
const SLP_MINT: &str = "MINT";
const SLP_GENESIS: &str = "GENESIS";

#[derive(Debug, Display)]
#[allow(clippy::large_enum_variant)]
pub enum EnableSlpError {
    GetBalanceError(UtxoRpcError),
    UnexpectedDerivationMethod(String),
    Internal(String),
}

impl From<MyAddressError> for EnableSlpError {
    fn from(err: MyAddressError) -> Self {
        match err {
            MyAddressError::UnexpectedDerivationMethod(der) => EnableSlpError::UnexpectedDerivationMethod(der),
            MyAddressError::InternalError(internal) => EnableSlpError::Internal(internal),
        }
    }
}

impl From<AbortedError> for EnableSlpError {
    fn from(e: AbortedError) -> Self { EnableSlpError::Internal(e.to_string()) }
}

pub struct SlpTokenFields {
    decimals: u8,
    ticker: String,
    token_id: H256,
    required_confirmations: AtomicU64,
    /// This abortable system is used to spawn coin's related futures that should be aborted on coin deactivation
    /// and on [`MmArc::stop`].
    abortable_system: AbortableQueue,
}

/// Minimalistic info that is used to be stored outside of the token's context
/// E.g. in the platform BCHCoin
#[derive(Debug)]
pub struct SlpTokenInfo {
    pub token_id: H256,
    pub decimals: u8,
}

#[derive(Clone)]
pub struct SlpToken {
    conf: Arc<SlpTokenFields>,
    platform_coin: BchCoin,
}

#[derive(Clone, Debug, Eq, Hash, PartialEq)]
pub struct SlpUnspent {
    pub bch_unspent: UnspentInfo,
    pub slp_amount: u64,
}

#[derive(Clone, Debug)]
pub struct SlpOutput {
    pub amount: u64,
    pub script_pubkey: Bytes,
}

/// The SLP transaction preimage
struct SlpTxPreimage {
    slp_inputs: Vec<SlpUnspent>,
    available_bch_inputs: Vec<UnspentInfo>,
    outputs: Vec<TransactionOutput>,
}

#[derive(Debug, Display)]
enum ValidateDexFeeError {
    TxLackOfOutputs,
    #[display(fmt = "OpReturnParseError: {:?}", _0)]
    OpReturnParseError(ParseSlpScriptError),
    InvalidSlpDetails,
    NumConversionErr(NumConversError),
    ValidatePaymentError(String),
}

impl From<NumConversError> for ValidateDexFeeError {
    fn from(err: NumConversError) -> ValidateDexFeeError { ValidateDexFeeError::NumConversionErr(err) }
}

impl From<ParseSlpScriptError> for ValidateDexFeeError {
    fn from(err: ParseSlpScriptError) -> Self { ValidateDexFeeError::OpReturnParseError(err) }
}

#[allow(clippy::upper_case_acronyms, clippy::large_enum_variant)]
#[derive(Debug, Display)]
pub enum SpendP2SHError {
    GenerateTxErr(GenerateTxError),
    Rpc(UtxoRpcError),
    SignTxErr(UtxoSignWithKeyPairError),
    PrivKeyNotAllowed(PrivKeyNotAllowed),
    UnexpectedDerivationMethod(UnexpectedDerivationMethod),
    String(String),
}

impl From<GenerateTxError> for SpendP2SHError {
    fn from(err: GenerateTxError) -> SpendP2SHError { SpendP2SHError::GenerateTxErr(err) }
}

impl From<UtxoRpcError> for SpendP2SHError {
    fn from(err: UtxoRpcError) -> SpendP2SHError { SpendP2SHError::Rpc(err) }
}

impl From<UtxoSignWithKeyPairError> for SpendP2SHError {
    fn from(sign: UtxoSignWithKeyPairError) -> SpendP2SHError { SpendP2SHError::SignTxErr(sign) }
}

impl From<PrivKeyNotAllowed> for SpendP2SHError {
    fn from(e: PrivKeyNotAllowed) -> Self { SpendP2SHError::PrivKeyNotAllowed(e) }
}

impl From<UnexpectedDerivationMethod> for SpendP2SHError {
    fn from(e: UnexpectedDerivationMethod) -> Self { SpendP2SHError::UnexpectedDerivationMethod(e) }
}

impl From<String> for SpendP2SHError {
    fn from(err: String) -> SpendP2SHError { SpendP2SHError::String(err) }
}

#[derive(Debug, Display)]
pub enum SpendHtlcError {
    TxLackOfOutputs,
    #[display(fmt = "DeserializationErr: {:?}", _0)]
    DeserializationErr(SerError),
    #[display(fmt = "PubkeyParseError: {:?}", _0)]
    PubkeyParseErr(keys::Error),
    InvalidSlpDetails,
    NumConversionErr(NumConversError),
    RpcErr(UtxoRpcError),
    #[allow(clippy::upper_case_acronyms)]
    SpendP2SHErr(SpendP2SHError),
    OpReturnParseError(ParseSlpScriptError),
    UnexpectedDerivationMethod(UnexpectedDerivationMethod),
}

impl From<UnexpectedDerivationMethod> for SpendHtlcError {
    fn from(e: UnexpectedDerivationMethod) -> Self { SpendHtlcError::UnexpectedDerivationMethod(e) }
}

impl From<NumConversError> for SpendHtlcError {
    fn from(err: NumConversError) -> SpendHtlcError { SpendHtlcError::NumConversionErr(err) }
}

impl From<SerError> for SpendHtlcError {
    fn from(err: SerError) -> SpendHtlcError { SpendHtlcError::DeserializationErr(err) }
}

impl From<keys::Error> for SpendHtlcError {
    fn from(err: keys::Error) -> SpendHtlcError { SpendHtlcError::PubkeyParseErr(err) }
}

impl From<SpendP2SHError> for SpendHtlcError {
    fn from(err: SpendP2SHError) -> SpendHtlcError { SpendHtlcError::SpendP2SHErr(err) }
}

impl From<UtxoRpcError> for SpendHtlcError {
    fn from(err: UtxoRpcError) -> SpendHtlcError { SpendHtlcError::RpcErr(err) }
}

impl From<ParseSlpScriptError> for SpendHtlcError {
    fn from(err: ParseSlpScriptError) -> Self { SpendHtlcError::OpReturnParseError(err) }
}

fn slp_send_output(token_id: &H256, amounts: &[u64]) -> TransactionOutput {
    let mut script_builder = ScriptBuilder::default()
        .push_opcode(Opcode::OP_RETURN)
        .push_data(SLP_LOKAD_ID.as_bytes())
        .push_data(&[SLP_FUNGIBLE])
        .push_data(SLP_SEND.as_bytes())
        .push_data(token_id.as_slice());
    for amount in amounts {
        script_builder = script_builder.push_data(&amount.to_be_bytes());
    }
    TransactionOutput {
        value: 0,
        script_pubkey: script_builder.into_bytes(),
    }
}

pub fn slp_genesis_output(
    ticker: &str,
    name: &str,
    token_document_url: Option<&str>,
    token_document_hash: Option<H256>,
    decimals: u8,
    mint_baton_vout: Option<u8>,
    initial_token_mint_quantity: u64,
) -> TransactionOutput {
    let mut script_builder = ScriptBuilder::default()
        .push_opcode(Opcode::OP_RETURN)
        .push_data(SLP_LOKAD_ID.as_bytes())
        .push_data(&[SLP_FUNGIBLE])
        .push_data(SLP_GENESIS.as_bytes())
        .push_data(ticker.as_bytes())
        .push_data(name.as_bytes());

    script_builder = match token_document_url {
        Some(url) => script_builder.push_data(url.as_bytes()),
        None => script_builder
            .push_opcode(Opcode::OP_PUSHDATA1)
            .push_opcode(Opcode::OP_0),
    };

    script_builder = match token_document_hash {
        Some(hash) => script_builder.push_data(hash.as_slice()),
        None => script_builder
            .push_opcode(Opcode::OP_PUSHDATA1)
            .push_opcode(Opcode::OP_0),
    };

    script_builder = script_builder.push_data(&[decimals]);
    script_builder = match mint_baton_vout {
        Some(vout) => script_builder.push_data(&[vout]),
        None => script_builder
            .push_opcode(Opcode::OP_PUSHDATA1)
            .push_opcode(Opcode::OP_0),
    };

    script_builder = script_builder.push_data(&initial_token_mint_quantity.to_be_bytes());
    TransactionOutput {
        value: 0,
        script_pubkey: script_builder.into_bytes(),
    }
}

#[derive(Debug)]
pub struct SlpProtocolConf {
    pub platform_coin_ticker: String,
    pub token_id: H256,
    pub decimals: u8,
    pub required_confirmations: Option<u64>,
}

impl SlpToken {
    pub fn new(
        decimals: u8,
        ticker: String,
        token_id: H256,
        platform_coin: BchCoin,
        required_confirmations: u64,
    ) -> MmResult<SlpToken, EnableSlpError> {
        // Create an abortable system linked to `platform_coin` so if the platform coin is disabled,
        // all spawned futures related to `SlpToken` will be aborted as well.
        let abortable_system = platform_coin.as_ref().abortable_system.create_subsystem()?;

        let conf = Arc::new(SlpTokenFields {
            decimals,
            ticker,
            token_id,
            required_confirmations: AtomicU64::new(required_confirmations),
            abortable_system,
        });
        Ok(SlpToken { conf, platform_coin })
    }

    /// Returns the OP_RETURN output for SLP Send transaction
    fn send_op_return_output(&self, amounts: &[u64]) -> TransactionOutput {
        slp_send_output(&self.conf.token_id, amounts)
    }

    fn rpc(&self) -> &UtxoRpcClientEnum { &self.platform_coin.as_ref().rpc_client }

    /// Returns unspents of the SLP token plus plain BCH UTXOs plus RecentlySpentOutPoints mutex guard
    async fn slp_unspents_for_spend(
        &self,
    ) -> UtxoRpcResult<(Vec<SlpUnspent>, Vec<UnspentInfo>, RecentlySpentOutPointsGuard<'_>)> {
        self.platform_coin.get_token_utxos_for_spend(&self.conf.token_id).await
    }

    async fn slp_unspents_for_display(&self) -> UtxoRpcResult<(Vec<SlpUnspent>, Vec<UnspentInfo>)> {
        self.platform_coin
            .get_token_utxos_for_display(&self.conf.token_id)
            .await
    }

    /// Generates the tx preimage that spends the SLP from my address to the desired destinations (script pubkeys)
    async fn generate_slp_tx_preimage(
        &self,
        slp_outputs: Vec<SlpOutput>,
    ) -> Result<(SlpTxPreimage, RecentlySpentOutPointsGuard<'_>), MmError<GenSlpSpendErr>> {
        // the limit is 19, but we may require the change to be added
        if slp_outputs.len() > 18 {
            return MmError::err(GenSlpSpendErr::TooManyOutputs);
        }
        let (slp_unspents, bch_unspents, recently_spent) = self.slp_unspents_for_spend().await?;
        let total_slp_output = slp_outputs.iter().fold(0, |cur, slp_out| cur + slp_out.amount);
        let mut total_slp_input = 0;

        let mut inputs = vec![];
        for slp_utxo in slp_unspents {
            if total_slp_input >= total_slp_output {
                break;
            }

            total_slp_input += slp_utxo.slp_amount;
            inputs.push(slp_utxo);
        }

        if total_slp_input < total_slp_output {
            return MmError::err(GenSlpSpendErr::InsufficientSlpBalance {
                coin: self.ticker().into(),
                required: big_decimal_from_sat_unsigned(total_slp_output, self.decimals()),
                available: big_decimal_from_sat_unsigned(total_slp_input, self.decimals()),
            });
        }
        let change = total_slp_input - total_slp_output;

        let mut amounts_for_op_return: Vec<_> = slp_outputs.iter().map(|spend_to| spend_to.amount).collect();
        if change > 0 {
            amounts_for_op_return.push(change);
        }

        let op_return_out_mm = self.send_op_return_output(&amounts_for_op_return);
        let mut outputs = vec![op_return_out_mm];

        outputs.extend(slp_outputs.into_iter().map(|spend_to| TransactionOutput {
            value: self.platform_dust(),
            script_pubkey: spend_to.script_pubkey,
        }));

        if change > 0 {
            let my_public_key = self.platform_coin.my_public_key()?;
            let slp_change_out = TransactionOutput {
                value: self.platform_dust(),
                script_pubkey: ScriptBuilder::build_p2pkh(&my_public_key.address_hash().into()).to_bytes(),
            };
            outputs.push(slp_change_out);
        }

        validate_slp_utxos(self.platform_coin.bchd_urls(), &inputs, self.token_id()).await?;
        let preimage = SlpTxPreimage {
            slp_inputs: inputs,
            available_bch_inputs: bch_unspents,
            outputs,
        };
        Ok((preimage, recently_spent))
    }

    pub async fn send_slp_outputs(&self, slp_outputs: Vec<SlpOutput>) -> Result<UtxoTx, TransactionErr> {
        let (preimage, recently_spent) = try_tx_s!(self.generate_slp_tx_preimage(slp_outputs).await);
        generate_and_send_tx(
            self,
            preimage.available_bch_inputs,
            Some(preimage.slp_inputs.into_iter().map(|slp| slp.bch_unspent).collect()),
            FeePolicy::SendExact,
            recently_spent,
            preimage.outputs,
        )
        .await
    }

    async fn send_htlc(
        &self,
        my_pub: &Public,
        other_pub: &Public,
        time_lock: u32,
        secret_hash: &[u8],
        amount: u64,
    ) -> Result<UtxoTx, TransactionErr> {
        let payment_script = payment_script(time_lock, secret_hash, my_pub, other_pub);
        let script_pubkey = ScriptBuilder::build_p2sh(&dhash160(&payment_script).into()).to_bytes();
        let slp_out = SlpOutput { amount, script_pubkey };
        let (preimage, recently_spent) = try_tx_s!(self.generate_slp_tx_preimage(vec![slp_out]).await);
        generate_and_send_tx(
            self,
            preimage.available_bch_inputs,
            Some(preimage.slp_inputs.into_iter().map(|slp| slp.bch_unspent).collect()),
            FeePolicy::SendExact,
            recently_spent,
            preimage.outputs,
        )
        .await
    }

    async fn validate_htlc(&self, input: ValidatePaymentInput) -> Result<(), MmError<ValidatePaymentError>> {
        let mut tx: UtxoTx = deserialize(input.payment_tx.as_slice())?;
        tx.tx_hash_algo = self.platform_coin.as_ref().tx_hash_algo;
        if tx.outputs.len() < 2 {
            return MmError::err(ValidatePaymentError::TxDeserializationError(
                "Not enough transaction output".to_string(),
            ));
        }

        let slp_satoshis = sat_from_big_decimal(&input.amount, self.decimals())?;

        let slp_unspent = SlpUnspent {
            bch_unspent: UnspentInfo {
                outpoint: OutPoint {
                    hash: tx.hash(),
                    index: 1,
                },
                value: 0,
                height: None,
            },
            slp_amount: slp_satoshis,
        };
        validate_slp_utxos(self.platform_coin.bchd_urls(), &[slp_unspent], self.token_id()).await?;

        let slp_tx: SlpTxDetails = parse_slp_script(tx.outputs[0].script_pubkey.as_slice())?;

        match slp_tx.transaction {
            SlpTransaction::Send { token_id, amounts } => {
                if token_id != self.token_id() {
                    return MmError::err(ValidatePaymentError::WrongPaymentTx(format!(
                        "Invalid tx token_id, Expected: {}, found: {}",
                        token_id,
                        self.token_id()
                    )));
                }

                if amounts.is_empty() {
                    return MmError::err(ValidatePaymentError::WrongPaymentTx(
                        "Input amount can't be empty".to_string(),
                    ));
                }

                if amounts[0] != slp_satoshis {
                    return MmError::err(ValidatePaymentError::WrongPaymentTx(format!(
                        "Invalid input amount. Expected: {}, found: {}",
                        slp_satoshis, amounts[0]
                    )));
                }
            },
            _ => {
                return MmError::err(ValidatePaymentError::WrongPaymentTx(
                    "Invalid Slp tx details".to_string(),
                ))
            },
        }

        let htlc_keypair = self.derive_htlc_key_pair(&input.unique_swap_data);
        let first_pub = &Public::from_slice(&input.other_pub)
            .map_to_mm(|err| ValidatePaymentError::InvalidParameter(err.to_string()))?;
        let validate_fut = utxo_common::validate_payment(
            self.platform_coin.clone(),
            tx,
            SLP_SWAP_VOUT,
            first_pub,
            htlc_keypair.public(),
            &input.secret_hash,
            self.platform_dust_dec(),
            input.time_lock,
            now_ms() / 1000 + 60,
            input.confirmations,
        );
        validate_fut.compat().await
    }

    pub async fn refund_htlc(
        &self,
        htlc_tx: &[u8],
        other_pub: &Public,
        time_lock: u32,
        secret_hash: &[u8],
        htlc_keypair: &KeyPair,
    ) -> Result<UtxoTx, MmError<SpendHtlcError>> {
        let tx: UtxoTx = deserialize(htlc_tx)?;
        if tx.outputs.is_empty() {
            return MmError::err(SpendHtlcError::TxLackOfOutputs);
        }

        let slp_tx: SlpTxDetails = parse_slp_script(tx.outputs[0].script_pubkey.as_slice())?;

        let other_pub = Public::from_slice(other_pub)?;
        let my_public_key = self.platform_coin.my_public_key()?;
        let redeem_script = payment_script(time_lock, secret_hash, my_public_key, &other_pub);

        let slp_amount = match slp_tx.transaction {
            SlpTransaction::Send { token_id, amounts } => {
                if token_id != self.token_id() {
                    return MmError::err(SpendHtlcError::InvalidSlpDetails);
                }
                *amounts.first().ok_or(SpendHtlcError::InvalidSlpDetails)?
            },
            _ => return MmError::err(SpendHtlcError::InvalidSlpDetails),
        };
        let slp_utxo = SlpUnspent {
            bch_unspent: UnspentInfo {
                outpoint: OutPoint {
                    hash: tx.hash(),
                    index: SLP_SWAP_VOUT as u32,
                },
                value: tx.outputs[1].value,
                height: None,
            },
            slp_amount,
        };

        let tx_locktime = self.platform_coin.p2sh_tx_locktime(time_lock).await?;
        let script_data = ScriptBuilder::default().push_opcode(Opcode::OP_1).into_script();
        let tx = self
            .spend_p2sh(
                slp_utxo,
                tx_locktime,
                SEQUENCE_FINAL - 1,
                script_data,
                redeem_script,
                htlc_keypair,
            )
            .await?;
        Ok(tx)
    }

    pub async fn spend_htlc(
        &self,
        htlc_tx: &[u8],
        other_pub: &Public,
        time_lock: u32,
        secret: &[u8],
        secret_hash: &[u8],
        keypair: &KeyPair,
    ) -> Result<UtxoTx, MmError<SpendHtlcError>> {
        let tx: UtxoTx = deserialize(htlc_tx)?;
        let slp_tx: SlpTxDetails = deserialize(tx.outputs[0].script_pubkey.as_slice())?;

        let other_pub = Public::from_slice(other_pub)?;
        let redeem = payment_script(time_lock, secret_hash, &other_pub, keypair.public());

        let slp_amount = match slp_tx.transaction {
            SlpTransaction::Send { token_id, amounts } => {
                if token_id != self.token_id() {
                    return MmError::err(SpendHtlcError::InvalidSlpDetails);
                }
                *amounts.first().ok_or(SpendHtlcError::InvalidSlpDetails)?
            },
            _ => return MmError::err(SpendHtlcError::InvalidSlpDetails),
        };
        let slp_utxo = SlpUnspent {
            bch_unspent: UnspentInfo {
                outpoint: OutPoint {
                    hash: tx.hash(),
                    index: SLP_SWAP_VOUT as u32,
                },
                value: tx.outputs[1].value,
                height: None,
            },
            slp_amount,
        };

        let tx_locktime = self.platform_coin.p2sh_tx_locktime(time_lock).await?;
        let script_data = ScriptBuilder::default()
            .push_data(secret)
            .push_opcode(Opcode::OP_0)
            .into_script();
        let tx = self
            .spend_p2sh(slp_utxo, tx_locktime, SEQUENCE_FINAL, script_data, redeem, keypair)
            .await?;
        Ok(tx)
    }

    pub async fn spend_p2sh(
        &self,
        p2sh_utxo: SlpUnspent,
        tx_locktime: u32,
        input_sequence: u32,
        script_data: Script,
        redeem_script: Script,
        htlc_keypair: &KeyPair,
    ) -> Result<UtxoTx, MmError<SpendP2SHError>> {
        let op_return_out_mm = self.send_op_return_output(&[p2sh_utxo.slp_amount]);
        let mut outputs = Vec::with_capacity(3);
        outputs.push(op_return_out_mm);

        let my_public_key = self.platform_coin.my_public_key()?;
        let my_script_pubkey = ScriptBuilder::build_p2pkh(&my_public_key.address_hash().into());
        let slp_output = TransactionOutput {
            value: self.platform_dust(),
            script_pubkey: my_script_pubkey.to_bytes(),
        };
        outputs.push(slp_output);

        let (_, bch_inputs, _recently_spent) = self.slp_unspents_for_spend().await?;
        let (mut unsigned, _) = UtxoTxBuilder::new(&self.platform_coin)
            .add_required_inputs(std::iter::once(p2sh_utxo.bch_unspent))
            .add_available_inputs(bch_inputs)
            .add_outputs(outputs)
            .build()
            .await?;

        unsigned.lock_time = tx_locktime;
        unsigned.inputs[0].sequence = input_sequence;

        let my_key_pair = self.platform_coin.as_ref().priv_key_policy.key_pair_or_err()?;
        let signed_p2sh_input = p2sh_spend(
            &unsigned,
            0,
            htlc_keypair,
            script_data,
            redeem_script,
            self.platform_coin.as_ref().conf.signature_version,
            self.platform_coin.as_ref().conf.fork_id,
        )?;

        let signed_inputs: Result<Vec<_>, _> = unsigned
            .inputs
            .iter()
            .enumerate()
            .skip(1)
            .map(|(i, _)| {
                p2pkh_spend(
                    &unsigned,
                    i,
                    my_key_pair,
                    my_script_pubkey.clone(),
                    self.platform_coin.as_ref().conf.signature_version,
                    self.platform_coin.as_ref().conf.fork_id,
                )
            })
            .collect();

        let mut signed_inputs = signed_inputs?;

        signed_inputs.insert(0, signed_p2sh_input);

        let signed = UtxoTx {
            version: unsigned.version,
            n_time: unsigned.n_time,
            overwintered: unsigned.overwintered,
            version_group_id: unsigned.version_group_id,
            inputs: signed_inputs,
            outputs: unsigned.outputs,
            lock_time: unsigned.lock_time,
            expiry_height: unsigned.expiry_height,
            shielded_spends: unsigned.shielded_spends,
            shielded_outputs: unsigned.shielded_outputs,
            join_splits: unsigned.join_splits,
            value_balance: unsigned.value_balance,
            join_split_pubkey: Default::default(),
            join_split_sig: Default::default(),
            binding_sig: Default::default(),
            zcash: unsigned.zcash,
            str_d_zeel: unsigned.str_d_zeel,
            tx_hash_algo: self.platform_coin.as_ref().tx_hash_algo,
        };

        let _broadcast = self
            .rpc()
            .send_raw_transaction(serialize(&signed).into())
            .compat()
            .await?;
        Ok(signed)
    }

    async fn validate_dex_fee(
        &self,
        tx: UtxoTx,
        expected_sender: &[u8],
        fee_addr: &[u8],
        amount: BigDecimal,
        min_block_number: u64,
    ) -> Result<(), MmError<ValidateDexFeeError>> {
        if tx.outputs.len() < 2 {
            return MmError::err(ValidateDexFeeError::TxLackOfOutputs);
        }

        let slp_tx: SlpTxDetails = parse_slp_script(tx.outputs[0].script_pubkey.as_slice())?;

        match slp_tx.transaction {
            SlpTransaction::Send { token_id, amounts } => {
                if token_id != self.token_id() {
                    return MmError::err(ValidateDexFeeError::InvalidSlpDetails);
                }

                if amounts.is_empty() {
                    return MmError::err(ValidateDexFeeError::InvalidSlpDetails);
                }

                let expected = sat_from_big_decimal(&amount, self.decimals())?;

                if amounts[0] != expected {
                    return MmError::err(ValidateDexFeeError::InvalidSlpDetails);
                }
            },
            _ => return MmError::err(ValidateDexFeeError::InvalidSlpDetails),
        }

        let validate_fut = utxo_common::validate_fee(
            self.platform_coin.clone(),
            tx,
            SLP_FEE_VOUT,
            expected_sender,
            &self.platform_dust_dec(),
            min_block_number,
            fee_addr,
        );

        validate_fut
            .compat()
            .await
            .map_to_mm(ValidateDexFeeError::ValidatePaymentError)?;

        Ok(())
    }

    pub fn platform_dust(&self) -> u64 { self.platform_coin.as_ref().dust_amount }

    pub fn platform_decimals(&self) -> u8 { self.platform_coin.as_ref().decimals }

    pub fn platform_dust_dec(&self) -> BigDecimal {
        big_decimal_from_sat_unsigned(self.platform_dust(), self.platform_decimals())
    }

    pub fn decimals(&self) -> u8 { self.conf.decimals }

    pub fn token_id(&self) -> &H256 { &self.conf.token_id }

    fn platform_conf(&self) -> &UtxoCoinConf { &self.platform_coin.as_ref().conf }

    async fn my_balance_sat(&self) -> UtxoRpcResult<u64> {
        let (slp_unspents, _) = self.slp_unspents_for_display().await?;
        let satoshi = slp_unspents.iter().fold(0, |cur, unspent| cur + unspent.slp_amount);
        Ok(satoshi)
    }

    pub async fn my_coin_balance(&self) -> UtxoRpcResult<CoinBalance> {
        let balance_sat = self.my_balance_sat().await?;
        let spendable = big_decimal_from_sat_unsigned(balance_sat, self.decimals());
        Ok(CoinBalance {
            spendable,
            unspendable: 0.into(),
        })
    }

    fn slp_prefix(&self) -> &CashAddrPrefix { self.platform_coin.slp_prefix() }

    pub fn get_info(&self) -> SlpTokenInfo {
        SlpTokenInfo {
            token_id: self.conf.token_id,
            decimals: self.conf.decimals,
        }
    }
}

#[derive(Debug, Eq, PartialEq)]
pub struct SlpGenesisParams {
    pub(super) token_ticker: String,
    token_name: String,
    token_document_url: String,
    token_document_hash: Vec<u8>,
    pub(super) decimals: Vec<u8>,
    pub(super) mint_baton_vout: Option<u8>,
    pub(super) initial_token_mint_quantity: u64,
}

/// https://slp.dev/specs/slp-token-type-1/#transaction-detail
#[derive(Debug, Eq, PartialEq)]
pub enum SlpTransaction {
    /// https://slp.dev/specs/slp-token-type-1/#genesis-token-genesis-transaction
    Genesis(SlpGenesisParams),
    /// https://slp.dev/specs/slp-token-type-1/#mint-extended-minting-transaction
    Mint {
        token_id: H256,
        mint_baton_vout: Option<u8>,
        additional_token_quantity: u64,
    },
    /// https://slp.dev/specs/slp-token-type-1/#send-spend-transaction
    Send { token_id: H256, amounts: Vec<u64> },
}

impl SlpTransaction {
    pub fn token_id(&self) -> Option<H256> {
        match self {
            SlpTransaction::Send { token_id, .. } | SlpTransaction::Mint { token_id, .. } => Some(*token_id),
            SlpTransaction::Genesis(_) => None,
        }
    }
}

impl Deserializable for SlpTransaction {
    fn deserialize<T>(reader: &mut Reader<T>) -> Result<Self, SerError>
    where
        Self: Sized,
        T: std::io::Read,
    {
        let transaction_type: String = reader.read()?;
        match transaction_type.as_str() {
            SLP_GENESIS => {
                let token_ticker = reader.read()?;
                let token_name = reader.read()?;
                let maybe_push_op_code: u8 = reader.read()?;
                let token_document_url = if maybe_push_op_code == Opcode::OP_PUSHDATA1 as u8 {
                    reader.read()?
                } else {
                    let mut url = vec![0; maybe_push_op_code as usize];
                    reader.read_slice(&mut url)?;
                    String::from_utf8(url).map_err(|e| SerError::Custom(e.to_string()))?
                };

                let maybe_push_op_code: u8 = reader.read()?;
                let token_document_hash = if maybe_push_op_code == Opcode::OP_PUSHDATA1 as u8 {
                    reader.read_list()?
                } else {
                    let mut hash = vec![0; maybe_push_op_code as usize];
                    reader.read_slice(&mut hash)?;
                    hash
                };
                let decimals = reader.read_list()?;
                let maybe_push_op_code: u8 = reader.read()?;
                let mint_baton_vout = if maybe_push_op_code == Opcode::OP_PUSHDATA1 as u8 {
                    let _zero: u8 = reader.read()?;
                    None
                } else {
                    Some(reader.read()?)
                };
                let bytes: Vec<u8> = reader.read_list()?;
                if bytes.len() != 8 {
                    return Err(SerError::Custom(format!("Expected 8 bytes, got {}", bytes.len())));
                }
                let initial_token_mint_quantity = u64::from_be_bytes(bytes.try_into().expect("length is 8 bytes"));

                Ok(SlpTransaction::Genesis(SlpGenesisParams {
                    token_ticker,
                    token_name,
                    token_document_url,
                    token_document_hash,
                    decimals,
                    mint_baton_vout,
                    initial_token_mint_quantity,
                }))
            },
            SLP_MINT => {
                let maybe_id: Vec<u8> = reader.read_list()?;
                if maybe_id.len() != 32 {
                    return Err(SerError::Custom(format!(
                        "Unexpected token id length {}",
                        maybe_id.len()
                    )));
                }

                let maybe_push_op_code: u8 = reader.read()?;
                let mint_baton_vout = if maybe_push_op_code == Opcode::OP_PUSHDATA1 as u8 {
                    let _zero: u8 = reader.read()?;
                    None
                } else {
                    Some(reader.read()?)
                };

                let bytes: Vec<u8> = reader.read_list()?;
                if bytes.len() != 8 {
                    return Err(SerError::Custom(format!("Expected 8 bytes, got {}", bytes.len())));
                }
                let additional_token_quantity = u64::from_be_bytes(bytes.try_into().expect("length is 8 bytes"));

                Ok(SlpTransaction::Mint {
                    token_id: H256::from(maybe_id.as_slice()),
                    mint_baton_vout,
                    additional_token_quantity,
                })
            },
            SLP_SEND => {
                let maybe_id: Vec<u8> = reader.read_list()?;
                if maybe_id.len() != 32 {
                    return Err(SerError::Custom(format!(
                        "Unexpected token id length {}",
                        maybe_id.len()
                    )));
                }

                let token_id = H256::from(maybe_id.as_slice());
                let mut amounts = Vec::with_capacity(1);
                while !reader.is_finished() {
                    let bytes: Vec<u8> = reader.read_list()?;
                    if bytes.len() != 8 {
                        return Err(SerError::Custom(format!("Expected 8 bytes, got {}", bytes.len())));
                    }
                    let amount = u64::from_be_bytes(bytes.try_into().expect("length is 8 bytes"));
                    amounts.push(amount)
                }

                if amounts.len() > 19 {
                    return Err(SerError::Custom(format!(
                        "Expected at most 19 token amounts, got {}",
                        amounts.len()
                    )));
                }
                Ok(SlpTransaction::Send { token_id, amounts })
            },
            _ => Err(SerError::Custom(format!(
                "Unsupported transaction type {}",
                transaction_type
            ))),
        }
    }
}

#[derive(Debug, Deserializable)]
pub struct SlpTxDetails {
    op_code: u8,
    lokad_id: String,
    token_type: Vec<u8>,
    pub transaction: SlpTransaction,
}

#[derive(Debug, Display, PartialEq)]
pub enum ParseSlpScriptError {
    NotOpReturn,
    UnexpectedLokadId(String),
    #[display(fmt = "UnexpectedTokenType: {:?}", _0)]
    UnexpectedTokenType(Vec<u8>),
    #[display(fmt = "DeserializeFailed: {:?}", _0)]
    DeserializeFailed(SerError),
}

impl From<SerError> for ParseSlpScriptError {
    fn from(err: SerError) -> ParseSlpScriptError { ParseSlpScriptError::DeserializeFailed(err) }
}

impl From<ParseSlpScriptError> for ValidatePaymentError {
    fn from(err: ParseSlpScriptError) -> Self { Self::TxDeserializationError(err.to_string()) }
}

pub fn parse_slp_script(script: &[u8]) -> Result<SlpTxDetails, MmError<ParseSlpScriptError>> {
    let details: SlpTxDetails = deserialize(script)?;
    if Opcode::from_u8(details.op_code) != Some(Opcode::OP_RETURN) {
        return MmError::err(ParseSlpScriptError::NotOpReturn);
    }

    if details.lokad_id != SLP_LOKAD_ID {
        return MmError::err(ParseSlpScriptError::UnexpectedLokadId(details.lokad_id));
    }

    if details.token_type.first() != Some(&SLP_FUNGIBLE) {
        return MmError::err(ParseSlpScriptError::UnexpectedTokenType(details.token_type));
    }

    Ok(details)
}

#[derive(Debug, Display)]
enum GenSlpSpendErr {
    RpcError(UtxoRpcError),
    TooManyOutputs,
    #[display(
        fmt = "Not enough {} to generate SLP spend: available {}, required at least {}",
        coin,
        available,
        required
    )]
    InsufficientSlpBalance {
        coin: String,
        available: BigDecimal,
        required: BigDecimal,
    },
    InvalidSlpUtxos(ValidateSlpUtxosErr),
    Internal(String),
}

impl From<UtxoRpcError> for GenSlpSpendErr {
    fn from(err: UtxoRpcError) -> GenSlpSpendErr { GenSlpSpendErr::RpcError(err) }
}

impl From<ValidateSlpUtxosErr> for GenSlpSpendErr {
    fn from(err: ValidateSlpUtxosErr) -> GenSlpSpendErr { GenSlpSpendErr::InvalidSlpUtxos(err) }
}

impl From<UnexpectedDerivationMethod> for GenSlpSpendErr {
    fn from(e: UnexpectedDerivationMethod) -> Self { GenSlpSpendErr::Internal(e.to_string()) }
}

impl From<GenSlpSpendErr> for WithdrawError {
    fn from(err: GenSlpSpendErr) -> WithdrawError {
        match err {
            GenSlpSpendErr::RpcError(e) => e.into(),
            GenSlpSpendErr::TooManyOutputs | GenSlpSpendErr::InvalidSlpUtxos(_) => {
                WithdrawError::InternalError(err.to_string())
            },
            GenSlpSpendErr::InsufficientSlpBalance {
                coin,
                available,
                required,
            } => WithdrawError::NotSufficientBalance {
                coin,
                available,
                required,
            },
            GenSlpSpendErr::Internal(internal) => WithdrawError::InternalError(internal),
        }
    }
}

impl AsRef<UtxoCoinFields> for SlpToken {
    fn as_ref(&self) -> &UtxoCoinFields { self.platform_coin.as_ref() }
}

#[async_trait]
impl UtxoTxBroadcastOps for SlpToken {
    async fn broadcast_tx(&self, tx: &UtxoTx) -> Result<H256Json, MmError<BroadcastTxErr>> {
        let tx_bytes = serialize(tx);
        check_slp_transaction(self.platform_coin.bchd_urls(), tx_bytes.clone().take())
            .await
            .mm_err(|e| BroadcastTxErr::Other(e.to_string()))?;

        let hash = self.rpc().send_raw_transaction(tx_bytes.into()).compat().await?;

        Ok(hash)
    }
}

#[async_trait]
impl UtxoTxGenerationOps for SlpToken {
    async fn get_tx_fee(&self) -> UtxoRpcResult<ActualTxFee> { self.platform_coin.get_tx_fee().await }

    async fn calc_interest_if_required(
        &self,
        unsigned: TransactionInputSigner,
        data: AdditionalTxData,
        my_script_pub: Bytes,
    ) -> UtxoRpcResult<(TransactionInputSigner, AdditionalTxData)> {
        self.platform_coin
            .calc_interest_if_required(unsigned, data, my_script_pub)
            .await
    }
}

impl MarketCoinOps for SlpToken {
    fn ticker(&self) -> &str { &self.conf.ticker }

    fn my_address(&self) -> MmResult<String, MyAddressError> {
        let my_address = self.as_ref().derivation_method.iguana_or_err()?;
        let slp_address = self
            .platform_coin
            .slp_address(my_address)
            .map_to_mm(MyAddressError::InternalError)?;
        slp_address.encode().map_to_mm(MyAddressError::InternalError)
    }

    fn get_public_key(&self) -> Result<String, MmError<UnexpectedDerivationMethod>> {
        let pubkey = utxo_common::my_public_key(self.platform_coin.as_ref())?;
        Ok(pubkey.to_string())
    }

    fn sign_message_hash(&self, message: &str) -> Option<[u8; 32]> {
        utxo_common::sign_message_hash(self.as_ref(), message)
    }

    fn sign_message(&self, message: &str) -> SignatureResult<String> {
        utxo_common::sign_message(self.as_ref(), message)
    }

    fn verify_message(&self, signature: &str, message: &str, address: &str) -> VerificationResult<bool> {
        let message_hash = self
            .sign_message_hash(message)
            .ok_or(VerificationError::PrefixNotFound)?;
        let signature = CompactSignature::from(base64::decode(signature)?);
        let pubkey = Public::recover_compact(&H256::from(message_hash), &signature)?;
        let address_from_pubkey = self.platform_coin.address_from_pubkey(&pubkey);
        let slp_address = self
            .platform_coin
            .slp_address(&address_from_pubkey)
            .map_err(VerificationError::InternalError)?
            .encode()
            .map_err(VerificationError::InternalError)?;
        Ok(slp_address == address)
    }

    fn my_balance(&self) -> BalanceFut<CoinBalance> {
        let coin = self.clone();
        let fut = async move { Ok(coin.my_coin_balance().await?) };
        Box::new(fut.boxed().compat())
    }

    fn base_coin_balance(&self) -> BalanceFut<BigDecimal> {
        Box::new(self.platform_coin.my_balance().map(|res| res.spendable))
    }

    fn platform_ticker(&self) -> &str { self.platform_coin.ticker() }

    /// Receives raw transaction bytes in hexadecimal format as input and returns tx hash in hexadecimal format
    fn send_raw_tx(&self, tx: &str) -> Box<dyn Future<Item = String, Error = String> + Send> {
        let selfi = self.clone();
        let tx = tx.to_owned();
        let fut = async move {
            let bytes = hex::decode(tx).map_to_mm(|e| e).map_err(|e| format!("{:?}", e))?;
            let tx = try_s!(deserialize(bytes.as_slice()));
            let hash = selfi.broadcast_tx(&tx).await.map_err(|e| format!("{:?}", e))?;
            Ok(format!("{:?}", hash))
        };

        Box::new(fut.boxed().compat())
    }

    fn send_raw_tx_bytes(&self, tx: &[u8]) -> Box<dyn Future<Item = String, Error = String> + Send> {
        let selfi = self.clone();
        let bytes = tx.to_owned();
        let fut = async move {
            let tx = try_s!(deserialize(bytes.as_slice()));
            let hash = selfi.broadcast_tx(&tx).await.map_err(|e| format!("{:?}", e))?;
            Ok(format!("{:?}", hash))
        };

        Box::new(fut.boxed().compat())
    }

    fn wait_for_confirmations(
        &self,
        tx: &[u8],
        confirmations: u64,
        requires_nota: bool,
        wait_until: u64,
        check_every: u64,
    ) -> Box<dyn Future<Item = (), Error = String> + Send> {
        self.platform_coin
            .wait_for_confirmations(tx, confirmations, requires_nota, wait_until, check_every)
    }

    fn wait_for_htlc_tx_spend(
        &self,
        transaction: &[u8],
        _secret_hash: &[u8],
        wait_until: u64,
        from_block: u64,
        _swap_contract_address: &Option<BytesJson>,
        check_every: f64,
    ) -> TransactionFut {
        utxo_common::wait_for_output_spend(
            self.platform_coin.as_ref(),
            transaction,
            SLP_SWAP_VOUT,
            from_block,
            wait_until,
            check_every,
        )
    }

    fn tx_enum_from_bytes(&self, bytes: &[u8]) -> Result<TransactionEnum, MmError<TxMarshalingErr>> {
        self.platform_coin.tx_enum_from_bytes(bytes)
    }

    fn current_block(&self) -> Box<dyn Future<Item = u64, Error = String> + Send> { self.platform_coin.current_block() }

    fn display_priv_key(&self) -> Result<String, String> { self.platform_coin.display_priv_key() }

    fn min_tx_amount(&self) -> BigDecimal { big_decimal_from_sat_unsigned(1, self.decimals()) }

    fn min_trading_vol(&self) -> MmNumber { big_decimal_from_sat_unsigned(1, self.decimals()).into() }
}

#[async_trait]
impl SwapOps for SlpToken {
    fn send_taker_fee(&self, fee_addr: &[u8], amount: BigDecimal, _uuid: &[u8]) -> TransactionFut {
        let coin = self.clone();
        let fee_pubkey = try_tx_fus!(Public::from_slice(fee_addr));
        let script_pubkey = ScriptBuilder::build_p2pkh(&fee_pubkey.address_hash().into()).into();
        let amount = try_tx_fus!(sat_from_big_decimal(&amount, self.decimals()));

        let fut = async move {
            let slp_out = SlpOutput { amount, script_pubkey };
            let (preimage, recently_spent) = try_tx_s!(coin.generate_slp_tx_preimage(vec![slp_out]).await);
            generate_and_send_tx(
                &coin,
                preimage.available_bch_inputs,
                Some(preimage.slp_inputs.into_iter().map(|slp| slp.bch_unspent).collect()),
                FeePolicy::SendExact,
                recently_spent,
                preimage.outputs,
            )
            .await
        };
        Box::new(fut.boxed().compat().map(|tx| tx.into()))
    }

    fn send_maker_payment(&self, maker_payment_args: SendMakerPaymentArgs) -> TransactionFut {
        let taker_pub = try_tx_fus!(Public::from_slice(maker_payment_args.other_pubkey));
        let amount = try_tx_fus!(sat_from_big_decimal(&maker_payment_args.amount, self.decimals()));
        let secret_hash = maker_payment_args.secret_hash.to_owned();
        let maker_htlc_keypair = self.derive_htlc_key_pair(maker_payment_args.swap_unique_data);
        let time_lock = maker_payment_args.time_lock;

        let coin = self.clone();
        let fut = async move {
            let tx = try_tx_s!(
                coin.send_htlc(maker_htlc_keypair.public(), &taker_pub, time_lock, &secret_hash, amount)
                    .await
            );
            Ok(tx.into())
        };
        Box::new(fut.boxed().compat())
    }

    fn send_taker_payment(&self, taker_payment_args: SendTakerPaymentArgs) -> TransactionFut {
        let maker_pub = try_tx_fus!(Public::from_slice(taker_payment_args.other_pubkey));
        let amount = try_tx_fus!(sat_from_big_decimal(&taker_payment_args.amount, self.decimals()));
        let secret_hash = taker_payment_args.secret_hash.to_owned();

        let taker_htlc_keypair = self.derive_htlc_key_pair(taker_payment_args.swap_unique_data);
        let time_lock = taker_payment_args.time_lock;

        let coin = self.clone();
        let fut = async move {
            let tx = try_tx_s!(
                coin.send_htlc(taker_htlc_keypair.public(), &maker_pub, time_lock, &secret_hash, amount)
                    .await
            );
            Ok(tx.into())
        };
        Box::new(fut.boxed().compat())
    }

    fn send_maker_spends_taker_payment(
        &self,
        maker_spends_payment_args: SendMakerSpendsTakerPaymentArgs,
    ) -> TransactionFut {
        let tx = maker_spends_payment_args.other_payment_tx.to_owned();
        let taker_pub = try_tx_fus!(Public::from_slice(maker_spends_payment_args.other_pubkey));
        let secret = maker_spends_payment_args.secret.to_owned();
        let secret_hash = maker_spends_payment_args.secret_hash.to_owned();
        let htlc_keypair = self.derive_htlc_key_pair(maker_spends_payment_args.swap_unique_data);
        let coin = self.clone();
        let time_lock = maker_spends_payment_args.time_lock;

        let fut = async move {
            let tx = try_tx_s!(
                coin.spend_htlc(&tx, &taker_pub, time_lock, &secret, &secret_hash, &htlc_keypair)
                    .await
            );
            Ok(tx.into())
        };
        Box::new(fut.boxed().compat())
    }

    fn send_taker_spends_maker_payment(
        &self,
        taker_spends_payment_args: SendTakerSpendsMakerPaymentArgs,
    ) -> TransactionFut {
        let tx = taker_spends_payment_args.other_payment_tx.to_owned();
        let maker_pub = try_tx_fus!(Public::from_slice(taker_spends_payment_args.other_pubkey));
        let secret = taker_spends_payment_args.secret.to_owned();
        let secret_hash = taker_spends_payment_args.secret_hash.to_owned();
        let htlc_keypair = self.derive_htlc_key_pair(taker_spends_payment_args.swap_unique_data);
        let coin = self.clone();
        let time_lock = taker_spends_payment_args.time_lock;

        let fut = async move {
            let tx = try_tx_s!(
                coin.spend_htlc(&tx, &maker_pub, time_lock, &secret, &secret_hash, &htlc_keypair)
                    .await
            );
            Ok(tx.into())
        };
        Box::new(fut.boxed().compat())
    }

    fn send_taker_refunds_payment(&self, taker_refunds_payment_args: SendTakerRefundsPaymentArgs) -> TransactionFut {
        let tx = taker_refunds_payment_args.payment_tx.to_owned();
        let maker_pub = try_tx_fus!(Public::from_slice(taker_refunds_payment_args.other_pubkey));
        let secret_hash = taker_refunds_payment_args.secret_hash.to_owned();
        let htlc_keypair = self.derive_htlc_key_pair(taker_refunds_payment_args.swap_unique_data);
        let coin = self.clone();
        let time_lock = taker_refunds_payment_args.time_lock;

        let fut = async move {
            let tx = try_s!(
                coin.refund_htlc(&tx, &maker_pub, time_lock, &secret_hash, &htlc_keypair)
                    .await
            );
            Ok(tx.into())
        };
        Box::new(fut.boxed().compat().map_err(TransactionErr::Plain))
    }

    fn send_maker_refunds_payment(&self, maker_refunds_payment_args: SendMakerRefundsPaymentArgs) -> TransactionFut {
        let tx = maker_refunds_payment_args.payment_tx.to_owned();
        let taker_pub = try_tx_fus!(Public::from_slice(maker_refunds_payment_args.other_pubkey));
        let secret_hash = maker_refunds_payment_args.secret_hash.to_owned();
        let htlc_keypair = self.derive_htlc_key_pair(maker_refunds_payment_args.swap_unique_data);
        let coin = self.clone();
        let time_lock = maker_refunds_payment_args.time_lock;

        let fut = async move {
            let tx = try_tx_s!(
                coin.refund_htlc(&tx, &taker_pub, time_lock, &secret_hash, &htlc_keypair)
                    .await
            );
            Ok(tx.into())
        };
        Box::new(fut.boxed().compat())
    }

    fn validate_fee(&self, validate_fee_args: ValidateFeeArgs) -> Box<dyn Future<Item = (), Error = String> + Send> {
        let tx = match validate_fee_args.fee_tx {
            TransactionEnum::UtxoTx(tx) => tx.clone(),
            _ => panic!(),
        };
        let coin = self.clone();
        let expected_sender = validate_fee_args.expected_sender.to_owned();
        let fee_addr = validate_fee_args.fee_addr.to_owned();
        let amount = validate_fee_args.amount.to_owned();
        let min_block_number = validate_fee_args.min_block_number;

        let fut = async move {
            try_s!(
                coin.validate_dex_fee(tx, &expected_sender, &fee_addr, amount, min_block_number)
                    .await
            );
            Ok(())
        };
        Box::new(fut.boxed().compat())
    }

    fn validate_maker_payment(&self, input: ValidatePaymentInput) -> ValidatePaymentFut<()> {
        let coin = self.clone();
        let fut = async move {
            coin.validate_htlc(input).await?;
            Ok(())
        };
        Box::new(fut.boxed().compat())
    }

    fn validate_taker_payment(&self, input: ValidatePaymentInput) -> ValidatePaymentFut<()> {
        let coin = self.clone();
        let fut = async move {
            coin.validate_htlc(input).await?;
            Ok(())
        };
        Box::new(fut.boxed().compat())
    }

    #[inline]
    fn check_if_my_payment_sent(
        &self,
        if_my_payment_spent_args: CheckIfMyPaymentSentArgs,
    ) -> Box<dyn Future<Item = Option<TransactionEnum>, Error = String> + Send> {
        utxo_common::check_if_my_payment_sent(
            self.platform_coin.clone(),
            if_my_payment_spent_args.time_lock,
            if_my_payment_spent_args.other_pub,
            if_my_payment_spent_args.secret_hash,
            if_my_payment_spent_args.swap_unique_data,
        )
    }

    #[inline]
    async fn search_for_swap_tx_spend_my(
        &self,
        input: SearchForSwapTxSpendInput<'_>,
    ) -> Result<Option<FoundSwapTxSpend>, String> {
        utxo_common::search_for_swap_tx_spend_my(&self.platform_coin, input, SLP_SWAP_VOUT).await
    }

    #[inline]
    async fn search_for_swap_tx_spend_other(
        &self,
        input: SearchForSwapTxSpendInput<'_>,
    ) -> Result<Option<FoundSwapTxSpend>, String> {
        utxo_common::search_for_swap_tx_spend_other(&self.platform_coin, input, SLP_SWAP_VOUT).await
    }

    fn check_tx_signed_by_pub(&self, _tx: &[u8], _expected_pub: &[u8]) -> Result<bool, String> {
        unimplemented!();
    }

    #[inline]
    async fn extract_secret(&self, secret_hash: &[u8], spend_tx: &[u8]) -> Result<Vec<u8>, String> {
        utxo_common::extract_secret(secret_hash, spend_tx)
    }

    #[inline]
    fn negotiate_swap_contract_addr(
        &self,
        _other_side_address: Option<&[u8]>,
    ) -> Result<Option<BytesJson>, MmError<NegotiateSwapContractAddrErr>> {
        Ok(None)
    }

    #[inline]
    fn derive_htlc_key_pair(&self, swap_unique_data: &[u8]) -> KeyPair {
        utxo_common::derive_htlc_key_pair(self.platform_coin.as_ref(), swap_unique_data)
    }

    #[inline]
    fn validate_other_pubkey(&self, raw_pubkey: &[u8]) -> MmResult<(), ValidateOtherPubKeyErr> {
        utxo_common::validate_other_pubkey(raw_pubkey)
    }

    async fn payment_instructions(
        &self,
        _secret_hash: &[u8],
        _amount: &BigDecimal,
    ) -> Result<Option<Vec<u8>>, MmError<PaymentInstructionsErr>> {
        Ok(None)
    }

    fn validate_instructions(
        &self,
        _instructions: &[u8],
        _secret_hash: &[u8],
        _amount: BigDecimal,
    ) -> Result<PaymentInstructions, MmError<ValidateInstructionsErr>> {
        MmError::err(ValidateInstructionsErr::UnsupportedCoin(self.ticker().to_string()))
    }

    fn is_supported_by_watchers(&self) -> bool { false }
}

#[async_trait]
impl WatcherOps for SlpToken {
    fn create_maker_payment_spend_preimage(
        &self,
        _maker_payment_tx: &[u8],
        _time_lock: u32,
        _maker_pub: &[u8],
        _secret_hash: &[u8],
        _swap_unique_data: &[u8],
    ) -> TransactionFut {
        unimplemented!();
    }

    fn send_maker_payment_spend_preimage(&self, _preimage: &[u8], _secret: &[u8]) -> TransactionFut {
        unimplemented!();
    }

    fn create_taker_payment_refund_preimage(
        &self,
        _taker_payment_tx: &[u8],
        _time_lock: u32,
        _maker_pub: &[u8],
        _secret_hash: &[u8],
        _swap_contract_address: &Option<BytesJson>,
        _swap_unique_data: &[u8],
    ) -> TransactionFut {
        unimplemented!();
    }

    fn send_taker_payment_refund_preimage(&self, _taker_refunds_payment: &[u8]) -> TransactionFut {
        unimplemented!();
    }

    fn watcher_validate_taker_fee(
        &self,
        _taker_fee_hash: &[u8],
        _taker_payment_hex: &[u8],
        _sender_pubkey: &[u8],
        _amount: &BigDecimal,
        _min_block_number: u64,
        _fee_addr: &[u8],
        _lock_duration: u64,
    ) -> ValidatePaymentFut<()> {
        unimplemented!();
    }

    fn watcher_validate_taker_payment(&self, _input: WatcherValidatePaymentInput) -> ValidatePaymentFut<()> {
        unimplemented!();
    }

    async fn watcher_search_for_swap_tx_spend(
        &self,
        _input: WatcherSearchForSwapTxSpendInput<'_>,
    ) -> Result<FoundSwapTxSpend, String> {
        unimplemented!();
    }
}

impl From<GenSlpSpendErr> for TradePreimageError {
    fn from(slp: GenSlpSpendErr) -> TradePreimageError {
        match slp {
            GenSlpSpendErr::InsufficientSlpBalance {
                coin,
                available,
                required,
            } => TradePreimageError::NotSufficientBalance {
                coin,
                available,
                required,
            },
            GenSlpSpendErr::RpcError(e) => e.into(),
            GenSlpSpendErr::TooManyOutputs | GenSlpSpendErr::InvalidSlpUtxos(_) => {
                TradePreimageError::InternalError(slp.to_string())
            },
            GenSlpSpendErr::Internal(internal) => TradePreimageError::InternalError(internal),
        }
    }
}

#[derive(Clone, Debug, Deserialize, PartialEq, Serialize)]
pub struct SlpFeeDetails {
    pub amount: BigDecimal,
    pub coin: String,
}

impl From<SlpFeeDetails> for TxFeeDetails {
    fn from(slp: SlpFeeDetails) -> TxFeeDetails { TxFeeDetails::Slp(slp) }
}

#[async_trait]
impl MmCoin for SlpToken {
    fn is_asset_chain(&self) -> bool { false }

    fn spawner(&self) -> CoinFutSpawner { CoinFutSpawner::new(&self.conf.abortable_system) }

    fn get_raw_transaction(&self, req: RawTransactionRequest) -> RawTransactionFut {
        Box::new(
            utxo_common::get_raw_transaction(self.platform_coin.as_ref(), req)
                .boxed()
                .compat(),
        )
    }

    fn withdraw(&self, req: WithdrawRequest) -> WithdrawFut {
        let coin = self.clone();
        let fut = async move {
            let my_address = coin.platform_coin.as_ref().derivation_method.iguana_or_err()?;
            let key_pair = coin.platform_coin.as_ref().priv_key_policy.key_pair_or_err()?;

            let address = CashAddress::decode(&req.to).map_to_mm(WithdrawError::InvalidAddress)?;
            if address.prefix != *coin.slp_prefix() {
                return MmError::err(WithdrawError::InvalidAddress(format!(
                    "Expected {} address prefix, not {}",
                    coin.slp_prefix(),
                    address.prefix
                )));
            };
            let amount = if req.max {
                coin.my_balance_sat().await?
            } else {
                sat_from_big_decimal(&req.amount, coin.decimals())?
            };

            if address.hash.len() != 20 {
                return MmError::err(WithdrawError::InvalidAddress(format!(
                    "Expected 20 address hash len, not {}",
                    address.hash.len()
                )));
            }

            // TODO clarify with community whether we should support withdrawal to SLP P2SH addresses
            let script_pubkey = match address.address_type {
                CashAddrType::P2PKH => {
                    ScriptBuilder::build_p2pkh(&AddressHashEnum::AddressHash(address.hash.as_slice().into())).to_bytes()
                },
                CashAddrType::P2SH => {
                    return MmError::err(WithdrawError::InvalidAddress(
                        "Withdrawal to P2SH is not supported".into(),
                    ))
                },
            };
            let slp_output = SlpOutput { amount, script_pubkey };
            let (slp_preimage, _) = coin.generate_slp_tx_preimage(vec![slp_output]).await?;
            let mut tx_builder = UtxoTxBuilder::new(&coin.platform_coin)
                .add_required_inputs(slp_preimage.slp_inputs.into_iter().map(|slp| slp.bch_unspent))
                .add_available_inputs(slp_preimage.available_bch_inputs)
                .add_outputs(slp_preimage.outputs);

            let platform_decimals = coin.platform_decimals();
            match req.fee {
                Some(WithdrawFee::UtxoFixed { amount }) => {
                    let fixed = sat_from_big_decimal(&amount, platform_decimals)?;
                    tx_builder = tx_builder.with_fee(ActualTxFee::FixedPerKb(fixed))
                },
                Some(WithdrawFee::UtxoPerKbyte { amount }) => {
                    let dynamic = sat_from_big_decimal(&amount, platform_decimals)?;
                    tx_builder = tx_builder.with_fee(ActualTxFee::Dynamic(dynamic));
                },
                Some(fee_policy) => {
                    let error = format!(
                        "Expected 'UtxoFixed' or 'UtxoPerKbyte' fee types, found {:?}",
                        fee_policy
                    );
                    return MmError::err(WithdrawError::InvalidFeePolicy(error));
                },
                None => (),
            };

            let (unsigned, tx_data) = tx_builder.build().await.mm_err(|gen_tx_error| {
                WithdrawError::from_generate_tx_error(gen_tx_error, coin.platform_ticker().into(), platform_decimals)
            })?;

            let prev_script = ScriptBuilder::build_p2pkh(&my_address.hash);
            let signed = sign_tx(
                unsigned,
                key_pair,
                prev_script,
                coin.platform_conf().signature_version,
                coin.platform_conf().fork_id,
            )?;
            let fee_details = SlpFeeDetails {
                amount: big_decimal_from_sat_unsigned(tx_data.fee_amount, coin.platform_decimals()),
                coin: coin.platform_coin.ticker().into(),
            };
            let my_address_string = coin.my_address()?;
            let to_address = address.encode().map_to_mm(WithdrawError::InternalError)?;

            let total_amount = big_decimal_from_sat_unsigned(amount, coin.decimals());
            let spent_by_me = total_amount.clone();
            let (received_by_me, my_balance_change) = if my_address_string == to_address {
                (total_amount.clone(), 0.into())
            } else {
                (0.into(), &total_amount * &BigDecimal::from(-1))
            };

            let tx_hash: BytesJson = signed.hash().reversed().take().to_vec().into();
            let details = TransactionDetails {
                tx_hex: serialize(&signed).into(),
                internal_id: tx_hash.clone(),
                tx_hash: tx_hash.to_tx_hash(),
                from: vec![my_address_string],
                to: vec![to_address],
                total_amount,
                spent_by_me,
                received_by_me,
                my_balance_change,
                block_height: 0,
                timestamp: now_ms() / 1000,
                fee_details: Some(fee_details.into()),
                coin: coin.ticker().into(),
                kmd_rewards: None,
                transaction_type: Default::default(),
            };
            Ok(details)
        };
        Box::new(fut.boxed().compat())
    }

    fn decimals(&self) -> u8 { self.decimals() }

    fn convert_to_address(&self, from: &str, to_address_format: Json) -> Result<String, String> {
        utxo_common::convert_to_address(&self.platform_coin, from, to_address_format)
    }

    fn validate_address(&self, address: &str) -> ValidateAddressResult {
        let cash_address = match CashAddress::decode(address) {
            Ok(a) => a,
            Err(e) => {
                return ValidateAddressResult {
                    is_valid: false,
                    reason: Some(format!("Error {} on parsing the {} as cash address", e, address)),
                }
            },
        };

        if cash_address.prefix == *self.slp_prefix() {
            ValidateAddressResult {
                is_valid: true,
                reason: None,
            }
        } else {
            ValidateAddressResult {
                is_valid: false,
                reason: Some(format!(
                    "Address {} has invalid prefix {}, expected {}",
                    address,
                    cash_address.prefix,
                    self.slp_prefix()
                )),
            }
        }
    }

    fn process_history_loop(&self, _ctx: MmArc) -> Box<dyn Future<Item = (), Error = ()> + Send> {
        warn!("process_history_loop is not implemented for SLP yet!");
        Box::new(futures01::future::err(()))
    }

    fn history_sync_status(&self) -> HistorySyncState { self.platform_coin.history_sync_status() }

    /// Get fee to be paid per 1 swap transaction
    fn get_trade_fee(&self) -> Box<dyn Future<Item = TradeFee, Error = String> + Send> {
        utxo_common::get_trade_fee(self.platform_coin.clone())
    }

    async fn get_sender_trade_fee(
        &self,
        value: TradePreimageValue,
        stage: FeeApproxStage,
    ) -> TradePreimageResult<TradeFee> {
        let slp_amount = match value {
            TradePreimageValue::Exact(decimal) | TradePreimageValue::UpperBound(decimal) => {
                sat_from_big_decimal(&decimal, self.decimals())?
            },
        };
        // can use dummy P2SH script_pubkey here
        let script_pubkey = ScriptBuilder::build_p2sh(&H160::default().into()).into();
        let slp_out = SlpOutput {
            amount: slp_amount,
            script_pubkey,
        };
        let (preimage, _) = self.generate_slp_tx_preimage(vec![slp_out]).await?;
        let fee = utxo_common::preimage_trade_fee_required_to_send_outputs(
            &self.platform_coin,
            self.platform_ticker(),
            preimage.outputs,
            FeePolicy::SendExact,
            None,
            &stage,
        )
        .await?;
        Ok(TradeFee {
            coin: self.platform_coin.ticker().into(),
            amount: fee.into(),
            paid_from_trading_vol: false,
        })
    }

    fn get_receiver_trade_fee(&self, _stage: FeeApproxStage) -> TradePreimageFut<TradeFee> {
        let coin = self.clone();

        let fut = async move {
            let htlc_fee = coin
                .platform_coin
                .get_htlc_spend_fee(SLP_HTLC_SPEND_SIZE, &FeeApproxStage::WithoutApprox)
                .await?;
            let amount =
                (big_decimal_from_sat_unsigned(htlc_fee, coin.platform_decimals()) + coin.platform_dust_dec()).into();
            Ok(TradeFee {
                coin: coin.platform_coin.ticker().into(),
                amount,
                paid_from_trading_vol: false,
            })
        };

        Box::new(fut.boxed().compat())
    }

    async fn get_fee_to_send_taker_fee(
        &self,
        dex_fee_amount: BigDecimal,
        stage: FeeApproxStage,
    ) -> TradePreimageResult<TradeFee> {
        let slp_amount = sat_from_big_decimal(&dex_fee_amount, self.decimals())?;
        // can use dummy P2PKH script_pubkey here
        let script_pubkey = ScriptBuilder::build_p2pkh(&H160::default().into()).into();
        let slp_out = SlpOutput {
            amount: slp_amount,
            script_pubkey,
        };
        let (preimage, _) = self.generate_slp_tx_preimage(vec![slp_out]).await?;
        let fee = utxo_common::preimage_trade_fee_required_to_send_outputs(
            &self.platform_coin,
            self.platform_ticker(),
            preimage.outputs,
            FeePolicy::SendExact,
            None,
            &stage,
        )
        .await?;
        Ok(TradeFee {
            coin: self.platform_coin.ticker().into(),
            amount: fee.into(),
            paid_from_trading_vol: false,
        })
    }

    fn required_confirmations(&self) -> u64 { self.conf.required_confirmations.load(AtomicOrdering::Relaxed) }

    fn requires_notarization(&self) -> bool { false }

    fn set_required_confirmations(&self, confirmations: u64) {
        self.conf
            .required_confirmations
            .store(confirmations, AtomicOrdering::Relaxed);
    }

    fn set_requires_notarization(&self, _requires_nota: bool) {
        warn!("set_requires_notarization has no effect on SLPTOKEN!")
    }

    fn swap_contract_address(&self) -> Option<BytesJson> { utxo_common::fallback_swap_contract() }

    fn fallback_swap_contract(&self) -> Option<BytesJson> { utxo_common::fallback_swap_contract() }

    fn mature_confirmations(&self) -> Option<u32> { self.platform_coin.mature_confirmations() }

    fn coin_protocol_info(&self) -> Vec<u8> { Vec::new() }

    fn is_coin_protocol_supported(&self, _info: &Option<Vec<u8>>) -> bool { true }
}

#[async_trait]
impl CoinWithTxHistoryV2 for SlpToken {
    fn history_wallet_id(&self) -> WalletId { WalletId::new(self.platform_ticker().to_owned()) }

    /// TODO consider using `utxo_common::utxo_tx_history_common::get_tx_history_filters`
    /// when `SlpToken` implements `CoinWithDerivationMethod`.
    async fn get_tx_history_filters(
        &self,
        target: MyTxHistoryTarget,
    ) -> MmResult<GetTxHistoryFilters, MyTxHistoryErrorV2> {
        match target {
            MyTxHistoryTarget::Iguana => (),
            target => return MmError::err(MyTxHistoryErrorV2::with_expected_target(target, "Iguana")),
        }
        let my_address = self.my_address()?;
        Ok(GetTxHistoryFilters::for_address(my_address).with_token_id(self.token_id().to_string()))
    }
}

#[derive(Debug, Display)]
pub enum SlpAddrFromPubkeyErr {
    InvalidHex(hex::FromHexError),
    CashAddrError(String),
    EncodeError(String),
}

impl From<hex::FromHexError> for SlpAddrFromPubkeyErr {
    fn from(err: FromHexError) -> SlpAddrFromPubkeyErr { SlpAddrFromPubkeyErr::InvalidHex(err) }
}

pub fn slp_addr_from_pubkey_str(pubkey: &str, prefix: &str) -> Result<String, MmError<SlpAddrFromPubkeyErr>> {
    let pubkey_bytes = hex::decode(pubkey)?;
    let hash = dhash160(&pubkey_bytes);
    let addr =
        CashAddress::new(prefix, hash.to_vec(), CashAddrType::P2PKH).map_to_mm(SlpAddrFromPubkeyErr::CashAddrError)?;
    addr.encode().map_to_mm(SlpAddrFromPubkeyErr::EncodeError)
}

#[cfg(test)]
mod slp_tests {
    use super::*;
    use crate::utxo::GetUtxoListOps;
    use crate::{utxo::bch::tbch_coin_for_test, TransactionErr};
    use common::block_on;
    use mocktopus::mocking::{MockResult, Mockable};
    use std::mem::discriminant;

    // https://slp.dev/specs/slp-token-type-1/#examples
    #[test]
    fn test_parse_slp_script() {
        // Send single output
        let script = hex::decode("6a04534c500001010453454e4420e73b2b28c14db8ebbf97749988b539508990e1708021067f206f49d55807dbf4080000000005f5e100").unwrap();
        let slp_data = parse_slp_script(&script).unwrap();
        assert_eq!(slp_data.lokad_id, "SLP\0");
        let expected_amount = 100000000u64;
        let expected_transaction = SlpTransaction::Send {
            token_id: "e73b2b28c14db8ebbf97749988b539508990e1708021067f206f49d55807dbf4".into(),
            amounts: vec![expected_amount],
        };

        assert_eq!(expected_transaction, slp_data.transaction);

        // Genesis
        let script =
            hex::decode("6a04534c500001010747454e45534953044144455804414445584c004c0001084c0008000000174876e800")
                .unwrap();
        let slp_data = parse_slp_script(&script).unwrap();
        assert_eq!(slp_data.lokad_id, "SLP\0");
        let initial_token_mint_quantity = 1000_0000_0000u64;
        let expected_transaction = SlpTransaction::Genesis(SlpGenesisParams {
            token_ticker: "ADEX".to_string(),
            token_name: "ADEX".to_string(),
            token_document_url: "".to_string(),
            token_document_hash: vec![],
            decimals: vec![8],
            mint_baton_vout: None,
            initial_token_mint_quantity,
        });

        assert_eq!(expected_transaction, slp_data.transaction);

        // Genesis from docs example
        let script =
            hex::decode("6a04534c500001010747454e45534953045553445423546574686572204c74642e20555320646f6c6c6172206261636b656420746f6b656e734168747470733a2f2f7465746865722e746f2f77702d636f6e74656e742f75706c6f6164732f323031362f30362f546574686572576869746550617065722e70646620db4451f11eda33950670aaf59e704da90117ff7057283b032cfaec77793139160108010208002386f26fc10000").unwrap();
        let slp_data = parse_slp_script(&script).unwrap();
        assert_eq!(slp_data.lokad_id, "SLP\0");
        let initial_token_mint_quantity = 10000000000000000u64;
        let expected_transaction = SlpTransaction::Genesis(SlpGenesisParams {
            token_ticker: "USDT".to_string(),
            token_name: "Tether Ltd. US dollar backed tokens".to_string(),
            token_document_url: "https://tether.to/wp-content/uploads/2016/06/TetherWhitePaper.pdf".to_string(),
            token_document_hash: hex::decode("db4451f11eda33950670aaf59e704da90117ff7057283b032cfaec7779313916")
                .unwrap(),
            decimals: vec![8],
            mint_baton_vout: Some(2),
            initial_token_mint_quantity,
        });

        assert_eq!(expected_transaction, slp_data.transaction);

        // Mint
        let script =
            hex::decode("6a04534c50000101044d494e5420550d19eb820e616a54b8a73372c4420b5a0567d8dc00f613b71c5234dc884b35010208002386f26fc10000").unwrap();
        let slp_data = parse_slp_script(&script).unwrap();
        assert_eq!(slp_data.lokad_id, "SLP\0");
        let expected_transaction = SlpTransaction::Mint {
            token_id: "550d19eb820e616a54b8a73372c4420b5a0567d8dc00f613b71c5234dc884b35".into(),
            mint_baton_vout: Some(2),
            additional_token_quantity: 10000000000000000,
        };

        assert_eq!(expected_transaction, slp_data.transaction);

        // SEND with 3 outputs
        let script = hex::decode("6a04534c500001010453454e4420550d19eb820e616a54b8a73372c4420b5a0567d8dc00f613b71c5234dc884b350800000000000003e80800000000000003e90800000000000003ea").unwrap();
        let token_id = "550d19eb820e616a54b8a73372c4420b5a0567d8dc00f613b71c5234dc884b35".into();

        let slp_data = parse_slp_script(&script).unwrap();
        assert_eq!(slp_data.lokad_id, "SLP\0");
        let expected_transaction = SlpTransaction::Send {
            token_id,
            amounts: vec![1000, 1001, 1002],
        };
        assert_eq!(expected_transaction, slp_data.transaction);

        // NFT Genesis, unsupported token type
        // https://explorer.bitcoin.com/bch/tx/3dc17770ff832726aace53d305e087601d8b27cf881089d7849173736995f43e
        let script = hex::decode("6a04534c500001410747454e45534953055357454443174573736b65657469742043617264204e6f2e20313136302b68747470733a2f2f636f6c6c65637469626c652e73776565742e696f2f7365726965732f35382f313136302040f8d39b6fc8725d9c766d66643d8ec644363ba32391c1d9a89a3edbdea8866a01004c00080000000000000001").unwrap();

        let actual_err = parse_slp_script(&script).unwrap_err().into_inner();
        let expected_err = ParseSlpScriptError::UnexpectedTokenType(vec![0x41]);
        assert_eq!(expected_err, actual_err);
    }

    #[test]
    fn test_slp_send_output() {
        // Send single output
        let expected_script = hex::decode("6a04534c500001010453454e4420e73b2b28c14db8ebbf97749988b539508990e1708021067f206f49d55807dbf4080000000005f5e100").unwrap();
        let expected_output = TransactionOutput {
            value: 0,
            script_pubkey: expected_script.into(),
        };

        let actual_output = slp_send_output(
            &"e73b2b28c14db8ebbf97749988b539508990e1708021067f206f49d55807dbf4".into(),
            &[100000000],
        );

        assert_eq!(expected_output, actual_output);

        let expected_script = hex::decode("6a04534c500001010453454e4420550d19eb820e616a54b8a73372c4420b5a0567d8dc00f613b71c5234dc884b350800005af3107a40000800232bff5f46c000").unwrap();
        let expected_output = TransactionOutput {
            value: 0,
            script_pubkey: expected_script.into(),
        };

        let actual_output = slp_send_output(
            &"550d19eb820e616a54b8a73372c4420b5a0567d8dc00f613b71c5234dc884b35".into(),
            &[100000000000000, 9900000000000000],
        );

        assert_eq!(expected_output, actual_output);
    }

    #[test]
    fn test_slp_genesis_output() {
        let expected_script =
            hex::decode("6a04534c500001010747454e45534953044144455804414445584c004c0001084c0008000000174876e800")
                .unwrap();
        let expected_output = TransactionOutput {
            value: 0,
            script_pubkey: expected_script.into(),
        };

        let actual_output = slp_genesis_output("ADEX", "ADEX", None, None, 8, None, 1000_0000_0000);
        assert_eq!(expected_output, actual_output);

        let expected_script =
            hex::decode("6a04534c500001010747454e45534953045553445423546574686572204c74642e20555320646f6c6c6172206261636b656420746f6b656e734168747470733a2f2f7465746865722e746f2f77702d636f6e74656e742f75706c6f6164732f323031362f30362f546574686572576869746550617065722e70646620db4451f11eda33950670aaf59e704da90117ff7057283b032cfaec77793139160108010208002386f26fc10000")
                .unwrap();
        let expected_output = TransactionOutput {
            value: 0,
            script_pubkey: expected_script.into(),
        };

        let actual_output = slp_genesis_output(
            "USDT",
            "Tether Ltd. US dollar backed tokens",
            Some("https://tether.to/wp-content/uploads/2016/06/TetherWhitePaper.pdf"),
            Some("db4451f11eda33950670aaf59e704da90117ff7057283b032cfaec7779313916".into()),
            8,
            Some(2),
            10000000000000000,
        );
        assert_eq!(expected_output, actual_output);
    }

    #[test]
    fn test_slp_address() {
        let (_ctx, bch) = tbch_coin_for_test();
        let token_id = H256::from("bb309e48930671582bea508f9a1d9b491e49b69be3d6f372dc08da2ac6e90eb7");
        let fusd = SlpToken::new(4, "FUSD".into(), token_id, bch, 0).unwrap();

        let slp_address = fusd.my_address().unwrap();
        assert_eq!("slptest:qzx0llpyp8gxxsmad25twksqnwd62xm3lsg8lecug8", slp_address);
    }

    #[test]
    fn test_validate_htlc_valid() {
        let (_ctx, bch) = tbch_coin_for_test();
        let token_id = H256::from("bb309e48930671582bea508f9a1d9b491e49b69be3d6f372dc08da2ac6e90eb7");
        let fusd = SlpToken::new(4, "FUSD".into(), token_id, bch, 0).unwrap();

        // https://testnet.simpleledger.info/tx/e935160bfb5b45007a0fc6f8fbe8da618f28df6573731f1ffb54d9560abb49b2
        let payment_tx = hex::decode("0100000002736cf584f877ec7b6b95974bc461a9cfb9f126655b5d335471683154cc6cf4c5020000006a47304402206be99fe56a98e7a8c2ffe6f2d05c5c1f46a6577064b84d27d45fe0e959f6e77402201c512629313b48cd4df873222aa49046ae9a3a6e34e359d10d4308cb40438fba4121036879df230663db4cd083c8eeb0f293f46abc460ad3c299b0089b72e6d472202cffffffff736cf584f877ec7b6b95974bc461a9cfb9f126655b5d335471683154cc6cf4c5030000006a473044022020d774d045bbe3dce5b04af836f6a5629c6c4ce75b0b5ba8a1da0ae9a4ecc0530220522f86d20c9e4142e40f9a9c8d25db16fde91d4a0ad6f6ff2107e201386131b64121036879df230663db4cd083c8eeb0f293f46abc460ad3c299b0089b72e6d472202cffffffff040000000000000000406a04534c500001010453454e4420bb309e48930671582bea508f9a1d9b491e49b69be3d6f372dc08da2ac6e90eb70800000000000003e8080000000000001f3ee80300000000000017a914b0ca1fea17cf522c7e858416093fc6d95e55824087e8030000000000001976a9148cfffc2409d063437d6aa8b75a009b9ba51b71fc88accf614801000000001976a9148cfffc2409d063437d6aa8b75a009b9ba51b71fc88ac8c83d460").unwrap();

        let other_pub = hex::decode("036879df230663db4cd083c8eeb0f293f46abc460ad3c299b0089b72e6d472202c").unwrap();

        utxo_common::validate_payment::<BchCoin>.mock_safe(|coin, tx, out_i, pub0, _, h, a, lock, spv, conf| {
            // replace the second public because payment was sent with privkey that is currently unknown
            let my_pub = hex::decode("03c6a78589e18b482aea046975e6d0acbdea7bf7dbf04d9d5bd67fda917815e3ed").unwrap();
            let my_pub = Box::leak(Box::new(Public::from_slice(&my_pub).unwrap()));
            MockResult::Continue((coin, tx, out_i, pub0, my_pub, h, a, lock, spv, conf))
        });

        let lock_time = 1624547837;
        let secret_hash = hex::decode("5d9e149ad9ccb20e9f931a69b605df2ffde60242").unwrap();
        let amount: BigDecimal = "0.1".parse().unwrap();
        let input = ValidatePaymentInput {
            payment_tx,
            other_pub,
            time_lock_duration: 0,
            time_lock: lock_time,
            secret_hash,
            amount,
            confirmations: 1,
            try_spv_proof_until: now_ms() / 1000 + 60,
            unique_swap_data: Vec::new(),
            swap_contract_address: None,
        };
        block_on(fusd.validate_htlc(input)).unwrap();
    }

    #[test]
    fn construct_and_send_invalid_slp_htlc_should_fail() {
        let (_ctx, bch) = tbch_coin_for_test();
        let token_id = H256::from("bb309e48930671582bea508f9a1d9b491e49b69be3d6f372dc08da2ac6e90eb7");
        let fusd = SlpToken::new(4, "FUSD".into(), token_id, bch.clone(), 0).unwrap();

        let bch_address = bch.as_ref().derivation_method.unwrap_iguana();
        let (unspents, recently_spent) = block_on(bch.get_unspent_ordered_list(bch_address)).unwrap();

        let secret_hash = hex::decode("5d9e149ad9ccb20e9f931a69b605df2ffde60242").unwrap();
        let other_pub = hex::decode("036879df230663db4cd083c8eeb0f293f46abc460ad3c299b0089b72e6d472202c").unwrap();
        let other_pub = Public::from_slice(&other_pub).unwrap();

        let my_public_key = bch.my_public_key().unwrap();
        let htlc_script = payment_script(1624547837, &secret_hash, &other_pub, my_public_key);

        let slp_send_op_return_out = slp_send_output(&token_id, &[1000]);

        let invalid_slp_send_out = TransactionOutput {
            value: 1000,
            script_pubkey: ScriptBuilder::build_p2sh(&dhash160(&htlc_script).into()).into(),
        };

        let tx_err = block_on(generate_and_send_tx(
            &fusd,
            unspents,
            None,
            FeePolicy::SendExact,
            recently_spent,
            vec![slp_send_op_return_out, invalid_slp_send_out],
        ))
        .unwrap_err();

        let err = match tx_err.clone() {
            TransactionErr::TxRecoverable(_tx, err) => err,
            TransactionErr::Plain(err) => err,
        };

        println!("{:?}", err);
        assert!(err.contains("is not valid with reason outputs greater than inputs"));

        // this is invalid tx bytes generated by one of this test runs, ensure that FUSD won't broadcast it using
        // different methods
        let tx_bytes: &[u8] = &[
            1, 0, 0, 0, 1, 105, 91, 221, 196, 250, 138, 113, 118, 165, 149, 181, 70, 15, 224, 124, 67, 133, 237, 31,
            88, 125, 178, 69, 166, 27, 211, 32, 54, 1, 238, 134, 102, 2, 0, 0, 0, 106, 71, 48, 68, 2, 32, 103, 105,
            238, 187, 198, 194, 7, 162, 250, 17, 240, 45, 93, 168, 223, 35, 92, 23, 84, 70, 193, 234, 183, 130, 114,
            49, 198, 118, 69, 22, 128, 118, 2, 32, 127, 44, 73, 98, 217, 254, 44, 181, 87, 175, 114, 138, 223, 173,
            201, 168, 38, 198, 49, 23, 9, 101, 50, 154, 55, 236, 126, 253, 37, 114, 111, 218, 65, 33, 3, 104, 121, 223,
            35, 6, 99, 219, 76, 208, 131, 200, 238, 176, 242, 147, 244, 106, 188, 70, 10, 211, 194, 153, 176, 8, 155,
            114, 230, 212, 114, 32, 44, 255, 255, 255, 255, 3, 0, 0, 0, 0, 0, 0, 0, 0, 55, 106, 4, 83, 76, 80, 0, 1, 1,
            4, 83, 69, 78, 68, 32, 187, 48, 158, 72, 147, 6, 113, 88, 43, 234, 80, 143, 154, 29, 155, 73, 30, 73, 182,
            155, 227, 214, 243, 114, 220, 8, 218, 42, 198, 233, 14, 183, 8, 0, 0, 0, 0, 0, 0, 3, 232, 232, 3, 0, 0, 0,
            0, 0, 0, 23, 169, 20, 149, 59, 57, 9, 255, 106, 162, 105, 248, 93, 163, 76, 19, 42, 146, 66, 68, 64, 225,
            142, 135, 205, 228, 173, 0, 0, 0, 0, 0, 25, 118, 169, 20, 140, 255, 252, 36, 9, 208, 99, 67, 125, 106, 168,
            183, 90, 0, 155, 155, 165, 27, 113, 252, 136, 172, 216, 36, 92, 97,
        ];

        let tx_bytes_str = hex::encode(tx_bytes);
        let err = fusd.send_raw_tx(&tx_bytes_str).wait().unwrap_err();
        println!("{:?}", err);
        assert!(err.contains("is not valid with reason outputs greater than inputs"));

        let err2 = fusd.send_raw_tx_bytes(tx_bytes).wait().unwrap_err();
        println!("{:?}", err2);
        assert!(err2.contains("is not valid with reason outputs greater than inputs"));
        assert_eq!(err, err2);

        let utxo_tx: UtxoTx = deserialize(tx_bytes).unwrap();
        let err = block_on(fusd.broadcast_tx(&utxo_tx)).unwrap_err();
        match err.into_inner() {
            BroadcastTxErr::Other(err) => assert!(err.contains("is not valid with reason outputs greater than inputs")),
            e @ _ => panic!("Unexpected err {:?}", e),
        };

        // The error variant should equal to `TxRecoverable`
        assert_eq!(
            discriminant(&tx_err),
            discriminant(&TransactionErr::TxRecoverable(
                TransactionEnum::from(utxo_tx),
                String::new()
            ))
        );
    }

    #[test]
    fn test_validate_htlc_invalid_slp_utxo() {
        let (_ctx, bch) = tbch_coin_for_test();
        let token_id = H256::from("bb309e48930671582bea508f9a1d9b491e49b69be3d6f372dc08da2ac6e90eb7");
        let fusd = SlpToken::new(4, "FUSD".into(), token_id, bch.clone(), 0).unwrap();

        // https://www.blockchain.com/ru/bch-testnet/tx/6686ee013620d31ba645b27d581fed85437ce00f46b595a576718afac4dd5b69
        let payment_tx = hex::decode("0100000001ce59a734f33811afcc00c19dcb12202ed00067a50efed80424fabd2b723678c0020000006b483045022100ec1fecff9c60fb7e821b9a412bd8c4ce4a757c68287f9cf9e0f461165492d6530220222f020dd05d65ba35cddd0116c99255612ec90d63019bb1cea45e2cf09a62a94121036879df230663db4cd083c8eeb0f293f46abc460ad3c299b0089b72e6d472202cffffffff030000000000000000376a04534c500001010453454e4420bb309e48930671582bea508f9a1d9b491e49b69be3d6f372dc08da2ac6e90eb70800000000000003e8e80300000000000017a914953b3909ff6aa269f85da34c132a92424440e18e879decad00000000001976a9148cfffc2409d063437d6aa8b75a009b9ba51b71fc88acd1215c61").unwrap();

        let other_pub_bytes =
            hex::decode("036879df230663db4cd083c8eeb0f293f46abc460ad3c299b0089b72e6d472202c").unwrap();
        let other_pub = Public::from_slice(&other_pub_bytes).unwrap();

        let lock_time = 1624547837;
        let secret_hash = hex::decode("5d9e149ad9ccb20e9f931a69b605df2ffde60242").unwrap();
        let amount: BigDecimal = "0.1".parse().unwrap();
        let my_pub = bch.my_public_key().unwrap();

        // standard BCH validation should pass as the output itself is correct
        utxo_common::validate_payment(
            bch.clone(),
            deserialize(payment_tx.as_slice()).unwrap(),
            SLP_SWAP_VOUT,
            my_pub,
            &other_pub,
            &secret_hash,
            fusd.platform_dust_dec(),
            lock_time,
            now_ms() / 1000 + 60,
            1,
        )
        .wait()
        .unwrap();

        let input = ValidatePaymentInput {
            payment_tx,
            other_pub: other_pub_bytes,
            time_lock_duration: 0,
            time_lock: lock_time,
            secret_hash,
            amount,
            swap_contract_address: None,
            try_spv_proof_until: now_ms() / 1000 + 60,
            confirmations: 1,
            unique_swap_data: Vec::new(),
        };
        let validity_err = block_on(fusd.validate_htlc(input)).unwrap_err();
        match validity_err.into_inner() {
            ValidatePaymentError::WrongPaymentTx(e) => println!("{:#?}", e),
            err @ _ => panic!("Unexpected err {:#?}", err),
        };
    }

    #[test]
    fn test_sign_message() {
        let (_ctx, bch) = tbch_coin_for_test();
        let token_id = H256::from("bb309e48930671582bea508f9a1d9b491e49b69be3d6f372dc08da2ac6e90eb7");
        let fusd = SlpToken::new(4, "FUSD".into(), token_id, bch, 0).unwrap();
        let signature = fusd.sign_message("test").unwrap();
        assert_eq!(
            signature,
            "ILuePKMsycXwJiNDOT7Zb7TfIlUW7Iq+5ylKd15AK72vGVYXbnf7Gj9Lk9MFV+6Ub955j7MiAkp0wQjvuIoRPPA="
        );
    }

    #[test]
    #[cfg(not(target_arch = "wasm32"))]
    fn test_verify_message() {
        let (_ctx, bch) = tbch_coin_for_test();
        let token_id = H256::from("bb309e48930671582bea508f9a1d9b491e49b69be3d6f372dc08da2ac6e90eb7");
        let fusd = SlpToken::new(4, "FUSD".into(), token_id, bch, 0).unwrap();
        let is_valid = fusd
            .verify_message(
                "ILuePKMsycXwJiNDOT7Zb7TfIlUW7Iq+5ylKd15AK72vGVYXbnf7Gj9Lk9MFV+6Ub955j7MiAkp0wQjvuIoRPPA=",
                "test",
                "slptest:qzx0llpyp8gxxsmad25twksqnwd62xm3lsg8lecug8",
            )
            .unwrap();
        assert!(is_valid);
    }
}<|MERGE_RESOLUTION|>--- conflicted
+++ resolved
@@ -21,15 +21,9 @@
             SendTakerSpendsMakerPaymentArgs, SignatureResult, SwapOps, TradeFee, TradePreimageError, TradePreimageFut,
             TradePreimageResult, TradePreimageValue, TransactionDetails, TransactionEnum, TransactionErr,
             TransactionFut, TxFeeDetails, TxMarshalingErr, UnexpectedDerivationMethod, ValidateAddressResult,
-<<<<<<< HEAD
-            ValidateInstructionsErr, ValidateOtherPubKeyErr, ValidatePaymentInput, VerificationError,
+            ValidateFeeArgs, ValidateInstructionsErr, ValidateOtherPubKeyErr, ValidatePaymentInput, VerificationError,
             VerificationResult, WatcherOps, WatcherSearchForSwapTxSpendInput, WatcherValidatePaymentInput,
             WithdrawError, WithdrawFee, WithdrawFut, WithdrawRequest};
-=======
-            ValidateFeeArgs, ValidateInstructionsErr, ValidateOtherPubKeyErr, ValidatePaymentInput, VerificationError,
-            VerificationResult, WatcherOps, WatcherValidatePaymentInput, WithdrawError, WithdrawFee, WithdrawFut,
-            WithdrawRequest};
->>>>>>> 535d6cb0
 use async_trait::async_trait;
 use bitcrypto::dhash160;
 use chain::constants::SEQUENCE_FINAL;
