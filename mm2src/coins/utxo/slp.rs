//! The module implementing Simple Ledger Protocol (SLP) support.
//! It's a custom token format mostly used on the Bitcoin Cash blockchain.
//! Tracking issue: https://github.com/KomodoPlatform/atomicDEX-API/issues/701
//! More info about the protocol and implementation guides can be found at https://slp.dev/

use crate::coin_errors::{MyAddressError, ValidatePaymentError, ValidatePaymentFut};
use crate::my_tx_history_v2::{CoinWithTxHistoryV2, MyTxHistoryErrorV2, MyTxHistoryTarget};
use crate::tx_history_storage::{GetTxHistoryFilters, WalletId};
use crate::utxo::bch::BchCoin;
use crate::utxo::bchd_grpc::{check_slp_transaction, validate_slp_utxos, ValidateSlpUtxosErr};
use crate::utxo::rpc_clients::{UnspentInfo, UtxoRpcClientEnum, UtxoRpcError, UtxoRpcResult};
use crate::utxo::utxo_common::{self, big_decimal_from_sat_unsigned, payment_script, UtxoTxBuilder};
use crate::utxo::{generate_and_send_tx, sat_from_big_decimal, ActualTxFee, AdditionalTxData, BroadcastTxErr,
                  FeePolicy, GenerateTxError, RecentlySpentOutPointsGuard, UtxoCoinConf, UtxoCoinFields,
                  UtxoCommonOps, UtxoTx, UtxoTxBroadcastOps, UtxoTxGenerationOps};
use crate::{BalanceFut, CheckIfMyPaymentSentArgs, CoinBalance, CoinFutSpawner, ConfirmPaymentInput, DexFee,
            FeeApproxStage, FoundSwapTxSpend, HistorySyncState, MakerSwapTakerCoin, MarketCoinOps, MmCoin, MmCoinEnum,
            NegotiateSwapContractAddrErr, NumConversError, PaymentInstructionArgs, PaymentInstructions,
            PaymentInstructionsErr, PrivKeyPolicyNotAllowed, RawTransactionFut, RawTransactionRequest,
            RawTransactionResult, RefundError, RefundPaymentArgs, RefundResult, SearchForSwapTxSpendInput,
            SendMakerPaymentSpendPreimageInput, SendPaymentArgs, SignRawTransactionRequest, SignatureResult,
            SpendPaymentArgs, SwapOps, TakerSwapMakerCoin, TradeFee, TradePreimageError, TradePreimageFut,
            TradePreimageResult, TradePreimageValue, TransactionDetails, TransactionEnum, TransactionErr,
            TransactionFut, TransactionResult, TxFeeDetails, TxMarshalingErr, UnexpectedDerivationMethod,
            ValidateAddressResult, ValidateFeeArgs, ValidateInstructionsErr, ValidateOtherPubKeyErr,
            ValidatePaymentInput, ValidateWatcherSpendInput, VerificationError, VerificationResult,
            WaitForHTLCTxSpendArgs, WatcherOps, WatcherReward, WatcherRewardError, WatcherSearchForSwapTxSpendInput,
            WatcherValidatePaymentInput, WatcherValidateTakerFeeInput, WithdrawError, WithdrawFee, WithdrawFut,
            WithdrawRequest};
use async_trait::async_trait;
use bitcrypto::dhash160;
use chain::constants::SEQUENCE_FINAL;
use chain::{OutPoint, TransactionOutput};
use common::executor::{abortable_queue::AbortableQueue, AbortableSystem, AbortedError};
use common::log::warn;
use common::{now_sec, wait_until_sec};
use derive_more::Display;
use futures::compat::Future01CompatExt;
use futures::{FutureExt, TryFutureExt};
use futures01::Future;
use hex::FromHexError;
use keys::hash::H160;
use keys::{AddressHashEnum, CashAddrType, CashAddress, CompactSignature, KeyPair, NetworkPrefix as CashAddrPrefix,
           Public};
use mm2_core::mm_ctx::MmArc;
use mm2_err_handle::prelude::*;
use mm2_number::{BigDecimal, MmNumber};
use primitives::hash::H256;
use rpc::v1::types::{Bytes as BytesJson, ToTxHash, H256 as H256Json};
use script::bytes::Bytes;
use script::{Builder as ScriptBuilder, Opcode, Script, TransactionInputSigner};
use serde_json::Value as Json;
use serialization::{deserialize, serialize, Deserializable, Error as SerError, Reader};
use serialization_derive::Deserializable;
use std::convert::TryInto;
use std::sync::atomic::{AtomicU64, Ordering as AtomicOrdering};
use std::sync::Arc;
use utxo_signer::with_key_pair::{p2pkh_spend, p2sh_spend, sign_tx, UtxoSignWithKeyPairError};

use super::output_script;

const SLP_SWAP_VOUT: usize = 1;
const SLP_FEE_VOUT: usize = 1;
const SLP_HTLC_SPEND_SIZE: u64 = 555;
const SLP_LOKAD_ID: &str = "SLP\x00";
const SLP_FUNGIBLE: u8 = 1;
const SLP_SEND: &str = "SEND";
const SLP_MINT: &str = "MINT";
const SLP_GENESIS: &str = "GENESIS";

#[derive(Debug, Display)]
#[allow(clippy::large_enum_variant)]
pub enum EnableSlpError {
    GetBalanceError(UtxoRpcError),
    UnexpectedDerivationMethod(String),
    Internal(String),
}

impl From<MyAddressError> for EnableSlpError {
    fn from(err: MyAddressError) -> Self {
        match err {
            MyAddressError::UnexpectedDerivationMethod(der) => EnableSlpError::UnexpectedDerivationMethod(der),
            MyAddressError::InternalError(internal) => EnableSlpError::Internal(internal),
        }
    }
}

impl From<AbortedError> for EnableSlpError {
    fn from(e: AbortedError) -> Self { EnableSlpError::Internal(e.to_string()) }
}

pub struct SlpTokenFields {
    decimals: u8,
    ticker: String,
    token_id: H256,
    required_confirmations: AtomicU64,
    /// This abortable system is used to spawn coin's related futures that should be aborted on coin deactivation
    /// and on [`MmArc::stop`].
    abortable_system: AbortableQueue,
}

/// Minimalistic info that is used to be stored outside of the token's context
/// E.g. in the platform BCHCoin
#[derive(Debug)]
pub struct SlpTokenInfo {
    pub token_id: H256,
    pub decimals: u8,
}

#[derive(Clone)]
pub struct SlpToken {
    conf: Arc<SlpTokenFields>,
    platform_coin: BchCoin,
}

#[derive(Clone, Debug, Eq, Hash, PartialEq)]
pub struct SlpUnspent {
    pub bch_unspent: UnspentInfo,
    pub slp_amount: u64,
}

#[derive(Clone, Debug)]
pub struct SlpOutput {
    pub amount: u64,
    pub script_pubkey: Bytes,
}

/// The SLP transaction preimage
struct SlpTxPreimage {
    slp_inputs: Vec<SlpUnspent>,
    available_bch_inputs: Vec<UnspentInfo>,
    outputs: Vec<TransactionOutput>,
}

#[derive(Debug, Display)]
enum ValidateDexFeeError {
    TxLackOfOutputs,
    #[display(fmt = "OpReturnParseError: {:?}", _0)]
    OpReturnParseError(ParseSlpScriptError),
    InvalidSlpDetails,
    NumConversionErr(NumConversError),
    ValidatePaymentError(String),
}

impl From<NumConversError> for ValidateDexFeeError {
    fn from(err: NumConversError) -> ValidateDexFeeError { ValidateDexFeeError::NumConversionErr(err) }
}

impl From<ParseSlpScriptError> for ValidateDexFeeError {
    fn from(err: ParseSlpScriptError) -> Self { ValidateDexFeeError::OpReturnParseError(err) }
}

#[allow(clippy::upper_case_acronyms, clippy::large_enum_variant)]
#[derive(Debug, Display)]
pub enum SpendP2SHError {
    GenerateTxErr(GenerateTxError),
    Rpc(UtxoRpcError),
    SignTxErr(UtxoSignWithKeyPairError),
    PrivKeyPolicyNotAllowed(PrivKeyPolicyNotAllowed),
    UnexpectedDerivationMethod(UnexpectedDerivationMethod),
    String(String),
}

impl From<GenerateTxError> for SpendP2SHError {
    fn from(err: GenerateTxError) -> SpendP2SHError { SpendP2SHError::GenerateTxErr(err) }
}

impl From<UtxoRpcError> for SpendP2SHError {
    fn from(err: UtxoRpcError) -> SpendP2SHError { SpendP2SHError::Rpc(err) }
}

impl From<UtxoSignWithKeyPairError> for SpendP2SHError {
    fn from(sign: UtxoSignWithKeyPairError) -> SpendP2SHError { SpendP2SHError::SignTxErr(sign) }
}

impl From<PrivKeyPolicyNotAllowed> for SpendP2SHError {
    fn from(e: PrivKeyPolicyNotAllowed) -> Self { SpendP2SHError::PrivKeyPolicyNotAllowed(e) }
}

impl From<UnexpectedDerivationMethod> for SpendP2SHError {
    fn from(e: UnexpectedDerivationMethod) -> Self { SpendP2SHError::UnexpectedDerivationMethod(e) }
}

impl From<String> for SpendP2SHError {
    fn from(err: String) -> SpendP2SHError { SpendP2SHError::String(err) }
}

#[derive(Debug, Display)]
pub enum SpendHtlcError {
    TxLackOfOutputs,
    #[display(fmt = "DeserializationErr: {:?}", _0)]
    DeserializationErr(SerError),
    #[display(fmt = "PubkeyParseError: {:?}", _0)]
    PubkeyParseErr(keys::Error),
    InvalidSlpDetails,
    NumConversionErr(NumConversError),
    RpcErr(UtxoRpcError),
    #[allow(clippy::upper_case_acronyms)]
    SpendP2SHErr(SpendP2SHError),
    OpReturnParseError(ParseSlpScriptError),
    UnexpectedDerivationMethod(UnexpectedDerivationMethod),
}

impl From<UnexpectedDerivationMethod> for SpendHtlcError {
    fn from(e: UnexpectedDerivationMethod) -> Self { SpendHtlcError::UnexpectedDerivationMethod(e) }
}

impl From<NumConversError> for SpendHtlcError {
    fn from(err: NumConversError) -> SpendHtlcError { SpendHtlcError::NumConversionErr(err) }
}

impl From<SerError> for SpendHtlcError {
    fn from(err: SerError) -> SpendHtlcError { SpendHtlcError::DeserializationErr(err) }
}

impl From<keys::Error> for SpendHtlcError {
    fn from(err: keys::Error) -> SpendHtlcError { SpendHtlcError::PubkeyParseErr(err) }
}

impl From<SpendP2SHError> for SpendHtlcError {
    fn from(err: SpendP2SHError) -> SpendHtlcError { SpendHtlcError::SpendP2SHErr(err) }
}

impl From<UtxoRpcError> for SpendHtlcError {
    fn from(err: UtxoRpcError) -> SpendHtlcError { SpendHtlcError::RpcErr(err) }
}

impl From<ParseSlpScriptError> for SpendHtlcError {
    fn from(err: ParseSlpScriptError) -> Self { SpendHtlcError::OpReturnParseError(err) }
}

fn slp_send_output(token_id: &H256, amounts: &[u64]) -> TransactionOutput {
    let mut script_builder = ScriptBuilder::default()
        .push_opcode(Opcode::OP_RETURN)
        .push_data(SLP_LOKAD_ID.as_bytes())
        .push_data(&[SLP_FUNGIBLE])
        .push_data(SLP_SEND.as_bytes())
        .push_data(token_id.as_slice());
    for amount in amounts {
        script_builder = script_builder.push_data(&amount.to_be_bytes());
    }
    TransactionOutput {
        value: 0,
        script_pubkey: script_builder.into_bytes(),
    }
}

pub fn slp_genesis_output(
    ticker: &str,
    name: &str,
    token_document_url: Option<&str>,
    token_document_hash: Option<H256>,
    decimals: u8,
    mint_baton_vout: Option<u8>,
    initial_token_mint_quantity: u64,
) -> TransactionOutput {
    let mut script_builder = ScriptBuilder::default()
        .push_opcode(Opcode::OP_RETURN)
        .push_data(SLP_LOKAD_ID.as_bytes())
        .push_data(&[SLP_FUNGIBLE])
        .push_data(SLP_GENESIS.as_bytes())
        .push_data(ticker.as_bytes())
        .push_data(name.as_bytes());

    script_builder = match token_document_url {
        Some(url) => script_builder.push_data(url.as_bytes()),
        None => script_builder
            .push_opcode(Opcode::OP_PUSHDATA1)
            .push_opcode(Opcode::OP_0),
    };

    script_builder = match token_document_hash {
        Some(hash) => script_builder.push_data(hash.as_slice()),
        None => script_builder
            .push_opcode(Opcode::OP_PUSHDATA1)
            .push_opcode(Opcode::OP_0),
    };

    script_builder = script_builder.push_data(&[decimals]);
    script_builder = match mint_baton_vout {
        Some(vout) => script_builder.push_data(&[vout]),
        None => script_builder
            .push_opcode(Opcode::OP_PUSHDATA1)
            .push_opcode(Opcode::OP_0),
    };

    script_builder = script_builder.push_data(&initial_token_mint_quantity.to_be_bytes());
    TransactionOutput {
        value: 0,
        script_pubkey: script_builder.into_bytes(),
    }
}

#[derive(Debug)]
pub struct SlpProtocolConf {
    pub platform_coin_ticker: String,
    pub token_id: H256,
    pub decimals: u8,
    pub required_confirmations: Option<u64>,
}

impl SlpToken {
    pub fn new(
        decimals: u8,
        ticker: String,
        token_id: H256,
        platform_coin: BchCoin,
        required_confirmations: u64,
    ) -> MmResult<SlpToken, EnableSlpError> {
        // Create an abortable system linked to `platform_coin` so if the platform coin is disabled,
        // all spawned futures related to `SlpToken` will be aborted as well.
        let abortable_system = platform_coin.as_ref().abortable_system.create_subsystem()?;

        let conf = Arc::new(SlpTokenFields {
            decimals,
            ticker,
            token_id,
            required_confirmations: AtomicU64::new(required_confirmations),
            abortable_system,
        });
        Ok(SlpToken { conf, platform_coin })
    }

    /// Returns the OP_RETURN output for SLP Send transaction
    fn send_op_return_output(&self, amounts: &[u64]) -> TransactionOutput {
        slp_send_output(&self.conf.token_id, amounts)
    }

    fn rpc(&self) -> &UtxoRpcClientEnum { &self.platform_coin.as_ref().rpc_client }

    /// Returns unspents of the SLP token plus plain BCH UTXOs plus RecentlySpentOutPoints mutex guard
    async fn slp_unspents_for_spend(
        &self,
    ) -> UtxoRpcResult<(Vec<SlpUnspent>, Vec<UnspentInfo>, RecentlySpentOutPointsGuard<'_>)> {
        self.platform_coin.get_token_utxos_for_spend(&self.conf.token_id).await
    }

    async fn slp_unspents_for_display(&self) -> UtxoRpcResult<(Vec<SlpUnspent>, Vec<UnspentInfo>)> {
        self.platform_coin
            .get_token_utxos_for_display(&self.conf.token_id)
            .await
    }

    /// Generates the tx preimage that spends the SLP from my address to the desired destinations (script pubkeys)
    async fn generate_slp_tx_preimage(
        &self,
        slp_outputs: Vec<SlpOutput>,
    ) -> Result<(SlpTxPreimage, RecentlySpentOutPointsGuard<'_>), MmError<GenSlpSpendErr>> {
        // the limit is 19, but we may require the change to be added
        if slp_outputs.len() > 18 {
            return MmError::err(GenSlpSpendErr::TooManyOutputs);
        }
        let (slp_unspents, bch_unspents, recently_spent) = self.slp_unspents_for_spend().await?;
        let total_slp_output = slp_outputs.iter().fold(0, |cur, slp_out| cur + slp_out.amount);
        let mut total_slp_input = 0;

        let mut inputs = vec![];
        for slp_utxo in slp_unspents {
            if total_slp_input >= total_slp_output {
                break;
            }

            total_slp_input += slp_utxo.slp_amount;
            inputs.push(slp_utxo);
        }

        if total_slp_input < total_slp_output {
            return MmError::err(GenSlpSpendErr::InsufficientSlpBalance {
                coin: self.ticker().into(),
                required: big_decimal_from_sat_unsigned(total_slp_output, self.decimals()),
                available: big_decimal_from_sat_unsigned(total_slp_input, self.decimals()),
            });
        }
        let change = total_slp_input - total_slp_output;

        let mut amounts_for_op_return: Vec<_> = slp_outputs.iter().map(|spend_to| spend_to.amount).collect();
        if change > 0 {
            amounts_for_op_return.push(change);
        }

        let op_return_out_mm = self.send_op_return_output(&amounts_for_op_return);
        let mut outputs = vec![op_return_out_mm];

        outputs.extend(slp_outputs.into_iter().map(|spend_to| TransactionOutput {
            value: self.platform_dust(),
            script_pubkey: spend_to.script_pubkey,
        }));

        if change > 0 {
            let my_public_key = self.platform_coin.my_public_key()?;
            let slp_change_out = TransactionOutput {
                value: self.platform_dust(),
                script_pubkey: ScriptBuilder::build_p2pkh(&my_public_key.address_hash().into()).to_bytes(),
            };
            outputs.push(slp_change_out);
        }

        validate_slp_utxos(self.platform_coin.bchd_urls(), &inputs, self.token_id()).await?;
        let preimage = SlpTxPreimage {
            slp_inputs: inputs,
            available_bch_inputs: bch_unspents,
            outputs,
        };
        Ok((preimage, recently_spent))
    }

    pub async fn send_slp_outputs(&self, slp_outputs: Vec<SlpOutput>) -> Result<UtxoTx, TransactionErr> {
        let (preimage, recently_spent) = try_tx_s!(self.generate_slp_tx_preimage(slp_outputs).await);
        generate_and_send_tx(
            self,
            preimage.available_bch_inputs,
            Some(preimage.slp_inputs.into_iter().map(|slp| slp.bch_unspent).collect()),
            FeePolicy::SendExact,
            recently_spent,
            preimage.outputs,
        )
        .await
    }

    async fn send_htlc(
        &self,
        my_pub: &Public,
        other_pub: &Public,
        time_lock: u32,
        secret_hash: &[u8],
        amount: u64,
    ) -> Result<UtxoTx, TransactionErr> {
        let payment_script = payment_script(time_lock, secret_hash, my_pub, other_pub);
        let script_pubkey = ScriptBuilder::build_p2sh(&dhash160(&payment_script).into()).to_bytes();
        let slp_out = SlpOutput { amount, script_pubkey };
        let (preimage, recently_spent) = try_tx_s!(self.generate_slp_tx_preimage(vec![slp_out]).await);
        generate_and_send_tx(
            self,
            preimage.available_bch_inputs,
            Some(preimage.slp_inputs.into_iter().map(|slp| slp.bch_unspent).collect()),
            FeePolicy::SendExact,
            recently_spent,
            preimage.outputs,
        )
        .await
    }

    async fn validate_htlc(&self, input: ValidatePaymentInput) -> Result<(), MmError<ValidatePaymentError>> {
        let mut tx: UtxoTx = deserialize(input.payment_tx.as_slice())?;
        tx.tx_hash_algo = self.platform_coin.as_ref().tx_hash_algo;
        if tx.outputs.len() < 2 {
            return MmError::err(ValidatePaymentError::TxDeserializationError(
                "Not enough transaction output".to_string(),
            ));
        }

        let slp_satoshis = sat_from_big_decimal(&input.amount, self.decimals())?;

        let slp_unspent = SlpUnspent {
            bch_unspent: UnspentInfo {
                outpoint: OutPoint {
                    hash: tx.hash(),
                    index: 1,
                },
                value: 0,
                height: None,
            },
            slp_amount: slp_satoshis,
        };
        validate_slp_utxos(self.platform_coin.bchd_urls(), &[slp_unspent], self.token_id()).await?;

        let slp_tx: SlpTxDetails = parse_slp_script(tx.outputs[0].script_pubkey.as_slice())?;

        match slp_tx.transaction {
            SlpTransaction::Send { token_id, amounts } => {
                if token_id != self.token_id() {
                    return MmError::err(ValidatePaymentError::WrongPaymentTx(format!(
                        "Invalid tx token_id, Expected: {}, found: {}",
                        token_id,
                        self.token_id()
                    )));
                }

                if amounts.is_empty() {
                    return MmError::err(ValidatePaymentError::WrongPaymentTx(
                        "Input amount can't be empty".to_string(),
                    ));
                }

                if amounts[0] != slp_satoshis {
                    return MmError::err(ValidatePaymentError::WrongPaymentTx(format!(
                        "Invalid input amount. Expected: {}, found: {}",
                        slp_satoshis, amounts[0]
                    )));
                }
            },
            _ => {
                return MmError::err(ValidatePaymentError::WrongPaymentTx(
                    "Invalid Slp tx details".to_string(),
                ))
            },
        }

        let htlc_keypair = self.derive_htlc_key_pair(&input.unique_swap_data);
        let first_pub = &Public::from_slice(&input.other_pub)
            .map_to_mm(|err| ValidatePaymentError::InvalidParameter(err.to_string()))?;
        let time_lock = input
            .time_lock
            .try_into()
            .map_to_mm(ValidatePaymentError::TimelockOverflow)?;
        let validate_fut = utxo_common::validate_payment(
            self.platform_coin.clone(),
            tx,
            SLP_SWAP_VOUT,
            first_pub,
            htlc_keypair.public(),
            &input.secret_hash,
            self.platform_dust_dec(),
            None,
            time_lock,
            wait_until_sec(60),
            input.confirmations,
        );
        validate_fut.compat().await
    }

    pub async fn refund_htlc(
        &self,
        htlc_tx: &[u8],
        other_pub: &Public,
        time_lock: u32,
        secret_hash: &[u8],
        htlc_keypair: &KeyPair,
    ) -> Result<UtxoTx, MmError<SpendHtlcError>> {
        let tx: UtxoTx = deserialize(htlc_tx)?;
        if tx.outputs.is_empty() {
            return MmError::err(SpendHtlcError::TxLackOfOutputs);
        }

        let slp_tx: SlpTxDetails = parse_slp_script(tx.outputs[0].script_pubkey.as_slice())?;

        let other_pub = Public::from_slice(other_pub)?;
        let my_public_key = self.platform_coin.my_public_key()?;
        let redeem_script = payment_script(time_lock, secret_hash, my_public_key, &other_pub);

        let slp_amount = match slp_tx.transaction {
            SlpTransaction::Send { token_id, amounts } => {
                if token_id != self.token_id() {
                    return MmError::err(SpendHtlcError::InvalidSlpDetails);
                }
                *amounts.first().ok_or(SpendHtlcError::InvalidSlpDetails)?
            },
            _ => return MmError::err(SpendHtlcError::InvalidSlpDetails),
        };
        let slp_utxo = SlpUnspent {
            bch_unspent: UnspentInfo {
                outpoint: OutPoint {
                    hash: tx.hash(),
                    index: SLP_SWAP_VOUT as u32,
                },
                value: tx.outputs[1].value,
                height: None,
            },
            slp_amount,
        };

        let tx_locktime = self.platform_coin.p2sh_tx_locktime(time_lock).await?;
        let script_data = ScriptBuilder::default().push_opcode(Opcode::OP_1).into_script();
        let tx = self
            .spend_p2sh(
                slp_utxo,
                tx_locktime,
                SEQUENCE_FINAL - 1,
                script_data,
                redeem_script,
                htlc_keypair,
            )
            .await?;
        Ok(tx)
    }

    pub async fn spend_htlc(
        &self,
        htlc_tx: &[u8],
        other_pub: &Public,
        time_lock: u32,
        secret: &[u8],
        secret_hash: &[u8],
        keypair: &KeyPair,
    ) -> Result<UtxoTx, MmError<SpendHtlcError>> {
        let tx: UtxoTx = deserialize(htlc_tx)?;
        let slp_tx: SlpTxDetails = deserialize(tx.outputs[0].script_pubkey.as_slice())?;

        let other_pub = Public::from_slice(other_pub)?;
        let redeem = payment_script(time_lock, secret_hash, &other_pub, keypair.public());

        let slp_amount = match slp_tx.transaction {
            SlpTransaction::Send { token_id, amounts } => {
                if token_id != self.token_id() {
                    return MmError::err(SpendHtlcError::InvalidSlpDetails);
                }
                *amounts.first().ok_or(SpendHtlcError::InvalidSlpDetails)?
            },
            _ => return MmError::err(SpendHtlcError::InvalidSlpDetails),
        };
        let slp_utxo = SlpUnspent {
            bch_unspent: UnspentInfo {
                outpoint: OutPoint {
                    hash: tx.hash(),
                    index: SLP_SWAP_VOUT as u32,
                },
                value: tx.outputs[1].value,
                height: None,
            },
            slp_amount,
        };

        let tx_locktime = self.platform_coin.p2sh_tx_locktime(time_lock).await?;
        let script_data = ScriptBuilder::default()
            .push_data(secret)
            .push_opcode(Opcode::OP_0)
            .into_script();
        let tx = self
            .spend_p2sh(slp_utxo, tx_locktime, SEQUENCE_FINAL, script_data, redeem, keypair)
            .await?;
        Ok(tx)
    }

    pub async fn spend_p2sh(
        &self,
        p2sh_utxo: SlpUnspent,
        tx_locktime: u32,
        input_sequence: u32,
        script_data: Script,
        redeem_script: Script,
        htlc_keypair: &KeyPair,
    ) -> Result<UtxoTx, MmError<SpendP2SHError>> {
        let op_return_out_mm = self.send_op_return_output(&[p2sh_utxo.slp_amount]);
        let mut outputs = Vec::with_capacity(3);
        outputs.push(op_return_out_mm);

        let my_public_key = self.platform_coin.my_public_key()?;
        let my_script_pubkey = ScriptBuilder::build_p2pkh(&my_public_key.address_hash().into());
        let slp_output = TransactionOutput {
            value: self.platform_dust(),
            script_pubkey: my_script_pubkey.to_bytes(),
        };
        outputs.push(slp_output);

        let (_, bch_inputs, _recently_spent) = self.slp_unspents_for_spend().await?;
        let (mut unsigned, _) = UtxoTxBuilder::new(&self.platform_coin)
            .add_required_inputs(std::iter::once(p2sh_utxo.bch_unspent))
            .add_available_inputs(bch_inputs)
            .add_outputs(outputs)
            .build()
            .await?;

        unsigned.lock_time = tx_locktime;
        unsigned.inputs[0].sequence = input_sequence;

        let my_key_pair = self.platform_coin.as_ref().priv_key_policy.activated_key_or_err()?;
        let signed_p2sh_input = p2sh_spend(
            &unsigned,
            0,
            htlc_keypair,
            script_data,
            redeem_script,
            self.platform_coin.as_ref().conf.signature_version,
            self.platform_coin.as_ref().conf.fork_id,
        )?;

        let signed_inputs: Result<Vec<_>, _> = unsigned
            .inputs
            .iter()
            .enumerate()
            .skip(1)
            .map(|(i, _)| {
                p2pkh_spend(
                    &unsigned,
                    i,
                    my_key_pair,
                    my_script_pubkey.clone(),
                    self.platform_coin.as_ref().conf.signature_version,
                    self.platform_coin.as_ref().conf.fork_id,
                )
            })
            .collect();

        let mut signed_inputs = signed_inputs?;

        signed_inputs.insert(0, signed_p2sh_input);

        let signed = UtxoTx {
            version: unsigned.version,
            n_time: unsigned.n_time,
            overwintered: unsigned.overwintered,
            version_group_id: unsigned.version_group_id,
            inputs: signed_inputs,
            outputs: unsigned.outputs,
            lock_time: unsigned.lock_time,
            expiry_height: unsigned.expiry_height,
            shielded_spends: unsigned.shielded_spends,
            shielded_outputs: unsigned.shielded_outputs,
            join_splits: unsigned.join_splits,
            value_balance: unsigned.value_balance,
            join_split_pubkey: Default::default(),
            join_split_sig: Default::default(),
            binding_sig: Default::default(),
            zcash: unsigned.zcash,
            posv: unsigned.posv,
            str_d_zeel: unsigned.str_d_zeel,
            tx_hash_algo: self.platform_coin.as_ref().tx_hash_algo,
        };

        let _broadcast = self
            .rpc()
            .send_raw_transaction(serialize(&signed).into())
            .compat()
            .await?;
        Ok(signed)
    }

    async fn validate_dex_fee(
        &self,
        tx: UtxoTx,
        expected_sender: &[u8],
        fee_addr: &[u8],
        amount: BigDecimal,
        min_block_number: u64,
    ) -> Result<(), MmError<ValidateDexFeeError>> {
        if tx.outputs.len() < 2 {
            return MmError::err(ValidateDexFeeError::TxLackOfOutputs);
        }

        let slp_tx: SlpTxDetails = parse_slp_script(tx.outputs[0].script_pubkey.as_slice())?;

        match slp_tx.transaction {
            SlpTransaction::Send { token_id, amounts } => {
                if token_id != self.token_id() {
                    return MmError::err(ValidateDexFeeError::InvalidSlpDetails);
                }

                if amounts.is_empty() {
                    return MmError::err(ValidateDexFeeError::InvalidSlpDetails);
                }

                let expected = sat_from_big_decimal(&amount, self.decimals())?;

                if amounts[0] != expected {
                    return MmError::err(ValidateDexFeeError::InvalidSlpDetails);
                }
            },
            _ => return MmError::err(ValidateDexFeeError::InvalidSlpDetails),
        }

        let validate_fut = utxo_common::validate_fee(
            self.platform_coin.clone(),
            tx,
            SLP_FEE_VOUT,
            expected_sender,
            &DexFee::Standard(self.platform_dust_dec().into()),
            min_block_number,
            fee_addr,
        );

        validate_fut
            .compat()
            .await
            .map_err(|e| MmError::new(ValidateDexFeeError::ValidatePaymentError(e.into_inner().to_string())))?;

        Ok(())
    }

    pub fn platform_dust(&self) -> u64 { self.platform_coin.as_ref().dust_amount }

    pub fn platform_decimals(&self) -> u8 { self.platform_coin.as_ref().decimals }

    pub fn platform_dust_dec(&self) -> BigDecimal {
        big_decimal_from_sat_unsigned(self.platform_dust(), self.platform_decimals())
    }

    pub fn decimals(&self) -> u8 { self.conf.decimals }

    pub fn token_id(&self) -> &H256 { &self.conf.token_id }

    fn platform_conf(&self) -> &UtxoCoinConf { &self.platform_coin.as_ref().conf }

    async fn my_balance_sat(&self) -> UtxoRpcResult<u64> {
        let (slp_unspents, _) = self.slp_unspents_for_display().await?;
        let satoshi = slp_unspents.iter().fold(0, |cur, unspent| cur + unspent.slp_amount);
        Ok(satoshi)
    }

    pub async fn my_coin_balance(&self) -> UtxoRpcResult<CoinBalance> {
        let balance_sat = self.my_balance_sat().await?;
        let spendable = big_decimal_from_sat_unsigned(balance_sat, self.decimals());
        Ok(CoinBalance {
            spendable,
            unspendable: 0.into(),
        })
    }

    fn slp_prefix(&self) -> &CashAddrPrefix { self.platform_coin.slp_prefix() }

    pub fn get_info(&self) -> SlpTokenInfo {
        SlpTokenInfo {
            token_id: self.conf.token_id,
            decimals: self.conf.decimals,
        }
    }
}

#[derive(Debug, Eq, PartialEq)]
pub struct SlpGenesisParams {
    pub(super) token_ticker: String,
    token_name: String,
    token_document_url: String,
    token_document_hash: Vec<u8>,
    pub(super) decimals: Vec<u8>,
    pub(super) mint_baton_vout: Option<u8>,
    pub(super) initial_token_mint_quantity: u64,
}

/// https://slp.dev/specs/slp-token-type-1/#transaction-detail
#[derive(Debug, Eq, PartialEq)]
pub enum SlpTransaction {
    /// https://slp.dev/specs/slp-token-type-1/#genesis-token-genesis-transaction
    Genesis(SlpGenesisParams),
    /// https://slp.dev/specs/slp-token-type-1/#mint-extended-minting-transaction
    Mint {
        token_id: H256,
        mint_baton_vout: Option<u8>,
        additional_token_quantity: u64,
    },
    /// https://slp.dev/specs/slp-token-type-1/#send-spend-transaction
    Send { token_id: H256, amounts: Vec<u64> },
}

impl SlpTransaction {
    pub fn token_id(&self) -> Option<H256> {
        match self {
            SlpTransaction::Send { token_id, .. } | SlpTransaction::Mint { token_id, .. } => Some(*token_id),
            SlpTransaction::Genesis(_) => None,
        }
    }
}

impl Deserializable for SlpTransaction {
    fn deserialize<T>(reader: &mut Reader<T>) -> Result<Self, SerError>
    where
        Self: Sized,
        T: std::io::Read,
    {
        let transaction_type: String = reader.read()?;
        match transaction_type.as_str() {
            SLP_GENESIS => {
                let token_ticker = reader.read()?;
                let token_name = reader.read()?;
                let maybe_push_op_code: u8 = reader.read()?;
                let token_document_url = if maybe_push_op_code == Opcode::OP_PUSHDATA1 as u8 {
                    reader.read()?
                } else {
                    let mut url = vec![0; maybe_push_op_code as usize];
                    reader.read_slice(&mut url)?;
                    String::from_utf8(url).map_err(|e| SerError::Custom(e.to_string()))?
                };

                let maybe_push_op_code: u8 = reader.read()?;
                let token_document_hash = if maybe_push_op_code == Opcode::OP_PUSHDATA1 as u8 {
                    reader.read_list()?
                } else {
                    let mut hash = vec![0; maybe_push_op_code as usize];
                    reader.read_slice(&mut hash)?;
                    hash
                };
                let decimals = reader.read_list()?;
                let maybe_push_op_code: u8 = reader.read()?;
                let mint_baton_vout = if maybe_push_op_code == Opcode::OP_PUSHDATA1 as u8 {
                    let _zero: u8 = reader.read()?;
                    None
                } else {
                    Some(reader.read()?)
                };
                let bytes: Vec<u8> = reader.read_list()?;
                if bytes.len() != 8 {
                    return Err(SerError::Custom(format!("Expected 8 bytes, got {}", bytes.len())));
                }
                let initial_token_mint_quantity = u64::from_be_bytes(bytes.try_into().expect("length is 8 bytes"));

                Ok(SlpTransaction::Genesis(SlpGenesisParams {
                    token_ticker,
                    token_name,
                    token_document_url,
                    token_document_hash,
                    decimals,
                    mint_baton_vout,
                    initial_token_mint_quantity,
                }))
            },
            SLP_MINT => {
                let maybe_id: Vec<u8> = reader.read_list()?;
                if maybe_id.len() != 32 {
                    return Err(SerError::Custom(format!(
                        "Unexpected token id length {}",
                        maybe_id.len()
                    )));
                }

                let maybe_push_op_code: u8 = reader.read()?;
                let mint_baton_vout = if maybe_push_op_code == Opcode::OP_PUSHDATA1 as u8 {
                    let _zero: u8 = reader.read()?;
                    None
                } else {
                    Some(reader.read()?)
                };

                let bytes: Vec<u8> = reader.read_list()?;
                if bytes.len() != 8 {
                    return Err(SerError::Custom(format!("Expected 8 bytes, got {}", bytes.len())));
                }
                let additional_token_quantity = u64::from_be_bytes(bytes.try_into().expect("length is 8 bytes"));

                Ok(SlpTransaction::Mint {
                    token_id: H256::from(maybe_id.as_slice()),
                    mint_baton_vout,
                    additional_token_quantity,
                })
            },
            SLP_SEND => {
                let maybe_id: Vec<u8> = reader.read_list()?;
                if maybe_id.len() != 32 {
                    return Err(SerError::Custom(format!(
                        "Unexpected token id length {}",
                        maybe_id.len()
                    )));
                }

                let token_id = H256::from(maybe_id.as_slice());
                let mut amounts = Vec::with_capacity(1);
                while !reader.is_finished() {
                    let bytes: Vec<u8> = reader.read_list()?;
                    if bytes.len() != 8 {
                        return Err(SerError::Custom(format!("Expected 8 bytes, got {}", bytes.len())));
                    }
                    let amount = u64::from_be_bytes(bytes.try_into().expect("length is 8 bytes"));
                    amounts.push(amount)
                }

                if amounts.len() > 19 {
                    return Err(SerError::Custom(format!(
                        "Expected at most 19 token amounts, got {}",
                        amounts.len()
                    )));
                }
                Ok(SlpTransaction::Send { token_id, amounts })
            },
            _ => Err(SerError::Custom(format!(
                "Unsupported transaction type {}",
                transaction_type
            ))),
        }
    }
}

#[derive(Debug, Deserializable)]
pub struct SlpTxDetails {
    op_code: u8,
    lokad_id: String,
    token_type: Vec<u8>,
    pub transaction: SlpTransaction,
}

#[derive(Debug, Display, PartialEq)]
pub enum ParseSlpScriptError {
    NotOpReturn,
    UnexpectedLokadId(String),
    #[display(fmt = "UnexpectedTokenType: {:?}", _0)]
    UnexpectedTokenType(Vec<u8>),
    #[display(fmt = "DeserializeFailed: {:?}", _0)]
    DeserializeFailed(SerError),
}

impl From<SerError> for ParseSlpScriptError {
    fn from(err: SerError) -> ParseSlpScriptError { ParseSlpScriptError::DeserializeFailed(err) }
}

impl From<ParseSlpScriptError> for ValidatePaymentError {
    fn from(err: ParseSlpScriptError) -> Self { Self::TxDeserializationError(err.to_string()) }
}

pub fn parse_slp_script(script: &[u8]) -> Result<SlpTxDetails, MmError<ParseSlpScriptError>> {
    let details: SlpTxDetails = deserialize(script)?;
    if Opcode::from_u8(details.op_code) != Some(Opcode::OP_RETURN) {
        return MmError::err(ParseSlpScriptError::NotOpReturn);
    }

    if details.lokad_id != SLP_LOKAD_ID {
        return MmError::err(ParseSlpScriptError::UnexpectedLokadId(details.lokad_id));
    }

    if details.token_type.first() != Some(&SLP_FUNGIBLE) {
        return MmError::err(ParseSlpScriptError::UnexpectedTokenType(details.token_type));
    }

    Ok(details)
}

#[derive(Debug, Display)]
enum GenSlpSpendErr {
    RpcError(UtxoRpcError),
    TooManyOutputs,
    #[display(
        fmt = "Not enough {} to generate SLP spend: available {}, required at least {}",
        coin,
        available,
        required
    )]
    InsufficientSlpBalance {
        coin: String,
        available: BigDecimal,
        required: BigDecimal,
    },
    InvalidSlpUtxos(ValidateSlpUtxosErr),
    Internal(String),
}

impl From<UtxoRpcError> for GenSlpSpendErr {
    fn from(err: UtxoRpcError) -> GenSlpSpendErr { GenSlpSpendErr::RpcError(err) }
}

impl From<ValidateSlpUtxosErr> for GenSlpSpendErr {
    fn from(err: ValidateSlpUtxosErr) -> GenSlpSpendErr { GenSlpSpendErr::InvalidSlpUtxos(err) }
}

impl From<UnexpectedDerivationMethod> for GenSlpSpendErr {
    fn from(e: UnexpectedDerivationMethod) -> Self { GenSlpSpendErr::Internal(e.to_string()) }
}

impl From<GenSlpSpendErr> for WithdrawError {
    fn from(err: GenSlpSpendErr) -> WithdrawError {
        match err {
            GenSlpSpendErr::RpcError(e) => e.into(),
            GenSlpSpendErr::TooManyOutputs | GenSlpSpendErr::InvalidSlpUtxos(_) => {
                WithdrawError::InternalError(err.to_string())
            },
            GenSlpSpendErr::InsufficientSlpBalance {
                coin,
                available,
                required,
            } => WithdrawError::NotSufficientBalance {
                coin,
                available,
                required,
            },
            GenSlpSpendErr::Internal(internal) => WithdrawError::InternalError(internal),
        }
    }
}

impl AsRef<UtxoCoinFields> for SlpToken {
    fn as_ref(&self) -> &UtxoCoinFields { self.platform_coin.as_ref() }
}

#[async_trait]
impl UtxoTxBroadcastOps for SlpToken {
    async fn broadcast_tx(&self, tx: &UtxoTx) -> Result<H256Json, MmError<BroadcastTxErr>> {
        let tx_bytes = serialize(tx);
        check_slp_transaction(self.platform_coin.bchd_urls(), tx_bytes.clone().take())
            .await
            .mm_err(|e| BroadcastTxErr::Other(e.to_string()))?;

        let hash = self.rpc().send_raw_transaction(tx_bytes.into()).compat().await?;

        Ok(hash)
    }
}

#[async_trait]
impl UtxoTxGenerationOps for SlpToken {
    async fn get_tx_fee(&self) -> UtxoRpcResult<ActualTxFee> { self.platform_coin.get_tx_fee().await }

    async fn calc_interest_if_required(
        &self,
        unsigned: TransactionInputSigner,
        data: AdditionalTxData,
        my_script_pub: Bytes,
        dust: u64,
    ) -> UtxoRpcResult<(TransactionInputSigner, AdditionalTxData)> {
        self.platform_coin
            .calc_interest_if_required(unsigned, data, my_script_pub, dust)
            .await
    }
}

#[async_trait]
impl MarketCoinOps for SlpToken {
    fn ticker(&self) -> &str { &self.conf.ticker }

    fn my_address(&self) -> MmResult<String, MyAddressError> {
        let my_address = self.as_ref().derivation_method.single_addr_or_err()?;
        let slp_address = self
            .platform_coin
            .slp_address(my_address)
            .map_to_mm(MyAddressError::InternalError)?;
        slp_address.encode().map_to_mm(MyAddressError::InternalError)
    }

    fn get_public_key(&self) -> Result<String, MmError<UnexpectedDerivationMethod>> {
        let pubkey = utxo_common::my_public_key(self.platform_coin.as_ref())?;
        Ok(pubkey.to_string())
    }

    fn sign_message_hash(&self, message: &str) -> Option<[u8; 32]> {
        utxo_common::sign_message_hash(self.as_ref(), message)
    }

    fn sign_message(&self, message: &str) -> SignatureResult<String> {
        utxo_common::sign_message(self.as_ref(), message)
    }

    fn verify_message(&self, signature: &str, message: &str, address: &str) -> VerificationResult<bool> {
        let message_hash = self
            .sign_message_hash(message)
            .ok_or(VerificationError::PrefixNotFound)?;
        let signature = CompactSignature::from(base64::decode(signature)?);
        let pubkey = Public::recover_compact(&H256::from(message_hash), &signature)?;
        let address_from_pubkey = self.platform_coin.address_from_pubkey(&pubkey);
        let slp_address = self
            .platform_coin
            .slp_address(&address_from_pubkey)
            .map_err(VerificationError::InternalError)?
            .encode()
            .map_err(VerificationError::InternalError)?;
        Ok(slp_address == address)
    }

    fn my_balance(&self) -> BalanceFut<CoinBalance> {
        let coin = self.clone();
        let fut = async move { Ok(coin.my_coin_balance().await?) };
        Box::new(fut.boxed().compat())
    }

    fn base_coin_balance(&self) -> BalanceFut<BigDecimal> {
        Box::new(self.platform_coin.my_balance().map(|res| res.spendable))
    }

    fn platform_ticker(&self) -> &str { self.platform_coin.ticker() }

    /// Receives raw transaction bytes in hexadecimal format as input and returns tx hash in hexadecimal format
    fn send_raw_tx(&self, tx: &str) -> Box<dyn Future<Item = String, Error = String> + Send> {
        let selfi = self.clone();
        let tx = tx.to_owned();
        let fut = async move {
            let bytes = hex::decode(tx).map_to_mm(|e| e).map_err(|e| format!("{:?}", e))?;
            let tx = try_s!(deserialize(bytes.as_slice()));
            let hash = selfi.broadcast_tx(&tx).await.map_err(|e| format!("{:?}", e))?;
            Ok(format!("{:?}", hash))
        };

        Box::new(fut.boxed().compat())
    }

    fn send_raw_tx_bytes(&self, tx: &[u8]) -> Box<dyn Future<Item = String, Error = String> + Send> {
        let selfi = self.clone();
        let bytes = tx.to_owned();
        let fut = async move {
            let tx = try_s!(deserialize(bytes.as_slice()));
            let hash = selfi.broadcast_tx(&tx).await.map_err(|e| format!("{:?}", e))?;
            Ok(format!("{:?}", hash))
        };

        Box::new(fut.boxed().compat())
    }

    #[inline(always)]
    async fn sign_raw_tx(&self, args: &SignRawTransactionRequest) -> RawTransactionResult {
        utxo_common::sign_raw_tx(self, args).await
    }

    fn wait_for_confirmations(&self, input: ConfirmPaymentInput) -> Box<dyn Future<Item = (), Error = String> + Send> {
        self.platform_coin.wait_for_confirmations(input)
    }

    fn wait_for_htlc_tx_spend(&self, args: WaitForHTLCTxSpendArgs<'_>) -> TransactionFut {
        utxo_common::wait_for_output_spend(
            self.platform_coin.as_ref(),
            args.tx_bytes,
            SLP_SWAP_VOUT,
            args.from_block,
            args.wait_until,
            args.check_every,
        )
    }

    fn tx_enum_from_bytes(&self, bytes: &[u8]) -> Result<TransactionEnum, MmError<TxMarshalingErr>> {
        self.platform_coin.tx_enum_from_bytes(bytes)
    }

    fn current_block(&self) -> Box<dyn Future<Item = u64, Error = String> + Send> { self.platform_coin.current_block() }

    fn display_priv_key(&self) -> Result<String, String> { self.platform_coin.display_priv_key() }

    fn min_tx_amount(&self) -> BigDecimal { big_decimal_from_sat_unsigned(1, self.decimals()) }

    fn min_trading_vol(&self) -> MmNumber { big_decimal_from_sat_unsigned(1, self.decimals()).into() }
}

#[async_trait]
impl SwapOps for SlpToken {
    fn send_taker_fee(&self, fee_addr: &[u8], dex_fee: DexFee, _uuid: &[u8]) -> TransactionFut {
        let coin = self.clone();
        let fee_pubkey = try_tx_fus!(Public::from_slice(fee_addr));
        let script_pubkey = ScriptBuilder::build_p2pkh(&fee_pubkey.address_hash().into()).into();
        let amount = try_tx_fus!(dex_fee.fee_uamount(self.decimals()));

        let fut = async move {
            let slp_out = SlpOutput { amount, script_pubkey };
            let (preimage, recently_spent) = try_tx_s!(coin.generate_slp_tx_preimage(vec![slp_out]).await);
            generate_and_send_tx(
                &coin,
                preimage.available_bch_inputs,
                Some(preimage.slp_inputs.into_iter().map(|slp| slp.bch_unspent).collect()),
                FeePolicy::SendExact,
                recently_spent,
                preimage.outputs,
            )
            .await
        };
        Box::new(fut.boxed().compat().map(|tx| tx.into()))
    }

    fn send_maker_payment(&self, maker_payment_args: SendPaymentArgs) -> TransactionFut {
        let taker_pub = try_tx_fus!(Public::from_slice(maker_payment_args.other_pubkey));
        let amount = try_tx_fus!(sat_from_big_decimal(&maker_payment_args.amount, self.decimals()));
        let secret_hash = maker_payment_args.secret_hash.to_owned();
        let maker_htlc_keypair = self.derive_htlc_key_pair(maker_payment_args.swap_unique_data);
        let time_lock = try_tx_fus!(maker_payment_args.time_lock.try_into());

        let coin = self.clone();
        let fut = async move {
            let tx = try_tx_s!(
                coin.send_htlc(maker_htlc_keypair.public(), &taker_pub, time_lock, &secret_hash, amount)
                    .await
            );
            Ok(tx.into())
        };
        Box::new(fut.boxed().compat())
    }

    fn send_taker_payment(&self, taker_payment_args: SendPaymentArgs) -> TransactionFut {
        let maker_pub = try_tx_fus!(Public::from_slice(taker_payment_args.other_pubkey));
        let amount = try_tx_fus!(sat_from_big_decimal(&taker_payment_args.amount, self.decimals()));
        let secret_hash = taker_payment_args.secret_hash.to_owned();

        let taker_htlc_keypair = self.derive_htlc_key_pair(taker_payment_args.swap_unique_data);
        let time_lock = try_tx_fus!(taker_payment_args.time_lock.try_into());

        let coin = self.clone();
        let fut = async move {
            let tx = try_tx_s!(
                coin.send_htlc(taker_htlc_keypair.public(), &maker_pub, time_lock, &secret_hash, amount)
                    .await
            );
            Ok(tx.into())
        };
        Box::new(fut.boxed().compat())
    }

    fn send_maker_spends_taker_payment(&self, maker_spends_payment_args: SpendPaymentArgs) -> TransactionFut {
        let tx = maker_spends_payment_args.other_payment_tx.to_owned();
        let taker_pub = try_tx_fus!(Public::from_slice(maker_spends_payment_args.other_pubkey));
        let secret = maker_spends_payment_args.secret.to_owned();
        let secret_hash = maker_spends_payment_args.secret_hash.to_owned();
        let htlc_keypair = self.derive_htlc_key_pair(maker_spends_payment_args.swap_unique_data);
        let coin = self.clone();
        let time_lock = try_tx_fus!(maker_spends_payment_args.time_lock.try_into());

        let fut = async move {
            let tx = try_tx_s!(
                coin.spend_htlc(&tx, &taker_pub, time_lock, &secret, &secret_hash, &htlc_keypair)
                    .await
            );
            Ok(tx.into())
        };
        Box::new(fut.boxed().compat())
    }

    fn send_taker_spends_maker_payment(&self, taker_spends_payment_args: SpendPaymentArgs) -> TransactionFut {
        let tx = taker_spends_payment_args.other_payment_tx.to_owned();
        let maker_pub = try_tx_fus!(Public::from_slice(taker_spends_payment_args.other_pubkey));
        let secret = taker_spends_payment_args.secret.to_owned();
        let secret_hash = taker_spends_payment_args.secret_hash.to_owned();
        let htlc_keypair = self.derive_htlc_key_pair(taker_spends_payment_args.swap_unique_data);
        let coin = self.clone();
        let time_lock = try_tx_fus!(taker_spends_payment_args.time_lock.try_into());

        let fut = async move {
            let tx = try_tx_s!(
                coin.spend_htlc(&tx, &maker_pub, time_lock, &secret, &secret_hash, &htlc_keypair)
                    .await
            );
            Ok(tx.into())
        };
        Box::new(fut.boxed().compat())
    }

    async fn send_taker_refunds_payment(&self, taker_refunds_payment_args: RefundPaymentArgs<'_>) -> TransactionResult {
        let tx = taker_refunds_payment_args.payment_tx.to_owned();
        let maker_pub = try_tx_s!(Public::from_slice(taker_refunds_payment_args.other_pubkey));
        let secret_hash = taker_refunds_payment_args.secret_hash.to_owned();
        let htlc_keypair = self.derive_htlc_key_pair(taker_refunds_payment_args.swap_unique_data);
        let time_lock = try_tx_s!(taker_refunds_payment_args.time_lock.try_into());

        let tx = try_tx_s!(
            self.refund_htlc(&tx, &maker_pub, time_lock, &secret_hash, &htlc_keypair)
                .await
        );
        Ok(tx.into())
    }

    async fn send_maker_refunds_payment(&self, maker_refunds_payment_args: RefundPaymentArgs<'_>) -> TransactionResult {
        let tx = maker_refunds_payment_args.payment_tx.to_owned();
        let taker_pub = try_tx_s!(Public::from_slice(maker_refunds_payment_args.other_pubkey));
        let secret_hash = maker_refunds_payment_args.secret_hash.to_owned();
        let htlc_keypair = self.derive_htlc_key_pair(maker_refunds_payment_args.swap_unique_data);
        let time_lock = try_tx_s!(maker_refunds_payment_args.time_lock.try_into());

        let tx = try_tx_s!(
            self.refund_htlc(&tx, &taker_pub, time_lock, &secret_hash, &htlc_keypair)
                .await
        );
        Ok(tx.into())
    }

    fn validate_fee(&self, validate_fee_args: ValidateFeeArgs) -> ValidatePaymentFut<()> {
        let tx = match validate_fee_args.fee_tx {
            TransactionEnum::UtxoTx(tx) => tx.clone(),
            _ => panic!(),
        };
        let coin = self.clone();
        let expected_sender = validate_fee_args.expected_sender.to_owned();
        let fee_addr = validate_fee_args.fee_addr.to_owned();
        let amount = validate_fee_args.dex_fee.fee_amount();
        let min_block_number = validate_fee_args.min_block_number;

        let fut = async move {
            coin.validate_dex_fee(tx, &expected_sender, &fee_addr, amount.into(), min_block_number)
                .await
                .map_err(|e| MmError::new(ValidatePaymentError::WrongPaymentTx(e.into_inner().to_string())))?;
            Ok(())
        };
        Box::new(fut.boxed().compat())
    }

    fn validate_maker_payment(&self, input: ValidatePaymentInput) -> ValidatePaymentFut<()> {
        let coin = self.clone();
        let fut = async move {
            coin.validate_htlc(input).await?;
            Ok(())
        };
        Box::new(fut.boxed().compat())
    }

    fn validate_taker_payment(&self, input: ValidatePaymentInput) -> ValidatePaymentFut<()> {
        let coin = self.clone();
        let fut = async move {
            coin.validate_htlc(input).await?;
            Ok(())
        };
        Box::new(fut.boxed().compat())
    }

    #[inline]
    fn check_if_my_payment_sent(
        &self,
        if_my_payment_sent_args: CheckIfMyPaymentSentArgs,
    ) -> Box<dyn Future<Item = Option<TransactionEnum>, Error = String> + Send> {
        utxo_common::check_if_my_payment_sent(
            self.platform_coin.clone(),
            try_fus!(if_my_payment_sent_args.time_lock.try_into()),
            if_my_payment_sent_args.other_pub,
            if_my_payment_sent_args.secret_hash,
            if_my_payment_sent_args.swap_unique_data,
        )
    }

    #[inline]
    async fn search_for_swap_tx_spend_my(
        &self,
        input: SearchForSwapTxSpendInput<'_>,
    ) -> Result<Option<FoundSwapTxSpend>, String> {
        utxo_common::search_for_swap_tx_spend_my(&self.platform_coin, input, SLP_SWAP_VOUT).await
    }

    #[inline]
    async fn search_for_swap_tx_spend_other(
        &self,
        input: SearchForSwapTxSpendInput<'_>,
    ) -> Result<Option<FoundSwapTxSpend>, String> {
        utxo_common::search_for_swap_tx_spend_other(&self.platform_coin, input, SLP_SWAP_VOUT).await
    }

    fn check_tx_signed_by_pub(&self, _tx: &[u8], _expected_pub: &[u8]) -> Result<bool, MmError<ValidatePaymentError>> {
        unimplemented!();
    }

    #[inline]
    async fn extract_secret(
        &self,
        secret_hash: &[u8],
        spend_tx: &[u8],
        _watcher_reward: bool,
    ) -> Result<Vec<u8>, String> {
        utxo_common::extract_secret(secret_hash, spend_tx)
    }

    fn is_auto_refundable(&self) -> bool { false }

    async fn wait_for_htlc_refund(&self, _tx: &[u8], _locktime: u64) -> RefundResult<()> {
        MmError::err(RefundError::Internal(
            "wait_for_htlc_refund is not supported for this coin!".into(),
        ))
    }

    #[inline]
    fn negotiate_swap_contract_addr(
        &self,
        _other_side_address: Option<&[u8]>,
    ) -> Result<Option<BytesJson>, MmError<NegotiateSwapContractAddrErr>> {
        Ok(None)
    }

    fn derive_htlc_key_pair(&self, swap_unique_data: &[u8]) -> KeyPair {
        utxo_common::derive_htlc_key_pair(self.platform_coin.as_ref(), swap_unique_data)
    }

    fn derive_htlc_pubkey(&self, swap_unique_data: &[u8]) -> Vec<u8> {
        utxo_common::derive_htlc_pubkey(self, swap_unique_data)
    }

    #[inline]
    fn validate_other_pubkey(&self, raw_pubkey: &[u8]) -> MmResult<(), ValidateOtherPubKeyErr> {
        utxo_common::validate_other_pubkey(raw_pubkey)
    }

    async fn maker_payment_instructions(
        &self,
        _args: PaymentInstructionArgs<'_>,
    ) -> Result<Option<Vec<u8>>, MmError<PaymentInstructionsErr>> {
        Ok(None)
    }

    async fn taker_payment_instructions(
        &self,
        _args: PaymentInstructionArgs<'_>,
    ) -> Result<Option<Vec<u8>>, MmError<PaymentInstructionsErr>> {
        Ok(None)
    }

    fn validate_maker_payment_instructions(
        &self,
        _instructions: &[u8],
        _args: PaymentInstructionArgs,
    ) -> Result<PaymentInstructions, MmError<ValidateInstructionsErr>> {
        MmError::err(ValidateInstructionsErr::UnsupportedCoin(self.ticker().to_string()))
    }

    fn validate_taker_payment_instructions(
        &self,
        _instructions: &[u8],
        _args: PaymentInstructionArgs,
    ) -> Result<PaymentInstructions, MmError<ValidateInstructionsErr>> {
        MmError::err(ValidateInstructionsErr::UnsupportedCoin(self.ticker().to_string()))
    }
}

#[async_trait]
impl TakerSwapMakerCoin for SlpToken {
    async fn on_taker_payment_refund_start(&self, _maker_payment: &[u8]) -> RefundResult<()> { Ok(()) }

    async fn on_taker_payment_refund_success(&self, _maker_payment: &[u8]) -> RefundResult<()> { Ok(()) }
}

#[async_trait]
impl MakerSwapTakerCoin for SlpToken {
    async fn on_maker_payment_refund_start(&self, _taker_payment: &[u8]) -> RefundResult<()> { Ok(()) }

    async fn on_maker_payment_refund_success(&self, _taker_payment: &[u8]) -> RefundResult<()> { Ok(()) }
}

#[async_trait]
impl WatcherOps for SlpToken {
    fn create_maker_payment_spend_preimage(
        &self,
        _maker_payment_tx: &[u8],
        _time_lock: u64,
        _maker_pub: &[u8],
        _secret_hash: &[u8],
        _swap_unique_data: &[u8],
    ) -> TransactionFut {
        unimplemented!();
    }

    fn send_maker_payment_spend_preimage(&self, _input: SendMakerPaymentSpendPreimageInput) -> TransactionFut {
        unimplemented!();
    }

    fn create_taker_payment_refund_preimage(
        &self,
        _taker_payment_tx: &[u8],
        _time_lock: u64,
        _maker_pub: &[u8],
        _secret_hash: &[u8],
        _swap_contract_address: &Option<BytesJson>,
        _swap_unique_data: &[u8],
    ) -> TransactionFut {
        unimplemented!();
    }

    fn send_taker_payment_refund_preimage(&self, _watcher_refunds_payment_args: RefundPaymentArgs) -> TransactionFut {
        unimplemented!();
    }

    fn watcher_validate_taker_fee(&self, _input: WatcherValidateTakerFeeInput) -> ValidatePaymentFut<()> {
        unimplemented!();
    }

    fn watcher_validate_taker_payment(&self, _input: WatcherValidatePaymentInput) -> ValidatePaymentFut<()> {
        unimplemented!();
    }

    fn taker_validates_payment_spend_or_refund(&self, _input: ValidateWatcherSpendInput) -> ValidatePaymentFut<()> {
        unimplemented!()
    }

    async fn watcher_search_for_swap_tx_spend(
        &self,
        _input: WatcherSearchForSwapTxSpendInput<'_>,
    ) -> Result<Option<FoundSwapTxSpend>, String> {
        unimplemented!();
    }

    async fn get_taker_watcher_reward(
        &self,
        _other_coin: &MmCoinEnum,
        _coin_amount: Option<BigDecimal>,
        _other_coin_amount: Option<BigDecimal>,
        _reward_amount: Option<BigDecimal>,
        _wait_until: u64,
    ) -> Result<WatcherReward, MmError<WatcherRewardError>> {
        unimplemented!()
    }

    async fn get_maker_watcher_reward(
        &self,
        _other_coin: &MmCoinEnum,
        _reward_amount: Option<BigDecimal>,
        _wait_until: u64,
    ) -> Result<Option<WatcherReward>, MmError<WatcherRewardError>> {
        unimplemented!()
    }
}

impl From<GenSlpSpendErr> for TradePreimageError {
    fn from(slp: GenSlpSpendErr) -> TradePreimageError {
        match slp {
            GenSlpSpendErr::InsufficientSlpBalance {
                coin,
                available,
                required,
            } => TradePreimageError::NotSufficientBalance {
                coin,
                available,
                required,
            },
            GenSlpSpendErr::RpcError(e) => e.into(),
            GenSlpSpendErr::TooManyOutputs | GenSlpSpendErr::InvalidSlpUtxos(_) => {
                TradePreimageError::InternalError(slp.to_string())
            },
            GenSlpSpendErr::Internal(internal) => TradePreimageError::InternalError(internal),
        }
    }
}

#[derive(Clone, Debug, Deserialize, PartialEq, Serialize)]
pub struct SlpFeeDetails {
    pub amount: BigDecimal,
    pub coin: String,
}

impl From<SlpFeeDetails> for TxFeeDetails {
    fn from(slp: SlpFeeDetails) -> TxFeeDetails { TxFeeDetails::Slp(slp) }
}

#[async_trait]
impl MmCoin for SlpToken {
    fn is_asset_chain(&self) -> bool { false }

    fn spawner(&self) -> CoinFutSpawner { CoinFutSpawner::new(&self.conf.abortable_system) }

    fn get_raw_transaction(&self, req: RawTransactionRequest) -> RawTransactionFut {
        Box::new(
            utxo_common::get_raw_transaction(self.platform_coin.as_ref(), req)
                .boxed()
                .compat(),
        )
    }

    fn get_tx_hex_by_hash(&self, tx_hash: Vec<u8>) -> RawTransactionFut {
        Box::new(
            utxo_common::get_tx_hex_by_hash(self.platform_coin.as_ref(), tx_hash)
                .boxed()
                .compat(),
        )
    }

    fn withdraw(&self, req: WithdrawRequest) -> WithdrawFut {
        let coin = self.clone();
        let fut = async move {
            let my_address = coin.platform_coin.as_ref().derivation_method.single_addr_or_err()?;
            let key_pair = coin.platform_coin.as_ref().priv_key_policy.activated_key_or_err()?;

            let address = CashAddress::decode(&req.to).map_to_mm(WithdrawError::InvalidAddress)?;
            if address.prefix != *coin.slp_prefix() {
                return MmError::err(WithdrawError::InvalidAddress(format!(
                    "Expected {} address prefix, not {}",
                    coin.slp_prefix(),
                    address.prefix
                )));
            };
            let amount = if req.max {
                coin.my_balance_sat().await?
            } else {
                sat_from_big_decimal(&req.amount, coin.decimals())?
            };

            if address.hash.len() != 20 {
                return MmError::err(WithdrawError::InvalidAddress(format!(
                    "Expected 20 address hash len, not {}",
                    address.hash.len()
                )));
            }

            // TODO clarify with community whether we should support withdrawal to SLP P2SH addresses
            let script_pubkey = match address.address_type {
                CashAddrType::P2PKH => {
                    ScriptBuilder::build_p2pkh(&AddressHashEnum::AddressHash(address.hash.as_slice().into())).to_bytes()
                },
                CashAddrType::P2SH => {
                    return MmError::err(WithdrawError::InvalidAddress(
                        "Withdrawal to P2SH is not supported".into(),
                    ))
                },
            };
            let slp_output = SlpOutput { amount, script_pubkey };
            let (slp_preimage, _) = coin.generate_slp_tx_preimage(vec![slp_output]).await?;
            let mut tx_builder = UtxoTxBuilder::new(&coin.platform_coin)
                .add_required_inputs(slp_preimage.slp_inputs.into_iter().map(|slp| slp.bch_unspent))
                .add_available_inputs(slp_preimage.available_bch_inputs)
                .add_outputs(slp_preimage.outputs);

            let platform_decimals = coin.platform_decimals();
            match req.fee {
                Some(WithdrawFee::UtxoFixed { amount }) => {
                    let fixed = sat_from_big_decimal(&amount, platform_decimals)?;
                    tx_builder = tx_builder.with_fee(ActualTxFee::FixedPerKb(fixed))
                },
                Some(WithdrawFee::UtxoPerKbyte { amount }) => {
                    let dynamic = sat_from_big_decimal(&amount, platform_decimals)?;
                    tx_builder = tx_builder.with_fee(ActualTxFee::Dynamic(dynamic));
                },
                Some(fee_policy) => {
                    let error = format!(
                        "Expected 'UtxoFixed' or 'UtxoPerKbyte' fee types, found {:?}",
                        fee_policy
                    );
                    return MmError::err(WithdrawError::InvalidFeePolicy(error));
                },
                None => (),
            };

            let (unsigned, tx_data) = tx_builder.build().await.mm_err(|gen_tx_error| {
                WithdrawError::from_generate_tx_error(gen_tx_error, coin.platform_ticker().into(), platform_decimals)
            })?;

<<<<<<< HEAD
            let prev_script = output_script(my_address);
=======
            let prev_script = coin
                .platform_coin
                .script_for_address(my_address)
                .map_err(|e| WithdrawError::InvalidAddress(e.to_string()))?;
>>>>>>> fc95ef3e
            let signed = sign_tx(
                unsigned,
                key_pair,
                prev_script,
                coin.platform_conf().signature_version,
                coin.platform_conf().fork_id,
            )?;
            let fee_details = SlpFeeDetails {
                amount: big_decimal_from_sat_unsigned(tx_data.fee_amount, coin.platform_decimals()),
                coin: coin.platform_coin.ticker().into(),
            };
            let my_address_string = coin.my_address()?;
            let to_address = address.encode().map_to_mm(WithdrawError::InternalError)?;

            let total_amount = big_decimal_from_sat_unsigned(amount, coin.decimals());
            let spent_by_me = total_amount.clone();
            let (received_by_me, my_balance_change) = if my_address_string == to_address {
                (total_amount.clone(), 0.into())
            } else {
                (0.into(), &total_amount * &BigDecimal::from(-1))
            };

            let tx_hash: BytesJson = signed.hash().reversed().take().to_vec().into();
            let details = TransactionDetails {
                tx_hex: serialize(&signed).into(),
                internal_id: tx_hash.clone(),
                tx_hash: tx_hash.to_tx_hash(),
                from: vec![my_address_string],
                to: vec![to_address],
                total_amount,
                spent_by_me,
                received_by_me,
                my_balance_change,
                block_height: 0,
                timestamp: now_sec(),
                fee_details: Some(fee_details.into()),
                coin: coin.ticker().into(),
                kmd_rewards: None,
                transaction_type: Default::default(),
                memo: None,
            };
            Ok(details)
        };
        Box::new(fut.boxed().compat())
    }

    fn decimals(&self) -> u8 { self.decimals() }

    fn convert_to_address(&self, from: &str, to_address_format: Json) -> Result<String, String> {
        utxo_common::convert_to_address(&self.platform_coin, from, to_address_format)
    }

    fn validate_address(&self, address: &str) -> ValidateAddressResult {
        let cash_address = match CashAddress::decode(address) {
            Ok(a) => a,
            Err(e) => {
                return ValidateAddressResult {
                    is_valid: false,
                    reason: Some(format!("Error {} on parsing the {} as cash address", e, address)),
                }
            },
        };

        if cash_address.prefix == *self.slp_prefix() {
            ValidateAddressResult {
                is_valid: true,
                reason: None,
            }
        } else {
            ValidateAddressResult {
                is_valid: false,
                reason: Some(format!(
                    "Address {} has invalid prefix {}, expected {}",
                    address,
                    cash_address.prefix,
                    self.slp_prefix()
                )),
            }
        }
    }

    fn process_history_loop(&self, _ctx: MmArc) -> Box<dyn Future<Item = (), Error = ()> + Send> {
        warn!("process_history_loop is not implemented for SLP yet!");
        Box::new(futures01::future::err(()))
    }

    fn history_sync_status(&self) -> HistorySyncState { self.platform_coin.history_sync_status() }

    /// Get fee to be paid per 1 swap transaction
    fn get_trade_fee(&self) -> Box<dyn Future<Item = TradeFee, Error = String> + Send> {
        utxo_common::get_trade_fee(self.platform_coin.clone())
    }

    async fn get_sender_trade_fee(
        &self,
        value: TradePreimageValue,
        stage: FeeApproxStage,
    ) -> TradePreimageResult<TradeFee> {
        let slp_amount = match value {
            TradePreimageValue::Exact(decimal) | TradePreimageValue::UpperBound(decimal) => {
                sat_from_big_decimal(&decimal, self.decimals())?
            },
        };
        // can use dummy P2SH script_pubkey here
        let script_pubkey = ScriptBuilder::build_p2sh(&H160::default().into()).into();
        let slp_out = SlpOutput {
            amount: slp_amount,
            script_pubkey,
        };
        let (preimage, _) = self.generate_slp_tx_preimage(vec![slp_out]).await?;
        let fee = utxo_common::preimage_trade_fee_required_to_send_outputs(
            &self.platform_coin,
            self.platform_ticker(),
            preimage.outputs,
            FeePolicy::SendExact,
            None,
            &stage,
        )
        .await?;
        Ok(TradeFee {
            coin: self.platform_coin.ticker().into(),
            amount: fee.into(),
            paid_from_trading_vol: false,
        })
    }

    fn get_receiver_trade_fee(&self, _stage: FeeApproxStage) -> TradePreimageFut<TradeFee> {
        let coin = self.clone();

        let fut = async move {
            let htlc_fee = coin
                .platform_coin
                .get_htlc_spend_fee(SLP_HTLC_SPEND_SIZE, &FeeApproxStage::WithoutApprox)
                .await?;
            let amount =
                (big_decimal_from_sat_unsigned(htlc_fee, coin.platform_decimals()) + coin.platform_dust_dec()).into();
            Ok(TradeFee {
                coin: coin.platform_coin.ticker().into(),
                amount,
                paid_from_trading_vol: false,
            })
        };

        Box::new(fut.boxed().compat())
    }

    async fn get_fee_to_send_taker_fee(
        &self,
        dex_fee_amount: DexFee,
        stage: FeeApproxStage,
    ) -> TradePreimageResult<TradeFee> {
        let slp_amount = sat_from_big_decimal(&dex_fee_amount.fee_amount().into(), self.decimals())?;
        // can use dummy P2PKH script_pubkey here
        let script_pubkey = ScriptBuilder::build_p2pkh(&H160::default().into()).into();
        let slp_out = SlpOutput {
            amount: slp_amount,
            script_pubkey,
        };
        let (preimage, _) = self.generate_slp_tx_preimage(vec![slp_out]).await?;
        let fee = utxo_common::preimage_trade_fee_required_to_send_outputs(
            &self.platform_coin,
            self.platform_ticker(),
            preimage.outputs,
            FeePolicy::SendExact,
            None,
            &stage,
        )
        .await?;
        Ok(TradeFee {
            coin: self.platform_coin.ticker().into(),
            amount: fee.into(),
            paid_from_trading_vol: false,
        })
    }

    fn required_confirmations(&self) -> u64 { self.conf.required_confirmations.load(AtomicOrdering::Relaxed) }

    fn requires_notarization(&self) -> bool { false }

    fn set_required_confirmations(&self, confirmations: u64) {
        self.conf
            .required_confirmations
            .store(confirmations, AtomicOrdering::Relaxed);
    }

    fn set_requires_notarization(&self, _requires_nota: bool) {
        warn!("set_requires_notarization has no effect on SLPTOKEN!")
    }

    fn swap_contract_address(&self) -> Option<BytesJson> { utxo_common::fallback_swap_contract() }

    fn fallback_swap_contract(&self) -> Option<BytesJson> { utxo_common::fallback_swap_contract() }

    fn mature_confirmations(&self) -> Option<u32> { self.platform_coin.mature_confirmations() }

    fn coin_protocol_info(&self, _amount_to_receive: Option<MmNumber>) -> Vec<u8> { Vec::new() }

    fn is_coin_protocol_supported(
        &self,
        _info: &Option<Vec<u8>>,
        _amount_to_send: Option<MmNumber>,
        _locktime: u64,
        _is_maker: bool,
    ) -> bool {
        true
    }

    fn on_disabled(&self) -> Result<(), AbortedError> { self.conf.abortable_system.abort_all() }

    fn on_token_deactivated(&self, _ticker: &str) {}
}

#[async_trait]
impl CoinWithTxHistoryV2 for SlpToken {
    fn history_wallet_id(&self) -> WalletId { WalletId::new(self.platform_ticker().to_owned()) }

    /// TODO consider using `utxo_common::utxo_tx_history_common::get_tx_history_filters`
    /// when `SlpToken` implements `CoinWithDerivationMethod`.
    async fn get_tx_history_filters(
        &self,
        target: MyTxHistoryTarget,
    ) -> MmResult<GetTxHistoryFilters, MyTxHistoryErrorV2> {
        match target {
            MyTxHistoryTarget::Iguana => (),
            target => return MmError::err(MyTxHistoryErrorV2::with_expected_target(target, "Iguana")),
        }
        let my_address = self.my_address()?;
        Ok(GetTxHistoryFilters::for_address(my_address).with_token_id(self.token_id().to_string()))
    }
}

#[derive(Debug, Display)]
pub enum SlpAddrFromPubkeyErr {
    InvalidHex(hex::FromHexError),
    CashAddrError(String),
    EncodeError(String),
}

impl From<hex::FromHexError> for SlpAddrFromPubkeyErr {
    fn from(err: FromHexError) -> SlpAddrFromPubkeyErr { SlpAddrFromPubkeyErr::InvalidHex(err) }
}

pub fn slp_addr_from_pubkey_str(pubkey: &str, prefix: &str) -> Result<String, MmError<SlpAddrFromPubkeyErr>> {
    let pubkey_bytes = hex::decode(pubkey)?;
    let hash = dhash160(&pubkey_bytes);
    let addr =
        CashAddress::new(prefix, hash.to_vec(), CashAddrType::P2PKH).map_to_mm(SlpAddrFromPubkeyErr::CashAddrError)?;
    addr.encode().map_to_mm(SlpAddrFromPubkeyErr::EncodeError)
}

#[cfg(test)]
mod slp_tests {
    use super::*;
    use crate::utxo::GetUtxoListOps;
    use crate::{utxo::bch::tbch_coin_for_test, TransactionErr};
    use common::block_on;
    use mocktopus::mocking::{MockResult, Mockable};
    use std::mem::discriminant;

    // https://slp.dev/specs/slp-token-type-1/#examples
    #[test]
    fn test_parse_slp_script() {
        // Send single output
        let script = hex::decode("6a04534c500001010453454e4420e73b2b28c14db8ebbf97749988b539508990e1708021067f206f49d55807dbf4080000000005f5e100").unwrap();
        let slp_data = parse_slp_script(&script).unwrap();
        assert_eq!(slp_data.lokad_id, "SLP\0");
        let expected_amount = 100000000u64;
        let expected_transaction = SlpTransaction::Send {
            token_id: "e73b2b28c14db8ebbf97749988b539508990e1708021067f206f49d55807dbf4".into(),
            amounts: vec![expected_amount],
        };

        assert_eq!(expected_transaction, slp_data.transaction);

        // Genesis
        let script =
            hex::decode("6a04534c500001010747454e45534953044144455804414445584c004c0001084c0008000000174876e800")
                .unwrap();
        let slp_data = parse_slp_script(&script).unwrap();
        assert_eq!(slp_data.lokad_id, "SLP\0");
        let initial_token_mint_quantity = 1000_0000_0000u64;
        let expected_transaction = SlpTransaction::Genesis(SlpGenesisParams {
            token_ticker: "ADEX".to_string(),
            token_name: "ADEX".to_string(),
            token_document_url: "".to_string(),
            token_document_hash: vec![],
            decimals: vec![8],
            mint_baton_vout: None,
            initial_token_mint_quantity,
        });

        assert_eq!(expected_transaction, slp_data.transaction);

        // Genesis from docs example
        let script =
            hex::decode("6a04534c500001010747454e45534953045553445423546574686572204c74642e20555320646f6c6c6172206261636b656420746f6b656e734168747470733a2f2f7465746865722e746f2f77702d636f6e74656e742f75706c6f6164732f323031362f30362f546574686572576869746550617065722e70646620db4451f11eda33950670aaf59e704da90117ff7057283b032cfaec77793139160108010208002386f26fc10000").unwrap();
        let slp_data = parse_slp_script(&script).unwrap();
        assert_eq!(slp_data.lokad_id, "SLP\0");
        let initial_token_mint_quantity = 10000000000000000u64;
        let expected_transaction = SlpTransaction::Genesis(SlpGenesisParams {
            token_ticker: "USDT".to_string(),
            token_name: "Tether Ltd. US dollar backed tokens".to_string(),
            token_document_url: "https://tether.to/wp-content/uploads/2016/06/TetherWhitePaper.pdf".to_string(),
            token_document_hash: hex::decode("db4451f11eda33950670aaf59e704da90117ff7057283b032cfaec7779313916")
                .unwrap(),
            decimals: vec![8],
            mint_baton_vout: Some(2),
            initial_token_mint_quantity,
        });

        assert_eq!(expected_transaction, slp_data.transaction);

        // Mint
        let script =
            hex::decode("6a04534c50000101044d494e5420550d19eb820e616a54b8a73372c4420b5a0567d8dc00f613b71c5234dc884b35010208002386f26fc10000").unwrap();
        let slp_data = parse_slp_script(&script).unwrap();
        assert_eq!(slp_data.lokad_id, "SLP\0");
        let expected_transaction = SlpTransaction::Mint {
            token_id: "550d19eb820e616a54b8a73372c4420b5a0567d8dc00f613b71c5234dc884b35".into(),
            mint_baton_vout: Some(2),
            additional_token_quantity: 10000000000000000,
        };

        assert_eq!(expected_transaction, slp_data.transaction);

        // SEND with 3 outputs
        let script = hex::decode("6a04534c500001010453454e4420550d19eb820e616a54b8a73372c4420b5a0567d8dc00f613b71c5234dc884b350800000000000003e80800000000000003e90800000000000003ea").unwrap();
        let token_id = "550d19eb820e616a54b8a73372c4420b5a0567d8dc00f613b71c5234dc884b35".into();

        let slp_data = parse_slp_script(&script).unwrap();
        assert_eq!(slp_data.lokad_id, "SLP\0");
        let expected_transaction = SlpTransaction::Send {
            token_id,
            amounts: vec![1000, 1001, 1002],
        };
        assert_eq!(expected_transaction, slp_data.transaction);

        // NFT Genesis, unsupported token type
        // https://explorer.bitcoin.com/bch/tx/3dc17770ff832726aace53d305e087601d8b27cf881089d7849173736995f43e
        let script = hex::decode("6a04534c500001410747454e45534953055357454443174573736b65657469742043617264204e6f2e20313136302b68747470733a2f2f636f6c6c65637469626c652e73776565742e696f2f7365726965732f35382f313136302040f8d39b6fc8725d9c766d66643d8ec644363ba32391c1d9a89a3edbdea8866a01004c00080000000000000001").unwrap();

        let actual_err = parse_slp_script(&script).unwrap_err().into_inner();
        let expected_err = ParseSlpScriptError::UnexpectedTokenType(vec![0x41]);
        assert_eq!(expected_err, actual_err);
    }

    #[test]
    fn test_slp_send_output() {
        // Send single output
        let expected_script = hex::decode("6a04534c500001010453454e4420e73b2b28c14db8ebbf97749988b539508990e1708021067f206f49d55807dbf4080000000005f5e100").unwrap();
        let expected_output = TransactionOutput {
            value: 0,
            script_pubkey: expected_script.into(),
        };

        let actual_output = slp_send_output(
            &"e73b2b28c14db8ebbf97749988b539508990e1708021067f206f49d55807dbf4".into(),
            &[100000000],
        );

        assert_eq!(expected_output, actual_output);

        let expected_script = hex::decode("6a04534c500001010453454e4420550d19eb820e616a54b8a73372c4420b5a0567d8dc00f613b71c5234dc884b350800005af3107a40000800232bff5f46c000").unwrap();
        let expected_output = TransactionOutput {
            value: 0,
            script_pubkey: expected_script.into(),
        };

        let actual_output = slp_send_output(
            &"550d19eb820e616a54b8a73372c4420b5a0567d8dc00f613b71c5234dc884b35".into(),
            &[100000000000000, 9900000000000000],
        );

        assert_eq!(expected_output, actual_output);
    }

    #[test]
    fn test_slp_genesis_output() {
        let expected_script =
            hex::decode("6a04534c500001010747454e45534953044144455804414445584c004c0001084c0008000000174876e800")
                .unwrap();
        let expected_output = TransactionOutput {
            value: 0,
            script_pubkey: expected_script.into(),
        };

        let actual_output = slp_genesis_output("ADEX", "ADEX", None, None, 8, None, 1000_0000_0000);
        assert_eq!(expected_output, actual_output);

        let expected_script =
            hex::decode("6a04534c500001010747454e45534953045553445423546574686572204c74642e20555320646f6c6c6172206261636b656420746f6b656e734168747470733a2f2f7465746865722e746f2f77702d636f6e74656e742f75706c6f6164732f323031362f30362f546574686572576869746550617065722e70646620db4451f11eda33950670aaf59e704da90117ff7057283b032cfaec77793139160108010208002386f26fc10000")
                .unwrap();
        let expected_output = TransactionOutput {
            value: 0,
            script_pubkey: expected_script.into(),
        };

        let actual_output = slp_genesis_output(
            "USDT",
            "Tether Ltd. US dollar backed tokens",
            Some("https://tether.to/wp-content/uploads/2016/06/TetherWhitePaper.pdf"),
            Some("db4451f11eda33950670aaf59e704da90117ff7057283b032cfaec7779313916".into()),
            8,
            Some(2),
            10000000000000000,
        );
        assert_eq!(expected_output, actual_output);
    }

    #[test]
    fn test_slp_address() {
        let (_ctx, bch) = tbch_coin_for_test();
        let token_id = H256::from("bb309e48930671582bea508f9a1d9b491e49b69be3d6f372dc08da2ac6e90eb7");
        let fusd = SlpToken::new(4, "FUSD".into(), token_id, bch, 0).unwrap();

        let slp_address = fusd.my_address().unwrap();
        assert_eq!("slptest:qzx0llpyp8gxxsmad25twksqnwd62xm3lsg8lecug8", slp_address);
    }

    #[test]
    #[ignore]
    fn test_validate_htlc_valid() {
        let (_ctx, bch) = tbch_coin_for_test();
        let token_id = H256::from("bb309e48930671582bea508f9a1d9b491e49b69be3d6f372dc08da2ac6e90eb7");
        let fusd = SlpToken::new(4, "FUSD".into(), token_id, bch, 0).unwrap();

        // https://testnet.simpleledger.info/tx/e935160bfb5b45007a0fc6f8fbe8da618f28df6573731f1ffb54d9560abb49b2
        let payment_tx = hex::decode("0100000002736cf584f877ec7b6b95974bc461a9cfb9f126655b5d335471683154cc6cf4c5020000006a47304402206be99fe56a98e7a8c2ffe6f2d05c5c1f46a6577064b84d27d45fe0e959f6e77402201c512629313b48cd4df873222aa49046ae9a3a6e34e359d10d4308cb40438fba4121036879df230663db4cd083c8eeb0f293f46abc460ad3c299b0089b72e6d472202cffffffff736cf584f877ec7b6b95974bc461a9cfb9f126655b5d335471683154cc6cf4c5030000006a473044022020d774d045bbe3dce5b04af836f6a5629c6c4ce75b0b5ba8a1da0ae9a4ecc0530220522f86d20c9e4142e40f9a9c8d25db16fde91d4a0ad6f6ff2107e201386131b64121036879df230663db4cd083c8eeb0f293f46abc460ad3c299b0089b72e6d472202cffffffff040000000000000000406a04534c500001010453454e4420bb309e48930671582bea508f9a1d9b491e49b69be3d6f372dc08da2ac6e90eb70800000000000003e8080000000000001f3ee80300000000000017a914b0ca1fea17cf522c7e858416093fc6d95e55824087e8030000000000001976a9148cfffc2409d063437d6aa8b75a009b9ba51b71fc88accf614801000000001976a9148cfffc2409d063437d6aa8b75a009b9ba51b71fc88ac8c83d460").unwrap();

        let other_pub = hex::decode("036879df230663db4cd083c8eeb0f293f46abc460ad3c299b0089b72e6d472202c").unwrap();

        utxo_common::validate_payment::<BchCoin>.mock_safe(|coin, tx, out_i, pub0, _, h, a, wr, lock, spv, conf| {
            // replace the second public because payment was sent with privkey that is currently unknown
            let my_pub = hex::decode("03c6a78589e18b482aea046975e6d0acbdea7bf7dbf04d9d5bd67fda917815e3ed").unwrap();
            let my_pub = Box::leak(Box::new(Public::from_slice(&my_pub).unwrap()));
            MockResult::Continue((coin, tx, out_i, pub0, my_pub, h, a, wr, lock, spv, conf))
        });

        let lock_time = 1624547837;
        let secret_hash = hex::decode("5d9e149ad9ccb20e9f931a69b605df2ffde60242").unwrap();
        let amount: BigDecimal = "0.1".parse().unwrap();
        let input = ValidatePaymentInput {
            payment_tx,
            other_pub,
            time_lock_duration: 0,
            time_lock: lock_time,
            secret_hash,
            amount,
            confirmations: 1,
            try_spv_proof_until: wait_until_sec(60),
            unique_swap_data: Vec::new(),
            swap_contract_address: None,
            watcher_reward: None,
        };
        block_on(fusd.validate_htlc(input)).unwrap();
    }

    #[test]
    #[ignore]
    fn construct_and_send_invalid_slp_htlc_should_fail() {
        let (_ctx, bch) = tbch_coin_for_test();
        let token_id = H256::from("bb309e48930671582bea508f9a1d9b491e49b69be3d6f372dc08da2ac6e90eb7");
        let fusd = SlpToken::new(4, "FUSD".into(), token_id, bch.clone(), 0).unwrap();

        let bch_address = bch.as_ref().derivation_method.unwrap_single_addr();
        let (unspents, recently_spent) = block_on(bch.get_unspent_ordered_list(bch_address)).unwrap();

        let secret_hash = hex::decode("5d9e149ad9ccb20e9f931a69b605df2ffde60242").unwrap();
        let other_pub = hex::decode("036879df230663db4cd083c8eeb0f293f46abc460ad3c299b0089b72e6d472202c").unwrap();
        let other_pub = Public::from_slice(&other_pub).unwrap();

        let my_public_key = bch.my_public_key().unwrap();
        let htlc_script = payment_script(1624547837, &secret_hash, &other_pub, my_public_key);

        let slp_send_op_return_out = slp_send_output(&token_id, &[1000]);

        let invalid_slp_send_out = TransactionOutput {
            value: 1000,
            script_pubkey: ScriptBuilder::build_p2sh(&dhash160(&htlc_script).into()).into(),
        };

        let tx_err = block_on(generate_and_send_tx(
            &fusd,
            unspents,
            None,
            FeePolicy::SendExact,
            recently_spent,
            vec![slp_send_op_return_out, invalid_slp_send_out],
        ))
        .unwrap_err();

        let err = match tx_err.clone() {
            TransactionErr::TxRecoverable(_tx, err) => err,
            TransactionErr::Plain(err) => err,
        };

        println!("{:?}", err);
        assert!(err.contains("is not valid with reason outputs greater than inputs"));

        // this is invalid tx bytes generated by one of this test runs, ensure that FUSD won't broadcast it using
        // different methods
        let tx_bytes: &[u8] = &[
            1, 0, 0, 0, 1, 105, 91, 221, 196, 250, 138, 113, 118, 165, 149, 181, 70, 15, 224, 124, 67, 133, 237, 31,
            88, 125, 178, 69, 166, 27, 211, 32, 54, 1, 238, 134, 102, 2, 0, 0, 0, 106, 71, 48, 68, 2, 32, 103, 105,
            238, 187, 198, 194, 7, 162, 250, 17, 240, 45, 93, 168, 223, 35, 92, 23, 84, 70, 193, 234, 183, 130, 114,
            49, 198, 118, 69, 22, 128, 118, 2, 32, 127, 44, 73, 98, 217, 254, 44, 181, 87, 175, 114, 138, 223, 173,
            201, 168, 38, 198, 49, 23, 9, 101, 50, 154, 55, 236, 126, 253, 37, 114, 111, 218, 65, 33, 3, 104, 121, 223,
            35, 6, 99, 219, 76, 208, 131, 200, 238, 176, 242, 147, 244, 106, 188, 70, 10, 211, 194, 153, 176, 8, 155,
            114, 230, 212, 114, 32, 44, 255, 255, 255, 255, 3, 0, 0, 0, 0, 0, 0, 0, 0, 55, 106, 4, 83, 76, 80, 0, 1, 1,
            4, 83, 69, 78, 68, 32, 187, 48, 158, 72, 147, 6, 113, 88, 43, 234, 80, 143, 154, 29, 155, 73, 30, 73, 182,
            155, 227, 214, 243, 114, 220, 8, 218, 42, 198, 233, 14, 183, 8, 0, 0, 0, 0, 0, 0, 3, 232, 232, 3, 0, 0, 0,
            0, 0, 0, 23, 169, 20, 149, 59, 57, 9, 255, 106, 162, 105, 248, 93, 163, 76, 19, 42, 146, 66, 68, 64, 225,
            142, 135, 205, 228, 173, 0, 0, 0, 0, 0, 25, 118, 169, 20, 140, 255, 252, 36, 9, 208, 99, 67, 125, 106, 168,
            183, 90, 0, 155, 155, 165, 27, 113, 252, 136, 172, 216, 36, 92, 97,
        ];

        let tx_bytes_str = hex::encode(tx_bytes);
        let err = fusd.send_raw_tx(&tx_bytes_str).wait().unwrap_err();
        println!("{:?}", err);
        assert!(err.contains("is not valid with reason outputs greater than inputs"));

        let err2 = fusd.send_raw_tx_bytes(tx_bytes).wait().unwrap_err();
        println!("{:?}", err2);
        assert!(err2.contains("is not valid with reason outputs greater than inputs"));
        assert_eq!(err, err2);

        let utxo_tx: UtxoTx = deserialize(tx_bytes).unwrap();
        let err = block_on(fusd.broadcast_tx(&utxo_tx)).unwrap_err();
        match err.into_inner() {
            BroadcastTxErr::Other(err) => assert!(err.contains("is not valid with reason outputs greater than inputs")),
            e => panic!("Unexpected err {:?}", e),
        };

        // The error variant should equal to `TxRecoverable`
        assert_eq!(
            discriminant(&tx_err),
            discriminant(&TransactionErr::TxRecoverable(
                TransactionEnum::from(utxo_tx),
                String::new()
            ))
        );
    }

    #[test]
    #[ignore]
    fn test_validate_htlc_invalid_slp_utxo() {
        let (_ctx, bch) = tbch_coin_for_test();
        let token_id = H256::from("bb309e48930671582bea508f9a1d9b491e49b69be3d6f372dc08da2ac6e90eb7");
        let fusd = SlpToken::new(4, "FUSD".into(), token_id, bch.clone(), 0).unwrap();

        // https://www.blockchain.com/ru/bch-testnet/tx/6686ee013620d31ba645b27d581fed85437ce00f46b595a576718afac4dd5b69
        let payment_tx = hex::decode("0100000001ce59a734f33811afcc00c19dcb12202ed00067a50efed80424fabd2b723678c0020000006b483045022100ec1fecff9c60fb7e821b9a412bd8c4ce4a757c68287f9cf9e0f461165492d6530220222f020dd05d65ba35cddd0116c99255612ec90d63019bb1cea45e2cf09a62a94121036879df230663db4cd083c8eeb0f293f46abc460ad3c299b0089b72e6d472202cffffffff030000000000000000376a04534c500001010453454e4420bb309e48930671582bea508f9a1d9b491e49b69be3d6f372dc08da2ac6e90eb70800000000000003e8e80300000000000017a914953b3909ff6aa269f85da34c132a92424440e18e879decad00000000001976a9148cfffc2409d063437d6aa8b75a009b9ba51b71fc88acd1215c61").unwrap();

        let other_pub_bytes =
            hex::decode("036879df230663db4cd083c8eeb0f293f46abc460ad3c299b0089b72e6d472202c").unwrap();
        let other_pub = Public::from_slice(&other_pub_bytes).unwrap();

        let lock_time = 1624547837;
        let secret_hash = hex::decode("5d9e149ad9ccb20e9f931a69b605df2ffde60242").unwrap();
        let amount: BigDecimal = "0.1".parse().unwrap();
        let my_pub = bch.my_public_key().unwrap();

        // standard BCH validation should pass as the output itself is correct
        utxo_common::validate_payment(
            bch.clone(),
            deserialize(payment_tx.as_slice()).unwrap(),
            SLP_SWAP_VOUT,
            my_pub,
            &other_pub,
            &secret_hash,
            fusd.platform_dust_dec(),
            None,
            lock_time,
            wait_until_sec(60),
            1,
        )
        .wait()
        .unwrap();

        let input = ValidatePaymentInput {
            payment_tx,
            other_pub: other_pub_bytes,
            time_lock_duration: 0,
            time_lock: lock_time as u64,
            secret_hash,
            amount,
            swap_contract_address: None,
            try_spv_proof_until: wait_until_sec(60),
            confirmations: 1,
            unique_swap_data: Vec::new(),
            watcher_reward: None,
        };
        let validity_err = block_on(fusd.validate_htlc(input)).unwrap_err();
        match validity_err.into_inner() {
            ValidatePaymentError::WrongPaymentTx(e) => println!("{:#?}", e),
            err => panic!("Unexpected err {:#?}", err),
        };
    }

    #[test]
    fn test_sign_message() {
        let (_ctx, bch) = tbch_coin_for_test();
        let token_id = H256::from("bb309e48930671582bea508f9a1d9b491e49b69be3d6f372dc08da2ac6e90eb7");
        let fusd = SlpToken::new(4, "FUSD".into(), token_id, bch, 0).unwrap();
        let signature = fusd.sign_message("test").unwrap();
        assert_eq!(
            signature,
            "ILuePKMsycXwJiNDOT7Zb7TfIlUW7Iq+5ylKd15AK72vGVYXbnf7Gj9Lk9MFV+6Ub955j7MiAkp0wQjvuIoRPPA="
        );
    }

    #[test]
    #[cfg(not(target_arch = "wasm32"))]
    fn test_verify_message() {
        let (_ctx, bch) = tbch_coin_for_test();
        let token_id = H256::from("bb309e48930671582bea508f9a1d9b491e49b69be3d6f372dc08da2ac6e90eb7");
        let fusd = SlpToken::new(4, "FUSD".into(), token_id, bch, 0).unwrap();
        let is_valid = fusd
            .verify_message(
                "ILuePKMsycXwJiNDOT7Zb7TfIlUW7Iq+5ylKd15AK72vGVYXbnf7Gj9Lk9MFV+6Ub955j7MiAkp0wQjvuIoRPPA=",
                "test",
                "slptest:qzx0llpyp8gxxsmad25twksqnwd62xm3lsg8lecug8",
            )
            .unwrap();
        assert!(is_valid);
    }
}<|MERGE_RESOLUTION|>--- conflicted
+++ resolved
@@ -57,8 +57,6 @@
 use std::sync::Arc;
 use utxo_signer::with_key_pair::{p2pkh_spend, p2sh_spend, sign_tx, UtxoSignWithKeyPairError};
 
-use super::output_script;
-
 const SLP_SWAP_VOUT: usize = 1;
 const SLP_FEE_VOUT: usize = 1;
 const SLP_HTLC_SPEND_SIZE: u64 = 555;
@@ -1678,14 +1676,10 @@
                 WithdrawError::from_generate_tx_error(gen_tx_error, coin.platform_ticker().into(), platform_decimals)
             })?;
 
-<<<<<<< HEAD
-            let prev_script = output_script(my_address);
-=======
             let prev_script = coin
                 .platform_coin
                 .script_for_address(my_address)
                 .map_err(|e| WithdrawError::InvalidAddress(e.to_string()))?;
->>>>>>> fc95ef3e
             let signed = sign_tx(
                 unsigned,
                 key_pair,
