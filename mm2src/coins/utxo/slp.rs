--- conflicted
+++ resolved
@@ -11,18 +11,11 @@
                   FeePolicy, GenerateTxError, RecentlySpentOutPoints, UtxoCoinConf, UtxoCoinFields, UtxoCommonOps,
                   UtxoTx, UtxoTxBroadcastOps, UtxoTxGenerationOps};
 use crate::{BalanceFut, CoinBalance, FeeApproxStage, FoundSwapTxSpend, HistorySyncState, MarketCoinOps, MmCoin,
-<<<<<<< HEAD
-            NegotiateSwapContractAddrErr, NumConversError, PrivKeyNotAllowed, SwapOps, TradeFee, TradePreimageError,
-            TradePreimageFut, TradePreimageResult, TradePreimageValue, TransactionDetails, TransactionEnum,
-            TransactionErr, TransactionFut, TxFeeDetails, UnexpectedDerivationMethod, ValidateAddressResult,
-            ValidatePaymentInput, WithdrawError, WithdrawFee, WithdrawFut, WithdrawRequest};
-=======
             NegotiateSwapContractAddrErr, NumConversError, PrivKeyNotAllowed, RawTransactionFut,
             RawTransactionRequest, SwapOps, TradeFee, TradePreimageError, TradePreimageFut, TradePreimageResult,
-            TradePreimageValue, TransactionDetails, TransactionEnum, TransactionFut, TxFeeDetails,
+            TradePreimageValue, TransactionDetails, TransactionEnum, TransactionErr, TransactionFut, TxFeeDetails,
             UnexpectedDerivationMethod, ValidateAddressResult, ValidatePaymentInput, WithdrawError, WithdrawFee,
             WithdrawFut, WithdrawRequest};
->>>>>>> 6452ceb9
 
 use async_trait::async_trait;
 use bitcrypto::dhash160;
@@ -1801,7 +1794,7 @@
 #[cfg(test)]
 mod slp_tests {
     use super::*;
-    use crate::utxo::bch::tbch_coin_for_test;
+    use crate::{utxo::bch::tbch_coin_for_test, TransactionErr};
     use common::block_on;
 
     // https://slp.dev/specs/slp-token-type-1/#examples
