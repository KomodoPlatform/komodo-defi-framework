//! The module implementing Simple Ledger Protocol (SLP) support.
//! It's a custom token format mostly used on the Bitcoin Cash blockchain.
//! Tracking issue: https://github.com/KomodoPlatform/atomicDEX-API/issues/701
//! More info about the protocol and implementation guides can be found at https://slp.dev/

use crate::coin_errors::{MyAddressError, ValidatePaymentError, ValidatePaymentFut};
use crate::my_tx_history_v2::{CoinWithTxHistoryV2, MyTxHistoryErrorV2, MyTxHistoryTarget};
use crate::tx_history_storage::{GetTxHistoryFilters, WalletId};
use crate::utxo::bch::BchCoin;
use crate::utxo::bchd_grpc::{check_slp_transaction, validate_slp_utxos, ValidateSlpUtxosErr};
use crate::utxo::rpc_clients::{UnspentInfo, UtxoRpcClientEnum, UtxoRpcError, UtxoRpcResult};
use crate::utxo::utxo_common::{self, big_decimal_from_sat_unsigned, payment_script, UtxoTxBuilder};
use crate::utxo::{generate_and_send_tx, sat_from_big_decimal, ActualTxFee, AdditionalTxData, BroadcastTxErr,
                  FeePolicy, GenerateTxError, RecentlySpentOutPointsGuard, UtxoCoinConf, UtxoCoinFields,
                  UtxoCommonOps, UtxoTx, UtxoTxBroadcastOps, UtxoTxGenerationOps};
use crate::{BalanceFut, CheckIfMyPaymentSentArgs, CoinBalance, CoinFutSpawner, FeeApproxStage, FoundSwapTxSpend,
<<<<<<< HEAD
            HistorySyncState, MarketCoinOps, MmCoin, NegotiateSwapContractAddrErr, NumConversError,
            PaymentInstructions, PaymentInstructionsErr, PrivKeyPolicyNotAllowed, RawTransactionFut,
            RawTransactionRequest, SearchForSwapTxSpendInput, SendMakerPaymentArgs,
            SendMakerPaymentSpendPreimageInput, SendMakerRefundsPaymentArgs, SendMakerSpendsTakerPaymentArgs,
            SendTakerPaymentArgs, SendTakerRefundsPaymentArgs, SendTakerSpendsMakerPaymentArgs,
            SendWatcherRefundsPaymentArgs, SignatureResult, SwapOps, TradeFee, TradePreimageError, TradePreimageFut,
            TradePreimageResult, TradePreimageValue, TransactionDetails, TransactionEnum, TransactionErr,
            TransactionFut, TxFeeDetails, TxMarshalingErr, UnexpectedDerivationMethod, ValidateAddressResult,
            ValidateFeeArgs, ValidateInstructionsErr, ValidateOtherPubKeyErr, ValidatePaymentInput, VerificationError,
=======
            HistorySyncState, MakerSwapTakerCoin, MarketCoinOps, MmCoin, NegotiateSwapContractAddrErr,
            NumConversError, PaymentInstructions, PaymentInstructionsErr, PrivKeyPolicyNotAllowed, RawTransactionFut,
            RawTransactionRequest, RefundError, RefundResult, SearchForSwapTxSpendInput, SendMakerPaymentArgs,
            SendMakerRefundsPaymentArgs, SendMakerSpendsTakerPaymentArgs, SendTakerPaymentArgs,
            SendTakerRefundsPaymentArgs, SendTakerSpendsMakerPaymentArgs, SignatureResult, SwapOps,
            TakerSwapMakerCoin, TradeFee, TradePreimageError, TradePreimageFut, TradePreimageResult,
            TradePreimageValue, TransactionDetails, TransactionEnum, TransactionErr, TransactionFut, TxFeeDetails,
            TxMarshalingErr, UnexpectedDerivationMethod, ValidateAddressResult, ValidateFeeArgs,
            ValidateInstructionsErr, ValidateOtherPubKeyErr, ValidatePaymentInput, VerificationError,
>>>>>>> e2f90465
            VerificationResult, WatcherOps, WatcherSearchForSwapTxSpendInput, WatcherValidatePaymentInput,
            WatcherValidateTakerFeeInput, WithdrawError, WithdrawFee, WithdrawFut, WithdrawRequest};
use async_trait::async_trait;
use bitcrypto::dhash160;
use chain::constants::SEQUENCE_FINAL;
use chain::{OutPoint, TransactionOutput};
use common::executor::{abortable_queue::AbortableQueue, AbortableSystem, AbortedError};
use common::log::warn;
use common::now_ms;
use derive_more::Display;
use futures::compat::Future01CompatExt;
use futures::{FutureExt, TryFutureExt};
use futures01::Future;
use hex::FromHexError;
use keys::hash::H160;
use keys::{AddressHashEnum, CashAddrType, CashAddress, CompactSignature, KeyPair, NetworkPrefix as CashAddrPrefix,
           Public};
use mm2_core::mm_ctx::MmArc;
use mm2_err_handle::prelude::*;
use mm2_number::{BigDecimal, MmNumber};
use primitives::hash::H256;
use rpc::v1::types::{Bytes as BytesJson, ToTxHash, H256 as H256Json};
use script::bytes::Bytes;
use script::{Builder as ScriptBuilder, Opcode, Script, TransactionInputSigner};
use serde_json::Value as Json;
use serialization::{deserialize, serialize, Deserializable, Error as SerError, Reader};
use serialization_derive::Deserializable;
use std::convert::TryInto;
use std::sync::atomic::{AtomicU64, Ordering as AtomicOrdering};
use std::sync::Arc;
use utxo_signer::with_key_pair::{p2pkh_spend, p2sh_spend, sign_tx, UtxoSignWithKeyPairError};

const SLP_SWAP_VOUT: usize = 1;
const SLP_FEE_VOUT: usize = 1;
const SLP_HTLC_SPEND_SIZE: u64 = 555;
const SLP_LOKAD_ID: &str = "SLP\x00";
const SLP_FUNGIBLE: u8 = 1;
const SLP_SEND: &str = "SEND";
const SLP_MINT: &str = "MINT";
const SLP_GENESIS: &str = "GENESIS";

#[derive(Debug, Display)]
#[allow(clippy::large_enum_variant)]
pub enum EnableSlpError {
    GetBalanceError(UtxoRpcError),
    UnexpectedDerivationMethod(String),
    Internal(String),
}

impl From<MyAddressError> for EnableSlpError {
    fn from(err: MyAddressError) -> Self {
        match err {
            MyAddressError::UnexpectedDerivationMethod(der) => EnableSlpError::UnexpectedDerivationMethod(der),
            MyAddressError::InternalError(internal) => EnableSlpError::Internal(internal),
        }
    }
}

impl From<AbortedError> for EnableSlpError {
    fn from(e: AbortedError) -> Self { EnableSlpError::Internal(e.to_string()) }
}

pub struct SlpTokenFields {
    decimals: u8,
    ticker: String,
    token_id: H256,
    required_confirmations: AtomicU64,
    /// This abortable system is used to spawn coin's related futures that should be aborted on coin deactivation
    /// and on [`MmArc::stop`].
    abortable_system: AbortableQueue,
}

/// Minimalistic info that is used to be stored outside of the token's context
/// E.g. in the platform BCHCoin
#[derive(Debug)]
pub struct SlpTokenInfo {
    pub token_id: H256,
    pub decimals: u8,
}

#[derive(Clone)]
pub struct SlpToken {
    conf: Arc<SlpTokenFields>,
    platform_coin: BchCoin,
}

#[derive(Clone, Debug, Eq, Hash, PartialEq)]
pub struct SlpUnspent {
    pub bch_unspent: UnspentInfo,
    pub slp_amount: u64,
}

#[derive(Clone, Debug)]
pub struct SlpOutput {
    pub amount: u64,
    pub script_pubkey: Bytes,
}

/// The SLP transaction preimage
struct SlpTxPreimage {
    slp_inputs: Vec<SlpUnspent>,
    available_bch_inputs: Vec<UnspentInfo>,
    outputs: Vec<TransactionOutput>,
}

#[derive(Debug, Display)]
enum ValidateDexFeeError {
    TxLackOfOutputs,
    #[display(fmt = "OpReturnParseError: {:?}", _0)]
    OpReturnParseError(ParseSlpScriptError),
    InvalidSlpDetails,
    NumConversionErr(NumConversError),
    ValidatePaymentError(String),
}

impl From<NumConversError> for ValidateDexFeeError {
    fn from(err: NumConversError) -> ValidateDexFeeError { ValidateDexFeeError::NumConversionErr(err) }
}

impl From<ParseSlpScriptError> for ValidateDexFeeError {
    fn from(err: ParseSlpScriptError) -> Self { ValidateDexFeeError::OpReturnParseError(err) }
}

#[allow(clippy::upper_case_acronyms, clippy::large_enum_variant)]
#[derive(Debug, Display)]
pub enum SpendP2SHError {
    GenerateTxErr(GenerateTxError),
    Rpc(UtxoRpcError),
    SignTxErr(UtxoSignWithKeyPairError),
    PrivKeyPolicyNotAllowed(PrivKeyPolicyNotAllowed),
    UnexpectedDerivationMethod(UnexpectedDerivationMethod),
    String(String),
}

impl From<GenerateTxError> for SpendP2SHError {
    fn from(err: GenerateTxError) -> SpendP2SHError { SpendP2SHError::GenerateTxErr(err) }
}

impl From<UtxoRpcError> for SpendP2SHError {
    fn from(err: UtxoRpcError) -> SpendP2SHError { SpendP2SHError::Rpc(err) }
}

impl From<UtxoSignWithKeyPairError> for SpendP2SHError {
    fn from(sign: UtxoSignWithKeyPairError) -> SpendP2SHError { SpendP2SHError::SignTxErr(sign) }
}

impl From<PrivKeyPolicyNotAllowed> for SpendP2SHError {
    fn from(e: PrivKeyPolicyNotAllowed) -> Self { SpendP2SHError::PrivKeyPolicyNotAllowed(e) }
}

impl From<UnexpectedDerivationMethod> for SpendP2SHError {
    fn from(e: UnexpectedDerivationMethod) -> Self { SpendP2SHError::UnexpectedDerivationMethod(e) }
}

impl From<String> for SpendP2SHError {
    fn from(err: String) -> SpendP2SHError { SpendP2SHError::String(err) }
}

#[derive(Debug, Display)]
pub enum SpendHtlcError {
    TxLackOfOutputs,
    #[display(fmt = "DeserializationErr: {:?}", _0)]
    DeserializationErr(SerError),
    #[display(fmt = "PubkeyParseError: {:?}", _0)]
    PubkeyParseErr(keys::Error),
    InvalidSlpDetails,
    NumConversionErr(NumConversError),
    RpcErr(UtxoRpcError),
    #[allow(clippy::upper_case_acronyms)]
    SpendP2SHErr(SpendP2SHError),
    OpReturnParseError(ParseSlpScriptError),
    UnexpectedDerivationMethod(UnexpectedDerivationMethod),
}

impl From<UnexpectedDerivationMethod> for SpendHtlcError {
    fn from(e: UnexpectedDerivationMethod) -> Self { SpendHtlcError::UnexpectedDerivationMethod(e) }
}

impl From<NumConversError> for SpendHtlcError {
    fn from(err: NumConversError) -> SpendHtlcError { SpendHtlcError::NumConversionErr(err) }
}

impl From<SerError> for SpendHtlcError {
    fn from(err: SerError) -> SpendHtlcError { SpendHtlcError::DeserializationErr(err) }
}

impl From<keys::Error> for SpendHtlcError {
    fn from(err: keys::Error) -> SpendHtlcError { SpendHtlcError::PubkeyParseErr(err) }
}

impl From<SpendP2SHError> for SpendHtlcError {
    fn from(err: SpendP2SHError) -> SpendHtlcError { SpendHtlcError::SpendP2SHErr(err) }
}

impl From<UtxoRpcError> for SpendHtlcError {
    fn from(err: UtxoRpcError) -> SpendHtlcError { SpendHtlcError::RpcErr(err) }
}

impl From<ParseSlpScriptError> for SpendHtlcError {
    fn from(err: ParseSlpScriptError) -> Self { SpendHtlcError::OpReturnParseError(err) }
}

fn slp_send_output(token_id: &H256, amounts: &[u64]) -> TransactionOutput {
    let mut script_builder = ScriptBuilder::default()
        .push_opcode(Opcode::OP_RETURN)
        .push_data(SLP_LOKAD_ID.as_bytes())
        .push_data(&[SLP_FUNGIBLE])
        .push_data(SLP_SEND.as_bytes())
        .push_data(token_id.as_slice());
    for amount in amounts {
        script_builder = script_builder.push_data(&amount.to_be_bytes());
    }
    TransactionOutput {
        value: 0,
        script_pubkey: script_builder.into_bytes(),
    }
}

pub fn slp_genesis_output(
    ticker: &str,
    name: &str,
    token_document_url: Option<&str>,
    token_document_hash: Option<H256>,
    decimals: u8,
    mint_baton_vout: Option<u8>,
    initial_token_mint_quantity: u64,
) -> TransactionOutput {
    let mut script_builder = ScriptBuilder::default()
        .push_opcode(Opcode::OP_RETURN)
        .push_data(SLP_LOKAD_ID.as_bytes())
        .push_data(&[SLP_FUNGIBLE])
        .push_data(SLP_GENESIS.as_bytes())
        .push_data(ticker.as_bytes())
        .push_data(name.as_bytes());

    script_builder = match token_document_url {
        Some(url) => script_builder.push_data(url.as_bytes()),
        None => script_builder
            .push_opcode(Opcode::OP_PUSHDATA1)
            .push_opcode(Opcode::OP_0),
    };

    script_builder = match token_document_hash {
        Some(hash) => script_builder.push_data(hash.as_slice()),
        None => script_builder
            .push_opcode(Opcode::OP_PUSHDATA1)
            .push_opcode(Opcode::OP_0),
    };

    script_builder = script_builder.push_data(&[decimals]);
    script_builder = match mint_baton_vout {
        Some(vout) => script_builder.push_data(&[vout]),
        None => script_builder
            .push_opcode(Opcode::OP_PUSHDATA1)
            .push_opcode(Opcode::OP_0),
    };

    script_builder = script_builder.push_data(&initial_token_mint_quantity.to_be_bytes());
    TransactionOutput {
        value: 0,
        script_pubkey: script_builder.into_bytes(),
    }
}

#[derive(Debug)]
pub struct SlpProtocolConf {
    pub platform_coin_ticker: String,
    pub token_id: H256,
    pub decimals: u8,
    pub required_confirmations: Option<u64>,
}

impl SlpToken {
    pub fn new(
        decimals: u8,
        ticker: String,
        token_id: H256,
        platform_coin: BchCoin,
        required_confirmations: u64,
    ) -> MmResult<SlpToken, EnableSlpError> {
        // Create an abortable system linked to `platform_coin` so if the platform coin is disabled,
        // all spawned futures related to `SlpToken` will be aborted as well.
        let abortable_system = platform_coin.as_ref().abortable_system.create_subsystem()?;

        let conf = Arc::new(SlpTokenFields {
            decimals,
            ticker,
            token_id,
            required_confirmations: AtomicU64::new(required_confirmations),
            abortable_system,
        });
        Ok(SlpToken { conf, platform_coin })
    }

    /// Returns the OP_RETURN output for SLP Send transaction
    fn send_op_return_output(&self, amounts: &[u64]) -> TransactionOutput {
        slp_send_output(&self.conf.token_id, amounts)
    }

    fn rpc(&self) -> &UtxoRpcClientEnum { &self.platform_coin.as_ref().rpc_client }

    /// Returns unspents of the SLP token plus plain BCH UTXOs plus RecentlySpentOutPoints mutex guard
    async fn slp_unspents_for_spend(
        &self,
    ) -> UtxoRpcResult<(Vec<SlpUnspent>, Vec<UnspentInfo>, RecentlySpentOutPointsGuard<'_>)> {
        self.platform_coin.get_token_utxos_for_spend(&self.conf.token_id).await
    }

    async fn slp_unspents_for_display(&self) -> UtxoRpcResult<(Vec<SlpUnspent>, Vec<UnspentInfo>)> {
        self.platform_coin
            .get_token_utxos_for_display(&self.conf.token_id)
            .await
    }

    /// Generates the tx preimage that spends the SLP from my address to the desired destinations (script pubkeys)
    async fn generate_slp_tx_preimage(
        &self,
        slp_outputs: Vec<SlpOutput>,
    ) -> Result<(SlpTxPreimage, RecentlySpentOutPointsGuard<'_>), MmError<GenSlpSpendErr>> {
        // the limit is 19, but we may require the change to be added
        if slp_outputs.len() > 18 {
            return MmError::err(GenSlpSpendErr::TooManyOutputs);
        }
        let (slp_unspents, bch_unspents, recently_spent) = self.slp_unspents_for_spend().await?;
        let total_slp_output = slp_outputs.iter().fold(0, |cur, slp_out| cur + slp_out.amount);
        let mut total_slp_input = 0;

        let mut inputs = vec![];
        for slp_utxo in slp_unspents {
            if total_slp_input >= total_slp_output {
                break;
            }

            total_slp_input += slp_utxo.slp_amount;
            inputs.push(slp_utxo);
        }

        if total_slp_input < total_slp_output {
            return MmError::err(GenSlpSpendErr::InsufficientSlpBalance {
                coin: self.ticker().into(),
                required: big_decimal_from_sat_unsigned(total_slp_output, self.decimals()),
                available: big_decimal_from_sat_unsigned(total_slp_input, self.decimals()),
            });
        }
        let change = total_slp_input - total_slp_output;

        let mut amounts_for_op_return: Vec<_> = slp_outputs.iter().map(|spend_to| spend_to.amount).collect();
        if change > 0 {
            amounts_for_op_return.push(change);
        }

        let op_return_out_mm = self.send_op_return_output(&amounts_for_op_return);
        let mut outputs = vec![op_return_out_mm];

        outputs.extend(slp_outputs.into_iter().map(|spend_to| TransactionOutput {
            value: self.platform_dust(),
            script_pubkey: spend_to.script_pubkey,
        }));

        if change > 0 {
            let my_public_key = self.platform_coin.my_public_key()?;
            let slp_change_out = TransactionOutput {
                value: self.platform_dust(),
                script_pubkey: ScriptBuilder::build_p2pkh(&my_public_key.address_hash().into()).to_bytes(),
            };
            outputs.push(slp_change_out);
        }

        validate_slp_utxos(self.platform_coin.bchd_urls(), &inputs, self.token_id()).await?;
        let preimage = SlpTxPreimage {
            slp_inputs: inputs,
            available_bch_inputs: bch_unspents,
            outputs,
        };
        Ok((preimage, recently_spent))
    }

    pub async fn send_slp_outputs(&self, slp_outputs: Vec<SlpOutput>) -> Result<UtxoTx, TransactionErr> {
        let (preimage, recently_spent) = try_tx_s!(self.generate_slp_tx_preimage(slp_outputs).await);
        generate_and_send_tx(
            self,
            preimage.available_bch_inputs,
            Some(preimage.slp_inputs.into_iter().map(|slp| slp.bch_unspent).collect()),
            FeePolicy::SendExact,
            recently_spent,
            preimage.outputs,
        )
        .await
    }

    async fn send_htlc(
        &self,
        my_pub: &Public,
        other_pub: &Public,
        time_lock: u32,
        secret_hash: &[u8],
        amount: u64,
    ) -> Result<UtxoTx, TransactionErr> {
        let payment_script = payment_script(time_lock, secret_hash, my_pub, other_pub);
        let script_pubkey = ScriptBuilder::build_p2sh(&dhash160(&payment_script).into()).to_bytes();
        let slp_out = SlpOutput { amount, script_pubkey };
        let (preimage, recently_spent) = try_tx_s!(self.generate_slp_tx_preimage(vec![slp_out]).await);
        generate_and_send_tx(
            self,
            preimage.available_bch_inputs,
            Some(preimage.slp_inputs.into_iter().map(|slp| slp.bch_unspent).collect()),
            FeePolicy::SendExact,
            recently_spent,
            preimage.outputs,
        )
        .await
    }

    async fn validate_htlc(&self, input: ValidatePaymentInput) -> Result<(), MmError<ValidatePaymentError>> {
        let mut tx: UtxoTx = deserialize(input.payment_tx.as_slice())?;
        tx.tx_hash_algo = self.platform_coin.as_ref().tx_hash_algo;
        if tx.outputs.len() < 2 {
            return MmError::err(ValidatePaymentError::TxDeserializationError(
                "Not enough transaction output".to_string(),
            ));
        }

        let slp_satoshis = sat_from_big_decimal(&input.amount, self.decimals())?;

        let slp_unspent = SlpUnspent {
            bch_unspent: UnspentInfo {
                outpoint: OutPoint {
                    hash: tx.hash(),
                    index: 1,
                },
                value: 0,
                height: None,
            },
            slp_amount: slp_satoshis,
        };
        validate_slp_utxos(self.platform_coin.bchd_urls(), &[slp_unspent], self.token_id()).await?;

        let slp_tx: SlpTxDetails = parse_slp_script(tx.outputs[0].script_pubkey.as_slice())?;

        match slp_tx.transaction {
            SlpTransaction::Send { token_id, amounts } => {
                if token_id != self.token_id() {
                    return MmError::err(ValidatePaymentError::WrongPaymentTx(format!(
                        "Invalid tx token_id, Expected: {}, found: {}",
                        token_id,
                        self.token_id()
                    )));
                }

                if amounts.is_empty() {
                    return MmError::err(ValidatePaymentError::WrongPaymentTx(
                        "Input amount can't be empty".to_string(),
                    ));
                }

                if amounts[0] != slp_satoshis {
                    return MmError::err(ValidatePaymentError::WrongPaymentTx(format!(
                        "Invalid input amount. Expected: {}, found: {}",
                        slp_satoshis, amounts[0]
                    )));
                }
            },
            _ => {
                return MmError::err(ValidatePaymentError::WrongPaymentTx(
                    "Invalid Slp tx details".to_string(),
                ))
            },
        }

        let htlc_keypair = self.derive_htlc_key_pair(&input.unique_swap_data);
        let first_pub = &Public::from_slice(&input.other_pub)
            .map_to_mm(|err| ValidatePaymentError::InvalidParameter(err.to_string()))?;
        let validate_fut = utxo_common::validate_payment(
            self.platform_coin.clone(),
            tx,
            SLP_SWAP_VOUT,
            first_pub,
            htlc_keypair.public(),
            &input.secret_hash,
            self.platform_dust_dec(),
            input.time_lock,
            now_ms() / 1000 + 60,
            input.confirmations,
        );
        validate_fut.compat().await
    }

    pub async fn refund_htlc(
        &self,
        htlc_tx: &[u8],
        other_pub: &Public,
        time_lock: u32,
        secret_hash: &[u8],
        htlc_keypair: &KeyPair,
    ) -> Result<UtxoTx, MmError<SpendHtlcError>> {
        let tx: UtxoTx = deserialize(htlc_tx)?;
        if tx.outputs.is_empty() {
            return MmError::err(SpendHtlcError::TxLackOfOutputs);
        }

        let slp_tx: SlpTxDetails = parse_slp_script(tx.outputs[0].script_pubkey.as_slice())?;

        let other_pub = Public::from_slice(other_pub)?;
        let my_public_key = self.platform_coin.my_public_key()?;
        let redeem_script = payment_script(time_lock, secret_hash, my_public_key, &other_pub);

        let slp_amount = match slp_tx.transaction {
            SlpTransaction::Send { token_id, amounts } => {
                if token_id != self.token_id() {
                    return MmError::err(SpendHtlcError::InvalidSlpDetails);
                }
                *amounts.first().ok_or(SpendHtlcError::InvalidSlpDetails)?
            },
            _ => return MmError::err(SpendHtlcError::InvalidSlpDetails),
        };
        let slp_utxo = SlpUnspent {
            bch_unspent: UnspentInfo {
                outpoint: OutPoint {
                    hash: tx.hash(),
                    index: SLP_SWAP_VOUT as u32,
                },
                value: tx.outputs[1].value,
                height: None,
            },
            slp_amount,
        };

        let tx_locktime = self.platform_coin.p2sh_tx_locktime(time_lock).await?;
        let script_data = ScriptBuilder::default().push_opcode(Opcode::OP_1).into_script();
        let tx = self
            .spend_p2sh(
                slp_utxo,
                tx_locktime,
                SEQUENCE_FINAL - 1,
                script_data,
                redeem_script,
                htlc_keypair,
            )
            .await?;
        Ok(tx)
    }

    pub async fn spend_htlc(
        &self,
        htlc_tx: &[u8],
        other_pub: &Public,
        time_lock: u32,
        secret: &[u8],
        secret_hash: &[u8],
        keypair: &KeyPair,
    ) -> Result<UtxoTx, MmError<SpendHtlcError>> {
        let tx: UtxoTx = deserialize(htlc_tx)?;
        let slp_tx: SlpTxDetails = deserialize(tx.outputs[0].script_pubkey.as_slice())?;

        let other_pub = Public::from_slice(other_pub)?;
        let redeem = payment_script(time_lock, secret_hash, &other_pub, keypair.public());

        let slp_amount = match slp_tx.transaction {
            SlpTransaction::Send { token_id, amounts } => {
                if token_id != self.token_id() {
                    return MmError::err(SpendHtlcError::InvalidSlpDetails);
                }
                *amounts.first().ok_or(SpendHtlcError::InvalidSlpDetails)?
            },
            _ => return MmError::err(SpendHtlcError::InvalidSlpDetails),
        };
        let slp_utxo = SlpUnspent {
            bch_unspent: UnspentInfo {
                outpoint: OutPoint {
                    hash: tx.hash(),
                    index: SLP_SWAP_VOUT as u32,
                },
                value: tx.outputs[1].value,
                height: None,
            },
            slp_amount,
        };

        let tx_locktime = self.platform_coin.p2sh_tx_locktime(time_lock).await?;
        let script_data = ScriptBuilder::default()
            .push_data(secret)
            .push_opcode(Opcode::OP_0)
            .into_script();
        let tx = self
            .spend_p2sh(slp_utxo, tx_locktime, SEQUENCE_FINAL, script_data, redeem, keypair)
            .await?;
        Ok(tx)
    }

    pub async fn spend_p2sh(
        &self,
        p2sh_utxo: SlpUnspent,
        tx_locktime: u32,
        input_sequence: u32,
        script_data: Script,
        redeem_script: Script,
        htlc_keypair: &KeyPair,
    ) -> Result<UtxoTx, MmError<SpendP2SHError>> {
        let op_return_out_mm = self.send_op_return_output(&[p2sh_utxo.slp_amount]);
        let mut outputs = Vec::with_capacity(3);
        outputs.push(op_return_out_mm);

        let my_public_key = self.platform_coin.my_public_key()?;
        let my_script_pubkey = ScriptBuilder::build_p2pkh(&my_public_key.address_hash().into());
        let slp_output = TransactionOutput {
            value: self.platform_dust(),
            script_pubkey: my_script_pubkey.to_bytes(),
        };
        outputs.push(slp_output);

        let (_, bch_inputs, _recently_spent) = self.slp_unspents_for_spend().await?;
        let (mut unsigned, _) = UtxoTxBuilder::new(&self.platform_coin)
            .add_required_inputs(std::iter::once(p2sh_utxo.bch_unspent))
            .add_available_inputs(bch_inputs)
            .add_outputs(outputs)
            .build()
            .await?;

        unsigned.lock_time = tx_locktime;
        unsigned.inputs[0].sequence = input_sequence;

        let my_key_pair = self.platform_coin.as_ref().priv_key_policy.key_pair_or_err()?;
        let signed_p2sh_input = p2sh_spend(
            &unsigned,
            0,
            htlc_keypair,
            script_data,
            redeem_script,
            self.platform_coin.as_ref().conf.signature_version,
            self.platform_coin.as_ref().conf.fork_id,
        )?;

        let signed_inputs: Result<Vec<_>, _> = unsigned
            .inputs
            .iter()
            .enumerate()
            .skip(1)
            .map(|(i, _)| {
                p2pkh_spend(
                    &unsigned,
                    i,
                    my_key_pair,
                    my_script_pubkey.clone(),
                    self.platform_coin.as_ref().conf.signature_version,
                    self.platform_coin.as_ref().conf.fork_id,
                )
            })
            .collect();

        let mut signed_inputs = signed_inputs?;

        signed_inputs.insert(0, signed_p2sh_input);

        let signed = UtxoTx {
            version: unsigned.version,
            n_time: unsigned.n_time,
            overwintered: unsigned.overwintered,
            version_group_id: unsigned.version_group_id,
            inputs: signed_inputs,
            outputs: unsigned.outputs,
            lock_time: unsigned.lock_time,
            expiry_height: unsigned.expiry_height,
            shielded_spends: unsigned.shielded_spends,
            shielded_outputs: unsigned.shielded_outputs,
            join_splits: unsigned.join_splits,
            value_balance: unsigned.value_balance,
            join_split_pubkey: Default::default(),
            join_split_sig: Default::default(),
            binding_sig: Default::default(),
            zcash: unsigned.zcash,
            str_d_zeel: unsigned.str_d_zeel,
            tx_hash_algo: self.platform_coin.as_ref().tx_hash_algo,
        };

        let _broadcast = self
            .rpc()
            .send_raw_transaction(serialize(&signed).into())
            .compat()
            .await?;
        Ok(signed)
    }

    async fn validate_dex_fee(
        &self,
        tx: UtxoTx,
        expected_sender: &[u8],
        fee_addr: &[u8],
        amount: BigDecimal,
        min_block_number: u64,
    ) -> Result<(), MmError<ValidateDexFeeError>> {
        if tx.outputs.len() < 2 {
            return MmError::err(ValidateDexFeeError::TxLackOfOutputs);
        }

        let slp_tx: SlpTxDetails = parse_slp_script(tx.outputs[0].script_pubkey.as_slice())?;

        match slp_tx.transaction {
            SlpTransaction::Send { token_id, amounts } => {
                if token_id != self.token_id() {
                    return MmError::err(ValidateDexFeeError::InvalidSlpDetails);
                }

                if amounts.is_empty() {
                    return MmError::err(ValidateDexFeeError::InvalidSlpDetails);
                }

                let expected = sat_from_big_decimal(&amount, self.decimals())?;

                if amounts[0] != expected {
                    return MmError::err(ValidateDexFeeError::InvalidSlpDetails);
                }
            },
            _ => return MmError::err(ValidateDexFeeError::InvalidSlpDetails),
        }

        let validate_fut = utxo_common::validate_fee(
            self.platform_coin.clone(),
            tx,
            SLP_FEE_VOUT,
            expected_sender,
            &self.platform_dust_dec(),
            min_block_number,
            fee_addr,
        );

        validate_fut
            .compat()
            .await
            .map_to_mm(ValidateDexFeeError::ValidatePaymentError)?;

        Ok(())
    }

    pub fn platform_dust(&self) -> u64 { self.platform_coin.as_ref().dust_amount }

    pub fn platform_decimals(&self) -> u8 { self.platform_coin.as_ref().decimals }

    pub fn platform_dust_dec(&self) -> BigDecimal {
        big_decimal_from_sat_unsigned(self.platform_dust(), self.platform_decimals())
    }

    pub fn decimals(&self) -> u8 { self.conf.decimals }

    pub fn token_id(&self) -> &H256 { &self.conf.token_id }

    fn platform_conf(&self) -> &UtxoCoinConf { &self.platform_coin.as_ref().conf }

    async fn my_balance_sat(&self) -> UtxoRpcResult<u64> {
        let (slp_unspents, _) = self.slp_unspents_for_display().await?;
        let satoshi = slp_unspents.iter().fold(0, |cur, unspent| cur + unspent.slp_amount);
        Ok(satoshi)
    }

    pub async fn my_coin_balance(&self) -> UtxoRpcResult<CoinBalance> {
        let balance_sat = self.my_balance_sat().await?;
        let spendable = big_decimal_from_sat_unsigned(balance_sat, self.decimals());
        Ok(CoinBalance {
            spendable,
            unspendable: 0.into(),
        })
    }

    fn slp_prefix(&self) -> &CashAddrPrefix { self.platform_coin.slp_prefix() }

    pub fn get_info(&self) -> SlpTokenInfo {
        SlpTokenInfo {
            token_id: self.conf.token_id,
            decimals: self.conf.decimals,
        }
    }
}

#[derive(Debug, Eq, PartialEq)]
pub struct SlpGenesisParams {
    pub(super) token_ticker: String,
    token_name: String,
    token_document_url: String,
    token_document_hash: Vec<u8>,
    pub(super) decimals: Vec<u8>,
    pub(super) mint_baton_vout: Option<u8>,
    pub(super) initial_token_mint_quantity: u64,
}

/// https://slp.dev/specs/slp-token-type-1/#transaction-detail
#[derive(Debug, Eq, PartialEq)]
pub enum SlpTransaction {
    /// https://slp.dev/specs/slp-token-type-1/#genesis-token-genesis-transaction
    Genesis(SlpGenesisParams),
    /// https://slp.dev/specs/slp-token-type-1/#mint-extended-minting-transaction
    Mint {
        token_id: H256,
        mint_baton_vout: Option<u8>,
        additional_token_quantity: u64,
    },
    /// https://slp.dev/specs/slp-token-type-1/#send-spend-transaction
    Send { token_id: H256, amounts: Vec<u64> },
}

impl SlpTransaction {
    pub fn token_id(&self) -> Option<H256> {
        match self {
            SlpTransaction::Send { token_id, .. } | SlpTransaction::Mint { token_id, .. } => Some(*token_id),
            SlpTransaction::Genesis(_) => None,
        }
    }
}

impl Deserializable for SlpTransaction {
    fn deserialize<T>(reader: &mut Reader<T>) -> Result<Self, SerError>
    where
        Self: Sized,
        T: std::io::Read,
    {
        let transaction_type: String = reader.read()?;
        match transaction_type.as_str() {
            SLP_GENESIS => {
                let token_ticker = reader.read()?;
                let token_name = reader.read()?;
                let maybe_push_op_code: u8 = reader.read()?;
                let token_document_url = if maybe_push_op_code == Opcode::OP_PUSHDATA1 as u8 {
                    reader.read()?
                } else {
                    let mut url = vec![0; maybe_push_op_code as usize];
                    reader.read_slice(&mut url)?;
                    String::from_utf8(url).map_err(|e| SerError::Custom(e.to_string()))?
                };

                let maybe_push_op_code: u8 = reader.read()?;
                let token_document_hash = if maybe_push_op_code == Opcode::OP_PUSHDATA1 as u8 {
                    reader.read_list()?
                } else {
                    let mut hash = vec![0; maybe_push_op_code as usize];
                    reader.read_slice(&mut hash)?;
                    hash
                };
                let decimals = reader.read_list()?;
                let maybe_push_op_code: u8 = reader.read()?;
                let mint_baton_vout = if maybe_push_op_code == Opcode::OP_PUSHDATA1 as u8 {
                    let _zero: u8 = reader.read()?;
                    None
                } else {
                    Some(reader.read()?)
                };
                let bytes: Vec<u8> = reader.read_list()?;
                if bytes.len() != 8 {
                    return Err(SerError::Custom(format!("Expected 8 bytes, got {}", bytes.len())));
                }
                let initial_token_mint_quantity = u64::from_be_bytes(bytes.try_into().expect("length is 8 bytes"));

                Ok(SlpTransaction::Genesis(SlpGenesisParams {
                    token_ticker,
                    token_name,
                    token_document_url,
                    token_document_hash,
                    decimals,
                    mint_baton_vout,
                    initial_token_mint_quantity,
                }))
            },
            SLP_MINT => {
                let maybe_id: Vec<u8> = reader.read_list()?;
                if maybe_id.len() != 32 {
                    return Err(SerError::Custom(format!(
                        "Unexpected token id length {}",
                        maybe_id.len()
                    )));
                }

                let maybe_push_op_code: u8 = reader.read()?;
                let mint_baton_vout = if maybe_push_op_code == Opcode::OP_PUSHDATA1 as u8 {
                    let _zero: u8 = reader.read()?;
                    None
                } else {
                    Some(reader.read()?)
                };

                let bytes: Vec<u8> = reader.read_list()?;
                if bytes.len() != 8 {
                    return Err(SerError::Custom(format!("Expected 8 bytes, got {}", bytes.len())));
                }
                let additional_token_quantity = u64::from_be_bytes(bytes.try_into().expect("length is 8 bytes"));

                Ok(SlpTransaction::Mint {
                    token_id: H256::from(maybe_id.as_slice()),
                    mint_baton_vout,
                    additional_token_quantity,
                })
            },
            SLP_SEND => {
                let maybe_id: Vec<u8> = reader.read_list()?;
                if maybe_id.len() != 32 {
                    return Err(SerError::Custom(format!(
                        "Unexpected token id length {}",
                        maybe_id.len()
                    )));
                }

                let token_id = H256::from(maybe_id.as_slice());
                let mut amounts = Vec::with_capacity(1);
                while !reader.is_finished() {
                    let bytes: Vec<u8> = reader.read_list()?;
                    if bytes.len() != 8 {
                        return Err(SerError::Custom(format!("Expected 8 bytes, got {}", bytes.len())));
                    }
                    let amount = u64::from_be_bytes(bytes.try_into().expect("length is 8 bytes"));
                    amounts.push(amount)
                }

                if amounts.len() > 19 {
                    return Err(SerError::Custom(format!(
                        "Expected at most 19 token amounts, got {}",
                        amounts.len()
                    )));
                }
                Ok(SlpTransaction::Send { token_id, amounts })
            },
            _ => Err(SerError::Custom(format!(
                "Unsupported transaction type {}",
                transaction_type
            ))),
        }
    }
}

#[derive(Debug, Deserializable)]
pub struct SlpTxDetails {
    op_code: u8,
    lokad_id: String,
    token_type: Vec<u8>,
    pub transaction: SlpTransaction,
}

#[derive(Debug, Display, PartialEq)]
pub enum ParseSlpScriptError {
    NotOpReturn,
    UnexpectedLokadId(String),
    #[display(fmt = "UnexpectedTokenType: {:?}", _0)]
    UnexpectedTokenType(Vec<u8>),
    #[display(fmt = "DeserializeFailed: {:?}", _0)]
    DeserializeFailed(SerError),
}

impl From<SerError> for ParseSlpScriptError {
    fn from(err: SerError) -> ParseSlpScriptError { ParseSlpScriptError::DeserializeFailed(err) }
}

impl From<ParseSlpScriptError> for ValidatePaymentError {
    fn from(err: ParseSlpScriptError) -> Self { Self::TxDeserializationError(err.to_string()) }
}

pub fn parse_slp_script(script: &[u8]) -> Result<SlpTxDetails, MmError<ParseSlpScriptError>> {
    let details: SlpTxDetails = deserialize(script)?;
    if Opcode::from_u8(details.op_code) != Some(Opcode::OP_RETURN) {
        return MmError::err(ParseSlpScriptError::NotOpReturn);
    }

    if details.lokad_id != SLP_LOKAD_ID {
        return MmError::err(ParseSlpScriptError::UnexpectedLokadId(details.lokad_id));
    }

    if details.token_type.first() != Some(&SLP_FUNGIBLE) {
        return MmError::err(ParseSlpScriptError::UnexpectedTokenType(details.token_type));
    }

    Ok(details)
}

#[derive(Debug, Display)]
enum GenSlpSpendErr {
    RpcError(UtxoRpcError),
    TooManyOutputs,
    #[display(
        fmt = "Not enough {} to generate SLP spend: available {}, required at least {}",
        coin,
        available,
        required
    )]
    InsufficientSlpBalance {
        coin: String,
        available: BigDecimal,
        required: BigDecimal,
    },
    InvalidSlpUtxos(ValidateSlpUtxosErr),
    Internal(String),
}

impl From<UtxoRpcError> for GenSlpSpendErr {
    fn from(err: UtxoRpcError) -> GenSlpSpendErr { GenSlpSpendErr::RpcError(err) }
}

impl From<ValidateSlpUtxosErr> for GenSlpSpendErr {
    fn from(err: ValidateSlpUtxosErr) -> GenSlpSpendErr { GenSlpSpendErr::InvalidSlpUtxos(err) }
}

impl From<UnexpectedDerivationMethod> for GenSlpSpendErr {
    fn from(e: UnexpectedDerivationMethod) -> Self { GenSlpSpendErr::Internal(e.to_string()) }
}

impl From<GenSlpSpendErr> for WithdrawError {
    fn from(err: GenSlpSpendErr) -> WithdrawError {
        match err {
            GenSlpSpendErr::RpcError(e) => e.into(),
            GenSlpSpendErr::TooManyOutputs | GenSlpSpendErr::InvalidSlpUtxos(_) => {
                WithdrawError::InternalError(err.to_string())
            },
            GenSlpSpendErr::InsufficientSlpBalance {
                coin,
                available,
                required,
            } => WithdrawError::NotSufficientBalance {
                coin,
                available,
                required,
            },
            GenSlpSpendErr::Internal(internal) => WithdrawError::InternalError(internal),
        }
    }
}

impl AsRef<UtxoCoinFields> for SlpToken {
    fn as_ref(&self) -> &UtxoCoinFields { self.platform_coin.as_ref() }
}

#[async_trait]
impl UtxoTxBroadcastOps for SlpToken {
    async fn broadcast_tx(&self, tx: &UtxoTx) -> Result<H256Json, MmError<BroadcastTxErr>> {
        let tx_bytes = serialize(tx);
        check_slp_transaction(self.platform_coin.bchd_urls(), tx_bytes.clone().take())
            .await
            .mm_err(|e| BroadcastTxErr::Other(e.to_string()))?;

        let hash = self.rpc().send_raw_transaction(tx_bytes.into()).compat().await?;

        Ok(hash)
    }
}

#[async_trait]
impl UtxoTxGenerationOps for SlpToken {
    async fn get_tx_fee(&self) -> UtxoRpcResult<ActualTxFee> { self.platform_coin.get_tx_fee().await }

    async fn calc_interest_if_required(
        &self,
        unsigned: TransactionInputSigner,
        data: AdditionalTxData,
        my_script_pub: Bytes,
    ) -> UtxoRpcResult<(TransactionInputSigner, AdditionalTxData)> {
        self.platform_coin
            .calc_interest_if_required(unsigned, data, my_script_pub)
            .await
    }
}

impl MarketCoinOps for SlpToken {
    fn ticker(&self) -> &str { &self.conf.ticker }

    fn my_address(&self) -> MmResult<String, MyAddressError> {
        let my_address = self.as_ref().derivation_method.single_addr_or_err()?;
        let slp_address = self
            .platform_coin
            .slp_address(my_address)
            .map_to_mm(MyAddressError::InternalError)?;
        slp_address.encode().map_to_mm(MyAddressError::InternalError)
    }

    fn get_public_key(&self) -> Result<String, MmError<UnexpectedDerivationMethod>> {
        let pubkey = utxo_common::my_public_key(self.platform_coin.as_ref())?;
        Ok(pubkey.to_string())
    }

    fn sign_message_hash(&self, message: &str) -> Option<[u8; 32]> {
        utxo_common::sign_message_hash(self.as_ref(), message)
    }

    fn sign_message(&self, message: &str) -> SignatureResult<String> {
        utxo_common::sign_message(self.as_ref(), message)
    }

    fn verify_message(&self, signature: &str, message: &str, address: &str) -> VerificationResult<bool> {
        let message_hash = self
            .sign_message_hash(message)
            .ok_or(VerificationError::PrefixNotFound)?;
        let signature = CompactSignature::from(base64::decode(signature)?);
        let pubkey = Public::recover_compact(&H256::from(message_hash), &signature)?;
        let address_from_pubkey = self.platform_coin.address_from_pubkey(&pubkey);
        let slp_address = self
            .platform_coin
            .slp_address(&address_from_pubkey)
            .map_err(VerificationError::InternalError)?
            .encode()
            .map_err(VerificationError::InternalError)?;
        Ok(slp_address == address)
    }

    fn my_balance(&self) -> BalanceFut<CoinBalance> {
        let coin = self.clone();
        let fut = async move { Ok(coin.my_coin_balance().await?) };
        Box::new(fut.boxed().compat())
    }

    fn base_coin_balance(&self) -> BalanceFut<BigDecimal> {
        Box::new(self.platform_coin.my_balance().map(|res| res.spendable))
    }

    fn platform_ticker(&self) -> &str { self.platform_coin.ticker() }

    /// Receives raw transaction bytes in hexadecimal format as input and returns tx hash in hexadecimal format
    fn send_raw_tx(&self, tx: &str) -> Box<dyn Future<Item = String, Error = String> + Send> {
        let selfi = self.clone();
        let tx = tx.to_owned();
        let fut = async move {
            let bytes = hex::decode(tx).map_to_mm(|e| e).map_err(|e| format!("{:?}", e))?;
            let tx = try_s!(deserialize(bytes.as_slice()));
            let hash = selfi.broadcast_tx(&tx).await.map_err(|e| format!("{:?}", e))?;
            Ok(format!("{:?}", hash))
        };

        Box::new(fut.boxed().compat())
    }

    fn send_raw_tx_bytes(&self, tx: &[u8]) -> Box<dyn Future<Item = String, Error = String> + Send> {
        let selfi = self.clone();
        let bytes = tx.to_owned();
        let fut = async move {
            let tx = try_s!(deserialize(bytes.as_slice()));
            let hash = selfi.broadcast_tx(&tx).await.map_err(|e| format!("{:?}", e))?;
            Ok(format!("{:?}", hash))
        };

        Box::new(fut.boxed().compat())
    }

    fn wait_for_confirmations(
        &self,
        tx: &[u8],
        confirmations: u64,
        requires_nota: bool,
        wait_until: u64,
        check_every: u64,
    ) -> Box<dyn Future<Item = (), Error = String> + Send> {
        self.platform_coin
            .wait_for_confirmations(tx, confirmations, requires_nota, wait_until, check_every)
    }

    fn wait_for_htlc_tx_spend(
        &self,
        transaction: &[u8],
        _secret_hash: &[u8],
        wait_until: u64,
        from_block: u64,
        _swap_contract_address: &Option<BytesJson>,
        check_every: f64,
    ) -> TransactionFut {
        utxo_common::wait_for_output_spend(
            self.platform_coin.as_ref(),
            transaction,
            SLP_SWAP_VOUT,
            from_block,
            wait_until,
            check_every,
        )
    }

    fn tx_enum_from_bytes(&self, bytes: &[u8]) -> Result<TransactionEnum, MmError<TxMarshalingErr>> {
        self.platform_coin.tx_enum_from_bytes(bytes)
    }

    fn current_block(&self) -> Box<dyn Future<Item = u64, Error = String> + Send> { self.platform_coin.current_block() }

    fn display_priv_key(&self) -> Result<String, String> { self.platform_coin.display_priv_key() }

    fn min_tx_amount(&self) -> BigDecimal { big_decimal_from_sat_unsigned(1, self.decimals()) }

    fn min_trading_vol(&self) -> MmNumber { big_decimal_from_sat_unsigned(1, self.decimals()).into() }
}

#[async_trait]
impl SwapOps for SlpToken {
    fn send_taker_fee(&self, fee_addr: &[u8], amount: BigDecimal, _uuid: &[u8]) -> TransactionFut {
        let coin = self.clone();
        let fee_pubkey = try_tx_fus!(Public::from_slice(fee_addr));
        let script_pubkey = ScriptBuilder::build_p2pkh(&fee_pubkey.address_hash().into()).into();
        let amount = try_tx_fus!(sat_from_big_decimal(&amount, self.decimals()));

        let fut = async move {
            let slp_out = SlpOutput { amount, script_pubkey };
            let (preimage, recently_spent) = try_tx_s!(coin.generate_slp_tx_preimage(vec![slp_out]).await);
            generate_and_send_tx(
                &coin,
                preimage.available_bch_inputs,
                Some(preimage.slp_inputs.into_iter().map(|slp| slp.bch_unspent).collect()),
                FeePolicy::SendExact,
                recently_spent,
                preimage.outputs,
            )
            .await
        };
        Box::new(fut.boxed().compat().map(|tx| tx.into()))
    }

    fn send_maker_payment(&self, maker_payment_args: SendMakerPaymentArgs) -> TransactionFut {
        let taker_pub = try_tx_fus!(Public::from_slice(maker_payment_args.other_pubkey));
        let amount = try_tx_fus!(sat_from_big_decimal(&maker_payment_args.amount, self.decimals()));
        let secret_hash = maker_payment_args.secret_hash.to_owned();
        let maker_htlc_keypair = self.derive_htlc_key_pair(maker_payment_args.swap_unique_data);
        let time_lock = maker_payment_args.time_lock;

        let coin = self.clone();
        let fut = async move {
            let tx = try_tx_s!(
                coin.send_htlc(maker_htlc_keypair.public(), &taker_pub, time_lock, &secret_hash, amount)
                    .await
            );
            Ok(tx.into())
        };
        Box::new(fut.boxed().compat())
    }

    fn send_taker_payment(&self, taker_payment_args: SendTakerPaymentArgs) -> TransactionFut {
        let maker_pub = try_tx_fus!(Public::from_slice(taker_payment_args.other_pubkey));
        let amount = try_tx_fus!(sat_from_big_decimal(&taker_payment_args.amount, self.decimals()));
        let secret_hash = taker_payment_args.secret_hash.to_owned();

        let taker_htlc_keypair = self.derive_htlc_key_pair(taker_payment_args.swap_unique_data);
        let time_lock = taker_payment_args.time_lock;

        let coin = self.clone();
        let fut = async move {
            let tx = try_tx_s!(
                coin.send_htlc(taker_htlc_keypair.public(), &maker_pub, time_lock, &secret_hash, amount)
                    .await
            );
            Ok(tx.into())
        };
        Box::new(fut.boxed().compat())
    }

    fn send_maker_spends_taker_payment(
        &self,
        maker_spends_payment_args: SendMakerSpendsTakerPaymentArgs,
    ) -> TransactionFut {
        let tx = maker_spends_payment_args.other_payment_tx.to_owned();
        let taker_pub = try_tx_fus!(Public::from_slice(maker_spends_payment_args.other_pubkey));
        let secret = maker_spends_payment_args.secret.to_owned();
        let secret_hash = maker_spends_payment_args.secret_hash.to_owned();
        let htlc_keypair = self.derive_htlc_key_pair(maker_spends_payment_args.swap_unique_data);
        let coin = self.clone();
        let time_lock = maker_spends_payment_args.time_lock;

        let fut = async move {
            let tx = try_tx_s!(
                coin.spend_htlc(&tx, &taker_pub, time_lock, &secret, &secret_hash, &htlc_keypair)
                    .await
            );
            Ok(tx.into())
        };
        Box::new(fut.boxed().compat())
    }

    fn send_taker_spends_maker_payment(
        &self,
        taker_spends_payment_args: SendTakerSpendsMakerPaymentArgs,
    ) -> TransactionFut {
        let tx = taker_spends_payment_args.other_payment_tx.to_owned();
        let maker_pub = try_tx_fus!(Public::from_slice(taker_spends_payment_args.other_pubkey));
        let secret = taker_spends_payment_args.secret.to_owned();
        let secret_hash = taker_spends_payment_args.secret_hash.to_owned();
        let htlc_keypair = self.derive_htlc_key_pair(taker_spends_payment_args.swap_unique_data);
        let coin = self.clone();
        let time_lock = taker_spends_payment_args.time_lock;

        let fut = async move {
            let tx = try_tx_s!(
                coin.spend_htlc(&tx, &maker_pub, time_lock, &secret, &secret_hash, &htlc_keypair)
                    .await
            );
            Ok(tx.into())
        };
        Box::new(fut.boxed().compat())
    }

    fn send_taker_refunds_payment(&self, taker_refunds_payment_args: SendTakerRefundsPaymentArgs) -> TransactionFut {
        let tx = taker_refunds_payment_args.payment_tx.to_owned();
        let maker_pub = try_tx_fus!(Public::from_slice(taker_refunds_payment_args.other_pubkey));
        let secret_hash = taker_refunds_payment_args.secret_hash.to_owned();
        let htlc_keypair = self.derive_htlc_key_pair(taker_refunds_payment_args.swap_unique_data);
        let coin = self.clone();
        let time_lock = taker_refunds_payment_args.time_lock;

        let fut = async move {
            let tx = try_s!(
                coin.refund_htlc(&tx, &maker_pub, time_lock, &secret_hash, &htlc_keypair)
                    .await
            );
            Ok(tx.into())
        };
        Box::new(fut.boxed().compat().map_err(TransactionErr::Plain))
    }

    fn send_maker_refunds_payment(&self, maker_refunds_payment_args: SendMakerRefundsPaymentArgs) -> TransactionFut {
        let tx = maker_refunds_payment_args.payment_tx.to_owned();
        let taker_pub = try_tx_fus!(Public::from_slice(maker_refunds_payment_args.other_pubkey));
        let secret_hash = maker_refunds_payment_args.secret_hash.to_owned();
        let htlc_keypair = self.derive_htlc_key_pair(maker_refunds_payment_args.swap_unique_data);
        let coin = self.clone();
        let time_lock = maker_refunds_payment_args.time_lock;

        let fut = async move {
            let tx = try_tx_s!(
                coin.refund_htlc(&tx, &taker_pub, time_lock, &secret_hash, &htlc_keypair)
                    .await
            );
            Ok(tx.into())
        };
        Box::new(fut.boxed().compat())
    }

    fn validate_fee(&self, validate_fee_args: ValidateFeeArgs) -> Box<dyn Future<Item = (), Error = String> + Send> {
        let tx = match validate_fee_args.fee_tx {
            TransactionEnum::UtxoTx(tx) => tx.clone(),
            _ => panic!(),
        };
        let coin = self.clone();
        let expected_sender = validate_fee_args.expected_sender.to_owned();
        let fee_addr = validate_fee_args.fee_addr.to_owned();
        let amount = validate_fee_args.amount.to_owned();
        let min_block_number = validate_fee_args.min_block_number;

        let fut = async move {
            try_s!(
                coin.validate_dex_fee(tx, &expected_sender, &fee_addr, amount, min_block_number)
                    .await
            );
            Ok(())
        };
        Box::new(fut.boxed().compat())
    }

    fn validate_maker_payment(&self, input: ValidatePaymentInput) -> ValidatePaymentFut<()> {
        let coin = self.clone();
        let fut = async move {
            coin.validate_htlc(input).await?;
            Ok(())
        };
        Box::new(fut.boxed().compat())
    }

    fn validate_taker_payment(&self, input: ValidatePaymentInput) -> ValidatePaymentFut<()> {
        let coin = self.clone();
        let fut = async move {
            coin.validate_htlc(input).await?;
            Ok(())
        };
        Box::new(fut.boxed().compat())
    }

    #[inline]
    fn check_if_my_payment_sent(
        &self,
        if_my_payment_sent_args: CheckIfMyPaymentSentArgs,
    ) -> Box<dyn Future<Item = Option<TransactionEnum>, Error = String> + Send> {
        utxo_common::check_if_my_payment_sent(
            self.platform_coin.clone(),
            if_my_payment_sent_args.time_lock,
            if_my_payment_sent_args.other_pub,
            if_my_payment_sent_args.secret_hash,
            if_my_payment_sent_args.swap_unique_data,
        )
    }

    #[inline]
    async fn search_for_swap_tx_spend_my(
        &self,
        input: SearchForSwapTxSpendInput<'_>,
    ) -> Result<Option<FoundSwapTxSpend>, String> {
        utxo_common::search_for_swap_tx_spend_my(&self.platform_coin, input, SLP_SWAP_VOUT).await
    }

    #[inline]
    async fn search_for_swap_tx_spend_other(
        &self,
        input: SearchForSwapTxSpendInput<'_>,
    ) -> Result<Option<FoundSwapTxSpend>, String> {
        utxo_common::search_for_swap_tx_spend_other(&self.platform_coin, input, SLP_SWAP_VOUT).await
    }

    fn check_tx_signed_by_pub(&self, _tx: &[u8], _expected_pub: &[u8]) -> Result<bool, MmError<ValidatePaymentError>> {
        unimplemented!();
    }

    #[inline]
    async fn extract_secret(&self, secret_hash: &[u8], spend_tx: &[u8]) -> Result<Vec<u8>, String> {
        utxo_common::extract_secret(secret_hash, spend_tx)
    }

    fn is_auto_refundable(&self) -> bool { false }

    async fn wait_for_htlc_refund(&self, _tx: &[u8], _locktime: u64) -> RefundResult<()> {
        MmError::err(RefundError::Internal(
            "wait_for_htlc_refund is not supported for this coin!".into(),
        ))
    }

    #[inline]
    fn negotiate_swap_contract_addr(
        &self,
        _other_side_address: Option<&[u8]>,
    ) -> Result<Option<BytesJson>, MmError<NegotiateSwapContractAddrErr>> {
        Ok(None)
    }

    #[inline]
    fn derive_htlc_key_pair(&self, swap_unique_data: &[u8]) -> KeyPair {
        utxo_common::derive_htlc_key_pair(self.platform_coin.as_ref(), swap_unique_data)
    }

    #[inline]
    fn validate_other_pubkey(&self, raw_pubkey: &[u8]) -> MmResult<(), ValidateOtherPubKeyErr> {
        utxo_common::validate_other_pubkey(raw_pubkey)
    }

    async fn maker_payment_instructions(
        &self,
        _secret_hash: &[u8],
        _amount: &BigDecimal,
        _maker_lock_duration: u64,
        _expires_in: u64,
    ) -> Result<Option<Vec<u8>>, MmError<PaymentInstructionsErr>> {
        Ok(None)
    }

    async fn taker_payment_instructions(
        &self,
        _secret_hash: &[u8],
        _amount: &BigDecimal,
        _expires_in: u64,
    ) -> Result<Option<Vec<u8>>, MmError<PaymentInstructionsErr>> {
        Ok(None)
    }

    fn validate_maker_payment_instructions(
        &self,
        _instructions: &[u8],
        _secret_hash: &[u8],
        _amount: BigDecimal,
        _maker_lock_duration: u64,
    ) -> Result<PaymentInstructions, MmError<ValidateInstructionsErr>> {
        MmError::err(ValidateInstructionsErr::UnsupportedCoin(self.ticker().to_string()))
    }

    fn validate_taker_payment_instructions(
        &self,
        _instructions: &[u8],
        _secret_hash: &[u8],
        _amount: BigDecimal,
    ) -> Result<PaymentInstructions, MmError<ValidateInstructionsErr>> {
        MmError::err(ValidateInstructionsErr::UnsupportedCoin(self.ticker().to_string()))
    }

    fn is_supported_by_watchers(&self) -> bool { false }
}

#[async_trait]
impl TakerSwapMakerCoin for SlpToken {
    async fn on_taker_payment_refund_start(&self, _maker_payment: &[u8]) -> RefundResult<()> { Ok(()) }

    async fn on_taker_payment_refund_success(&self, _maker_payment: &[u8]) -> RefundResult<()> { Ok(()) }
}

#[async_trait]
impl MakerSwapTakerCoin for SlpToken {
    async fn on_maker_payment_refund_start(&self, _taker_payment: &[u8]) -> RefundResult<()> { Ok(()) }

    async fn on_maker_payment_refund_success(&self, _taker_payment: &[u8]) -> RefundResult<()> { Ok(()) }
}

#[async_trait]
impl WatcherOps for SlpToken {
    fn create_maker_payment_spend_preimage(
        &self,
        _maker_payment_tx: &[u8],
        _time_lock: u32,
        _maker_pub: &[u8],
        _secret_hash: &[u8],
        _swap_unique_data: &[u8],
    ) -> TransactionFut {
        unimplemented!();
    }

    fn send_maker_payment_spend_preimage(&self, _input: SendMakerPaymentSpendPreimageInput) -> TransactionFut {
        unimplemented!();
    }

    fn create_taker_payment_refund_preimage(
        &self,
        _taker_payment_tx: &[u8],
        _time_lock: u32,
        _maker_pub: &[u8],
        _secret_hash: &[u8],
        _swap_contract_address: &Option<BytesJson>,
        _swap_unique_data: &[u8],
    ) -> TransactionFut {
        unimplemented!();
    }

    fn send_taker_payment_refund_preimage(
        &self,
        _watcher_refunds_payment_args: SendWatcherRefundsPaymentArgs,
    ) -> TransactionFut {
        unimplemented!();
    }

    fn watcher_validate_taker_fee(&self, _input: WatcherValidateTakerFeeInput) -> ValidatePaymentFut<()> {
        unimplemented!();
    }

    fn watcher_validate_taker_payment(&self, _input: WatcherValidatePaymentInput) -> ValidatePaymentFut<()> {
        unimplemented!();
    }

    async fn watcher_search_for_swap_tx_spend(
        &self,
        _input: WatcherSearchForSwapTxSpendInput<'_>,
    ) -> Result<Option<FoundSwapTxSpend>, String> {
        unimplemented!();
    }
}

impl From<GenSlpSpendErr> for TradePreimageError {
    fn from(slp: GenSlpSpendErr) -> TradePreimageError {
        match slp {
            GenSlpSpendErr::InsufficientSlpBalance {
                coin,
                available,
                required,
            } => TradePreimageError::NotSufficientBalance {
                coin,
                available,
                required,
            },
            GenSlpSpendErr::RpcError(e) => e.into(),
            GenSlpSpendErr::TooManyOutputs | GenSlpSpendErr::InvalidSlpUtxos(_) => {
                TradePreimageError::InternalError(slp.to_string())
            },
            GenSlpSpendErr::Internal(internal) => TradePreimageError::InternalError(internal),
        }
    }
}

#[derive(Clone, Debug, Deserialize, PartialEq, Serialize)]
pub struct SlpFeeDetails {
    pub amount: BigDecimal,
    pub coin: String,
}

impl From<SlpFeeDetails> for TxFeeDetails {
    fn from(slp: SlpFeeDetails) -> TxFeeDetails { TxFeeDetails::Slp(slp) }
}

#[async_trait]
impl MmCoin for SlpToken {
    fn is_asset_chain(&self) -> bool { false }

    fn spawner(&self) -> CoinFutSpawner { CoinFutSpawner::new(&self.conf.abortable_system) }

    fn get_raw_transaction(&self, req: RawTransactionRequest) -> RawTransactionFut {
        Box::new(
            utxo_common::get_raw_transaction(self.platform_coin.as_ref(), req)
                .boxed()
                .compat(),
        )
    }

    fn get_tx_hex_by_hash(&self, tx_hash: Vec<u8>) -> RawTransactionFut {
        Box::new(
            utxo_common::get_tx_hex_by_hash(self.platform_coin.as_ref(), tx_hash)
                .boxed()
                .compat(),
        )
    }

    fn withdraw(&self, req: WithdrawRequest) -> WithdrawFut {
        let coin = self.clone();
        let fut = async move {
            let my_address = coin.platform_coin.as_ref().derivation_method.single_addr_or_err()?;
            let key_pair = coin.platform_coin.as_ref().priv_key_policy.key_pair_or_err()?;

            let address = CashAddress::decode(&req.to).map_to_mm(WithdrawError::InvalidAddress)?;
            if address.prefix != *coin.slp_prefix() {
                return MmError::err(WithdrawError::InvalidAddress(format!(
                    "Expected {} address prefix, not {}",
                    coin.slp_prefix(),
                    address.prefix
                )));
            };
            let amount = if req.max {
                coin.my_balance_sat().await?
            } else {
                sat_from_big_decimal(&req.amount, coin.decimals())?
            };

            if address.hash.len() != 20 {
                return MmError::err(WithdrawError::InvalidAddress(format!(
                    "Expected 20 address hash len, not {}",
                    address.hash.len()
                )));
            }

            // TODO clarify with community whether we should support withdrawal to SLP P2SH addresses
            let script_pubkey = match address.address_type {
                CashAddrType::P2PKH => {
                    ScriptBuilder::build_p2pkh(&AddressHashEnum::AddressHash(address.hash.as_slice().into())).to_bytes()
                },
                CashAddrType::P2SH => {
                    return MmError::err(WithdrawError::InvalidAddress(
                        "Withdrawal to P2SH is not supported".into(),
                    ))
                },
            };
            let slp_output = SlpOutput { amount, script_pubkey };
            let (slp_preimage, _) = coin.generate_slp_tx_preimage(vec![slp_output]).await?;
            let mut tx_builder = UtxoTxBuilder::new(&coin.platform_coin)
                .add_required_inputs(slp_preimage.slp_inputs.into_iter().map(|slp| slp.bch_unspent))
                .add_available_inputs(slp_preimage.available_bch_inputs)
                .add_outputs(slp_preimage.outputs);

            let platform_decimals = coin.platform_decimals();
            match req.fee {
                Some(WithdrawFee::UtxoFixed { amount }) => {
                    let fixed = sat_from_big_decimal(&amount, platform_decimals)?;
                    tx_builder = tx_builder.with_fee(ActualTxFee::FixedPerKb(fixed))
                },
                Some(WithdrawFee::UtxoPerKbyte { amount }) => {
                    let dynamic = sat_from_big_decimal(&amount, platform_decimals)?;
                    tx_builder = tx_builder.with_fee(ActualTxFee::Dynamic(dynamic));
                },
                Some(fee_policy) => {
                    let error = format!(
                        "Expected 'UtxoFixed' or 'UtxoPerKbyte' fee types, found {:?}",
                        fee_policy
                    );
                    return MmError::err(WithdrawError::InvalidFeePolicy(error));
                },
                None => (),
            };

            let (unsigned, tx_data) = tx_builder.build().await.mm_err(|gen_tx_error| {
                WithdrawError::from_generate_tx_error(gen_tx_error, coin.platform_ticker().into(), platform_decimals)
            })?;

            let prev_script = ScriptBuilder::build_p2pkh(&my_address.hash);
            let signed = sign_tx(
                unsigned,
                key_pair,
                prev_script,
                coin.platform_conf().signature_version,
                coin.platform_conf().fork_id,
            )?;
            let fee_details = SlpFeeDetails {
                amount: big_decimal_from_sat_unsigned(tx_data.fee_amount, coin.platform_decimals()),
                coin: coin.platform_coin.ticker().into(),
            };
            let my_address_string = coin.my_address()?;
            let to_address = address.encode().map_to_mm(WithdrawError::InternalError)?;

            let total_amount = big_decimal_from_sat_unsigned(amount, coin.decimals());
            let spent_by_me = total_amount.clone();
            let (received_by_me, my_balance_change) = if my_address_string == to_address {
                (total_amount.clone(), 0.into())
            } else {
                (0.into(), &total_amount * &BigDecimal::from(-1))
            };

            let tx_hash: BytesJson = signed.hash().reversed().take().to_vec().into();
            let details = TransactionDetails {
                tx_hex: serialize(&signed).into(),
                internal_id: tx_hash.clone(),
                tx_hash: tx_hash.to_tx_hash(),
                from: vec![my_address_string],
                to: vec![to_address],
                total_amount,
                spent_by_me,
                received_by_me,
                my_balance_change,
                block_height: 0,
                timestamp: now_ms() / 1000,
                fee_details: Some(fee_details.into()),
                coin: coin.ticker().into(),
                kmd_rewards: None,
                transaction_type: Default::default(),
                memo: None,
            };
            Ok(details)
        };
        Box::new(fut.boxed().compat())
    }

    fn decimals(&self) -> u8 { self.decimals() }

    fn convert_to_address(&self, from: &str, to_address_format: Json) -> Result<String, String> {
        utxo_common::convert_to_address(&self.platform_coin, from, to_address_format)
    }

    fn validate_address(&self, address: &str) -> ValidateAddressResult {
        let cash_address = match CashAddress::decode(address) {
            Ok(a) => a,
            Err(e) => {
                return ValidateAddressResult {
                    is_valid: false,
                    reason: Some(format!("Error {} on parsing the {} as cash address", e, address)),
                }
            },
        };

        if cash_address.prefix == *self.slp_prefix() {
            ValidateAddressResult {
                is_valid: true,
                reason: None,
            }
        } else {
            ValidateAddressResult {
                is_valid: false,
                reason: Some(format!(
                    "Address {} has invalid prefix {}, expected {}",
                    address,
                    cash_address.prefix,
                    self.slp_prefix()
                )),
            }
        }
    }

    fn process_history_loop(&self, _ctx: MmArc) -> Box<dyn Future<Item = (), Error = ()> + Send> {
        warn!("process_history_loop is not implemented for SLP yet!");
        Box::new(futures01::future::err(()))
    }

    fn history_sync_status(&self) -> HistorySyncState { self.platform_coin.history_sync_status() }

    /// Get fee to be paid per 1 swap transaction
    fn get_trade_fee(&self) -> Box<dyn Future<Item = TradeFee, Error = String> + Send> {
        utxo_common::get_trade_fee(self.platform_coin.clone())
    }

    async fn get_sender_trade_fee(
        &self,
        value: TradePreimageValue,
        stage: FeeApproxStage,
    ) -> TradePreimageResult<TradeFee> {
        let slp_amount = match value {
            TradePreimageValue::Exact(decimal) | TradePreimageValue::UpperBound(decimal) => {
                sat_from_big_decimal(&decimal, self.decimals())?
            },
        };
        // can use dummy P2SH script_pubkey here
        let script_pubkey = ScriptBuilder::build_p2sh(&H160::default().into()).into();
        let slp_out = SlpOutput {
            amount: slp_amount,
            script_pubkey,
        };
        let (preimage, _) = self.generate_slp_tx_preimage(vec![slp_out]).await?;
        let fee = utxo_common::preimage_trade_fee_required_to_send_outputs(
            &self.platform_coin,
            self.platform_ticker(),
            preimage.outputs,
            FeePolicy::SendExact,
            None,
            &stage,
        )
        .await?;
        Ok(TradeFee {
            coin: self.platform_coin.ticker().into(),
            amount: fee.into(),
            paid_from_trading_vol: false,
        })
    }

    fn get_receiver_trade_fee(&self, _send_amount: BigDecimal, _stage: FeeApproxStage) -> TradePreimageFut<TradeFee> {
        let coin = self.clone();

        let fut = async move {
            let htlc_fee = coin
                .platform_coin
                .get_htlc_spend_fee(SLP_HTLC_SPEND_SIZE, &FeeApproxStage::WithoutApprox)
                .await?;
            let amount =
                (big_decimal_from_sat_unsigned(htlc_fee, coin.platform_decimals()) + coin.platform_dust_dec()).into();
            Ok(TradeFee {
                coin: coin.platform_coin.ticker().into(),
                amount,
                paid_from_trading_vol: false,
            })
        };

        Box::new(fut.boxed().compat())
    }

    async fn get_fee_to_send_taker_fee(
        &self,
        dex_fee_amount: BigDecimal,
        stage: FeeApproxStage,
    ) -> TradePreimageResult<TradeFee> {
        let slp_amount = sat_from_big_decimal(&dex_fee_amount, self.decimals())?;
        // can use dummy P2PKH script_pubkey here
        let script_pubkey = ScriptBuilder::build_p2pkh(&H160::default().into()).into();
        let slp_out = SlpOutput {
            amount: slp_amount,
            script_pubkey,
        };
        let (preimage, _) = self.generate_slp_tx_preimage(vec![slp_out]).await?;
        let fee = utxo_common::preimage_trade_fee_required_to_send_outputs(
            &self.platform_coin,
            self.platform_ticker(),
            preimage.outputs,
            FeePolicy::SendExact,
            None,
            &stage,
        )
        .await?;
        Ok(TradeFee {
            coin: self.platform_coin.ticker().into(),
            amount: fee.into(),
            paid_from_trading_vol: false,
        })
    }

    fn required_confirmations(&self) -> u64 { self.conf.required_confirmations.load(AtomicOrdering::Relaxed) }

    fn requires_notarization(&self) -> bool { false }

    fn set_required_confirmations(&self, confirmations: u64) {
        self.conf
            .required_confirmations
            .store(confirmations, AtomicOrdering::Relaxed);
    }

    fn set_requires_notarization(&self, _requires_nota: bool) {
        warn!("set_requires_notarization has no effect on SLPTOKEN!")
    }

    fn swap_contract_address(&self) -> Option<BytesJson> { utxo_common::fallback_swap_contract() }

    fn fallback_swap_contract(&self) -> Option<BytesJson> { utxo_common::fallback_swap_contract() }

    fn mature_confirmations(&self) -> Option<u32> { self.platform_coin.mature_confirmations() }

    fn coin_protocol_info(&self) -> Vec<u8> { Vec::new() }

    fn is_coin_protocol_supported(&self, _info: &Option<Vec<u8>>) -> bool { true }

    fn on_disabled(&self) -> Result<(), AbortedError> { AbortableSystem::abort_all(&self.as_ref().abortable_system) }

    fn on_token_deactivated(&self, _ticker: &str) {}
}

#[async_trait]
impl CoinWithTxHistoryV2 for SlpToken {
    fn history_wallet_id(&self) -> WalletId { WalletId::new(self.platform_ticker().to_owned()) }

    /// TODO consider using `utxo_common::utxo_tx_history_common::get_tx_history_filters`
    /// when `SlpToken` implements `CoinWithDerivationMethod`.
    async fn get_tx_history_filters(
        &self,
        target: MyTxHistoryTarget,
    ) -> MmResult<GetTxHistoryFilters, MyTxHistoryErrorV2> {
        match target {
            MyTxHistoryTarget::Iguana => (),
            target => return MmError::err(MyTxHistoryErrorV2::with_expected_target(target, "Iguana")),
        }
        let my_address = self.my_address()?;
        Ok(GetTxHistoryFilters::for_address(my_address).with_token_id(self.token_id().to_string()))
    }
}

#[derive(Debug, Display)]
pub enum SlpAddrFromPubkeyErr {
    InvalidHex(hex::FromHexError),
    CashAddrError(String),
    EncodeError(String),
}

impl From<hex::FromHexError> for SlpAddrFromPubkeyErr {
    fn from(err: FromHexError) -> SlpAddrFromPubkeyErr { SlpAddrFromPubkeyErr::InvalidHex(err) }
}

pub fn slp_addr_from_pubkey_str(pubkey: &str, prefix: &str) -> Result<String, MmError<SlpAddrFromPubkeyErr>> {
    let pubkey_bytes = hex::decode(pubkey)?;
    let hash = dhash160(&pubkey_bytes);
    let addr =
        CashAddress::new(prefix, hash.to_vec(), CashAddrType::P2PKH).map_to_mm(SlpAddrFromPubkeyErr::CashAddrError)?;
    addr.encode().map_to_mm(SlpAddrFromPubkeyErr::EncodeError)
}

#[cfg(test)]
mod slp_tests {
    use super::*;
    use crate::utxo::GetUtxoListOps;
    use crate::{utxo::bch::tbch_coin_for_test, TransactionErr};
    use common::block_on;
    use mocktopus::mocking::{MockResult, Mockable};
    use std::mem::discriminant;

    // https://slp.dev/specs/slp-token-type-1/#examples
    #[test]
    fn test_parse_slp_script() {
        // Send single output
        let script = hex::decode("6a04534c500001010453454e4420e73b2b28c14db8ebbf97749988b539508990e1708021067f206f49d55807dbf4080000000005f5e100").unwrap();
        let slp_data = parse_slp_script(&script).unwrap();
        assert_eq!(slp_data.lokad_id, "SLP\0");
        let expected_amount = 100000000u64;
        let expected_transaction = SlpTransaction::Send {
            token_id: "e73b2b28c14db8ebbf97749988b539508990e1708021067f206f49d55807dbf4".into(),
            amounts: vec![expected_amount],
        };

        assert_eq!(expected_transaction, slp_data.transaction);

        // Genesis
        let script =
            hex::decode("6a04534c500001010747454e45534953044144455804414445584c004c0001084c0008000000174876e800")
                .unwrap();
        let slp_data = parse_slp_script(&script).unwrap();
        assert_eq!(slp_data.lokad_id, "SLP\0");
        let initial_token_mint_quantity = 1000_0000_0000u64;
        let expected_transaction = SlpTransaction::Genesis(SlpGenesisParams {
            token_ticker: "ADEX".to_string(),
            token_name: "ADEX".to_string(),
            token_document_url: "".to_string(),
            token_document_hash: vec![],
            decimals: vec![8],
            mint_baton_vout: None,
            initial_token_mint_quantity,
        });

        assert_eq!(expected_transaction, slp_data.transaction);

        // Genesis from docs example
        let script =
            hex::decode("6a04534c500001010747454e45534953045553445423546574686572204c74642e20555320646f6c6c6172206261636b656420746f6b656e734168747470733a2f2f7465746865722e746f2f77702d636f6e74656e742f75706c6f6164732f323031362f30362f546574686572576869746550617065722e70646620db4451f11eda33950670aaf59e704da90117ff7057283b032cfaec77793139160108010208002386f26fc10000").unwrap();
        let slp_data = parse_slp_script(&script).unwrap();
        assert_eq!(slp_data.lokad_id, "SLP\0");
        let initial_token_mint_quantity = 10000000000000000u64;
        let expected_transaction = SlpTransaction::Genesis(SlpGenesisParams {
            token_ticker: "USDT".to_string(),
            token_name: "Tether Ltd. US dollar backed tokens".to_string(),
            token_document_url: "https://tether.to/wp-content/uploads/2016/06/TetherWhitePaper.pdf".to_string(),
            token_document_hash: hex::decode("db4451f11eda33950670aaf59e704da90117ff7057283b032cfaec7779313916")
                .unwrap(),
            decimals: vec![8],
            mint_baton_vout: Some(2),
            initial_token_mint_quantity,
        });

        assert_eq!(expected_transaction, slp_data.transaction);

        // Mint
        let script =
            hex::decode("6a04534c50000101044d494e5420550d19eb820e616a54b8a73372c4420b5a0567d8dc00f613b71c5234dc884b35010208002386f26fc10000").unwrap();
        let slp_data = parse_slp_script(&script).unwrap();
        assert_eq!(slp_data.lokad_id, "SLP\0");
        let expected_transaction = SlpTransaction::Mint {
            token_id: "550d19eb820e616a54b8a73372c4420b5a0567d8dc00f613b71c5234dc884b35".into(),
            mint_baton_vout: Some(2),
            additional_token_quantity: 10000000000000000,
        };

        assert_eq!(expected_transaction, slp_data.transaction);

        // SEND with 3 outputs
        let script = hex::decode("6a04534c500001010453454e4420550d19eb820e616a54b8a73372c4420b5a0567d8dc00f613b71c5234dc884b350800000000000003e80800000000000003e90800000000000003ea").unwrap();
        let token_id = "550d19eb820e616a54b8a73372c4420b5a0567d8dc00f613b71c5234dc884b35".into();

        let slp_data = parse_slp_script(&script).unwrap();
        assert_eq!(slp_data.lokad_id, "SLP\0");
        let expected_transaction = SlpTransaction::Send {
            token_id,
            amounts: vec![1000, 1001, 1002],
        };
        assert_eq!(expected_transaction, slp_data.transaction);

        // NFT Genesis, unsupported token type
        // https://explorer.bitcoin.com/bch/tx/3dc17770ff832726aace53d305e087601d8b27cf881089d7849173736995f43e
        let script = hex::decode("6a04534c500001410747454e45534953055357454443174573736b65657469742043617264204e6f2e20313136302b68747470733a2f2f636f6c6c65637469626c652e73776565742e696f2f7365726965732f35382f313136302040f8d39b6fc8725d9c766d66643d8ec644363ba32391c1d9a89a3edbdea8866a01004c00080000000000000001").unwrap();

        let actual_err = parse_slp_script(&script).unwrap_err().into_inner();
        let expected_err = ParseSlpScriptError::UnexpectedTokenType(vec![0x41]);
        assert_eq!(expected_err, actual_err);
    }

    #[test]
    fn test_slp_send_output() {
        // Send single output
        let expected_script = hex::decode("6a04534c500001010453454e4420e73b2b28c14db8ebbf97749988b539508990e1708021067f206f49d55807dbf4080000000005f5e100").unwrap();
        let expected_output = TransactionOutput {
            value: 0,
            script_pubkey: expected_script.into(),
        };

        let actual_output = slp_send_output(
            &"e73b2b28c14db8ebbf97749988b539508990e1708021067f206f49d55807dbf4".into(),
            &[100000000],
        );

        assert_eq!(expected_output, actual_output);

        let expected_script = hex::decode("6a04534c500001010453454e4420550d19eb820e616a54b8a73372c4420b5a0567d8dc00f613b71c5234dc884b350800005af3107a40000800232bff5f46c000").unwrap();
        let expected_output = TransactionOutput {
            value: 0,
            script_pubkey: expected_script.into(),
        };

        let actual_output = slp_send_output(
            &"550d19eb820e616a54b8a73372c4420b5a0567d8dc00f613b71c5234dc884b35".into(),
            &[100000000000000, 9900000000000000],
        );

        assert_eq!(expected_output, actual_output);
    }

    #[test]
    fn test_slp_genesis_output() {
        let expected_script =
            hex::decode("6a04534c500001010747454e45534953044144455804414445584c004c0001084c0008000000174876e800")
                .unwrap();
        let expected_output = TransactionOutput {
            value: 0,
            script_pubkey: expected_script.into(),
        };

        let actual_output = slp_genesis_output("ADEX", "ADEX", None, None, 8, None, 1000_0000_0000);
        assert_eq!(expected_output, actual_output);

        let expected_script =
            hex::decode("6a04534c500001010747454e45534953045553445423546574686572204c74642e20555320646f6c6c6172206261636b656420746f6b656e734168747470733a2f2f7465746865722e746f2f77702d636f6e74656e742f75706c6f6164732f323031362f30362f546574686572576869746550617065722e70646620db4451f11eda33950670aaf59e704da90117ff7057283b032cfaec77793139160108010208002386f26fc10000")
                .unwrap();
        let expected_output = TransactionOutput {
            value: 0,
            script_pubkey: expected_script.into(),
        };

        let actual_output = slp_genesis_output(
            "USDT",
            "Tether Ltd. US dollar backed tokens",
            Some("https://tether.to/wp-content/uploads/2016/06/TetherWhitePaper.pdf"),
            Some("db4451f11eda33950670aaf59e704da90117ff7057283b032cfaec7779313916".into()),
            8,
            Some(2),
            10000000000000000,
        );
        assert_eq!(expected_output, actual_output);
    }

    #[test]
    fn test_slp_address() {
        let (_ctx, bch) = tbch_coin_for_test();
        let token_id = H256::from("bb309e48930671582bea508f9a1d9b491e49b69be3d6f372dc08da2ac6e90eb7");
        let fusd = SlpToken::new(4, "FUSD".into(), token_id, bch, 0).unwrap();

        let slp_address = fusd.my_address().unwrap();
        assert_eq!("slptest:qzx0llpyp8gxxsmad25twksqnwd62xm3lsg8lecug8", slp_address);
    }

    #[test]
    fn test_validate_htlc_valid() {
        let (_ctx, bch) = tbch_coin_for_test();
        let token_id = H256::from("bb309e48930671582bea508f9a1d9b491e49b69be3d6f372dc08da2ac6e90eb7");
        let fusd = SlpToken::new(4, "FUSD".into(), token_id, bch, 0).unwrap();

        // https://testnet.simpleledger.info/tx/e935160bfb5b45007a0fc6f8fbe8da618f28df6573731f1ffb54d9560abb49b2
        let payment_tx = hex::decode("0100000002736cf584f877ec7b6b95974bc461a9cfb9f126655b5d335471683154cc6cf4c5020000006a47304402206be99fe56a98e7a8c2ffe6f2d05c5c1f46a6577064b84d27d45fe0e959f6e77402201c512629313b48cd4df873222aa49046ae9a3a6e34e359d10d4308cb40438fba4121036879df230663db4cd083c8eeb0f293f46abc460ad3c299b0089b72e6d472202cffffffff736cf584f877ec7b6b95974bc461a9cfb9f126655b5d335471683154cc6cf4c5030000006a473044022020d774d045bbe3dce5b04af836f6a5629c6c4ce75b0b5ba8a1da0ae9a4ecc0530220522f86d20c9e4142e40f9a9c8d25db16fde91d4a0ad6f6ff2107e201386131b64121036879df230663db4cd083c8eeb0f293f46abc460ad3c299b0089b72e6d472202cffffffff040000000000000000406a04534c500001010453454e4420bb309e48930671582bea508f9a1d9b491e49b69be3d6f372dc08da2ac6e90eb70800000000000003e8080000000000001f3ee80300000000000017a914b0ca1fea17cf522c7e858416093fc6d95e55824087e8030000000000001976a9148cfffc2409d063437d6aa8b75a009b9ba51b71fc88accf614801000000001976a9148cfffc2409d063437d6aa8b75a009b9ba51b71fc88ac8c83d460").unwrap();

        let other_pub = hex::decode("036879df230663db4cd083c8eeb0f293f46abc460ad3c299b0089b72e6d472202c").unwrap();

        utxo_common::validate_payment::<BchCoin>.mock_safe(|coin, tx, out_i, pub0, _, h, a, lock, spv, conf| {
            // replace the second public because payment was sent with privkey that is currently unknown
            let my_pub = hex::decode("03c6a78589e18b482aea046975e6d0acbdea7bf7dbf04d9d5bd67fda917815e3ed").unwrap();
            let my_pub = Box::leak(Box::new(Public::from_slice(&my_pub).unwrap()));
            MockResult::Continue((coin, tx, out_i, pub0, my_pub, h, a, lock, spv, conf))
        });

        let lock_time = 1624547837;
        let secret_hash = hex::decode("5d9e149ad9ccb20e9f931a69b605df2ffde60242").unwrap();
        let amount: BigDecimal = "0.1".parse().unwrap();
        let input = ValidatePaymentInput {
            payment_tx,
            other_pub,
            time_lock_duration: 0,
            time_lock: lock_time,
            secret_hash,
            amount,
            confirmations: 1,
            try_spv_proof_until: now_ms() / 1000 + 60,
            unique_swap_data: Vec::new(),
            swap_contract_address: None,
        };
        block_on(fusd.validate_htlc(input)).unwrap();
    }

    #[test]
    fn construct_and_send_invalid_slp_htlc_should_fail() {
        let (_ctx, bch) = tbch_coin_for_test();
        let token_id = H256::from("bb309e48930671582bea508f9a1d9b491e49b69be3d6f372dc08da2ac6e90eb7");
        let fusd = SlpToken::new(4, "FUSD".into(), token_id, bch.clone(), 0).unwrap();

        let bch_address = bch.as_ref().derivation_method.unwrap_single_addr();
        let (unspents, recently_spent) = block_on(bch.get_unspent_ordered_list(bch_address)).unwrap();

        let secret_hash = hex::decode("5d9e149ad9ccb20e9f931a69b605df2ffde60242").unwrap();
        let other_pub = hex::decode("036879df230663db4cd083c8eeb0f293f46abc460ad3c299b0089b72e6d472202c").unwrap();
        let other_pub = Public::from_slice(&other_pub).unwrap();

        let my_public_key = bch.my_public_key().unwrap();
        let htlc_script = payment_script(1624547837, &secret_hash, &other_pub, my_public_key);

        let slp_send_op_return_out = slp_send_output(&token_id, &[1000]);

        let invalid_slp_send_out = TransactionOutput {
            value: 1000,
            script_pubkey: ScriptBuilder::build_p2sh(&dhash160(&htlc_script).into()).into(),
        };

        let tx_err = block_on(generate_and_send_tx(
            &fusd,
            unspents,
            None,
            FeePolicy::SendExact,
            recently_spent,
            vec![slp_send_op_return_out, invalid_slp_send_out],
        ))
        .unwrap_err();

        let err = match tx_err.clone() {
            TransactionErr::TxRecoverable(_tx, err) => err,
            TransactionErr::Plain(err) => err,
        };

        println!("{:?}", err);
        assert!(err.contains("is not valid with reason outputs greater than inputs"));

        // this is invalid tx bytes generated by one of this test runs, ensure that FUSD won't broadcast it using
        // different methods
        let tx_bytes: &[u8] = &[
            1, 0, 0, 0, 1, 105, 91, 221, 196, 250, 138, 113, 118, 165, 149, 181, 70, 15, 224, 124, 67, 133, 237, 31,
            88, 125, 178, 69, 166, 27, 211, 32, 54, 1, 238, 134, 102, 2, 0, 0, 0, 106, 71, 48, 68, 2, 32, 103, 105,
            238, 187, 198, 194, 7, 162, 250, 17, 240, 45, 93, 168, 223, 35, 92, 23, 84, 70, 193, 234, 183, 130, 114,
            49, 198, 118, 69, 22, 128, 118, 2, 32, 127, 44, 73, 98, 217, 254, 44, 181, 87, 175, 114, 138, 223, 173,
            201, 168, 38, 198, 49, 23, 9, 101, 50, 154, 55, 236, 126, 253, 37, 114, 111, 218, 65, 33, 3, 104, 121, 223,
            35, 6, 99, 219, 76, 208, 131, 200, 238, 176, 242, 147, 244, 106, 188, 70, 10, 211, 194, 153, 176, 8, 155,
            114, 230, 212, 114, 32, 44, 255, 255, 255, 255, 3, 0, 0, 0, 0, 0, 0, 0, 0, 55, 106, 4, 83, 76, 80, 0, 1, 1,
            4, 83, 69, 78, 68, 32, 187, 48, 158, 72, 147, 6, 113, 88, 43, 234, 80, 143, 154, 29, 155, 73, 30, 73, 182,
            155, 227, 214, 243, 114, 220, 8, 218, 42, 198, 233, 14, 183, 8, 0, 0, 0, 0, 0, 0, 3, 232, 232, 3, 0, 0, 0,
            0, 0, 0, 23, 169, 20, 149, 59, 57, 9, 255, 106, 162, 105, 248, 93, 163, 76, 19, 42, 146, 66, 68, 64, 225,
            142, 135, 205, 228, 173, 0, 0, 0, 0, 0, 25, 118, 169, 20, 140, 255, 252, 36, 9, 208, 99, 67, 125, 106, 168,
            183, 90, 0, 155, 155, 165, 27, 113, 252, 136, 172, 216, 36, 92, 97,
        ];

        let tx_bytes_str = hex::encode(tx_bytes);
        let err = fusd.send_raw_tx(&tx_bytes_str).wait().unwrap_err();
        println!("{:?}", err);
        assert!(err.contains("is not valid with reason outputs greater than inputs"));

        let err2 = fusd.send_raw_tx_bytes(tx_bytes).wait().unwrap_err();
        println!("{:?}", err2);
        assert!(err2.contains("is not valid with reason outputs greater than inputs"));
        assert_eq!(err, err2);

        let utxo_tx: UtxoTx = deserialize(tx_bytes).unwrap();
        let err = block_on(fusd.broadcast_tx(&utxo_tx)).unwrap_err();
        match err.into_inner() {
            BroadcastTxErr::Other(err) => assert!(err.contains("is not valid with reason outputs greater than inputs")),
            e @ _ => panic!("Unexpected err {:?}", e),
        };

        // The error variant should equal to `TxRecoverable`
        assert_eq!(
            discriminant(&tx_err),
            discriminant(&TransactionErr::TxRecoverable(
                TransactionEnum::from(utxo_tx),
                String::new()
            ))
        );
    }

    #[test]
    fn test_validate_htlc_invalid_slp_utxo() {
        let (_ctx, bch) = tbch_coin_for_test();
        let token_id = H256::from("bb309e48930671582bea508f9a1d9b491e49b69be3d6f372dc08da2ac6e90eb7");
        let fusd = SlpToken::new(4, "FUSD".into(), token_id, bch.clone(), 0).unwrap();

        // https://www.blockchain.com/ru/bch-testnet/tx/6686ee013620d31ba645b27d581fed85437ce00f46b595a576718afac4dd5b69
        let payment_tx = hex::decode("0100000001ce59a734f33811afcc00c19dcb12202ed00067a50efed80424fabd2b723678c0020000006b483045022100ec1fecff9c60fb7e821b9a412bd8c4ce4a757c68287f9cf9e0f461165492d6530220222f020dd05d65ba35cddd0116c99255612ec90d63019bb1cea45e2cf09a62a94121036879df230663db4cd083c8eeb0f293f46abc460ad3c299b0089b72e6d472202cffffffff030000000000000000376a04534c500001010453454e4420bb309e48930671582bea508f9a1d9b491e49b69be3d6f372dc08da2ac6e90eb70800000000000003e8e80300000000000017a914953b3909ff6aa269f85da34c132a92424440e18e879decad00000000001976a9148cfffc2409d063437d6aa8b75a009b9ba51b71fc88acd1215c61").unwrap();

        let other_pub_bytes =
            hex::decode("036879df230663db4cd083c8eeb0f293f46abc460ad3c299b0089b72e6d472202c").unwrap();
        let other_pub = Public::from_slice(&other_pub_bytes).unwrap();

        let lock_time = 1624547837;
        let secret_hash = hex::decode("5d9e149ad9ccb20e9f931a69b605df2ffde60242").unwrap();
        let amount: BigDecimal = "0.1".parse().unwrap();
        let my_pub = bch.my_public_key().unwrap();

        // standard BCH validation should pass as the output itself is correct
        utxo_common::validate_payment(
            bch.clone(),
            deserialize(payment_tx.as_slice()).unwrap(),
            SLP_SWAP_VOUT,
            my_pub,
            &other_pub,
            &secret_hash,
            fusd.platform_dust_dec(),
            lock_time,
            now_ms() / 1000 + 60,
            1,
        )
        .wait()
        .unwrap();

        let input = ValidatePaymentInput {
            payment_tx,
            other_pub: other_pub_bytes,
            time_lock_duration: 0,
            time_lock: lock_time,
            secret_hash,
            amount,
            swap_contract_address: None,
            try_spv_proof_until: now_ms() / 1000 + 60,
            confirmations: 1,
            unique_swap_data: Vec::new(),
        };
        let validity_err = block_on(fusd.validate_htlc(input)).unwrap_err();
        match validity_err.into_inner() {
            ValidatePaymentError::WrongPaymentTx(e) => println!("{:#?}", e),
            err @ _ => panic!("Unexpected err {:#?}", err),
        };
    }

    #[test]
    fn test_sign_message() {
        let (_ctx, bch) = tbch_coin_for_test();
        let token_id = H256::from("bb309e48930671582bea508f9a1d9b491e49b69be3d6f372dc08da2ac6e90eb7");
        let fusd = SlpToken::new(4, "FUSD".into(), token_id, bch, 0).unwrap();
        let signature = fusd.sign_message("test").unwrap();
        assert_eq!(
            signature,
            "ILuePKMsycXwJiNDOT7Zb7TfIlUW7Iq+5ylKd15AK72vGVYXbnf7Gj9Lk9MFV+6Ub955j7MiAkp0wQjvuIoRPPA="
        );
    }

    #[test]
    #[cfg(not(target_arch = "wasm32"))]
    fn test_verify_message() {
        let (_ctx, bch) = tbch_coin_for_test();
        let token_id = H256::from("bb309e48930671582bea508f9a1d9b491e49b69be3d6f372dc08da2ac6e90eb7");
        let fusd = SlpToken::new(4, "FUSD".into(), token_id, bch, 0).unwrap();
        let is_valid = fusd
            .verify_message(
                "ILuePKMsycXwJiNDOT7Zb7TfIlUW7Iq+5ylKd15AK72vGVYXbnf7Gj9Lk9MFV+6Ub955j7MiAkp0wQjvuIoRPPA=",
                "test",
                "slptest:qzx0llpyp8gxxsmad25twksqnwd62xm3lsg8lecug8",
            )
            .unwrap();
        assert!(is_valid);
    }
}<|MERGE_RESOLUTION|>--- conflicted
+++ resolved
@@ -14,29 +14,18 @@
                   FeePolicy, GenerateTxError, RecentlySpentOutPointsGuard, UtxoCoinConf, UtxoCoinFields,
                   UtxoCommonOps, UtxoTx, UtxoTxBroadcastOps, UtxoTxGenerationOps};
 use crate::{BalanceFut, CheckIfMyPaymentSentArgs, CoinBalance, CoinFutSpawner, FeeApproxStage, FoundSwapTxSpend,
-<<<<<<< HEAD
-            HistorySyncState, MarketCoinOps, MmCoin, NegotiateSwapContractAddrErr, NumConversError,
-            PaymentInstructions, PaymentInstructionsErr, PrivKeyPolicyNotAllowed, RawTransactionFut,
-            RawTransactionRequest, SearchForSwapTxSpendInput, SendMakerPaymentArgs,
-            SendMakerPaymentSpendPreimageInput, SendMakerRefundsPaymentArgs, SendMakerSpendsTakerPaymentArgs,
-            SendTakerPaymentArgs, SendTakerRefundsPaymentArgs, SendTakerSpendsMakerPaymentArgs,
-            SendWatcherRefundsPaymentArgs, SignatureResult, SwapOps, TradeFee, TradePreimageError, TradePreimageFut,
-            TradePreimageResult, TradePreimageValue, TransactionDetails, TransactionEnum, TransactionErr,
-            TransactionFut, TxFeeDetails, TxMarshalingErr, UnexpectedDerivationMethod, ValidateAddressResult,
-            ValidateFeeArgs, ValidateInstructionsErr, ValidateOtherPubKeyErr, ValidatePaymentInput, VerificationError,
-=======
             HistorySyncState, MakerSwapTakerCoin, MarketCoinOps, MmCoin, NegotiateSwapContractAddrErr,
             NumConversError, PaymentInstructions, PaymentInstructionsErr, PrivKeyPolicyNotAllowed, RawTransactionFut,
             RawTransactionRequest, RefundError, RefundResult, SearchForSwapTxSpendInput, SendMakerPaymentArgs,
-            SendMakerRefundsPaymentArgs, SendMakerSpendsTakerPaymentArgs, SendTakerPaymentArgs,
-            SendTakerRefundsPaymentArgs, SendTakerSpendsMakerPaymentArgs, SignatureResult, SwapOps,
-            TakerSwapMakerCoin, TradeFee, TradePreimageError, TradePreimageFut, TradePreimageResult,
-            TradePreimageValue, TransactionDetails, TransactionEnum, TransactionErr, TransactionFut, TxFeeDetails,
-            TxMarshalingErr, UnexpectedDerivationMethod, ValidateAddressResult, ValidateFeeArgs,
-            ValidateInstructionsErr, ValidateOtherPubKeyErr, ValidatePaymentInput, VerificationError,
->>>>>>> e2f90465
-            VerificationResult, WatcherOps, WatcherSearchForSwapTxSpendInput, WatcherValidatePaymentInput,
-            WatcherValidateTakerFeeInput, WithdrawError, WithdrawFee, WithdrawFut, WithdrawRequest};
+            SendMakerPaymentSpendPreimageInput, SendMakerRefundsPaymentArgs, SendMakerSpendsTakerPaymentArgs,
+            SendTakerPaymentArgs, SendTakerRefundsPaymentArgs, SendTakerSpendsMakerPaymentArgs,
+            SendWatcherRefundsPaymentArgs, SignatureResult, SwapOps, TakerSwapMakerCoin, TradeFee, TradePreimageError,
+            TradePreimageFut, TradePreimageResult, TradePreimageValue, TransactionDetails, TransactionEnum,
+            TransactionErr, TransactionFut, TxFeeDetails, TxMarshalingErr, UnexpectedDerivationMethod,
+            ValidateAddressResult, ValidateFeeArgs, ValidateInstructionsErr, ValidateOtherPubKeyErr,
+            ValidatePaymentInput, VerificationError, VerificationResult, WatcherOps, WatcherSearchForSwapTxSpendInput,
+            WatcherValidatePaymentInput, WatcherValidateTakerFeeInput, WithdrawError, WithdrawFee, WithdrawFut,
+            WithdrawRequest};
 use async_trait::async_trait;
 use bitcrypto::dhash160;
 use chain::constants::SEQUENCE_FINAL;
