--- conflicted
+++ resolved
@@ -13,18 +13,6 @@
 use crate::utxo::{generate_and_send_tx, sat_from_big_decimal, ActualTxFee, AdditionalTxData, BroadcastTxErr,
                   FeePolicy, GenerateTxError, RecentlySpentOutPointsGuard, UtxoCoinConf, UtxoCoinFields,
                   UtxoCommonOps, UtxoTx, UtxoTxBroadcastOps, UtxoTxGenerationOps};
-<<<<<<< HEAD
-use crate::{BalanceFut, CheckIfMyPaymentSentArgs, CoinBalance, CoinFutSpawner, FeeApproxStage, FoundSwapTxSpend,
-            HistorySyncState, MakerSwapTakerCoin, MarketCoinOps, MmCoin, NegotiateSwapContractAddrErr,
-            NumConversError, PaymentInstructions, PaymentInstructionsErr, PrivKeyPolicyNotAllowed, RawTransactionFut,
-            RawTransactionRequest, RefundError, RefundPaymentArgs, RefundResult, SearchForSwapTxSpendInput,
-            SendMakerPaymentSpendPreimageInput, SendPaymentArgs, SignatureResult, SpendPaymentArgs, SwapOps,
-            TakerSwapMakerCoin, TradeFee, TradePreimageError, TradePreimageFut, TradePreimageResult,
-            TradePreimageValue, TransactionDetails, TransactionEnum, TransactionErr, TransactionFut, TxFeeDetails,
-            TxMarshalingErr, UnexpectedDerivationMethod, ValidateAddressResult, ValidateFeeArgs,
-            ValidateInstructionsErr, ValidateOtherPubKeyErr, ValidatePaymentInput, VerificationError,
-            VerificationResult, WaitForHTLCTxSpendArgs, WatcherOps, WatcherSearchForSwapTxSpendInput,
-=======
 use crate::{BalanceFut, CheckIfMyPaymentSentArgs, CoinBalance, CoinFutSpawner, ConfirmPaymentInput, FeeApproxStage,
             FoundSwapTxSpend, HistorySyncState, MakerSwapTakerCoin, MarketCoinOps, MmCoin,
             NegotiateSwapContractAddrErr, NumConversError, PaymentInstructions, PaymentInstructionsErr,
@@ -34,10 +22,9 @@
             TradePreimageFut, TradePreimageResult, TradePreimageValue, TransactionDetails, TransactionEnum,
             TransactionErr, TransactionFut, TxFeeDetails, TxMarshalingErr, UnexpectedDerivationMethod,
             ValidateAddressResult, ValidateFeeArgs, ValidateInstructionsErr, ValidateOtherPubKeyErr,
-            ValidatePaymentInput, VerificationError, VerificationResult, WatcherOps, WatcherSearchForSwapTxSpendInput,
->>>>>>> 32e7c650
-            WatcherValidatePaymentInput, WatcherValidateTakerFeeInput, WithdrawError, WithdrawFee, WithdrawFut,
-            WithdrawRequest};
+            ValidatePaymentInput, VerificationError, VerificationResult, WaitForHTLCTxSpendArgs, WatcherOps,
+            WatcherSearchForSwapTxSpendInput, WatcherValidatePaymentInput, WatcherValidateTakerFeeInput,
+            WithdrawError, WithdrawFee, WithdrawFut, WithdrawRequest};
 use async_trait::async_trait;
 use bitcrypto::dhash160;
 use chain::constants::SEQUENCE_FINAL;
