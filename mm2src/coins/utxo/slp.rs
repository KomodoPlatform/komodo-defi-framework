--- conflicted
+++ resolved
@@ -12,18 +12,10 @@
                   UtxoTx, UtxoTxBroadcastOps, UtxoTxGenerationOps};
 use crate::{BalanceFut, CoinBalance, FeeApproxStage, FoundSwapTxSpend, HistorySyncState, MarketCoinOps, MmCoin,
             NegotiateSwapContractAddrErr, NumConversError, PrivKeyNotAllowed, RawTransactionFut,
-<<<<<<< HEAD
             RawTransactionRequest, SignatureResult, SwapOps, TradeFee, TradePreimageError, TradePreimageFut,
-            TradePreimageResult, TradePreimageValue, TransactionDetails, TransactionEnum, TransactionFut,
-            TxFeeDetails, UnexpectedDerivationMethod, ValidateAddressResult, ValidatePaymentInput, VerificationError,
-            VerificationResult, WithdrawError, WithdrawFee, WithdrawFut, WithdrawRequest};
-=======
-            RawTransactionRequest, SwapOps, TradeFee, TradePreimageError, TradePreimageFut, TradePreimageResult,
-            TradePreimageValue, TransactionDetails, TransactionEnum, TransactionErr, TransactionFut, TxFeeDetails,
-            UnexpectedDerivationMethod, ValidateAddressResult, ValidatePaymentInput, WithdrawError, WithdrawFee,
-            WithdrawFut, WithdrawRequest};
-
->>>>>>> 9e622d59
+            TradePreimageResult, TradePreimageValue, TransactionDetails, TransactionEnum, TransactionErr,
+            TransactionFut, TxFeeDetails, UnexpectedDerivationMethod, ValidateAddressResult, ValidatePaymentInput,
+            VerificationError, VerificationResult, WithdrawError, WithdrawFee, WithdrawFut, WithdrawRequest};
 use async_trait::async_trait;
 use bitcrypto::dhash160;
 use chain::constants::SEQUENCE_FINAL;
