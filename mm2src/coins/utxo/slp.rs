/// The module implementing Simple Ledger Protocol (SLP) support.
/// It's a custom token format mostly used on the Bitcoin Cash blockchain.
/// Tracking issue: https://github.com/KomodoPlatform/atomicDEX-API/issues/701
/// More info about the protocol and implementation guides can be found at https://slp.dev/
use crate::utxo::bch::BchCoin;
use crate::utxo::bchd_grpc::{check_slp_transaction, validate_slp_utxos, ValidateSlpUtxosErr};
use crate::utxo::rpc_clients::{UnspentInfo, UtxoRpcClientEnum, UtxoRpcError, UtxoRpcResult};
use crate::utxo::utxo_common::{self, big_decimal_from_sat_unsigned, payment_script, UtxoTxBuilder};
use crate::utxo::{generate_and_send_tx, sat_from_big_decimal, ActualTxFee, AdditionalTxData, BroadcastTxErr,
                  FeePolicy, GenerateTxError, RecentlySpentOutPoints, UtxoCoinConf, UtxoCoinFields, UtxoCommonOps,
                  UtxoTx, UtxoTxBroadcastOps, UtxoTxGenerationOps};
use crate::{BalanceFut, CoinBalance, DerivationMethodNotSupported, FeeApproxStage, FoundSwapTxSpend, HistorySyncState,
            MarketCoinOps, MmCoin, NegotiateSwapContractAddrErr, NumConversError, PrivKeyNotAllowed, SwapOps,
            TradeFee, TradePreimageError, TradePreimageFut, TradePreimageValue, TransactionDetails, TransactionEnum,
            TransactionFut, TxFeeDetails, ValidateAddressResult, WithdrawError, WithdrawFee, WithdrawFut,
            WithdrawRequest};

use async_trait::async_trait;
use bitcrypto::dhash160;
use chain::constants::SEQUENCE_FINAL;
use chain::{OutPoint, TransactionOutput};
use common::jsonrpc_client::JsonRpcError;
use common::log::warn;
use common::mm_ctx::MmArc;
use common::mm_error::prelude::*;
use common::mm_number::{BigDecimal, MmNumber};
use common::now_ms;
use derive_more::Display;
use futures::compat::Future01CompatExt;
use futures::lock::MutexGuard as AsyncMutexGuard;
use futures::{FutureExt, TryFutureExt};
use futures01::Future;
use hex::FromHexError;
use keys::hash::H160;
use keys::{Address, AddressHashEnum, CashAddrType, CashAddress, NetworkPrefix as CashAddrPrefix, Public};
use primitives::hash::H256;
use rpc::v1::types::{Bytes as BytesJson, H256 as H256Json};
use script::bytes::Bytes;
use script::{Builder as ScriptBuilder, Opcode, Script, TransactionInputSigner};
use serde_json::Value as Json;
use serialization::{deserialize, serialize, Deserializable, Error, Reader};
use serialization_derive::Deserializable;
use std::convert::TryInto;
use std::sync::atomic::{AtomicU64, Ordering as AtomicOrdering};
use std::sync::Arc;
use utxo_signer::with_key_pair::{p2pkh_spend, p2sh_spend, sign_tx, UtxoSignWithKeyPairError};

const SLP_SWAP_VOUT: usize = 1;
const SLP_FEE_VOUT: usize = 1;
const SLP_HTLC_SPEND_SIZE: u64 = 555;
const SLP_LOKAD_ID: &str = "SLP\x00";
const SLP_FUNGIBLE: u8 = 1;
const SLP_SEND: &str = "SEND";
const SLP_MINT: &str = "MINT";
const SLP_GENESIS: &str = "GENESIS";

#[derive(Debug)]
pub struct SlpTokenConf {
    decimals: u8,
    ticker: String,
    token_id: H256,
    required_confirmations: AtomicU64,
}

/// Minimalistic info that is used to be stored outside of the token's context
/// E.g. in the platform BCHCoin
#[derive(Debug)]
pub struct SlpTokenInfo {
    pub token_id: H256,
    pub decimals: u8,
}

#[derive(Clone, Debug)]
pub struct SlpToken {
    conf: Arc<SlpTokenConf>,
    platform_coin: BchCoin,
}

#[derive(Clone, Debug, Eq, Hash, PartialEq)]
pub struct SlpUnspent {
    pub bch_unspent: UnspentInfo,
    pub slp_amount: u64,
}

#[derive(Clone, Debug)]
pub struct SlpOutput {
    pub amount: u64,
    pub script_pubkey: Bytes,
}

/// The SLP transaction preimage
struct SlpTxPreimage {
    slp_inputs: Vec<SlpUnspent>,
    available_bch_inputs: Vec<UnspentInfo>,
    outputs: Vec<TransactionOutput>,
}

#[derive(Debug, Display)]
enum ValidateHtlcError {
    TxLackOfOutputs,
    #[display(fmt = "TxParseError: {:?}", _0)]
    TxParseError(Error),
    #[display(fmt = "OpReturnParseError: {:?}", _0)]
    OpReturnParseError(ParseSlpScriptError),
    InvalidSlpDetails,
    InvalidSlpUtxo(ValidateSlpUtxosErr),
    NumConversionErr(NumConversError),
    ValidatePaymentError(String),
    DerivationMethodNotSupported(DerivationMethodNotSupported),
}

impl From<NumConversError> for ValidateHtlcError {
    fn from(err: NumConversError) -> ValidateHtlcError { ValidateHtlcError::NumConversionErr(err) }
}

impl From<ParseSlpScriptError> for ValidateHtlcError {
    fn from(err: ParseSlpScriptError) -> Self { ValidateHtlcError::OpReturnParseError(err) }
}

impl From<ValidateSlpUtxosErr> for ValidateHtlcError {
    fn from(err: ValidateSlpUtxosErr) -> Self { ValidateHtlcError::InvalidSlpUtxo(err) }
}

impl From<DerivationMethodNotSupported> for ValidateHtlcError {
    fn from(e: DerivationMethodNotSupported) -> Self { ValidateHtlcError::DerivationMethodNotSupported(e) }
}

#[derive(Debug, Display)]
enum ValidateDexFeeError {
    TxLackOfOutputs,
    #[display(fmt = "OpReturnParseError: {:?}", _0)]
    OpReturnParseError(ParseSlpScriptError),
    InvalidSlpDetails,
    NumConversionErr(NumConversError),
    ValidatePaymentError(String),
}

impl From<NumConversError> for ValidateDexFeeError {
    fn from(err: NumConversError) -> ValidateDexFeeError { ValidateDexFeeError::NumConversionErr(err) }
}

impl From<ParseSlpScriptError> for ValidateDexFeeError {
    fn from(err: ParseSlpScriptError) -> Self { ValidateDexFeeError::OpReturnParseError(err) }
}

#[allow(clippy::upper_case_acronyms, clippy::large_enum_variant)]
#[derive(Debug, Display)]
pub enum SpendP2SHError {
    GenerateTxErr(GenerateTxError),
    Rpc(UtxoRpcError),
    SignTxErr(UtxoSignWithKeyPairError),
    PrivKeyNotAllowed(PrivKeyNotAllowed),
    DerivationMethodNotSupported(DerivationMethodNotSupported),
    String(String),
}

impl From<GenerateTxError> for SpendP2SHError {
    fn from(err: GenerateTxError) -> SpendP2SHError { SpendP2SHError::GenerateTxErr(err) }
}

impl From<UtxoRpcError> for SpendP2SHError {
    fn from(err: UtxoRpcError) -> SpendP2SHError { SpendP2SHError::Rpc(err) }
}

impl From<UtxoSignWithKeyPairError> for SpendP2SHError {
    fn from(sign: UtxoSignWithKeyPairError) -> SpendP2SHError { SpendP2SHError::SignTxErr(sign) }
}

impl From<PrivKeyNotAllowed> for SpendP2SHError {
    fn from(e: PrivKeyNotAllowed) -> Self { SpendP2SHError::PrivKeyNotAllowed(e) }
}

impl From<DerivationMethodNotSupported> for SpendP2SHError {
    fn from(e: DerivationMethodNotSupported) -> Self { SpendP2SHError::DerivationMethodNotSupported(e) }
}

impl From<String> for SpendP2SHError {
    fn from(err: String) -> SpendP2SHError { SpendP2SHError::String(err) }
}

#[derive(Debug, Display)]
pub enum SpendHtlcError {
    TxLackOfOutputs,
    #[display(fmt = "DeserializationErr: {:?}", _0)]
    DeserializationErr(Error),
    #[display(fmt = "PubkeyParseError: {:?}", _0)]
    PubkeyParseErr(keys::Error),
    InvalidSlpDetails,
    NumConversionErr(NumConversError),
    RpcErr(UtxoRpcError),
    #[allow(clippy::upper_case_acronyms)]
    SpendP2SHErr(SpendP2SHError),
    OpReturnParseError(ParseSlpScriptError),
    DerivationMethodNotSupported(DerivationMethodNotSupported),
}

impl From<DerivationMethodNotSupported> for SpendHtlcError {
    fn from(e: DerivationMethodNotSupported) -> Self { SpendHtlcError::DerivationMethodNotSupported(e) }
}

impl From<NumConversError> for SpendHtlcError {
    fn from(err: NumConversError) -> SpendHtlcError { SpendHtlcError::NumConversionErr(err) }
}

impl From<Error> for SpendHtlcError {
    fn from(err: Error) -> SpendHtlcError { SpendHtlcError::DeserializationErr(err) }
}

impl From<keys::Error> for SpendHtlcError {
    fn from(err: keys::Error) -> SpendHtlcError { SpendHtlcError::PubkeyParseErr(err) }
}

impl From<SpendP2SHError> for SpendHtlcError {
    fn from(err: SpendP2SHError) -> SpendHtlcError { SpendHtlcError::SpendP2SHErr(err) }
}

impl From<UtxoRpcError> for SpendHtlcError {
    fn from(err: UtxoRpcError) -> SpendHtlcError { SpendHtlcError::RpcErr(err) }
}

impl From<ParseSlpScriptError> for SpendHtlcError {
    fn from(err: ParseSlpScriptError) -> Self { SpendHtlcError::OpReturnParseError(err) }
}

fn slp_send_output(token_id: &H256, amounts: &[u64]) -> TransactionOutput {
    let mut script_builder = ScriptBuilder::default()
        .push_opcode(Opcode::OP_RETURN)
        .push_data(SLP_LOKAD_ID.as_bytes())
        .push_data(&[SLP_FUNGIBLE])
        .push_data(SLP_SEND.as_bytes())
        .push_data(token_id.as_slice());
    for amount in amounts {
        script_builder = script_builder.push_data(&amount.to_be_bytes());
    }
    TransactionOutput {
        value: 0,
        script_pubkey: script_builder.into_bytes(),
    }
}

pub fn slp_genesis_output(
    ticker: &str,
    name: &str,
    token_document_url: Option<&str>,
    token_document_hash: Option<H256>,
    decimals: u8,
    mint_baton_vout: Option<u8>,
    initial_token_mint_quantity: u64,
) -> TransactionOutput {
    let mut script_builder = ScriptBuilder::default()
        .push_opcode(Opcode::OP_RETURN)
        .push_data(SLP_LOKAD_ID.as_bytes())
        .push_data(&[SLP_FUNGIBLE])
        .push_data(SLP_GENESIS.as_bytes())
        .push_data(ticker.as_bytes())
        .push_data(name.as_bytes());

    script_builder = match token_document_url {
        Some(url) => script_builder.push_data(url.as_bytes()),
        None => script_builder
            .push_opcode(Opcode::OP_PUSHDATA1)
            .push_opcode(Opcode::OP_0),
    };

    script_builder = match token_document_hash {
        Some(hash) => script_builder.push_data(hash.as_slice()),
        None => script_builder
            .push_opcode(Opcode::OP_PUSHDATA1)
            .push_opcode(Opcode::OP_0),
    };

    script_builder = script_builder.push_data(&[decimals]);
    script_builder = match mint_baton_vout {
        Some(vout) => script_builder.push_data(&[vout]),
        None => script_builder
            .push_opcode(Opcode::OP_PUSHDATA1)
            .push_opcode(Opcode::OP_0),
    };

    script_builder = script_builder.push_data(&initial_token_mint_quantity.to_be_bytes());
    TransactionOutput {
        value: 0,
        script_pubkey: script_builder.into_bytes(),
    }
}

#[derive(Debug)]
pub struct SlpProtocolConf {
    pub platform_coin_ticker: String,
    pub token_id: H256,
    pub decimals: u8,
    pub required_confirmations: Option<u64>,
}

impl SlpToken {
    pub fn new(
        decimals: u8,
        ticker: String,
        token_id: H256,
        platform_coin: BchCoin,
        required_confirmations: u64,
    ) -> SlpToken {
        let conf = Arc::new(SlpTokenConf {
            decimals,
            ticker,
            token_id,
            required_confirmations: AtomicU64::new(required_confirmations),
        });
        SlpToken { conf, platform_coin }
    }

    /// Returns the OP_RETURN output for SLP Send transaction
    fn send_op_return_output(&self, amounts: &[u64]) -> TransactionOutput {
        slp_send_output(&self.conf.token_id, amounts)
    }

    fn rpc(&self) -> &UtxoRpcClientEnum { &self.platform_coin.as_ref().rpc_client }

    /// Returns unspents of the SLP token plus plain BCH UTXOs plus RecentlySpentOutPoints mutex guard
    async fn slp_unspents_for_spend(
        &self,
    ) -> UtxoRpcResult<(
        Vec<SlpUnspent>,
        Vec<UnspentInfo>,
        AsyncMutexGuard<'_, RecentlySpentOutPoints>,
    )> {
        self.platform_coin.get_token_utxos_for_spend(&self.conf.token_id).await
    }

    async fn slp_unspents_for_display(&self) -> UtxoRpcResult<(Vec<SlpUnspent>, Vec<UnspentInfo>)> {
        self.platform_coin
            .get_token_utxos_for_display(&self.conf.token_id)
            .await
    }

    /// Generates the tx preimage that spends the SLP from my address to the desired destinations (script pubkeys)
    async fn generate_slp_tx_preimage(
        &self,
        slp_outputs: Vec<SlpOutput>,
    ) -> Result<(SlpTxPreimage, AsyncMutexGuard<'_, RecentlySpentOutPoints>), MmError<GenSlpSpendErr>> {
        // the limit is 19, but we may require the change to be added
        if slp_outputs.len() > 18 {
            return MmError::err(GenSlpSpendErr::TooManyOutputs);
        }
        let (slp_unspents, bch_unspents, recently_spent) = self.slp_unspents_for_spend().await?;
        let total_slp_output = slp_outputs.iter().fold(0, |cur, slp_out| cur + slp_out.amount);
        let mut total_slp_input = 0;

        let mut inputs = vec![];
        for slp_utxo in slp_unspents {
            if total_slp_input >= total_slp_output {
                break;
            }

            total_slp_input += slp_utxo.slp_amount;
            inputs.push(slp_utxo);
        }

        if total_slp_input < total_slp_output {
            return MmError::err(GenSlpSpendErr::InsufficientSlpBalance {
                coin: self.ticker().into(),
                required: big_decimal_from_sat_unsigned(total_slp_output, self.decimals()),
                available: big_decimal_from_sat_unsigned(total_slp_input, self.decimals()),
            });
        }
        let change = total_slp_input - total_slp_output;

        let mut amounts_for_op_return: Vec<_> = slp_outputs.iter().map(|spend_to| spend_to.amount).collect();
        if change > 0 {
            amounts_for_op_return.push(change);
        }

        let op_return_out_mm = self.send_op_return_output(&amounts_for_op_return);
        let mut outputs = vec![op_return_out_mm];

        outputs.extend(slp_outputs.into_iter().map(|spend_to| TransactionOutput {
            value: self.platform_dust(),
            script_pubkey: spend_to.script_pubkey,
        }));

        if change > 0 {
            let my_public_key = self.platform_coin.my_public_key()?;
            let slp_change_out = TransactionOutput {
                value: self.platform_dust(),
<<<<<<< HEAD
                script_pubkey: ScriptBuilder::build_p2pkh(&my_public_key.address_hash()).to_bytes(),
=======
                script_pubkey: ScriptBuilder::build_p2pkh(&self.platform_coin.my_public_key().address_hash().into())
                    .to_bytes(),
>>>>>>> b2cf0875
            };
            outputs.push(slp_change_out);
        }

        validate_slp_utxos(self.platform_coin.bchd_urls(), &inputs, self.token_id()).await?;
        let preimage = SlpTxPreimage {
            slp_inputs: inputs,
            available_bch_inputs: bch_unspents,
            outputs,
        };
        Ok((preimage, recently_spent))
    }

    pub async fn send_slp_outputs(&self, slp_outputs: Vec<SlpOutput>) -> Result<UtxoTx, String> {
        let (preimage, recently_spent) = try_s!(self.generate_slp_tx_preimage(slp_outputs).await);
        generate_and_send_tx(
            self,
            preimage.available_bch_inputs,
            Some(preimage.slp_inputs.into_iter().map(|slp| slp.bch_unspent).collect()),
            FeePolicy::SendExact,
            recently_spent,
            preimage.outputs,
        )
        .await
    }

    async fn send_htlc(
        &self,
        other_pub: &Public,
        time_lock: u32,
        secret_hash: &[u8],
        amount: u64,
    ) -> Result<UtxoTx, String> {
<<<<<<< HEAD
        let my_public_key = try_s!(self.platform_coin.my_public_key());
        let payment_script = payment_script(time_lock, secret_hash, my_public_key, other_pub);
        let script_pubkey = ScriptBuilder::build_p2sh(&dhash160(&payment_script)).to_bytes();
=======
        let payment_script = payment_script(time_lock, secret_hash, self.platform_coin.my_public_key(), other_pub);
        let script_pubkey = ScriptBuilder::build_p2sh(&dhash160(&payment_script).into()).to_bytes();
>>>>>>> b2cf0875
        let slp_out = SlpOutput { amount, script_pubkey };
        let (preimage, recently_spent) = try_s!(self.generate_slp_tx_preimage(vec![slp_out]).await);
        generate_and_send_tx(
            self,
            preimage.available_bch_inputs,
            Some(preimage.slp_inputs.into_iter().map(|slp| slp.bch_unspent).collect()),
            FeePolicy::SendExact,
            recently_spent,
            preimage.outputs,
        )
        .await
    }

    async fn validate_htlc(
        &self,
        tx: &[u8],
        other_pub: &Public,
        time_lock: u32,
        secret_hash: &[u8],
        amount: BigDecimal,
    ) -> Result<(), MmError<ValidateHtlcError>> {
        let mut tx: UtxoTx = deserialize(tx).map_to_mm(ValidateHtlcError::TxParseError)?;
        tx.tx_hash_algo = self.platform_coin.as_ref().tx_hash_algo;
        if tx.outputs.len() < 2 {
            return MmError::err(ValidateHtlcError::TxLackOfOutputs);
        }

        let slp_satoshis = sat_from_big_decimal(&amount, self.decimals())?;

        let slp_unspent = SlpUnspent {
            bch_unspent: UnspentInfo {
                outpoint: OutPoint {
                    hash: tx.hash(),
                    index: 1,
                },
                value: 0,
                height: None,
            },
            slp_amount: slp_satoshis,
        };
        validate_slp_utxos(self.platform_coin.bchd_urls(), &[slp_unspent], self.token_id()).await?;

        let slp_tx: SlpTxDetails = parse_slp_script(tx.outputs[0].script_pubkey.as_slice())?;

        match slp_tx.transaction {
            SlpTransaction::Send { token_id, amounts } => {
                if token_id != self.token_id() {
                    return MmError::err(ValidateHtlcError::InvalidSlpDetails);
                }

                if amounts.is_empty() {
                    return MmError::err(ValidateHtlcError::InvalidSlpDetails);
                }

                if amounts[0] != slp_satoshis {
                    return MmError::err(ValidateHtlcError::InvalidSlpDetails);
                }
            },
            _ => return MmError::err(ValidateHtlcError::InvalidSlpDetails),
        }

        let my_public_key = self.platform_coin.my_public_key()?;
        let validate_fut = utxo_common::validate_payment(
            self.platform_coin.clone(),
            tx,
            SLP_SWAP_VOUT,
            other_pub,
            my_public_key,
            secret_hash,
            self.platform_dust_dec(),
            time_lock,
        );

        validate_fut
            .compat()
            .await
            .map_to_mm(ValidateHtlcError::ValidatePaymentError)?;

        Ok(())
    }

    pub async fn refund_htlc(
        &self,
        htlc_tx: &[u8],
        other_pub: &Public,
        time_lock: u32,
        secret_hash: &[u8],
    ) -> Result<UtxoTx, MmError<SpendHtlcError>> {
        let tx: UtxoTx = deserialize(htlc_tx)?;
        if tx.outputs.is_empty() {
            return MmError::err(SpendHtlcError::TxLackOfOutputs);
        }

        let slp_tx: SlpTxDetails = parse_slp_script(tx.outputs[0].script_pubkey.as_slice())?;

        let other_pub = Public::from_slice(other_pub)?;
        let my_public_key = self.platform_coin.my_public_key()?;
        let redeem_script = payment_script(time_lock, secret_hash, my_public_key, &other_pub);

        let slp_amount = match slp_tx.transaction {
            SlpTransaction::Send { token_id, amounts } => {
                if token_id != self.token_id() {
                    return MmError::err(SpendHtlcError::InvalidSlpDetails);
                }
                *amounts.get(0).ok_or(SpendHtlcError::InvalidSlpDetails)?
            },
            _ => return MmError::err(SpendHtlcError::InvalidSlpDetails),
        };
        let slp_utxo = SlpUnspent {
            bch_unspent: UnspentInfo {
                outpoint: OutPoint {
                    hash: tx.hash(),
                    index: SLP_SWAP_VOUT as u32,
                },
                value: tx.outputs[1].value,
                height: None,
            },
            slp_amount,
        };

        let tx_locktime = self.platform_coin.p2sh_tx_locktime(time_lock).await?;
        let script_data = ScriptBuilder::default().push_opcode(Opcode::OP_1).into_script();
        let tx = self
            .spend_p2sh(slp_utxo, tx_locktime, SEQUENCE_FINAL - 1, script_data, redeem_script)
            .await?;
        Ok(tx)
    }

    pub async fn spend_htlc(
        &self,
        htlc_tx: &[u8],
        other_pub: &Public,
        time_lock: u32,
        secret: &[u8],
    ) -> Result<UtxoTx, MmError<SpendHtlcError>> {
        let tx: UtxoTx = deserialize(htlc_tx)?;
        let slp_tx: SlpTxDetails = deserialize(tx.outputs[0].script_pubkey.as_slice())?;

        let my_public_key = self.platform_coin.my_public_key()?;
        let other_pub = Public::from_slice(other_pub)?;
        let redeem_script = payment_script(time_lock, &*dhash160(secret), &other_pub, my_public_key);

        let slp_amount = match slp_tx.transaction {
            SlpTransaction::Send { token_id, amounts } => {
                if token_id != self.token_id() {
                    return MmError::err(SpendHtlcError::InvalidSlpDetails);
                }
                *amounts.get(0).ok_or(SpendHtlcError::InvalidSlpDetails)?
            },
            _ => return MmError::err(SpendHtlcError::InvalidSlpDetails),
        };
        let slp_utxo = SlpUnspent {
            bch_unspent: UnspentInfo {
                outpoint: OutPoint {
                    hash: tx.hash(),
                    index: SLP_SWAP_VOUT as u32,
                },
                value: tx.outputs[1].value,
                height: None,
            },
            slp_amount,
        };

        let tx_locktime = self.platform_coin.p2sh_tx_locktime(time_lock).await?;
        let script_data = ScriptBuilder::default()
            .push_data(secret)
            .push_opcode(Opcode::OP_0)
            .into_script();
        let tx = self
            .spend_p2sh(slp_utxo, tx_locktime, SEQUENCE_FINAL, script_data, redeem_script)
            .await?;
        Ok(tx)
    }

    pub async fn spend_p2sh(
        &self,
        p2sh_utxo: SlpUnspent,
        tx_locktime: u32,
        input_sequence: u32,
        script_data: Script,
        redeem_script: Script,
    ) -> Result<UtxoTx, MmError<SpendP2SHError>> {
        let op_return_out_mm = self.send_op_return_output(&[p2sh_utxo.slp_amount]);
        let mut outputs = Vec::with_capacity(3);
        outputs.push(op_return_out_mm);

<<<<<<< HEAD
        let my_public_key = self.platform_coin.my_public_key()?;
        let my_script_pubkey = ScriptBuilder::build_p2pkh(&my_public_key.address_hash());
=======
        let my_script_pubkey = ScriptBuilder::build_p2pkh(&self.platform_coin.my_public_key().address_hash().into());
>>>>>>> b2cf0875
        let slp_output = TransactionOutput {
            value: self.platform_dust(),
            script_pubkey: my_script_pubkey.to_bytes(),
        };
        outputs.push(slp_output);

        let (_, bch_inputs, _recently_spent) = self.slp_unspents_for_spend().await?;
        let (mut unsigned, _) = UtxoTxBuilder::new(&self.platform_coin)
            .add_required_inputs(std::iter::once(p2sh_utxo.bch_unspent))
            .add_available_inputs(bch_inputs)
            .add_outputs(outputs)
            .build()
            .await?;

        unsigned.lock_time = tx_locktime;
        unsigned.inputs[0].sequence = input_sequence;

        let key_pair = self.platform_coin.as_ref().priv_key_policy.key_pair_or_err()?;
        let signed_p2sh_input = p2sh_spend(
            &unsigned,
            0,
            key_pair,
            script_data,
            redeem_script,
            self.platform_coin.as_ref().conf.signature_version,
            self.platform_coin.as_ref().conf.fork_id,
        )?;

        let signed_inputs: Result<Vec<_>, _> = unsigned
            .inputs
            .iter()
            .enumerate()
            .skip(1)
            .map(|(i, _)| {
                p2pkh_spend(
                    &unsigned,
                    i,
                    key_pair,
                    my_script_pubkey.clone(),
                    self.platform_coin.as_ref().conf.signature_version,
                    self.platform_coin.as_ref().conf.fork_id,
                )
            })
            .collect();

        let mut signed_inputs = signed_inputs?;

        signed_inputs.insert(0, signed_p2sh_input);

        let signed = UtxoTx {
            version: unsigned.version,
            n_time: unsigned.n_time,
            overwintered: unsigned.overwintered,
            version_group_id: unsigned.version_group_id,
            inputs: signed_inputs,
            outputs: unsigned.outputs,
            lock_time: unsigned.lock_time,
            expiry_height: unsigned.expiry_height,
            shielded_spends: unsigned.shielded_spends,
            shielded_outputs: unsigned.shielded_outputs,
            join_splits: unsigned.join_splits,
            value_balance: unsigned.value_balance,
            join_split_pubkey: Default::default(),
            join_split_sig: Default::default(),
            binding_sig: Default::default(),
            zcash: unsigned.zcash,
            str_d_zeel: unsigned.str_d_zeel,
            tx_hash_algo: self.platform_coin.as_ref().tx_hash_algo,
        };

        let _broadcast = self
            .rpc()
            .send_raw_transaction(serialize(&signed).into())
            .compat()
            .await?;
        Ok(signed)
    }

    async fn validate_dex_fee(
        &self,
        tx: UtxoTx,
        expected_sender: &[u8],
        fee_addr: &[u8],
        amount: BigDecimal,
        min_block_number: u64,
    ) -> Result<(), MmError<ValidateDexFeeError>> {
        if tx.outputs.len() < 2 {
            return MmError::err(ValidateDexFeeError::TxLackOfOutputs);
        }

        let slp_tx: SlpTxDetails = parse_slp_script(tx.outputs[0].script_pubkey.as_slice())?;

        match slp_tx.transaction {
            SlpTransaction::Send { token_id, amounts } => {
                if token_id != self.token_id() {
                    return MmError::err(ValidateDexFeeError::InvalidSlpDetails);
                }

                if amounts.is_empty() {
                    return MmError::err(ValidateDexFeeError::InvalidSlpDetails);
                }

                let expected = sat_from_big_decimal(&amount, self.decimals())?;

                if amounts[0] != expected {
                    return MmError::err(ValidateDexFeeError::InvalidSlpDetails);
                }
            },
            _ => return MmError::err(ValidateDexFeeError::InvalidSlpDetails),
        }

        let validate_fut = utxo_common::validate_fee(
            self.platform_coin.clone(),
            tx,
            SLP_FEE_VOUT,
            expected_sender,
            &self.platform_dust_dec(),
            min_block_number,
            fee_addr,
        );

        validate_fut
            .compat()
            .await
            .map_to_mm(ValidateDexFeeError::ValidatePaymentError)?;

        Ok(())
    }

    pub fn platform_dust(&self) -> u64 { self.platform_coin.as_ref().dust_amount }

    pub fn platform_decimals(&self) -> u8 { self.platform_coin.as_ref().decimals }

    pub fn platform_ticker(&self) -> &str { self.platform_coin.ticker() }

    pub fn platform_dust_dec(&self) -> BigDecimal {
        big_decimal_from_sat_unsigned(self.platform_dust(), self.platform_decimals())
    }

    pub fn decimals(&self) -> u8 { self.conf.decimals }

    pub fn token_id(&self) -> &H256 { &self.conf.token_id }

    pub fn slp_address(&self, address: &Address) -> Result<CashAddress, String> {
        let platform_conf = &self.platform_coin.as_ref().conf;
        let slp_address = try_s!(address.to_cashaddress(
            &self.slp_prefix().to_string(),
            platform_conf.pub_addr_prefix,
            platform_conf.p2sh_addr_prefix
        ));
        Ok(slp_address)
    }

    fn platform_conf(&self) -> &UtxoCoinConf { &self.platform_coin.as_ref().conf }

    async fn my_balance_sat(&self) -> UtxoRpcResult<u64> {
        let (slp_unspents, _) = self.slp_unspents_for_display().await?;
        let satoshi = slp_unspents.iter().fold(0, |cur, unspent| cur + unspent.slp_amount);
        Ok(satoshi)
    }

    pub async fn my_coin_balance(&self) -> UtxoRpcResult<CoinBalance> {
        let balance_sat = self.my_balance_sat().await?;
        let spendable = big_decimal_from_sat_unsigned(balance_sat, self.decimals());
        Ok(CoinBalance {
            spendable,
            unspendable: 0.into(),
        })
    }

    fn slp_prefix(&self) -> &CashAddrPrefix { self.platform_coin.slp_prefix() }

    pub fn get_info(&self) -> SlpTokenInfo {
        SlpTokenInfo {
            token_id: self.conf.token_id,
            decimals: self.conf.decimals,
        }
    }
}

/// https://slp.dev/specs/slp-token-type-1/#transaction-detail
#[derive(Debug, Eq, PartialEq)]
pub enum SlpTransaction {
    /// https://slp.dev/specs/slp-token-type-1/#genesis-token-genesis-transaction
    Genesis {
        token_ticker: String,
        token_name: String,
        token_document_url: String,
        token_document_hash: Vec<u8>,
        decimals: Vec<u8>,
        mint_baton_vout: Option<u8>,
        initial_token_mint_quantity: u64,
    },
    /// https://slp.dev/specs/slp-token-type-1/#mint-extended-minting-transaction
    Mint {
        token_id: H256,
        mint_baton_vout: Option<u8>,
        additional_token_quantity: u64,
    },
    /// https://slp.dev/specs/slp-token-type-1/#send-spend-transaction
    Send { token_id: H256, amounts: Vec<u64> },
}

impl Deserializable for SlpTransaction {
    fn deserialize<T>(reader: &mut Reader<T>) -> Result<Self, Error>
    where
        Self: Sized,
        T: std::io::Read,
    {
        let transaction_type: String = reader.read()?;
        match transaction_type.as_str() {
            SLP_GENESIS => {
                let token_ticker = reader.read()?;
                let token_name = reader.read()?;
                let maybe_push_op_code: u8 = reader.read()?;
                let token_document_url = if maybe_push_op_code == Opcode::OP_PUSHDATA1 as u8 {
                    reader.read()?
                } else {
                    let mut url = vec![0; maybe_push_op_code as usize];
                    reader.read_slice(&mut url)?;
                    String::from_utf8(url).map_err(|e| Error::Custom(e.to_string()))?
                };

                let maybe_push_op_code: u8 = reader.read()?;
                let token_document_hash = if maybe_push_op_code == Opcode::OP_PUSHDATA1 as u8 {
                    reader.read_list()?
                } else {
                    let mut hash = vec![0; maybe_push_op_code as usize];
                    reader.read_slice(&mut hash)?;
                    hash
                };
                let decimals = reader.read_list()?;
                let maybe_push_op_code: u8 = reader.read()?;
                let mint_baton_vout = if maybe_push_op_code == Opcode::OP_PUSHDATA1 as u8 {
                    let _zero: u8 = reader.read()?;
                    None
                } else {
                    Some(reader.read()?)
                };
                let bytes: Vec<u8> = reader.read_list()?;
                if bytes.len() != 8 {
                    return Err(Error::Custom(format!("Expected 8 bytes, got {}", bytes.len())));
                }
                let initial_token_mint_quantity = u64::from_be_bytes(bytes.try_into().expect("length is 8 bytes"));

                Ok(SlpTransaction::Genesis {
                    token_ticker,
                    token_name,
                    token_document_url,
                    token_document_hash,
                    decimals,
                    mint_baton_vout,
                    initial_token_mint_quantity,
                })
            },
            SLP_MINT => {
                let maybe_id: Vec<u8> = reader.read_list()?;
                if maybe_id.len() != 32 {
                    return Err(Error::Custom(format!("Unexpected token id length {}", maybe_id.len())));
                }

                let maybe_push_op_code: u8 = reader.read()?;
                let mint_baton_vout = if maybe_push_op_code == Opcode::OP_PUSHDATA1 as u8 {
                    let _zero: u8 = reader.read()?;
                    None
                } else {
                    Some(reader.read()?)
                };

                let bytes: Vec<u8> = reader.read_list()?;
                if bytes.len() != 8 {
                    return Err(Error::Custom(format!("Expected 8 bytes, got {}", bytes.len())));
                }
                let additional_token_quantity = u64::from_be_bytes(bytes.try_into().expect("length is 8 bytes"));

                Ok(SlpTransaction::Mint {
                    token_id: H256::from(maybe_id.as_slice()),
                    mint_baton_vout,
                    additional_token_quantity,
                })
            },
            SLP_SEND => {
                let maybe_id: Vec<u8> = reader.read_list()?;
                if maybe_id.len() != 32 {
                    return Err(Error::Custom(format!("Unexpected token id length {}", maybe_id.len())));
                }

                let token_id = H256::from(maybe_id.as_slice());
                let mut amounts = Vec::with_capacity(1);
                while !reader.is_finished() {
                    let bytes: Vec<u8> = reader.read_list()?;
                    if bytes.len() != 8 {
                        return Err(Error::Custom(format!("Expected 8 bytes, got {}", bytes.len())));
                    }
                    let amount = u64::from_be_bytes(bytes.try_into().expect("length is 8 bytes"));
                    amounts.push(amount)
                }

                if amounts.len() > 19 {
                    return Err(Error::Custom(format!(
                        "Expected at most 19 token amounts, got {}",
                        amounts.len()
                    )));
                }
                Ok(SlpTransaction::Send { token_id, amounts })
            },
            _ => Err(Error::Custom(format!(
                "Unsupported transaction type {}",
                transaction_type
            ))),
        }
    }
}

#[derive(Debug, Deserializable)]
pub struct SlpTxDetails {
    op_code: u8,
    lokad_id: String,
    token_type: Vec<u8>,
    pub transaction: SlpTransaction,
}

#[derive(Debug, Display, PartialEq)]
pub enum ParseSlpScriptError {
    NotOpReturn,
    UnexpectedLokadId(String),
    #[display(fmt = "UnexpectedTokenType: {:?}", _0)]
    UnexpectedTokenType(Vec<u8>),
    #[display(fmt = "DeserializeFailed: {:?}", _0)]
    DeserializeFailed(Error),
}

impl From<Error> for ParseSlpScriptError {
    fn from(err: Error) -> ParseSlpScriptError { ParseSlpScriptError::DeserializeFailed(err) }
}

pub fn parse_slp_script(script: &[u8]) -> Result<SlpTxDetails, MmError<ParseSlpScriptError>> {
    let details: SlpTxDetails = deserialize(script)?;
    if Opcode::from_u8(details.op_code) != Some(Opcode::OP_RETURN) {
        return MmError::err(ParseSlpScriptError::NotOpReturn);
    }

    if details.lokad_id != SLP_LOKAD_ID {
        return MmError::err(ParseSlpScriptError::UnexpectedLokadId(details.lokad_id));
    }

    if details.token_type.first() != Some(&SLP_FUNGIBLE) {
        return MmError::err(ParseSlpScriptError::UnexpectedTokenType(details.token_type));
    }

    Ok(details)
}

#[derive(Debug, Display)]
enum GenSlpSpendErr {
    RpcError(UtxoRpcError),
    TooManyOutputs,
    #[display(
        fmt = "Not enough {} to generate SLP spend: available {}, required at least {}",
        coin,
        available,
        required
    )]
    InsufficientSlpBalance {
        coin: String,
        available: BigDecimal,
        required: BigDecimal,
    },
    InvalidSlpUtxos(ValidateSlpUtxosErr),
    Internal(String),
}

impl From<UtxoRpcError> for GenSlpSpendErr {
    fn from(err: UtxoRpcError) -> GenSlpSpendErr { GenSlpSpendErr::RpcError(err) }
}

impl From<ValidateSlpUtxosErr> for GenSlpSpendErr {
    fn from(err: ValidateSlpUtxosErr) -> GenSlpSpendErr { GenSlpSpendErr::InvalidSlpUtxos(err) }
}

impl From<DerivationMethodNotSupported> for GenSlpSpendErr {
    fn from(e: DerivationMethodNotSupported) -> Self { GenSlpSpendErr::Internal(e.to_string()) }
}

impl From<GenSlpSpendErr> for WithdrawError {
    fn from(err: GenSlpSpendErr) -> WithdrawError {
        match err {
            GenSlpSpendErr::RpcError(e) => e.into(),
            GenSlpSpendErr::TooManyOutputs | GenSlpSpendErr::InvalidSlpUtxos(_) => {
                WithdrawError::InternalError(err.to_string())
            },
            GenSlpSpendErr::InsufficientSlpBalance {
                coin,
                available,
                required,
            } => WithdrawError::NotSufficientBalance {
                coin,
                available,
                required,
            },
            GenSlpSpendErr::Internal(internal) => WithdrawError::InternalError(internal),
        }
    }
}

impl AsRef<UtxoCoinFields> for SlpToken {
    fn as_ref(&self) -> &UtxoCoinFields { self.platform_coin.as_ref() }
}

#[async_trait]
impl UtxoTxBroadcastOps for SlpToken {
    async fn broadcast_tx(&self, tx: &UtxoTx) -> Result<H256Json, MmError<BroadcastTxErr>> {
        let tx_bytes = serialize(tx);
        check_slp_transaction(self.platform_coin.bchd_urls(), tx_bytes.clone().take())
            .await
            .mm_err(|e| BroadcastTxErr::Other(e.to_string()))?;

        let hash = self.rpc().send_raw_transaction(tx_bytes.into()).compat().await?;

        Ok(hash)
    }
}

#[async_trait]
impl UtxoTxGenerationOps for SlpToken {
    async fn get_tx_fee(&self) -> Result<ActualTxFee, JsonRpcError> { self.platform_coin.get_tx_fee().await }

    async fn calc_interest_if_required(
        &self,
        unsigned: TransactionInputSigner,
        data: AdditionalTxData,
        my_script_pub: Bytes,
    ) -> UtxoRpcResult<(TransactionInputSigner, AdditionalTxData)> {
        self.platform_coin
            .calc_interest_if_required(unsigned, data, my_script_pub)
            .await
    }
}

impl MarketCoinOps for SlpToken {
    fn ticker(&self) -> &str { &self.conf.ticker }

    fn my_address(&self) -> Result<String, String> {
        let my_platform_address = try_s!(self.platform_coin.as_ref().derivation_method.iguana_or_err());
        let slp_address = try_s!(self.slp_address(my_platform_address));
        slp_address.encode()
    }

    fn my_balance(&self) -> BalanceFut<CoinBalance> {
        let coin = self.clone();
        let fut = async move { Ok(coin.my_coin_balance().await?) };
        Box::new(fut.boxed().compat())
    }

    fn base_coin_balance(&self) -> BalanceFut<BigDecimal> {
        Box::new(self.platform_coin.my_balance().map(|res| res.spendable))
    }

    /// Receives raw transaction bytes in hexadecimal format as input and returns tx hash in hexadecimal format
    fn send_raw_tx(&self, tx: &str) -> Box<dyn Future<Item = String, Error = String> + Send> {
        let coin = self.clone();
        let tx = tx.to_owned();
        let fut = async move {
            let bytes = hex::decode(tx).map_to_mm(|e| e).map_err(|e| format!("{:?}", e))?;
            let tx = deserialize(bytes.as_slice())
                .map_to_mm(|e| e)
                .map_err(|e| format!("{:?}", e))?;
            let hash = coin.broadcast_tx(&tx).await.map_err(|e| format!("{:?}", e))?;
            Ok(format!("{:?}", hash))
        };
        Box::new(fut.boxed().compat())
    }

    fn wait_for_confirmations(
        &self,
        tx: &[u8],
        confirmations: u64,
        requires_nota: bool,
        wait_until: u64,
        check_every: u64,
    ) -> Box<dyn Future<Item = (), Error = String> + Send> {
        self.platform_coin
            .wait_for_confirmations(tx, confirmations, requires_nota, wait_until, check_every)
    }

    fn wait_for_tx_spend(
        &self,
        transaction: &[u8],
        wait_until: u64,
        from_block: u64,
        _swap_contract_address: &Option<BytesJson>,
    ) -> TransactionFut {
        utxo_common::wait_for_output_spend(
            self.platform_coin.as_ref(),
            transaction,
            SLP_SWAP_VOUT,
            from_block,
            wait_until,
        )
    }

    fn tx_enum_from_bytes(&self, bytes: &[u8]) -> Result<TransactionEnum, String> {
        self.platform_coin.tx_enum_from_bytes(bytes)
    }

    fn current_block(&self) -> Box<dyn Future<Item = u64, Error = String> + Send> { self.platform_coin.current_block() }

    fn display_priv_key(&self) -> Result<String, String> { self.platform_coin.display_priv_key() }

    fn min_tx_amount(&self) -> BigDecimal { big_decimal_from_sat_unsigned(1, self.decimals()) }

    fn min_trading_vol(&self) -> MmNumber { big_decimal_from_sat_unsigned(1, self.decimals()).into() }
}

impl SwapOps for SlpToken {
    fn send_taker_fee(&self, fee_addr: &[u8], amount: BigDecimal, _uuid: &[u8]) -> TransactionFut {
        let coin = self.clone();
        let fee_pubkey = try_fus!(Public::from_slice(fee_addr));
        let script_pubkey = ScriptBuilder::build_p2pkh(&fee_pubkey.address_hash().into()).into();
        let amount = try_fus!(sat_from_big_decimal(&amount, self.decimals()));

        let fut = async move {
            let slp_out = SlpOutput { amount, script_pubkey };
            let (preimage, recently_spent) = try_s!(coin.generate_slp_tx_preimage(vec![slp_out]).await);
            generate_and_send_tx(
                &coin,
                preimage.available_bch_inputs,
                Some(preimage.slp_inputs.into_iter().map(|slp| slp.bch_unspent).collect()),
                FeePolicy::SendExact,
                recently_spent,
                preimage.outputs,
            )
            .await
        };
        Box::new(fut.boxed().compat().map(|tx| tx.into()))
    }

    fn send_maker_payment(
        &self,
        time_lock: u32,
        taker_pub: &[u8],
        secret_hash: &[u8],
        amount: BigDecimal,
        _swap_contract_address: &Option<BytesJson>,
    ) -> TransactionFut {
        let taker_pub = try_fus!(Public::from_slice(taker_pub));
        let amount = try_fus!(sat_from_big_decimal(&amount, self.decimals()));
        let secret_hash = secret_hash.to_owned();

        let coin = self.clone();
        let fut = async move {
            let tx = try_s!(coin.send_htlc(&taker_pub, time_lock, &secret_hash, amount).await);
            Ok(tx.into())
        };
        Box::new(fut.boxed().compat())
    }

    fn send_taker_payment(
        &self,
        time_lock: u32,
        maker_pub: &[u8],
        secret_hash: &[u8],
        amount: BigDecimal,
        _swap_contract_address: &Option<BytesJson>,
    ) -> TransactionFut {
        let maker_pub = try_fus!(Public::from_slice(maker_pub));
        let amount = try_fus!(sat_from_big_decimal(&amount, self.decimals()));
        let secret_hash = secret_hash.to_owned();

        let coin = self.clone();
        let fut = async move {
            let tx = try_s!(coin.send_htlc(&maker_pub, time_lock, &secret_hash, amount).await);
            Ok(tx.into())
        };
        Box::new(fut.boxed().compat())
    }

    fn send_maker_spends_taker_payment(
        &self,
        taker_payment_tx: &[u8],
        time_lock: u32,
        taker_pub: &[u8],
        secret: &[u8],
        _swap_contract_address: &Option<BytesJson>,
    ) -> TransactionFut {
        let tx = taker_payment_tx.to_owned();
        let taker_pub = try_fus!(Public::from_slice(taker_pub));
        let secret = secret.to_owned();
        let coin = self.clone();

        let fut = async move {
            let tx = try_s!(coin.spend_htlc(&tx, &taker_pub, time_lock, &secret).await);
            Ok(tx.into())
        };
        Box::new(fut.boxed().compat())
    }

    fn send_taker_spends_maker_payment(
        &self,
        maker_payment_tx: &[u8],
        time_lock: u32,
        maker_pub: &[u8],
        secret: &[u8],
        _swap_contract_address: &Option<BytesJson>,
    ) -> TransactionFut {
        let tx = maker_payment_tx.to_owned();
        let maker_pub = try_fus!(Public::from_slice(maker_pub));
        let secret = secret.to_owned();
        let coin = self.clone();

        let fut = async move {
            let tx = try_s!(coin.spend_htlc(&tx, &maker_pub, time_lock, &secret).await);
            Ok(tx.into())
        };
        Box::new(fut.boxed().compat())
    }

    fn send_taker_refunds_payment(
        &self,
        taker_payment_tx: &[u8],
        time_lock: u32,
        maker_pub: &[u8],
        secret_hash: &[u8],
        _swap_contract_address: &Option<BytesJson>,
    ) -> TransactionFut {
        let tx = taker_payment_tx.to_owned();
        let maker_pub = try_fus!(Public::from_slice(maker_pub));
        let secret_hash = secret_hash.to_owned();
        let coin = self.clone();

        let fut = async move {
            let tx = try_s!(coin.refund_htlc(&tx, &maker_pub, time_lock, &secret_hash).await);
            Ok(tx.into())
        };
        Box::new(fut.boxed().compat())
    }

    fn send_maker_refunds_payment(
        &self,
        maker_payment_tx: &[u8],
        time_lock: u32,
        taker_pub: &[u8],
        secret_hash: &[u8],
        _swap_contract_address: &Option<BytesJson>,
    ) -> TransactionFut {
        let tx = maker_payment_tx.to_owned();
        let taker_pub = try_fus!(Public::from_slice(taker_pub));
        let secret_hash = secret_hash.to_owned();
        let coin = self.clone();

        let fut = async move {
            let tx = try_s!(coin.refund_htlc(&tx, &taker_pub, time_lock, &secret_hash).await);
            Ok(tx.into())
        };
        Box::new(fut.boxed().compat())
    }

    fn validate_fee(
        &self,
        fee_tx: &TransactionEnum,
        expected_sender: &[u8],
        fee_addr: &[u8],
        amount: &BigDecimal,
        min_block_number: u64,
        _uuid: &[u8],
    ) -> Box<dyn Future<Item = (), Error = String> + Send> {
        let tx = match fee_tx {
            TransactionEnum::UtxoTx(tx) => tx.clone(),
            _ => panic!(),
        };
        let coin = self.clone();
        let expected_sender = expected_sender.to_owned();
        let fee_addr = fee_addr.to_owned();
        let amount = amount.to_owned();

        let fut = async move {
            try_s!(
                coin.validate_dex_fee(tx, &expected_sender, &fee_addr, amount, min_block_number)
                    .await
            );
            Ok(())
        };
        Box::new(fut.boxed().compat())
    }

    fn validate_maker_payment(
        &self,
        payment_tx: &[u8],
        time_lock: u32,
        maker_pub: &[u8],
        secret_hash: &[u8],
        amount: BigDecimal,
        _swap_contract_address: &Option<BytesJson>,
    ) -> Box<dyn Future<Item = (), Error = String> + Send> {
        let maker_pub = try_fus!(Public::from_slice(maker_pub));
        let tx = payment_tx.to_owned();
        let secret_hash = secret_hash.to_owned();
        let coin = self.clone();
        let fut = async move {
            try_s!(
                coin.validate_htlc(&tx, &maker_pub, time_lock, &secret_hash, amount)
                    .await
            );
            Ok(())
        };
        Box::new(fut.boxed().compat())
    }

    fn validate_taker_payment(
        &self,
        payment_tx: &[u8],
        time_lock: u32,
        taker_pub: &[u8],
        secret_hash: &[u8],
        amount: BigDecimal,
        _swap_contract_address: &Option<BytesJson>,
    ) -> Box<dyn Future<Item = (), Error = String> + Send> {
        let taker_pub = try_fus!(Public::from_slice(taker_pub));
        let tx = payment_tx.to_owned();
        let secret_hash = secret_hash.to_owned();
        let coin = self.clone();
        let fut = async move {
            try_s!(
                coin.validate_htlc(&tx, &taker_pub, time_lock, &secret_hash, amount)
                    .await
            );
            Ok(())
        };
        Box::new(fut.boxed().compat())
    }

    fn check_if_my_payment_sent(
        &self,
        time_lock: u32,
        other_pub: &[u8],
        secret_hash: &[u8],
        _search_from_block: u64,
        _swap_contract_address: &Option<BytesJson>,
    ) -> Box<dyn Future<Item = Option<TransactionEnum>, Error = String> + Send> {
        utxo_common::check_if_my_payment_sent(self.platform_coin.clone(), time_lock, other_pub, secret_hash)
    }

    fn search_for_swap_tx_spend_my(
        &self,
        time_lock: u32,
        other_pub: &[u8],
        secret_hash: &[u8],
        tx: &[u8],
        search_from_block: u64,
        _swap_contract_address: &Option<BytesJson>,
    ) -> Result<Option<FoundSwapTxSpend>, String> {
        utxo_common::search_for_swap_tx_spend_my(
            self.platform_coin.as_ref(),
            time_lock,
            other_pub,
            secret_hash,
            tx,
            SLP_SWAP_VOUT,
            search_from_block,
        )
    }

    fn search_for_swap_tx_spend_other(
        &self,
        time_lock: u32,
        other_pub: &[u8],
        secret_hash: &[u8],
        tx: &[u8],
        search_from_block: u64,
        _swap_contract_address: &Option<BytesJson>,
    ) -> Result<Option<FoundSwapTxSpend>, String> {
        utxo_common::search_for_swap_tx_spend_other(
            self.platform_coin.as_ref(),
            time_lock,
            other_pub,
            secret_hash,
            tx,
            SLP_SWAP_VOUT,
            search_from_block,
        )
    }

    fn extract_secret(&self, secret_hash: &[u8], spend_tx: &[u8]) -> Result<Vec<u8>, String> {
        utxo_common::extract_secret(secret_hash, spend_tx)
    }

    fn negotiate_swap_contract_addr(
        &self,
        _other_side_address: Option<&[u8]>,
    ) -> Result<Option<BytesJson>, MmError<NegotiateSwapContractAddrErr>> {
        Ok(None)
    }
}

impl From<GenSlpSpendErr> for TradePreimageError {
    fn from(slp: GenSlpSpendErr) -> TradePreimageError {
        match slp {
            GenSlpSpendErr::InsufficientSlpBalance {
                coin,
                available,
                required,
            } => TradePreimageError::NotSufficientBalance {
                coin,
                available,
                required,
            },
            GenSlpSpendErr::RpcError(e) => e.into(),
            GenSlpSpendErr::TooManyOutputs | GenSlpSpendErr::InvalidSlpUtxos(_) => {
                TradePreimageError::InternalError(slp.to_string())
            },
            GenSlpSpendErr::Internal(internal) => TradePreimageError::InternalError(internal),
        }
    }
}

#[derive(Clone, Debug, Deserialize, PartialEq, Serialize)]
pub struct SlpFeeDetails {
    pub amount: BigDecimal,
    pub coin: String,
}

impl From<SlpFeeDetails> for TxFeeDetails {
    fn from(slp: SlpFeeDetails) -> TxFeeDetails { TxFeeDetails::Slp(slp) }
}

impl MmCoin for SlpToken {
    fn is_asset_chain(&self) -> bool { false }

    fn withdraw(&self, req: WithdrawRequest) -> WithdrawFut {
        let coin = self.clone();
        let fut = async move {
            let my_address = coin.platform_coin.as_ref().derivation_method.iguana_or_err()?;
            let key_pair = coin.platform_coin.as_ref().priv_key_policy.key_pair_or_err()?;

            let address = CashAddress::decode(&req.to).map_to_mm(WithdrawError::InvalidAddress)?;
            if address.prefix != *coin.slp_prefix() {
                return MmError::err(WithdrawError::InvalidAddress(format!(
                    "Expected {} address prefix, not {}",
                    coin.slp_prefix(),
                    address.prefix
                )));
            };
            let amount = if req.max {
                coin.my_balance_sat().await?
            } else {
                sat_from_big_decimal(&req.amount, coin.decimals())?
            };

            if address.hash.len() != 20 {
                return MmError::err(WithdrawError::InvalidAddress(format!(
                    "Expected 20 address hash len, not {}",
                    address.hash.len()
                )));
            }

            // TODO clarify with community whether we should support withdrawal to SLP P2SH addresses
            let script_pubkey = match address.address_type {
                CashAddrType::P2PKH => {
                    ScriptBuilder::build_p2pkh(&AddressHashEnum::AddressHash(address.hash.as_slice().into())).to_bytes()
                },
                CashAddrType::P2SH => {
                    return MmError::err(WithdrawError::InvalidAddress(
                        "Withdrawal to P2SH is not supported".into(),
                    ))
                },
            };
            let slp_output = SlpOutput { amount, script_pubkey };
            let (slp_preimage, _) = coin.generate_slp_tx_preimage(vec![slp_output]).await?;
            let mut tx_builder = UtxoTxBuilder::new(&coin.platform_coin)
                .add_required_inputs(slp_preimage.slp_inputs.into_iter().map(|slp| slp.bch_unspent))
                .add_available_inputs(slp_preimage.available_bch_inputs)
                .add_outputs(slp_preimage.outputs);

            let platform_decimals = coin.platform_decimals();
            match req.fee {
                Some(WithdrawFee::UtxoFixed { amount }) => {
                    let fixed = sat_from_big_decimal(&amount, platform_decimals)?;
                    tx_builder = tx_builder.with_fee(ActualTxFee::Fixed(fixed))
                },
                Some(WithdrawFee::UtxoPerKbyte { amount }) => {
                    let dynamic = sat_from_big_decimal(&amount, platform_decimals)?;
                    tx_builder = tx_builder.with_fee(ActualTxFee::Dynamic(dynamic));
                },
                Some(fee_policy) => {
                    let error = format!(
                        "Expected 'UtxoFixed' or 'UtxoPerKbyte' fee types, found {:?}",
                        fee_policy
                    );
                    return MmError::err(WithdrawError::InvalidFeePolicy(error));
                },
                None => (),
            };

            let (unsigned, tx_data) = tx_builder.build().await.mm_err(|gen_tx_error| {
                WithdrawError::from_generate_tx_error(gen_tx_error, coin.platform_ticker().into(), platform_decimals)
            })?;

            let prev_script = ScriptBuilder::build_p2pkh(&my_address.hash);
            let signed = sign_tx(
                unsigned,
                key_pair,
                prev_script,
                coin.platform_conf().signature_version,
                coin.platform_conf().fork_id,
            )?;
            let fee_details = SlpFeeDetails {
                amount: big_decimal_from_sat_unsigned(tx_data.fee_amount, coin.platform_decimals()),
                coin: coin.platform_coin.ticker().into(),
            };
            let my_address_string = coin.my_address().map_to_mm(WithdrawError::InternalError)?;
            let to_address = address.encode().map_to_mm(WithdrawError::InternalError)?;

            let total_amount = big_decimal_from_sat_unsigned(amount, coin.decimals());
            let spent_by_me = total_amount.clone();
            let (received_by_me, my_balance_change) = if my_address_string == to_address {
                (total_amount.clone(), 0.into())
            } else {
                (0.into(), &total_amount * &BigDecimal::from(-1))
            };

            let tx_hash: BytesJson = signed.hash().reversed().take().to_vec().into();
            let details = TransactionDetails {
                tx_hex: serialize(&signed).into(),
                internal_id: tx_hash.clone(),
                tx_hash,
                from: vec![my_address_string],
                to: vec![to_address],
                total_amount,
                spent_by_me,
                received_by_me,
                my_balance_change,
                block_height: 0,
                timestamp: now_ms() / 1000,
                fee_details: Some(fee_details.into()),
                coin: coin.ticker().into(),
                kmd_rewards: None,
                transaction_type: Default::default(),
            };
            Ok(details)
        };
        Box::new(fut.boxed().compat())
    }

    fn decimals(&self) -> u8 { self.decimals() }

    fn convert_to_address(&self, from: &str, to_address_format: Json) -> Result<String, String> {
        utxo_common::convert_to_address(&self.platform_coin, from, to_address_format)
    }

    fn validate_address(&self, address: &str) -> ValidateAddressResult {
        let cash_address = match CashAddress::decode(address) {
            Ok(a) => a,
            Err(e) => {
                return ValidateAddressResult {
                    is_valid: false,
                    reason: Some(format!("Error {} on parsing the {} as cash address", e, address)),
                }
            },
        };

        if cash_address.prefix == *self.slp_prefix() {
            ValidateAddressResult {
                is_valid: true,
                reason: None,
            }
        } else {
            ValidateAddressResult {
                is_valid: false,
                reason: Some(format!(
                    "Address {} has invalid prefix {}, expected {}",
                    address,
                    cash_address.prefix,
                    self.slp_prefix()
                )),
            }
        }
    }

    fn process_history_loop(&self, _ctx: MmArc) -> Box<dyn Future<Item = (), Error = ()> + Send> {
        warn!("process_history_loop is not implemented for SLP yet!");
        Box::new(futures01::future::err(()))
    }

    fn history_sync_status(&self) -> HistorySyncState { HistorySyncState::NotEnabled }

    /// Get fee to be paid per 1 swap transaction
    fn get_trade_fee(&self) -> Box<dyn Future<Item = TradeFee, Error = String> + Send> {
        utxo_common::get_trade_fee(self.platform_coin.clone())
    }

    fn get_sender_trade_fee(&self, value: TradePreimageValue, stage: FeeApproxStage) -> TradePreimageFut<TradeFee> {
        let coin = self.clone();
        let fut = async move {
            let slp_amount = match value {
                TradePreimageValue::Exact(decimal) | TradePreimageValue::UpperBound(decimal) => {
                    sat_from_big_decimal(&decimal, coin.decimals())?
                },
            };
            // can use dummy P2SH script_pubkey here
            let script_pubkey = ScriptBuilder::build_p2sh(&H160::default().into()).into();
            let slp_out = SlpOutput {
                amount: slp_amount,
                script_pubkey,
            };
            let (preimage, _) = coin.generate_slp_tx_preimage(vec![slp_out]).await?;
            let fee = utxo_common::preimage_trade_fee_required_to_send_outputs(
                &coin.platform_coin,
                preimage.outputs,
                FeePolicy::SendExact,
                None,
                &stage,
            )
            .await?;
            Ok(TradeFee {
                coin: coin.platform_coin.ticker().into(),
                amount: fee.into(),
                paid_from_trading_vol: false,
            })
        };

        Box::new(fut.boxed().compat())
    }

    fn get_receiver_trade_fee(&self, _stage: FeeApproxStage) -> TradePreimageFut<TradeFee> {
        let coin = self.clone();

        let fut = async move {
            let htlc_fee = coin.platform_coin.get_htlc_spend_fee(SLP_HTLC_SPEND_SIZE).await?;
            let amount =
                (big_decimal_from_sat_unsigned(htlc_fee, coin.platform_decimals()) + coin.platform_dust_dec()).into();
            Ok(TradeFee {
                coin: coin.platform_coin.ticker().into(),
                amount,
                paid_from_trading_vol: false,
            })
        };

        Box::new(fut.boxed().compat())
    }

    fn get_fee_to_send_taker_fee(
        &self,
        dex_fee_amount: BigDecimal,
        stage: FeeApproxStage,
    ) -> TradePreimageFut<TradeFee> {
        let coin = self.clone();
        let fut = async move {
            let slp_amount = sat_from_big_decimal(&dex_fee_amount, coin.decimals())?;
            // can use dummy P2PKH script_pubkey here
            let script_pubkey = ScriptBuilder::build_p2pkh(&H160::default().into()).into();
            let slp_out = SlpOutput {
                amount: slp_amount,
                script_pubkey,
            };
            let (preimage, _) = coin.generate_slp_tx_preimage(vec![slp_out]).await?;
            let fee = utxo_common::preimage_trade_fee_required_to_send_outputs(
                &coin.platform_coin,
                preimage.outputs,
                FeePolicy::SendExact,
                None,
                &stage,
            )
            .await?;
            Ok(TradeFee {
                coin: coin.platform_coin.ticker().into(),
                amount: fee.into(),
                paid_from_trading_vol: false,
            })
        };

        Box::new(fut.boxed().compat())
    }

    fn required_confirmations(&self) -> u64 { self.conf.required_confirmations.load(AtomicOrdering::Relaxed) }

    fn requires_notarization(&self) -> bool { false }

    fn set_required_confirmations(&self, confirmations: u64) {
        self.conf
            .required_confirmations
            .store(confirmations, AtomicOrdering::Relaxed);
    }

    fn set_requires_notarization(&self, _requires_nota: bool) {
        warn!("set_requires_notarization has no effect on SLPTOKEN!")
    }

    fn swap_contract_address(&self) -> Option<BytesJson> { None }

    fn mature_confirmations(&self) -> Option<u32> { self.platform_coin.mature_confirmations() }

    fn coin_protocol_info(&self) -> Vec<u8> { Vec::new() }

    fn is_coin_protocol_supported(&self, _info: &Option<Vec<u8>>) -> bool { true }
}

#[derive(Debug, Display)]
pub enum SlpAddrFromPubkeyErr {
    InvalidHex(hex::FromHexError),
    CashAddrError(String),
    EncodeError(String),
}

impl From<hex::FromHexError> for SlpAddrFromPubkeyErr {
    fn from(err: FromHexError) -> SlpAddrFromPubkeyErr { SlpAddrFromPubkeyErr::InvalidHex(err) }
}

pub fn slp_addr_from_pubkey_str(pubkey: &str, prefix: &str) -> Result<String, MmError<SlpAddrFromPubkeyErr>> {
    let pubkey_bytes = hex::decode(pubkey)?;
    let hash = dhash160(&pubkey_bytes);
    let addr =
        CashAddress::new(prefix, hash.to_vec(), CashAddrType::P2PKH).map_to_mm(SlpAddrFromPubkeyErr::CashAddrError)?;
    addr.encode().map_to_mm(SlpAddrFromPubkeyErr::EncodeError)
}

#[cfg(test)]
mod slp_tests {
    use super::*;
    use crate::utxo::bch::tbch_coin_for_test;
    use common::block_on;
    use mocktopus::mocking::{MockResult, Mockable};

    // https://slp.dev/specs/slp-token-type-1/#examples
    #[test]
    fn test_parse_slp_script() {
        // Send single output
        let script = hex::decode("6a04534c500001010453454e4420e73b2b28c14db8ebbf97749988b539508990e1708021067f206f49d55807dbf4080000000005f5e100").unwrap();
        let slp_data = parse_slp_script(&script).unwrap();
        assert_eq!(slp_data.lokad_id, "SLP\0");
        let expected_amount = 100000000u64;
        let expected_transaction = SlpTransaction::Send {
            token_id: "e73b2b28c14db8ebbf97749988b539508990e1708021067f206f49d55807dbf4".into(),
            amounts: vec![expected_amount],
        };

        assert_eq!(expected_transaction, slp_data.transaction);

        // Genesis
        let script =
            hex::decode("6a04534c500001010747454e45534953044144455804414445584c004c0001084c0008000000174876e800")
                .unwrap();
        let slp_data = parse_slp_script(&script).unwrap();
        assert_eq!(slp_data.lokad_id, "SLP\0");
        let initial_token_mint_quantity = 1000_0000_0000u64;
        let expected_transaction = SlpTransaction::Genesis {
            token_ticker: "ADEX".to_string(),
            token_name: "ADEX".to_string(),
            token_document_url: "".to_string(),
            token_document_hash: vec![],
            decimals: vec![8],
            mint_baton_vout: None,
            initial_token_mint_quantity,
        };

        assert_eq!(expected_transaction, slp_data.transaction);

        // Genesis from docs example
        let script =
            hex::decode("6a04534c500001010747454e45534953045553445423546574686572204c74642e20555320646f6c6c6172206261636b656420746f6b656e734168747470733a2f2f7465746865722e746f2f77702d636f6e74656e742f75706c6f6164732f323031362f30362f546574686572576869746550617065722e70646620db4451f11eda33950670aaf59e704da90117ff7057283b032cfaec77793139160108010208002386f26fc10000").unwrap();
        let slp_data = parse_slp_script(&script).unwrap();
        assert_eq!(slp_data.lokad_id, "SLP\0");
        let initial_token_mint_quantity = 10000000000000000u64;
        let expected_transaction = SlpTransaction::Genesis {
            token_ticker: "USDT".to_string(),
            token_name: "Tether Ltd. US dollar backed tokens".to_string(),
            token_document_url: "https://tether.to/wp-content/uploads/2016/06/TetherWhitePaper.pdf".to_string(),
            token_document_hash: hex::decode("db4451f11eda33950670aaf59e704da90117ff7057283b032cfaec7779313916")
                .unwrap(),
            decimals: vec![8],
            mint_baton_vout: Some(2),
            initial_token_mint_quantity,
        };

        assert_eq!(expected_transaction, slp_data.transaction);

        // Mint
        let script =
            hex::decode("6a04534c50000101044d494e5420550d19eb820e616a54b8a73372c4420b5a0567d8dc00f613b71c5234dc884b35010208002386f26fc10000").unwrap();
        let slp_data = parse_slp_script(&script).unwrap();
        assert_eq!(slp_data.lokad_id, "SLP\0");
        let expected_transaction = SlpTransaction::Mint {
            token_id: "550d19eb820e616a54b8a73372c4420b5a0567d8dc00f613b71c5234dc884b35".into(),
            mint_baton_vout: Some(2),
            additional_token_quantity: 10000000000000000,
        };

        assert_eq!(expected_transaction, slp_data.transaction);

        // SEND with 3 outputs
        let script = hex::decode("6a04534c500001010453454e4420550d19eb820e616a54b8a73372c4420b5a0567d8dc00f613b71c5234dc884b350800000000000003e80800000000000003e90800000000000003ea").unwrap();
        let token_id = "550d19eb820e616a54b8a73372c4420b5a0567d8dc00f613b71c5234dc884b35".into();

        let slp_data = parse_slp_script(&script).unwrap();
        assert_eq!(slp_data.lokad_id, "SLP\0");
        let expected_transaction = SlpTransaction::Send {
            token_id,
            amounts: vec![1000, 1001, 1002],
        };
        assert_eq!(expected_transaction, slp_data.transaction);

        // NFT Genesis, unsupported token type
        // https://explorer.bitcoin.com/bch/tx/3dc17770ff832726aace53d305e087601d8b27cf881089d7849173736995f43e
        let script = hex::decode("6a04534c500001410747454e45534953055357454443174573736b65657469742043617264204e6f2e20313136302b68747470733a2f2f636f6c6c65637469626c652e73776565742e696f2f7365726965732f35382f313136302040f8d39b6fc8725d9c766d66643d8ec644363ba32391c1d9a89a3edbdea8866a01004c00080000000000000001").unwrap();

        let actual_err = parse_slp_script(&script).unwrap_err().into_inner();
        let expected_err = ParseSlpScriptError::UnexpectedTokenType(vec![0x41]);
        assert_eq!(expected_err, actual_err);
    }

    #[test]
    fn test_slp_send_output() {
        // Send single output
        let expected_script = hex::decode("6a04534c500001010453454e4420e73b2b28c14db8ebbf97749988b539508990e1708021067f206f49d55807dbf4080000000005f5e100").unwrap();
        let expected_output = TransactionOutput {
            value: 0,
            script_pubkey: expected_script.into(),
        };

        let actual_output = slp_send_output(
            &"e73b2b28c14db8ebbf97749988b539508990e1708021067f206f49d55807dbf4".into(),
            &[100000000],
        );

        assert_eq!(expected_output, actual_output);

        let expected_script = hex::decode("6a04534c500001010453454e4420550d19eb820e616a54b8a73372c4420b5a0567d8dc00f613b71c5234dc884b350800005af3107a40000800232bff5f46c000").unwrap();
        let expected_output = TransactionOutput {
            value: 0,
            script_pubkey: expected_script.into(),
        };

        let actual_output = slp_send_output(
            &"550d19eb820e616a54b8a73372c4420b5a0567d8dc00f613b71c5234dc884b35".into(),
            &[100000000000000, 9900000000000000],
        );

        assert_eq!(expected_output, actual_output);
    }

    #[test]
    fn test_slp_genesis_output() {
        let expected_script =
            hex::decode("6a04534c500001010747454e45534953044144455804414445584c004c0001084c0008000000174876e800")
                .unwrap();
        let expected_output = TransactionOutput {
            value: 0,
            script_pubkey: expected_script.into(),
        };

        let actual_output = slp_genesis_output("ADEX", "ADEX", None, None, 8, None, 1000_0000_0000);
        assert_eq!(expected_output, actual_output);

        let expected_script =
            hex::decode("6a04534c500001010747454e45534953045553445423546574686572204c74642e20555320646f6c6c6172206261636b656420746f6b656e734168747470733a2f2f7465746865722e746f2f77702d636f6e74656e742f75706c6f6164732f323031362f30362f546574686572576869746550617065722e70646620db4451f11eda33950670aaf59e704da90117ff7057283b032cfaec77793139160108010208002386f26fc10000")
                .unwrap();
        let expected_output = TransactionOutput {
            value: 0,
            script_pubkey: expected_script.into(),
        };

        let actual_output = slp_genesis_output(
            "USDT",
            "Tether Ltd. US dollar backed tokens",
            Some("https://tether.to/wp-content/uploads/2016/06/TetherWhitePaper.pdf"),
            Some("db4451f11eda33950670aaf59e704da90117ff7057283b032cfaec7779313916".into()),
            8,
            Some(2),
            10000000000000000,
        );
        assert_eq!(expected_output, actual_output);
    }

    #[test]
    fn test_slp_address() {
        let bch = tbch_coin_for_test();
        let token_id = H256::from("bb309e48930671582bea508f9a1d9b491e49b69be3d6f372dc08da2ac6e90eb7");
        let fusd = SlpToken::new(4, "FUSD".into(), token_id, bch, 0);

        let slp_address = fusd.my_address().unwrap();
        assert_eq!("slptest:qzx0llpyp8gxxsmad25twksqnwd62xm3lsg8lecug8", slp_address);
    }

    #[test]
    fn test_validate_htlc_valid() {
        let bch = tbch_coin_for_test();
        let token_id = H256::from("bb309e48930671582bea508f9a1d9b491e49b69be3d6f372dc08da2ac6e90eb7");
        let fusd = SlpToken::new(4, "FUSD".into(), token_id, bch, 0);

        // https://testnet.simpleledger.info/tx/e935160bfb5b45007a0fc6f8fbe8da618f28df6573731f1ffb54d9560abb49b2
        let tx = hex::decode("0100000002736cf584f877ec7b6b95974bc461a9cfb9f126655b5d335471683154cc6cf4c5020000006a47304402206be99fe56a98e7a8c2ffe6f2d05c5c1f46a6577064b84d27d45fe0e959f6e77402201c512629313b48cd4df873222aa49046ae9a3a6e34e359d10d4308cb40438fba4121036879df230663db4cd083c8eeb0f293f46abc460ad3c299b0089b72e6d472202cffffffff736cf584f877ec7b6b95974bc461a9cfb9f126655b5d335471683154cc6cf4c5030000006a473044022020d774d045bbe3dce5b04af836f6a5629c6c4ce75b0b5ba8a1da0ae9a4ecc0530220522f86d20c9e4142e40f9a9c8d25db16fde91d4a0ad6f6ff2107e201386131b64121036879df230663db4cd083c8eeb0f293f46abc460ad3c299b0089b72e6d472202cffffffff040000000000000000406a04534c500001010453454e4420bb309e48930671582bea508f9a1d9b491e49b69be3d6f372dc08da2ac6e90eb70800000000000003e8080000000000001f3ee80300000000000017a914b0ca1fea17cf522c7e858416093fc6d95e55824087e8030000000000001976a9148cfffc2409d063437d6aa8b75a009b9ba51b71fc88accf614801000000001976a9148cfffc2409d063437d6aa8b75a009b9ba51b71fc88ac8c83d460").unwrap();

        let other_pub = hex::decode("036879df230663db4cd083c8eeb0f293f46abc460ad3c299b0089b72e6d472202c").unwrap();
        let other_pub = Public::from_slice(&other_pub).unwrap();

        let my_pub = hex::decode("03c6a78589e18b482aea046975e6d0acbdea7bf7dbf04d9d5bd67fda917815e3ed").unwrap();
        let my_pub = Public::from_slice(&my_pub).unwrap();
        BchCoin::my_public_key.mock_safe(move |_| MockResult::Return(Ok(Box::leak(Box::new(my_pub)))));

        let lock_time = 1624547837;
        let secret_hash = hex::decode("5d9e149ad9ccb20e9f931a69b605df2ffde60242").unwrap();
        let amount = "0.1".parse().unwrap();

        block_on(fusd.validate_htlc(&tx, &other_pub, lock_time, &secret_hash, amount)).unwrap();
    }

    #[test]
    fn construct_and_send_invalid_slp_htlc_should_fail() {
        let bch = tbch_coin_for_test();
        let token_id = H256::from("bb309e48930671582bea508f9a1d9b491e49b69be3d6f372dc08da2ac6e90eb7");
        let fusd = SlpToken::new(4, "FUSD".into(), token_id, bch.clone(), 0);

        let bch_address = bch.as_ref().derivation_method.unwrap_iguana();
        let (unspents, recently_spent) = block_on(bch.list_unspent_ordered(bch_address)).unwrap();

        let secret_hash = hex::decode("5d9e149ad9ccb20e9f931a69b605df2ffde60242").unwrap();
        let other_pub = hex::decode("036879df230663db4cd083c8eeb0f293f46abc460ad3c299b0089b72e6d472202c").unwrap();
        let other_pub = Public::from_slice(&other_pub).unwrap();

        let my_public_key = bch.my_public_key().unwrap();
        let htlc_script = payment_script(1624547837, &secret_hash, &other_pub, my_public_key);

        let slp_send_op_return_out = slp_send_output(&token_id, &[1000]);

        let invalid_slp_send_out = TransactionOutput {
            value: 1000,
            script_pubkey: ScriptBuilder::build_p2sh(&dhash160(&htlc_script).into()).into(),
        };

        let err = block_on(generate_and_send_tx(
            &fusd,
            unspents,
            None,
            FeePolicy::SendExact,
            recently_spent,
            vec![slp_send_op_return_out, invalid_slp_send_out],
        ))
        .unwrap_err();
        println!("{:?}", err);
        assert!(err.contains("is not valid with reason outputs greater than inputs"));

        // this is invalid tx bytes generated by one of this test runs, ensure that FUSD won't broadcast it using
        // different methods
        let tx_bytes: &[u8] = &[
            1, 0, 0, 0, 1, 105, 91, 221, 196, 250, 138, 113, 118, 165, 149, 181, 70, 15, 224, 124, 67, 133, 237, 31,
            88, 125, 178, 69, 166, 27, 211, 32, 54, 1, 238, 134, 102, 2, 0, 0, 0, 106, 71, 48, 68, 2, 32, 103, 105,
            238, 187, 198, 194, 7, 162, 250, 17, 240, 45, 93, 168, 223, 35, 92, 23, 84, 70, 193, 234, 183, 130, 114,
            49, 198, 118, 69, 22, 128, 118, 2, 32, 127, 44, 73, 98, 217, 254, 44, 181, 87, 175, 114, 138, 223, 173,
            201, 168, 38, 198, 49, 23, 9, 101, 50, 154, 55, 236, 126, 253, 37, 114, 111, 218, 65, 33, 3, 104, 121, 223,
            35, 6, 99, 219, 76, 208, 131, 200, 238, 176, 242, 147, 244, 106, 188, 70, 10, 211, 194, 153, 176, 8, 155,
            114, 230, 212, 114, 32, 44, 255, 255, 255, 255, 3, 0, 0, 0, 0, 0, 0, 0, 0, 55, 106, 4, 83, 76, 80, 0, 1, 1,
            4, 83, 69, 78, 68, 32, 187, 48, 158, 72, 147, 6, 113, 88, 43, 234, 80, 143, 154, 29, 155, 73, 30, 73, 182,
            155, 227, 214, 243, 114, 220, 8, 218, 42, 198, 233, 14, 183, 8, 0, 0, 0, 0, 0, 0, 3, 232, 232, 3, 0, 0, 0,
            0, 0, 0, 23, 169, 20, 149, 59, 57, 9, 255, 106, 162, 105, 248, 93, 163, 76, 19, 42, 146, 66, 68, 64, 225,
            142, 135, 205, 228, 173, 0, 0, 0, 0, 0, 25, 118, 169, 20, 140, 255, 252, 36, 9, 208, 99, 67, 125, 106, 168,
            183, 90, 0, 155, 155, 165, 27, 113, 252, 136, 172, 216, 36, 92, 97,
        ];
        let tx_bytes_str = hex::encode(tx_bytes);

        let err = fusd.send_raw_tx(&tx_bytes_str).wait().unwrap_err();
        println!("{:?}", err);
        assert!(err.contains("is not valid with reason outputs greater than inputs"));

        let utxo_tx: UtxoTx = deserialize(tx_bytes).unwrap();
        let err = block_on(fusd.broadcast_tx(&utxo_tx)).unwrap_err();
        match err.into_inner() {
            BroadcastTxErr::Other(err) => assert!(err.contains("is not valid with reason outputs greater than inputs")),
            e @ _ => panic!("Unexpected err {:?}", e),
        };
    }

    #[test]
    fn test_validate_htlc_invalid_slp_utxo() {
        let bch = tbch_coin_for_test();
        let token_id = H256::from("bb309e48930671582bea508f9a1d9b491e49b69be3d6f372dc08da2ac6e90eb7");
        let fusd = SlpToken::new(4, "FUSD".into(), token_id, bch.clone(), 0);

        // https://www.blockchain.com/ru/bch-testnet/tx/6686ee013620d31ba645b27d581fed85437ce00f46b595a576718afac4dd5b69
        let tx = hex::decode("0100000001ce59a734f33811afcc00c19dcb12202ed00067a50efed80424fabd2b723678c0020000006b483045022100ec1fecff9c60fb7e821b9a412bd8c4ce4a757c68287f9cf9e0f461165492d6530220222f020dd05d65ba35cddd0116c99255612ec90d63019bb1cea45e2cf09a62a94121036879df230663db4cd083c8eeb0f293f46abc460ad3c299b0089b72e6d472202cffffffff030000000000000000376a04534c500001010453454e4420bb309e48930671582bea508f9a1d9b491e49b69be3d6f372dc08da2ac6e90eb70800000000000003e8e80300000000000017a914953b3909ff6aa269f85da34c132a92424440e18e879decad00000000001976a9148cfffc2409d063437d6aa8b75a009b9ba51b71fc88acd1215c61").unwrap();

        let other_pub = hex::decode("036879df230663db4cd083c8eeb0f293f46abc460ad3c299b0089b72e6d472202c").unwrap();
        let other_pub = Public::from_slice(&other_pub).unwrap();

        let lock_time = 1624547837;
        let secret_hash = hex::decode("5d9e149ad9ccb20e9f931a69b605df2ffde60242").unwrap();
        let amount: BigDecimal = "0.1".parse().unwrap();

        // standard BCH validation should pass as the output itself is correct
        utxo_common::validate_payment(
            bch.clone(),
            deserialize(tx.as_slice()).unwrap(),
            SLP_SWAP_VOUT,
            bch.my_public_key().unwrap(),
            &other_pub,
            &secret_hash,
            fusd.platform_dust_dec(),
            lock_time,
        )
        .wait()
        .unwrap();

        let validity_err = block_on(fusd.validate_htlc(&tx, &other_pub, lock_time, &secret_hash, amount)).unwrap_err();
        match validity_err.into_inner() {
            ValidateHtlcError::InvalidSlpUtxo(e) => println!("{:?}", e),
            err @ _ => panic!("Unexpected err {:?}", err),
        };
    }
}<|MERGE_RESOLUTION|>--- conflicted
+++ resolved
@@ -382,12 +382,7 @@
             let my_public_key = self.platform_coin.my_public_key()?;
             let slp_change_out = TransactionOutput {
                 value: self.platform_dust(),
-<<<<<<< HEAD
-                script_pubkey: ScriptBuilder::build_p2pkh(&my_public_key.address_hash()).to_bytes(),
-=======
-                script_pubkey: ScriptBuilder::build_p2pkh(&self.platform_coin.my_public_key().address_hash().into())
-                    .to_bytes(),
->>>>>>> b2cf0875
+                script_pubkey: ScriptBuilder::build_p2pkh(&my_public_key.address_hash().into()).to_bytes(),
             };
             outputs.push(slp_change_out);
         }
@@ -421,14 +416,9 @@
         secret_hash: &[u8],
         amount: u64,
     ) -> Result<UtxoTx, String> {
-<<<<<<< HEAD
         let my_public_key = try_s!(self.platform_coin.my_public_key());
         let payment_script = payment_script(time_lock, secret_hash, my_public_key, other_pub);
-        let script_pubkey = ScriptBuilder::build_p2sh(&dhash160(&payment_script)).to_bytes();
-=======
-        let payment_script = payment_script(time_lock, secret_hash, self.platform_coin.my_public_key(), other_pub);
         let script_pubkey = ScriptBuilder::build_p2sh(&dhash160(&payment_script).into()).to_bytes();
->>>>>>> b2cf0875
         let slp_out = SlpOutput { amount, script_pubkey };
         let (preimage, recently_spent) = try_s!(self.generate_slp_tx_preimage(vec![slp_out]).await);
         generate_and_send_tx(
@@ -615,12 +605,8 @@
         let mut outputs = Vec::with_capacity(3);
         outputs.push(op_return_out_mm);
 
-<<<<<<< HEAD
         let my_public_key = self.platform_coin.my_public_key()?;
-        let my_script_pubkey = ScriptBuilder::build_p2pkh(&my_public_key.address_hash());
-=======
-        let my_script_pubkey = ScriptBuilder::build_p2pkh(&self.platform_coin.my_public_key().address_hash().into());
->>>>>>> b2cf0875
+        let my_script_pubkey = ScriptBuilder::build_p2pkh(&my_public_key.address_hash().into());
         let slp_output = TransactionOutput {
             value: self.platform_dust(),
             script_pubkey: my_script_pubkey.to_bytes(),
