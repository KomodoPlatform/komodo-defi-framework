//! The module implementing Simple Ledger Protocol (SLP) support.
//! It's a custom token format mostly used on the Bitcoin Cash blockchain.
//! Tracking issue: https://github.com/KomodoPlatform/atomicDEX-API/issues/701
//! More info about the protocol and implementation guides can be found at https://slp.dev/

use crate::coin_errors::{MyAddressError, ValidatePaymentError, ValidatePaymentFut};
use crate::my_tx_history_v2::{CoinWithTxHistoryV2, MyTxHistoryErrorV2, MyTxHistoryTarget};
use crate::tx_history_storage::{GetTxHistoryFilters, WalletId};
use crate::utxo::bch::BchCoin;
use crate::utxo::bchd_grpc::{check_slp_transaction, validate_slp_utxos, ValidateSlpUtxosErr};
use crate::utxo::rpc_clients::{UnspentInfo, UtxoRpcClientEnum, UtxoRpcError, UtxoRpcResult};
use crate::utxo::utxo_common::{self, big_decimal_from_sat_unsigned, payment_script, UtxoTxBuilder};
use crate::utxo::{generate_and_send_tx, sat_from_big_decimal, ActualTxFee, AdditionalTxData, BroadcastTxErr,
                  FeePolicy, GenerateTxError, RecentlySpentOutPointsGuard, UtxoCoinConf, UtxoCoinFields,
                  UtxoCommonOps, UtxoTx, UtxoTxBroadcastOps, UtxoTxGenerationOps};
use crate::{BalanceFut, CoinBalance, CoinFutSpawner, FeeApproxStage, FoundSwapTxSpend, HistorySyncState,
<<<<<<< HEAD
            MarketCoinOps, MmCoin, NegotiateSwapContractAddrErr, NumConversError, PrivKeyNotAllowed,
            RawTransactionFut, RawTransactionRequest, SearchForSwapTxSpendInput, SignatureResult, SwapOps, TradeFee,
            TradePreimageError, TradePreimageFut, TradePreimageResult, TradePreimageValue, TransactionDetails,
            TransactionEnum, TransactionErr, TransactionFut, TxFeeDetails, TxMarshalingErr,
            UnexpectedDerivationMethod, ValidateAddressResult, ValidateOtherPubKeyErr, ValidatePaymentInput,
            VerificationError, VerificationResult, WatcherOps, WatcherValidatePaymentInput, WithdrawError,
            WithdrawFee, WithdrawFut, WithdrawRequest};
=======
            MarketCoinOps, MmCoin, NegotiateSwapContractAddrErr, NumConversError, PaymentInstructions,
            PaymentInstructionsErr, PrivKeyNotAllowed, RawTransactionFut, RawTransactionRequest,
            SearchForSwapTxSpendInput, SignatureResult, SwapOps, TradeFee, TradePreimageError, TradePreimageFut,
            TradePreimageResult, TradePreimageValue, TransactionDetails, TransactionEnum, TransactionErr,
            TransactionFut, TxFeeDetails, TxMarshalingErr, UnexpectedDerivationMethod, ValidateAddressResult,
            ValidateInstructionsErr, ValidateOtherPubKeyErr, ValidatePaymentInput, VerificationError,
            VerificationResult, WatcherOps, WatcherSearchForSwapTxSpendInput, WatcherValidatePaymentInput,
            WithdrawError, WithdrawFee, WithdrawFut, WithdrawRequest};
>>>>>>> 6fc74b99
use async_trait::async_trait;
use bitcrypto::dhash160;
use chain::constants::SEQUENCE_FINAL;
use chain::{OutPoint, TransactionOutput};
use common::executor::{abortable_queue::AbortableQueue, AbortableSystem};
use common::log::warn;
use common::now_ms;
use derive_more::Display;
use futures::compat::Future01CompatExt;
use futures::{FutureExt, TryFutureExt};
use futures01::Future;
use hex::FromHexError;
use keys::hash::H160;
use keys::{AddressHashEnum, CashAddrType, CashAddress, CompactSignature, KeyPair, NetworkPrefix as CashAddrPrefix,
           Public};
use mm2_core::mm_ctx::MmArc;
use mm2_err_handle::prelude::*;
use mm2_number::{BigDecimal, MmNumber};
use primitives::hash::H256;
use rpc::v1::types::{Bytes as BytesJson, ToTxHash, H256 as H256Json};
use script::bytes::Bytes;
use script::{Builder as ScriptBuilder, Opcode, Script, TransactionInputSigner};
use serde_json::Value as Json;
use serialization::{deserialize, serialize, Deserializable, Error as SerError, Reader};
use serialization_derive::Deserializable;
use std::convert::TryInto;
use std::sync::atomic::{AtomicU64, Ordering as AtomicOrdering};
use std::sync::Arc;
use utxo_signer::with_key_pair::{p2pkh_spend, p2sh_spend, sign_tx, UtxoSignWithKeyPairError};

const SLP_SWAP_VOUT: usize = 1;
const SLP_FEE_VOUT: usize = 1;
const SLP_HTLC_SPEND_SIZE: u64 = 555;
const SLP_LOKAD_ID: &str = "SLP\x00";
const SLP_FUNGIBLE: u8 = 1;
const SLP_SEND: &str = "SEND";
const SLP_MINT: &str = "MINT";
const SLP_GENESIS: &str = "GENESIS";

pub struct SlpTokenFields {
    decimals: u8,
    ticker: String,
    token_id: H256,
    required_confirmations: AtomicU64,
    /// This abortable system is used to spawn coin's related futures that should be aborted on coin deactivation
    /// and on [`MmArc::stop`].
    abortable_system: AbortableQueue,
}

/// Minimalistic info that is used to be stored outside of the token's context
/// E.g. in the platform BCHCoin
#[derive(Debug)]
pub struct SlpTokenInfo {
    pub token_id: H256,
    pub decimals: u8,
}

#[derive(Clone)]
pub struct SlpToken {
    conf: Arc<SlpTokenFields>,
    platform_coin: BchCoin,
}

#[derive(Clone, Debug, Eq, Hash, PartialEq)]
pub struct SlpUnspent {
    pub bch_unspent: UnspentInfo,
    pub slp_amount: u64,
}

#[derive(Clone, Debug)]
pub struct SlpOutput {
    pub amount: u64,
    pub script_pubkey: Bytes,
}

/// The SLP transaction preimage
struct SlpTxPreimage {
    slp_inputs: Vec<SlpUnspent>,
    available_bch_inputs: Vec<UnspentInfo>,
    outputs: Vec<TransactionOutput>,
}

#[derive(Debug, Display)]
enum ValidateDexFeeError {
    TxLackOfOutputs,
    #[display(fmt = "OpReturnParseError: {:?}", _0)]
    OpReturnParseError(ParseSlpScriptError),
    InvalidSlpDetails,
    NumConversionErr(NumConversError),
    ValidatePaymentError(String),
}

impl From<NumConversError> for ValidateDexFeeError {
    fn from(err: NumConversError) -> ValidateDexFeeError { ValidateDexFeeError::NumConversionErr(err) }
}

impl From<ParseSlpScriptError> for ValidateDexFeeError {
    fn from(err: ParseSlpScriptError) -> Self { ValidateDexFeeError::OpReturnParseError(err) }
}

#[allow(clippy::upper_case_acronyms, clippy::large_enum_variant)]
#[derive(Debug, Display)]
pub enum SpendP2SHError {
    GenerateTxErr(GenerateTxError),
    Rpc(UtxoRpcError),
    SignTxErr(UtxoSignWithKeyPairError),
    PrivKeyNotAllowed(PrivKeyNotAllowed),
    UnexpectedDerivationMethod(UnexpectedDerivationMethod),
    String(String),
}

impl From<GenerateTxError> for SpendP2SHError {
    fn from(err: GenerateTxError) -> SpendP2SHError { SpendP2SHError::GenerateTxErr(err) }
}

impl From<UtxoRpcError> for SpendP2SHError {
    fn from(err: UtxoRpcError) -> SpendP2SHError { SpendP2SHError::Rpc(err) }
}

impl From<UtxoSignWithKeyPairError> for SpendP2SHError {
    fn from(sign: UtxoSignWithKeyPairError) -> SpendP2SHError { SpendP2SHError::SignTxErr(sign) }
}

impl From<PrivKeyNotAllowed> for SpendP2SHError {
    fn from(e: PrivKeyNotAllowed) -> Self { SpendP2SHError::PrivKeyNotAllowed(e) }
}

impl From<UnexpectedDerivationMethod> for SpendP2SHError {
    fn from(e: UnexpectedDerivationMethod) -> Self { SpendP2SHError::UnexpectedDerivationMethod(e) }
}

impl From<String> for SpendP2SHError {
    fn from(err: String) -> SpendP2SHError { SpendP2SHError::String(err) }
}

#[derive(Debug, Display)]
pub enum SpendHtlcError {
    TxLackOfOutputs,
    #[display(fmt = "DeserializationErr: {:?}", _0)]
    DeserializationErr(SerError),
    #[display(fmt = "PubkeyParseError: {:?}", _0)]
    PubkeyParseErr(keys::Error),
    InvalidSlpDetails,
    NumConversionErr(NumConversError),
    RpcErr(UtxoRpcError),
    #[allow(clippy::upper_case_acronyms)]
    SpendP2SHErr(SpendP2SHError),
    OpReturnParseError(ParseSlpScriptError),
    UnexpectedDerivationMethod(UnexpectedDerivationMethod),
}

impl From<UnexpectedDerivationMethod> for SpendHtlcError {
    fn from(e: UnexpectedDerivationMethod) -> Self { SpendHtlcError::UnexpectedDerivationMethod(e) }
}

impl From<NumConversError> for SpendHtlcError {
    fn from(err: NumConversError) -> SpendHtlcError { SpendHtlcError::NumConversionErr(err) }
}

impl From<SerError> for SpendHtlcError {
    fn from(err: SerError) -> SpendHtlcError { SpendHtlcError::DeserializationErr(err) }
}

impl From<keys::Error> for SpendHtlcError {
    fn from(err: keys::Error) -> SpendHtlcError { SpendHtlcError::PubkeyParseErr(err) }
}

impl From<SpendP2SHError> for SpendHtlcError {
    fn from(err: SpendP2SHError) -> SpendHtlcError { SpendHtlcError::SpendP2SHErr(err) }
}

impl From<UtxoRpcError> for SpendHtlcError {
    fn from(err: UtxoRpcError) -> SpendHtlcError { SpendHtlcError::RpcErr(err) }
}

impl From<ParseSlpScriptError> for SpendHtlcError {
    fn from(err: ParseSlpScriptError) -> Self { SpendHtlcError::OpReturnParseError(err) }
}

fn slp_send_output(token_id: &H256, amounts: &[u64]) -> TransactionOutput {
    let mut script_builder = ScriptBuilder::default()
        .push_opcode(Opcode::OP_RETURN)
        .push_data(SLP_LOKAD_ID.as_bytes())
        .push_data(&[SLP_FUNGIBLE])
        .push_data(SLP_SEND.as_bytes())
        .push_data(token_id.as_slice());
    for amount in amounts {
        script_builder = script_builder.push_data(&amount.to_be_bytes());
    }
    TransactionOutput {
        value: 0,
        script_pubkey: script_builder.into_bytes(),
    }
}

pub fn slp_genesis_output(
    ticker: &str,
    name: &str,
    token_document_url: Option<&str>,
    token_document_hash: Option<H256>,
    decimals: u8,
    mint_baton_vout: Option<u8>,
    initial_token_mint_quantity: u64,
) -> TransactionOutput {
    let mut script_builder = ScriptBuilder::default()
        .push_opcode(Opcode::OP_RETURN)
        .push_data(SLP_LOKAD_ID.as_bytes())
        .push_data(&[SLP_FUNGIBLE])
        .push_data(SLP_GENESIS.as_bytes())
        .push_data(ticker.as_bytes())
        .push_data(name.as_bytes());

    script_builder = match token_document_url {
        Some(url) => script_builder.push_data(url.as_bytes()),
        None => script_builder
            .push_opcode(Opcode::OP_PUSHDATA1)
            .push_opcode(Opcode::OP_0),
    };

    script_builder = match token_document_hash {
        Some(hash) => script_builder.push_data(hash.as_slice()),
        None => script_builder
            .push_opcode(Opcode::OP_PUSHDATA1)
            .push_opcode(Opcode::OP_0),
    };

    script_builder = script_builder.push_data(&[decimals]);
    script_builder = match mint_baton_vout {
        Some(vout) => script_builder.push_data(&[vout]),
        None => script_builder
            .push_opcode(Opcode::OP_PUSHDATA1)
            .push_opcode(Opcode::OP_0),
    };

    script_builder = script_builder.push_data(&initial_token_mint_quantity.to_be_bytes());
    TransactionOutput {
        value: 0,
        script_pubkey: script_builder.into_bytes(),
    }
}

#[derive(Debug)]
pub struct SlpProtocolConf {
    pub platform_coin_ticker: String,
    pub token_id: H256,
    pub decimals: u8,
    pub required_confirmations: Option<u64>,
}

impl SlpToken {
    pub fn new(
        decimals: u8,
        ticker: String,
        token_id: H256,
        platform_coin: BchCoin,
        required_confirmations: u64,
    ) -> SlpToken {
        // Create an abortable system linked to `platform_coin` so if the platform coin is disabled,
        // all spawned futures related to `SlpToken` will be aborted as well.
        let abortable_system = platform_coin.as_ref().abortable_system.create_subsystem();

        let conf = Arc::new(SlpTokenFields {
            decimals,
            ticker,
            token_id,
            required_confirmations: AtomicU64::new(required_confirmations),
            abortable_system,
        });
        SlpToken { conf, platform_coin }
    }

    /// Returns the OP_RETURN output for SLP Send transaction
    fn send_op_return_output(&self, amounts: &[u64]) -> TransactionOutput {
        slp_send_output(&self.conf.token_id, amounts)
    }

    fn rpc(&self) -> &UtxoRpcClientEnum { &self.platform_coin.as_ref().rpc_client }

    /// Returns unspents of the SLP token plus plain BCH UTXOs plus RecentlySpentOutPoints mutex guard
    async fn slp_unspents_for_spend(
        &self,
    ) -> UtxoRpcResult<(Vec<SlpUnspent>, Vec<UnspentInfo>, RecentlySpentOutPointsGuard<'_>)> {
        self.platform_coin.get_token_utxos_for_spend(&self.conf.token_id).await
    }

    async fn slp_unspents_for_display(&self) -> UtxoRpcResult<(Vec<SlpUnspent>, Vec<UnspentInfo>)> {
        self.platform_coin
            .get_token_utxos_for_display(&self.conf.token_id)
            .await
    }

    /// Generates the tx preimage that spends the SLP from my address to the desired destinations (script pubkeys)
    async fn generate_slp_tx_preimage(
        &self,
        slp_outputs: Vec<SlpOutput>,
    ) -> Result<(SlpTxPreimage, RecentlySpentOutPointsGuard<'_>), MmError<GenSlpSpendErr>> {
        // the limit is 19, but we may require the change to be added
        if slp_outputs.len() > 18 {
            return MmError::err(GenSlpSpendErr::TooManyOutputs);
        }
        let (slp_unspents, bch_unspents, recently_spent) = self.slp_unspents_for_spend().await?;
        let total_slp_output = slp_outputs.iter().fold(0, |cur, slp_out| cur + slp_out.amount);
        let mut total_slp_input = 0;

        let mut inputs = vec![];
        for slp_utxo in slp_unspents {
            if total_slp_input >= total_slp_output {
                break;
            }

            total_slp_input += slp_utxo.slp_amount;
            inputs.push(slp_utxo);
        }

        if total_slp_input < total_slp_output {
            return MmError::err(GenSlpSpendErr::InsufficientSlpBalance {
                coin: self.ticker().into(),
                required: big_decimal_from_sat_unsigned(total_slp_output, self.decimals()),
                available: big_decimal_from_sat_unsigned(total_slp_input, self.decimals()),
            });
        }
        let change = total_slp_input - total_slp_output;

        let mut amounts_for_op_return: Vec<_> = slp_outputs.iter().map(|spend_to| spend_to.amount).collect();
        if change > 0 {
            amounts_for_op_return.push(change);
        }

        let op_return_out_mm = self.send_op_return_output(&amounts_for_op_return);
        let mut outputs = vec![op_return_out_mm];

        outputs.extend(slp_outputs.into_iter().map(|spend_to| TransactionOutput {
            value: self.platform_dust(),
            script_pubkey: spend_to.script_pubkey,
        }));

        if change > 0 {
            let my_public_key = self.platform_coin.my_public_key()?;
            let slp_change_out = TransactionOutput {
                value: self.platform_dust(),
                script_pubkey: ScriptBuilder::build_p2pkh(&my_public_key.address_hash().into()).to_bytes(),
            };
            outputs.push(slp_change_out);
        }

        validate_slp_utxos(self.platform_coin.bchd_urls(), &inputs, self.token_id()).await?;
        let preimage = SlpTxPreimage {
            slp_inputs: inputs,
            available_bch_inputs: bch_unspents,
            outputs,
        };
        Ok((preimage, recently_spent))
    }

    pub async fn send_slp_outputs(&self, slp_outputs: Vec<SlpOutput>) -> Result<UtxoTx, TransactionErr> {
        let (preimage, recently_spent) = try_tx_s!(self.generate_slp_tx_preimage(slp_outputs).await);
        generate_and_send_tx(
            self,
            preimage.available_bch_inputs,
            Some(preimage.slp_inputs.into_iter().map(|slp| slp.bch_unspent).collect()),
            FeePolicy::SendExact,
            recently_spent,
            preimage.outputs,
        )
        .await
    }

    async fn send_htlc(
        &self,
        my_pub: &Public,
        other_pub: &Public,
        time_lock: u32,
        secret_hash: &[u8],
        amount: u64,
    ) -> Result<UtxoTx, TransactionErr> {
        let payment_script = payment_script(time_lock, secret_hash, my_pub, other_pub);
        let script_pubkey = ScriptBuilder::build_p2sh(&dhash160(&payment_script).into()).to_bytes();
        let slp_out = SlpOutput { amount, script_pubkey };
        let (preimage, recently_spent) = try_tx_s!(self.generate_slp_tx_preimage(vec![slp_out]).await);
        generate_and_send_tx(
            self,
            preimage.available_bch_inputs,
            Some(preimage.slp_inputs.into_iter().map(|slp| slp.bch_unspent).collect()),
            FeePolicy::SendExact,
            recently_spent,
            preimage.outputs,
        )
        .await
    }

    async fn validate_htlc(&self, input: ValidatePaymentInput) -> Result<(), MmError<ValidatePaymentError>> {
        let mut tx: UtxoTx = deserialize(input.payment_tx.as_slice())?;
        tx.tx_hash_algo = self.platform_coin.as_ref().tx_hash_algo;
        if tx.outputs.len() < 2 {
            return MmError::err(ValidatePaymentError::TxDeserializationError(
                "Not enough transaction output".to_string(),
            ));
        }

        let slp_satoshis = sat_from_big_decimal(&input.amount, self.decimals())?;

        let slp_unspent = SlpUnspent {
            bch_unspent: UnspentInfo {
                outpoint: OutPoint {
                    hash: tx.hash(),
                    index: 1,
                },
                value: 0,
                height: None,
            },
            slp_amount: slp_satoshis,
        };
        validate_slp_utxos(self.platform_coin.bchd_urls(), &[slp_unspent], self.token_id()).await?;

        let slp_tx: SlpTxDetails = parse_slp_script(tx.outputs[0].script_pubkey.as_slice())?;

        match slp_tx.transaction {
            SlpTransaction::Send { token_id, amounts } => {
                if token_id != self.token_id() {
                    return MmError::err(ValidatePaymentError::WrongPaymentTx(format!(
                        "Invalid tx token_id, Expected: {}, found: {}",
                        token_id,
                        self.token_id()
                    )));
                }

                if amounts.is_empty() {
                    return MmError::err(ValidatePaymentError::WrongPaymentTx(
                        "Input amount can't be empty".to_string(),
                    ));
                }

                if amounts[0] != slp_satoshis {
                    return MmError::err(ValidatePaymentError::WrongPaymentTx(format!(
                        "Invalid input amount. Expected: {}, found: {}",
                        slp_satoshis, amounts[0]
                    )));
                }
            },
            _ => {
                return MmError::err(ValidatePaymentError::WrongPaymentTx(
                    "Invalid Slp tx details".to_string(),
                ))
            },
        }

        let htlc_keypair = self.derive_htlc_key_pair(&input.unique_swap_data);
        let first_pub = &Public::from_slice(&input.other_pub)
            .map_to_mm(|err| ValidatePaymentError::InvalidParameter(err.to_string()))?;
        let validate_fut = utxo_common::validate_payment(
            self.platform_coin.clone(),
            tx,
            SLP_SWAP_VOUT,
            first_pub,
            htlc_keypair.public(),
            &input.secret_hash,
            self.platform_dust_dec(),
            input.time_lock,
            now_ms() / 1000 + 60,
            input.confirmations,
        );
        validate_fut.compat().await
    }

    pub async fn refund_htlc(
        &self,
        htlc_tx: &[u8],
        other_pub: &Public,
        time_lock: u32,
        secret_hash: &[u8],
        htlc_keypair: &KeyPair,
    ) -> Result<UtxoTx, MmError<SpendHtlcError>> {
        let tx: UtxoTx = deserialize(htlc_tx)?;
        if tx.outputs.is_empty() {
            return MmError::err(SpendHtlcError::TxLackOfOutputs);
        }

        let slp_tx: SlpTxDetails = parse_slp_script(tx.outputs[0].script_pubkey.as_slice())?;

        let other_pub = Public::from_slice(other_pub)?;
        let my_public_key = self.platform_coin.my_public_key()?;
        let redeem_script = payment_script(time_lock, secret_hash, my_public_key, &other_pub);

        let slp_amount = match slp_tx.transaction {
            SlpTransaction::Send { token_id, amounts } => {
                if token_id != self.token_id() {
                    return MmError::err(SpendHtlcError::InvalidSlpDetails);
                }
                *amounts.get(0).ok_or(SpendHtlcError::InvalidSlpDetails)?
            },
            _ => return MmError::err(SpendHtlcError::InvalidSlpDetails),
        };
        let slp_utxo = SlpUnspent {
            bch_unspent: UnspentInfo {
                outpoint: OutPoint {
                    hash: tx.hash(),
                    index: SLP_SWAP_VOUT as u32,
                },
                value: tx.outputs[1].value,
                height: None,
            },
            slp_amount,
        };

        let tx_locktime = self.platform_coin.p2sh_tx_locktime(time_lock).await?;
        let script_data = ScriptBuilder::default().push_opcode(Opcode::OP_1).into_script();
        let tx = self
            .spend_p2sh(
                slp_utxo,
                tx_locktime,
                SEQUENCE_FINAL - 1,
                script_data,
                redeem_script,
                htlc_keypair,
            )
            .await?;
        Ok(tx)
    }

    pub async fn spend_htlc(
        &self,
        htlc_tx: &[u8],
        other_pub: &Public,
        time_lock: u32,
        secret: &[u8],
        secret_hash: &[u8],
        keypair: &KeyPair,
    ) -> Result<UtxoTx, MmError<SpendHtlcError>> {
        let tx: UtxoTx = deserialize(htlc_tx)?;
        let slp_tx: SlpTxDetails = deserialize(tx.outputs[0].script_pubkey.as_slice())?;

        let other_pub = Public::from_slice(other_pub)?;
        let redeem = payment_script(time_lock, secret_hash, &other_pub, keypair.public());

        let slp_amount = match slp_tx.transaction {
            SlpTransaction::Send { token_id, amounts } => {
                if token_id != self.token_id() {
                    return MmError::err(SpendHtlcError::InvalidSlpDetails);
                }
                *amounts.get(0).ok_or(SpendHtlcError::InvalidSlpDetails)?
            },
            _ => return MmError::err(SpendHtlcError::InvalidSlpDetails),
        };
        let slp_utxo = SlpUnspent {
            bch_unspent: UnspentInfo {
                outpoint: OutPoint {
                    hash: tx.hash(),
                    index: SLP_SWAP_VOUT as u32,
                },
                value: tx.outputs[1].value,
                height: None,
            },
            slp_amount,
        };

        let tx_locktime = self.platform_coin.p2sh_tx_locktime(time_lock).await?;
        let script_data = ScriptBuilder::default()
            .push_data(secret)
            .push_opcode(Opcode::OP_0)
            .into_script();
        let tx = self
            .spend_p2sh(slp_utxo, tx_locktime, SEQUENCE_FINAL, script_data, redeem, keypair)
            .await?;
        Ok(tx)
    }

    pub async fn spend_p2sh(
        &self,
        p2sh_utxo: SlpUnspent,
        tx_locktime: u32,
        input_sequence: u32,
        script_data: Script,
        redeem_script: Script,
        htlc_keypair: &KeyPair,
    ) -> Result<UtxoTx, MmError<SpendP2SHError>> {
        let op_return_out_mm = self.send_op_return_output(&[p2sh_utxo.slp_amount]);
        let mut outputs = Vec::with_capacity(3);
        outputs.push(op_return_out_mm);

        let my_public_key = self.platform_coin.my_public_key()?;
        let my_script_pubkey = ScriptBuilder::build_p2pkh(&my_public_key.address_hash().into());
        let slp_output = TransactionOutput {
            value: self.platform_dust(),
            script_pubkey: my_script_pubkey.to_bytes(),
        };
        outputs.push(slp_output);

        let (_, bch_inputs, _recently_spent) = self.slp_unspents_for_spend().await?;
        let (mut unsigned, _) = UtxoTxBuilder::new(&self.platform_coin)
            .add_required_inputs(std::iter::once(p2sh_utxo.bch_unspent))
            .add_available_inputs(bch_inputs)
            .add_outputs(outputs)
            .build()
            .await?;

        unsigned.lock_time = tx_locktime;
        unsigned.inputs[0].sequence = input_sequence;

        let my_key_pair = self.platform_coin.as_ref().priv_key_policy.key_pair_or_err()?;
        let signed_p2sh_input = p2sh_spend(
            &unsigned,
            0,
            htlc_keypair,
            script_data,
            redeem_script,
            self.platform_coin.as_ref().conf.signature_version,
            self.platform_coin.as_ref().conf.fork_id,
        )?;

        let signed_inputs: Result<Vec<_>, _> = unsigned
            .inputs
            .iter()
            .enumerate()
            .skip(1)
            .map(|(i, _)| {
                p2pkh_spend(
                    &unsigned,
                    i,
                    my_key_pair,
                    my_script_pubkey.clone(),
                    self.platform_coin.as_ref().conf.signature_version,
                    self.platform_coin.as_ref().conf.fork_id,
                )
            })
            .collect();

        let mut signed_inputs = signed_inputs?;

        signed_inputs.insert(0, signed_p2sh_input);

        let signed = UtxoTx {
            version: unsigned.version,
            n_time: unsigned.n_time,
            overwintered: unsigned.overwintered,
            version_group_id: unsigned.version_group_id,
            inputs: signed_inputs,
            outputs: unsigned.outputs,
            lock_time: unsigned.lock_time,
            expiry_height: unsigned.expiry_height,
            shielded_spends: unsigned.shielded_spends,
            shielded_outputs: unsigned.shielded_outputs,
            join_splits: unsigned.join_splits,
            value_balance: unsigned.value_balance,
            join_split_pubkey: Default::default(),
            join_split_sig: Default::default(),
            binding_sig: Default::default(),
            zcash: unsigned.zcash,
            str_d_zeel: unsigned.str_d_zeel,
            tx_hash_algo: self.platform_coin.as_ref().tx_hash_algo,
        };

        let _broadcast = self
            .rpc()
            .send_raw_transaction(serialize(&signed).into())
            .compat()
            .await?;
        Ok(signed)
    }

    async fn validate_dex_fee(
        &self,
        tx: UtxoTx,
        expected_sender: &[u8],
        fee_addr: &[u8],
        amount: BigDecimal,
        min_block_number: u64,
    ) -> Result<(), MmError<ValidateDexFeeError>> {
        if tx.outputs.len() < 2 {
            return MmError::err(ValidateDexFeeError::TxLackOfOutputs);
        }

        let slp_tx: SlpTxDetails = parse_slp_script(tx.outputs[0].script_pubkey.as_slice())?;

        match slp_tx.transaction {
            SlpTransaction::Send { token_id, amounts } => {
                if token_id != self.token_id() {
                    return MmError::err(ValidateDexFeeError::InvalidSlpDetails);
                }

                if amounts.is_empty() {
                    return MmError::err(ValidateDexFeeError::InvalidSlpDetails);
                }

                let expected = sat_from_big_decimal(&amount, self.decimals())?;

                if amounts[0] != expected {
                    return MmError::err(ValidateDexFeeError::InvalidSlpDetails);
                }
            },
            _ => return MmError::err(ValidateDexFeeError::InvalidSlpDetails),
        }

        let validate_fut = utxo_common::validate_fee(
            self.platform_coin.clone(),
            tx,
            SLP_FEE_VOUT,
            expected_sender,
            &self.platform_dust_dec(),
            min_block_number,
            fee_addr,
        );

        validate_fut
            .compat()
            .await
            .map_to_mm(ValidateDexFeeError::ValidatePaymentError)?;

        Ok(())
    }

    pub fn platform_dust(&self) -> u64 { self.platform_coin.as_ref().dust_amount }

    pub fn platform_decimals(&self) -> u8 { self.platform_coin.as_ref().decimals }

    pub fn platform_dust_dec(&self) -> BigDecimal {
        big_decimal_from_sat_unsigned(self.platform_dust(), self.platform_decimals())
    }

    pub fn decimals(&self) -> u8 { self.conf.decimals }

    pub fn token_id(&self) -> &H256 { &self.conf.token_id }

    fn platform_conf(&self) -> &UtxoCoinConf { &self.platform_coin.as_ref().conf }

    async fn my_balance_sat(&self) -> UtxoRpcResult<u64> {
        let (slp_unspents, _) = self.slp_unspents_for_display().await?;
        let satoshi = slp_unspents.iter().fold(0, |cur, unspent| cur + unspent.slp_amount);
        Ok(satoshi)
    }

    pub async fn my_coin_balance(&self) -> UtxoRpcResult<CoinBalance> {
        let balance_sat = self.my_balance_sat().await?;
        let spendable = big_decimal_from_sat_unsigned(balance_sat, self.decimals());
        Ok(CoinBalance {
            spendable,
            unspendable: 0.into(),
        })
    }

    fn slp_prefix(&self) -> &CashAddrPrefix { self.platform_coin.slp_prefix() }

    pub fn get_info(&self) -> SlpTokenInfo {
        SlpTokenInfo {
            token_id: self.conf.token_id,
            decimals: self.conf.decimals,
        }
    }
}

#[derive(Debug, Eq, PartialEq)]
pub struct SlpGenesisParams {
    pub(super) token_ticker: String,
    token_name: String,
    token_document_url: String,
    token_document_hash: Vec<u8>,
    pub(super) decimals: Vec<u8>,
    pub(super) mint_baton_vout: Option<u8>,
    pub(super) initial_token_mint_quantity: u64,
}

/// https://slp.dev/specs/slp-token-type-1/#transaction-detail
#[derive(Debug, Eq, PartialEq)]
pub enum SlpTransaction {
    /// https://slp.dev/specs/slp-token-type-1/#genesis-token-genesis-transaction
    Genesis(SlpGenesisParams),
    /// https://slp.dev/specs/slp-token-type-1/#mint-extended-minting-transaction
    Mint {
        token_id: H256,
        mint_baton_vout: Option<u8>,
        additional_token_quantity: u64,
    },
    /// https://slp.dev/specs/slp-token-type-1/#send-spend-transaction
    Send { token_id: H256, amounts: Vec<u64> },
}

impl SlpTransaction {
    pub fn token_id(&self) -> Option<H256> {
        match self {
            SlpTransaction::Send { token_id, .. } | SlpTransaction::Mint { token_id, .. } => Some(*token_id),
            SlpTransaction::Genesis(_) => None,
        }
    }
}

impl Deserializable for SlpTransaction {
    fn deserialize<T>(reader: &mut Reader<T>) -> Result<Self, SerError>
    where
        Self: Sized,
        T: std::io::Read,
    {
        let transaction_type: String = reader.read()?;
        match transaction_type.as_str() {
            SLP_GENESIS => {
                let token_ticker = reader.read()?;
                let token_name = reader.read()?;
                let maybe_push_op_code: u8 = reader.read()?;
                let token_document_url = if maybe_push_op_code == Opcode::OP_PUSHDATA1 as u8 {
                    reader.read()?
                } else {
                    let mut url = vec![0; maybe_push_op_code as usize];
                    reader.read_slice(&mut url)?;
                    String::from_utf8(url).map_err(|e| SerError::Custom(e.to_string()))?
                };

                let maybe_push_op_code: u8 = reader.read()?;
                let token_document_hash = if maybe_push_op_code == Opcode::OP_PUSHDATA1 as u8 {
                    reader.read_list()?
                } else {
                    let mut hash = vec![0; maybe_push_op_code as usize];
                    reader.read_slice(&mut hash)?;
                    hash
                };
                let decimals = reader.read_list()?;
                let maybe_push_op_code: u8 = reader.read()?;
                let mint_baton_vout = if maybe_push_op_code == Opcode::OP_PUSHDATA1 as u8 {
                    let _zero: u8 = reader.read()?;
                    None
                } else {
                    Some(reader.read()?)
                };
                let bytes: Vec<u8> = reader.read_list()?;
                if bytes.len() != 8 {
                    return Err(SerError::Custom(format!("Expected 8 bytes, got {}", bytes.len())));
                }
                let initial_token_mint_quantity = u64::from_be_bytes(bytes.try_into().expect("length is 8 bytes"));

                Ok(SlpTransaction::Genesis(SlpGenesisParams {
                    token_ticker,
                    token_name,
                    token_document_url,
                    token_document_hash,
                    decimals,
                    mint_baton_vout,
                    initial_token_mint_quantity,
                }))
            },
            SLP_MINT => {
                let maybe_id: Vec<u8> = reader.read_list()?;
                if maybe_id.len() != 32 {
                    return Err(SerError::Custom(format!(
                        "Unexpected token id length {}",
                        maybe_id.len()
                    )));
                }

                let maybe_push_op_code: u8 = reader.read()?;
                let mint_baton_vout = if maybe_push_op_code == Opcode::OP_PUSHDATA1 as u8 {
                    let _zero: u8 = reader.read()?;
                    None
                } else {
                    Some(reader.read()?)
                };

                let bytes: Vec<u8> = reader.read_list()?;
                if bytes.len() != 8 {
                    return Err(SerError::Custom(format!("Expected 8 bytes, got {}", bytes.len())));
                }
                let additional_token_quantity = u64::from_be_bytes(bytes.try_into().expect("length is 8 bytes"));

                Ok(SlpTransaction::Mint {
                    token_id: H256::from(maybe_id.as_slice()),
                    mint_baton_vout,
                    additional_token_quantity,
                })
            },
            SLP_SEND => {
                let maybe_id: Vec<u8> = reader.read_list()?;
                if maybe_id.len() != 32 {
                    return Err(SerError::Custom(format!(
                        "Unexpected token id length {}",
                        maybe_id.len()
                    )));
                }

                let token_id = H256::from(maybe_id.as_slice());
                let mut amounts = Vec::with_capacity(1);
                while !reader.is_finished() {
                    let bytes: Vec<u8> = reader.read_list()?;
                    if bytes.len() != 8 {
                        return Err(SerError::Custom(format!("Expected 8 bytes, got {}", bytes.len())));
                    }
                    let amount = u64::from_be_bytes(bytes.try_into().expect("length is 8 bytes"));
                    amounts.push(amount)
                }

                if amounts.len() > 19 {
                    return Err(SerError::Custom(format!(
                        "Expected at most 19 token amounts, got {}",
                        amounts.len()
                    )));
                }
                Ok(SlpTransaction::Send { token_id, amounts })
            },
            _ => Err(SerError::Custom(format!(
                "Unsupported transaction type {}",
                transaction_type
            ))),
        }
    }
}

#[derive(Debug, Deserializable)]
pub struct SlpTxDetails {
    op_code: u8,
    lokad_id: String,
    token_type: Vec<u8>,
    pub transaction: SlpTransaction,
}

#[derive(Debug, Display, PartialEq)]
pub enum ParseSlpScriptError {
    NotOpReturn,
    UnexpectedLokadId(String),
    #[display(fmt = "UnexpectedTokenType: {:?}", _0)]
    UnexpectedTokenType(Vec<u8>),
    #[display(fmt = "DeserializeFailed: {:?}", _0)]
    DeserializeFailed(SerError),
}

impl From<SerError> for ParseSlpScriptError {
    fn from(err: SerError) -> ParseSlpScriptError { ParseSlpScriptError::DeserializeFailed(err) }
}

impl From<ParseSlpScriptError> for ValidatePaymentError {
    fn from(err: ParseSlpScriptError) -> Self { Self::TxDeserializationError(err.to_string()) }
}

pub fn parse_slp_script(script: &[u8]) -> Result<SlpTxDetails, MmError<ParseSlpScriptError>> {
    let details: SlpTxDetails = deserialize(script)?;
    if Opcode::from_u8(details.op_code) != Some(Opcode::OP_RETURN) {
        return MmError::err(ParseSlpScriptError::NotOpReturn);
    }

    if details.lokad_id != SLP_LOKAD_ID {
        return MmError::err(ParseSlpScriptError::UnexpectedLokadId(details.lokad_id));
    }

    if details.token_type.first() != Some(&SLP_FUNGIBLE) {
        return MmError::err(ParseSlpScriptError::UnexpectedTokenType(details.token_type));
    }

    Ok(details)
}

#[derive(Debug, Display)]
enum GenSlpSpendErr {
    RpcError(UtxoRpcError),
    TooManyOutputs,
    #[display(
        fmt = "Not enough {} to generate SLP spend: available {}, required at least {}",
        coin,
        available,
        required
    )]
    InsufficientSlpBalance {
        coin: String,
        available: BigDecimal,
        required: BigDecimal,
    },
    InvalidSlpUtxos(ValidateSlpUtxosErr),
    Internal(String),
}

impl From<UtxoRpcError> for GenSlpSpendErr {
    fn from(err: UtxoRpcError) -> GenSlpSpendErr { GenSlpSpendErr::RpcError(err) }
}

impl From<ValidateSlpUtxosErr> for GenSlpSpendErr {
    fn from(err: ValidateSlpUtxosErr) -> GenSlpSpendErr { GenSlpSpendErr::InvalidSlpUtxos(err) }
}

impl From<UnexpectedDerivationMethod> for GenSlpSpendErr {
    fn from(e: UnexpectedDerivationMethod) -> Self { GenSlpSpendErr::Internal(e.to_string()) }
}

impl From<GenSlpSpendErr> for WithdrawError {
    fn from(err: GenSlpSpendErr) -> WithdrawError {
        match err {
            GenSlpSpendErr::RpcError(e) => e.into(),
            GenSlpSpendErr::TooManyOutputs | GenSlpSpendErr::InvalidSlpUtxos(_) => {
                WithdrawError::InternalError(err.to_string())
            },
            GenSlpSpendErr::InsufficientSlpBalance {
                coin,
                available,
                required,
            } => WithdrawError::NotSufficientBalance {
                coin,
                available,
                required,
            },
            GenSlpSpendErr::Internal(internal) => WithdrawError::InternalError(internal),
        }
    }
}

impl AsRef<UtxoCoinFields> for SlpToken {
    fn as_ref(&self) -> &UtxoCoinFields { self.platform_coin.as_ref() }
}

#[async_trait]
impl UtxoTxBroadcastOps for SlpToken {
    async fn broadcast_tx(&self, tx: &UtxoTx) -> Result<H256Json, MmError<BroadcastTxErr>> {
        let tx_bytes = serialize(tx);
        check_slp_transaction(self.platform_coin.bchd_urls(), tx_bytes.clone().take())
            .await
            .mm_err(|e| BroadcastTxErr::Other(e.to_string()))?;

        let hash = self.rpc().send_raw_transaction(tx_bytes.into()).compat().await?;

        Ok(hash)
    }
}

#[async_trait]
impl UtxoTxGenerationOps for SlpToken {
    async fn get_tx_fee(&self) -> UtxoRpcResult<ActualTxFee> { self.platform_coin.get_tx_fee().await }

    async fn calc_interest_if_required(
        &self,
        unsigned: TransactionInputSigner,
        data: AdditionalTxData,
        my_script_pub: Bytes,
    ) -> UtxoRpcResult<(TransactionInputSigner, AdditionalTxData)> {
        self.platform_coin
            .calc_interest_if_required(unsigned, data, my_script_pub)
            .await
    }
}

impl MarketCoinOps for SlpToken {
    fn ticker(&self) -> &str { &self.conf.ticker }

    fn my_address(&self) -> MmResult<String, MyAddressError> {
        let my_address = self.as_ref().derivation_method.iguana_or_err()?;
        let slp_address = self
            .platform_coin
            .slp_address(my_address)
            .map_to_mm(MyAddressError::InternalError)?;
        slp_address.encode().map_to_mm(MyAddressError::InternalError)
    }

    fn get_public_key(&self) -> Result<String, MmError<UnexpectedDerivationMethod>> {
        let pubkey = utxo_common::my_public_key(self.platform_coin.as_ref())?;
        Ok(pubkey.to_string())
    }

    fn sign_message_hash(&self, message: &str) -> Option<[u8; 32]> {
        utxo_common::sign_message_hash(self.as_ref(), message)
    }

    fn sign_message(&self, message: &str) -> SignatureResult<String> {
        utxo_common::sign_message(self.as_ref(), message)
    }

    fn verify_message(&self, signature: &str, message: &str, address: &str) -> VerificationResult<bool> {
        let message_hash = self
            .sign_message_hash(message)
            .ok_or(VerificationError::PrefixNotFound)?;
        let signature = CompactSignature::from(base64::decode(signature)?);
        let pubkey = Public::recover_compact(&H256::from(message_hash), &signature)?;
        let address_from_pubkey = self.platform_coin.address_from_pubkey(&pubkey);
        let slp_address = self
            .platform_coin
            .slp_address(&address_from_pubkey)
            .map_err(VerificationError::InternalError)?
            .encode()
            .map_err(VerificationError::InternalError)?;
        Ok(slp_address == address)
    }

    fn my_balance(&self) -> BalanceFut<CoinBalance> {
        let coin = self.clone();
        let fut = async move { Ok(coin.my_coin_balance().await?) };
        Box::new(fut.boxed().compat())
    }

    fn base_coin_balance(&self) -> BalanceFut<BigDecimal> {
        Box::new(self.platform_coin.my_balance().map(|res| res.spendable))
    }

    fn platform_ticker(&self) -> &str { self.platform_coin.ticker() }

    /// Receives raw transaction bytes in hexadecimal format as input and returns tx hash in hexadecimal format
    fn send_raw_tx(&self, tx: &str) -> Box<dyn Future<Item = String, Error = String> + Send> {
        let selfi = self.clone();
        let tx = tx.to_owned();
        let fut = async move {
            let bytes = hex::decode(tx).map_to_mm(|e| e).map_err(|e| format!("{:?}", e))?;
            let tx = try_s!(deserialize(bytes.as_slice()));
            let hash = selfi.broadcast_tx(&tx).await.map_err(|e| format!("{:?}", e))?;
            Ok(format!("{:?}", hash))
        };

        Box::new(fut.boxed().compat())
    }

    fn send_raw_tx_bytes(&self, tx: &[u8]) -> Box<dyn Future<Item = String, Error = String> + Send> {
        let selfi = self.clone();
        let bytes = tx.to_owned();
        let fut = async move {
            let tx = try_s!(deserialize(bytes.as_slice()));
            let hash = selfi.broadcast_tx(&tx).await.map_err(|e| format!("{:?}", e))?;
            Ok(format!("{:?}", hash))
        };

        Box::new(fut.boxed().compat())
    }

    fn wait_for_confirmations(
        &self,
        tx: &[u8],
        confirmations: u64,
        requires_nota: bool,
        wait_until: u64,
        check_every: u64,
    ) -> Box<dyn Future<Item = (), Error = String> + Send> {
        self.platform_coin
            .wait_for_confirmations(tx, confirmations, requires_nota, wait_until, check_every)
    }

    fn wait_for_htlc_tx_spend(
        &self,
        transaction: &[u8],
        _secret_hash: &[u8],
        wait_until: u64,
        from_block: u64,
        _swap_contract_address: &Option<BytesJson>,
        check_every: f64,
    ) -> TransactionFut {
        utxo_common::wait_for_output_spend(
            self.platform_coin.as_ref(),
            transaction,
            SLP_SWAP_VOUT,
            from_block,
            wait_until,
            check_every,
        )
    }

    fn tx_enum_from_bytes(&self, bytes: &[u8]) -> Result<TransactionEnum, MmError<TxMarshalingErr>> {
        self.platform_coin.tx_enum_from_bytes(bytes)
    }

    fn current_block(&self) -> Box<dyn Future<Item = u64, Error = String> + Send> { self.platform_coin.current_block() }

    fn display_priv_key(&self) -> Result<String, String> { self.platform_coin.display_priv_key() }

    fn min_tx_amount(&self) -> BigDecimal { big_decimal_from_sat_unsigned(1, self.decimals()) }

    fn min_trading_vol(&self) -> MmNumber { big_decimal_from_sat_unsigned(1, self.decimals()).into() }
}

#[async_trait]
impl SwapOps for SlpToken {
    fn send_taker_fee(&self, fee_addr: &[u8], amount: BigDecimal, _uuid: &[u8]) -> TransactionFut {
        let coin = self.clone();
        let fee_pubkey = try_tx_fus!(Public::from_slice(fee_addr));
        let script_pubkey = ScriptBuilder::build_p2pkh(&fee_pubkey.address_hash().into()).into();
        let amount = try_tx_fus!(sat_from_big_decimal(&amount, self.decimals()));

        let fut = async move {
            let slp_out = SlpOutput { amount, script_pubkey };
            let (preimage, recently_spent) = try_tx_s!(coin.generate_slp_tx_preimage(vec![slp_out]).await);
            generate_and_send_tx(
                &coin,
                preimage.available_bch_inputs,
                Some(preimage.slp_inputs.into_iter().map(|slp| slp.bch_unspent).collect()),
                FeePolicy::SendExact,
                recently_spent,
                preimage.outputs,
            )
            .await
        };
        Box::new(fut.boxed().compat().map(|tx| tx.into()))
    }

    fn send_maker_payment(
        &self,
        _time_lock_duration: u64,
        time_lock: u32,
        taker_pub: &[u8],
        secret_hash: &[u8],
        amount: BigDecimal,
        _swap_contract_address: &Option<BytesJson>,
        swap_unique_data: &[u8],
        _payment_instructions: &Option<PaymentInstructions>,
    ) -> TransactionFut {
        let taker_pub = try_tx_fus!(Public::from_slice(taker_pub));
        let amount = try_tx_fus!(sat_from_big_decimal(&amount, self.decimals()));
        let secret_hash = secret_hash.to_owned();
        let maker_htlc_keypair = self.derive_htlc_key_pair(swap_unique_data);

        let coin = self.clone();
        let fut = async move {
            let tx = try_tx_s!(
                coin.send_htlc(maker_htlc_keypair.public(), &taker_pub, time_lock, &secret_hash, amount)
                    .await
            );
            Ok(tx.into())
        };
        Box::new(fut.boxed().compat())
    }

    fn send_taker_payment(
        &self,
        _time_lock_duration: u64,
        time_lock: u32,
        maker_pub: &[u8],
        secret_hash: &[u8],
        amount: BigDecimal,
        _swap_contract_address: &Option<BytesJson>,
        swap_unique_data: &[u8],
        _payment_instructions: &Option<PaymentInstructions>,
    ) -> TransactionFut {
        let maker_pub = try_tx_fus!(Public::from_slice(maker_pub));
        let amount = try_tx_fus!(sat_from_big_decimal(&amount, self.decimals()));
        let secret_hash = secret_hash.to_owned();

        let taker_htlc_keypair = self.derive_htlc_key_pair(swap_unique_data);

        let coin = self.clone();
        let fut = async move {
            let tx = try_tx_s!(
                coin.send_htlc(taker_htlc_keypair.public(), &maker_pub, time_lock, &secret_hash, amount)
                    .await
            );
            Ok(tx.into())
        };
        Box::new(fut.boxed().compat())
    }

    fn send_maker_spends_taker_payment(
        &self,
        taker_payment_tx: &[u8],
        time_lock: u32,
        taker_pub: &[u8],
        secret: &[u8],
        secret_hash: &[u8],
        _swap_contract_address: &Option<BytesJson>,
        swap_unique_data: &[u8],
    ) -> TransactionFut {
        let tx = taker_payment_tx.to_owned();
        let taker_pub = try_tx_fus!(Public::from_slice(taker_pub));
        let secret = secret.to_owned();
        let secret_hash = secret_hash.to_owned();
        let htlc_keypair = self.derive_htlc_key_pair(swap_unique_data);
        let coin = self.clone();

        let fut = async move {
            let tx = try_tx_s!(
                coin.spend_htlc(&tx, &taker_pub, time_lock, &secret, &secret_hash, &htlc_keypair)
                    .await
            );
            Ok(tx.into())
        };
        Box::new(fut.boxed().compat())
    }

    fn send_taker_spends_maker_payment(
        &self,
        maker_payment_tx: &[u8],
        time_lock: u32,
        maker_pub: &[u8],
        secret: &[u8],
        secret_hash: &[u8],
        _swap_contract_address: &Option<BytesJson>,
        swap_unique_data: &[u8],
    ) -> TransactionFut {
        let tx = maker_payment_tx.to_owned();
        let maker_pub = try_tx_fus!(Public::from_slice(maker_pub));
        let secret = secret.to_owned();
        let secret_hash = secret_hash.to_owned();
        let htlc_keypair = self.derive_htlc_key_pair(swap_unique_data);
        let coin = self.clone();

        let fut = async move {
            let tx = try_tx_s!(
                coin.spend_htlc(&tx, &maker_pub, time_lock, &secret, &secret_hash, &htlc_keypair)
                    .await
            );
            Ok(tx.into())
        };
        Box::new(fut.boxed().compat())
    }

    fn send_taker_refunds_payment(
        &self,
        taker_payment_tx: &[u8],
        time_lock: u32,
        maker_pub: &[u8],
        secret_hash: &[u8],
        _swap_contract_address: &Option<BytesJson>,
        swap_unique_data: &[u8],
    ) -> TransactionFut {
        let tx = taker_payment_tx.to_owned();
        let maker_pub = try_tx_fus!(Public::from_slice(maker_pub));
        let secret_hash = secret_hash.to_owned();
        let htlc_keypair = self.derive_htlc_key_pair(swap_unique_data);
        let coin = self.clone();

        let fut = async move {
            let tx = try_s!(
                coin.refund_htlc(&tx, &maker_pub, time_lock, &secret_hash, &htlc_keypair)
                    .await
            );
            Ok(tx.into())
        };
        Box::new(fut.boxed().compat().map_err(TransactionErr::Plain))
    }

    fn send_maker_refunds_payment(
        &self,
        maker_payment_tx: &[u8],
        time_lock: u32,
        taker_pub: &[u8],
        secret_hash: &[u8],
        _swap_contract_address: &Option<BytesJson>,
        swap_unique_data: &[u8],
    ) -> TransactionFut {
        let tx = maker_payment_tx.to_owned();
        let taker_pub = try_tx_fus!(Public::from_slice(taker_pub));
        let secret_hash = secret_hash.to_owned();
        let htlc_keypair = self.derive_htlc_key_pair(swap_unique_data);
        let coin = self.clone();

        let fut = async move {
            let tx = try_tx_s!(
                coin.refund_htlc(&tx, &taker_pub, time_lock, &secret_hash, &htlc_keypair)
                    .await
            );
            Ok(tx.into())
        };
        Box::new(fut.boxed().compat())
    }

    fn validate_fee(
        &self,
        fee_tx: &TransactionEnum,
        expected_sender: &[u8],
        fee_addr: &[u8],
        amount: &BigDecimal,
        min_block_number: u64,
        _uuid: &[u8],
    ) -> Box<dyn Future<Item = (), Error = String> + Send> {
        let tx = match fee_tx {
            TransactionEnum::UtxoTx(tx) => tx.clone(),
            _ => panic!(),
        };
        let coin = self.clone();
        let expected_sender = expected_sender.to_owned();
        let fee_addr = fee_addr.to_owned();
        let amount = amount.to_owned();

        let fut = async move {
            try_s!(
                coin.validate_dex_fee(tx, &expected_sender, &fee_addr, amount, min_block_number)
                    .await
            );
            Ok(())
        };
        Box::new(fut.boxed().compat())
    }

    fn validate_maker_payment(&self, input: ValidatePaymentInput) -> ValidatePaymentFut<()> {
        let coin = self.clone();
        let fut = async move {
            coin.validate_htlc(input).await?;
            Ok(())
        };
        Box::new(fut.boxed().compat())
    }

    fn validate_taker_payment(&self, input: ValidatePaymentInput) -> ValidatePaymentFut<()> {
        let coin = self.clone();
        let fut = async move {
            coin.validate_htlc(input).await?;
            Ok(())
        };
        Box::new(fut.boxed().compat())
    }

    #[inline]
    fn check_if_my_payment_sent(
        &self,
        time_lock: u32,
        other_pub: &[u8],
        secret_hash: &[u8],
        _search_from_block: u64,
        _swap_contract_address: &Option<BytesJson>,
        swap_unique_data: &[u8],
        _amount: &BigDecimal,
    ) -> Box<dyn Future<Item = Option<TransactionEnum>, Error = String> + Send> {
        utxo_common::check_if_my_payment_sent(
            self.platform_coin.clone(),
            time_lock,
            other_pub,
            secret_hash,
            swap_unique_data,
        )
    }

    #[inline]
    async fn search_for_swap_tx_spend_my(
        &self,
        input: SearchForSwapTxSpendInput<'_>,
    ) -> Result<Option<FoundSwapTxSpend>, String> {
        utxo_common::search_for_swap_tx_spend_my(&self.platform_coin, input, SLP_SWAP_VOUT).await
    }

    #[inline]
    async fn search_for_swap_tx_spend_other(
        &self,
        input: SearchForSwapTxSpendInput<'_>,
    ) -> Result<Option<FoundSwapTxSpend>, String> {
        utxo_common::search_for_swap_tx_spend_other(&self.platform_coin, input, SLP_SWAP_VOUT).await
    }

    fn check_tx_signed_by_pub(&self, _tx: &[u8], _expected_pub: &[u8]) -> Result<bool, String> {
        unimplemented!();
    }

    #[inline]
    async fn extract_secret(&self, secret_hash: &[u8], spend_tx: &[u8]) -> Result<Vec<u8>, String> {
        utxo_common::extract_secret(secret_hash, spend_tx)
    }

    #[inline]
    fn negotiate_swap_contract_addr(
        &self,
        _other_side_address: Option<&[u8]>,
    ) -> Result<Option<BytesJson>, MmError<NegotiateSwapContractAddrErr>> {
        Ok(None)
    }

    #[inline]
    fn derive_htlc_key_pair(&self, swap_unique_data: &[u8]) -> KeyPair {
        utxo_common::derive_htlc_key_pair(self.platform_coin.as_ref(), swap_unique_data)
    }

    #[inline]
    fn validate_other_pubkey(&self, raw_pubkey: &[u8]) -> MmResult<(), ValidateOtherPubKeyErr> {
        utxo_common::validate_other_pubkey(raw_pubkey)
    }

    async fn payment_instructions(
        &self,
        _secret_hash: &[u8],
        _amount: &BigDecimal,
    ) -> Result<Option<Vec<u8>>, MmError<PaymentInstructionsErr>> {
        Ok(None)
    }

    fn validate_instructions(
        &self,
        _instructions: &[u8],
        _secret_hash: &[u8],
        _amount: BigDecimal,
    ) -> Result<PaymentInstructions, MmError<ValidateInstructionsErr>> {
        MmError::err(ValidateInstructionsErr::UnsupportedCoin(self.ticker().to_string()))
    }

    fn is_supported_by_watchers(&self) -> bool { false }
}

#[async_trait]
impl WatcherOps for SlpToken {
    fn create_maker_payment_spend_preimage(
        &self,
        _maker_payment_tx: &[u8],
        _time_lock: u32,
        _maker_pub: &[u8],
        _secret_hash: &[u8],
        _swap_unique_data: &[u8],
    ) -> TransactionFut {
        unimplemented!();
    }

    fn send_maker_payment_spend_preimage(&self, _preimage: &[u8], _secret: &[u8]) -> TransactionFut {
        unimplemented!();
    }

    fn create_taker_payment_refund_preimage(
        &self,
        _taker_payment_tx: &[u8],
        _time_lock: u32,
        _maker_pub: &[u8],
        _secret_hash: &[u8],
        _swap_contract_address: &Option<BytesJson>,
        _swap_unique_data: &[u8],
    ) -> TransactionFut {
        unimplemented!();
    }

    fn send_taker_payment_refund_preimage(&self, _taker_refunds_payment: &[u8]) -> TransactionFut {
        unimplemented!();
    }

    fn watcher_validate_taker_fee(&self, _taker_fee_hash: Vec<u8>, _verified_pub: Vec<u8>) -> ValidatePaymentFut<()> {
        unimplemented!();
    }

    fn watcher_validate_taker_payment(&self, _input: WatcherValidatePaymentInput) -> ValidatePaymentFut<()> {
        unimplemented!();
    }
}

impl From<GenSlpSpendErr> for TradePreimageError {
    fn from(slp: GenSlpSpendErr) -> TradePreimageError {
        match slp {
            GenSlpSpendErr::InsufficientSlpBalance {
                coin,
                available,
                required,
            } => TradePreimageError::NotSufficientBalance {
                coin,
                available,
                required,
            },
            GenSlpSpendErr::RpcError(e) => e.into(),
            GenSlpSpendErr::TooManyOutputs | GenSlpSpendErr::InvalidSlpUtxos(_) => {
                TradePreimageError::InternalError(slp.to_string())
            },
            GenSlpSpendErr::Internal(internal) => TradePreimageError::InternalError(internal),
        }
    }
}

#[derive(Clone, Debug, Deserialize, PartialEq, Serialize)]
pub struct SlpFeeDetails {
    pub amount: BigDecimal,
    pub coin: String,
}

impl From<SlpFeeDetails> for TxFeeDetails {
    fn from(slp: SlpFeeDetails) -> TxFeeDetails { TxFeeDetails::Slp(slp) }
}

#[async_trait]
impl MmCoin for SlpToken {
    fn is_asset_chain(&self) -> bool { false }

    fn spawner(&self) -> CoinFutSpawner { CoinFutSpawner::new(&self.conf.abortable_system) }

    fn get_raw_transaction(&self, req: RawTransactionRequest) -> RawTransactionFut {
        Box::new(
            utxo_common::get_raw_transaction(self.platform_coin.as_ref(), req)
                .boxed()
                .compat(),
        )
    }

    fn withdraw(&self, req: WithdrawRequest) -> WithdrawFut {
        let coin = self.clone();
        let fut = async move {
            let my_address = coin.platform_coin.as_ref().derivation_method.iguana_or_err()?;
            let key_pair = coin.platform_coin.as_ref().priv_key_policy.key_pair_or_err()?;

            let address = CashAddress::decode(&req.to).map_to_mm(WithdrawError::InvalidAddress)?;
            if address.prefix != *coin.slp_prefix() {
                return MmError::err(WithdrawError::InvalidAddress(format!(
                    "Expected {} address prefix, not {}",
                    coin.slp_prefix(),
                    address.prefix
                )));
            };
            let amount = if req.max {
                coin.my_balance_sat().await?
            } else {
                sat_from_big_decimal(&req.amount, coin.decimals())?
            };

            if address.hash.len() != 20 {
                return MmError::err(WithdrawError::InvalidAddress(format!(
                    "Expected 20 address hash len, not {}",
                    address.hash.len()
                )));
            }

            // TODO clarify with community whether we should support withdrawal to SLP P2SH addresses
            let script_pubkey = match address.address_type {
                CashAddrType::P2PKH => {
                    ScriptBuilder::build_p2pkh(&AddressHashEnum::AddressHash(address.hash.as_slice().into())).to_bytes()
                },
                CashAddrType::P2SH => {
                    return MmError::err(WithdrawError::InvalidAddress(
                        "Withdrawal to P2SH is not supported".into(),
                    ))
                },
            };
            let slp_output = SlpOutput { amount, script_pubkey };
            let (slp_preimage, _) = coin.generate_slp_tx_preimage(vec![slp_output]).await?;
            let mut tx_builder = UtxoTxBuilder::new(&coin.platform_coin)
                .add_required_inputs(slp_preimage.slp_inputs.into_iter().map(|slp| slp.bch_unspent))
                .add_available_inputs(slp_preimage.available_bch_inputs)
                .add_outputs(slp_preimage.outputs);

            let platform_decimals = coin.platform_decimals();
            match req.fee {
                Some(WithdrawFee::UtxoFixed { amount }) => {
                    let fixed = sat_from_big_decimal(&amount, platform_decimals)?;
                    tx_builder = tx_builder.with_fee(ActualTxFee::FixedPerKb(fixed))
                },
                Some(WithdrawFee::UtxoPerKbyte { amount }) => {
                    let dynamic = sat_from_big_decimal(&amount, platform_decimals)?;
                    tx_builder = tx_builder.with_fee(ActualTxFee::Dynamic(dynamic));
                },
                Some(fee_policy) => {
                    let error = format!(
                        "Expected 'UtxoFixed' or 'UtxoPerKbyte' fee types, found {:?}",
                        fee_policy
                    );
                    return MmError::err(WithdrawError::InvalidFeePolicy(error));
                },
                None => (),
            };

            let (unsigned, tx_data) = tx_builder.build().await.mm_err(|gen_tx_error| {
                WithdrawError::from_generate_tx_error(gen_tx_error, coin.platform_ticker().into(), platform_decimals)
            })?;

            let prev_script = ScriptBuilder::build_p2pkh(&my_address.hash);
            let signed = sign_tx(
                unsigned,
                key_pair,
                prev_script,
                coin.platform_conf().signature_version,
                coin.platform_conf().fork_id,
            )?;
            let fee_details = SlpFeeDetails {
                amount: big_decimal_from_sat_unsigned(tx_data.fee_amount, coin.platform_decimals()),
                coin: coin.platform_coin.ticker().into(),
            };
            let my_address_string = coin.my_address()?;
            let to_address = address.encode().map_to_mm(WithdrawError::InternalError)?;

            let total_amount = big_decimal_from_sat_unsigned(amount, coin.decimals());
            let spent_by_me = total_amount.clone();
            let (received_by_me, my_balance_change) = if my_address_string == to_address {
                (total_amount.clone(), 0.into())
            } else {
                (0.into(), &total_amount * &BigDecimal::from(-1))
            };

            let tx_hash: BytesJson = signed.hash().reversed().take().to_vec().into();
            let details = TransactionDetails {
                tx_hex: serialize(&signed).into(),
                internal_id: tx_hash.clone(),
                tx_hash: tx_hash.to_tx_hash(),
                from: vec![my_address_string],
                to: vec![to_address],
                total_amount,
                spent_by_me,
                received_by_me,
                my_balance_change,
                block_height: 0,
                timestamp: now_ms() / 1000,
                fee_details: Some(fee_details.into()),
                coin: coin.ticker().into(),
                kmd_rewards: None,
                transaction_type: Default::default(),
            };
            Ok(details)
        };
        Box::new(fut.boxed().compat())
    }

    fn decimals(&self) -> u8 { self.decimals() }

    fn convert_to_address(&self, from: &str, to_address_format: Json) -> Result<String, String> {
        utxo_common::convert_to_address(&self.platform_coin, from, to_address_format)
    }

    fn validate_address(&self, address: &str) -> ValidateAddressResult {
        let cash_address = match CashAddress::decode(address) {
            Ok(a) => a,
            Err(e) => {
                return ValidateAddressResult {
                    is_valid: false,
                    reason: Some(format!("Error {} on parsing the {} as cash address", e, address)),
                }
            },
        };

        if cash_address.prefix == *self.slp_prefix() {
            ValidateAddressResult {
                is_valid: true,
                reason: None,
            }
        } else {
            ValidateAddressResult {
                is_valid: false,
                reason: Some(format!(
                    "Address {} has invalid prefix {}, expected {}",
                    address,
                    cash_address.prefix,
                    self.slp_prefix()
                )),
            }
        }
    }

    fn process_history_loop(&self, _ctx: MmArc) -> Box<dyn Future<Item = (), Error = ()> + Send> {
        warn!("process_history_loop is not implemented for SLP yet!");
        Box::new(futures01::future::err(()))
    }

    fn history_sync_status(&self) -> HistorySyncState { self.platform_coin.history_sync_status() }

    /// Get fee to be paid per 1 swap transaction
    fn get_trade_fee(&self) -> Box<dyn Future<Item = TradeFee, Error = String> + Send> {
        utxo_common::get_trade_fee(self.platform_coin.clone())
    }

    async fn get_sender_trade_fee(
        &self,
        value: TradePreimageValue,
        stage: FeeApproxStage,
    ) -> TradePreimageResult<TradeFee> {
        let slp_amount = match value {
            TradePreimageValue::Exact(decimal) | TradePreimageValue::UpperBound(decimal) => {
                sat_from_big_decimal(&decimal, self.decimals())?
            },
        };
        // can use dummy P2SH script_pubkey here
        let script_pubkey = ScriptBuilder::build_p2sh(&H160::default().into()).into();
        let slp_out = SlpOutput {
            amount: slp_amount,
            script_pubkey,
        };
        let (preimage, _) = self.generate_slp_tx_preimage(vec![slp_out]).await?;
        let fee = utxo_common::preimage_trade_fee_required_to_send_outputs(
            &self.platform_coin,
            self.platform_ticker(),
            preimage.outputs,
            FeePolicy::SendExact,
            None,
            &stage,
        )
        .await?;
        Ok(TradeFee {
            coin: self.platform_coin.ticker().into(),
            amount: fee.into(),
            paid_from_trading_vol: false,
        })
    }

    fn get_receiver_trade_fee(&self, _stage: FeeApproxStage) -> TradePreimageFut<TradeFee> {
        let coin = self.clone();

        let fut = async move {
            let htlc_fee = coin
                .platform_coin
                .get_htlc_spend_fee(SLP_HTLC_SPEND_SIZE, &FeeApproxStage::WithoutApprox)
                .await?;
            let amount =
                (big_decimal_from_sat_unsigned(htlc_fee, coin.platform_decimals()) + coin.platform_dust_dec()).into();
            Ok(TradeFee {
                coin: coin.platform_coin.ticker().into(),
                amount,
                paid_from_trading_vol: false,
            })
        };

        Box::new(fut.boxed().compat())
    }

    async fn get_fee_to_send_taker_fee(
        &self,
        dex_fee_amount: BigDecimal,
        stage: FeeApproxStage,
    ) -> TradePreimageResult<TradeFee> {
        let slp_amount = sat_from_big_decimal(&dex_fee_amount, self.decimals())?;
        // can use dummy P2PKH script_pubkey here
        let script_pubkey = ScriptBuilder::build_p2pkh(&H160::default().into()).into();
        let slp_out = SlpOutput {
            amount: slp_amount,
            script_pubkey,
        };
        let (preimage, _) = self.generate_slp_tx_preimage(vec![slp_out]).await?;
        let fee = utxo_common::preimage_trade_fee_required_to_send_outputs(
            &self.platform_coin,
            self.platform_ticker(),
            preimage.outputs,
            FeePolicy::SendExact,
            None,
            &stage,
        )
        .await?;
        Ok(TradeFee {
            coin: self.platform_coin.ticker().into(),
            amount: fee.into(),
            paid_from_trading_vol: false,
        })
    }

    fn required_confirmations(&self) -> u64 { self.conf.required_confirmations.load(AtomicOrdering::Relaxed) }

    fn requires_notarization(&self) -> bool { false }

    fn set_required_confirmations(&self, confirmations: u64) {
        self.conf
            .required_confirmations
            .store(confirmations, AtomicOrdering::Relaxed);
    }

    fn set_requires_notarization(&self, _requires_nota: bool) {
        warn!("set_requires_notarization has no effect on SLPTOKEN!")
    }

    fn swap_contract_address(&self) -> Option<BytesJson> { None }

    fn mature_confirmations(&self) -> Option<u32> { self.platform_coin.mature_confirmations() }

    fn coin_protocol_info(&self) -> Vec<u8> { Vec::new() }

    fn is_coin_protocol_supported(&self, _info: &Option<Vec<u8>>) -> bool { true }
}

#[async_trait]
impl CoinWithTxHistoryV2 for SlpToken {
    fn history_wallet_id(&self) -> WalletId { WalletId::new(self.platform_ticker().to_owned()) }

    /// TODO consider using `utxo_common::utxo_tx_history_common::get_tx_history_filters`
    /// when `SlpToken` implements `CoinWithDerivationMethod`.
    async fn get_tx_history_filters(
        &self,
        target: MyTxHistoryTarget,
    ) -> MmResult<GetTxHistoryFilters, MyTxHistoryErrorV2> {
        match target {
            MyTxHistoryTarget::Iguana => (),
            target => return MmError::err(MyTxHistoryErrorV2::with_expected_target(target, "Iguana")),
        }
        let my_address = self.my_address()?;
        Ok(GetTxHistoryFilters::for_address(my_address).with_token_id(self.token_id().to_string()))
    }
}

#[derive(Debug, Display)]
pub enum SlpAddrFromPubkeyErr {
    InvalidHex(hex::FromHexError),
    CashAddrError(String),
    EncodeError(String),
}

impl From<hex::FromHexError> for SlpAddrFromPubkeyErr {
    fn from(err: FromHexError) -> SlpAddrFromPubkeyErr { SlpAddrFromPubkeyErr::InvalidHex(err) }
}

pub fn slp_addr_from_pubkey_str(pubkey: &str, prefix: &str) -> Result<String, MmError<SlpAddrFromPubkeyErr>> {
    let pubkey_bytes = hex::decode(pubkey)?;
    let hash = dhash160(&pubkey_bytes);
    let addr =
        CashAddress::new(prefix, hash.to_vec(), CashAddrType::P2PKH).map_to_mm(SlpAddrFromPubkeyErr::CashAddrError)?;
    addr.encode().map_to_mm(SlpAddrFromPubkeyErr::EncodeError)
}

#[cfg(test)]
mod slp_tests {
    use super::*;
    use crate::utxo::GetUtxoListOps;
    use crate::{utxo::bch::tbch_coin_for_test, TransactionErr};
    use common::block_on;
    use mocktopus::mocking::{MockResult, Mockable};
    use std::mem::discriminant;

    // https://slp.dev/specs/slp-token-type-1/#examples
    #[test]
    fn test_parse_slp_script() {
        // Send single output
        let script = hex::decode("6a04534c500001010453454e4420e73b2b28c14db8ebbf97749988b539508990e1708021067f206f49d55807dbf4080000000005f5e100").unwrap();
        let slp_data = parse_slp_script(&script).unwrap();
        assert_eq!(slp_data.lokad_id, "SLP\0");
        let expected_amount = 100000000u64;
        let expected_transaction = SlpTransaction::Send {
            token_id: "e73b2b28c14db8ebbf97749988b539508990e1708021067f206f49d55807dbf4".into(),
            amounts: vec![expected_amount],
        };

        assert_eq!(expected_transaction, slp_data.transaction);

        // Genesis
        let script =
            hex::decode("6a04534c500001010747454e45534953044144455804414445584c004c0001084c0008000000174876e800")
                .unwrap();
        let slp_data = parse_slp_script(&script).unwrap();
        assert_eq!(slp_data.lokad_id, "SLP\0");
        let initial_token_mint_quantity = 1000_0000_0000u64;
        let expected_transaction = SlpTransaction::Genesis(SlpGenesisParams {
            token_ticker: "ADEX".to_string(),
            token_name: "ADEX".to_string(),
            token_document_url: "".to_string(),
            token_document_hash: vec![],
            decimals: vec![8],
            mint_baton_vout: None,
            initial_token_mint_quantity,
        });

        assert_eq!(expected_transaction, slp_data.transaction);

        // Genesis from docs example
        let script =
            hex::decode("6a04534c500001010747454e45534953045553445423546574686572204c74642e20555320646f6c6c6172206261636b656420746f6b656e734168747470733a2f2f7465746865722e746f2f77702d636f6e74656e742f75706c6f6164732f323031362f30362f546574686572576869746550617065722e70646620db4451f11eda33950670aaf59e704da90117ff7057283b032cfaec77793139160108010208002386f26fc10000").unwrap();
        let slp_data = parse_slp_script(&script).unwrap();
        assert_eq!(slp_data.lokad_id, "SLP\0");
        let initial_token_mint_quantity = 10000000000000000u64;
        let expected_transaction = SlpTransaction::Genesis(SlpGenesisParams {
            token_ticker: "USDT".to_string(),
            token_name: "Tether Ltd. US dollar backed tokens".to_string(),
            token_document_url: "https://tether.to/wp-content/uploads/2016/06/TetherWhitePaper.pdf".to_string(),
            token_document_hash: hex::decode("db4451f11eda33950670aaf59e704da90117ff7057283b032cfaec7779313916")
                .unwrap(),
            decimals: vec![8],
            mint_baton_vout: Some(2),
            initial_token_mint_quantity,
        });

        assert_eq!(expected_transaction, slp_data.transaction);

        // Mint
        let script =
            hex::decode("6a04534c50000101044d494e5420550d19eb820e616a54b8a73372c4420b5a0567d8dc00f613b71c5234dc884b35010208002386f26fc10000").unwrap();
        let slp_data = parse_slp_script(&script).unwrap();
        assert_eq!(slp_data.lokad_id, "SLP\0");
        let expected_transaction = SlpTransaction::Mint {
            token_id: "550d19eb820e616a54b8a73372c4420b5a0567d8dc00f613b71c5234dc884b35".into(),
            mint_baton_vout: Some(2),
            additional_token_quantity: 10000000000000000,
        };

        assert_eq!(expected_transaction, slp_data.transaction);

        // SEND with 3 outputs
        let script = hex::decode("6a04534c500001010453454e4420550d19eb820e616a54b8a73372c4420b5a0567d8dc00f613b71c5234dc884b350800000000000003e80800000000000003e90800000000000003ea").unwrap();
        let token_id = "550d19eb820e616a54b8a73372c4420b5a0567d8dc00f613b71c5234dc884b35".into();

        let slp_data = parse_slp_script(&script).unwrap();
        assert_eq!(slp_data.lokad_id, "SLP\0");
        let expected_transaction = SlpTransaction::Send {
            token_id,
            amounts: vec![1000, 1001, 1002],
        };
        assert_eq!(expected_transaction, slp_data.transaction);

        // NFT Genesis, unsupported token type
        // https://explorer.bitcoin.com/bch/tx/3dc17770ff832726aace53d305e087601d8b27cf881089d7849173736995f43e
        let script = hex::decode("6a04534c500001410747454e45534953055357454443174573736b65657469742043617264204e6f2e20313136302b68747470733a2f2f636f6c6c65637469626c652e73776565742e696f2f7365726965732f35382f313136302040f8d39b6fc8725d9c766d66643d8ec644363ba32391c1d9a89a3edbdea8866a01004c00080000000000000001").unwrap();

        let actual_err = parse_slp_script(&script).unwrap_err().into_inner();
        let expected_err = ParseSlpScriptError::UnexpectedTokenType(vec![0x41]);
        assert_eq!(expected_err, actual_err);
    }

    #[test]
    fn test_slp_send_output() {
        // Send single output
        let expected_script = hex::decode("6a04534c500001010453454e4420e73b2b28c14db8ebbf97749988b539508990e1708021067f206f49d55807dbf4080000000005f5e100").unwrap();
        let expected_output = TransactionOutput {
            value: 0,
            script_pubkey: expected_script.into(),
        };

        let actual_output = slp_send_output(
            &"e73b2b28c14db8ebbf97749988b539508990e1708021067f206f49d55807dbf4".into(),
            &[100000000],
        );

        assert_eq!(expected_output, actual_output);

        let expected_script = hex::decode("6a04534c500001010453454e4420550d19eb820e616a54b8a73372c4420b5a0567d8dc00f613b71c5234dc884b350800005af3107a40000800232bff5f46c000").unwrap();
        let expected_output = TransactionOutput {
            value: 0,
            script_pubkey: expected_script.into(),
        };

        let actual_output = slp_send_output(
            &"550d19eb820e616a54b8a73372c4420b5a0567d8dc00f613b71c5234dc884b35".into(),
            &[100000000000000, 9900000000000000],
        );

        assert_eq!(expected_output, actual_output);
    }

    #[test]
    fn test_slp_genesis_output() {
        let expected_script =
            hex::decode("6a04534c500001010747454e45534953044144455804414445584c004c0001084c0008000000174876e800")
                .unwrap();
        let expected_output = TransactionOutput {
            value: 0,
            script_pubkey: expected_script.into(),
        };

        let actual_output = slp_genesis_output("ADEX", "ADEX", None, None, 8, None, 1000_0000_0000);
        assert_eq!(expected_output, actual_output);

        let expected_script =
            hex::decode("6a04534c500001010747454e45534953045553445423546574686572204c74642e20555320646f6c6c6172206261636b656420746f6b656e734168747470733a2f2f7465746865722e746f2f77702d636f6e74656e742f75706c6f6164732f323031362f30362f546574686572576869746550617065722e70646620db4451f11eda33950670aaf59e704da90117ff7057283b032cfaec77793139160108010208002386f26fc10000")
                .unwrap();
        let expected_output = TransactionOutput {
            value: 0,
            script_pubkey: expected_script.into(),
        };

        let actual_output = slp_genesis_output(
            "USDT",
            "Tether Ltd. US dollar backed tokens",
            Some("https://tether.to/wp-content/uploads/2016/06/TetherWhitePaper.pdf"),
            Some("db4451f11eda33950670aaf59e704da90117ff7057283b032cfaec7779313916".into()),
            8,
            Some(2),
            10000000000000000,
        );
        assert_eq!(expected_output, actual_output);
    }

    #[test]
    fn test_slp_address() {
        let (_ctx, bch) = tbch_coin_for_test();
        let token_id = H256::from("bb309e48930671582bea508f9a1d9b491e49b69be3d6f372dc08da2ac6e90eb7");
        let fusd = SlpToken::new(4, "FUSD".into(), token_id, bch, 0);

        let slp_address = fusd.my_address().unwrap();
        assert_eq!("slptest:qzx0llpyp8gxxsmad25twksqnwd62xm3lsg8lecug8", slp_address);
    }

    #[test]
    fn test_validate_htlc_valid() {
        let (_ctx, bch) = tbch_coin_for_test();
        let token_id = H256::from("bb309e48930671582bea508f9a1d9b491e49b69be3d6f372dc08da2ac6e90eb7");
        let fusd = SlpToken::new(4, "FUSD".into(), token_id, bch, 0);

        // https://testnet.simpleledger.info/tx/e935160bfb5b45007a0fc6f8fbe8da618f28df6573731f1ffb54d9560abb49b2
        let payment_tx = hex::decode("0100000002736cf584f877ec7b6b95974bc461a9cfb9f126655b5d335471683154cc6cf4c5020000006a47304402206be99fe56a98e7a8c2ffe6f2d05c5c1f46a6577064b84d27d45fe0e959f6e77402201c512629313b48cd4df873222aa49046ae9a3a6e34e359d10d4308cb40438fba4121036879df230663db4cd083c8eeb0f293f46abc460ad3c299b0089b72e6d472202cffffffff736cf584f877ec7b6b95974bc461a9cfb9f126655b5d335471683154cc6cf4c5030000006a473044022020d774d045bbe3dce5b04af836f6a5629c6c4ce75b0b5ba8a1da0ae9a4ecc0530220522f86d20c9e4142e40f9a9c8d25db16fde91d4a0ad6f6ff2107e201386131b64121036879df230663db4cd083c8eeb0f293f46abc460ad3c299b0089b72e6d472202cffffffff040000000000000000406a04534c500001010453454e4420bb309e48930671582bea508f9a1d9b491e49b69be3d6f372dc08da2ac6e90eb70800000000000003e8080000000000001f3ee80300000000000017a914b0ca1fea17cf522c7e858416093fc6d95e55824087e8030000000000001976a9148cfffc2409d063437d6aa8b75a009b9ba51b71fc88accf614801000000001976a9148cfffc2409d063437d6aa8b75a009b9ba51b71fc88ac8c83d460").unwrap();

        let other_pub = hex::decode("036879df230663db4cd083c8eeb0f293f46abc460ad3c299b0089b72e6d472202c").unwrap();

        utxo_common::validate_payment::<BchCoin>.mock_safe(|coin, tx, out_i, pub0, _, h, a, lock, spv, conf| {
            // replace the second public because payment was sent with privkey that is currently unknown
            let my_pub = hex::decode("03c6a78589e18b482aea046975e6d0acbdea7bf7dbf04d9d5bd67fda917815e3ed").unwrap();
            let my_pub = Box::leak(Box::new(Public::from_slice(&my_pub).unwrap()));
            MockResult::Continue((coin, tx, out_i, pub0, my_pub, h, a, lock, spv, conf))
        });

        let lock_time = 1624547837;
        let secret_hash = hex::decode("5d9e149ad9ccb20e9f931a69b605df2ffde60242").unwrap();
        let amount: BigDecimal = "0.1".parse().unwrap();
        let input = ValidatePaymentInput {
            payment_tx,
            other_pub,
            time_lock_duration: 0,
            time_lock: lock_time,
            secret_hash,
            amount,
            confirmations: 1,
            try_spv_proof_until: now_ms() / 1000 + 60,
            unique_swap_data: Vec::new(),
            swap_contract_address: None,
        };
        block_on(fusd.validate_htlc(input)).unwrap();
    }

    #[test]
    fn construct_and_send_invalid_slp_htlc_should_fail() {
        let (_ctx, bch) = tbch_coin_for_test();
        let token_id = H256::from("bb309e48930671582bea508f9a1d9b491e49b69be3d6f372dc08da2ac6e90eb7");
        let fusd = SlpToken::new(4, "FUSD".into(), token_id, bch.clone(), 0);

        let bch_address = bch.as_ref().derivation_method.unwrap_iguana();
        let (unspents, recently_spent) = block_on(bch.get_unspent_ordered_list(bch_address)).unwrap();

        let secret_hash = hex::decode("5d9e149ad9ccb20e9f931a69b605df2ffde60242").unwrap();
        let other_pub = hex::decode("036879df230663db4cd083c8eeb0f293f46abc460ad3c299b0089b72e6d472202c").unwrap();
        let other_pub = Public::from_slice(&other_pub).unwrap();

        let my_public_key = bch.my_public_key().unwrap();
        let htlc_script = payment_script(1624547837, &secret_hash, &other_pub, my_public_key);

        let slp_send_op_return_out = slp_send_output(&token_id, &[1000]);

        let invalid_slp_send_out = TransactionOutput {
            value: 1000,
            script_pubkey: ScriptBuilder::build_p2sh(&dhash160(&htlc_script).into()).into(),
        };

        let tx_err = block_on(generate_and_send_tx(
            &fusd,
            unspents,
            None,
            FeePolicy::SendExact,
            recently_spent,
            vec![slp_send_op_return_out, invalid_slp_send_out],
        ))
        .unwrap_err();

        let err = match tx_err.clone() {
            TransactionErr::TxRecoverable(_tx, err) => err,
            TransactionErr::Plain(err) => err,
        };

        println!("{:?}", err);
        assert!(err.contains("is not valid with reason outputs greater than inputs"));

        // this is invalid tx bytes generated by one of this test runs, ensure that FUSD won't broadcast it using
        // different methods
        let tx_bytes: &[u8] = &[
            1, 0, 0, 0, 1, 105, 91, 221, 196, 250, 138, 113, 118, 165, 149, 181, 70, 15, 224, 124, 67, 133, 237, 31,
            88, 125, 178, 69, 166, 27, 211, 32, 54, 1, 238, 134, 102, 2, 0, 0, 0, 106, 71, 48, 68, 2, 32, 103, 105,
            238, 187, 198, 194, 7, 162, 250, 17, 240, 45, 93, 168, 223, 35, 92, 23, 84, 70, 193, 234, 183, 130, 114,
            49, 198, 118, 69, 22, 128, 118, 2, 32, 127, 44, 73, 98, 217, 254, 44, 181, 87, 175, 114, 138, 223, 173,
            201, 168, 38, 198, 49, 23, 9, 101, 50, 154, 55, 236, 126, 253, 37, 114, 111, 218, 65, 33, 3, 104, 121, 223,
            35, 6, 99, 219, 76, 208, 131, 200, 238, 176, 242, 147, 244, 106, 188, 70, 10, 211, 194, 153, 176, 8, 155,
            114, 230, 212, 114, 32, 44, 255, 255, 255, 255, 3, 0, 0, 0, 0, 0, 0, 0, 0, 55, 106, 4, 83, 76, 80, 0, 1, 1,
            4, 83, 69, 78, 68, 32, 187, 48, 158, 72, 147, 6, 113, 88, 43, 234, 80, 143, 154, 29, 155, 73, 30, 73, 182,
            155, 227, 214, 243, 114, 220, 8, 218, 42, 198, 233, 14, 183, 8, 0, 0, 0, 0, 0, 0, 3, 232, 232, 3, 0, 0, 0,
            0, 0, 0, 23, 169, 20, 149, 59, 57, 9, 255, 106, 162, 105, 248, 93, 163, 76, 19, 42, 146, 66, 68, 64, 225,
            142, 135, 205, 228, 173, 0, 0, 0, 0, 0, 25, 118, 169, 20, 140, 255, 252, 36, 9, 208, 99, 67, 125, 106, 168,
            183, 90, 0, 155, 155, 165, 27, 113, 252, 136, 172, 216, 36, 92, 97,
        ];

        let tx_bytes_str = hex::encode(tx_bytes);
        let err = fusd.send_raw_tx(&tx_bytes_str).wait().unwrap_err();
        println!("{:?}", err);
        assert!(err.contains("is not valid with reason outputs greater than inputs"));

        let err2 = fusd.send_raw_tx_bytes(tx_bytes).wait().unwrap_err();
        println!("{:?}", err2);
        assert!(err2.contains("is not valid with reason outputs greater than inputs"));
        assert_eq!(err, err2);

        let utxo_tx: UtxoTx = deserialize(tx_bytes).unwrap();
        let err = block_on(fusd.broadcast_tx(&utxo_tx)).unwrap_err();
        match err.into_inner() {
            BroadcastTxErr::Other(err) => assert!(err.contains("is not valid with reason outputs greater than inputs")),
            e @ _ => panic!("Unexpected err {:?}", e),
        };

        // The error variant should equal to `TxRecoverable`
        assert_eq!(
            discriminant(&tx_err),
            discriminant(&TransactionErr::TxRecoverable(
                TransactionEnum::from(utxo_tx),
                String::new()
            ))
        );
    }

    #[test]
    fn test_validate_htlc_invalid_slp_utxo() {
        let (_ctx, bch) = tbch_coin_for_test();
        let token_id = H256::from("bb309e48930671582bea508f9a1d9b491e49b69be3d6f372dc08da2ac6e90eb7");
        let fusd = SlpToken::new(4, "FUSD".into(), token_id, bch.clone(), 0);

        // https://www.blockchain.com/ru/bch-testnet/tx/6686ee013620d31ba645b27d581fed85437ce00f46b595a576718afac4dd5b69
        let payment_tx = hex::decode("0100000001ce59a734f33811afcc00c19dcb12202ed00067a50efed80424fabd2b723678c0020000006b483045022100ec1fecff9c60fb7e821b9a412bd8c4ce4a757c68287f9cf9e0f461165492d6530220222f020dd05d65ba35cddd0116c99255612ec90d63019bb1cea45e2cf09a62a94121036879df230663db4cd083c8eeb0f293f46abc460ad3c299b0089b72e6d472202cffffffff030000000000000000376a04534c500001010453454e4420bb309e48930671582bea508f9a1d9b491e49b69be3d6f372dc08da2ac6e90eb70800000000000003e8e80300000000000017a914953b3909ff6aa269f85da34c132a92424440e18e879decad00000000001976a9148cfffc2409d063437d6aa8b75a009b9ba51b71fc88acd1215c61").unwrap();

        let other_pub_bytes =
            hex::decode("036879df230663db4cd083c8eeb0f293f46abc460ad3c299b0089b72e6d472202c").unwrap();
        let other_pub = Public::from_slice(&other_pub_bytes).unwrap();

        let lock_time = 1624547837;
        let secret_hash = hex::decode("5d9e149ad9ccb20e9f931a69b605df2ffde60242").unwrap();
        let amount: BigDecimal = "0.1".parse().unwrap();
        let my_pub = bch.my_public_key().unwrap();

        // standard BCH validation should pass as the output itself is correct
        utxo_common::validate_payment(
            bch.clone(),
            deserialize(payment_tx.as_slice()).unwrap(),
            SLP_SWAP_VOUT,
            my_pub,
            &other_pub,
            &secret_hash,
            fusd.platform_dust_dec(),
            lock_time,
            now_ms() / 1000 + 60,
            1,
        )
        .wait()
        .unwrap();

        let input = ValidatePaymentInput {
            payment_tx,
            other_pub: other_pub_bytes,
            time_lock_duration: 0,
            time_lock: lock_time,
            secret_hash,
            amount,
            swap_contract_address: None,
            try_spv_proof_until: now_ms() / 1000 + 60,
            confirmations: 1,
            unique_swap_data: Vec::new(),
        };
        let validity_err = block_on(fusd.validate_htlc(input)).unwrap_err();
        match validity_err.into_inner() {
            ValidatePaymentError::WrongPaymentTx(e) => println!("{:#?}", e),
            err @ _ => panic!("Unexpected err {:#?}", err),
        };
    }

    #[test]
    fn test_sign_message() {
        let (_ctx, bch) = tbch_coin_for_test();
        let token_id = H256::from("bb309e48930671582bea508f9a1d9b491e49b69be3d6f372dc08da2ac6e90eb7");
        let fusd = SlpToken::new(4, "FUSD".into(), token_id, bch, 0);
        let signature = fusd.sign_message("test").unwrap();
        assert_eq!(
            signature,
            "ILuePKMsycXwJiNDOT7Zb7TfIlUW7Iq+5ylKd15AK72vGVYXbnf7Gj9Lk9MFV+6Ub955j7MiAkp0wQjvuIoRPPA="
        );
    }

    #[test]
    #[cfg(not(target_arch = "wasm32"))]
    fn test_verify_message() {
        let (_ctx, bch) = tbch_coin_for_test();
        let token_id = H256::from("bb309e48930671582bea508f9a1d9b491e49b69be3d6f372dc08da2ac6e90eb7");
        let fusd = SlpToken::new(4, "FUSD".into(), token_id, bch, 0);
        let is_valid = fusd
            .verify_message(
                "ILuePKMsycXwJiNDOT7Zb7TfIlUW7Iq+5ylKd15AK72vGVYXbnf7Gj9Lk9MFV+6Ub955j7MiAkp0wQjvuIoRPPA=",
                "test",
                "slptest:qzx0llpyp8gxxsmad25twksqnwd62xm3lsg8lecug8",
            )
            .unwrap();
        assert!(is_valid);
    }
}<|MERGE_RESOLUTION|>--- conflicted
+++ resolved
@@ -14,24 +14,14 @@
                   FeePolicy, GenerateTxError, RecentlySpentOutPointsGuard, UtxoCoinConf, UtxoCoinFields,
                   UtxoCommonOps, UtxoTx, UtxoTxBroadcastOps, UtxoTxGenerationOps};
 use crate::{BalanceFut, CoinBalance, CoinFutSpawner, FeeApproxStage, FoundSwapTxSpend, HistorySyncState,
-<<<<<<< HEAD
-            MarketCoinOps, MmCoin, NegotiateSwapContractAddrErr, NumConversError, PrivKeyNotAllowed,
-            RawTransactionFut, RawTransactionRequest, SearchForSwapTxSpendInput, SignatureResult, SwapOps, TradeFee,
-            TradePreimageError, TradePreimageFut, TradePreimageResult, TradePreimageValue, TransactionDetails,
-            TransactionEnum, TransactionErr, TransactionFut, TxFeeDetails, TxMarshalingErr,
-            UnexpectedDerivationMethod, ValidateAddressResult, ValidateOtherPubKeyErr, ValidatePaymentInput,
-            VerificationError, VerificationResult, WatcherOps, WatcherValidatePaymentInput, WithdrawError,
-            WithdrawFee, WithdrawFut, WithdrawRequest};
-=======
             MarketCoinOps, MmCoin, NegotiateSwapContractAddrErr, NumConversError, PaymentInstructions,
             PaymentInstructionsErr, PrivKeyNotAllowed, RawTransactionFut, RawTransactionRequest,
             SearchForSwapTxSpendInput, SignatureResult, SwapOps, TradeFee, TradePreimageError, TradePreimageFut,
             TradePreimageResult, TradePreimageValue, TransactionDetails, TransactionEnum, TransactionErr,
             TransactionFut, TxFeeDetails, TxMarshalingErr, UnexpectedDerivationMethod, ValidateAddressResult,
             ValidateInstructionsErr, ValidateOtherPubKeyErr, ValidatePaymentInput, VerificationError,
-            VerificationResult, WatcherOps, WatcherSearchForSwapTxSpendInput, WatcherValidatePaymentInput,
-            WithdrawError, WithdrawFee, WithdrawFut, WithdrawRequest};
->>>>>>> 6fc74b99
+            VerificationResult, WatcherOps, WatcherValidatePaymentInput, WithdrawError, WithdrawFee, WithdrawFut,
+            WithdrawRequest};
 use async_trait::async_trait;
 use bitcrypto::dhash160;
 use chain::constants::SEQUENCE_FINAL;
