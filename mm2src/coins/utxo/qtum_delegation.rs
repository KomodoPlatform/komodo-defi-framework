--- conflicted
+++ resolved
@@ -290,20 +290,7 @@
                 DelegationError::from_generate_tx_error(gen_tx_error, self.ticker().to_string(), utxo.decimals)
             })?;
 
-<<<<<<< HEAD
         let signed = sign_tx(unsigned, key_pair, utxo.conf.signature_version, utxo.conf.fork_id)?;
-=======
-        let prev_script = self
-            .script_for_address(&my_address)
-            .map_err(|e| DelegationError::InternalError(e.to_string()))?;
-        let signed = sign_tx(
-            unsigned,
-            key_pair,
-            prev_script,
-            utxo.conf.signature_version,
-            utxo.conf.fork_id,
-        )?;
->>>>>>> a0d87236
 
         let miner_fee = data.fee_amount + data.unused_change;
         let generated_tx = GenerateQrc20TxResult {
