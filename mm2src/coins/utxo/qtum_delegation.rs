use crate::qrc20::rpc_clients::Qrc20ElectrumOps;
use crate::qrc20::script_pubkey::generate_contract_call_script_pubkey;
use crate::qrc20::{contract_addr_into_rpc_format, ContractCallOutput, GenerateQrc20TxResult, Qrc20AbiError,
                   Qrc20FeeDetails, OUTPUT_QTUM_AMOUNT, QRC20_DUST, QRC20_GAS_LIMIT_DEFAULT, QRC20_GAS_PRICE_DEFAULT};
use crate::utxo::qtum::{QtumBasedCoin, QtumCoin, QtumDelegationOps, QtumDelegationRequest, QtumStakingInfosDetails};
use crate::utxo::rpc_clients::UtxoRpcClientEnum;
use crate::utxo::utxo_common::{big_decimal_from_sat_unsigned, UtxoTxBuilder};
use crate::utxo::{qtum, utxo_common, Address, UtxoCommonOps};
use crate::utxo::{PrivKeyNotAllowed, UTXO_LOCK};
use crate::{DelegationError, DelegationFut, DelegationResult, MarketCoinOps, StakingInfos, StakingInfosError,
            StakingInfosFut, StakingInfosResult, TransactionDetails, TransactionType};
use bigdecimal::Zero;
use bitcrypto::dhash256;
use common::mm_error::prelude::{MapMmError, MapToMmResult};
use common::mm_error::MmError;
use common::mm_number::BigDecimal;
use common::now_ms;
use derive_more::Display;
use ethabi::{Contract, Token};
use ethereum_types::H160;
use futures::compat::Future01CompatExt;
use futures::{FutureExt, TryFutureExt};
use keys::{AddressHashEnum, Signature};
use script::Builder as ScriptBuilder;
use serialization::serialize;
use std::str::FromStr;
use utxo_signer::with_key_pair::sign_tx;

pub const QTUM_DELEGATION_STANDARD_FEE: u64 = 10;
pub const QTUM_LOWER_BOUND_DELEGATION_AMOUNT: f64 = 100.0;
pub const QRC20_GAS_LIMIT_DELEGATION: u64 = 2_250_000;
pub const QTUM_ADD_DELEGATION_TOPIC: &str = "a23803f3b2b56e71f2921c22b23c32ef596a439dbe03f7250e6b58a30eb910b5";
pub const QTUM_REMOVE_DELEGATION_TOPIC: &str = "7fe28d2d0b16cf95b5ea93f4305f89133b3892543e616381a1336fc1e7a01fa0";
const QTUM_DELEGATE_CONTRACT_ABI: &str = r#"[{"anonymous":false,"inputs":[{"indexed":true,"internalType":"address","name":"_staker","type":"address"},{"indexed":true,"internalType":"address","name":"_delegate","type":"address"},{"indexed":false,"internalType":"uint8","name":"fee","type":"uint8"},{"indexed":false,"internalType":"uint256","name":"blockHeight","type":"uint256"},{"indexed":false,"internalType":"bytes","name":"PoD","type":"bytes"}],"name":"AddDelegation","type":"event"},{"anonymous":false,"inputs":[{"indexed":true,"internalType":"address","name":"_staker","type":"address"},{"indexed":true,"internalType":"address","name":"_delegate","type":"address"}],"name":"RemoveDelegation","type":"event"},{"constant":false,"inputs":[{"internalType":"address","name":"_staker","type":"address"},{"internalType":"uint8","name":"_fee","type":"uint8"},{"internalType":"bytes","name":"_PoD","type":"bytes"}],"name":"addDelegation","outputs":[],"payable":false,"stateMutability":"nonpayable","type":"function"},{"constant":true,"inputs":[{"internalType":"address","name":"","type":"address"}],"name":"delegations","outputs":[{"internalType":"address","name":"staker","type":"address"},{"internalType":"uint8","name":"fee","type":"uint8"},{"internalType":"uint256","name":"blockHeight","type":"uint256"},{"internalType":"bytes","name":"PoD","type":"bytes"}],"payable":false,"stateMutability":"view","type":"function"},{"constant":false,"inputs":[],"name":"removeDelegation","outputs":[],"payable":false,"stateMutability":"nonpayable","type":"function"}]"#;

lazy_static! {
    pub static ref QTUM_DELEGATE_CONTRACT: Contract = Contract::load(QTUM_DELEGATE_CONTRACT_ABI.as_bytes()).unwrap();
    pub static ref QTUM_DELEGATE_CONTRACT_ADDRESS: H160 =
        H160::from_str("0000000000000000000000000000000000000086").unwrap();
}

pub type QtumStakingAbiResult<T> = Result<T, MmError<QtumStakingAbiError>>;

#[derive(Debug, Display)]
pub enum QtumStakingAbiError {
    #[display(fmt = "Invalid QRC20 ABI params: {}", _0)]
    InvalidParams(String),
    #[display(fmt = "QRC20 ABI error: {}", _0)]
    AbiError(String),
    #[display(fmt = "Qtum POD error: {}", _0)]
    PodSigningError(String),
    #[display(fmt = "Internal error: {}", _0)]
    Internal(String),
}

impl From<Qrc20AbiError> for QtumStakingAbiError {
    fn from(e: Qrc20AbiError) -> Self {
        match e {
            Qrc20AbiError::InvalidParams(e) => QtumStakingAbiError::InvalidParams(e),
            Qrc20AbiError::AbiError(e) => QtumStakingAbiError::AbiError(e),
        }
    }
}

impl From<QtumStakingAbiError> for DelegationError {
    fn from(e: QtumStakingAbiError) -> Self { DelegationError::CannotInteractWithSmartContract(e.to_string()) }
}

impl From<ethabi::Error> for QtumStakingAbiError {
    fn from(e: ethabi::Error) -> QtumStakingAbiError { QtumStakingAbiError::AbiError(e.to_string()) }
}

impl From<ethabi::Error> for DelegationError {
    fn from(e: ethabi::Error) -> Self { DelegationError::from(QtumStakingAbiError::from(e)) }
}

impl From<Qrc20AbiError> for DelegationError {
    fn from(e: Qrc20AbiError) -> Self { DelegationError::from(QtumStakingAbiError::from(e)) }
}

impl From<PrivKeyNotAllowed> for QtumStakingAbiError {
    fn from(e: PrivKeyNotAllowed) -> Self { QtumStakingAbiError::Internal(e.to_string()) }
}

impl QtumDelegationOps for QtumCoin {
    fn add_delegation(&self, request: QtumDelegationRequest) -> DelegationFut {
        let coin = self.clone();
        let fut = async move { coin.add_delegation_impl(request).await };
        Box::new(fut.boxed().compat())
    }

    fn get_delegation_infos(&self) -> StakingInfosFut {
        let coin = self.clone();
        let fut = async move { coin.get_delegation_infos_impl().await };
        Box::new(fut.boxed().compat())
    }

    fn remove_delegation(&self) -> DelegationFut {
        let coin = self.clone();
        let fut = async move { coin.remove_delegation_impl().await };
        Box::new(fut.boxed().compat())
    }

<<<<<<< HEAD
    fn generate_pod(&self, addr_hash: AddressHash) -> Result<Signature, MmError<DelegationError>> {
=======
    fn generate_pod(&self, addr_hash: AddressHashEnum) -> Result<Signature, MmError<QtumStakingAbiError>> {
>>>>>>> b2cf0875
        let mut buffer = b"\x15Qtum Signed Message:\n\x28".to_vec();
        buffer.append(&mut addr_hash.to_string().into_bytes());
        let hashed = dhash256(&buffer);
        let key_pair = self.as_ref().priv_key_policy.key_pair_or_err()?;
        let signature = key_pair
            .private()
            .sign_compact(&hashed)
            .map_to_mm(|e| QtumStakingAbiError::PodSigningError(e.to_string()))?;
        Ok(signature)
    }
}

impl QtumCoin {
    async fn remove_delegation_impl(&self) -> DelegationResult {
        if self.addr_format().is_segwit() {
            return MmError::err(DelegationError::DelegationOpsNotSupported {
                reason: "Qtum doesn't support delegation for segwit".to_string(),
            });
        }
        let delegation_output = self.remove_delegation_output(QRC20_GAS_LIMIT_DEFAULT, QRC20_GAS_PRICE_DEFAULT)?;
        let outputs = vec![delegation_output];
        let my_address = self.my_address().map_to_mm(DelegationError::InternalError)?;
        Ok(self
            .generate_delegation_transaction(
                outputs,
                my_address,
                QRC20_GAS_LIMIT_DEFAULT,
                TransactionType::RemoveDelegation,
            )
            .await?)
    }

    async fn am_i_currently_staking(&self) -> Result<Option<String>, MmError<StakingInfosError>> {
        let utxo = self.as_ref();
        let contract_address = contract_addr_into_rpc_format(&QTUM_DELEGATE_CONTRACT_ADDRESS);
        let client = match &utxo.rpc_client {
            UtxoRpcClientEnum::Native(_) => {
                return MmError::err(StakingInfosError::Internal("Native not supported".to_string()))
            },
            UtxoRpcClientEnum::Electrum(electrum) => electrum,
        };
<<<<<<< HEAD
        let address = self.my_addr_as_contract_addr()?;
        let address_rpc = contract_addr_into_rpc_format(&address);
=======
        let v = contract_addr_from_utxo_addr(utxo.my_address.clone()).map_to_mm(StakingInfosError::Internal)?;
        let address = contract_addr_into_rpc_format(&v);
>>>>>>> b2cf0875
        let add_delegation_history = client
            .blockchain_contract_event_get_history(&address_rpc, &contract_address, QTUM_ADD_DELEGATION_TOPIC)
            .compat()
            .await
            .map_to_mm(|e| StakingInfosError::Transport(e.to_string()))?;
        let remove_delegation_history = client
            .blockchain_contract_event_get_history(&address_rpc, &contract_address, QTUM_REMOVE_DELEGATION_TOPIC)
            .compat()
            .await
            .map_to_mm(|e| StakingInfosError::Transport(e.to_string()))?;
        let am_i_staking = add_delegation_history.len() > remove_delegation_history.len();
        if am_i_staking {
            let last_tx_add = match add_delegation_history.last() {
                Some(last_tx_add) => last_tx_add,
                None => return Ok(None),
            };
            let res = &client
                .blockchain_transaction_get_receipt(&last_tx_add.tx_hash)
                .compat()
                .await
                .map_to_mm(|e| StakingInfosError::Transport(e.to_string()))?;
            // there is only 3 topics for an add_delegation
            // the first entry is the operation (add_delegation / remove_delegation),
            // the second entry is always the staker as hexadecimal 32 byte padded
            // by trimming the start we retrieve the standard hex hash format
            // https://testnet.qtum.info/tx/c62d707b67267a13a53b5910ffbf393c47f00734cff1c73aae6e05d24258372f
            // topic[0] -> a23803f3b2b56e71f2921c22b23c32ef596a439dbe03f7250e6b58a30eb910b5 -> add_delegation_topic
            // topic[1] -> 000000000000000000000000d4ea77298fdac12c657a18b222adc8b307e18127 -> staker_address
            // topic[2] -> 0000000000000000000000006d9d2b554d768232320587df75c4338ecc8bf37d

            return if let Some(raw) = res
                .iter()
                .find(|receipt| {
                    receipt
                        .log
                        .iter()
                        .any(|e| !e.topics.is_empty() && e.topics[0] == QTUM_ADD_DELEGATION_TOPIC)
                })
                .and_then(|receipt| {
                    receipt
                        .log
                        .get(0)
                        .and_then(|log_entry| log_entry.topics.get(1))
                        .map(|padded_staker_address_hex| padded_staker_address_hex.trim_start_matches('0'))
                }) {
                let hash = H160::from_str(raw).map_to_mm(|e| StakingInfosError::Internal(e.to_string()))?;
                let address = self.utxo_address_from_contract_addr(hash);
                Ok(Some(address.to_string()))
            } else {
                Ok(None)
            };
        }
        Ok(None)
    }

    async fn get_delegation_infos_impl(&self) -> StakingInfosResult {
        let coin = self.as_ref();
        let my_address = coin.derivation_method.iguana_or_err()?;

        let staker = self.am_i_currently_staking().await?;
        let (unspents, _) = utxo_common::list_unspent_ordered(self, my_address).await?;
        let lower_bound = QTUM_LOWER_BOUND_DELEGATION_AMOUNT.into();
        let mut amount = BigDecimal::zero();
        if staker.is_some() {
            amount = unspents
                .iter()
                .map(|unspent| big_decimal_from_sat_unsigned(unspent.value, coin.decimals))
                .filter(|unspent_value| unspent_value >= &lower_bound)
                .fold(BigDecimal::zero(), |total, unspent_value| total + unspent_value);
        }
        let am_i_staking = staker.is_some();
        let infos = StakingInfos {
            staking_infos_details: QtumStakingInfosDetails {
                amount,
                staker,
                am_i_staking,
                is_staking_supported: !my_address.addr_format.is_segwit(),
            }
            .into(),
        };
        Ok(infos)
    }

    async fn add_delegation_impl(&self, request: QtumDelegationRequest) -> DelegationResult {
        if self.addr_format().is_segwit() {
            return MmError::err(DelegationError::DelegationOpsNotSupported {
                reason: "Qtum doesn't support delegation for segwit".to_string(),
            });
        }
        if let Some(staking_addr) = self.am_i_currently_staking().await? {
            return MmError::err(DelegationError::AlreadyDelegating(staking_addr));
        }
        let to_addr =
            Address::from_str(request.address.as_str()).map_to_mm(|e| DelegationError::AddressError(e.to_string()))?;
        let fee = request.fee.unwrap_or(QTUM_DELEGATION_STANDARD_FEE);
        let _utxo_lock = UTXO_LOCK.lock();
        let staker_address_hex =
            qtum::contract_addr_from_utxo_addr(to_addr.clone()).map_to_mm(DelegationError::AddressError)?;
        let delegation_output = self.add_delegation_output(
            staker_address_hex,
            to_addr.hash,
            fee,
            QRC20_GAS_LIMIT_DELEGATION,
            QRC20_GAS_PRICE_DEFAULT,
        )?;

        let outputs = vec![delegation_output];
        let my_address = self.my_address().map_to_mm(DelegationError::InternalError)?;
        Ok(self
            .generate_delegation_transaction(
                outputs,
                my_address,
                QRC20_GAS_LIMIT_DELEGATION,
                TransactionType::StakingDelegation,
            )
            .await?)
    }

    async fn generate_delegation_transaction(
        &self,
        contract_outputs: Vec<ContractCallOutput>,
        to_address: String,
        gas_limit: u64,
        transaction_type: TransactionType,
    ) -> DelegationResult {
        let utxo = self.as_ref();

        let key_pair = utxo.priv_key_policy.key_pair_or_err()?;
        let my_address = utxo.derivation_method.iguana_or_err()?;

        let (unspents, _) = self.ordered_mature_unspents(my_address).await?;
        let mut gas_fee = 0;
        let mut outputs = Vec::with_capacity(contract_outputs.len());
        for output in contract_outputs {
            gas_fee += output.gas_limit * output.gas_price;
            outputs.push(output.into());
        }

        let (unsigned, data) = UtxoTxBuilder::new(self)
            .add_available_inputs(unspents)
            .add_outputs(outputs)
            .with_gas_fee(gas_fee)
            .with_dust(QRC20_DUST)
            .build()
            .await
            .mm_err(|gen_tx_error| {
                DelegationError::from_generate_tx_error(gen_tx_error, self.ticker().to_string(), utxo.decimals)
            })?;

        let prev_script = ScriptBuilder::build_p2pkh(&my_address.hash);
        let signed = sign_tx(
            unsigned,
            key_pair,
            prev_script,
            utxo.conf.signature_version,
            utxo.conf.fork_id,
        )?;

        let miner_fee = data.fee_amount + data.unused_change.unwrap_or_default();
        let generated_tx = GenerateQrc20TxResult {
            signed,
            miner_fee,
            gas_fee,
        };

        let fee_details = Qrc20FeeDetails {
            // QRC20 fees are paid in base platform currency (in particular Qtum)
            coin: self.ticker().to_string(),
            miner_fee: utxo_common::big_decimal_from_sat(generated_tx.miner_fee as i64, utxo.decimals),
            gas_limit,
            gas_price: QRC20_GAS_PRICE_DEFAULT,
            total_gas_fee: utxo_common::big_decimal_from_sat(generated_tx.gas_fee as i64, utxo.decimals),
        };
        let my_address_string = self.my_address().map_to_mm(DelegationError::InternalError)?;

        let spent_by_me = utxo_common::big_decimal_from_sat(data.spent_by_me as i64, utxo.decimals);
        let qtum_amount = spent_by_me.clone();
        let received_by_me = utxo_common::big_decimal_from_sat(data.received_by_me as i64, utxo.decimals);
        let my_balance_change = &received_by_me - &spent_by_me;

        Ok(TransactionDetails {
            tx_hex: serialize(&generated_tx.signed).into(),
            tx_hash: generated_tx.signed.hash().reversed().to_vec().into(),
            from: vec![my_address_string],
            to: vec![to_address],
            total_amount: qtum_amount,
            spent_by_me,
            received_by_me,
            my_balance_change,
            block_height: 0,
            timestamp: now_ms() / 1000,
            fee_details: Some(fee_details.into()),
            coin: self.ticker().to_string(),
            internal_id: vec![].into(),
            kmd_rewards: None,
            transaction_type,
        })
    }

    fn remove_delegation_output(&self, gas_limit: u64, gas_price: u64) -> QtumStakingAbiResult<ContractCallOutput> {
        let function: &ethabi::Function = QTUM_DELEGATE_CONTRACT.function("removeDelegation")?;
        let params = function.encode_input(&[])?;
        let script_pubkey =
            generate_contract_call_script_pubkey(&params, gas_limit, gas_price, &QTUM_DELEGATE_CONTRACT_ADDRESS)?
                .to_bytes();
        Ok(ContractCallOutput {
            value: OUTPUT_QTUM_AMOUNT,
            script_pubkey,
            gas_limit,
            gas_price,
        })
    }

    fn add_delegation_output(
        &self,
        to_addr: H160,
        addr_hash: AddressHashEnum,
        fee: u64,
        gas_limit: u64,
        gas_price: u64,
    ) -> Result<ContractCallOutput, MmError<DelegationError>> {
        let function: &ethabi::Function = QTUM_DELEGATE_CONTRACT.function("addDelegation")?;
        let pod = self.generate_pod(addr_hash)?;
        let params = function.encode_input(&[
            Token::Address(to_addr),
            Token::Uint(fee.into()),
            Token::Bytes(pod.into()),
        ])?;

        let script_pubkey =
            generate_contract_call_script_pubkey(&params, gas_limit, gas_price, &QTUM_DELEGATE_CONTRACT_ADDRESS)?
                .to_bytes();
        Ok(ContractCallOutput {
            value: OUTPUT_QTUM_AMOUNT,
            script_pubkey,
            gas_limit,
            gas_price,
        })
    }
}<|MERGE_RESOLUTION|>--- conflicted
+++ resolved
@@ -101,11 +101,7 @@
         Box::new(fut.boxed().compat())
     }
 
-<<<<<<< HEAD
-    fn generate_pod(&self, addr_hash: AddressHash) -> Result<Signature, MmError<DelegationError>> {
-=======
-    fn generate_pod(&self, addr_hash: AddressHashEnum) -> Result<Signature, MmError<QtumStakingAbiError>> {
->>>>>>> b2cf0875
+    fn generate_pod(&self, addr_hash: AddressHashEnum) -> Result<Signature, MmError<DelegationError>> {
         let mut buffer = b"\x15Qtum Signed Message:\n\x28".to_vec();
         buffer.append(&mut addr_hash.to_string().into_bytes());
         let hashed = dhash256(&buffer);
@@ -147,13 +143,8 @@
             },
             UtxoRpcClientEnum::Electrum(electrum) => electrum,
         };
-<<<<<<< HEAD
         let address = self.my_addr_as_contract_addr()?;
         let address_rpc = contract_addr_into_rpc_format(&address);
-=======
-        let v = contract_addr_from_utxo_addr(utxo.my_address.clone()).map_to_mm(StakingInfosError::Internal)?;
-        let address = contract_addr_into_rpc_format(&v);
->>>>>>> b2cf0875
         let add_delegation_history = client
             .blockchain_contract_event_get_history(&address_rpc, &contract_address, QTUM_ADD_DELEGATION_TOPIC)
             .compat()
@@ -250,8 +241,7 @@
             Address::from_str(request.address.as_str()).map_to_mm(|e| DelegationError::AddressError(e.to_string()))?;
         let fee = request.fee.unwrap_or(QTUM_DELEGATION_STANDARD_FEE);
         let _utxo_lock = UTXO_LOCK.lock();
-        let staker_address_hex =
-            qtum::contract_addr_from_utxo_addr(to_addr.clone()).map_to_mm(DelegationError::AddressError)?;
+        let staker_address_hex = qtum::contract_addr_from_utxo_addr(to_addr.clone())?;
         let delegation_output = self.add_delegation_output(
             staker_address_hex,
             to_addr.hash,
