--- conflicted
+++ resolved
@@ -10,19 +10,12 @@
 use crate::utxo::utxo_tx_history_v2::{UtxoMyAddressesHistoryError, UtxoTxDetailsError, UtxoTxDetailsParams,
                                       UtxoTxHistoryOps};
 use crate::{BlockHeightAndTime, CanRefundHtlc, CoinBalance, CoinProtocol, CoinWithDerivationMethod,
-<<<<<<< HEAD
             NegotiateSwapContractAddrErr, PaymentInstructions, PaymentInstructionsErr, PrivKeyBuildPolicy,
             RawTransactionFut, RawTransactionRequest, SearchForSwapTxSpendInput, SignatureResult, SwapOps,
             TradePreimageValue, TransactionFut, TransactionType, TxFeeDetails, TxMarshalingErr,
             UnexpectedDerivationMethod, ValidateAddressResult, ValidateInstructionsErr, ValidateOtherPubKeyErr,
-            ValidatePaymentFut, ValidatePaymentInput, VerificationResult, WatcherValidatePaymentInput, WithdrawFut};
-=======
-            NegotiateSwapContractAddrErr, PrivKeyBuildPolicy, RawTransactionFut, RawTransactionRequest,
-            SearchForSwapTxSpendInput, SignatureResult, SwapOps, TradePreimageValue, TransactionFut, TransactionType,
-            TxFeeDetails, TxMarshalingErr, UnexpectedDerivationMethod, ValidateAddressResult, ValidateOtherPubKeyErr,
             ValidatePaymentFut, ValidatePaymentInput, VerificationResult, WatcherOps,
             WatcherSearchForSwapTxSpendInput, WatcherValidatePaymentInput, WithdrawFut};
->>>>>>> 4d2071f9
 use common::log::warn;
 use derive_more::Display;
 use futures::{FutureExt, TryFutureExt};
@@ -1017,17 +1010,13 @@
         utxo_common::search_for_swap_tx_spend_other(self, input, utxo_common::DEFAULT_SWAP_VOUT).await
     }
 
-<<<<<<< HEAD
-    async fn extract_secret(&self, secret_hash: &[u8], spend_tx: &[u8]) -> Result<Vec<u8>, String> {
-=======
     #[inline]
     fn check_tx_signed_by_pub(&self, tx: &[u8], expected_pub: &[u8]) -> Result<bool, String> {
         utxo_common::check_all_inputs_signed_by_pub(tx, expected_pub)
     }
 
     #[inline]
-    fn extract_secret(&self, secret_hash: &[u8], spend_tx: &[u8]) -> Result<Vec<u8>, String> {
->>>>>>> 4d2071f9
+    async fn extract_secret(&self, secret_hash: &[u8], spend_tx: &[u8]) -> Result<Vec<u8>, String> {
         utxo_common::extract_secret(secret_hash, spend_tx)
     }
 
