--- conflicted
+++ resolved
@@ -16,15 +16,10 @@
             SendMakerSpendsTakerPaymentArgs, SendTakerPaymentArgs, SendTakerRefundsPaymentArgs,
             SendTakerSpendsMakerPaymentArgs, SignatureResult, SwapOps, TradePreimageValue, TransactionFut,
             TransactionType, TxFeeDetails, TxMarshalingErr, UnexpectedDerivationMethod, ValidateAddressResult,
-<<<<<<< HEAD
             ValidateFeeArgs, ValidateInstructionsErr, ValidateOtherPubKeyErr, ValidatePaymentError,
             ValidatePaymentFut, ValidatePaymentInput, VerificationResult, WatcherOps,
             WatcherSearchForSwapTxSpendInput, WatcherValidatePaymentInput, WatcherValidateTakerFeeInput, WithdrawFut};
-=======
-            ValidateFeeArgs, ValidateInstructionsErr, ValidateOtherPubKeyErr, ValidatePaymentFut,
-            ValidatePaymentInput, VerificationResult, WatcherOps, WatcherValidatePaymentInput, WithdrawFut};
 use common::executor::{AbortableSystem, AbortedError};
->>>>>>> a6046fd7
 use common::log::warn;
 use derive_more::Display;
 use futures::{FutureExt, TryFutureExt};
