--- conflicted
+++ resolved
@@ -8,14 +8,9 @@
 use crate::utxo::utxo_common::big_decimal_from_sat_unsigned;
 use crate::{BlockHeightAndTime, CanRefundHtlc, CoinBalance, CoinProtocol, NegotiateSwapContractAddrErr,
             PrivKeyBuildPolicy, RawTransactionFut, RawTransactionRequest, SearchForSwapTxSpendInput, SignatureResult,
-<<<<<<< HEAD
             SignedTransactionFut, SwapOps, TradePreimageValue, TransactionFut, TransactionType, TxFeeDetails,
-            UnexpectedDerivationMethod, ValidateAddressResult, ValidatePaymentInput, VerificationResult,
-            WatcherSpendsMakerPaymentInput, WatcherValidatePaymentInput, WithdrawFut};
-=======
-            SwapOps, TradePreimageValue, TransactionFut, TransactionType, TxFeeDetails, TxMarshalingErr,
-            UnexpectedDerivationMethod, ValidateAddressResult, ValidatePaymentInput, VerificationResult, WithdrawFut};
->>>>>>> ebb0e81e
+            TxMarshalingErr, UnexpectedDerivationMethod, ValidateAddressResult, ValidatePaymentInput,
+            VerificationResult, WatcherSpendsMakerPaymentInput, WatcherValidatePaymentInput, WithdrawFut};
 use common::log::warn;
 use derive_more::Display;
 use futures::{FutureExt, TryFutureExt};
