--- conflicted
+++ resolved
@@ -10,16 +10,6 @@
 use crate::utxo::utxo_tx_history_v2::{UtxoMyAddressesHistoryError, UtxoTxDetailsError, UtxoTxDetailsParams,
                                       UtxoTxHistoryOps};
 use crate::{BlockHeightAndTime, CanRefundHtlc, CheckIfMyPaymentSentArgs, CoinBalance, CoinProtocol,
-<<<<<<< HEAD
-            CoinWithDerivationMethod, IguanaPrivKey, MakerSwapTakerCoin, NegotiateSwapContractAddrErr,
-            PaymentInstructions, PaymentInstructionsErr, PrivKeyBuildPolicy, RawTransactionFut, RawTransactionRequest,
-            RefundError, RefundPaymentArgs, RefundResult, SearchForSwapTxSpendInput,
-            SendMakerPaymentSpendPreimageInput, SendPaymentArgs, SignatureResult, SpendPaymentArgs, SwapOps,
-            TakerSwapMakerCoin, TradePreimageValue, TransactionFut, TransactionType, TxFeeDetails, TxMarshalingErr,
-            UnexpectedDerivationMethod, ValidateAddressResult, ValidateFeeArgs, ValidateInstructionsErr,
-            ValidateOtherPubKeyErr, ValidatePaymentError, ValidatePaymentFut, ValidatePaymentInput,
-            VerificationResult, WaitForHTLCTxSpendArgs, WatcherOps, WatcherSearchForSwapTxSpendInput,
-=======
             CoinWithDerivationMethod, ConfirmPaymentInput, IguanaPrivKey, MakerSwapTakerCoin,
             NegotiateSwapContractAddrErr, PaymentInstructions, PaymentInstructionsErr, PrivKeyBuildPolicy,
             RawTransactionFut, RawTransactionRequest, RefundError, RefundPaymentArgs, RefundResult,
@@ -27,9 +17,8 @@
             SpendPaymentArgs, SwapOps, TakerSwapMakerCoin, TradePreimageValue, TransactionFut, TransactionType,
             TxFeeDetails, TxMarshalingErr, UnexpectedDerivationMethod, ValidateAddressResult, ValidateFeeArgs,
             ValidateInstructionsErr, ValidateOtherPubKeyErr, ValidatePaymentError, ValidatePaymentFut,
-            ValidatePaymentInput, VerificationResult, WatcherOps, WatcherSearchForSwapTxSpendInput,
->>>>>>> 32e7c650
-            WatcherValidatePaymentInput, WatcherValidateTakerFeeInput, WithdrawFut};
+            ValidatePaymentInput, VerificationResult, WaitForHTLCTxSpendArgs, WatcherOps,
+            WatcherSearchForSwapTxSpendInput, WatcherValidatePaymentInput, WatcherValidateTakerFeeInput, WithdrawFut};
 use common::executor::{AbortableSystem, AbortedError};
 use common::log::warn;
 use derive_more::Display;
