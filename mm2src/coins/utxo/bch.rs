use super::*;
use crate::my_tx_history_v2::{CoinWithTxHistoryV2, MyTxHistoryErrorV2, MyTxHistoryTarget, TxDetailsBuilder,
                              TxHistoryStorage};
use crate::tx_history_storage::{GetTxHistoryFilters, WalletId};
use crate::utxo::rpc_clients::UtxoRpcFut;
use crate::utxo::slp::{parse_slp_script, SlpGenesisParams, SlpTokenInfo, SlpTransaction, SlpUnspent};
use crate::utxo::utxo_builder::{UtxoArcBuilder, UtxoCoinBuilder};
use crate::utxo::utxo_common::big_decimal_from_sat_unsigned;
<<<<<<< HEAD
use crate::{BlockHeightAndTime, CanRefundHtlc, CoinBalance, CoinProtocol, NegotiateSwapContractAddrErr,
            PrivKeyBuildPolicy, RawTransactionFut, RawTransactionRequest, SearchForSwapTxSpendInput, SignatureResult,
            SwapOps, TradePreimageValue, TransactionFut, TransactionType, TxFeeDetails, TxMarshalingErr,
            UnexpectedDerivationMethod, ValidateAddressResult, ValidateOtherPubKeyErr, ValidatePaymentInput,
            VerificationResult, WithdrawFut};
=======
use crate::utxo::utxo_tx_history_v2::{UtxoMyAddressesHistoryError, UtxoTxDetailsError, UtxoTxDetailsParams,
                                      UtxoTxHistoryOps};
use crate::{BlockHeightAndTime, CanRefundHtlc, CoinBalance, CoinProtocol, CoinWithDerivationMethod,
            NegotiateSwapContractAddrErr, PrivKeyBuildPolicy, RawTransactionFut, RawTransactionRequest,
            SearchForSwapTxSpendInput, SignatureResult, SwapOps, TradePreimageValue, TransactionFut, TransactionType,
            TxFeeDetails, TxMarshalingErr, UnexpectedDerivationMethod, ValidateAddressResult, ValidatePaymentInput,
            VerificationResult, WatcherValidatePaymentInput, WithdrawFut};
>>>>>>> 67ede861
use common::log::warn;
use derive_more::Display;
use futures::{FutureExt, TryFutureExt};
use itertools::Either as EitherIter;
use keys::hash::H256;
use keys::CashAddress;
pub use keys::NetworkPrefix as CashAddrPrefix;
use mm2_metrics::MetricsArc;
use mm2_number::MmNumber;
use serde_json::{self as json, Value as Json};
use serialization::{deserialize, CoinVariant};
use std::sync::MutexGuard;

pub type BchUnspentMap = HashMap<Address, BchUnspents>;

#[derive(Clone, Debug, Deserialize, Serialize)]
pub struct BchActivationRequest {
    #[serde(default)]
    allow_slp_unsafe_conf: bool,
    bchd_urls: Vec<String>,
    #[serde(flatten)]
    pub utxo_params: UtxoActivationParams,
}

#[derive(Debug, Display)]
pub enum BchFromLegacyReqErr {
    InvalidUtxoParams(UtxoFromLegacyReqErr),
    InvalidBchdUrls(json::Error),
}

impl From<UtxoFromLegacyReqErr> for BchFromLegacyReqErr {
    fn from(err: UtxoFromLegacyReqErr) -> Self { BchFromLegacyReqErr::InvalidUtxoParams(err) }
}

impl BchActivationRequest {
    pub fn from_legacy_req(req: &Json) -> Result<Self, MmError<BchFromLegacyReqErr>> {
        let bchd_urls = json::from_value(req["bchd_urls"].clone()).map_to_mm(BchFromLegacyReqErr::InvalidBchdUrls)?;
        let allow_slp_unsafe_conf = req["allow_slp_unsafe_conf"].as_bool().unwrap_or_default();
        let utxo_params = UtxoActivationParams::from_legacy_req(req)?;

        Ok(BchActivationRequest {
            allow_slp_unsafe_conf,
            bchd_urls,
            utxo_params,
        })
    }
}

#[derive(Clone)]
pub struct BchCoin {
    utxo_arc: UtxoArc,
    slp_addr_prefix: CashAddrPrefix,
    bchd_urls: Vec<String>,
    slp_tokens_infos: Arc<Mutex<HashMap<String, SlpTokenInfo>>>,
}

#[allow(clippy::large_enum_variant)]
pub enum IsSlpUtxoError {
    Rpc(UtxoRpcError),
    TxDeserialization(serialization::Error),
}

#[derive(Debug, Default)]
pub struct BchUnspents {
    /// Standard BCH UTXOs
    standard: Vec<UnspentInfo>,
    /// SLP related UTXOs
    slp: HashMap<H256, Vec<SlpUnspent>>,
    /// SLP minting batons outputs, DO NOT use them as MM2 doesn't support SLP minting by default
    slp_batons: Vec<UnspentInfo>,
    /// The unspents of transaction with an undetermined protocol (OP_RETURN in 0 output but not SLP)
    /// DO NOT ever use them to avoid burning users funds
    undetermined: Vec<UnspentInfo>,
}

impl BchUnspents {
    fn add_standard(&mut self, utxo: UnspentInfo) { self.standard.push(utxo) }

    fn add_slp(&mut self, token_id: H256, bch_unspent: UnspentInfo, slp_amount: u64) {
        let slp_unspent = SlpUnspent {
            bch_unspent,
            slp_amount,
        };
        self.slp.entry(token_id).or_insert_with(Vec::new).push(slp_unspent);
    }

    fn add_slp_baton(&mut self, utxo: UnspentInfo) { self.slp_batons.push(utxo) }

    fn add_undetermined(&mut self, utxo: UnspentInfo) { self.undetermined.push(utxo) }

    pub fn platform_balance(&self, decimals: u8) -> CoinBalance {
        let spendable_sat = total_unspent_value(&self.standard);

        let unspendable_slp = self.slp.iter().fold(0, |cur, (_, slp_unspents)| {
            let bch_value = total_unspent_value(slp_unspents.iter().map(|slp| &slp.bch_unspent));
            cur + bch_value
        });

        let unspendable_slp_batons = total_unspent_value(&self.slp_batons);
        let unspendable_undetermined = total_unspent_value(&self.undetermined);

        let total_unspendable = unspendable_slp + unspendable_slp_batons + unspendable_undetermined;
        CoinBalance {
            spendable: big_decimal_from_sat_unsigned(spendable_sat, decimals),
            unspendable: big_decimal_from_sat_unsigned(total_unspendable, decimals),
        }
    }

    pub fn slp_token_balance(&self, token_id: &H256, decimals: u8) -> CoinBalance {
        self.slp
            .get(token_id)
            .map(|unspents| {
                let total_sat = unspents.iter().fold(0, |cur, unspent| cur + unspent.slp_amount);
                CoinBalance {
                    spendable: big_decimal_from_sat_unsigned(total_sat, decimals),
                    unspendable: 0.into(),
                }
            })
            .unwrap_or_default()
    }
}

impl From<UtxoRpcError> for IsSlpUtxoError {
    fn from(err: UtxoRpcError) -> IsSlpUtxoError { IsSlpUtxoError::Rpc(err) }
}

impl From<serialization::Error> for IsSlpUtxoError {
    fn from(err: serialization::Error) -> IsSlpUtxoError { IsSlpUtxoError::TxDeserialization(err) }
}

impl BchCoin {
    pub fn slp_prefix(&self) -> &CashAddrPrefix { &self.slp_addr_prefix }

    pub fn slp_address(&self, address: &Address) -> Result<CashAddress, String> {
        let conf = &self.as_ref().conf;
        address.to_cashaddress(
            &self.slp_prefix().to_string(),
            conf.pub_addr_prefix,
            conf.p2sh_addr_prefix,
        )
    }

    pub fn bchd_urls(&self) -> &[String] { &self.bchd_urls }

    async fn utxos_into_bch_unspents(&self, utxos: Vec<UnspentInfo>) -> UtxoRpcResult<BchUnspents> {
        let mut result = BchUnspents::default();
        let mut temporary_undetermined = Vec::new();

        let to_verbose: HashSet<H256Json> = utxos
            .into_iter()
            .filter_map(|unspent| {
                if unspent.outpoint.index == 0 {
                    // Zero output is reserved for OP_RETURN of specific protocols
                    // so if we get it we can safely consider this as standard BCH UTXO.
                    // There is no need to request verbose transaction for such UTXO.
                    result.add_standard(unspent);
                    None
                } else {
                    let hash = unspent.outpoint.hash.reversed().into();
                    temporary_undetermined.push(unspent);
                    Some(hash)
                }
            })
            .collect();

        let verbose_txs = self
            .get_verbose_transactions_from_cache_or_rpc(to_verbose)
            .compat()
            .await?;

        for unspent in temporary_undetermined {
            let prev_tx_hash = unspent.outpoint.hash.reversed().into();
            let prev_tx_bytes = verbose_txs
                .get(&prev_tx_hash)
                .or_mm_err(|| {
                    UtxoRpcError::Internal(format!(
                        "'get_verbose_transactions_from_cache_or_rpc' should have returned '{:?}'",
                        prev_tx_hash
                    ))
                })?
                .to_inner();
            let prev_tx: UtxoTx = match deserialize(prev_tx_bytes.hex.as_slice()) {
                Ok(b) => b,
                Err(e) => {
                    warn!(
                        "Failed to deserialize prev_tx {:?} with error {:?}, considering {:?} as undetermined",
                        prev_tx_bytes, e, unspent
                    );
                    result.add_undetermined(unspent);
                    continue;
                },
            };

            if prev_tx.outputs.is_empty() {
                warn!(
                    "Prev_tx {:?} outputs are empty, considering {:?} as undetermined",
                    prev_tx_bytes, unspent
                );
                result.add_undetermined(unspent);
                continue;
            }

            let zero_out_script: Script = prev_tx.outputs[0].script_pubkey.clone().into();
            if zero_out_script.is_pay_to_public_key()
                || zero_out_script.is_pay_to_public_key_hash()
                || zero_out_script.is_pay_to_script_hash()
            {
                result.add_standard(unspent);
            } else {
                match parse_slp_script(&prev_tx.outputs[0].script_pubkey) {
                    Ok(slp_data) => match slp_data.transaction {
                        SlpTransaction::Send { token_id, amounts } => {
                            match amounts.get(unspent.outpoint.index as usize - 1) {
                                Some(slp_amount) => result.add_slp(token_id, unspent, *slp_amount),
                                None => result.add_standard(unspent),
                            }
                        },
                        SlpTransaction::Genesis(genesis) => {
                            if unspent.outpoint.index == 1 {
                                let token_id = prev_tx.hash().reversed();
                                result.add_slp(token_id, unspent, genesis.initial_token_mint_quantity);
                            } else if Some(unspent.outpoint.index) == genesis.mint_baton_vout.map(|u| u as u32) {
                                result.add_slp_baton(unspent);
                            } else {
                                result.add_standard(unspent);
                            }
                        },
                        SlpTransaction::Mint {
                            token_id,
                            additional_token_quantity,
                            mint_baton_vout,
                        } => {
                            if unspent.outpoint.index == 1 {
                                result.add_slp(token_id, unspent, additional_token_quantity);
                            } else if Some(unspent.outpoint.index) == mint_baton_vout.map(|u| u as u32) {
                                result.add_slp_baton(unspent);
                            } else {
                                result.add_standard(unspent);
                            }
                        },
                    },
                    Err(e) => {
                        warn!(
                            "Error {} parsing script {:?} as SLP, considering {:?} as undetermined",
                            e, prev_tx.outputs[0].script_pubkey, unspent
                        );
                        result.undetermined.push(unspent);
                    },
                };
            }
        }
        Ok(result)
    }

    /// Returns unspents to calculate balance, use for displaying purposes only!
    /// DO NOT USE to build transactions, it can lead to double spending attempt and also have other unpleasant consequences
    pub async fn bch_unspents_for_display(&self, address: &Address) -> UtxoRpcResult<BchUnspents> {
        // ordering is not required to display balance to we can simply call "normal" list_unspent
        let all_unspents = self
            .utxo_arc
            .rpc_client
            .list_unspent(address, self.utxo_arc.decimals)
            .compat()
            .await?;
        self.utxos_into_bch_unspents(all_unspents).await
    }

    /// Locks recently spent cache to safely return UTXOs for spending
    pub async fn bch_unspents_for_spend(
        &self,
        address: &Address,
    ) -> UtxoRpcResult<(BchUnspents, RecentlySpentOutPointsGuard<'_>)> {
        let (all_unspents, recently_spent) = utxo_common::get_unspent_ordered_list(self, address).await?;
        let result = self.utxos_into_bch_unspents(all_unspents).await?;

        Ok((result, recently_spent))
    }

    pub async fn get_token_utxos_for_spend(
        &self,
        token_id: &H256,
    ) -> UtxoRpcResult<(Vec<SlpUnspent>, Vec<UnspentInfo>, RecentlySpentOutPointsGuard<'_>)> {
        let my_address = self
            .as_ref()
            .derivation_method
            .iguana_or_err()
            .mm_err(|e| UtxoRpcError::Internal(e.to_string()))?;
        let (mut bch_unspents, recently_spent) = self.bch_unspents_for_spend(my_address).await?;
        let (mut slp_unspents, standard_utxos) = (
            bch_unspents.slp.remove(token_id).unwrap_or_default(),
            bch_unspents.standard,
        );

        slp_unspents.sort_by(|a, b| a.slp_amount.cmp(&b.slp_amount));
        Ok((slp_unspents, standard_utxos, recently_spent))
    }

    pub async fn get_token_utxos_for_display(
        &self,
        token_id: &H256,
    ) -> UtxoRpcResult<(Vec<SlpUnspent>, Vec<UnspentInfo>)> {
        let my_address = self
            .as_ref()
            .derivation_method
            .iguana_or_err()
            .mm_err(|e| UtxoRpcError::Internal(e.to_string()))?;
        let mut bch_unspents = self.bch_unspents_for_display(my_address).await?;
        let (mut slp_unspents, standard_utxos) = (
            bch_unspents.slp.remove(token_id).unwrap_or_default(),
            bch_unspents.standard,
        );

        slp_unspents.sort_by(|a, b| a.slp_amount.cmp(&b.slp_amount));
        Ok((slp_unspents, standard_utxos))
    }

    pub fn add_slp_token_info(&self, ticker: String, info: SlpTokenInfo) {
        self.slp_tokens_infos.lock().unwrap().insert(ticker, info);
    }

    pub fn get_slp_tokens_infos(&self) -> MutexGuard<'_, HashMap<String, SlpTokenInfo>> {
        self.slp_tokens_infos.lock().unwrap()
    }

    pub fn get_my_slp_address(&self) -> Result<CashAddress, String> {
        let my_address = try_s!(self.as_ref().derivation_method.iguana_or_err());
        let slp_address = my_address.to_cashaddress(
            &self.slp_prefix().to_string(),
            self.as_ref().conf.pub_addr_prefix,
            self.as_ref().conf.p2sh_addr_prefix,
        )?;
        Ok(slp_address)
    }

    /// Returns multiple details by tx hash if token transfers also occurred in the transaction
    pub async fn transaction_details_with_token_transfers<T: TxHistoryStorage>(
        &self,
        params: UtxoTxDetailsParams<'_, T>,
    ) -> MmResult<Vec<TransactionDetails>, UtxoTxDetailsError> {
        let tx = self.tx_from_storage_or_rpc(params.hash, params.storage).await?;

        let bch_tx_details = self
            .bch_tx_details(
                params.hash,
                &tx,
                params.block_height_and_time,
                params.storage,
                params.my_addresses,
            )
            .await?;
        let maybe_op_return: Script = tx.outputs[0].script_pubkey.clone().into();
        if !(maybe_op_return.is_pay_to_public_key_hash()
            || maybe_op_return.is_pay_to_public_key()
            || maybe_op_return.is_pay_to_script_hash())
        {
            if let Ok(slp_details) = parse_slp_script(&maybe_op_return) {
                let slp_tx_details = self
                    .slp_tx_details(
                        &tx,
                        slp_details.transaction,
                        params.block_height_and_time,
                        bch_tx_details.fee_details.clone(),
                        params.storage,
                        params.my_addresses,
                    )
                    .await?;
                return Ok(vec![bch_tx_details, slp_tx_details]);
            }
        }

        Ok(vec![bch_tx_details])
    }

    async fn bch_tx_details<T: TxHistoryStorage>(
        &self,
        tx_hash: &H256Json,
        tx: &UtxoTx,
        height_and_time: Option<BlockHeightAndTime>,
        storage: &T,
        my_addresses: &HashSet<Address>,
    ) -> MmResult<TransactionDetails, UtxoTxDetailsError> {
        let mut tx_builder = TxDetailsBuilder::new(self.ticker().to_owned(), tx, height_and_time, my_addresses.clone());
        for output in &tx.outputs {
            let addresses = match self.addresses_from_script(&output.script_pubkey.clone().into()) {
                Ok(a) => a,
                Err(_) => continue,
            };

            if addresses.is_empty() {
                continue;
            }

            if addresses.len() != 1 {
                let msg = format!(
                    "{} tx {:02x} output script resulted into unexpected number of addresses",
                    self.ticker(),
                    tx_hash,
                );
                return MmError::err(UtxoTxDetailsError::TxAddressDeserializationError(msg));
            }

            let amount = big_decimal_from_sat_unsigned(output.value, self.decimals());
            for address in addresses {
                tx_builder.transferred_to(address, &amount);
            }
        }

        let mut total_input = 0;
        for input in &tx.inputs {
            let index = input.previous_output.index;
            let prev_tx = self
                .tx_from_storage_or_rpc(&input.previous_output.hash.reversed().into(), storage)
                .await?;
            let prev_script = prev_tx.outputs[index as usize].script_pubkey.clone().into();
            let addresses = self
                .addresses_from_script(&prev_script)
                .map_to_mm(UtxoTxDetailsError::TxAddressDeserializationError)?;
            if addresses.len() != 1 {
                let msg = format!(
                    "{} tx {:02x} output script resulted into unexpected number of addresses",
                    self.ticker(),
                    tx_hash,
                );
                return MmError::err(UtxoTxDetailsError::TxAddressDeserializationError(msg));
            }

            let prev_value = prev_tx.outputs[index as usize].value;
            total_input += prev_value;
            let amount = big_decimal_from_sat_unsigned(prev_value, self.decimals());
            for address in addresses {
                tx_builder.transferred_from(address, &amount);
            }
        }

        let total_output = tx.outputs.iter().fold(0, |total, output| total + output.value);
        let fee = Some(TxFeeDetails::Utxo(UtxoFeeDetails {
            coin: Some(self.ticker().into()),
            amount: big_decimal_from_sat_unsigned(total_input - total_output, self.decimals()),
        }));
        tx_builder.set_tx_fee(fee);
        Ok(tx_builder.build())
    }

    async fn get_slp_genesis_params<T: TxHistoryStorage>(
        &self,
        token_id: H256,
        storage: &T,
    ) -> MmResult<SlpGenesisParams, UtxoTxDetailsError> {
        let token_genesis_tx = self.tx_from_storage_or_rpc(&token_id.into(), storage).await?;
        let maybe_genesis_script: Script = token_genesis_tx.outputs[0].script_pubkey.clone().into();
        let slp_details = parse_slp_script(&maybe_genesis_script)?;
        match slp_details.transaction {
            SlpTransaction::Genesis(params) => Ok(params),
            _ => {
                let error = format!("SLP token ID '{}' is not a genesis TX", token_id);
                MmError::err(UtxoTxDetailsError::InvalidTransaction(error))
            },
        }
    }

    async fn slp_transferred_amounts<T: TxHistoryStorage>(
        &self,
        utxo_tx: &UtxoTx,
        slp_tx: SlpTransaction,
        storage: &T,
    ) -> MmResult<HashMap<usize, (CashAddress, BigDecimal)>, UtxoTxDetailsError> {
        let slp_amounts = match slp_tx {
            SlpTransaction::Send { token_id, amounts } => {
                let genesis_params = self.get_slp_genesis_params(token_id, storage).await?;
                EitherIter::Left(
                    amounts
                        .into_iter()
                        .map(move |amount| big_decimal_from_sat_unsigned(amount, genesis_params.decimals[0])),
                )
            },
            SlpTransaction::Mint {
                token_id,
                additional_token_quantity,
                ..
            } => {
                let slp_genesis_params = self.get_slp_genesis_params(token_id, storage).await?;
                EitherIter::Right(std::iter::once(big_decimal_from_sat_unsigned(
                    additional_token_quantity,
                    slp_genesis_params.decimals[0],
                )))
            },
            SlpTransaction::Genesis(genesis_params) => EitherIter::Right(std::iter::once(
                big_decimal_from_sat_unsigned(genesis_params.initial_token_mint_quantity, genesis_params.decimals[0]),
            )),
        };

        let mut result = HashMap::new();
        for (i, amount) in slp_amounts.into_iter().enumerate() {
            let output_index = i + 1;
            match utxo_tx.outputs.get(output_index) {
                Some(output) => {
                    let addresses = self
                        .addresses_from_script(&output.script_pubkey.clone().into())
                        .map_to_mm(UtxoTxDetailsError::TxAddressDeserializationError)?;
                    if addresses.len() != 1 {
                        let msg = format!(
                            "{} tx {:?} output script resulted into unexpected number of addresses",
                            self.ticker(),
                            utxo_tx.hash().reversed(),
                        );
                        return MmError::err(UtxoTxDetailsError::TxAddressDeserializationError(msg));
                    }

                    let slp_address = self
                        .slp_address(&addresses[0])
                        .map_to_mm(UtxoTxDetailsError::InvalidTransaction)?;
                    result.insert(output_index, (slp_address, amount));
                },
                None => {
                    let error = format!(
                        "Unexpected '{}' output index at {} TX",
                        output_index,
                        utxo_tx.hash().reversed()
                    );
                    return MmError::err(UtxoTxDetailsError::InvalidTransaction(error));
                },
            }
        }
        Ok(result)
    }

    async fn slp_tx_details<Storage: TxHistoryStorage>(
        &self,
        tx: &UtxoTx,
        slp_tx: SlpTransaction,
        height_and_time: Option<BlockHeightAndTime>,
        tx_fee: Option<TxFeeDetails>,
        storage: &Storage,
        my_addresses: &HashSet<Address>,
    ) -> MmResult<TransactionDetails, UtxoTxDetailsError> {
        let token_id = match slp_tx.token_id() {
            Some(id) => id,
            None => tx.hash().reversed(),
        };

        let slp_addresses: Vec<_> = my_addresses
            .iter()
            .map(|addr| self.slp_address(addr))
            .collect::<Result<_, _>>()
            .map_to_mm(UtxoTxDetailsError::Internal)?;

        let mut slp_tx_details_builder =
            TxDetailsBuilder::new(self.ticker().to_owned(), tx, height_and_time, slp_addresses);
        let slp_transferred_amounts = self.slp_transferred_amounts(tx, slp_tx, storage).await?;
        for (_, (address, amount)) in slp_transferred_amounts {
            slp_tx_details_builder.transferred_to(address, &amount);
        }

        for input in &tx.inputs {
            let prev_tx = self
                .tx_from_storage_or_rpc(&input.previous_output.hash.reversed().into(), storage)
                .await?;
            if let Ok(slp_tx_details) = parse_slp_script(&prev_tx.outputs[0].script_pubkey) {
                let mut prev_slp_transferred = self
                    .slp_transferred_amounts(&prev_tx, slp_tx_details.transaction, storage)
                    .await?;
                let i = input.previous_output.index as usize;
                if let Some((address, amount)) = prev_slp_transferred.remove(&i) {
                    slp_tx_details_builder.transferred_from(address, &amount);
                }
            }
        }

        slp_tx_details_builder.set_transaction_type(TransactionType::TokenTransfer(token_id.take().to_vec().into()));
        slp_tx_details_builder.set_tx_fee(tx_fee);

        Ok(slp_tx_details_builder.build())
    }

    pub async fn get_block_timestamp(&self, height: u64) -> Result<u64, MmError<GetBlockHeaderError>> {
        self.as_ref().rpc_client.get_block_timestamp(height).await
    }
}

impl AsRef<UtxoCoinFields> for BchCoin {
    fn as_ref(&self) -> &UtxoCoinFields { &self.utxo_arc }
}

pub async fn bch_coin_from_conf_and_params(
    ctx: &MmArc,
    ticker: &str,
    conf: &Json,
    params: BchActivationRequest,
    slp_addr_prefix: CashAddrPrefix,
    priv_key: &[u8],
) -> Result<BchCoin, String> {
    if params.bchd_urls.is_empty() && !params.allow_slp_unsafe_conf {
        return Err("Using empty bchd_urls is unsafe for SLP users!".into());
    }

    let bchd_urls = params.bchd_urls;
    let slp_tokens_infos = Arc::new(Mutex::new(HashMap::new()));
    let constructor = {
        move |utxo_arc| BchCoin {
            utxo_arc,
            slp_addr_prefix: slp_addr_prefix.clone(),
            bchd_urls: bchd_urls.clone(),
            slp_tokens_infos: slp_tokens_infos.clone(),
        }
    };

    let priv_key_policy = PrivKeyBuildPolicy::IguanaPrivKey(priv_key);
    let coin = try_s!(
        UtxoArcBuilder::new(ctx, ticker, conf, &params.utxo_params, priv_key_policy, constructor)
            .build()
            .await
    );
    Ok(coin)
}

#[derive(Debug)]
pub enum BchActivationError {
    CoinInitError(String),
    TokenConfIsNotFound {
        token: String,
    },
    TokenCoinProtocolParseError {
        token: String,
        error: json::Error,
    },
    TokenCoinProtocolIsNotSlp {
        token: String,
        protocol: CoinProtocol,
    },
    TokenPlatformCoinIsInvalidInConf {
        token: String,
        expected_platform: String,
        actual_platform: String,
    },
    RpcError(UtxoRpcError),
    SlpPrefixParseError(String),
}

impl From<UtxoRpcError> for BchActivationError {
    fn from(e: UtxoRpcError) -> Self { BchActivationError::RpcError(e) }
}

// if mockable is placed before async_trait there is `munmap_chunk(): invalid pointer` error on async fn mocking attempt
#[async_trait]
#[cfg_attr(test, mockable)]
impl UtxoTxBroadcastOps for BchCoin {
    async fn broadcast_tx(&self, tx: &UtxoTx) -> Result<H256Json, MmError<BroadcastTxErr>> {
        utxo_common::broadcast_tx(self, tx).await
    }
}

// if mockable is placed before async_trait there is `munmap_chunk(): invalid pointer` error on async fn mocking attempt
#[async_trait]
#[cfg_attr(test, mockable)]
impl UtxoTxGenerationOps for BchCoin {
    async fn get_tx_fee(&self) -> UtxoRpcResult<ActualTxFee> { utxo_common::get_tx_fee(&self.utxo_arc).await }

    async fn calc_interest_if_required(
        &self,
        unsigned: TransactionInputSigner,
        data: AdditionalTxData,
        my_script_pub: Bytes,
    ) -> UtxoRpcResult<(TransactionInputSigner, AdditionalTxData)> {
        utxo_common::calc_interest_if_required(self, unsigned, data, my_script_pub).await
    }
}

#[async_trait]
#[cfg_attr(test, mockable)]
impl GetUtxoListOps for BchCoin {
    async fn get_unspent_ordered_list(
        &self,
        address: &Address,
    ) -> UtxoRpcResult<(Vec<UnspentInfo>, RecentlySpentOutPointsGuard<'_>)> {
        let (bch_unspents, recently_spent) = self.bch_unspents_for_spend(address).await?;
        Ok((bch_unspents.standard, recently_spent))
    }

    async fn get_all_unspent_ordered_list(
        &self,
        address: &Address,
    ) -> UtxoRpcResult<(Vec<UnspentInfo>, RecentlySpentOutPointsGuard<'_>)> {
        utxo_common::get_all_unspent_ordered_list(self, address).await
    }

    async fn get_mature_unspent_ordered_list(
        &self,
        address: &Address,
    ) -> UtxoRpcResult<(MatureUnspentList, RecentlySpentOutPointsGuard<'_>)> {
        let (unspents, recently_spent) = utxo_common::get_all_unspent_ordered_list(self, address).await?;
        Ok((MatureUnspentList::new_mature(unspents), recently_spent))
    }
}

// if mockable is placed before async_trait there is `munmap_chunk(): invalid pointer` error on async fn mocking attempt
#[async_trait]
#[cfg_attr(test, mockable)]
impl UtxoCommonOps for BchCoin {
    async fn get_htlc_spend_fee(&self, tx_size: u64) -> UtxoRpcResult<u64> {
        utxo_common::get_htlc_spend_fee(self, tx_size).await
    }

    fn addresses_from_script(&self, script: &Script) -> Result<Vec<Address>, String> {
        utxo_common::addresses_from_script(self, script)
    }

    fn denominate_satoshis(&self, satoshi: i64) -> f64 { utxo_common::denominate_satoshis(&self.utxo_arc, satoshi) }

    fn my_public_key(&self) -> Result<&Public, MmError<UnexpectedDerivationMethod>> {
        utxo_common::my_public_key(self.as_ref())
    }

    fn address_from_str(&self, address: &str) -> MmResult<Address, AddrFromStrError> {
        utxo_common::checked_address_from_str(self, address)
    }

    async fn get_current_mtp(&self) -> UtxoRpcResult<u32> {
        utxo_common::get_current_mtp(&self.utxo_arc, CoinVariant::Standard).await
    }

    fn is_unspent_mature(&self, output: &RpcTransaction) -> bool {
        utxo_common::is_unspent_mature(self.utxo_arc.conf.mature_confirmations, output)
    }

    async fn calc_interest_of_tx(&self, tx: &UtxoTx, input_transactions: &mut HistoryUtxoTxMap) -> UtxoRpcResult<u64> {
        utxo_common::calc_interest_of_tx(self, tx, input_transactions).await
    }

    async fn get_mut_verbose_transaction_from_map_or_rpc<'a, 'b>(
        &'a self,
        tx_hash: H256Json,
        utxo_tx_map: &'b mut HistoryUtxoTxMap,
    ) -> UtxoRpcResult<&'b mut HistoryUtxoTx> {
        utxo_common::get_mut_verbose_transaction_from_map_or_rpc(self, tx_hash, utxo_tx_map).await
    }

    async fn p2sh_spending_tx(&self, input: utxo_common::P2SHSpendingTxInput<'_>) -> Result<UtxoTx, String> {
        utxo_common::p2sh_spending_tx(self, input).await
    }

    fn get_verbose_transactions_from_cache_or_rpc(
        &self,
        tx_ids: HashSet<H256Json>,
    ) -> UtxoRpcFut<HashMap<H256Json, VerboseTransactionFrom>> {
        let selfi = self.clone();
        let fut = async move { utxo_common::get_verbose_transactions_from_cache_or_rpc(&selfi.utxo_arc, tx_ids).await };
        Box::new(fut.boxed().compat())
    }

    async fn preimage_trade_fee_required_to_send_outputs(
        &self,
        outputs: Vec<TransactionOutput>,
        fee_policy: FeePolicy,
        gas_fee: Option<u64>,
        stage: &FeeApproxStage,
    ) -> TradePreimageResult<BigDecimal> {
        utxo_common::preimage_trade_fee_required_to_send_outputs(
            self,
            self.ticker(),
            outputs,
            fee_policy,
            gas_fee,
            stage,
        )
        .await
    }

    fn increase_dynamic_fee_by_stage(&self, dynamic_fee: u64, stage: &FeeApproxStage) -> u64 {
        utxo_common::increase_dynamic_fee_by_stage(self, dynamic_fee, stage)
    }

    async fn p2sh_tx_locktime(&self, htlc_locktime: u32) -> Result<u32, MmError<UtxoRpcError>> {
        utxo_common::p2sh_tx_locktime(self, &self.utxo_arc.conf.ticker, htlc_locktime).await
    }

    fn addr_format(&self) -> &UtxoAddressFormat { utxo_common::addr_format(self) }

    fn addr_format_for_standard_scripts(&self) -> UtxoAddressFormat {
        utxo_common::addr_format_for_standard_scripts(self)
    }

    fn address_from_pubkey(&self, pubkey: &Public) -> Address {
        let conf = &self.utxo_arc.conf;
        let addr_format = self.addr_format().clone();
        utxo_common::address_from_pubkey(
            pubkey,
            conf.pub_addr_prefix,
            conf.pub_t_addr_prefix,
            conf.checksum_type,
            conf.bech32_hrp.clone(),
            addr_format,
        )
    }
}

#[async_trait]
impl SwapOps for BchCoin {
    fn send_taker_fee(&self, fee_addr: &[u8], amount: BigDecimal, _uuid: &[u8]) -> TransactionFut {
        utxo_common::send_taker_fee(self.clone(), fee_addr, amount)
    }

    fn send_maker_payment(
        &self,
        time_lock: u32,
        taker_pub: &[u8],
        secret_hash: &[u8],
        amount: BigDecimal,
        _swap_contract_address: &Option<BytesJson>,
        swap_unique_data: &[u8],
    ) -> TransactionFut {
        utxo_common::send_maker_payment(
            self.clone(),
            time_lock,
            taker_pub,
            secret_hash,
            amount,
            swap_unique_data,
        )
    }

    fn send_taker_payment(
        &self,
        time_lock: u32,
        maker_pub: &[u8],
        secret_hash: &[u8],
        amount: BigDecimal,
        _swap_contract_address: &Option<BytesJson>,
        swap_unique_data: &[u8],
    ) -> TransactionFut {
        utxo_common::send_taker_payment(
            self.clone(),
            time_lock,
            maker_pub,
            secret_hash,
            amount,
            swap_unique_data,
        )
    }

    fn send_maker_spends_taker_payment(
        &self,
        taker_payment_tx: &[u8],
        time_lock: u32,
        taker_pub: &[u8],
        secret: &[u8],
        _swap_contract_address: &Option<BytesJson>,
        swap_unique_data: &[u8],
    ) -> TransactionFut {
        utxo_common::send_maker_spends_taker_payment(
            self.clone(),
            taker_payment_tx,
            time_lock,
            taker_pub,
            secret,
            swap_unique_data,
        )
    }

    fn create_taker_spends_maker_payment_preimage(
        &self,
        maker_payment_tx: &[u8],
        time_lock: u32,
        maker_pub: &[u8],
        secret_hash: &[u8],
        swap_unique_data: &[u8],
    ) -> TransactionFut {
        utxo_common::create_taker_spends_maker_payment_preimage(
            self.clone(),
            maker_payment_tx,
            time_lock,
            maker_pub,
            secret_hash,
            swap_unique_data,
        )
    }

    fn send_taker_spends_maker_payment(
        &self,
        maker_payment_tx: &[u8],
        time_lock: u32,
        maker_pub: &[u8],
        secret: &[u8],
        _swap_contract_address: &Option<BytesJson>,
        swap_unique_data: &[u8],
    ) -> TransactionFut {
        utxo_common::send_taker_spends_maker_payment(
            self.clone(),
            maker_payment_tx,
            time_lock,
            maker_pub,
            secret,
            swap_unique_data,
        )
    }

    fn send_taker_spends_maker_payment_preimage(&self, preimage: &[u8], secret: &[u8]) -> TransactionFut {
        utxo_common::send_taker_spends_maker_payment_preimage(self.clone(), preimage, secret)
    }

    fn send_taker_refunds_payment(
        &self,
        taker_tx: &[u8],
        time_lock: u32,
        maker_pub: &[u8],
        secret_hash: &[u8],
        _swap_contract_address: &Option<BytesJson>,
        swap_unique_data: &[u8],
    ) -> TransactionFut {
        utxo_common::send_taker_refunds_payment(
            self.clone(),
            taker_tx,
            time_lock,
            maker_pub,
            secret_hash,
            swap_unique_data,
        )
    }

    fn send_maker_refunds_payment(
        &self,
        maker_tx: &[u8],
        time_lock: u32,
        taker_pub: &[u8],
        secret_hash: &[u8],
        _swap_contract_address: &Option<BytesJson>,
        swap_unique_data: &[u8],
    ) -> TransactionFut {
        utxo_common::send_maker_refunds_payment(
            self.clone(),
            maker_tx,
            time_lock,
            taker_pub,
            secret_hash,
            swap_unique_data,
        )
    }

    fn validate_fee(
        &self,
        fee_tx: &TransactionEnum,
        expected_sender: &[u8],
        fee_addr: &[u8],
        amount: &BigDecimal,
        min_block_number: u64,
        _uuid: &[u8],
    ) -> Box<dyn Future<Item = (), Error = String> + Send> {
        let tx = match fee_tx {
            TransactionEnum::UtxoTx(tx) => tx.clone(),
            _ => panic!(),
        };
        utxo_common::validate_fee(
            self.clone(),
            tx,
            utxo_common::DEFAULT_FEE_VOUT,
            expected_sender,
            amount,
            min_block_number,
            fee_addr,
        )
    }

    fn validate_maker_payment(&self, input: ValidatePaymentInput) -> Box<dyn Future<Item = (), Error = String> + Send> {
        utxo_common::validate_maker_payment(self, input)
    }

    fn validate_taker_payment(&self, input: ValidatePaymentInput) -> Box<dyn Future<Item = (), Error = String> + Send> {
        utxo_common::validate_taker_payment(self, input)
    }

    fn watcher_validate_taker_payment(
        &self,
        input: WatcherValidatePaymentInput,
    ) -> Box<dyn Future<Item = (), Error = String> + Send> {
        utxo_common::watcher_validate_taker_payment(self, input)
    }

    fn check_if_my_payment_sent(
        &self,
        time_lock: u32,
        other_pub: &[u8],
        secret_hash: &[u8],
        _search_from_block: u64,
        _swap_contract_address: &Option<BytesJson>,
        swap_unique_data: &[u8],
    ) -> Box<dyn Future<Item = Option<TransactionEnum>, Error = String> + Send> {
        utxo_common::check_if_my_payment_sent(self.clone(), time_lock, other_pub, secret_hash, swap_unique_data)
    }

    async fn search_for_swap_tx_spend_my(
        &self,
        input: SearchForSwapTxSpendInput<'_>,
    ) -> Result<Option<FoundSwapTxSpend>, String> {
        utxo_common::search_for_swap_tx_spend_my(self, input, utxo_common::DEFAULT_SWAP_VOUT).await
    }

    async fn search_for_swap_tx_spend_other(
        &self,
        input: SearchForSwapTxSpendInput<'_>,
    ) -> Result<Option<FoundSwapTxSpend>, String> {
        utxo_common::search_for_swap_tx_spend_other(self, input, utxo_common::DEFAULT_SWAP_VOUT).await
    }

    fn extract_secret(&self, secret_hash: &[u8], spend_tx: &[u8]) -> Result<Vec<u8>, String> {
        utxo_common::extract_secret(secret_hash, spend_tx)
    }

    fn can_refund_htlc(&self, locktime: u64) -> Box<dyn Future<Item = CanRefundHtlc, Error = String> + Send + '_> {
        Box::new(
            utxo_common::can_refund_htlc(self, locktime)
                .boxed()
                .map_err(|e| ERRL!("{}", e))
                .compat(),
        )
    }

    fn negotiate_swap_contract_addr(
        &self,
        _other_side_address: Option<&[u8]>,
    ) -> Result<Option<BytesJson>, MmError<NegotiateSwapContractAddrErr>> {
        Ok(None)
    }

    fn derive_htlc_key_pair(&self, swap_unique_data: &[u8]) -> KeyPair {
        utxo_common::derive_htlc_key_pair(self.as_ref(), swap_unique_data)
    }

    fn validate_other_pubkey(&self, raw_pubkey: &[u8]) -> MmResult<(), ValidateOtherPubKeyErr> {
        utxo_common::validate_other_pubkey(raw_pubkey)
    }
}

fn total_unspent_value<'a>(unspents: impl IntoIterator<Item = &'a UnspentInfo>) -> u64 {
    unspents.into_iter().fold(0, |cur, unspent| cur + unspent.value)
}

impl MarketCoinOps for BchCoin {
    fn ticker(&self) -> &str { &self.utxo_arc.conf.ticker }

    fn my_address(&self) -> Result<String, String> { utxo_common::my_address(self) }

    fn get_public_key(&self) -> Result<String, MmError<UnexpectedDerivationMethod>> {
        let pubkey = utxo_common::my_public_key(&self.utxo_arc)?;
        Ok(pubkey.to_string())
    }

    fn sign_message_hash(&self, message: &str) -> Option<[u8; 32]> {
        utxo_common::sign_message_hash(self.as_ref(), message)
    }

    fn sign_message(&self, message: &str) -> SignatureResult<String> {
        utxo_common::sign_message(self.as_ref(), message)
    }

    fn verify_message(&self, signature_base64: &str, message: &str, address: &str) -> VerificationResult<bool> {
        utxo_common::verify_message(self, signature_base64, message, address)
    }

    fn my_balance(&self) -> BalanceFut<CoinBalance> {
        let coin = self.clone();
        let fut = async move {
            let my_address = coin.as_ref().derivation_method.iguana_or_err()?;
            let bch_unspents = coin.bch_unspents_for_display(my_address).await?;
            Ok(bch_unspents.platform_balance(coin.as_ref().decimals))
        };
        Box::new(fut.boxed().compat())
    }

    fn base_coin_balance(&self) -> BalanceFut<BigDecimal> { utxo_common::base_coin_balance(self) }

    fn platform_ticker(&self) -> &str { self.ticker() }

    #[inline(always)]
    fn send_raw_tx(&self, tx: &str) -> Box<dyn Future<Item = String, Error = String> + Send> {
        utxo_common::send_raw_tx(&self.utxo_arc, tx)
    }

    #[inline(always)]
    fn send_raw_tx_bytes(&self, tx: &[u8]) -> Box<dyn Future<Item = String, Error = String> + Send> {
        utxo_common::send_raw_tx_bytes(&self.utxo_arc, tx)
    }

    fn wait_for_confirmations(
        &self,
        tx: &[u8],
        confirmations: u64,
        requires_nota: bool,
        wait_until: u64,
        check_every: u64,
    ) -> Box<dyn Future<Item = (), Error = String> + Send> {
        utxo_common::wait_for_confirmations(
            &self.utxo_arc,
            tx,
            confirmations,
            requires_nota,
            wait_until,
            check_every,
        )
    }

    fn wait_for_tx_spend(
        &self,
        transaction: &[u8],
        wait_until: u64,
        from_block: u64,
        _swap_contract_address: &Option<BytesJson>,
    ) -> TransactionFut {
        utxo_common::wait_for_output_spend(
            &self.utxo_arc,
            transaction,
            utxo_common::DEFAULT_SWAP_VOUT,
            from_block,
            wait_until,
        )
    }

    fn tx_enum_from_bytes(&self, bytes: &[u8]) -> Result<TransactionEnum, MmError<TxMarshalingErr>> {
        utxo_common::tx_enum_from_bytes(self.as_ref(), bytes)
    }

    fn current_block(&self) -> Box<dyn Future<Item = u64, Error = String> + Send> {
        utxo_common::current_block(&self.utxo_arc)
    }

    fn display_priv_key(&self) -> Result<String, String> { utxo_common::display_priv_key(&self.utxo_arc) }

    fn min_tx_amount(&self) -> BigDecimal { utxo_common::min_tx_amount(self.as_ref()) }

    fn min_trading_vol(&self) -> MmNumber { utxo_common::min_trading_vol(self.as_ref()) }
}

#[async_trait]
impl MmCoin for BchCoin {
    fn is_asset_chain(&self) -> bool { utxo_common::is_asset_chain(&self.utxo_arc) }

    fn get_raw_transaction(&self, req: RawTransactionRequest) -> RawTransactionFut {
        Box::new(utxo_common::get_raw_transaction(&self.utxo_arc, req).boxed().compat())
    }

    fn withdraw(&self, req: WithdrawRequest) -> WithdrawFut {
        Box::new(utxo_common::withdraw(self.clone(), req).boxed().compat())
    }

    fn decimals(&self) -> u8 { utxo_common::decimals(&self.utxo_arc) }

    fn convert_to_address(&self, from: &str, to_address_format: Json) -> Result<String, String> {
        utxo_common::convert_to_address(self, from, to_address_format)
    }

    fn validate_address(&self, address: &str) -> ValidateAddressResult { utxo_common::validate_address(self, address) }

    fn process_history_loop(&self, _ctx: MmArc) -> Box<dyn Future<Item = (), Error = ()> + Send> {
        warn!("'process_history_loop' is not implemented for BchCoin! Consider using 'my_tx_history_v2'");
        Box::new(futures01::future::err(()))
    }

    fn history_sync_status(&self) -> HistorySyncState { utxo_common::history_sync_status(&self.utxo_arc) }

    fn get_trade_fee(&self) -> Box<dyn Future<Item = TradeFee, Error = String> + Send> {
        utxo_common::get_trade_fee(self.clone())
    }

    async fn get_sender_trade_fee(
        &self,
        value: TradePreimageValue,
        stage: FeeApproxStage,
    ) -> TradePreimageResult<TradeFee> {
        utxo_common::get_sender_trade_fee(self, value, stage).await
    }

    fn get_receiver_trade_fee(&self, _stage: FeeApproxStage) -> TradePreimageFut<TradeFee> {
        utxo_common::get_receiver_trade_fee(self.clone())
    }

    async fn get_fee_to_send_taker_fee(
        &self,
        dex_fee_amount: BigDecimal,
        stage: FeeApproxStage,
    ) -> TradePreimageResult<TradeFee> {
        utxo_common::get_fee_to_send_taker_fee(self, dex_fee_amount, stage).await
    }

    fn required_confirmations(&self) -> u64 { utxo_common::required_confirmations(&self.utxo_arc) }

    fn requires_notarization(&self) -> bool { utxo_common::requires_notarization(&self.utxo_arc) }

    fn set_required_confirmations(&self, confirmations: u64) {
        utxo_common::set_required_confirmations(&self.utxo_arc, confirmations)
    }

    fn set_requires_notarization(&self, requires_nota: bool) {
        utxo_common::set_requires_notarization(&self.utxo_arc, requires_nota)
    }

    fn swap_contract_address(&self) -> Option<BytesJson> { utxo_common::swap_contract_address() }

    fn mature_confirmations(&self) -> Option<u32> { Some(self.utxo_arc.conf.mature_confirmations) }

    fn coin_protocol_info(&self) -> Vec<u8> { utxo_common::coin_protocol_info(self) }

    fn is_coin_protocol_supported(&self, info: &Option<Vec<u8>>) -> bool {
        utxo_common::is_coin_protocol_supported(self, info)
    }
}

impl CoinWithDerivationMethod for BchCoin {
    type Address = Address;
    type HDWallet = UtxoHDWallet;

    fn derivation_method(&self) -> &DerivationMethod<Self::Address, Self::HDWallet> {
        utxo_common::derivation_method(self.as_ref())
    }
}

#[async_trait]
impl CoinWithTxHistoryV2 for BchCoin {
    fn history_wallet_id(&self) -> WalletId { WalletId::new(self.ticker().to_owned()) }

    /// TODO consider using `utxo_common::utxo_tx_history_common::get_tx_history_filters`
    /// when `BchCoin` implements `CoinWithDerivationMethod`.
    async fn get_tx_history_filters(
        &self,
        target: MyTxHistoryTarget,
    ) -> MmResult<GetTxHistoryFilters, MyTxHistoryErrorV2> {
        match target {
            MyTxHistoryTarget::Iguana => (),
            target => {
                let error = format!("Expected 'Iguana' target, found {target:?}");
                return MmError::err(MyTxHistoryErrorV2::InvalidTarget(error));
            },
        }
        let my_address = self.my_address().map_to_mm(MyTxHistoryErrorV2::Internal)?;
        Ok(GetTxHistoryFilters::for_address(my_address))
    }
}

#[async_trait]
impl UtxoTxHistoryOps for BchCoin {
    async fn my_addresses(&self) -> MmResult<HashSet<Address>, UtxoMyAddressesHistoryError> {
        let my_address = self.as_ref().derivation_method.iguana_or_err()?;
        Ok(std::iter::once(my_address.clone()).collect())
    }

    async fn tx_details_by_hash<Storage>(
        &self,
        params: UtxoTxDetailsParams<'_, Storage>,
    ) -> MmResult<Vec<TransactionDetails>, UtxoTxDetailsError>
    where
        Storage: TxHistoryStorage,
    {
        Ok(self.transaction_details_with_token_transfers(params).await?)
    }

    async fn tx_from_storage_or_rpc<Storage: TxHistoryStorage>(
        &self,
        tx_hash: &H256Json,
        storage: &Storage,
    ) -> MmResult<UtxoTx, UtxoTxDetailsError> {
        utxo_common::utxo_tx_history_v2_common::tx_from_storage_or_rpc(self, tx_hash, storage).await
    }

    async fn request_tx_history(
        &self,
        metrics: MetricsArc,
        for_addresses: &HashSet<Address>,
    ) -> RequestTxHistoryResult {
        utxo_common::utxo_tx_history_v2_common::request_tx_history(self, metrics, for_addresses).await
    }

    async fn get_block_timestamp(&self, height: u64) -> MmResult<u64, GetBlockHeaderError> {
        self.get_block_timestamp(height).await
    }

    async fn my_addresses_balances(&self) -> BalanceResult<HashMap<String, BigDecimal>> {
        let my_address = self.my_address().map_to_mm(BalanceError::Internal)?;
        let my_balance = self.my_balance().compat().await?;
        Ok(std::iter::once((my_address, my_balance.into_total())).collect())
    }

    fn address_from_str(&self, address: &str) -> MmResult<Address, AddrFromStrError> {
        utxo_common::checked_address_from_str(self, address)
    }

    fn set_history_sync_state(&self, new_state: HistorySyncState) {
        *self.as_ref().history_sync_state.lock().unwrap() = new_state;
    }
}

// testnet
#[cfg(test)]
pub fn tbch_coin_for_test() -> BchCoin {
    use common::block_on;
    use crypto::privkey::key_pair_from_seed;
    use mm2_core::mm_ctx::MmCtxBuilder;

    let ctx = MmCtxBuilder::default().into_mm_arc();
    let keypair = key_pair_from_seed("BCH SLP test").unwrap();

    let conf = json!({"coin":"BCH","pubtype":0,"p2shtype":5,"mm2":1,"fork_id":"0x40","protocol":{"type":"UTXO"}, "sign_message_prefix": "Bitcoin Signed Message:\n",
         "address_format":{"format":"cashaddress","network":"bchtest"}});
    let req = json!({
        "method": "electrum",
        "coin": "BCH",
        "servers": [{"url":"blackie.c3-soft.com:60001"},{"url":"testnet.imaginary.cash:50001"},{"url":"tbch.loping.net:60001"},{"url":"electroncash.de:50003"}],
        "bchd_urls": ["https://bchd-testnet.electroncash.de:18335"],
        "allow_slp_unsafe_conf": false,
    });

    let params = BchActivationRequest::from_legacy_req(&req).unwrap();
    block_on(bch_coin_from_conf_and_params(
        &ctx,
        "BCH",
        &conf,
        params,
        CashAddrPrefix::SlpTest,
        &*keypair.private().secret,
    ))
    .unwrap()
}

// mainnet
#[cfg(test)]
pub fn bch_coin_for_test() -> BchCoin {
    use common::block_on;
    use crypto::privkey::key_pair_from_seed;
    use mm2_core::mm_ctx::MmCtxBuilder;

    let ctx = MmCtxBuilder::default().into_mm_arc();
    let keypair = key_pair_from_seed("BCH SLP test").unwrap();

    let conf = json!({"coin":"BCH","pubtype":0,"p2shtype":5,"mm2":1,"fork_id":"0x40","protocol":{"type":"UTXO"},
         "address_format":{"format":"cashaddress","network":"bitcoincash"}});
    let req = json!({
        "method": "electrum",
        "coin": "BCH",
        "servers": [{"url":"electrum1.cipig.net:10055"},{"url":"electrum2.cipig.net:10055"},{"url":"electrum3.cipig.net:10055"}],
        "bchd_urls": [],
        "allow_slp_unsafe_conf": true,
    });

    let params = BchActivationRequest::from_legacy_req(&req).unwrap();
    block_on(bch_coin_from_conf_and_params(
        &ctx,
        "BCH",
        &conf,
        params,
        CashAddrPrefix::SimpleLedger,
        &*keypair.private().secret,
    ))
    .unwrap()
}

#[cfg(test)]
mod bch_tests {
    use super::*;
    use crate::my_tx_history_v2::for_tests::init_storage_for;
    use crate::{TransactionType, TxFeeDetails};
    use common::block_on;

    #[test]
    fn test_get_slp_genesis_params() {
        let coin = tbch_coin_for_test();
        let token_id = "bb309e48930671582bea508f9a1d9b491e49b69be3d6f372dc08da2ac6e90eb7".into();
        let (_ctx, storage) = init_storage_for(&coin);

        let slp_params = block_on(coin.get_slp_genesis_params(token_id, &storage)).unwrap();
        assert_eq!("USDF", slp_params.token_ticker);
        assert_eq!(4, slp_params.decimals[0]);
    }

    #[test]
    fn test_plain_bch_tx_details() {
        let coin = tbch_coin_for_test();
        let (_ctx, storage) = init_storage_for(&coin);

        let hash = "a8dcc3c6776e93e7bd21fb81551e853447c55e2d8ac141b418583bc8095ce390".into();
        let tx = block_on(coin.tx_from_storage_or_rpc(&hash, &storage)).unwrap();

        let my_addresses = block_on(coin.my_addresses()).unwrap();
        let details = block_on(coin.bch_tx_details(&hash, &tx, None, &storage, &my_addresses)).unwrap();
        let expected_total: BigDecimal = "0.11407782".parse().unwrap();
        assert_eq!(expected_total, details.total_amount);

        let expected_received: BigDecimal = "0.11405301".parse().unwrap();
        assert_eq!(expected_received, details.received_by_me);

        let expected_spent: BigDecimal = "0.11407782".parse().unwrap();
        assert_eq!(expected_spent, details.spent_by_me);

        let expected_balance_change: BigDecimal = "-0.00002481".parse().unwrap();
        assert_eq!(expected_balance_change, details.my_balance_change);

        let expected_from = vec!["bchtest:qzx0llpyp8gxxsmad25twksqnwd62xm3lsnnczzt66".to_owned()];
        assert_eq!(expected_from, details.from);

        let expected_to = vec![
            "bchtest:qrhdt5adye8lc68upfj9fctfdgcd3aq9hctf8ft6md".to_owned(),
            "bchtest:qzx0llpyp8gxxsmad25twksqnwd62xm3lsnnczzt66".to_owned(),
        ];
        assert_eq!(expected_to, details.to);

        let expected_internal_id = BytesJson::from("a8dcc3c6776e93e7bd21fb81551e853447c55e2d8ac141b418583bc8095ce390");
        assert_eq!(expected_internal_id, details.internal_id);

        let expected_fee = Some(TxFeeDetails::Utxo(UtxoFeeDetails {
            coin: Some("BCH".into()),
            amount: "0.00001481".parse().unwrap(),
        }));
        assert_eq!(expected_fee, details.fee_details);

        assert_eq!(coin.ticker(), details.coin);
    }

    #[test]
    fn test_slp_tx_details() {
        let coin = tbch_coin_for_test();
        let (_ctx, storage) = init_storage_for(&coin);

        let hash = "a8dcc3c6776e93e7bd21fb81551e853447c55e2d8ac141b418583bc8095ce390".into();
        let tx = block_on(coin.tx_from_storage_or_rpc(&hash, &storage)).unwrap();

        let slp_details = parse_slp_script(&tx.outputs[0].script_pubkey).unwrap();

        let my_addresses = block_on(coin.my_addresses()).unwrap();
        let slp_tx_details =
            block_on(coin.slp_tx_details(&tx, slp_details.transaction, None, None, &storage, &my_addresses)).unwrap();

        let expected_total: BigDecimal = "6.2974".parse().unwrap();
        assert_eq!(expected_total, slp_tx_details.total_amount);

        let expected_spent: BigDecimal = "6.2974".parse().unwrap();
        assert_eq!(expected_spent, slp_tx_details.spent_by_me);

        let expected_received: BigDecimal = "5.2974".parse().unwrap();
        assert_eq!(expected_received, slp_tx_details.received_by_me);

        let expected_balance_change = BigDecimal::from(-1i32);
        assert_eq!(expected_balance_change, slp_tx_details.my_balance_change);

        let expected_from = vec!["slptest:qzx0llpyp8gxxsmad25twksqnwd62xm3lsg8lecug8".to_owned()];
        assert_eq!(expected_from, slp_tx_details.from);

        let expected_to = vec![
            "slptest:qrhdt5adye8lc68upfj9fctfdgcd3aq9hcsaqj3dfs".to_owned(),
            "slptest:qzx0llpyp8gxxsmad25twksqnwd62xm3lsg8lecug8".to_owned(),
        ];
        assert_eq!(expected_to, slp_tx_details.to);

        let expected_tx_type =
            TransactionType::TokenTransfer("bb309e48930671582bea508f9a1d9b491e49b69be3d6f372dc08da2ac6e90eb7".into());
        assert_eq!(expected_tx_type, slp_tx_details.transaction_type);

        assert_eq!(coin.ticker(), slp_tx_details.coin);
    }

    #[test]
    fn test_sign_message() {
        let coin = tbch_coin_for_test();
        let signature = coin.sign_message("test").unwrap();
        assert_eq!(
            signature,
            "ILuePKMsycXwJiNDOT7Zb7TfIlUW7Iq+5ylKd15AK72vGVYXbnf7Gj9Lk9MFV+6Ub955j7MiAkp0wQjvuIoRPPA="
        );
    }

    #[test]
    #[cfg(not(target_arch = "wasm32"))]
    fn test_verify_message() {
        let coin = tbch_coin_for_test();
        let is_valid = coin
            .verify_message(
                "ILuePKMsycXwJiNDOT7Zb7TfIlUW7Iq+5ylKd15AK72vGVYXbnf7Gj9Lk9MFV+6Ub955j7MiAkp0wQjvuIoRPPA=",
                "test",
                "bchtest:qzx0llpyp8gxxsmad25twksqnwd62xm3lsnnczzt66",
            )
            .unwrap();
        assert!(is_valid);
    }
}<|MERGE_RESOLUTION|>--- conflicted
+++ resolved
@@ -6,21 +6,13 @@
 use crate::utxo::slp::{parse_slp_script, SlpGenesisParams, SlpTokenInfo, SlpTransaction, SlpUnspent};
 use crate::utxo::utxo_builder::{UtxoArcBuilder, UtxoCoinBuilder};
 use crate::utxo::utxo_common::big_decimal_from_sat_unsigned;
-<<<<<<< HEAD
-use crate::{BlockHeightAndTime, CanRefundHtlc, CoinBalance, CoinProtocol, NegotiateSwapContractAddrErr,
-            PrivKeyBuildPolicy, RawTransactionFut, RawTransactionRequest, SearchForSwapTxSpendInput, SignatureResult,
-            SwapOps, TradePreimageValue, TransactionFut, TransactionType, TxFeeDetails, TxMarshalingErr,
-            UnexpectedDerivationMethod, ValidateAddressResult, ValidateOtherPubKeyErr, ValidatePaymentInput,
-            VerificationResult, WithdrawFut};
-=======
 use crate::utxo::utxo_tx_history_v2::{UtxoMyAddressesHistoryError, UtxoTxDetailsError, UtxoTxDetailsParams,
                                       UtxoTxHistoryOps};
 use crate::{BlockHeightAndTime, CanRefundHtlc, CoinBalance, CoinProtocol, CoinWithDerivationMethod,
             NegotiateSwapContractAddrErr, PrivKeyBuildPolicy, RawTransactionFut, RawTransactionRequest,
             SearchForSwapTxSpendInput, SignatureResult, SwapOps, TradePreimageValue, TransactionFut, TransactionType,
-            TxFeeDetails, TxMarshalingErr, UnexpectedDerivationMethod, ValidateAddressResult, ValidatePaymentInput,
-            VerificationResult, WatcherValidatePaymentInput, WithdrawFut};
->>>>>>> 67ede861
+            TxFeeDetails, TxMarshalingErr, UnexpectedDerivationMethod, ValidateAddressResult, ValidateOtherPubKeyErr,
+            ValidatePaymentInput, VerificationResult, WatcherValidatePaymentInput, WithdrawFut};
 use common::log::warn;
 use derive_more::Display;
 use futures::{FutureExt, TryFutureExt};
