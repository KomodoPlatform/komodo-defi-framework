use super::*;
use crate::coin_errors::{MyAddressError, ValidatePaymentError};
use crate::my_tx_history_v2::{CoinWithTxHistoryV2, MyTxHistoryErrorV2, MyTxHistoryTarget, TxDetailsBuilder,
                              TxHistoryStorage};
use crate::tx_history_storage::{GetTxHistoryFilters, WalletId};
use crate::utxo::rpc_clients::UtxoRpcFut;
use crate::utxo::slp::{parse_slp_script, SlpGenesisParams, SlpTokenInfo, SlpTransaction, SlpUnspent};
use crate::utxo::utxo_builder::{UtxoArcBuilder, UtxoCoinBuilder};
use crate::utxo::utxo_common::big_decimal_from_sat_unsigned;
use crate::utxo::utxo_tx_history_v2::{UtxoMyAddressesHistoryError, UtxoTxDetailsError, UtxoTxDetailsParams,
                                      UtxoTxHistoryOps};
use crate::{BlockHeightAndTime, CanRefundHtlc, CoinBalance, CoinProtocol, CoinWithDerivationMethod,
<<<<<<< HEAD
            NegotiateSwapContractAddrErr, PaymentInstructionsErr, PrivKeyBuildPolicy, RawTransactionFut,
            RawTransactionRequest, SearchForSwapTxSpendInput, SignatureResult, SwapOps, TradePreimageValue,
            TransactionFut, TransactionType, TxFeeDetails, TxMarshalingErr, UnexpectedDerivationMethod,
            ValidateAddressResult, ValidateInstructionsErr, ValidatePaymentInput, VerificationResult,
            WatcherValidatePaymentInput, WithdrawFut};
=======
            NegotiateSwapContractAddrErr, PrivKeyBuildPolicy, RawTransactionFut, RawTransactionRequest,
            SearchForSwapTxSpendInput, SignatureResult, SwapOps, TradePreimageValue, TransactionFut, TransactionType,
            TxFeeDetails, TxMarshalingErr, UnexpectedDerivationMethod, ValidateAddressResult, ValidatePaymentFut,
            ValidatePaymentInput, VerificationResult, WatcherValidatePaymentInput, WithdrawFut};
>>>>>>> 5dbc5de4
use common::log::warn;
use derive_more::Display;
use futures::{FutureExt, TryFutureExt};
use itertools::Either as EitherIter;
use keys::hash::H256;
use keys::CashAddress;
pub use keys::NetworkPrefix as CashAddrPrefix;
use mm2_metrics::MetricsArc;
use mm2_number::MmNumber;
use serde_json::{self as json, Value as Json};
use serialization::{deserialize, CoinVariant};
use std::sync::MutexGuard;

pub type BchUnspentMap = HashMap<Address, BchUnspents>;

#[derive(Clone, Debug, Deserialize, Serialize)]
pub struct BchActivationRequest {
    #[serde(default)]
    allow_slp_unsafe_conf: bool,
    bchd_urls: Vec<String>,
    #[serde(flatten)]
    pub utxo_params: UtxoActivationParams,
}

#[derive(Debug, Display)]
pub enum BchFromLegacyReqErr {
    InvalidUtxoParams(UtxoFromLegacyReqErr),
    InvalidBchdUrls(json::Error),
}

impl From<UtxoFromLegacyReqErr> for BchFromLegacyReqErr {
    fn from(err: UtxoFromLegacyReqErr) -> Self { BchFromLegacyReqErr::InvalidUtxoParams(err) }
}

impl BchActivationRequest {
    pub fn from_legacy_req(req: &Json) -> Result<Self, MmError<BchFromLegacyReqErr>> {
        let bchd_urls = json::from_value(req["bchd_urls"].clone()).map_to_mm(BchFromLegacyReqErr::InvalidBchdUrls)?;
        let allow_slp_unsafe_conf = req["allow_slp_unsafe_conf"].as_bool().unwrap_or_default();
        let utxo_params = UtxoActivationParams::from_legacy_req(req)?;

        Ok(BchActivationRequest {
            allow_slp_unsafe_conf,
            bchd_urls,
            utxo_params,
        })
    }
}

#[derive(Clone)]
pub struct BchCoin {
    utxo_arc: UtxoArc,
    slp_addr_prefix: CashAddrPrefix,
    bchd_urls: Vec<String>,
    slp_tokens_infos: Arc<Mutex<HashMap<String, SlpTokenInfo>>>,
}

#[allow(clippy::large_enum_variant)]
pub enum IsSlpUtxoError {
    Rpc(UtxoRpcError),
    TxDeserialization(serialization::Error),
}

#[derive(Debug, Default)]
pub struct BchUnspents {
    /// Standard BCH UTXOs
    standard: Vec<UnspentInfo>,
    /// SLP related UTXOs
    slp: HashMap<H256, Vec<SlpUnspent>>,
    /// SLP minting batons outputs, DO NOT use them as MM2 doesn't support SLP minting by default
    slp_batons: Vec<UnspentInfo>,
    /// The unspents of transaction with an undetermined protocol (OP_RETURN in 0 output but not SLP)
    /// DO NOT ever use them to avoid burning users funds
    undetermined: Vec<UnspentInfo>,
}

impl BchUnspents {
    fn add_standard(&mut self, utxo: UnspentInfo) { self.standard.push(utxo) }

    fn add_slp(&mut self, token_id: H256, bch_unspent: UnspentInfo, slp_amount: u64) {
        let slp_unspent = SlpUnspent {
            bch_unspent,
            slp_amount,
        };
        self.slp.entry(token_id).or_insert_with(Vec::new).push(slp_unspent);
    }

    fn add_slp_baton(&mut self, utxo: UnspentInfo) { self.slp_batons.push(utxo) }

    fn add_undetermined(&mut self, utxo: UnspentInfo) { self.undetermined.push(utxo) }

    pub fn platform_balance(&self, decimals: u8) -> CoinBalance {
        let spendable_sat = total_unspent_value(&self.standard);

        let unspendable_slp = self.slp.iter().fold(0, |cur, (_, slp_unspents)| {
            let bch_value = total_unspent_value(slp_unspents.iter().map(|slp| &slp.bch_unspent));
            cur + bch_value
        });

        let unspendable_slp_batons = total_unspent_value(&self.slp_batons);
        let unspendable_undetermined = total_unspent_value(&self.undetermined);

        let total_unspendable = unspendable_slp + unspendable_slp_batons + unspendable_undetermined;
        CoinBalance {
            spendable: big_decimal_from_sat_unsigned(spendable_sat, decimals),
            unspendable: big_decimal_from_sat_unsigned(total_unspendable, decimals),
        }
    }

    pub fn slp_token_balance(&self, token_id: &H256, decimals: u8) -> CoinBalance {
        self.slp
            .get(token_id)
            .map(|unspents| {
                let total_sat = unspents.iter().fold(0, |cur, unspent| cur + unspent.slp_amount);
                CoinBalance {
                    spendable: big_decimal_from_sat_unsigned(total_sat, decimals),
                    unspendable: 0.into(),
                }
            })
            .unwrap_or_default()
    }
}

impl From<UtxoRpcError> for IsSlpUtxoError {
    fn from(err: UtxoRpcError) -> IsSlpUtxoError { IsSlpUtxoError::Rpc(err) }
}

impl From<serialization::Error> for IsSlpUtxoError {
    fn from(err: serialization::Error) -> IsSlpUtxoError { IsSlpUtxoError::TxDeserialization(err) }
}

impl BchCoin {
    pub fn slp_prefix(&self) -> &CashAddrPrefix { &self.slp_addr_prefix }

    pub fn slp_address(&self, address: &Address) -> Result<CashAddress, String> {
        let conf = &self.as_ref().conf;
        address.to_cashaddress(
            &self.slp_prefix().to_string(),
            conf.pub_addr_prefix,
            conf.p2sh_addr_prefix,
        )
    }

    pub fn bchd_urls(&self) -> &[String] { &self.bchd_urls }

    async fn utxos_into_bch_unspents(&self, utxos: Vec<UnspentInfo>) -> UtxoRpcResult<BchUnspents> {
        let mut result = BchUnspents::default();
        let mut temporary_undetermined = Vec::new();

        let to_verbose: HashSet<H256Json> = utxos
            .into_iter()
            .filter_map(|unspent| {
                if unspent.outpoint.index == 0 {
                    // Zero output is reserved for OP_RETURN of specific protocols
                    // so if we get it we can safely consider this as standard BCH UTXO.
                    // There is no need to request verbose transaction for such UTXO.
                    result.add_standard(unspent);
                    None
                } else {
                    let hash = unspent.outpoint.hash.reversed().into();
                    temporary_undetermined.push(unspent);
                    Some(hash)
                }
            })
            .collect();

        let verbose_txs = self
            .get_verbose_transactions_from_cache_or_rpc(to_verbose)
            .compat()
            .await?;

        for unspent in temporary_undetermined {
            let prev_tx_hash = unspent.outpoint.hash.reversed().into();
            let prev_tx_bytes = verbose_txs
                .get(&prev_tx_hash)
                .or_mm_err(|| {
                    UtxoRpcError::Internal(format!(
                        "'get_verbose_transactions_from_cache_or_rpc' should have returned '{:?}'",
                        prev_tx_hash
                    ))
                })?
                .to_inner();
            let prev_tx: UtxoTx = match deserialize(prev_tx_bytes.hex.as_slice()) {
                Ok(b) => b,
                Err(e) => {
                    warn!(
                        "Failed to deserialize prev_tx {:?} with error {:?}, considering {:?} as undetermined",
                        prev_tx_bytes, e, unspent
                    );
                    result.add_undetermined(unspent);
                    continue;
                },
            };

            if prev_tx.outputs.is_empty() {
                warn!(
                    "Prev_tx {:?} outputs are empty, considering {:?} as undetermined",
                    prev_tx_bytes, unspent
                );
                result.add_undetermined(unspent);
                continue;
            }

            let zero_out_script: Script = prev_tx.outputs[0].script_pubkey.clone().into();
            if zero_out_script.is_pay_to_public_key()
                || zero_out_script.is_pay_to_public_key_hash()
                || zero_out_script.is_pay_to_script_hash()
            {
                result.add_standard(unspent);
            } else {
                match parse_slp_script(&prev_tx.outputs[0].script_pubkey) {
                    Ok(slp_data) => match slp_data.transaction {
                        SlpTransaction::Send { token_id, amounts } => {
                            match amounts.get(unspent.outpoint.index as usize - 1) {
                                Some(slp_amount) => result.add_slp(token_id, unspent, *slp_amount),
                                None => result.add_standard(unspent),
                            }
                        },
                        SlpTransaction::Genesis(genesis) => {
                            if unspent.outpoint.index == 1 {
                                let token_id = prev_tx.hash().reversed();
                                result.add_slp(token_id, unspent, genesis.initial_token_mint_quantity);
                            } else if Some(unspent.outpoint.index) == genesis.mint_baton_vout.map(|u| u as u32) {
                                result.add_slp_baton(unspent);
                            } else {
                                result.add_standard(unspent);
                            }
                        },
                        SlpTransaction::Mint {
                            token_id,
                            additional_token_quantity,
                            mint_baton_vout,
                        } => {
                            if unspent.outpoint.index == 1 {
                                result.add_slp(token_id, unspent, additional_token_quantity);
                            } else if Some(unspent.outpoint.index) == mint_baton_vout.map(|u| u as u32) {
                                result.add_slp_baton(unspent);
                            } else {
                                result.add_standard(unspent);
                            }
                        },
                    },
                    Err(e) => {
                        warn!(
                            "Error {} parsing script {:?} as SLP, considering {:?} as undetermined",
                            e, prev_tx.outputs[0].script_pubkey, unspent
                        );
                        result.undetermined.push(unspent);
                    },
                };
            }
        }
        Ok(result)
    }

    /// Returns unspents to calculate balance, use for displaying purposes only!
    /// DO NOT USE to build transactions, it can lead to double spending attempt and also have other unpleasant consequences
    pub async fn bch_unspents_for_display(&self, address: &Address) -> UtxoRpcResult<BchUnspents> {
        // ordering is not required to display balance to we can simply call "normal" list_unspent
        let all_unspents = self
            .utxo_arc
            .rpc_client
            .list_unspent(address, self.utxo_arc.decimals)
            .compat()
            .await?;
        self.utxos_into_bch_unspents(all_unspents).await
    }

    /// Locks recently spent cache to safely return UTXOs for spending
    pub async fn bch_unspents_for_spend(
        &self,
        address: &Address,
    ) -> UtxoRpcResult<(BchUnspents, RecentlySpentOutPointsGuard<'_>)> {
        let (all_unspents, recently_spent) = utxo_common::get_unspent_ordered_list(self, address).await?;
        let result = self.utxos_into_bch_unspents(all_unspents).await?;

        Ok((result, recently_spent))
    }

    pub async fn get_token_utxos_for_spend(
        &self,
        token_id: &H256,
    ) -> UtxoRpcResult<(Vec<SlpUnspent>, Vec<UnspentInfo>, RecentlySpentOutPointsGuard<'_>)> {
        let my_address = self
            .as_ref()
            .derivation_method
            .iguana_or_err()
            .mm_err(|e| UtxoRpcError::Internal(e.to_string()))?;
        let (mut bch_unspents, recently_spent) = self.bch_unspents_for_spend(my_address).await?;
        let (mut slp_unspents, standard_utxos) = (
            bch_unspents.slp.remove(token_id).unwrap_or_default(),
            bch_unspents.standard,
        );

        slp_unspents.sort_by(|a, b| a.slp_amount.cmp(&b.slp_amount));
        Ok((slp_unspents, standard_utxos, recently_spent))
    }

    pub async fn get_token_utxos_for_display(
        &self,
        token_id: &H256,
    ) -> UtxoRpcResult<(Vec<SlpUnspent>, Vec<UnspentInfo>)> {
        let my_address = self
            .as_ref()
            .derivation_method
            .iguana_or_err()
            .mm_err(|e| UtxoRpcError::Internal(e.to_string()))?;
        let mut bch_unspents = self.bch_unspents_for_display(my_address).await?;
        let (mut slp_unspents, standard_utxos) = (
            bch_unspents.slp.remove(token_id).unwrap_or_default(),
            bch_unspents.standard,
        );

        slp_unspents.sort_by(|a, b| a.slp_amount.cmp(&b.slp_amount));
        Ok((slp_unspents, standard_utxos))
    }

    pub fn add_slp_token_info(&self, ticker: String, info: SlpTokenInfo) {
        self.slp_tokens_infos.lock().unwrap().insert(ticker, info);
    }

    pub fn get_slp_tokens_infos(&self) -> MutexGuard<'_, HashMap<String, SlpTokenInfo>> {
        self.slp_tokens_infos.lock().unwrap()
    }

    pub fn get_my_slp_address(&self) -> Result<CashAddress, String> {
        let my_address = try_s!(self.as_ref().derivation_method.iguana_or_err());
        let slp_address = my_address.to_cashaddress(
            &self.slp_prefix().to_string(),
            self.as_ref().conf.pub_addr_prefix,
            self.as_ref().conf.p2sh_addr_prefix,
        )?;
        Ok(slp_address)
    }

    /// Returns multiple details by tx hash if token transfers also occurred in the transaction
    pub async fn transaction_details_with_token_transfers<T: TxHistoryStorage>(
        &self,
        params: UtxoTxDetailsParams<'_, T>,
    ) -> MmResult<Vec<TransactionDetails>, UtxoTxDetailsError> {
        let tx = self.tx_from_storage_or_rpc(params.hash, params.storage).await?;

        let bch_tx_details = self
            .bch_tx_details(
                params.hash,
                &tx,
                params.block_height_and_time,
                params.storage,
                params.my_addresses,
            )
            .await?;
        let maybe_op_return: Script = tx.outputs[0].script_pubkey.clone().into();
        if !(maybe_op_return.is_pay_to_public_key_hash()
            || maybe_op_return.is_pay_to_public_key()
            || maybe_op_return.is_pay_to_script_hash())
        {
            if let Ok(slp_details) = parse_slp_script(&maybe_op_return) {
                let slp_tx_details = self
                    .slp_tx_details(
                        &tx,
                        slp_details.transaction,
                        params.block_height_and_time,
                        bch_tx_details.fee_details.clone(),
                        params.storage,
                        params.my_addresses,
                    )
                    .await?;
                return Ok(vec![bch_tx_details, slp_tx_details]);
            }
        }

        Ok(vec![bch_tx_details])
    }

    async fn bch_tx_details<T: TxHistoryStorage>(
        &self,
        tx_hash: &H256Json,
        tx: &UtxoTx,
        height_and_time: Option<BlockHeightAndTime>,
        storage: &T,
        my_addresses: &HashSet<Address>,
    ) -> MmResult<TransactionDetails, UtxoTxDetailsError> {
        let mut tx_builder = TxDetailsBuilder::new(self.ticker().to_owned(), tx, height_and_time, my_addresses.clone());
        for output in &tx.outputs {
            let addresses = match self.addresses_from_script(&output.script_pubkey.clone().into()) {
                Ok(a) => a,
                Err(_) => continue,
            };

            if addresses.is_empty() {
                continue;
            }

            if addresses.len() != 1 {
                let msg = format!(
                    "{} tx {:02x} output script resulted into unexpected number of addresses",
                    self.ticker(),
                    tx_hash,
                );
                return MmError::err(UtxoTxDetailsError::TxAddressDeserializationError(msg));
            }

            let amount = big_decimal_from_sat_unsigned(output.value, self.decimals());
            for address in addresses {
                tx_builder.transferred_to(address, &amount);
            }
        }

        let mut total_input = 0;
        for input in &tx.inputs {
            let index = input.previous_output.index;
            let prev_tx = self
                .tx_from_storage_or_rpc(&input.previous_output.hash.reversed().into(), storage)
                .await?;
            let prev_script = prev_tx.outputs[index as usize].script_pubkey.clone().into();
            let addresses = self
                .addresses_from_script(&prev_script)
                .map_to_mm(UtxoTxDetailsError::TxAddressDeserializationError)?;
            if addresses.len() != 1 {
                let msg = format!(
                    "{} tx {:02x} output script resulted into unexpected number of addresses",
                    self.ticker(),
                    tx_hash,
                );
                return MmError::err(UtxoTxDetailsError::TxAddressDeserializationError(msg));
            }

            let prev_value = prev_tx.outputs[index as usize].value;
            total_input += prev_value;
            let amount = big_decimal_from_sat_unsigned(prev_value, self.decimals());
            for address in addresses {
                tx_builder.transferred_from(address, &amount);
            }
        }

        let total_output = tx.outputs.iter().fold(0, |total, output| total + output.value);
        let fee = Some(TxFeeDetails::Utxo(UtxoFeeDetails {
            coin: Some(self.ticker().into()),
            amount: big_decimal_from_sat_unsigned(total_input - total_output, self.decimals()),
        }));
        tx_builder.set_tx_fee(fee);
        Ok(tx_builder.build())
    }

    async fn get_slp_genesis_params<T: TxHistoryStorage>(
        &self,
        token_id: H256,
        storage: &T,
    ) -> MmResult<SlpGenesisParams, UtxoTxDetailsError> {
        let token_genesis_tx = self.tx_from_storage_or_rpc(&token_id.into(), storage).await?;
        let maybe_genesis_script: Script = token_genesis_tx.outputs[0].script_pubkey.clone().into();
        let slp_details = parse_slp_script(&maybe_genesis_script)?;
        match slp_details.transaction {
            SlpTransaction::Genesis(params) => Ok(params),
            _ => {
                let error = format!("SLP token ID '{}' is not a genesis TX", token_id);
                MmError::err(UtxoTxDetailsError::InvalidTransaction(error))
            },
        }
    }

    async fn slp_transferred_amounts<T: TxHistoryStorage>(
        &self,
        utxo_tx: &UtxoTx,
        slp_tx: SlpTransaction,
        storage: &T,
    ) -> MmResult<HashMap<usize, (CashAddress, BigDecimal)>, UtxoTxDetailsError> {
        let slp_amounts = match slp_tx {
            SlpTransaction::Send { token_id, amounts } => {
                let genesis_params = self.get_slp_genesis_params(token_id, storage).await?;
                EitherIter::Left(
                    amounts
                        .into_iter()
                        .map(move |amount| big_decimal_from_sat_unsigned(amount, genesis_params.decimals[0])),
                )
            },
            SlpTransaction::Mint {
                token_id,
                additional_token_quantity,
                ..
            } => {
                let slp_genesis_params = self.get_slp_genesis_params(token_id, storage).await?;
                EitherIter::Right(std::iter::once(big_decimal_from_sat_unsigned(
                    additional_token_quantity,
                    slp_genesis_params.decimals[0],
                )))
            },
            SlpTransaction::Genesis(genesis_params) => EitherIter::Right(std::iter::once(
                big_decimal_from_sat_unsigned(genesis_params.initial_token_mint_quantity, genesis_params.decimals[0]),
            )),
        };

        let mut result = HashMap::new();
        for (i, amount) in slp_amounts.into_iter().enumerate() {
            let output_index = i + 1;
            match utxo_tx.outputs.get(output_index) {
                Some(output) => {
                    let addresses = self
                        .addresses_from_script(&output.script_pubkey.clone().into())
                        .map_to_mm(UtxoTxDetailsError::TxAddressDeserializationError)?;
                    if addresses.len() != 1 {
                        let msg = format!(
                            "{} tx {:?} output script resulted into unexpected number of addresses",
                            self.ticker(),
                            utxo_tx.hash().reversed(),
                        );
                        return MmError::err(UtxoTxDetailsError::TxAddressDeserializationError(msg));
                    }

                    let slp_address = self
                        .slp_address(&addresses[0])
                        .map_to_mm(UtxoTxDetailsError::InvalidTransaction)?;
                    result.insert(output_index, (slp_address, amount));
                },
                None => {
                    let error = format!(
                        "Unexpected '{}' output index at {} TX",
                        output_index,
                        utxo_tx.hash().reversed()
                    );
                    return MmError::err(UtxoTxDetailsError::InvalidTransaction(error));
                },
            }
        }
        Ok(result)
    }

    async fn slp_tx_details<Storage: TxHistoryStorage>(
        &self,
        tx: &UtxoTx,
        slp_tx: SlpTransaction,
        height_and_time: Option<BlockHeightAndTime>,
        tx_fee: Option<TxFeeDetails>,
        storage: &Storage,
        my_addresses: &HashSet<Address>,
    ) -> MmResult<TransactionDetails, UtxoTxDetailsError> {
        let token_id = match slp_tx.token_id() {
            Some(id) => id,
            None => tx.hash().reversed(),
        };

        let slp_addresses: Vec<_> = my_addresses
            .iter()
            .map(|addr| self.slp_address(addr))
            .collect::<Result<_, _>>()
            .map_to_mm(UtxoTxDetailsError::Internal)?;

        let mut slp_tx_details_builder =
            TxDetailsBuilder::new(self.ticker().to_owned(), tx, height_and_time, slp_addresses);
        let slp_transferred_amounts = self.slp_transferred_amounts(tx, slp_tx, storage).await?;
        for (_, (address, amount)) in slp_transferred_amounts {
            slp_tx_details_builder.transferred_to(address, &amount);
        }

        for input in &tx.inputs {
            let prev_tx = self
                .tx_from_storage_or_rpc(&input.previous_output.hash.reversed().into(), storage)
                .await?;
            if let Ok(slp_tx_details) = parse_slp_script(&prev_tx.outputs[0].script_pubkey) {
                let mut prev_slp_transferred = self
                    .slp_transferred_amounts(&prev_tx, slp_tx_details.transaction, storage)
                    .await?;
                let i = input.previous_output.index as usize;
                if let Some((address, amount)) = prev_slp_transferred.remove(&i) {
                    slp_tx_details_builder.transferred_from(address, &amount);
                }
            }
        }

        slp_tx_details_builder.set_transaction_type(TransactionType::TokenTransfer(token_id.take().to_vec().into()));
        slp_tx_details_builder.set_tx_fee(tx_fee);

        Ok(slp_tx_details_builder.build())
    }

    pub async fn get_block_timestamp(&self, height: u64) -> Result<u64, MmError<GetBlockHeaderError>> {
        self.as_ref().rpc_client.get_block_timestamp(height).await
    }
}

impl AsRef<UtxoCoinFields> for BchCoin {
    fn as_ref(&self) -> &UtxoCoinFields { &self.utxo_arc }
}

pub async fn bch_coin_from_conf_and_params(
    ctx: &MmArc,
    ticker: &str,
    conf: &Json,
    params: BchActivationRequest,
    slp_addr_prefix: CashAddrPrefix,
    priv_key: &[u8],
) -> Result<BchCoin, String> {
    if params.bchd_urls.is_empty() && !params.allow_slp_unsafe_conf {
        return Err("Using empty bchd_urls is unsafe for SLP users!".into());
    }

    let bchd_urls = params.bchd_urls;
    let slp_tokens_infos = Arc::new(Mutex::new(HashMap::new()));
    let constructor = {
        move |utxo_arc| BchCoin {
            utxo_arc,
            slp_addr_prefix: slp_addr_prefix.clone(),
            bchd_urls: bchd_urls.clone(),
            slp_tokens_infos: slp_tokens_infos.clone(),
        }
    };

    let priv_key_policy = PrivKeyBuildPolicy::IguanaPrivKey(priv_key);
    let coin = try_s!(
        UtxoArcBuilder::new(ctx, ticker, conf, &params.utxo_params, priv_key_policy, constructor)
            .build()
            .await
    );
    Ok(coin)
}

#[derive(Debug)]
pub enum BchActivationError {
    CoinInitError(String),
    TokenConfIsNotFound {
        token: String,
    },
    TokenCoinProtocolParseError {
        token: String,
        error: json::Error,
    },
    TokenCoinProtocolIsNotSlp {
        token: String,
        protocol: CoinProtocol,
    },
    TokenPlatformCoinIsInvalidInConf {
        token: String,
        expected_platform: String,
        actual_platform: String,
    },
    RpcError(UtxoRpcError),
    SlpPrefixParseError(String),
}

impl From<UtxoRpcError> for BchActivationError {
    fn from(e: UtxoRpcError) -> Self { BchActivationError::RpcError(e) }
}

// if mockable is placed before async_trait there is `munmap_chunk(): invalid pointer` error on async fn mocking attempt
#[async_trait]
#[cfg_attr(test, mockable)]
impl UtxoTxBroadcastOps for BchCoin {
    async fn broadcast_tx(&self, tx: &UtxoTx) -> Result<H256Json, MmError<BroadcastTxErr>> {
        utxo_common::broadcast_tx(self, tx).await
    }
}

// if mockable is placed before async_trait there is `munmap_chunk(): invalid pointer` error on async fn mocking attempt
#[async_trait]
#[cfg_attr(test, mockable)]
impl UtxoTxGenerationOps for BchCoin {
    async fn get_tx_fee(&self) -> UtxoRpcResult<ActualTxFee> { utxo_common::get_tx_fee(&self.utxo_arc).await }

    async fn calc_interest_if_required(
        &self,
        unsigned: TransactionInputSigner,
        data: AdditionalTxData,
        my_script_pub: Bytes,
    ) -> UtxoRpcResult<(TransactionInputSigner, AdditionalTxData)> {
        utxo_common::calc_interest_if_required(self, unsigned, data, my_script_pub).await
    }
}

#[async_trait]
#[cfg_attr(test, mockable)]
impl GetUtxoListOps for BchCoin {
    async fn get_unspent_ordered_list(
        &self,
        address: &Address,
    ) -> UtxoRpcResult<(Vec<UnspentInfo>, RecentlySpentOutPointsGuard<'_>)> {
        let (bch_unspents, recently_spent) = self.bch_unspents_for_spend(address).await?;
        Ok((bch_unspents.standard, recently_spent))
    }

    async fn get_all_unspent_ordered_list(
        &self,
        address: &Address,
    ) -> UtxoRpcResult<(Vec<UnspentInfo>, RecentlySpentOutPointsGuard<'_>)> {
        utxo_common::get_all_unspent_ordered_list(self, address).await
    }

    async fn get_mature_unspent_ordered_list(
        &self,
        address: &Address,
    ) -> UtxoRpcResult<(MatureUnspentList, RecentlySpentOutPointsGuard<'_>)> {
        let (unspents, recently_spent) = utxo_common::get_all_unspent_ordered_list(self, address).await?;
        Ok((MatureUnspentList::new_mature(unspents), recently_spent))
    }
}

// if mockable is placed before async_trait there is `munmap_chunk(): invalid pointer` error on async fn mocking attempt
#[async_trait]
#[cfg_attr(test, mockable)]
impl UtxoCommonOps for BchCoin {
    async fn get_htlc_spend_fee(&self, tx_size: u64) -> UtxoRpcResult<u64> {
        utxo_common::get_htlc_spend_fee(self, tx_size).await
    }

    fn addresses_from_script(&self, script: &Script) -> Result<Vec<Address>, String> {
        utxo_common::addresses_from_script(self, script)
    }

    fn denominate_satoshis(&self, satoshi: i64) -> f64 { utxo_common::denominate_satoshis(&self.utxo_arc, satoshi) }

    fn my_public_key(&self) -> Result<&Public, MmError<UnexpectedDerivationMethod>> {
        utxo_common::my_public_key(self.as_ref())
    }

    fn address_from_str(&self, address: &str) -> MmResult<Address, AddrFromStrError> {
        utxo_common::checked_address_from_str(self, address)
    }

    async fn get_current_mtp(&self) -> UtxoRpcResult<u32> {
        utxo_common::get_current_mtp(&self.utxo_arc, CoinVariant::Standard).await
    }

    fn is_unspent_mature(&self, output: &RpcTransaction) -> bool {
        utxo_common::is_unspent_mature(self.utxo_arc.conf.mature_confirmations, output)
    }

    async fn calc_interest_of_tx(&self, tx: &UtxoTx, input_transactions: &mut HistoryUtxoTxMap) -> UtxoRpcResult<u64> {
        utxo_common::calc_interest_of_tx(self, tx, input_transactions).await
    }

    async fn get_mut_verbose_transaction_from_map_or_rpc<'a, 'b>(
        &'a self,
        tx_hash: H256Json,
        utxo_tx_map: &'b mut HistoryUtxoTxMap,
    ) -> UtxoRpcResult<&'b mut HistoryUtxoTx> {
        utxo_common::get_mut_verbose_transaction_from_map_or_rpc(self, tx_hash, utxo_tx_map).await
    }

    async fn p2sh_spending_tx(&self, input: utxo_common::P2SHSpendingTxInput<'_>) -> Result<UtxoTx, String> {
        utxo_common::p2sh_spending_tx(self, input).await
    }

    fn get_verbose_transactions_from_cache_or_rpc(
        &self,
        tx_ids: HashSet<H256Json>,
    ) -> UtxoRpcFut<HashMap<H256Json, VerboseTransactionFrom>> {
        let selfi = self.clone();
        let fut = async move { utxo_common::get_verbose_transactions_from_cache_or_rpc(&selfi.utxo_arc, tx_ids).await };
        Box::new(fut.boxed().compat())
    }

    async fn preimage_trade_fee_required_to_send_outputs(
        &self,
        outputs: Vec<TransactionOutput>,
        fee_policy: FeePolicy,
        gas_fee: Option<u64>,
        stage: &FeeApproxStage,
    ) -> TradePreimageResult<BigDecimal> {
        utxo_common::preimage_trade_fee_required_to_send_outputs(
            self,
            self.ticker(),
            outputs,
            fee_policy,
            gas_fee,
            stage,
        )
        .await
    }

    fn increase_dynamic_fee_by_stage(&self, dynamic_fee: u64, stage: &FeeApproxStage) -> u64 {
        utxo_common::increase_dynamic_fee_by_stage(self, dynamic_fee, stage)
    }

    async fn p2sh_tx_locktime(&self, htlc_locktime: u32) -> Result<u32, MmError<UtxoRpcError>> {
        utxo_common::p2sh_tx_locktime(self, &self.utxo_arc.conf.ticker, htlc_locktime).await
    }

    fn addr_format(&self) -> &UtxoAddressFormat { utxo_common::addr_format(self) }

    fn addr_format_for_standard_scripts(&self) -> UtxoAddressFormat {
        utxo_common::addr_format_for_standard_scripts(self)
    }

    fn address_from_pubkey(&self, pubkey: &Public) -> Address {
        let conf = &self.utxo_arc.conf;
        let addr_format = self.addr_format().clone();
        utxo_common::address_from_pubkey(
            pubkey,
            conf.pub_addr_prefix,
            conf.pub_t_addr_prefix,
            conf.checksum_type,
            conf.bech32_hrp.clone(),
            addr_format,
        )
    }
}

#[async_trait]
impl SwapOps for BchCoin {
    fn send_taker_fee(&self, fee_addr: &[u8], amount: BigDecimal, _uuid: &[u8]) -> TransactionFut {
        utxo_common::send_taker_fee(self.clone(), fee_addr, amount)
    }

    fn send_maker_payment(
        &self,
        time_lock: u32,
        taker_pub: &[u8],
        secret_hash: &[u8],
        amount: BigDecimal,
        _swap_contract_address: &Option<BytesJson>,
        swap_unique_data: &[u8],
    ) -> TransactionFut {
        utxo_common::send_maker_payment(
            self.clone(),
            time_lock,
            taker_pub,
            secret_hash,
            amount,
            swap_unique_data,
        )
    }

    fn send_taker_payment(
        &self,
        time_lock: u32,
        maker_pub: &[u8],
        secret_hash: &[u8],
        amount: BigDecimal,
        _swap_contract_address: &Option<BytesJson>,
        swap_unique_data: &[u8],
    ) -> TransactionFut {
        utxo_common::send_taker_payment(
            self.clone(),
            time_lock,
            maker_pub,
            secret_hash,
            amount,
            swap_unique_data,
        )
    }

    fn send_maker_spends_taker_payment(
        &self,
        taker_payment_tx: &[u8],
        time_lock: u32,
        taker_pub: &[u8],
        secret: &[u8],
        _swap_contract_address: &Option<BytesJson>,
        swap_unique_data: &[u8],
    ) -> TransactionFut {
        utxo_common::send_maker_spends_taker_payment(
            self.clone(),
            taker_payment_tx,
            time_lock,
            taker_pub,
            secret,
            swap_unique_data,
        )
    }

    fn create_taker_spends_maker_payment_preimage(
        &self,
        maker_payment_tx: &[u8],
        time_lock: u32,
        maker_pub: &[u8],
        secret_hash: &[u8],
        swap_unique_data: &[u8],
    ) -> TransactionFut {
        utxo_common::create_taker_spends_maker_payment_preimage(
            self.clone(),
            maker_payment_tx,
            time_lock,
            maker_pub,
            secret_hash,
            swap_unique_data,
        )
    }

    fn send_taker_spends_maker_payment(
        &self,
        maker_payment_tx: &[u8],
        time_lock: u32,
        maker_pub: &[u8],
        secret: &[u8],
        _swap_contract_address: &Option<BytesJson>,
        swap_unique_data: &[u8],
    ) -> TransactionFut {
        utxo_common::send_taker_spends_maker_payment(
            self.clone(),
            maker_payment_tx,
            time_lock,
            maker_pub,
            secret,
            swap_unique_data,
        )
    }

    fn send_taker_spends_maker_payment_preimage(&self, preimage: &[u8], secret: &[u8]) -> TransactionFut {
        utxo_common::send_taker_spends_maker_payment_preimage(self.clone(), preimage, secret)
    }

    fn send_taker_refunds_payment(
        &self,
        taker_tx: &[u8],
        time_lock: u32,
        maker_pub: &[u8],
        secret_hash: &[u8],
        _swap_contract_address: &Option<BytesJson>,
        swap_unique_data: &[u8],
    ) -> TransactionFut {
        utxo_common::send_taker_refunds_payment(
            self.clone(),
            taker_tx,
            time_lock,
            maker_pub,
            secret_hash,
            swap_unique_data,
        )
    }

    fn send_maker_refunds_payment(
        &self,
        maker_tx: &[u8],
        time_lock: u32,
        taker_pub: &[u8],
        secret_hash: &[u8],
        _swap_contract_address: &Option<BytesJson>,
        swap_unique_data: &[u8],
    ) -> TransactionFut {
        utxo_common::send_maker_refunds_payment(
            self.clone(),
            maker_tx,
            time_lock,
            taker_pub,
            secret_hash,
            swap_unique_data,
        )
    }

    fn validate_fee(
        &self,
        fee_tx: &TransactionEnum,
        expected_sender: &[u8],
        fee_addr: &[u8],
        amount: &BigDecimal,
        min_block_number: u64,
        _uuid: &[u8],
    ) -> Box<dyn Future<Item = (), Error = String> + Send> {
        let tx = match fee_tx {
            TransactionEnum::UtxoTx(tx) => tx.clone(),
            _ => panic!(),
        };
        utxo_common::validate_fee(
            self.clone(),
            tx,
            utxo_common::DEFAULT_FEE_VOUT,
            expected_sender,
            amount,
            min_block_number,
            fee_addr,
        )
    }

    fn validate_maker_payment(&self, input: ValidatePaymentInput) -> ValidatePaymentFut<()> {
        utxo_common::validate_maker_payment(self, input)
    }

    fn validate_taker_payment(&self, input: ValidatePaymentInput) -> ValidatePaymentFut<()> {
        utxo_common::validate_taker_payment(self, input)
    }

    fn watcher_validate_taker_payment(
        &self,
        input: WatcherValidatePaymentInput,
    ) -> Box<dyn Future<Item = (), Error = MmError<ValidatePaymentError>> + Send> {
        utxo_common::watcher_validate_taker_payment(self, input)
    }

    fn check_if_my_payment_sent(
        &self,
        time_lock: u32,
        other_pub: &[u8],
        secret_hash: &[u8],
        _search_from_block: u64,
        _swap_contract_address: &Option<BytesJson>,
        swap_unique_data: &[u8],
    ) -> Box<dyn Future<Item = Option<TransactionEnum>, Error = String> + Send> {
        utxo_common::check_if_my_payment_sent(self.clone(), time_lock, other_pub, secret_hash, swap_unique_data)
    }

    async fn search_for_swap_tx_spend_my(
        &self,
        input: SearchForSwapTxSpendInput<'_>,
    ) -> Result<Option<FoundSwapTxSpend>, String> {
        utxo_common::search_for_swap_tx_spend_my(self, input, utxo_common::DEFAULT_SWAP_VOUT).await
    }

    async fn search_for_swap_tx_spend_other(
        &self,
        input: SearchForSwapTxSpendInput<'_>,
    ) -> Result<Option<FoundSwapTxSpend>, String> {
        utxo_common::search_for_swap_tx_spend_other(self, input, utxo_common::DEFAULT_SWAP_VOUT).await
    }

    fn extract_secret(&self, secret_hash: &[u8], spend_tx: &[u8]) -> Result<Vec<u8>, String> {
        utxo_common::extract_secret(secret_hash, spend_tx)
    }

    fn can_refund_htlc(&self, locktime: u64) -> Box<dyn Future<Item = CanRefundHtlc, Error = String> + Send + '_> {
        Box::new(
            utxo_common::can_refund_htlc(self, locktime)
                .boxed()
                .map_err(|e| ERRL!("{}", e))
                .compat(),
        )
    }

    fn negotiate_swap_contract_addr(
        &self,
        _other_side_address: Option<&[u8]>,
    ) -> Result<Option<BytesJson>, MmError<NegotiateSwapContractAddrErr>> {
        Ok(None)
    }

    fn derive_htlc_key_pair(&self, swap_unique_data: &[u8]) -> KeyPair {
        utxo_common::derive_htlc_key_pair(self.as_ref(), swap_unique_data)
    }

    async fn payment_instructions(
        &self,
        _secret_hash: &[u8],
        _amount: &BigDecimal,
    ) -> Result<Option<Vec<u8>>, MmError<PaymentInstructionsErr>> {
        Ok(None)
    }

    fn validate_instructions(
        &self,
        _instructions: &[u8],
        _secret_hash: &[u8],
        _amount: BigDecimal,
    ) -> Result<(), MmError<ValidateInstructionsErr>> {
        Ok(())
    }
}

fn total_unspent_value<'a>(unspents: impl IntoIterator<Item = &'a UnspentInfo>) -> u64 {
    unspents.into_iter().fold(0, |cur, unspent| cur + unspent.value)
}

impl MarketCoinOps for BchCoin {
    fn ticker(&self) -> &str { &self.utxo_arc.conf.ticker }

    fn my_address(&self) -> MmResult<String, MyAddressError> { utxo_common::my_address(self) }

    fn get_public_key(&self) -> Result<String, MmError<UnexpectedDerivationMethod>> {
        let pubkey = utxo_common::my_public_key(&self.utxo_arc)?;
        Ok(pubkey.to_string())
    }

    fn sign_message_hash(&self, message: &str) -> Option<[u8; 32]> {
        utxo_common::sign_message_hash(self.as_ref(), message)
    }

    fn sign_message(&self, message: &str) -> SignatureResult<String> {
        utxo_common::sign_message(self.as_ref(), message)
    }

    fn verify_message(&self, signature_base64: &str, message: &str, address: &str) -> VerificationResult<bool> {
        utxo_common::verify_message(self, signature_base64, message, address)
    }

    fn my_balance(&self) -> BalanceFut<CoinBalance> {
        let coin = self.clone();
        let fut = async move {
            let my_address = coin.as_ref().derivation_method.iguana_or_err()?;
            let bch_unspents = coin.bch_unspents_for_display(my_address).await?;
            Ok(bch_unspents.platform_balance(coin.as_ref().decimals))
        };
        Box::new(fut.boxed().compat())
    }

    fn base_coin_balance(&self) -> BalanceFut<BigDecimal> { utxo_common::base_coin_balance(self) }

    fn platform_ticker(&self) -> &str { self.ticker() }

    #[inline(always)]
    fn send_raw_tx(&self, tx: &str) -> Box<dyn Future<Item = String, Error = String> + Send> {
        utxo_common::send_raw_tx(&self.utxo_arc, tx)
    }

    #[inline(always)]
    fn send_raw_tx_bytes(&self, tx: &[u8]) -> Box<dyn Future<Item = String, Error = String> + Send> {
        utxo_common::send_raw_tx_bytes(&self.utxo_arc, tx)
    }

    fn wait_for_confirmations(
        &self,
        tx: &[u8],
        confirmations: u64,
        requires_nota: bool,
        wait_until: u64,
        check_every: u64,
    ) -> Box<dyn Future<Item = (), Error = String> + Send> {
        utxo_common::wait_for_confirmations(
            &self.utxo_arc,
            tx,
            confirmations,
            requires_nota,
            wait_until,
            check_every,
        )
    }

    fn wait_for_tx_spend(
        &self,
        transaction: &[u8],
        wait_until: u64,
        from_block: u64,
        _swap_contract_address: &Option<BytesJson>,
    ) -> TransactionFut {
        utxo_common::wait_for_output_spend(
            &self.utxo_arc,
            transaction,
            utxo_common::DEFAULT_SWAP_VOUT,
            from_block,
            wait_until,
        )
    }

    fn tx_enum_from_bytes(&self, bytes: &[u8]) -> Result<TransactionEnum, MmError<TxMarshalingErr>> {
        utxo_common::tx_enum_from_bytes(self.as_ref(), bytes)
    }

    fn current_block(&self) -> Box<dyn Future<Item = u64, Error = String> + Send> {
        utxo_common::current_block(&self.utxo_arc)
    }

    fn display_priv_key(&self) -> Result<String, String> { utxo_common::display_priv_key(&self.utxo_arc) }

    fn min_tx_amount(&self) -> BigDecimal { utxo_common::min_tx_amount(self.as_ref()) }

    fn min_trading_vol(&self) -> MmNumber { utxo_common::min_trading_vol(self.as_ref()) }
}

#[async_trait]
impl MmCoin for BchCoin {
    fn is_asset_chain(&self) -> bool { utxo_common::is_asset_chain(&self.utxo_arc) }

    fn get_raw_transaction(&self, req: RawTransactionRequest) -> RawTransactionFut {
        Box::new(utxo_common::get_raw_transaction(&self.utxo_arc, req).boxed().compat())
    }

    fn withdraw(&self, req: WithdrawRequest) -> WithdrawFut {
        Box::new(utxo_common::withdraw(self.clone(), req).boxed().compat())
    }

    fn decimals(&self) -> u8 { utxo_common::decimals(&self.utxo_arc) }

    fn convert_to_address(&self, from: &str, to_address_format: Json) -> Result<String, String> {
        utxo_common::convert_to_address(self, from, to_address_format)
    }

    fn validate_address(&self, address: &str) -> ValidateAddressResult { utxo_common::validate_address(self, address) }

    fn process_history_loop(&self, _ctx: MmArc) -> Box<dyn Future<Item = (), Error = ()> + Send> {
        warn!("'process_history_loop' is not implemented for BchCoin! Consider using 'my_tx_history_v2'");
        Box::new(futures01::future::err(()))
    }

    fn history_sync_status(&self) -> HistorySyncState { utxo_common::history_sync_status(&self.utxo_arc) }

    fn get_trade_fee(&self) -> Box<dyn Future<Item = TradeFee, Error = String> + Send> {
        utxo_common::get_trade_fee(self.clone())
    }

    async fn get_sender_trade_fee(
        &self,
        value: TradePreimageValue,
        stage: FeeApproxStage,
    ) -> TradePreimageResult<TradeFee> {
        utxo_common::get_sender_trade_fee(self, value, stage).await
    }

    fn get_receiver_trade_fee(&self, _stage: FeeApproxStage) -> TradePreimageFut<TradeFee> {
        utxo_common::get_receiver_trade_fee(self.clone())
    }

    async fn get_fee_to_send_taker_fee(
        &self,
        dex_fee_amount: BigDecimal,
        stage: FeeApproxStage,
    ) -> TradePreimageResult<TradeFee> {
        utxo_common::get_fee_to_send_taker_fee(self, dex_fee_amount, stage).await
    }

    fn required_confirmations(&self) -> u64 { utxo_common::required_confirmations(&self.utxo_arc) }

    fn requires_notarization(&self) -> bool { utxo_common::requires_notarization(&self.utxo_arc) }

    fn set_required_confirmations(&self, confirmations: u64) {
        utxo_common::set_required_confirmations(&self.utxo_arc, confirmations)
    }

    fn set_requires_notarization(&self, requires_nota: bool) {
        utxo_common::set_requires_notarization(&self.utxo_arc, requires_nota)
    }

    fn swap_contract_address(&self) -> Option<BytesJson> { utxo_common::swap_contract_address() }

    fn mature_confirmations(&self) -> Option<u32> { Some(self.utxo_arc.conf.mature_confirmations) }

    fn coin_protocol_info(&self) -> Vec<u8> { utxo_common::coin_protocol_info(self) }

    fn is_coin_protocol_supported(&self, info: &Option<Vec<u8>>) -> bool {
        utxo_common::is_coin_protocol_supported(self, info)
    }
}

impl CoinWithDerivationMethod for BchCoin {
    type Address = Address;
    type HDWallet = UtxoHDWallet;

    fn derivation_method(&self) -> &DerivationMethod<Self::Address, Self::HDWallet> {
        utxo_common::derivation_method(self.as_ref())
    }
}

#[async_trait]
impl CoinWithTxHistoryV2 for BchCoin {
    fn history_wallet_id(&self) -> WalletId { WalletId::new(self.ticker().to_owned()) }

    /// TODO consider using `utxo_common::utxo_tx_history_common::get_tx_history_filters`
    /// when `BchCoin` implements `CoinWithDerivationMethod`.
    async fn get_tx_history_filters(
        &self,
        target: MyTxHistoryTarget,
    ) -> MmResult<GetTxHistoryFilters, MyTxHistoryErrorV2> {
        match target {
            MyTxHistoryTarget::Iguana => (),
            target => {
                let error = format!("Expected 'Iguana' target, found {target:?}");
                return MmError::err(MyTxHistoryErrorV2::InvalidTarget(error));
            },
        }
        let my_address = self.my_address()?;
        Ok(GetTxHistoryFilters::for_address(my_address))
    }
}

#[async_trait]
impl UtxoTxHistoryOps for BchCoin {
    async fn my_addresses(&self) -> MmResult<HashSet<Address>, UtxoMyAddressesHistoryError> {
        let my_address = self.as_ref().derivation_method.iguana_or_err()?;
        Ok(std::iter::once(my_address.clone()).collect())
    }

    async fn tx_details_by_hash<Storage>(
        &self,
        params: UtxoTxDetailsParams<'_, Storage>,
    ) -> MmResult<Vec<TransactionDetails>, UtxoTxDetailsError>
    where
        Storage: TxHistoryStorage,
    {
        Ok(self.transaction_details_with_token_transfers(params).await?)
    }

    async fn tx_from_storage_or_rpc<Storage: TxHistoryStorage>(
        &self,
        tx_hash: &H256Json,
        storage: &Storage,
    ) -> MmResult<UtxoTx, UtxoTxDetailsError> {
        utxo_common::utxo_tx_history_v2_common::tx_from_storage_or_rpc(self, tx_hash, storage).await
    }

    async fn request_tx_history(
        &self,
        metrics: MetricsArc,
        for_addresses: &HashSet<Address>,
    ) -> RequestTxHistoryResult {
        utxo_common::utxo_tx_history_v2_common::request_tx_history(self, metrics, for_addresses).await
    }

    async fn get_block_timestamp(&self, height: u64) -> MmResult<u64, GetBlockHeaderError> {
        self.get_block_timestamp(height).await
    }

    async fn my_addresses_balances(&self) -> BalanceResult<HashMap<String, BigDecimal>> {
        let my_address = self
            .my_address()
            .map_err(|err| BalanceError::Internal(err.to_string()))?;
        let my_balance = self.my_balance().compat().await?;
        Ok(std::iter::once((my_address, my_balance.into_total())).collect())
    }

    fn address_from_str(&self, address: &str) -> MmResult<Address, AddrFromStrError> {
        utxo_common::checked_address_from_str(self, address)
    }

    fn set_history_sync_state(&self, new_state: HistorySyncState) {
        *self.as_ref().history_sync_state.lock().unwrap() = new_state;
    }
}

// testnet
#[cfg(test)]
pub fn tbch_coin_for_test() -> BchCoin {
    use common::block_on;
    use crypto::privkey::key_pair_from_seed;
    use mm2_core::mm_ctx::MmCtxBuilder;

    let ctx = MmCtxBuilder::default().into_mm_arc();
    let keypair = key_pair_from_seed("BCH SLP test").unwrap();

    let conf = json!({"coin":"BCH","pubtype":0,"p2shtype":5,"mm2":1,"fork_id":"0x40","protocol":{"type":"UTXO"}, "sign_message_prefix": "Bitcoin Signed Message:\n",
         "address_format":{"format":"cashaddress","network":"bchtest"}});
    let req = json!({
        "method": "electrum",
        "coin": "BCH",
        "servers": [{"url":"blackie.c3-soft.com:60001"},{"url":"testnet.imaginary.cash:50001"},{"url":"tbch.loping.net:60001"},{"url":"electroncash.de:50003"}],
        "bchd_urls": ["https://bchd-testnet.electroncash.de:18335"],
        "allow_slp_unsafe_conf": false,
    });

    let params = BchActivationRequest::from_legacy_req(&req).unwrap();
    block_on(bch_coin_from_conf_and_params(
        &ctx,
        "BCH",
        &conf,
        params,
        CashAddrPrefix::SlpTest,
        &*keypair.private().secret,
    ))
    .unwrap()
}

// mainnet
#[cfg(test)]
pub fn bch_coin_for_test() -> BchCoin {
    use common::block_on;
    use crypto::privkey::key_pair_from_seed;
    use mm2_core::mm_ctx::MmCtxBuilder;

    let ctx = MmCtxBuilder::default().into_mm_arc();
    let keypair = key_pair_from_seed("BCH SLP test").unwrap();

    let conf = json!({"coin":"BCH","pubtype":0,"p2shtype":5,"mm2":1,"fork_id":"0x40","protocol":{"type":"UTXO"},
         "address_format":{"format":"cashaddress","network":"bitcoincash"}});
    let req = json!({
        "method": "electrum",
        "coin": "BCH",
        "servers": [{"url":"electrum1.cipig.net:10055"},{"url":"electrum2.cipig.net:10055"},{"url":"electrum3.cipig.net:10055"}],
        "bchd_urls": [],
        "allow_slp_unsafe_conf": true,
    });

    let params = BchActivationRequest::from_legacy_req(&req).unwrap();
    block_on(bch_coin_from_conf_and_params(
        &ctx,
        "BCH",
        &conf,
        params,
        CashAddrPrefix::SimpleLedger,
        &*keypair.private().secret,
    ))
    .unwrap()
}

#[cfg(test)]
mod bch_tests {
    use super::*;
    use crate::my_tx_history_v2::for_tests::init_storage_for;
    use crate::{TransactionType, TxFeeDetails};
    use common::block_on;

    #[test]
    fn test_get_slp_genesis_params() {
        let coin = tbch_coin_for_test();
        let token_id = "bb309e48930671582bea508f9a1d9b491e49b69be3d6f372dc08da2ac6e90eb7".into();
        let (_ctx, storage) = init_storage_for(&coin);

        let slp_params = block_on(coin.get_slp_genesis_params(token_id, &storage)).unwrap();
        assert_eq!("USDF", slp_params.token_ticker);
        assert_eq!(4, slp_params.decimals[0]);
    }

    #[test]
    fn test_plain_bch_tx_details() {
        let coin = tbch_coin_for_test();
        let (_ctx, storage) = init_storage_for(&coin);

        let hash = "a8dcc3c6776e93e7bd21fb81551e853447c55e2d8ac141b418583bc8095ce390".into();
        let tx = block_on(coin.tx_from_storage_or_rpc(&hash, &storage)).unwrap();

        let my_addresses = block_on(coin.my_addresses()).unwrap();
        let details = block_on(coin.bch_tx_details(&hash, &tx, None, &storage, &my_addresses)).unwrap();
        let expected_total: BigDecimal = "0.11407782".parse().unwrap();
        assert_eq!(expected_total, details.total_amount);

        let expected_received: BigDecimal = "0.11405301".parse().unwrap();
        assert_eq!(expected_received, details.received_by_me);

        let expected_spent: BigDecimal = "0.11407782".parse().unwrap();
        assert_eq!(expected_spent, details.spent_by_me);

        let expected_balance_change: BigDecimal = "-0.00002481".parse().unwrap();
        assert_eq!(expected_balance_change, details.my_balance_change);

        let expected_from = vec!["bchtest:qzx0llpyp8gxxsmad25twksqnwd62xm3lsnnczzt66".to_owned()];
        assert_eq!(expected_from, details.from);

        let expected_to = vec![
            "bchtest:qrhdt5adye8lc68upfj9fctfdgcd3aq9hctf8ft6md".to_owned(),
            "bchtest:qzx0llpyp8gxxsmad25twksqnwd62xm3lsnnczzt66".to_owned(),
        ];
        assert_eq!(expected_to, details.to);

        let expected_internal_id = BytesJson::from("a8dcc3c6776e93e7bd21fb81551e853447c55e2d8ac141b418583bc8095ce390");
        assert_eq!(expected_internal_id, details.internal_id);

        let expected_fee = Some(TxFeeDetails::Utxo(UtxoFeeDetails {
            coin: Some("BCH".into()),
            amount: "0.00001481".parse().unwrap(),
        }));
        assert_eq!(expected_fee, details.fee_details);

        assert_eq!(coin.ticker(), details.coin);
    }

    #[test]
    fn test_slp_tx_details() {
        let coin = tbch_coin_for_test();
        let (_ctx, storage) = init_storage_for(&coin);

        let hash = "a8dcc3c6776e93e7bd21fb81551e853447c55e2d8ac141b418583bc8095ce390".into();
        let tx = block_on(coin.tx_from_storage_or_rpc(&hash, &storage)).unwrap();

        let slp_details = parse_slp_script(&tx.outputs[0].script_pubkey).unwrap();

        let my_addresses = block_on(coin.my_addresses()).unwrap();
        let slp_tx_details =
            block_on(coin.slp_tx_details(&tx, slp_details.transaction, None, None, &storage, &my_addresses)).unwrap();

        let expected_total: BigDecimal = "6.2974".parse().unwrap();
        assert_eq!(expected_total, slp_tx_details.total_amount);

        let expected_spent: BigDecimal = "6.2974".parse().unwrap();
        assert_eq!(expected_spent, slp_tx_details.spent_by_me);

        let expected_received: BigDecimal = "5.2974".parse().unwrap();
        assert_eq!(expected_received, slp_tx_details.received_by_me);

        let expected_balance_change = BigDecimal::from(-1i32);
        assert_eq!(expected_balance_change, slp_tx_details.my_balance_change);

        let expected_from = vec!["slptest:qzx0llpyp8gxxsmad25twksqnwd62xm3lsg8lecug8".to_owned()];
        assert_eq!(expected_from, slp_tx_details.from);

        let expected_to = vec![
            "slptest:qrhdt5adye8lc68upfj9fctfdgcd3aq9hcsaqj3dfs".to_owned(),
            "slptest:qzx0llpyp8gxxsmad25twksqnwd62xm3lsg8lecug8".to_owned(),
        ];
        assert_eq!(expected_to, slp_tx_details.to);

        let expected_tx_type =
            TransactionType::TokenTransfer("bb309e48930671582bea508f9a1d9b491e49b69be3d6f372dc08da2ac6e90eb7".into());
        assert_eq!(expected_tx_type, slp_tx_details.transaction_type);

        assert_eq!(coin.ticker(), slp_tx_details.coin);
    }

    #[test]
    fn test_sign_message() {
        let coin = tbch_coin_for_test();
        let signature = coin.sign_message("test").unwrap();
        assert_eq!(
            signature,
            "ILuePKMsycXwJiNDOT7Zb7TfIlUW7Iq+5ylKd15AK72vGVYXbnf7Gj9Lk9MFV+6Ub955j7MiAkp0wQjvuIoRPPA="
        );
    }

    #[test]
    #[cfg(not(target_arch = "wasm32"))]
    fn test_verify_message() {
        let coin = tbch_coin_for_test();
        let is_valid = coin
            .verify_message(
                "ILuePKMsycXwJiNDOT7Zb7TfIlUW7Iq+5ylKd15AK72vGVYXbnf7Gj9Lk9MFV+6Ub955j7MiAkp0wQjvuIoRPPA=",
                "test",
                "bchtest:qzx0llpyp8gxxsmad25twksqnwd62xm3lsnnczzt66",
            )
            .unwrap();
        assert!(is_valid);
    }
}<|MERGE_RESOLUTION|>--- conflicted
+++ resolved
@@ -10,18 +10,11 @@
 use crate::utxo::utxo_tx_history_v2::{UtxoMyAddressesHistoryError, UtxoTxDetailsError, UtxoTxDetailsParams,
                                       UtxoTxHistoryOps};
 use crate::{BlockHeightAndTime, CanRefundHtlc, CoinBalance, CoinProtocol, CoinWithDerivationMethod,
-<<<<<<< HEAD
             NegotiateSwapContractAddrErr, PaymentInstructionsErr, PrivKeyBuildPolicy, RawTransactionFut,
             RawTransactionRequest, SearchForSwapTxSpendInput, SignatureResult, SwapOps, TradePreimageValue,
             TransactionFut, TransactionType, TxFeeDetails, TxMarshalingErr, UnexpectedDerivationMethod,
-            ValidateAddressResult, ValidateInstructionsErr, ValidatePaymentInput, VerificationResult,
-            WatcherValidatePaymentInput, WithdrawFut};
-=======
-            NegotiateSwapContractAddrErr, PrivKeyBuildPolicy, RawTransactionFut, RawTransactionRequest,
-            SearchForSwapTxSpendInput, SignatureResult, SwapOps, TradePreimageValue, TransactionFut, TransactionType,
-            TxFeeDetails, TxMarshalingErr, UnexpectedDerivationMethod, ValidateAddressResult, ValidatePaymentFut,
-            ValidatePaymentInput, VerificationResult, WatcherValidatePaymentInput, WithdrawFut};
->>>>>>> 5dbc5de4
+            ValidateAddressResult, ValidateInstructionsErr, ValidatePaymentFut, ValidatePaymentInput,
+            VerificationResult, WatcherValidatePaymentInput, WithdrawFut};
 use common::log::warn;
 use derive_more::Display;
 use futures::{FutureExt, TryFutureExt};
