use super::*;
use crate::coin_errors::MyAddressError;
use crate::my_tx_history_v2::{CoinWithTxHistoryV2, MyTxHistoryErrorV2, MyTxHistoryTarget, TxDetailsBuilder,
                              TxHistoryStorage};
use crate::tx_history_storage::{GetTxHistoryFilters, WalletId};
use crate::utxo::rpc_clients::UtxoRpcFut;
use crate::utxo::slp::{parse_slp_script, SlpGenesisParams, SlpTokenInfo, SlpTransaction, SlpUnspent};
use crate::utxo::utxo_builder::{UtxoArcBuilder, UtxoCoinBuilder};
use crate::utxo::utxo_common::big_decimal_from_sat_unsigned;
use crate::utxo::utxo_tx_history_v2::{UtxoMyAddressesHistoryError, UtxoTxDetailsError, UtxoTxDetailsParams,
                                      UtxoTxHistoryOps};
use crate::{BlockHeightAndTime, CanRefundHtlc, CheckIfMyPaymentSentArgs, CoinBalance, CoinProtocol,
            CoinWithDerivationMethod, ConfirmPaymentInput, IguanaPrivKey, MakerSwapTakerCoin, MmCoinEnum,
            NegotiateSwapContractAddrErr, PaymentInstructionArgs, PaymentInstructions, PaymentInstructionsErr,
            PrivKeyBuildPolicy, RawTransactionFut, RawTransactionRequest, RefundError, RefundPaymentArgs,
            RefundResult, SearchForSwapTxSpendInput, SendMakerPaymentSpendPreimageInput, SendPaymentArgs,
            SignatureResult, SpendPaymentArgs, SwapOps, TakerSwapMakerCoin, TradePreimageValue, TransactionFut,
<<<<<<< HEAD
            TransactionType, TxFeeDetails, TxMarshalingErr, UnexpectedDerivationMethod, ValidateAddressResult,
            ValidateFeeArgs, ValidateInstructionsErr, ValidateOtherPubKeyErr, ValidatePaymentError,
            ValidatePaymentFut, ValidatePaymentInput, ValidateWatcherSpendInput, VerificationResult,
=======
            TransactionResult, TransactionType, TxFeeDetails, TxMarshalingErr, UnexpectedDerivationMethod,
            ValidateAddressResult, ValidateFeeArgs, ValidateInstructionsErr, ValidateOtherPubKeyErr,
            ValidatePaymentError, ValidatePaymentFut, ValidatePaymentInput, VerificationResult,
>>>>>>> 483f04cd
            WaitForHTLCTxSpendArgs, WatcherOps, WatcherReward, WatcherRewardError, WatcherSearchForSwapTxSpendInput,
            WatcherValidatePaymentInput, WatcherValidateTakerFeeInput, WithdrawFut};
use common::executor::{AbortableSystem, AbortedError};
use common::log::warn;
use derive_more::Display;
use futures::{FutureExt, TryFutureExt};
use itertools::Either as EitherIter;
use keys::hash::H256;
use keys::CashAddress;
pub use keys::NetworkPrefix as CashAddrPrefix;
use mm2_metrics::MetricsArc;
use mm2_number::MmNumber;
use serde_json::{self as json, Value as Json};
use serialization::{deserialize, CoinVariant};
use std::sync::MutexGuard;

pub type BchUnspentMap = HashMap<Address, BchUnspents>;

#[derive(Clone, Debug, Deserialize, Serialize)]
pub struct BchActivationRequest {
    #[serde(default)]
    allow_slp_unsafe_conf: bool,
    bchd_urls: Vec<String>,
    #[serde(flatten)]
    pub utxo_params: UtxoActivationParams,
}

#[derive(Debug, Display)]
pub enum BchFromLegacyReqErr {
    InvalidUtxoParams(UtxoFromLegacyReqErr),
    InvalidBchdUrls(json::Error),
}

impl From<UtxoFromLegacyReqErr> for BchFromLegacyReqErr {
    fn from(err: UtxoFromLegacyReqErr) -> Self { BchFromLegacyReqErr::InvalidUtxoParams(err) }
}

impl BchActivationRequest {
    pub fn from_legacy_req(req: &Json) -> Result<Self, MmError<BchFromLegacyReqErr>> {
        let bchd_urls = json::from_value(req["bchd_urls"].clone()).map_to_mm(BchFromLegacyReqErr::InvalidBchdUrls)?;
        let allow_slp_unsafe_conf = req["allow_slp_unsafe_conf"].as_bool().unwrap_or_default();
        let utxo_params = UtxoActivationParams::from_legacy_req(req)?;

        Ok(BchActivationRequest {
            allow_slp_unsafe_conf,
            bchd_urls,
            utxo_params,
        })
    }
}

#[derive(Clone)]
pub struct BchCoin {
    utxo_arc: UtxoArc,
    slp_addr_prefix: CashAddrPrefix,
    bchd_urls: Vec<String>,
    slp_tokens_infos: Arc<Mutex<HashMap<String, SlpTokenInfo>>>,
}

#[allow(clippy::large_enum_variant)]
pub enum IsSlpUtxoError {
    Rpc(UtxoRpcError),
    TxDeserialization(serialization::Error),
}

#[derive(Debug, Default)]
pub struct BchUnspents {
    /// Standard BCH UTXOs
    standard: Vec<UnspentInfo>,
    /// SLP related UTXOs
    slp: HashMap<H256, Vec<SlpUnspent>>,
    /// SLP minting batons outputs, DO NOT use them as MM2 doesn't support SLP minting by default
    slp_batons: Vec<UnspentInfo>,
    /// The unspents of transaction with an undetermined protocol (OP_RETURN in 0 output but not SLP)
    /// DO NOT ever use them to avoid burning users funds
    undetermined: Vec<UnspentInfo>,
}

impl BchUnspents {
    fn add_standard(&mut self, utxo: UnspentInfo) { self.standard.push(utxo) }

    fn add_slp(&mut self, token_id: H256, bch_unspent: UnspentInfo, slp_amount: u64) {
        let slp_unspent = SlpUnspent {
            bch_unspent,
            slp_amount,
        };
        self.slp.entry(token_id).or_insert_with(Vec::new).push(slp_unspent);
    }

    fn add_slp_baton(&mut self, utxo: UnspentInfo) { self.slp_batons.push(utxo) }

    fn add_undetermined(&mut self, utxo: UnspentInfo) { self.undetermined.push(utxo) }

    pub fn platform_balance(&self, decimals: u8) -> CoinBalance {
        let spendable_sat = total_unspent_value(&self.standard);

        let unspendable_slp = self.slp.iter().fold(0, |cur, (_, slp_unspents)| {
            let bch_value = total_unspent_value(slp_unspents.iter().map(|slp| &slp.bch_unspent));
            cur + bch_value
        });

        let unspendable_slp_batons = total_unspent_value(&self.slp_batons);
        let unspendable_undetermined = total_unspent_value(&self.undetermined);

        let total_unspendable = unspendable_slp + unspendable_slp_batons + unspendable_undetermined;
        CoinBalance {
            spendable: big_decimal_from_sat_unsigned(spendable_sat, decimals),
            unspendable: big_decimal_from_sat_unsigned(total_unspendable, decimals),
        }
    }

    pub fn slp_token_balance(&self, token_id: &H256, decimals: u8) -> CoinBalance {
        self.slp
            .get(token_id)
            .map(|unspents| {
                let total_sat = unspents.iter().fold(0, |cur, unspent| cur + unspent.slp_amount);
                CoinBalance {
                    spendable: big_decimal_from_sat_unsigned(total_sat, decimals),
                    unspendable: 0.into(),
                }
            })
            .unwrap_or_default()
    }
}

impl From<UtxoRpcError> for IsSlpUtxoError {
    fn from(err: UtxoRpcError) -> IsSlpUtxoError { IsSlpUtxoError::Rpc(err) }
}

impl From<serialization::Error> for IsSlpUtxoError {
    fn from(err: serialization::Error) -> IsSlpUtxoError { IsSlpUtxoError::TxDeserialization(err) }
}

impl BchCoin {
    pub fn slp_prefix(&self) -> &CashAddrPrefix { &self.slp_addr_prefix }

    pub fn slp_address(&self, address: &Address) -> Result<CashAddress, String> {
        let conf = &self.as_ref().conf;
        address.to_cashaddress(
            &self.slp_prefix().to_string(),
            conf.pub_addr_prefix,
            conf.p2sh_addr_prefix,
        )
    }

    pub fn bchd_urls(&self) -> &[String] { &self.bchd_urls }

    async fn utxos_into_bch_unspents(&self, utxos: Vec<UnspentInfo>) -> UtxoRpcResult<BchUnspents> {
        let mut result = BchUnspents::default();
        let mut temporary_undetermined = Vec::new();

        let to_verbose: HashSet<H256Json> = utxos
            .into_iter()
            .filter_map(|unspent| {
                if unspent.outpoint.index == 0 {
                    // Zero output is reserved for OP_RETURN of specific protocols
                    // so if we get it we can safely consider this as standard BCH UTXO.
                    // There is no need to request verbose transaction for such UTXO.
                    result.add_standard(unspent);
                    None
                } else {
                    let hash = unspent.outpoint.hash.reversed().into();
                    temporary_undetermined.push(unspent);
                    Some(hash)
                }
            })
            .collect();

        let verbose_txs = self
            .get_verbose_transactions_from_cache_or_rpc(to_verbose)
            .compat()
            .await?;

        for unspent in temporary_undetermined {
            let prev_tx_hash = unspent.outpoint.hash.reversed().into();
            let prev_tx_bytes = verbose_txs
                .get(&prev_tx_hash)
                .or_mm_err(|| {
                    UtxoRpcError::Internal(format!(
                        "'get_verbose_transactions_from_cache_or_rpc' should have returned '{:?}'",
                        prev_tx_hash
                    ))
                })?
                .to_inner();
            let prev_tx: UtxoTx = match deserialize(prev_tx_bytes.hex.as_slice()) {
                Ok(b) => b,
                Err(e) => {
                    warn!(
                        "Failed to deserialize prev_tx {:?} with error {:?}, considering {:?} as undetermined",
                        prev_tx_bytes, e, unspent
                    );
                    result.add_undetermined(unspent);
                    continue;
                },
            };

            if prev_tx.outputs.is_empty() {
                warn!(
                    "Prev_tx {:?} outputs are empty, considering {:?} as undetermined",
                    prev_tx_bytes, unspent
                );
                result.add_undetermined(unspent);
                continue;
            }

            let zero_out_script: Script = prev_tx.outputs[0].script_pubkey.clone().into();
            if zero_out_script.is_pay_to_public_key()
                || zero_out_script.is_pay_to_public_key_hash()
                || zero_out_script.is_pay_to_script_hash()
            {
                result.add_standard(unspent);
            } else {
                match parse_slp_script(&prev_tx.outputs[0].script_pubkey) {
                    Ok(slp_data) => match slp_data.transaction {
                        SlpTransaction::Send { token_id, amounts } => {
                            match amounts.get(unspent.outpoint.index as usize - 1) {
                                Some(slp_amount) => result.add_slp(token_id, unspent, *slp_amount),
                                None => result.add_standard(unspent),
                            }
                        },
                        SlpTransaction::Genesis(genesis) => {
                            if unspent.outpoint.index == 1 {
                                let token_id = prev_tx.hash().reversed();
                                result.add_slp(token_id, unspent, genesis.initial_token_mint_quantity);
                            } else if Some(unspent.outpoint.index) == genesis.mint_baton_vout.map(|u| u as u32) {
                                result.add_slp_baton(unspent);
                            } else {
                                result.add_standard(unspent);
                            }
                        },
                        SlpTransaction::Mint {
                            token_id,
                            additional_token_quantity,
                            mint_baton_vout,
                        } => {
                            if unspent.outpoint.index == 1 {
                                result.add_slp(token_id, unspent, additional_token_quantity);
                            } else if Some(unspent.outpoint.index) == mint_baton_vout.map(|u| u as u32) {
                                result.add_slp_baton(unspent);
                            } else {
                                result.add_standard(unspent);
                            }
                        },
                    },
                    Err(e) => {
                        warn!(
                            "Error {} parsing script {:?} as SLP, considering {:?} as undetermined",
                            e, prev_tx.outputs[0].script_pubkey, unspent
                        );
                        result.undetermined.push(unspent);
                    },
                };
            }
        }
        Ok(result)
    }

    /// Returns unspents to calculate balance, use for displaying purposes only!
    /// DO NOT USE to build transactions, it can lead to double spending attempt and also have other unpleasant consequences
    pub async fn bch_unspents_for_display(&self, address: &Address) -> UtxoRpcResult<BchUnspents> {
        // ordering is not required to display balance to we can simply call "normal" list_unspent
        let all_unspents = self
            .utxo_arc
            .rpc_client
            .list_unspent(address, self.utxo_arc.decimals)
            .compat()
            .await?;
        self.utxos_into_bch_unspents(all_unspents).await
    }

    /// Locks recently spent cache to safely return UTXOs for spending
    pub async fn bch_unspents_for_spend(
        &self,
        address: &Address,
    ) -> UtxoRpcResult<(BchUnspents, RecentlySpentOutPointsGuard<'_>)> {
        let (all_unspents, recently_spent) = utxo_common::get_unspent_ordered_list(self, address).await?;
        let result = self.utxos_into_bch_unspents(all_unspents).await?;

        Ok((result, recently_spent))
    }

    pub async fn get_token_utxos_for_spend(
        &self,
        token_id: &H256,
    ) -> UtxoRpcResult<(Vec<SlpUnspent>, Vec<UnspentInfo>, RecentlySpentOutPointsGuard<'_>)> {
        let my_address = self
            .as_ref()
            .derivation_method
            .single_addr_or_err()
            .mm_err(|e| UtxoRpcError::Internal(e.to_string()))?;
        let (mut bch_unspents, recently_spent) = self.bch_unspents_for_spend(my_address).await?;
        let (mut slp_unspents, standard_utxos) = (
            bch_unspents.slp.remove(token_id).unwrap_or_default(),
            bch_unspents.standard,
        );

        slp_unspents.sort_by(|a, b| a.slp_amount.cmp(&b.slp_amount));
        Ok((slp_unspents, standard_utxos, recently_spent))
    }

    pub async fn get_token_utxos_for_display(
        &self,
        token_id: &H256,
    ) -> UtxoRpcResult<(Vec<SlpUnspent>, Vec<UnspentInfo>)> {
        let my_address = self
            .as_ref()
            .derivation_method
            .single_addr_or_err()
            .mm_err(|e| UtxoRpcError::Internal(e.to_string()))?;
        let mut bch_unspents = self.bch_unspents_for_display(my_address).await?;
        let (mut slp_unspents, standard_utxos) = (
            bch_unspents.slp.remove(token_id).unwrap_or_default(),
            bch_unspents.standard,
        );

        slp_unspents.sort_by(|a, b| a.slp_amount.cmp(&b.slp_amount));
        Ok((slp_unspents, standard_utxos))
    }

    pub fn add_slp_token_info(&self, ticker: String, info: SlpTokenInfo) {
        self.slp_tokens_infos.lock().unwrap().insert(ticker, info);
    }

    pub fn get_slp_tokens_infos(&self) -> MutexGuard<'_, HashMap<String, SlpTokenInfo>> {
        self.slp_tokens_infos.lock().unwrap()
    }

    pub fn get_my_slp_address(&self) -> Result<CashAddress, String> {
        let my_address = try_s!(self.as_ref().derivation_method.single_addr_or_err());
        let slp_address = my_address.to_cashaddress(
            &self.slp_prefix().to_string(),
            self.as_ref().conf.pub_addr_prefix,
            self.as_ref().conf.p2sh_addr_prefix,
        )?;
        Ok(slp_address)
    }

    /// Returns multiple details by tx hash if token transfers also occurred in the transaction
    pub async fn transaction_details_with_token_transfers<T: TxHistoryStorage>(
        &self,
        params: UtxoTxDetailsParams<'_, T>,
    ) -> MmResult<Vec<TransactionDetails>, UtxoTxDetailsError> {
        let tx = self.tx_from_storage_or_rpc(params.hash, params.storage).await?;

        let bch_tx_details = self
            .bch_tx_details(
                params.hash,
                &tx,
                params.block_height_and_time,
                params.storage,
                params.my_addresses,
            )
            .await?;
        let maybe_op_return: Script = tx
            .outputs
            .get(0)
            .ok_or(UtxoTxDetailsError::Internal(format!(
                "Transaction {} has no outputs",
                params.hash
            )))?
            .script_pubkey
            .clone()
            .into();
        if !(maybe_op_return.is_pay_to_public_key_hash()
            || maybe_op_return.is_pay_to_public_key()
            || maybe_op_return.is_pay_to_script_hash())
        {
            if let Ok(slp_details) = parse_slp_script(&maybe_op_return) {
                let slp_tx_details = self
                    .slp_tx_details(
                        &tx,
                        slp_details.transaction,
                        params.block_height_and_time,
                        bch_tx_details.fee_details.clone(),
                        params.storage,
                        params.my_addresses,
                    )
                    .await?;
                return Ok(vec![bch_tx_details, slp_tx_details]);
            }
        }

        Ok(vec![bch_tx_details])
    }

    async fn bch_tx_details<T: TxHistoryStorage>(
        &self,
        tx_hash: &H256Json,
        tx: &UtxoTx,
        height_and_time: Option<BlockHeightAndTime>,
        storage: &T,
        my_addresses: &HashSet<Address>,
    ) -> MmResult<TransactionDetails, UtxoTxDetailsError> {
        let mut tx_builder = TxDetailsBuilder::new(self.ticker().to_owned(), tx, height_and_time, my_addresses.clone());
        for output in &tx.outputs {
            let addresses = match self.addresses_from_script(&output.script_pubkey.clone().into()) {
                Ok(a) => a,
                Err(_) => continue,
            };

            if addresses.is_empty() {
                continue;
            }

            if addresses.len() != 1 {
                let msg = format!(
                    "{} tx {:02x} output script resulted into unexpected number of addresses",
                    self.ticker(),
                    tx_hash,
                );
                return MmError::err(UtxoTxDetailsError::TxAddressDeserializationError(msg));
            }

            let amount = big_decimal_from_sat_unsigned(output.value, self.decimals());
            for address in addresses {
                tx_builder.transferred_to(address, &amount);
            }
        }

        let mut total_input = 0;
        for input in &tx.inputs {
            let index = input.previous_output.index;
            let prev_tx = self
                .tx_from_storage_or_rpc(&input.previous_output.hash.reversed().into(), storage)
                .await?;
            let prev_script = prev_tx.outputs[index as usize].script_pubkey.clone().into();
            let addresses = self
                .addresses_from_script(&prev_script)
                .map_to_mm(UtxoTxDetailsError::TxAddressDeserializationError)?;
            if addresses.len() != 1 {
                let msg = format!(
                    "{} tx {:02x} output script resulted into unexpected number of addresses",
                    self.ticker(),
                    tx_hash,
                );
                return MmError::err(UtxoTxDetailsError::TxAddressDeserializationError(msg));
            }

            let prev_value = prev_tx.outputs[index as usize].value;
            total_input += prev_value;
            let amount = big_decimal_from_sat_unsigned(prev_value, self.decimals());
            for address in addresses {
                tx_builder.transferred_from(address, &amount);
            }
        }

        let total_output = tx.outputs.iter().fold(0, |total, output| total + output.value);
        let fee = Some(TxFeeDetails::Utxo(UtxoFeeDetails {
            coin: Some(self.ticker().into()),
            amount: big_decimal_from_sat_unsigned(total_input - total_output, self.decimals()),
        }));
        tx_builder.set_tx_fee(fee);
        Ok(tx_builder.build())
    }

    async fn get_slp_genesis_params<T: TxHistoryStorage>(
        &self,
        token_id: H256,
        storage: &T,
    ) -> MmResult<SlpGenesisParams, UtxoTxDetailsError> {
        let token_genesis_tx = self.tx_from_storage_or_rpc(&token_id.into(), storage).await?;
        let maybe_genesis_script: Script = token_genesis_tx.outputs[0].script_pubkey.clone().into();
        let slp_details = parse_slp_script(&maybe_genesis_script)?;
        match slp_details.transaction {
            SlpTransaction::Genesis(params) => Ok(params),
            _ => {
                let error = format!("SLP token ID '{}' is not a genesis TX", token_id);
                MmError::err(UtxoTxDetailsError::InvalidTransaction(error))
            },
        }
    }

    async fn slp_transferred_amounts<T: TxHistoryStorage>(
        &self,
        utxo_tx: &UtxoTx,
        slp_tx: SlpTransaction,
        storage: &T,
    ) -> MmResult<HashMap<usize, (CashAddress, BigDecimal)>, UtxoTxDetailsError> {
        let slp_amounts = match slp_tx {
            SlpTransaction::Send { token_id, amounts } => {
                let genesis_params = self.get_slp_genesis_params(token_id, storage).await?;
                EitherIter::Left(
                    amounts
                        .into_iter()
                        .map(move |amount| big_decimal_from_sat_unsigned(amount, genesis_params.decimals[0])),
                )
            },
            SlpTransaction::Mint {
                token_id,
                additional_token_quantity,
                ..
            } => {
                let slp_genesis_params = self.get_slp_genesis_params(token_id, storage).await?;
                EitherIter::Right(std::iter::once(big_decimal_from_sat_unsigned(
                    additional_token_quantity,
                    slp_genesis_params.decimals[0],
                )))
            },
            SlpTransaction::Genesis(genesis_params) => EitherIter::Right(std::iter::once(
                big_decimal_from_sat_unsigned(genesis_params.initial_token_mint_quantity, genesis_params.decimals[0]),
            )),
        };

        let mut result = HashMap::new();
        for (i, amount) in slp_amounts.into_iter().enumerate() {
            let output_index = i + 1;
            match utxo_tx.outputs.get(output_index) {
                Some(output) => {
                    let addresses = self
                        .addresses_from_script(&output.script_pubkey.clone().into())
                        .map_to_mm(UtxoTxDetailsError::TxAddressDeserializationError)?;
                    if addresses.len() != 1 {
                        let msg = format!(
                            "{} tx {:?} output script resulted into unexpected number of addresses",
                            self.ticker(),
                            utxo_tx.hash().reversed(),
                        );
                        return MmError::err(UtxoTxDetailsError::TxAddressDeserializationError(msg));
                    }

                    let slp_address = self
                        .slp_address(&addresses[0])
                        .map_to_mm(UtxoTxDetailsError::InvalidTransaction)?;
                    result.insert(output_index, (slp_address, amount));
                },
                None => {
                    let error = format!(
                        "Unexpected '{}' output index at {} TX",
                        output_index,
                        utxo_tx.hash().reversed()
                    );
                    return MmError::err(UtxoTxDetailsError::InvalidTransaction(error));
                },
            }
        }
        Ok(result)
    }

    async fn slp_tx_details<Storage: TxHistoryStorage>(
        &self,
        tx: &UtxoTx,
        slp_tx: SlpTransaction,
        height_and_time: Option<BlockHeightAndTime>,
        tx_fee: Option<TxFeeDetails>,
        storage: &Storage,
        my_addresses: &HashSet<Address>,
    ) -> MmResult<TransactionDetails, UtxoTxDetailsError> {
        let token_id = match slp_tx.token_id() {
            Some(id) => id,
            None => tx.hash().reversed(),
        };

        let slp_addresses: Vec<_> = my_addresses
            .iter()
            .map(|addr| self.slp_address(addr))
            .collect::<Result<_, _>>()
            .map_to_mm(UtxoTxDetailsError::Internal)?;

        let mut slp_tx_details_builder =
            TxDetailsBuilder::new(self.ticker().to_owned(), tx, height_and_time, slp_addresses);
        let slp_transferred_amounts = self.slp_transferred_amounts(tx, slp_tx, storage).await?;
        for (_, (address, amount)) in slp_transferred_amounts {
            slp_tx_details_builder.transferred_to(address, &amount);
        }

        for input in &tx.inputs {
            let prev_tx = self
                .tx_from_storage_or_rpc(&input.previous_output.hash.reversed().into(), storage)
                .await?;
            if let Ok(slp_tx_details) = parse_slp_script(&prev_tx.outputs[0].script_pubkey) {
                let mut prev_slp_transferred = self
                    .slp_transferred_amounts(&prev_tx, slp_tx_details.transaction, storage)
                    .await?;
                let i = input.previous_output.index as usize;
                if let Some((address, amount)) = prev_slp_transferred.remove(&i) {
                    slp_tx_details_builder.transferred_from(address, &amount);
                }
            }
        }

        slp_tx_details_builder.set_transaction_type(TransactionType::TokenTransfer(token_id.take().to_vec().into()));
        slp_tx_details_builder.set_tx_fee(tx_fee);

        Ok(slp_tx_details_builder.build())
    }

    pub async fn get_block_timestamp(&self, height: u64) -> Result<u64, MmError<GetBlockHeaderError>> {
        self.as_ref().rpc_client.get_block_timestamp(height).await
    }
}

impl AsRef<UtxoCoinFields> for BchCoin {
    fn as_ref(&self) -> &UtxoCoinFields { &self.utxo_arc }
}

pub async fn bch_coin_with_policy(
    ctx: &MmArc,
    ticker: &str,
    conf: &Json,
    params: BchActivationRequest,
    slp_addr_prefix: CashAddrPrefix,
    priv_key_policy: PrivKeyBuildPolicy,
) -> Result<BchCoin, String> {
    if params.bchd_urls.is_empty() && !params.allow_slp_unsafe_conf {
        return Err("Using empty bchd_urls is unsafe for SLP users!".into());
    }

    let bchd_urls = params.bchd_urls;
    let slp_tokens_infos = Arc::new(Mutex::new(HashMap::new()));
    let constructor = {
        move |utxo_arc| BchCoin {
            utxo_arc,
            slp_addr_prefix: slp_addr_prefix.clone(),
            bchd_urls: bchd_urls.clone(),
            slp_tokens_infos: slp_tokens_infos.clone(),
        }
    };

    let coin = try_s!(
        UtxoArcBuilder::new(ctx, ticker, conf, &params.utxo_params, priv_key_policy, constructor)
            .build()
            .await
    );
    Ok(coin)
}

pub async fn bch_coin_with_priv_key(
    ctx: &MmArc,
    ticker: &str,
    conf: &Json,
    params: BchActivationRequest,
    slp_addr_prefix: CashAddrPrefix,
    priv_key: IguanaPrivKey,
) -> Result<BchCoin, String> {
    let priv_key_policy = PrivKeyBuildPolicy::IguanaPrivKey(priv_key);
    bch_coin_with_policy(ctx, ticker, conf, params, slp_addr_prefix, priv_key_policy).await
}

#[derive(Debug)]
pub enum BchActivationError {
    CoinInitError(String),
    TokenConfIsNotFound {
        token: String,
    },
    TokenCoinProtocolParseError {
        token: String,
        error: json::Error,
    },
    TokenCoinProtocolIsNotSlp {
        token: String,
        protocol: CoinProtocol,
    },
    TokenPlatformCoinIsInvalidInConf {
        token: String,
        expected_platform: String,
        actual_platform: String,
    },
    RpcError(UtxoRpcError),
    SlpPrefixParseError(String),
}

impl From<UtxoRpcError> for BchActivationError {
    fn from(e: UtxoRpcError) -> Self { BchActivationError::RpcError(e) }
}

// if mockable is placed before async_trait there is `munmap_chunk(): invalid pointer` error on async fn mocking attempt
#[async_trait]
#[cfg_attr(test, mockable)]
impl UtxoTxBroadcastOps for BchCoin {
    async fn broadcast_tx(&self, tx: &UtxoTx) -> Result<H256Json, MmError<BroadcastTxErr>> {
        utxo_common::broadcast_tx(self, tx).await
    }
}

// if mockable is placed before async_trait there is `munmap_chunk(): invalid pointer` error on async fn mocking attempt
#[async_trait]
#[cfg_attr(test, mockable)]
impl UtxoTxGenerationOps for BchCoin {
    async fn get_tx_fee(&self) -> UtxoRpcResult<ActualTxFee> { utxo_common::get_tx_fee(&self.utxo_arc).await }

    async fn calc_interest_if_required(
        &self,
        unsigned: TransactionInputSigner,
        data: AdditionalTxData,
        my_script_pub: Bytes,
    ) -> UtxoRpcResult<(TransactionInputSigner, AdditionalTxData)> {
        utxo_common::calc_interest_if_required(self, unsigned, data, my_script_pub).await
    }
}

#[async_trait]
#[cfg_attr(test, mockable)]
impl GetUtxoListOps for BchCoin {
    async fn get_unspent_ordered_list(
        &self,
        address: &Address,
    ) -> UtxoRpcResult<(Vec<UnspentInfo>, RecentlySpentOutPointsGuard<'_>)> {
        let (bch_unspents, recently_spent) = self.bch_unspents_for_spend(address).await?;
        Ok((bch_unspents.standard, recently_spent))
    }

    async fn get_all_unspent_ordered_list(
        &self,
        address: &Address,
    ) -> UtxoRpcResult<(Vec<UnspentInfo>, RecentlySpentOutPointsGuard<'_>)> {
        utxo_common::get_all_unspent_ordered_list(self, address).await
    }

    async fn get_mature_unspent_ordered_list(
        &self,
        address: &Address,
    ) -> UtxoRpcResult<(MatureUnspentList, RecentlySpentOutPointsGuard<'_>)> {
        let (unspents, recently_spent) = utxo_common::get_all_unspent_ordered_list(self, address).await?;
        Ok((MatureUnspentList::new_mature(unspents), recently_spent))
    }
}

// if mockable is placed before async_trait there is `munmap_chunk(): invalid pointer` error on async fn mocking attempt
#[async_trait]
#[cfg_attr(test, mockable)]
impl UtxoCommonOps for BchCoin {
    async fn get_htlc_spend_fee(&self, tx_size: u64, stage: &FeeApproxStage) -> UtxoRpcResult<u64> {
        utxo_common::get_htlc_spend_fee(self, tx_size, stage).await
    }

    fn addresses_from_script(&self, script: &Script) -> Result<Vec<Address>, String> {
        utxo_common::addresses_from_script(self, script)
    }

    fn denominate_satoshis(&self, satoshi: i64) -> f64 { utxo_common::denominate_satoshis(&self.utxo_arc, satoshi) }

    fn my_public_key(&self) -> Result<&Public, MmError<UnexpectedDerivationMethod>> {
        utxo_common::my_public_key(self.as_ref())
    }

    fn address_from_str(&self, address: &str) -> MmResult<Address, AddrFromStrError> {
        utxo_common::checked_address_from_str(self, address)
    }

    async fn get_current_mtp(&self) -> UtxoRpcResult<u32> {
        utxo_common::get_current_mtp(&self.utxo_arc, CoinVariant::Standard).await
    }

    fn is_unspent_mature(&self, output: &RpcTransaction) -> bool {
        utxo_common::is_unspent_mature(self.utxo_arc.conf.mature_confirmations, output)
    }

    async fn calc_interest_of_tx(&self, tx: &UtxoTx, input_transactions: &mut HistoryUtxoTxMap) -> UtxoRpcResult<u64> {
        utxo_common::calc_interest_of_tx(self, tx, input_transactions).await
    }

    async fn get_mut_verbose_transaction_from_map_or_rpc<'a, 'b>(
        &'a self,
        tx_hash: H256Json,
        utxo_tx_map: &'b mut HistoryUtxoTxMap,
    ) -> UtxoRpcResult<&'b mut HistoryUtxoTx> {
        utxo_common::get_mut_verbose_transaction_from_map_or_rpc(self, tx_hash, utxo_tx_map).await
    }

    async fn p2sh_spending_tx(&self, input: utxo_common::P2SHSpendingTxInput<'_>) -> Result<UtxoTx, String> {
        utxo_common::p2sh_spending_tx(self, input).await
    }

    fn get_verbose_transactions_from_cache_or_rpc(
        &self,
        tx_ids: HashSet<H256Json>,
    ) -> UtxoRpcFut<HashMap<H256Json, VerboseTransactionFrom>> {
        let selfi = self.clone();
        let fut = async move { utxo_common::get_verbose_transactions_from_cache_or_rpc(&selfi.utxo_arc, tx_ids).await };
        Box::new(fut.boxed().compat())
    }

    async fn preimage_trade_fee_required_to_send_outputs(
        &self,
        outputs: Vec<TransactionOutput>,
        fee_policy: FeePolicy,
        gas_fee: Option<u64>,
        stage: &FeeApproxStage,
    ) -> TradePreimageResult<BigDecimal> {
        utxo_common::preimage_trade_fee_required_to_send_outputs(
            self,
            self.ticker(),
            outputs,
            fee_policy,
            gas_fee,
            stage,
        )
        .await
    }

    fn increase_dynamic_fee_by_stage(&self, dynamic_fee: u64, stage: &FeeApproxStage) -> u64 {
        utxo_common::increase_dynamic_fee_by_stage(self, dynamic_fee, stage)
    }

    async fn p2sh_tx_locktime(&self, htlc_locktime: u32) -> Result<u32, MmError<UtxoRpcError>> {
        utxo_common::p2sh_tx_locktime(self, &self.utxo_arc.conf.ticker, htlc_locktime).await
    }

    fn addr_format(&self) -> &UtxoAddressFormat { utxo_common::addr_format(self) }

    fn addr_format_for_standard_scripts(&self) -> UtxoAddressFormat {
        utxo_common::addr_format_for_standard_scripts(self)
    }

    fn address_from_pubkey(&self, pubkey: &Public) -> Address {
        let conf = &self.utxo_arc.conf;
        let addr_format = self.addr_format().clone();
        utxo_common::address_from_pubkey(
            pubkey,
            conf.pub_addr_prefix,
            conf.pub_t_addr_prefix,
            conf.checksum_type,
            conf.bech32_hrp.clone(),
            addr_format,
        )
    }
}

#[async_trait]
impl SwapOps for BchCoin {
    #[inline]
    fn send_taker_fee(&self, fee_addr: &[u8], amount: BigDecimal, _uuid: &[u8]) -> TransactionFut {
        utxo_common::send_taker_fee(self.clone(), fee_addr, amount)
    }

    #[inline]
    fn send_maker_payment(&self, maker_payment_args: SendPaymentArgs) -> TransactionFut {
        utxo_common::send_maker_payment(self.clone(), maker_payment_args)
    }

    #[inline]
    fn send_taker_payment(&self, taker_payment_args: SendPaymentArgs) -> TransactionFut {
        utxo_common::send_taker_payment(self.clone(), taker_payment_args)
    }

    #[inline]
    fn send_maker_spends_taker_payment(&self, maker_spends_payment_args: SpendPaymentArgs) -> TransactionFut {
        utxo_common::send_maker_spends_taker_payment(self.clone(), maker_spends_payment_args)
    }

    #[inline]
    fn send_taker_spends_maker_payment(&self, taker_spends_payment_args: SpendPaymentArgs) -> TransactionFut {
        utxo_common::send_taker_spends_maker_payment(self.clone(), taker_spends_payment_args)
    }

    #[inline]
    async fn send_taker_refunds_payment(&self, taker_refunds_payment_args: RefundPaymentArgs<'_>) -> TransactionResult {
        utxo_common::send_taker_refunds_payment(self.clone(), taker_refunds_payment_args).await
    }

    #[inline]
    async fn send_maker_refunds_payment(&self, maker_refunds_payment_args: RefundPaymentArgs<'_>) -> TransactionResult {
        utxo_common::send_maker_refunds_payment(self.clone(), maker_refunds_payment_args).await
    }

    fn validate_fee(&self, validate_fee_args: ValidateFeeArgs) -> ValidatePaymentFut<()> {
        let tx = match validate_fee_args.fee_tx {
            TransactionEnum::UtxoTx(tx) => tx.clone(),
            _ => panic!(),
        };
        utxo_common::validate_fee(
            self.clone(),
            tx,
            utxo_common::DEFAULT_FEE_VOUT,
            validate_fee_args.expected_sender,
            validate_fee_args.amount,
            validate_fee_args.min_block_number,
            validate_fee_args.fee_addr,
        )
    }

    #[inline]
    fn validate_maker_payment(&self, input: ValidatePaymentInput) -> ValidatePaymentFut<()> {
        utxo_common::validate_maker_payment(self, input)
    }

    #[inline]
    fn validate_taker_payment(&self, input: ValidatePaymentInput) -> ValidatePaymentFut<()> {
        utxo_common::validate_taker_payment(self, input)
    }

    #[inline]
    fn check_if_my_payment_sent(
        &self,
        if_my_payment_sent_args: CheckIfMyPaymentSentArgs,
    ) -> Box<dyn Future<Item = Option<TransactionEnum>, Error = String> + Send> {
        utxo_common::check_if_my_payment_sent(
            self.clone(),
            if_my_payment_sent_args.time_lock,
            if_my_payment_sent_args.other_pub,
            if_my_payment_sent_args.secret_hash,
            if_my_payment_sent_args.swap_unique_data,
        )
    }

    #[inline]
    async fn search_for_swap_tx_spend_my(
        &self,
        input: SearchForSwapTxSpendInput<'_>,
    ) -> Result<Option<FoundSwapTxSpend>, String> {
        utxo_common::search_for_swap_tx_spend_my(self, input, utxo_common::DEFAULT_SWAP_VOUT).await
    }

    #[inline]
    async fn search_for_swap_tx_spend_other(
        &self,
        input: SearchForSwapTxSpendInput<'_>,
    ) -> Result<Option<FoundSwapTxSpend>, String> {
        utxo_common::search_for_swap_tx_spend_other(self, input, utxo_common::DEFAULT_SWAP_VOUT).await
    }

    #[inline]
    fn check_tx_signed_by_pub(&self, tx: &[u8], expected_pub: &[u8]) -> Result<bool, MmError<ValidatePaymentError>> {
        utxo_common::check_all_inputs_signed_by_pub(tx, expected_pub)
    }

    #[inline]
    async fn extract_secret(
        &self,
        secret_hash: &[u8],
        spend_tx: &[u8],
        _watcher_reward: bool,
    ) -> Result<Vec<u8>, String> {
        utxo_common::extract_secret(secret_hash, spend_tx)
    }

    fn is_auto_refundable(&self) -> bool { false }

    async fn wait_for_htlc_refund(&self, _tx: &[u8], _locktime: u64) -> RefundResult<()> {
        MmError::err(RefundError::Internal(
            "wait_for_htlc_refund is not supported for this coin!".into(),
        ))
    }

    #[inline]
    fn can_refund_htlc(&self, locktime: u64) -> Box<dyn Future<Item = CanRefundHtlc, Error = String> + Send + '_> {
        Box::new(
            utxo_common::can_refund_htlc(self, locktime)
                .boxed()
                .map_err(|e| ERRL!("{}", e))
                .compat(),
        )
    }

    #[inline]
    fn negotiate_swap_contract_addr(
        &self,
        _other_side_address: Option<&[u8]>,
    ) -> Result<Option<BytesJson>, MmError<NegotiateSwapContractAddrErr>> {
        Ok(None)
    }

    fn derive_htlc_key_pair(&self, swap_unique_data: &[u8]) -> KeyPair {
        utxo_common::derive_htlc_key_pair(self.as_ref(), swap_unique_data)
    }

    fn derive_htlc_pubkey(&self, swap_unique_data: &[u8]) -> Vec<u8> {
        utxo_common::derive_htlc_pubkey(self, swap_unique_data)
    }

    #[inline]
    fn validate_other_pubkey(&self, raw_pubkey: &[u8]) -> MmResult<(), ValidateOtherPubKeyErr> {
        utxo_common::validate_other_pubkey(raw_pubkey)
    }

    async fn maker_payment_instructions(
        &self,
        _args: PaymentInstructionArgs<'_>,
    ) -> Result<Option<Vec<u8>>, MmError<PaymentInstructionsErr>> {
        Ok(None)
    }

    async fn taker_payment_instructions(
        &self,
        _args: PaymentInstructionArgs<'_>,
    ) -> Result<Option<Vec<u8>>, MmError<PaymentInstructionsErr>> {
        Ok(None)
    }

    fn validate_maker_payment_instructions(
        &self,
        _instructions: &[u8],
        _args: PaymentInstructionArgs,
    ) -> Result<PaymentInstructions, MmError<ValidateInstructionsErr>> {
        MmError::err(ValidateInstructionsErr::UnsupportedCoin(self.ticker().to_string()))
    }

    fn validate_taker_payment_instructions(
        &self,
        _instructions: &[u8],
        _args: PaymentInstructionArgs,
    ) -> Result<PaymentInstructions, MmError<ValidateInstructionsErr>> {
        MmError::err(ValidateInstructionsErr::UnsupportedCoin(self.ticker().to_string()))
    }

    fn is_supported_by_watchers(&self) -> bool { true }
}

#[async_trait]
impl TakerSwapMakerCoin for BchCoin {
    async fn on_taker_payment_refund_start(&self, _maker_payment: &[u8]) -> RefundResult<()> { Ok(()) }

    async fn on_taker_payment_refund_success(&self, _maker_payment: &[u8]) -> RefundResult<()> { Ok(()) }
}

#[async_trait]
impl MakerSwapTakerCoin for BchCoin {
    async fn on_maker_payment_refund_start(&self, _taker_payment: &[u8]) -> RefundResult<()> { Ok(()) }

    async fn on_maker_payment_refund_success(&self, _taker_payment: &[u8]) -> RefundResult<()> { Ok(()) }
}

fn total_unspent_value<'a>(unspents: impl IntoIterator<Item = &'a UnspentInfo>) -> u64 {
    unspents.into_iter().fold(0, |cur, unspent| cur + unspent.value)
}

#[async_trait]
impl WatcherOps for BchCoin {
    #[inline]
    fn create_maker_payment_spend_preimage(
        &self,
        maker_payment_tx: &[u8],
        time_lock: u32,
        maker_pub: &[u8],
        secret_hash: &[u8],
        swap_unique_data: &[u8],
    ) -> TransactionFut {
        utxo_common::create_maker_payment_spend_preimage(
            self,
            maker_payment_tx,
            time_lock,
            maker_pub,
            secret_hash,
            swap_unique_data,
        )
    }

    #[inline]
    fn send_maker_payment_spend_preimage(&self, input: SendMakerPaymentSpendPreimageInput) -> TransactionFut {
        utxo_common::send_maker_payment_spend_preimage(self, input)
    }

    #[inline]
    fn create_taker_payment_refund_preimage(
        &self,
        taker_payment_tx: &[u8],
        time_lock: u32,
        maker_pub: &[u8],
        secret_hash: &[u8],
        _swap_contract_address: &Option<BytesJson>,
        swap_unique_data: &[u8],
    ) -> TransactionFut {
        utxo_common::create_taker_payment_refund_preimage(
            self,
            taker_payment_tx,
            time_lock,
            maker_pub,
            secret_hash,
            swap_unique_data,
        )
    }

    #[inline]
    fn send_taker_payment_refund_preimage(&self, watcher_refunds_payment_args: RefundPaymentArgs) -> TransactionFut {
        utxo_common::send_taker_payment_refund_preimage(self, watcher_refunds_payment_args)
    }

    #[inline]
    fn watcher_validate_taker_fee(&self, input: WatcherValidateTakerFeeInput) -> ValidatePaymentFut<()> {
        utxo_common::watcher_validate_taker_fee(self, input, utxo_common::DEFAULT_FEE_VOUT)
    }

    #[inline]
    fn watcher_validate_taker_payment(&self, input: WatcherValidatePaymentInput) -> ValidatePaymentFut<()> {
        utxo_common::watcher_validate_taker_payment(self, input)
    }

    #[inline]
    fn taker_validates_payment_spend_or_refund(&self, input: ValidateWatcherSpendInput) -> ValidatePaymentFut<()> {
        utxo_common::validate_payment_spend_or_refund(self, input)
    }

    async fn watcher_search_for_swap_tx_spend(
        &self,
        input: WatcherSearchForSwapTxSpendInput<'_>,
    ) -> Result<Option<FoundSwapTxSpend>, String> {
        utxo_common::watcher_search_for_swap_tx_spend(self, input, utxo_common::DEFAULT_SWAP_VOUT).await
    }

    async fn get_taker_watcher_reward(
        &self,
        other_coin: &MmCoinEnum,
        coin_amount: Option<BigDecimal>,
        other_coin_amount: Option<BigDecimal>,
        reward_amount: Option<BigDecimal>,
        wait_until: u64,
    ) -> Result<WatcherReward, MmError<WatcherRewardError>> {
        utxo_common::get_taker_watcher_reward(
            self,
            other_coin,
            coin_amount,
            other_coin_amount,
            reward_amount,
            wait_until,
        )
        .await
    }

    async fn get_maker_watcher_reward(
        &self,
        _other_coin: &MmCoinEnum,
        _reward_amount: Option<BigDecimal>,
        _wait_until: u64,
    ) -> Result<Option<WatcherReward>, MmError<WatcherRewardError>> {
        Ok(None)
    }
}

impl MarketCoinOps for BchCoin {
    fn ticker(&self) -> &str { &self.utxo_arc.conf.ticker }

    fn my_address(&self) -> MmResult<String, MyAddressError> { utxo_common::my_address(self) }

    fn get_public_key(&self) -> Result<String, MmError<UnexpectedDerivationMethod>> {
        let pubkey = utxo_common::my_public_key(&self.utxo_arc)?;
        Ok(pubkey.to_string())
    }

    fn sign_message_hash(&self, message: &str) -> Option<[u8; 32]> {
        utxo_common::sign_message_hash(self.as_ref(), message)
    }

    fn sign_message(&self, message: &str) -> SignatureResult<String> {
        utxo_common::sign_message(self.as_ref(), message)
    }

    fn verify_message(&self, signature_base64: &str, message: &str, address: &str) -> VerificationResult<bool> {
        utxo_common::verify_message(self, signature_base64, message, address)
    }

    fn my_balance(&self) -> BalanceFut<CoinBalance> {
        let coin = self.clone();
        let fut = async move {
            let my_address = coin.as_ref().derivation_method.single_addr_or_err()?;
            let bch_unspents = coin.bch_unspents_for_display(my_address).await?;
            Ok(bch_unspents.platform_balance(coin.as_ref().decimals))
        };
        Box::new(fut.boxed().compat())
    }

    fn base_coin_balance(&self) -> BalanceFut<BigDecimal> { utxo_common::base_coin_balance(self) }

    fn platform_ticker(&self) -> &str { self.ticker() }

    #[inline(always)]
    fn send_raw_tx(&self, tx: &str) -> Box<dyn Future<Item = String, Error = String> + Send> {
        utxo_common::send_raw_tx(&self.utxo_arc, tx)
    }

    #[inline(always)]
    fn send_raw_tx_bytes(&self, tx: &[u8]) -> Box<dyn Future<Item = String, Error = String> + Send> {
        utxo_common::send_raw_tx_bytes(&self.utxo_arc, tx)
    }

    fn wait_for_confirmations(&self, input: ConfirmPaymentInput) -> Box<dyn Future<Item = (), Error = String> + Send> {
        utxo_common::wait_for_confirmations(&self.utxo_arc, input)
    }

    fn wait_for_htlc_tx_spend(&self, args: WaitForHTLCTxSpendArgs<'_>) -> TransactionFut {
        utxo_common::wait_for_output_spend(
            &self.utxo_arc,
            args.tx_bytes,
            utxo_common::DEFAULT_SWAP_VOUT,
            args.from_block,
            args.wait_until,
            args.check_every,
        )
    }

    fn tx_enum_from_bytes(&self, bytes: &[u8]) -> Result<TransactionEnum, MmError<TxMarshalingErr>> {
        utxo_common::tx_enum_from_bytes(self.as_ref(), bytes)
    }

    fn current_block(&self) -> Box<dyn Future<Item = u64, Error = String> + Send> {
        utxo_common::current_block(&self.utxo_arc)
    }

    fn display_priv_key(&self) -> Result<String, String> { utxo_common::display_priv_key(&self.utxo_arc) }

    fn min_tx_amount(&self) -> BigDecimal { utxo_common::min_tx_amount(self.as_ref()) }

    fn min_trading_vol(&self) -> MmNumber { utxo_common::min_trading_vol(self.as_ref()) }
}

#[async_trait]
impl MmCoin for BchCoin {
    fn is_asset_chain(&self) -> bool { utxo_common::is_asset_chain(&self.utxo_arc) }

    fn spawner(&self) -> CoinFutSpawner { CoinFutSpawner::new(&self.as_ref().abortable_system) }

    fn get_raw_transaction(&self, req: RawTransactionRequest) -> RawTransactionFut {
        Box::new(utxo_common::get_raw_transaction(&self.utxo_arc, req).boxed().compat())
    }

    fn get_tx_hex_by_hash(&self, tx_hash: Vec<u8>) -> RawTransactionFut {
        Box::new(
            utxo_common::get_tx_hex_by_hash(&self.utxo_arc, tx_hash)
                .boxed()
                .compat(),
        )
    }

    fn withdraw(&self, req: WithdrawRequest) -> WithdrawFut {
        Box::new(utxo_common::withdraw(self.clone(), req).boxed().compat())
    }

    fn decimals(&self) -> u8 { utxo_common::decimals(&self.utxo_arc) }

    fn convert_to_address(&self, from: &str, to_address_format: Json) -> Result<String, String> {
        utxo_common::convert_to_address(self, from, to_address_format)
    }

    fn validate_address(&self, address: &str) -> ValidateAddressResult { utxo_common::validate_address(self, address) }

    fn process_history_loop(&self, _ctx: MmArc) -> Box<dyn Future<Item = (), Error = ()> + Send> {
        warn!("'process_history_loop' is not implemented for BchCoin! Consider using 'my_tx_history_v2'");
        Box::new(futures01::future::err(()))
    }

    fn history_sync_status(&self) -> HistorySyncState { utxo_common::history_sync_status(&self.utxo_arc) }

    fn get_trade_fee(&self) -> Box<dyn Future<Item = TradeFee, Error = String> + Send> {
        utxo_common::get_trade_fee(self.clone())
    }

    async fn get_sender_trade_fee(
        &self,
        value: TradePreimageValue,
        stage: FeeApproxStage,
    ) -> TradePreimageResult<TradeFee> {
        utxo_common::get_sender_trade_fee(self, value, stage).await
    }

    fn get_receiver_trade_fee(&self, _stage: FeeApproxStage) -> TradePreimageFut<TradeFee> {
        utxo_common::get_receiver_trade_fee(self.clone())
    }

    async fn get_fee_to_send_taker_fee(
        &self,
        dex_fee_amount: BigDecimal,
        stage: FeeApproxStage,
    ) -> TradePreimageResult<TradeFee> {
        utxo_common::get_fee_to_send_taker_fee(self, dex_fee_amount, stage).await
    }

    fn required_confirmations(&self) -> u64 { utxo_common::required_confirmations(&self.utxo_arc) }

    fn requires_notarization(&self) -> bool { utxo_common::requires_notarization(&self.utxo_arc) }

    fn set_required_confirmations(&self, confirmations: u64) {
        utxo_common::set_required_confirmations(&self.utxo_arc, confirmations)
    }

    fn set_requires_notarization(&self, requires_nota: bool) {
        utxo_common::set_requires_notarization(&self.utxo_arc, requires_nota)
    }

    fn swap_contract_address(&self) -> Option<BytesJson> { utxo_common::swap_contract_address() }

    fn fallback_swap_contract(&self) -> Option<BytesJson> { utxo_common::fallback_swap_contract() }

    fn mature_confirmations(&self) -> Option<u32> { Some(self.utxo_arc.conf.mature_confirmations) }

    fn coin_protocol_info(&self, _amount_to_receive: Option<MmNumber>) -> Vec<u8> {
        utxo_common::coin_protocol_info(self)
    }

    fn is_coin_protocol_supported(
        &self,
        info: &Option<Vec<u8>>,
        _amount_to_send: Option<MmNumber>,
        _locktime: u64,
        _is_maker: bool,
    ) -> bool {
        utxo_common::is_coin_protocol_supported(self, info)
    }

    fn on_disabled(&self) -> Result<(), AbortedError> { AbortableSystem::abort_all(&self.as_ref().abortable_system) }

    fn on_token_deactivated(&self, ticker: &str) {
        if let Ok(tokens) = self.slp_tokens_infos.lock().as_deref_mut() {
            tokens.remove(ticker);
        };
    }
}

impl CoinWithDerivationMethod for BchCoin {
    type Address = Address;
    type HDWallet = UtxoHDWallet;

    fn derivation_method(&self) -> &DerivationMethod<Self::Address, Self::HDWallet> {
        utxo_common::derivation_method(self.as_ref())
    }
}

#[async_trait]
impl CoinWithTxHistoryV2 for BchCoin {
    fn history_wallet_id(&self) -> WalletId { WalletId::new(self.ticker().to_owned()) }

    /// TODO consider using `utxo_common::utxo_tx_history_common::get_tx_history_filters`
    /// when `BchCoin` implements `CoinWithDerivationMethod`.
    async fn get_tx_history_filters(
        &self,
        target: MyTxHistoryTarget,
    ) -> MmResult<GetTxHistoryFilters, MyTxHistoryErrorV2> {
        match target {
            MyTxHistoryTarget::Iguana => (),
            target => {
                let error = format!("Expected 'Iguana' target, found {target:?}");
                return MmError::err(MyTxHistoryErrorV2::InvalidTarget(error));
            },
        }
        let my_address = self.my_address()?;
        Ok(GetTxHistoryFilters::for_address(my_address))
    }
}

#[async_trait]
impl UtxoTxHistoryOps for BchCoin {
    async fn my_addresses(&self) -> MmResult<HashSet<Address>, UtxoMyAddressesHistoryError> {
        let my_address = self.as_ref().derivation_method.single_addr_or_err()?;
        Ok(std::iter::once(my_address.clone()).collect())
    }

    async fn tx_details_by_hash<Storage>(
        &self,
        params: UtxoTxDetailsParams<'_, Storage>,
    ) -> MmResult<Vec<TransactionDetails>, UtxoTxDetailsError>
    where
        Storage: TxHistoryStorage,
    {
        Ok(self.transaction_details_with_token_transfers(params).await?)
    }

    async fn tx_from_storage_or_rpc<Storage: TxHistoryStorage>(
        &self,
        tx_hash: &H256Json,
        storage: &Storage,
    ) -> MmResult<UtxoTx, UtxoTxDetailsError> {
        utxo_common::utxo_tx_history_v2_common::tx_from_storage_or_rpc(self, tx_hash, storage).await
    }

    async fn request_tx_history(
        &self,
        metrics: MetricsArc,
        for_addresses: &HashSet<Address>,
    ) -> RequestTxHistoryResult {
        utxo_common::utxo_tx_history_v2_common::request_tx_history(self, metrics, for_addresses).await
    }

    async fn get_block_timestamp(&self, height: u64) -> MmResult<u64, GetBlockHeaderError> {
        self.get_block_timestamp(height).await
    }

    async fn my_addresses_balances(&self) -> BalanceResult<HashMap<String, BigDecimal>> {
        let my_address = self
            .my_address()
            .map_err(|err| BalanceError::Internal(err.to_string()))?;
        let my_balance = self.my_balance().compat().await?;
        Ok(std::iter::once((my_address, my_balance.into_total())).collect())
    }

    fn address_from_str(&self, address: &str) -> MmResult<Address, AddrFromStrError> {
        utxo_common::checked_address_from_str(self, address)
    }

    fn set_history_sync_state(&self, new_state: HistorySyncState) {
        *self.as_ref().history_sync_state.lock().unwrap() = new_state;
    }
}

// testnet
#[cfg(test)]
pub fn tbch_coin_for_test() -> (MmArc, BchCoin) {
    use common::block_on;
    use crypto::privkey::key_pair_from_seed;
    use mm2_core::mm_ctx::MmCtxBuilder;
    use mm2_test_helpers::for_tests::BCHD_TESTNET_URLS;

    let ctx = MmCtxBuilder::default().into_mm_arc();
    let keypair = key_pair_from_seed("BCH SLP test").unwrap();

    let conf = json!({"coin":"BCH","pubtype":0,"p2shtype":5,"mm2":1,"fork_id":"0x40","protocol":{"type":"UTXO"}, "sign_message_prefix": "Bitcoin Signed Message:\n",
         "address_format":{"format":"cashaddress","network":"bchtest"}});
    let req = json!({
        "method": "electrum",
        "coin": "BCH",
        "servers": [{"url":"blackie.c3-soft.com:60001"},{"url":"testnet.imaginary.cash:50001"},{"url":"tbch.loping.net:60001"},{"url":"electroncash.de:50003"}],
        "bchd_urls": BCHD_TESTNET_URLS,
        "allow_slp_unsafe_conf": false,
    });

    let params = BchActivationRequest::from_legacy_req(&req).unwrap();
    let coin = block_on(bch_coin_with_priv_key(
        &ctx,
        "BCH",
        &conf,
        params,
        CashAddrPrefix::SlpTest,
        keypair.private().secret,
    ))
    .unwrap();
    (ctx, coin)
}

// mainnet
#[cfg(test)]
pub fn bch_coin_for_test() -> BchCoin {
    use common::block_on;
    use crypto::privkey::key_pair_from_seed;
    use mm2_core::mm_ctx::MmCtxBuilder;

    let ctx = MmCtxBuilder::default().into_mm_arc();
    let keypair = key_pair_from_seed("BCH SLP test").unwrap();

    let conf = json!({"coin":"BCH","pubtype":0,"p2shtype":5,"mm2":1,"fork_id":"0x40","protocol":{"type":"UTXO"},
         "address_format":{"format":"cashaddress","network":"bitcoincash"}});
    let req = json!({
        "method": "electrum",
        "coin": "BCH",
        "servers": [{"url":"electrum1.cipig.net:10055"},{"url":"electrum2.cipig.net:10055"},{"url":"electrum3.cipig.net:10055"}],
        "bchd_urls": [],
        "allow_slp_unsafe_conf": true,
    });

    let params = BchActivationRequest::from_legacy_req(&req).unwrap();
    block_on(bch_coin_with_priv_key(
        &ctx,
        "BCH",
        &conf,
        params,
        CashAddrPrefix::SimpleLedger,
        keypair.private().secret,
    ))
    .unwrap()
}

#[cfg(test)]
mod bch_tests {
    use super::*;
    use crate::my_tx_history_v2::for_tests::init_storage_for;
    use crate::{TransactionType, TxFeeDetails};
    use common::block_on;

    #[test]
    fn test_get_slp_genesis_params() {
        let (_ctx, coin) = tbch_coin_for_test();
        let token_id = "bb309e48930671582bea508f9a1d9b491e49b69be3d6f372dc08da2ac6e90eb7".into();
        let (_ctx, storage) = init_storage_for(&coin);

        let slp_params = block_on(coin.get_slp_genesis_params(token_id, &storage)).unwrap();
        assert_eq!("USDF", slp_params.token_ticker);
        assert_eq!(4, slp_params.decimals[0]);
    }

    #[test]
    fn test_plain_bch_tx_details() {
        let (_ctx, coin) = tbch_coin_for_test();
        let (_ctx, storage) = init_storage_for(&coin);

        let hash = "a8dcc3c6776e93e7bd21fb81551e853447c55e2d8ac141b418583bc8095ce390".into();
        let tx = block_on(coin.tx_from_storage_or_rpc(&hash, &storage)).unwrap();

        let my_addresses = block_on(coin.my_addresses()).unwrap();
        let details = block_on(coin.bch_tx_details(&hash, &tx, None, &storage, &my_addresses)).unwrap();
        let expected_total: BigDecimal = "0.11407782".parse().unwrap();
        assert_eq!(expected_total, details.total_amount);

        let expected_received: BigDecimal = "0.11405301".parse().unwrap();
        assert_eq!(expected_received, details.received_by_me);

        let expected_spent: BigDecimal = "0.11407782".parse().unwrap();
        assert_eq!(expected_spent, details.spent_by_me);

        let expected_balance_change: BigDecimal = "-0.00002481".parse().unwrap();
        assert_eq!(expected_balance_change, details.my_balance_change);

        let expected_from = vec!["bchtest:qzx0llpyp8gxxsmad25twksqnwd62xm3lsnnczzt66".to_owned()];
        assert_eq!(expected_from, details.from);

        let expected_to = vec![
            "bchtest:qrhdt5adye8lc68upfj9fctfdgcd3aq9hctf8ft6md".to_owned(),
            "bchtest:qzx0llpyp8gxxsmad25twksqnwd62xm3lsnnczzt66".to_owned(),
        ];
        assert_eq!(expected_to, details.to);

        let expected_internal_id = BytesJson::from("a8dcc3c6776e93e7bd21fb81551e853447c55e2d8ac141b418583bc8095ce390");
        assert_eq!(expected_internal_id, details.internal_id);

        let expected_fee = Some(TxFeeDetails::Utxo(UtxoFeeDetails {
            coin: Some("BCH".into()),
            amount: "0.00001481".parse().unwrap(),
        }));
        assert_eq!(expected_fee, details.fee_details);

        assert_eq!(coin.ticker(), details.coin);
    }

    #[test]
    fn test_slp_tx_details() {
        let (_ctx, coin) = tbch_coin_for_test();
        let (_ctx, storage) = init_storage_for(&coin);

        let hash = "a8dcc3c6776e93e7bd21fb81551e853447c55e2d8ac141b418583bc8095ce390".into();
        let tx = block_on(coin.tx_from_storage_or_rpc(&hash, &storage)).unwrap();

        let slp_details = parse_slp_script(&tx.outputs[0].script_pubkey).unwrap();

        let my_addresses = block_on(coin.my_addresses()).unwrap();
        let slp_tx_details =
            block_on(coin.slp_tx_details(&tx, slp_details.transaction, None, None, &storage, &my_addresses)).unwrap();

        let expected_total: BigDecimal = "6.2974".parse().unwrap();
        assert_eq!(expected_total, slp_tx_details.total_amount);

        let expected_spent: BigDecimal = "6.2974".parse().unwrap();
        assert_eq!(expected_spent, slp_tx_details.spent_by_me);

        let expected_received: BigDecimal = "5.2974".parse().unwrap();
        assert_eq!(expected_received, slp_tx_details.received_by_me);

        let expected_balance_change = BigDecimal::from(-1i32);
        assert_eq!(expected_balance_change, slp_tx_details.my_balance_change);

        let expected_from = vec!["slptest:qzx0llpyp8gxxsmad25twksqnwd62xm3lsg8lecug8".to_owned()];
        assert_eq!(expected_from, slp_tx_details.from);

        let expected_to = vec![
            "slptest:qrhdt5adye8lc68upfj9fctfdgcd3aq9hcsaqj3dfs".to_owned(),
            "slptest:qzx0llpyp8gxxsmad25twksqnwd62xm3lsg8lecug8".to_owned(),
        ];
        assert_eq!(expected_to, slp_tx_details.to);

        let expected_tx_type =
            TransactionType::TokenTransfer("bb309e48930671582bea508f9a1d9b491e49b69be3d6f372dc08da2ac6e90eb7".into());
        assert_eq!(expected_tx_type, slp_tx_details.transaction_type);

        assert_eq!(coin.ticker(), slp_tx_details.coin);
    }

    #[test]
    fn test_sign_message() {
        let (_ctx, coin) = tbch_coin_for_test();
        let signature = coin.sign_message("test").unwrap();
        assert_eq!(
            signature,
            "ILuePKMsycXwJiNDOT7Zb7TfIlUW7Iq+5ylKd15AK72vGVYXbnf7Gj9Lk9MFV+6Ub955j7MiAkp0wQjvuIoRPPA="
        );
    }

    #[test]
    #[cfg(not(target_arch = "wasm32"))]
    fn test_verify_message() {
        let (_ctx, coin) = tbch_coin_for_test();
        let is_valid = coin
            .verify_message(
                "ILuePKMsycXwJiNDOT7Zb7TfIlUW7Iq+5ylKd15AK72vGVYXbnf7Gj9Lk9MFV+6Ub955j7MiAkp0wQjvuIoRPPA=",
                "test",
                "bchtest:qzx0llpyp8gxxsmad25twksqnwd62xm3lsnnczzt66",
            )
            .unwrap();
        assert!(is_valid);
    }
}<|MERGE_RESOLUTION|>--- conflicted
+++ resolved
@@ -15,17 +15,11 @@
             PrivKeyBuildPolicy, RawTransactionFut, RawTransactionRequest, RefundError, RefundPaymentArgs,
             RefundResult, SearchForSwapTxSpendInput, SendMakerPaymentSpendPreimageInput, SendPaymentArgs,
             SignatureResult, SpendPaymentArgs, SwapOps, TakerSwapMakerCoin, TradePreimageValue, TransactionFut,
-<<<<<<< HEAD
-            TransactionType, TxFeeDetails, TxMarshalingErr, UnexpectedDerivationMethod, ValidateAddressResult,
-            ValidateFeeArgs, ValidateInstructionsErr, ValidateOtherPubKeyErr, ValidatePaymentError,
-            ValidatePaymentFut, ValidatePaymentInput, ValidateWatcherSpendInput, VerificationResult,
-=======
             TransactionResult, TransactionType, TxFeeDetails, TxMarshalingErr, UnexpectedDerivationMethod,
             ValidateAddressResult, ValidateFeeArgs, ValidateInstructionsErr, ValidateOtherPubKeyErr,
-            ValidatePaymentError, ValidatePaymentFut, ValidatePaymentInput, VerificationResult,
->>>>>>> 483f04cd
-            WaitForHTLCTxSpendArgs, WatcherOps, WatcherReward, WatcherRewardError, WatcherSearchForSwapTxSpendInput,
-            WatcherValidatePaymentInput, WatcherValidateTakerFeeInput, WithdrawFut};
+            ValidatePaymentError, ValidatePaymentFut, ValidatePaymentInput, ValidateWatcherSpendInput,
+            VerificationResult, WaitForHTLCTxSpendArgs, WatcherOps, WatcherReward, WatcherRewardError,
+            WatcherSearchForSwapTxSpendInput, WatcherValidatePaymentInput, WatcherValidateTakerFeeInput, WithdrawFut};
 use common::executor::{AbortableSystem, AbortedError};
 use common::log::warn;
 use derive_more::Display;
