--- conflicted
+++ resolved
@@ -1,5 +1,5 @@
 use super::*;
-use crate::coin_errors::{MyAddressError, ValidatePaymentError};
+use crate::coin_errors::MyAddressError;
 use crate::my_tx_history_v2::{CoinWithTxHistoryV2, MyTxHistoryErrorV2, MyTxHistoryTarget, TxDetailsBuilder,
                               TxHistoryStorage};
 use crate::tx_history_storage::{GetTxHistoryFilters, WalletId};
@@ -13,12 +13,8 @@
             NegotiateSwapContractAddrErr, PrivKeyBuildPolicy, RawTransactionFut, RawTransactionRequest,
             SearchForSwapTxSpendInput, SignatureResult, SwapOps, TradePreimageValue, TransactionFut, TransactionType,
             TxFeeDetails, TxMarshalingErr, UnexpectedDerivationMethod, ValidateAddressResult, ValidatePaymentFut,
-<<<<<<< HEAD
             ValidatePaymentInput, VerificationResult, WatcherSearchForSwapTxSpendInput, WatcherValidatePaymentInput,
             WithdrawFut};
-=======
-            ValidatePaymentInput, VerificationResult, WatcherValidatePaymentInput, WithdrawFut};
->>>>>>> 5dbc5de4
 use common::log::warn;
 use derive_more::Display;
 use futures::{FutureExt, TryFutureExt};
@@ -1003,21 +999,10 @@
         )
     }
 
-<<<<<<< HEAD
-    fn watcher_validate_taker_fee(&self, taker_fee_hash: Vec<u8>, verified_pub: Vec<u8>) -> ValidatePaymentFut {
+    fn watcher_validate_taker_fee(&self, taker_fee_hash: Vec<u8>, verified_pub: Vec<u8>) -> ValidatePaymentFut<()> {
         utxo_common::watcher_validate_taker_fee(self.clone(), taker_fee_hash, verified_pub)
     }
 
-    fn validate_maker_payment(&self, input: ValidatePaymentInput) -> ValidatePaymentFut {
-        utxo_common::validate_maker_payment(self, input)
-    }
-
-    fn validate_taker_payment(&self, input: ValidatePaymentInput) -> ValidatePaymentFut {
-        utxo_common::validate_taker_payment(self, input)
-    }
-
-    fn watcher_validate_taker_payment(&self, input: WatcherValidatePaymentInput) -> ValidatePaymentFut {
-=======
     fn validate_maker_payment(&self, input: ValidatePaymentInput) -> ValidatePaymentFut<()> {
         utxo_common::validate_maker_payment(self, input)
     }
@@ -1026,11 +1011,7 @@
         utxo_common::validate_taker_payment(self, input)
     }
 
-    fn watcher_validate_taker_payment(
-        &self,
-        input: WatcherValidatePaymentInput,
-    ) -> Box<dyn Future<Item = (), Error = MmError<ValidatePaymentError>> + Send> {
->>>>>>> 5dbc5de4
+    fn watcher_validate_taker_payment(&self, input: WatcherValidatePaymentInput) -> ValidatePaymentFut<()> {
         utxo_common::watcher_validate_taker_payment(self, input)
     }
 
