--- conflicted
+++ resolved
@@ -1213,13 +1213,9 @@
         Box::new(fut.boxed().compat())
     }
 
-<<<<<<< HEAD
-    fn platform_coin_balance(&self) -> BalanceFut<BigDecimal> { utxo_common::platform_coin_balance(self) }
-=======
-    fn base_coin_balance(&self) -> BalanceFut<BigDecimal> {
-        utxo_common::base_coin_balance(self)
-    }
->>>>>>> 68bc4ebf
+    fn platform_coin_balance(&self) -> BalanceFut<BigDecimal> {
+        utxo_common::platform_coin_balance(self)
+    }
 
     fn platform_ticker(&self) -> &str {
         self.ticker()
