use super::*;
use crate::coin_errors::MyAddressError;
use crate::my_tx_history_v2::{CoinWithTxHistoryV2, MyTxHistoryErrorV2, MyTxHistoryTarget, TxDetailsBuilder,
                              TxHistoryStorage};
use crate::tx_history_storage::{GetTxHistoryFilters, WalletId};
use crate::utxo::rpc_clients::UtxoRpcFut;
use crate::utxo::slp::{parse_slp_script, SlpGenesisParams, SlpTokenInfo, SlpTransaction, SlpUnspent};
use crate::utxo::utxo_builder::{UtxoArcBuilder, UtxoCoinBuilder};
use crate::utxo::utxo_common::big_decimal_from_sat_unsigned;
use crate::utxo::utxo_tx_history_v2::{UtxoMyAddressesHistoryError, UtxoTxDetailsError, UtxoTxDetailsParams,
                                      UtxoTxHistoryOps};
use crate::{BlockHeightAndTime, CanRefundHtlc, CoinBalance, CoinProtocol, CoinWithDerivationMethod,
            NegotiateSwapContractAddrErr, PrivKeyBuildPolicy, RawTransactionFut, RawTransactionRequest,
            SearchForSwapTxSpendInput, SignatureResult, SwapOps, TradePreimageValue, TransactionFut, TransactionType,
<<<<<<< HEAD
            TxFeeDetails, TxMarshalingErr, UnexpectedDerivationMethod, ValidateAddressResult, ValidatePaymentFut,
            ValidatePaymentInput, VerificationResult, WatcherOps, WatcherSearchForSwapTxSpendInput,
            WatcherValidatePaymentInput, WithdrawFut};
=======
            TxFeeDetails, TxMarshalingErr, UnexpectedDerivationMethod, ValidateAddressResult, ValidateOtherPubKeyErr,
            ValidatePaymentFut, ValidatePaymentInput, VerificationResult, WatcherValidatePaymentInput, WithdrawFut};
>>>>>>> 8e92b9df
use common::log::warn;
use derive_more::Display;
use futures::{FutureExt, TryFutureExt};
use itertools::Either as EitherIter;
use keys::hash::H256;
use keys::CashAddress;
pub use keys::NetworkPrefix as CashAddrPrefix;
use mm2_metrics::MetricsArc;
use mm2_number::MmNumber;
use serde_json::{self as json, Value as Json};
use serialization::{deserialize, CoinVariant};
use std::sync::MutexGuard;

pub type BchUnspentMap = HashMap<Address, BchUnspents>;

#[derive(Clone, Debug, Deserialize, Serialize)]
pub struct BchActivationRequest {
    #[serde(default)]
    allow_slp_unsafe_conf: bool,
    bchd_urls: Vec<String>,
    #[serde(flatten)]
    pub utxo_params: UtxoActivationParams,
}

#[derive(Debug, Display)]
pub enum BchFromLegacyReqErr {
    InvalidUtxoParams(UtxoFromLegacyReqErr),
    InvalidBchdUrls(json::Error),
}

impl From<UtxoFromLegacyReqErr> for BchFromLegacyReqErr {
    fn from(err: UtxoFromLegacyReqErr) -> Self { BchFromLegacyReqErr::InvalidUtxoParams(err) }
}

impl BchActivationRequest {
    pub fn from_legacy_req(req: &Json) -> Result<Self, MmError<BchFromLegacyReqErr>> {
        let bchd_urls = json::from_value(req["bchd_urls"].clone()).map_to_mm(BchFromLegacyReqErr::InvalidBchdUrls)?;
        let allow_slp_unsafe_conf = req["allow_slp_unsafe_conf"].as_bool().unwrap_or_default();
        let utxo_params = UtxoActivationParams::from_legacy_req(req)?;

        Ok(BchActivationRequest {
            allow_slp_unsafe_conf,
            bchd_urls,
            utxo_params,
        })
    }
}

#[derive(Clone)]
pub struct BchCoin {
    utxo_arc: UtxoArc,
    slp_addr_prefix: CashAddrPrefix,
    bchd_urls: Vec<String>,
    slp_tokens_infos: Arc<Mutex<HashMap<String, SlpTokenInfo>>>,
}

#[allow(clippy::large_enum_variant)]
pub enum IsSlpUtxoError {
    Rpc(UtxoRpcError),
    TxDeserialization(serialization::Error),
}

#[derive(Debug, Default)]
pub struct BchUnspents {
    /// Standard BCH UTXOs
    standard: Vec<UnspentInfo>,
    /// SLP related UTXOs
    slp: HashMap<H256, Vec<SlpUnspent>>,
    /// SLP minting batons outputs, DO NOT use them as MM2 doesn't support SLP minting by default
    slp_batons: Vec<UnspentInfo>,
    /// The unspents of transaction with an undetermined protocol (OP_RETURN in 0 output but not SLP)
    /// DO NOT ever use them to avoid burning users funds
    undetermined: Vec<UnspentInfo>,
}

impl BchUnspents {
    fn add_standard(&mut self, utxo: UnspentInfo) { self.standard.push(utxo) }

    fn add_slp(&mut self, token_id: H256, bch_unspent: UnspentInfo, slp_amount: u64) {
        let slp_unspent = SlpUnspent {
            bch_unspent,
            slp_amount,
        };
        self.slp.entry(token_id).or_insert_with(Vec::new).push(slp_unspent);
    }

    fn add_slp_baton(&mut self, utxo: UnspentInfo) { self.slp_batons.push(utxo) }

    fn add_undetermined(&mut self, utxo: UnspentInfo) { self.undetermined.push(utxo) }

    pub fn platform_balance(&self, decimals: u8) -> CoinBalance {
        let spendable_sat = total_unspent_value(&self.standard);

        let unspendable_slp = self.slp.iter().fold(0, |cur, (_, slp_unspents)| {
            let bch_value = total_unspent_value(slp_unspents.iter().map(|slp| &slp.bch_unspent));
            cur + bch_value
        });

        let unspendable_slp_batons = total_unspent_value(&self.slp_batons);
        let unspendable_undetermined = total_unspent_value(&self.undetermined);

        let total_unspendable = unspendable_slp + unspendable_slp_batons + unspendable_undetermined;
        CoinBalance {
            spendable: big_decimal_from_sat_unsigned(spendable_sat, decimals),
            unspendable: big_decimal_from_sat_unsigned(total_unspendable, decimals),
        }
    }

    pub fn slp_token_balance(&self, token_id: &H256, decimals: u8) -> CoinBalance {
        self.slp
            .get(token_id)
            .map(|unspents| {
                let total_sat = unspents.iter().fold(0, |cur, unspent| cur + unspent.slp_amount);
                CoinBalance {
                    spendable: big_decimal_from_sat_unsigned(total_sat, decimals),
                    unspendable: 0.into(),
                }
            })
            .unwrap_or_default()
    }
}

impl From<UtxoRpcError> for IsSlpUtxoError {
    fn from(err: UtxoRpcError) -> IsSlpUtxoError { IsSlpUtxoError::Rpc(err) }
}

impl From<serialization::Error> for IsSlpUtxoError {
    fn from(err: serialization::Error) -> IsSlpUtxoError { IsSlpUtxoError::TxDeserialization(err) }
}

impl BchCoin {
    pub fn slp_prefix(&self) -> &CashAddrPrefix { &self.slp_addr_prefix }

    pub fn slp_address(&self, address: &Address) -> Result<CashAddress, String> {
        let conf = &self.as_ref().conf;
        address.to_cashaddress(
            &self.slp_prefix().to_string(),
            conf.pub_addr_prefix,
            conf.p2sh_addr_prefix,
        )
    }

    pub fn bchd_urls(&self) -> &[String] { &self.bchd_urls }

    async fn utxos_into_bch_unspents(&self, utxos: Vec<UnspentInfo>) -> UtxoRpcResult<BchUnspents> {
        let mut result = BchUnspents::default();
        let mut temporary_undetermined = Vec::new();

        let to_verbose: HashSet<H256Json> = utxos
            .into_iter()
            .filter_map(|unspent| {
                if unspent.outpoint.index == 0 {
                    // Zero output is reserved for OP_RETURN of specific protocols
                    // so if we get it we can safely consider this as standard BCH UTXO.
                    // There is no need to request verbose transaction for such UTXO.
                    result.add_standard(unspent);
                    None
                } else {
                    let hash = unspent.outpoint.hash.reversed().into();
                    temporary_undetermined.push(unspent);
                    Some(hash)
                }
            })
            .collect();

        let verbose_txs = self
            .get_verbose_transactions_from_cache_or_rpc(to_verbose)
            .compat()
            .await?;

        for unspent in temporary_undetermined {
            let prev_tx_hash = unspent.outpoint.hash.reversed().into();
            let prev_tx_bytes = verbose_txs
                .get(&prev_tx_hash)
                .or_mm_err(|| {
                    UtxoRpcError::Internal(format!(
                        "'get_verbose_transactions_from_cache_or_rpc' should have returned '{:?}'",
                        prev_tx_hash
                    ))
                })?
                .to_inner();
            let prev_tx: UtxoTx = match deserialize(prev_tx_bytes.hex.as_slice()) {
                Ok(b) => b,
                Err(e) => {
                    warn!(
                        "Failed to deserialize prev_tx {:?} with error {:?}, considering {:?} as undetermined",
                        prev_tx_bytes, e, unspent
                    );
                    result.add_undetermined(unspent);
                    continue;
                },
            };

            if prev_tx.outputs.is_empty() {
                warn!(
                    "Prev_tx {:?} outputs are empty, considering {:?} as undetermined",
                    prev_tx_bytes, unspent
                );
                result.add_undetermined(unspent);
                continue;
            }

            let zero_out_script: Script = prev_tx.outputs[0].script_pubkey.clone().into();
            if zero_out_script.is_pay_to_public_key()
                || zero_out_script.is_pay_to_public_key_hash()
                || zero_out_script.is_pay_to_script_hash()
            {
                result.add_standard(unspent);
            } else {
                match parse_slp_script(&prev_tx.outputs[0].script_pubkey) {
                    Ok(slp_data) => match slp_data.transaction {
                        SlpTransaction::Send { token_id, amounts } => {
                            match amounts.get(unspent.outpoint.index as usize - 1) {
                                Some(slp_amount) => result.add_slp(token_id, unspent, *slp_amount),
                                None => result.add_standard(unspent),
                            }
                        },
                        SlpTransaction::Genesis(genesis) => {
                            if unspent.outpoint.index == 1 {
                                let token_id = prev_tx.hash().reversed();
                                result.add_slp(token_id, unspent, genesis.initial_token_mint_quantity);
                            } else if Some(unspent.outpoint.index) == genesis.mint_baton_vout.map(|u| u as u32) {
                                result.add_slp_baton(unspent);
                            } else {
                                result.add_standard(unspent);
                            }
                        },
                        SlpTransaction::Mint {
                            token_id,
                            additional_token_quantity,
                            mint_baton_vout,
                        } => {
                            if unspent.outpoint.index == 1 {
                                result.add_slp(token_id, unspent, additional_token_quantity);
                            } else if Some(unspent.outpoint.index) == mint_baton_vout.map(|u| u as u32) {
                                result.add_slp_baton(unspent);
                            } else {
                                result.add_standard(unspent);
                            }
                        },
                    },
                    Err(e) => {
                        warn!(
                            "Error {} parsing script {:?} as SLP, considering {:?} as undetermined",
                            e, prev_tx.outputs[0].script_pubkey, unspent
                        );
                        result.undetermined.push(unspent);
                    },
                };
            }
        }
        Ok(result)
    }

    /// Returns unspents to calculate balance, use for displaying purposes only!
    /// DO NOT USE to build transactions, it can lead to double spending attempt and also have other unpleasant consequences
    pub async fn bch_unspents_for_display(&self, address: &Address) -> UtxoRpcResult<BchUnspents> {
        // ordering is not required to display balance to we can simply call "normal" list_unspent
        let all_unspents = self
            .utxo_arc
            .rpc_client
            .list_unspent(address, self.utxo_arc.decimals)
            .compat()
            .await?;
        self.utxos_into_bch_unspents(all_unspents).await
    }

    /// Locks recently spent cache to safely return UTXOs for spending
    pub async fn bch_unspents_for_spend(
        &self,
        address: &Address,
    ) -> UtxoRpcResult<(BchUnspents, RecentlySpentOutPointsGuard<'_>)> {
        let (all_unspents, recently_spent) = utxo_common::get_unspent_ordered_list(self, address).await?;
        let result = self.utxos_into_bch_unspents(all_unspents).await?;

        Ok((result, recently_spent))
    }

    pub async fn get_token_utxos_for_spend(
        &self,
        token_id: &H256,
    ) -> UtxoRpcResult<(Vec<SlpUnspent>, Vec<UnspentInfo>, RecentlySpentOutPointsGuard<'_>)> {
        let my_address = self
            .as_ref()
            .derivation_method
            .iguana_or_err()
            .mm_err(|e| UtxoRpcError::Internal(e.to_string()))?;
        let (mut bch_unspents, recently_spent) = self.bch_unspents_for_spend(my_address).await?;
        let (mut slp_unspents, standard_utxos) = (
            bch_unspents.slp.remove(token_id).unwrap_or_default(),
            bch_unspents.standard,
        );

        slp_unspents.sort_by(|a, b| a.slp_amount.cmp(&b.slp_amount));
        Ok((slp_unspents, standard_utxos, recently_spent))
    }

    pub async fn get_token_utxos_for_display(
        &self,
        token_id: &H256,
    ) -> UtxoRpcResult<(Vec<SlpUnspent>, Vec<UnspentInfo>)> {
        let my_address = self
            .as_ref()
            .derivation_method
            .iguana_or_err()
            .mm_err(|e| UtxoRpcError::Internal(e.to_string()))?;
        let mut bch_unspents = self.bch_unspents_for_display(my_address).await?;
        let (mut slp_unspents, standard_utxos) = (
            bch_unspents.slp.remove(token_id).unwrap_or_default(),
            bch_unspents.standard,
        );

        slp_unspents.sort_by(|a, b| a.slp_amount.cmp(&b.slp_amount));
        Ok((slp_unspents, standard_utxos))
    }

    pub fn add_slp_token_info(&self, ticker: String, info: SlpTokenInfo) {
        self.slp_tokens_infos.lock().unwrap().insert(ticker, info);
    }

    pub fn get_slp_tokens_infos(&self) -> MutexGuard<'_, HashMap<String, SlpTokenInfo>> {
        self.slp_tokens_infos.lock().unwrap()
    }

    pub fn get_my_slp_address(&self) -> Result<CashAddress, String> {
        let my_address = try_s!(self.as_ref().derivation_method.iguana_or_err());
        let slp_address = my_address.to_cashaddress(
            &self.slp_prefix().to_string(),
            self.as_ref().conf.pub_addr_prefix,
            self.as_ref().conf.p2sh_addr_prefix,
        )?;
        Ok(slp_address)
    }

    /// Returns multiple details by tx hash if token transfers also occurred in the transaction
    pub async fn transaction_details_with_token_transfers<T: TxHistoryStorage>(
        &self,
        params: UtxoTxDetailsParams<'_, T>,
    ) -> MmResult<Vec<TransactionDetails>, UtxoTxDetailsError> {
        let tx = self.tx_from_storage_or_rpc(params.hash, params.storage).await?;

        let bch_tx_details = self
            .bch_tx_details(
                params.hash,
                &tx,
                params.block_height_and_time,
                params.storage,
                params.my_addresses,
            )
            .await?;
        let maybe_op_return: Script = tx.outputs[0].script_pubkey.clone().into();
        if !(maybe_op_return.is_pay_to_public_key_hash()
            || maybe_op_return.is_pay_to_public_key()
            || maybe_op_return.is_pay_to_script_hash())
        {
            if let Ok(slp_details) = parse_slp_script(&maybe_op_return) {
                let slp_tx_details = self
                    .slp_tx_details(
                        &tx,
                        slp_details.transaction,
                        params.block_height_and_time,
                        bch_tx_details.fee_details.clone(),
                        params.storage,
                        params.my_addresses,
                    )
                    .await?;
                return Ok(vec![bch_tx_details, slp_tx_details]);
            }
        }

        Ok(vec![bch_tx_details])
    }

    async fn bch_tx_details<T: TxHistoryStorage>(
        &self,
        tx_hash: &H256Json,
        tx: &UtxoTx,
        height_and_time: Option<BlockHeightAndTime>,
        storage: &T,
        my_addresses: &HashSet<Address>,
    ) -> MmResult<TransactionDetails, UtxoTxDetailsError> {
        let mut tx_builder = TxDetailsBuilder::new(self.ticker().to_owned(), tx, height_and_time, my_addresses.clone());
        for output in &tx.outputs {
            let addresses = match self.addresses_from_script(&output.script_pubkey.clone().into()) {
                Ok(a) => a,
                Err(_) => continue,
            };

            if addresses.is_empty() {
                continue;
            }

            if addresses.len() != 1 {
                let msg = format!(
                    "{} tx {:02x} output script resulted into unexpected number of addresses",
                    self.ticker(),
                    tx_hash,
                );
                return MmError::err(UtxoTxDetailsError::TxAddressDeserializationError(msg));
            }

            let amount = big_decimal_from_sat_unsigned(output.value, self.decimals());
            for address in addresses {
                tx_builder.transferred_to(address, &amount);
            }
        }

        let mut total_input = 0;
        for input in &tx.inputs {
            let index = input.previous_output.index;
            let prev_tx = self
                .tx_from_storage_or_rpc(&input.previous_output.hash.reversed().into(), storage)
                .await?;
            let prev_script = prev_tx.outputs[index as usize].script_pubkey.clone().into();
            let addresses = self
                .addresses_from_script(&prev_script)
                .map_to_mm(UtxoTxDetailsError::TxAddressDeserializationError)?;
            if addresses.len() != 1 {
                let msg = format!(
                    "{} tx {:02x} output script resulted into unexpected number of addresses",
                    self.ticker(),
                    tx_hash,
                );
                return MmError::err(UtxoTxDetailsError::TxAddressDeserializationError(msg));
            }

            let prev_value = prev_tx.outputs[index as usize].value;
            total_input += prev_value;
            let amount = big_decimal_from_sat_unsigned(prev_value, self.decimals());
            for address in addresses {
                tx_builder.transferred_from(address, &amount);
            }
        }

        let total_output = tx.outputs.iter().fold(0, |total, output| total + output.value);
        let fee = Some(TxFeeDetails::Utxo(UtxoFeeDetails {
            coin: Some(self.ticker().into()),
            amount: big_decimal_from_sat_unsigned(total_input - total_output, self.decimals()),
        }));
        tx_builder.set_tx_fee(fee);
        Ok(tx_builder.build())
    }

    async fn get_slp_genesis_params<T: TxHistoryStorage>(
        &self,
        token_id: H256,
        storage: &T,
    ) -> MmResult<SlpGenesisParams, UtxoTxDetailsError> {
        let token_genesis_tx = self.tx_from_storage_or_rpc(&token_id.into(), storage).await?;
        let maybe_genesis_script: Script = token_genesis_tx.outputs[0].script_pubkey.clone().into();
        let slp_details = parse_slp_script(&maybe_genesis_script)?;
        match slp_details.transaction {
            SlpTransaction::Genesis(params) => Ok(params),
            _ => {
                let error = format!("SLP token ID '{}' is not a genesis TX", token_id);
                MmError::err(UtxoTxDetailsError::InvalidTransaction(error))
            },
        }
    }

    async fn slp_transferred_amounts<T: TxHistoryStorage>(
        &self,
        utxo_tx: &UtxoTx,
        slp_tx: SlpTransaction,
        storage: &T,
    ) -> MmResult<HashMap<usize, (CashAddress, BigDecimal)>, UtxoTxDetailsError> {
        let slp_amounts = match slp_tx {
            SlpTransaction::Send { token_id, amounts } => {
                let genesis_params = self.get_slp_genesis_params(token_id, storage).await?;
                EitherIter::Left(
                    amounts
                        .into_iter()
                        .map(move |amount| big_decimal_from_sat_unsigned(amount, genesis_params.decimals[0])),
                )
            },
            SlpTransaction::Mint {
                token_id,
                additional_token_quantity,
                ..
            } => {
                let slp_genesis_params = self.get_slp_genesis_params(token_id, storage).await?;
                EitherIter::Right(std::iter::once(big_decimal_from_sat_unsigned(
                    additional_token_quantity,
                    slp_genesis_params.decimals[0],
                )))
            },
            SlpTransaction::Genesis(genesis_params) => EitherIter::Right(std::iter::once(
                big_decimal_from_sat_unsigned(genesis_params.initial_token_mint_quantity, genesis_params.decimals[0]),
            )),
        };

        let mut result = HashMap::new();
        for (i, amount) in slp_amounts.into_iter().enumerate() {
            let output_index = i + 1;
            match utxo_tx.outputs.get(output_index) {
                Some(output) => {
                    let addresses = self
                        .addresses_from_script(&output.script_pubkey.clone().into())
                        .map_to_mm(UtxoTxDetailsError::TxAddressDeserializationError)?;
                    if addresses.len() != 1 {
                        let msg = format!(
                            "{} tx {:?} output script resulted into unexpected number of addresses",
                            self.ticker(),
                            utxo_tx.hash().reversed(),
                        );
                        return MmError::err(UtxoTxDetailsError::TxAddressDeserializationError(msg));
                    }

                    let slp_address = self
                        .slp_address(&addresses[0])
                        .map_to_mm(UtxoTxDetailsError::InvalidTransaction)?;
                    result.insert(output_index, (slp_address, amount));
                },
                None => {
                    let error = format!(
                        "Unexpected '{}' output index at {} TX",
                        output_index,
                        utxo_tx.hash().reversed()
                    );
                    return MmError::err(UtxoTxDetailsError::InvalidTransaction(error));
                },
            }
        }
        Ok(result)
    }

    async fn slp_tx_details<Storage: TxHistoryStorage>(
        &self,
        tx: &UtxoTx,
        slp_tx: SlpTransaction,
        height_and_time: Option<BlockHeightAndTime>,
        tx_fee: Option<TxFeeDetails>,
        storage: &Storage,
        my_addresses: &HashSet<Address>,
    ) -> MmResult<TransactionDetails, UtxoTxDetailsError> {
        let token_id = match slp_tx.token_id() {
            Some(id) => id,
            None => tx.hash().reversed(),
        };

        let slp_addresses: Vec<_> = my_addresses
            .iter()
            .map(|addr| self.slp_address(addr))
            .collect::<Result<_, _>>()
            .map_to_mm(UtxoTxDetailsError::Internal)?;

        let mut slp_tx_details_builder =
            TxDetailsBuilder::new(self.ticker().to_owned(), tx, height_and_time, slp_addresses);
        let slp_transferred_amounts = self.slp_transferred_amounts(tx, slp_tx, storage).await?;
        for (_, (address, amount)) in slp_transferred_amounts {
            slp_tx_details_builder.transferred_to(address, &amount);
        }

        for input in &tx.inputs {
            let prev_tx = self
                .tx_from_storage_or_rpc(&input.previous_output.hash.reversed().into(), storage)
                .await?;
            if let Ok(slp_tx_details) = parse_slp_script(&prev_tx.outputs[0].script_pubkey) {
                let mut prev_slp_transferred = self
                    .slp_transferred_amounts(&prev_tx, slp_tx_details.transaction, storage)
                    .await?;
                let i = input.previous_output.index as usize;
                if let Some((address, amount)) = prev_slp_transferred.remove(&i) {
                    slp_tx_details_builder.transferred_from(address, &amount);
                }
            }
        }

        slp_tx_details_builder.set_transaction_type(TransactionType::TokenTransfer(token_id.take().to_vec().into()));
        slp_tx_details_builder.set_tx_fee(tx_fee);

        Ok(slp_tx_details_builder.build())
    }

    pub async fn get_block_timestamp(&self, height: u64) -> Result<u64, MmError<GetBlockHeaderError>> {
        self.as_ref().rpc_client.get_block_timestamp(height).await
    }
}

impl AsRef<UtxoCoinFields> for BchCoin {
    fn as_ref(&self) -> &UtxoCoinFields { &self.utxo_arc }
}

pub async fn bch_coin_from_conf_and_params(
    ctx: &MmArc,
    ticker: &str,
    conf: &Json,
    params: BchActivationRequest,
    slp_addr_prefix: CashAddrPrefix,
    priv_key: &[u8],
) -> Result<BchCoin, String> {
    if params.bchd_urls.is_empty() && !params.allow_slp_unsafe_conf {
        return Err("Using empty bchd_urls is unsafe for SLP users!".into());
    }

    let bchd_urls = params.bchd_urls;
    let slp_tokens_infos = Arc::new(Mutex::new(HashMap::new()));
    let constructor = {
        move |utxo_arc| BchCoin {
            utxo_arc,
            slp_addr_prefix: slp_addr_prefix.clone(),
            bchd_urls: bchd_urls.clone(),
            slp_tokens_infos: slp_tokens_infos.clone(),
        }
    };

    let priv_key_policy = PrivKeyBuildPolicy::IguanaPrivKey(priv_key);
    let coin = try_s!(
        UtxoArcBuilder::new(ctx, ticker, conf, &params.utxo_params, priv_key_policy, constructor)
            .build()
            .await
    );
    Ok(coin)
}

#[derive(Debug)]
pub enum BchActivationError {
    CoinInitError(String),
    TokenConfIsNotFound {
        token: String,
    },
    TokenCoinProtocolParseError {
        token: String,
        error: json::Error,
    },
    TokenCoinProtocolIsNotSlp {
        token: String,
        protocol: CoinProtocol,
    },
    TokenPlatformCoinIsInvalidInConf {
        token: String,
        expected_platform: String,
        actual_platform: String,
    },
    RpcError(UtxoRpcError),
    SlpPrefixParseError(String),
}

impl From<UtxoRpcError> for BchActivationError {
    fn from(e: UtxoRpcError) -> Self { BchActivationError::RpcError(e) }
}

// if mockable is placed before async_trait there is `munmap_chunk(): invalid pointer` error on async fn mocking attempt
#[async_trait]
#[cfg_attr(test, mockable)]
impl UtxoTxBroadcastOps for BchCoin {
    async fn broadcast_tx(&self, tx: &UtxoTx) -> Result<H256Json, MmError<BroadcastTxErr>> {
        utxo_common::broadcast_tx(self, tx).await
    }
}

// if mockable is placed before async_trait there is `munmap_chunk(): invalid pointer` error on async fn mocking attempt
#[async_trait]
#[cfg_attr(test, mockable)]
impl UtxoTxGenerationOps for BchCoin {
    async fn get_tx_fee(&self) -> UtxoRpcResult<ActualTxFee> { utxo_common::get_tx_fee(&self.utxo_arc).await }

    async fn calc_interest_if_required(
        &self,
        unsigned: TransactionInputSigner,
        data: AdditionalTxData,
        my_script_pub: Bytes,
    ) -> UtxoRpcResult<(TransactionInputSigner, AdditionalTxData)> {
        utxo_common::calc_interest_if_required(self, unsigned, data, my_script_pub).await
    }
}

#[async_trait]
#[cfg_attr(test, mockable)]
impl GetUtxoListOps for BchCoin {
    async fn get_unspent_ordered_list(
        &self,
        address: &Address,
    ) -> UtxoRpcResult<(Vec<UnspentInfo>, RecentlySpentOutPointsGuard<'_>)> {
        let (bch_unspents, recently_spent) = self.bch_unspents_for_spend(address).await?;
        Ok((bch_unspents.standard, recently_spent))
    }

    async fn get_all_unspent_ordered_list(
        &self,
        address: &Address,
    ) -> UtxoRpcResult<(Vec<UnspentInfo>, RecentlySpentOutPointsGuard<'_>)> {
        utxo_common::get_all_unspent_ordered_list(self, address).await
    }

    async fn get_mature_unspent_ordered_list(
        &self,
        address: &Address,
    ) -> UtxoRpcResult<(MatureUnspentList, RecentlySpentOutPointsGuard<'_>)> {
        let (unspents, recently_spent) = utxo_common::get_all_unspent_ordered_list(self, address).await?;
        Ok((MatureUnspentList::new_mature(unspents), recently_spent))
    }
}

// if mockable is placed before async_trait there is `munmap_chunk(): invalid pointer` error on async fn mocking attempt
#[async_trait]
#[cfg_attr(test, mockable)]
impl UtxoCommonOps for BchCoin {
    async fn get_htlc_spend_fee(&self, tx_size: u64) -> UtxoRpcResult<u64> {
        utxo_common::get_htlc_spend_fee(self, tx_size).await
    }

    fn addresses_from_script(&self, script: &Script) -> Result<Vec<Address>, String> {
        utxo_common::addresses_from_script(self, script)
    }

    fn denominate_satoshis(&self, satoshi: i64) -> f64 { utxo_common::denominate_satoshis(&self.utxo_arc, satoshi) }

    fn my_public_key(&self) -> Result<&Public, MmError<UnexpectedDerivationMethod>> {
        utxo_common::my_public_key(self.as_ref())
    }

    fn address_from_str(&self, address: &str) -> MmResult<Address, AddrFromStrError> {
        utxo_common::checked_address_from_str(self, address)
    }

    async fn get_current_mtp(&self) -> UtxoRpcResult<u32> {
        utxo_common::get_current_mtp(&self.utxo_arc, CoinVariant::Standard).await
    }

    fn is_unspent_mature(&self, output: &RpcTransaction) -> bool {
        utxo_common::is_unspent_mature(self.utxo_arc.conf.mature_confirmations, output)
    }

    async fn calc_interest_of_tx(&self, tx: &UtxoTx, input_transactions: &mut HistoryUtxoTxMap) -> UtxoRpcResult<u64> {
        utxo_common::calc_interest_of_tx(self, tx, input_transactions).await
    }

    async fn get_mut_verbose_transaction_from_map_or_rpc<'a, 'b>(
        &'a self,
        tx_hash: H256Json,
        utxo_tx_map: &'b mut HistoryUtxoTxMap,
    ) -> UtxoRpcResult<&'b mut HistoryUtxoTx> {
        utxo_common::get_mut_verbose_transaction_from_map_or_rpc(self, tx_hash, utxo_tx_map).await
    }

    async fn p2sh_spending_tx(&self, input: utxo_common::P2SHSpendingTxInput<'_>) -> Result<UtxoTx, String> {
        utxo_common::p2sh_spending_tx(self, input).await
    }

    fn get_verbose_transactions_from_cache_or_rpc(
        &self,
        tx_ids: HashSet<H256Json>,
    ) -> UtxoRpcFut<HashMap<H256Json, VerboseTransactionFrom>> {
        let selfi = self.clone();
        let fut = async move { utxo_common::get_verbose_transactions_from_cache_or_rpc(&selfi.utxo_arc, tx_ids).await };
        Box::new(fut.boxed().compat())
    }

    async fn preimage_trade_fee_required_to_send_outputs(
        &self,
        outputs: Vec<TransactionOutput>,
        fee_policy: FeePolicy,
        gas_fee: Option<u64>,
        stage: &FeeApproxStage,
    ) -> TradePreimageResult<BigDecimal> {
        utxo_common::preimage_trade_fee_required_to_send_outputs(
            self,
            self.ticker(),
            outputs,
            fee_policy,
            gas_fee,
            stage,
        )
        .await
    }

    fn increase_dynamic_fee_by_stage(&self, dynamic_fee: u64, stage: &FeeApproxStage) -> u64 {
        utxo_common::increase_dynamic_fee_by_stage(self, dynamic_fee, stage)
    }

    async fn p2sh_tx_locktime(&self, htlc_locktime: u32) -> Result<u32, MmError<UtxoRpcError>> {
        utxo_common::p2sh_tx_locktime(self, &self.utxo_arc.conf.ticker, htlc_locktime).await
    }

    fn addr_format(&self) -> &UtxoAddressFormat { utxo_common::addr_format(self) }

    fn addr_format_for_standard_scripts(&self) -> UtxoAddressFormat {
        utxo_common::addr_format_for_standard_scripts(self)
    }

    fn address_from_pubkey(&self, pubkey: &Public) -> Address {
        let conf = &self.utxo_arc.conf;
        let addr_format = self.addr_format().clone();
        utxo_common::address_from_pubkey(
            pubkey,
            conf.pub_addr_prefix,
            conf.pub_t_addr_prefix,
            conf.checksum_type,
            conf.bech32_hrp.clone(),
            addr_format,
        )
    }
}

#[async_trait]
impl SwapOps for BchCoin {
    fn send_taker_fee(&self, fee_addr: &[u8], amount: BigDecimal, _uuid: &[u8]) -> TransactionFut {
        utxo_common::send_taker_fee(self.clone(), fee_addr, amount)
    }

    fn send_maker_payment(
        &self,
        time_lock: u32,
        taker_pub: &[u8],
        secret_hash: &[u8],
        amount: BigDecimal,
        _swap_contract_address: &Option<BytesJson>,
        swap_unique_data: &[u8],
    ) -> TransactionFut {
        utxo_common::send_maker_payment(
            self.clone(),
            time_lock,
            taker_pub,
            secret_hash,
            amount,
            swap_unique_data,
        )
    }

    fn send_taker_payment(
        &self,
        time_lock: u32,
        maker_pub: &[u8],
        secret_hash: &[u8],
        amount: BigDecimal,
        _swap_contract_address: &Option<BytesJson>,
        swap_unique_data: &[u8],
    ) -> TransactionFut {
        utxo_common::send_taker_payment(
            self.clone(),
            time_lock,
            maker_pub,
            secret_hash,
            amount,
            swap_unique_data,
        )
    }

    fn send_maker_spends_taker_payment(
        &self,
        taker_payment_tx: &[u8],
        time_lock: u32,
        taker_pub: &[u8],
        secret: &[u8],
        _swap_contract_address: &Option<BytesJson>,
        swap_unique_data: &[u8],
    ) -> TransactionFut {
        utxo_common::send_maker_spends_taker_payment(
            self.clone(),
            taker_payment_tx,
            time_lock,
            taker_pub,
            secret,
            swap_unique_data,
        )
    }

    fn send_taker_spends_maker_payment(
        &self,
        maker_payment_tx: &[u8],
        time_lock: u32,
        maker_pub: &[u8],
        secret: &[u8],
        _swap_contract_address: &Option<BytesJson>,
        swap_unique_data: &[u8],
    ) -> TransactionFut {
        utxo_common::send_taker_spends_maker_payment(
            self.clone(),
            maker_payment_tx,
            time_lock,
            maker_pub,
            secret,
            swap_unique_data,
        )
    }

    fn send_taker_refunds_payment(
        &self,
        taker_tx: &[u8],
        time_lock: u32,
        maker_pub: &[u8],
        secret_hash: &[u8],
        _swap_contract_address: &Option<BytesJson>,
        swap_unique_data: &[u8],
    ) -> TransactionFut {
        utxo_common::send_taker_refunds_payment(
            self.clone(),
            taker_tx,
            time_lock,
            maker_pub,
            secret_hash,
            swap_unique_data,
        )
    }

    fn send_maker_refunds_payment(
        &self,
        maker_tx: &[u8],
        time_lock: u32,
        taker_pub: &[u8],
        secret_hash: &[u8],
        _swap_contract_address: &Option<BytesJson>,
        swap_unique_data: &[u8],
    ) -> TransactionFut {
        utxo_common::send_maker_refunds_payment(
            self.clone(),
            maker_tx,
            time_lock,
            taker_pub,
            secret_hash,
            swap_unique_data,
        )
    }

    fn validate_fee(
        &self,
        fee_tx: &TransactionEnum,
        expected_sender: &[u8],
        fee_addr: &[u8],
        amount: &BigDecimal,
        min_block_number: u64,
        _uuid: &[u8],
    ) -> Box<dyn Future<Item = (), Error = String> + Send> {
        let tx = match fee_tx {
            TransactionEnum::UtxoTx(tx) => tx.clone(),
            _ => panic!(),
        };
        utxo_common::validate_fee(
            self.clone(),
            tx,
            utxo_common::DEFAULT_FEE_VOUT,
            expected_sender,
            amount,
            min_block_number,
            fee_addr,
        )
    }

    fn validate_maker_payment(&self, input: ValidatePaymentInput) -> ValidatePaymentFut<()> {
        utxo_common::validate_maker_payment(self, input)
    }

    fn validate_taker_payment(&self, input: ValidatePaymentInput) -> ValidatePaymentFut<()> {
        utxo_common::validate_taker_payment(self, input)
    }

    fn check_if_my_payment_sent(
        &self,
        time_lock: u32,
        other_pub: &[u8],
        secret_hash: &[u8],
        _search_from_block: u64,
        _swap_contract_address: &Option<BytesJson>,
        swap_unique_data: &[u8],
    ) -> Box<dyn Future<Item = Option<TransactionEnum>, Error = String> + Send> {
        utxo_common::check_if_my_payment_sent(self.clone(), time_lock, other_pub, secret_hash, swap_unique_data)
    }

    async fn search_for_swap_tx_spend_my(
        &self,
        input: SearchForSwapTxSpendInput<'_>,
    ) -> Result<Option<FoundSwapTxSpend>, String> {
        utxo_common::search_for_swap_tx_spend_my(self, input, utxo_common::DEFAULT_SWAP_VOUT).await
    }

    async fn search_for_swap_tx_spend_other(
        &self,
        input: SearchForSwapTxSpendInput<'_>,
    ) -> Result<Option<FoundSwapTxSpend>, String> {
        utxo_common::search_for_swap_tx_spend_other(self, input, utxo_common::DEFAULT_SWAP_VOUT).await
    }

    fn check_all_inputs_signed_by_pub(&self, tx: &[u8], expected_pub: &[u8]) -> Result<bool, String> {
        utxo_common::check_all_inputs_signed_by_pub(tx, expected_pub)
    }

    fn extract_secret(&self, secret_hash: &[u8], spend_tx: &[u8]) -> Result<Vec<u8>, String> {
        utxo_common::extract_secret(secret_hash, spend_tx)
    }

    fn can_refund_htlc(&self, locktime: u64) -> Box<dyn Future<Item = CanRefundHtlc, Error = String> + Send + '_> {
        Box::new(
            utxo_common::can_refund_htlc(self, locktime)
                .boxed()
                .map_err(|e| ERRL!("{}", e))
                .compat(),
        )
    }

    fn negotiate_swap_contract_addr(
        &self,
        _other_side_address: Option<&[u8]>,
    ) -> Result<Option<BytesJson>, MmError<NegotiateSwapContractAddrErr>> {
        Ok(None)
    }

    fn derive_htlc_key_pair(&self, swap_unique_data: &[u8]) -> KeyPair {
        utxo_common::derive_htlc_key_pair(self.as_ref(), swap_unique_data)
    }

    fn validate_other_pubkey(&self, raw_pubkey: &[u8]) -> MmResult<(), ValidateOtherPubKeyErr> {
        utxo_common::validate_other_pubkey(raw_pubkey)
    }
}

fn total_unspent_value<'a>(unspents: impl IntoIterator<Item = &'a UnspentInfo>) -> u64 {
    unspents.into_iter().fold(0, |cur, unspent| cur + unspent.value)
}

#[async_trait]
impl WatcherOps for BchCoin {
    fn create_taker_spends_maker_payment_preimage(
        &self,
        maker_payment_tx: &[u8],
        time_lock: u32,
        maker_pub: &[u8],
        secret_hash: &[u8],
        swap_unique_data: &[u8],
    ) -> TransactionFut {
        utxo_common::create_taker_spends_maker_payment_preimage(
            self.clone(),
            maker_payment_tx,
            time_lock,
            maker_pub,
            secret_hash,
            swap_unique_data,
        )
    }
    fn send_taker_spends_maker_payment_preimage(&self, preimage: &[u8], secret: &[u8]) -> TransactionFut {
        utxo_common::send_taker_spends_maker_payment_preimage(self.clone(), preimage, secret)
    }

    fn create_taker_refunds_payment_preimage(
        &self,
        taker_payment_tx: &[u8],
        time_lock: u32,
        maker_pub: &[u8],
        secret_hash: &[u8],
        _swap_contract_address: &Option<BytesJson>,
        swap_unique_data: &[u8],
    ) -> TransactionFut {
        utxo_common::create_taker_refunds_payment_preimage(
            self.clone(),
            taker_payment_tx,
            time_lock,
            maker_pub,
            secret_hash,
            swap_unique_data,
        )
    }

    fn send_watcher_refunds_taker_payment_preimage(&self, taker_refunds_payment: &[u8]) -> TransactionFut {
        utxo_common::send_watcher_refunds_taker_payment_preimage(self.clone(), taker_refunds_payment)
    }

    fn watcher_validate_taker_fee(&self, taker_fee_hash: Vec<u8>, verified_pub: Vec<u8>) -> ValidatePaymentFut<()> {
        utxo_common::watcher_validate_taker_fee(self.clone(), taker_fee_hash, verified_pub)
    }

    fn watcher_validate_taker_payment(&self, input: WatcherValidatePaymentInput) -> ValidatePaymentFut<()> {
        utxo_common::watcher_validate_taker_payment(self, input)
    }

    async fn watcher_search_for_swap_tx_spend(
        &self,
        input: WatcherSearchForSwapTxSpendInput<'_>,
    ) -> Result<Option<FoundSwapTxSpend>, String> {
        utxo_common::watcher_search_for_swap_tx_spend(self, input, utxo_common::DEFAULT_SWAP_VOUT).await
    }
}

impl MarketCoinOps for BchCoin {
    fn ticker(&self) -> &str { &self.utxo_arc.conf.ticker }

    fn my_address(&self) -> MmResult<String, MyAddressError> { utxo_common::my_address(self) }

    fn get_public_key(&self) -> Result<String, MmError<UnexpectedDerivationMethod>> {
        let pubkey = utxo_common::my_public_key(&self.utxo_arc)?;
        Ok(pubkey.to_string())
    }

    fn sign_message_hash(&self, message: &str) -> Option<[u8; 32]> {
        utxo_common::sign_message_hash(self.as_ref(), message)
    }

    fn sign_message(&self, message: &str) -> SignatureResult<String> {
        utxo_common::sign_message(self.as_ref(), message)
    }

    fn verify_message(&self, signature_base64: &str, message: &str, address: &str) -> VerificationResult<bool> {
        utxo_common::verify_message(self, signature_base64, message, address)
    }

    fn my_balance(&self) -> BalanceFut<CoinBalance> {
        let coin = self.clone();
        let fut = async move {
            let my_address = coin.as_ref().derivation_method.iguana_or_err()?;
            let bch_unspents = coin.bch_unspents_for_display(my_address).await?;
            Ok(bch_unspents.platform_balance(coin.as_ref().decimals))
        };
        Box::new(fut.boxed().compat())
    }

    fn base_coin_balance(&self) -> BalanceFut<BigDecimal> { utxo_common::base_coin_balance(self) }

    fn platform_ticker(&self) -> &str { self.ticker() }

    #[inline(always)]
    fn send_raw_tx(&self, tx: &str) -> Box<dyn Future<Item = String, Error = String> + Send> {
        utxo_common::send_raw_tx(&self.utxo_arc, tx)
    }

    #[inline(always)]
    fn send_raw_tx_bytes(&self, tx: &[u8]) -> Box<dyn Future<Item = String, Error = String> + Send> {
        utxo_common::send_raw_tx_bytes(&self.utxo_arc, tx)
    }

    fn wait_for_confirmations(
        &self,
        tx: &[u8],
        confirmations: u64,
        requires_nota: bool,
        wait_until: u64,
        check_every: u64,
    ) -> Box<dyn Future<Item = (), Error = String> + Send> {
        utxo_common::wait_for_confirmations(
            &self.utxo_arc,
            tx,
            confirmations,
            requires_nota,
            wait_until,
            check_every,
        )
    }

    fn wait_for_tx_spend(
        &self,
        transaction: &[u8],
        wait_until: u64,
        from_block: u64,
        _swap_contract_address: &Option<BytesJson>,
    ) -> TransactionFut {
        utxo_common::wait_for_output_spend(
            &self.utxo_arc,
            transaction,
            utxo_common::DEFAULT_SWAP_VOUT,
            from_block,
            wait_until,
        )
    }

    fn tx_enum_from_bytes(&self, bytes: &[u8]) -> Result<TransactionEnum, MmError<TxMarshalingErr>> {
        utxo_common::tx_enum_from_bytes(self.as_ref(), bytes)
    }

    fn current_block(&self) -> Box<dyn Future<Item = u64, Error = String> + Send> {
        utxo_common::current_block(&self.utxo_arc)
    }

    fn display_priv_key(&self) -> Result<String, String> { utxo_common::display_priv_key(&self.utxo_arc) }

    fn min_tx_amount(&self) -> BigDecimal { utxo_common::min_tx_amount(self.as_ref()) }

    fn min_trading_vol(&self) -> MmNumber { utxo_common::min_trading_vol(self.as_ref()) }
}

#[async_trait]
impl MmCoin for BchCoin {
    fn is_asset_chain(&self) -> bool { utxo_common::is_asset_chain(&self.utxo_arc) }

    fn get_raw_transaction(&self, req: RawTransactionRequest) -> RawTransactionFut {
        Box::new(utxo_common::get_raw_transaction(&self.utxo_arc, req).boxed().compat())
    }

    fn withdraw(&self, req: WithdrawRequest) -> WithdrawFut {
        Box::new(utxo_common::withdraw(self.clone(), req).boxed().compat())
    }

    fn decimals(&self) -> u8 { utxo_common::decimals(&self.utxo_arc) }

    fn convert_to_address(&self, from: &str, to_address_format: Json) -> Result<String, String> {
        utxo_common::convert_to_address(self, from, to_address_format)
    }

    fn validate_address(&self, address: &str) -> ValidateAddressResult { utxo_common::validate_address(self, address) }

    fn process_history_loop(&self, _ctx: MmArc) -> Box<dyn Future<Item = (), Error = ()> + Send> {
        warn!("'process_history_loop' is not implemented for BchCoin! Consider using 'my_tx_history_v2'");
        Box::new(futures01::future::err(()))
    }

    fn history_sync_status(&self) -> HistorySyncState { utxo_common::history_sync_status(&self.utxo_arc) }

    fn get_trade_fee(&self) -> Box<dyn Future<Item = TradeFee, Error = String> + Send> {
        utxo_common::get_trade_fee(self.clone())
    }

    async fn get_sender_trade_fee(
        &self,
        value: TradePreimageValue,
        stage: FeeApproxStage,
    ) -> TradePreimageResult<TradeFee> {
        utxo_common::get_sender_trade_fee(self, value, stage).await
    }

    fn get_receiver_trade_fee(&self, _stage: FeeApproxStage) -> TradePreimageFut<TradeFee> {
        utxo_common::get_receiver_trade_fee(self.clone())
    }

    async fn get_fee_to_send_taker_fee(
        &self,
        dex_fee_amount: BigDecimal,
        stage: FeeApproxStage,
    ) -> TradePreimageResult<TradeFee> {
        utxo_common::get_fee_to_send_taker_fee(self, dex_fee_amount, stage).await
    }

    fn required_confirmations(&self) -> u64 { utxo_common::required_confirmations(&self.utxo_arc) }

    fn requires_notarization(&self) -> bool { utxo_common::requires_notarization(&self.utxo_arc) }

    fn set_required_confirmations(&self, confirmations: u64) {
        utxo_common::set_required_confirmations(&self.utxo_arc, confirmations)
    }

    fn set_requires_notarization(&self, requires_nota: bool) {
        utxo_common::set_requires_notarization(&self.utxo_arc, requires_nota)
    }

    fn swap_contract_address(&self) -> Option<BytesJson> { utxo_common::swap_contract_address() }

    fn mature_confirmations(&self) -> Option<u32> { Some(self.utxo_arc.conf.mature_confirmations) }

    fn coin_protocol_info(&self) -> Vec<u8> { utxo_common::coin_protocol_info(self) }

    fn is_coin_protocol_supported(&self, info: &Option<Vec<u8>>) -> bool {
        utxo_common::is_coin_protocol_supported(self, info)
    }
}

impl CoinWithDerivationMethod for BchCoin {
    type Address = Address;
    type HDWallet = UtxoHDWallet;

    fn derivation_method(&self) -> &DerivationMethod<Self::Address, Self::HDWallet> {
        utxo_common::derivation_method(self.as_ref())
    }
}

#[async_trait]
impl CoinWithTxHistoryV2 for BchCoin {
    fn history_wallet_id(&self) -> WalletId { WalletId::new(self.ticker().to_owned()) }

    /// TODO consider using `utxo_common::utxo_tx_history_common::get_tx_history_filters`
    /// when `BchCoin` implements `CoinWithDerivationMethod`.
    async fn get_tx_history_filters(
        &self,
        target: MyTxHistoryTarget,
    ) -> MmResult<GetTxHistoryFilters, MyTxHistoryErrorV2> {
        match target {
            MyTxHistoryTarget::Iguana => (),
            target => {
                let error = format!("Expected 'Iguana' target, found {target:?}");
                return MmError::err(MyTxHistoryErrorV2::InvalidTarget(error));
            },
        }
        let my_address = self.my_address()?;
        Ok(GetTxHistoryFilters::for_address(my_address))
    }
}

#[async_trait]
impl UtxoTxHistoryOps for BchCoin {
    async fn my_addresses(&self) -> MmResult<HashSet<Address>, UtxoMyAddressesHistoryError> {
        let my_address = self.as_ref().derivation_method.iguana_or_err()?;
        Ok(std::iter::once(my_address.clone()).collect())
    }

    async fn tx_details_by_hash<Storage>(
        &self,
        params: UtxoTxDetailsParams<'_, Storage>,
    ) -> MmResult<Vec<TransactionDetails>, UtxoTxDetailsError>
    where
        Storage: TxHistoryStorage,
    {
        Ok(self.transaction_details_with_token_transfers(params).await?)
    }

    async fn tx_from_storage_or_rpc<Storage: TxHistoryStorage>(
        &self,
        tx_hash: &H256Json,
        storage: &Storage,
    ) -> MmResult<UtxoTx, UtxoTxDetailsError> {
        utxo_common::utxo_tx_history_v2_common::tx_from_storage_or_rpc(self, tx_hash, storage).await
    }

    async fn request_tx_history(
        &self,
        metrics: MetricsArc,
        for_addresses: &HashSet<Address>,
    ) -> RequestTxHistoryResult {
        utxo_common::utxo_tx_history_v2_common::request_tx_history(self, metrics, for_addresses).await
    }

    async fn get_block_timestamp(&self, height: u64) -> MmResult<u64, GetBlockHeaderError> {
        self.get_block_timestamp(height).await
    }

    async fn my_addresses_balances(&self) -> BalanceResult<HashMap<String, BigDecimal>> {
        let my_address = self
            .my_address()
            .map_err(|err| BalanceError::Internal(err.to_string()))?;
        let my_balance = self.my_balance().compat().await?;
        Ok(std::iter::once((my_address, my_balance.into_total())).collect())
    }

    fn address_from_str(&self, address: &str) -> MmResult<Address, AddrFromStrError> {
        utxo_common::checked_address_from_str(self, address)
    }

    fn set_history_sync_state(&self, new_state: HistorySyncState) {
        *self.as_ref().history_sync_state.lock().unwrap() = new_state;
    }
}

// testnet
#[cfg(test)]
pub fn tbch_coin_for_test() -> BchCoin {
    use common::block_on;
    use crypto::privkey::key_pair_from_seed;
    use mm2_core::mm_ctx::MmCtxBuilder;

    let ctx = MmCtxBuilder::default().into_mm_arc();
    let keypair = key_pair_from_seed("BCH SLP test").unwrap();

    let conf = json!({"coin":"BCH","pubtype":0,"p2shtype":5,"mm2":1,"fork_id":"0x40","protocol":{"type":"UTXO"}, "sign_message_prefix": "Bitcoin Signed Message:\n",
         "address_format":{"format":"cashaddress","network":"bchtest"}});
    let req = json!({
        "method": "electrum",
        "coin": "BCH",
        "servers": [{"url":"blackie.c3-soft.com:60001"},{"url":"testnet.imaginary.cash:50001"},{"url":"tbch.loping.net:60001"},{"url":"electroncash.de:50003"}],
        "bchd_urls": ["https://bchd-testnet.electroncash.de:18335"],
        "allow_slp_unsafe_conf": false,
    });

    let params = BchActivationRequest::from_legacy_req(&req).unwrap();
    block_on(bch_coin_from_conf_and_params(
        &ctx,
        "BCH",
        &conf,
        params,
        CashAddrPrefix::SlpTest,
        &*keypair.private().secret,
    ))
    .unwrap()
}

// mainnet
#[cfg(test)]
pub fn bch_coin_for_test() -> BchCoin {
    use common::block_on;
    use crypto::privkey::key_pair_from_seed;
    use mm2_core::mm_ctx::MmCtxBuilder;

    let ctx = MmCtxBuilder::default().into_mm_arc();
    let keypair = key_pair_from_seed("BCH SLP test").unwrap();

    let conf = json!({"coin":"BCH","pubtype":0,"p2shtype":5,"mm2":1,"fork_id":"0x40","protocol":{"type":"UTXO"},
         "address_format":{"format":"cashaddress","network":"bitcoincash"}});
    let req = json!({
        "method": "electrum",
        "coin": "BCH",
        "servers": [{"url":"electrum1.cipig.net:10055"},{"url":"electrum2.cipig.net:10055"},{"url":"electrum3.cipig.net:10055"}],
        "bchd_urls": [],
        "allow_slp_unsafe_conf": true,
    });

    let params = BchActivationRequest::from_legacy_req(&req).unwrap();
    block_on(bch_coin_from_conf_and_params(
        &ctx,
        "BCH",
        &conf,
        params,
        CashAddrPrefix::SimpleLedger,
        &*keypair.private().secret,
    ))
    .unwrap()
}

#[cfg(test)]
mod bch_tests {
    use super::*;
    use crate::my_tx_history_v2::for_tests::init_storage_for;
    use crate::{TransactionType, TxFeeDetails};
    use common::block_on;

    #[test]
    fn test_get_slp_genesis_params() {
        let coin = tbch_coin_for_test();
        let token_id = "bb309e48930671582bea508f9a1d9b491e49b69be3d6f372dc08da2ac6e90eb7".into();
        let (_ctx, storage) = init_storage_for(&coin);

        let slp_params = block_on(coin.get_slp_genesis_params(token_id, &storage)).unwrap();
        assert_eq!("USDF", slp_params.token_ticker);
        assert_eq!(4, slp_params.decimals[0]);
    }

    #[test]
    fn test_plain_bch_tx_details() {
        let coin = tbch_coin_for_test();
        let (_ctx, storage) = init_storage_for(&coin);

        let hash = "a8dcc3c6776e93e7bd21fb81551e853447c55e2d8ac141b418583bc8095ce390".into();
        let tx = block_on(coin.tx_from_storage_or_rpc(&hash, &storage)).unwrap();

        let my_addresses = block_on(coin.my_addresses()).unwrap();
        let details = block_on(coin.bch_tx_details(&hash, &tx, None, &storage, &my_addresses)).unwrap();
        let expected_total: BigDecimal = "0.11407782".parse().unwrap();
        assert_eq!(expected_total, details.total_amount);

        let expected_received: BigDecimal = "0.11405301".parse().unwrap();
        assert_eq!(expected_received, details.received_by_me);

        let expected_spent: BigDecimal = "0.11407782".parse().unwrap();
        assert_eq!(expected_spent, details.spent_by_me);

        let expected_balance_change: BigDecimal = "-0.00002481".parse().unwrap();
        assert_eq!(expected_balance_change, details.my_balance_change);

        let expected_from = vec!["bchtest:qzx0llpyp8gxxsmad25twksqnwd62xm3lsnnczzt66".to_owned()];
        assert_eq!(expected_from, details.from);

        let expected_to = vec![
            "bchtest:qrhdt5adye8lc68upfj9fctfdgcd3aq9hctf8ft6md".to_owned(),
            "bchtest:qzx0llpyp8gxxsmad25twksqnwd62xm3lsnnczzt66".to_owned(),
        ];
        assert_eq!(expected_to, details.to);

        let expected_internal_id = BytesJson::from("a8dcc3c6776e93e7bd21fb81551e853447c55e2d8ac141b418583bc8095ce390");
        assert_eq!(expected_internal_id, details.internal_id);

        let expected_fee = Some(TxFeeDetails::Utxo(UtxoFeeDetails {
            coin: Some("BCH".into()),
            amount: "0.00001481".parse().unwrap(),
        }));
        assert_eq!(expected_fee, details.fee_details);

        assert_eq!(coin.ticker(), details.coin);
    }

    #[test]
    fn test_slp_tx_details() {
        let coin = tbch_coin_for_test();
        let (_ctx, storage) = init_storage_for(&coin);

        let hash = "a8dcc3c6776e93e7bd21fb81551e853447c55e2d8ac141b418583bc8095ce390".into();
        let tx = block_on(coin.tx_from_storage_or_rpc(&hash, &storage)).unwrap();

        let slp_details = parse_slp_script(&tx.outputs[0].script_pubkey).unwrap();

        let my_addresses = block_on(coin.my_addresses()).unwrap();
        let slp_tx_details =
            block_on(coin.slp_tx_details(&tx, slp_details.transaction, None, None, &storage, &my_addresses)).unwrap();

        let expected_total: BigDecimal = "6.2974".parse().unwrap();
        assert_eq!(expected_total, slp_tx_details.total_amount);

        let expected_spent: BigDecimal = "6.2974".parse().unwrap();
        assert_eq!(expected_spent, slp_tx_details.spent_by_me);

        let expected_received: BigDecimal = "5.2974".parse().unwrap();
        assert_eq!(expected_received, slp_tx_details.received_by_me);

        let expected_balance_change = BigDecimal::from(-1i32);
        assert_eq!(expected_balance_change, slp_tx_details.my_balance_change);

        let expected_from = vec!["slptest:qzx0llpyp8gxxsmad25twksqnwd62xm3lsg8lecug8".to_owned()];
        assert_eq!(expected_from, slp_tx_details.from);

        let expected_to = vec![
            "slptest:qrhdt5adye8lc68upfj9fctfdgcd3aq9hcsaqj3dfs".to_owned(),
            "slptest:qzx0llpyp8gxxsmad25twksqnwd62xm3lsg8lecug8".to_owned(),
        ];
        assert_eq!(expected_to, slp_tx_details.to);

        let expected_tx_type =
            TransactionType::TokenTransfer("bb309e48930671582bea508f9a1d9b491e49b69be3d6f372dc08da2ac6e90eb7".into());
        assert_eq!(expected_tx_type, slp_tx_details.transaction_type);

        assert_eq!(coin.ticker(), slp_tx_details.coin);
    }

    #[test]
    fn test_sign_message() {
        let coin = tbch_coin_for_test();
        let signature = coin.sign_message("test").unwrap();
        assert_eq!(
            signature,
            "ILuePKMsycXwJiNDOT7Zb7TfIlUW7Iq+5ylKd15AK72vGVYXbnf7Gj9Lk9MFV+6Ub955j7MiAkp0wQjvuIoRPPA="
        );
    }

    #[test]
    #[cfg(not(target_arch = "wasm32"))]
    fn test_verify_message() {
        let coin = tbch_coin_for_test();
        let is_valid = coin
            .verify_message(
                "ILuePKMsycXwJiNDOT7Zb7TfIlUW7Iq+5ylKd15AK72vGVYXbnf7Gj9Lk9MFV+6Ub955j7MiAkp0wQjvuIoRPPA=",
                "test",
                "bchtest:qzx0llpyp8gxxsmad25twksqnwd62xm3lsnnczzt66",
            )
            .unwrap();
        assert!(is_valid);
    }
}<|MERGE_RESOLUTION|>--- conflicted
+++ resolved
@@ -12,14 +12,9 @@
 use crate::{BlockHeightAndTime, CanRefundHtlc, CoinBalance, CoinProtocol, CoinWithDerivationMethod,
             NegotiateSwapContractAddrErr, PrivKeyBuildPolicy, RawTransactionFut, RawTransactionRequest,
             SearchForSwapTxSpendInput, SignatureResult, SwapOps, TradePreimageValue, TransactionFut, TransactionType,
-<<<<<<< HEAD
-            TxFeeDetails, TxMarshalingErr, UnexpectedDerivationMethod, ValidateAddressResult, ValidatePaymentFut,
-            ValidatePaymentInput, VerificationResult, WatcherOps, WatcherSearchForSwapTxSpendInput,
-            WatcherValidatePaymentInput, WithdrawFut};
-=======
             TxFeeDetails, TxMarshalingErr, UnexpectedDerivationMethod, ValidateAddressResult, ValidateOtherPubKeyErr,
-            ValidatePaymentFut, ValidatePaymentInput, VerificationResult, WatcherValidatePaymentInput, WithdrawFut};
->>>>>>> 8e92b9df
+            ValidatePaymentFut, ValidatePaymentInput, VerificationResult, WatcherOps,
+            WatcherSearchForSwapTxSpendInput, WatcherValidatePaymentInput, WithdrawFut};
 use common::log::warn;
 use derive_more::Display;
 use futures::{FutureExt, TryFutureExt};
