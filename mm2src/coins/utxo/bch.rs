--- conflicted
+++ resolved
@@ -10,17 +10,6 @@
 use crate::utxo::utxo_tx_history_v2::{UtxoMyAddressesHistoryError, UtxoTxDetailsError, UtxoTxDetailsParams,
                                       UtxoTxHistoryOps};
 use crate::{BlockHeightAndTime, CanRefundHtlc, CheckIfMyPaymentSentArgs, CoinBalance, CoinProtocol,
-<<<<<<< HEAD
-            CoinWithDerivationMethod, NegotiateSwapContractAddrErr, PaymentInstructions, PaymentInstructionsErr,
-            PrivKeyBuildPolicy, RawTransactionFut, RawTransactionRequest, SearchForSwapTxSpendInput,
-            SendMakerPaymentArgs, SendMakerRefundsPaymentArgs, SendMakerSpendsTakerPaymentArgs, SendTakerPaymentArgs,
-            SendTakerRefundsPaymentArgs, SendTakerSpendsMakerPaymentArgs, SignatureResult, SwapOps,
-            TradePreimageValue, TransactionFut, TransactionType, TxFeeDetails, TxMarshalingErr,
-            UnexpectedDerivationMethod, ValidateAddressResult, ValidateFeeArgs, ValidateInstructionsErr,
-            ValidateOtherPubKeyErr, ValidatePaymentFut, ValidatePaymentInput, VerificationResult, WatcherOps,
-            WatcherValidatePaymentInput, WithdrawFut};
-use common::executor::{AbortableSystem, AbortedError};
-=======
             CoinWithDerivationMethod, IguanaPrivKey, NegotiateSwapContractAddrErr, PaymentInstructions,
             PaymentInstructionsErr, PrivKeyBuildPolicy, RawTransactionFut, RawTransactionRequest,
             SearchForSwapTxSpendInput, SendMakerPaymentArgs, SendMakerRefundsPaymentArgs,
@@ -29,7 +18,7 @@
             TransactionType, TxFeeDetails, TxMarshalingErr, UnexpectedDerivationMethod, ValidateAddressResult,
             ValidateFeeArgs, ValidateInstructionsErr, ValidateOtherPubKeyErr, ValidatePaymentFut,
             ValidatePaymentInput, VerificationResult, WatcherOps, WatcherValidatePaymentInput, WithdrawFut};
->>>>>>> 7909eb13
+use common::executor::{AbortableSystem, AbortedError};
 use common::log::warn;
 use derive_more::Display;
 use futures::{FutureExt, TryFutureExt};
