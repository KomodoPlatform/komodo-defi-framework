use super::*;
use crate::coin_errors::{MyAddressError, ValidatePaymentError};
use crate::my_tx_history_v2::{CoinWithTxHistoryV2, MyTxHistoryErrorV2, MyTxHistoryTarget, TxDetailsBuilder,
                              TxHistoryStorage};
use crate::tx_history_storage::{GetTxHistoryFilters, WalletId};
use crate::utxo::rpc_clients::UtxoRpcFut;
use crate::utxo::slp::{parse_slp_script, SlpGenesisParams, SlpTokenInfo, SlpTransaction, SlpUnspent};
use crate::utxo::utxo_builder::{UtxoArcBuilder, UtxoCoinBuilder};
use crate::utxo::utxo_common::big_decimal_from_sat_unsigned;
use crate::utxo::utxo_tx_history_v2::{UtxoMyAddressesHistoryError, UtxoTxDetailsError, UtxoTxDetailsParams,
                                      UtxoTxHistoryOps};
use crate::{BlockHeightAndTime, CanRefundHtlc, CoinBalance, CoinProtocol, CoinWithDerivationMethod,
            NegotiateSwapContractAddrErr, PrivKeyBuildPolicy, RawTransactionFut, RawTransactionRequest,
            SearchForSwapTxSpendInput, SignatureResult, SwapOps, TradePreimageValue, TransactionFut, TransactionType,
<<<<<<< HEAD
            TxFeeDetails, TxMarshalingErr, UnexpectedDerivationMethod, ValidateAddressResult, ValidateOtherPubKeyErr,
=======
            TxFeeDetails, TxMarshalingErr, UnexpectedDerivationMethod, ValidateAddressResult, ValidatePaymentFut,
>>>>>>> 5dbc5de4
            ValidatePaymentInput, VerificationResult, WatcherValidatePaymentInput, WithdrawFut};
use common::log::warn;
use derive_more::Display;
use futures::{FutureExt, TryFutureExt};
use itertools::Either as EitherIter;
use keys::hash::H256;
use keys::CashAddress;
pub use keys::NetworkPrefix as CashAddrPrefix;
use mm2_metrics::MetricsArc;
use mm2_number::MmNumber;
use serde_json::{self as json, Value as Json};
use serialization::{deserialize, CoinVariant};
use std::sync::MutexGuard;

pub type BchUnspentMap = HashMap<Address, BchUnspents>;

#[derive(Clone, Debug, Deserialize, Serialize)]
pub struct BchActivationRequest {
    #[serde(default)]
    allow_slp_unsafe_conf: bool,
    bchd_urls: Vec<String>,
    #[serde(flatten)]
    pub utxo_params: UtxoActivationParams,
}

#[derive(Debug, Display)]
pub enum BchFromLegacyReqErr {
    InvalidUtxoParams(UtxoFromLegacyReqErr),
    InvalidBchdUrls(json::Error),
}

impl From<UtxoFromLegacyReqErr> for BchFromLegacyReqErr {
    fn from(err: UtxoFromLegacyReqErr) -> Self { BchFromLegacyReqErr::InvalidUtxoParams(err) }
}

impl BchActivationRequest {
    pub fn from_legacy_req(req: &Json) -> Result<Self, MmError<BchFromLegacyReqErr>> {
        let bchd_urls = json::from_value(req["bchd_urls"].clone()).map_to_mm(BchFromLegacyReqErr::InvalidBchdUrls)?;
        let allow_slp_unsafe_conf = req["allow_slp_unsafe_conf"].as_bool().unwrap_or_default();
        let utxo_params = UtxoActivationParams::from_legacy_req(req)?;

        Ok(BchActivationRequest {
            allow_slp_unsafe_conf,
            bchd_urls,
            utxo_params,
        })
    }
}

#[derive(Clone)]
pub struct BchCoin {
    utxo_arc: UtxoArc,
    slp_addr_prefix: CashAddrPrefix,
    bchd_urls: Vec<String>,
    slp_tokens_infos: Arc<Mutex<HashMap<String, SlpTokenInfo>>>,
}

#[allow(clippy::large_enum_variant)]
pub enum IsSlpUtxoError {
    Rpc(UtxoRpcError),
    TxDeserialization(serialization::Error),
}

#[derive(Debug, Default)]
pub struct BchUnspents {
    /// Standard BCH UTXOs
    standard: Vec<UnspentInfo>,
    /// SLP related UTXOs
    slp: HashMap<H256, Vec<SlpUnspent>>,
    /// SLP minting batons outputs, DO NOT use them as MM2 doesn't support SLP minting by default
    slp_batons: Vec<UnspentInfo>,
    /// The unspents of transaction with an undetermined protocol (OP_RETURN in 0 output but not SLP)
    /// DO NOT ever use them to avoid burning users funds
    undetermined: Vec<UnspentInfo>,
}

impl BchUnspents {
    fn add_standard(&mut self, utxo: UnspentInfo) { self.standard.push(utxo) }

    fn add_slp(&mut self, token_id: H256, bch_unspent: UnspentInfo, slp_amount: u64) {
        let slp_unspent = SlpUnspent {
            bch_unspent,
            slp_amount,
        };
        self.slp.entry(token_id).or_insert_with(Vec::new).push(slp_unspent);
    }

    fn add_slp_baton(&mut self, utxo: UnspentInfo) { self.slp_batons.push(utxo) }

    fn add_undetermined(&mut self, utxo: UnspentInfo) { self.undetermined.push(utxo) }

    pub fn platform_balance(&self, decimals: u8) -> CoinBalance {
        let spendable_sat = total_unspent_value(&self.standard);

        let unspendable_slp = self.slp.iter().fold(0, |cur, (_, slp_unspents)| {
            let bch_value = total_unspent_value(slp_unspents.iter().map(|slp| &slp.bch_unspent));
            cur + bch_value
        });

        let unspendable_slp_batons = total_unspent_value(&self.slp_batons);
        let unspendable_undetermined = total_unspent_value(&self.undetermined);

        let total_unspendable = unspendable_slp + unspendable_slp_batons + unspendable_undetermined;
        CoinBalance {
            spendable: big_decimal_from_sat_unsigned(spendable_sat, decimals),
            unspendable: big_decimal_from_sat_unsigned(total_unspendable, decimals),
        }
    }

    pub fn slp_token_balance(&self, token_id: &H256, decimals: u8) -> CoinBalance {
        self.slp
            .get(token_id)
            .map(|unspents| {
                let total_sat = unspents.iter().fold(0, |cur, unspent| cur + unspent.slp_amount);
                CoinBalance {
                    spendable: big_decimal_from_sat_unsigned(total_sat, decimals),
                    unspendable: 0.into(),
                }
            })
            .unwrap_or_default()
    }
}

impl From<UtxoRpcError> for IsSlpUtxoError {
    fn from(err: UtxoRpcError) -> IsSlpUtxoError { IsSlpUtxoError::Rpc(err) }
}

impl From<serialization::Error> for IsSlpUtxoError {
    fn from(err: serialization::Error) -> IsSlpUtxoError { IsSlpUtxoError::TxDeserialization(err) }
}

impl BchCoin {
    pub fn slp_prefix(&self) -> &CashAddrPrefix { &self.slp_addr_prefix }

    pub fn slp_address(&self, address: &Address) -> Result<CashAddress, String> {
        let conf = &self.as_ref().conf;
        address.to_cashaddress(
            &self.slp_prefix().to_string(),
            conf.pub_addr_prefix,
            conf.p2sh_addr_prefix,
        )
    }

    pub fn bchd_urls(&self) -> &[String] { &self.bchd_urls }

    async fn utxos_into_bch_unspents(&self, utxos: Vec<UnspentInfo>) -> UtxoRpcResult<BchUnspents> {
        let mut result = BchUnspents::default();
        let mut temporary_undetermined = Vec::new();

        let to_verbose: HashSet<H256Json> = utxos
            .into_iter()
            .filter_map(|unspent| {
                if unspent.outpoint.index == 0 {
                    // Zero output is reserved for OP_RETURN of specific protocols
                    // so if we get it we can safely consider this as standard BCH UTXO.
                    // There is no need to request verbose transaction for such UTXO.
                    result.add_standard(unspent);
                    None
                } else {
                    let hash = unspent.outpoint.hash.reversed().into();
                    temporary_undetermined.push(unspent);
                    Some(hash)
                }
            })
            .collect();

        let verbose_txs = self
            .get_verbose_transactions_from_cache_or_rpc(to_verbose)
            .compat()
            .await?;

        for unspent in temporary_undetermined {
            let prev_tx_hash = unspent.outpoint.hash.reversed().into();
            let prev_tx_bytes = verbose_txs
                .get(&prev_tx_hash)
                .or_mm_err(|| {
                    UtxoRpcError::Internal(format!(
                        "'get_verbose_transactions_from_cache_or_rpc' should have returned '{:?}'",
                        prev_tx_hash
                    ))
                })?
                .to_inner();
            let prev_tx: UtxoTx = match deserialize(prev_tx_bytes.hex.as_slice()) {
                Ok(b) => b,
                Err(e) => {
                    warn!(
                        "Failed to deserialize prev_tx {:?} with error {:?}, considering {:?} as undetermined",
                        prev_tx_bytes, e, unspent
                    );
                    result.add_undetermined(unspent);
                    continue;
                },
            };

            if prev_tx.outputs.is_empty() {
                warn!(
                    "Prev_tx {:?} outputs are empty, considering {:?} as undetermined",
                    prev_tx_bytes, unspent
                );
                result.add_undetermined(unspent);
                continue;
            }

            let zero_out_script: Script = prev_tx.outputs[0].script_pubkey.clone().into();
            if zero_out_script.is_pay_to_public_key()
                || zero_out_script.is_pay_to_public_key_hash()
                || zero_out_script.is_pay_to_script_hash()
            {
                result.add_standard(unspent);
            } else {
                match parse_slp_script(&prev_tx.outputs[0].script_pubkey) {
                    Ok(slp_data) => match slp_data.transaction {
                        SlpTransaction::Send { token_id, amounts } => {
                            match amounts.get(unspent.outpoint.index as usize - 1) {
                                Some(slp_amount) => result.add_slp(token_id, unspent, *slp_amount),
                                None => result.add_standard(unspent),
                            }
                        },
                        SlpTransaction::Genesis(genesis) => {
                            if unspent.outpoint.index == 1 {
                                let token_id = prev_tx.hash().reversed();
                                result.add_slp(token_id, unspent, genesis.initial_token_mint_quantity);
                            } else if Some(unspent.outpoint.index) == genesis.mint_baton_vout.map(|u| u as u32) {
                                result.add_slp_baton(unspent);
                            } else {
                                result.add_standard(unspent);
                            }
                        },
                        SlpTransaction::Mint {
                            token_id,
                            additional_token_quantity,
                            mint_baton_vout,
                        } => {
                            if unspent.outpoint.index == 1 {
                                result.add_slp(token_id, unspent, additional_token_quantity);
                            } else if Some(unspent.outpoint.index) == mint_baton_vout.map(|u| u as u32) {
                                result.add_slp_baton(unspent);
                            } else {
                                result.add_standard(unspent);
                            }
                        },
                    },
                    Err(e) => {
                        warn!(
                            "Error {} parsing script {:?} as SLP, considering {:?} as undetermined",
                            e, prev_tx.outputs[0].script_pubkey, unspent
                        );
                        result.undetermined.push(unspent);
                    },
                };
            }
        }
        Ok(result)
    }

    /// Returns unspents to calculate balance, use for displaying purposes only!
    /// DO NOT USE to build transactions, it can lead to double spending attempt and also have other unpleasant consequences
    pub async fn bch_unspents_for_display(&self, address: &Address) -> UtxoRpcResult<BchUnspents> {
        // ordering is not required to display balance to we can simply call "normal" list_unspent
        let all_unspents = self
            .utxo_arc
            .rpc_client
            .list_unspent(address, self.utxo_arc.decimals)
            .compat()
            .await?;
        self.utxos_into_bch_unspents(all_unspents).await
    }

    /// Locks recently spent cache to safely return UTXOs for spending
    pub async fn bch_unspents_for_spend(
        &self,
        address: &Address,
    ) -> UtxoRpcResult<(BchUnspents, RecentlySpentOutPointsGuard<'_>)> {
        let (all_unspents, recently_spent) = utxo_common::get_unspent_ordered_list(self, address).await?;
        let result = self.utxos_into_bch_unspents(all_unspents).await?;

        Ok((result, recently_spent))
    }

    pub async fn get_token_utxos_for_spend(
        &self,
        token_id: &H256,
    ) -> UtxoRpcResult<(Vec<SlpUnspent>, Vec<UnspentInfo>, RecentlySpentOutPointsGuard<'_>)> {
        let my_address = self
            .as_ref()
            .derivation_method
            .iguana_or_err()
            .mm_err(|e| UtxoRpcError::Internal(e.to_string()))?;
        let (mut bch_unspents, recently_spent) = self.bch_unspents_for_spend(my_address).await?;
        let (mut slp_unspents, standard_utxos) = (
            bch_unspents.slp.remove(token_id).unwrap_or_default(),
            bch_unspents.standard,
        );

        slp_unspents.sort_by(|a, b| a.slp_amount.cmp(&b.slp_amount));
        Ok((slp_unspents, standard_utxos, recently_spent))
    }

    pub async fn get_token_utxos_for_display(
        &self,
        token_id: &H256,
    ) -> UtxoRpcResult<(Vec<SlpUnspent>, Vec<UnspentInfo>)> {
        let my_address = self
            .as_ref()
            .derivation_method
            .iguana_or_err()
            .mm_err(|e| UtxoRpcError::Internal(e.to_string()))?;
        let mut bch_unspents = self.bch_unspents_for_display(my_address).await?;
        let (mut slp_unspents, standard_utxos) = (
            bch_unspents.slp.remove(token_id).unwrap_or_default(),
            bch_unspents.standard,
        );

        slp_unspents.sort_by(|a, b| a.slp_amount.cmp(&b.slp_amount));
        Ok((slp_unspents, standard_utxos))
    }

    pub fn add_slp_token_info(&self, ticker: String, info: SlpTokenInfo) {
        self.slp_tokens_infos.lock().unwrap().insert(ticker, info);
    }

    pub fn get_slp_tokens_infos(&self) -> MutexGuard<'_, HashMap<String, SlpTokenInfo>> {
        self.slp_tokens_infos.lock().unwrap()
    }

    pub fn get_my_slp_address(&self) -> Result<CashAddress, String> {
        let my_address = try_s!(self.as_ref().derivation_method.iguana_or_err());
        let slp_address = my_address.to_cashaddress(
            &self.slp_prefix().to_string(),
            self.as_ref().conf.pub_addr_prefix,
            self.as_ref().conf.p2sh_addr_prefix,
        )?;
        Ok(slp_address)
    }

    /// Returns multiple details by tx hash if token transfers also occurred in the transaction
    pub async fn transaction_details_with_token_transfers<T: TxHistoryStorage>(
        &self,
        params: UtxoTxDetailsParams<'_, T>,
    ) -> MmResult<Vec<TransactionDetails>, UtxoTxDetailsError> {
        let tx = self.tx_from_storage_or_rpc(params.hash, params.storage).await?;

        let bch_tx_details = self
            .bch_tx_details(
                params.hash,
                &tx,
                params.block_height_and_time,
                params.storage,
                params.my_addresses,
            )
            .await?;
        let maybe_op_return: Script = tx.outputs[0].script_pubkey.clone().into();
        if !(maybe_op_return.is_pay_to_public_key_hash()
            || maybe_op_return.is_pay_to_public_key()
            || maybe_op_return.is_pay_to_script_hash())
        {
            if let Ok(slp_details) = parse_slp_script(&maybe_op_return) {
                let slp_tx_details = self
                    .slp_tx_details(
                        &tx,
                        slp_details.transaction,
                        params.block_height_and_time,
                        bch_tx_details.fee_details.clone(),
                        params.storage,
                        params.my_addresses,
                    )
                    .await?;
                return Ok(vec![bch_tx_details, slp_tx_details]);
            }
        }

        Ok(vec![bch_tx_details])
    }

    async fn bch_tx_details<T: TxHistoryStorage>(
        &self,
        tx_hash: &H256Json,
        tx: &UtxoTx,
        height_and_time: Option<BlockHeightAndTime>,
        storage: &T,
        my_addresses: &HashSet<Address>,
    ) -> MmResult<TransactionDetails, UtxoTxDetailsError> {
        let mut tx_builder = TxDetailsBuilder::new(self.ticker().to_owned(), tx, height_and_time, my_addresses.clone());
        for output in &tx.outputs {
            let addresses = match self.addresses_from_script(&output.script_pubkey.clone().into()) {
                Ok(a) => a,
                Err(_) => continue,
            };

            if addresses.is_empty() {
                continue;
            }

            if addresses.len() != 1 {
                let msg = format!(
                    "{} tx {:02x} output script resulted into unexpected number of addresses",
                    self.ticker(),
                    tx_hash,
                );
                return MmError::err(UtxoTxDetailsError::TxAddressDeserializationError(msg));
            }

            let amount = big_decimal_from_sat_unsigned(output.value, self.decimals());
            for address in addresses {
                tx_builder.transferred_to(address, &amount);
            }
        }

        let mut total_input = 0;
        for input in &tx.inputs {
            let index = input.previous_output.index;
            let prev_tx = self
                .tx_from_storage_or_rpc(&input.previous_output.hash.reversed().into(), storage)
                .await?;
            let prev_script = prev_tx.outputs[index as usize].script_pubkey.clone().into();
            let addresses = self
                .addresses_from_script(&prev_script)
                .map_to_mm(UtxoTxDetailsError::TxAddressDeserializationError)?;
            if addresses.len() != 1 {
                let msg = format!(
                    "{} tx {:02x} output script resulted into unexpected number of addresses",
                    self.ticker(),
                    tx_hash,
                );
                return MmError::err(UtxoTxDetailsError::TxAddressDeserializationError(msg));
            }

            let prev_value = prev_tx.outputs[index as usize].value;
            total_input += prev_value;
            let amount = big_decimal_from_sat_unsigned(prev_value, self.decimals());
            for address in addresses {
                tx_builder.transferred_from(address, &amount);
            }
        }

        let total_output = tx.outputs.iter().fold(0, |total, output| total + output.value);
        let fee = Some(TxFeeDetails::Utxo(UtxoFeeDetails {
            coin: Some(self.ticker().into()),
            amount: big_decimal_from_sat_unsigned(total_input - total_output, self.decimals()),
        }));
        tx_builder.set_tx_fee(fee);
        Ok(tx_builder.build())
    }

    async fn get_slp_genesis_params<T: TxHistoryStorage>(
        &self,
        token_id: H256,
        storage: &T,
    ) -> MmResult<SlpGenesisParams, UtxoTxDetailsError> {
        let token_genesis_tx = self.tx_from_storage_or_rpc(&token_id.into(), storage).await?;
        let maybe_genesis_script: Script = token_genesis_tx.outputs[0].script_pubkey.clone().into();
        let slp_details = parse_slp_script(&maybe_genesis_script)?;
        match slp_details.transaction {
            SlpTransaction::Genesis(params) => Ok(params),
            _ => {
                let error = format!("SLP token ID '{}' is not a genesis TX", token_id);
                MmError::err(UtxoTxDetailsError::InvalidTransaction(error))
            },
        }
    }

    async fn slp_transferred_amounts<T: TxHistoryStorage>(
        &self,
        utxo_tx: &UtxoTx,
        slp_tx: SlpTransaction,
        storage: &T,
    ) -> MmResult<HashMap<usize, (CashAddress, BigDecimal)>, UtxoTxDetailsError> {
        let slp_amounts = match slp_tx {
            SlpTransaction::Send { token_id, amounts } => {
                let genesis_params = self.get_slp_genesis_params(token_id, storage).await?;
                EitherIter::Left(
                    amounts
                        .into_iter()
                        .map(move |amount| big_decimal_from_sat_unsigned(amount, genesis_params.decimals[0])),
                )
            },
            SlpTransaction::Mint {
                token_id,
                additional_token_quantity,
                ..
            } => {
                let slp_genesis_params = self.get_slp_genesis_params(token_id, storage).await?;
                EitherIter::Right(std::iter::once(big_decimal_from_sat_unsigned(
                    additional_token_quantity,
                    slp_genesis_params.decimals[0],
                )))
            },
            SlpTransaction::Genesis(genesis_params) => EitherIter::Right(std::iter::once(
                big_decimal_from_sat_unsigned(genesis_params.initial_token_mint_quantity, genesis_params.decimals[0]),
            )),
        };

        let mut result = HashMap::new();
        for (i, amount) in slp_amounts.into_iter().enumerate() {
            let output_index = i + 1;
            match utxo_tx.outputs.get(output_index) {
                Some(output) => {
                    let addresses = self
                        .addresses_from_script(&output.script_pubkey.clone().into())
                        .map_to_mm(UtxoTxDetailsError::TxAddressDeserializationError)?;
                    if addresses.len() != 1 {
                        let msg = format!(
                            "{} tx {:?} output script resulted into unexpected number of addresses",
                            self.ticker(),
                            utxo_tx.hash().reversed(),
                        );
                        return MmError::err(UtxoTxDetailsError::TxAddressDeserializationError(msg));
                    }

                    let slp_address = self
                        .slp_address(&addresses[0])
                        .map_to_mm(UtxoTxDetailsError::InvalidTransaction)?;
                    result.insert(output_index, (slp_address, amount));
                },
                None => {
                    let error = format!(
                        "Unexpected '{}' output index at {} TX",
                        output_index,
                        utxo_tx.hash().reversed()
                    );
                    return MmError::err(UtxoTxDetailsError::InvalidTransaction(error));
                },
            }
        }
        Ok(result)
    }

    async fn slp_tx_details<Storage: TxHistoryStorage>(
        &self,
        tx: &UtxoTx,
        slp_tx: SlpTransaction,
        height_and_time: Option<BlockHeightAndTime>,
        tx_fee: Option<TxFeeDetails>,
        storage: &Storage,
        my_addresses: &HashSet<Address>,
    ) -> MmResult<TransactionDetails, UtxoTxDetailsError> {
        let token_id = match slp_tx.token_id() {
            Some(id) => id,
            None => tx.hash().reversed(),
        };

        let slp_addresses: Vec<_> = my_addresses
            .iter()
            .map(|addr| self.slp_address(addr))
            .collect::<Result<_, _>>()
            .map_to_mm(UtxoTxDetailsError::Internal)?;

        let mut slp_tx_details_builder =
            TxDetailsBuilder::new(self.ticker().to_owned(), tx, height_and_time, slp_addresses);
        let slp_transferred_amounts = self.slp_transferred_amounts(tx, slp_tx, storage).await?;
        for (_, (address, amount)) in slp_transferred_amounts {
            slp_tx_details_builder.transferred_to(address, &amount);
        }

        for input in &tx.inputs {
            let prev_tx = self
                .tx_from_storage_or_rpc(&input.previous_output.hash.reversed().into(), storage)
                .await?;
            if let Ok(slp_tx_details) = parse_slp_script(&prev_tx.outputs[0].script_pubkey) {
                let mut prev_slp_transferred = self
                    .slp_transferred_amounts(&prev_tx, slp_tx_details.transaction, storage)
                    .await?;
                let i = input.previous_output.index as usize;
                if let Some((address, amount)) = prev_slp_transferred.remove(&i) {
                    slp_tx_details_builder.transferred_from(address, &amount);
                }
            }
        }

        slp_tx_details_builder.set_transaction_type(TransactionType::TokenTransfer(token_id.take().to_vec().into()));
        slp_tx_details_builder.set_tx_fee(tx_fee);

        Ok(slp_tx_details_builder.build())
    }

    pub async fn get_block_timestamp(&self, height: u64) -> Result<u64, MmError<GetBlockHeaderError>> {
        self.as_ref().rpc_client.get_block_timestamp(height).await
    }
}

impl AsRef<UtxoCoinFields> for BchCoin {
    fn as_ref(&self) -> &UtxoCoinFields { &self.utxo_arc }
}

pub async fn bch_coin_from_conf_and_params(
    ctx: &MmArc,
    ticker: &str,
    conf: &Json,
    params: BchActivationRequest,
    slp_addr_prefix: CashAddrPrefix,
    priv_key: &[u8],
) -> Result<BchCoin, String> {
    if params.bchd_urls.is_empty() && !params.allow_slp_unsafe_conf {
        return Err("Using empty bchd_urls is unsafe for SLP users!".into());
    }

    let bchd_urls = params.bchd_urls;
    let slp_tokens_infos = Arc::new(Mutex::new(HashMap::new()));
    let constructor = {
        move |utxo_arc| BchCoin {
            utxo_arc,
            slp_addr_prefix: slp_addr_prefix.clone(),
            bchd_urls: bchd_urls.clone(),
            slp_tokens_infos: slp_tokens_infos.clone(),
        }
    };

    let priv_key_policy = PrivKeyBuildPolicy::IguanaPrivKey(priv_key);
    let coin = try_s!(
        UtxoArcBuilder::new(ctx, ticker, conf, &params.utxo_params, priv_key_policy, constructor)
            .build()
            .await
    );
    Ok(coin)
}

#[derive(Debug)]
pub enum BchActivationError {
    CoinInitError(String),
    TokenConfIsNotFound {
        token: String,
    },
    TokenCoinProtocolParseError {
        token: String,
        error: json::Error,
    },
    TokenCoinProtocolIsNotSlp {
        token: String,
        protocol: CoinProtocol,
    },
    TokenPlatformCoinIsInvalidInConf {
        token: String,
        expected_platform: String,
        actual_platform: String,
    },
    RpcError(UtxoRpcError),
    SlpPrefixParseError(String),
}

impl From<UtxoRpcError> for BchActivationError {
    fn from(e: UtxoRpcError) -> Self { BchActivationError::RpcError(e) }
}

// if mockable is placed before async_trait there is `munmap_chunk(): invalid pointer` error on async fn mocking attempt
#[async_trait]
#[cfg_attr(test, mockable)]
impl UtxoTxBroadcastOps for BchCoin {
    async fn broadcast_tx(&self, tx: &UtxoTx) -> Result<H256Json, MmError<BroadcastTxErr>> {
        utxo_common::broadcast_tx(self, tx).await
    }
}

// if mockable is placed before async_trait there is `munmap_chunk(): invalid pointer` error on async fn mocking attempt
#[async_trait]
#[cfg_attr(test, mockable)]
impl UtxoTxGenerationOps for BchCoin {
    async fn get_tx_fee(&self) -> UtxoRpcResult<ActualTxFee> { utxo_common::get_tx_fee(&self.utxo_arc).await }

    async fn calc_interest_if_required(
        &self,
        unsigned: TransactionInputSigner,
        data: AdditionalTxData,
        my_script_pub: Bytes,
    ) -> UtxoRpcResult<(TransactionInputSigner, AdditionalTxData)> {
        utxo_common::calc_interest_if_required(self, unsigned, data, my_script_pub).await
    }
}

#[async_trait]
#[cfg_attr(test, mockable)]
impl GetUtxoListOps for BchCoin {
    async fn get_unspent_ordered_list(
        &self,
        address: &Address,
    ) -> UtxoRpcResult<(Vec<UnspentInfo>, RecentlySpentOutPointsGuard<'_>)> {
        let (bch_unspents, recently_spent) = self.bch_unspents_for_spend(address).await?;
        Ok((bch_unspents.standard, recently_spent))
    }

    async fn get_all_unspent_ordered_list(
        &self,
        address: &Address,
    ) -> UtxoRpcResult<(Vec<UnspentInfo>, RecentlySpentOutPointsGuard<'_>)> {
        utxo_common::get_all_unspent_ordered_list(self, address).await
    }

    async fn get_mature_unspent_ordered_list(
        &self,
        address: &Address,
    ) -> UtxoRpcResult<(MatureUnspentList, RecentlySpentOutPointsGuard<'_>)> {
        let (unspents, recently_spent) = utxo_common::get_all_unspent_ordered_list(self, address).await?;
        Ok((MatureUnspentList::new_mature(unspents), recently_spent))
    }
}

// if mockable is placed before async_trait there is `munmap_chunk(): invalid pointer` error on async fn mocking attempt
#[async_trait]
#[cfg_attr(test, mockable)]
impl UtxoCommonOps for BchCoin {
    async fn get_htlc_spend_fee(&self, tx_size: u64) -> UtxoRpcResult<u64> {
        utxo_common::get_htlc_spend_fee(self, tx_size).await
    }

    fn addresses_from_script(&self, script: &Script) -> Result<Vec<Address>, String> {
        utxo_common::addresses_from_script(self, script)
    }

    fn denominate_satoshis(&self, satoshi: i64) -> f64 { utxo_common::denominate_satoshis(&self.utxo_arc, satoshi) }

    fn my_public_key(&self) -> Result<&Public, MmError<UnexpectedDerivationMethod>> {
        utxo_common::my_public_key(self.as_ref())
    }

    fn address_from_str(&self, address: &str) -> MmResult<Address, AddrFromStrError> {
        utxo_common::checked_address_from_str(self, address)
    }

    async fn get_current_mtp(&self) -> UtxoRpcResult<u32> {
        utxo_common::get_current_mtp(&self.utxo_arc, CoinVariant::Standard).await
    }

    fn is_unspent_mature(&self, output: &RpcTransaction) -> bool {
        utxo_common::is_unspent_mature(self.utxo_arc.conf.mature_confirmations, output)
    }

    async fn calc_interest_of_tx(&self, tx: &UtxoTx, input_transactions: &mut HistoryUtxoTxMap) -> UtxoRpcResult<u64> {
        utxo_common::calc_interest_of_tx(self, tx, input_transactions).await
    }

    async fn get_mut_verbose_transaction_from_map_or_rpc<'a, 'b>(
        &'a self,
        tx_hash: H256Json,
        utxo_tx_map: &'b mut HistoryUtxoTxMap,
    ) -> UtxoRpcResult<&'b mut HistoryUtxoTx> {
        utxo_common::get_mut_verbose_transaction_from_map_or_rpc(self, tx_hash, utxo_tx_map).await
    }

    async fn p2sh_spending_tx(&self, input: utxo_common::P2SHSpendingTxInput<'_>) -> Result<UtxoTx, String> {
        utxo_common::p2sh_spending_tx(self, input).await
    }

    fn get_verbose_transactions_from_cache_or_rpc(
        &self,
        tx_ids: HashSet<H256Json>,
    ) -> UtxoRpcFut<HashMap<H256Json, VerboseTransactionFrom>> {
        let selfi = self.clone();
        let fut = async move { utxo_common::get_verbose_transactions_from_cache_or_rpc(&selfi.utxo_arc, tx_ids).await };
        Box::new(fut.boxed().compat())
    }

    async fn preimage_trade_fee_required_to_send_outputs(
        &self,
        outputs: Vec<TransactionOutput>,
        fee_policy: FeePolicy,
        gas_fee: Option<u64>,
        stage: &FeeApproxStage,
    ) -> TradePreimageResult<BigDecimal> {
        utxo_common::preimage_trade_fee_required_to_send_outputs(
            self,
            self.ticker(),
            outputs,
            fee_policy,
            gas_fee,
            stage,
        )
        .await
    }

    fn increase_dynamic_fee_by_stage(&self, dynamic_fee: u64, stage: &FeeApproxStage) -> u64 {
        utxo_common::increase_dynamic_fee_by_stage(self, dynamic_fee, stage)
    }

    async fn p2sh_tx_locktime(&self, htlc_locktime: u32) -> Result<u32, MmError<UtxoRpcError>> {
        utxo_common::p2sh_tx_locktime(self, &self.utxo_arc.conf.ticker, htlc_locktime).await
    }

    fn addr_format(&self) -> &UtxoAddressFormat { utxo_common::addr_format(self) }

    fn addr_format_for_standard_scripts(&self) -> UtxoAddressFormat {
        utxo_common::addr_format_for_standard_scripts(self)
    }

    fn address_from_pubkey(&self, pubkey: &Public) -> Address {
        let conf = &self.utxo_arc.conf;
        let addr_format = self.addr_format().clone();
        utxo_common::address_from_pubkey(
            pubkey,
            conf.pub_addr_prefix,
            conf.pub_t_addr_prefix,
            conf.checksum_type,
            conf.bech32_hrp.clone(),
            addr_format,
        )
    }
}

#[async_trait]
impl SwapOps for BchCoin {
    fn send_taker_fee(&self, fee_addr: &[u8], amount: BigDecimal, _uuid: &[u8]) -> TransactionFut {
        utxo_common::send_taker_fee(self.clone(), fee_addr, amount)
    }

    fn send_maker_payment(
        &self,
        time_lock: u32,
        taker_pub: &[u8],
        secret_hash: &[u8],
        amount: BigDecimal,
        _swap_contract_address: &Option<BytesJson>,
        swap_unique_data: &[u8],
    ) -> TransactionFut {
        utxo_common::send_maker_payment(
            self.clone(),
            time_lock,
            taker_pub,
            secret_hash,
            amount,
            swap_unique_data,
        )
    }

    fn send_taker_payment(
        &self,
        time_lock: u32,
        maker_pub: &[u8],
        secret_hash: &[u8],
        amount: BigDecimal,
        _swap_contract_address: &Option<BytesJson>,
        swap_unique_data: &[u8],
    ) -> TransactionFut {
        utxo_common::send_taker_payment(
            self.clone(),
            time_lock,
            maker_pub,
            secret_hash,
            amount,
            swap_unique_data,
        )
    }

    fn send_maker_spends_taker_payment(
        &self,
        taker_payment_tx: &[u8],
        time_lock: u32,
        taker_pub: &[u8],
        secret: &[u8],
        _swap_contract_address: &Option<BytesJson>,
        swap_unique_data: &[u8],
    ) -> TransactionFut {
        utxo_common::send_maker_spends_taker_payment(
            self.clone(),
            taker_payment_tx,
            time_lock,
            taker_pub,
            secret,
            swap_unique_data,
        )
    }

    fn create_taker_spends_maker_payment_preimage(
        &self,
        maker_payment_tx: &[u8],
        time_lock: u32,
        maker_pub: &[u8],
        secret_hash: &[u8],
        swap_unique_data: &[u8],
    ) -> TransactionFut {
        utxo_common::create_taker_spends_maker_payment_preimage(
            self.clone(),
            maker_payment_tx,
            time_lock,
            maker_pub,
            secret_hash,
            swap_unique_data,
        )
    }

    fn send_taker_spends_maker_payment(
        &self,
        maker_payment_tx: &[u8],
        time_lock: u32,
        maker_pub: &[u8],
        secret: &[u8],
        _swap_contract_address: &Option<BytesJson>,
        swap_unique_data: &[u8],
    ) -> TransactionFut {
        utxo_common::send_taker_spends_maker_payment(
            self.clone(),
            maker_payment_tx,
            time_lock,
            maker_pub,
            secret,
            swap_unique_data,
        )
    }

    fn send_taker_spends_maker_payment_preimage(&self, preimage: &[u8], secret: &[u8]) -> TransactionFut {
        utxo_common::send_taker_spends_maker_payment_preimage(self.clone(), preimage, secret)
    }

    fn send_taker_refunds_payment(
        &self,
        taker_tx: &[u8],
        time_lock: u32,
        maker_pub: &[u8],
        secret_hash: &[u8],
        _swap_contract_address: &Option<BytesJson>,
        swap_unique_data: &[u8],
    ) -> TransactionFut {
        utxo_common::send_taker_refunds_payment(
            self.clone(),
            taker_tx,
            time_lock,
            maker_pub,
            secret_hash,
            swap_unique_data,
        )
    }

    fn send_maker_refunds_payment(
        &self,
        maker_tx: &[u8],
        time_lock: u32,
        taker_pub: &[u8],
        secret_hash: &[u8],
        _swap_contract_address: &Option<BytesJson>,
        swap_unique_data: &[u8],
    ) -> TransactionFut {
        utxo_common::send_maker_refunds_payment(
            self.clone(),
            maker_tx,
            time_lock,
            taker_pub,
            secret_hash,
            swap_unique_data,
        )
    }

    fn validate_fee(
        &self,
        fee_tx: &TransactionEnum,
        expected_sender: &[u8],
        fee_addr: &[u8],
        amount: &BigDecimal,
        min_block_number: u64,
        _uuid: &[u8],
    ) -> Box<dyn Future<Item = (), Error = String> + Send> {
        let tx = match fee_tx {
            TransactionEnum::UtxoTx(tx) => tx.clone(),
            _ => panic!(),
        };
        utxo_common::validate_fee(
            self.clone(),
            tx,
            utxo_common::DEFAULT_FEE_VOUT,
            expected_sender,
            amount,
            min_block_number,
            fee_addr,
        )
    }

    fn validate_maker_payment(&self, input: ValidatePaymentInput) -> ValidatePaymentFut<()> {
        utxo_common::validate_maker_payment(self, input)
    }

    fn validate_taker_payment(&self, input: ValidatePaymentInput) -> ValidatePaymentFut<()> {
        utxo_common::validate_taker_payment(self, input)
    }

    fn watcher_validate_taker_payment(
        &self,
        input: WatcherValidatePaymentInput,
    ) -> Box<dyn Future<Item = (), Error = MmError<ValidatePaymentError>> + Send> {
        utxo_common::watcher_validate_taker_payment(self, input)
    }

    fn check_if_my_payment_sent(
        &self,
        time_lock: u32,
        other_pub: &[u8],
        secret_hash: &[u8],
        _search_from_block: u64,
        _swap_contract_address: &Option<BytesJson>,
        swap_unique_data: &[u8],
    ) -> Box<dyn Future<Item = Option<TransactionEnum>, Error = String> + Send> {
        utxo_common::check_if_my_payment_sent(self.clone(), time_lock, other_pub, secret_hash, swap_unique_data)
    }

    async fn search_for_swap_tx_spend_my(
        &self,
        input: SearchForSwapTxSpendInput<'_>,
    ) -> Result<Option<FoundSwapTxSpend>, String> {
        utxo_common::search_for_swap_tx_spend_my(self, input, utxo_common::DEFAULT_SWAP_VOUT).await
    }

    async fn search_for_swap_tx_spend_other(
        &self,
        input: SearchForSwapTxSpendInput<'_>,
    ) -> Result<Option<FoundSwapTxSpend>, String> {
        utxo_common::search_for_swap_tx_spend_other(self, input, utxo_common::DEFAULT_SWAP_VOUT).await
    }

    fn extract_secret(&self, secret_hash: &[u8], spend_tx: &[u8]) -> Result<Vec<u8>, String> {
        utxo_common::extract_secret(secret_hash, spend_tx)
    }

    fn can_refund_htlc(&self, locktime: u64) -> Box<dyn Future<Item = CanRefundHtlc, Error = String> + Send + '_> {
        Box::new(
            utxo_common::can_refund_htlc(self, locktime)
                .boxed()
                .map_err(|e| ERRL!("{}", e))
                .compat(),
        )
    }

    fn negotiate_swap_contract_addr(
        &self,
        _other_side_address: Option<&[u8]>,
    ) -> Result<Option<BytesJson>, MmError<NegotiateSwapContractAddrErr>> {
        Ok(None)
    }

    fn derive_htlc_key_pair(&self, swap_unique_data: &[u8]) -> KeyPair {
        utxo_common::derive_htlc_key_pair(self.as_ref(), swap_unique_data)
    }

    fn validate_other_pubkey(&self, raw_pubkey: &[u8]) -> MmResult<(), ValidateOtherPubKeyErr> {
        utxo_common::validate_other_pubkey(raw_pubkey)
    }
}

fn total_unspent_value<'a>(unspents: impl IntoIterator<Item = &'a UnspentInfo>) -> u64 {
    unspents.into_iter().fold(0, |cur, unspent| cur + unspent.value)
}

impl MarketCoinOps for BchCoin {
    fn ticker(&self) -> &str { &self.utxo_arc.conf.ticker }

    fn my_address(&self) -> MmResult<String, MyAddressError> { utxo_common::my_address(self) }

    fn get_public_key(&self) -> Result<String, MmError<UnexpectedDerivationMethod>> {
        let pubkey = utxo_common::my_public_key(&self.utxo_arc)?;
        Ok(pubkey.to_string())
    }

    fn sign_message_hash(&self, message: &str) -> Option<[u8; 32]> {
        utxo_common::sign_message_hash(self.as_ref(), message)
    }

    fn sign_message(&self, message: &str) -> SignatureResult<String> {
        utxo_common::sign_message(self.as_ref(), message)
    }

    fn verify_message(&self, signature_base64: &str, message: &str, address: &str) -> VerificationResult<bool> {
        utxo_common::verify_message(self, signature_base64, message, address)
    }

    fn my_balance(&self) -> BalanceFut<CoinBalance> {
        let coin = self.clone();
        let fut = async move {
            let my_address = coin.as_ref().derivation_method.iguana_or_err()?;
            let bch_unspents = coin.bch_unspents_for_display(my_address).await?;
            Ok(bch_unspents.platform_balance(coin.as_ref().decimals))
        };
        Box::new(fut.boxed().compat())
    }

    fn base_coin_balance(&self) -> BalanceFut<BigDecimal> { utxo_common::base_coin_balance(self) }

    fn platform_ticker(&self) -> &str { self.ticker() }

    #[inline(always)]
    fn send_raw_tx(&self, tx: &str) -> Box<dyn Future<Item = String, Error = String> + Send> {
        utxo_common::send_raw_tx(&self.utxo_arc, tx)
    }

    #[inline(always)]
    fn send_raw_tx_bytes(&self, tx: &[u8]) -> Box<dyn Future<Item = String, Error = String> + Send> {
        utxo_common::send_raw_tx_bytes(&self.utxo_arc, tx)
    }

    fn wait_for_confirmations(
        &self,
        tx: &[u8],
        confirmations: u64,
        requires_nota: bool,
        wait_until: u64,
        check_every: u64,
    ) -> Box<dyn Future<Item = (), Error = String> + Send> {
        utxo_common::wait_for_confirmations(
            &self.utxo_arc,
            tx,
            confirmations,
            requires_nota,
            wait_until,
            check_every,
        )
    }

    fn wait_for_tx_spend(
        &self,
        transaction: &[u8],
        wait_until: u64,
        from_block: u64,
        _swap_contract_address: &Option<BytesJson>,
    ) -> TransactionFut {
        utxo_common::wait_for_output_spend(
            &self.utxo_arc,
            transaction,
            utxo_common::DEFAULT_SWAP_VOUT,
            from_block,
            wait_until,
        )
    }

    fn tx_enum_from_bytes(&self, bytes: &[u8]) -> Result<TransactionEnum, MmError<TxMarshalingErr>> {
        utxo_common::tx_enum_from_bytes(self.as_ref(), bytes)
    }

    fn current_block(&self) -> Box<dyn Future<Item = u64, Error = String> + Send> {
        utxo_common::current_block(&self.utxo_arc)
    }

    fn display_priv_key(&self) -> Result<String, String> { utxo_common::display_priv_key(&self.utxo_arc) }

    fn min_tx_amount(&self) -> BigDecimal { utxo_common::min_tx_amount(self.as_ref()) }

    fn min_trading_vol(&self) -> MmNumber { utxo_common::min_trading_vol(self.as_ref()) }
}

#[async_trait]
impl MmCoin for BchCoin {
    fn is_asset_chain(&self) -> bool { utxo_common::is_asset_chain(&self.utxo_arc) }

    fn get_raw_transaction(&self, req: RawTransactionRequest) -> RawTransactionFut {
        Box::new(utxo_common::get_raw_transaction(&self.utxo_arc, req).boxed().compat())
    }

    fn withdraw(&self, req: WithdrawRequest) -> WithdrawFut {
        Box::new(utxo_common::withdraw(self.clone(), req).boxed().compat())
    }

    fn decimals(&self) -> u8 { utxo_common::decimals(&self.utxo_arc) }

    fn convert_to_address(&self, from: &str, to_address_format: Json) -> Result<String, String> {
        utxo_common::convert_to_address(self, from, to_address_format)
    }

    fn validate_address(&self, address: &str) -> ValidateAddressResult { utxo_common::validate_address(self, address) }

    fn process_history_loop(&self, _ctx: MmArc) -> Box<dyn Future<Item = (), Error = ()> + Send> {
        warn!("'process_history_loop' is not implemented for BchCoin! Consider using 'my_tx_history_v2'");
        Box::new(futures01::future::err(()))
    }

    fn history_sync_status(&self) -> HistorySyncState { utxo_common::history_sync_status(&self.utxo_arc) }

    fn get_trade_fee(&self) -> Box<dyn Future<Item = TradeFee, Error = String> + Send> {
        utxo_common::get_trade_fee(self.clone())
    }

    async fn get_sender_trade_fee(
        &self,
        value: TradePreimageValue,
        stage: FeeApproxStage,
    ) -> TradePreimageResult<TradeFee> {
        utxo_common::get_sender_trade_fee(self, value, stage).await
    }

    fn get_receiver_trade_fee(&self, _stage: FeeApproxStage) -> TradePreimageFut<TradeFee> {
        utxo_common::get_receiver_trade_fee(self.clone())
    }

    async fn get_fee_to_send_taker_fee(
        &self,
        dex_fee_amount: BigDecimal,
        stage: FeeApproxStage,
    ) -> TradePreimageResult<TradeFee> {
        utxo_common::get_fee_to_send_taker_fee(self, dex_fee_amount, stage).await
    }

    fn required_confirmations(&self) -> u64 { utxo_common::required_confirmations(&self.utxo_arc) }

    fn requires_notarization(&self) -> bool { utxo_common::requires_notarization(&self.utxo_arc) }

    fn set_required_confirmations(&self, confirmations: u64) {
        utxo_common::set_required_confirmations(&self.utxo_arc, confirmations)
    }

    fn set_requires_notarization(&self, requires_nota: bool) {
        utxo_common::set_requires_notarization(&self.utxo_arc, requires_nota)
    }

    fn swap_contract_address(&self) -> Option<BytesJson> { utxo_common::swap_contract_address() }

    fn mature_confirmations(&self) -> Option<u32> { Some(self.utxo_arc.conf.mature_confirmations) }

    fn coin_protocol_info(&self) -> Vec<u8> { utxo_common::coin_protocol_info(self) }

    fn is_coin_protocol_supported(&self, info: &Option<Vec<u8>>) -> bool {
        utxo_common::is_coin_protocol_supported(self, info)
    }
}

impl CoinWithDerivationMethod for BchCoin {
    type Address = Address;
    type HDWallet = UtxoHDWallet;

    fn derivation_method(&self) -> &DerivationMethod<Self::Address, Self::HDWallet> {
        utxo_common::derivation_method(self.as_ref())
    }
}

#[async_trait]
impl CoinWithTxHistoryV2 for BchCoin {
    fn history_wallet_id(&self) -> WalletId { WalletId::new(self.ticker().to_owned()) }

    /// TODO consider using `utxo_common::utxo_tx_history_common::get_tx_history_filters`
    /// when `BchCoin` implements `CoinWithDerivationMethod`.
    async fn get_tx_history_filters(
        &self,
        target: MyTxHistoryTarget,
    ) -> MmResult<GetTxHistoryFilters, MyTxHistoryErrorV2> {
        match target {
            MyTxHistoryTarget::Iguana => (),
            target => {
                let error = format!("Expected 'Iguana' target, found {target:?}");
                return MmError::err(MyTxHistoryErrorV2::InvalidTarget(error));
            },
        }
        let my_address = self.my_address()?;
        Ok(GetTxHistoryFilters::for_address(my_address))
    }
}

#[async_trait]
impl UtxoTxHistoryOps for BchCoin {
    async fn my_addresses(&self) -> MmResult<HashSet<Address>, UtxoMyAddressesHistoryError> {
        let my_address = self.as_ref().derivation_method.iguana_or_err()?;
        Ok(std::iter::once(my_address.clone()).collect())
    }

    async fn tx_details_by_hash<Storage>(
        &self,
        params: UtxoTxDetailsParams<'_, Storage>,
    ) -> MmResult<Vec<TransactionDetails>, UtxoTxDetailsError>
    where
        Storage: TxHistoryStorage,
    {
        Ok(self.transaction_details_with_token_transfers(params).await?)
    }

    async fn tx_from_storage_or_rpc<Storage: TxHistoryStorage>(
        &self,
        tx_hash: &H256Json,
        storage: &Storage,
    ) -> MmResult<UtxoTx, UtxoTxDetailsError> {
        utxo_common::utxo_tx_history_v2_common::tx_from_storage_or_rpc(self, tx_hash, storage).await
    }

    async fn request_tx_history(
        &self,
        metrics: MetricsArc,
        for_addresses: &HashSet<Address>,
    ) -> RequestTxHistoryResult {
        utxo_common::utxo_tx_history_v2_common::request_tx_history(self, metrics, for_addresses).await
    }

    async fn get_block_timestamp(&self, height: u64) -> MmResult<u64, GetBlockHeaderError> {
        self.get_block_timestamp(height).await
    }

    async fn my_addresses_balances(&self) -> BalanceResult<HashMap<String, BigDecimal>> {
        let my_address = self
            .my_address()
            .map_err(|err| BalanceError::Internal(err.to_string()))?;
        let my_balance = self.my_balance().compat().await?;
        Ok(std::iter::once((my_address, my_balance.into_total())).collect())
    }

    fn address_from_str(&self, address: &str) -> MmResult<Address, AddrFromStrError> {
        utxo_common::checked_address_from_str(self, address)
    }

    fn set_history_sync_state(&self, new_state: HistorySyncState) {
        *self.as_ref().history_sync_state.lock().unwrap() = new_state;
    }
}

// testnet
#[cfg(test)]
pub fn tbch_coin_for_test() -> BchCoin {
    use common::block_on;
    use crypto::privkey::key_pair_from_seed;
    use mm2_core::mm_ctx::MmCtxBuilder;

    let ctx = MmCtxBuilder::default().into_mm_arc();
    let keypair = key_pair_from_seed("BCH SLP test").unwrap();

    let conf = json!({"coin":"BCH","pubtype":0,"p2shtype":5,"mm2":1,"fork_id":"0x40","protocol":{"type":"UTXO"}, "sign_message_prefix": "Bitcoin Signed Message:\n",
         "address_format":{"format":"cashaddress","network":"bchtest"}});
    let req = json!({
        "method": "electrum",
        "coin": "BCH",
        "servers": [{"url":"blackie.c3-soft.com:60001"},{"url":"testnet.imaginary.cash:50001"},{"url":"tbch.loping.net:60001"},{"url":"electroncash.de:50003"}],
        "bchd_urls": ["https://bchd-testnet.electroncash.de:18335"],
        "allow_slp_unsafe_conf": false,
    });

    let params = BchActivationRequest::from_legacy_req(&req).unwrap();
    block_on(bch_coin_from_conf_and_params(
        &ctx,
        "BCH",
        &conf,
        params,
        CashAddrPrefix::SlpTest,
        &*keypair.private().secret,
    ))
    .unwrap()
}

// mainnet
#[cfg(test)]
pub fn bch_coin_for_test() -> BchCoin {
    use common::block_on;
    use crypto::privkey::key_pair_from_seed;
    use mm2_core::mm_ctx::MmCtxBuilder;

    let ctx = MmCtxBuilder::default().into_mm_arc();
    let keypair = key_pair_from_seed("BCH SLP test").unwrap();

    let conf = json!({"coin":"BCH","pubtype":0,"p2shtype":5,"mm2":1,"fork_id":"0x40","protocol":{"type":"UTXO"},
         "address_format":{"format":"cashaddress","network":"bitcoincash"}});
    let req = json!({
        "method": "electrum",
        "coin": "BCH",
        "servers": [{"url":"electrum1.cipig.net:10055"},{"url":"electrum2.cipig.net:10055"},{"url":"electrum3.cipig.net:10055"}],
        "bchd_urls": [],
        "allow_slp_unsafe_conf": true,
    });

    let params = BchActivationRequest::from_legacy_req(&req).unwrap();
    block_on(bch_coin_from_conf_and_params(
        &ctx,
        "BCH",
        &conf,
        params,
        CashAddrPrefix::SimpleLedger,
        &*keypair.private().secret,
    ))
    .unwrap()
}

#[cfg(test)]
mod bch_tests {
    use super::*;
    use crate::my_tx_history_v2::for_tests::init_storage_for;
    use crate::{TransactionType, TxFeeDetails};
    use common::block_on;

    #[test]
    fn test_get_slp_genesis_params() {
        let coin = tbch_coin_for_test();
        let token_id = "bb309e48930671582bea508f9a1d9b491e49b69be3d6f372dc08da2ac6e90eb7".into();
        let (_ctx, storage) = init_storage_for(&coin);

        let slp_params = block_on(coin.get_slp_genesis_params(token_id, &storage)).unwrap();
        assert_eq!("USDF", slp_params.token_ticker);
        assert_eq!(4, slp_params.decimals[0]);
    }

    #[test]
    fn test_plain_bch_tx_details() {
        let coin = tbch_coin_for_test();
        let (_ctx, storage) = init_storage_for(&coin);

        let hash = "a8dcc3c6776e93e7bd21fb81551e853447c55e2d8ac141b418583bc8095ce390".into();
        let tx = block_on(coin.tx_from_storage_or_rpc(&hash, &storage)).unwrap();

        let my_addresses = block_on(coin.my_addresses()).unwrap();
        let details = block_on(coin.bch_tx_details(&hash, &tx, None, &storage, &my_addresses)).unwrap();
        let expected_total: BigDecimal = "0.11407782".parse().unwrap();
        assert_eq!(expected_total, details.total_amount);

        let expected_received: BigDecimal = "0.11405301".parse().unwrap();
        assert_eq!(expected_received, details.received_by_me);

        let expected_spent: BigDecimal = "0.11407782".parse().unwrap();
        assert_eq!(expected_spent, details.spent_by_me);

        let expected_balance_change: BigDecimal = "-0.00002481".parse().unwrap();
        assert_eq!(expected_balance_change, details.my_balance_change);

        let expected_from = vec!["bchtest:qzx0llpyp8gxxsmad25twksqnwd62xm3lsnnczzt66".to_owned()];
        assert_eq!(expected_from, details.from);

        let expected_to = vec![
            "bchtest:qrhdt5adye8lc68upfj9fctfdgcd3aq9hctf8ft6md".to_owned(),
            "bchtest:qzx0llpyp8gxxsmad25twksqnwd62xm3lsnnczzt66".to_owned(),
        ];
        assert_eq!(expected_to, details.to);

        let expected_internal_id = BytesJson::from("a8dcc3c6776e93e7bd21fb81551e853447c55e2d8ac141b418583bc8095ce390");
        assert_eq!(expected_internal_id, details.internal_id);

        let expected_fee = Some(TxFeeDetails::Utxo(UtxoFeeDetails {
            coin: Some("BCH".into()),
            amount: "0.00001481".parse().unwrap(),
        }));
        assert_eq!(expected_fee, details.fee_details);

        assert_eq!(coin.ticker(), details.coin);
    }

    #[test]
    fn test_slp_tx_details() {
        let coin = tbch_coin_for_test();
        let (_ctx, storage) = init_storage_for(&coin);

        let hash = "a8dcc3c6776e93e7bd21fb81551e853447c55e2d8ac141b418583bc8095ce390".into();
        let tx = block_on(coin.tx_from_storage_or_rpc(&hash, &storage)).unwrap();

        let slp_details = parse_slp_script(&tx.outputs[0].script_pubkey).unwrap();

        let my_addresses = block_on(coin.my_addresses()).unwrap();
        let slp_tx_details =
            block_on(coin.slp_tx_details(&tx, slp_details.transaction, None, None, &storage, &my_addresses)).unwrap();

        let expected_total: BigDecimal = "6.2974".parse().unwrap();
        assert_eq!(expected_total, slp_tx_details.total_amount);

        let expected_spent: BigDecimal = "6.2974".parse().unwrap();
        assert_eq!(expected_spent, slp_tx_details.spent_by_me);

        let expected_received: BigDecimal = "5.2974".parse().unwrap();
        assert_eq!(expected_received, slp_tx_details.received_by_me);

        let expected_balance_change = BigDecimal::from(-1i32);
        assert_eq!(expected_balance_change, slp_tx_details.my_balance_change);

        let expected_from = vec!["slptest:qzx0llpyp8gxxsmad25twksqnwd62xm3lsg8lecug8".to_owned()];
        assert_eq!(expected_from, slp_tx_details.from);

        let expected_to = vec![
            "slptest:qrhdt5adye8lc68upfj9fctfdgcd3aq9hcsaqj3dfs".to_owned(),
            "slptest:qzx0llpyp8gxxsmad25twksqnwd62xm3lsg8lecug8".to_owned(),
        ];
        assert_eq!(expected_to, slp_tx_details.to);

        let expected_tx_type =
            TransactionType::TokenTransfer("bb309e48930671582bea508f9a1d9b491e49b69be3d6f372dc08da2ac6e90eb7".into());
        assert_eq!(expected_tx_type, slp_tx_details.transaction_type);

        assert_eq!(coin.ticker(), slp_tx_details.coin);
    }

    #[test]
    fn test_sign_message() {
        let coin = tbch_coin_for_test();
        let signature = coin.sign_message("test").unwrap();
        assert_eq!(
            signature,
            "ILuePKMsycXwJiNDOT7Zb7TfIlUW7Iq+5ylKd15AK72vGVYXbnf7Gj9Lk9MFV+6Ub955j7MiAkp0wQjvuIoRPPA="
        );
    }

    #[test]
    #[cfg(not(target_arch = "wasm32"))]
    fn test_verify_message() {
        let coin = tbch_coin_for_test();
        let is_valid = coin
            .verify_message(
                "ILuePKMsycXwJiNDOT7Zb7TfIlUW7Iq+5ylKd15AK72vGVYXbnf7Gj9Lk9MFV+6Ub955j7MiAkp0wQjvuIoRPPA=",
                "test",
                "bchtest:qzx0llpyp8gxxsmad25twksqnwd62xm3lsnnczzt66",
            )
            .unwrap();
        assert!(is_valid);
    }
}<|MERGE_RESOLUTION|>--- conflicted
+++ resolved
@@ -12,12 +12,8 @@
 use crate::{BlockHeightAndTime, CanRefundHtlc, CoinBalance, CoinProtocol, CoinWithDerivationMethod,
             NegotiateSwapContractAddrErr, PrivKeyBuildPolicy, RawTransactionFut, RawTransactionRequest,
             SearchForSwapTxSpendInput, SignatureResult, SwapOps, TradePreimageValue, TransactionFut, TransactionType,
-<<<<<<< HEAD
             TxFeeDetails, TxMarshalingErr, UnexpectedDerivationMethod, ValidateAddressResult, ValidateOtherPubKeyErr,
-=======
-            TxFeeDetails, TxMarshalingErr, UnexpectedDerivationMethod, ValidateAddressResult, ValidatePaymentFut,
->>>>>>> 5dbc5de4
-            ValidatePaymentInput, VerificationResult, WatcherValidatePaymentInput, WithdrawFut};
+            ValidatePaymentFut, ValidatePaymentInput, VerificationResult, WatcherValidatePaymentInput, WithdrawFut};
 use common::log::warn;
 use derive_more::Display;
 use futures::{FutureExt, TryFutureExt};
