use super::*;
use crate::coin_balance::{AddressBalanceStatus, HDAddressBalance, HDWalletBalanceOps};
use crate::coin_errors::{MyAddressError, ValidatePaymentError};
use crate::hd_pubkey::{ExtractExtendedPubkey, HDExtractPubkeyError, HDXPubExtractor};
use crate::hd_wallet::{AccountUpdatingError, AddressDerivingResult, HDAccountMut, HDAccountsMap,
                       NewAccountCreatingError};
use crate::hd_wallet_storage::{HDWalletCoinWithStorageOps, HDWalletStorageResult};
use crate::rpc_command::init_withdraw::WithdrawTaskHandle;
use crate::utxo::rpc_clients::{electrum_script_hash, BlockHashOrHeight, UnspentInfo, UnspentMap, UtxoRpcClientEnum,
                               UtxoRpcClientOps, UtxoRpcResult};
use crate::utxo::spv::SimplePaymentVerification;
use crate::utxo::tx_cache::TxCacheResult;
use crate::utxo::utxo_withdraw::{InitUtxoWithdraw, StandardUtxoWithdraw, UtxoWithdraw};
use crate::{CanRefundHtlc, CoinBalance, CoinWithDerivationMethod, GetWithdrawSenderAddress, HDAccountAddressId,
            RawTransactionError, RawTransactionRequest, RawTransactionRes, SearchForSwapTxSpendInput, SignatureError,
            SignatureResult, SwapOps, TradePreimageValue, TransactionFut, TxFeeDetails, TxMarshalingErr,
            ValidateAddressResult, ValidateOtherPubKeyErr, ValidatePaymentFut, ValidatePaymentInput,
<<<<<<< HEAD
            VerificationError, VerificationResult, WatcherValidatePaymentInput, WithdrawFrom, WithdrawResult,
            WithdrawSenderAddress};
use bitcrypto::dhash256;
=======
            VerificationError, VerificationResult, WatcherSearchForSwapTxSpendInput, WatcherValidatePaymentInput,
            WithdrawFrom, WithdrawResult, WithdrawSenderAddress};
>>>>>>> 004d5caa
pub use bitcrypto::{dhash160, sha256, ChecksumType};
use bitcrypto::{dhash256, ripemd160};
use chain::constants::SEQUENCE_FINAL;
use chain::{OutPoint, TransactionOutput};
use common::executor::Timer;
use common::jsonrpc_client::JsonRpcErrorType;
use common::log::{error, warn};
use common::{now_ms, one_hundred, ten_f64};
use crypto::{Bip32DerPathOps, Bip44Chain, Bip44DerPathError, Bip44DerivationPath, RpcDerivationPath};
use futures::compat::Future01CompatExt;
use futures::future::{FutureExt, TryFutureExt};
use futures01::future::Either;
use itertools::Itertools;
use keys::bytes::Bytes;
use keys::{Address, AddressFormat as UtxoAddressFormat, AddressHashEnum, CompactSignature, Public, SegwitAddress,
           Type as ScriptType};
use mm2_core::mm_ctx::MmArc;
use mm2_err_handle::prelude::*;
use mm2_number::{BigDecimal, MmNumber};
use primitives::hash::H512;
use rpc::v1::types::{Bytes as BytesJson, ToTxHash, TransactionInputEnum, H256 as H256Json};
use script::{Builder, Opcode, Script, ScriptAddress, TransactionInputSigner, UnsignedTransactionInput};
use secp256k1::{PublicKey, Signature};
use serde_json::{self as json};
use serialization::{deserialize, serialize, serialize_with_flags, CoinVariant, CompactInteger, Serializable, Stream,
                    SERIALIZE_TRANSACTION_WITNESS};
use std::cmp::Ordering;
use std::collections::hash_map::{Entry, HashMap};
use std::str::FromStr;
use std::sync::atomic::Ordering as AtomicOrdering;
use utxo_signer::with_key_pair::p2sh_spend;
use utxo_signer::UtxoSignerOps;

pub use chain::Transaction as UtxoTx;

pub mod utxo_tx_history_v2_common;

pub const DEFAULT_FEE_VOUT: usize = 0;
pub const DEFAULT_SWAP_TX_SPEND_SIZE: u64 = 305;
pub const DEFAULT_SWAP_VOUT: usize = 0;
const MIN_BTC_TRADING_VOL: &str = "0.00777";

macro_rules! true_or {
    ($cond: expr, $etype: expr) => {
        if !$cond {
            return Err(MmError::new($etype));
        }
    };
}

lazy_static! {
    pub static ref HISTORY_TOO_LARGE_ERROR: Json = json!({
        "code": 1,
        "message": "history too large"
    });
}

pub const HISTORY_TOO_LARGE_ERR_CODE: i64 = -1;

#[derive(Clone, Debug, Deserialize, Serialize)]
pub struct UtxoMergeParams {
    merge_at: usize,
    #[serde(default = "ten_f64")]
    check_every: f64,
    #[serde(default = "one_hundred")]
    max_merge_at_once: usize,
}

pub async fn get_tx_fee(coin: &UtxoCoinFields) -> UtxoRpcResult<ActualTxFee> {
    let conf = &coin.conf;
    match &coin.tx_fee {
        TxFee::Dynamic(method) => {
            let fee = coin
                .rpc_client
                .estimate_fee_sat(coin.decimals, method, &conf.estimate_fee_mode, conf.estimate_fee_blocks)
                .compat()
                .await?;
            Ok(ActualTxFee::Dynamic(fee))
        },
        TxFee::FixedPerKb(satoshis) => Ok(ActualTxFee::FixedPerKb(*satoshis)),
    }
}

fn derive_address_with_cache<T>(
    coin: &T,
    hd_account: &UtxoHDAccount,
    hd_addresses_cache: &mut HashMap<HDAddressId, UtxoHDAddress>,
    hd_address_id: HDAddressId,
) -> AddressDerivingResult<UtxoHDAddress>
where
    T: UtxoCommonOps,
{
    // Check if the given HD address has been derived already.
    if let Some(hd_address) = hd_addresses_cache.get(&hd_address_id) {
        return Ok(hd_address.clone());
    }

    let change_child = hd_address_id.chain.to_child_number();
    let address_id_child = ChildNumber::from(hd_address_id.address_id);

    let derived_pubkey = hd_account
        .extended_pubkey
        .derive_child(change_child)?
        .derive_child(address_id_child)?;
    let address = coin.address_from_extended_pubkey(&derived_pubkey);
    let pubkey = Public::Compressed(H264::from(derived_pubkey.public_key().serialize()));

    let mut derivation_path = hd_account.account_derivation_path.to_derivation_path();
    derivation_path.push(change_child);
    derivation_path.push(address_id_child);

    let hd_address = HDAddress {
        address,
        pubkey,
        derivation_path,
    };

    // Cache the derived `hd_address`.
    hd_addresses_cache.insert(hd_address_id, hd_address.clone());
    Ok(hd_address)
}

/// [`HDWalletCoinOps::derive_addresses`] native implementation.
///
/// # Important
///
/// The [`HDAddressesCache::cache`] mutex is locked once for the entire duration of this function.
#[cfg(not(target_arch = "wasm32"))]
pub async fn derive_addresses<T, Ids>(
    coin: &T,
    hd_account: &UtxoHDAccount,
    address_ids: Ids,
) -> AddressDerivingResult<Vec<UtxoHDAddress>>
where
    T: UtxoCommonOps,
    Ids: Iterator<Item = HDAddressId>,
{
    let mut hd_addresses_cache = hd_account.derived_addresses.lock().await;
    address_ids
        .map(|hd_address_id| derive_address_with_cache(coin, hd_account, &mut hd_addresses_cache, hd_address_id))
        .collect()
}

/// [`HDWalletCoinOps::derive_addresses`] WASM implementation.
///
/// # Important
///
/// This function locks [`HDAddressesCache::cache`] mutex at each iteration.
///
/// # Performance
///
/// Locking the [`HDAddressesCache::cache`] mutex at each iteration may significantly degrade performance.
/// But this is required at least for now due the facts that:
/// 1) mm2 runs in the same thread as `KomodoPlatform/air_dex` runs;
/// 2) [`ExtendedPublicKey::derive_child`] is a synchronous operation, and it takes a long time.
/// So we need to periodically invoke Javascript runtime to handle UI events and other asynchronous tasks.
#[cfg(target_arch = "wasm32")]
pub async fn derive_addresses<T, Ids>(
    coin: &T,
    hd_account: &UtxoHDAccount,
    address_ids: Ids,
) -> AddressDerivingResult<Vec<UtxoHDAddress>>
where
    T: UtxoCommonOps,
    Ids: Iterator<Item = HDAddressId>,
{
    let mut result = Vec::new();
    for hd_address_id in address_ids {
        let mut hd_addresses_cache = hd_account.derived_addresses.lock().await;

        let hd_address = derive_address_with_cache(coin, hd_account, &mut hd_addresses_cache, hd_address_id)?;
        result.push(hd_address);
    }

    Ok(result)
}

pub async fn create_new_account<'a, Coin, XPubExtractor>(
    coin: &Coin,
    hd_wallet: &'a UtxoHDWallet,
    xpub_extractor: &XPubExtractor,
) -> MmResult<HDAccountMut<'a, UtxoHDAccount>, NewAccountCreatingError>
where
    Coin: ExtractExtendedPubkey<ExtendedPublicKey = Secp256k1ExtendedPublicKey>
        + HDWalletCoinWithStorageOps<HDWallet = UtxoHDWallet, HDAccount = UtxoHDAccount>
        + Sync,
    XPubExtractor: HDXPubExtractor + Sync,
{
    const INIT_ACCOUNT_ID: u32 = 0;
    let new_account_id = hd_wallet
        .accounts
        .lock()
        .await
        .iter()
        // The last element of the BTreeMap has the max account index.
        .last()
        .map(|(account_id, _account)| *account_id + 1)
        .unwrap_or(INIT_ACCOUNT_ID);
    let max_accounts_number = hd_wallet.account_limit();
    if new_account_id >= max_accounts_number {
        return MmError::err(NewAccountCreatingError::AccountLimitReached { max_accounts_number });
    }

    let account_child_hardened = true;
    let account_child = ChildNumber::new(new_account_id, account_child_hardened)
        .map_to_mm(|e| NewAccountCreatingError::Internal(e.to_string()))?;

    let account_derivation_path: Bip44PathToAccount = hd_wallet.derivation_path.derive(account_child)?;
    let account_pubkey = coin
        .extract_extended_pubkey(xpub_extractor, account_derivation_path.to_derivation_path())
        .await?;

    let new_account = UtxoHDAccount {
        account_id: new_account_id,
        extended_pubkey: account_pubkey,
        account_derivation_path,
        // We don't know how many addresses are used by the user at this moment.
        external_addresses_number: 0,
        internal_addresses_number: 0,
        derived_addresses: HDAddressesCache::default(),
    };

    let accounts = hd_wallet.accounts.lock().await;
    if accounts.contains_key(&new_account_id) {
        let error = format!(
            "Account '{}' has been activated while we proceed the 'create_new_account' function",
            new_account_id
        );
        return MmError::err(NewAccountCreatingError::Internal(error));
    }

    coin.upload_new_account(hd_wallet, new_account.to_storage_item())
        .await?;

    Ok(AsyncMutexGuard::map(accounts, |accounts| {
        accounts
            .entry(new_account_id)
            // the `entry` method should return [`Entry::Vacant`] due to the checks above
            .or_insert(new_account)
    }))
}

pub async fn set_known_addresses_number<T>(
    coin: &T,
    hd_wallet: &UtxoHDWallet,
    hd_account: &mut UtxoHDAccount,
    chain: Bip44Chain,
    new_known_addresses_number: u32,
) -> MmResult<(), AccountUpdatingError>
where
    T: HDWalletCoinWithStorageOps<HDWallet = UtxoHDWallet, HDAccount = UtxoHDAccount> + Sync,
{
    let max_addresses_number = hd_wallet.address_limit();
    if new_known_addresses_number >= max_addresses_number {
        return MmError::err(AccountUpdatingError::AddressLimitReached { max_addresses_number });
    }
    match chain {
        Bip44Chain::External => {
            coin.update_external_addresses_number(hd_wallet, hd_account.account_id, new_known_addresses_number)
                .await?;
            hd_account.external_addresses_number = new_known_addresses_number;
        },
        Bip44Chain::Internal => {
            coin.update_internal_addresses_number(hd_wallet, hd_account.account_id, new_known_addresses_number)
                .await?;
            hd_account.internal_addresses_number = new_known_addresses_number;
        },
    }
    Ok(())
}

pub async fn produce_hd_address_scanner<T>(coin: &T) -> BalanceResult<UtxoAddressScanner>
where
    T: AsRef<UtxoCoinFields>,
{
    Ok(UtxoAddressScanner::init(coin.as_ref().rpc_client.clone()).await?)
}

pub async fn scan_for_new_addresses<T>(
    coin: &T,
    hd_wallet: &T::HDWallet,
    hd_account: &mut T::HDAccount,
    address_scanner: &T::HDAddressScanner,
    gap_limit: u32,
) -> BalanceResult<Vec<HDAddressBalance>>
where
    T: HDWalletBalanceOps + Sync,
    T::Address: std::fmt::Display,
{
    let mut addresses = scan_for_new_addresses_impl(
        coin,
        hd_wallet,
        hd_account,
        address_scanner,
        Bip44Chain::External,
        gap_limit,
    )
    .await?;
    addresses.extend(
        scan_for_new_addresses_impl(
            coin,
            hd_wallet,
            hd_account,
            address_scanner,
            Bip44Chain::Internal,
            gap_limit,
        )
        .await?,
    );

    Ok(addresses)
}

/// Checks addresses that either had empty transaction history last time we checked or has not been checked before.
/// The checking stops at the moment when we find `gap_limit` consecutive empty addresses.
pub async fn scan_for_new_addresses_impl<T>(
    coin: &T,
    hd_wallet: &T::HDWallet,
    hd_account: &mut T::HDAccount,
    address_scanner: &T::HDAddressScanner,
    chain: Bip44Chain,
    gap_limit: u32,
) -> BalanceResult<Vec<HDAddressBalance>>
where
    T: HDWalletBalanceOps + Sync,
    T::Address: std::fmt::Display,
{
    let mut balances = Vec::with_capacity(gap_limit as usize);

    // Get the first unknown address id.
    let mut checking_address_id = hd_account
        .known_addresses_number(chain)
        // A UTXO coin should support both [`Bip44Chain::External`] and [`Bip44Chain::Internal`].
        .mm_err(|e| BalanceError::Internal(e.to_string()))?;

    let mut unused_addresses_counter = 0;
    let max_addresses_number = hd_wallet.address_limit();
    while checking_address_id < max_addresses_number && unused_addresses_counter <= gap_limit {
        let HDAddress {
            address: checking_address,
            derivation_path: checking_address_der_path,
            ..
        } = coin.derive_address(hd_account, chain, checking_address_id).await?;

        match coin.is_address_used(&checking_address, address_scanner).await? {
            // We found a non-empty address, so we have to fill up the balance list
            // with zeros starting from `last_non_empty_address_id = checking_address_id - unused_addresses_counter`.
            AddressBalanceStatus::Used(non_empty_balance) => {
                let last_non_empty_address_id = checking_address_id - unused_addresses_counter;

                // First, derive all empty addresses and put it into `balances` with default balance.
                let address_ids = (last_non_empty_address_id..checking_address_id)
                    .into_iter()
                    .map(|address_id| HDAddressId { chain, address_id });
                let empty_addresses =
                    coin.derive_addresses(hd_account, address_ids)
                        .await?
                        .into_iter()
                        .map(|empty_address| HDAddressBalance {
                            address: empty_address.address.to_string(),
                            derivation_path: RpcDerivationPath(empty_address.derivation_path),
                            chain,
                            balance: CoinBalance::default(),
                        });
                balances.extend(empty_addresses);

                // Then push this non-empty address.
                balances.push(HDAddressBalance {
                    address: checking_address.to_string(),
                    derivation_path: RpcDerivationPath(checking_address_der_path),
                    chain,
                    balance: non_empty_balance,
                });
                // Reset the counter of unused addresses to zero since we found a non-empty address.
                unused_addresses_counter = 0;
            },
            AddressBalanceStatus::NotUsed => unused_addresses_counter += 1,
        }

        checking_address_id += 1;
    }

    coin.set_known_addresses_number(
        hd_wallet,
        hd_account,
        chain,
        checking_address_id - unused_addresses_counter,
    )
    .await?;

    Ok(balances)
}

pub async fn all_known_addresses_balances<T>(
    coin: &T,
    hd_account: &T::HDAccount,
) -> BalanceResult<Vec<HDAddressBalance>>
where
    T: HDWalletBalanceOps + Sync,
    T::Address: std::fmt::Display + Clone,
{
    let external_addresses = hd_account
        .known_addresses_number(Bip44Chain::External)
        // A UTXO coin should support both [`Bip44Chain::External`] and [`Bip44Chain::Internal`].
        .mm_err(|e| BalanceError::Internal(e.to_string()))?;
    let internal_addresses = hd_account
        .known_addresses_number(Bip44Chain::Internal)
        // A UTXO coin should support both [`Bip44Chain::External`] and [`Bip44Chain::Internal`].
        .mm_err(|e| BalanceError::Internal(e.to_string()))?;

    let mut balances = coin
        .known_addresses_balances_with_ids(hd_account, Bip44Chain::External, 0..external_addresses)
        .await?;
    balances.extend(
        coin.known_addresses_balances_with_ids(hd_account, Bip44Chain::Internal, 0..internal_addresses)
            .await?,
    );

    Ok(balances)
}

pub async fn load_hd_accounts_from_storage(
    hd_wallet_storage: &HDWalletCoinStorage,
    derivation_path: &Bip44PathToCoin,
) -> HDWalletStorageResult<HDAccountsMap<UtxoHDAccount>> {
    let accounts = hd_wallet_storage.load_all_accounts().await?;
    let res: HDWalletStorageResult<HDAccountsMap<UtxoHDAccount>> = accounts
        .iter()
        .map(|account_info| {
            let account = UtxoHDAccount::try_from_storage_item(derivation_path, account_info)?;
            Ok((account.account_id, account))
        })
        .collect();
    match res {
        Ok(accounts) => Ok(accounts),
        Err(e) if e.get_inner().is_deserializing_err() => {
            warn!("Error loading HD accounts from the storage: '{}'. Clear accounts", e);
            hd_wallet_storage.clear_accounts().await?;
            Ok(HDAccountsMap::new())
        },
        Err(e) => Err(e),
    }
}

/// Requests balance of the given `address`.
pub async fn address_balance<T>(coin: &T, address: &Address) -> BalanceResult<CoinBalance>
where
    T: UtxoCommonOps + GetUtxoListOps + MarketCoinOps,
{
    if coin.as_ref().check_utxo_maturity {
        let (unspents, _) = coin.get_mature_unspent_ordered_list(address).await?;
        return Ok(unspents.to_coin_balance(coin.as_ref().decimals));
    }

    let balance = coin
        .as_ref()
        .rpc_client
        .display_balance(address.clone(), coin.as_ref().decimals)
        .compat()
        .await?;

    Ok(CoinBalance {
        spendable: balance,
        unspendable: BigDecimal::from(0),
    })
}

/// Requests balances of the given `addresses`.
/// The pairs `(Address, CoinBalance)` are guaranteed to be in the same order in which they were requested.
pub async fn addresses_balances<T>(coin: &T, addresses: Vec<Address>) -> BalanceResult<Vec<(Address, CoinBalance)>>
where
    T: UtxoCommonOps + GetUtxoMapOps + MarketCoinOps,
{
    if coin.as_ref().check_utxo_maturity {
        let (unspents_map, _) = coin.get_mature_unspent_ordered_map(addresses.clone()).await?;
        addresses
            .into_iter()
            .map(|address| {
                let unspents = unspents_map.get(&address).or_mm_err(|| {
                    let error = format!("'get_mature_unspent_ordered_map' should have returned '{}'", address);
                    BalanceError::Internal(error)
                })?;
                let balance = unspents.to_coin_balance(coin.as_ref().decimals);
                Ok((address, balance))
            })
            .collect()
    } else {
        Ok(coin
            .as_ref()
            .rpc_client
            .display_balances(addresses.clone(), coin.as_ref().decimals)
            .compat()
            .await?
            .into_iter()
            .map(|(address, spendable)| {
                let unspendable = BigDecimal::from(0);
                let balance = CoinBalance { spendable, unspendable };
                (address, balance)
            })
            .collect())
    }
}

pub fn derivation_method(coin: &UtxoCoinFields) -> &DerivationMethod<Address, UtxoHDWallet> { &coin.derivation_method }

pub async fn extract_extended_pubkey<XPubExtractor>(
    conf: &UtxoCoinConf,
    xpub_extractor: &XPubExtractor,
    derivation_path: DerivationPath,
) -> MmResult<Secp256k1ExtendedPublicKey, HDExtractPubkeyError>
where
    XPubExtractor: HDXPubExtractor,
{
    let trezor_coin = conf
        .trezor_coin
        .clone()
        .or_mm_err(|| HDExtractPubkeyError::CoinDoesntSupportTrezor)?;
    let xpub = xpub_extractor.extract_utxo_xpub(trezor_coin, derivation_path).await?;
    Secp256k1ExtendedPublicKey::from_str(&xpub).map_to_mm(|e| HDExtractPubkeyError::InvalidXpub(e.to_string()))
}

/// returns the fee required to be paid for HTLC spend transaction
pub async fn get_htlc_spend_fee<T: UtxoCommonOps>(
    coin: &T,
    tx_size: u64,
    stage: &FeeApproxStage,
) -> UtxoRpcResult<u64> {
    let coin_fee = coin.get_tx_fee().await?;
    let mut fee = match coin_fee {
        // atomic swap payment spend transaction is slightly more than 300 bytes in average as of now
        ActualTxFee::Dynamic(fee_per_kb) => {
            let fee_per_kb = increase_dynamic_fee_by_stage(&coin, fee_per_kb, stage);
            (fee_per_kb * tx_size) / KILO_BYTE
        },
        // return satoshis here as swap spend transaction size is always less than 1 kb
        ActualTxFee::FixedPerKb(satoshis) => {
            let tx_size_kb = if tx_size % KILO_BYTE == 0 {
                tx_size / KILO_BYTE
            } else {
                tx_size / KILO_BYTE + 1
            };
            satoshis * tx_size_kb
        },
    };
    if coin.as_ref().conf.force_min_relay_fee {
        let relay_fee = coin.as_ref().rpc_client.get_relay_fee().compat().await?;
        let relay_fee_sat = sat_from_big_decimal(&relay_fee, coin.as_ref().decimals)?;
        if fee < relay_fee_sat {
            fee = relay_fee_sat;
        }
    }
    Ok(fee)
}

pub fn addresses_from_script<T: UtxoCommonOps>(coin: &T, script: &Script) -> Result<Vec<Address>, String> {
    let destinations: Vec<ScriptAddress> = try_s!(script.extract_destinations());

    let conf = &coin.as_ref().conf;

    let addresses = destinations
        .into_iter()
        .map(|dst| {
            let (prefix, t_addr_prefix, addr_format) = match dst.kind {
                ScriptType::P2PKH => (
                    conf.pub_addr_prefix,
                    conf.pub_t_addr_prefix,
                    coin.addr_format_for_standard_scripts(),
                ),
                ScriptType::P2SH => (
                    conf.p2sh_addr_prefix,
                    conf.p2sh_t_addr_prefix,
                    coin.addr_format_for_standard_scripts(),
                ),
                ScriptType::P2WPKH => (conf.pub_addr_prefix, conf.pub_t_addr_prefix, UtxoAddressFormat::Segwit),
                ScriptType::P2WSH => (conf.pub_addr_prefix, conf.pub_t_addr_prefix, UtxoAddressFormat::Segwit),
            };

            Address {
                hash: dst.hash,
                checksum_type: conf.checksum_type,
                prefix,
                t_addr_prefix,
                hrp: conf.bech32_hrp.clone(),
                addr_format,
            }
        })
        .collect();

    Ok(addresses)
}

pub fn denominate_satoshis(coin: &UtxoCoinFields, satoshi: i64) -> f64 {
    satoshi as f64 / 10f64.powf(coin.decimals as f64)
}

pub fn base_coin_balance<T>(coin: &T) -> BalanceFut<BigDecimal>
where
    T: MarketCoinOps,
{
    coin.my_spendable_balance()
}

pub fn address_from_str_unchecked(coin: &UtxoCoinFields, address: &str) -> MmResult<Address, AddrFromStrError> {
    let mut errors = Vec::with_capacity(3);

    match Address::from_str(address) {
        Ok(legacy) => return Ok(legacy),
        Err(e) => errors.push(e.to_string()),
    };

    match Address::from_segwitaddress(
        address,
        coin.conf.checksum_type,
        coin.conf.pub_addr_prefix,
        coin.conf.pub_t_addr_prefix,
    ) {
        Ok(segwit) => return Ok(segwit),
        Err(e) => errors.push(e),
    }

    match Address::from_cashaddress(
        address,
        coin.conf.checksum_type,
        coin.conf.pub_addr_prefix,
        coin.conf.p2sh_addr_prefix,
        coin.conf.pub_t_addr_prefix,
    ) {
        Ok(cashaddress) => return Ok(cashaddress),
        Err(e) => errors.push(e),
    }

    MmError::err(AddrFromStrError::CannotDetermineFormat(errors))
}

pub fn my_public_key(coin: &UtxoCoinFields) -> Result<&Public, MmError<UnexpectedDerivationMethod>> {
    match coin.priv_key_policy {
        PrivKeyPolicy::KeyPair(ref key_pair) => Ok(key_pair.public()),
        // Hardware Wallets requires BIP39/BIP44 derivation path to extract a public key.
        PrivKeyPolicy::Trezor => MmError::err(UnexpectedDerivationMethod::IguanaPrivKeyUnavailable),
    }
}

pub fn checked_address_from_str<T: UtxoCommonOps>(coin: &T, address: &str) -> MmResult<Address, AddrFromStrError> {
    let addr = address_from_str_unchecked(coin.as_ref(), address)?;
    check_withdraw_address_supported(coin, &addr)?;
    Ok(addr)
}

pub async fn get_current_mtp(coin: &UtxoCoinFields, coin_variant: CoinVariant) -> UtxoRpcResult<u32> {
    let current_block = coin.rpc_client.get_block_count().compat().await?;
    coin.rpc_client
        .get_median_time_past(current_block, coin.conf.mtp_block_count, coin_variant)
        .compat()
        .await
}

pub fn send_outputs_from_my_address<T>(coin: T, outputs: Vec<TransactionOutput>) -> TransactionFut
where
    T: UtxoCommonOps + GetUtxoListOps,
{
    let fut = send_outputs_from_my_address_impl(coin, outputs);
    Box::new(fut.boxed().compat().map(|tx| tx.into()))
}

pub fn tx_size_in_v_bytes(from_addr_format: &UtxoAddressFormat, tx: &UtxoTx) -> usize {
    let transaction_bytes = serialize(tx);
    // 2 bytes are used to indicate the length of signature and pubkey
    // total is 107
    let additional_len = 2 + MAX_DER_SIGNATURE_LEN + COMPRESSED_PUBKEY_LEN;
    // Virtual size of the transaction
    // https://bitcoin.stackexchange.com/questions/87275/how-to-calculate-segwit-transaction-fee-in-bytes/87276#87276
    match from_addr_format {
        UtxoAddressFormat::Segwit => {
            let base_size = transaction_bytes.len();
            // 4 additional bytes (2 for the marker and 2 for the flag) and 1 additional byte for every input in the witness for the SIGHASH flag
            let total_size = transaction_bytes.len() + 4 + tx.inputs().len() * (additional_len + 1);
            ((0.75 * base_size as f64) + (0.25 * total_size as f64)) as usize
        },
        _ => transaction_bytes.len() + tx.inputs().len() * additional_len,
    }
}

pub struct UtxoTxBuilder<'a, T: AsRef<UtxoCoinFields> + UtxoTxGenerationOps> {
    coin: &'a T,
    from: Option<Address>,
    /// The available inputs that *can* be included in the resulting tx
    available_inputs: Vec<UnspentInfo>,
    fee_policy: FeePolicy,
    fee: Option<ActualTxFee>,
    gas_fee: Option<u64>,
    tx: TransactionInputSigner,
    change: u64,
    sum_inputs: u64,
    sum_outputs_value: u64,
    tx_fee: u64,
    min_relay_fee: Option<u64>,
    dust: Option<u64>,
}

impl<'a, T: AsRef<UtxoCoinFields> + UtxoTxGenerationOps> UtxoTxBuilder<'a, T> {
    pub fn new(coin: &'a T) -> Self {
        UtxoTxBuilder {
            tx: coin.as_ref().transaction_preimage(),
            coin,
            from: coin.as_ref().derivation_method.iguana().cloned(),
            available_inputs: vec![],
            fee_policy: FeePolicy::SendExact,
            fee: None,
            gas_fee: None,
            change: 0,
            sum_inputs: 0,
            sum_outputs_value: 0,
            tx_fee: 0,
            min_relay_fee: None,
            dust: None,
        }
    }

    pub fn with_from_address(mut self, from: Address) -> Self {
        self.from = Some(from);
        self
    }

    pub fn with_dust(mut self, dust_amount: u64) -> Self {
        self.dust = Some(dust_amount);
        self
    }

    pub fn add_required_inputs(mut self, inputs: impl IntoIterator<Item = UnspentInfo>) -> Self {
        self.tx
            .inputs
            .extend(inputs.into_iter().map(|input| UnsignedTransactionInput {
                previous_output: input.outpoint,
                sequence: SEQUENCE_FINAL,
                amount: input.value,
                witness: Vec::new(),
            }));
        self
    }

    /// This function expects that utxos are sorted by amounts in ascending order
    /// Consider sorting before calling this function
    pub fn add_available_inputs(mut self, inputs: impl IntoIterator<Item = UnspentInfo>) -> Self {
        self.available_inputs.extend(inputs);
        self
    }

    pub fn add_outputs(mut self, outputs: impl IntoIterator<Item = TransactionOutput>) -> Self {
        self.tx.outputs.extend(outputs);
        self
    }

    pub fn with_fee_policy(mut self, new_policy: FeePolicy) -> Self {
        self.fee_policy = new_policy;
        self
    }

    pub fn with_fee(mut self, fee: ActualTxFee) -> Self {
        self.fee = Some(fee);
        self
    }

    /// Note `gas_fee` should be enough to execute all of the contract calls within UTXO outputs.
    /// QRC20 specific: `gas_fee` should be calculated by: gas_limit * gas_price * (count of contract calls),
    /// or should be sum of gas fee of all contract calls.
    pub fn with_gas_fee(mut self, gas_fee: u64) -> Self {
        self.gas_fee = Some(gas_fee);
        self
    }

    /// Recalculates fee and checks whether transaction is complete (inputs collected cover the outputs)
    fn update_fee_and_check_completeness(
        &mut self,
        from_addr_format: &UtxoAddressFormat,
        actual_tx_fee: &ActualTxFee,
    ) -> bool {
        self.tx_fee = match &actual_tx_fee {
            ActualTxFee::Dynamic(f) => {
                let transaction = UtxoTx::from(self.tx.clone());
                let v_size = tx_size_in_v_bytes(from_addr_format, &transaction);
                (f * v_size as u64) / KILO_BYTE
            },
            ActualTxFee::FixedPerKb(f) => {
                let transaction = UtxoTx::from(self.tx.clone());
                let v_size = tx_size_in_v_bytes(from_addr_format, &transaction) as u64;
                let v_size_kb = if v_size % KILO_BYTE == 0 {
                    v_size / KILO_BYTE
                } else {
                    v_size / KILO_BYTE + 1
                };
                f * v_size_kb
            },
        };

        match self.fee_policy {
            FeePolicy::SendExact => {
                let mut outputs_plus_fee = self.sum_outputs_value + self.tx_fee;
                if self.sum_inputs >= outputs_plus_fee {
                    self.change = self.sum_inputs - outputs_plus_fee;
                    if self.change > self.dust() {
                        // there will be change output
                        if let ActualTxFee::Dynamic(ref f) = actual_tx_fee {
                            self.tx_fee += (f * P2PKH_OUTPUT_LEN) / KILO_BYTE;
                            outputs_plus_fee += (f * P2PKH_OUTPUT_LEN) / KILO_BYTE;
                        }
                    }
                    if let Some(min_relay) = self.min_relay_fee {
                        if self.tx_fee < min_relay {
                            outputs_plus_fee -= self.tx_fee;
                            outputs_plus_fee += min_relay;
                            self.tx_fee = min_relay;
                        }
                    }
                    self.sum_inputs >= outputs_plus_fee
                } else {
                    false
                }
            },
            FeePolicy::DeductFromOutput(_) => {
                if self.sum_inputs >= self.sum_outputs_value {
                    self.change = self.sum_inputs - self.sum_outputs_value;
                    if self.change > self.dust() {
                        if let ActualTxFee::Dynamic(ref f) = actual_tx_fee {
                            self.tx_fee += (f * P2PKH_OUTPUT_LEN) / KILO_BYTE;
                        }
                    }
                    if let Some(min_relay) = self.min_relay_fee {
                        if self.tx_fee < min_relay {
                            self.tx_fee = min_relay;
                        }
                    }
                    true
                } else {
                    false
                }
            },
        }
    }

    fn dust(&self) -> u64 {
        match self.dust {
            Some(dust) => dust,
            None => self.coin.as_ref().dust_amount,
        }
    }

    /// Generates unsigned transaction (TransactionInputSigner) from specified utxos and outputs.
    /// Sends the change (inputs amount - outputs amount) to the [`UtxoTxBuilder::from`] address.
    /// Also returns additional transaction data
    pub async fn build(mut self) -> GenerateTxResult {
        let coin = self.coin;
        let dust: u64 = self.dust();
        let from = self
            .from
            .clone()
            .or_mm_err(|| GenerateTxError::Internal("'from' address is not specified".to_owned()))?;
        let change_script_pubkey = output_script(&from, ScriptType::P2PKH).to_bytes();

        let actual_tx_fee = match self.fee {
            Some(fee) => fee,
            None => coin.get_tx_fee().await?,
        };

        true_or!(!self.tx.outputs.is_empty(), GenerateTxError::EmptyOutputs);

        let mut received_by_me = 0;
        for output in self.tx.outputs.iter() {
            let script: Script = output.script_pubkey.clone().into();
            if script.opcodes().next() != Some(Ok(Opcode::OP_RETURN)) {
                true_or!(output.value >= dust, GenerateTxError::OutputValueLessThanDust {
                    value: output.value,
                    dust
                });
            }
            self.sum_outputs_value += output.value;
            if output.script_pubkey == change_script_pubkey {
                received_by_me += output.value;
            }
        }

        if let Some(gas_fee) = self.gas_fee {
            self.sum_outputs_value += gas_fee;
        }

        true_or!(
            !self.available_inputs.is_empty() || !self.tx.inputs.is_empty(),
            GenerateTxError::EmptyUtxoSet {
                required: self.sum_outputs_value
            }
        );

        self.min_relay_fee = if coin.as_ref().conf.force_min_relay_fee {
            let fee_dec = coin.as_ref().rpc_client.get_relay_fee().compat().await?;
            let min_relay_fee = sat_from_big_decimal(&fee_dec, coin.as_ref().decimals)?;
            Some(min_relay_fee)
        } else {
            None
        };

        for utxo in self.available_inputs.clone() {
            self.tx.inputs.push(UnsignedTransactionInput {
                previous_output: utxo.outpoint,
                sequence: SEQUENCE_FINAL,
                amount: utxo.value,
                witness: vec![],
            });
            self.sum_inputs += utxo.value;

            if self.update_fee_and_check_completeness(&from.addr_format, &actual_tx_fee) {
                break;
            }
        }

        match self.fee_policy {
            FeePolicy::SendExact => self.sum_outputs_value += self.tx_fee,
            FeePolicy::DeductFromOutput(i) => {
                let min_output = self.tx_fee + dust;
                let val = self.tx.outputs[i].value;
                true_or!(val >= min_output, GenerateTxError::DeductFeeFromOutputFailed {
                    output_idx: i,
                    output_value: val,
                    required: min_output,
                });
                self.tx.outputs[i].value -= self.tx_fee;
                if self.tx.outputs[i].script_pubkey == change_script_pubkey {
                    received_by_me -= self.tx_fee;
                }
            },
        };
        true_or!(
            self.sum_inputs >= self.sum_outputs_value,
            GenerateTxError::NotEnoughUtxos {
                sum_utxos: self.sum_inputs,
                required: self.sum_outputs_value
            }
        );

        let change = self.sum_inputs - self.sum_outputs_value;
        let unused_change = if change > dust {
            self.tx.outputs.push({
                TransactionOutput {
                    value: change,
                    script_pubkey: change_script_pubkey.clone(),
                }
            });
            received_by_me += change;
            None
        } else if change > 0 {
            Some(change)
        } else {
            None
        };

        let data = AdditionalTxData {
            fee_amount: self.tx_fee,
            received_by_me,
            spent_by_me: self.sum_inputs,
            unused_change,
            // will be changed if the ticker is KMD
            kmd_rewards: None,
        };

        Ok(coin
            .calc_interest_if_required(self.tx, data, change_script_pubkey)
            .await?)
    }
}

/// Calculates interest if the coin is KMD
/// Adds the value to existing output to my_script_pub or creates additional interest output
/// returns transaction and data as is if the coin is not KMD
pub async fn calc_interest_if_required<T: UtxoCommonOps>(
    coin: &T,
    mut unsigned: TransactionInputSigner,
    mut data: AdditionalTxData,
    my_script_pub: Bytes,
) -> UtxoRpcResult<(TransactionInputSigner, AdditionalTxData)> {
    if coin.as_ref().conf.ticker != "KMD" {
        return Ok((unsigned, data));
    }
    unsigned.lock_time = coin.get_current_mtp().await?;
    let mut interest = 0;
    for input in unsigned.inputs.iter() {
        let prev_hash = input.previous_output.hash.reversed().into();
        let tx = coin
            .as_ref()
            .rpc_client
            .get_verbose_transaction(&prev_hash)
            .compat()
            .await?;
        if let Ok(output_interest) =
            kmd_interest(tx.height, input.amount, tx.locktime as u64, unsigned.lock_time as u64)
        {
            interest += output_interest;
        };
    }
    if interest > 0 {
        data.received_by_me += interest;
        let mut output_to_me = unsigned
            .outputs
            .iter_mut()
            .find(|out| out.script_pubkey == my_script_pub);
        // add calculated interest to existing output to my address
        // or create the new one if it's not found
        match output_to_me {
            Some(ref mut output) => output.value += interest,
            None => {
                let interest_output = TransactionOutput {
                    script_pubkey: my_script_pub,
                    value: interest,
                };
                unsigned.outputs.push(interest_output);
            },
        };
    } else {
        // if interest is zero attempt to set the lowest possible lock_time to claim it later
        unsigned.lock_time = (now_ms() / 1000) as u32 - 3600 + 777 * 2;
    }
    let rewards_amount = big_decimal_from_sat_unsigned(interest, coin.as_ref().decimals);
    data.kmd_rewards = Some(KmdRewardsDetails::claimed_by_me(rewards_amount));
    Ok((unsigned, data))
}

pub struct P2SHSpendingTxInput<'a> {
    prev_transaction: UtxoTx,
    redeem_script: Bytes,
    outputs: Vec<TransactionOutput>,
    script_data: Script,
    sequence: u32,
    lock_time: u32,
    keypair: &'a KeyPair,
}

pub async fn p2sh_spending_tx<T: UtxoCommonOps>(coin: &T, input: P2SHSpendingTxInput<'_>) -> Result<UtxoTx, String> {
    if input.prev_transaction.outputs.is_empty() {
        return ERR!("Transaction doesn't have any output");
    }
    let lock_time = try_s!(coin.p2sh_tx_locktime(input.lock_time).await);
    let n_time = if coin.as_ref().conf.is_pos {
        Some((now_ms() / 1000) as u32)
    } else {
        None
    };
    let str_d_zeel = if coin.as_ref().conf.ticker == "NAV" {
        Some("".into())
    } else {
        None
    };
    let hash_algo = coin.as_ref().tx_hash_algo.into();
    let unsigned = TransactionInputSigner {
        lock_time,
        version: coin.as_ref().conf.tx_version,
        n_time,
        overwintered: coin.as_ref().conf.overwintered,
        inputs: vec![UnsignedTransactionInput {
            sequence: input.sequence,
            previous_output: OutPoint {
                hash: input.prev_transaction.hash(),
                index: DEFAULT_SWAP_VOUT as u32,
            },
            amount: input.prev_transaction.outputs[0].value,
            witness: Vec::new(),
        }],
        outputs: input.outputs,
        expiry_height: 0,
        join_splits: vec![],
        shielded_spends: vec![],
        shielded_outputs: vec![],
        value_balance: 0,
        version_group_id: coin.as_ref().conf.version_group_id,
        consensus_branch_id: coin.as_ref().conf.consensus_branch_id,
        zcash: coin.as_ref().conf.zcash,
        str_d_zeel,
        hash_algo,
    };
    let signed_input = try_s!(p2sh_spend(
        &unsigned,
        DEFAULT_SWAP_VOUT,
        input.keypair,
        input.script_data,
        input.redeem_script.into(),
        coin.as_ref().conf.signature_version,
        coin.as_ref().conf.fork_id
    ));
    Ok(UtxoTx {
        version: unsigned.version,
        n_time: unsigned.n_time,
        overwintered: unsigned.overwintered,
        lock_time: unsigned.lock_time,
        inputs: vec![signed_input],
        outputs: unsigned.outputs,
        expiry_height: unsigned.expiry_height,
        join_splits: vec![],
        shielded_spends: vec![],
        shielded_outputs: vec![],
        value_balance: 0,
        version_group_id: coin.as_ref().conf.version_group_id,
        binding_sig: H512::default(),
        join_split_sig: H512::default(),
        join_split_pubkey: H256::default(),
        zcash: coin.as_ref().conf.zcash,
        str_d_zeel: unsigned.str_d_zeel,
        tx_hash_algo: unsigned.hash_algo.into(),
    })
}

pub fn send_taker_fee<T>(coin: T, fee_pub_key: &[u8], amount: BigDecimal) -> TransactionFut
where
    T: UtxoCommonOps + GetUtxoListOps,
{
    let address = try_tx_fus!(address_from_raw_pubkey(
        fee_pub_key,
        coin.as_ref().conf.pub_addr_prefix,
        coin.as_ref().conf.pub_t_addr_prefix,
        coin.as_ref().conf.checksum_type,
        coin.as_ref().conf.bech32_hrp.clone(),
        coin.addr_format().clone(),
    ));
    let amount = try_tx_fus!(sat_from_big_decimal(&amount, coin.as_ref().decimals));
    let output = TransactionOutput {
        value: amount,
        script_pubkey: Builder::build_p2pkh(&address.hash).to_bytes(),
    };
    send_outputs_from_my_address(coin, vec![output])
}

pub fn send_maker_payment<T>(
    coin: T,
    time_lock: u32,
    taker_pub: &[u8],
    secret_hash: &[u8],
    amount: BigDecimal,
    swap_unique_data: &[u8],
) -> TransactionFut
where
    T: UtxoCommonOps + GetUtxoListOps + SwapOps,
{
    let maker_htlc_key_pair = coin.derive_htlc_key_pair(swap_unique_data);
    let SwapPaymentOutputsResult {
        payment_address,
        outputs,
    } = try_tx_fus!(generate_swap_payment_outputs(
        &coin,
        time_lock,
        maker_htlc_key_pair.public_slice(),
        taker_pub,
        secret_hash,
        amount
    ));
    let send_fut = match &coin.as_ref().rpc_client {
        UtxoRpcClientEnum::Electrum(_) => Either::A(send_outputs_from_my_address(coin, outputs)),
        UtxoRpcClientEnum::Native(client) => {
            let addr_string = try_tx_fus!(payment_address.display_address());
            Either::B(
                client
                    .import_address(&addr_string, &addr_string, false)
                    .map_err(|e| TransactionErr::Plain(ERRL!("{}", e)))
                    .and_then(move |_| send_outputs_from_my_address(coin, outputs)),
            )
        },
    };
    Box::new(send_fut)
}

pub fn send_taker_payment<T>(
    coin: T,
    time_lock: u32,
    maker_pub: &[u8],
    secret_hash: &[u8],
    amount: BigDecimal,
    swap_unique_data: &[u8],
) -> TransactionFut
where
    T: UtxoCommonOps + GetUtxoListOps + SwapOps,
{
    let taker_htlc_key_pair = coin.derive_htlc_key_pair(swap_unique_data);
    let SwapPaymentOutputsResult {
        payment_address,
        outputs,
    } = try_tx_fus!(generate_swap_payment_outputs(
        &coin,
        time_lock,
        taker_htlc_key_pair.public_slice(),
        maker_pub,
        secret_hash,
        amount
    ));

    let send_fut = match &coin.as_ref().rpc_client {
        UtxoRpcClientEnum::Electrum(_) => Either::A(send_outputs_from_my_address(coin, outputs)),
        UtxoRpcClientEnum::Native(client) => {
            let addr_string = try_tx_fus!(payment_address.display_address());
            Either::B(
                client
                    .import_address(&addr_string, &addr_string, false)
                    .map_err(|e| TransactionErr::Plain(ERRL!("{}", e)))
                    .and_then(move |_| send_outputs_from_my_address(coin, outputs)),
            )
        },
    };
    Box::new(send_fut)
}

pub fn send_maker_spends_taker_payment<T: UtxoCommonOps + SwapOps>(
    coin: T,
    taker_payment_tx: &[u8],
    time_lock: u32,
    taker_pub: &[u8],
    secret: &[u8],
    secret_hash: &[u8],
    swap_unique_data: &[u8],
) -> TransactionFut {
    let my_address = try_tx_fus!(coin.as_ref().derivation_method.iguana_or_err()).clone();
    let mut prev_transaction: UtxoTx = try_tx_fus!(deserialize(taker_payment_tx).map_err(|e| ERRL!("{:?}", e)));
    prev_transaction.tx_hash_algo = coin.as_ref().tx_hash_algo;
    drop_mutability!(prev_transaction);
    if prev_transaction.outputs.is_empty() {
        return try_tx_fus!(TX_PLAIN_ERR!("Transaction doesn't have any output"));
    }

    let key_pair = coin.derive_htlc_key_pair(swap_unique_data);
    let script_data = Builder::default()
        .push_data(secret)
        .push_opcode(Opcode::OP_0)
        .into_script();

    let redeem_script = payment_script(
        time_lock,
        secret_hash,
        &try_tx_fus!(Public::from_slice(taker_pub)),
        key_pair.public(),
    )
    .into();
    let fut = async move {
        let fee = try_tx_s!(
            coin.get_htlc_spend_fee(DEFAULT_SWAP_TX_SPEND_SIZE, &FeeApproxStage::WithoutApprox)
                .await
        );
        if fee >= prev_transaction.outputs[0].value {
            return TX_PLAIN_ERR!(
                "HTLC spend fee {} is greater than transaction output {}",
                fee,
                prev_transaction.outputs[0].value
            );
        }
        let script_pubkey = output_script(&my_address, ScriptType::P2PKH).to_bytes();
        let output = TransactionOutput {
            value: prev_transaction.outputs[0].value - fee,
            script_pubkey,
        };

        let input = P2SHSpendingTxInput {
            prev_transaction,
            redeem_script,
            outputs: vec![output],
            script_data,
            sequence: SEQUENCE_FINAL,
            lock_time: time_lock,
            keypair: &key_pair,
        };
        let transaction = try_tx_s!(coin.p2sh_spending_tx(input).await);

        let tx_fut = coin.as_ref().rpc_client.send_transaction(&transaction).compat();
        try_tx_s!(tx_fut.await, transaction);

        Ok(transaction.into())
    };
    Box::new(fut.boxed().compat())
}

pub fn send_taker_spends_maker_payment_preimage<T: UtxoCommonOps + SwapOps>(
    coin: T,
    preimage: &[u8],
    secret: &[u8],
) -> TransactionFut {
    let mut transaction: UtxoTx = try_tx_fus!(deserialize(preimage).map_err(|e| ERRL!("{:?}", e)));
    if transaction.inputs.is_empty() {
        return try_tx_fus!(TX_PLAIN_ERR!("Transaction doesn't have any input"));
    }
    let script = Script::from(transaction.inputs[0].script_sig.clone());
    let mut instructions = script.iter();

    let instruction_1 = try_tx_fus!(try_tx_fus!(instructions.next().ok_or("Instruction not found")));
    let instruction_2 = try_tx_fus!(try_tx_fus!(instructions.next().ok_or("Instruction not found")));

    let script_sig = try_tx_fus!(instruction_1
        .data
        .ok_or("No script signature in the taker spends maker payment preimage"));
    let redeem_script = try_tx_fus!(instruction_2
        .data
        .ok_or("No redeem script in the taker spends maker payment preimage"));
    let script_data = Builder::default()
        .push_data(secret)
        .push_opcode(Opcode::OP_0)
        .into_script();

    let mut resulting_script = Builder::default().push_data(script_sig).into_bytes();
    resulting_script.extend_from_slice(&script_data);
    let redeem_part = Builder::default().push_data(redeem_script).into_bytes();
    resulting_script.extend_from_slice(&redeem_part);

    transaction.inputs[0].script_sig = resulting_script;

    let fut = async move {
        let tx_fut = coin.as_ref().rpc_client.send_transaction(&transaction).compat();
        try_tx_s!(tx_fut.await, transaction);

        Ok(transaction.into())
    };

    Box::new(fut.boxed().compat())
}

pub fn create_taker_spends_maker_payment_preimage<T: UtxoCommonOps + SwapOps>(
    coin: T,
    maker_payment_tx: &[u8],
    time_lock: u32,
    maker_pub: &[u8],
    secret_hash: &[u8],
    swap_unique_data: &[u8],
) -> TransactionFut {
    let my_address = try_tx_fus!(coin.as_ref().derivation_method.iguana_or_err()).clone();
    let mut prev_transaction: UtxoTx = try_tx_fus!(deserialize(maker_payment_tx).map_err(|e| ERRL!("{:?}", e)));
    prev_transaction.tx_hash_algo = coin.as_ref().tx_hash_algo;
    drop_mutability!(prev_transaction);
    if prev_transaction.outputs.is_empty() {
        return try_tx_fus!(TX_PLAIN_ERR!("Transaction doesn't have any output"));
    }

    let key_pair = coin.derive_htlc_key_pair(swap_unique_data);

    let script_data = Builder::default().into_script();
    let redeem_script = payment_script(
        time_lock,
        secret_hash,
        &try_tx_fus!(Public::from_slice(maker_pub)),
        key_pair.public(),
    )
    .into();
    let fut = async move {
        let fee = try_tx_s!(
            coin.get_htlc_spend_fee(DEFAULT_SWAP_TX_SPEND_SIZE, &FeeApproxStage::WatcherPreimage)
                .await
        );

        if fee >= prev_transaction.outputs[0].value {
            return TX_PLAIN_ERR!(
                "HTLC spend fee {} is greater than transaction output {}",
                fee,
                prev_transaction.outputs[0].value
            );
        }
        let script_pubkey = output_script(&my_address, ScriptType::P2PKH).to_bytes();
        let output = TransactionOutput {
            value: prev_transaction.outputs[0].value - fee,
            script_pubkey,
        };

        let input = P2SHSpendingTxInput {
            prev_transaction,
            redeem_script,
            outputs: vec![output],
            script_data,
            sequence: SEQUENCE_FINAL,
            lock_time: time_lock,
            keypair: &key_pair,
        };
        let transaction = try_tx_s!(coin.p2sh_spending_tx(input).await);

        Ok(transaction.into())
    };
    Box::new(fut.boxed().compat())
}

pub fn create_taker_refunds_payment_preimage<T: UtxoCommonOps + SwapOps>(
    coin: T,
    taker_payment_tx: &[u8],
    time_lock: u32,
    maker_pub: &[u8],
    secret_hash: &[u8],
    swap_unique_data: &[u8],
) -> TransactionFut {
    let my_address = try_tx_fus!(coin.as_ref().derivation_method.iguana_or_err()).clone();
    let mut prev_transaction: UtxoTx =
        try_tx_fus!(deserialize(taker_payment_tx).map_err(|e| TransactionErr::Plain(format!("{:?}", e))));
    prev_transaction.tx_hash_algo = coin.as_ref().tx_hash_algo;
    drop_mutability!(prev_transaction);
    if prev_transaction.outputs.is_empty() {
        return try_tx_fus!(TX_PLAIN_ERR!("Transaction doesn't have any output"));
    }

    let key_pair = coin.derive_htlc_key_pair(swap_unique_data);
    let script_data = Builder::default().push_opcode(Opcode::OP_1).into_script();
    let redeem_script = payment_script(
        time_lock,
        secret_hash,
        key_pair.public(),
        &try_tx_fus!(Public::from_slice(maker_pub)),
    )
    .into();
    let fut = async move {
        let fee = try_tx_s!(
            coin.get_htlc_spend_fee(DEFAULT_SWAP_TX_SPEND_SIZE, &FeeApproxStage::WatcherPreimage)
                .await
        );
        if fee >= prev_transaction.outputs[0].value {
            return TX_PLAIN_ERR!(
                "HTLC spend fee {} is greater than transaction output {}",
                fee,
                prev_transaction.outputs[0].value
            );
        }
        let script_pubkey = output_script(&my_address, ScriptType::P2PKH).to_bytes();
        let output = TransactionOutput {
            value: prev_transaction.outputs[0].value - fee,
            script_pubkey,
        };

        let input = P2SHSpendingTxInput {
            prev_transaction,
            redeem_script,
            outputs: vec![output],
            script_data,
            sequence: SEQUENCE_FINAL - 1,
            lock_time: time_lock,
            keypair: &key_pair,
        };
        let transaction = try_tx_s!(coin.p2sh_spending_tx(input).await);

        Ok(transaction.into())
    };
    Box::new(fut.boxed().compat())
}

pub fn send_taker_spends_maker_payment<T: UtxoCommonOps + SwapOps>(
    coin: T,
    maker_payment_tx: &[u8],
    time_lock: u32,
    maker_pub: &[u8],
    secret: &[u8],
    secret_hash: &[u8],
    swap_unique_data: &[u8],
) -> TransactionFut {
    let my_address = try_tx_fus!(coin.as_ref().derivation_method.iguana_or_err()).clone();
    let mut prev_transaction: UtxoTx = try_tx_fus!(deserialize(maker_payment_tx).map_err(|e| ERRL!("{:?}", e)));
    prev_transaction.tx_hash_algo = coin.as_ref().tx_hash_algo;
    drop_mutability!(prev_transaction);
    if prev_transaction.outputs.is_empty() {
        return try_tx_fus!(TX_PLAIN_ERR!("Transaction doesn't have any output"));
    }

    let key_pair = coin.derive_htlc_key_pair(swap_unique_data);

    let script_data = Builder::default()
        .push_data(secret)
        .push_opcode(Opcode::OP_0)
        .into_script();
    let redeem_script = payment_script(
        time_lock,
        secret_hash,
        &try_tx_fus!(Public::from_slice(maker_pub)),
        key_pair.public(),
    )
    .into();
    let fut = async move {
        let fee = try_tx_s!(
            coin.get_htlc_spend_fee(DEFAULT_SWAP_TX_SPEND_SIZE, &FeeApproxStage::WithoutApprox)
                .await
        );
        if fee >= prev_transaction.outputs[0].value {
            return TX_PLAIN_ERR!(
                "HTLC spend fee {} is greater than transaction output {}",
                fee,
                prev_transaction.outputs[0].value
            );
        }
        let script_pubkey = output_script(&my_address, ScriptType::P2PKH).to_bytes();
        let output = TransactionOutput {
            value: prev_transaction.outputs[0].value - fee,
            script_pubkey,
        };

        let input = P2SHSpendingTxInput {
            prev_transaction,
            redeem_script,
            outputs: vec![output],
            script_data,
            sequence: SEQUENCE_FINAL,
            lock_time: time_lock,
            keypair: &key_pair,
        };
        let transaction = try_tx_s!(coin.p2sh_spending_tx(input).await);

        let tx_fut = coin.as_ref().rpc_client.send_transaction(&transaction).compat();
        try_tx_s!(tx_fut.await, transaction);

        Ok(transaction.into())
    };
    Box::new(fut.boxed().compat())
}

pub fn send_taker_refunds_payment<T: UtxoCommonOps + SwapOps>(
    coin: T,
    taker_payment_tx: &[u8],
    time_lock: u32,
    maker_pub: &[u8],
    secret_hash: &[u8],
    swap_unique_data: &[u8],
) -> TransactionFut {
    let my_address = try_tx_fus!(coin.as_ref().derivation_method.iguana_or_err()).clone();
    let mut prev_transaction: UtxoTx =
        try_tx_fus!(deserialize(taker_payment_tx).map_err(|e| TransactionErr::Plain(format!("{:?}", e))));
    prev_transaction.tx_hash_algo = coin.as_ref().tx_hash_algo;
    drop_mutability!(prev_transaction);
    if prev_transaction.outputs.is_empty() {
        return try_tx_fus!(TX_PLAIN_ERR!("Transaction doesn't have any output"));
    }

    let key_pair = coin.derive_htlc_key_pair(swap_unique_data);
    let script_data = Builder::default().push_opcode(Opcode::OP_1).into_script();
    let redeem_script = payment_script(
        time_lock,
        secret_hash,
        key_pair.public(),
        &try_tx_fus!(Public::from_slice(maker_pub)),
    )
    .into();
    let fut = async move {
        let fee = try_tx_s!(
            coin.get_htlc_spend_fee(DEFAULT_SWAP_TX_SPEND_SIZE, &FeeApproxStage::WithoutApprox)
                .await
        );
        if fee >= prev_transaction.outputs[0].value {
            return TX_PLAIN_ERR!(
                "HTLC spend fee {} is greater than transaction output {}",
                fee,
                prev_transaction.outputs[0].value
            );
        }
        let script_pubkey = output_script(&my_address, ScriptType::P2PKH).to_bytes();
        let output = TransactionOutput {
            value: prev_transaction.outputs[0].value - fee,
            script_pubkey,
        };

        let input = P2SHSpendingTxInput {
            prev_transaction,
            redeem_script,
            outputs: vec![output],
            script_data,
            sequence: SEQUENCE_FINAL - 1,
            lock_time: time_lock,
            keypair: &key_pair,
        };
        let transaction = try_tx_s!(coin.p2sh_spending_tx(input).await);

        let tx_fut = coin.as_ref().rpc_client.send_transaction(&transaction).compat();
        try_tx_s!(tx_fut.await, transaction);

        Ok(transaction.into())
    };
    Box::new(fut.boxed().compat())
}

pub fn send_watcher_refunds_taker_payment_preimage<T: UtxoCommonOps + SwapOps>(
    coin: T,
    taker_refunds_payment: &[u8],
) -> TransactionFut {
    let transaction: UtxoTx =
        try_tx_fus!(deserialize(taker_refunds_payment).map_err(|e| TransactionErr::Plain(format!("{:?}", e))));

    let fut = async move {
        let tx_fut = coin.as_ref().rpc_client.send_transaction(&transaction).compat();
        try_tx_s!(tx_fut.await, transaction);

        Ok(transaction.into())
    };

    Box::new(fut.boxed().compat())
}

pub fn send_maker_refunds_payment<T: UtxoCommonOps + SwapOps>(
    coin: T,
    maker_payment_tx: &[u8],
    time_lock: u32,
    taker_pub: &[u8],
    secret_hash: &[u8],
    swap_unique_data: &[u8],
) -> TransactionFut {
    let my_address = try_tx_fus!(coin.as_ref().derivation_method.iguana_or_err()).clone();
    let mut prev_transaction: UtxoTx = try_tx_fus!(deserialize(maker_payment_tx).map_err(|e| ERRL!("{:?}", e)));
    prev_transaction.tx_hash_algo = coin.as_ref().tx_hash_algo;
    drop_mutability!(prev_transaction);
    if prev_transaction.outputs.is_empty() {
        return try_tx_fus!(TX_PLAIN_ERR!("Transaction doesn't have any output"));
    }

    let key_pair = coin.derive_htlc_key_pair(swap_unique_data);
    let script_data = Builder::default().push_opcode(Opcode::OP_1).into_script();
    let redeem_script = payment_script(
        time_lock,
        secret_hash,
        key_pair.public(),
        &try_tx_fus!(Public::from_slice(taker_pub)),
    )
    .into();
    let fut = async move {
        let fee = try_tx_s!(
            coin.get_htlc_spend_fee(DEFAULT_SWAP_TX_SPEND_SIZE, &FeeApproxStage::WithoutApprox)
                .await
        );
        if fee >= prev_transaction.outputs[0].value {
            return TX_PLAIN_ERR!(
                "HTLC spend fee {} is greater than transaction output {}",
                fee,
                prev_transaction.outputs[0].value
            );
        }
        let script_pubkey = output_script(&my_address, ScriptType::P2PKH).to_bytes();
        let output = TransactionOutput {
            value: prev_transaction.outputs[0].value - fee,
            script_pubkey,
        };

        let input = P2SHSpendingTxInput {
            prev_transaction,
            redeem_script,
            outputs: vec![output],
            script_data,
            sequence: SEQUENCE_FINAL - 1,
            lock_time: time_lock,
            keypair: &key_pair,
        };
        let transaction = try_tx_s!(coin.p2sh_spending_tx(input).await);

        let tx_fut = coin.as_ref().rpc_client.send_transaction(&transaction).compat();
        try_tx_s!(tx_fut.await, transaction);

        Ok(transaction.into())
    };
    Box::new(fut.boxed().compat())
}

/// Extracts pubkey from script sig
fn pubkey_from_script_sig(script: &Script) -> Result<H264, String> {
    match script.get_instruction(0) {
        Some(Ok(instruction)) => match instruction.opcode {
            Opcode::OP_PUSHBYTES_70 | Opcode::OP_PUSHBYTES_71 | Opcode::OP_PUSHBYTES_72 => match instruction.data {
                Some(bytes) => try_s!(Signature::from_der(&bytes[..bytes.len() - 1])),
                None => return ERR!("No data at instruction 0 of script {:?}", script),
            },
            _ => return ERR!("Unexpected opcode {:?}", instruction.opcode),
        },
        Some(Err(e)) => return ERR!("Error {} on getting instruction 0 of script {:?}", e, script),
        None => return ERR!("None instruction 0 of script {:?}", script),
    };

    let pubkey = match script.get_instruction(1) {
        Some(Ok(instruction)) => match instruction.opcode {
            Opcode::OP_PUSHBYTES_33 => match instruction.data {
                Some(bytes) => try_s!(PublicKey::from_slice(bytes)),
                None => return ERR!("No data at instruction 1 of script {:?}", script),
            },
            _ => return ERR!("Unexpected opcode {:?}", instruction.opcode),
        },
        Some(Err(e)) => return ERR!("Error {} on getting instruction 1 of script {:?}", e, script),
        None => return ERR!("None instruction 1 of script {:?}", script),
    };

    if script.get_instruction(2).is_some() {
        return ERR!("Unexpected instruction at position 2 of script {:?}", script);
    }
    Ok(pubkey.serialize().into())
}

/// Extracts pubkey from witness script
fn pubkey_from_witness_script(witness_script: &[Bytes]) -> Result<H264, String> {
    if witness_script.len() != 2 {
        return ERR!("Invalid witness length {}", witness_script.len());
    }

    let signature = witness_script[0].clone().take();
    if signature.is_empty() {
        return ERR!("Empty signature data in witness script");
    }
    try_s!(Signature::from_der(&signature[..signature.len() - 1]));

    let pubkey = try_s!(PublicKey::from_slice(&witness_script[1]));

    Ok(pubkey.serialize().into())
}

pub async fn is_tx_confirmed_before_block<T>(coin: &T, tx: &RpcTransaction, block_number: u64) -> Result<bool, String>
where
    T: UtxoCommonOps,
{
    match tx.height {
        Some(confirmed_at) => Ok(confirmed_at <= block_number),
        // fallback to a number of confirmations
        None => {
            if tx.confirmations > 0 {
                let current_block = try_s!(coin.as_ref().rpc_client.get_block_count().compat().await);
                let confirmed_at = current_block + 1 - tx.confirmations as u64;
                Ok(confirmed_at <= block_number)
            } else {
                Ok(false)
            }
        },
    }
}

pub fn check_all_inputs_signed_by_pub(tx: &[u8], expected_pub: &[u8]) -> Result<bool, String> {
    let tx: UtxoTx = try_s!(deserialize(tx).map_err(|e| ERRL!("{:?}", e)));
    check_all_utxo_inputs_signed_by_pub(&tx, expected_pub)
}

pub fn check_all_utxo_inputs_signed_by_pub(tx: &UtxoTx, expected_pub: &[u8]) -> Result<bool, String> {
    for input in &tx.inputs {
        let pubkey = if input.has_witness() {
            try_s!(pubkey_from_witness_script(&input.script_witness))
        } else {
            let script: Script = input.script_sig.clone().into();
            try_s!(pubkey_from_script_sig(&script))
        };
        if *pubkey != expected_pub {
            return Ok(false);
        }
    }

    Ok(true)
}

pub fn watcher_validate_taker_fee<T: UtxoCommonOps>(
    coin: T,
    taker_fee_hash: Vec<u8>,
    verified_pub: Vec<u8>,
) -> ValidatePaymentFut<()> {
    let fut = async move {
        let mut attempts = 0;
        let taker_fee_hash = H256Json::from(taker_fee_hash.as_slice());
        loop {
            let taker_fee_tx = match coin
                .as_ref()
                .rpc_client
                .get_transaction_bytes(&taker_fee_hash)
                .compat()
                .await
            {
                Ok(t) => t,
                Err(e) if attempts > 2 => return MmError::err(ValidatePaymentError::from(e.into_inner())),
                Err(e) => {
                    attempts += 1;
                    error!("Error getting tx {:?} from rpc: {:?}", taker_fee_hash, e);
                    Timer::sleep(10.).await;
                    continue;
                },
            };

            match check_all_inputs_signed_by_pub(&*taker_fee_tx, &verified_pub) {
                Ok(is_valid) if !is_valid => {
                    return MmError::err(ValidatePaymentError::WrongPaymentTx(
                        "Taker fee does not belong to the verified public key".to_string(),
                    ))
                },
                Ok(_) => return Ok(()),
                Err(e) => {
                    return MmError::err(ValidatePaymentError::WrongPaymentTx(e));
                },
            };
        }
    };
    Box::new(fut.boxed().compat())
}

pub fn validate_fee<T: UtxoCommonOps>(
    coin: T,
    tx: UtxoTx,
    output_index: usize,
    sender_pubkey: &[u8],
    amount: &BigDecimal,
    min_block_number: u64,
    fee_addr: &[u8],
) -> Box<dyn Future<Item = (), Error = String> + Send> {
    let amount = amount.clone();
    let address = try_fus!(address_from_raw_pubkey(
        fee_addr,
        coin.as_ref().conf.pub_addr_prefix,
        coin.as_ref().conf.pub_t_addr_prefix,
        coin.as_ref().conf.checksum_type,
        coin.as_ref().conf.bech32_hrp.clone(),
        coin.addr_format().clone(),
    ));

    if !try_fus!(check_all_utxo_inputs_signed_by_pub(&tx, sender_pubkey)) {
        return Box::new(futures01::future::err(ERRL!("The dex fee was sent from wrong address")));
    }
    let fut = async move {
        let amount = try_s!(sat_from_big_decimal(&amount, coin.as_ref().decimals));
        let tx_from_rpc = try_s!(
            coin.as_ref()
                .rpc_client
                .get_verbose_transaction(&tx.hash().reversed().into())
                .compat()
                .await
        );

        if try_s!(is_tx_confirmed_before_block(&coin, &tx_from_rpc, min_block_number).await) {
            return ERR!(
                "Fee tx {:?} confirmed before min_block {}",
                tx_from_rpc,
                min_block_number,
            );
        }
        if tx_from_rpc.hex.0 != serialize(&tx).take()
            && tx_from_rpc.hex.0 != serialize_with_flags(&tx, SERIALIZE_TRANSACTION_WITNESS).take()
        {
            return ERR!(
                "Provided dex fee tx {:?} doesn't match tx data from rpc {:?}",
                tx,
                tx_from_rpc
            );
        }

        match tx.outputs.get(output_index) {
            Some(out) => {
                let expected_script_pubkey = Builder::build_p2pkh(&address.hash).to_bytes();
                if out.script_pubkey != expected_script_pubkey {
                    return ERR!(
                        "Provided dex fee tx output script_pubkey doesn't match expected {:?} {:?}",
                        out.script_pubkey,
                        expected_script_pubkey
                    );
                }
                if out.value < amount {
                    return ERR!(
                        "Provided dex fee tx output value is less than expected {:?} {:?}",
                        out.value,
                        amount
                    );
                }
            },
            None => {
                return ERR!("Provided dex fee tx {:?} does not have output {}", tx, output_index);
            },
        }
        Ok(())
    };
    Box::new(fut.boxed().compat())
}

pub fn validate_maker_payment<T: UtxoCommonOps + SwapOps>(
    coin: &T,
    input: ValidatePaymentInput,
) -> ValidatePaymentFut<()> {
    let mut tx: UtxoTx = try_f!(deserialize(input.payment_tx.as_slice()));
    tx.tx_hash_algo = coin.as_ref().tx_hash_algo;

    let htlc_keypair = coin.derive_htlc_key_pair(&input.unique_swap_data);
    let other_pub =
        &try_f!(Public::from_slice(&input.other_pub)
            .map_to_mm(|err| ValidatePaymentError::InvalidParameter(err.to_string())));
    validate_payment(
        coin.clone(),
        tx,
        DEFAULT_SWAP_VOUT,
        other_pub,
        htlc_keypair.public(),
        &input.secret_hash,
        input.amount,
        input.time_lock,
        input.try_spv_proof_until,
        input.confirmations,
    )
}

pub fn watcher_validate_taker_payment<T: UtxoCommonOps + SwapOps>(
    coin: &T,
    input: WatcherValidatePaymentInput,
) -> ValidatePaymentFut<()> {
    let mut tx: UtxoTx = try_f!(deserialize(input.payment_tx.as_slice()));
    tx.tx_hash_algo = coin.as_ref().tx_hash_algo;
    let first_pub = &try_f!(
        Public::from_slice(&input.taker_pub).map_err(|err| ValidatePaymentError::InvalidParameter(err.to_string()))
    );
    let second_pub = &try_f!(
        Public::from_slice(&input.maker_pub).map_err(|err| ValidatePaymentError::InvalidParameter(err.to_string()))
    );
    validate_payment(
        coin.clone(),
        tx,
        DEFAULT_SWAP_VOUT,
        first_pub,
        second_pub,
        &input.secret_hash,
        input.amount,
        input.time_lock,
        input.try_spv_proof_until,
        input.confirmations,
    )
}

pub fn validate_taker_payment<T: UtxoCommonOps + SwapOps>(
    coin: &T,
    input: ValidatePaymentInput,
) -> ValidatePaymentFut<()> {
    let mut tx: UtxoTx = try_f!(deserialize(input.payment_tx.as_slice()));
    tx.tx_hash_algo = coin.as_ref().tx_hash_algo;

    let htlc_keypair = coin.derive_htlc_key_pair(&input.unique_swap_data);
    let other_pub =
        &try_f!(Public::from_slice(&input.other_pub)
            .map_to_mm(|err| ValidatePaymentError::InvalidParameter(err.to_string())));

    validate_payment(
        coin.clone(),
        tx,
        DEFAULT_SWAP_VOUT,
        other_pub,
        htlc_keypair.public(),
        &input.secret_hash,
        input.amount,
        input.time_lock,
        input.try_spv_proof_until,
        input.confirmations,
    )
}

pub fn check_if_my_payment_sent<T: UtxoCommonOps + SwapOps>(
    coin: T,
    time_lock: u32,
    other_pub: &[u8],
    secret_hash: &[u8],
    swap_unique_data: &[u8],
) -> Box<dyn Future<Item = Option<TransactionEnum>, Error = String> + Send> {
    let my_htlc_keypair = coin.derive_htlc_key_pair(swap_unique_data);
    let script = payment_script(
        time_lock,
        secret_hash,
        my_htlc_keypair.public(),
        &try_fus!(Public::from_slice(other_pub)),
    );
    let hash = dhash160(&script);
    let p2sh = Builder::build_p2sh(&hash.into());
    let script_hash = electrum_script_hash(&p2sh);
    let fut = async move {
        match &coin.as_ref().rpc_client {
            UtxoRpcClientEnum::Electrum(client) => {
                let history = try_s!(client.scripthash_get_history(&hex::encode(script_hash)).compat().await);
                match history.first() {
                    Some(item) => {
                        let tx_bytes = try_s!(client.get_transaction_bytes(&item.tx_hash).compat().await);
                        let mut tx: UtxoTx = try_s!(deserialize(tx_bytes.0.as_slice()).map_err(|e| ERRL!("{:?}", e)));
                        tx.tx_hash_algo = coin.as_ref().tx_hash_algo;
                        Ok(Some(tx.into()))
                    },
                    None => Ok(None),
                }
            },
            UtxoRpcClientEnum::Native(client) => {
                let target_addr = Address {
                    t_addr_prefix: coin.as_ref().conf.p2sh_t_addr_prefix,
                    prefix: coin.as_ref().conf.p2sh_addr_prefix,
                    hash: hash.into(),
                    checksum_type: coin.as_ref().conf.checksum_type,
                    hrp: coin.as_ref().conf.bech32_hrp.clone(),
                    addr_format: coin.addr_format().clone(),
                };
                let target_addr = target_addr.to_string();
                let is_imported = try_s!(client.is_address_imported(&target_addr).await);
                if !is_imported {
                    return Ok(None);
                }
                let received_by_addr = try_s!(client.list_received_by_address(0, true, true).compat().await);
                for item in received_by_addr {
                    if item.address == target_addr && !item.txids.is_empty() {
                        let tx_bytes = try_s!(client.get_transaction_bytes(&item.txids[0]).compat().await);
                        let mut tx: UtxoTx = try_s!(deserialize(tx_bytes.0.as_slice()).map_err(|e| ERRL!("{:?}", e)));
                        tx.tx_hash_algo = coin.as_ref().tx_hash_algo;
                        return Ok(Some(tx.into()));
                    }
                }
                Ok(None)
            },
        }
    };
    Box::new(fut.boxed().compat())
}

pub async fn search_for_swap_tx_spend_my<T: AsRef<UtxoCoinFields> + SwapOps>(
    coin: &T,
    input: SearchForSwapTxSpendInput<'_>,
    output_index: usize,
) -> Result<Option<FoundSwapTxSpend>, String> {
    search_for_swap_output_spend(
        coin.as_ref(),
        input.time_lock,
        coin.derive_htlc_key_pair(input.swap_unique_data).public(),
        &try_s!(Public::from_slice(input.other_pub)),
        input.secret_hash,
        input.tx,
        output_index,
        input.search_from_block,
    )
    .await
}

pub async fn search_for_swap_tx_spend_other<T: AsRef<UtxoCoinFields> + SwapOps>(
    coin: &T,
    input: SearchForSwapTxSpendInput<'_>,
    output_index: usize,
) -> Result<Option<FoundSwapTxSpend>, String> {
    search_for_swap_output_spend(
        coin.as_ref(),
        input.time_lock,
        &try_s!(Public::from_slice(input.other_pub)),
        coin.derive_htlc_key_pair(input.swap_unique_data).public(),
        input.secret_hash,
        input.tx,
        output_index,
        input.search_from_block,
    )
    .await
}

/// Extract a secret from the `spend_tx`.
/// Note spender could generate the spend with several inputs where the only one input is the p2sh script.
pub fn extract_secret(secret_hash: &[u8], spend_tx: &[u8]) -> Result<Vec<u8>, String> {
    let spend_tx: UtxoTx = try_s!(deserialize(spend_tx).map_err(|e| ERRL!("{:?}", e)));
    for (input_idx, input) in spend_tx.inputs.into_iter().enumerate() {
        let script: Script = input.script_sig.clone().into();
        let instruction = match script.get_instruction(1) {
            Some(Ok(instr)) => instr,
            Some(Err(e)) => {
                warn!("{:?}", e);
                continue;
            },
            None => {
                warn!("Couldn't find secret in {:?} input", input_idx);
                continue;
            },
        };

        if instruction.opcode != Opcode::OP_PUSHBYTES_32 {
            warn!(
                "Expected {:?} opcode, found {:?} in {:?} input",
                Opcode::OP_PUSHBYTES_32,
                instruction.opcode,
                input_idx
            );
            continue;
        }

        let secret = match instruction.data {
            Some(data) => data.to_vec(),
            None => {
                warn!("Secret is empty in {:?} input", input_idx);
                continue;
            },
        };

        let expected_secret_hash = if secret_hash.len() == 32 {
            ripemd160(secret_hash)
        } else {
            H160::from(secret_hash)
        };
        let actual_secret_hash = dhash160(&secret);
        if actual_secret_hash != expected_secret_hash {
            warn!(
                "Invalid secret hash {:?}, expected {:?}",
                actual_secret_hash, expected_secret_hash
            );
            continue;
        }
        return Ok(secret);
    }
    ERR!("Couldn't extract secret")
}

pub fn my_address<T: UtxoCommonOps>(coin: &T) -> MmResult<String, MyAddressError> {
    match coin.as_ref().derivation_method {
        DerivationMethod::Iguana(ref my_address) => {
            my_address.display_address().map_to_mm(MyAddressError::InternalError)
        },
        DerivationMethod::HDWallet(_) => MmError::err(MyAddressError::UnexpectedDerivationMethod(
            "'my_address' is deprecated for HD wallets".to_string(),
        )),
    }
}

/// Hash message for signature using Bitcoin's message signing format.
/// sha256(sha256(PREFIX_LENGTH + PREFIX + MESSAGE_LENGTH + MESSAGE))
pub fn sign_message_hash(coin: &UtxoCoinFields, message: &str) -> Option<[u8; 32]> {
    let message_prefix = coin.conf.sign_message_prefix.clone()?;
    let mut stream = Stream::new();
    let prefix_len = CompactInteger::from(message_prefix.len());
    prefix_len.serialize(&mut stream);
    stream.append_slice(message_prefix.as_bytes());
    let msg_len = CompactInteger::from(message.len());
    msg_len.serialize(&mut stream);
    stream.append_slice(message.as_bytes());
    Some(dhash256(&stream.out()).take())
}

pub fn sign_message(coin: &UtxoCoinFields, message: &str) -> SignatureResult<String> {
    let message_hash = sign_message_hash(coin, message).ok_or(SignatureError::PrefixNotFound)?;
    let private_key = coin.priv_key_policy.key_pair_or_err()?.private();
    let signature = private_key.sign_compact(&H256::from(message_hash))?;
    Ok(base64::encode(&*signature))
}

pub fn verify_message<T: UtxoCommonOps>(
    coin: &T,
    signature_base64: &str,
    message: &str,
    address: &str,
) -> VerificationResult<bool> {
    let message_hash = sign_message_hash(coin.as_ref(), message).ok_or(VerificationError::PrefixNotFound)?;
    let signature = CompactSignature::from(base64::decode(signature_base64)?);
    let recovered_pubkey = Public::recover_compact(&H256::from(message_hash), &signature)?;
    let received_address = checked_address_from_str(coin, address)?;
    Ok(AddressHashEnum::from(recovered_pubkey.address_hash()) == received_address.hash)
}

pub fn my_balance<T>(coin: T) -> BalanceFut<CoinBalance>
where
    T: UtxoCommonOps + GetUtxoListOps + MarketCoinOps,
{
    let my_address = try_f!(coin
        .as_ref()
        .derivation_method
        .iguana_or_err()
        .mm_err(BalanceError::from))
    .clone();
    let fut = async move { address_balance(&coin, &my_address).await };
    Box::new(fut.boxed().compat())
}

/// Takes raw transaction as input and returns tx hash in hexadecimal format
pub fn send_raw_tx(coin: &UtxoCoinFields, tx: &str) -> Box<dyn Future<Item = String, Error = String> + Send> {
    let bytes = try_fus!(hex::decode(tx));
    Box::new(
        coin.rpc_client
            .send_raw_transaction(bytes.into())
            .map_err(|e| ERRL!("{}", e))
            .map(|hash| format!("{:?}", hash)),
    )
}

/// Takes raw transaction bytes as input and returns tx hash in hexadecimal format
pub fn send_raw_tx_bytes(
    coin: &UtxoCoinFields,
    tx_bytes: &[u8],
) -> Box<dyn Future<Item = String, Error = String> + Send> {
    Box::new(
        coin.rpc_client
            .send_raw_transaction(tx_bytes.into())
            .map_err(|e| ERRL!("{}", e))
            .map(|hash| format!("{:?}", hash)),
    )
}

pub fn wait_for_confirmations(
    coin: &UtxoCoinFields,
    tx: &[u8],
    confirmations: u64,
    requires_nota: bool,
    wait_until: u64,
    check_every: u64,
) -> Box<dyn Future<Item = (), Error = String> + Send> {
    let mut tx: UtxoTx = try_fus!(deserialize(tx).map_err(|e| ERRL!("{:?}", e)));
    tx.tx_hash_algo = coin.tx_hash_algo;
    coin.rpc_client.wait_for_confirmations(
        tx.hash().reversed().into(),
        tx.expiry_height,
        confirmations as u32,
        requires_nota,
        wait_until,
        check_every,
    )
}

pub fn wait_for_output_spend(
    coin: &UtxoCoinFields,
    tx_bytes: &[u8],
    output_index: usize,
    from_block: u64,
    wait_until: u64,
) -> TransactionFut {
    let mut tx: UtxoTx = try_tx_fus!(deserialize(tx_bytes).map_err(|e| ERRL!("{:?}", e)));
    tx.tx_hash_algo = coin.tx_hash_algo;
    let client = coin.rpc_client.clone();
    let tx_hash_algo = coin.tx_hash_algo;
    let fut = async move {
        loop {
            match client
                .find_output_spend(
                    tx.hash(),
                    &tx.outputs[output_index].script_pubkey,
                    output_index,
                    BlockHashOrHeight::Height(from_block as i64),
                )
                .compat()
                .await
            {
                Ok(Some(spent_output_info)) => {
                    let mut tx = spent_output_info.spending_tx;
                    tx.tx_hash_algo = tx_hash_algo;
                    return Ok(tx.into());
                },
                Ok(None) => (),
                Err(e) => error!("Error on find_output_spend_of_tx: {}", e),
            };

            if now_ms() / 1000 > wait_until {
                return TX_PLAIN_ERR!(
                    "Waited too long until {} for transaction {:?} {} to be spent ",
                    wait_until,
                    tx,
                    output_index,
                );
            }
            Timer::sleep(10.).await;
        }
    };
    Box::new(fut.boxed().compat())
}

pub fn tx_enum_from_bytes(coin: &UtxoCoinFields, bytes: &[u8]) -> Result<TransactionEnum, MmError<TxMarshalingErr>> {
    let mut transaction: UtxoTx = deserialize(bytes).map_to_mm(|e| TxMarshalingErr::InvalidInput(e.to_string()))?;

    let serialized_length = transaction.tx_hex().len();
    if bytes.len() != serialized_length {
        return MmError::err(TxMarshalingErr::CrossCheckFailed(format!(
            "Expected '{}' lenght of the serialized transaction, found '{}'",
            bytes.len(),
            serialized_length
        )));
    }

    transaction.tx_hash_algo = coin.tx_hash_algo;
    Ok(transaction.into())
}

pub fn current_block(coin: &UtxoCoinFields) -> Box<dyn Future<Item = u64, Error = String> + Send> {
    Box::new(coin.rpc_client.get_block_count().map_err(|e| ERRL!("{}", e)))
}

pub fn display_priv_key(coin: &UtxoCoinFields) -> Result<String, String> {
    match coin.priv_key_policy {
        PrivKeyPolicy::KeyPair(ref key_pair) => Ok(key_pair.private().to_string()),
        PrivKeyPolicy::Trezor => ERR!("'display_priv_key' doesn't support Hardware Wallets"),
    }
}

pub fn min_tx_amount(coin: &UtxoCoinFields) -> BigDecimal {
    big_decimal_from_sat(coin.dust_amount as i64, coin.decimals)
}

pub fn min_trading_vol(coin: &UtxoCoinFields) -> MmNumber {
    if coin.conf.ticker == "BTC" {
        return MmNumber::from(MIN_BTC_TRADING_VOL);
    }
    let dust_multiplier = MmNumber::from(10);
    dust_multiplier * min_tx_amount(coin).into()
}

pub fn is_asset_chain(coin: &UtxoCoinFields) -> bool { coin.conf.asset_chain }

pub async fn get_raw_transaction(coin: &UtxoCoinFields, req: RawTransactionRequest) -> RawTransactionResult {
    let hash = H256Json::from_str(&req.tx_hash).map_to_mm(|e| RawTransactionError::InvalidHashError(e.to_string()))?;
    let hex = coin
        .rpc_client
        .get_transaction_bytes(&hash)
        .compat()
        .await
        .map_err(|e| RawTransactionError::Transport(e.to_string()))?;
    Ok(RawTransactionRes { tx_hex: hex })
}

pub async fn withdraw<T>(coin: T, req: WithdrawRequest) -> WithdrawResult
where
    T: UtxoCommonOps + GetUtxoListOps + MarketCoinOps,
{
    StandardUtxoWithdraw::new(coin, req)?.build().await
}

pub async fn init_withdraw<T>(
    ctx: MmArc,
    coin: T,
    req: WithdrawRequest,
    task_handle: &WithdrawTaskHandle,
) -> WithdrawResult
where
    T: UtxoCommonOps
        + GetUtxoListOps
        + UtxoSignerOps
        + CoinWithDerivationMethod
        + GetWithdrawSenderAddress<Address = Address, Pubkey = Public>,
{
    InitUtxoWithdraw::new(ctx, coin, req, task_handle).await?.build().await
}

pub async fn get_withdraw_from_address<T>(
    coin: &T,
    req: &WithdrawRequest,
) -> MmResult<WithdrawSenderAddress<Address, Public>, WithdrawError>
where
    T: CoinWithDerivationMethod<Address = Address, HDWallet = <T as HDWalletCoinOps>::HDWallet>
        + HDWalletCoinOps<Address = Address, Pubkey = Public>
        + UtxoCommonOps,
{
    match coin.derivation_method() {
        DerivationMethod::Iguana(my_address) => get_withdraw_iguana_sender(coin, req, my_address),
        DerivationMethod::HDWallet(hd_wallet) => get_withdraw_hd_sender(coin, req, hd_wallet).await,
    }
}

pub fn get_withdraw_iguana_sender<T: UtxoCommonOps>(
    coin: &T,
    req: &WithdrawRequest,
    my_address: &Address,
) -> MmResult<WithdrawSenderAddress<Address, Public>, WithdrawError> {
    if req.from.is_some() {
        let error = "'from' is not supported if the coin is initialized with an Iguana private key";
        return MmError::err(WithdrawError::UnexpectedFromAddress(error.to_owned()));
    }
    let pubkey = coin
        .my_public_key()
        .mm_err(|e| WithdrawError::InternalError(e.to_string()))?;
    Ok(WithdrawSenderAddress {
        address: my_address.clone(),
        pubkey: *pubkey,
        derivation_path: None,
    })
}

pub async fn get_withdraw_hd_sender<T>(
    coin: &T,
    req: &WithdrawRequest,
    hd_wallet: &T::HDWallet,
) -> MmResult<WithdrawSenderAddress<Address, Public>, WithdrawError>
where
    T: HDWalletCoinOps<Address = Address, Pubkey = Public> + Sync,
{
    let HDAccountAddressId {
        account_id,
        chain,
        address_id,
    } = match req.from.clone().or_mm_err(|| WithdrawError::FromAddressNotFound)? {
        WithdrawFrom::AddressId(id) => id,
        WithdrawFrom::DerivationPath { derivation_path } => {
            let derivation_path = Bip44DerivationPath::from_str(&derivation_path)
                .map_to_mm(Bip44DerPathError::from)
                .mm_err(|e| WithdrawError::UnexpectedFromAddress(e.to_string()))?;
            let coin_type = derivation_path.coin_type();
            let expected_coin_type = hd_wallet.coin_type();
            if coin_type != expected_coin_type {
                let error = format!(
                    "Derivation path '{}' must has '{}' coin type",
                    derivation_path, expected_coin_type
                );
                return MmError::err(WithdrawError::UnexpectedFromAddress(error));
            }
            HDAccountAddressId::from(derivation_path)
        },
    };

    let hd_account = hd_wallet
        .get_account(account_id)
        .await
        .or_mm_err(|| WithdrawError::UnknownAccount { account_id })?;
    let hd_address = coin.derive_address(&hd_account, chain, address_id).await?;

    let is_address_activated = hd_account
        .is_address_activated(chain, address_id)
        // If [`HDWalletCoinOps::derive_address`] succeeds, [`HDAccountOps::is_address_activated`] shouldn't fails with an `InvalidBip44ChainError`.
        .mm_err(|e| WithdrawError::InternalError(e.to_string()))?;
    if !is_address_activated {
        let error = format!("'{}' address is not activated", hd_address.address);
        return MmError::err(WithdrawError::UnexpectedFromAddress(error));
    }

    Ok(WithdrawSenderAddress::from(hd_address))
}

pub fn decimals(coin: &UtxoCoinFields) -> u8 { coin.decimals }

pub fn convert_to_address<T: UtxoCommonOps>(coin: &T, from: &str, to_address_format: Json) -> Result<String, String> {
    let to_address_format: UtxoAddressFormat =
        json::from_value(to_address_format).map_err(|e| ERRL!("Error on parse UTXO address format {:?}", e))?;
    let mut from_address = try_s!(coin.address_from_str(from));
    match to_address_format {
        UtxoAddressFormat::Standard => {
            from_address.addr_format = UtxoAddressFormat::Standard;
            Ok(from_address.to_string())
        },
        UtxoAddressFormat::Segwit => {
            let bech32_hrp = &coin.as_ref().conf.bech32_hrp;
            match bech32_hrp {
                Some(hrp) => Ok(SegwitAddress::new(&from_address.hash, hrp.clone()).to_string()),
                None => ERR!("Cannot convert to a segwit address for a coin with no bech32_hrp in config"),
            }
        },
        UtxoAddressFormat::CashAddress { network, .. } => Ok(try_s!(from_address
            .to_cashaddress(
                &network,
                coin.as_ref().conf.pub_addr_prefix,
                coin.as_ref().conf.p2sh_addr_prefix
            )
            .and_then(|cashaddress| cashaddress.encode()))),
    }
}

pub fn validate_address<T: UtxoCommonOps>(coin: &T, address: &str) -> ValidateAddressResult {
    let result = coin.address_from_str(address);
    let address = match result {
        Ok(addr) => addr,
        Err(e) => {
            return ValidateAddressResult {
                is_valid: false,
                reason: Some(e.to_string()),
            }
        },
    };

    let is_p2pkh = address.prefix == coin.as_ref().conf.pub_addr_prefix
        && address.t_addr_prefix == coin.as_ref().conf.pub_t_addr_prefix;
    let is_p2sh = address.prefix == coin.as_ref().conf.p2sh_addr_prefix
        && address.t_addr_prefix == coin.as_ref().conf.p2sh_t_addr_prefix;
    let is_segwit = address.hrp.is_some() && address.hrp == coin.as_ref().conf.bech32_hrp && coin.as_ref().conf.segwit;

    if is_p2pkh || is_p2sh || is_segwit {
        ValidateAddressResult {
            is_valid: true,
            reason: None,
        }
    } else {
        ValidateAddressResult {
            is_valid: false,
            reason: Some(ERRL!("Address {} has invalid prefixes", address)),
        }
    }
}

// Quick fix for null valued coin fields in fee details of old tx history entries
#[cfg(not(target_arch = "wasm32"))]
async fn tx_history_migration_1<T>(coin: &T, ctx: &MmArc)
where
    T: UtxoStandardOps + UtxoCommonOps + MmCoin + MarketCoinOps,
{
    const MIGRATION_NUMBER: u64 = 1;
    let history = match coin.load_history_from_file(ctx).compat().await {
        Ok(history) => history,
        Err(e) => {
            log_tag!(
                ctx,
                "",
                "tx_history",
                "coin" => coin.as_ref().conf.ticker;
                fmt = "Error {} on 'load_history_from_file', stop the history loop", e
            );
            return;
        },
    };

    let mut updated = false;
    let to_write: Vec<TransactionDetails> = history
        .into_iter()
        .filter_map(|mut tx| match tx.fee_details {
            Some(TxFeeDetails::Utxo(ref mut fee_details)) => {
                if fee_details.coin.is_none() {
                    fee_details.coin = Some(String::from(&tx.coin));
                    updated = true;
                }
                Some(tx)
            },
            Some(_) => None,
            None => Some(tx),
        })
        .collect();

    if updated {
        if let Err(e) = coin.save_history_to_file(ctx, to_write).compat().await {
            log_tag!(
                ctx,
                "",
                "tx_history",
                "coin" => coin.as_ref().conf.ticker;
                fmt = "Error {} on 'save_history_to_file'", e
            );
            return;
        };
    }
    if let Err(e) = coin.update_migration_file(ctx, MIGRATION_NUMBER).compat().await {
        log_tag!(
            ctx,
            "",
            "tx_history",
            "coin" => coin.as_ref().conf.ticker;
            fmt = "Error {} on 'update_migration_file'", e
        );
    };
}

#[cfg(not(target_arch = "wasm32"))]
async fn migrate_tx_history<T>(coin: &T, ctx: &MmArc)
where
    T: UtxoStandardOps + UtxoCommonOps + MmCoin + MarketCoinOps,
{
    let current_migration = coin.get_tx_history_migration(ctx).compat().await.unwrap_or(0);
    if current_migration < 1 {
        tx_history_migration_1(coin, ctx).await;
    }
}

#[allow(clippy::cognitive_complexity)]
pub async fn process_history_loop<T>(coin: T, ctx: MmArc)
where
    T: UtxoStandardOps + UtxoCommonOps + MmCoin + MarketCoinOps,
{
    #[cfg(not(target_arch = "wasm32"))]
    migrate_tx_history(&coin, &ctx).await;

    let mut my_balance: Option<CoinBalance> = None;
    let history = match coin.load_history_from_file(&ctx).compat().await {
        Ok(history) => history,
        Err(e) => {
            log_tag!(
                ctx,
                "",
                "tx_history",
                "coin" => coin.as_ref().conf.ticker;
                fmt = "Error {} on 'load_history_from_file', stop the history loop", e
            );
            return;
        },
    };

    let mut history_map: HashMap<H256Json, TransactionDetails> = history
        .into_iter()
        .filter_map(|tx| {
            let tx_hash = H256Json::from_str(&tx.tx_hash).ok()?;
            Some((tx_hash, tx))
        })
        .collect();

    let mut success_iteration = 0i32;
    loop {
        if ctx.is_stopping() {
            break;
        };
        {
            let coins_ctx = CoinsContext::from_ctx(&ctx).unwrap();
            let coins = coins_ctx.coins.lock().await;
            if !coins.contains_key(&coin.as_ref().conf.ticker) {
                log_tag!(ctx, "", "tx_history", "coin" => coin.as_ref().conf.ticker; fmt = "Loop stopped");
                break;
            };
        }

        let actual_balance = match coin.my_balance().compat().await {
            Ok(actual_balance) => Some(actual_balance),
            Err(err) => {
                log_tag!(
                    ctx,
                    "",
                    "tx_history",
                    "coin" => coin.as_ref().conf.ticker;
                    fmt = "Error {:?} on getting balance", err
                );
                None
            },
        };

        let need_update = history_map.iter().any(|(_, tx)| tx.should_update());
        match (&my_balance, &actual_balance) {
            (Some(prev_balance), Some(actual_balance)) if prev_balance == actual_balance && !need_update => {
                // my balance hasn't been changed, there is no need to reload tx_history
                Timer::sleep(30.).await;
                continue;
            },
            _ => (),
        }

        let metrics = ctx.metrics.clone();
        let tx_ids = match coin.request_tx_history(metrics).await {
            RequestTxHistoryResult::Ok(tx_ids) => tx_ids,
            RequestTxHistoryResult::Retry { error } => {
                log_tag!(
                    ctx,
                    "",
                    "tx_history",
                    "coin" => coin.as_ref().conf.ticker;
                    fmt = "{}, retrying", error
                );
                Timer::sleep(10.).await;
                continue;
            },
            RequestTxHistoryResult::HistoryTooLarge => {
                log_tag!(
                    ctx,
                    "",
                    "tx_history",
                    "coin" => coin.as_ref().conf.ticker;
                    fmt = "Got `history too large`, stopping further attempts to retrieve it"
                );
                *coin.as_ref().history_sync_state.lock().unwrap() = HistorySyncState::Error(json!({
                    "code": HISTORY_TOO_LARGE_ERR_CODE,
                    "message": "Got `history too large` error from Electrum server. History is not available",
                }));
                break;
            },
            RequestTxHistoryResult::CriticalError(e) => {
                log_tag!(
                    ctx,
                    "",
                    "tx_history",
                    "coin" => coin.as_ref().conf.ticker;
                    fmt = "{}, stopping futher attempts to retreive it", e
                );
                break;
            },
        };

        // Remove transactions in the history_map that are not in the requested transaction list anymore
        let history_length = history_map.len();
        let requested_ids: HashSet<H256Json> = tx_ids.iter().map(|x| x.0).collect();
        history_map.retain(|hash, _| requested_ids.contains(hash));

        if history_map.len() < history_length {
            let to_write: Vec<TransactionDetails> = history_map.iter().map(|(_, value)| value.clone()).collect();
            if let Err(e) = coin.save_history_to_file(&ctx, to_write).compat().await {
                log_tag!(
                    ctx,
                    "",
                    "tx_history",
                    "coin" => coin.as_ref().conf.ticker;
                    fmt = "Error {} on 'save_history_to_file', stop the history loop", e
                );
                return;
            };
        }

        let mut transactions_left = if tx_ids.len() > history_map.len() {
            *coin.as_ref().history_sync_state.lock().unwrap() = HistorySyncState::InProgress(json!({
                "transactions_left": tx_ids.len() - history_map.len()
            }));
            tx_ids.len() - history_map.len()
        } else {
            *coin.as_ref().history_sync_state.lock().unwrap() = HistorySyncState::InProgress(json!({
                "transactions_left": 0
            }));
            0
        };

        // This is the cache of the already requested transactions.
        let mut input_transactions = HistoryUtxoTxMap::default();
        for (txid, height) in tx_ids {
            let mut updated = false;
            match history_map.entry(txid) {
                Entry::Vacant(e) => {
                    mm_counter!(ctx.metrics, "tx.history.request.count", 1, "coin" => coin.as_ref().conf.ticker.clone(), "method" => "tx_detail_by_hash");

                    match coin.tx_details_by_hash(&txid.0, &mut input_transactions).await {
                        Ok(mut tx_details) => {
                            mm_counter!(ctx.metrics, "tx.history.response.count", 1, "coin" => coin.as_ref().conf.ticker.clone(), "method" => "tx_detail_by_hash");

                            if tx_details.block_height == 0 && height > 0 {
                                tx_details.block_height = height;
                            }

                            e.insert(tx_details);
                            if transactions_left > 0 {
                                transactions_left -= 1;
                                *coin.as_ref().history_sync_state.lock().unwrap() =
                                    HistorySyncState::InProgress(json!({ "transactions_left": transactions_left }));
                            }
                            updated = true;
                        },
                        Err(e) => log_tag!(
                            ctx,
                            "",
                            "tx_history",
                            "coin" => coin.as_ref().conf.ticker;
                            fmt = "Error {:?} on getting the details of {:?}, skipping the tx", e, txid
                        ),
                    }
                },
                Entry::Occupied(mut e) => {
                    // update block height for previously unconfirmed transaction
                    if e.get().should_update_block_height() && height > 0 {
                        e.get_mut().block_height = height;
                        updated = true;
                    }
                    if e.get().should_update_timestamp() || e.get().firo_negative_fee() {
                        mm_counter!(ctx.metrics, "tx.history.request.count", 1, "coin" => coin.as_ref().conf.ticker.clone(), "method" => "tx_detail_by_hash");

                        if let Ok(tx_details) = coin.tx_details_by_hash(&txid.0, &mut input_transactions).await {
                            mm_counter!(ctx.metrics, "tx.history.response.count", 1, "coin" => coin.as_ref().conf.ticker.clone(), "method" => "tx_detail_by_hash");
                            // replace with new tx details in case we need to update any data
                            e.insert(tx_details);
                            updated = true;
                        }
                    }
                },
            }
            if updated {
                let to_write: Vec<TransactionDetails> = history_map.iter().map(|(_, value)| value.clone()).collect();
                if let Err(e) = coin.save_history_to_file(&ctx, to_write).compat().await {
                    log_tag!(
                        ctx,
                        "",
                        "tx_history",
                        "coin" => coin.as_ref().conf.ticker;
                        fmt = "Error {} on 'save_history_to_file', stop the history loop", e
                    );
                    return;
                };
            }
        }
        *coin.as_ref().history_sync_state.lock().unwrap() = HistorySyncState::Finished;

        if success_iteration == 0 {
            log_tag!(
                ctx,
                "😅",
                "tx_history",
                "coin" => coin.as_ref().conf.ticker;
                fmt = "history has been loaded successfully"
            );
        }

        my_balance = actual_balance;
        success_iteration += 1;
        Timer::sleep(30.).await;
    }
}

pub async fn request_tx_history<T>(coin: &T, metrics: MetricsArc) -> RequestTxHistoryResult
where
    T: UtxoCommonOps + MmCoin + MarketCoinOps,
{
    let my_address = match coin.my_address() {
        Ok(addr) => addr,
        Err(e) => {
            return RequestTxHistoryResult::CriticalError(ERRL!(
                "Error on getting self address: {}. Stop tx history",
                e
            ))
        },
    };

    let tx_ids = match &coin.as_ref().rpc_client {
        UtxoRpcClientEnum::Native(client) => {
            let mut from = 0;
            let mut all_transactions = vec![];
            loop {
                mm_counter!(metrics, "tx.history.request.count", 1,
                    "coin" => coin.as_ref().conf.ticker.clone(), "client" => "native", "method" => "listtransactions");

                let transactions = match client.list_transactions(100, from).compat().await {
                    Ok(value) => value,
                    Err(e) => {
                        return RequestTxHistoryResult::Retry {
                            error: ERRL!("Error {} on list transactions", e),
                        };
                    },
                };

                mm_counter!(metrics, "tx.history.response.count", 1,
                    "coin" => coin.as_ref().conf.ticker.clone(), "client" => "native", "method" => "listtransactions");

                if transactions.is_empty() {
                    break;
                }
                from += 100;
                all_transactions.extend(transactions);
            }

            mm_counter!(metrics, "tx.history.response.total_length", all_transactions.len() as u64,
                "coin" => coin.as_ref().conf.ticker.clone(), "client" => "native", "method" => "listtransactions");

            all_transactions
                .into_iter()
                .filter_map(|item| {
                    if item.address == my_address {
                        Some((item.txid, item.blockindex))
                    } else {
                        None
                    }
                })
                .collect()
        },
        UtxoRpcClientEnum::Electrum(client) => {
            let my_address = match coin.as_ref().derivation_method.iguana_or_err() {
                Ok(my_address) => my_address,
                Err(e) => return RequestTxHistoryResult::CriticalError(e.to_string()),
            };
            let script = output_script(my_address, ScriptType::P2PKH);
            let script_hash = electrum_script_hash(&script);

            mm_counter!(metrics, "tx.history.request.count", 1,
                "coin" => coin.as_ref().conf.ticker.clone(), "client" => "electrum", "method" => "blockchain.scripthash.get_history");

            let electrum_history = match client.scripthash_get_history(&hex::encode(script_hash)).compat().await {
                Ok(value) => value,
                Err(e) => match &e.error {
                    JsonRpcErrorType::InvalidRequest(e)
                    | JsonRpcErrorType::Parse(_, e)
                    | JsonRpcErrorType::Transport(e)
                    | JsonRpcErrorType::Internal(e) => {
                        return RequestTxHistoryResult::Retry {
                            error: ERRL!("Error {} on scripthash_get_history", e),
                        };
                    },
                    JsonRpcErrorType::Response(_addr, err) => {
                        if HISTORY_TOO_LARGE_ERROR.eq(err) {
                            return RequestTxHistoryResult::HistoryTooLarge;
                        } else {
                            return RequestTxHistoryResult::Retry {
                                error: ERRL!("Error {:?} on scripthash_get_history", e),
                            };
                        }
                    },
                },
            };
            mm_counter!(metrics, "tx.history.response.count", 1,
                "coin" => coin.as_ref().conf.ticker.clone(), "client" => "electrum", "method" => "blockchain.scripthash.get_history");

            mm_counter!(metrics, "tx.history.response.total_length", electrum_history.len() as u64,
                "coin" => coin.as_ref().conf.ticker.clone(), "client" => "electrum", "method" => "blockchain.scripthash.get_history");

            // electrum returns the most recent transactions in the end but we need to
            // process them first so rev is required
            electrum_history
                .into_iter()
                .rev()
                .map(|item| {
                    let height = if item.height < 0 { 0 } else { item.height as u64 };
                    (item.tx_hash, height)
                })
                .collect()
        },
    };
    RequestTxHistoryResult::Ok(tx_ids)
}

pub async fn tx_details_by_hash<T: UtxoCommonOps>(
    coin: &T,
    hash: &[u8],
    input_transactions: &mut HistoryUtxoTxMap,
) -> Result<TransactionDetails, String> {
    let ticker = &coin.as_ref().conf.ticker;
    let hash = H256Json::from(hash);
    let verbose_tx = try_s!(coin.as_ref().rpc_client.get_verbose_transaction(&hash).compat().await);
    let mut tx: UtxoTx = try_s!(deserialize(verbose_tx.hex.as_slice()).map_err(|e| ERRL!("{:?}", e)));
    tx.tx_hash_algo = coin.as_ref().tx_hash_algo;
    let my_address = try_s!(coin.as_ref().derivation_method.iguana_or_err());

    input_transactions.insert(hash, HistoryUtxoTx {
        tx: tx.clone(),
        height: verbose_tx.height,
    });

    let mut input_amount = 0;
    let mut output_amount = 0;
    let mut from_addresses = Vec::new();
    let mut to_addresses = Vec::new();
    let mut spent_by_me = 0;
    let mut received_by_me = 0;

    for input in tx.inputs.iter() {
        // input transaction is zero if the tx is the coinbase transaction
        if input.previous_output.hash.is_zero() {
            continue;
        }

        let prev_tx_hash: H256Json = input.previous_output.hash.reversed().into();
        let prev_tx = try_s!(
            coin.get_mut_verbose_transaction_from_map_or_rpc(prev_tx_hash, input_transactions)
                .await
        );
        let prev_tx = &mut prev_tx.tx;
        prev_tx.tx_hash_algo = coin.as_ref().tx_hash_algo;

        let prev_tx_value = prev_tx.outputs[input.previous_output.index as usize].value;
        input_amount += prev_tx_value;
        let from: Vec<Address> = try_s!(coin.addresses_from_script(
            &prev_tx.outputs[input.previous_output.index as usize]
                .script_pubkey
                .clone()
                .into()
        ));
        if from.contains(my_address) {
            spent_by_me += prev_tx_value;
        }
        from_addresses.extend(from.into_iter());
    }

    for output in tx.outputs.iter() {
        output_amount += output.value;
        let to = try_s!(coin.addresses_from_script(&output.script_pubkey.clone().into()));
        if to.contains(my_address) {
            received_by_me += output.value;
        }
        to_addresses.extend(to.into_iter());
    }

    // TODO uncomment this when `calc_interest_of_tx` works fine
    // let (fee, kmd_rewards) = if ticker == "KMD" {
    //     let kmd_rewards = try_s!(coin.calc_interest_of_tx(&tx, input_transactions).await);
    //     // `input_amount = output_amount + fee`, where `output_amount = actual_output_amount + kmd_rewards`,
    //     // so to calculate an actual transaction fee, we have to subtract the `kmd_rewards` from the total `output_amount`:
    //     // `fee = input_amount - actual_output_amount` or simplified `fee = input_amount - output_amount + kmd_rewards`
    //     let fee = input_amount as i64 - output_amount as i64 + kmd_rewards as i64;
    //
    //     let my_address = &coin.as_ref().my_address;
    //     let claimed_by_me = from_addresses.iter().all(|from| from == my_address) && to_addresses.contains(my_address);
    //     let kmd_rewards_details = KmdRewardsDetails {
    //         amount: big_decimal_from_sat_unsigned(kmd_rewards, coin.as_ref().decimals),
    //         claimed_by_me,
    //     };
    //     (
    //         big_decimal_from_sat(fee, coin.as_ref().decimals),
    //         Some(kmd_rewards_details),
    //     )
    // } else if input_amount == 0 {
    //     let fee = verbose_tx.vin.iter().fold(0., |cur, input| {
    //         let fee = match input {
    //             TransactionInputEnum::Lelantus(lelantus) => lelantus.n_fees,
    //             _ => 0.,
    //         };
    //         cur + fee
    //     });
    //     (fee.into(), None)
    // } else {
    //     let fee = input_amount as i64 - output_amount as i64;
    //     (big_decimal_from_sat(fee, coin.as_ref().decimals), None)
    // };

    let (fee, kmd_rewards) = if input_amount == 0 {
        let fee = verbose_tx.vin.iter().fold(0., |cur, input| {
            let fee = match input {
                TransactionInputEnum::Lelantus(lelantus) => lelantus.n_fees,
                _ => 0.,
            };
            cur + fee
        });
        (try_s!(fee.try_into()), None)
    } else {
        let fee = input_amount as i64 - output_amount as i64;
        (big_decimal_from_sat(fee, coin.as_ref().decimals), None)
    };

    // remove address duplicates in case several inputs were spent from same address
    // or several outputs are sent to same address
    let mut from_addresses: Vec<String> =
        try_s!(from_addresses.into_iter().map(|addr| addr.display_address()).collect());
    from_addresses.sort();
    from_addresses.dedup();
    let mut to_addresses: Vec<String> = try_s!(to_addresses.into_iter().map(|addr| addr.display_address()).collect());
    to_addresses.sort();
    to_addresses.dedup();

    let fee_details = UtxoFeeDetails {
        coin: Some(coin.as_ref().conf.ticker.clone()),
        amount: fee,
    };

    Ok(TransactionDetails {
        from: from_addresses,
        to: to_addresses,
        received_by_me: big_decimal_from_sat_unsigned(received_by_me, coin.as_ref().decimals),
        spent_by_me: big_decimal_from_sat_unsigned(spent_by_me, coin.as_ref().decimals),
        my_balance_change: big_decimal_from_sat(received_by_me as i64 - spent_by_me as i64, coin.as_ref().decimals),
        total_amount: big_decimal_from_sat_unsigned(input_amount, coin.as_ref().decimals),
        tx_hash: tx.hash().reversed().to_vec().to_tx_hash(),
        tx_hex: verbose_tx.hex,
        fee_details: Some(fee_details.into()),
        block_height: verbose_tx.height.unwrap_or(0),
        coin: ticker.clone(),
        internal_id: tx.hash().reversed().to_vec().into(),
        timestamp: verbose_tx.time.into(),
        kmd_rewards,
        transaction_type: Default::default(),
    })
}

pub async fn get_mut_verbose_transaction_from_map_or_rpc<'a, 'b, T>(
    coin: &'a T,
    tx_hash: H256Json,
    utxo_tx_map: &'b mut HistoryUtxoTxMap,
) -> UtxoRpcResult<&'b mut HistoryUtxoTx>
where
    T: AsRef<UtxoCoinFields>,
{
    let tx = match utxo_tx_map.entry(tx_hash) {
        Entry::Vacant(e) => {
            let verbose = coin
                .as_ref()
                .rpc_client
                .get_verbose_transaction(&tx_hash)
                .compat()
                .await?;
            let tx = HistoryUtxoTx {
                tx: deserialize(verbose.hex.as_slice())
                    .map_to_mm(|e| UtxoRpcError::InvalidResponse(format!("{:?}, tx: {:?}", e, tx_hash)))?,
                height: verbose.height,
            };
            e.insert(tx)
        },
        Entry::Occupied(e) => e.into_mut(),
    };
    Ok(tx)
}

/// This function is used when the transaction details were calculated without considering the KMD rewards.
/// We know that [`TransactionDetails::fee`] was calculated by `fee = input_amount - output_amount`,
/// where `output_amount = actual_output_amount + kmd_rewards` or `actual_output_amount = output_amount - kmd_rewards`.
/// To calculate an actual fee amount, we have to replace `output_amount` with `actual_output_amount`:
/// `actual_fee = input_amount - actual_output_amount` or `actual_fee = input_amount - output_amount + kmd_rewards`.
/// Substitute [`TransactionDetails::fee`] to the last equation:
/// `actual_fee = TransactionDetails::fee + kmd_rewards`
pub async fn update_kmd_rewards<T>(
    coin: &T,
    tx_details: &mut TransactionDetails,
    input_transactions: &mut HistoryUtxoTxMap,
) -> UtxoRpcResult<()>
where
    T: UtxoCommonOps + UtxoStandardOps + MarketCoinOps,
{
    if !tx_details.should_update_kmd_rewards() {
        let error = "There is no need to update KMD rewards".to_owned();
        return MmError::err(UtxoRpcError::Internal(error));
    }
    let tx: UtxoTx = deserialize(tx_details.tx_hex.as_slice()).map_to_mm(|e| {
        UtxoRpcError::Internal(format!(
            "Error deserializing the {:?} transaction hex: {:?}",
            tx_details.tx_hash, e
        ))
    })?;
    let kmd_rewards = coin.calc_interest_of_tx(&tx, input_transactions).await?;
    let kmd_rewards = big_decimal_from_sat_unsigned(kmd_rewards, coin.as_ref().decimals);

    if let Some(TxFeeDetails::Utxo(UtxoFeeDetails { ref amount, .. })) = tx_details.fee_details {
        let actual_fee_amount = amount + &kmd_rewards;
        tx_details.fee_details = Some(TxFeeDetails::Utxo(UtxoFeeDetails {
            coin: Some(coin.as_ref().conf.ticker.clone()),
            amount: actual_fee_amount,
        }));
    }

    let my_address = &coin.my_address()?;
    let claimed_by_me = tx_details.from.iter().all(|from| from == my_address) && tx_details.to.contains(my_address);

    tx_details.kmd_rewards = Some(KmdRewardsDetails {
        amount: kmd_rewards,
        claimed_by_me,
    });
    Ok(())
}

pub async fn calc_interest_of_tx<T: UtxoCommonOps>(
    coin: &T,
    tx: &UtxoTx,
    input_transactions: &mut HistoryUtxoTxMap,
) -> UtxoRpcResult<u64> {
    if coin.as_ref().conf.ticker != "KMD" {
        let error = format!("Expected KMD ticker, found {}", coin.as_ref().conf.ticker);
        return MmError::err(UtxoRpcError::Internal(error));
    }

    let mut kmd_rewards = 0;
    for input in tx.inputs.iter() {
        // input transaction is zero if the tx is the coinbase transaction
        if input.previous_output.hash.is_zero() {
            continue;
        }

        let prev_tx_hash: H256Json = input.previous_output.hash.reversed().into();
        let prev_tx = coin
            .get_mut_verbose_transaction_from_map_or_rpc(prev_tx_hash, input_transactions)
            .await?;

        let prev_tx_value = prev_tx.tx.outputs[input.previous_output.index as usize].value;
        let prev_tx_locktime = prev_tx.tx.lock_time as u64;
        let this_tx_locktime = tx.lock_time as u64;
        if let Ok(interest) = kmd_interest(prev_tx.height, prev_tx_value, prev_tx_locktime, this_tx_locktime) {
            kmd_rewards += interest;
        }
    }
    Ok(kmd_rewards)
}

pub fn history_sync_status(coin: &UtxoCoinFields) -> HistorySyncState {
    coin.history_sync_state.lock().unwrap().clone()
}

pub fn get_trade_fee<T: UtxoCommonOps>(coin: T) -> Box<dyn Future<Item = TradeFee, Error = String> + Send> {
    let ticker = coin.as_ref().conf.ticker.clone();
    let decimals = coin.as_ref().decimals;
    let fut = async move {
        let fee = try_s!(coin.get_tx_fee().await);
        let amount = match fee {
            ActualTxFee::Dynamic(f) => f,
            ActualTxFee::FixedPerKb(f) => f,
        };
        Ok(TradeFee {
            coin: ticker,
            amount: big_decimal_from_sat(amount as i64, decimals).into(),
            paid_from_trading_vol: false,
        })
    };
    Box::new(fut.boxed().compat())
}

/// To ensure the `get_sender_trade_fee(x) <= get_sender_trade_fee(y)` condition is satisfied for any `x < y`,
/// we should include a `change` output into the result fee. Imagine this case:
/// Let `sum_inputs = 11000` and `total_tx_fee: { 200, if there is no the change output; 230, if there is the change output }`.
///
/// If `value = TradePreimageValue::Exact(10000)`, therefore `sum_outputs = 10000`.
/// then `change = sum_inputs - sum_outputs - total_tx_fee = 800`, so `change < dust` and `total_tx_fee = 200` (including the change output).
///
/// But if `value = TradePreimageValue::Exact(9000)`, therefore `sum_outputs = 9000`. Let `sum_inputs = 11000`, `total_tx_fee = 230`
/// where `change = sum_inputs - sum_outputs - total_tx_fee = 1770`, so `change > dust` and `total_tx_fee = 230` (including the change output).
///
/// To sum up, `get_sender_trade_fee(TradePreimageValue::Exact(9000)) > get_sender_trade_fee(TradePreimageValue::Exact(10000))`.
/// So we should always return a fee as if a transaction includes the change output.
pub async fn preimage_trade_fee_required_to_send_outputs<T>(
    coin: &T,
    ticker: &str,
    outputs: Vec<TransactionOutput>,
    fee_policy: FeePolicy,
    gas_fee: Option<u64>,
    stage: &FeeApproxStage,
) -> TradePreimageResult<BigDecimal>
where
    T: UtxoCommonOps + GetUtxoListOps,
{
    let decimals = coin.as_ref().decimals;
    let tx_fee = coin.get_tx_fee().await?;
    // [`FeePolicy::DeductFromOutput`] is used if the value is [`TradePreimageValue::UpperBound`] only
    let is_amount_upper_bound = matches!(fee_policy, FeePolicy::DeductFromOutput(_));
    let my_address = coin.as_ref().derivation_method.iguana_or_err()?;

    match tx_fee {
        // if it's a dynamic fee, we should generate a swap transaction to get an actual trade fee
        ActualTxFee::Dynamic(fee) => {
            // take into account that the dynamic tx fee may increase during the swap
            let dynamic_fee = coin.increase_dynamic_fee_by_stage(fee, stage);

            let outputs_count = outputs.len();
            let (unspents, _recently_sent_txs) = coin.get_unspent_ordered_list(my_address).await?;

            let actual_tx_fee = ActualTxFee::Dynamic(dynamic_fee);

            let mut tx_builder = UtxoTxBuilder::new(coin)
                .add_available_inputs(unspents)
                .add_outputs(outputs)
                .with_fee_policy(fee_policy)
                .with_fee(actual_tx_fee);
            if let Some(gas) = gas_fee {
                tx_builder = tx_builder.with_gas_fee(gas);
            }
            let (tx, data) = tx_builder.build().await.mm_err(|e| {
                TradePreimageError::from_generate_tx_error(e, ticker.to_owned(), decimals, is_amount_upper_bound)
            })?;

            let total_fee = if tx.outputs.len() == outputs_count {
                // take into account the change output
                data.fee_amount + (dynamic_fee * P2PKH_OUTPUT_LEN) / KILO_BYTE
            } else {
                // the change output is included already
                data.fee_amount
            };

            Ok(big_decimal_from_sat(total_fee as i64, decimals))
        },
        ActualTxFee::FixedPerKb(fee) => {
            let outputs_count = outputs.len();
            let (unspents, _recently_sent_txs) = coin.get_unspent_ordered_list(my_address).await?;

            let mut tx_builder = UtxoTxBuilder::new(coin)
                .add_available_inputs(unspents)
                .add_outputs(outputs)
                .with_fee_policy(fee_policy)
                .with_fee(tx_fee);
            if let Some(gas) = gas_fee {
                tx_builder = tx_builder.with_gas_fee(gas);
            }
            let (tx, data) = tx_builder.build().await.mm_err(|e| {
                TradePreimageError::from_generate_tx_error(e, ticker.to_string(), decimals, is_amount_upper_bound)
            })?;

            let total_fee = if tx.outputs.len() == outputs_count {
                // take into account the change output if tx_size_kb(tx with change) > tx_size_kb(tx without change)
                let tx = UtxoTx::from(tx);
                let tx_bytes = serialize(&tx);
                if tx_bytes.len() as u64 % KILO_BYTE + P2PKH_OUTPUT_LEN > KILO_BYTE {
                    data.fee_amount + fee
                } else {
                    data.fee_amount
                }
            } else {
                // the change output is included already
                data.fee_amount
            };

            Ok(big_decimal_from_sat(total_fee as i64, decimals))
        },
    }
}

/// Maker or Taker should pay fee only for sending his payment.
/// Even if refund will be required the fee will be deducted from P2SH input.
/// Please note the `get_sender_trade_fee` satisfies the following condition:
/// `get_sender_trade_fee(x) <= get_sender_trade_fee(y)` for any `x < y`.
pub async fn get_sender_trade_fee<T>(
    coin: &T,
    value: TradePreimageValue,
    stage: FeeApproxStage,
) -> TradePreimageResult<TradeFee>
where
    T: MarketCoinOps + UtxoCommonOps,
{
    let (amount, fee_policy) = match value {
        TradePreimageValue::UpperBound(upper_bound) => (upper_bound, FeePolicy::DeductFromOutput(0)),
        TradePreimageValue::Exact(amount) => (amount, FeePolicy::SendExact),
    };

    // pass the dummy params
    let time_lock = (now_ms() / 1000) as u32;
    let my_pub = &[0; 33]; // H264 is 33 bytes
    let other_pub = &[0; 33]; // H264 is 33 bytes
    let secret_hash = &[0; 20]; // H160 is 20 bytes

    // `generate_swap_payment_outputs` may fail due to either invalid `other_pub` or a number conversation error
    let SwapPaymentOutputsResult { outputs, .. } =
        generate_swap_payment_outputs(&coin, time_lock, my_pub, other_pub, secret_hash, amount)
            .map_to_mm(TradePreimageError::InternalError)?;
    let gas_fee = None;
    let fee_amount = coin
        .preimage_trade_fee_required_to_send_outputs(outputs, fee_policy, gas_fee, &stage)
        .await?;
    Ok(TradeFee {
        coin: coin.as_ref().conf.ticker.clone(),
        amount: fee_amount.into(),
        paid_from_trading_vol: false,
    })
}

/// The fee to spend (receive) other payment is deducted from the trading amount so we should display it
pub fn get_receiver_trade_fee<T: UtxoCommonOps>(coin: T) -> TradePreimageFut<TradeFee> {
    let fut = async move {
        let amount_sat = get_htlc_spend_fee(&coin, DEFAULT_SWAP_TX_SPEND_SIZE, &FeeApproxStage::WithoutApprox).await?;
        let amount = big_decimal_from_sat_unsigned(amount_sat, coin.as_ref().decimals).into();
        Ok(TradeFee {
            coin: coin.as_ref().conf.ticker.clone(),
            amount,
            paid_from_trading_vol: true,
        })
    };
    Box::new(fut.boxed().compat())
}

pub async fn get_fee_to_send_taker_fee<T>(
    coin: &T,
    dex_fee_amount: BigDecimal,
    stage: FeeApproxStage,
) -> TradePreimageResult<TradeFee>
where
    T: MarketCoinOps + UtxoCommonOps,
{
    let decimals = coin.as_ref().decimals;
    let value = sat_from_big_decimal(&dex_fee_amount, decimals)?;
    let output = TransactionOutput {
        value,
        script_pubkey: Builder::build_p2pkh(&AddressHashEnum::default_address_hash()).to_bytes(),
    };
    let gas_fee = None;
    let fee_amount = coin
        .preimage_trade_fee_required_to_send_outputs(vec![output], FeePolicy::SendExact, gas_fee, &stage)
        .await?;
    Ok(TradeFee {
        coin: coin.ticker().to_owned(),
        amount: fee_amount.into(),
        paid_from_trading_vol: false,
    })
}

pub fn required_confirmations(coin: &UtxoCoinFields) -> u64 {
    coin.conf.required_confirmations.load(AtomicOrdering::Relaxed)
}

pub fn requires_notarization(coin: &UtxoCoinFields) -> bool {
    coin.conf.requires_notarization.load(AtomicOrdering::Relaxed)
}

pub fn set_required_confirmations(coin: &UtxoCoinFields, confirmations: u64) {
    coin.conf
        .required_confirmations
        .store(confirmations, AtomicOrdering::Relaxed);
}

pub fn set_requires_notarization(coin: &UtxoCoinFields, requires_nota: bool) {
    coin.conf
        .requires_notarization
        .store(requires_nota, AtomicOrdering::Relaxed);
}

pub fn coin_protocol_info<T: UtxoCommonOps>(coin: &T) -> Vec<u8> {
    rmp_serde::to_vec(coin.addr_format()).expect("Serialization should not fail")
}

pub fn is_coin_protocol_supported<T: UtxoCommonOps>(coin: &T, info: &Option<Vec<u8>>) -> bool {
    match info {
        Some(format) => rmp_serde::from_read_ref::<_, UtxoAddressFormat>(format).is_ok(),
        None => !coin.addr_format().is_segwit(),
    }
}

/// [`GetUtxoListOps::get_mature_unspent_ordered_list`] implementation.
/// Returns available mature and immature unspents in ascending order
/// + `RecentlySpentOutPoints` MutexGuard for further interaction (e.g. to add new transaction to it).
pub async fn get_mature_unspent_ordered_list<'a, T>(
    coin: &'a T,
    address: &Address,
) -> UtxoRpcResult<(MatureUnspentList, RecentlySpentOutPointsGuard<'a>)>
where
    T: UtxoCommonOps + GetUtxoListOps,
{
    let (unspents, recently_spent) = coin.get_all_unspent_ordered_list(address).await?;
    let mature_unspents = identify_mature_unspents(coin, unspents).await?;
    Ok((mature_unspents, recently_spent))
}

/// [`GetUtxoMapOps::get_mature_unspent_ordered_map`] implementation.
/// Returns available mature and immature unspents in ascending order for every given `addresses`
/// + `RecentlySpentOutPoints` MutexGuard for further interaction (e.g. to add new transaction to it).
pub async fn get_mature_unspent_ordered_map<T>(
    coin: &T,
    addresses: Vec<Address>,
) -> UtxoRpcResult<(MatureUnspentMap, RecentlySpentOutPointsGuard<'_>)>
where
    T: UtxoCommonOps + GetUtxoMapOps,
{
    let (unspents_map, recently_spent) = coin.get_all_unspent_ordered_map(addresses).await?;
    // Get an iterator of futures: `Future<Output=UtxoRpcResult<(Address, MatureUnspentList)>>`
    let fut_it = unspents_map.into_iter().map(|(address, unspents)| {
        identify_mature_unspents(coin, unspents).map(|res| -> UtxoRpcResult<(Address, MatureUnspentList)> {
            let mature_unspents = res?;
            Ok((address, mature_unspents))
        })
    });
    // Poll the `fut_it` futures concurrently.
    let result_map = futures::future::try_join_all(fut_it).await?.into_iter().collect();
    Ok((result_map, recently_spent))
}

/// Splits the given `unspents` outputs into mature and immature.
pub async fn identify_mature_unspents<T>(coin: &T, unspents: Vec<UnspentInfo>) -> UtxoRpcResult<MatureUnspentList>
where
    T: UtxoCommonOps,
{
    /// Returns `true` if the given transaction has a known non-zero height.
    fn can_tx_be_cached(tx: &RpcTransaction) -> bool { tx.height > Some(0) }

    /// Calculates actual confirmations number of the given `tx` transaction loaded from cache.
    fn calc_actual_cached_tx_confirmations(tx: &RpcTransaction, block_count: u64) -> UtxoRpcResult<u32> {
        let tx_height = tx.height.or_mm_err(|| {
            UtxoRpcError::Internal(format!(r#"Warning, height of cached "{:?}" tx is unknown"#, tx.txid))
        })?;
        // There shouldn't be cached transactions with height == 0
        if tx_height == 0 {
            let error = format!(
                r#"Warning, height of cached "{:?}" tx is expected to be non-zero"#,
                tx.txid
            );
            return MmError::err(UtxoRpcError::Internal(error));
        }
        if block_count < tx_height {
            let error = format!(
                r#"Warning, actual block_count {} less than cached tx_height {} of {:?}"#,
                block_count, tx_height, tx.txid
            );
            return MmError::err(UtxoRpcError::Internal(error));
        }

        let confirmations = block_count - tx_height + 1;
        Ok(confirmations as u32)
    }

    let block_count = coin.as_ref().rpc_client.get_block_count().compat().await?;

    let to_verbose: HashSet<H256Json> = unspents
        .iter()
        .map(|unspent| unspent.outpoint.hash.reversed().into())
        .collect();
    let verbose_txs = coin
        .get_verbose_transactions_from_cache_or_rpc(to_verbose)
        .compat()
        .await?;
    // Transactions that should be cached.
    let mut txs_to_cache = HashMap::with_capacity(verbose_txs.len());

    let mut result = MatureUnspentList::with_capacity(unspents.len());
    for unspent in unspents {
        let tx_hash: H256Json = unspent.outpoint.hash.reversed().into();
        let tx_info = verbose_txs
            .get(&tx_hash)
            .or_mm_err(|| {
                UtxoRpcError::Internal(format!(
                    "'get_verbose_transactions_from_cache_or_rpc' should have returned '{:?}'",
                    tx_hash
                ))
            })?
            .clone();
        let tx_info = match tx_info {
            VerboseTransactionFrom::Cache(mut tx) => {
                if unspent.height.is_some() {
                    tx.height = unspent.height;
                }
                match calc_actual_cached_tx_confirmations(&tx, block_count) {
                    Ok(conf) => tx.confirmations = conf,
                    // do not skip the transaction with unknown confirmations,
                    // because the transaction can be matured
                    Err(e) => error!("{}", e),
                }
                tx
            },
            VerboseTransactionFrom::Rpc(mut tx) => {
                if tx.height.is_none() {
                    tx.height = unspent.height;
                }
                if can_tx_be_cached(&tx) {
                    txs_to_cache.insert(tx_hash, tx.clone());
                }
                tx
            },
        };

        if coin.is_unspent_mature(&tx_info) {
            result.mature.push(unspent);
        } else {
            result.immature.push(unspent);
        }
    }

    coin.as_ref()
        .tx_cache
        .cache_transactions_concurrently(&txs_to_cache)
        .await;
    Ok(result)
}

pub fn is_unspent_mature(mature_confirmations: u32, output: &RpcTransaction) -> bool {
    // don't skip outputs with confirmations == 0, because we can spend them
    !output.is_coinbase() || output.confirmations >= mature_confirmations
}

/// [`UtxoCommonOps::get_verbose_transactions_from_cache_or_rpc`] implementation.
/// Loads verbose transactions from cache or requests it using RPC client.
pub async fn get_verbose_transactions_from_cache_or_rpc(
    coin: &UtxoCoinFields,
    tx_ids: HashSet<H256Json>,
) -> UtxoRpcResult<HashMap<H256Json, VerboseTransactionFrom>> {
    /// Determines whether the transaction is needed to be requested through RPC or not.
    /// Puts the inner `RpcTransaction` transaction into `result_map` if it has been loaded successfully,
    /// otherwise puts `txid` into `to_request`.
    fn on_cached_transaction_result(
        result_map: &mut HashMap<H256Json, VerboseTransactionFrom>,
        to_request: &mut Vec<H256Json>,
        txid: H256Json,
        res: TxCacheResult<Option<RpcTransaction>>,
    ) {
        match res {
            Ok(Some(tx)) => {
                result_map.insert(txid, VerboseTransactionFrom::Cache(tx));
            },
            // txid not found
            Ok(None) => {
                to_request.push(txid);
            },
            Err(err) => {
                error!(
                    "Error loading the {:?} transaction: {:?}. Trying to request tx using RPC client",
                    err, txid
                );
                to_request.push(txid);
            },
        }
    }

    let mut result_map = HashMap::with_capacity(tx_ids.len());
    let mut to_request = Vec::with_capacity(tx_ids.len());

    coin.tx_cache
        .load_transactions_from_cache_concurrently(tx_ids)
        .await
        .into_iter()
        .for_each(|(txid, res)| on_cached_transaction_result(&mut result_map, &mut to_request, txid, res));

    result_map.extend(
        coin.rpc_client
            .get_verbose_transactions(&to_request)
            .compat()
            .await?
            .into_iter()
            .map(|tx| (tx.txid, VerboseTransactionFrom::Rpc(tx))),
    );
    Ok(result_map)
}

/// Swap contract address is not used by standard UTXO coins.
#[inline]
pub fn swap_contract_address() -> Option<BytesJson> { None }

/// Convert satoshis to BigDecimal amount of coin units
#[inline]
pub fn big_decimal_from_sat(satoshis: i64, decimals: u8) -> BigDecimal {
    BigDecimal::from(satoshis) / BigDecimal::from(10u64.pow(decimals as u32))
}

#[inline]
pub fn big_decimal_from_sat_unsigned(satoshis: u64, decimals: u8) -> BigDecimal {
    BigDecimal::from(satoshis) / BigDecimal::from(10u64.pow(decimals as u32))
}

pub fn address_from_raw_pubkey(
    pub_key: &[u8],
    prefix: u8,
    t_addr_prefix: u8,
    checksum_type: ChecksumType,
    hrp: Option<String>,
    addr_format: UtxoAddressFormat,
) -> Result<Address, String> {
    Ok(Address {
        t_addr_prefix,
        prefix,
        hash: try_s!(Public::from_slice(pub_key)).address_hash().into(),
        checksum_type,
        hrp,
        addr_format,
    })
}

pub fn address_from_pubkey(
    pub_key: &Public,
    prefix: u8,
    t_addr_prefix: u8,
    checksum_type: ChecksumType,
    hrp: Option<String>,
    addr_format: UtxoAddressFormat,
) -> Address {
    Address {
        t_addr_prefix,
        prefix,
        hash: pub_key.address_hash().into(),
        checksum_type,
        hrp,
        addr_format,
    }
}

#[allow(clippy::too_many_arguments)]
#[cfg_attr(test, mockable)]
pub fn validate_payment<T: UtxoCommonOps>(
    coin: T,
    tx: UtxoTx,
    output_index: usize,
    first_pub0: &Public,
    second_pub0: &Public,
    priv_bn_hash: &[u8],
    amount: BigDecimal,
    time_lock: u32,
    try_spv_proof_until: u64,
    confirmations: u64,
) -> ValidatePaymentFut<()> {
    let amount = try_f!(sat_from_big_decimal(&amount, coin.as_ref().decimals));

    let expected_redeem = payment_script(time_lock, priv_bn_hash, first_pub0, second_pub0);
    let fut = async move {
        let mut attempts = 0;
        loop {
            let tx_from_rpc = match coin
                .as_ref()
                .rpc_client
                .get_transaction_bytes(&tx.hash().reversed().into())
                .compat()
                .await
            {
                Ok(t) => t,
                Err(e) => {
                    if attempts > 2 {
                        return MmError::err(ValidatePaymentError::from(e.into_inner()));
                    };
                    attempts += 1;
                    error!("Error getting tx {:?} from rpc: {:?}", tx.tx_hash(), e);
                    Timer::sleep(10.).await;
                    continue;
                },
            };
            if serialize(&tx).take() != tx_from_rpc.0
                && serialize_with_flags(&tx, SERIALIZE_TRANSACTION_WITNESS).take() != tx_from_rpc.0
            {
                return MmError::err(ValidatePaymentError::WrongPaymentTx(format!(
                    "Provided payment tx {:?} doesn't match tx data from rpc {:?}",
                    tx, tx_from_rpc
                )));
            }

            let expected_output = TransactionOutput {
                value: amount,
                script_pubkey: Builder::build_p2sh(&dhash160(&expected_redeem).into()).into(),
            };

            let actual_output = tx.outputs.get(output_index);
            if actual_output != Some(&expected_output) {
                return MmError::err(ValidatePaymentError::WrongPaymentTx(format!(
                    "Provided payment tx output doesn't match expected {:?} {:?}",
                    actual_output, expected_output
                )));
            }

            if let UtxoRpcClientEnum::Electrum(client) = &coin.as_ref().rpc_client {
                if coin.as_ref().conf.enable_spv_proof && confirmations != 0 {
                    client.validate_spv_proof(&tx, try_spv_proof_until).await?;
                }
            }

            return Ok(());
        }
    };
    Box::new(fut.boxed().compat())
}

#[allow(clippy::too_many_arguments)]
async fn search_for_swap_output_spend(
    coin: &UtxoCoinFields,
    time_lock: u32,
    first_pub: &Public,
    second_pub: &Public,
    secret_hash: &[u8],
    tx: &[u8],
    output_index: usize,
    search_from_block: u64,
) -> Result<Option<FoundSwapTxSpend>, String> {
    let mut tx: UtxoTx = try_s!(deserialize(tx).map_err(|e| ERRL!("{:?}", e)));
    tx.tx_hash_algo = coin.tx_hash_algo;
    drop_mutability!(tx);
    if tx.outputs.is_empty() {
        return ERR!("Transaction doesn't have any output");
    }
    let script = payment_script(time_lock, secret_hash, first_pub, second_pub);
    let expected_script_pubkey = Builder::build_p2sh(&dhash160(&script).into()).to_bytes();
    if tx.outputs[0].script_pubkey != expected_script_pubkey {
        return ERR!(
            "Transaction {:?} output 0 script_pubkey doesn't match expected {:?}",
            tx,
            expected_script_pubkey
        );
    }

    let spend = try_s!(
        coin.rpc_client
            .find_output_spend(
                tx.hash(),
                &tx.outputs[output_index].script_pubkey,
                output_index,
                BlockHashOrHeight::Height(search_from_block as i64)
            )
            .compat()
            .await
    );
    match spend {
        Some(spent_output_info) => {
            let mut tx = spent_output_info.spending_tx;
            tx.tx_hash_algo = coin.tx_hash_algo;
            let script: Script = tx.inputs[0].script_sig.clone().into();
            if let Some(Ok(ref i)) = script.iter().nth(2) {
                if i.opcode == Opcode::OP_0 {
                    return Ok(Some(FoundSwapTxSpend::Spent(tx.into())));
                }
            }

            if let Some(Ok(ref i)) = script.iter().nth(1) {
                if i.opcode == Opcode::OP_1 {
                    return Ok(Some(FoundSwapTxSpend::Refunded(tx.into())));
                }
            }

            ERR!(
                "Couldn't find required instruction in script_sig of input 0 of tx {:?}",
                tx
            )
        },
        None => Ok(None),
    }
}

struct SwapPaymentOutputsResult {
    payment_address: Address,
    outputs: Vec<TransactionOutput>,
}

fn generate_swap_payment_outputs<T>(
    coin: T,
    time_lock: u32,
    my_pub: &[u8],
    other_pub: &[u8],
    secret_hash: &[u8],
    amount: BigDecimal,
) -> Result<SwapPaymentOutputsResult, String>
where
    T: AsRef<UtxoCoinFields>,
{
    let my_public = try_s!(Public::from_slice(my_pub));
    let redeem_script = payment_script(
        time_lock,
        secret_hash,
        &my_public,
        &try_s!(Public::from_slice(other_pub)),
    );
    let redeem_script_hash = dhash160(&redeem_script);
    let amount = try_s!(sat_from_big_decimal(&amount, coin.as_ref().decimals));
    let htlc_out = TransactionOutput {
        value: amount,
        script_pubkey: Builder::build_p2sh(&redeem_script_hash.into()).into(),
    };
    // record secret hash to blockchain too making it impossible to lose
    // lock time may be easily brute forced so it is not mandatory to record it
    let mut op_return_builder = Builder::default().push_opcode(Opcode::OP_RETURN);

    // add the full redeem script to the OP_RETURN for ARRR to simplify the validation for the daemon
    op_return_builder = if coin.as_ref().conf.ticker == "ARRR" {
        op_return_builder.push_data(&redeem_script)
    } else {
        op_return_builder.push_bytes(secret_hash)
    };

    let op_return_script = op_return_builder.into_bytes();

    let op_return_out = TransactionOutput {
        value: 0,
        script_pubkey: op_return_script,
    };

    let payment_address = Address {
        checksum_type: coin.as_ref().conf.checksum_type,
        hash: redeem_script_hash.into(),
        prefix: coin.as_ref().conf.p2sh_addr_prefix,
        t_addr_prefix: coin.as_ref().conf.p2sh_t_addr_prefix,
        hrp: coin.as_ref().conf.bech32_hrp.clone(),
        addr_format: UtxoAddressFormat::Standard,
    };
    let result = SwapPaymentOutputsResult {
        payment_address,
        outputs: vec![htlc_out, op_return_out],
    };
    Ok(result)
}

pub fn payment_script(time_lock: u32, secret_hash: &[u8], pub_0: &Public, pub_1: &Public) -> Script {
    let mut builder = Builder::default()
        .push_opcode(Opcode::OP_IF)
        .push_bytes(&time_lock.to_le_bytes())
        .push_opcode(Opcode::OP_CHECKLOCKTIMEVERIFY)
        .push_opcode(Opcode::OP_DROP)
        .push_bytes(pub_0)
        .push_opcode(Opcode::OP_CHECKSIG)
        .push_opcode(Opcode::OP_ELSE)
        .push_opcode(Opcode::OP_SIZE)
        .push_bytes(&[32])
        .push_opcode(Opcode::OP_EQUALVERIFY)
        .push_opcode(Opcode::OP_HASH160);

    if secret_hash.len() == 32 {
        builder = builder.push_bytes(ripemd160(secret_hash).as_slice());
    } else {
        builder = builder.push_bytes(secret_hash);
    }

    builder
        .push_opcode(Opcode::OP_EQUALVERIFY)
        .push_bytes(pub_1)
        .push_opcode(Opcode::OP_CHECKSIG)
        .push_opcode(Opcode::OP_ENDIF)
        .into_script()
}

pub fn dex_fee_script(uuid: [u8; 16], time_lock: u32, watcher_pub: &Public, sender_pub: &Public) -> Script {
    let builder = Builder::default();
    builder
        .push_bytes(&uuid)
        .push_opcode(Opcode::OP_DROP)
        .push_opcode(Opcode::OP_IF)
        .push_bytes(&time_lock.to_le_bytes())
        .push_opcode(Opcode::OP_CHECKLOCKTIMEVERIFY)
        .push_opcode(Opcode::OP_DROP)
        .push_bytes(sender_pub)
        .push_opcode(Opcode::OP_CHECKSIG)
        .push_opcode(Opcode::OP_ELSE)
        .push_bytes(watcher_pub)
        .push_opcode(Opcode::OP_CHECKSIG)
        .push_opcode(Opcode::OP_ENDIF)
        .into_script()
}

/// [`GetUtxoListOps::get_unspent_ordered_list`] implementation.
/// Returns available unspents in ascending order
/// + `RecentlySpentOutPoints` MutexGuard for further interaction (e.g. to add new transaction to it).
pub async fn get_unspent_ordered_list<'a, T>(
    coin: &'a T,
    address: &Address,
) -> UtxoRpcResult<(Vec<UnspentInfo>, RecentlySpentOutPointsGuard<'a>)>
where
    T: UtxoCommonOps + GetUtxoListOps,
{
    if coin.as_ref().check_utxo_maturity {
        coin.get_mature_unspent_ordered_list(address)
            .await
            // Convert `MatureUnspentList` into `Vec<UnspentInfo>` by discarding immature unspents.
            .map(|(mature_unspents, recently_spent)| (mature_unspents.only_mature(), recently_spent))
    } else {
        coin.get_all_unspent_ordered_list(address).await
    }
}

/// [`GetUtxoMapOps::get_unspent_ordered_map`] implementation.
/// Returns available unspents in ascending order + `RecentlySpentOutPoints` MutexGuard for further interaction
/// (e.g. to add new transaction to it).
pub async fn get_unspent_ordered_map<T>(
    coin: &T,
    addresses: Vec<Address>,
) -> UtxoRpcResult<(UnspentMap, RecentlySpentOutPointsGuard<'_>)>
where
    T: UtxoCommonOps + GetUtxoMapOps,
{
    if coin.as_ref().check_utxo_maturity {
        coin.get_mature_unspent_ordered_map(addresses)
            .await
            // Convert `MatureUnspentMap` into `UnspentMap` by discarding immature unspents.
            .map(|(mature_unspents_map, recently_spent)| {
                let unspents_map = mature_unspents_map
                    .into_iter()
                    .map(|(address, unspents)| (address, unspents.only_mature()))
                    .collect();
                (unspents_map, recently_spent)
            })
    } else {
        coin.get_all_unspent_ordered_map(addresses).await
    }
}

/// [`GetUtxoListOps::get_all_unspent_ordered_list`] implementation.
/// Returns available mature and immature unspents in ascending
/// + `RecentlySpentOutPoints` MutexGuard for further interaction (e.g. to add new transaction to it).
pub async fn get_all_unspent_ordered_list<'a, T: UtxoCommonOps>(
    coin: &'a T,
    address: &Address,
) -> UtxoRpcResult<(Vec<UnspentInfo>, RecentlySpentOutPointsGuard<'a>)> {
    let decimals = coin.as_ref().decimals;
    let unspents = coin
        .as_ref()
        .rpc_client
        .list_unspent(address, decimals)
        .compat()
        .await?;
    let recently_spent = coin.as_ref().recently_spent_outpoints.lock().await;
    let unordered_unspents = recently_spent.replace_spent_outputs_with_cache(unspents.into_iter().collect());
    let ordered_unspents = sort_dedup_unspents(unordered_unspents);
    Ok((ordered_unspents, recently_spent))
}

/// [`GetUtxoMapOps::get_all_unspent_ordered_map`] implementation.
/// Returns available mature and immature unspents in ascending order for every given `addresses`
/// + `RecentlySpentOutPoints` MutexGuard for further interaction (e.g. to add new transaction to it).
pub async fn get_all_unspent_ordered_map<T: UtxoCommonOps>(
    coin: &T,
    addresses: Vec<Address>,
) -> UtxoRpcResult<(UnspentMap, RecentlySpentOutPointsGuard<'_>)> {
    let decimals = coin.as_ref().decimals;
    let mut unspents_map = coin
        .as_ref()
        .rpc_client
        .list_unspent_group(addresses, decimals)
        .compat()
        .await?;
    let recently_spent = coin.as_ref().recently_spent_outpoints.lock().await;
    for (_address, unspents) in unspents_map.iter_mut() {
        let unordered_unspents = recently_spent.replace_spent_outputs_with_cache(unspents.iter().cloned().collect());
        *unspents = sort_dedup_unspents(unordered_unspents);
    }
    Ok((unspents_map, recently_spent))
}

/// Increase the given `dynamic_fee` according to the fee approximation `stage` using the [`UtxoCoinFields::tx_fee_volatility_percent`].
pub fn increase_dynamic_fee_by_stage<T>(coin: &T, dynamic_fee: u64, stage: &FeeApproxStage) -> u64
where
    T: AsRef<UtxoCoinFields>,
{
    let base_percent = coin.as_ref().conf.tx_fee_volatility_percent;
    let percent = match stage {
        FeeApproxStage::WithoutApprox => return dynamic_fee,
        // Take into account that the dynamic fee may increase during the swap by [`UtxoCoinFields::tx_fee_volatility_percent`].
        FeeApproxStage::StartSwap => base_percent,
        // Take into account that the dynamic fee may increase after roughly the locktime is expired [`UtxoCoinFields::tx_fee_volatility_percent`]:
        // - watcher can refund the taker payment after the locktime + an extra time to wait for the takers
        // - the watcher can spend the taker_spends_maker_payment right after locktime/2, but the worst case should be considered which is slightly before
        //   the locktime is expired
        FeeApproxStage::WatcherPreimage => base_percent, //This needs discussion
        // Take into account that the dynamic fee may increase at each of the following stages up to [`UtxoCoinFields::tx_fee_volatility_percent`]:
        // - until a swap is started;
        // - during the swap.
        FeeApproxStage::OrderIssue => base_percent * 2.,
        // Take into account that the dynamic fee may increase at each of the following stages up to [`UtxoCoinFields::tx_fee_volatility_percent`]:
        // - until an order is issued;
        // - until a swap is started;
        // - during the swap.
        FeeApproxStage::TradePreimage => base_percent * 2.5,
    };
    increase_by_percent(dynamic_fee, percent)
}

fn increase_by_percent(num: u64, percent: f64) -> u64 {
    let percent = num as f64 / 100. * percent;
    num + (percent.round() as u64)
}

pub async fn can_refund_htlc<T>(coin: &T, locktime: u64) -> Result<CanRefundHtlc, MmError<UtxoRpcError>>
where
    T: UtxoCommonOps,
{
    let now = now_ms() / 1000;
    if now < locktime {
        let to_wait = locktime - now + 1;
        return Ok(CanRefundHtlc::HaveToWait(to_wait.min(3600)));
    }

    let mtp = coin.get_current_mtp().await?;
    let locktime = coin.p2sh_tx_locktime(locktime as u32).await?;

    if locktime < mtp {
        Ok(CanRefundHtlc::CanRefundNow)
    } else {
        let to_wait = (locktime - mtp + 1) as u64;
        Ok(CanRefundHtlc::HaveToWait(to_wait.min(3600)))
    }
}

pub async fn p2sh_tx_locktime<T>(coin: &T, ticker: &str, htlc_locktime: u32) -> Result<u32, MmError<UtxoRpcError>>
where
    T: UtxoCommonOps,
{
    let lock_time = if ticker == "KMD" {
        (now_ms() / 1000) as u32 - 3600 + 2 * 777
    } else {
        coin.get_current_mtp().await? - 1
    };
    Ok(lock_time.max(htlc_locktime))
}

pub fn addr_format(coin: &dyn AsRef<UtxoCoinFields>) -> &UtxoAddressFormat {
    match coin.as_ref().derivation_method {
        DerivationMethod::Iguana(ref my_address) => &my_address.addr_format,
        DerivationMethod::HDWallet(UtxoHDWallet { ref address_format, .. }) => address_format,
    }
}

pub fn addr_format_for_standard_scripts(coin: &dyn AsRef<UtxoCoinFields>) -> UtxoAddressFormat {
    match &coin.as_ref().conf.default_address_format {
        UtxoAddressFormat::Segwit => UtxoAddressFormat::Standard,
        format @ (UtxoAddressFormat::Standard | UtxoAddressFormat::CashAddress { .. }) => format.clone(),
    }
}

fn check_withdraw_address_supported<T>(coin: &T, addr: &Address) -> MmResult<(), UnsupportedAddr>
where
    T: UtxoCommonOps,
{
    let conf = &coin.as_ref().conf;

    match addr.addr_format {
        // Considering that legacy is supported with any configured formats
        // This can be changed depending on the coins implementation
        UtxoAddressFormat::Standard => {
            let is_p2pkh = addr.prefix == conf.pub_addr_prefix && addr.t_addr_prefix == conf.pub_t_addr_prefix;
            let is_p2sh = addr.prefix == conf.p2sh_addr_prefix && addr.t_addr_prefix == conf.p2sh_t_addr_prefix;
            if !is_p2pkh && !is_p2sh {
                MmError::err(UnsupportedAddr::PrefixError(conf.ticker.clone()))
            } else {
                Ok(())
            }
        },
        UtxoAddressFormat::Segwit => {
            if !conf.segwit {
                return MmError::err(UnsupportedAddr::SegwitNotActivated(conf.ticker.clone()));
            }

            if addr.hrp != conf.bech32_hrp {
                MmError::err(UnsupportedAddr::HrpError {
                    ticker: conf.ticker.clone(),
                    hrp: addr.hrp.clone().unwrap_or_default(),
                })
            } else {
                Ok(())
            }
        },
        UtxoAddressFormat::CashAddress { .. } => {
            if addr.addr_format == conf.default_address_format || addr.addr_format == *coin.addr_format() {
                Ok(())
            } else {
                MmError::err(UnsupportedAddr::FormatMismatch {
                    ticker: conf.ticker.clone(),
                    activated_format: coin.addr_format().to_string(),
                    used_format: addr.addr_format.to_string(),
                })
            }
        },
    }
}

pub async fn broadcast_tx<T>(coin: &T, tx: &UtxoTx) -> Result<H256Json, MmError<BroadcastTxErr>>
where
    T: AsRef<UtxoCoinFields>,
{
    coin.as_ref()
        .rpc_client
        .send_transaction(tx)
        .compat()
        .await
        .mm_err(From::from)
}

pub fn derive_htlc_key_pair(coin: &UtxoCoinFields, _swap_unique_data: &[u8]) -> KeyPair {
    match coin.priv_key_policy {
        PrivKeyPolicy::KeyPair(k) => k,
        PrivKeyPolicy::Trezor => todo!(),
    }
}

pub fn validate_other_pubkey(raw_pubkey: &[u8]) -> MmResult<(), ValidateOtherPubKeyErr> {
    if let Err(err) = Public::from_slice(raw_pubkey) {
        return MmError::err(ValidateOtherPubKeyErr::InvalidPubKey(err.to_string()));
    };
    Ok(())
}

/// Sorts and deduplicates the given `unspents` in ascending order.
fn sort_dedup_unspents<I>(unspents: I) -> Vec<UnspentInfo>
where
    I: IntoIterator<Item = UnspentInfo>,
{
    unspents
        .into_iter()
        // dedup just in case we add duplicates of same unspent out
        .unique_by(|unspent| unspent.outpoint)
        .sorted_unstable_by(|a, b| {
            if a.value < b.value {
                Ordering::Less
            } else {
                Ordering::Greater
            }
        })
        .collect()
}

#[test]
fn test_increase_by_percent() {
    assert_eq!(increase_by_percent(4300, 1.), 4343);
    assert_eq!(increase_by_percent(30, 6.9), 32);
    assert_eq!(increase_by_percent(30, 6.), 32);
    assert_eq!(increase_by_percent(10, 6.), 11);
    assert_eq!(increase_by_percent(1000, 0.1), 1001);
    assert_eq!(increase_by_percent(0, 20.), 0);
    assert_eq!(increase_by_percent(20, 0.), 20);
    assert_eq!(increase_by_percent(23, 100.), 46);
    assert_eq!(increase_by_percent(100, 2.4), 102);
    assert_eq!(increase_by_percent(100, 2.5), 103);
}

#[test]
fn test_pubkey_from_script_sig() {
    let script_sig = Script::from("473044022071edae37cf518e98db3f7637b9073a7a980b957b0c7b871415dbb4898ec3ebdc022031b402a6b98e64ffdf752266449ca979a9f70144dba77ed7a6a25bfab11648f6012103ad6f89abc2e5beaa8a3ac28e22170659b3209fe2ddf439681b4b8f31508c36fa");
    let expected_pub = H264::from("03ad6f89abc2e5beaa8a3ac28e22170659b3209fe2ddf439681b4b8f31508c36fa");
    let actual_pub = pubkey_from_script_sig(&script_sig).unwrap();
    assert_eq!(expected_pub, actual_pub);

    let script_sig_err = Script::from("473044022071edae37cf518e98db3f7637b9073a7a980b957b0c7b871415dbb4898ec3ebdc022031b402a6b98e64ffdf752266449ca979a9f70144dba77ed7a6a25bfab11648f6012103ad6f89abc2e5beaa8a3ac28e22170659b3209fe2ddf439681b4b8f31508c36fa21");
    pubkey_from_script_sig(&script_sig_err).unwrap_err();

    let script_sig_err = Script::from("493044022071edae37cf518e98db3f7637b9073a7a980b957b0c7b871415dbb4898ec3ebdc022031b402a6b98e64ffdf752266449ca979a9f70144dba77ed7a6a25bfab11648f6012103ad6f89abc2e5beaa8a3ac28e22170659b3209fe2ddf439681b4b8f31508c36fa");
    pubkey_from_script_sig(&script_sig_err).unwrap_err();
}

#[test]
fn test_tx_v_size() {
    // Multiple legacy inputs with P2SH and P2PKH output
    // https://live.blockcypher.com/btc-testnet/tx/ac6218b33d02e069c4055af709bbb6ca92ce11e55450cde96bc17411e281e5e7/
    let mut tx: UtxoTx = "0100000002440f1a2929eb08c350cc8d2385c77c40411560c3b43b65efb5b06f997fc67672020000006b483045022100f82e88af256d2487afe0c30a166c9ecf6b7013e764e1407317c712d47f7731bd0220358a4d7987bfde2271599b5c4376d26f9ce9f1df2e04f5de8f89593352607110012103c6a78589e18b482aea046975e6d0acbdea7bf7dbf04d9d5bd67fda917815e3edfffffffffb9c2fd7a19b55a4ffbda2ce5065d988a4f4efcf1ae567b4ddb6d97529c8fb0c000000006b483045022100dd75291db32dc859657a5eead13b85c340b4d508e57d2450ebfad76484f254130220727fcd65dda046ea62b449ab217da264dbf7c7ca7e63b39c8835973a152752c1012103c6a78589e18b482aea046975e6d0acbdea7bf7dbf04d9d5bd67fda917815e3edffffffff03102700000000000017a9148d0ad41545dea44e914c419d33d422148c35a274870000000000000000166a149c0a919d4e9a23f0234df916a7dd21f9e2fdaa8f931d0000000000001976a9146d9d2b554d768232320587df75c4338ecc8bf37d88acbd8ff160".into();
    // Removing inputs script_sig as it's not included in UnsignedTransactionInput when fees are calculated
    tx.inputs[0].script_sig = Bytes::new();
    tx.inputs[1].script_sig = Bytes::new();
    let v_size = tx_size_in_v_bytes(&UtxoAddressFormat::Standard, &tx);
    assert_eq!(v_size, 403);
    // Segwit input with 2 P2WPKH outputs
    // https://live.blockcypher.com/btc-testnet/tx/8a32e794b2a8a0356bb3b2717279d118b4010bf8bb3229abb5a2b4fb86541bb2/
    // the transaction is deserialized without the witnesses which makes the calculation of v_size similar to how
    // it's calculated in generate_transaction
    let tx: UtxoTx = "0200000000010192a4497268107d7999e9551be733f5e0eab479be7d995a061a7bbdc43ef0e5ed0000000000feffffff02cd857a00000000001600145cb39bfcd68d520e29cadc990bceb5cd1562c507a0860100000000001600149a85cc05e9a722575feb770a217c73fd6145cf01024730440220030e0fb58889ab939c701f12d950f00b64836a1a33ec0d6697fd3053d469d244022053e33d72ef53b37b86eea8dfebbafffb0f919ef952dcb6ea6058b81576d8dc86012102225de6aed071dc29d0ca10b9f64a4b502e33e55b3c0759eedd8e333834c6a7d07a1f2000".into();
    let v_size = tx_size_in_v_bytes(&UtxoAddressFormat::Segwit, &tx);
    assert_eq!(v_size, 141);
    // Segwit input with 1 P2WSH output
    // https://live.blockcypher.com/btc-testnet/tx/f8c1fed6f307eb131040965bd11018787567413e6437c907b1fd15de6517ad16/
    let tx: UtxoTx = "010000000001017996e77b2b1f4e66da606cfc2f16e3f52e1eac4a294168985bd4dbd54442e61f0100000000ffffffff01ab36010000000000220020693090c0e291752d448826a9dc72c9045b34ed4f7bd77e6e8e62645c23d69ac502483045022100d0800719239d646e69171ede7f02af916ac778ffe384fa0a5928645b23826c9f022044072622de2b47cfc81ac5172b646160b0c48d69d881a0ce77be06dbd6f6e5ac0121031ac6d25833a5961e2a8822b2e8b0ac1fd55d90cbbbb18a780552cbd66fc02bb3735a9e61".into();
    let v_size = tx_size_in_v_bytes(&UtxoAddressFormat::Segwit, &tx);
    assert_eq!(v_size, 122);
    // Multipl segwit inputs with P2PKH output
    // https://live.blockcypher.com/btc-testnet/tx/649d514d76702a0925a917d830e407f4f1b52d78832520e486c140ce8d0b879f/
    let tx: UtxoTx = "0100000000010250c434acbad252481564d56b41990577c55d247aedf4bb853dca3567c4404c8f0000000000ffffffff55baf016f0628ecf0f0ec228e24d8029879b0491ab18bac61865afaa9d16e8bb0000000000ffffffff01e8030000000000001976a9146d9d2b554d768232320587df75c4338ecc8bf37d88ac0247304402202611c05dd0e748f7c9955ed94a172af7ed56a0cdf773e8c919bef6e70b13ec1c02202fd7407891c857d95cdad1038dcc333186815f50da2fc9a334f814dd8d0a2d63012103c6a78589e18b482aea046975e6d0acbdea7bf7dbf04d9d5bd67fda917815e3ed02483045022100bb9d483f6b2b46f8e70d62d65b33b6de056e1878c9c2a1beed69005daef2f89502201690cd44cf6b114fa0d494258f427e1ed11a21d897e407d8a1ff3b7e09b9a426012103c6a78589e18b482aea046975e6d0acbdea7bf7dbf04d9d5bd67fda917815e3ed9cf7bd60".into();
    let v_size = tx_size_in_v_bytes(&UtxoAddressFormat::Segwit, &tx);
    assert_eq!(v_size, 181);
    // Multiple segwit inputs
    // https://live.blockcypher.com/btc-testnet/tx/a7bb128703b57058955d555ed48b65c2c9bdefab6d3acbb4243c56e430533def/
    let tx: UtxoTx = "010000000001023b7308e5ca5d02000b743441f7653c1110e07275b7ab0e983f489e92bfdd2b360100000000ffffffffd6c4f22e9b1090b2584a82cf4cb6f85595dd13c16ad065711a7585cc373ae2e50000000000ffffffff02947b2a00000000001600148474e72f396d44504cd30b1e7b992b65344240c609050700000000001600141b891309c8fe1338786fa3476d5d1a9718d43a0202483045022100bfae465fcd8d2636b2513f68618eb4996334c94d47e285cb538e3416eaf4521b02201b953f46ff21c8715a0997888445ca814dfdb834ef373a29e304bee8b32454d901210226bde3bca3fe7c91e4afb22c4bc58951c60b9bd73514081b6bd35f5c09b8c9a602483045022100ba48839f7becbf8f91266140f9727edd08974fcc18017661477af1d19603ed31022042fd35af1b393eeb818b420e3a5922079776cc73f006d26dd67be932e1b4f9000121034b6a54040ad2175e4c198370ac36b70d0b0ab515b59becf100c4cd310afbfd0c00000000".into();
    let v_size = tx_size_in_v_bytes(&UtxoAddressFormat::Segwit, &tx);
    assert_eq!(v_size, 209)
}<|MERGE_RESOLUTION|>--- conflicted
+++ resolved
@@ -15,14 +15,8 @@
             RawTransactionError, RawTransactionRequest, RawTransactionRes, SearchForSwapTxSpendInput, SignatureError,
             SignatureResult, SwapOps, TradePreimageValue, TransactionFut, TxFeeDetails, TxMarshalingErr,
             ValidateAddressResult, ValidateOtherPubKeyErr, ValidatePaymentFut, ValidatePaymentInput,
-<<<<<<< HEAD
             VerificationError, VerificationResult, WatcherValidatePaymentInput, WithdrawFrom, WithdrawResult,
             WithdrawSenderAddress};
-use bitcrypto::dhash256;
-=======
-            VerificationError, VerificationResult, WatcherSearchForSwapTxSpendInput, WatcherValidatePaymentInput,
-            WithdrawFrom, WithdrawResult, WithdrawSenderAddress};
->>>>>>> 004d5caa
 pub use bitcrypto::{dhash160, sha256, ChecksumType};
 use bitcrypto::{dhash256, ripemd160};
 use chain::constants::SEQUENCE_FINAL;
