--- conflicted
+++ resolved
@@ -4566,14 +4566,10 @@
     time_lock: u32,
     try_spv_proof_until: u64,
     confirmations: u64,
-<<<<<<< HEAD
 ) -> ValidatePaymentResult<()>
 where
     T: UtxoCommonOps,
 {
-=======
-) -> ValidatePaymentResult<()> {
->>>>>>> 21edb6ac
     let amount = sat_from_big_decimal(&amount, coin.as_ref().decimals).map_mm_err()?;
 
     let expected_redeem = tx_type_with_secret_hash.redeem_script(time_lock, first_pub0, second_pub0);
