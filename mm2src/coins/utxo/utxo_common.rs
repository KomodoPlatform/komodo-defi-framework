use super::*;
use crate::coin_balance::{AddressBalanceStatus, HDAddressBalance, HDWalletBalanceOps};
use crate::hd_pubkey::{ExtractExtendedPubkey, HDExtractPubkeyError, HDXPubExtractor};
use crate::hd_wallet::{AddressDerivingError, HDAccountMut, NewAccountCreatingError};
use crate::init_withdraw::WithdrawTaskHandle;
use crate::utxo::rpc_clients::{electrum_script_hash, BlockHashOrHeight, UnspentInfo, UtxoRpcClientEnum,
                               UtxoRpcClientOps, UtxoRpcResult};
use crate::utxo::utxo_withdraw::{InitUtxoWithdraw, StandardUtxoWithdraw, UtxoWithdraw};
<<<<<<< HEAD
use crate::{CanRefundHtlc, CoinBalance, TradePreimageValue, TxFeeDetails, ValidateAddressResult, ValidatePaymentInput,
            WithdrawResult};
=======
use crate::{CanRefundHtlc, CoinBalance, CoinWithDerivationMethod, GetWithdrawSenderAddress, HDAddressId,
            TradePreimageValue, TxFeeDetails, ValidateAddressResult, WithdrawFrom, WithdrawResult,
            WithdrawSenderAddress};
>>>>>>> d95da9fb
use bigdecimal::{BigDecimal, Zero};
pub use bitcrypto::{dhash160, sha256, ChecksumType};
use chain::constants::SEQUENCE_FINAL;
use chain::{OutPoint, TransactionOutput};
use common::executor::Timer;
use common::jsonrpc_client::JsonRpcErrorType;
use common::log::{error, info, warn};
use common::mm_ctx::MmArc;
use common::mm_error::prelude::*;
use common::mm_metrics::MetricsArc;
use common::mm_number::MmNumber;
use common::now_ms;
use crypto::{Bip32DerPathOps, Bip44Chain, Bip44DerPathError, Bip44DerivationPath, RpcDerivationPath};
use futures::compat::Future01CompatExt;
use futures::future::{FutureExt, TryFutureExt};
use futures01::future::Either;
use keys::bytes::Bytes;
use keys::{Address, AddressFormat as UtxoAddressFormat, AddressHashEnum, Public, SegwitAddress, Type as ScriptType};
use primitives::hash::H512;
use rpc::v1::types::{Bytes as BytesJson, TransactionInputEnum, H256 as H256Json};
use script::{Builder, Opcode, Script, ScriptAddress, TransactionInputSigner, UnsignedTransactionInput};
use secp256k1::{PublicKey, Signature};
use serde_json::{self as json};
use serialization::{deserialize, serialize, serialize_with_flags, CoinVariant, SERIALIZE_TRANSACTION_WITNESS};
use std::cmp::Ordering;
use std::collections::hash_map::{Entry, HashMap};
use std::str::FromStr;
use std::sync::atomic::Ordering as AtomicOrdering;
use utxo_signer::with_key_pair::p2sh_spend;
use utxo_signer::UtxoSignerOps;

pub use chain::Transaction as UtxoTx;
use common::privkey::key_pair_from_secret;

pub const DEFAULT_FEE_VOUT: usize = 0;
pub const DEFAULT_SWAP_TX_SPEND_SIZE: u64 = 305;
pub const DEFAULT_SWAP_VOUT: usize = 0;
const MIN_BTC_TRADING_VOL: &str = "0.00777";

macro_rules! true_or {
    ($cond: expr, $etype: expr) => {
        if !$cond {
            return Err(MmError::new($etype));
        }
    };
}

lazy_static! {
    pub static ref HISTORY_TOO_LARGE_ERROR: Json = json!({
        "code": 1,
        "message": "history too large"
    });
}

pub const HISTORY_TOO_LARGE_ERR_CODE: i64 = -1;

pub async fn get_tx_fee(coin: &UtxoCoinFields) -> Result<ActualTxFee, JsonRpcError> {
    let conf = &coin.conf;
    match &coin.tx_fee {
        TxFee::Dynamic(method) => {
            let fee = coin
                .rpc_client
                .estimate_fee_sat(coin.decimals, method, &conf.estimate_fee_mode, conf.estimate_fee_blocks)
                .compat()
                .await?;
            Ok(ActualTxFee::Dynamic(fee))
        },
        TxFee::FixedPerKb(satoshis) => Ok(ActualTxFee::FixedPerKb(*satoshis)),
    }
}

pub fn derive_address<T>(
    coin: &T,
    hd_account: &UtxoHDAccount,
    chain: Bip44Chain,
    address_id: u32,
) -> MmResult<HDAddress<Address, Public>, AddressDerivingError>
where
    T: UtxoCommonOps,
{
    let change_child = chain.to_child_number();
    let address_id_child = ChildNumber::from(address_id);

    let derived_pubkey = hd_account
        .extended_pubkey
        .derive_child(change_child)?
        .derive_child(address_id_child)?;
    let address = coin.address_from_extended_pubkey(&derived_pubkey);
    let pubkey = Public::Compressed(H264::from(derived_pubkey.public_key().serialize()));

    let mut derivation_path = hd_account.account_derivation_path.to_derivation_path();
    derivation_path.push(change_child);
    derivation_path.push(address_id_child);
    Ok(HDAddress {
        address,
        pubkey,
        derivation_path,
    })
}

pub async fn create_new_account<'a, Coin, XPubExtractor>(
    coin: &Coin,
    hd_wallet: &'a UtxoHDWallet,
    xpub_extractor: &XPubExtractor,
) -> MmResult<HDAccountMut<'a, UtxoHDAccount>, NewAccountCreatingError>
where
    Coin: ExtractExtendedPubkey<ExtendedPublicKey = Secp256k1ExtendedPublicKey>,
    XPubExtractor: HDXPubExtractor + Sync,
{
    const INIT_ACCOUNT_ID: u32 = 0;
    let new_account_id = hd_wallet
        .accounts
        .lock()
        .await
        .iter()
        // The last element of the BTreeMap has the max account index.
        .last()
        .map(|(account_id, _account)| *account_id + 1)
        .unwrap_or(INIT_ACCOUNT_ID);
    if new_account_id >= ChildNumber::HARDENED_FLAG {
        return MmError::err(NewAccountCreatingError::AccountLimitReached {
            max_accounts_number: ChildNumber::HARDENED_FLAG,
        });
    }

    let account_child_hardened = true;
    let account_child = ChildNumber::new(new_account_id, account_child_hardened)
        .map_to_mm(|e| NewAccountCreatingError::Internal(e.to_string()))?;

    let account_derivation_path: Bip44PathToAccount = hd_wallet.derivation_path.derive(account_child)?;
    let account_pubkey = coin
        .extract_extended_pubkey(xpub_extractor, account_derivation_path.to_derivation_path())
        .await?;

    let new_account = UtxoHDAccount {
        account_id: new_account_id,
        extended_pubkey: account_pubkey,
        account_derivation_path,
        // We don't know how many addresses are used by the user at this moment.
        external_addresses_number: 0,
        internal_addresses_number: 0,
    };

    let accounts = hd_wallet.accounts.lock().await;
    if accounts.contains_key(&new_account_id) {
        let error = format!(
            "Account '{}' has been activated while we proceed the 'create_new_account' function",
            new_account_id
        );
        return MmError::err(NewAccountCreatingError::Internal(error));
    }
    Ok(AsyncMutexGuard::map(accounts, |accounts| {
        accounts
            .entry(new_account_id)
            // the `entry` method should return [`Entry::Vacant`] due to the checks above
            .or_insert(new_account)
    }))
}

pub async fn produce_hd_address_checker<T>(coin: &T) -> BalanceResult<UtxoAddressBalanceChecker>
where
    T: AsRef<UtxoCoinFields>,
{
    Ok(UtxoAddressBalanceChecker::init(coin.as_ref().rpc_client.clone()).await?)
}

pub async fn scan_for_new_addresses<T>(
    coin: &T,
    hd_account: &mut T::HDAccount,
    address_checker: &T::HDAddressChecker,
    gap_limit: u32,
) -> BalanceResult<Vec<HDAddressBalance>>
where
    T: HDWalletBalanceOps + Sync,
    T::Address: std::fmt::Display,
{
    let mut addresses =
        scan_for_new_addresses_impl(coin, hd_account, address_checker, Bip44Chain::External, gap_limit).await?;
    addresses
        .extend(scan_for_new_addresses_impl(coin, hd_account, address_checker, Bip44Chain::Internal, gap_limit).await?);

    Ok(addresses)
}

/// Checks addresses that either had empty transaction history last time we checked or has not been checked before.
/// The checking stops at the moment when we find `gap_limit` consecutive empty addresses.
pub async fn scan_for_new_addresses_impl<T>(
    coin: &T,
    hd_account: &mut T::HDAccount,
    address_checker: &T::HDAddressChecker,
    chain: Bip44Chain,
    gap_limit: u32,
) -> BalanceResult<Vec<HDAddressBalance>>
where
    T: HDWalletBalanceOps + Sync,
    T::Address: std::fmt::Display,
{
    let mut balances = Vec::with_capacity(gap_limit as usize);

    // Get the first unknown address id.
    let mut checking_address_id = hd_account
        .known_addresses_number(chain)
        // A UTXO coin should support both [`Bip44Chain::External`] and [`Bip44Chain::Internal`].
        .mm_err(|e| BalanceError::Internal(e.to_string()))?;

    let mut unused_addresses_counter = 0;
    while checking_address_id < ChildNumber::HARDENED_FLAG && unused_addresses_counter < gap_limit {
        let HDAddress {
            address: checking_address,
            derivation_path: checking_address_der_path,
            ..
        } = coin.derive_address(hd_account, chain, checking_address_id)?;

        match coin.is_address_used(&checking_address, address_checker).await? {
            // We found a non-empty address, so we have to fill up the balance list
            // with zeros starting from `last_non_empty_address_id = checking_address_id - unused_addresses_counter`.
            AddressBalanceStatus::Used(non_empty_balance) => {
                let last_non_empty_address_id = checking_address_id - unused_addresses_counter;
                for empty_address_id in last_non_empty_address_id..checking_address_id {
                    let empty_address = coin.derive_address(hd_account, chain, empty_address_id)?;

                    balances.push(HDAddressBalance {
                        address: empty_address.address.to_string(),
                        derivation_path: RpcDerivationPath(empty_address.derivation_path),
                        chain,
                        balance: CoinBalance::default(),
                    });
                }

                balances.push(HDAddressBalance {
                    address: checking_address.to_string(),
                    derivation_path: RpcDerivationPath(checking_address_der_path),
                    chain,
                    balance: non_empty_balance,
                });
                // Reset the counter of unused addresses to zero since we found a non-empty address.
                unused_addresses_counter = 0;
            },
            AddressBalanceStatus::NotUsed => unused_addresses_counter += 1,
        }

        checking_address_id += 1;
    }

    let known_addresses_number_mut = hd_account
        .known_addresses_number_mut(chain)
        // A UTXO coin should support both [`Bip44Chain::External`] and [`Bip44Chain::Internal`].
        .mm_err(|e| BalanceError::Internal(e.to_string()))?;
    *known_addresses_number_mut = checking_address_id - unused_addresses_counter;

    Ok(balances)
}

<<<<<<< HEAD
pub async fn get_tx_fee(coin: &UtxoCoinFields) -> UtxoRpcResult<ActualTxFee> {
    let conf = &coin.conf;
    match &coin.tx_fee {
        TxFee::Dynamic(method) => {
            let fee = coin
                .rpc_client
                .estimate_fee_sat(coin.decimals, method, &conf.estimate_fee_mode, conf.estimate_fee_blocks)
                .compat()
                .await?;
            Ok(ActualTxFee::Dynamic(fee))
        },
        TxFee::FixedPerKb(satoshis) => Ok(ActualTxFee::FixedPerKb(*satoshis)),
=======
pub async fn address_balance<T>(coin: &T, address: &Address) -> BalanceResult<CoinBalance>
where
    T: AsRef<UtxoCoinFields> + UtxoCommonOps + MarketCoinOps,
{
    let balance = coin
        .as_ref()
        .rpc_client
        .display_balance(address.clone(), coin.as_ref().decimals)
        .compat()
        .await?;

    if !coin.as_ref().check_utxo_maturity {
        return Ok(CoinBalance {
            spendable: balance,
            unspendable: BigDecimal::from(0),
        });
>>>>>>> d95da9fb
    }

    let unspendable = address_unspendable_balance(coin, address, &balance).await?;
    let spendable = &balance - &unspendable;
    Ok(CoinBalance { spendable, unspendable })
}

pub fn derivation_method(coin: &UtxoCoinFields) -> &DerivationMethod<Address, UtxoHDWallet> { &coin.derivation_method }

pub async fn extract_extended_pubkey<XPubExtractor>(
    conf: &UtxoCoinConf,
    xpub_extractor: &XPubExtractor,
    derivation_path: DerivationPath,
) -> MmResult<Secp256k1ExtendedPublicKey, HDExtractPubkeyError>
where
    XPubExtractor: HDXPubExtractor,
{
    let trezor_coin = conf
        .trezor_coin
        .or_mm_err(|| HDExtractPubkeyError::CoinDoesntSupportTrezor)?;
    let xpub = xpub_extractor.extract_utxo_xpub(trezor_coin, derivation_path).await?;
    Secp256k1ExtendedPublicKey::from_str(&xpub).map_to_mm(HDExtractPubkeyError::InvalidXpub)
}

/// returns the fee required to be paid for HTLC spend transaction
pub async fn get_htlc_spend_fee<T>(coin: &T, tx_size: u64) -> UtxoRpcResult<u64>
where
    T: AsRef<UtxoCoinFields> + UtxoCommonOps,
{
    let coin_fee = coin.get_tx_fee().await?;
    let mut fee = match coin_fee {
        // atomic swap payment spend transaction is slightly more than 300 bytes in average as of now
        ActualTxFee::Dynamic(fee_per_kb) => (fee_per_kb * tx_size) / KILO_BYTE,
        // return satoshis here as swap spend transaction size is always less than 1 kb
        ActualTxFee::FixedPerKb(satoshis) => {
            let tx_size_kb = if tx_size % KILO_BYTE == 0 {
                tx_size / KILO_BYTE
            } else {
                tx_size / KILO_BYTE + 1
            };
            satoshis * tx_size_kb
        },
    };
    if coin.as_ref().conf.force_min_relay_fee {
        let relay_fee = coin.as_ref().rpc_client.get_relay_fee().compat().await?;
        let relay_fee_sat = sat_from_big_decimal(&relay_fee, coin.as_ref().decimals)?;
        if fee < relay_fee_sat {
            fee = relay_fee_sat;
        }
    }
    Ok(fee)
}

pub fn addresses_from_script<T: AsRef<UtxoCoinFields> + UtxoCommonOps>(
    coin: &T,
    script: &Script,
) -> Result<Vec<Address>, String> {
    let destinations: Vec<ScriptAddress> = try_s!(script.extract_destinations());

    let conf = &coin.as_ref().conf;

    let addresses = destinations
        .into_iter()
        .map(|dst| {
            let (prefix, t_addr_prefix, addr_format) = match dst.kind {
                ScriptType::P2PKH => (
                    conf.pub_addr_prefix,
                    conf.pub_t_addr_prefix,
                    coin.addr_format_for_standard_scripts(),
                ),
                ScriptType::P2SH => (
                    conf.p2sh_addr_prefix,
                    conf.p2sh_t_addr_prefix,
                    coin.addr_format_for_standard_scripts(),
                ),
                ScriptType::P2WPKH => (conf.pub_addr_prefix, conf.pub_t_addr_prefix, UtxoAddressFormat::Segwit),
                ScriptType::P2WSH => (conf.pub_addr_prefix, conf.pub_t_addr_prefix, UtxoAddressFormat::Segwit),
            };

            Address {
                hash: dst.hash,
                checksum_type: conf.checksum_type,
                prefix,
                t_addr_prefix,
                hrp: conf.bech32_hrp.clone(),
                addr_format,
            }
        })
        .collect();

    Ok(addresses)
}

pub fn denominate_satoshis(coin: &UtxoCoinFields, satoshi: i64) -> f64 {
    satoshi as f64 / 10f64.powf(coin.decimals as f64)
}

pub fn base_coin_balance<T>(coin: &T) -> BalanceFut<BigDecimal>
where
    T: MarketCoinOps,
{
    coin.my_spendable_balance()
}

pub fn address_from_str_unchecked(coin: &UtxoCoinFields, address: &str) -> Result<Address, String> {
    if let Ok(legacy) = Address::from_str(address) {
        return Ok(legacy);
    }

    if let Ok(segwit) = Address::from_segwitaddress(
        address,
        coin.conf.checksum_type,
        coin.conf.pub_addr_prefix,
        coin.conf.pub_t_addr_prefix,
    ) {
        return Ok(segwit);
    }

    if let Ok(cashaddress) = Address::from_cashaddress(
        address,
        coin.conf.checksum_type,
        coin.conf.pub_addr_prefix,
        coin.conf.p2sh_addr_prefix,
        coin.conf.pub_t_addr_prefix,
    ) {
        return Ok(cashaddress);
    }

    return ERR!("Invalid address: {}", address);
}

pub fn my_public_key(coin: &UtxoCoinFields) -> Result<&Public, MmError<DerivationMethodNotSupported>> {
    match coin.priv_key_policy {
        PrivKeyPolicy::KeyPair(ref key_pair) => Ok(key_pair.public()),
        // As of now, Hardware Wallets requires BIP39/BIP44 derivation path to extract a public key
        PrivKeyPolicy::HardwareWallet => MmError::err(DerivationMethodNotSupported::HdWalletNotSupported),
    }
}

pub fn checked_address_from_str<T>(coin: &T, address: &str) -> Result<Address, String>
where
    T: AsRef<UtxoCoinFields> + UtxoCommonOps,
{
    let addr = try_s!(address_from_str_unchecked(coin.as_ref(), address));
    try_s!(check_withdraw_address_supported(coin, &addr));
    Ok(addr)
}

pub async fn get_current_mtp(coin: &UtxoCoinFields, coin_variant: CoinVariant) -> UtxoRpcResult<u32> {
    let current_block = coin.rpc_client.get_block_count().compat().await?;
    coin.rpc_client
        .get_median_time_past(current_block, coin.conf.mtp_block_count, coin_variant)
        .compat()
        .await
}

pub fn send_outputs_from_my_address<T>(coin: T, outputs: Vec<TransactionOutput>) -> TransactionFut
where
    T: AsRef<UtxoCoinFields> + UtxoCommonOps + Send + Sync + 'static,
{
    let fut = send_outputs_from_my_address_impl(coin, outputs);
    Box::new(fut.boxed().compat().map(|tx| tx.into()))
}

pub fn tx_size_in_v_bytes(from_addr_format: &UtxoAddressFormat, tx: &UtxoTx) -> usize {
    let transaction_bytes = serialize(tx);
    // 2 bytes are used to indicate the length of signature and pubkey
    // total is 107
    let additional_len = 2 + MAX_DER_SIGNATURE_LEN + COMPRESSED_PUBKEY_LEN;
    // Virtual size of the transaction
    // https://bitcoin.stackexchange.com/questions/87275/how-to-calculate-segwit-transaction-fee-in-bytes/87276#87276
    match from_addr_format {
        UtxoAddressFormat::Segwit => {
            let base_size = transaction_bytes.len();
            // 4 additional bytes (2 for the marker and 2 for the flag) and 1 additional byte for every input in the witness for the SIGHASH flag
            let total_size = transaction_bytes.len() + 4 + tx.inputs().len() * (additional_len + 1);
            ((0.75 * base_size as f64) + (0.25 * total_size as f64)) as usize
        },
        _ => transaction_bytes.len() + tx.inputs().len() * additional_len,
    }
}

pub struct UtxoTxBuilder<'a, T: AsRef<UtxoCoinFields> + UtxoTxGenerationOps> {
    coin: &'a T,
    from: Option<Address>,
    /// The available inputs that *can* be included in the resulting tx
    available_inputs: Vec<UnspentInfo>,
    fee_policy: FeePolicy,
    fee: Option<ActualTxFee>,
    gas_fee: Option<u64>,
    tx: TransactionInputSigner,
    change: u64,
    sum_inputs: u64,
    sum_outputs_value: u64,
    tx_fee: u64,
    min_relay_fee: Option<u64>,
    dust: Option<u64>,
}

impl<'a, T: AsRef<UtxoCoinFields> + UtxoTxGenerationOps> UtxoTxBuilder<'a, T> {
    pub fn new(coin: &'a T) -> Self {
        UtxoTxBuilder {
            tx: coin.as_ref().transaction_preimage(),
            coin,
            from: coin.as_ref().derivation_method.iguana().cloned(),
            available_inputs: vec![],
            fee_policy: FeePolicy::SendExact,
            fee: None,
            gas_fee: None,
            change: 0,
            sum_inputs: 0,
            sum_outputs_value: 0,
            tx_fee: 0,
            min_relay_fee: None,
            dust: None,
        }
    }

    pub fn with_from_address(mut self, from: Address) -> Self {
        self.from = Some(from);
        self
    }

    pub fn with_dust(mut self, dust_amount: u64) -> Self {
        self.dust = Some(dust_amount);
        self
    }

    pub fn add_required_inputs(mut self, inputs: impl IntoIterator<Item = UnspentInfo>) -> Self {
        self.tx
            .inputs
            .extend(inputs.into_iter().map(|input| UnsignedTransactionInput {
                previous_output: input.outpoint,
                sequence: SEQUENCE_FINAL,
                amount: input.value,
                witness: Vec::new(),
            }));
        self
    }

    /// This function expects that utxos are sorted by amounts in ascending order
    /// Consider sorting before calling this function
    pub fn add_available_inputs(mut self, inputs: impl IntoIterator<Item = UnspentInfo>) -> Self {
        self.available_inputs.extend(inputs);
        self
    }

    pub fn add_outputs(mut self, outputs: impl IntoIterator<Item = TransactionOutput>) -> Self {
        self.tx.outputs.extend(outputs);
        self
    }

    pub fn with_fee_policy(mut self, new_policy: FeePolicy) -> Self {
        self.fee_policy = new_policy;
        self
    }

    pub fn with_fee(mut self, fee: ActualTxFee) -> Self {
        self.fee = Some(fee);
        self
    }

    /// Note `gas_fee` should be enough to execute all of the contract calls within UTXO outputs.
    /// QRC20 specific: `gas_fee` should be calculated by: gas_limit * gas_price * (count of contract calls),
    /// or should be sum of gas fee of all contract calls.
    pub fn with_gas_fee(mut self, gas_fee: u64) -> Self {
        self.gas_fee = Some(gas_fee);
        self
    }

    /// Recalculates fee and checks whether transaction is complete (inputs collected cover the outputs)
    fn update_fee_and_check_completeness(
        &mut self,
        from_addr_format: &UtxoAddressFormat,
        actual_tx_fee: &ActualTxFee,
    ) -> bool {
        self.tx_fee = match &actual_tx_fee {
            ActualTxFee::Dynamic(f) => {
                let transaction = UtxoTx::from(self.tx.clone());
                let v_size = tx_size_in_v_bytes(from_addr_format, &transaction);
                (f * v_size as u64) / KILO_BYTE
            },
            ActualTxFee::FixedPerKb(f) => {
                let transaction = UtxoTx::from(self.tx.clone());
                let v_size = tx_size_in_v_bytes(from_addr_format, &transaction) as u64;
                let v_size_kb = if v_size % KILO_BYTE == 0 {
                    v_size / KILO_BYTE
                } else {
                    v_size / KILO_BYTE + 1
                };
                f * v_size_kb
            },
        };

        match self.fee_policy {
            FeePolicy::SendExact => {
                let mut outputs_plus_fee = self.sum_outputs_value + self.tx_fee;
                if self.sum_inputs >= outputs_plus_fee {
                    self.change = self.sum_inputs - outputs_plus_fee;
                    if self.change > self.dust() {
                        // there will be change output
                        if let ActualTxFee::Dynamic(ref f) = actual_tx_fee {
                            self.tx_fee += (f * P2PKH_OUTPUT_LEN) / KILO_BYTE;
                            outputs_plus_fee += (f * P2PKH_OUTPUT_LEN) / KILO_BYTE;
                        }
                    }
                    if let Some(min_relay) = self.min_relay_fee {
                        if self.tx_fee < min_relay {
                            outputs_plus_fee -= self.tx_fee;
                            outputs_plus_fee += min_relay;
                            self.tx_fee = min_relay;
                        }
                    }
                    self.sum_inputs >= outputs_plus_fee
                } else {
                    false
                }
            },
            FeePolicy::DeductFromOutput(_) => {
                if self.sum_inputs >= self.sum_outputs_value {
                    self.change = self.sum_inputs - self.sum_outputs_value;
                    if self.change > self.dust() {
                        if let ActualTxFee::Dynamic(ref f) = actual_tx_fee {
                            self.tx_fee += (f * P2PKH_OUTPUT_LEN) / KILO_BYTE;
                        }
                    }
                    if let Some(min_relay) = self.min_relay_fee {
                        if self.tx_fee < min_relay {
                            self.tx_fee = min_relay;
                        }
                    }
                    true
                } else {
                    false
                }
            },
        }
    }

    fn dust(&self) -> u64 {
        match self.dust {
            Some(dust) => dust,
            None => self.coin.as_ref().dust_amount,
        }
    }

    /// Generates unsigned transaction (TransactionInputSigner) from specified utxos and outputs.
    /// Sends the change (inputs amount - outputs amount) to the [`UtxoTxBuilder::from`] address.
    /// Also returns additional transaction data
    pub async fn build(mut self) -> GenerateTxResult {
        let coin = self.coin;
        let dust: u64 = self.dust();
        let from = self
            .from
            .clone()
            .or_mm_err(|| GenerateTxError::Internal("'from' address is not specified".to_owned()))?;
        let change_script_pubkey = output_script(&from, ScriptType::P2PKH).to_bytes();

        let actual_tx_fee = match self.fee {
            Some(fee) => fee,
            None => coin.get_tx_fee().await?,
        };

        true_or!(!self.tx.outputs.is_empty(), GenerateTxError::EmptyOutputs);

        let mut received_by_me = 0;
        for output in self.tx.outputs.iter() {
            let script: Script = output.script_pubkey.clone().into();
            if script.opcodes().next() != Some(Ok(Opcode::OP_RETURN)) {
                true_or!(output.value >= dust, GenerateTxError::OutputValueLessThanDust {
                    value: output.value,
                    dust
                });
            }
            self.sum_outputs_value += output.value;
            if output.script_pubkey == change_script_pubkey {
                received_by_me += output.value;
            }
        }

        if let Some(gas_fee) = self.gas_fee {
            self.sum_outputs_value += gas_fee;
        }

        true_or!(
            !self.available_inputs.is_empty() || !self.tx.inputs.is_empty(),
            GenerateTxError::EmptyUtxoSet {
                required: self.sum_outputs_value
            }
        );

        self.min_relay_fee = if coin.as_ref().conf.force_min_relay_fee {
            let fee_dec = coin.as_ref().rpc_client.get_relay_fee().compat().await?;
            let min_relay_fee = sat_from_big_decimal(&fee_dec, coin.as_ref().decimals)?;
            Some(min_relay_fee)
        } else {
            None
        };

        for utxo in self.available_inputs.clone() {
            self.tx.inputs.push(UnsignedTransactionInput {
                previous_output: utxo.outpoint.clone(),
                sequence: SEQUENCE_FINAL,
                amount: utxo.value,
                witness: vec![],
            });
            self.sum_inputs += utxo.value;

            if self.update_fee_and_check_completeness(&from.addr_format, &actual_tx_fee) {
                break;
            }
        }

        match self.fee_policy {
            FeePolicy::SendExact => self.sum_outputs_value += self.tx_fee,
            FeePolicy::DeductFromOutput(i) => {
                let min_output = self.tx_fee + dust;
                let val = self.tx.outputs[i].value;
                true_or!(val >= min_output, GenerateTxError::DeductFeeFromOutputFailed {
                    output_idx: i,
                    output_value: val,
                    required: min_output,
                });
                self.tx.outputs[i].value -= self.tx_fee;
                if self.tx.outputs[i].script_pubkey == change_script_pubkey {
                    received_by_me -= self.tx_fee;
                }
            },
        };
        true_or!(
            self.sum_inputs >= self.sum_outputs_value,
            GenerateTxError::NotEnoughUtxos {
                sum_utxos: self.sum_inputs,
                required: self.sum_outputs_value
            }
        );

        let change = self.sum_inputs - self.sum_outputs_value;
        let unused_change = if change > dust {
            self.tx.outputs.push({
                TransactionOutput {
                    value: change,
                    script_pubkey: change_script_pubkey.clone(),
                }
            });
            received_by_me += change;
            None
        } else if change > 0 {
            Some(change)
        } else {
            None
        };

        let data = AdditionalTxData {
            fee_amount: self.tx_fee,
            received_by_me,
            spent_by_me: self.sum_inputs,
            unused_change,
            // will be changed if the ticker is KMD
            kmd_rewards: None,
        };

        Ok(coin
            .calc_interest_if_required(self.tx, data, change_script_pubkey)
            .await?)
    }
}

/// Calculates interest if the coin is KMD
/// Adds the value to existing output to my_script_pub or creates additional interest output
/// returns transaction and data as is if the coin is not KMD
pub async fn calc_interest_if_required<T>(
    coin: &T,
    mut unsigned: TransactionInputSigner,
    mut data: AdditionalTxData,
    my_script_pub: Bytes,
) -> UtxoRpcResult<(TransactionInputSigner, AdditionalTxData)>
where
    T: AsRef<UtxoCoinFields> + UtxoCommonOps,
{
    if coin.as_ref().conf.ticker != "KMD" {
        return Ok((unsigned, data));
    }
    unsigned.lock_time = coin.get_current_mtp().await?;
    let mut interest = 0;
    for input in unsigned.inputs.iter() {
        let prev_hash = input.previous_output.hash.reversed().into();
        let tx = coin
            .as_ref()
            .rpc_client
            .get_verbose_transaction(&prev_hash)
            .compat()
            .await?;
        if let Ok(output_interest) =
            kmd_interest(tx.height, input.amount, tx.locktime as u64, unsigned.lock_time as u64)
        {
            interest += output_interest;
        };
    }
    if interest > 0 {
        data.received_by_me += interest;
        let mut output_to_me = unsigned
            .outputs
            .iter_mut()
            .find(|out| out.script_pubkey == my_script_pub);
        // add calculated interest to existing output to my address
        // or create the new one if it's not found
        match output_to_me {
            Some(ref mut output) => output.value += interest,
            None => {
                let interest_output = TransactionOutput {
                    script_pubkey: my_script_pub,
                    value: interest,
                };
                unsigned.outputs.push(interest_output);
            },
        };
    } else {
        // if interest is zero attempt to set the lowest possible lock_time to claim it later
        unsigned.lock_time = (now_ms() / 1000) as u32 - 3600 + 777 * 2;
    }
    let rewards_amount = big_decimal_from_sat_unsigned(interest, coin.as_ref().decimals);
    data.kmd_rewards = Some(KmdRewardsDetails::claimed_by_me(rewards_amount));
    Ok((unsigned, data))
}

#[allow(clippy::too_many_arguments)]
pub async fn p2sh_spending_tx<T>(
    coin: &T,
    prev_transaction: UtxoTx,
    redeem_script: Bytes,
    outputs: Vec<TransactionOutput>,
    script_data: Script,
    sequence: u32,
    lock_time: u32,
    keypair: &KeyPair,
) -> Result<UtxoTx, String>
where
    T: AsRef<UtxoCoinFields> + UtxoCommonOps,
{
    let lock_time = try_s!(coin.p2sh_tx_locktime(lock_time).await);
    let n_time = if coin.as_ref().conf.is_pos {
        Some((now_ms() / 1000) as u32)
    } else {
        None
    };
    let str_d_zeel = if coin.as_ref().conf.ticker == "NAV" {
        Some("".into())
    } else {
        None
    };
    let hash_algo = coin.as_ref().tx_hash_algo.into();
    let unsigned = TransactionInputSigner {
        lock_time,
        version: coin.as_ref().conf.tx_version,
        n_time,
        overwintered: coin.as_ref().conf.overwintered,
        inputs: vec![UnsignedTransactionInput {
            sequence,
            previous_output: OutPoint {
                hash: prev_transaction.hash(),
                index: DEFAULT_SWAP_VOUT as u32,
            },
            amount: prev_transaction.outputs[0].value,
            witness: Vec::new(),
        }],
        outputs: outputs.clone(),
        expiry_height: 0,
        join_splits: vec![],
        shielded_spends: vec![],
        shielded_outputs: vec![],
        value_balance: 0,
        version_group_id: coin.as_ref().conf.version_group_id,
        consensus_branch_id: coin.as_ref().conf.consensus_branch_id,
        zcash: coin.as_ref().conf.zcash,
        str_d_zeel,
        hash_algo,
    };
    let signed_input = try_s!(p2sh_spend(
        &unsigned,
        DEFAULT_SWAP_VOUT,
        keypair,
        script_data,
        redeem_script.into(),
        coin.as_ref().conf.signature_version,
        coin.as_ref().conf.fork_id
    ));
    Ok(UtxoTx {
        version: unsigned.version,
        n_time: unsigned.n_time,
        overwintered: unsigned.overwintered,
        lock_time: unsigned.lock_time,
        inputs: vec![signed_input],
        outputs,
        expiry_height: unsigned.expiry_height,
        join_splits: vec![],
        shielded_spends: vec![],
        shielded_outputs: vec![],
        value_balance: 0,
        version_group_id: coin.as_ref().conf.version_group_id,
        binding_sig: H512::default(),
        join_split_sig: H512::default(),
        join_split_pubkey: H256::default(),
        zcash: coin.as_ref().conf.zcash,
        str_d_zeel: unsigned.str_d_zeel,
        tx_hash_algo: unsigned.hash_algo.into(),
    })
}

pub fn send_taker_fee<T>(coin: T, fee_pub_key: &[u8], amount: BigDecimal) -> TransactionFut
where
    T: AsRef<UtxoCoinFields> + UtxoCommonOps + Send + Sync + 'static,
{
    let address = try_fus!(address_from_raw_pubkey(
        fee_pub_key,
        coin.as_ref().conf.pub_addr_prefix,
        coin.as_ref().conf.pub_t_addr_prefix,
        coin.as_ref().conf.checksum_type,
        coin.as_ref().conf.bech32_hrp.clone(),
        coin.addr_format().clone(),
    ));
    let amount = try_fus!(sat_from_big_decimal(&amount, coin.as_ref().decimals));
    let output = TransactionOutput {
        value: amount,
        script_pubkey: Builder::build_p2pkh(&address.hash).to_bytes(),
    };
    send_outputs_from_my_address(coin, vec![output])
}

pub fn send_maker_payment<T>(
    coin: T,
    time_lock: u32,
    maker_pub: &[u8],
    taker_pub: &[u8],
    secret_hash: &[u8],
    amount: BigDecimal,
) -> TransactionFut
where
    T: AsRef<UtxoCoinFields> + UtxoCommonOps + Clone + Send + Sync + 'static,
{
    let SwapPaymentOutputsResult {
        payment_address,
        outputs,
    } = try_fus!(generate_swap_payment_outputs(
        &coin,
        time_lock,
        maker_pub,
        taker_pub,
        secret_hash,
        amount
    ));
    let send_fut = match &coin.as_ref().rpc_client {
        UtxoRpcClientEnum::Electrum(_) => Either::A(send_outputs_from_my_address(coin, outputs)),
        UtxoRpcClientEnum::Native(client) => {
            let addr_string = try_fus!(payment_address.display_address());
            Either::B(
                client
                    .import_address(&addr_string, &addr_string, false)
                    .map_err(|e| ERRL!("{}", e))
                    .and_then(move |_| send_outputs_from_my_address(coin, outputs)),
            )
        },
    };
    Box::new(send_fut)
}

pub fn send_taker_payment<T>(
    coin: T,
    time_lock: u32,
    taker_pub: &[u8],
    maker_pub: &[u8],
    secret_hash: &[u8],
    amount: BigDecimal,
) -> TransactionFut
where
    T: AsRef<UtxoCoinFields> + UtxoCommonOps + Clone + Send + Sync + 'static,
{
    let SwapPaymentOutputsResult {
        payment_address,
        outputs,
    } = try_fus!(generate_swap_payment_outputs(
        &coin,
        time_lock,
        taker_pub,
        maker_pub,
        secret_hash,
        amount
    ));
    let send_fut = match &coin.as_ref().rpc_client {
        UtxoRpcClientEnum::Electrum(_) => Either::A(send_outputs_from_my_address(coin, outputs)),
        UtxoRpcClientEnum::Native(client) => {
            let addr_string = try_fus!(payment_address.display_address());
            Either::B(
                client
                    .import_address(&addr_string, &addr_string, false)
                    .map_err(|e| ERRL!("{}", e))
                    .and_then(move |_| send_outputs_from_my_address(coin, outputs)),
            )
        },
    };
    Box::new(send_fut)
}

pub fn send_maker_spends_taker_payment<T>(
    coin: T,
    taker_payment_tx: &[u8],
    time_lock: u32,
    taker_pub: &[u8],
    secret: &[u8],
    htlc_privkey: &[u8],
) -> TransactionFut
where
    T: AsRef<UtxoCoinFields> + UtxoCommonOps + Send + Sync + 'static,
{
    let key_pair = try_fus!(key_pair_from_secret(htlc_privkey));
    let my_address = try_fus!(coin.as_ref().derivation_method.iguana_or_err()).clone();

    let mut prev_tx: UtxoTx = try_fus!(deserialize(taker_payment_tx).map_err(|e| ERRL!("{:?}", e)));
    prev_tx.tx_hash_algo = coin.as_ref().tx_hash_algo;
    let script_data = Builder::default()
        .push_data(secret)
        .push_opcode(Opcode::OP_0)
        .into_script();
    let redeem_script = payment_script(
        time_lock,
        &*dhash160(secret),
        &try_fus!(Public::from_slice(taker_pub)),
        key_pair.public(),
    );
    let fut = async move {
        let fee = try_s!(coin.get_htlc_spend_fee(DEFAULT_SWAP_TX_SPEND_SIZE).await);
        let script_pubkey = output_script(&my_address, ScriptType::P2PKH).to_bytes();
        let output = TransactionOutput {
            value: prev_tx.outputs[0].value - fee,
            script_pubkey,
        };
        let transaction = try_s!(
            coin.p2sh_spending_tx(
                prev_tx,
                redeem_script.into(),
                vec![output],
                script_data,
                SEQUENCE_FINAL,
                time_lock,
                &key_pair,
            )
            .await
        );
        let tx_fut = coin.as_ref().rpc_client.send_transaction(&transaction).compat();
        try_s!(tx_fut.await);
        Ok(transaction.into())
    };
    Box::new(fut.boxed().compat())
}

pub fn send_taker_spends_maker_payment<T>(
    coin: T,
    maker_payment_tx: &[u8],
    time_lock: u32,
    maker_pub: &[u8],
    secret: &[u8],
    htlc_privkey: &[u8],
) -> TransactionFut
where
    T: AsRef<UtxoCoinFields> + UtxoCommonOps + Send + Sync + 'static,
{
    let key_pair = try_fus!(key_pair_from_secret(htlc_privkey));
    let my_address = try_fus!(coin.as_ref().derivation_method.iguana_or_err()).clone();

    let mut prev_tx: UtxoTx = try_fus!(deserialize(maker_payment_tx).map_err(|e| ERRL!("{:?}", e)));
    prev_tx.tx_hash_algo = coin.as_ref().tx_hash_algo;
    let script_data = Builder::default()
        .push_data(secret)
        .push_opcode(Opcode::OP_0)
        .into_script();
    let redeem_script = payment_script(
        time_lock,
        &*dhash160(secret),
        &try_fus!(Public::from_slice(maker_pub)),
        key_pair.public(),
    );
    let fut = async move {
        let fee = try_s!(coin.get_htlc_spend_fee(DEFAULT_SWAP_TX_SPEND_SIZE).await);
        let script_pubkey = output_script(&my_address, ScriptType::P2PKH).to_bytes();
        let output = TransactionOutput {
            value: prev_tx.outputs[0].value - fee,
            script_pubkey,
        };
        let transaction = try_s!(
            coin.p2sh_spending_tx(
                prev_tx,
                redeem_script.into(),
                vec![output],
                script_data,
                SEQUENCE_FINAL,
                time_lock,
                &key_pair,
            )
            .await
        );
        let tx_fut = coin.as_ref().rpc_client.send_transaction(&transaction).compat();
        try_s!(tx_fut.await);
        Ok(transaction.into())
    };
    Box::new(fut.boxed().compat())
}

pub fn send_taker_refunds_payment<T>(
    coin: T,
    taker_payment_tx: &[u8],
    time_lock: u32,
    maker_pub: &[u8],
    secret_hash: &[u8],
    htlc_privkey: &[u8],
) -> TransactionFut
where
    T: AsRef<UtxoCoinFields> + UtxoCommonOps + Send + Sync + 'static,
{
    let key_pair = try_fus!(key_pair_from_secret(htlc_privkey));
    let my_address = try_fus!(coin.as_ref().derivation_method.iguana_or_err()).clone();

    let mut prev_tx: UtxoTx = try_fus!(deserialize(taker_payment_tx).map_err(|e| ERRL!("{:?}", e)));
    prev_tx.tx_hash_algo = coin.as_ref().tx_hash_algo;
    let script_data = Builder::default().push_opcode(Opcode::OP_1).into_script();
    let redeem_script = payment_script(
        time_lock,
        secret_hash,
        key_pair.public(),
        &try_fus!(Public::from_slice(maker_pub)),
    );
    let fut = async move {
        let fee = try_s!(coin.get_htlc_spend_fee(DEFAULT_SWAP_TX_SPEND_SIZE).await);
        let script_pubkey = output_script(&my_address, ScriptType::P2PKH).to_bytes();
        let output = TransactionOutput {
            value: prev_tx.outputs[0].value - fee,
            script_pubkey,
        };
        let transaction = try_s!(
            coin.p2sh_spending_tx(
                prev_tx,
                redeem_script.into(),
                vec![output],
                script_data,
                SEQUENCE_FINAL - 1,
                time_lock,
                &key_pair,
            )
            .await
        );
        let tx_fut = coin.as_ref().rpc_client.send_transaction(&transaction).compat();
        try_s!(tx_fut.await);
        Ok(transaction.into())
    };
    Box::new(fut.boxed().compat())
}

pub fn send_maker_refunds_payment<T>(
    coin: T,
    maker_payment_tx: &[u8],
    time_lock: u32,
    taker_pub: &[u8],
    secret_hash: &[u8],
    htlc_privkey: &[u8],
) -> TransactionFut
where
    T: AsRef<UtxoCoinFields> + UtxoCommonOps + Send + Sync + 'static,
{
    let key_pair = try_fus!(key_pair_from_secret(htlc_privkey));
    let my_address = try_fus!(coin.as_ref().derivation_method.iguana_or_err()).clone();

    let mut prev_tx: UtxoTx = try_fus!(deserialize(maker_payment_tx).map_err(|e| ERRL!("{:?}", e)));
    prev_tx.tx_hash_algo = coin.as_ref().tx_hash_algo;
    let script_data = Builder::default().push_opcode(Opcode::OP_1).into_script();
    let redeem_script = payment_script(
        time_lock,
        secret_hash,
        key_pair.public(),
        &try_fus!(Public::from_slice(taker_pub)),
    );
    let fut = async move {
        let fee = try_s!(coin.get_htlc_spend_fee(DEFAULT_SWAP_TX_SPEND_SIZE).await);
        let script_pubkey = output_script(&my_address, ScriptType::P2PKH).to_bytes();
        let output = TransactionOutput {
            value: prev_tx.outputs[0].value - fee,
            script_pubkey,
        };
        let transaction = try_s!(
            coin.p2sh_spending_tx(
                prev_tx,
                redeem_script.into(),
                vec![output],
                script_data,
                SEQUENCE_FINAL - 1,
                time_lock,
                &key_pair,
            )
            .await
        );
        let tx_fut = coin.as_ref().rpc_client.send_transaction(&transaction).compat();
        try_s!(tx_fut.await);
        Ok(transaction.into())
    };
    Box::new(fut.boxed().compat())
}

/// Extracts pubkey from script sig
fn pubkey_from_script_sig(script: &Script) -> Result<H264, String> {
    match script.get_instruction(0) {
        Some(Ok(instruction)) => match instruction.opcode {
            Opcode::OP_PUSHBYTES_70 | Opcode::OP_PUSHBYTES_71 | Opcode::OP_PUSHBYTES_72 => match instruction.data {
                Some(bytes) => try_s!(Signature::from_der(&bytes[..bytes.len() - 1])),
                None => return ERR!("No data at instruction 0 of script {:?}", script),
            },
            _ => return ERR!("Unexpected opcode {:?}", instruction.opcode),
        },
        Some(Err(e)) => return ERR!("Error {} on getting instruction 0 of script {:?}", e, script),
        None => return ERR!("None instruction 0 of script {:?}", script),
    };

    let pubkey = match script.get_instruction(1) {
        Some(Ok(instruction)) => match instruction.opcode {
            Opcode::OP_PUSHBYTES_33 => match instruction.data {
                Some(bytes) => try_s!(PublicKey::from_slice(bytes)),
                None => return ERR!("No data at instruction 1 of script {:?}", script),
            },
            _ => return ERR!("Unexpected opcode {:?}", instruction.opcode),
        },
        Some(Err(e)) => return ERR!("Error {} on getting instruction 1 of script {:?}", e, script),
        None => return ERR!("None instruction 1 of script {:?}", script),
    };

    if script.get_instruction(2).is_some() {
        return ERR!("Unexpected instruction at position 2 of script {:?}", script);
    }
    Ok(pubkey.serialize().into())
}

/// Extracts pubkey from witness script
fn pubkey_from_witness_script(witness_script: &[Bytes]) -> Result<H264, String> {
    if witness_script.len() != 2 {
        return ERR!("Invalid witness length {}", witness_script.len());
    }

    let signature = witness_script[0].clone().take();
    if signature.is_empty() {
        return ERR!("Empty signature data in witness script");
    }
    try_s!(Signature::from_der(&signature[..signature.len() - 1]));

    let pubkey = try_s!(PublicKey::from_slice(&witness_script[1]));

    Ok(pubkey.serialize().into())
}

pub async fn is_tx_confirmed_before_block<T>(coin: &T, tx: &RpcTransaction, block_number: u64) -> Result<bool, String>
where
    T: AsRef<UtxoCoinFields> + Send + Sync + 'static,
{
    match tx.height {
        Some(confirmed_at) => Ok(confirmed_at <= block_number),
        // fallback to a number of confirmations
        None => {
            if tx.confirmations > 0 {
                let current_block = try_s!(coin.as_ref().rpc_client.get_block_count().compat().await);
                let confirmed_at = current_block + 1 - tx.confirmations as u64;
                Ok(confirmed_at <= block_number)
            } else {
                Ok(false)
            }
        },
    }
}

pub fn check_all_inputs_signed_by_pub(tx: &UtxoTx, expected_pub: &[u8]) -> Result<bool, String> {
    for input in &tx.inputs {
        let pubkey = if input.has_witness() {
            try_s!(pubkey_from_witness_script(&input.script_witness))
        } else {
            let script: Script = input.script_sig.clone().into();
            try_s!(pubkey_from_script_sig(&script))
        };
        if *pubkey != expected_pub {
            return Ok(false);
        }
    }

    Ok(true)
}

pub fn validate_fee<T>(
    coin: T,
    tx: UtxoTx,
    output_index: usize,
    sender_pubkey: &[u8],
    amount: &BigDecimal,
    min_block_number: u64,
    fee_addr: &[u8],
) -> Box<dyn Future<Item = (), Error = String> + Send>
where
    T: AsRef<UtxoCoinFields> + UtxoCommonOps + Send + Sync + 'static,
{
    let amount = amount.clone();
    let address = try_fus!(address_from_raw_pubkey(
        fee_addr,
        coin.as_ref().conf.pub_addr_prefix,
        coin.as_ref().conf.pub_t_addr_prefix,
        coin.as_ref().conf.checksum_type,
        coin.as_ref().conf.bech32_hrp.clone(),
        coin.addr_format().clone(),
    ));

    if !try_fus!(check_all_inputs_signed_by_pub(&tx, sender_pubkey)) {
        return Box::new(futures01::future::err(ERRL!("The dex fee was sent from wrong address")));
    }
    let fut = async move {
        let amount = try_s!(sat_from_big_decimal(&amount, coin.as_ref().decimals));
        let tx_from_rpc = try_s!(
            coin.as_ref()
                .rpc_client
                .get_verbose_transaction(&tx.hash().reversed().into())
                .compat()
                .await
        );

        if try_s!(is_tx_confirmed_before_block(&coin, &tx_from_rpc, min_block_number).await) {
            return ERR!(
                "Fee tx {:?} confirmed before min_block {}",
                tx_from_rpc,
                min_block_number,
            );
        }
        if tx_from_rpc.hex.0 != serialize(&tx).take()
            && tx_from_rpc.hex.0 != serialize_with_flags(&tx, SERIALIZE_TRANSACTION_WITNESS).take()
        {
            return ERR!(
                "Provided dex fee tx {:?} doesn't match tx data from rpc {:?}",
                tx,
                tx_from_rpc
            );
        }

        match tx.outputs.get(output_index) {
            Some(out) => {
                let expected_script_pubkey = Builder::build_p2pkh(&address.hash).to_bytes();
                if out.script_pubkey != expected_script_pubkey {
                    return ERR!(
                        "Provided dex fee tx output script_pubkey doesn't match expected {:?} {:?}",
                        out.script_pubkey,
                        expected_script_pubkey
                    );
                }
                if out.value < amount {
                    return ERR!(
                        "Provided dex fee tx output value is less than expected {:?} {:?}",
                        out.value,
                        amount
                    );
                }
            },
            None => {
                return ERR!("Provided dex fee tx {:?} does not have output {}", tx, output_index);
            },
        }
        Ok(())
    };
    Box::new(fut.boxed().compat())
}

pub fn validate_maker_payment<T>(
    coin: &T,
    input: ValidatePaymentInput,
) -> Box<dyn Future<Item = (), Error = String> + Send>
where
    T: AsRef<UtxoCoinFields> + Clone + Send + Sync + 'static,
{
    let my_public = try_fus!(Public::from_slice(&input.taker_pub));
    let mut tx: UtxoTx = try_fus!(deserialize(input.payment_tx.as_slice()).map_err(|e| ERRL!("{:?}", e)));
    tx.tx_hash_algo = coin.as_ref().tx_hash_algo;

    validate_payment(
        coin.clone(),
        tx,
        DEFAULT_SWAP_VOUT,
        &try_fus!(Public::from_slice(&input.maker_pub)),
        &my_public,
        &input.secret_hash,
        input.amount,
        input.time_lock,
    )
}

pub fn validate_taker_payment<T>(
    coin: &T,
    input: ValidatePaymentInput,
) -> Box<dyn Future<Item = (), Error = String> + Send>
where
    T: AsRef<UtxoCoinFields> + Clone + Send + Sync + 'static,
{
    let my_public = try_fus!(Public::from_slice(&input.maker_pub));
    let mut tx: UtxoTx = try_fus!(deserialize(input.payment_tx.as_slice()).map_err(|e| ERRL!("{:?}", e)));
    tx.tx_hash_algo = coin.as_ref().tx_hash_algo;

    validate_payment(
        coin.clone(),
        tx,
        DEFAULT_SWAP_VOUT,
        &try_fus!(Public::from_slice(&input.taker_pub)),
        &my_public,
        &input.secret_hash,
        input.amount,
        input.time_lock,
    )
}

pub fn check_if_my_payment_sent<T>(
    coin: T,
    time_lock: u32,
    my_pub: &[u8],
    other_pub: &[u8],
    secret_hash: &[u8],
) -> Box<dyn Future<Item = Option<TransactionEnum>, Error = String> + Send>
where
    T: AsRef<UtxoCoinFields> + UtxoCommonOps + Send + Sync + 'static,
{
    let my_public = try_fus!(Public::from_slice(my_pub));
    let script = payment_script(
        time_lock,
        secret_hash,
        &my_public,
        &try_fus!(Public::from_slice(other_pub)),
    );
    let hash = dhash160(&script);
    let p2sh = Builder::build_p2sh(&hash.into());
    let script_hash = electrum_script_hash(&p2sh);
    let fut = async move {
        match &coin.as_ref().rpc_client {
            UtxoRpcClientEnum::Electrum(client) => {
                let history = try_s!(client.scripthash_get_history(&hex::encode(script_hash)).compat().await);
                match history.first() {
                    Some(item) => {
                        let tx_bytes = try_s!(client.get_transaction_bytes(&item.tx_hash).compat().await);
                        let mut tx: UtxoTx = try_s!(deserialize(tx_bytes.0.as_slice()).map_err(|e| ERRL!("{:?}", e)));
                        tx.tx_hash_algo = coin.as_ref().tx_hash_algo;
                        Ok(Some(tx.into()))
                    },
                    None => Ok(None),
                }
            },
            UtxoRpcClientEnum::Native(client) => {
                let target_addr = Address {
                    t_addr_prefix: coin.as_ref().conf.p2sh_t_addr_prefix,
                    prefix: coin.as_ref().conf.p2sh_addr_prefix,
                    hash: hash.into(),
                    checksum_type: coin.as_ref().conf.checksum_type,
                    hrp: coin.as_ref().conf.bech32_hrp.clone(),
                    addr_format: coin.addr_format().clone(),
                };
                let target_addr = target_addr.to_string();
                let is_imported = try_s!(client.is_address_imported(&target_addr).await);
                if !is_imported {
                    return Ok(None);
                }
                let received_by_addr = try_s!(client.list_received_by_address(0, true, true).compat().await);
                for item in received_by_addr {
                    if item.address == target_addr && !item.txids.is_empty() {
                        let tx_bytes = try_s!(client.get_transaction_bytes(&item.txids[0]).compat().await);
                        let mut tx: UtxoTx = try_s!(deserialize(tx_bytes.0.as_slice()).map_err(|e| ERRL!("{:?}", e)));
                        tx.tx_hash_algo = coin.as_ref().tx_hash_algo;
                        return Ok(Some(tx.into()));
                    }
                }
                Ok(None)
            },
        }
    };
    Box::new(fut.boxed().compat())
}

pub async fn search_for_swap_tx_spend_my(
    coin: &UtxoCoinFields,
    time_lock: u32,
    other_pub: &[u8],
    secret_hash: &[u8],
    tx: &[u8],
    output_index: usize,
    search_from_block: u64,
) -> Result<Option<FoundSwapTxSpend>, String> {
    let my_public = try_s!(coin.priv_key_policy.key_pair_or_err()).public();
    search_for_swap_output_spend(
        coin,
        time_lock,
        my_public,
        &try_s!(Public::from_slice(other_pub)),
        secret_hash,
        tx,
        output_index,
        search_from_block,
    )
    .await
}

pub async fn search_for_swap_tx_spend_other(
    coin: &UtxoCoinFields,
    time_lock: u32,
    other_pub: &[u8],
    secret_hash: &[u8],
    tx: &[u8],
    output_index: usize,
    search_from_block: u64,
) -> Result<Option<FoundSwapTxSpend>, String> {
    let my_public = try_s!(coin.priv_key_policy.key_pair_or_err()).public();
    search_for_swap_output_spend(
        coin,
        time_lock,
        &try_s!(Public::from_slice(other_pub)),
        my_public,
        secret_hash,
        tx,
        output_index,
        search_from_block,
    )
    .await
}

/// Extract a secret from the `spend_tx`.
/// Note spender could generate the spend with several inputs where the only one input is the p2sh script.
pub fn extract_secret(secret_hash: &[u8], spend_tx: &[u8]) -> Result<Vec<u8>, String> {
    let spend_tx: UtxoTx = try_s!(deserialize(spend_tx).map_err(|e| ERRL!("{:?}", e)));
    for (input_idx, input) in spend_tx.inputs.into_iter().enumerate() {
        let script: Script = input.script_sig.clone().into();
        let instruction = match script.get_instruction(1) {
            Some(Ok(instr)) => instr,
            Some(Err(e)) => {
                log!("Warning: "[e]);
                continue;
            },
            None => {
                log!("Warning: couldn't find secret in "[input_idx]" input");
                continue;
            },
        };

        if instruction.opcode != Opcode::OP_PUSHBYTES_32 {
            log!("Warning: expected "[Opcode::OP_PUSHBYTES_32]" opcode, found "[instruction.opcode] " in "[input_idx]" input");
            continue;
        }

        let secret = match instruction.data {
            Some(data) => data.to_vec(),
            None => {
                log!("Warning: secret is empty in "[input_idx] " input");
                continue;
            },
        };

        let actual_secret_hash = &*dhash160(&secret);
        if actual_secret_hash != secret_hash {
            log!("Warning: invalid 'dhash160(secret)' "[actual_secret_hash]", expected "[secret_hash]);
            continue;
        }
        return Ok(secret);
    }
    ERR!("Couldn't extract secret")
}

pub fn my_address<T>(coin: &T) -> Result<String, String>
where
    T: AsRef<UtxoCoinFields> + UtxoCommonOps,
{
    match coin.as_ref().derivation_method {
        DerivationMethod::Iguana(ref my_address) => my_address.display_address(),
        DerivationMethod::HDWallet(_) => ERR!("'my_address' is deprecated for HD wallets"),
    }
}

pub fn my_balance<T>(coin: T) -> BalanceFut<CoinBalance>
where
    T: AsRef<UtxoCoinFields> + UtxoCommonOps + MarketCoinOps + Send + Sync + 'static,
{
    let my_address = try_f!(coin
        .as_ref()
        .derivation_method
        .iguana_or_err()
        .mm_err(BalanceError::from))
    .clone();
    let fut = async move { address_balance(&coin, &my_address).await };
    Box::new(fut.boxed().compat())
}

pub fn send_raw_tx(coin: &UtxoCoinFields, tx: &str) -> Box<dyn Future<Item = String, Error = String> + Send> {
    let bytes = try_fus!(hex::decode(tx));
    Box::new(
        coin.rpc_client
            .send_raw_transaction(bytes.into())
            .map_err(|e| ERRL!("{}", e))
            .map(|hash| format!("{:?}", hash)),
    )
}

pub fn wait_for_confirmations(
    coin: &UtxoCoinFields,
    tx: &[u8],
    confirmations: u64,
    requires_nota: bool,
    wait_until: u64,
    check_every: u64,
) -> Box<dyn Future<Item = (), Error = String> + Send> {
    let mut tx: UtxoTx = try_fus!(deserialize(tx).map_err(|e| ERRL!("{:?}", e)));
    tx.tx_hash_algo = coin.tx_hash_algo;
    coin.rpc_client.wait_for_confirmations(
        tx.hash().reversed().into(),
        tx.expiry_height,
        confirmations as u32,
        requires_nota,
        wait_until,
        check_every,
    )
}

pub fn wait_for_output_spend(
    coin: &UtxoCoinFields,
    tx_bytes: &[u8],
    output_index: usize,
    from_block: u64,
    wait_until: u64,
) -> TransactionFut {
    let mut tx: UtxoTx = try_fus!(deserialize(tx_bytes).map_err(|e| ERRL!("{:?}", e)));
    tx.tx_hash_algo = coin.tx_hash_algo;
    let client = coin.rpc_client.clone();
    let tx_hash_algo = coin.tx_hash_algo;
    let fut = async move {
        loop {
            match client
                .find_output_spend(
                    tx.hash(),
                    &tx.outputs[output_index].script_pubkey,
                    output_index,
                    BlockHashOrHeight::Height(from_block as i64),
                )
                .compat()
                .await
            {
                Ok(Some(spent_output_info)) => {
                    let mut tx = spent_output_info.spending_tx;
                    tx.tx_hash_algo = tx_hash_algo;
                    return Ok(tx.into());
                },
                Ok(None) => (),
                Err(e) => {
                    log!("Error " (e) " on find_output_spend of tx " [e]);
                },
            };

            if now_ms() / 1000 > wait_until {
                return ERR!(
                    "Waited too long until {} for transaction {:?} {} to be spent ",
                    wait_until,
                    tx,
                    output_index,
                );
            }
            Timer::sleep(10.).await;
        }
    };
    Box::new(fut.boxed().compat())
}

pub fn tx_enum_from_bytes(coin: &UtxoCoinFields, bytes: &[u8]) -> Result<TransactionEnum, String> {
    let mut transaction: UtxoTx = try_s!(deserialize(bytes).map_err(|err| format!("{:?}", err)));
    transaction.tx_hash_algo = coin.tx_hash_algo;
    Ok(transaction.into())
}

pub fn current_block(coin: &UtxoCoinFields) -> Box<dyn Future<Item = u64, Error = String> + Send> {
    Box::new(coin.rpc_client.get_block_count().map_err(|e| ERRL!("{}", e)))
}

pub fn display_priv_key(coin: &UtxoCoinFields) -> Result<String, String> {
    match coin.priv_key_policy {
        PrivKeyPolicy::KeyPair(ref key_pair) => Ok(key_pair.private().to_string()),
        PrivKeyPolicy::HardwareWallet => ERR!("'display_priv_key' doesn't support Hardware Wallets"),
    }
}

pub fn min_tx_amount(coin: &UtxoCoinFields) -> BigDecimal {
    big_decimal_from_sat(coin.dust_amount as i64, coin.decimals)
}

pub fn min_trading_vol(coin: &UtxoCoinFields) -> MmNumber {
    if coin.conf.ticker == "BTC" {
        return MmNumber::from(MIN_BTC_TRADING_VOL);
    }
    let dust_multiplier = MmNumber::from(10);
    dust_multiplier * min_tx_amount(coin).into()
}

pub fn is_asset_chain(coin: &UtxoCoinFields) -> bool { coin.conf.asset_chain }

pub async fn withdraw<T>(coin: T, req: WithdrawRequest) -> WithdrawResult
where
    T: AsRef<UtxoCoinFields> + UtxoCommonOps + MarketCoinOps + Send + Sync + 'static,
{
    StandardUtxoWithdraw::new(coin, req)?.build().await
}

pub async fn init_withdraw<T>(
    ctx: MmArc,
    coin: T,
    req: WithdrawRequest,
    task_handle: &WithdrawTaskHandle,
) -> WithdrawResult
where
    T: AsRef<UtxoCoinFields>
        + UtxoCommonOps
        + MarketCoinOps
        + UtxoSignerOps
        + GetWithdrawSenderAddress<Address = Address, Pubkey = Public>
        + Send
        + Sync
        + 'static,
{
    InitUtxoWithdraw::new(ctx, coin, req, task_handle).await?.build().await
}

pub async fn get_withdraw_from_address<T>(
    coin: &T,
    req: &WithdrawRequest,
) -> MmResult<WithdrawSenderAddress<Address, Public>, WithdrawError>
where
    T: CoinWithDerivationMethod<Address = Address, HDWallet = <T as HDWalletCoinOps>::HDWallet>
        + HDWalletCoinOps<Address = Address, Pubkey = Public>
        + UtxoCommonOps,
{
    match coin.derivation_method() {
        DerivationMethod::Iguana(my_address) => get_withdraw_iguana_sender(coin, req, my_address),
        DerivationMethod::HDWallet(hd_wallet) => get_withdraw_hd_sender(coin, req, hd_wallet).await,
    }
}

pub fn get_withdraw_iguana_sender<T>(
    coin: &T,
    req: &WithdrawRequest,
    my_address: &Address,
) -> MmResult<WithdrawSenderAddress<Address, Public>, WithdrawError>
where
    T: UtxoCommonOps,
{
    if req.from.is_some() {
        let error = "'from' is not supported if the coin is initialized with an Iguana private key";
        return MmError::err(WithdrawError::UnexpectedFromAddress(error.to_owned()));
    }
    let pubkey = coin
        .my_public_key()
        .mm_err(|e| WithdrawError::InternalError(e.to_string()))?;
    Ok(WithdrawSenderAddress {
        address: my_address.clone(),
        pubkey: *pubkey,
        derivation_path: None,
    })
}

pub async fn get_withdraw_hd_sender<T>(
    coin: &T,
    req: &WithdrawRequest,
    hd_wallet: &T::HDWallet,
) -> MmResult<WithdrawSenderAddress<Address, Public>, WithdrawError>
where
    T: HDWalletCoinOps<Address = Address, Pubkey = Public>,
{
    let HDAddressId {
        account_id,
        chain,
        address_id,
    } = match req.from.clone().or_mm_err(|| WithdrawError::FromAddressNotFound)? {
        WithdrawFrom::AddressId(id) => id,
        WithdrawFrom::DerivationPath { derivation_path } => {
            let derivation_path = Bip44DerivationPath::from_str(&derivation_path)
                .map_to_mm(Bip44DerPathError::from)
                .mm_err(|e| WithdrawError::UnexpectedFromAddress(e.to_string()))?;
            let coin_type = derivation_path.coin_type();
            let expected_coin_type = hd_wallet.coin_type();
            if coin_type != expected_coin_type {
                let error = format!(
                    "Derivation path '{}' must has '{}' coin type",
                    derivation_path, expected_coin_type
                );
                return MmError::err(WithdrawError::UnexpectedFromAddress(error));
            }
            HDAddressId::from(derivation_path)
        },
    };

    let hd_account = hd_wallet
        .get_account(account_id)
        .await
        .or_mm_err(|| WithdrawError::UnknownAccount { account_id })?;
    let hd_address = coin.derive_address(&hd_account, chain, address_id)?;

    let is_address_activated = hd_account
        .is_address_activated(chain, address_id)
        // If [`HDWalletCoinOps::derive_address`] succeeds, [`HDAccountOps::is_address_activated`] shouldn't fails with an `InvalidBip44ChainError`.
        .mm_err(|e| WithdrawError::InternalError(e.to_string()))?;
    if !is_address_activated {
        let error = format!("'{}' address is not activated", hd_address.address);
        return MmError::err(WithdrawError::UnexpectedFromAddress(error));
    }

    Ok(WithdrawSenderAddress::from(hd_address))
}

pub fn decimals(coin: &UtxoCoinFields) -> u8 { coin.decimals }

pub fn convert_to_address<T>(coin: &T, from: &str, to_address_format: Json) -> Result<String, String>
where
    T: AsRef<UtxoCoinFields> + UtxoCommonOps,
{
    let to_address_format: UtxoAddressFormat =
        json::from_value(to_address_format).map_err(|e| ERRL!("Error on parse UTXO address format {:?}", e))?;
    let mut from_address = try_s!(coin.address_from_str(from));
    match to_address_format {
        UtxoAddressFormat::Standard => {
            from_address.addr_format = UtxoAddressFormat::Standard;
            Ok(from_address.to_string())
        },
        UtxoAddressFormat::Segwit => {
            let bech32_hrp = &coin.as_ref().conf.bech32_hrp;
            match bech32_hrp {
                Some(hrp) => Ok(SegwitAddress::new(&from_address.hash, hrp.clone()).to_string()),
                None => ERR!("Cannot convert to a segwit address for a coin with no bech32_hrp in config"),
            }
        },
        UtxoAddressFormat::CashAddress { network, .. } => Ok(try_s!(from_address
            .to_cashaddress(
                &network,
                coin.as_ref().conf.pub_addr_prefix,
                coin.as_ref().conf.p2sh_addr_prefix
            )
            .and_then(|cashaddress| cashaddress.encode()))),
    }
}

pub fn validate_address<T>(coin: &T, address: &str) -> ValidateAddressResult
where
    T: AsRef<UtxoCoinFields> + UtxoCommonOps,
{
    let result = coin.address_from_str(address);
    let address = match result {
        Ok(addr) => addr,
        Err(e) => {
            return ValidateAddressResult {
                is_valid: false,
                reason: Some(e),
            }
        },
    };

    let is_p2pkh = address.prefix == coin.as_ref().conf.pub_addr_prefix
        && address.t_addr_prefix == coin.as_ref().conf.pub_t_addr_prefix;
    let is_p2sh = address.prefix == coin.as_ref().conf.p2sh_addr_prefix
        && address.t_addr_prefix == coin.as_ref().conf.p2sh_t_addr_prefix
        && coin.as_ref().conf.segwit;
    let is_segwit = address.hrp.is_some() && address.hrp == coin.as_ref().conf.bech32_hrp && coin.as_ref().conf.segwit;

    if is_p2pkh || is_p2sh || is_segwit {
        ValidateAddressResult {
            is_valid: true,
            reason: None,
        }
    } else {
        ValidateAddressResult {
            is_valid: false,
            reason: Some(ERRL!("Address {} has invalid prefixes", address)),
        }
    }
}

#[allow(clippy::cognitive_complexity)]
pub async fn process_history_loop<T>(coin: T, ctx: MmArc)
where
    T: AsRef<UtxoCoinFields> + UtxoStandardOps + UtxoCommonOps + MmCoin + MarketCoinOps,
{
    let mut my_balance: Option<CoinBalance> = None;
    let history = match coin.load_history_from_file(&ctx).compat().await {
        Ok(history) => history,
        Err(e) => {
            log_tag!(
                ctx,
                "",
                "tx_history",
                "coin" => coin.as_ref().conf.ticker;
                fmt = "Error {} on 'load_history_from_file', stop the history loop", e
            );
            return;
        },
    };
    let mut history_map: HashMap<H256Json, TransactionDetails> = history
        .into_iter()
        .map(|tx| (H256Json::from(tx.tx_hash.as_slice()), tx))
        .collect();

    let mut success_iteration = 0i32;
    loop {
        if ctx.is_stopping() {
            break;
        };
        {
            let coins_ctx = CoinsContext::from_ctx(&ctx).unwrap();
            let coins = coins_ctx.coins.lock().await;
            if !coins.contains_key(&coin.as_ref().conf.ticker) {
                log_tag!(ctx, "", "tx_history", "coin" => coin.as_ref().conf.ticker; fmt = "Loop stopped");
                break;
            };
        }

        let actual_balance = match coin.my_balance().compat().await {
            Ok(actual_balance) => Some(actual_balance),
            Err(err) => {
                log_tag!(
                    ctx,
                    "",
                    "tx_history",
                    "coin" => coin.as_ref().conf.ticker;
                    fmt = "Error {:?} on getting balance", err
                );
                None
            },
        };

        let need_update = history_map.iter().any(|(_, tx)| tx.should_update());
        match (&my_balance, &actual_balance) {
            (Some(prev_balance), Some(actual_balance)) if prev_balance == actual_balance && !need_update => {
                // my balance hasn't been changed, there is no need to reload tx_history
                Timer::sleep(30.).await;
                continue;
            },
            _ => (),
        }

        let metrics = ctx.metrics.clone();
        let tx_ids = match coin.request_tx_history(metrics).await {
            RequestTxHistoryResult::Ok(tx_ids) => tx_ids,
            RequestTxHistoryResult::Retry { error } => {
                log_tag!(
                    ctx,
                    "",
                    "tx_history",
                    "coin" => coin.as_ref().conf.ticker;
                    fmt = "{}, retrying", error
                );
                Timer::sleep(10.).await;
                continue;
            },
            RequestTxHistoryResult::HistoryTooLarge => {
                log_tag!(
                    ctx,
                    "",
                    "tx_history",
                    "coin" => coin.as_ref().conf.ticker;
                    fmt = "Got `history too large`, stopping further attempts to retrieve it"
                );
                *coin.as_ref().history_sync_state.lock().unwrap() = HistorySyncState::Error(json!({
                    "code": HISTORY_TOO_LARGE_ERR_CODE,
                    "message": "Got `history too large` error from Electrum server. History is not available",
                }));
                break;
            },
            RequestTxHistoryResult::CriticalError(e) => {
                log_tag!(
                    ctx,
                    "",
                    "tx_history",
                    "coin" => coin.as_ref().conf.ticker;
                    fmt = "{}, stopping futher attempts to retreive it", e
                );
                break;
            },
        };
        let mut transactions_left = if tx_ids.len() > history_map.len() {
            *coin.as_ref().history_sync_state.lock().unwrap() = HistorySyncState::InProgress(json!({
                "transactions_left": tx_ids.len() - history_map.len()
            }));
            tx_ids.len() - history_map.len()
        } else {
            *coin.as_ref().history_sync_state.lock().unwrap() = HistorySyncState::InProgress(json!({
                "transactions_left": 0
            }));
            0
        };

        // This is the cache of the already requested transactions.
        let mut input_transactions = HistoryUtxoTxMap::default();
        for (txid, height) in tx_ids {
            let mut updated = false;
            match history_map.entry(txid) {
                Entry::Vacant(e) => {
                    mm_counter!(ctx.metrics, "tx.history.request.count", 1, "coin" => coin.as_ref().conf.ticker.clone(), "method" => "tx_detail_by_hash");

                    match coin.tx_details_by_hash(&txid.0, &mut input_transactions).await {
                        Ok(mut tx_details) => {
                            mm_counter!(ctx.metrics, "tx.history.response.count", 1, "coin" => coin.as_ref().conf.ticker.clone(), "method" => "tx_detail_by_hash");

                            if tx_details.block_height == 0 && height > 0 {
                                tx_details.block_height = height;
                            }

                            e.insert(tx_details);
                            if transactions_left > 0 {
                                transactions_left -= 1;
                                *coin.as_ref().history_sync_state.lock().unwrap() =
                                    HistorySyncState::InProgress(json!({ "transactions_left": transactions_left }));
                            }
                            updated = true;
                        },
                        Err(e) => log_tag!(
                            ctx,
                            "",
                            "tx_history",
                            "coin" => coin.as_ref().conf.ticker;
                            fmt = "Error {:?} on getting the details of {:?}, skipping the tx", e, txid
                        ),
                    }
                },
                Entry::Occupied(mut e) => {
                    // update block height for previously unconfirmed transaction
                    if e.get().should_update_block_height() && height > 0 {
                        e.get_mut().block_height = height;
                        updated = true;
                    }
                    if e.get().should_update_timestamp() || e.get().firo_negative_fee() {
                        mm_counter!(ctx.metrics, "tx.history.request.count", 1, "coin" => coin.as_ref().conf.ticker.clone(), "method" => "tx_detail_by_hash");

                        if let Ok(tx_details) = coin.tx_details_by_hash(&txid.0, &mut input_transactions).await {
                            mm_counter!(ctx.metrics, "tx.history.response.count", 1, "coin" => coin.as_ref().conf.ticker.clone(), "method" => "tx_detail_by_hash");
                            // replace with new tx details in case we need to update any data
                            e.insert(tx_details);
                            updated = true;
                        }
                    }
                },
            }
            if updated {
                let mut to_write: Vec<TransactionDetails> =
                    history_map.iter().map(|(_, value)| value.clone()).collect();
                // the transactions with block_height == 0 are the most recent so we need to separately handle them while sorting
                to_write.sort_unstable_by(|a, b| {
                    if a.block_height == 0 {
                        Ordering::Less
                    } else if b.block_height == 0 {
                        Ordering::Greater
                    } else {
                        b.block_height.cmp(&a.block_height)
                    }
                });
                if let Err(e) = coin.save_history_to_file(&ctx, to_write).compat().await {
                    log_tag!(
                        ctx,
                        "",
                        "tx_history",
                        "coin" => coin.as_ref().conf.ticker;
                        fmt = "Error {} on 'save_history_to_file', stop the history loop", e
                    );
                    return;
                };
            }
        }
        *coin.as_ref().history_sync_state.lock().unwrap() = HistorySyncState::Finished;

        if success_iteration == 0 {
            log_tag!(
                ctx,
                "😅",
                "tx_history",
                "coin" => coin.as_ref().conf.ticker;
                fmt = "history has been loaded successfully"
            );
        }

        my_balance = actual_balance;
        success_iteration += 1;
        Timer::sleep(30.).await;
    }
}

pub async fn request_tx_history<T>(coin: &T, metrics: MetricsArc) -> RequestTxHistoryResult
where
    T: AsRef<UtxoCoinFields> + MmCoin + MarketCoinOps,
{
    let my_address = match coin.my_address() {
        Ok(addr) => addr,
        Err(e) => {
            return RequestTxHistoryResult::CriticalError(ERRL!(
                "Error on getting self address: {}. Stop tx history",
                e
            ))
        },
    };

    let tx_ids = match &coin.as_ref().rpc_client {
        UtxoRpcClientEnum::Native(client) => {
            let mut from = 0;
            let mut all_transactions = vec![];
            loop {
                mm_counter!(metrics, "tx.history.request.count", 1,
                    "coin" => coin.as_ref().conf.ticker.clone(), "client" => "native", "method" => "listtransactions");

                let transactions = match client.list_transactions(100, from).compat().await {
                    Ok(value) => value,
                    Err(e) => {
                        return RequestTxHistoryResult::Retry {
                            error: ERRL!("Error {} on list transactions", e),
                        };
                    },
                };

                mm_counter!(metrics, "tx.history.response.count", 1,
                    "coin" => coin.as_ref().conf.ticker.clone(), "client" => "native", "method" => "listtransactions");

                if transactions.is_empty() {
                    break;
                }
                from += 100;
                all_transactions.extend(transactions);
            }

            mm_counter!(metrics, "tx.history.response.total_length", all_transactions.len() as u64,
                "coin" => coin.as_ref().conf.ticker.clone(), "client" => "native", "method" => "listtransactions");

            all_transactions
                .into_iter()
                .filter_map(|item| {
                    if item.address == my_address {
                        Some((item.txid, item.blockindex))
                    } else {
                        None
                    }
                })
                .collect()
        },
        UtxoRpcClientEnum::Electrum(client) => {
            let my_address = match coin.as_ref().derivation_method.iguana_or_err() {
                Ok(my_address) => my_address,
                Err(e) => return RequestTxHistoryResult::CriticalError(e.to_string()),
            };
            let script = output_script(my_address, ScriptType::P2PKH);
            let script_hash = electrum_script_hash(&script);

            mm_counter!(metrics, "tx.history.request.count", 1,
                "coin" => coin.as_ref().conf.ticker.clone(), "client" => "electrum", "method" => "blockchain.scripthash.get_history");

            let electrum_history = match client.scripthash_get_history(&hex::encode(script_hash)).compat().await {
                Ok(value) => value,
                Err(e) => match &e.error {
                    JsonRpcErrorType::Transport(e) | JsonRpcErrorType::Parse(_, e) => {
                        return RequestTxHistoryResult::Retry {
                            error: ERRL!("Error {} on scripthash_get_history", e),
                        };
                    },
                    JsonRpcErrorType::Response(_addr, err) => {
                        if HISTORY_TOO_LARGE_ERROR.eq(err) {
                            return RequestTxHistoryResult::HistoryTooLarge;
                        } else {
                            return RequestTxHistoryResult::Retry {
                                error: ERRL!("Error {:?} on scripthash_get_history", e),
                            };
                        }
                    },
                },
            };
            mm_counter!(metrics, "tx.history.response.count", 1,
                "coin" => coin.as_ref().conf.ticker.clone(), "client" => "electrum", "method" => "blockchain.scripthash.get_history");

            mm_counter!(metrics, "tx.history.response.total_length", electrum_history.len() as u64,
                "coin" => coin.as_ref().conf.ticker.clone(), "client" => "electrum", "method" => "blockchain.scripthash.get_history");

            // electrum returns the most recent transactions in the end but we need to
            // process them first so rev is required
            electrum_history
                .into_iter()
                .rev()
                .map(|item| {
                    let height = if item.height < 0 { 0 } else { item.height as u64 };
                    (item.tx_hash, height)
                })
                .collect()
        },
    };
    RequestTxHistoryResult::Ok(tx_ids)
}

pub async fn tx_details_by_hash<T>(
    coin: &T,
    hash: &[u8],
    input_transactions: &mut HistoryUtxoTxMap,
) -> Result<TransactionDetails, String>
where
    T: AsRef<UtxoCoinFields> + UtxoCommonOps + Send + Sync + 'static,
{
    let ticker = &coin.as_ref().conf.ticker;
    let hash = H256Json::from(hash);
    let verbose_tx = try_s!(coin.as_ref().rpc_client.get_verbose_transaction(&hash).compat().await);
    let mut tx: UtxoTx = try_s!(deserialize(verbose_tx.hex.as_slice()).map_err(|e| ERRL!("{:?}", e)));
    tx.tx_hash_algo = coin.as_ref().tx_hash_algo;
    let my_address = try_s!(coin.as_ref().derivation_method.iguana_or_err());

    input_transactions.insert(hash, HistoryUtxoTx {
        tx: tx.clone(),
        height: verbose_tx.height,
    });

    let mut input_amount = 0;
    let mut output_amount = 0;
    let mut from_addresses = Vec::new();
    let mut to_addresses = Vec::new();
    let mut spent_by_me = 0;
    let mut received_by_me = 0;

    for input in tx.inputs.iter() {
        // input transaction is zero if the tx is the coinbase transaction
        if input.previous_output.hash.is_zero() {
            continue;
        }

        let prev_tx_hash: H256Json = input.previous_output.hash.reversed().into();
        let prev_tx = try_s!(
            coin.get_mut_verbose_transaction_from_map_or_rpc(prev_tx_hash, input_transactions)
                .await
        );
        let prev_tx = &mut prev_tx.tx;
        prev_tx.tx_hash_algo = coin.as_ref().tx_hash_algo;

        let prev_tx_value = prev_tx.outputs[input.previous_output.index as usize].value;
        input_amount += prev_tx_value;
        let from: Vec<Address> = try_s!(coin.addresses_from_script(
            &prev_tx.outputs[input.previous_output.index as usize]
                .script_pubkey
                .clone()
                .into()
        ));
        if from.contains(my_address) {
            spent_by_me += prev_tx_value;
        }
        from_addresses.extend(from.into_iter());
    }

    for output in tx.outputs.iter() {
        output_amount += output.value;
        let to = try_s!(coin.addresses_from_script(&output.script_pubkey.clone().into()));
        if to.contains(my_address) {
            received_by_me += output.value;
        }
        to_addresses.extend(to.into_iter());
    }

    // TODO uncomment this when `calc_interest_of_tx` works fine
    // let (fee, kmd_rewards) = if ticker == "KMD" {
    //     let kmd_rewards = try_s!(coin.calc_interest_of_tx(&tx, input_transactions).await);
    //     // `input_amount = output_amount + fee`, where `output_amount = actual_output_amount + kmd_rewards`,
    //     // so to calculate an actual transaction fee, we have to subtract the `kmd_rewards` from the total `output_amount`:
    //     // `fee = input_amount - actual_output_amount` or simplified `fee = input_amount - output_amount + kmd_rewards`
    //     let fee = input_amount as i64 - output_amount as i64 + kmd_rewards as i64;
    //
    //     let my_address = &coin.as_ref().my_address;
    //     let claimed_by_me = from_addresses.iter().all(|from| from == my_address) && to_addresses.contains(my_address);
    //     let kmd_rewards_details = KmdRewardsDetails {
    //         amount: big_decimal_from_sat_unsigned(kmd_rewards, coin.as_ref().decimals),
    //         claimed_by_me,
    //     };
    //     (
    //         big_decimal_from_sat(fee, coin.as_ref().decimals),
    //         Some(kmd_rewards_details),
    //     )
    // } else if input_amount == 0 {
    //     let fee = verbose_tx.vin.iter().fold(0., |cur, input| {
    //         let fee = match input {
    //             TransactionInputEnum::Lelantus(lelantus) => lelantus.n_fees,
    //             _ => 0.,
    //         };
    //         cur + fee
    //     });
    //     (fee.into(), None)
    // } else {
    //     let fee = input_amount as i64 - output_amount as i64;
    //     (big_decimal_from_sat(fee, coin.as_ref().decimals), None)
    // };

    let (fee, kmd_rewards) = if input_amount == 0 {
        let fee = verbose_tx.vin.iter().fold(0., |cur, input| {
            let fee = match input {
                TransactionInputEnum::Lelantus(lelantus) => lelantus.n_fees,
                _ => 0.,
            };
            cur + fee
        });
        (fee.into(), None)
    } else {
        let fee = input_amount as i64 - output_amount as i64;
        (big_decimal_from_sat(fee, coin.as_ref().decimals), None)
    };

    // remove address duplicates in case several inputs were spent from same address
    // or several outputs are sent to same address
    let mut from_addresses: Vec<String> =
        try_s!(from_addresses.into_iter().map(|addr| addr.display_address()).collect());
    from_addresses.sort();
    from_addresses.dedup();
    let mut to_addresses: Vec<String> = try_s!(to_addresses.into_iter().map(|addr| addr.display_address()).collect());
    to_addresses.sort();
    to_addresses.dedup();

    let fee_details = UtxoFeeDetails {
        coin: Some(coin.as_ref().conf.ticker.clone()),
        amount: fee,
    };

    Ok(TransactionDetails {
        from: from_addresses,
        to: to_addresses,
        received_by_me: big_decimal_from_sat_unsigned(received_by_me, coin.as_ref().decimals),
        spent_by_me: big_decimal_from_sat_unsigned(spent_by_me, coin.as_ref().decimals),
        my_balance_change: big_decimal_from_sat(received_by_me as i64 - spent_by_me as i64, coin.as_ref().decimals),
        total_amount: big_decimal_from_sat_unsigned(input_amount, coin.as_ref().decimals),
        tx_hash: tx.hash().reversed().to_vec().into(),
        tx_hex: verbose_tx.hex,
        fee_details: Some(fee_details.into()),
        block_height: verbose_tx.height.unwrap_or(0),
        coin: ticker.clone(),
        internal_id: tx.hash().reversed().to_vec().into(),
        timestamp: verbose_tx.time.into(),
        kmd_rewards,
        transaction_type: Default::default(),
    })
}

pub async fn get_mut_verbose_transaction_from_map_or_rpc<'a, 'b, T>(
    coin: &'a T,
    tx_hash: H256Json,
    utxo_tx_map: &'b mut HistoryUtxoTxMap,
) -> UtxoRpcResult<&'b mut HistoryUtxoTx>
where
    T: AsRef<UtxoCoinFields>,
{
    let tx = match utxo_tx_map.entry(tx_hash) {
        Entry::Vacant(e) => {
            let verbose = coin
                .as_ref()
                .rpc_client
                .get_verbose_transaction(&tx_hash)
                .compat()
                .await?;
            let tx = HistoryUtxoTx {
                tx: deserialize(verbose.hex.as_slice())
                    .map_to_mm(|e| UtxoRpcError::InvalidResponse(format!("{:?}, tx: {:?}", e, tx_hash)))?,
                height: verbose.height,
            };
            e.insert(tx)
        },
        Entry::Occupied(e) => e.into_mut(),
    };
    Ok(tx)
}

/// This function is used when the transaction details were calculated without considering the KMD rewards.
/// We know that [`TransactionDetails::fee`] was calculated by `fee = input_amount - output_amount`,
/// where `output_amount = actual_output_amount + kmd_rewards` or `actual_output_amount = output_amount - kmd_rewards`.
/// To calculate an actual fee amount, we have to replace `output_amount` with `actual_output_amount`:
/// `actual_fee = input_amount - actual_output_amount` or `actual_fee = input_amount - output_amount + kmd_rewards`.
/// Substitute [`TransactionDetails::fee`] to the last equation:
/// `actual_fee = TransactionDetails::fee + kmd_rewards`
pub async fn update_kmd_rewards<T>(
    coin: &T,
    tx_details: &mut TransactionDetails,
    input_transactions: &mut HistoryUtxoTxMap,
) -> UtxoRpcResult<()>
where
    T: AsRef<UtxoCoinFields> + UtxoCommonOps + UtxoStandardOps + MarketCoinOps + Send + Sync + 'static,
{
    if !tx_details.should_update_kmd_rewards() {
        let error = "There is no need to update KMD rewards".to_owned();
        return MmError::err(UtxoRpcError::Internal(error));
    }
    let tx: UtxoTx = deserialize(tx_details.tx_hex.as_slice()).map_to_mm(|e| {
        UtxoRpcError::Internal(format!(
            "Error deserializing the {:?} transaction hex: {:?}",
            tx_details.tx_hash, e
        ))
    })?;
    let kmd_rewards = coin.calc_interest_of_tx(&tx, input_transactions).await?;
    let kmd_rewards = big_decimal_from_sat_unsigned(kmd_rewards, coin.as_ref().decimals);

    if let Some(TxFeeDetails::Utxo(UtxoFeeDetails { ref amount, .. })) = tx_details.fee_details {
        let actual_fee_amount = amount + &kmd_rewards;
        tx_details.fee_details = Some(TxFeeDetails::Utxo(UtxoFeeDetails {
            coin: Some(coin.as_ref().conf.ticker.clone()),
            amount: actual_fee_amount,
        }));
    }

    let my_address = &coin.my_address().map_to_mm(UtxoRpcError::Internal)?;
    let claimed_by_me = tx_details.from.iter().all(|from| from == my_address) && tx_details.to.contains(my_address);

    tx_details.kmd_rewards = Some(KmdRewardsDetails {
        amount: kmd_rewards,
        claimed_by_me,
    });
    Ok(())
}

pub async fn calc_interest_of_tx<T>(
    coin: &T,
    tx: &UtxoTx,
    input_transactions: &mut HistoryUtxoTxMap,
) -> UtxoRpcResult<u64>
where
    T: AsRef<UtxoCoinFields> + UtxoCommonOps + Send + Sync + 'static,
{
    if coin.as_ref().conf.ticker != "KMD" {
        let error = format!("Expected KMD ticker, found {}", coin.as_ref().conf.ticker);
        return MmError::err(UtxoRpcError::Internal(error));
    }

    let mut kmd_rewards = 0;
    for input in tx.inputs.iter() {
        // input transaction is zero if the tx is the coinbase transaction
        if input.previous_output.hash.is_zero() {
            continue;
        }

        let prev_tx_hash: H256Json = input.previous_output.hash.reversed().into();
        let prev_tx = coin
            .get_mut_verbose_transaction_from_map_or_rpc(prev_tx_hash, input_transactions)
            .await?;

        let prev_tx_value = prev_tx.tx.outputs[input.previous_output.index as usize].value;
        let prev_tx_locktime = prev_tx.tx.lock_time as u64;
        let this_tx_locktime = tx.lock_time as u64;
        if let Ok(interest) = kmd_interest(prev_tx.height, prev_tx_value, prev_tx_locktime, this_tx_locktime) {
            kmd_rewards += interest;
        }
    }
    Ok(kmd_rewards)
}

pub fn history_sync_status(coin: &UtxoCoinFields) -> HistorySyncState {
    coin.history_sync_state.lock().unwrap().clone()
}

pub fn get_trade_fee<T>(coin: T) -> Box<dyn Future<Item = TradeFee, Error = String> + Send>
where
    T: AsRef<UtxoCoinFields> + UtxoCommonOps + Send + Sync + 'static,
{
    let ticker = coin.as_ref().conf.ticker.clone();
    let decimals = coin.as_ref().decimals;
    let fut = async move {
        let fee = try_s!(coin.get_tx_fee().await);
        let amount = match fee {
            ActualTxFee::Dynamic(f) => f,
            ActualTxFee::FixedPerKb(f) => f,
        };
        Ok(TradeFee {
            coin: ticker,
            amount: big_decimal_from_sat(amount as i64, decimals).into(),
            paid_from_trading_vol: false,
        })
    };
    Box::new(fut.boxed().compat())
}

/// To ensure the `get_sender_trade_fee(x) <= get_sender_trade_fee(y)` condition is satisfied for any `x < y`,
/// we should include a `change` output into the result fee. Imagine this case:
/// Let `sum_inputs = 11000` and `total_tx_fee: { 200, if there is no the change output; 230, if there is the change output }`.
///
/// If `value = TradePreimageValue::Exact(10000)`, therefore `sum_outputs = 10000`.
/// then `change = sum_inputs - sum_outputs - total_tx_fee = 800`, so `change < dust` and `total_tx_fee = 200` (including the change output).
///
/// But if `value = TradePreimageValue::Exact(9000)`, therefore `sum_outputs = 9000`. Let `sum_inputs = 11000`, `total_tx_fee = 230`
/// where `change = sum_inputs - sum_outputs - total_tx_fee = 1770`, so `change > dust` and `total_tx_fee = 230` (including the change output).
///
/// To sum up, `get_sender_trade_fee(TradePreimageValue::Exact(9000)) > get_sender_trade_fee(TradePreimageValue::Exact(10000))`.
/// So we should always return a fee as if a transaction includes the change output.
pub async fn preimage_trade_fee_required_to_send_outputs<T>(
    coin: &T,
    outputs: Vec<TransactionOutput>,
    fee_policy: FeePolicy,
    gas_fee: Option<u64>,
    stage: &FeeApproxStage,
) -> TradePreimageResult<BigDecimal>
where
    T: AsRef<UtxoCoinFields> + UtxoCommonOps,
{
    let ticker = coin.as_ref().conf.ticker.clone();
    let decimals = coin.as_ref().decimals;
    let tx_fee = coin.get_tx_fee().await?;
    // [`FeePolicy::DeductFromOutput`] is used if the value is [`TradePreimageValue::UpperBound`] only
    let is_amount_upper_bound = matches!(fee_policy, FeePolicy::DeductFromOutput(_));
    let my_address = coin.as_ref().derivation_method.iguana_or_err()?;

    match tx_fee {
        // if it's a dynamic fee, we should generate a swap transaction to get an actual trade fee
        ActualTxFee::Dynamic(fee) => {
            // take into account that the dynamic tx fee may increase during the swap
            let dynamic_fee = coin.increase_dynamic_fee_by_stage(fee, stage);

            let outputs_count = outputs.len();
            let (unspents, _recently_sent_txs) = coin.list_unspent_ordered(my_address).await?;

            let actual_tx_fee = ActualTxFee::Dynamic(dynamic_fee);

            let mut tx_builder = UtxoTxBuilder::new(coin)
                .add_available_inputs(unspents)
                .add_outputs(outputs)
                .with_fee_policy(fee_policy)
                .with_fee(actual_tx_fee);
            if let Some(gas) = gas_fee {
                tx_builder = tx_builder.with_gas_fee(gas);
            }
            let (tx, data) = tx_builder
                .build()
                .await
                .mm_err(|e| TradePreimageError::from_generate_tx_error(e, ticker, decimals, is_amount_upper_bound))?;

            let total_fee = if tx.outputs.len() == outputs_count {
                // take into account the change output
                data.fee_amount + (dynamic_fee * P2PKH_OUTPUT_LEN) / KILO_BYTE
            } else {
                // the change output is included already
                data.fee_amount
            };

            Ok(big_decimal_from_sat(total_fee as i64, decimals))
        },
        ActualTxFee::FixedPerKb(fee) => {
            let outputs_count = outputs.len();
            let (unspents, _recently_sent_txs) = coin.list_unspent_ordered(my_address).await?;

            let mut tx_builder = UtxoTxBuilder::new(coin)
                .add_available_inputs(unspents)
                .add_outputs(outputs)
                .with_fee_policy(fee_policy)
                .with_fee(tx_fee);
            if let Some(gas) = gas_fee {
                tx_builder = tx_builder.with_gas_fee(gas);
            }
            let (tx, data) = tx_builder
                .build()
                .await
                .mm_err(|e| TradePreimageError::from_generate_tx_error(e, ticker, decimals, is_amount_upper_bound))?;

            let total_fee = if tx.outputs.len() == outputs_count {
                // take into account the change output if tx_size_kb(tx with change) > tx_size_kb(tx without change)
                let tx = UtxoTx::from(tx);
                let tx_bytes = serialize(&tx);
                if tx_bytes.len() as u64 % KILO_BYTE + P2PKH_OUTPUT_LEN > KILO_BYTE {
                    data.fee_amount + fee
                } else {
                    data.fee_amount
                }
            } else {
                // the change output is included already
                data.fee_amount
            };

            Ok(big_decimal_from_sat(total_fee as i64, decimals))
        },
    }
}

/// Maker or Taker should pay fee only for sending his payment.
/// Even if refund will be required the fee will be deducted from P2SH input.
/// Please note the `get_sender_trade_fee` satisfies the following condition:
/// `get_sender_trade_fee(x) <= get_sender_trade_fee(y)` for any `x < y`.
pub async fn get_sender_trade_fee<T>(
    coin: &T,
    value: TradePreimageValue,
    stage: FeeApproxStage,
) -> TradePreimageResult<TradeFee>
where
    T: AsRef<UtxoCoinFields> + MarketCoinOps + UtxoCommonOps + Send + Sync + 'static,
{
    let (amount, fee_policy) = match value {
        TradePreimageValue::UpperBound(upper_bound) => (upper_bound, FeePolicy::DeductFromOutput(0)),
        TradePreimageValue::Exact(amount) => (amount, FeePolicy::SendExact),
    };

    // pass the dummy params
    let time_lock = (now_ms() / 1000) as u32;
    let my_pub = &[0; 33]; // H264 is 33 bytes
    let other_pub = &[0; 33]; // H264 is 33 bytes
    let secret_hash = &[0; 20]; // H160 is 20 bytes

    // `generate_swap_payment_outputs` may fail due to either invalid `other_pub` or a number conversation error
    let SwapPaymentOutputsResult { outputs, .. } =
        generate_swap_payment_outputs(&coin, time_lock, my_pub, other_pub, secret_hash, amount)
            .map_to_mm(TradePreimageError::InternalError)?;
    let gas_fee = None;
    let fee_amount = coin
        .preimage_trade_fee_required_to_send_outputs(outputs, fee_policy, gas_fee, &stage)
        .await?;
    Ok(TradeFee {
        coin: coin.as_ref().conf.ticker.clone(),
        amount: fee_amount.into(),
        paid_from_trading_vol: false,
    })
}

/// The fee to spend (receive) other payment is deducted from the trading amount so we should display it
pub fn get_receiver_trade_fee<T>(coin: T) -> TradePreimageFut<TradeFee>
where
    T: AsRef<UtxoCoinFields> + UtxoCommonOps + Send + Sync + 'static,
{
    let fut = async move {
        let amount_sat = get_htlc_spend_fee(&coin, DEFAULT_SWAP_TX_SPEND_SIZE).await?;
        let amount = big_decimal_from_sat_unsigned(amount_sat, coin.as_ref().decimals).into();
        Ok(TradeFee {
            coin: coin.as_ref().conf.ticker.clone(),
            amount,
            paid_from_trading_vol: true,
        })
    };
    Box::new(fut.boxed().compat())
}

pub async fn get_fee_to_send_taker_fee<T>(
    coin: &T,
    dex_fee_amount: BigDecimal,
    stage: FeeApproxStage,
) -> TradePreimageResult<TradeFee>
where
    T: AsRef<UtxoCoinFields> + MarketCoinOps + UtxoCommonOps + Send + Sync + 'static,
{
    let decimals = coin.as_ref().decimals;
    let value = sat_from_big_decimal(&dex_fee_amount, decimals)?;
    let output = TransactionOutput {
        value,
        script_pubkey: Builder::build_p2pkh(&AddressHashEnum::default_address_hash()).to_bytes(),
    };
    let gas_fee = None;
    let fee_amount = coin
        .preimage_trade_fee_required_to_send_outputs(vec![output], FeePolicy::SendExact, gas_fee, &stage)
        .await?;
    Ok(TradeFee {
        coin: coin.ticker().to_owned(),
        amount: fee_amount.into(),
        paid_from_trading_vol: false,
    })
}

pub fn required_confirmations(coin: &UtxoCoinFields) -> u64 {
    coin.conf.required_confirmations.load(AtomicOrdering::Relaxed)
}

pub fn requires_notarization(coin: &UtxoCoinFields) -> bool {
    coin.conf.requires_notarization.load(AtomicOrdering::Relaxed)
}

pub fn set_required_confirmations(coin: &UtxoCoinFields, confirmations: u64) {
    coin.conf
        .required_confirmations
        .store(confirmations, AtomicOrdering::Relaxed);
}

pub fn set_requires_notarization(coin: &UtxoCoinFields, requires_nota: bool) {
    coin.conf
        .requires_notarization
        .store(requires_nota, AtomicOrdering::Relaxed);
}

pub fn coin_protocol_info(coin: &dyn UtxoCommonOps) -> Vec<u8> {
    rmp_serde::to_vec(coin.addr_format()).expect("Serialization should not fail")
}

pub fn is_coin_protocol_supported(coin: &dyn UtxoCommonOps, info: &Option<Vec<u8>>) -> bool {
    match info {
        Some(format) => rmp_serde::from_read_ref::<_, UtxoAddressFormat>(format).is_ok(),
        None => !coin.addr_format().is_segwit(),
    }
}

pub async fn list_mature_unspent_ordered<'a, T>(
    coin: &'a T,
    address: &Address,
) -> UtxoRpcResult<(Vec<UnspentInfo>, AsyncMutexGuard<'a, RecentlySpentOutPoints>)>
where
    T: AsRef<UtxoCoinFields> + UtxoCommonOps,
{
    fn calc_actual_cached_tx_confirmations(tx: &RpcTransaction, block_count: u64) -> UtxoRpcResult<u32> {
        let tx_height = tx.height.or_mm_err(|| {
            UtxoRpcError::Internal(format!(r#"Warning, height of cached "{:?}" tx is unknown"#, tx.txid))
        })?;
        // utxo_common::cache_transaction_if_possible() shouldn't cache transaction with height == 0
        if tx_height == 0 {
            let error = format!(
                r#"Warning, height of cached "{:?}" tx is expected to be non-zero"#,
                tx.txid
            );
            return MmError::err(UtxoRpcError::Internal(error));
        }
        if block_count < tx_height {
            let error = format!(
                r#"Warning, actual block_count {} less than cached tx_height {} of {:?}"#,
                block_count, tx_height, tx.txid
            );
            return MmError::err(UtxoRpcError::Internal(error));
        }

        let confirmations = block_count - tx_height + 1;
        Ok(confirmations as u32)
    }

    let (unspents, recently_spent) = coin.list_all_unspent_ordered(address).await?;
    let block_count = coin.as_ref().rpc_client.get_block_count().compat().await?;

    let mut result = Vec::with_capacity(unspents.len());
    for unspent in unspents {
        let tx_hash: H256Json = unspent.outpoint.hash.reversed().into();
        let tx_info = match coin.get_verbose_transaction_from_cache_or_rpc(tx_hash).compat().await {
            Ok(x) => x,
            Err(err) => {
                log!("Error " [err] " getting the transaction " [tx_hash] ", skip the unspent output");
                continue;
            },
        };

        let tx_info = match tx_info {
            VerboseTransactionFrom::Cache(mut tx) => {
                if unspent.height.is_some() {
                    tx.height = unspent.height;
                }
                match calc_actual_cached_tx_confirmations(&tx, block_count) {
                    Ok(conf) => tx.confirmations = conf,
                    // do not skip the transaction with unknown confirmations,
                    // because the transaction can be matured
                    Err(e) => log!((e)),
                }
                tx
            },
            VerboseTransactionFrom::Rpc(mut tx) => {
                if tx.height.is_none() {
                    tx.height = unspent.height;
                }
                if let Err(e) = coin.cache_transaction_if_possible(&tx).await {
                    log!((e));
                }
                tx
            },
        };

        if coin.is_unspent_mature(&tx_info) {
            result.push(unspent);
        }
    }

    Ok((result, recently_spent))
}

pub fn is_unspent_mature(mature_confirmations: u32, output: &RpcTransaction) -> bool {
    // don't skip outputs with confirmations == 0, because we can spend them
    !output.is_coinbase() || output.confirmations >= mature_confirmations
}

#[cfg(not(target_arch = "wasm32"))]
pub async fn get_verbose_transaction_from_cache_or_rpc(
    coin: &UtxoCoinFields,
    txid: H256Json,
) -> UtxoRpcResult<VerboseTransactionFrom> {
    let tx_cache_path = match &coin.tx_cache_directory {
        Some(p) => p.clone(),
        _ => {
            // the coin doesn't support TX local cache, don't try to load from cache and don't cache it
            let tx = coin.rpc_client.get_verbose_transaction(&txid).compat().await?;
            return Ok(VerboseTransactionFrom::Rpc(tx));
        },
    };

    match tx_cache::load_transaction_from_cache(&tx_cache_path, &txid).await {
        Ok(Some(tx)) => return Ok(VerboseTransactionFrom::Cache(tx)),
        Err(err) => log!("Error " [err] " loading the " [txid] " transaction. Try request tx using Rpc client"),
        // txid just not found
        _ => (),
    }

    let tx = coin.rpc_client.get_verbose_transaction(&txid).compat().await?;
    Ok(VerboseTransactionFrom::Rpc(tx))
}

#[cfg(target_arch = "wasm32")]
pub async fn get_verbose_transaction_from_cache_or_rpc(
    coin: &UtxoCoinFields,
    txid: H256Json,
) -> UtxoRpcResult<VerboseTransactionFrom> {
    let tx = coin.rpc_client.get_verbose_transaction(&txid).compat().await?;
    Ok(VerboseTransactionFrom::Rpc(tx))
}

#[cfg(not(target_arch = "wasm32"))]
pub async fn cache_transaction_if_possible(coin: &UtxoCoinFields, tx: &RpcTransaction) -> Result<(), String> {
    let tx_cache_path = match &coin.tx_cache_directory {
        Some(p) => p.clone(),
        _ => {
            return Ok(());
        },
    };
    // check if the transaction height is set and not zero
    match tx.height {
        Some(0) => return Ok(()),
        Some(_) => (),
        None => return Ok(()),
    }

    tx_cache::cache_transaction(&tx_cache_path, tx)
        .await
        .map_err(|e| ERRL!("Error {:?} on caching transaction {:?}", e, tx.txid))
}

#[cfg(target_arch = "wasm32")]
pub async fn cache_transaction_if_possible(_coin: &UtxoCoinFields, _tx: &RpcTransaction) -> Result<(), String> {
    Ok(())
}

pub async fn address_unspendable_balance<T>(
    coin: &T,
    address: &Address,
    total_balance: &BigDecimal,
) -> BalanceResult<BigDecimal>
where
    T: AsRef<UtxoCoinFields> + UtxoCommonOps + MarketCoinOps,
{
    let mut attempts = 0i32;
    loop {
        let (mature_unspents, _) = coin.list_mature_unspent_ordered(address).await?;
        let spendable_balance = mature_unspents.iter().fold(BigDecimal::zero(), |acc, x| {
            acc + big_decimal_from_sat(x.value as i64, coin.as_ref().decimals)
        });
        if total_balance >= &spendable_balance {
            return Ok(total_balance - spendable_balance);
        }

        if attempts == 2 {
            let error = format!(
                "Spendable balance {} greater than total balance {}",
                spendable_balance, total_balance
            );
            return MmError::err(BalanceError::Internal(error));
        }

        warn!(
            "Attempt N{}: spendable balance {} greater than total balance {}",
            attempts, spendable_balance, total_balance
        );

        // the balance could be changed by other instance between my_balance() and list_mature_unspent_ordered() calls
        // try again
        attempts += 1;
        Timer::sleep(0.3).await;
    }
}

/// Swap contract address is not used by standard UTXO coins.
pub fn swap_contract_address() -> Option<BytesJson> { None }

/// Convert satoshis to BigDecimal amount of coin units
pub fn big_decimal_from_sat(satoshis: i64, decimals: u8) -> BigDecimal {
    BigDecimal::from(satoshis) / BigDecimal::from(10u64.pow(decimals as u32))
}

pub fn big_decimal_from_sat_unsigned(satoshis: u64, decimals: u8) -> BigDecimal {
    BigDecimal::from(satoshis) / BigDecimal::from(10u64.pow(decimals as u32))
}

pub fn address_from_raw_pubkey(
    pub_key: &[u8],
    prefix: u8,
    t_addr_prefix: u8,
    checksum_type: ChecksumType,
    hrp: Option<String>,
    addr_format: UtxoAddressFormat,
) -> Result<Address, String> {
    Ok(Address {
        t_addr_prefix,
        prefix,
        hash: try_s!(Public::from_slice(pub_key)).address_hash().into(),
        checksum_type,
        hrp,
        addr_format,
    })
}

pub fn address_from_pubkey(
    pub_key: &Public,
    prefix: u8,
    t_addr_prefix: u8,
    checksum_type: ChecksumType,
    hrp: Option<String>,
    addr_format: UtxoAddressFormat,
) -> Address {
    Address {
        t_addr_prefix,
        prefix,
        hash: pub_key.address_hash().into(),
        checksum_type,
        hrp,
        addr_format,
    }
}

#[allow(clippy::too_many_arguments)]
pub fn validate_payment<T>(
    coin: T,
    tx: UtxoTx,
    output_index: usize,
    first_pub0: &Public,
    second_pub0: &Public,
    priv_bn_hash: &[u8],
    amount: BigDecimal,
    time_lock: u32,
) -> Box<dyn Future<Item = (), Error = String> + Send>
where
    T: AsRef<UtxoCoinFields> + Send + Sync + 'static,
{
    let amount = try_fus!(sat_from_big_decimal(&amount, coin.as_ref().decimals));

    let expected_redeem = payment_script(time_lock, priv_bn_hash, first_pub0, second_pub0);
    let fut = async move {
        let mut attempts = 0;
        loop {
            let tx_from_rpc = match coin
                .as_ref()
                .rpc_client
                .get_transaction_bytes(&tx.hash().reversed().into())
                .compat()
                .await
            {
                Ok(t) => t,
                Err(e) => {
                    if attempts > 2 {
                        return ERR!(
                            "Got error {:?} after 3 attempts of getting tx {:?} from RPC",
                            e,
                            tx.tx_hash()
                        );
                    };
                    attempts += 1;
                    log!("Error " [e] " getting the tx " [tx.tx_hash()] " from rpc");
                    Timer::sleep(10.).await;
                    continue;
                },
            };
            if serialize(&tx).take() != tx_from_rpc.0
                && serialize_with_flags(&tx, SERIALIZE_TRANSACTION_WITNESS).take() != tx_from_rpc.0
            {
                return ERR!(
                    "Provided payment tx {:?} doesn't match tx data from rpc {:?}",
                    tx,
                    tx_from_rpc
                );
            }

            let expected_output = TransactionOutput {
                value: amount,
                script_pubkey: Builder::build_p2sh(&dhash160(&expected_redeem).into()).into(),
            };

            let actual_output = tx.outputs.get(output_index);
            if actual_output != Some(&expected_output) {
                return ERR!(
                    "Provided payment tx output doesn't match expected {:?} {:?}",
                    actual_output,
                    expected_output
                );
            }
            return Ok(());
        }
    };
    Box::new(fut.boxed().compat())
}

#[allow(clippy::too_many_arguments)]
async fn search_for_swap_output_spend(
    coin: &UtxoCoinFields,
    time_lock: u32,
    first_pub: &Public,
    second_pub: &Public,
    secret_hash: &[u8],
    tx: &[u8],
    output_index: usize,
    search_from_block: u64,
) -> Result<Option<FoundSwapTxSpend>, String> {
    let mut tx: UtxoTx = try_s!(deserialize(tx).map_err(|e| ERRL!("{:?}", e)));
    tx.tx_hash_algo = coin.tx_hash_algo;
    let script = payment_script(time_lock, secret_hash, first_pub, second_pub);
    let expected_script_pubkey = Builder::build_p2sh(&dhash160(&script).into()).to_bytes();
    if tx.outputs[0].script_pubkey != expected_script_pubkey {
        return ERR!(
            "Transaction {:?} output 0 script_pubkey doesn't match expected {:?}",
            tx,
            expected_script_pubkey
        );
    }

    let spend = try_s!(
        coin.rpc_client
            .find_output_spend(
                tx.hash(),
                &tx.outputs[output_index].script_pubkey,
                output_index,
                BlockHashOrHeight::Height(search_from_block as i64)
            )
            .compat()
            .await
    );
    match spend {
        Some(spent_output_info) => {
            let mut tx = spent_output_info.spending_tx;
            tx.tx_hash_algo = coin.tx_hash_algo;
            let script: Script = tx.inputs[0].script_sig.clone().into();
            if let Some(Ok(ref i)) = script.iter().nth(2) {
                if i.opcode == Opcode::OP_0 {
                    return Ok(Some(FoundSwapTxSpend::Spent(tx.into())));
                }
            }

            if let Some(Ok(ref i)) = script.iter().nth(1) {
                if i.opcode == Opcode::OP_1 {
                    return Ok(Some(FoundSwapTxSpend::Refunded(tx.into())));
                }
            }

            ERR!(
                "Couldn't find required instruction in script_sig of input 0 of tx {:?}",
                tx
            )
        },
        None => Ok(None),
    }
}

struct SwapPaymentOutputsResult {
    payment_address: Address,
    outputs: Vec<TransactionOutput>,
}

fn generate_swap_payment_outputs<T>(
    coin: T,
    time_lock: u32,
    my_pub: &[u8],
    other_pub: &[u8],
    secret_hash: &[u8],
    amount: BigDecimal,
) -> Result<SwapPaymentOutputsResult, String>
where
    T: AsRef<UtxoCoinFields>,
{
    let my_public = try_s!(Public::from_slice(my_pub));
    let redeem_script = payment_script(
        time_lock,
        secret_hash,
        &my_public,
        &try_s!(Public::from_slice(other_pub)),
    );
    let redeem_script_hash = dhash160(&redeem_script);
    let amount = try_s!(sat_from_big_decimal(&amount, coin.as_ref().decimals));
    let htlc_out = TransactionOutput {
        value: amount,
        script_pubkey: Builder::build_p2sh(&redeem_script_hash.into()).into(),
    };
    // record secret hash to blockchain too making it impossible to lose
    // lock time may be easily brute forced so it is not mandatory to record it
    let mut op_return_builder = Builder::default().push_opcode(Opcode::OP_RETURN);

    // add the full redeem script to the OP_RETURN for ARRR to simplify the validation for the daemon
    op_return_builder = if coin.as_ref().conf.ticker == "ARRR" {
        op_return_builder.push_data(&redeem_script)
    } else {
        op_return_builder.push_bytes(secret_hash)
    };

    let op_return_script = op_return_builder.into_bytes();

    let op_return_out = TransactionOutput {
        value: 0,
        script_pubkey: op_return_script,
    };

    let payment_address = Address {
        checksum_type: coin.as_ref().conf.checksum_type,
        hash: redeem_script_hash.into(),
        prefix: coin.as_ref().conf.p2sh_addr_prefix,
        t_addr_prefix: coin.as_ref().conf.p2sh_t_addr_prefix,
        hrp: coin.as_ref().conf.bech32_hrp.clone(),
        addr_format: UtxoAddressFormat::Standard,
    };
    let result = SwapPaymentOutputsResult {
        payment_address,
        outputs: vec![htlc_out, op_return_out],
    };
    Ok(result)
}

pub fn payment_script(time_lock: u32, secret_hash: &[u8], pub_0: &Public, pub_1: &Public) -> Script {
    let builder = Builder::default();
    builder
        .push_opcode(Opcode::OP_IF)
        .push_bytes(&time_lock.to_le_bytes())
        .push_opcode(Opcode::OP_CHECKLOCKTIMEVERIFY)
        .push_opcode(Opcode::OP_DROP)
        .push_bytes(pub_0)
        .push_opcode(Opcode::OP_CHECKSIG)
        .push_opcode(Opcode::OP_ELSE)
        .push_opcode(Opcode::OP_SIZE)
        .push_bytes(&[32])
        .push_opcode(Opcode::OP_EQUALVERIFY)
        .push_opcode(Opcode::OP_HASH160)
        .push_bytes(secret_hash)
        .push_opcode(Opcode::OP_EQUALVERIFY)
        .push_bytes(pub_1)
        .push_opcode(Opcode::OP_CHECKSIG)
        .push_opcode(Opcode::OP_ENDIF)
        .into_script()
}

pub fn dex_fee_script(uuid: [u8; 16], time_lock: u32, watcher_pub: &Public, sender_pub: &Public) -> Script {
    let builder = Builder::default();
    builder
        .push_bytes(&uuid)
        .push_opcode(Opcode::OP_DROP)
        .push_opcode(Opcode::OP_IF)
        .push_bytes(&time_lock.to_le_bytes())
        .push_opcode(Opcode::OP_CHECKLOCKTIMEVERIFY)
        .push_opcode(Opcode::OP_DROP)
        .push_bytes(sender_pub)
        .push_opcode(Opcode::OP_CHECKSIG)
        .push_opcode(Opcode::OP_ELSE)
        .push_bytes(watcher_pub)
        .push_opcode(Opcode::OP_CHECKSIG)
        .push_opcode(Opcode::OP_ENDIF)
        .into_script()
}

pub async fn list_unspent_ordered<'a, T>(
    coin: &'a T,
    address: &Address,
) -> UtxoRpcResult<(Vec<UnspentInfo>, AsyncMutexGuard<'a, RecentlySpentOutPoints>)>
where
    T: AsRef<UtxoCoinFields> + UtxoCommonOps,
{
    if coin.as_ref().check_utxo_maturity {
        coin.list_mature_unspent_ordered(address).await
    } else {
        coin.list_all_unspent_ordered(address).await
    }
}

pub async fn list_all_unspent_ordered<'a, T>(
    coin: &'a T,
    address: &Address,
) -> UtxoRpcResult<(Vec<UnspentInfo>, AsyncMutexGuard<'a, RecentlySpentOutPoints>)>
where
    T: AsRef<UtxoCoinFields>,
{
    let decimals = coin.as_ref().decimals;
    let mut unspents = coin
        .as_ref()
        .rpc_client
        .list_unspent(address, decimals)
        .compat()
        .await?;
    let recently_spent = coin.as_ref().recently_spent_outpoints.lock().await;
    unspents = recently_spent
        .replace_spent_outputs_with_cache(unspents.into_iter().collect())
        .into_iter()
        .collect();
    unspents.sort_unstable_by(|a, b| {
        if a.value < b.value {
            Ordering::Less
        } else {
            Ordering::Greater
        }
    });
    // dedup just in case we add duplicates of same unspent out
    // all duplicates will be removed because vector in sorted before dedup
    unspents.dedup_by(|one, another| one.outpoint == another.outpoint);
    Ok((unspents, recently_spent))
}

/// Increase the given `dynamic_fee` according to the fee approximation `stage` using the [`UtxoCoinFields::tx_fee_volatility_percent`].
pub fn increase_dynamic_fee_by_stage<T>(coin: &T, dynamic_fee: u64, stage: &FeeApproxStage) -> u64
where
    T: AsRef<UtxoCoinFields>,
{
    let base_percent = coin.as_ref().conf.tx_fee_volatility_percent;
    let percent = match stage {
        FeeApproxStage::WithoutApprox => return dynamic_fee,
        // Take into account that the dynamic fee may increase during the swap by [`UtxoCoinFields::tx_fee_volatility_percent`].
        FeeApproxStage::StartSwap => base_percent,
        // Take into account that the dynamic fee may increase at each of the following stages up to [`UtxoCoinFields::tx_fee_volatility_percent`]:
        // - until a swap is started;
        // - during the swap.
        FeeApproxStage::OrderIssue => base_percent * 2.,
        // Take into account that the dynamic fee may increase at each of the following stages up to [`UtxoCoinFields::tx_fee_volatility_percent`]:
        // - until an order is issued;
        // - until a swap is started;
        // - during the swap.
        FeeApproxStage::TradePreimage => base_percent * 2.5,
    };
    increase_by_percent(dynamic_fee, percent)
}

fn increase_by_percent(num: u64, percent: f64) -> u64 {
    let percent = num as f64 / 100. * percent;
    num + (percent.round() as u64)
}

pub async fn merge_utxo_loop<T>(
    weak: UtxoWeak,
    merge_at: usize,
    check_every: f64,
    max_merge_at_once: usize,
    constructor: impl Fn(UtxoArc) -> T,
) where
    T: AsRef<UtxoCoinFields> + UtxoCommonOps,
{
    loop {
        Timer::sleep(check_every).await;

        let coin = match weak.upgrade() {
            Some(arc) => constructor(arc),
            None => break,
        };

        let my_address = match coin.as_ref().derivation_method {
            DerivationMethod::Iguana(ref my_address) => my_address,
            DerivationMethod::HDWallet(_) => {
                warn!("'merge_utxo_loop' is currently not used for HD wallets");
                return;
            },
        };

        let ticker = &coin.as_ref().conf.ticker;
        let (unspents, recently_spent) = match coin.list_unspent_ordered(my_address).await {
            Ok((unspents, recently_spent)) => (unspents, recently_spent),
            Err(e) => {
                error!("Error {} on list_unspent_ordered of coin {}", e, ticker);
                continue;
            },
        };
        if unspents.len() >= merge_at {
            let unspents: Vec<_> = unspents.into_iter().take(max_merge_at_once).collect();
            info!("Trying to merge {} UTXOs of coin {}", unspents.len(), ticker);
            let value = unspents.iter().fold(0, |sum, unspent| sum + unspent.value);
            let script_pubkey = Builder::build_p2pkh(&my_address.hash).to_bytes();
            let output = TransactionOutput { value, script_pubkey };
            let merge_tx_fut = generate_and_send_tx(
                &coin,
                unspents,
                None,
                FeePolicy::DeductFromOutput(0),
                recently_spent,
                vec![output],
            );
            match merge_tx_fut.await {
                Ok(tx) => info!(
                    "UTXO merge successful for coin {}, tx_hash {:?}",
                    ticker,
                    tx.hash().reversed()
                ),
                Err(e) => error!("Error {} on UTXO merge attempt for coin {}", e, ticker),
            }
        }
    }
}

pub async fn can_refund_htlc<T>(coin: &T, locktime: u64) -> Result<CanRefundHtlc, MmError<UtxoRpcError>>
where
    T: UtxoCommonOps,
{
    let now = now_ms() / 1000;
    if now < locktime {
        let to_wait = locktime - now + 1;
        return Ok(CanRefundHtlc::HaveToWait(to_wait.max(3600)));
    }

    let mtp = coin.get_current_mtp().await?;
    let locktime = coin.p2sh_tx_locktime(locktime as u32).await?;

    if locktime < mtp {
        Ok(CanRefundHtlc::CanRefundNow)
    } else {
        let to_wait = (locktime - mtp + 1) as u64;
        Ok(CanRefundHtlc::HaveToWait(to_wait.max(3600)))
    }
}

pub async fn p2sh_tx_locktime<T>(coin: &T, ticker: &str, htlc_locktime: u32) -> Result<u32, MmError<UtxoRpcError>>
where
    T: UtxoCommonOps,
{
    let lock_time = if ticker == "KMD" {
        (now_ms() / 1000) as u32 - 3600 + 2 * 777
    } else {
        coin.get_current_mtp().await? - 1
    };
    Ok(lock_time.max(htlc_locktime))
}

pub fn addr_format(coin: &dyn AsRef<UtxoCoinFields>) -> &UtxoAddressFormat {
    match coin.as_ref().derivation_method {
        DerivationMethod::Iguana(ref my_address) => &my_address.addr_format,
        DerivationMethod::HDWallet(UtxoHDWallet { ref address_format, .. }) => address_format,
    }
}

pub fn addr_format_for_standard_scripts(coin: &dyn AsRef<UtxoCoinFields>) -> UtxoAddressFormat {
    match &coin.as_ref().conf.default_address_format {
        UtxoAddressFormat::Segwit => UtxoAddressFormat::Standard,
        format @ (UtxoAddressFormat::Standard | UtxoAddressFormat::CashAddress { .. }) => format.clone(),
    }
}

fn check_withdraw_address_supported<T>(coin: &T, addr: &Address) -> Result<(), MmError<UnsupportedAddr>>
where
    T: AsRef<UtxoCoinFields> + UtxoCommonOps,
{
    let conf = &coin.as_ref().conf;

    match addr.addr_format {
        // Considering that legacy is supported with any configured formats
        // This can be changed depending on the coins implementation
        UtxoAddressFormat::Standard => {
            let is_p2pkh = addr.prefix == conf.pub_addr_prefix && addr.t_addr_prefix == conf.pub_t_addr_prefix;
            let is_p2sh =
                addr.prefix == conf.p2sh_addr_prefix && addr.t_addr_prefix == conf.p2sh_t_addr_prefix && conf.segwit;
            if !is_p2pkh && !is_p2sh {
                MmError::err(UnsupportedAddr::PrefixError(conf.ticker.clone()))
            } else {
                Ok(())
            }
        },
        UtxoAddressFormat::Segwit => {
            if !conf.segwit {
                return MmError::err(UnsupportedAddr::SegwitNotActivated(conf.ticker.clone()));
            }

            if addr.hrp != conf.bech32_hrp {
                MmError::err(UnsupportedAddr::HrpError {
                    ticker: conf.ticker.clone(),
                    hrp: addr.hrp.clone().unwrap_or_default(),
                })
            } else {
                Ok(())
            }
        },
        UtxoAddressFormat::CashAddress { .. } => {
            if addr.addr_format == conf.default_address_format || addr.addr_format == *coin.addr_format() {
                Ok(())
            } else {
                MmError::err(UnsupportedAddr::FormatMismatch {
                    ticker: conf.ticker.clone(),
                    activated_format: coin.addr_format().to_string(),
                    used_format: addr.addr_format.to_string(),
                })
            }
        },
    }
}

pub async fn broadcast_tx<T>(coin: &T, tx: &UtxoTx) -> Result<H256Json, MmError<BroadcastTxErr>>
where
    T: AsRef<UtxoCoinFields>,
{
    coin.as_ref()
        .rpc_client
        .send_transaction(tx)
        .compat()
        .await
        .mm_err(From::from)
}

pub fn get_htlc_key_pair<T>(coin: &T) -> KeyPair
where
    T: AsRef<UtxoCoinFields>,
{
    match &coin.as_ref().priv_key_policy {
        PrivKeyPolicy::KeyPair(key_pair) => key_pair.clone(),
        PrivKeyPolicy::HardwareWallet => KeyPair::random_compressed(),
    }
}

#[test]
fn test_increase_by_percent() {
    assert_eq!(increase_by_percent(4300, 1.), 4343);
    assert_eq!(increase_by_percent(30, 6.9), 32);
    assert_eq!(increase_by_percent(30, 6.), 32);
    assert_eq!(increase_by_percent(10, 6.), 11);
    assert_eq!(increase_by_percent(1000, 0.1), 1001);
    assert_eq!(increase_by_percent(0, 20.), 0);
    assert_eq!(increase_by_percent(20, 0.), 20);
    assert_eq!(increase_by_percent(23, 100.), 46);
    assert_eq!(increase_by_percent(100, 2.4), 102);
    assert_eq!(increase_by_percent(100, 2.5), 103);
}

#[test]
fn test_pubkey_from_script_sig() {
    let script_sig = Script::from("473044022071edae37cf518e98db3f7637b9073a7a980b957b0c7b871415dbb4898ec3ebdc022031b402a6b98e64ffdf752266449ca979a9f70144dba77ed7a6a25bfab11648f6012103ad6f89abc2e5beaa8a3ac28e22170659b3209fe2ddf439681b4b8f31508c36fa");
    let expected_pub = H264::from("03ad6f89abc2e5beaa8a3ac28e22170659b3209fe2ddf439681b4b8f31508c36fa");
    let actual_pub = pubkey_from_script_sig(&script_sig).unwrap();
    assert_eq!(expected_pub, actual_pub);

    let script_sig_err = Script::from("473044022071edae37cf518e98db3f7637b9073a7a980b957b0c7b871415dbb4898ec3ebdc022031b402a6b98e64ffdf752266449ca979a9f70144dba77ed7a6a25bfab11648f6012103ad6f89abc2e5beaa8a3ac28e22170659b3209fe2ddf439681b4b8f31508c36fa21");
    pubkey_from_script_sig(&script_sig_err).unwrap_err();

    let script_sig_err = Script::from("493044022071edae37cf518e98db3f7637b9073a7a980b957b0c7b871415dbb4898ec3ebdc022031b402a6b98e64ffdf752266449ca979a9f70144dba77ed7a6a25bfab11648f6012103ad6f89abc2e5beaa8a3ac28e22170659b3209fe2ddf439681b4b8f31508c36fa");
    pubkey_from_script_sig(&script_sig_err).unwrap_err();
}

#[test]
fn test_tx_v_size() {
    // Multiple legacy inputs with P2SH and P2PKH output
    // https://live.blockcypher.com/btc-testnet/tx/ac6218b33d02e069c4055af709bbb6ca92ce11e55450cde96bc17411e281e5e7/
    let mut tx: UtxoTx = "0100000002440f1a2929eb08c350cc8d2385c77c40411560c3b43b65efb5b06f997fc67672020000006b483045022100f82e88af256d2487afe0c30a166c9ecf6b7013e764e1407317c712d47f7731bd0220358a4d7987bfde2271599b5c4376d26f9ce9f1df2e04f5de8f89593352607110012103c6a78589e18b482aea046975e6d0acbdea7bf7dbf04d9d5bd67fda917815e3edfffffffffb9c2fd7a19b55a4ffbda2ce5065d988a4f4efcf1ae567b4ddb6d97529c8fb0c000000006b483045022100dd75291db32dc859657a5eead13b85c340b4d508e57d2450ebfad76484f254130220727fcd65dda046ea62b449ab217da264dbf7c7ca7e63b39c8835973a152752c1012103c6a78589e18b482aea046975e6d0acbdea7bf7dbf04d9d5bd67fda917815e3edffffffff03102700000000000017a9148d0ad41545dea44e914c419d33d422148c35a274870000000000000000166a149c0a919d4e9a23f0234df916a7dd21f9e2fdaa8f931d0000000000001976a9146d9d2b554d768232320587df75c4338ecc8bf37d88acbd8ff160".into();
    // Removing inputs script_sig as it's not included in UnsignedTransactionInput when fees are calculated
    tx.inputs[0].script_sig = Bytes::new();
    tx.inputs[1].script_sig = Bytes::new();
    let v_size = tx_size_in_v_bytes(&UtxoAddressFormat::Standard, &tx);
    assert_eq!(v_size, 403);
    // Segwit input with 2 P2WPKH outputs
    // https://live.blockcypher.com/btc-testnet/tx/8a32e794b2a8a0356bb3b2717279d118b4010bf8bb3229abb5a2b4fb86541bb2/
    // the transaction is deserialized without the witnesses which makes the calculation of v_size similar to how
    // it's calculated in generate_transaction
    let tx: UtxoTx = "0200000000010192a4497268107d7999e9551be733f5e0eab479be7d995a061a7bbdc43ef0e5ed0000000000feffffff02cd857a00000000001600145cb39bfcd68d520e29cadc990bceb5cd1562c507a0860100000000001600149a85cc05e9a722575feb770a217c73fd6145cf01024730440220030e0fb58889ab939c701f12d950f00b64836a1a33ec0d6697fd3053d469d244022053e33d72ef53b37b86eea8dfebbafffb0f919ef952dcb6ea6058b81576d8dc86012102225de6aed071dc29d0ca10b9f64a4b502e33e55b3c0759eedd8e333834c6a7d07a1f2000".into();
    let v_size = tx_size_in_v_bytes(&UtxoAddressFormat::Segwit, &tx);
    assert_eq!(v_size, 141);
    // Segwit input with 1 P2WSH output
    // https://live.blockcypher.com/btc-testnet/tx/f8c1fed6f307eb131040965bd11018787567413e6437c907b1fd15de6517ad16/
    let tx: UtxoTx = "010000000001017996e77b2b1f4e66da606cfc2f16e3f52e1eac4a294168985bd4dbd54442e61f0100000000ffffffff01ab36010000000000220020693090c0e291752d448826a9dc72c9045b34ed4f7bd77e6e8e62645c23d69ac502483045022100d0800719239d646e69171ede7f02af916ac778ffe384fa0a5928645b23826c9f022044072622de2b47cfc81ac5172b646160b0c48d69d881a0ce77be06dbd6f6e5ac0121031ac6d25833a5961e2a8822b2e8b0ac1fd55d90cbbbb18a780552cbd66fc02bb3735a9e61".into();
    let v_size = tx_size_in_v_bytes(&UtxoAddressFormat::Segwit, &tx);
    assert_eq!(v_size, 122);
    // Multipl segwit inputs with P2PKH output
    // https://live.blockcypher.com/btc-testnet/tx/649d514d76702a0925a917d830e407f4f1b52d78832520e486c140ce8d0b879f/
    let tx: UtxoTx = "0100000000010250c434acbad252481564d56b41990577c55d247aedf4bb853dca3567c4404c8f0000000000ffffffff55baf016f0628ecf0f0ec228e24d8029879b0491ab18bac61865afaa9d16e8bb0000000000ffffffff01e8030000000000001976a9146d9d2b554d768232320587df75c4338ecc8bf37d88ac0247304402202611c05dd0e748f7c9955ed94a172af7ed56a0cdf773e8c919bef6e70b13ec1c02202fd7407891c857d95cdad1038dcc333186815f50da2fc9a334f814dd8d0a2d63012103c6a78589e18b482aea046975e6d0acbdea7bf7dbf04d9d5bd67fda917815e3ed02483045022100bb9d483f6b2b46f8e70d62d65b33b6de056e1878c9c2a1beed69005daef2f89502201690cd44cf6b114fa0d494258f427e1ed11a21d897e407d8a1ff3b7e09b9a426012103c6a78589e18b482aea046975e6d0acbdea7bf7dbf04d9d5bd67fda917815e3ed9cf7bd60".into();
    let v_size = tx_size_in_v_bytes(&UtxoAddressFormat::Segwit, &tx);
    assert_eq!(v_size, 181);
    // Multiple segwit inputs
    // https://live.blockcypher.com/btc-testnet/tx/a7bb128703b57058955d555ed48b65c2c9bdefab6d3acbb4243c56e430533def/
    let tx: UtxoTx = "010000000001023b7308e5ca5d02000b743441f7653c1110e07275b7ab0e983f489e92bfdd2b360100000000ffffffffd6c4f22e9b1090b2584a82cf4cb6f85595dd13c16ad065711a7585cc373ae2e50000000000ffffffff02947b2a00000000001600148474e72f396d44504cd30b1e7b992b65344240c609050700000000001600141b891309c8fe1338786fa3476d5d1a9718d43a0202483045022100bfae465fcd8d2636b2513f68618eb4996334c94d47e285cb538e3416eaf4521b02201b953f46ff21c8715a0997888445ca814dfdb834ef373a29e304bee8b32454d901210226bde3bca3fe7c91e4afb22c4bc58951c60b9bd73514081b6bd35f5c09b8c9a602483045022100ba48839f7becbf8f91266140f9727edd08974fcc18017661477af1d19603ed31022042fd35af1b393eeb818b420e3a5922079776cc73f006d26dd67be932e1b4f9000121034b6a54040ad2175e4c198370ac36b70d0b0ab515b59becf100c4cd310afbfd0c00000000".into();
    let v_size = tx_size_in_v_bytes(&UtxoAddressFormat::Segwit, &tx);
    assert_eq!(v_size, 209)
}<|MERGE_RESOLUTION|>--- conflicted
+++ resolved
@@ -6,14 +6,9 @@
 use crate::utxo::rpc_clients::{electrum_script_hash, BlockHashOrHeight, UnspentInfo, UtxoRpcClientEnum,
                                UtxoRpcClientOps, UtxoRpcResult};
 use crate::utxo::utxo_withdraw::{InitUtxoWithdraw, StandardUtxoWithdraw, UtxoWithdraw};
-<<<<<<< HEAD
-use crate::{CanRefundHtlc, CoinBalance, TradePreimageValue, TxFeeDetails, ValidateAddressResult, ValidatePaymentInput,
-            WithdrawResult};
-=======
 use crate::{CanRefundHtlc, CoinBalance, CoinWithDerivationMethod, GetWithdrawSenderAddress, HDAddressId,
             TradePreimageValue, TxFeeDetails, ValidateAddressResult, WithdrawFrom, WithdrawResult,
             WithdrawSenderAddress};
->>>>>>> d95da9fb
 use bigdecimal::{BigDecimal, Zero};
 pub use bitcrypto::{dhash160, sha256, ChecksumType};
 use chain::constants::SEQUENCE_FINAL;
@@ -267,20 +262,6 @@
     Ok(balances)
 }
 
-<<<<<<< HEAD
-pub async fn get_tx_fee(coin: &UtxoCoinFields) -> UtxoRpcResult<ActualTxFee> {
-    let conf = &coin.conf;
-    match &coin.tx_fee {
-        TxFee::Dynamic(method) => {
-            let fee = coin
-                .rpc_client
-                .estimate_fee_sat(coin.decimals, method, &conf.estimate_fee_mode, conf.estimate_fee_blocks)
-                .compat()
-                .await?;
-            Ok(ActualTxFee::Dynamic(fee))
-        },
-        TxFee::FixedPerKb(satoshis) => Ok(ActualTxFee::FixedPerKb(*satoshis)),
-=======
 pub async fn address_balance<T>(coin: &T, address: &Address) -> BalanceResult<CoinBalance>
 where
     T: AsRef<UtxoCoinFields> + UtxoCommonOps + MarketCoinOps,
@@ -297,7 +278,6 @@
             spendable: balance,
             unspendable: BigDecimal::from(0),
         });
->>>>>>> d95da9fb
     }
 
     let unspendable = address_unspendable_balance(coin, address, &balance).await?;
