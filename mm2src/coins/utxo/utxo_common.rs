--- conflicted
+++ resolved
@@ -1569,7 +1569,6 @@
         coin.addr_format().clone(),
     )
     .map_to_mm(|e| TxGenError::AddressDerivation(format!("Failed to derive dex_fee_address: {}", e)))?;
-<<<<<<< HEAD
 
     let mut outputs = generate_taker_fee_tx_outputs(coin.as_ref().decimals, &dex_fee_address.hash, args.dex_fee)?;
     if let DexFee::WithBurn { .. } = args.dex_fee {
@@ -1590,12 +1589,6 @@
             script_pubkey: script.to_bytes(),
         })
     }
-=======
-    let dex_fee_output = TransactionOutput {
-        value: dex_fee_sat,
-        script_pubkey: Builder::build_p2pkh(dex_fee_address.hash()).to_bytes(),
-    };
->>>>>>> f2dedc25
 
     p2sh_spending_tx_preimage(
         coin,
@@ -1728,7 +1721,6 @@
                 .await
         );
 
-<<<<<<< HEAD
         if miner_fee + coin.as_ref().dust_amount + dex_fee_sat > payment_output.value {
             return TX_PLAIN_ERR!("Payment amount is too small to cover miner fee + dust + dex_fee_sat");
         }
@@ -1740,15 +1732,6 @@
         };
         signer.outputs.push(maker_output);
     }
-=======
-    let maker_address = try_tx_s!(coin.as_ref().derivation_method.single_addr_or_err());
-    let script_pubkey = output_script(maker_address).map(|script| script.to_bytes())?;
-    let maker_output = TransactionOutput {
-        value: maker_sat - miner_fee,
-        script_pubkey,
-    };
-    signer.outputs.push(maker_output);
->>>>>>> f2dedc25
     drop_mutability!(signer);
 
     let maker_signature = try_tx_s!(calc_and_sign_sighash(
@@ -1804,13 +1787,8 @@
 
     let outputs = try_tx_fus!(generate_taker_fee_tx_outputs(
         coin.as_ref().decimals,
-<<<<<<< HEAD
         &address.hash,
         &dex_fee,
-=======
-        address.hash(),
-        dex_fee,
->>>>>>> f2dedc25
     ));
 
     send_outputs_from_my_address(coin, outputs)
