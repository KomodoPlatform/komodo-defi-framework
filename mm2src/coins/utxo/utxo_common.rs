--- conflicted
+++ resolved
@@ -9,15 +9,9 @@
                                UtxoRpcClientOps, UtxoRpcResult};
 use crate::utxo::utxo_withdraw::{InitUtxoWithdraw, StandardUtxoWithdraw, UtxoWithdraw};
 use crate::{CanRefundHtlc, CoinBalance, CoinWithDerivationMethod, GetWithdrawSenderAddress, HDAddressId,
-<<<<<<< HEAD
-            TradePreimageValue, TxFeeDetails, ValidateAddressResult, ValidatePaymentInput, WithdrawFrom,
-            WithdrawResult, WithdrawSenderAddress};
-use bigdecimal::BigDecimal;
-=======
             RawTransactionError, RawTransactionRequest, RawTransactionRes, TradePreimageValue, TxFeeDetails,
             ValidateAddressResult, ValidatePaymentInput, WithdrawFrom, WithdrawResult, WithdrawSenderAddress};
-use bigdecimal::{BigDecimal, Zero};
->>>>>>> 6452ceb9
+use bigdecimal::BigDecimal;
 pub use bitcrypto::{dhash160, sha256, ChecksumType};
 use chain::constants::SEQUENCE_FINAL;
 use chain::{BlockHeader, OutPoint, RawBlockHeader, TransactionOutput};
