--- conflicted
+++ resolved
@@ -13,19 +13,13 @@
 use crate::utxo::utxo_withdraw::{InitUtxoWithdraw, StandardUtxoWithdraw, UtxoWithdraw};
 use crate::watcher_common::validate_watcher_reward;
 use crate::{scan_for_new_addresses_impl, CanRefundHtlc, CoinBalance, CoinWithDerivationMethod, ConfirmPaymentInput,
-<<<<<<< HEAD
             DexFee, DexFeeBurnDestination, GenPreimageResult, GenTakerFundingSpendArgs, GenTakerPaymentSpendArgs,
             GetWithdrawSenderAddress, RawTransactionError, RawTransactionRequest, RawTransactionRes,
-            RawTransactionResult, RefundFundingSecretArgs, RefundMakerPaymentArgs, RefundPaymentArgs, RewardTarget,
-=======
-            DexFee, GenPreimageResult, GenTakerFundingSpendArgs, GenTakerPaymentSpendArgs, GetWithdrawSenderAddress,
-            RawTransactionError, RawTransactionRequest, RawTransactionRes, RawTransactionResult,
-            RefundFundingSecretArgs, RefundMakerPaymentSecretArgs, RefundPaymentArgs, RewardTarget,
->>>>>>> d1a8ea7a
-            SearchForSwapTxSpendInput, SendMakerPaymentArgs, SendMakerPaymentSpendPreimageInput, SendPaymentArgs,
-            SendTakerFundingArgs, SignRawTransactionEnum, SignRawTransactionRequest, SignUtxoTransactionParams,
-            SignatureError, SignatureResult, SpendMakerPaymentArgs, SpendPaymentArgs, SwapOps,
-            SwapTxTypeWithSecretHash, TradePreimageValue, TransactionData, TransactionFut, TransactionResult,
+            RawTransactionResult, RefundFundingSecretArgs, RefundMakerPaymentSecretArgs, RefundPaymentArgs,
+            RewardTarget, SearchForSwapTxSpendInput, SendMakerPaymentArgs, SendMakerPaymentSpendPreimageInput,
+            SendPaymentArgs, SendTakerFundingArgs, SignRawTransactionEnum, SignRawTransactionRequest,
+            SignUtxoTransactionParams, SignatureError, SignatureResult, SpendMakerPaymentArgs, SpendPaymentArgs,
+            SwapOps, SwapTxTypeWithSecretHash, TradePreimageValue, TransactionData, TransactionFut, TransactionResult,
             TxFeeDetails, TxGenError, TxMarshalingErr, TxPreimageWithSig, ValidateAddressResult,
             ValidateOtherPubKeyErr, ValidatePaymentFut, ValidatePaymentInput, ValidateSwapV2TxError,
             ValidateSwapV2TxResult, ValidateTakerFundingArgs, ValidateTakerFundingSpendPreimageError,
